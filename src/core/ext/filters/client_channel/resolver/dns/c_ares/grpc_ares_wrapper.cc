/*
 *
 * Copyright 2016 gRPC authors.
 *
 * Licensed under the Apache License, Version 2.0 (the "License");
 * you may not use this file except in compliance with the License.
 * You may obtain a copy of the License at
 *
 *     http://www.apache.org/licenses/LICENSE-2.0
 *
 * Unless required by applicable law or agreed to in writing, software
 * distributed under the License is distributed on an "AS IS" BASIS,
 * WITHOUT WARRANTIES OR CONDITIONS OF ANY KIND, either express or implied.
 * See the License for the specific language governing permissions and
 * limitations under the License.
 *
 */

#include <grpc/support/port_platform.h>

#if GRPC_ARES == 1

#include <string.h>
#include <sys/types.h>

#include <address_sorting/address_sorting.h>
#include <ares.h>

#include "absl/container/inlined_vector.h"
#include "absl/strings/str_cat.h"
#include "absl/strings/str_format.h"

#include <grpc/support/alloc.h>
#include <grpc/support/log.h>
#include <grpc/support/string_util.h>
#include <grpc/support/time.h>

#include "src/core/ext/filters/client_channel/resolver/dns/c_ares/grpc_ares_ev_driver.h"
#include "src/core/ext/filters/client_channel/resolver/dns/c_ares/grpc_ares_wrapper.h"
#include "src/core/lib/address_utils/parse_address.h"
#include "src/core/lib/address_utils/sockaddr_utils.h"
#include "src/core/lib/gpr/string.h"
#include "src/core/lib/gprpp/host_port.h"
#include "src/core/lib/iomgr/error.h"
#include "src/core/lib/iomgr/executor.h"
#include "src/core/lib/iomgr/iomgr_internal.h"
#include "src/core/lib/iomgr/nameser.h"
#include "src/core/lib/iomgr/sockaddr.h"
#include "src/core/lib/iomgr/timer.h"

using grpc_core::ServerAddress;
using grpc_core::ServerAddressList;

grpc_core::TraceFlag grpc_trace_cares_address_sorting(false,
                                                      "cares_address_sorting");

grpc_core::TraceFlag grpc_trace_cares_resolver(false, "cares_resolver");

typedef struct fd_node {
  /* default constructor exists only for linked list manipulation */
  fd_node() : ev_driver(nullptr) {}

  explicit fd_node(grpc_ares_ev_driver* ev_driver) : ev_driver(ev_driver) {}

  /** the owner of this fd node */
  grpc_ares_ev_driver* const ev_driver;
  /** a closure wrapping on_readable_locked, which should be
     invoked when the grpc_fd in this node becomes readable. */
  grpc_closure read_closure ABSL_GUARDED_BY(&grpc_ares_request::mu);
  /** a closure wrapping on_writable_locked, which should be
     invoked when the grpc_fd in this node becomes writable. */
  grpc_closure write_closure ABSL_GUARDED_BY(&grpc_ares_request::mu);
  /** next fd node in the list */
  struct fd_node* next ABSL_GUARDED_BY(&grpc_ares_request::mu);

  /** wrapped fd that's polled by grpc's poller for the current platform */
  grpc_core::GrpcPolledFd* grpc_polled_fd
      ABSL_GUARDED_BY(&grpc_ares_request::mu);
  /** if the readable closure has been registered */
  bool readable_registered ABSL_GUARDED_BY(&grpc_ares_request::mu);
  /** if the writable closure has been registered */
  bool writable_registered ABSL_GUARDED_BY(&grpc_ares_request::mu);
  /** if the fd has been shutdown yet from grpc iomgr perspective */
  bool already_shutdown ABSL_GUARDED_BY(&grpc_ares_request::mu);
} fd_node;

struct grpc_ares_ev_driver {
  explicit grpc_ares_ev_driver(grpc_ares_request* request) : request(request) {}

  /** the ares_channel owned by this event driver */
  ares_channel channel ABSL_GUARDED_BY(&grpc_ares_request::mu);
  /** pollset set for driving the IO events of the channel */
  grpc_pollset_set* pollset_set ABSL_GUARDED_BY(&grpc_ares_request::mu);
  /** refcount of the event driver */
  gpr_refcount refs;

  /** a list of grpc_fd that this event driver is currently using. */
  fd_node* fds ABSL_GUARDED_BY(&grpc_ares_request::mu);
  /** is this event driver being shut down */
  bool shutting_down ABSL_GUARDED_BY(&grpc_ares_request::mu);
  /** request object that's using this ev driver */
  grpc_ares_request* const request;
  /** Owned by the ev_driver. Creates new GrpcPolledFd's */
  std::unique_ptr<grpc_core::GrpcPolledFdFactory> polled_fd_factory
      ABSL_GUARDED_BY(&grpc_ares_request::mu);
  /** query timeout in milliseconds */
  int query_timeout_ms ABSL_GUARDED_BY(&grpc_ares_request::mu);
  /** alarm to cancel active queries */
  grpc_timer query_timeout ABSL_GUARDED_BY(&grpc_ares_request::mu);
  /** cancels queries on a timeout */
  grpc_closure on_timeout_locked ABSL_GUARDED_BY(&grpc_ares_request::mu);
  /** alarm to poll ares_process on in case fd events don't happen */
  grpc_timer ares_backup_poll_alarm ABSL_GUARDED_BY(&grpc_ares_request::mu);
  /** polls ares_process on a periodic timer */
  grpc_closure on_ares_backup_poll_alarm_locked
      ABSL_GUARDED_BY(&grpc_ares_request::mu);
};

// TODO(apolcyn): make grpc_ares_hostbyname_request a sub-class
// of GrpcAresQuery.
typedef struct grpc_ares_hostbyname_request {
  /** following members are set in create_hostbyname_request_locked
   */
  /** the top-level request instance */
  grpc_ares_request* parent_request;
  /** host to resolve, parsed from the name to resolve */
  char* host;
  /** port to fill in sockaddr_in, parsed from the name to resolve */
  uint16_t port;
  /** is it a grpclb address */
  bool is_balancer;
  /** for logging and errors: the query type ("A" or "AAAA") */
  const char* qtype;
} grpc_ares_hostbyname_request;

static void grpc_ares_request_ref_locked(grpc_ares_request* r)
    ABSL_EXCLUSIVE_LOCKS_REQUIRED(r->mu);
static void grpc_ares_request_unref_locked(grpc_ares_request* r)
    ABSL_EXCLUSIVE_LOCKS_REQUIRED(r->mu);

// TODO(apolcyn): as a part of C++-ification, find a way to
// organize per-query and per-resolution information in such a way
// that doesn't involve allocating a number of different data
// structures.
class GrpcAresQuery {
 public:
  explicit GrpcAresQuery(grpc_ares_request* r, const std::string& name)
      : r_(r), name_(name) {
    grpc_ares_request_ref_locked(r_);
  }

  ~GrpcAresQuery() { grpc_ares_request_unref_locked(r_); }

  grpc_ares_request* parent_request() { return r_; }

  const std::string& name() { return name_; }

 private:
  /* the top level request instance */
  grpc_ares_request* r_;
  /** for logging and errors */
  const std::string name_;
};

static grpc_ares_ev_driver* grpc_ares_ev_driver_ref(
    grpc_ares_ev_driver* ev_driver)
    ABSL_EXCLUSIVE_LOCKS_REQUIRED(&grpc_ares_request::mu) {
  GRPC_CARES_TRACE_LOG("request:%p Ref ev_driver %p", ev_driver->request,
                       ev_driver);
  gpr_ref(&ev_driver->refs);
  return ev_driver;
}

static void grpc_ares_complete_request_locked(grpc_ares_request* r)
    ABSL_EXCLUSIVE_LOCKS_REQUIRED(r->mu);

static void grpc_ares_ev_driver_unref(grpc_ares_ev_driver* ev_driver)
    ABSL_EXCLUSIVE_LOCKS_REQUIRED(&grpc_ares_request::mu) {
  GRPC_CARES_TRACE_LOG("request:%p Unref ev_driver %p", ev_driver->request,
                       ev_driver);
  if (gpr_unref(&ev_driver->refs)) {
    GRPC_CARES_TRACE_LOG("request:%p destroy ev_driver %p", ev_driver->request,
                         ev_driver);
    GPR_ASSERT(ev_driver->fds == nullptr);
    ares_destroy(ev_driver->channel);
    grpc_ares_complete_request_locked(ev_driver->request);
    delete ev_driver;
  }
}

static void fd_node_destroy_locked(fd_node* fdn)
    ABSL_EXCLUSIVE_LOCKS_REQUIRED(&grpc_ares_request::mu) {
  GRPC_CARES_TRACE_LOG("request:%p delete fd: %s", fdn->ev_driver->request,
                       fdn->grpc_polled_fd->GetName());
  GPR_ASSERT(!fdn->readable_registered);
  GPR_ASSERT(!fdn->writable_registered);
  GPR_ASSERT(fdn->already_shutdown);
  delete fdn->grpc_polled_fd;
  delete fdn;
}

static void fd_node_shutdown_locked(fd_node* fdn, const char* reason)
    ABSL_EXCLUSIVE_LOCKS_REQUIRED(&grpc_ares_request::mu) {
  if (!fdn->already_shutdown) {
    fdn->already_shutdown = true;
    fdn->grpc_polled_fd->ShutdownLocked(
        GRPC_ERROR_CREATE_FROM_STATIC_STRING(reason));
  }
}

void grpc_ares_ev_driver_on_queries_complete_locked(
    grpc_ares_ev_driver* ev_driver)
    ABSL_EXCLUSIVE_LOCKS_REQUIRED(&grpc_ares_request::mu) {
  // We mark the event driver as being shut down.
  // grpc_ares_notify_on_event_locked will shut down any remaining
  // fds.
  ev_driver->shutting_down = true;
  grpc_timer_cancel(&ev_driver->query_timeout);
  grpc_timer_cancel(&ev_driver->ares_backup_poll_alarm);
  grpc_ares_ev_driver_unref(ev_driver);
}

void grpc_ares_ev_driver_shutdown_locked(grpc_ares_ev_driver* ev_driver)
    ABSL_EXCLUSIVE_LOCKS_REQUIRED(&grpc_ares_request::mu) {
  ev_driver->shutting_down = true;
  fd_node* fn = ev_driver->fds;
  while (fn != nullptr) {
    fd_node_shutdown_locked(fn, "grpc_ares_ev_driver_shutdown");
    fn = fn->next;
  }
}

// Search fd in the fd_node list head. This is an O(n) search, the max possible
// value of n is ARES_GETSOCK_MAXNUM (16). n is typically 1 - 2 in our tests.
static fd_node* pop_fd_node_locked(fd_node** head, ares_socket_t as)
    ABSL_EXCLUSIVE_LOCKS_REQUIRED(&grpc_ares_request::mu) {
  fd_node phony_head;
  phony_head.next = *head;
  fd_node* node = &phony_head;
  while (node->next != nullptr) {
    if (node->next->grpc_polled_fd->GetWrappedAresSocketLocked() == as) {
      fd_node* ret = node->next;
      node->next = node->next->next;
      *head = phony_head.next;
      return ret;
    }
    node = node->next;
  }
  return nullptr;
}

static grpc_millis calculate_next_ares_backup_poll_alarm_ms(
    grpc_ares_ev_driver* driver)
    ABSL_EXCLUSIVE_LOCKS_REQUIRED(&grpc_ares_request::mu) {
  // An alternative here could be to use ares_timeout to try to be more
  // accurate, but that would require using "struct timeval"'s, which just makes
  // things a bit more complicated. So just poll every second, as suggested
  // by the c-ares code comments.
  grpc_millis ms_until_next_ares_backup_poll_alarm = 1000;
  GRPC_CARES_TRACE_LOG(
      "request:%p ev_driver=%p. next ares process poll time in "
      "%" PRId64 " ms",
      driver->request, driver, ms_until_next_ares_backup_poll_alarm);
  return ms_until_next_ares_backup_poll_alarm +
         grpc_core::ExecCtx::Get()->Now();
}

static void on_timeout(void* arg, grpc_error_handle error) {
  grpc_ares_ev_driver* driver = static_cast<grpc_ares_ev_driver*>(arg);
  grpc_core::MutexLock lock(&driver->request->mu);
  GRPC_CARES_TRACE_LOG(
      "request:%p ev_driver=%p on_timeout_locked. driver->shutting_down=%d. "
      "err=%s",
      driver->request, driver, driver->shutting_down,
      grpc_error_std_string(error).c_str());
  if (!driver->shutting_down && error == GRPC_ERROR_NONE) {
    grpc_ares_ev_driver_shutdown_locked(driver);
  }
  grpc_ares_ev_driver_unref(driver);
}

static void grpc_ares_notify_on_event_locked(grpc_ares_ev_driver* ev_driver)
    ABSL_EXCLUSIVE_LOCKS_REQUIRED(&grpc_ares_request::mu);

/* In case of non-responsive DNS servers, dropped packets, etc., c-ares has
 * intelligent timeout and retry logic, which we can take advantage of by
 * polling ares_process_fd on time intervals. Overall, the c-ares library is
 * meant to be called into and given a chance to proceed name resolution:
 *   a) when fd events happen
 *   b) when some time has passed without fd events having happened
 * For the latter, we use this backup poller. Also see
 * https://github.com/grpc/grpc/pull/17688 description for more details. */
static void on_ares_backup_poll_alarm(void* arg, grpc_error_handle error) {
  grpc_ares_ev_driver* driver = static_cast<grpc_ares_ev_driver*>(arg);
  grpc_core::MutexLock lock(&driver->request->mu);
  GRPC_CARES_TRACE_LOG(
      "request:%p ev_driver=%p on_ares_backup_poll_alarm_locked. "
      "driver->shutting_down=%d. "
      "err=%s",
      driver->request, driver, driver->shutting_down,
      grpc_error_std_string(error).c_str());
  if (!driver->shutting_down && error == GRPC_ERROR_NONE) {
    fd_node* fdn = driver->fds;
    while (fdn != nullptr) {
      if (!fdn->already_shutdown) {
        GRPC_CARES_TRACE_LOG(
            "request:%p ev_driver=%p on_ares_backup_poll_alarm_locked; "
            "ares_process_fd. fd=%s",
            driver->request, driver, fdn->grpc_polled_fd->GetName());
        ares_socket_t as = fdn->grpc_polled_fd->GetWrappedAresSocketLocked();
        ares_process_fd(driver->channel, as, as);
      }
      fdn = fdn->next;
    }
    if (!driver->shutting_down) {
      // InvalidateNow to avoid getting stuck re-initializing this timer
      // in a loop while draining the currently-held WorkSerializer.
      // Also see https://github.com/grpc/grpc/issues/26079.
      grpc_core::ExecCtx::Get()->InvalidateNow();
      grpc_millis next_ares_backup_poll_alarm =
          calculate_next_ares_backup_poll_alarm_ms(driver);
      grpc_ares_ev_driver_ref(driver);
      GRPC_CLOSURE_INIT(&driver->on_ares_backup_poll_alarm_locked,
                        on_ares_backup_poll_alarm, driver,
                        grpc_schedule_on_exec_ctx);
      grpc_timer_init(&driver->ares_backup_poll_alarm,
                      next_ares_backup_poll_alarm,
                      &driver->on_ares_backup_poll_alarm_locked);
    }
    grpc_ares_notify_on_event_locked(driver);
  }
  grpc_ares_ev_driver_unref(driver);
}

static void on_readable(void* arg, grpc_error_handle error) {
  fd_node* fdn = static_cast<fd_node*>(arg);
  grpc_core::MutexLock lock(&fdn->ev_driver->request->mu);
  GPR_ASSERT(fdn->readable_registered);
  grpc_ares_ev_driver* ev_driver = fdn->ev_driver;
  const ares_socket_t as = fdn->grpc_polled_fd->GetWrappedAresSocketLocked();
  fdn->readable_registered = false;
  GRPC_CARES_TRACE_LOG("request:%p readable on %s", fdn->ev_driver->request,
                       fdn->grpc_polled_fd->GetName());
  if (error == GRPC_ERROR_NONE) {
    do {
      ares_process_fd(ev_driver->channel, as, ARES_SOCKET_BAD);
    } while (fdn->grpc_polled_fd->IsFdStillReadableLocked());
  } else {
    // If error is not GRPC_ERROR_NONE, it means the fd has been shutdown or
    // timed out. The pending lookups made on this ev_driver will be cancelled
    // by the following ares_cancel() and the on_done callbacks will be invoked
    // with a status of ARES_ECANCELLED. The remaining file descriptors in this
    // ev_driver will be cleaned up in the follwing
    // grpc_ares_notify_on_event_locked().
    ares_cancel(ev_driver->channel);
  }
  grpc_ares_notify_on_event_locked(ev_driver);
  grpc_ares_ev_driver_unref(ev_driver);
}

static void on_writable(void* arg, grpc_error_handle error) {
  fd_node* fdn = static_cast<fd_node*>(arg);
  grpc_core::MutexLock lock(&fdn->ev_driver->request->mu);
  GPR_ASSERT(fdn->writable_registered);
  grpc_ares_ev_driver* ev_driver = fdn->ev_driver;
  const ares_socket_t as = fdn->grpc_polled_fd->GetWrappedAresSocketLocked();
  fdn->writable_registered = false;
  GRPC_CARES_TRACE_LOG("request:%p writable on %s", ev_driver->request,
                       fdn->grpc_polled_fd->GetName());
  if (error == GRPC_ERROR_NONE) {
    ares_process_fd(ev_driver->channel, ARES_SOCKET_BAD, as);
  } else {
    // If error is not GRPC_ERROR_NONE, it means the fd has been shutdown or
    // timed out. The pending lookups made on this ev_driver will be cancelled
    // by the following ares_cancel() and the on_done callbacks will be invoked
    // with a status of ARES_ECANCELLED. The remaining file descriptors in this
    // ev_driver will be cleaned up in the follwing
    // grpc_ares_notify_on_event_locked().
    ares_cancel(ev_driver->channel);
  }
  grpc_ares_notify_on_event_locked(ev_driver);
  grpc_ares_ev_driver_unref(ev_driver);
}

// Get the file descriptors used by the ev_driver's ares channel, register
// driver_closure with these filedescriptors.
static void grpc_ares_notify_on_event_locked(grpc_ares_ev_driver* ev_driver)
    ABSL_EXCLUSIVE_LOCKS_REQUIRED(&grpc_ares_request::mu) {
  fd_node* new_list = nullptr;
  if (!ev_driver->shutting_down) {
    ares_socket_t socks[ARES_GETSOCK_MAXNUM];
    int socks_bitmask =
        ares_getsock(ev_driver->channel, socks, ARES_GETSOCK_MAXNUM);
    for (size_t i = 0; i < ARES_GETSOCK_MAXNUM; i++) {
      if (ARES_GETSOCK_READABLE(socks_bitmask, i) ||
          ARES_GETSOCK_WRITABLE(socks_bitmask, i)) {
        fd_node* fdn = pop_fd_node_locked(&ev_driver->fds, socks[i]);
        // Create a new fd_node if sock[i] is not in the fd_node list.
        if (fdn == nullptr) {
          fdn = new fd_node(ev_driver);
          fdn->grpc_polled_fd =
              ev_driver->polled_fd_factory->NewGrpcPolledFdLocked(
                  socks[i], ev_driver->pollset_set);
          GRPC_CARES_TRACE_LOG("request:%p new fd: %s", ev_driver->request,
                               fdn->grpc_polled_fd->GetName());
          fdn->readable_registered = false;
          fdn->writable_registered = false;
          fdn->already_shutdown = false;
        }
        fdn->next = new_list;
        new_list = fdn;
        // Register read_closure if the socket is readable and read_closure has
        // not been registered with this socket.
        if (ARES_GETSOCK_READABLE(socks_bitmask, i) &&
            !fdn->readable_registered) {
          grpc_ares_ev_driver_ref(ev_driver);
          GRPC_CARES_TRACE_LOG("request:%p notify read on: %s",
                               ev_driver->request,
                               fdn->grpc_polled_fd->GetName());
          GRPC_CLOSURE_INIT(&fdn->read_closure, on_readable, fdn,
                            grpc_schedule_on_exec_ctx);
          fdn->grpc_polled_fd->RegisterForOnReadableLocked(&fdn->read_closure);
          fdn->readable_registered = true;
        }
        // Register write_closure if the socket is writable and write_closure
        // has not been registered with this socket.
        if (ARES_GETSOCK_WRITABLE(socks_bitmask, i) &&
            !fdn->writable_registered) {
          GRPC_CARES_TRACE_LOG("request:%p notify write on: %s",
                               ev_driver->request,
                               fdn->grpc_polled_fd->GetName());
          grpc_ares_ev_driver_ref(ev_driver);
          GRPC_CLOSURE_INIT(&fdn->write_closure, on_writable, fdn,
                            grpc_schedule_on_exec_ctx);
          GRPC_CLOSURE_INIT(&fdn->write_closure, on_writable, fdn,
                            grpc_schedule_on_exec_ctx);
          fdn->grpc_polled_fd->RegisterForOnWriteableLocked(
              &fdn->write_closure);
          fdn->writable_registered = true;
        }
      }
    }
  }
  // Any remaining fds in ev_driver->fds were not returned by ares_getsock() and
  // are therefore no longer in use, so they can be shut down and removed from
  // the list.
  while (ev_driver->fds != nullptr) {
    fd_node* cur = ev_driver->fds;
    ev_driver->fds = ev_driver->fds->next;
    fd_node_shutdown_locked(cur, "c-ares fd shutdown");
    if (!cur->readable_registered && !cur->writable_registered) {
      fd_node_destroy_locked(cur);
    } else {
      cur->next = new_list;
      new_list = cur;
    }
  }
  ev_driver->fds = new_list;
}

void grpc_ares_ev_driver_start_locked(grpc_ares_ev_driver* ev_driver)
    ABSL_EXCLUSIVE_LOCKS_REQUIRED(&grpc_ares_request::mu) {
  grpc_ares_notify_on_event_locked(ev_driver);
  // Initialize overall DNS resolution timeout alarm
  grpc_millis timeout =
      ev_driver->query_timeout_ms == 0
          ? GRPC_MILLIS_INF_FUTURE
          : ev_driver->query_timeout_ms + grpc_core::ExecCtx::Get()->Now();
  GRPC_CARES_TRACE_LOG(
      "request:%p ev_driver=%p grpc_ares_ev_driver_start_locked. timeout in "
      "%" PRId64 " ms",
      ev_driver->request, ev_driver, timeout);
  grpc_ares_ev_driver_ref(ev_driver);
  GRPC_CLOSURE_INIT(&ev_driver->on_timeout_locked, on_timeout, ev_driver,
                    grpc_schedule_on_exec_ctx);
  grpc_timer_init(&ev_driver->query_timeout, timeout,
                  &ev_driver->on_timeout_locked);
  // Initialize the backup poll alarm
  grpc_millis next_ares_backup_poll_alarm =
      calculate_next_ares_backup_poll_alarm_ms(ev_driver);
  grpc_ares_ev_driver_ref(ev_driver);
  GRPC_CLOSURE_INIT(&ev_driver->on_ares_backup_poll_alarm_locked,
                    on_ares_backup_poll_alarm, ev_driver,
                    grpc_schedule_on_exec_ctx);
  grpc_timer_init(&ev_driver->ares_backup_poll_alarm,
                  next_ares_backup_poll_alarm,
                  &ev_driver->on_ares_backup_poll_alarm_locked);
}

static void noop_inject_channel_config(ares_channel /*channel*/) {}

void (*grpc_ares_test_only_inject_config)(ares_channel channel) =
    noop_inject_channel_config;

grpc_error_handle grpc_ares_ev_driver_create_locked(
    grpc_ares_ev_driver** ev_driver, grpc_pollset_set* pollset_set,
    int query_timeout_ms, grpc_ares_request* request)
    ABSL_EXCLUSIVE_LOCKS_REQUIRED(request->mu) {
  *ev_driver = new grpc_ares_ev_driver(request);
  ares_options opts;
  memset(&opts, 0, sizeof(opts));
  opts.flags |= ARES_FLAG_STAYOPEN;
  int status = ares_init_options(&(*ev_driver)->channel, &opts, ARES_OPT_FLAGS);
  grpc_ares_test_only_inject_config((*ev_driver)->channel);
  GRPC_CARES_TRACE_LOG("request:%p grpc_ares_ev_driver_create_locked", request);
  if (status != ARES_SUCCESS) {
    grpc_error_handle err = GRPC_ERROR_CREATE_FROM_CPP_STRING(absl::StrCat(
        "Failed to init ares channel. C-ares error: ", ares_strerror(status)));
    delete *ev_driver;
    return err;
  }
  gpr_ref_init(&(*ev_driver)->refs, 1);
  (*ev_driver)->pollset_set = pollset_set;
  (*ev_driver)->fds = nullptr;
  (*ev_driver)->shutting_down = false;
  (*ev_driver)->polled_fd_factory =
      grpc_core::NewGrpcPolledFdFactory(&(*ev_driver)->request->mu);
  (*ev_driver)
      ->polled_fd_factory->ConfigureAresChannelLocked((*ev_driver)->channel);
  (*ev_driver)->query_timeout_ms = query_timeout_ms;
  return GRPC_ERROR_NONE;
}

static void log_address_sorting_list(const grpc_ares_request* r,
                                     const ServerAddressList& addresses,
                                     const char* input_output_str) {
  for (size_t i = 0; i < addresses.size(); i++) {
    std::string addr_str =
        grpc_sockaddr_to_string(&addresses[i].address(), true);
    gpr_log(GPR_INFO,
            "(c-ares resolver) request:%p c-ares address sorting: %s[%" PRIuPTR
            "]=%s",
            r, input_output_str, i, addr_str.c_str());
  }
}

void grpc_cares_wrapper_address_sorting_sort(const grpc_ares_request* r,
                                             ServerAddressList* addresses) {
  if (GRPC_TRACE_FLAG_ENABLED(grpc_trace_cares_address_sorting)) {
    log_address_sorting_list(r, *addresses, "input");
  }
  address_sorting_sortable* sortables = static_cast<address_sorting_sortable*>(
      gpr_zalloc(sizeof(address_sorting_sortable) * addresses->size()));
  for (size_t i = 0; i < addresses->size(); ++i) {
    sortables[i].user_data = &(*addresses)[i];
    memcpy(&sortables[i].dest_addr.addr, &(*addresses)[i].address().addr,
           (*addresses)[i].address().len);
    sortables[i].dest_addr.len = (*addresses)[i].address().len;
  }
  address_sorting_rfc_6724_sort(sortables, addresses->size());
  ServerAddressList sorted;
  sorted.reserve(addresses->size());
  for (size_t i = 0; i < addresses->size(); ++i) {
    sorted.emplace_back(*static_cast<ServerAddress*>(sortables[i].user_data));
  }
  gpr_free(sortables);
  *addresses = std::move(sorted);
  if (GRPC_TRACE_FLAG_ENABLED(grpc_trace_cares_address_sorting)) {
    log_address_sorting_list(r, *addresses, "output");
  }
}

static void grpc_ares_request_ref_locked(grpc_ares_request* r)
    ABSL_EXCLUSIVE_LOCKS_REQUIRED(r->mu) {
  r->pending_queries++;
}

static void grpc_ares_request_unref_locked(grpc_ares_request* r)
    ABSL_EXCLUSIVE_LOCKS_REQUIRED(r->mu) {
  r->pending_queries--;
  if (r->pending_queries == 0u) {
    grpc_ares_ev_driver_on_queries_complete_locked(r->ev_driver);
  }
}

void grpc_ares_complete_request_locked(grpc_ares_request* r)
    ABSL_EXCLUSIVE_LOCKS_REQUIRED(r->mu) {
  /* Invoke on_done callback and destroy the
     request */
  r->ev_driver = nullptr;
  ServerAddressList* addresses = r->addresses_out->get();
  if (addresses != nullptr) {
    grpc_cares_wrapper_address_sorting_sort(r, addresses);
    GRPC_ERROR_UNREF(r->error);
    r->error = GRPC_ERROR_NONE;
    // TODO(apolcyn): allow c-ares to return a service config
    // with no addresses along side it
  }
  if (r->balancer_addresses_out != nullptr) {
    ServerAddressList* balancer_addresses = r->balancer_addresses_out->get();
    if (balancer_addresses != nullptr) {
      grpc_cares_wrapper_address_sorting_sort(r, balancer_addresses);
    }
  }
  grpc_core::ExecCtx::Run(DEBUG_LOCATION, r->on_done, r->error);
}

/* Note that the returned object takes a reference to qtype, so
 * qtype must outlive it. */
static grpc_ares_hostbyname_request* create_hostbyname_request_locked(
    grpc_ares_request* parent_request, const char* host, uint16_t port,
    bool is_balancer, const char* qtype)
    ABSL_EXCLUSIVE_LOCKS_REQUIRED(parent_request->mu) {
  GRPC_CARES_TRACE_LOG(
      "request:%p create_hostbyname_request_locked host:%s port:%d "
      "is_balancer:%d qtype:%s",
      parent_request, host, port, is_balancer, qtype);
  grpc_ares_hostbyname_request* hr = new grpc_ares_hostbyname_request();
  hr->parent_request = parent_request;
  hr->host = gpr_strdup(host);
  hr->port = port;
  hr->is_balancer = is_balancer;
  hr->qtype = qtype;
  grpc_ares_request_ref_locked(parent_request);
  return hr;
}

static void destroy_hostbyname_request_locked(grpc_ares_hostbyname_request* hr)
    ABSL_EXCLUSIVE_LOCKS_REQUIRED(hr->parent_request->mu) {
  grpc_ares_request_unref_locked(hr->parent_request);
  gpr_free(hr->host);
  delete hr;
}

static void on_hostbyname_done_locked(void* arg, int status, int /*timeouts*/,
                                      struct hostent* hostent)
    ABSL_NO_THREAD_SAFETY_ANALYSIS {
  // This callback is invoked from the c-ares library, so disable thread safety
  // analysis. Note that we are guaranteed to be holding r->mu, though.
  grpc_ares_hostbyname_request* hr =
      static_cast<grpc_ares_hostbyname_request*>(arg);
  grpc_ares_request* r = hr->parent_request;
  if (status == ARES_SUCCESS) {
    GRPC_CARES_TRACE_LOG(
        "request:%p on_hostbyname_done_locked qtype=%s host=%s ARES_SUCCESS", r,
        hr->qtype, hr->host);
    std::unique_ptr<ServerAddressList>* address_list_ptr =
        hr->is_balancer ? r->balancer_addresses_out : r->addresses_out;
    if (*address_list_ptr == nullptr) {
      *address_list_ptr = absl::make_unique<ServerAddressList>();
    }
    ServerAddressList& addresses = **address_list_ptr;
    for (size_t i = 0; hostent->h_addr_list[i] != nullptr; ++i) {
      absl::InlinedVector<grpc_arg, 1> args_to_add;
      if (hr->is_balancer) {
        args_to_add.emplace_back(grpc_channel_arg_string_create(
            const_cast<char*>(GRPC_ARG_DEFAULT_AUTHORITY), hr->host));
      }
      grpc_channel_args* args = grpc_channel_args_copy_and_add(
          nullptr, args_to_add.data(), args_to_add.size());
      switch (hostent->h_addrtype) {
        case AF_INET6: {
          size_t addr_len = sizeof(struct sockaddr_in6);
          struct sockaddr_in6 addr;
          memset(&addr, 0, addr_len);
          memcpy(&addr.sin6_addr, hostent->h_addr_list[i],
                 sizeof(struct in6_addr));
          addr.sin6_family = static_cast<unsigned char>(hostent->h_addrtype);
          addr.sin6_port = hr->port;
          addresses.emplace_back(&addr, addr_len, args);
          char output[INET6_ADDRSTRLEN];
          ares_inet_ntop(AF_INET6, &addr.sin6_addr, output, INET6_ADDRSTRLEN);
          GRPC_CARES_TRACE_LOG(
              "request:%p c-ares resolver gets a AF_INET6 result: \n"
              "  addr: %s\n  port: %d\n  sin6_scope_id: %d\n",
              r, output, ntohs(hr->port), addr.sin6_scope_id);
          break;
        }
        case AF_INET: {
          size_t addr_len = sizeof(struct sockaddr_in);
          struct sockaddr_in addr;
          memset(&addr, 0, addr_len);
          memcpy(&addr.sin_addr, hostent->h_addr_list[i],
                 sizeof(struct in_addr));
          addr.sin_family = static_cast<unsigned char>(hostent->h_addrtype);
          addr.sin_port = hr->port;
          addresses.emplace_back(&addr, addr_len, args);
          char output[INET_ADDRSTRLEN];
          ares_inet_ntop(AF_INET, &addr.sin_addr, output, INET_ADDRSTRLEN);
          GRPC_CARES_TRACE_LOG(
              "request:%p c-ares resolver gets a AF_INET result: \n"
              "  addr: %s\n  port: %d\n",
              r, output, ntohs(hr->port));
          break;
        }
      }
    }
  } else {
    std::string error_msg = absl::StrFormat(
        "C-ares status is not ARES_SUCCESS qtype=%s name=%s is_balancer=%d: %s",
        hr->qtype, hr->host, hr->is_balancer, ares_strerror(status));
    GRPC_CARES_TRACE_LOG("request:%p on_hostbyname_done_locked: %s", r,
                         error_msg.c_str());
    grpc_error_handle error =
        GRPC_ERROR_CREATE_FROM_CPP_STRING(std::move(error_msg));
    r->error = grpc_error_add_child(error, r->error);
  }
  destroy_hostbyname_request_locked(hr);
}

static void on_srv_query_done_locked(void* arg, int status, int /*timeouts*/,
                                     unsigned char* abuf,
                                     int alen) ABSL_NO_THREAD_SAFETY_ANALYSIS {
  // This callback is invoked from the c-ares library, so disable thread safety
  // analysis. Note that we are guaranteed to be holding r->mu, though.
  GrpcAresQuery* q = static_cast<GrpcAresQuery*>(arg);
  grpc_ares_request* r = q->parent_request();
  if (status == ARES_SUCCESS) {
    GRPC_CARES_TRACE_LOG(
        "request:%p on_srv_query_done_locked name=%s ARES_SUCCESS", r,
        q->name().c_str());
    struct ares_srv_reply* reply;
    const int parse_status = ares_parse_srv_reply(abuf, alen, &reply);
    GRPC_CARES_TRACE_LOG("request:%p ares_parse_srv_reply: %d", r,
                         parse_status);
    if (parse_status == ARES_SUCCESS) {
      for (struct ares_srv_reply* srv_it = reply; srv_it != nullptr;
           srv_it = srv_it->next) {
        if (grpc_ares_query_ipv6()) {
          grpc_ares_hostbyname_request* hr = create_hostbyname_request_locked(
              r, srv_it->host, htons(srv_it->port), true /* is_balancer */,
              "AAAA");
          ares_gethostbyname(r->ev_driver->channel, hr->host, AF_INET6,
                             on_hostbyname_done_locked, hr);
        }
        grpc_ares_hostbyname_request* hr = create_hostbyname_request_locked(
            r, srv_it->host, htons(srv_it->port), true /* is_balancer */, "A");
        ares_gethostbyname(r->ev_driver->channel, hr->host, AF_INET,
                           on_hostbyname_done_locked, hr);
        grpc_ares_notify_on_event_locked(r->ev_driver);
      }
    }
    if (reply != nullptr) {
      ares_free_data(reply);
    }
  } else {
    std::string error_msg = absl::StrFormat(
        "C-ares status is not ARES_SUCCESS qtype=SRV name=%s: %s", q->name(),
        ares_strerror(status));
    GRPC_CARES_TRACE_LOG("request:%p on_srv_query_done_locked: %s", r,
                         error_msg.c_str());
    grpc_error_handle error =
        GRPC_ERROR_CREATE_FROM_CPP_STRING(std::move(error_msg));
    r->error = grpc_error_add_child(error, r->error);
  }
  delete q;
}

static const char g_service_config_attribute_prefix[] = "grpc_config=";

static void on_txt_done_locked(void* arg, int status, int /*timeouts*/,
                               unsigned char* buf,
                               int len) ABSL_NO_THREAD_SAFETY_ANALYSIS {
  // This callback is invoked from the c-ares library, so disable thread safety
  // analysis. Note that we are guaranteed to be holding r->mu, though.
  GrpcAresQuery* q = static_cast<GrpcAresQuery*>(arg);
  std::unique_ptr<GrpcAresQuery> query_deleter(q);
  grpc_ares_request* r = q->parent_request();
  const size_t prefix_len = sizeof(g_service_config_attribute_prefix) - 1;
  struct ares_txt_ext* result = nullptr;
  struct ares_txt_ext* reply = nullptr;
  grpc_error_handle error = GRPC_ERROR_NONE;
  if (status != ARES_SUCCESS) goto fail;
  GRPC_CARES_TRACE_LOG("request:%p on_txt_done_locked name=%s ARES_SUCCESS", r,
                       q->name().c_str());
  status = ares_parse_txt_reply_ext(buf, len, &reply);
  if (status != ARES_SUCCESS) goto fail;
  // Find service config in TXT record.
  for (result = reply; result != nullptr; result = result->next) {
    if (result->record_start &&
        memcmp(result->txt, g_service_config_attribute_prefix, prefix_len) ==
            0) {
      break;
    }
  }
  // Found a service config record.
  if (result != nullptr) {
    size_t service_config_len = result->length - prefix_len;
    *r->service_config_json_out =
        static_cast<char*>(gpr_malloc(service_config_len + 1));
    memcpy(*r->service_config_json_out, result->txt + prefix_len,
           service_config_len);
    for (result = result->next; result != nullptr && !result->record_start;
         result = result->next) {
      *r->service_config_json_out = static_cast<char*>(
          gpr_realloc(*r->service_config_json_out,
                      service_config_len + result->length + 1));
      memcpy(*r->service_config_json_out + service_config_len, result->txt,
             result->length);
      service_config_len += result->length;
    }
    (*r->service_config_json_out)[service_config_len] = '\0';
    GRPC_CARES_TRACE_LOG("request:%p found service config: %s", r,
                         *r->service_config_json_out);
  }
  // Clean up.
  ares_free_data(reply);
  return;
fail:
  std::string error_msg =
      absl::StrFormat("C-ares status is not ARES_SUCCESS qtype=TXT name=%s: %s",
                      q->name(), ares_strerror(status));
  GRPC_CARES_TRACE_LOG("request:%p on_txt_done_locked %s", r,
                       error_msg.c_str());
  error = GRPC_ERROR_CREATE_FROM_CPP_STRING(std::move(error_msg));
  r->error = grpc_error_add_child(error, r->error);
}

void grpc_dns_lookup_ares_continue_after_check_localhost_and_ip_literals_locked(
    grpc_ares_request* r, const char* dns_server, const char* name,
    const char* default_port, grpc_pollset_set* interested_parties,
    int query_timeout_ms) ABSL_EXCLUSIVE_LOCKS_REQUIRED(r->mu) {
  grpc_error_handle error = GRPC_ERROR_NONE;
  grpc_ares_hostbyname_request* hr = nullptr;
  /* parse name, splitting it into host and port parts */
  std::string host;
  std::string port;
  grpc_core::SplitHostPort(name, &host, &port);
  if (host.empty()) {
    error = grpc_error_set_str(
        GRPC_ERROR_CREATE_FROM_STATIC_STRING("unparseable host:port"),
        GRPC_ERROR_STR_TARGET_ADDRESS, name);
    goto error_cleanup;
  } else if (port.empty()) {
    if (default_port == nullptr) {
      error = grpc_error_set_str(
          GRPC_ERROR_CREATE_FROM_STATIC_STRING("no port in name"),
          GRPC_ERROR_STR_TARGET_ADDRESS, name);
      goto error_cleanup;
    }
    port = default_port;
  }
  error = grpc_ares_ev_driver_create_locked(&r->ev_driver, interested_parties,
                                            query_timeout_ms, r);
  if (error != GRPC_ERROR_NONE) goto error_cleanup;
  // If dns_server is specified, use it.
  if (dns_server != nullptr && dns_server[0] != '\0') {
    GRPC_CARES_TRACE_LOG("request:%p Using DNS server %s", r, dns_server);
    grpc_resolved_address addr;
    if (grpc_parse_ipv4_hostport(dns_server, &addr, false /* log_errors */)) {
      r->dns_server_addr.family = AF_INET;
      struct sockaddr_in* in = reinterpret_cast<struct sockaddr_in*>(addr.addr);
      memcpy(&r->dns_server_addr.addr.addr4, &in->sin_addr,
             sizeof(struct in_addr));
      r->dns_server_addr.tcp_port = grpc_sockaddr_get_port(&addr);
      r->dns_server_addr.udp_port = grpc_sockaddr_get_port(&addr);
    } else if (grpc_parse_ipv6_hostport(dns_server, &addr,
                                        false /* log_errors */)) {
      r->dns_server_addr.family = AF_INET6;
      struct sockaddr_in6* in6 =
          reinterpret_cast<struct sockaddr_in6*>(addr.addr);
      memcpy(&r->dns_server_addr.addr.addr6, &in6->sin6_addr,
             sizeof(struct in6_addr));
      r->dns_server_addr.tcp_port = grpc_sockaddr_get_port(&addr);
      r->dns_server_addr.udp_port = grpc_sockaddr_get_port(&addr);
    } else {
      error = grpc_error_set_str(
          GRPC_ERROR_CREATE_FROM_STATIC_STRING("cannot parse authority"),
          GRPC_ERROR_STR_TARGET_ADDRESS, name);
      goto error_cleanup;
    }
    int status =
        ares_set_servers_ports(r->ev_driver->channel, &r->dns_server_addr);
    if (status != ARES_SUCCESS) {
      error = GRPC_ERROR_CREATE_FROM_CPP_STRING(absl::StrCat(
          "C-ares status is not ARES_SUCCESS: ", ares_strerror(status)));
      goto error_cleanup;
    }
  }
  r->pending_queries = 1;
  if (grpc_ares_query_ipv6()) {
    hr = create_hostbyname_request_locked(r, host.c_str(),
                                          grpc_strhtons(port.c_str()),
                                          /*is_balancer=*/false, "AAAA");
    ares_gethostbyname(r->ev_driver->channel, hr->host, AF_INET6,
                       on_hostbyname_done_locked, hr);
  }
  hr = create_hostbyname_request_locked(r, host.c_str(),
                                        grpc_strhtons(port.c_str()),
                                        /*is_balancer=*/false, "A");
  ares_gethostbyname(r->ev_driver->channel, hr->host, AF_INET,
                     on_hostbyname_done_locked, hr);
  if (r->balancer_addresses_out != nullptr) {
    /* Query the SRV record */
    std::string service_name = absl::StrCat("_grpclb._tcp.", host);
    GrpcAresQuery* srv_query = new GrpcAresQuery(r, service_name);
    ares_query(r->ev_driver->channel, service_name.c_str(), ns_c_in, ns_t_srv,
               on_srv_query_done_locked, srv_query);
  }
  if (r->service_config_json_out != nullptr) {
    std::string config_name = absl::StrCat("_grpc_config.", host);
    GrpcAresQuery* txt_query = new GrpcAresQuery(r, config_name);
    ares_search(r->ev_driver->channel, config_name.c_str(), ns_c_in, ns_t_txt,
                on_txt_done_locked, txt_query);
  }
  grpc_ares_ev_driver_start_locked(r->ev_driver);
  grpc_ares_request_unref_locked(r);
  return;

error_cleanup:
  grpc_core::ExecCtx::Run(DEBUG_LOCATION, r->on_done, error);
}

static bool inner_resolve_as_ip_literal_locked(
    const char* name, const char* default_port,
    std::unique_ptr<grpc_core::ServerAddressList>* addrs, std::string* host,
    std::string* port, std::string* hostport) {
  if (!grpc_core::SplitHostPort(name, host, port)) {
    gpr_log(GPR_ERROR,
            "Failed to parse %s to host:port while attempting to resolve as ip "
            "literal.",
            name);
    return false;
  }
  if (port->empty()) {
    if (default_port == nullptr) {
      gpr_log(GPR_ERROR,
              "No port or default port for %s while attempting to resolve as "
              "ip literal.",
              name);
      return false;
    }
    *port = default_port;
  }
  grpc_resolved_address addr;
  *hostport = grpc_core::JoinHostPort(*host, atoi(port->c_str()));
  if (grpc_parse_ipv4_hostport(hostport->c_str(), &addr,
                               false /* log errors */) ||
      grpc_parse_ipv6_hostport(hostport->c_str(), &addr,
                               false /* log errors */)) {
    GPR_ASSERT(*addrs == nullptr);
    *addrs = absl::make_unique<ServerAddressList>();
    (*addrs)->emplace_back(addr.addr, addr.len, nullptr /* args */);
    return true;
  }
  return false;
}

static bool resolve_as_ip_literal_locked(
    const char* name, const char* default_port,
    std::unique_ptr<grpc_core::ServerAddressList>* addrs) {
  std::string host;
  std::string port;
  std::string hostport;
  bool out = inner_resolve_as_ip_literal_locked(name, default_port, addrs,
                                                &host, &port, &hostport);
  return out;
}

static bool target_matches_localhost_inner(const char* name, std::string* host,
                                           std::string* port) {
  if (!grpc_core::SplitHostPort(name, host, port)) {
    gpr_log(GPR_ERROR, "Unable to split host and port for name: %s", name);
    return false;
  }
  return gpr_stricmp(host->c_str(), "localhost") == 0;
}

static bool target_matches_localhost(const char* name) {
  std::string host;
  std::string port;
  return target_matches_localhost_inner(name, &host, &port);
}

#ifdef GRPC_ARES_RESOLVE_LOCALHOST_MANUALLY
static bool inner_maybe_resolve_localhost_manually_locked(
    const grpc_ares_request* r, const char* name, const char* default_port,
    std::unique_ptr<grpc_core::ServerAddressList>* addrs, std::string* host,
    std::string* port) {
  grpc_core::SplitHostPort(name, host, port);
  if (host->empty()) {
    gpr_log(GPR_ERROR,
            "Failed to parse %s into host:port during manual localhost "
            "resolution check.",
            name);
    return false;
  }
  if (port->empty()) {
    if (default_port == nullptr) {
      gpr_log(GPR_ERROR,
              "No port or default port for %s during manual localhost "
              "resolution check.",
              name);
      return false;
    }
    *port = default_port;
  }
  if (gpr_stricmp(host->c_str(), "localhost") == 0) {
    GPR_ASSERT(*addrs == nullptr);
    *addrs = absl::make_unique<grpc_core::ServerAddressList>();
    uint16_t numeric_port = grpc_strhtons(port->c_str());
    // Append the ipv6 loopback address.
    struct sockaddr_in6 ipv6_loopback_addr;
    memset(&ipv6_loopback_addr, 0, sizeof(ipv6_loopback_addr));
    ((char*)&ipv6_loopback_addr.sin6_addr)[15] = 1;
    ipv6_loopback_addr.sin6_family = AF_INET6;
    ipv6_loopback_addr.sin6_port = numeric_port;
    (*addrs)->emplace_back(&ipv6_loopback_addr, sizeof(ipv6_loopback_addr),
                           nullptr /* args */);
    // Append the ipv4 loopback address.
    struct sockaddr_in ipv4_loopback_addr;
    memset(&ipv4_loopback_addr, 0, sizeof(ipv4_loopback_addr));
    ((char*)&ipv4_loopback_addr.sin_addr)[0] = 0x7f;
    ((char*)&ipv4_loopback_addr.sin_addr)[3] = 0x01;
    ipv4_loopback_addr.sin_family = AF_INET;
    ipv4_loopback_addr.sin_port = numeric_port;
    (*addrs)->emplace_back(&ipv4_loopback_addr, sizeof(ipv4_loopback_addr),
                           nullptr /* args */);
    // Let the address sorter figure out which one should be tried first.
    grpc_cares_wrapper_address_sorting_sort(r, addrs->get());
    return true;
  }
  return false;
}

static bool grpc_ares_maybe_resolve_localhost_manually_locked(
    const grpc_ares_request* r, const char* name, const char* default_port,
    std::unique_ptr<grpc_core::ServerAddressList>* addrs) {
  std::string host;
  std::string port;
  return inner_maybe_resolve_localhost_manually_locked(r, name, default_port,
                                                       addrs, &host, &port);
}
#else  /* GRPC_ARES_RESOLVE_LOCALHOST_MANUALLY */
static bool grpc_ares_maybe_resolve_localhost_manually_locked(
    const grpc_ares_request* /*r*/, const char* /*name*/,
    const char* /*default_port*/,
    std::unique_ptr<grpc_core::ServerAddressList>* /*addrs*/) {
  return false;
}
#endif /* GRPC_ARES_RESOLVE_LOCALHOST_MANUALLY */

static grpc_ares_request* grpc_dns_lookup_ares_impl(
    const char* dns_server, const char* name, const char* default_port,
    grpc_pollset_set* interested_parties, grpc_closure* on_done,
    std::unique_ptr<grpc_core::ServerAddressList>* addrs,
    std::unique_ptr<grpc_core::ServerAddressList>* balancer_addrs,
    char** service_config_json, int query_timeout_ms) {
  grpc_ares_request* r = new grpc_ares_request();
  grpc_core::MutexLock lock(&r->mu);
  r->ev_driver = nullptr;
  r->on_done = on_done;
  r->addresses_out = addrs;
  r->balancer_addresses_out = balancer_addrs;
  r->service_config_json_out = service_config_json;
  GRPC_CARES_TRACE_LOG(
      "request:%p c-ares grpc_dns_lookup_ares_impl name=%s, "
      "default_port=%s",
      r, name, default_port);
  // Early out if the target is an ipv4 or ipv6 literal.
  if (resolve_as_ip_literal_locked(name, default_port, addrs)) {
    grpc_ares_complete_request_locked(r);
    return r;
  }
  // Early out if the target is localhost and we're on Windows.
  if (grpc_ares_maybe_resolve_localhost_manually_locked(r, name, default_port,
                                                        addrs)) {
    grpc_ares_complete_request_locked(r);
    return r;
  }
  // Don't query for SRV and TXT records if the target is "localhost", so
  // as to cut down on lookups over the network, especially in tests:
  // https://github.com/grpc/proposal/pull/79
  if (target_matches_localhost(name)) {
    r->balancer_addresses_out = nullptr;
    r->service_config_json_out = nullptr;
  }
  // Look up name using c-ares lib.
  grpc_dns_lookup_ares_continue_after_check_localhost_and_ip_literals_locked(
      r, dns_server, name, default_port, interested_parties, query_timeout_ms);
  return r;
}

grpc_ares_request* (*grpc_dns_lookup_ares)(
    const char* dns_server, const char* name, const char* default_port,
    grpc_pollset_set* interested_parties, grpc_closure* on_done,
    std::unique_ptr<grpc_core::ServerAddressList>* addrs,
    std::unique_ptr<grpc_core::ServerAddressList>* balancer_addrs,
    char** service_config_json,
    int query_timeout_ms) = grpc_dns_lookup_ares_impl;

static void grpc_cancel_ares_request_impl(grpc_ares_request* r) {
  GPR_ASSERT(r != nullptr);
  grpc_core::MutexLock lock(&r->mu);
  GRPC_CARES_TRACE_LOG("request:%p grpc_cancel_ares_request ev_driver:%p", r,
                       r->ev_driver);
  if (r->ev_driver != nullptr) {
    grpc_ares_ev_driver_shutdown_locked(r->ev_driver);
  }
}

void (*grpc_cancel_ares_request)(grpc_ares_request* r) =
    grpc_cancel_ares_request_impl;

// ares_library_init and ares_library_cleanup are currently no-op except under
// Windows. Calling them may cause race conditions when other parts of the
// binary calls these functions concurrently.
#ifdef GPR_WINDOWS
grpc_error_handle grpc_ares_init(void) {
  int status = ares_library_init(ARES_LIB_INIT_ALL);
  if (status != ARES_SUCCESS) {
    return GRPC_ERROR_CREATE_FROM_CPP_STRING(
        absl::StrCat("ares_library_init failed: ", ares_strerror(status)));
  }
  return GRPC_ERROR_NONE;
}

void grpc_ares_cleanup(void) { ares_library_cleanup(); }
#else
grpc_error_handle grpc_ares_init(void) { return GRPC_ERROR_NONE; }
void grpc_ares_cleanup(void) {}
#endif  // GPR_WINDOWS

namespace grpc_core {

/*
 * grpc_resolve_address_ares related structs and functions
 */

class ResolveAddressAresRequest : public grpc_core::AsyncResolveAddress {
 public:
  ResolveAddressAresRequest(const char* name, const char* default_port,
                            grpc_pollset_set* interested_parties,
                            grpc_closure* on_resolve_address_done,
                            grpc_resolved_addresses** addrs_out)
      : addrs_out_(addrs_out),
        on_resolve_address_done_(on_resolve_address_done) {
    GRPC_CLOSURE_INIT(&on_dns_lookup_done_, OnDnsLookupDone, this,
                      grpc_schedule_on_exec_ctx);
    Ref().release();  // ref held by resolution
    ares_request_ = grpc_dns_lookup_ares(
        "" /* dns_server */, name, default_port, interested_parties,
        &on_dns_lookup_done_, &addresses_, nullptr /* balancer_addresses */,
        nullptr /* service_config_json */,
        GRPC_DNS_ARES_DEFAULT_QUERY_TIMEOUT_MS);
    GRPC_CARES_TRACE_LOG("ResolveAddressAresRequest:%p ctor ares_request_:%p",
                         this, ares_request_);
  }

  ~ResolveAddressAresRequest() override {
    GRPC_CARES_TRACE_LOG("ResolveAddressAresRequest:%p dtor ares_request_:%p",
                         this, ares_request_);
    delete ares_request_;
  }

  void Orphan() override {
    GRPC_CARES_TRACE_LOG("ResolveAddressAresRequest:%p Orphan ares_request_:%p",
                         this, ares_request_);
    grpc_cancel_ares_request(ares_request_);
    Unref();
  }

  static grpc_core::OrphanablePtr<grpc_core::AsyncResolveAddress>
  ResolveAddress(const char* name, const char* default_port,
                 grpc_pollset_set* interested_parties, grpc_closure* on_done,
                 grpc_resolved_addresses** addrs) {
    return grpc_core::MakeOrphanable<ResolveAddressAresRequest>(
        name, default_port, interested_parties, on_done, addrs);
  }

 private:
  static void OnDnsLookupDone(void* arg, grpc_error_handle error) {
    ResolveAddressAresRequest* r = static_cast<ResolveAddressAresRequest*>(arg);
    GRPC_CARES_TRACE_LOG(
        "ResolveAddressAresRequest:%p OnDnsLookupDone error:%s", r,
        grpc_error_std_string(error).c_str());
    grpc_resolved_addresses** resolved_addresses = r->addrs_out_;
    if (r->addresses_ == nullptr || r->addresses_->empty()) {
      *resolved_addresses = nullptr;
    } else {
      *resolved_addresses = static_cast<grpc_resolved_addresses*>(
          gpr_zalloc(sizeof(grpc_resolved_addresses)));
      (*resolved_addresses)->naddrs = r->addresses_->size();
      (*resolved_addresses)->addrs =
          static_cast<grpc_resolved_address*>(gpr_zalloc(
              sizeof(grpc_resolved_address) * (*resolved_addresses)->naddrs));
      for (size_t i = 0; i < (*resolved_addresses)->naddrs; ++i) {
        memcpy(&(*resolved_addresses)->addrs[i], &(*r->addresses_)[i].address(),
               sizeof(grpc_resolved_address));
      }
    }
    GRPC_ERROR_REF(error);
    grpc_core::ExecCtx::Run(DEBUG_LOCATION, r->on_resolve_address_done_, error);
    r->Unref();
  }

  /** the pointer to receive the resolved addresses */
  grpc_resolved_addresses** addrs_out_;
  /** currently resolving addresses */
  std::unique_ptr<ServerAddressList> addresses_;
  /** closure to call when the resolve_address_ares request completes */
  grpc_closure* on_resolve_address_done_;
  /** a closure wrapping on_resolve_address_done, which should be invoked when
     the grpc_dns_lookup_ares operation is done. */
  grpc_closure on_dns_lookup_done_;
  /* underlying ares_request that the query is performed on */
<<<<<<< HEAD
  grpc_ares_request* ares_request_ = nullptr;
};
=======
  grpc_ares_request* ares_request = nullptr;
} grpc_resolve_address_ares_request;

static void on_dns_lookup_done(void* arg, grpc_error_handle error) {
  grpc_resolve_address_ares_request* r =
      static_cast<grpc_resolve_address_ares_request*>(arg);
  delete r->ares_request;
  grpc_resolved_addresses** resolved_addresses = r->addrs_out;
  if (r->addresses == nullptr || r->addresses->empty()) {
    *resolved_addresses = nullptr;
  } else {
    *resolved_addresses = static_cast<grpc_resolved_addresses*>(
        gpr_zalloc(sizeof(grpc_resolved_addresses)));
    (*resolved_addresses)->naddrs = r->addresses->size();
    (*resolved_addresses)->addrs =
        static_cast<grpc_resolved_address*>(gpr_zalloc(
            sizeof(grpc_resolved_address) * (*resolved_addresses)->naddrs));
    for (size_t i = 0; i < (*resolved_addresses)->naddrs; ++i) {
      memcpy(&(*resolved_addresses)->addrs[i], &(*r->addresses)[i].address(),
             sizeof(grpc_resolved_address));
    }
  }
  grpc_core::ExecCtx::Run(DEBUG_LOCATION, r->on_resolve_address_done,
                          GRPC_ERROR_REF(error));
  delete r;
}
>>>>>>> fdd3fd5d

}  // namespace grpc_core

grpc_core::OrphanablePtr<grpc_core::AsyncResolveAddress> (
    *grpc_resolve_address_ares)(const char* name, const char* default_port,
                                grpc_pollset_set* interested_parties,
                                grpc_closure* on_done,
                                grpc_resolved_addresses** addrs) =
    grpc_core::ResolveAddressAresRequest::ResolveAddress;

#endif /* GRPC_ARES == 1 */<|MERGE_RESOLUTION|>--- conflicted
+++ resolved
@@ -1180,7 +1180,8 @@
       }
     }
     GRPC_ERROR_REF(error);
-    grpc_core::ExecCtx::Run(DEBUG_LOCATION, r->on_resolve_address_done_, error);
+    grpc_core::ExecCtx::Run(DEBUG_LOCATION, r->on_resolve_address_done_,
+                            GRPC_ERROR_REF(error));
     r->Unref();
   }
 
@@ -1194,37 +1195,8 @@
      the grpc_dns_lookup_ares operation is done. */
   grpc_closure on_dns_lookup_done_;
   /* underlying ares_request that the query is performed on */
-<<<<<<< HEAD
   grpc_ares_request* ares_request_ = nullptr;
 };
-=======
-  grpc_ares_request* ares_request = nullptr;
-} grpc_resolve_address_ares_request;
-
-static void on_dns_lookup_done(void* arg, grpc_error_handle error) {
-  grpc_resolve_address_ares_request* r =
-      static_cast<grpc_resolve_address_ares_request*>(arg);
-  delete r->ares_request;
-  grpc_resolved_addresses** resolved_addresses = r->addrs_out;
-  if (r->addresses == nullptr || r->addresses->empty()) {
-    *resolved_addresses = nullptr;
-  } else {
-    *resolved_addresses = static_cast<grpc_resolved_addresses*>(
-        gpr_zalloc(sizeof(grpc_resolved_addresses)));
-    (*resolved_addresses)->naddrs = r->addresses->size();
-    (*resolved_addresses)->addrs =
-        static_cast<grpc_resolved_address*>(gpr_zalloc(
-            sizeof(grpc_resolved_address) * (*resolved_addresses)->naddrs));
-    for (size_t i = 0; i < (*resolved_addresses)->naddrs; ++i) {
-      memcpy(&(*resolved_addresses)->addrs[i], &(*r->addresses)[i].address(),
-             sizeof(grpc_resolved_address));
-    }
-  }
-  grpc_core::ExecCtx::Run(DEBUG_LOCATION, r->on_resolve_address_done,
-                          GRPC_ERROR_REF(error));
-  delete r;
-}
->>>>>>> fdd3fd5d
 
 }  // namespace grpc_core
 
