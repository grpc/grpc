/*
 *
 * Copyright 2016 gRPC authors.
 *
 * Licensed under the Apache License, Version 2.0 (the "License");
 * you may not use this file except in compliance with the License.
 * You may obtain a copy of the License at
 *
 *     http://www.apache.org/licenses/LICENSE-2.0
 *
 * Unless required by applicable law or agreed to in writing, software
 * distributed under the License is distributed on an "AS IS" BASIS,
 * WITHOUT WARRANTIES OR CONDITIONS OF ANY KIND, either express or implied.
 * See the License for the specific language governing permissions and
 * limitations under the License.
 *
 */

#include <grpc/support/port_platform.h>

#if GRPC_ARES == 1 && !defined(GRPC_UV)

#include "src/core/ext/filters/client_channel/resolver/dns/c_ares/grpc_ares_wrapper.h"
#include "src/core/lib/iomgr/sockaddr.h"

#include <string.h>
#include <sys/types.h>

#include <ares.h>
#include <grpc/support/alloc.h>
#include <grpc/support/log.h>
#include <grpc/support/string_util.h>
#include <grpc/support/time.h>

#include <address_sorting/address_sorting.h>
#include "src/core/ext/filters/client_channel/parse_address.h"
#include "src/core/ext/filters/client_channel/resolver/dns/c_ares/grpc_ares_ev_driver.h"
#include "src/core/lib/gpr/host_port.h"
#include "src/core/lib/gpr/string.h"
#include "src/core/lib/iomgr/combiner.h"
#include "src/core/lib/iomgr/error.h"
#include "src/core/lib/iomgr/executor.h"
#include "src/core/lib/iomgr/iomgr_internal.h"
#include "src/core/lib/iomgr/nameser.h"
#include "src/core/lib/iomgr/sockaddr_utils.h"

using grpc_core::ServerAddress;
using grpc_core::ServerAddressList;

static gpr_once g_basic_init = GPR_ONCE_INIT;
static gpr_mu g_init_mu;

grpc_core::TraceFlag grpc_trace_cares_address_sorting(false,
                                                      "cares_address_sorting");

grpc_core::TraceFlag grpc_trace_cares_resolver(false, "cares_resolver");

struct grpc_ares_request {
  /** indicates the DNS server to use, if specified */
  struct ares_addr_port_node dns_server_addr;
  /** following members are set in grpc_resolve_address_ares_impl */
  /** closure to call when the request completes */
  grpc_closure* on_done;
  /** the pointer to receive the resolved addresses */
  grpc_core::UniquePtr<grpc_core::ServerAddressList>* addresses_out;
  /** the pointer to receive the service config in JSON */
  char** service_config_json_out;
  /** the evernt driver used by this request */
  grpc_ares_ev_driver* ev_driver;
  /** number of ongoing queries */
  size_t pending_queries;

  /** is there at least one successful query, set in on_done_cb */
  bool success;
  /** the errors explaining the request failure, set in on_done_cb */
  grpc_error* error;
};

typedef struct grpc_ares_hostbyname_request {
  /** following members are set in create_hostbyname_request_locked
   */
  /** the top-level request instance */
  grpc_ares_request* parent_request;
  /** host to resolve, parsed from the name to resolve */
  char* host;
  /** port to fill in sockaddr_in, parsed from the name to resolve */
  uint16_t port;
  /** is it a grpclb address */
  bool is_balancer;
} grpc_ares_hostbyname_request;

static void do_basic_init(void) { gpr_mu_init(&g_init_mu); }

static void log_address_sorting_list(const ServerAddressList& addresses,
                                     const char* input_output_str) {
  for (size_t i = 0; i < addresses.size(); i++) {
    char* addr_str;
    if (grpc_sockaddr_to_string(&addr_str, &addresses[i].address(), true)) {
      gpr_log(GPR_DEBUG, "c-ares address sorting: %s[%" PRIuPTR "]=%s",
              input_output_str, i, addr_str);
      gpr_free(addr_str);
    } else {
      gpr_log(GPR_DEBUG,
              "c-ares address sorting: %s[%" PRIuPTR "]=<unprintable>",
              input_output_str, i);
    }
  }
}

void grpc_cares_wrapper_address_sorting_sort(ServerAddressList* addresses) {
  if (grpc_trace_cares_address_sorting.enabled()) {
    log_address_sorting_list(*addresses, "input");
  }
  address_sorting_sortable* sortables = (address_sorting_sortable*)gpr_zalloc(
      sizeof(address_sorting_sortable) * addresses->size());
  for (size_t i = 0; i < addresses->size(); ++i) {
    sortables[i].user_data = &(*addresses)[i];
    memcpy(&sortables[i].dest_addr.addr, &(*addresses)[i].address().addr,
           (*addresses)[i].address().len);
    sortables[i].dest_addr.len = (*addresses)[i].address().len;
  }
  address_sorting_rfc_6724_sort(sortables, addresses->size());
  ServerAddressList sorted;
  sorted.reserve(addresses->size());
  for (size_t i = 0; i < addresses->size(); ++i) {
    sorted.emplace_back(*static_cast<ServerAddress*>(sortables[i].user_data));
  }
  gpr_free(sortables);
  *addresses = std::move(sorted);
  if (grpc_trace_cares_address_sorting.enabled()) {
    log_address_sorting_list(*addresses, "output");
  }
}

static void grpc_ares_request_ref_locked(grpc_ares_request* r) {
  r->pending_queries++;
}

static void grpc_ares_request_unref_locked(grpc_ares_request* r) {
  r->pending_queries--;
  if (r->pending_queries == 0u) {
    grpc_ares_ev_driver_on_queries_complete_locked(r->ev_driver);
  }
}

void grpc_ares_complete_request_locked(grpc_ares_request* r) {
  /* Invoke on_done callback and destroy the
     request */
  r->ev_driver = nullptr;
  ServerAddressList* addresses = r->addresses_out->get();
  if (addresses != nullptr) {
    grpc_cares_wrapper_address_sorting_sort(addresses);
  }
  GRPC_CLOSURE_SCHED(r->on_done, r->error);
}

static grpc_ares_hostbyname_request* create_hostbyname_request_locked(
    grpc_ares_request* parent_request, char* host, uint16_t port,
    bool is_balancer) {
  grpc_ares_hostbyname_request* hr = static_cast<grpc_ares_hostbyname_request*>(
      gpr_zalloc(sizeof(grpc_ares_hostbyname_request)));
  hr->parent_request = parent_request;
  hr->host = gpr_strdup(host);
  hr->port = port;
  hr->is_balancer = is_balancer;
  grpc_ares_request_ref_locked(parent_request);
  return hr;
}

static void destroy_hostbyname_request_locked(
    grpc_ares_hostbyname_request* hr) {
  grpc_ares_request_unref_locked(hr->parent_request);
  gpr_free(hr->host);
  gpr_free(hr);
}

static void on_hostbyname_done_locked(void* arg, int status, int timeouts,
                                      struct hostent* hostent) {
  grpc_ares_hostbyname_request* hr =
      static_cast<grpc_ares_hostbyname_request*>(arg);
  grpc_ares_request* r = hr->parent_request;
  if (status == ARES_SUCCESS) {
    GRPC_ERROR_UNREF(r->error);
    r->error = GRPC_ERROR_NONE;
    r->success = true;
    if (*r->addresses_out == nullptr) {
      *r->addresses_out = grpc_core::MakeUnique<ServerAddressList>();
    }
    ServerAddressList& addresses = **r->addresses_out;
    for (size_t i = 0; hostent->h_addr_list[i] != nullptr; ++i) {
      grpc_core::InlinedVector<grpc_arg, 2> args_to_add;
      if (hr->is_balancer) {
        args_to_add.emplace_back(grpc_channel_arg_integer_create(
            const_cast<char*>(GRPC_ARG_ADDRESS_IS_BALANCER), 1));
        args_to_add.emplace_back(grpc_channel_arg_string_create(
            const_cast<char*>(GRPC_ARG_ADDRESS_BALANCER_NAME), hr->host));
      }
      grpc_channel_args* args = grpc_channel_args_copy_and_add(
          nullptr, args_to_add.data(), args_to_add.size());
      switch (hostent->h_addrtype) {
        case AF_INET6: {
          size_t addr_len = sizeof(struct sockaddr_in6);
          struct sockaddr_in6 addr;
          memset(&addr, 0, addr_len);
          memcpy(&addr.sin6_addr, hostent->h_addr_list[i],
                 sizeof(struct in6_addr));
          addr.sin6_family = static_cast<unsigned char>(hostent->h_addrtype);
          addr.sin6_port = hr->port;
          addresses.emplace_back(&addr, addr_len, args);
          char output[INET6_ADDRSTRLEN];
          ares_inet_ntop(AF_INET6, &addr.sin6_addr, output, INET6_ADDRSTRLEN);
          gpr_log(GPR_DEBUG,
                  "c-ares resolver gets a AF_INET6 result: \n"
                  "  addr: %s\n  port: %d\n  sin6_scope_id: %d\n",
                  output, ntohs(hr->port), addr.sin6_scope_id);
          break;
        }
        case AF_INET: {
          size_t addr_len = sizeof(struct sockaddr_in);
          struct sockaddr_in addr;
          memset(&addr, 0, addr_len);
          memcpy(&addr.sin_addr, hostent->h_addr_list[i],
                 sizeof(struct in_addr));
          addr.sin_family = static_cast<unsigned char>(hostent->h_addrtype);
          addr.sin_port = hr->port;
          addresses.emplace_back(&addr, addr_len, args);
          char output[INET_ADDRSTRLEN];
          ares_inet_ntop(AF_INET, &addr.sin_addr, output, INET_ADDRSTRLEN);
          gpr_log(GPR_DEBUG,
                  "c-ares resolver gets a AF_INET result: \n"
                  "  addr: %s\n  port: %d\n",
                  output, ntohs(hr->port));
          break;
        }
      }
    }
  } else if (!r->success) {
    char* error_msg;
    gpr_asprintf(&error_msg, "C-ares status is not ARES_SUCCESS: %s",
                 ares_strerror(status));
    grpc_error* error = GRPC_ERROR_CREATE_FROM_COPIED_STRING(error_msg);
    gpr_free(error_msg);
    if (r->error == GRPC_ERROR_NONE) {
      r->error = error;
    } else {
      r->error = grpc_error_add_child(error, r->error);
    }
  }
  destroy_hostbyname_request_locked(hr);
}

static void on_srv_query_done_locked(void* arg, int status, int timeouts,
                                     unsigned char* abuf, int alen) {
  grpc_ares_request* r = static_cast<grpc_ares_request*>(arg);
  gpr_log(GPR_DEBUG, "on_query_srv_done_locked");
  if (status == ARES_SUCCESS) {
    gpr_log(GPR_DEBUG, "on_query_srv_done_locked ARES_SUCCESS");
    struct ares_srv_reply* reply;
    const int parse_status = ares_parse_srv_reply(abuf, alen, &reply);
    if (parse_status == ARES_SUCCESS) {
      ares_channel* channel =
          grpc_ares_ev_driver_get_channel_locked(r->ev_driver);
      for (struct ares_srv_reply* srv_it = reply; srv_it != nullptr;
           srv_it = srv_it->next) {
        if (grpc_ares_query_ipv6()) {
          grpc_ares_hostbyname_request* hr = create_hostbyname_request_locked(
              r, srv_it->host, htons(srv_it->port), true /* is_balancer */);
          ares_gethostbyname(*channel, hr->host, AF_INET6,
                             on_hostbyname_done_locked, hr);
        }
        grpc_ares_hostbyname_request* hr = create_hostbyname_request_locked(
            r, srv_it->host, htons(srv_it->port), true /* is_balancer */);
        ares_gethostbyname(*channel, hr->host, AF_INET,
                           on_hostbyname_done_locked, hr);
        grpc_ares_ev_driver_start_locked(r->ev_driver);
      }
    }
    if (reply != nullptr) {
      ares_free_data(reply);
    }
  } else if (!r->success) {
    char* error_msg;
    gpr_asprintf(&error_msg, "C-ares status is not ARES_SUCCESS: %s",
                 ares_strerror(status));
    grpc_error* error = GRPC_ERROR_CREATE_FROM_COPIED_STRING(error_msg);
    gpr_free(error_msg);
    if (r->error == GRPC_ERROR_NONE) {
      r->error = error;
    } else {
      r->error = grpc_error_add_child(error, r->error);
    }
  }
  grpc_ares_request_unref_locked(r);
}

static const char g_service_config_attribute_prefix[] = "grpc_config=";

static void on_txt_done_locked(void* arg, int status, int timeouts,
                               unsigned char* buf, int len) {
  gpr_log(GPR_DEBUG, "on_txt_done_locked");
  char* error_msg;
  grpc_ares_request* r = static_cast<grpc_ares_request*>(arg);
  const size_t prefix_len = sizeof(g_service_config_attribute_prefix) - 1;
  struct ares_txt_ext* result = nullptr;
  struct ares_txt_ext* reply = nullptr;
  grpc_error* error = GRPC_ERROR_NONE;
  if (status != ARES_SUCCESS) goto fail;
  status = ares_parse_txt_reply_ext(buf, len, &reply);
  if (status != ARES_SUCCESS) goto fail;
  // Find service config in TXT record.
  for (result = reply; result != nullptr; result = result->next) {
    if (result->record_start &&
        memcmp(result->txt, g_service_config_attribute_prefix, prefix_len) ==
            0) {
      break;
    }
  }
  // Found a service config record.
  if (result != nullptr) {
    size_t service_config_len = result->length - prefix_len;
    *r->service_config_json_out =
        static_cast<char*>(gpr_malloc(service_config_len + 1));
    memcpy(*r->service_config_json_out, result->txt + prefix_len,
           service_config_len);
    for (result = result->next; result != nullptr && !result->record_start;
         result = result->next) {
      *r->service_config_json_out = static_cast<char*>(
          gpr_realloc(*r->service_config_json_out,
                      service_config_len + result->length + 1));
      memcpy(*r->service_config_json_out + service_config_len, result->txt,
             result->length);
      service_config_len += result->length;
    }
    (*r->service_config_json_out)[service_config_len] = '\0';
    gpr_log(GPR_INFO, "found service config: %s", *r->service_config_json_out);
  }
  // Clean up.
  ares_free_data(reply);
  goto done;
fail:
  gpr_asprintf(&error_msg, "C-ares TXT lookup status is not ARES_SUCCESS: %s",
               ares_strerror(status));
  error = GRPC_ERROR_CREATE_FROM_COPIED_STRING(error_msg);
  gpr_free(error_msg);
  if (r->error == GRPC_ERROR_NONE) {
    r->error = error;
  } else {
    r->error = grpc_error_add_child(error, r->error);
  }
done:
  grpc_ares_request_unref_locked(r);
}

void grpc_dns_lookup_ares_continue_after_check_localhost_and_ip_literals_locked(
    grpc_ares_request* r, const char* dns_server, const char* name,
    const char* default_port, grpc_pollset_set* interested_parties,
    bool check_grpclb, int query_timeout_ms, grpc_combiner* combiner) {
  grpc_error* error = GRPC_ERROR_NONE;
  grpc_ares_hostbyname_request* hr = nullptr;
  ares_channel* channel = nullptr;
  /* TODO(zyc): Enable tracing after #9603 is checked in */
  /* if (grpc_dns_trace) {
      gpr_log(GPR_DEBUG, "resolve_address (blocking): name=%s, default_port=%s",
              name, default_port);
     } */

  /* parse name, splitting it into host and port parts */
  char* host;
  char* port;
  gpr_split_host_port(name, &host, &port);
  if (host == nullptr) {
    error = grpc_error_set_str(
        GRPC_ERROR_CREATE_FROM_STATIC_STRING("unparseable host:port"),
        GRPC_ERROR_STR_TARGET_ADDRESS, grpc_slice_from_copied_string(name));
    goto error_cleanup;
  } else if (port == nullptr) {
    if (default_port == nullptr) {
      error = grpc_error_set_str(
          GRPC_ERROR_CREATE_FROM_STATIC_STRING("no port in name"),
          GRPC_ERROR_STR_TARGET_ADDRESS, grpc_slice_from_copied_string(name));
      goto error_cleanup;
    }
    port = gpr_strdup(default_port);
  }
  error = grpc_ares_ev_driver_create_locked(&r->ev_driver, interested_parties,
                                            query_timeout_ms, combiner, r);
  if (error != GRPC_ERROR_NONE) goto error_cleanup;
  channel = grpc_ares_ev_driver_get_channel_locked(r->ev_driver);
  // If dns_server is specified, use it.
  if (dns_server != nullptr) {
    gpr_log(GPR_INFO, "Using DNS server %s", dns_server);
    grpc_resolved_address addr;
    if (grpc_parse_ipv4_hostport(dns_server, &addr, false /* log_errors */)) {
      r->dns_server_addr.family = AF_INET;
      struct sockaddr_in* in = reinterpret_cast<struct sockaddr_in*>(addr.addr);
      memcpy(&r->dns_server_addr.addr.addr4, &in->sin_addr,
             sizeof(struct in_addr));
      r->dns_server_addr.tcp_port = grpc_sockaddr_get_port(&addr);
      r->dns_server_addr.udp_port = grpc_sockaddr_get_port(&addr);
    } else if (grpc_parse_ipv6_hostport(dns_server, &addr,
                                        false /* log_errors */)) {
      r->dns_server_addr.family = AF_INET6;
      struct sockaddr_in6* in6 =
          reinterpret_cast<struct sockaddr_in6*>(addr.addr);
      memcpy(&r->dns_server_addr.addr.addr6, &in6->sin6_addr,
             sizeof(struct in6_addr));
      r->dns_server_addr.tcp_port = grpc_sockaddr_get_port(&addr);
      r->dns_server_addr.udp_port = grpc_sockaddr_get_port(&addr);
    } else {
      error = grpc_error_set_str(
          GRPC_ERROR_CREATE_FROM_STATIC_STRING("cannot parse authority"),
          GRPC_ERROR_STR_TARGET_ADDRESS, grpc_slice_from_copied_string(name));
      goto error_cleanup;
    }
    int status = ares_set_servers_ports(*channel, &r->dns_server_addr);
    if (status != ARES_SUCCESS) {
      char* error_msg;
      gpr_asprintf(&error_msg, "C-ares status is not ARES_SUCCESS: %s",
                   ares_strerror(status));
      error = GRPC_ERROR_CREATE_FROM_COPIED_STRING(error_msg);
      gpr_free(error_msg);
      goto error_cleanup;
    }
  }
  r->pending_queries = 1;
  if (grpc_ares_query_ipv6()) {
    hr = create_hostbyname_request_locked(r, host, grpc_strhtons(port),
                                          false /* is_balancer */);
    ares_gethostbyname(*channel, hr->host, AF_INET6, on_hostbyname_done_locked,
                       hr);
  }
  hr = create_hostbyname_request_locked(r, host, grpc_strhtons(port),
                                        false /* is_balancer */);
  ares_gethostbyname(*channel, hr->host, AF_INET, on_hostbyname_done_locked,
                     hr);
  if (check_grpclb) {
    /* Query the SRV record */
    grpc_ares_request_ref_locked(r);
    char* service_name;
    gpr_asprintf(&service_name, "_grpclb._tcp.%s", host);
    ares_query(*channel, service_name, ns_c_in, ns_t_srv,
               on_srv_query_done_locked, r);
    gpr_free(service_name);
  }
  if (r->service_config_json_out != nullptr) {
    grpc_ares_request_ref_locked(r);
    char* config_name;
    gpr_asprintf(&config_name, "_grpc_config.%s", host);
    ares_search(*channel, config_name, ns_c_in, ns_t_txt, on_txt_done_locked,
                r);
    gpr_free(config_name);
  }
  grpc_ares_ev_driver_start_locked(r->ev_driver);
  grpc_ares_request_unref_locked(r);
  gpr_free(host);
  gpr_free(port);
  return;

error_cleanup:
  GRPC_CLOSURE_SCHED(r->on_done, error);
  gpr_free(host);
  gpr_free(port);
}

static bool inner_resolve_as_ip_literal_locked(
    const char* name, const char* default_port,
    grpc_core::UniquePtr<grpc_core::ServerAddressList>* addrs, char** host,
    char** port, char** hostport) {
  gpr_split_host_port(name, host, port);
  if (*host == nullptr) {
    gpr_log(GPR_ERROR,
            "Failed to parse %s to host:port while attempting to resolve as ip "
            "literal.",
            name);
    return false;
  }
  if (*port == nullptr) {
    if (default_port == nullptr) {
      gpr_log(GPR_ERROR,
              "No port or default port for %s while attempting to resolve as "
              "ip literal.",
              name);
      return false;
    }
    *port = gpr_strdup(default_port);
  }
  grpc_resolved_address addr;
  GPR_ASSERT(gpr_join_host_port(hostport, *host, atoi(*port)));
  if (grpc_parse_ipv4_hostport(*hostport, &addr, false /* log errors */) ||
      grpc_parse_ipv6_hostport(*hostport, &addr, false /* log errors */)) {
    GPR_ASSERT(*addrs == nullptr);
    *addrs = grpc_core::MakeUnique<ServerAddressList>();
    (*addrs)->emplace_back(addr.addr, addr.len, nullptr /* args */);
    return true;
  }
  return false;
}

static bool resolve_as_ip_literal_locked(
    const char* name, const char* default_port,
    grpc_core::UniquePtr<grpc_core::ServerAddressList>* addrs) {
  char* host = nullptr;
  char* port = nullptr;
  char* hostport = nullptr;
  bool out = inner_resolve_as_ip_literal_locked(name, default_port, addrs,
                                                &host, &port, &hostport);
  gpr_free(host);
  gpr_free(port);
  gpr_free(hostport);
  return out;
}

static grpc_ares_request* grpc_dns_lookup_ares_locked_impl(
    const char* dns_server, const char* name, const char* default_port,
    grpc_pollset_set* interested_parties, grpc_closure* on_done,
<<<<<<< HEAD
    grpc_core::UniquePtr<grpc_core::ServerAddressList>* addrs,
    bool check_grpclb, char** service_config_json, grpc_combiner* combiner) {
=======
    grpc_lb_addresses** addrs, bool check_grpclb, char** service_config_json,
    int query_timeout_ms, grpc_combiner* combiner) {
>>>>>>> f8696b51
  grpc_ares_request* r =
      static_cast<grpc_ares_request*>(gpr_zalloc(sizeof(grpc_ares_request)));
  r->ev_driver = nullptr;
  r->on_done = on_done;
  r->addresses_out = addrs;
  r->service_config_json_out = service_config_json;
  r->success = false;
  r->error = GRPC_ERROR_NONE;
  r->pending_queries = 0;
  // Early out if the target is an ipv4 or ipv6 literal.
  if (resolve_as_ip_literal_locked(name, default_port, addrs)) {
    GRPC_CLOSURE_SCHED(on_done, GRPC_ERROR_NONE);
    return r;
  }
  // Early out if the target is localhost and we're on Windows.
  if (grpc_ares_maybe_resolve_localhost_manually_locked(name, default_port,
                                                        addrs)) {
    GRPC_CLOSURE_SCHED(on_done, GRPC_ERROR_NONE);
    return r;
  }
  // Look up name using c-ares lib.
  grpc_dns_lookup_ares_continue_after_check_localhost_and_ip_literals_locked(
      r, dns_server, name, default_port, interested_parties, check_grpclb,
      query_timeout_ms, combiner);
  return r;
}

grpc_ares_request* (*grpc_dns_lookup_ares_locked)(
    const char* dns_server, const char* name, const char* default_port,
    grpc_pollset_set* interested_parties, grpc_closure* on_done,
<<<<<<< HEAD
    grpc_core::UniquePtr<grpc_core::ServerAddressList>* addrs,
    bool check_grpclb, char** service_config_json,
=======
    grpc_lb_addresses** addrs, bool check_grpclb, char** service_config_json,
    int query_timeout_ms,
>>>>>>> f8696b51
    grpc_combiner* combiner) = grpc_dns_lookup_ares_locked_impl;

static void grpc_cancel_ares_request_locked_impl(grpc_ares_request* r) {
  GPR_ASSERT(r != nullptr);
  if (r->ev_driver != nullptr) {
    grpc_ares_ev_driver_shutdown_locked(r->ev_driver);
  }
}

void (*grpc_cancel_ares_request_locked)(grpc_ares_request* r) =
    grpc_cancel_ares_request_locked_impl;

grpc_error* grpc_ares_init(void) {
  gpr_once_init(&g_basic_init, do_basic_init);
  gpr_mu_lock(&g_init_mu);
  int status = ares_library_init(ARES_LIB_INIT_ALL);
  gpr_mu_unlock(&g_init_mu);

  if (status != ARES_SUCCESS) {
    char* error_msg;
    gpr_asprintf(&error_msg, "ares_library_init failed: %s",
                 ares_strerror(status));
    grpc_error* error = GRPC_ERROR_CREATE_FROM_COPIED_STRING(error_msg);
    gpr_free(error_msg);
    return error;
  }
  return GRPC_ERROR_NONE;
}

void grpc_ares_cleanup(void) {
  gpr_mu_lock(&g_init_mu);
  ares_library_cleanup();
  gpr_mu_unlock(&g_init_mu);
}

/*
 * grpc_resolve_address_ares related structs and functions
 */

typedef struct grpc_resolve_address_ares_request {
  /* combiner that queries and related callbacks run under */
  grpc_combiner* combiner;
  /** the pointer to receive the resolved addresses */
  grpc_resolved_addresses** addrs_out;
  /** currently resolving addresses */
  grpc_core::UniquePtr<ServerAddressList> addresses;
  /** closure to call when the resolve_address_ares request completes */
  grpc_closure* on_resolve_address_done;
  /** a closure wrapping on_resolve_address_done, which should be invoked when
     the grpc_dns_lookup_ares_locked operation is done. */
  grpc_closure on_dns_lookup_done_locked;
  /* target name */
  const char* name;
  /* default port to use if none is specified */
  const char* default_port;
  /* pollset_set to be driven by */
  grpc_pollset_set* interested_parties;
  /* underlying ares_request that the query is performed on */
  grpc_ares_request* ares_request = nullptr;
} grpc_resolve_address_ares_request;

static void on_dns_lookup_done_locked(void* arg, grpc_error* error) {
  grpc_resolve_address_ares_request* r =
      static_cast<grpc_resolve_address_ares_request*>(arg);
  gpr_free(r->ares_request);
  grpc_resolved_addresses** resolved_addresses = r->addrs_out;
  if (r->addresses == nullptr || r->addresses->empty()) {
    *resolved_addresses = nullptr;
  } else {
    *resolved_addresses = static_cast<grpc_resolved_addresses*>(
        gpr_zalloc(sizeof(grpc_resolved_addresses)));
    (*resolved_addresses)->naddrs = r->addresses->size();
    (*resolved_addresses)->addrs =
        static_cast<grpc_resolved_address*>(gpr_zalloc(
            sizeof(grpc_resolved_address) * (*resolved_addresses)->naddrs));
    for (size_t i = 0; i < (*resolved_addresses)->naddrs; ++i) {
      GPR_ASSERT(!(*r->addresses)[i].IsBalancer());
      memcpy(&(*resolved_addresses)->addrs[i], &(*r->addresses)[i].address(),
             sizeof(grpc_resolved_address));
    }
  }
  GRPC_CLOSURE_SCHED(r->on_resolve_address_done, GRPC_ERROR_REF(error));
  GRPC_COMBINER_UNREF(r->combiner, "on_dns_lookup_done_cb");
  grpc_core::Delete(r);
}

static void grpc_resolve_address_invoke_dns_lookup_ares_locked(
    void* arg, grpc_error* unused_error) {
  grpc_resolve_address_ares_request* r =
      static_cast<grpc_resolve_address_ares_request*>(arg);
  r->ares_request = grpc_dns_lookup_ares_locked(
      nullptr /* dns_server */, r->name, r->default_port, r->interested_parties,
<<<<<<< HEAD
      &r->on_dns_lookup_done_locked, &r->addresses, false /* check_grpclb */,
      nullptr /* service_config_json */, r->combiner);
=======
      &r->on_dns_lookup_done_locked, &r->lb_addrs, false /* check_grpclb */,
      nullptr /* service_config_json */, GRPC_DNS_ARES_DEFAULT_QUERY_TIMEOUT_MS,
      r->combiner);
>>>>>>> f8696b51
}

static void grpc_resolve_address_ares_impl(const char* name,
                                           const char* default_port,
                                           grpc_pollset_set* interested_parties,
                                           grpc_closure* on_done,
                                           grpc_resolved_addresses** addrs) {
  grpc_resolve_address_ares_request* r =
      grpc_core::New<grpc_resolve_address_ares_request>();
  r->combiner = grpc_combiner_create();
  r->addrs_out = addrs;
  r->on_resolve_address_done = on_done;
  GRPC_CLOSURE_INIT(&r->on_dns_lookup_done_locked, on_dns_lookup_done_locked, r,
                    grpc_combiner_scheduler(r->combiner));
  r->name = name;
  r->default_port = default_port;
  r->interested_parties = interested_parties;
  GRPC_CLOSURE_SCHED(
      GRPC_CLOSURE_CREATE(grpc_resolve_address_invoke_dns_lookup_ares_locked, r,
                          grpc_combiner_scheduler(r->combiner)),
      GRPC_ERROR_NONE);
}

void (*grpc_resolve_address_ares)(
    const char* name, const char* default_port,
    grpc_pollset_set* interested_parties, grpc_closure* on_done,
    grpc_resolved_addresses** addrs) = grpc_resolve_address_ares_impl;

#endif /* GRPC_ARES == 1 && !defined(GRPC_UV) */<|MERGE_RESOLUTION|>--- conflicted
+++ resolved
@@ -513,13 +513,9 @@
 static grpc_ares_request* grpc_dns_lookup_ares_locked_impl(
     const char* dns_server, const char* name, const char* default_port,
     grpc_pollset_set* interested_parties, grpc_closure* on_done,
-<<<<<<< HEAD
     grpc_core::UniquePtr<grpc_core::ServerAddressList>* addrs,
-    bool check_grpclb, char** service_config_json, grpc_combiner* combiner) {
-=======
-    grpc_lb_addresses** addrs, bool check_grpclb, char** service_config_json,
-    int query_timeout_ms, grpc_combiner* combiner) {
->>>>>>> f8696b51
+    bool check_grpclb, char** service_config_json, int query_timeout_ms,
+    grpc_combiner* combiner) {
   grpc_ares_request* r =
       static_cast<grpc_ares_request*>(gpr_zalloc(sizeof(grpc_ares_request)));
   r->ev_driver = nullptr;
@@ -550,13 +546,8 @@
 grpc_ares_request* (*grpc_dns_lookup_ares_locked)(
     const char* dns_server, const char* name, const char* default_port,
     grpc_pollset_set* interested_parties, grpc_closure* on_done,
-<<<<<<< HEAD
     grpc_core::UniquePtr<grpc_core::ServerAddressList>* addrs,
-    bool check_grpclb, char** service_config_json,
-=======
-    grpc_lb_addresses** addrs, bool check_grpclb, char** service_config_json,
-    int query_timeout_ms,
->>>>>>> f8696b51
+    bool check_grpclb, char** service_config_json, int query_timeout_ms,
     grpc_combiner* combiner) = grpc_dns_lookup_ares_locked_impl;
 
 static void grpc_cancel_ares_request_locked_impl(grpc_ares_request* r) {
@@ -649,14 +640,9 @@
       static_cast<grpc_resolve_address_ares_request*>(arg);
   r->ares_request = grpc_dns_lookup_ares_locked(
       nullptr /* dns_server */, r->name, r->default_port, r->interested_parties,
-<<<<<<< HEAD
       &r->on_dns_lookup_done_locked, &r->addresses, false /* check_grpclb */,
-      nullptr /* service_config_json */, r->combiner);
-=======
-      &r->on_dns_lookup_done_locked, &r->lb_addrs, false /* check_grpclb */,
       nullptr /* service_config_json */, GRPC_DNS_ARES_DEFAULT_QUERY_TIMEOUT_MS,
       r->combiner);
->>>>>>> f8696b51
 }
 
 static void grpc_resolve_address_ares_impl(const char* name,
