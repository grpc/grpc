--- conflicted
+++ resolved
@@ -249,19 +249,14 @@
   return nullptr;
 }
 
-<<<<<<< HEAD
-static grpc_core::Timestamp calculate_next_ares_backup_poll_alarm_ms(
-    grpc_ares_ev_driver* driver) {
-=======
 static grpc_millis calculate_next_ares_backup_poll_alarm_ms(
     grpc_ares_ev_driver* driver)
     ABSL_EXCLUSIVE_LOCKS_REQUIRED(&grpc_ares_request::mu) {
->>>>>>> 44e7be44
   // An alternative here could be to use ares_timeout to try to be more
   // accurate, but that would require using "struct timeval"'s, which just makes
   // things a bit more complicated. So just poll every second, as suggested
   // by the c-ares code comments.
-  grpc_core::Timestamp ms_until_next_ares_backup_poll_alarm = 1000;
+  grpc_millis ms_until_next_ares_backup_poll_alarm = 1000;
   GRPC_CARES_TRACE_LOG(
       "request:%p ev_driver=%p. next ares process poll time in "
       "%" PRId64 " ms",
@@ -322,7 +317,7 @@
       // in a loop while draining the currently-held WorkSerializer.
       // Also see https://github.com/grpc/grpc/issues/26079.
       grpc_core::ExecCtx::Get()->InvalidateNow();
-      grpc_core::Timestamp next_ares_backup_poll_alarm =
+      grpc_millis next_ares_backup_poll_alarm =
           calculate_next_ares_backup_poll_alarm_ms(driver);
       grpc_ares_ev_driver_ref(driver);
       GRPC_CLOSURE_INIT(&driver->on_ares_backup_poll_alarm_locked,
@@ -467,9 +462,9 @@
     ABSL_EXCLUSIVE_LOCKS_REQUIRED(&grpc_ares_request::mu) {
   grpc_ares_notify_on_event_locked(ev_driver);
   // Initialize overall DNS resolution timeout alarm
-  grpc_core::Timestamp timeout =
+  grpc_millis timeout =
       ev_driver->query_timeout_ms == 0
-          ? grpc_core::Timestamp::InfFuture()
+          ? GRPC_MILLIS_INF_FUTURE
           : ev_driver->query_timeout_ms + grpc_core::ExecCtx::Get()->Now();
   GRPC_CARES_TRACE_LOG(
       "request:%p ev_driver=%p grpc_ares_ev_driver_start_locked. timeout in "
@@ -481,7 +476,7 @@
   grpc_timer_init(&ev_driver->query_timeout, timeout,
                   &ev_driver->on_timeout_locked);
   // Initialize the backup poll alarm
-  grpc_core::Timestamp next_ares_backup_poll_alarm =
+  grpc_millis next_ares_backup_poll_alarm =
       calculate_next_ares_backup_poll_alarm_ms(ev_driver);
   grpc_ares_ev_driver_ref(ev_driver);
   GRPC_CLOSURE_INIT(&ev_driver->on_ares_backup_poll_alarm_locked,
