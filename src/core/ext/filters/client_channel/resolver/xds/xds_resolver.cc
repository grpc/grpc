--- conflicted
+++ resolved
@@ -723,9 +723,11 @@
     const auto* authority_config =
         xds_client_->bootstrap().LookupAuthority(uri_.authority());
     if (authority_config == nullptr) {
-      gpr_log(GPR_ERROR, "Invalid target URI -- authority not found for %s.",
-              uri_.authority().c_str());
-      result_handler_->ReturnError(error);
+      Result result;
+      result.service_config = absl::UnavailableError(
+          absl::StrCat("Invalid target URI -- authority not found for %s.",
+                       uri_.authority().c_str()));
+      result_handler_->ReportResult(std::move(result));
       return;
     }
     std::string name_template =
@@ -758,12 +760,8 @@
                                    interested_parties_);
   auto watcher = MakeRefCounted<ListenerWatcher>(Ref());
   listener_watcher_ = watcher.get();
-<<<<<<< HEAD
-  xds_client_->WatchListenerData(lds_resource_name_, std::move(watcher));
-=======
-  XdsListenerResourceType::StartWatch(xds_client_.get(), server_name_,
+  XdsListenerResourceType::StartWatch(xds_client_.get(), lds_resource_name_,
                                       std::move(watcher));
->>>>>>> e0c2bb06
 }
 
 void XdsResolver::ShutdownLocked() {
@@ -772,24 +770,14 @@
   }
   if (xds_client_ != nullptr) {
     if (listener_watcher_ != nullptr) {
-<<<<<<< HEAD
-      xds_client_->CancelListenerDataWatch(lds_resource_name_,
-=======
-      XdsListenerResourceType::CancelWatch(xds_client_.get(), server_name_,
->>>>>>> e0c2bb06
-                                           listener_watcher_,
-                                           /*delay_unsubscription=*/false);
+      XdsListenerResourceType::CancelWatch(
+          xds_client_.get(), lds_resource_name_, listener_watcher_,
+          /*delay_unsubscription=*/false);
     }
     if (route_config_watcher_ != nullptr) {
-<<<<<<< HEAD
-      xds_client_->CancelRouteConfigDataWatch(route_config_name_,
-                                              route_config_watcher_,
-                                              /*delay_unsubscription=*/false);
-=======
       XdsRouteConfigResourceType::CancelWatch(
           xds_client_.get(), route_config_name_, route_config_watcher_,
           /*delay_unsubscription=*/false);
->>>>>>> e0c2bb06
     }
     grpc_pollset_set_del_pollset_set(xds_client_->interested_parties(),
                                      interested_parties_);
