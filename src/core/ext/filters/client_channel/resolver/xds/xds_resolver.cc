--- conflicted
+++ resolved
@@ -139,7 +139,6 @@
    public:
     explicit XdsWatcher(RefCountedPtr<XdsResolver> resolver)
         : resolver_(std::move(resolver)) {}
-<<<<<<< HEAD
 
     void OnUpdate(
         RefCountedPtr<const XdsDependencyManager::XdsConfig> config) override {
@@ -152,74 +151,6 @@
 
     void OnResourceDoesNotExist(std::string context) override {
       resolver_->OnResourceDoesNotExist(std::move(context));
-=======
-    void OnResourceChanged(
-        std::shared_ptr<const XdsListenerResource> listener) override {
-      resolver_->work_serializer_->Run(
-          [self = RefAsSubclass<ListenerWatcher>(),
-           listener = std::move(listener)]() mutable {
-            self->resolver_->OnListenerUpdate(std::move(listener));
-          },
-          DEBUG_LOCATION);
-    }
-    void OnError(absl::Status status) override {
-      resolver_->work_serializer_->Run(
-          [self = RefAsSubclass<ListenerWatcher>(),
-           status = std::move(status)]() mutable {
-            self->resolver_->OnError(self->resolver_->lds_resource_name_,
-                                     std::move(status));
-          },
-          DEBUG_LOCATION);
-    }
-    void OnResourceDoesNotExist() override {
-      resolver_->work_serializer_->Run(
-          [self = RefAsSubclass<ListenerWatcher>()]() {
-            self->resolver_->OnResourceDoesNotExist(
-                absl::StrCat(self->resolver_->lds_resource_name_,
-                             ": xDS listener resource does not exist"));
-          },
-          DEBUG_LOCATION);
-    }
-
-   private:
-    RefCountedPtr<XdsResolver> resolver_;
-  };
-
-  class RouteConfigWatcher
-      : public XdsRouteConfigResourceType::WatcherInterface {
-   public:
-    explicit RouteConfigWatcher(RefCountedPtr<XdsResolver> resolver)
-        : resolver_(std::move(resolver)) {}
-    void OnResourceChanged(
-        std::shared_ptr<const XdsRouteConfigResource> route_config) override {
-      resolver_->work_serializer_->Run(
-          [self = RefAsSubclass<RouteConfigWatcher>(),
-           route_config = std::move(route_config)]() mutable {
-            if (self != self->resolver_->route_config_watcher_) return;
-            self->resolver_->OnRouteConfigUpdate(std::move(route_config));
-          },
-          DEBUG_LOCATION);
-    }
-    void OnError(absl::Status status) override {
-      resolver_->work_serializer_->Run(
-          [self = RefAsSubclass<RouteConfigWatcher>(),
-           status = std::move(status)]() mutable {
-            if (self != self->resolver_->route_config_watcher_) return;
-            self->resolver_->OnError(self->resolver_->route_config_name_,
-                                     std::move(status));
-          },
-          DEBUG_LOCATION);
-    }
-    void OnResourceDoesNotExist() override {
-      resolver_->work_serializer_->Run(
-          [self = RefAsSubclass<RouteConfigWatcher>()]() {
-            if (self != self->resolver_->route_config_watcher_) return;
-            self->resolver_->OnResourceDoesNotExist(absl::StrCat(
-                self->resolver_->route_config_name_,
-                ": xDS route configuration resource does not exist"));
-          },
-          DEBUG_LOCATION);
->>>>>>> 391a0810
     }
 
    private:
@@ -405,7 +336,6 @@
       absl::string_view cluster_key, absl::string_view cluster_name) {
     auto it = cluster_ref_map_.find(cluster_key);
     if (it == cluster_ref_map_.end()) {
-<<<<<<< HEAD
       RefCountedPtr<XdsDependencyManager::ClusterSubscription> subscription;
       if (!cluster_name.empty()) {
         // The cluster ref will hold a subscription to ensure that the
@@ -413,14 +343,9 @@
         // long as the cluster ref exists.
         subscription = dependency_mgr_->GetClusterSubscription(cluster_name);
       }
-      auto cluster = MakeRefCounted<ClusterRef>(Ref(), std::move(subscription),
-                                                cluster_key);
+      auto cluster = MakeRefCounted<ClusterRef>(
+          RefAsSubclass<XdsResolver>(), std::move(subscription), cluster_key);
       cluster_ref_map_.emplace(cluster->cluster_key(), cluster->WeakRef());
-=======
-      auto cluster = MakeRefCounted<ClusterRef>(RefAsSubclass<XdsResolver>(),
-                                                cluster_name);
-      cluster_ref_map_.emplace(cluster->cluster_name(), cluster->WeakRef());
->>>>>>> 391a0810
       return cluster;
     }
     return it->second->Ref();
@@ -1003,20 +928,11 @@
     gpr_log(GPR_INFO, "[xds_resolver %p] Started with lds_resource_name %s.",
             this, lds_resource_name_.c_str());
   }
-<<<<<<< HEAD
   // Start watch for xDS config.
   dependency_mgr_ = MakeOrphanable<XdsDependencyManager>(
-      xds_client_, work_serializer_, std::make_unique<XdsWatcher>(Ref()),
+      xds_client_, work_serializer_,
+      std::make_unique<XdsWatcher>(RefAsSubclass<XdsResolver>()),
       data_plane_authority_, lds_resource_name_, args_, interested_parties_);
-=======
-  grpc_pollset_set_add_pollset_set(
-      static_cast<GrpcXdsClient*>(xds_client_.get())->interested_parties(),
-      interested_parties_);
-  auto watcher = MakeRefCounted<ListenerWatcher>(RefAsSubclass<XdsResolver>());
-  listener_watcher_ = watcher.get();
-  XdsListenerResourceType::StartWatch(xds_client_.get(), lds_resource_name_,
-                                      std::move(watcher));
->>>>>>> 391a0810
 }
 
 void XdsResolver::ShutdownLocked() {
@@ -1031,90 +947,8 @@
   }
 }
 
-<<<<<<< HEAD
 void XdsResolver::OnUpdate(
     RefCountedPtr<const XdsDependencyManager::XdsConfig> config) {
-=======
-void XdsResolver::OnListenerUpdate(
-    std::shared_ptr<const XdsListenerResource> listener) {
-  if (GRPC_TRACE_FLAG_ENABLED(grpc_xds_resolver_trace)) {
-    gpr_log(GPR_INFO, "[xds_resolver %p] received updated listener data", this);
-  }
-  if (xds_client_ == nullptr) return;
-  const auto* hcm = absl::get_if<XdsListenerResource::HttpConnectionManager>(
-      &listener->listener);
-  if (hcm == nullptr) {
-    return OnError(lds_resource_name_,
-                   absl::UnavailableError("not an API listener"));
-  }
-  current_listener_ = std::move(listener);
-  Match(
-      hcm->route_config,
-      // RDS resource name
-      [&](const std::string& rds_name) {
-        // If the RDS name changed, update the RDS watcher.
-        // Note that this will be true on the initial update, because
-        // route_config_name_ will be empty.
-        if (route_config_name_ != rds_name) {
-          // If we already had a watch (i.e., if the previous config had
-          // a different RDS name), stop the previous watch.
-          // There will be no previous watch if either (a) this is the
-          // initial resource update or (b) the previous Listener had an
-          // inlined RouteConfig.
-          if (route_config_watcher_ != nullptr) {
-            XdsRouteConfigResourceType::CancelWatch(
-                xds_client_.get(), route_config_name_, route_config_watcher_,
-                /*delay_unsubscription=*/true);
-            route_config_watcher_ = nullptr;
-          }
-          // Start watch for the new RDS resource name.
-          route_config_name_ = rds_name;
-          auto watcher =
-              MakeRefCounted<RouteConfigWatcher>(RefAsSubclass<XdsResolver>());
-          route_config_watcher_ = watcher.get();
-          XdsRouteConfigResourceType::StartWatch(
-              xds_client_.get(), route_config_name_, std::move(watcher));
-        } else {
-          // RDS resource name has not changed, so no watch needs to be
-          // updated, but we still need to propagate any changes in the
-          // HCM config (e.g., the list of HTTP filters).
-          GenerateResult();
-        }
-      },
-      // inlined RouteConfig
-      [&](const std::shared_ptr<const XdsRouteConfigResource>& route_config) {
-        // If the previous update specified an RDS resource instead of
-        // having an inlined RouteConfig, we need to cancel the RDS watch.
-        if (route_config_watcher_ != nullptr) {
-          XdsRouteConfigResourceType::CancelWatch(
-              xds_client_.get(), route_config_name_, route_config_watcher_);
-          route_config_watcher_ = nullptr;
-          route_config_name_.clear();
-        }
-        OnRouteConfigUpdate(route_config);
-      });
-}
-
-class VirtualHostListIterator : public XdsRouting::VirtualHostListIterator {
- public:
-  explicit VirtualHostListIterator(
-      const std::vector<XdsRouteConfigResource::VirtualHost>* virtual_hosts)
-      : virtual_hosts_(virtual_hosts) {}
-
-  size_t Size() const override { return virtual_hosts_->size(); }
-
-  const std::vector<std::string>& GetDomainsForVirtualHost(
-      size_t index) const override {
-    return (*virtual_hosts_)[index].domains;
-  }
-
- private:
-  const std::vector<XdsRouteConfigResource::VirtualHost>* virtual_hosts_;
-};
-
-void XdsResolver::OnRouteConfigUpdate(
-    std::shared_ptr<const XdsRouteConfigResource> rds_update) {
->>>>>>> 391a0810
   if (GRPC_TRACE_FLAG_ENABLED(grpc_xds_resolver_trace)) {
     gpr_log(GPR_INFO, "[xds_resolver %p] received updated xDS config", this);
   }
@@ -1208,14 +1042,9 @@
             absl::UnavailableError(route_config_data.status().message()));
     return;
   }
-<<<<<<< HEAD
-  auto config_selector =
-      MakeRefCounted<XdsConfigSelector>(Ref(), std::move(*route_config_data));
-  // Now create the service config.
-=======
   auto config_selector = MakeRefCounted<XdsConfigSelector>(
       RefAsSubclass<XdsResolver>(), std::move(*route_config_data));
->>>>>>> 391a0810
+  // Now create the service config.
   Result result;
   result.addresses.emplace();
   result.service_config = CreateServiceConfig();
@@ -1225,20 +1054,11 @@
                 ? std::string((*result.service_config)->json_string()).c_str()
                 : result.service_config.status().ToString().c_str());
   }
-<<<<<<< HEAD
-  // Need to explicitly convert to the right RefCountedPtr<> type for
-  // use with ChannelArgs::SetObject().
-  RefCountedPtr<GrpcXdsClient> xds_client =
-      xds_client_->Ref(DEBUG_LOCATION, "xds resolver result");
-  result.args = args_.SetObject(std::move(xds_client))
-                    .SetObject(config_selector)
-                    .SetObject(current_config_)
-                    .SetObject(dependency_mgr_->Ref());
-=======
   result.args =
       args_.SetObject(xds_client_.Ref(DEBUG_LOCATION, "xds resolver result"))
-          .SetObject(config_selector);
->>>>>>> 391a0810
+           .SetObject(config_selector)
+           .SetObject(current_config_)
+           .SetObject(dependency_mgr_->Ref());
   result_handler_->ReportResult(std::move(result));
 }
 
