--- conflicted
+++ resolved
@@ -242,11 +242,7 @@
     RouteTable route_table_;
     std::map<absl::string_view, RefCountedPtr<ClusterState>> clusters_;
     std::vector<const grpc_channel_filter*> filters_;
-<<<<<<< HEAD
     bool retry_enabled_ = false;
-    grpc_error_handle filter_error_ = GRPC_ERROR_NONE;
-=======
->>>>>>> 0e6fe3f4
   };
 
   void OnListenerUpdate(XdsApi::LdsUpdate listener);
@@ -579,13 +575,9 @@
 
 grpc_channel_args* XdsResolver::XdsConfigSelector::ModifyChannelArgs(
     grpc_channel_args* args) {
-<<<<<<< HEAD
-  // The max number of args to add is 2 so far; when more args need to be added
+  // The max number of args to add is 1 so far; when more args need to be added
   // we will increase the size of args_to_add accordingly;
-  absl::InlinedVector<grpc_arg, 2> args_to_add;
-  if (filter_error_ != GRPC_ERROR_NONE) {
-    args_to_add.emplace_back(MakeLameClientErrorArg(filter_error_));
-  }
+  absl::InlinedVector<grpc_arg, 1> args_to_add;
   if (retry_enabled_) {
     args_to_add.emplace_back(grpc_channel_arg_integer_create(
         const_cast<char*>(GRPC_ARG_ENABLE_RETRIES), 1));
@@ -595,9 +587,6 @@
       args, args_to_add.data(), args_to_add.size());
   grpc_channel_args_destroy(args);
   return new_args;
-=======
-  return args;
->>>>>>> 0e6fe3f4
 }
 
 void XdsResolver::XdsConfigSelector::MaybeAddCluster(const std::string& name) {
