//
// Copyright 2019 gRPC authors.
//
// Licensed under the Apache License, Version 2.0 (the "License");
// you may not use this file except in compliance with the License.
// You may obtain a copy of the License at
//
//     http://www.apache.org/licenses/LICENSE-2.0
//
// Unless required by applicable law or agreed to in writing, software
// distributed under the License is distributed on an "AS IS" BASIS,
// WITHOUT WARRANTIES OR CONDITIONS OF ANY KIND, either express or implied.
// See the License for the specific language governing permissions and
// limitations under the License.
//

#include <grpc/support/port_platform.h>

#include <stdlib.h>
#include <string.h>

#include <algorithm>
#include <cstdint>
#include <map>
#include <memory>
#include <string>
#include <type_traits>
#include <utility>
#include <vector>

#include "absl/memory/memory.h"
#include "absl/meta/type_traits.h"
#include "absl/random/random.h"
#include "absl/status/status.h"
#include "absl/status/statusor.h"
#include "absl/strings/match.h"
#include "absl/strings/str_cat.h"
#include "absl/strings/str_format.h"
#include "absl/strings/str_join.h"
#include "absl/strings/str_replace.h"
#include "absl/strings/string_view.h"
#include "absl/strings/strip.h"
#include "absl/types/optional.h"
#include "absl/types/variant.h"
#include "re2/re2.h"

#include "src/core/lib/gprpp/unique_type_name.h"

#define XXH_INLINE_ALL
#include "xxhash.h"

#include <grpc/impl/codegen/grpc_types.h>
#include <grpc/slice.h>
#include <grpc/status.h>
#include <grpc/support/log.h>

#include "src/core/ext/filters/client_channel/config_selector.h"
#include "src/core/ext/filters/client_channel/lb_policy/ring_hash/ring_hash.h"
#include "src/core/ext/xds/xds_bootstrap.h"
#include "src/core/ext/xds/xds_client.h"
#include "src/core/ext/xds/xds_client_grpc.h"
#include "src/core/ext/xds/xds_http_filters.h"
#include "src/core/ext/xds/xds_listener.h"
#include "src/core/ext/xds/xds_resource_type_impl.h"
#include "src/core/ext/xds/xds_route_config.h"
#include "src/core/ext/xds/xds_routing.h"
#include "src/core/lib/channel/channel_args.h"
#include "src/core/lib/channel/channel_fwd.h"
#include "src/core/lib/channel/status_util.h"
#include "src/core/lib/config/core_configuration.h"
#include "src/core/lib/debug/trace.h"
#include "src/core/lib/gprpp/debug_location.h"
#include "src/core/lib/gprpp/dual_ref_counted.h"
#include "src/core/lib/gprpp/orphanable.h"
#include "src/core/lib/gprpp/ref_counted_ptr.h"
#include "src/core/lib/gprpp/time.h"
#include "src/core/lib/iomgr/error.h"
#include "src/core/lib/iomgr/iomgr_fwd.h"
#include "src/core/lib/iomgr/pollset_set.h"
#include "src/core/lib/iomgr/work_serializer.h"
#include "src/core/lib/resolver/resolver.h"
#include "src/core/lib/resolver/resolver_factory.h"
#include "src/core/lib/resolver/resolver_registry.h"
#include "src/core/lib/resolver/server_address.h"
#include "src/core/lib/resource_quota/arena.h"
#include "src/core/lib/service_config/service_config.h"
#include "src/core/lib/service_config/service_config_call_data.h"
#include "src/core/lib/service_config/service_config_impl.h"
#include "src/core/lib/slice/slice_internal.h"
#include "src/core/lib/transport/error_utils.h"
#include "src/core/lib/transport/metadata_batch.h"
#include "src/core/lib/uri/uri_parser.h"

namespace grpc_core {

TraceFlag grpc_xds_resolver_trace(false, "xds_resolver");

UniqueTypeName XdsClusterAttributeTypeName() {
  static UniqueTypeName::Factory kFactory("xds_cluster_name");
  return kFactory.Create();
}

namespace {

std::string GetDefaultAuthorityInternal(const URI& uri) {
  // Obtain the authority to use for the data plane connections, which is
  // also used to select the right VirtualHost from the RouteConfiguration.
  // We need to take the part of the URI path following the last
  // "/" character or the entire path if the path contains no "/" character.
  size_t pos = uri.path().find_last_of('/');
  if (pos == uri.path().npos) return uri.path();
  return uri.path().substr(pos + 1);
}

std::string GetDataPlaneAuthority(const ChannelArgs& args, const URI& uri) {
  absl::optional<std::string> authority =
      args.GetOwnedString(GRPC_ARG_DEFAULT_AUTHORITY);
  if (authority.has_value()) return std::move(*authority);
  return GetDefaultAuthorityInternal(uri);
}

//
// XdsResolver
//

class XdsResolver : public Resolver {
 public:
  explicit XdsResolver(ResolverArgs args)
      : work_serializer_(std::move(args.work_serializer)),
        result_handler_(std::move(args.result_handler)),
        args_(std::move(args.args)),
        interested_parties_(args.pollset_set),
        uri_(std::move(args.uri)),
        data_plane_authority_(GetDataPlaneAuthority(args_, uri_)),
        channel_id_(absl::Uniform<uint64_t>(absl::BitGen())) {
    if (GRPC_TRACE_FLAG_ENABLED(grpc_xds_resolver_trace)) {
      gpr_log(
          GPR_INFO,
          "[xds_resolver %p] created for URI %s; data plane authority is %s",
          this, uri_.ToString().c_str(), data_plane_authority_.c_str());
    }
  }

  ~XdsResolver() override {
    if (GRPC_TRACE_FLAG_ENABLED(grpc_xds_resolver_trace)) {
      gpr_log(GPR_INFO, "[xds_resolver %p] destroyed", this);
    }
  }

  void StartLocked() override;

  void ShutdownLocked() override;

  void ResetBackoffLocked() override {
    if (xds_client_ != nullptr) xds_client_->ResetBackoff();
  }

 private:
  class ListenerWatcher : public XdsListenerResourceType::WatcherInterface {
   public:
    explicit ListenerWatcher(RefCountedPtr<XdsResolver> resolver)
        : resolver_(std::move(resolver)) {}
    void OnResourceChanged(XdsListenerResource listener) override {
      Ref().release();  // ref held by lambda
      resolver_->work_serializer_->Run(
          // TODO(yashykt): When we move to C++14, capture listener with
          // std::move
          [this, listener]() mutable {
            resolver_->OnListenerUpdate(std::move(listener));
            Unref();
          },
          DEBUG_LOCATION);
    }
    void OnError(absl::Status status) override {
      Ref().release();  // ref held by lambda
      resolver_->work_serializer_->Run(
          [this, status]() {
            resolver_->OnError(resolver_->lds_resource_name_, status);
            Unref();
          },
          DEBUG_LOCATION);
    }
    void OnResourceDoesNotExist() override {
      Ref().release();  // ref held by lambda
      resolver_->work_serializer_->Run(
          [this]() {
            resolver_->OnResourceDoesNotExist(
                absl::StrCat(resolver_->lds_resource_name_,
                             ": xDS listener resource does not exist"));
            Unref();
          },
          DEBUG_LOCATION);
    }

   private:
    RefCountedPtr<XdsResolver> resolver_;
  };

  class RouteConfigWatcher
      : public XdsRouteConfigResourceType::WatcherInterface {
   public:
    explicit RouteConfigWatcher(RefCountedPtr<XdsResolver> resolver)
        : resolver_(std::move(resolver)) {}
    void OnResourceChanged(XdsRouteConfigResource route_config) override {
      Ref().release();  // ref held by lambda
      resolver_->work_serializer_->Run(
          // TODO(yashykt): When we move to C++14, capture route_config with
          // std::move
          [this, route_config]() mutable {
            resolver_->OnRouteConfigUpdate(std::move(route_config));
            Unref();
          },
          DEBUG_LOCATION);
    }
    void OnError(absl::Status status) override {
      Ref().release();  // ref held by lambda
      resolver_->work_serializer_->Run(
          [this, status]() {
            resolver_->OnError(resolver_->route_config_name_, status);
            Unref();
          },
          DEBUG_LOCATION);
    }
    void OnResourceDoesNotExist() override {
      Ref().release();  // ref held by lambda
      resolver_->work_serializer_->Run(
          [this]() {
            resolver_->OnResourceDoesNotExist(absl::StrCat(
                resolver_->route_config_name_,
                ": xDS route configuration resource does not exist"));
            Unref();
          },
          DEBUG_LOCATION);
    }

   private:
    RefCountedPtr<XdsResolver> resolver_;
  };

  // An entry in the map of clusters that need to be present in the LB
  // policy config.  The map holds a weak ref.  One strong ref is held by
  // the ConfigSelector, and another is held by each call assigned to
  // the cluster by the ConfigSelector.  The ref for each call is held
  // until the call is committed.  When the strong refs go away, we hop
  // back into the WorkSerializer to remove the entry from the map.
  class ClusterState : public DualRefCounted<ClusterState> {
   public:
    using ClusterStateMap =
        std::map<std::string, WeakRefCountedPtr<ClusterState>>;

    ClusterState(RefCountedPtr<XdsResolver> resolver,
                 const std::string& cluster_name)
        : resolver_(std::move(resolver)),
          it_(resolver_->cluster_state_map_.emplace(cluster_name, WeakRef())
                  .first) {}

    void Orphan() override {
      auto* resolver = resolver_.release();
      resolver->work_serializer_->Run(
          [resolver]() {
            resolver->MaybeRemoveUnusedClusters();
            resolver->Unref();
          },
          DEBUG_LOCATION);
    }

    const std::string& cluster() const { return it_->first; }

   private:
    RefCountedPtr<XdsResolver> resolver_;
    ClusterStateMap::iterator it_;
  };

  // Call dispatch controller, created for each call handled by the
  // ConfigSelector.  Holds a ref to the ClusterState object until the
  // call is committed.
  class XdsCallDispatchController
      : public ConfigSelector::CallDispatchController {
   public:
    explicit XdsCallDispatchController(
        RefCountedPtr<ClusterState> cluster_state)
        : cluster_state_(std::move(cluster_state)) {}

    bool ShouldRetry() override {
      // TODO(donnadionne): Implement the retry circuit breaker here.
      return true;
    }

    void Commit() override {
      // TODO(donnadionne): If ShouldRetry() was called previously,
      // decrement the retry circuit breaker counter.
      cluster_state_.reset();
    }

   private:
    // Note: The XdsCallDispatchController object is never actually destroyed,
    // so do not add any data members that require destruction unless you have
    // some other way to clean them up.
    RefCountedPtr<ClusterState> cluster_state_;
  };

  class XdsConfigSelector : public ConfigSelector {
   public:
    XdsConfigSelector(RefCountedPtr<XdsResolver> resolver,
                      grpc_error_handle* error);
    ~XdsConfigSelector() override;

    const char* name() const override { return "XdsConfigSelector"; }

    bool Equals(const ConfigSelector* other) const override {
      const auto* other_xds = static_cast<const XdsConfigSelector*>(other);
      // Don't need to compare resolver_, since that will always be the same.
      return route_table_ == other_xds->route_table_ &&
             clusters_ == other_xds->clusters_;
    }

    CallConfig GetCallConfig(GetCallConfigArgs args) override;

    std::vector<const grpc_channel_filter*> GetFilters() override {
      return filters_;
    }

    ChannelArgs ModifyChannelArgs(const ChannelArgs& args) override;

   private:
    struct Route {
      struct ClusterWeightState {
        uint32_t range_end;
        absl::string_view cluster;
        RefCountedPtr<ServiceConfig> method_config;

        bool operator==(const ClusterWeightState& other) const;
      };

      XdsRouteConfigResource::Route route;
      RefCountedPtr<ServiceConfig> method_config;
      std::vector<ClusterWeightState> weighted_cluster_state;

      bool operator==(const Route& other) const;
    };
    using RouteTable = std::vector<Route>;

    class RouteListIterator;

    void MaybeAddCluster(const std::string& name);
    grpc_error_handle CreateMethodConfig(
        const XdsRouteConfigResource::Route& route,
        const XdsRouteConfigResource::Route::RouteAction::ClusterWeight*
            cluster_weight,
        RefCountedPtr<ServiceConfig>* method_config);

    RefCountedPtr<XdsResolver> resolver_;
    RouteTable route_table_;
    std::map<absl::string_view, RefCountedPtr<ClusterState>> clusters_;
    std::vector<const grpc_channel_filter*> filters_;
  };

  void OnListenerUpdate(XdsListenerResource listener);
  void OnRouteConfigUpdate(XdsRouteConfigResource rds_update);
  void OnError(absl::string_view context, absl::Status status);
  void OnResourceDoesNotExist(std::string context);

  absl::StatusOr<RefCountedPtr<ServiceConfig>> CreateServiceConfig();
  void GenerateResult();
  void MaybeRemoveUnusedClusters();
  uint64_t channel_id() const { return channel_id_; }

  std::shared_ptr<WorkSerializer> work_serializer_;
  std::unique_ptr<ResultHandler> result_handler_;
  ChannelArgs args_;
  grpc_pollset_set* interested_parties_;
  URI uri_;
  RefCountedPtr<XdsClient> xds_client_;
  std::string lds_resource_name_;
  std::string data_plane_authority_;
  uint64_t channel_id_;

  ListenerWatcher* listener_watcher_ = nullptr;
  // This will not contain the RouteConfiguration, even if it comes with the
  // LDS response; instead, the relevant VirtualHost from the
  // RouteConfiguration will be saved in current_virtual_host_.
  XdsListenerResource current_listener_;

  std::string route_config_name_;
  RouteConfigWatcher* route_config_watcher_ = nullptr;
  XdsRouteConfigResource::VirtualHost current_virtual_host_;
  std::map<std::string /*cluster_specifier_plugin_name*/,
           std::string /*LB policy config*/>
      cluster_specifier_plugin_map_;

  ClusterState::ClusterStateMap cluster_state_map_;
};

//
// XdsResolver::XdsConfigSelector::Route
//

bool MethodConfigsEqual(const ServiceConfig* sc1, const ServiceConfig* sc2) {
  if (sc1 == nullptr) return sc2 == nullptr;
  if (sc2 == nullptr) return false;
  return sc1->json_string() == sc2->json_string();
}

bool XdsResolver::XdsConfigSelector::Route::ClusterWeightState::operator==(
    const ClusterWeightState& other) const {
  return range_end == other.range_end && cluster == other.cluster &&
         MethodConfigsEqual(method_config.get(), other.method_config.get());
}

bool XdsResolver::XdsConfigSelector::Route::operator==(
    const Route& other) const {
  return route == other.route &&
         weighted_cluster_state == other.weighted_cluster_state &&
         MethodConfigsEqual(method_config.get(), other.method_config.get());
}

// Implementation of XdsRouting::RouteListIterator for getting the matching
// route for a request.
class XdsResolver::XdsConfigSelector::RouteListIterator
    : public XdsRouting::RouteListIterator {
 public:
  explicit RouteListIterator(const RouteTable* route_table)
      : route_table_(route_table) {}

  size_t Size() const override { return route_table_->size(); }

  const XdsRouteConfigResource::Route::Matchers& GetMatchersForRoute(
      size_t index) const override {
    return (*route_table_)[index].route.matchers;
  }

 private:
  const RouteTable* route_table_;
};

//
// XdsResolver::XdsConfigSelector
//

XdsResolver::XdsConfigSelector::XdsConfigSelector(
    RefCountedPtr<XdsResolver> resolver, grpc_error_handle* error)
    : resolver_(std::move(resolver)) {
  if (GRPC_TRACE_FLAG_ENABLED(grpc_xds_resolver_trace)) {
    gpr_log(GPR_INFO, "[xds_resolver %p] creating XdsConfigSelector %p",
            resolver_.get(), this);
  }
  // 1. Construct the route table
  // 2  Update resolver's cluster state map
  // 3. Construct cluster list to hold on to entries in the cluster state
  // map.
  // Reserve the necessary entries up-front to avoid reallocation as we add
  // elements. This is necessary because the string_view in the entry's
  // weighted_cluster_state field points to the memory in the route field, so
  // moving the entry in a reallocation will cause the string_view to point to
  // invalid data.
  route_table_.reserve(resolver_->current_virtual_host_.routes.size());
  for (auto& route : resolver_->current_virtual_host_.routes) {
    if (GRPC_TRACE_FLAG_ENABLED(grpc_xds_resolver_trace)) {
      gpr_log(GPR_INFO, "[xds_resolver %p] XdsConfigSelector %p: route: %s",
              resolver_.get(), this, route.ToString().c_str());
    }
    route_table_.emplace_back();
    auto& route_entry = route_table_.back();
    route_entry.route = route;
    auto* route_action =
        absl::get_if<XdsRouteConfigResource::Route::RouteAction>(
            &route_entry.route.action);
    if (route_action != nullptr) {
      // If the route doesn't specify a timeout, set its timeout to the global
      // one.
      if (!route_action->max_stream_duration.has_value()) {
        route_action->max_stream_duration =
            resolver_->current_listener_.http_connection_manager
                .http_max_stream_duration;
      }
      if (route_action->action.index() ==
          XdsRouteConfigResource::Route::RouteAction::kClusterIndex) {
        *error = CreateMethodConfig(route_entry.route, nullptr,
                                    &route_entry.method_config);
        MaybeAddCluster(absl::StrCat(
            "cluster:",
            absl::get<
                XdsRouteConfigResource::Route::RouteAction::kClusterIndex>(
                route_action->action)));
      } else if (route_action->action.index() ==
                 XdsRouteConfigResource::Route::RouteAction::
                     kWeightedClustersIndex) {
        auto& action_weighted_clusters = absl::get<
            XdsRouteConfigResource::Route::RouteAction::kWeightedClustersIndex>(
            route_action->action);
        uint32_t end = 0;
        for (const auto& weighted_cluster : action_weighted_clusters) {
          Route::ClusterWeightState cluster_weight_state;
          *error = CreateMethodConfig(route_entry.route, &weighted_cluster,
                                      &cluster_weight_state.method_config);
          if (!GRPC_ERROR_IS_NONE(*error)) return;
          end += weighted_cluster.weight;
          cluster_weight_state.range_end = end;
          cluster_weight_state.cluster = weighted_cluster.name;
          route_entry.weighted_cluster_state.push_back(
              std::move(cluster_weight_state));
          MaybeAddCluster(absl::StrCat("cluster:", weighted_cluster.name));
        }
      } else if (route_action->action.index() ==
                 XdsRouteConfigResource::Route::RouteAction::
                     kClusterSpecifierPluginIndex) {
        // cluster_specifier_plugin case:
        *error = CreateMethodConfig(route_entry.route, nullptr,
                                    &route_entry.method_config);
        MaybeAddCluster(absl::StrCat(
            "cluster_specifier_plugin:",
            absl::get<XdsRouteConfigResource::Route::RouteAction::
                          kClusterSpecifierPluginIndex>(route_action->action)));
      }
    }
  }
  // Populate filter list.
  for (const auto& http_filter :
       resolver_->current_listener_.http_connection_manager.http_filters) {
    // Find filter.  This is guaranteed to succeed, because it's checked
    // at config validation time in the XdsApi code.
    const XdsHttpFilterImpl* filter_impl =
        XdsHttpFilterRegistry::GetFilterForType(
            http_filter.config.config_proto_type_name);
    GPR_ASSERT(filter_impl != nullptr);
    // Add C-core filter to list.
    if (filter_impl->channel_filter() != nullptr) {
      filters_.push_back(filter_impl->channel_filter());
    }
  }
}

XdsResolver::XdsConfigSelector::~XdsConfigSelector() {
  if (GRPC_TRACE_FLAG_ENABLED(grpc_xds_resolver_trace)) {
    gpr_log(GPR_INFO, "[xds_resolver %p] destroying XdsConfigSelector %p",
            resolver_.get(), this);
  }
  clusters_.clear();
  resolver_->MaybeRemoveUnusedClusters();
}

grpc_error_handle XdsResolver::XdsConfigSelector::CreateMethodConfig(
    const XdsRouteConfigResource::Route& route,
    const XdsRouteConfigResource::Route::RouteAction::ClusterWeight*
        cluster_weight,
    RefCountedPtr<ServiceConfig>* method_config) {
  std::vector<std::string> fields;
  const auto& route_action =
      absl::get<XdsRouteConfigResource::Route::RouteAction>(route.action);
  // Set retry policy if any.
  if (route_action.retry_policy.has_value() &&
      !route_action.retry_policy->retry_on.Empty()) {
    std::vector<std::string> retry_parts;
    retry_parts.push_back(absl::StrFormat(
        "\"retryPolicy\": {\n"
        "      \"maxAttempts\": %d,\n"
        "      \"initialBackoff\": \"%s\",\n"
        "      \"maxBackoff\": \"%s\",\n"
        "      \"backoffMultiplier\": 2,\n",
        route_action.retry_policy->num_retries + 1,
        route_action.retry_policy->retry_back_off.base_interval.ToJsonString(),
        route_action.retry_policy->retry_back_off.max_interval.ToJsonString()));
    std::vector<std::string> code_parts;
    if (route_action.retry_policy->retry_on.Contains(GRPC_STATUS_CANCELLED)) {
      code_parts.push_back("        \"CANCELLED\"");
    }
    if (route_action.retry_policy->retry_on.Contains(
            GRPC_STATUS_DEADLINE_EXCEEDED)) {
      code_parts.push_back("        \"DEADLINE_EXCEEDED\"");
    }
    if (route_action.retry_policy->retry_on.Contains(GRPC_STATUS_INTERNAL)) {
      code_parts.push_back("        \"INTERNAL\"");
    }
    if (route_action.retry_policy->retry_on.Contains(
            GRPC_STATUS_RESOURCE_EXHAUSTED)) {
      code_parts.push_back("        \"RESOURCE_EXHAUSTED\"");
    }
    if (route_action.retry_policy->retry_on.Contains(GRPC_STATUS_UNAVAILABLE)) {
      code_parts.push_back("        \"UNAVAILABLE\"");
    }
    retry_parts.push_back(
        absl::StrFormat("      \"retryableStatusCodes\": [\n %s ]\n",
                        absl::StrJoin(code_parts, ",\n")));
    retry_parts.push_back(absl::StrFormat("    }"));
    fields.emplace_back(absl::StrJoin(retry_parts, ""));
  }
  // Set timeout.
  if (route_action.max_stream_duration.has_value() &&
      (route_action.max_stream_duration != Duration::Zero())) {
    fields.emplace_back(
        absl::StrFormat("    \"timeout\": \"%s\"",
                        route_action.max_stream_duration->ToJsonString()));
  }
  // Handle xDS HTTP filters.
  XdsRouting::GeneratePerHttpFilterConfigsResult result =
      XdsRouting::GeneratePerHTTPFilterConfigs(
          resolver_->current_listener_.http_connection_manager.http_filters,
          resolver_->current_virtual_host_, route, cluster_weight,
          resolver_->args_);
  if (!GRPC_ERROR_IS_NONE(result.error)) {
    return result.error;
  }
  for (const auto& p : result.per_filter_configs) {
    fields.emplace_back(absl::StrCat("    \"", p.first, "\": [\n",
                                     absl::StrJoin(p.second, ",\n"),
                                     "\n    ]"));
  }
  // Construct service config.
  grpc_error_handle error = GRPC_ERROR_NONE;
  if (!fields.empty()) {
    std::string json = absl::StrCat(
        "{\n"
        "  \"methodConfig\": [ {\n"
        "    \"name\": [\n"
        "      {}\n"
        "    ],\n"
        "    ",
        absl::StrJoin(fields, ",\n"),
        "\n  } ]\n"
        "}");
    *method_config =
        ServiceConfigImpl::Create(result.args, json.c_str(), &error);
  }
  return error;
}

ChannelArgs XdsResolver::XdsConfigSelector::ModifyChannelArgs(
    const ChannelArgs& args) {
  return args;
}

void XdsResolver::XdsConfigSelector::MaybeAddCluster(const std::string& name) {
  if (clusters_.find(name) == clusters_.end()) {
    auto it = resolver_->cluster_state_map_.find(name);
    if (it == resolver_->cluster_state_map_.end()) {
      auto new_cluster_state = MakeRefCounted<ClusterState>(resolver_, name);
      clusters_[new_cluster_state->cluster()] = std::move(new_cluster_state);
    } else {
      clusters_[it->second->cluster()] = it->second->Ref();
    }
  }
}

absl::optional<uint64_t> HeaderHashHelper(
    const XdsRouteConfigResource::Route::RouteAction::HashPolicy& policy,
    grpc_metadata_batch* initial_metadata) {
  GPR_ASSERT(policy.type ==
             XdsRouteConfigResource::Route::RouteAction::HashPolicy::HEADER);
  std::string value_buffer;
  absl::optional<absl::string_view> header_value = XdsRouting::GetHeaderValue(
      initial_metadata, policy.header_name, &value_buffer);
  if (!header_value.has_value()) {
    return absl::nullopt;
  }
  if (policy.regex != nullptr) {
    // If GetHeaderValue() did not already store the value in
    // value_buffer, copy it there now, so we can modify it.
    if (header_value->data() != value_buffer.data()) {
      value_buffer = std::string(*header_value);
    }
    RE2::GlobalReplace(&value_buffer, *policy.regex, policy.regex_substitution);
    header_value = value_buffer;
  }
  return XXH64(header_value->data(), header_value->size(), 0);
}

ConfigSelector::CallConfig XdsResolver::XdsConfigSelector::GetCallConfig(
    GetCallConfigArgs args) {
  auto route_index = XdsRouting::GetRouteForRequest(
      RouteListIterator(&route_table_), StringViewFromSlice(*args.path),
      args.initial_metadata);
  if (!route_index.has_value()) {
    return CallConfig();
  }
  auto& entry = route_table_[*route_index];
  // Found a route match
  const auto* route_action =
      absl::get_if<XdsRouteConfigResource::Route::RouteAction>(
          &entry.route.action);
  if (route_action == nullptr) {
    CallConfig call_config;
    call_config.error =
        grpc_error_set_int(GRPC_ERROR_CREATE_FROM_STATIC_STRING(
                               "Matching route has inappropriate action"),
                           GRPC_ERROR_INT_GRPC_STATUS, GRPC_STATUS_UNAVAILABLE);
    return call_config;
  }
  std::string cluster_name;
  RefCountedPtr<ServiceConfig> method_config;
  if (route_action->action.index() ==
      XdsRouteConfigResource::Route::RouteAction::kClusterIndex) {
    cluster_name = absl::StrCat(
        "cluster:",
        absl::get<XdsRouteConfigResource::Route::RouteAction::kClusterIndex>(
            route_action->action));
    method_config = entry.method_config;
  } else if (route_action->action.index() ==
             XdsRouteConfigResource::Route::RouteAction::
                 kWeightedClustersIndex) {
    const uint32_t key =
        rand() %
        entry.weighted_cluster_state[entry.weighted_cluster_state.size() - 1]
            .range_end;
    // Find the index in weighted clusters corresponding to key.
    size_t mid = 0;
    size_t start_index = 0;
    size_t end_index = entry.weighted_cluster_state.size() - 1;
    size_t index = 0;
    while (end_index > start_index) {
      mid = (start_index + end_index) / 2;
      if (entry.weighted_cluster_state[mid].range_end > key) {
        end_index = mid;
      } else if (entry.weighted_cluster_state[mid].range_end < key) {
        start_index = mid + 1;
      } else {
        index = mid + 1;
        break;
      }
    }
    if (index == 0) index = start_index;
    GPR_ASSERT(entry.weighted_cluster_state[index].range_end > key);
    cluster_name =
        absl::StrCat("cluster:", entry.weighted_cluster_state[index].cluster);
    method_config = entry.weighted_cluster_state[index].method_config;
  } else if (route_action->action.index() ==
             XdsRouteConfigResource::Route::RouteAction::
                 kClusterSpecifierPluginIndex) {
    cluster_name = absl::StrCat(
        "cluster_specifier_plugin:",
        absl::get<XdsRouteConfigResource::Route::RouteAction::
                      kClusterSpecifierPluginIndex>(route_action->action));
    method_config = entry.method_config;
  }
  auto it = clusters_.find(cluster_name);
  GPR_ASSERT(it != clusters_.end());
  // Generate a hash.
  absl::optional<uint64_t> hash;
  for (const auto& hash_policy : route_action->hash_policies) {
    absl::optional<uint64_t> new_hash;
    switch (hash_policy.type) {
      case XdsRouteConfigResource::Route::RouteAction::HashPolicy::HEADER:
        new_hash = HeaderHashHelper(hash_policy, args.initial_metadata);
        break;
      case XdsRouteConfigResource::Route::RouteAction::HashPolicy::CHANNEL_ID:
        new_hash = resolver_->channel_id();
        break;
      default:
        GPR_ASSERT(0);
    }
    if (new_hash.has_value()) {
      // Rotating the old value prevents duplicate hash rules from cancelling
      // each other out and preserves all of the entropy
      const uint64_t old_value =
          hash.has_value() ? ((hash.value() << 1) | (hash.value() >> 63)) : 0;
      hash = old_value ^ new_hash.value();
    }
    // If the policy is a terminal policy and a hash has been generated,
    // ignore the rest of the hash policies.
    if (hash_policy.terminal && hash.has_value()) {
      break;
    }
  }
  if (!hash.has_value()) {
    hash = absl::Uniform<uint64_t>(absl::BitGen());
  }
  CallConfig call_config;
  if (method_config != nullptr) {
    call_config.method_configs =
        method_config->GetMethodParsedConfigVector(grpc_empty_slice());
    call_config.service_config = std::move(method_config);
  }
  call_config.call_attributes[XdsClusterAttributeTypeName()] = it->first;
  std::string hash_string = absl::StrCat(hash.value());
  char* hash_value =
      static_cast<char*>(args.arena->Alloc(hash_string.size() + 1));
  memcpy(hash_value, hash_string.c_str(), hash_string.size());
  hash_value[hash_string.size()] = '\0';
  call_config.call_attributes[RequestHashAttributeName()] = hash_value;
  call_config.call_dispatch_controller =
      args.arena->New<XdsCallDispatchController>(it->second->Ref());
  return call_config;
}

//
// XdsResolver
//

void XdsResolver::StartLocked() {
  grpc_error_handle error = GRPC_ERROR_NONE;
  xds_client_ = GrpcXdsClient::GetOrCreate(args_, &error);
  if (!GRPC_ERROR_IS_NONE(error)) {
    gpr_log(GPR_ERROR,
            "Failed to create xds client -- channel will remain in "
            "TRANSIENT_FAILURE: %s",
            grpc_error_std_string(error).c_str());
    std::string error_message;
    grpc_error_get_str(error, GRPC_ERROR_STR_DESCRIPTION, &error_message);
    absl::Status status = absl::UnavailableError(
        absl::StrCat("Failed to create XdsClient: ", error_message));
    Result result;
    result.addresses = status;
    result.service_config = std::move(status);
    result.args = args_;
    result_handler_->ReportResult(std::move(result));
    GRPC_ERROR_UNREF(error);
    return;
  }
  std::string resource_name_fragment(absl::StripPrefix(uri_.path(), "/"));
  if (!uri_.authority().empty()) {
    // target_uri.authority is set case
    const auto* authority_config =
        xds_client_->bootstrap().LookupAuthority(uri_.authority());
    if (authority_config == nullptr) {
      absl::Status status = absl::UnavailableError(
          absl::StrCat("Invalid target URI -- authority not found for ",
                       uri_.authority().c_str()));
      Result result;
      result.addresses = status;
      result.service_config = std::move(status);
      result.args = args_;
      result_handler_->ReportResult(std::move(result));
      return;
    }
    std::string name_template =
        authority_config->client_listener_resource_name_template;
    if (name_template.empty()) {
      name_template = absl::StrCat(
          "xdstp://", URI::PercentEncodeAuthority(uri_.authority()),
          "/envoy.config.listener.v3.Listener/%s");
    }
    lds_resource_name_ = absl::StrReplaceAll(
        name_template,
        {{"%s", URI::PercentEncodePath(resource_name_fragment)}});
  } else {
    // target_uri.authority not set
    absl::string_view name_template =
        xds_client_->bootstrap()
            .client_default_listener_resource_name_template();
    if (name_template.empty()) {
      name_template = "%s";
    }
    if (absl::StartsWith(name_template, "xdstp:")) {
      resource_name_fragment = URI::PercentEncodePath(resource_name_fragment);
    }
    lds_resource_name_ =
        absl::StrReplaceAll(name_template, {{"%s", resource_name_fragment}});
  }
  if (GRPC_TRACE_FLAG_ENABLED(grpc_xds_resolver_trace)) {
    gpr_log(GPR_INFO, "[xds_resolver %p] Started with lds_resource_name %s.",
            this, lds_resource_name_.c_str());
  }
  grpc_pollset_set_add_pollset_set(
      static_cast<GrpcXdsClient*>(xds_client_.get())->interested_parties(),
      interested_parties_);
  auto watcher = MakeRefCounted<ListenerWatcher>(Ref());
  listener_watcher_ = watcher.get();
  XdsListenerResourceType::StartWatch(xds_client_.get(), lds_resource_name_,
                                      std::move(watcher));
}

void XdsResolver::ShutdownLocked() {
  if (GRPC_TRACE_FLAG_ENABLED(grpc_xds_resolver_trace)) {
    gpr_log(GPR_INFO, "[xds_resolver %p] shutting down", this);
  }
  if (xds_client_ != nullptr) {
    if (listener_watcher_ != nullptr) {
      XdsListenerResourceType::CancelWatch(
          xds_client_.get(), lds_resource_name_, listener_watcher_,
          /*delay_unsubscription=*/false);
    }
    if (route_config_watcher_ != nullptr) {
      XdsRouteConfigResourceType::CancelWatch(
          xds_client_.get(), route_config_name_, route_config_watcher_,
          /*delay_unsubscription=*/false);
    }
    grpc_pollset_set_del_pollset_set(
        static_cast<GrpcXdsClient*>(xds_client_.get())->interested_parties(),
        interested_parties_);
    xds_client_.reset();
  }
}

void XdsResolver::OnListenerUpdate(XdsListenerResource listener) {
  if (GRPC_TRACE_FLAG_ENABLED(grpc_xds_resolver_trace)) {
    gpr_log(GPR_INFO, "[xds_resolver %p] received updated listener data", this);
  }
  if (xds_client_ == nullptr) {
    return;
  }
  if (listener.http_connection_manager.route_config_name !=
      route_config_name_) {
    if (route_config_watcher_ != nullptr) {
      XdsRouteConfigResourceType::CancelWatch(
          xds_client_.get(), route_config_name_, route_config_watcher_,
          /*delay_unsubscription=*/
          !listener.http_connection_manager.route_config_name.empty());
      route_config_watcher_ = nullptr;
    }
    route_config_name_ =
        std::move(listener.http_connection_manager.route_config_name);
    if (!route_config_name_.empty()) {
      current_virtual_host_.routes.clear();
      auto watcher = MakeRefCounted<RouteConfigWatcher>(Ref());
      route_config_watcher_ = watcher.get();
      XdsRouteConfigResourceType::StartWatch(
          xds_client_.get(), route_config_name_, std::move(watcher));
    }
  }
  current_listener_ = std::move(listener);
  if (route_config_name_.empty()) {
    GPR_ASSERT(
        current_listener_.http_connection_manager.rds_update.has_value());
    OnRouteConfigUpdate(
        std::move(*current_listener_.http_connection_manager.rds_update));
  } else {
    // HCM may contain newer filter config. We need to propagate the update as
    // config selector to the channel
    GenerateResult();
  }
}

namespace {
class VirtualHostListIterator : public XdsRouting::VirtualHostListIterator {
 public:
  explicit VirtualHostListIterator(
      const std::vector<XdsRouteConfigResource::VirtualHost>* virtual_hosts)
      : virtual_hosts_(virtual_hosts) {}

  size_t Size() const override { return virtual_hosts_->size(); }

  const std::vector<std::string>& GetDomainsForVirtualHost(
      size_t index) const override {
    return (*virtual_hosts_)[index].domains;
  }

 private:
  const std::vector<XdsRouteConfigResource::VirtualHost>* virtual_hosts_;
};
}  // namespace

void XdsResolver::OnRouteConfigUpdate(XdsRouteConfigResource rds_update) {
  if (GRPC_TRACE_FLAG_ENABLED(grpc_xds_resolver_trace)) {
    gpr_log(GPR_INFO, "[xds_resolver %p] received updated route config", this);
  }
  if (xds_client_ == nullptr) {
    return;
  }
  // Find the relevant VirtualHost from the RouteConfiguration.
  auto vhost_index = XdsRouting::FindVirtualHostForDomain(
      VirtualHostListIterator(&rds_update.virtual_hosts),
      data_plane_authority_);
  if (!vhost_index.has_value()) {
    OnError(
        route_config_name_.empty() ? lds_resource_name_ : route_config_name_,
        absl::UnavailableError(absl::StrCat("could not find VirtualHost for ",
                                            data_plane_authority_,
                                            " in RouteConfiguration")));
    return;
  }
  // Save the virtual host in the resolver.
  current_virtual_host_ = std::move(rds_update.virtual_hosts[*vhost_index]);
  cluster_specifier_plugin_map_ =
      std::move(rds_update.cluster_specifier_plugin_map);
  // Send a new result to the channel.
  GenerateResult();
}

void XdsResolver::OnError(absl::string_view context, absl::Status status) {
  gpr_log(GPR_ERROR, "[xds_resolver %p] received error from XdsClient: %s: %s",
          this, std::string(context).c_str(), status.ToString().c_str());
  if (xds_client_ == nullptr) return;
  status =
      absl::UnavailableError(absl::StrCat(context, ": ", status.ToString()));
  Result result;
  result.addresses = status;
  result.service_config = std::move(status);
<<<<<<< HEAD
  result.args = args_.SetObject(xds_client_);
=======
  grpc_arg new_arg =
      static_cast<GrpcXdsClient*>(xds_client_.get())->MakeChannelArg();
  result.args = grpc_channel_args_copy_and_add(args_, &new_arg, 1);
>>>>>>> 38284a07
  result_handler_->ReportResult(std::move(result));
}

void XdsResolver::OnResourceDoesNotExist(std::string context) {
  gpr_log(GPR_ERROR,
          "[xds_resolver %p] LDS/RDS resource does not exist -- clearing "
          "update and returning empty service config",
          this);
  if (xds_client_ == nullptr) {
    return;
  }
  current_virtual_host_.routes.clear();
  Result result;
  result.addresses.emplace();
  grpc_error_handle error = GRPC_ERROR_NONE;
  result.service_config = ServiceConfigImpl::Create(args_, "{}", &error);
  GPR_ASSERT(*result.service_config != nullptr);
  result.resolution_note = std::move(context);
  result.args = args_;
  result_handler_->ReportResult(std::move(result));
}

absl::StatusOr<RefCountedPtr<ServiceConfig>>
XdsResolver::CreateServiceConfig() {
  std::vector<std::string> clusters;
  for (const auto& cluster : cluster_state_map_) {
    absl::string_view child_name = cluster.first;
    if (absl::ConsumePrefix(&child_name, "cluster_specifier_plugin:")) {
      clusters.push_back(absl::StrFormat(
          "      \"%s\":{\n"
          "        \"childPolicy\": %s\n"
          "       }",
          cluster.first,
          cluster_specifier_plugin_map_[std::string(child_name)]));
    } else {
      absl::ConsumePrefix(&child_name, "cluster:");
      clusters.push_back(
          absl::StrFormat("      \"%s\":{\n"
                          "        \"childPolicy\":[ {\n"
                          "          \"cds_experimental\":{\n"
                          "            \"cluster\": \"%s\"\n"
                          "          }\n"
                          "        } ]\n"
                          "       }",
                          cluster.first, child_name));
    }
  }
  std::vector<std::string> config_parts;
  config_parts.push_back(
      "{\n"
      "  \"loadBalancingConfig\":[\n"
      "    { \"xds_cluster_manager_experimental\":{\n"
      "      \"children\":{\n");
  config_parts.push_back(absl::StrJoin(clusters, ",\n"));
  config_parts.push_back(
      "    }\n"
      "    } }\n"
      "  ]\n"
      "}");
  std::string json = absl::StrJoin(config_parts, "");
  grpc_error_handle error = GRPC_ERROR_NONE;
  absl::StatusOr<RefCountedPtr<ServiceConfig>> result =
      ServiceConfigImpl::Create(args_, json.c_str(), &error);
  if (!GRPC_ERROR_IS_NONE(error)) {
    result = grpc_error_to_absl_status(error);
    GRPC_ERROR_UNREF(error);
  }
  return result;
}

void XdsResolver::GenerateResult() {
  if (current_virtual_host_.routes.empty()) return;
  // First create XdsConfigSelector, which may add new entries to the cluster
  // state map, and then CreateServiceConfig for LB policies.
  grpc_error_handle error = GRPC_ERROR_NONE;
  auto config_selector = MakeRefCounted<XdsConfigSelector>(Ref(), &error);
  if (!GRPC_ERROR_IS_NONE(error)) {
    OnError("could not create ConfigSelector",
            absl::UnavailableError(grpc_error_std_string(error)));
    GRPC_ERROR_UNREF(error);
    return;
  }
  Result result;
  result.addresses.emplace();
  result.service_config = CreateServiceConfig();
  if (GRPC_TRACE_FLAG_ENABLED(grpc_xds_resolver_trace)) {
    gpr_log(GPR_INFO, "[xds_resolver %p] generated service config: %s", this,
            result.service_config.ok()
                ? std::string((*result.service_config)->json_string()).c_str()
                : result.service_config.status().ToString().c_str());
  }
<<<<<<< HEAD
  result.args = args_.SetObject(xds_client_).SetObject(config_selector);
=======
  grpc_arg new_args[] = {
      static_cast<GrpcXdsClient*>(xds_client_.get())->MakeChannelArg(),
      config_selector->MakeChannelArg(),
  };
  result.args =
      grpc_channel_args_copy_and_add(args_, new_args, GPR_ARRAY_SIZE(new_args));
>>>>>>> 38284a07
  result_handler_->ReportResult(std::move(result));
}

void XdsResolver::MaybeRemoveUnusedClusters() {
  bool update_needed = false;
  for (auto it = cluster_state_map_.begin(); it != cluster_state_map_.end();) {
    RefCountedPtr<ClusterState> cluster_state = it->second->RefIfNonZero();
    if (cluster_state != nullptr) {
      ++it;
    } else {
      update_needed = true;
      it = cluster_state_map_.erase(it);
    }
  }
  if (update_needed && xds_client_ != nullptr) {
    // Send a new result to the channel.
    GenerateResult();
  }
}

//
// Factory
//

class XdsResolverFactory : public ResolverFactory {
 public:
  absl::string_view scheme() const override { return "xds"; }

  bool IsValidUri(const URI& uri) const override {
    if (uri.path().empty() || uri.path().back() == '/') {
      gpr_log(GPR_ERROR,
              "URI path does not contain valid data plane authority");
      return false;
    }
    return true;
  }

  std::string GetDefaultAuthority(const URI& uri) const override {
    return GetDefaultAuthorityInternal(uri);
  }

  OrphanablePtr<Resolver> CreateResolver(ResolverArgs args) const override {
    if (!IsValidUri(args.uri)) return nullptr;
    return MakeOrphanable<XdsResolver>(std::move(args));
  }
};

}  // namespace

void RegisterXdsResolver(CoreConfiguration::Builder* builder) {
  builder->resolver_registry()->RegisterResolverFactory(
      absl::make_unique<XdsResolverFactory>());
}

}  // namespace grpc_core<|MERGE_RESOLUTION|>--- conflicted
+++ resolved
@@ -370,7 +370,7 @@
   ChannelArgs args_;
   grpc_pollset_set* interested_parties_;
   URI uri_;
-  RefCountedPtr<XdsClient> xds_client_;
+  RefCountedPtr<GrpcXdsClient> xds_client_;
   std::string lds_resource_name_;
   std::string data_plane_authority_;
   uint64_t channel_id_;
@@ -974,13 +974,7 @@
   Result result;
   result.addresses = status;
   result.service_config = std::move(status);
-<<<<<<< HEAD
   result.args = args_.SetObject(xds_client_);
-=======
-  grpc_arg new_arg =
-      static_cast<GrpcXdsClient*>(xds_client_.get())->MakeChannelArg();
-  result.args = grpc_channel_args_copy_and_add(args_, &new_arg, 1);
->>>>>>> 38284a07
   result_handler_->ReportResult(std::move(result));
 }
 
@@ -1072,16 +1066,7 @@
                 ? std::string((*result.service_config)->json_string()).c_str()
                 : result.service_config.status().ToString().c_str());
   }
-<<<<<<< HEAD
   result.args = args_.SetObject(xds_client_).SetObject(config_selector);
-=======
-  grpc_arg new_args[] = {
-      static_cast<GrpcXdsClient*>(xds_client_.get())->MakeChannelArg(),
-      config_selector->MakeChannelArg(),
-  };
-  result.args =
-      grpc_channel_args_copy_and_add(args_, new_args, GPR_ARRAY_SIZE(new_args));
->>>>>>> 38284a07
   result_handler_->ReportResult(std::move(result));
 }
 
