//
// Copyright 2021 gRPC authors.
//
// Licensed under the Apache License, Version 2.0 (the "License");
// you may not use this file except in compliance with the License.
// You may obtain a copy of the License at
//
//     http://www.apache.org/licenses/LICENSE-2.0
//
// Unless required by applicable law or agreed to in writing, software
// distributed under the License is distributed on an "AS IS" BASIS,
// WITHOUT WARRANTIES OR CONDITIONS OF ANY KIND, either express or implied.
// See the License for the specific language governing permissions and
// limitations under the License.
//

#include <grpc/support/port_platform.h>

#include <random>

#include "src/core/ext/filters/client_channel/resolver_registry.h"
#include "src/core/ext/xds/xds_client.h"
#include "src/core/lib/gpr/env.h"
#include "src/core/lib/gpr/string.h"
#include "src/core/lib/http/httpcli.h"
#include "src/core/lib/iomgr/polling_entity.h"
#include "src/core/lib/security/credentials/alts/check_gcp_environment.h"

namespace grpc_core {

namespace {

class GoogleCloud2ProdResolver : public Resolver {
 public:
  explicit GoogleCloud2ProdResolver(ResolverArgs args);

  void StartLocked() override;
  void RequestReresolutionLocked() override;
  void ResetBackoffLocked() override;
  void ShutdownLocked() override;

 private:
  // Represents an HTTP request to the metadata server.
  class MetadataQuery : public InternallyRefCounted<MetadataQuery> {
   public:
    MetadataQuery(RefCountedPtr<GoogleCloud2ProdResolver> resolver,
                  const char* path, grpc_polling_entity* pollent);
    ~MetadataQuery() override;

    void Orphan() override;

   private:
    static void OnHttpRequestDone(void* arg, grpc_error_handle error);

    // Calls OnDone() if not already called.  Releases a ref.
    void MaybeCallOnDone(grpc_error_handle error);

    // If error is not GRPC_ERROR_NONE, then it's not safe to look at response.
    virtual void OnDone(GoogleCloud2ProdResolver* resolver,
                        const grpc_http_response* response,
                        grpc_error_handle error) = 0;

    RefCountedPtr<GoogleCloud2ProdResolver> resolver_;
    grpc_httpcli_response response_;
    grpc_closure on_done_;
    std::atomic<bool> on_done_called_{false};
  };

  // A metadata server query to get the zone.
  class ZoneQuery : public MetadataQuery {
   public:
    ZoneQuery(RefCountedPtr<GoogleCloud2ProdResolver> resolver,
              grpc_polling_entity* pollent);

   private:
    void OnDone(GoogleCloud2ProdResolver* resolver,
                const grpc_http_response* response,
                grpc_error_handle error) override;
  };

  // A metadata server query to get the IPv6 address.
  class IPv6Query : public MetadataQuery {
   public:
    IPv6Query(RefCountedPtr<GoogleCloud2ProdResolver> resolver,
              grpc_polling_entity* pollent);

   private:
    void OnDone(GoogleCloud2ProdResolver* resolver,
                const grpc_http_response* response,
                grpc_error_handle error) override;
  };

  void ZoneQueryDone(std::string zone);
  void IPv6QueryDone(bool ipv6_supported);
  void StartXdsResolver();

  std::shared_ptr<WorkSerializer> work_serializer_;
  grpc_polling_entity pollent_;
  bool using_dns_ = false;
  OrphanablePtr<Resolver> child_resolver_;

  OrphanablePtr<ZoneQuery> zone_query_;
  absl::optional<std::string> zone_;

  OrphanablePtr<IPv6Query> ipv6_query_;
  absl::optional<bool> supports_ipv6_;
};

//
// GoogleCloud2ProdResolver::MetadataQuery
//

GoogleCloud2ProdResolver::MetadataQuery::MetadataQuery(
    RefCountedPtr<GoogleCloud2ProdResolver> resolver, const char* path,
    grpc_polling_entity* pollent)
    : resolver_(std::move(resolver)) {
  // Start HTTP request.
  GRPC_CLOSURE_INIT(&on_done_, OnHttpRequestDone, this, nullptr);
  Ref().release();  // Ref held by callback.
  grpc_httpcli_request request;
  memset(&request, 0, sizeof(grpc_httpcli_request));
  grpc_http_header header = {const_cast<char*>("Metadata-Flavor"),
                             const_cast<char*>("Google")};
  request.host = const_cast<char*>("metadata.google.internal");
  request.http.path = const_cast<char*>(path);
  request.http.hdr_count = 1;
  request.http.hdrs = &header;
<<<<<<< HEAD
  grpc_resource_quota* resource_quota =
      grpc_resource_quota_create("c2p_resolver");
  grpc_httpcli_get(pollent, resource_quota, &request,
=======
  // TODO(ctiller): share the quota from whomever instantiates this!
  grpc_httpcli_get(&context_, pollent, ResourceQuota::Default(), &request,
>>>>>>> 90a56a3d
                   ExecCtx::Get()->Now() + 10000,  // 10s timeout
                   &on_done_, &response_);
}

GoogleCloud2ProdResolver::MetadataQuery::~MetadataQuery() {
  grpc_http_response_destroy(&response_);
}

void GoogleCloud2ProdResolver::MetadataQuery::Orphan() {
  // TODO(roth): Once the HTTP client library supports cancellation,
  // use that here.
  MaybeCallOnDone(GRPC_ERROR_CANCELLED);
}

void GoogleCloud2ProdResolver::MetadataQuery::OnHttpRequestDone(
    void* arg, grpc_error_handle error) {
  auto* self = static_cast<MetadataQuery*>(arg);
  self->MaybeCallOnDone(GRPC_ERROR_REF(error));
}

void GoogleCloud2ProdResolver::MetadataQuery::MaybeCallOnDone(
    grpc_error_handle error) {
  bool expected = false;
  if (!on_done_called_.compare_exchange_strong(expected, true,
                                               std::memory_order_relaxed,
                                               std::memory_order_relaxed)) {
    // We've already called OnDone(), so just clean up.
    GRPC_ERROR_UNREF(error);
    Unref();
    return;
  }
  // Hop back into WorkSerializer to call OnDone().
  // Note: We implicitly pass our ref to the callback here.
  resolver_->work_serializer_->Run(
      [this, error]() {
        OnDone(resolver_.get(), &response_, error);
        Unref();
      },
      DEBUG_LOCATION);
}

//
// GoogleCloud2ProdResolver::ZoneQuery
//

GoogleCloud2ProdResolver::ZoneQuery::ZoneQuery(
    RefCountedPtr<GoogleCloud2ProdResolver> resolver,
    grpc_polling_entity* pollent)
    : MetadataQuery(std::move(resolver), "/computeMetadata/v1/instance/zone",
                    pollent) {}

void GoogleCloud2ProdResolver::ZoneQuery::OnDone(
    GoogleCloud2ProdResolver* resolver, const grpc_http_response* response,
    grpc_error_handle error) {
  if (error != GRPC_ERROR_NONE) {
    gpr_log(GPR_ERROR, "error fetching zone from metadata server: %s",
            grpc_error_std_string(error).c_str());
  }
  std::string zone;
  if (error == GRPC_ERROR_NONE && response->status == 200) {
    absl::string_view body(response->body, response->body_length);
    size_t i = body.find_last_of('/');
    if (i == body.npos) {
      gpr_log(GPR_ERROR, "could not parse zone from metadata server: %s",
              std::string(body).c_str());
    } else {
      zone = std::string(body.substr(i + 1));
    }
  }
  resolver->ZoneQueryDone(std::move(zone));
  GRPC_ERROR_UNREF(error);
}

//
// GoogleCloud2ProdResolver::IPv6Query
//

GoogleCloud2ProdResolver::IPv6Query::IPv6Query(
    RefCountedPtr<GoogleCloud2ProdResolver> resolver,
    grpc_polling_entity* pollent)
    : MetadataQuery(std::move(resolver),
                    "/computeMetadata/v1/instance/network-interfaces/0/ipv6s",
                    pollent) {}

void GoogleCloud2ProdResolver::IPv6Query::OnDone(
    GoogleCloud2ProdResolver* resolver, const grpc_http_response* response,
    grpc_error_handle error) {
  if (error != GRPC_ERROR_NONE) {
    gpr_log(GPR_ERROR, "error fetching IPv6 address from metadata server: %s",
            grpc_error_std_string(error).c_str());
  }
  resolver->IPv6QueryDone(error == GRPC_ERROR_NONE && response->status == 200);
  GRPC_ERROR_UNREF(error);
}

//
// GoogleCloud2ProdResolver
//

GoogleCloud2ProdResolver::GoogleCloud2ProdResolver(ResolverArgs args)
    : work_serializer_(std::move(args.work_serializer)),
      pollent_(grpc_polling_entity_create_from_pollset_set(args.pollset_set)) {
  absl::string_view name_to_resolve = absl::StripPrefix(args.uri.path(), "/");
  // If we're not running on GCP, we can't use DirectPath, so delegate
  // to the DNS resolver.
  if (!grpc_alts_is_running_on_gcp() ||
      // If the client is already using xDS, we can't use it here, because
      // they may be talking to a completely different xDS server than we
      // want to.
      // TODO(roth): When we implement xDS federation, remove this constraint.
      UniquePtr<char>(gpr_getenv("GRPC_XDS_BOOTSTRAP")) != nullptr ||
      UniquePtr<char>(gpr_getenv("GRPC_XDS_BOOTSTRAP_CONFIG")) != nullptr) {
    using_dns_ = true;
    child_resolver_ = ResolverRegistry::CreateResolver(
        absl::StrCat("dns:", name_to_resolve).c_str(), args.args,
        args.pollset_set, work_serializer_, std::move(args.result_handler));
    GPR_ASSERT(child_resolver_ != nullptr);
    return;
  }
  // Create xds resolver.
  child_resolver_ = ResolverRegistry::CreateResolver(
      absl::StrCat("xds:", name_to_resolve).c_str(), args.args,
      args.pollset_set, work_serializer_, std::move(args.result_handler));
  GPR_ASSERT(child_resolver_ != nullptr);
}

void GoogleCloud2ProdResolver::StartLocked() {
  if (using_dns_) {
    child_resolver_->StartLocked();
    return;
  }
  // Using xDS.  Start metadata server queries.
  zone_query_ = MakeOrphanable<ZoneQuery>(Ref(), &pollent_);
  ipv6_query_ = MakeOrphanable<IPv6Query>(Ref(), &pollent_);
}

void GoogleCloud2ProdResolver::RequestReresolutionLocked() {
  if (child_resolver_ != nullptr) {
    child_resolver_->RequestReresolutionLocked();
  }
}

void GoogleCloud2ProdResolver::ResetBackoffLocked() {
  if (child_resolver_ != nullptr) {
    child_resolver_->ResetBackoffLocked();
  }
}

void GoogleCloud2ProdResolver::ShutdownLocked() {
  zone_query_.reset();
  ipv6_query_.reset();
  child_resolver_.reset();
}

void GoogleCloud2ProdResolver::ZoneQueryDone(std::string zone) {
  zone_query_.reset();
  zone_ = std::move(zone);
  if (supports_ipv6_.has_value()) StartXdsResolver();
}

void GoogleCloud2ProdResolver::IPv6QueryDone(bool ipv6_supported) {
  ipv6_query_.reset();
  supports_ipv6_ = ipv6_supported;
  if (zone_.has_value()) StartXdsResolver();
}

void GoogleCloud2ProdResolver::StartXdsResolver() {
  // Construct bootstrap JSON.
  std::random_device rd;
  std::mt19937 mt(rd());
  std::uniform_int_distribution<uint64_t> dist(1, UINT64_MAX);
  Json::Object node = {
      {"id", absl::StrCat("C2P-", dist(mt))},
  };
  if (!zone_->empty()) {
    node["locality"] = Json::Object{
        {"zone", *zone_},
    };
  };
  if (*supports_ipv6_) {
    node["metadata"] = Json::Object{
        {"TRAFFICDIRECTOR_DIRECTPATH_C2P_IPV6_CAPABLE", true},
    };
  }
  // Allow the TD server uri to be overridden for testing purposes.
  UniquePtr<char> override_server(
      gpr_getenv("GRPC_TEST_ONLY_GOOGLE_C2P_RESOLVER_TRAFFIC_DIRECTOR_URI"));
  const char* server_uri =
      override_server != nullptr && strlen(override_server.get()) > 0
          ? override_server.get()
          : "directpath-pa.googleapis.com";
  Json bootstrap = Json::Object{
      {"xds_servers",
       Json::Array{
           Json::Object{
               {"server_uri", server_uri},
               {"channel_creds",
                Json::Array{
                    Json::Object{
                        {"type", "google_default"},
                    },
                }},
               {"server_features", Json::Array{"xds_v3"}},
           },
       }},
      {"node", std::move(node)},
  };
  // Inject bootstrap JSON as fallback config.
  internal::SetXdsFallbackBootstrapConfig(bootstrap.Dump().c_str());
  // Now start xDS resolver.
  child_resolver_->StartLocked();
}

//
// Factory
//

class GoogleCloud2ProdResolverFactory : public ResolverFactory {
 public:
  bool IsValidUri(const URI& uri) const override {
    if (GPR_UNLIKELY(!uri.authority().empty())) {
      gpr_log(GPR_ERROR, "google-c2p URI scheme does not support authorities");
      return false;
    }
    return true;
  }

  OrphanablePtr<Resolver> CreateResolver(ResolverArgs args) const override {
    if (!IsValidUri(args.uri)) return nullptr;
    return MakeOrphanable<GoogleCloud2ProdResolver>(std::move(args));
  }

  // TODO(roth): Remove experimental suffix once this code is proven stable.
  const char* scheme() const override { return "google-c2p-experimental"; }
};

}  // namespace

void GoogleCloud2ProdResolverInit() {
  ResolverRegistry::Builder::RegisterResolverFactory(
      absl::make_unique<GoogleCloud2ProdResolverFactory>());
}

void GoogleCloud2ProdResolverShutdown() {}

}  // namespace grpc_core<|MERGE_RESOLUTION|>--- conflicted
+++ resolved
@@ -125,14 +125,8 @@
   request.http.path = const_cast<char*>(path);
   request.http.hdr_count = 1;
   request.http.hdrs = &header;
-<<<<<<< HEAD
-  grpc_resource_quota* resource_quota =
-      grpc_resource_quota_create("c2p_resolver");
-  grpc_httpcli_get(pollent, resource_quota, &request,
-=======
   // TODO(ctiller): share the quota from whomever instantiates this!
-  grpc_httpcli_get(&context_, pollent, ResourceQuota::Default(), &request,
->>>>>>> 90a56a3d
+  grpc_httpcli_get(pollent, ResourceQuota::Default(), &request,
                    ExecCtx::Get()->Now() + 10000,  // 10s timeout
                    &on_done_, &response_);
 }
