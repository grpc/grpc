--- conflicted
+++ resolved
@@ -72,12 +72,8 @@
 
 SockaddrResolver::SockaddrResolver(const ResolverArgs& args,
                                    grpc_lb_addresses* addresses)
-<<<<<<< HEAD
-    : Resolver(args.combiner), addresses_(addresses),
-=======
     : Resolver(args.combiner),
       addresses_(addresses),
->>>>>>> 80dff97d
       channel_args_(grpc_channel_args_copy(args.args)) {}
 
 SockaddrResolver::~SockaddrResolver() {
@@ -101,14 +97,8 @@
 void SockaddrResolver::ShutdownLocked() {
   if (next_completion_ != nullptr) {
     *target_result_ = nullptr;
-<<<<<<< HEAD
-    GRPC_CLOSURE_SCHED(
-        next_completion_,
-        GRPC_ERROR_CREATE_FROM_STATIC_STRING("Resolver Shutdown"));
-=======
     GRPC_CLOSURE_SCHED(next_completion_, GRPC_ERROR_CREATE_FROM_STATIC_STRING(
                                              "Resolver Shutdown"));
->>>>>>> 80dff97d
     next_completion_ = nullptr;
   }
 }
@@ -117,12 +107,7 @@
   if (next_completion_ != nullptr && !published_) {
     published_ = true;
     grpc_arg arg = grpc_lb_addresses_create_channel_arg(addresses_);
-<<<<<<< HEAD
-    *target_result_ =
-        grpc_channel_args_copy_and_add(channel_args_, &arg, 1);
-=======
     *target_result_ = grpc_channel_args_copy_and_add(channel_args_, &arg, 1);
->>>>>>> 80dff97d
     GRPC_CLOSURE_SCHED(next_completion_, GRPC_ERROR_NONE);
     next_completion_ = nullptr;
   }
@@ -173,13 +158,8 @@
 
 class IPv4ResolverFactory : public ResolverFactory {
  public:
-<<<<<<< HEAD
-  OrphanablePtr<Resolver> CreateResolver(const ResolverArgs& args)
-      const override {
-=======
   OrphanablePtr<Resolver> CreateResolver(
       const ResolverArgs& args) const override {
->>>>>>> 80dff97d
     return CreateSockaddrResolver(args, grpc_parse_ipv4);
   }
 
@@ -188,13 +168,8 @@
 
 class IPv6ResolverFactory : public ResolverFactory {
  public:
-<<<<<<< HEAD
-  OrphanablePtr<Resolver> CreateResolver(const ResolverArgs& args)
-      const override {
-=======
   OrphanablePtr<Resolver> CreateResolver(
       const ResolverArgs& args) const override {
->>>>>>> 80dff97d
     return CreateSockaddrResolver(args, grpc_parse_ipv6);
   }
 
@@ -204,13 +179,8 @@
 #ifdef GRPC_HAVE_UNIX_SOCKET
 class UnixResolverFactory : public ResolverFactory {
  public:
-<<<<<<< HEAD
-  OrphanablePtr<Resolver> CreateResolver(const ResolverArgs& args)
-      const override {
-=======
   OrphanablePtr<Resolver> CreateResolver(
       const ResolverArgs& args) const override {
->>>>>>> 80dff97d
     return CreateSockaddrResolver(args, grpc_parse_unix);
   }
 
