/*
 *
 * Copyright 2015-2016 gRPC authors.
 *
 * Licensed under the Apache License, Version 2.0 (the "License");
 * you may not use this file except in compliance with the License.
 * You may obtain a copy of the License at
 *
 *     http://www.apache.org/licenses/LICENSE-2.0
 *
 * Unless required by applicable law or agreed to in writing, software
 * distributed under the License is distributed on an "AS IS" BASIS,
 * WITHOUT WARRANTIES OR CONDITIONS OF ANY KIND, either express or implied.
 * See the License for the specific language governing permissions and
 * limitations under the License.
 *
 */

#include <stdbool.h>
#include <stdio.h>
#include <stdlib.h>
#include <string.h>

#include <grpc/support/alloc.h>
#include <grpc/support/host_port.h>
#include <grpc/support/port_platform.h>
#include <grpc/support/string_util.h>

#include "src/core/ext/filters/client_channel/lb_policy_factory.h"
#include "src/core/ext/filters/client_channel/parse_address.h"
#include "src/core/ext/filters/client_channel/resolver_registry.h"
#include "src/core/lib/channel/channel_args.h"
#include "src/core/lib/iomgr/combiner.h"
#include "src/core/lib/iomgr/resolve_address.h"
#include "src/core/lib/iomgr/unix_sockets_posix.h"
#include "src/core/lib/slice/slice_internal.h"
#include "src/core/lib/slice/slice_string_helpers.h"
#include "src/core/lib/support/string.h"

typedef struct {
  /** base class: must be first */
  grpc_resolver base;
  /** the addresses that we've 'resolved' */
  grpc_lb_addresses *addresses;
  /** channel args */
  grpc_channel_args *channel_args;
  /** have we published? */
  bool published;
  /** pending next completion, or NULL */
  grpc_closure *next_completion;
  /** target result address for next completion */
  grpc_channel_args **target_result;
} sockaddr_resolver;

static void sockaddr_destroy(grpc_exec_ctx *exec_ctx, grpc_resolver *r);

static void sockaddr_maybe_finish_next_locked(grpc_exec_ctx *exec_ctx,
                                              sockaddr_resolver *r);

static void sockaddr_shutdown_locked(grpc_exec_ctx *exec_ctx, grpc_resolver *r);
static void sockaddr_channel_saw_error_locked(grpc_exec_ctx *exec_ctx,
                                              grpc_resolver *r);
static void sockaddr_next_locked(grpc_exec_ctx *exec_ctx, grpc_resolver *r,
                                 grpc_channel_args **target_result,
                                 grpc_closure *on_complete);

static const grpc_resolver_vtable sockaddr_resolver_vtable = {
    sockaddr_destroy, sockaddr_shutdown_locked,
    sockaddr_channel_saw_error_locked, sockaddr_next_locked};

static void sockaddr_shutdown_locked(grpc_exec_ctx *exec_ctx,
                                     grpc_resolver *resolver) {
  sockaddr_resolver *r = (sockaddr_resolver *)resolver;
  if (r->next_completion != NULL) {
    *r->target_result = NULL;
<<<<<<< HEAD
    grpc_closure_sched(
=======
    GRPC_CLOSURE_SCHED(
>>>>>>> f38016a7
        exec_ctx, r->next_completion,
        GRPC_ERROR_CREATE_FROM_STATIC_STRING("Resolver Shutdown"));
    r->next_completion = NULL;
  }
}

static void sockaddr_channel_saw_error_locked(grpc_exec_ctx *exec_ctx,
                                              grpc_resolver *resolver) {
  sockaddr_resolver *r = (sockaddr_resolver *)resolver;
  r->published = false;
  sockaddr_maybe_finish_next_locked(exec_ctx, r);
}

static void sockaddr_next_locked(grpc_exec_ctx *exec_ctx,
                                 grpc_resolver *resolver,
                                 grpc_channel_args **target_result,
                                 grpc_closure *on_complete) {
  sockaddr_resolver *r = (sockaddr_resolver *)resolver;
  GPR_ASSERT(!r->next_completion);
  r->next_completion = on_complete;
  r->target_result = target_result;
  sockaddr_maybe_finish_next_locked(exec_ctx, r);
}

static void sockaddr_maybe_finish_next_locked(grpc_exec_ctx *exec_ctx,
                                              sockaddr_resolver *r) {
  if (r->next_completion != NULL && !r->published) {
    r->published = true;
    grpc_arg arg = grpc_lb_addresses_create_channel_arg(r->addresses);
    *r->target_result =
        grpc_channel_args_copy_and_add(r->channel_args, &arg, 1);
    GRPC_CLOSURE_SCHED(exec_ctx, r->next_completion, GRPC_ERROR_NONE);
    r->next_completion = NULL;
  }
}

static void sockaddr_destroy(grpc_exec_ctx *exec_ctx, grpc_resolver *gr) {
  sockaddr_resolver *r = (sockaddr_resolver *)gr;
  grpc_lb_addresses_destroy(exec_ctx, r->addresses);
  grpc_channel_args_destroy(exec_ctx, r->channel_args);
  gpr_free(r);
}

static char *ip_get_default_authority(grpc_uri *uri) {
  const char *path = uri->path;
  if (path[0] == '/') ++path;
  return gpr_strdup(path);
}

static char *ipv4_get_default_authority(grpc_resolver_factory *factory,
                                        grpc_uri *uri) {
  return ip_get_default_authority(uri);
}

static char *ipv6_get_default_authority(grpc_resolver_factory *factory,
                                        grpc_uri *uri) {
  return ip_get_default_authority(uri);
}

#ifdef GRPC_HAVE_UNIX_SOCKET
char *unix_get_default_authority(grpc_resolver_factory *factory,
                                 grpc_uri *uri) {
  return gpr_strdup("localhost");
}
#endif

static void do_nothing(void *ignored) {}

static grpc_resolver *sockaddr_create(grpc_exec_ctx *exec_ctx,
                                      grpc_resolver_args *args,
                                      bool parse(const grpc_uri *uri,
                                                 grpc_resolved_address *dst)) {
  if (0 != strcmp(args->uri->authority, "")) {
    gpr_log(GPR_ERROR, "authority based uri's not supported by the %s scheme",
            args->uri->scheme);
    return NULL;
  }
  /* Construct addresses. */
  grpc_slice path_slice =
      grpc_slice_new(args->uri->path, strlen(args->uri->path), do_nothing);
  grpc_slice_buffer path_parts;
  grpc_slice_buffer_init(&path_parts);
  grpc_slice_split(path_slice, ",", &path_parts);
  grpc_lb_addresses *addresses =
      grpc_lb_addresses_create(path_parts.count, NULL /* user_data_vtable */);
  bool errors_found = false;
  for (size_t i = 0; i < addresses->num_addresses; i++) {
    grpc_uri ith_uri = *args->uri;
    char *part_str = grpc_slice_to_c_string(path_parts.slices[i]);
    ith_uri.path = part_str;
    if (!parse(&ith_uri, &addresses->addresses[i].address)) {
      errors_found = true; /* GPR_TRUE */
    }
    gpr_free(part_str);
    if (errors_found) break;
  }
  grpc_slice_buffer_destroy_internal(exec_ctx, &path_parts);
  grpc_slice_unref_internal(exec_ctx, path_slice);
  if (errors_found) {
    grpc_lb_addresses_destroy(exec_ctx, addresses);
    return NULL;
  }
  /* Instantiate resolver. */
  sockaddr_resolver *r = gpr_zalloc(sizeof(sockaddr_resolver));
  r->addresses = addresses;
  r->channel_args = grpc_channel_args_copy(args->args);
  grpc_resolver_init(&r->base, &sockaddr_resolver_vtable, args->combiner);
  return &r->base;
}

/*
 * FACTORY
 */

static void sockaddr_factory_ref(grpc_resolver_factory *factory) {}

static void sockaddr_factory_unref(grpc_resolver_factory *factory) {}

#define DECL_FACTORY(name)                                                  \
  static grpc_resolver *name##_factory_create_resolver(                     \
      grpc_exec_ctx *exec_ctx, grpc_resolver_factory *factory,              \
      grpc_resolver_args *args) {                                           \
    return sockaddr_create(exec_ctx, args, grpc_parse_##name);              \
  }                                                                         \
  static const grpc_resolver_factory_vtable name##_factory_vtable = {       \
      sockaddr_factory_ref, sockaddr_factory_unref,                         \
      name##_factory_create_resolver, name##_get_default_authority, #name}; \
  static grpc_resolver_factory name##_resolver_factory = {                  \
      &name##_factory_vtable}

#ifdef GRPC_HAVE_UNIX_SOCKET
DECL_FACTORY(unix);
#endif
DECL_FACTORY(ipv4);
DECL_FACTORY(ipv6);

void grpc_resolver_sockaddr_init(void) {
  grpc_register_resolver_type(&ipv4_resolver_factory);
  grpc_register_resolver_type(&ipv6_resolver_factory);
#ifdef GRPC_HAVE_UNIX_SOCKET
  grpc_register_resolver_type(&unix_resolver_factory);
#endif
}

void grpc_resolver_sockaddr_shutdown(void) {}<|MERGE_RESOLUTION|>--- conflicted
+++ resolved
@@ -73,11 +73,7 @@
   sockaddr_resolver *r = (sockaddr_resolver *)resolver;
   if (r->next_completion != NULL) {
     *r->target_result = NULL;
-<<<<<<< HEAD
-    grpc_closure_sched(
-=======
     GRPC_CLOSURE_SCHED(
->>>>>>> f38016a7
         exec_ctx, r->next_completion,
         GRPC_ERROR_CREATE_FROM_STATIC_STRING("Resolver Shutdown"));
     r->next_completion = NULL;
