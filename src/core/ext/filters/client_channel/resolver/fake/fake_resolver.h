--- conflicted
+++ resolved
@@ -25,7 +25,6 @@
 #define GRPC_ARG_FAKE_RESOLVER_RESPONSE_GENERATOR \
   "grpc.fake_resolver.response_generator"
 
-<<<<<<< HEAD
 namespace grpc_core {
 
 class FakeResolver;
@@ -47,6 +46,14 @@
   // instance to trigger a new resolution with the specified response.
   void SetResponse(grpc_channel_args* next_response);
 
+  // Sets the re-resolution response, which is returned by the fake resolver
+  // when re-resolution is requested (via \a RequestReresolutionLocked()).
+  // The new re-resolution response replaces any previous re-resolution
+  // response that may have been set by a previous call.
+  // If the re-resolution response is set to NULL, then the fake
+  // resolver will return the last value set via \a SetResponse().
+  void SetReresolutionResponse(grpc_channel_args* response);
+
   // Returns a channel arg containing \a generator.
   static grpc_arg MakeChannelArg(FakeResolverResponseGenerator* generator);
 
@@ -58,53 +65,12 @@
   friend class FakeResolver;
 
   static void SetResponseLocked(void* arg, grpc_error* error);
+  static void SetReresolutionResponseLocked(void* arg, grpc_error* error);
 
   FakeResolver* resolver_ = nullptr;  // Do not own.
 };
 
 }  // namespace grpc_core
-=======
-void grpc_resolver_fake_init();
-
-// Instances of \a grpc_fake_resolver_response_generator are passed to the
-// fake resolver in a channel argument (see \a
-// grpc_fake_resolver_response_generator_arg) in order to inject and trigger
-// custom resolutions. See also \a
-// grpc_fake_resolver_response_generator_set_response.
-typedef struct grpc_fake_resolver_response_generator
-    grpc_fake_resolver_response_generator;
-grpc_fake_resolver_response_generator*
-grpc_fake_resolver_response_generator_create();
-
-// Set next response of the fake resolver associated with the \a
-// response_generator instance and trigger a new resolution.
-void grpc_fake_resolver_response_generator_set_response(
-    grpc_fake_resolver_response_generator* generator,
-    grpc_channel_args* response);
-
-// Set results_upon_error of the fake resolver associated with the \a
-// response_generator instance. When fake_resolver_channel_saw_error_locked() is
-// called, results_upon_error will be returned as long as it's non-NULL,
-// otherwise the last value set by
-// grpc_fake_resolver_response_generator_set_response() will be returned.
-void grpc_fake_resolver_response_generator_set_response_upon_error(
-    grpc_fake_resolver_response_generator* generator,
-    grpc_channel_args* response);
-
-// Return a \a grpc_arg for a \a grpc_fake_resolver_response_generator instance.
-grpc_arg grpc_fake_resolver_response_generator_arg(
-    grpc_fake_resolver_response_generator* generator);
-// Return the \a grpc_fake_resolver_response_generator instance in \a args or
-// NULL.
-grpc_fake_resolver_response_generator*
-grpc_fake_resolver_get_response_generator(const grpc_channel_args* args);
-
-grpc_fake_resolver_response_generator*
-grpc_fake_resolver_response_generator_ref(
-    grpc_fake_resolver_response_generator* generator);
-void grpc_fake_resolver_response_generator_unref(
-    grpc_fake_resolver_response_generator* generator);
->>>>>>> 08d9f3df
 
 #endif /* GRPC_CORE_EXT_FILTERS_CLIENT_CHANNEL_RESOLVER_FAKE_FAKE_RESOLVER_H \
         */