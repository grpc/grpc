--- conflicted
+++ resolved
@@ -78,12 +78,7 @@
   grpc_channel_args** target_result_ = nullptr;
 };
 
-<<<<<<< HEAD
-FakeResolver::FakeResolver(const ResolverArgs& args)
-    : Resolver(args.combiner) {
-=======
 FakeResolver::FakeResolver(const ResolverArgs& args) : Resolver(args.combiner) {
->>>>>>> 80dff97d
   channel_args_ = grpc_channel_args_copy(args.args);
   FakeResolverResponseGenerator* response_generator =
       FakeResolverResponseGenerator::GetFromArgs(args.args);
@@ -114,12 +109,7 @@
 
 void FakeResolver::MaybeFinishNextLocked() {
   if (next_completion_ != nullptr && next_results_ != nullptr) {
-<<<<<<< HEAD
-    *target_result_ =
-        grpc_channel_args_union(next_results_, channel_args_);
-=======
     *target_result_ = grpc_channel_args_union(next_results_, channel_args_);
->>>>>>> 80dff97d
     grpc_channel_args_destroy(next_results_);
     next_results_ = nullptr;
     GRPC_CLOSURE_SCHED(next_completion_, GRPC_ERROR_NONE);
@@ -130,14 +120,8 @@
 void FakeResolver::ShutdownLocked() {
   if (next_completion_ != nullptr) {
     *target_result_ = nullptr;
-<<<<<<< HEAD
-    GRPC_CLOSURE_SCHED(
-        next_completion_,
-        GRPC_ERROR_CREATE_FROM_STATIC_STRING("Resolver Shutdown"));
-=======
     GRPC_CLOSURE_SCHED(next_completion_, GRPC_ERROR_CREATE_FROM_STATIC_STRING(
                                              "Resolver Shutdown"));
->>>>>>> 80dff97d
     next_completion_ = nullptr;
   }
 }
@@ -176,19 +160,11 @@
       static_cast<SetResponseClosureArg*>(gpr_zalloc(sizeof(*closure_arg)));
   closure_arg->generator = this;
   closure_arg->next_response = grpc_channel_args_copy(next_response);
-<<<<<<< HEAD
-  GRPC_CLOSURE_SCHED(GRPC_CLOSURE_INIT(&closure_arg->set_response_closure,
-                                       SetResponseLocked, closure_arg,
-                                       grpc_combiner_scheduler(
-                                           resolver_->combiner())),
-                     GRPC_ERROR_NONE);
-=======
   GRPC_CLOSURE_SCHED(
       GRPC_CLOSURE_INIT(&closure_arg->set_response_closure, SetResponseLocked,
                         closure_arg,
                         grpc_combiner_scheduler(resolver_->combiner())),
       GRPC_ERROR_NONE);
->>>>>>> 80dff97d
 }
 
 namespace {
@@ -240,13 +216,8 @@
 
 class FakeResolverFactory : public ResolverFactory {
  public:
-<<<<<<< HEAD
-  OrphanablePtr<Resolver> CreateResolver(const ResolverArgs& args)
-      const override {
-=======
   OrphanablePtr<Resolver> CreateResolver(
       const ResolverArgs& args) const override {
->>>>>>> 80dff97d
     return OrphanablePtr<Resolver>(New<FakeResolver>(args));
   }
 
