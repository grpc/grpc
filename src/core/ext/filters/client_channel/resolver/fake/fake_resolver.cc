//
// Copyright 2016 gRPC authors.
//
// Licensed under the Apache License, Version 2.0 (the "License");
// you may not use this file except in compliance with the License.
// You may obtain a copy of the License at
//
//     http://www.apache.org/licenses/LICENSE-2.0
//
// Unless required by applicable law or agreed to in writing, software
// distributed under the License is distributed on an "AS IS" BASIS,
// WITHOUT WARRANTIES OR CONDITIONS OF ANY KIND, either express or implied.
// See the License for the specific language governing permissions and
// limitations under the License.
//

// This is similar to the sockaddr resolver, except that it supports a
// bunch of query args that are useful for dependency injection in tests.

#include <limits.h>
#include <stdbool.h>
#include <stdio.h>
#include <stdlib.h>
#include <string.h>

#include <grpc/support/alloc.h>
#include <grpc/support/host_port.h>
#include <grpc/support/port_platform.h>
#include <grpc/support/string_util.h>

#include "src/core/ext/filters/client_channel/lb_policy_factory.h"
#include "src/core/ext/filters/client_channel/parse_address.h"
#include "src/core/ext/filters/client_channel/resolver_registry.h"
#include "src/core/lib/channel/channel_args.h"
#include "src/core/lib/gpr/string.h"
#include "src/core/lib/iomgr/closure.h"
#include "src/core/lib/iomgr/combiner.h"
#include "src/core/lib/iomgr/resolve_address.h"
#include "src/core/lib/iomgr/unix_sockets_posix.h"
#include "src/core/lib/slice/slice_internal.h"
#include "src/core/lib/slice/slice_string_helpers.h"

#include "src/core/ext/filters/client_channel/resolver/fake/fake_resolver.h"

namespace grpc_core {

<<<<<<< HEAD
// This cannot be in an anonymous namespace, because it is a friend of
// FakeResolverResponseGenerator.
class FakeResolver : public Resolver {
 public:
  explicit FakeResolver(const ResolverArgs& args);

  void NextLocked(grpc_channel_args** result,
                  grpc_closure* on_complete) override;
=======
typedef struct {
  // Base class -- must be first
  grpc_resolver base;

  // Passed-in parameters
  grpc_channel_args* channel_args;
>>>>>>> 08d9f3df

  void RequestReresolutionLocked() override;

 private:
  friend class FakeResolverResponseGenerator;

<<<<<<< HEAD
  virtual ~FakeResolver();

  void MaybeFinishNextLocked();

  void ShutdownLocked() override;

  // passed-in parameters
  grpc_channel_args* channel_args_ = nullptr;
  // If not NULL, the next set of resolution results to be returned to
  // NextLocked()'s closure.
  grpc_channel_args* next_results_ = nullptr;
  // Results to use for the pretended re-resolution in
  // RequestReresolutionLocked().
  grpc_channel_args* results_upon_error_ = nullptr;
  // pending next completion, or NULL
  grpc_closure* next_completion_ = nullptr;
  // target result address for next completion
  grpc_channel_args** target_result_ = nullptr;
};

FakeResolver::FakeResolver(const ResolverArgs& args) : Resolver(args.combiner) {
  channel_args_ = grpc_channel_args_copy(args.args);
  FakeResolverResponseGenerator* response_generator =
      FakeResolverResponseGenerator::GetFromArgs(args.args);
  if (response_generator != nullptr) response_generator->resolver_ = this;
=======
  // TODO(juanlishen): This can go away once pick_first is changed to not throw
  // away its subchannels, since that will eliminate its dependence on
  // channel_saw_error_locked() causing an immediate resolver return.
  // A copy of the most-recently used resolution results.
  grpc_channel_args* last_used_results;

  // Pending next completion, or NULL
  grpc_closure* next_completion;

  // Target result address for next completion
  grpc_channel_args** target_result;
} fake_resolver;

static void fake_resolver_destroy(grpc_resolver* gr) {
  fake_resolver* r = (fake_resolver*)gr;
  grpc_channel_args_destroy(r->next_results);
  grpc_channel_args_destroy(r->results_upon_error);
  grpc_channel_args_destroy(r->last_used_results);
  grpc_channel_args_destroy(r->channel_args);
  gpr_free(r);
>>>>>>> 08d9f3df
}

FakeResolver::~FakeResolver() {
  grpc_channel_args_destroy(next_results_);
  grpc_channel_args_destroy(results_upon_error_);
  grpc_channel_args_destroy(channel_args_);
}

void FakeResolver::NextLocked(grpc_channel_args** target_result,
                              grpc_closure* on_complete) {
  GPR_ASSERT(next_completion_ == nullptr);
  next_completion_ = on_complete;
  target_result_ = target_result;
  MaybeFinishNextLocked();
}

<<<<<<< HEAD
void FakeResolver::RequestReresolutionLocked() {
  if (next_results_ == nullptr && results_upon_error_ != nullptr) {
    // Pretend we re-resolved.
    next_results_ = grpc_channel_args_copy(results_upon_error_);
=======
static void fake_resolver_channel_saw_error_locked(grpc_resolver* resolver) {
  fake_resolver* r = (fake_resolver*)resolver;
  // A resolution must have been returned before an error is seen.
  GPR_ASSERT(r->last_used_results != nullptr);
  grpc_channel_args_destroy(r->next_results);
  if (r->results_upon_error != nullptr) {
    r->next_results = grpc_channel_args_copy(r->results_upon_error);
  } else {
    // If results_upon_error is unavailable, re-resolve with the most-recently
    // used results to avoid a no-op re-resolution.
    r->next_results = grpc_channel_args_copy(r->last_used_results);
>>>>>>> 08d9f3df
  }
  MaybeFinishNextLocked();
}

void FakeResolver::MaybeFinishNextLocked() {
  if (next_completion_ != nullptr && next_results_ != nullptr) {
    *target_result_ = grpc_channel_args_union(next_results_, channel_args_);
    grpc_channel_args_destroy(next_results_);
    next_results_ = nullptr;
    GRPC_CLOSURE_SCHED(next_completion_, GRPC_ERROR_NONE);
    next_completion_ = nullptr;
  }
}

void FakeResolver::ShutdownLocked() {
  if (next_completion_ != nullptr) {
    *target_result_ = nullptr;
    GRPC_CLOSURE_SCHED(next_completion_, GRPC_ERROR_CREATE_FROM_STATIC_STRING(
                                             "Resolver Shutdown"));
    next_completion_ = nullptr;
  }
}

//
// FakeResolverResponseGenerator
//

struct SetResponseClosureArg {
  grpc_closure set_response_closure;
<<<<<<< HEAD
  FakeResolverResponseGenerator* generator;
  grpc_channel_args* next_response;
};

void FakeResolverResponseGenerator::SetResponseLocked(void* arg,
                                                      grpc_error* error) {
  SetResponseClosureArg* closure_arg = static_cast<SetResponseClosureArg*>(arg);
  FakeResolver* resolver = closure_arg->generator->resolver_;
  if (resolver->next_results_ != nullptr) {
    grpc_channel_args_destroy(resolver->next_results_);
  }
  resolver->next_results_ = closure_arg->next_response;
  if (resolver->results_upon_error_ != nullptr) {
    grpc_channel_args_destroy(resolver->results_upon_error_);
  }
  resolver->results_upon_error_ =
      grpc_channel_args_copy(closure_arg->next_response);
  gpr_free(closure_arg);
  resolver->MaybeFinishNextLocked();
}

void FakeResolverResponseGenerator::SetResponse(
    grpc_channel_args* next_response) {
  GPR_ASSERT(resolver_ != nullptr);
  SetResponseClosureArg* closure_arg =
      static_cast<SetResponseClosureArg*>(gpr_zalloc(sizeof(*closure_arg)));
  closure_arg->generator = this;
  closure_arg->next_response = grpc_channel_args_copy(next_response);
  GRPC_CLOSURE_SCHED(
      GRPC_CLOSURE_INIT(&closure_arg->set_response_closure, SetResponseLocked,
                        closure_arg,
                        grpc_combiner_scheduler(resolver_->combiner())),
      GRPC_ERROR_NONE);
=======
  grpc_fake_resolver_response_generator* generator;
  grpc_channel_args* response;
  bool upon_error;
} set_response_closure_arg;

static void set_response_closure_locked(void* arg, grpc_error* error) {
  set_response_closure_arg* closure_arg = (set_response_closure_arg*)arg;
  grpc_fake_resolver_response_generator* generator = closure_arg->generator;
  fake_resolver* r = generator->resolver;
  if (!closure_arg->upon_error) {
    grpc_channel_args_destroy(r->next_results);
    r->next_results = closure_arg->response;
    grpc_channel_args_destroy(r->last_used_results);
    r->last_used_results = grpc_channel_args_copy(closure_arg->response);
    fake_resolver_maybe_finish_next_locked(r);
  } else {
    grpc_channel_args_destroy(r->results_upon_error);
    r->results_upon_error = closure_arg->response;
  }
  gpr_free(closure_arg);
}

void grpc_fake_resolver_response_generator_set_response(
    grpc_fake_resolver_response_generator* generator,
    grpc_channel_args* response) {
  GPR_ASSERT(generator->resolver != nullptr);
  GPR_ASSERT(response != nullptr);
  set_response_closure_arg* closure_arg =
      (set_response_closure_arg*)gpr_zalloc(sizeof(*closure_arg));
  closure_arg->generator = generator;
  closure_arg->response = grpc_channel_args_copy(response);
  closure_arg->upon_error = false;
  GRPC_CLOSURE_SCHED(GRPC_CLOSURE_INIT(&closure_arg->set_response_closure,
                                       set_response_closure_locked, closure_arg,
                                       grpc_combiner_scheduler(
                                           generator->resolver->base.combiner)),
                     GRPC_ERROR_NONE);
}

void grpc_fake_resolver_response_generator_set_response_upon_error(
    grpc_fake_resolver_response_generator* generator,
    grpc_channel_args* response) {
  GPR_ASSERT(generator->resolver != nullptr);
  set_response_closure_arg* closure_arg =
      (set_response_closure_arg*)gpr_zalloc(sizeof(*closure_arg));
  closure_arg->generator = generator;
  closure_arg->response =
      response != nullptr ? grpc_channel_args_copy(response) : nullptr;
  closure_arg->upon_error = true;
  GRPC_CLOSURE_SCHED(GRPC_CLOSURE_INIT(&closure_arg->set_response_closure,
                                       set_response_closure_locked, closure_arg,
                                       grpc_combiner_scheduler(
                                           generator->resolver->base.combiner)),
                     GRPC_ERROR_NONE);
>>>>>>> 08d9f3df
}

namespace {

static void* response_generator_arg_copy(void* p) {
  FakeResolverResponseGenerator* generator =
      static_cast<FakeResolverResponseGenerator*>(p);
  // TODO(roth): We currently deal with this ref manually.  Once the
  // new channel args code is converted to C++, find a way to track this ref
  // in a cleaner way.
  RefCountedPtr<FakeResolverResponseGenerator> copy = generator->Ref();
  copy.release();
  return p;
}

static void response_generator_arg_destroy(void* p) {
  FakeResolverResponseGenerator* generator =
      static_cast<FakeResolverResponseGenerator*>(p);
  generator->Unref();
}

static int response_generator_cmp(void* a, void* b) { return GPR_ICMP(a, b); }

static const grpc_arg_pointer_vtable response_generator_arg_vtable = {
    response_generator_arg_copy, response_generator_arg_destroy,
    response_generator_cmp};

}  // namespace

grpc_arg FakeResolverResponseGenerator::MakeChannelArg(
    FakeResolverResponseGenerator* generator) {
  grpc_arg arg;
  arg.type = GRPC_ARG_POINTER;
  arg.key = (char*)GRPC_ARG_FAKE_RESOLVER_RESPONSE_GENERATOR;
  arg.value.pointer.p = generator;
  arg.value.pointer.vtable = &response_generator_arg_vtable;
  return arg;
}

FakeResolverResponseGenerator* FakeResolverResponseGenerator::GetFromArgs(
    const grpc_channel_args* args) {
  const grpc_arg* arg =
      grpc_channel_args_find(args, GRPC_ARG_FAKE_RESOLVER_RESPONSE_GENERATOR);
  if (arg == nullptr || arg->type != GRPC_ARG_POINTER) return nullptr;
  return static_cast<FakeResolverResponseGenerator*>(arg->value.pointer.p);
}

//
// Factory
//

namespace {

class FakeResolverFactory : public ResolverFactory {
 public:
  OrphanablePtr<Resolver> CreateResolver(
      const ResolverArgs& args) const override {
    return OrphanablePtr<Resolver>(New<FakeResolver>(args));
  }

  const char* scheme() const override { return "fake"; }
};

}  // namespace

}  // namespace grpc_core

void grpc_resolver_fake_init() {
  grpc_core::ResolverRegistry::Builder::RegisterResolverFactory(
      grpc_core::UniquePtr<grpc_core::ResolverFactory>(
          grpc_core::New<grpc_core::FakeResolverFactory>()));
}

void grpc_resolver_fake_shutdown() {}<|MERGE_RESOLUTION|>--- conflicted
+++ resolved
@@ -44,7 +44,6 @@
 
 namespace grpc_core {
 
-<<<<<<< HEAD
 // This cannot be in an anonymous namespace, because it is a friend of
 // FakeResolverResponseGenerator.
 class FakeResolver : public Resolver {
@@ -53,21 +52,12 @@
 
   void NextLocked(grpc_channel_args** result,
                   grpc_closure* on_complete) override;
-=======
-typedef struct {
-  // Base class -- must be first
-  grpc_resolver base;
-
-  // Passed-in parameters
-  grpc_channel_args* channel_args;
->>>>>>> 08d9f3df
 
   void RequestReresolutionLocked() override;
 
  private:
   friend class FakeResolverResponseGenerator;
 
-<<<<<<< HEAD
   virtual ~FakeResolver();
 
   void MaybeFinishNextLocked();
@@ -81,7 +71,12 @@
   grpc_channel_args* next_results_ = nullptr;
   // Results to use for the pretended re-resolution in
   // RequestReresolutionLocked().
-  grpc_channel_args* results_upon_error_ = nullptr;
+  grpc_channel_args* reresolution_results_ = nullptr;
+  // TODO(juanlishen): This can go away once pick_first is changed to not throw
+  // away its subchannels, since that will eliminate its dependence on
+  // channel_saw_error_locked() causing an immediate resolver return.
+  // A copy of the most-recently used resolution results.
+  grpc_channel_args* last_used_results_ = nullptr;
   // pending next completion, or NULL
   grpc_closure* next_completion_ = nullptr;
   // target result address for next completion
@@ -93,33 +88,12 @@
   FakeResolverResponseGenerator* response_generator =
       FakeResolverResponseGenerator::GetFromArgs(args.args);
   if (response_generator != nullptr) response_generator->resolver_ = this;
-=======
-  // TODO(juanlishen): This can go away once pick_first is changed to not throw
-  // away its subchannels, since that will eliminate its dependence on
-  // channel_saw_error_locked() causing an immediate resolver return.
-  // A copy of the most-recently used resolution results.
-  grpc_channel_args* last_used_results;
-
-  // Pending next completion, or NULL
-  grpc_closure* next_completion;
-
-  // Target result address for next completion
-  grpc_channel_args** target_result;
-} fake_resolver;
-
-static void fake_resolver_destroy(grpc_resolver* gr) {
-  fake_resolver* r = (fake_resolver*)gr;
-  grpc_channel_args_destroy(r->next_results);
-  grpc_channel_args_destroy(r->results_upon_error);
-  grpc_channel_args_destroy(r->last_used_results);
-  grpc_channel_args_destroy(r->channel_args);
-  gpr_free(r);
->>>>>>> 08d9f3df
 }
 
 FakeResolver::~FakeResolver() {
   grpc_channel_args_destroy(next_results_);
-  grpc_channel_args_destroy(results_upon_error_);
+  grpc_channel_args_destroy(reresolution_results_);
+  grpc_channel_args_destroy(last_used_results_);
   grpc_channel_args_destroy(channel_args_);
 }
 
@@ -131,24 +105,16 @@
   MaybeFinishNextLocked();
 }
 
-<<<<<<< HEAD
 void FakeResolver::RequestReresolutionLocked() {
-  if (next_results_ == nullptr && results_upon_error_ != nullptr) {
-    // Pretend we re-resolved.
-    next_results_ = grpc_channel_args_copy(results_upon_error_);
-=======
-static void fake_resolver_channel_saw_error_locked(grpc_resolver* resolver) {
-  fake_resolver* r = (fake_resolver*)resolver;
   // A resolution must have been returned before an error is seen.
-  GPR_ASSERT(r->last_used_results != nullptr);
-  grpc_channel_args_destroy(r->next_results);
-  if (r->results_upon_error != nullptr) {
-    r->next_results = grpc_channel_args_copy(r->results_upon_error);
+  GPR_ASSERT(last_used_results_ != nullptr);
+  grpc_channel_args_destroy(next_results_);
+  if (reresolution_results_ != nullptr) {
+    next_results_ = grpc_channel_args_copy(reresolution_results_);
   } else {
-    // If results_upon_error is unavailable, re-resolve with the most-recently
+    // If reresolution_results is unavailable, re-resolve with the most-recently
     // used results to avoid a no-op re-resolution.
-    r->next_results = grpc_channel_args_copy(r->last_used_results);
->>>>>>> 08d9f3df
+    next_results_ = grpc_channel_args_copy(last_used_results_);
   }
   MaybeFinishNextLocked();
 }
@@ -178,96 +144,57 @@
 
 struct SetResponseClosureArg {
   grpc_closure set_response_closure;
-<<<<<<< HEAD
   FakeResolverResponseGenerator* generator;
-  grpc_channel_args* next_response;
+  grpc_channel_args* response;
 };
 
 void FakeResolverResponseGenerator::SetResponseLocked(void* arg,
                                                       grpc_error* error) {
   SetResponseClosureArg* closure_arg = static_cast<SetResponseClosureArg*>(arg);
   FakeResolver* resolver = closure_arg->generator->resolver_;
-  if (resolver->next_results_ != nullptr) {
-    grpc_channel_args_destroy(resolver->next_results_);
-  }
-  resolver->next_results_ = closure_arg->next_response;
-  if (resolver->results_upon_error_ != nullptr) {
-    grpc_channel_args_destroy(resolver->results_upon_error_);
-  }
-  resolver->results_upon_error_ =
-      grpc_channel_args_copy(closure_arg->next_response);
-  gpr_free(closure_arg);
+  grpc_channel_args_destroy(resolver->next_results_);
+  resolver->next_results_ = closure_arg->response;
+  grpc_channel_args_destroy(resolver->last_used_results_);
+  resolver->last_used_results_ =
+      grpc_channel_args_copy(closure_arg->response);
   resolver->MaybeFinishNextLocked();
-}
-
-void FakeResolverResponseGenerator::SetResponse(
-    grpc_channel_args* next_response) {
+  Delete(closure_arg);
+}
+
+void FakeResolverResponseGenerator::SetResponse(grpc_channel_args* response) {
+  GPR_ASSERT(response != nullptr);
   GPR_ASSERT(resolver_ != nullptr);
-  SetResponseClosureArg* closure_arg =
-      static_cast<SetResponseClosureArg*>(gpr_zalloc(sizeof(*closure_arg)));
+  SetResponseClosureArg* closure_arg = New<SetResponseClosureArg>();
   closure_arg->generator = this;
-  closure_arg->next_response = grpc_channel_args_copy(next_response);
+  closure_arg->response = grpc_channel_args_copy(response);
   GRPC_CLOSURE_SCHED(
       GRPC_CLOSURE_INIT(&closure_arg->set_response_closure, SetResponseLocked,
                         closure_arg,
                         grpc_combiner_scheduler(resolver_->combiner())),
       GRPC_ERROR_NONE);
-=======
-  grpc_fake_resolver_response_generator* generator;
-  grpc_channel_args* response;
-  bool upon_error;
-} set_response_closure_arg;
-
-static void set_response_closure_locked(void* arg, grpc_error* error) {
-  set_response_closure_arg* closure_arg = (set_response_closure_arg*)arg;
-  grpc_fake_resolver_response_generator* generator = closure_arg->generator;
-  fake_resolver* r = generator->resolver;
-  if (!closure_arg->upon_error) {
-    grpc_channel_args_destroy(r->next_results);
-    r->next_results = closure_arg->response;
-    grpc_channel_args_destroy(r->last_used_results);
-    r->last_used_results = grpc_channel_args_copy(closure_arg->response);
-    fake_resolver_maybe_finish_next_locked(r);
-  } else {
-    grpc_channel_args_destroy(r->results_upon_error);
-    r->results_upon_error = closure_arg->response;
-  }
-  gpr_free(closure_arg);
-}
-
-void grpc_fake_resolver_response_generator_set_response(
-    grpc_fake_resolver_response_generator* generator,
+}
+
+void FakeResolverResponseGenerator::SetReresolutionResponseLocked(
+    void* arg, grpc_error* error) {
+  SetResponseClosureArg* closure_arg = static_cast<SetResponseClosureArg*>(arg);
+  FakeResolver* resolver = closure_arg->generator->resolver_;
+  grpc_channel_args_destroy(resolver->reresolution_results_);
+  resolver->reresolution_results_ = closure_arg->response;
+  Delete(closure_arg);
+}
+
+void FakeResolverResponseGenerator::SetReresolutionResponse(
     grpc_channel_args* response) {
-  GPR_ASSERT(generator->resolver != nullptr);
-  GPR_ASSERT(response != nullptr);
-  set_response_closure_arg* closure_arg =
-      (set_response_closure_arg*)gpr_zalloc(sizeof(*closure_arg));
-  closure_arg->generator = generator;
-  closure_arg->response = grpc_channel_args_copy(response);
-  closure_arg->upon_error = false;
-  GRPC_CLOSURE_SCHED(GRPC_CLOSURE_INIT(&closure_arg->set_response_closure,
-                                       set_response_closure_locked, closure_arg,
-                                       grpc_combiner_scheduler(
-                                           generator->resolver->base.combiner)),
-                     GRPC_ERROR_NONE);
-}
-
-void grpc_fake_resolver_response_generator_set_response_upon_error(
-    grpc_fake_resolver_response_generator* generator,
-    grpc_channel_args* response) {
-  GPR_ASSERT(generator->resolver != nullptr);
-  set_response_closure_arg* closure_arg =
-      (set_response_closure_arg*)gpr_zalloc(sizeof(*closure_arg));
-  closure_arg->generator = generator;
+  GPR_ASSERT(resolver_ != nullptr);
+  SetResponseClosureArg* closure_arg = New<SetResponseClosureArg>();
+  closure_arg->generator = this;
   closure_arg->response =
       response != nullptr ? grpc_channel_args_copy(response) : nullptr;
-  closure_arg->upon_error = true;
-  GRPC_CLOSURE_SCHED(GRPC_CLOSURE_INIT(&closure_arg->set_response_closure,
-                                       set_response_closure_locked, closure_arg,
-                                       grpc_combiner_scheduler(
-                                           generator->resolver->base.combiner)),
-                     GRPC_ERROR_NONE);
->>>>>>> 08d9f3df
+  GRPC_CLOSURE_SCHED(
+      GRPC_CLOSURE_INIT(&closure_arg->set_response_closure,
+                        SetReresolutionResponseLocked, closure_arg,
+                        grpc_combiner_scheduler(resolver_->combiner())),
+      GRPC_ERROR_NONE);
 }
 
 namespace {
