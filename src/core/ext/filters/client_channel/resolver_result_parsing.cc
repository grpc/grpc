--- conflicted
+++ resolved
@@ -328,14 +328,10 @@
     parsed_lb_config = LoadBalancingPolicyRegistry::ParseLoadBalancingConfig(
         it->second, &parse_error);
     if (parsed_lb_config == nullptr) {
-<<<<<<< HEAD
-      error_list.push_back(parse_error);
-=======
       std::vector<grpc_error*> lb_errors;
       lb_errors.push_back(parse_error);
       error_list.push_back(GRPC_ERROR_CREATE_FROM_VECTOR(
           "field:loadBalancingConfig", &lb_errors));
->>>>>>> afcc91d8
     }
   }
   // Parse deprecated LB policy.
