/*
 *
 * Copyright 2018 gRPC authors.
 *
 * Licensed under the Apache License, Version 2.0 (the "License");
 * you may not use this file except in compliance with the License.
 * You may obtain a copy of the License at
 *
 *     http://www.apache.org/licenses/LICENSE-2.0
 *
 * Unless required by applicable law or agreed to in writing, software
 * distributed under the License is distributed on an "AS IS" BASIS,
 * WITHOUT WARRANTIES OR CONDITIONS OF ANY KIND, either express or implied.
 * See the License for the specific language governing permissions and
 * limitations under the License.
 *
 */

#include <grpc/support/port_platform.h>

#include "src/core/ext/filters/client_channel/resolver_result_parsing.h"

#include <ctype.h>
#include <stdio.h>
#include <string.h>

#include <grpc/support/alloc.h>
#include <grpc/support/log.h>
#include <grpc/support/string_util.h>

#include "src/core/ext/filters/client_channel/client_channel.h"
#include "src/core/ext/filters/client_channel/lb_policy_registry.h"
#include "src/core/lib/channel/status_util.h"
#include "src/core/lib/gpr/string.h"
#include "src/core/lib/gprpp/memory.h"

// As per the retry design, we do not allow more than 5 retry attempts.
#define MAX_MAX_RETRY_ATTEMPTS 5

namespace grpc_core {
namespace internal {

ProcessedResolverResult::ProcessedResolverResult(
    const grpc_channel_args& resolver_result, bool parse_retry) {
  ProcessServiceConfig(resolver_result, parse_retry);
  // If no LB config was found above, just find the LB policy name then.
  if (lb_policy_name_ == nullptr) ProcessLbPolicyName(resolver_result);
}

void ProcessedResolverResult::ProcessServiceConfig(
    const grpc_channel_args& resolver_result, bool parse_retry) {
  const grpc_arg* channel_arg =
      grpc_channel_args_find(&resolver_result, GRPC_ARG_SERVICE_CONFIG);
  const char* service_config_json = grpc_channel_arg_get_string(channel_arg);
  if (service_config_json != nullptr) {
    service_config_json_.reset(gpr_strdup(service_config_json));
    service_config_ = grpc_core::ServiceConfig::Create(service_config_json);
    if (service_config_ != nullptr) {
      if (parse_retry) {
        channel_arg =
            grpc_channel_args_find(&resolver_result, GRPC_ARG_SERVER_URI);
        const char* server_uri = grpc_channel_arg_get_string(channel_arg);
        GPR_ASSERT(server_uri != nullptr);
        grpc_uri* uri = grpc_uri_parse(server_uri, true);
        GPR_ASSERT(uri->path[0] != '\0');
        server_name_ = uri->path[0] == '/' ? uri->path + 1 : uri->path;
        service_config_->ParseGlobalParams(ParseServiceConfig, this);
        grpc_uri_destroy(uri);
      } else {
        service_config_->ParseGlobalParams(ParseServiceConfig, this);
      }
      method_params_table_ = service_config_->CreateMethodConfigTable(
          ClientChannelMethodParams::CreateFromJson);
    }
  }
}

void ProcessedResolverResult::ProcessLbPolicyName(
<<<<<<< HEAD
    const grpc_channel_args& resolver_result) {
  const char* lb_policy_name = nullptr;
=======
    const grpc_channel_args* resolver_result) {
>>>>>>> ba8109bf
  // Prefer the LB policy name found in the service config. Note that this is
  // checking the deprecated loadBalancingPolicy field, rather than the new
  // loadBalancingConfig field.
  if (service_config_ != nullptr) {
    lb_policy_name_.reset(
        gpr_strdup(service_config_->GetLoadBalancingPolicyName()));
    // Convert to lower-case.
    if (lb_policy_name_ != nullptr) {
      char* lb_policy_name = lb_policy_name_.get();
      for (size_t i = 0; i < strlen(lb_policy_name); ++i) {
        lb_policy_name[i] = tolower(lb_policy_name[i]);
      }
    }
  }
  // Otherwise, find the LB policy name set by the client API.
  if (lb_policy_name_ == nullptr) {
    const grpc_arg* channel_arg =
<<<<<<< HEAD
        grpc_channel_args_find(&resolver_result, GRPC_ARG_LB_POLICY_NAME);
    lb_policy_name = grpc_channel_arg_get_string(channel_arg);
=======
        grpc_channel_args_find(resolver_result, GRPC_ARG_LB_POLICY_NAME);
    lb_policy_name_.reset(gpr_strdup(grpc_channel_arg_get_string(channel_arg)));
>>>>>>> ba8109bf
  }
  // Special case: If at least one balancer address is present, we use
  // the grpclb policy, regardless of what the resolver has returned.
  const grpc_arg* channel_arg =
      grpc_channel_args_find(&resolver_result, GRPC_ARG_LB_ADDRESSES);
  if (channel_arg != nullptr && channel_arg->type == GRPC_ARG_POINTER) {
    grpc_lb_addresses* addresses =
        static_cast<grpc_lb_addresses*>(channel_arg->value.pointer.p);
    if (grpc_lb_addresses_contains_balancer_address(*addresses)) {
      if (lb_policy_name_ != nullptr &&
          strcmp(lb_policy_name_.get(), "grpclb") != 0) {
        gpr_log(GPR_INFO,
                "resolver requested LB policy %s but provided at least one "
                "balancer address -- forcing use of grpclb LB policy",
                lb_policy_name_.get());
      }
      lb_policy_name_.reset(gpr_strdup("grpclb"));
    }
  }
  // Use pick_first if nothing was specified and we didn't select grpclb
  // above.
  if (lb_policy_name_ == nullptr) {
    lb_policy_name_.reset(gpr_strdup("pick_first"));
  }
}

void ProcessedResolverResult::ParseServiceConfig(
    const grpc_json* field, ProcessedResolverResult* parsing_state) {
  parsing_state->ParseLbConfigFromServiceConfig(field);
  if (parsing_state->server_name_ != nullptr) {
    parsing_state->ParseRetryThrottleParamsFromServiceConfig(field);
  }
}

void ProcessedResolverResult::ParseLbConfigFromServiceConfig(
    const grpc_json* field) {
  if (lb_policy_config_ != nullptr) return;  // Already found.
  // Find the LB config global parameter.
  if (field->key == nullptr || strcmp(field->key, "loadBalancingConfig") != 0 ||
      field->type != GRPC_JSON_ARRAY) {
    return;  // Not valid lb config array.
  }
  // Find the first LB policy that this client supports.
  for (grpc_json* lb_config = field->child; lb_config != nullptr;
       lb_config = lb_config->next) {
    if (lb_config->type != GRPC_JSON_OBJECT) return;
    // Find the policy object.
    grpc_json* policy = nullptr;
    for (grpc_json* field = lb_config->child; field != nullptr;
         field = field->next) {
      if (field->key == nullptr || strcmp(field->key, "policy") != 0 ||
          field->type != GRPC_JSON_OBJECT) {
        return;
      }
      if (policy != nullptr) return;  // Duplicate.
      policy = field;
    }
    // Find the specific policy content since the policy object is of type
    // "oneof".
    grpc_json* policy_content = nullptr;
    for (grpc_json* field = policy->child; field != nullptr;
         field = field->next) {
      if (field->key == nullptr || field->type != GRPC_JSON_OBJECT) return;
      if (policy_content != nullptr) return;  // Violate "oneof" type.
      policy_content = field;
    }
    // If we support this policy, then select it.
    if (grpc_core::LoadBalancingPolicyRegistry::LoadBalancingPolicyExists(
            policy_content->key)) {
      lb_policy_name_.reset(gpr_strdup(policy_content->key));
      lb_policy_config_ = policy_content->child;
      return;
    }
  }
}

void ProcessedResolverResult::ParseRetryThrottleParamsFromServiceConfig(
    const grpc_json* field) {
  if (strcmp(field->key, "retryThrottling") == 0) {
    if (retry_throttle_data_ != nullptr) return;  // Duplicate.
    if (field->type != GRPC_JSON_OBJECT) return;
    int max_milli_tokens = 0;
    int milli_token_ratio = 0;
    for (grpc_json* sub_field = field->child; sub_field != nullptr;
         sub_field = sub_field->next) {
      if (sub_field->key == nullptr) return;
      if (strcmp(sub_field->key, "maxTokens") == 0) {
        if (max_milli_tokens != 0) return;  // Duplicate.
        if (sub_field->type != GRPC_JSON_NUMBER) return;
        max_milli_tokens = gpr_parse_nonnegative_int(sub_field->value);
        if (max_milli_tokens == -1) return;
        max_milli_tokens *= 1000;
      } else if (strcmp(sub_field->key, "tokenRatio") == 0) {
        if (milli_token_ratio != 0) return;  // Duplicate.
        if (sub_field->type != GRPC_JSON_NUMBER) return;
        // We support up to 3 decimal digits.
        size_t whole_len = strlen(sub_field->value);
        uint32_t multiplier = 1;
        uint32_t decimal_value = 0;
        const char* decimal_point = strchr(sub_field->value, '.');
        if (decimal_point != nullptr) {
          whole_len = static_cast<size_t>(decimal_point - sub_field->value);
          multiplier = 1000;
          size_t decimal_len = strlen(decimal_point + 1);
          if (decimal_len > 3) decimal_len = 3;
          if (!gpr_parse_bytes_to_uint32(decimal_point + 1, decimal_len,
                                         &decimal_value)) {
            return;
          }
          uint32_t decimal_multiplier = 1;
          for (size_t i = 0; i < (3 - decimal_len); ++i) {
            decimal_multiplier *= 10;
          }
          decimal_value *= decimal_multiplier;
        }
        uint32_t whole_value;
        if (!gpr_parse_bytes_to_uint32(sub_field->value, whole_len,
                                       &whole_value)) {
          return;
        }
        milli_token_ratio =
            static_cast<int>((whole_value * multiplier) + decimal_value);
        if (milli_token_ratio <= 0) return;
      }
    }
    retry_throttle_data_ =
        grpc_core::internal::ServerRetryThrottleMap::GetDataForServer(
            server_name_, max_milli_tokens, milli_token_ratio);
  }
}

namespace {

bool ParseWaitForReady(
    grpc_json* field, ClientChannelMethodParams::WaitForReady* wait_for_ready) {
  if (field->type != GRPC_JSON_TRUE && field->type != GRPC_JSON_FALSE) {
    return false;
  }
  *wait_for_ready = field->type == GRPC_JSON_TRUE
                        ? ClientChannelMethodParams::WAIT_FOR_READY_TRUE
                        : ClientChannelMethodParams::WAIT_FOR_READY_FALSE;
  return true;
}

// Parses a JSON field of the form generated for a google.proto.Duration
// proto message, as per:
//   https://developers.google.com/protocol-buffers/docs/proto3#json
bool ParseDuration(grpc_json* field, grpc_millis* duration) {
  if (field->type != GRPC_JSON_STRING) return false;
  size_t len = strlen(field->value);
  if (field->value[len - 1] != 's') return false;
  UniquePtr<char> buf(gpr_strdup(field->value));
  *(buf.get() + len - 1) = '\0';  // Remove trailing 's'.
  char* decimal_point = strchr(buf.get(), '.');
  int nanos = 0;
  if (decimal_point != nullptr) {
    *decimal_point = '\0';
    nanos = gpr_parse_nonnegative_int(decimal_point + 1);
    if (nanos == -1) {
      return false;
    }
    int num_digits = static_cast<int>(strlen(decimal_point + 1));
    if (num_digits > 9) {  // We don't accept greater precision than nanos.
      return false;
    }
    for (int i = 0; i < (9 - num_digits); ++i) {
      nanos *= 10;
    }
  }
  int seconds =
      decimal_point == buf.get() ? 0 : gpr_parse_nonnegative_int(buf.get());
  if (seconds == -1) return false;
  *duration = seconds * GPR_MS_PER_SEC + nanos / GPR_NS_PER_MS;
  return true;
}

UniquePtr<ClientChannelMethodParams::RetryPolicy> ParseRetryPolicy(
    grpc_json* field) {
  auto retry_policy = MakeUnique<ClientChannelMethodParams::RetryPolicy>();
  if (field->type != GRPC_JSON_OBJECT) return nullptr;
  for (grpc_json* sub_field = field->child; sub_field != nullptr;
       sub_field = sub_field->next) {
    if (sub_field->key == nullptr) return nullptr;
    if (strcmp(sub_field->key, "maxAttempts") == 0) {
      if (retry_policy->max_attempts != 0) return nullptr;  // Duplicate.
      if (sub_field->type != GRPC_JSON_NUMBER) return nullptr;
      retry_policy->max_attempts = gpr_parse_nonnegative_int(sub_field->value);
      if (retry_policy->max_attempts <= 1) return nullptr;
      if (retry_policy->max_attempts > MAX_MAX_RETRY_ATTEMPTS) {
        gpr_log(GPR_ERROR,
                "service config: clamped retryPolicy.maxAttempts at %d",
                MAX_MAX_RETRY_ATTEMPTS);
        retry_policy->max_attempts = MAX_MAX_RETRY_ATTEMPTS;
      }
    } else if (strcmp(sub_field->key, "initialBackoff") == 0) {
      if (retry_policy->initial_backoff > 0) return nullptr;  // Duplicate.
      if (!ParseDuration(sub_field, &retry_policy->initial_backoff)) {
        return nullptr;
      }
      if (retry_policy->initial_backoff == 0) return nullptr;
    } else if (strcmp(sub_field->key, "maxBackoff") == 0) {
      if (retry_policy->max_backoff > 0) return nullptr;  // Duplicate.
      if (!ParseDuration(sub_field, &retry_policy->max_backoff)) {
        return nullptr;
      }
      if (retry_policy->max_backoff == 0) return nullptr;
    } else if (strcmp(sub_field->key, "backoffMultiplier") == 0) {
      if (retry_policy->backoff_multiplier != 0) return nullptr;  // Duplicate.
      if (sub_field->type != GRPC_JSON_NUMBER) return nullptr;
      if (sscanf(sub_field->value, "%f", &retry_policy->backoff_multiplier) !=
          1) {
        return nullptr;
      }
      if (retry_policy->backoff_multiplier <= 0) return nullptr;
    } else if (strcmp(sub_field->key, "retryableStatusCodes") == 0) {
      if (!retry_policy->retryable_status_codes.Empty()) {
        return nullptr;  // Duplicate.
      }
      if (sub_field->type != GRPC_JSON_ARRAY) return nullptr;
      for (grpc_json* element = sub_field->child; element != nullptr;
           element = element->next) {
        if (element->type != GRPC_JSON_STRING) return nullptr;
        grpc_status_code status;
        if (!grpc_status_code_from_string(element->value, &status)) {
          return nullptr;
        }
        retry_policy->retryable_status_codes.Add(status);
      }
      if (retry_policy->retryable_status_codes.Empty()) return nullptr;
    }
  }
  // Make sure required fields are set.
  if (retry_policy->max_attempts == 0 || retry_policy->initial_backoff == 0 ||
      retry_policy->max_backoff == 0 || retry_policy->backoff_multiplier == 0 ||
      retry_policy->retryable_status_codes.Empty()) {
    return nullptr;
  }
  return retry_policy;
}

}  // namespace

RefCountedPtr<ClientChannelMethodParams>
ClientChannelMethodParams::CreateFromJson(const grpc_json* json) {
  RefCountedPtr<ClientChannelMethodParams> method_params =
      MakeRefCounted<ClientChannelMethodParams>();
  for (grpc_json* field = json->child; field != nullptr; field = field->next) {
    if (field->key == nullptr) continue;
    if (strcmp(field->key, "waitForReady") == 0) {
      if (method_params->wait_for_ready_ != WAIT_FOR_READY_UNSET) {
        return nullptr;  // Duplicate.
      }
      if (!ParseWaitForReady(field, &method_params->wait_for_ready_)) {
        return nullptr;
      }
    } else if (strcmp(field->key, "timeout") == 0) {
      if (method_params->timeout_ > 0) return nullptr;  // Duplicate.
      if (!ParseDuration(field, &method_params->timeout_)) return nullptr;
    } else if (strcmp(field->key, "retryPolicy") == 0) {
      if (method_params->retry_policy_ != nullptr) {
        return nullptr;  // Duplicate.
      }
      method_params->retry_policy_ = ParseRetryPolicy(field);
      if (method_params->retry_policy_ == nullptr) return nullptr;
    }
  }
  return method_params;
}

}  // namespace internal
}  // namespace grpc_core<|MERGE_RESOLUTION|>--- conflicted
+++ resolved
@@ -76,12 +76,7 @@
 }
 
 void ProcessedResolverResult::ProcessLbPolicyName(
-<<<<<<< HEAD
     const grpc_channel_args& resolver_result) {
-  const char* lb_policy_name = nullptr;
-=======
-    const grpc_channel_args* resolver_result) {
->>>>>>> ba8109bf
   // Prefer the LB policy name found in the service config. Note that this is
   // checking the deprecated loadBalancingPolicy field, rather than the new
   // loadBalancingConfig field.
@@ -99,13 +94,8 @@
   // Otherwise, find the LB policy name set by the client API.
   if (lb_policy_name_ == nullptr) {
     const grpc_arg* channel_arg =
-<<<<<<< HEAD
         grpc_channel_args_find(&resolver_result, GRPC_ARG_LB_POLICY_NAME);
-    lb_policy_name = grpc_channel_arg_get_string(channel_arg);
-=======
-        grpc_channel_args_find(resolver_result, GRPC_ARG_LB_POLICY_NAME);
     lb_policy_name_.reset(gpr_strdup(grpc_channel_arg_get_string(channel_arg)));
->>>>>>> ba8109bf
   }
   // Special case: If at least one balancer address is present, we use
   // the grpclb policy, regardless of what the resolver has returned.
