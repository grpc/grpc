/*
 *
 * Copyright 2018 gRPC authors.
 *
 * Licensed under the Apache License, Version 2.0 (the "License");
 * you may not use this file except in compliance with the License.
 * You may obtain a copy of the License at
 *
 *     http://www.apache.org/licenses/LICENSE-2.0
 *
 * Unless required by applicable law or agreed to in writing, software
 * distributed under the License is distributed on an "AS IS" BASIS,
 * WITHOUT WARRANTIES OR CONDITIONS OF ANY KIND, either express or implied.
 * See the License for the specific language governing permissions and
 * limitations under the License.
 *
 */

#include <grpc/support/port_platform.h>

#include "src/core/ext/filters/client_channel/resolver_result_parsing.h"

#include <ctype.h>
#include <stdio.h>
#include <string.h>

#include <grpc/support/alloc.h>
#include <grpc/support/log.h>
#include <grpc/support/string_util.h>

#include "src/core/ext/filters/client_channel/client_channel.h"
#include "src/core/ext/filters/client_channel/lb_policy_registry.h"
#include "src/core/ext/filters/client_channel/server_address.h"
#include "src/core/lib/channel/status_util.h"
#include "src/core/lib/gpr/string.h"
#include "src/core/lib/gprpp/memory.h"
#include "src/core/lib/uri/uri_parser.h"

// As per the retry design, we do not allow more than 5 retry attempts.
#define MAX_MAX_RETRY_ATTEMPTS 5

namespace grpc_core {
namespace internal {

ProcessedResolverResult::ProcessedResolverResult(
    const grpc_channel_args* resolver_result, bool parse_retry) {
  ProcessServiceConfig(resolver_result, parse_retry);
  // If no LB config was found above, just find the LB policy name then.
  if (lb_policy_name_ == nullptr) ProcessLbPolicyName(resolver_result);
}

void ProcessedResolverResult::ProcessServiceConfig(
    const grpc_channel_args* resolver_result, bool parse_retry) {
  const grpc_arg* channel_arg =
      grpc_channel_args_find(resolver_result, GRPC_ARG_SERVICE_CONFIG);
  const char* service_config_json = grpc_channel_arg_get_string(channel_arg);
  if (service_config_json != nullptr) {
    service_config_json_.reset(gpr_strdup(service_config_json));
    service_config_ = grpc_core::ServiceConfig::Create(service_config_json);
    if (service_config_ != nullptr) {
      if (parse_retry) {
        channel_arg =
            grpc_channel_args_find(resolver_result, GRPC_ARG_SERVER_URI);
        const char* server_uri = grpc_channel_arg_get_string(channel_arg);
        GPR_ASSERT(server_uri != nullptr);
        grpc_uri* uri = grpc_uri_parse(server_uri, true);
        GPR_ASSERT(uri->path[0] != '\0');
        server_name_ = uri->path[0] == '/' ? uri->path + 1 : uri->path;
        service_config_->ParseGlobalParams(ParseServiceConfig, this);
        grpc_uri_destroy(uri);
      } else {
        service_config_->ParseGlobalParams(ParseServiceConfig, this);
      }
      method_params_table_ = service_config_->CreateMethodConfigTable(
          ClientChannelMethodParams::CreateFromJson);
    }
  }
}

void ProcessedResolverResult::ProcessLbPolicyName(
    const grpc_channel_args* resolver_result) {
  // Prefer the LB policy name found in the service config. Note that this is
  // checking the deprecated loadBalancingPolicy field, rather than the new
  // loadBalancingConfig field.
  if (service_config_ != nullptr) {
    lb_policy_name_.reset(
        gpr_strdup(service_config_->GetLoadBalancingPolicyName()));
    // Convert to lower-case.
    if (lb_policy_name_ != nullptr) {
      char* lb_policy_name = lb_policy_name_.get();
      for (size_t i = 0; i < strlen(lb_policy_name); ++i) {
        lb_policy_name[i] = tolower(lb_policy_name[i]);
      }
    }
  }
  // Otherwise, find the LB policy name set by the client API.
  if (lb_policy_name_ == nullptr) {
    const grpc_arg* channel_arg =
        grpc_channel_args_find(resolver_result, GRPC_ARG_LB_POLICY_NAME);
    lb_policy_name_.reset(gpr_strdup(grpc_channel_arg_get_string(channel_arg)));
  }
  // Special case: If at least one balancer address is present, we use
  // the grpclb policy, regardless of what the resolver has returned.
  const grpc_arg* channel_arg =
      grpc_channel_args_find(resolver_result, GRPC_ARG_SERVER_ADDRESS_LIST);
  if (channel_arg != nullptr && channel_arg->type == GRPC_ARG_POINTER) {
<<<<<<< HEAD
    ServerAddressList* addresses =
        static_cast<ServerAddressList*>(channel_arg->value.pointer.p);
    bool found_balancer_address = false;
    for (size_t i = 0; i < addresses->size(); ++i) {
      ServerAddress& address = (*addresses)[i];
      if (grpc_channel_arg_get_bool(
              grpc_channel_args_find(address.args(),
                                     GRPC_ARG_ADDRESS_IS_BALANCER),
              false)) {
        found_balancer_address = true;
        break;
      }
    }
    if (found_balancer_address) {
      if (lb_policy_name != nullptr &&
          gpr_stricmp(lb_policy_name, "grpclb") != 0) {
=======
    grpc_lb_addresses* addresses =
        static_cast<grpc_lb_addresses*>(channel_arg->value.pointer.p);
    if (grpc_lb_addresses_contains_balancer_address(*addresses)) {
      if (lb_policy_name_ != nullptr &&
          strcmp(lb_policy_name_.get(), "grpclb") != 0) {
>>>>>>> ba8109bf
        gpr_log(GPR_INFO,
                "resolver requested LB policy %s but provided at least one "
                "balancer address -- forcing use of grpclb LB policy",
                lb_policy_name_.get());
      }
      lb_policy_name_.reset(gpr_strdup("grpclb"));
    }
  }
  // Use pick_first if nothing was specified and we didn't select grpclb
  // above.
  if (lb_policy_name_ == nullptr) {
    lb_policy_name_.reset(gpr_strdup("pick_first"));
  }
}

void ProcessedResolverResult::ParseServiceConfig(
    const grpc_json* field, ProcessedResolverResult* parsing_state) {
  parsing_state->ParseLbConfigFromServiceConfig(field);
  if (parsing_state->server_name_ != nullptr) {
    parsing_state->ParseRetryThrottleParamsFromServiceConfig(field);
  }
}

void ProcessedResolverResult::ParseLbConfigFromServiceConfig(
    const grpc_json* field) {
  if (lb_policy_config_ != nullptr) return;  // Already found.
  // Find the LB config global parameter.
  if (field->key == nullptr || strcmp(field->key, "loadBalancingConfig") != 0 ||
      field->type != GRPC_JSON_ARRAY) {
    return;  // Not valid lb config array.
  }
  // Find the first LB policy that this client supports.
  for (grpc_json* lb_config = field->child; lb_config != nullptr;
       lb_config = lb_config->next) {
    if (lb_config->type != GRPC_JSON_OBJECT) return;
    // Find the policy object.
    grpc_json* policy = nullptr;
    for (grpc_json* field = lb_config->child; field != nullptr;
         field = field->next) {
      if (field->key == nullptr || strcmp(field->key, "policy") != 0 ||
          field->type != GRPC_JSON_OBJECT) {
        return;
      }
      if (policy != nullptr) return;  // Duplicate.
      policy = field;
    }
    // Find the specific policy content since the policy object is of type
    // "oneof".
    grpc_json* policy_content = nullptr;
    for (grpc_json* field = policy->child; field != nullptr;
         field = field->next) {
      if (field->key == nullptr || field->type != GRPC_JSON_OBJECT) return;
      if (policy_content != nullptr) return;  // Violate "oneof" type.
      policy_content = field;
    }
    // If we support this policy, then select it.
    if (grpc_core::LoadBalancingPolicyRegistry::LoadBalancingPolicyExists(
            policy_content->key)) {
      lb_policy_name_.reset(gpr_strdup(policy_content->key));
      lb_policy_config_ = policy_content->child;
      return;
    }
  }
}

void ProcessedResolverResult::ParseRetryThrottleParamsFromServiceConfig(
    const grpc_json* field) {
  if (strcmp(field->key, "retryThrottling") == 0) {
    if (retry_throttle_data_ != nullptr) return;  // Duplicate.
    if (field->type != GRPC_JSON_OBJECT) return;
    int max_milli_tokens = 0;
    int milli_token_ratio = 0;
    for (grpc_json* sub_field = field->child; sub_field != nullptr;
         sub_field = sub_field->next) {
      if (sub_field->key == nullptr) return;
      if (strcmp(sub_field->key, "maxTokens") == 0) {
        if (max_milli_tokens != 0) return;  // Duplicate.
        if (sub_field->type != GRPC_JSON_NUMBER) return;
        max_milli_tokens = gpr_parse_nonnegative_int(sub_field->value);
        if (max_milli_tokens == -1) return;
        max_milli_tokens *= 1000;
      } else if (strcmp(sub_field->key, "tokenRatio") == 0) {
        if (milli_token_ratio != 0) return;  // Duplicate.
        if (sub_field->type != GRPC_JSON_NUMBER) return;
        // We support up to 3 decimal digits.
        size_t whole_len = strlen(sub_field->value);
        uint32_t multiplier = 1;
        uint32_t decimal_value = 0;
        const char* decimal_point = strchr(sub_field->value, '.');
        if (decimal_point != nullptr) {
          whole_len = static_cast<size_t>(decimal_point - sub_field->value);
          multiplier = 1000;
          size_t decimal_len = strlen(decimal_point + 1);
          if (decimal_len > 3) decimal_len = 3;
          if (!gpr_parse_bytes_to_uint32(decimal_point + 1, decimal_len,
                                         &decimal_value)) {
            return;
          }
          uint32_t decimal_multiplier = 1;
          for (size_t i = 0; i < (3 - decimal_len); ++i) {
            decimal_multiplier *= 10;
          }
          decimal_value *= decimal_multiplier;
        }
        uint32_t whole_value;
        if (!gpr_parse_bytes_to_uint32(sub_field->value, whole_len,
                                       &whole_value)) {
          return;
        }
        milli_token_ratio =
            static_cast<int>((whole_value * multiplier) + decimal_value);
        if (milli_token_ratio <= 0) return;
      }
    }
    retry_throttle_data_ =
        grpc_core::internal::ServerRetryThrottleMap::GetDataForServer(
            server_name_, max_milli_tokens, milli_token_ratio);
  }
}

namespace {

bool ParseWaitForReady(
    grpc_json* field, ClientChannelMethodParams::WaitForReady* wait_for_ready) {
  if (field->type != GRPC_JSON_TRUE && field->type != GRPC_JSON_FALSE) {
    return false;
  }
  *wait_for_ready = field->type == GRPC_JSON_TRUE
                        ? ClientChannelMethodParams::WAIT_FOR_READY_TRUE
                        : ClientChannelMethodParams::WAIT_FOR_READY_FALSE;
  return true;
}

// Parses a JSON field of the form generated for a google.proto.Duration
// proto message, as per:
//   https://developers.google.com/protocol-buffers/docs/proto3#json
bool ParseDuration(grpc_json* field, grpc_millis* duration) {
  if (field->type != GRPC_JSON_STRING) return false;
  size_t len = strlen(field->value);
  if (field->value[len - 1] != 's') return false;
  UniquePtr<char> buf(gpr_strdup(field->value));
  *(buf.get() + len - 1) = '\0';  // Remove trailing 's'.
  char* decimal_point = strchr(buf.get(), '.');
  int nanos = 0;
  if (decimal_point != nullptr) {
    *decimal_point = '\0';
    nanos = gpr_parse_nonnegative_int(decimal_point + 1);
    if (nanos == -1) {
      return false;
    }
    int num_digits = static_cast<int>(strlen(decimal_point + 1));
    if (num_digits > 9) {  // We don't accept greater precision than nanos.
      return false;
    }
    for (int i = 0; i < (9 - num_digits); ++i) {
      nanos *= 10;
    }
  }
  int seconds =
      decimal_point == buf.get() ? 0 : gpr_parse_nonnegative_int(buf.get());
  if (seconds == -1) return false;
  *duration = seconds * GPR_MS_PER_SEC + nanos / GPR_NS_PER_MS;
  return true;
}

UniquePtr<ClientChannelMethodParams::RetryPolicy> ParseRetryPolicy(
    grpc_json* field) {
  auto retry_policy = MakeUnique<ClientChannelMethodParams::RetryPolicy>();
  if (field->type != GRPC_JSON_OBJECT) return nullptr;
  for (grpc_json* sub_field = field->child; sub_field != nullptr;
       sub_field = sub_field->next) {
    if (sub_field->key == nullptr) return nullptr;
    if (strcmp(sub_field->key, "maxAttempts") == 0) {
      if (retry_policy->max_attempts != 0) return nullptr;  // Duplicate.
      if (sub_field->type != GRPC_JSON_NUMBER) return nullptr;
      retry_policy->max_attempts = gpr_parse_nonnegative_int(sub_field->value);
      if (retry_policy->max_attempts <= 1) return nullptr;
      if (retry_policy->max_attempts > MAX_MAX_RETRY_ATTEMPTS) {
        gpr_log(GPR_ERROR,
                "service config: clamped retryPolicy.maxAttempts at %d",
                MAX_MAX_RETRY_ATTEMPTS);
        retry_policy->max_attempts = MAX_MAX_RETRY_ATTEMPTS;
      }
    } else if (strcmp(sub_field->key, "initialBackoff") == 0) {
      if (retry_policy->initial_backoff > 0) return nullptr;  // Duplicate.
      if (!ParseDuration(sub_field, &retry_policy->initial_backoff)) {
        return nullptr;
      }
      if (retry_policy->initial_backoff == 0) return nullptr;
    } else if (strcmp(sub_field->key, "maxBackoff") == 0) {
      if (retry_policy->max_backoff > 0) return nullptr;  // Duplicate.
      if (!ParseDuration(sub_field, &retry_policy->max_backoff)) {
        return nullptr;
      }
      if (retry_policy->max_backoff == 0) return nullptr;
    } else if (strcmp(sub_field->key, "backoffMultiplier") == 0) {
      if (retry_policy->backoff_multiplier != 0) return nullptr;  // Duplicate.
      if (sub_field->type != GRPC_JSON_NUMBER) return nullptr;
      if (sscanf(sub_field->value, "%f", &retry_policy->backoff_multiplier) !=
          1) {
        return nullptr;
      }
      if (retry_policy->backoff_multiplier <= 0) return nullptr;
    } else if (strcmp(sub_field->key, "retryableStatusCodes") == 0) {
      if (!retry_policy->retryable_status_codes.Empty()) {
        return nullptr;  // Duplicate.
      }
      if (sub_field->type != GRPC_JSON_ARRAY) return nullptr;
      for (grpc_json* element = sub_field->child; element != nullptr;
           element = element->next) {
        if (element->type != GRPC_JSON_STRING) return nullptr;
        grpc_status_code status;
        if (!grpc_status_code_from_string(element->value, &status)) {
          return nullptr;
        }
        retry_policy->retryable_status_codes.Add(status);
      }
      if (retry_policy->retryable_status_codes.Empty()) return nullptr;
    }
  }
  // Make sure required fields are set.
  if (retry_policy->max_attempts == 0 || retry_policy->initial_backoff == 0 ||
      retry_policy->max_backoff == 0 || retry_policy->backoff_multiplier == 0 ||
      retry_policy->retryable_status_codes.Empty()) {
    return nullptr;
  }
  return retry_policy;
}

}  // namespace

RefCountedPtr<ClientChannelMethodParams>
ClientChannelMethodParams::CreateFromJson(const grpc_json* json) {
  RefCountedPtr<ClientChannelMethodParams> method_params =
      MakeRefCounted<ClientChannelMethodParams>();
  for (grpc_json* field = json->child; field != nullptr; field = field->next) {
    if (field->key == nullptr) continue;
    if (strcmp(field->key, "waitForReady") == 0) {
      if (method_params->wait_for_ready_ != WAIT_FOR_READY_UNSET) {
        return nullptr;  // Duplicate.
      }
      if (!ParseWaitForReady(field, &method_params->wait_for_ready_)) {
        return nullptr;
      }
    } else if (strcmp(field->key, "timeout") == 0) {
      if (method_params->timeout_ > 0) return nullptr;  // Duplicate.
      if (!ParseDuration(field, &method_params->timeout_)) return nullptr;
    } else if (strcmp(field->key, "retryPolicy") == 0) {
      if (method_params->retry_policy_ != nullptr) {
        return nullptr;  // Duplicate.
      }
      method_params->retry_policy_ = ParseRetryPolicy(field);
      if (method_params->retry_policy_ == nullptr) return nullptr;
    }
  }
  return method_params;
}

}  // namespace internal
}  // namespace grpc_core<|MERGE_RESOLUTION|>--- conflicted
+++ resolved
@@ -104,7 +104,6 @@
   const grpc_arg* channel_arg =
       grpc_channel_args_find(resolver_result, GRPC_ARG_SERVER_ADDRESS_LIST);
   if (channel_arg != nullptr && channel_arg->type == GRPC_ARG_POINTER) {
-<<<<<<< HEAD
     ServerAddressList* addresses =
         static_cast<ServerAddressList*>(channel_arg->value.pointer.p);
     bool found_balancer_address = false;
@@ -119,15 +118,8 @@
       }
     }
     if (found_balancer_address) {
-      if (lb_policy_name != nullptr &&
-          gpr_stricmp(lb_policy_name, "grpclb") != 0) {
-=======
-    grpc_lb_addresses* addresses =
-        static_cast<grpc_lb_addresses*>(channel_arg->value.pointer.p);
-    if (grpc_lb_addresses_contains_balancer_address(*addresses)) {
       if (lb_policy_name_ != nullptr &&
           strcmp(lb_policy_name_.get(), "grpclb") != 0) {
->>>>>>> ba8109bf
         gpr_log(GPR_INFO,
                 "resolver requested LB policy %s but provided at least one "
                 "balancer address -- forcing use of grpclb LB policy",
