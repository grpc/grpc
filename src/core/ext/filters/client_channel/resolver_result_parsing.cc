--- conflicted
+++ resolved
@@ -101,13 +101,8 @@
   }
   // Special case: If at least one balancer address is present, we use
   // the grpclb policy, regardless of what the resolver has returned.
-<<<<<<< HEAD
-  ServerAddressList* addresses =
+  const ServerAddressList* addresses =
       FindServerAddressListChannelArg(&resolver_result);
-=======
-  const ServerAddressList* addresses =
-      FindServerAddressListChannelArg(resolver_result);
->>>>>>> dedcc32f
   if (addresses != nullptr) {
     bool found_balancer_address = false;
     for (size_t i = 0; i < addresses->size(); ++i) {
