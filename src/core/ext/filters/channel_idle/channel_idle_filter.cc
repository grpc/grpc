--- conflicted
+++ resolved
@@ -284,17 +284,9 @@
   builder->channel_init()->RegisterStage(
       GRPC_SERVER_CHANNEL, GRPC_CHANNEL_INIT_BUILTIN_PRIORITY,
       [](ChannelStackBuilder* builder) {
-<<<<<<< HEAD
         auto channel_args = builder->channel_args();
         if (!channel_args.WantMinimalStack() &&
-            GetMaxAgeConfig(channel_args).enable()) {
-=======
-        const grpc_channel_args* channel_args = builder->channel_args();
-        if (!grpc_channel_args_want_minimal_stack(channel_args) &&
-            MaxAgeFilter::Config::FromChannelArgs(
-                ChannelArgs::FromC(channel_args))
-                .enable()) {
->>>>>>> 47994209
+            MaxAgeFilter::Config::FromChannelArgs(channel_args).enable()) {
           builder->PrependFilter(
               &grpc_max_age_filter,
               [](grpc_channel_stack*, grpc_channel_element* elem) {
