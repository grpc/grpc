--- conflicted
+++ resolved
@@ -125,24 +125,14 @@
 absl::StatusOr<ClientIdleFilter> ClientIdleFilter::Create(
     const ChannelArgs& args, ChannelFilter::Args filter_args) {
   ClientIdleFilter filter(filter_args.channel_stack(),
-<<<<<<< HEAD
-                          GetClientIdleTimeout(args),
-                          args.GetObjectRef<EventEngine>());
-=======
                           GetClientIdleTimeout(args));
->>>>>>> 03d1ca19
   return absl::StatusOr<ClientIdleFilter>(std::move(filter));
 }
 
 absl::StatusOr<MaxAgeFilter> MaxAgeFilter::Create(
     const ChannelArgs& args, ChannelFilter::Args filter_args) {
   MaxAgeFilter filter(filter_args.channel_stack(),
-<<<<<<< HEAD
-                      Config::FromChannelArgs(args),
-                      args.GetObjectRef<EventEngine>());
-=======
                       Config::FromChannelArgs(args));
->>>>>>> 03d1ca19
   return absl::StatusOr<MaxAgeFilter>(std::move(filter));
 }
 
