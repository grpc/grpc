--- conflicted
+++ resolved
@@ -291,14 +291,7 @@
     GRPC_CHANNEL_STACK_REF(chand->channel_stack, "max_age max_age_grace_timer");
     grpc_timer_init(
         &chand->max_age_grace_timer,
-<<<<<<< HEAD
-        chand->max_connection_age_grace == grpc_core::Duration::Infinity()
-            ? grpc_core::Timestamp::InfFuture()
-            : grpc_core::ExecCtx::Get()->Now() +
-                  chand->max_connection_age_grace,
-=======
         grpc_core::ExecCtx::Get()->Now() + chand->max_connection_age_grace,
->>>>>>> 918b8a75
         &chand->force_close_max_age_channel);
   }
   GRPC_CHANNEL_STACK_UNREF(chand->channel_stack,
@@ -473,11 +466,7 @@
       const int value = grpc_channel_arg_get_integer(
           &args->channel_args->args[i],
           {DEFAULT_MAX_CONNECTION_AGE_GRACE_MS, 0, INT_MAX});
-<<<<<<< HEAD
-      chand->max_connection_idle =
-=======
       chand->max_connection_age_grace =
->>>>>>> 918b8a75
           value == INT_MAX ? grpc_core::Duration::Infinity()
                            : grpc_core::Duration::Milliseconds(value);
     } else if (0 == strcmp(args->channel_args->args[i].key,
