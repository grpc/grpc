--- conflicted
+++ resolved
@@ -97,7 +97,6 @@
   server_config_selector_provider_->CancelWatch();
 }
 
-<<<<<<< HEAD
 ArenaPromise<TrailingMetadata> ServerConfigSelectorFilter::MakeCallPromise(
     ClientInitialMetadata initial_metadata,
     NextPromiseFactory next_promise_factory) {
@@ -105,115 +104,7 @@
   if (!sel.ok()) return Immediate(sel.status());
   auto call_config = sel.value()->GetCallConfig(calld->recv_initial_metadata_);
   if (call_config.error != GRPC_ERROR_NONE) {
-    return grpc_error_to_absl_status(call_config.error);
-=======
-void CallData::Destroy(grpc_call_element* elem,
-                       const grpc_call_final_info* /*final_info*/,
-                       grpc_closure* /*then_schedule_closure*/) {
-  auto* calld = static_cast<CallData*>(elem->call_data);
-  calld->~CallData();
-}
-
-void CallData::StartTransportStreamOpBatch(grpc_call_element* elem,
-                                           grpc_transport_stream_op_batch* op) {
-  CallData* calld = static_cast<CallData*>(elem->call_data);
-  if (op->recv_initial_metadata) {
-    calld->recv_initial_metadata_ =
-        op->payload->recv_initial_metadata.recv_initial_metadata;
-    calld->original_recv_initial_metadata_ready_ =
-        op->payload->recv_initial_metadata.recv_initial_metadata_ready;
-    op->payload->recv_initial_metadata.recv_initial_metadata_ready =
-        &calld->recv_initial_metadata_ready_;
-  }
-  if (op->recv_trailing_metadata) {
-    // We might generate errors on receiving initial metadata which we need to
-    // bubble up through recv_trailing_metadata_ready
-    calld->original_recv_trailing_metadata_ready_ =
-        op->payload->recv_trailing_metadata.recv_trailing_metadata_ready;
-    op->payload->recv_trailing_metadata.recv_trailing_metadata_ready =
-        &calld->recv_trailing_metadata_ready_;
-  }
-  // Chain to the next filter.
-  grpc_call_next_op(elem, op);
-}
-
-CallData::CallData(grpc_call_element* elem, const grpc_call_element_args& args)
-    : call_context_(args.context), call_combiner_(args.call_combiner) {
-  GRPC_CLOSURE_INIT(&recv_initial_metadata_ready_, RecvInitialMetadataReady,
-                    elem, grpc_schedule_on_exec_ctx);
-  GRPC_CLOSURE_INIT(&recv_trailing_metadata_ready_, RecvTrailingMetadataReady,
-                    elem, grpc_schedule_on_exec_ctx);
-}
-
-CallData::~CallData() {
-  // Remove the entry from call context, just in case anyone above us
-  // tries to look at it during call stack destruction.
-  call_context_[GRPC_CONTEXT_SERVICE_CONFIG_CALL_DATA].value = nullptr;
-  GRPC_ERROR_UNREF(error_);
-}
-
-void CallData::RecvInitialMetadataReady(void* user_data,
-                                        grpc_error_handle error) {
-  grpc_call_element* elem = static_cast<grpc_call_element*>(user_data);
-  CallData* calld = static_cast<CallData*>(elem->call_data);
-  ChannelData* chand = static_cast<ChannelData*>(elem->channel_data);
-  if (error == GRPC_ERROR_NONE) {
-    auto config_selector = chand->config_selector();
-    if (config_selector.ok()) {
-      auto call_config =
-          config_selector.value()->GetCallConfig(calld->recv_initial_metadata_);
-      if (call_config.error != GRPC_ERROR_NONE) {
-        calld->error_ = call_config.error;
-      } else {
-        calld->service_config_call_data_ =
-            ServiceConfigCallData(std::move(call_config.service_config),
-                                  call_config.method_configs, {});
-        calld->call_context_[GRPC_CONTEXT_SERVICE_CONFIG_CALL_DATA].value =
-            &calld->service_config_call_data_;
-      }
-    } else {
-      calld->error_ = GRPC_ERROR_CREATE_FROM_CPP_STRING(
-          config_selector.status().ToString());
-    }
-    if (calld->error_ != GRPC_ERROR_NONE) {
-      calld->error_ = grpc_error_set_int(
-          calld->error_, GRPC_ERROR_INT_GRPC_STATUS, GRPC_STATUS_UNAVAILABLE);
-      error = calld->error_;  // Does not take a ref
-    }
-  }
-  calld->MaybeResumeRecvTrailingMetadataReady();
-  grpc_closure* closure = calld->original_recv_initial_metadata_ready_;
-  calld->original_recv_initial_metadata_ready_ = nullptr;
-  Closure::Run(DEBUG_LOCATION, closure, GRPC_ERROR_REF(error));
-}
-
-void CallData::RecvTrailingMetadataReady(void* user_data,
-                                         grpc_error_handle error) {
-  grpc_call_element* elem = static_cast<grpc_call_element*>(user_data);
-  CallData* calld = static_cast<CallData*>(elem->call_data);
-  if (calld->original_recv_initial_metadata_ready_ != nullptr) {
-    calld->seen_recv_trailing_metadata_ready_ = true;
-    calld->recv_trailing_metadata_ready_error_ = GRPC_ERROR_REF(error);
-    GRPC_CALL_COMBINER_STOP(calld->call_combiner_,
-                            "Deferring RecvTrailingMetadataReady until after "
-                            "RecvInitialMetadataReady");
-    return;
-  }
-  error = grpc_error_add_child(GRPC_ERROR_REF(error), calld->error_);
-  calld->error_ = GRPC_ERROR_NONE;
-  grpc_closure* closure = calld->original_recv_trailing_metadata_ready_;
-  calld->original_recv_trailing_metadata_ready_ = nullptr;
-  Closure::Run(DEBUG_LOCATION, closure, error);
-}
-
-void CallData::MaybeResumeRecvTrailingMetadataReady() {
-  if (seen_recv_trailing_metadata_ready_) {
-    seen_recv_trailing_metadata_ready_ = false;
-    grpc_error_handle error = recv_trailing_metadata_ready_error_;
-    recv_trailing_metadata_ready_error_ = GRPC_ERROR_NONE;
-    GRPC_CALL_COMBINER_START(call_combiner_, &recv_trailing_metadata_ready_,
-                             error, "Continuing RecvTrailingMetadataReady");
->>>>>>> 9f87a1db
+    return absl::UnavailableError(grpc_error_std_string(call_config.error));
   }
   GetContext<
       grpc_call_context_element>()[GRPC_CONTEXT_SERVICE_CONFIG_CALL_DATA] =
