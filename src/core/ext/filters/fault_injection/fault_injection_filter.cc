--- conflicted
+++ resolved
@@ -349,25 +349,16 @@
             std::min(AsInt<uint32_t>(*value).value_or(-1),
                      fi_policy_->abort_percentage_numerator);
       }
-<<<<<<< HEAD
-      if (!fi_policy_->delay_header.empty() &&
-          (copied_policy == nullptr ||
-           copied_policy->delay == Duration::Zero()) &&
-          key == fi_policy_->delay_header) {
-        maybe_copy_policy_func();
-        copied_policy->delay = Duration::Milliseconds(
-            std::max(GetMetadatumValueInt64(md), int64_t(0)));
-=======
     }
     if (!fi_policy_->delay_header.empty() &&
-        (copied_policy == nullptr || copied_policy->delay == 0)) {
+        (copied_policy == nullptr ||
+         copied_policy->delay == Duration::Zero())) {
       auto value =
           initial_metadata->GetStringValue(fi_policy_->delay_header, &buffer);
       if (value.has_value()) {
         maybe_copy_policy_func();
-        copied_policy->delay = static_cast<grpc_millis>(
+        copied_policy->delay = Duration::Milliseconds(
             std::max(AsInt<int64_t>(*value).value_or(0), int64_t(0)));
->>>>>>> 10b2b505
       }
     }
     if (!fi_policy_->delay_percentage_header.empty()) {
