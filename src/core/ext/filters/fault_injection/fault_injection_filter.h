--- conflicted
+++ resolved
@@ -45,15 +45,8 @@
  public:
   static const grpc_channel_filter kFilter;
 
-<<<<<<< HEAD
-  explicit FaultInjectionFilter(ChannelFilter::Args filter_args = {});
-
-  static absl::StatusOr<std::unique_ptr<FaultInjectionFilter>> Create(
-      const ChannelArgs& args, ChannelFilter::Args filter_args = {});
-=======
   static absl::StatusOr<std::unique_ptr<FaultInjectionFilter>> Create(
       const ChannelArgs& args, ChannelFilter::Args filter_args);
->>>>>>> 0eb35d2b
 
   explicit FaultInjectionFilter(ChannelFilter::Args filter_args);
 
