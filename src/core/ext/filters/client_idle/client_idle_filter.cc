--- conflicted
+++ resolved
@@ -101,18 +101,9 @@
 
   // The channel stack to which we take refs for pending callbacks.
   grpc_channel_stack* channel_stack_;
-<<<<<<< HEAD
-  // Timeout after the last RPC finishes on the client channel at which the
-  // channel goes back into IDLE state.
-  const Duration client_idle_timeout_;
-
-  // Member data used to track the state of channel.
-  IdleFilterState idle_filter_state_{false};
-=======
-  grpc_millis client_idle_timeout_;
+  Duration client_idle_timeout_;
   std::shared_ptr<IdleFilterState> idle_filter_state_{
       std::make_shared<IdleFilterState>(false)};
->>>>>>> 0966536d
 
   ActivityPtr activity_;
 };
@@ -159,56 +150,7 @@
   }
 }
 
-<<<<<<< HEAD
-ChannelData::ChannelData(grpc_channel_element* elem,
-                         grpc_channel_element_args* args,
-                         grpc_error_handle* /*error*/)
-    : elem_(elem),
-      channel_stack_(args->channel_stack),
-      client_idle_timeout_(GetClientIdleTimeout(args->channel_args)) {
-  // If the idle filter is explicitly disabled in channel args, this ctor should
-  // not get called.
-  GPR_ASSERT(client_idle_timeout_ != Duration::Infinity());
-  GRPC_IDLE_FILTER_LOG("created with max_leisure_time = %" PRId64 " ms",
-                       client_idle_timeout_.millis());
-  // Initialize the idle timer without setting it.
-  grpc_timer_init_unset(&idle_timer_);
-  // Initialize the idle timer callback closure.
-  GRPC_CLOSURE_INIT(&idle_timer_callback_, IdleTimerCallback, this,
-                    grpc_schedule_on_exec_ctx);
-  // Initialize the idle transport op complete callback.
-  GRPC_CLOSURE_INIT(&idle_transport_op_complete_callback_,
-                    IdleTransportOpCompleteCallback, this,
-                    grpc_schedule_on_exec_ctx);
-}
-
-void ChannelData::IdleTimerCallback(void* arg, grpc_error_handle error) {
-  GRPC_IDLE_FILTER_LOG("timer alarms");
-  ChannelData* chand = static_cast<ChannelData*>(arg);
-  if (error != GRPC_ERROR_NONE) {
-    GRPC_IDLE_FILTER_LOG("timer canceled");
-    GRPC_CHANNEL_STACK_UNREF(chand->channel_stack_, "max idle timer callback");
-    return;
-  }
-  if (chand->idle_filter_state_.CheckTimer()) {
-    chand->StartIdleTimer();
-  } else {
-    chand->EnterIdle();
-  }
-  GRPC_IDLE_FILTER_LOG("timer finishes");
-  GRPC_CHANNEL_STACK_UNREF(chand->channel_stack_, "max idle timer callback");
-}
-
-void ChannelData::IdleTransportOpCompleteCallback(void* arg,
-                                                  grpc_error_handle /*error*/) {
-  ChannelData* chand = static_cast<ChannelData*>(arg);
-  GRPC_CHANNEL_STACK_UNREF(chand->channel_stack_, "idle transport op");
-}
-
-void ChannelData::StartIdleTimer() {
-=======
 void ClientIdleFilter::StartIdleTimer() {
->>>>>>> 0966536d
   GRPC_IDLE_FILTER_LOG("timer has started");
   auto idle_filter_state = idle_filter_state_;
   // Hold a ref to the channel stack for the timer callback.
