/*
 *
 * Copyright 2019 gRPC authors.
 *
 * Licensed under the Apache License, Version 2.0 (the "License");
 * you may not use this file except in compliance with the License.
 * You may obtain a copy of the License at
 *
 *     http://www.apache.org/licenses/LICENSE-2.0
 *
 * Unless required by applicable law or agreed to in writing, software
 * distributed under the License is distributed on an "AS IS" BASIS,
 * WITHOUT WARRANTIES OR CONDITIONS OF ANY KIND, either express or implied.
 * See the License for the specific language governing permissions and
 * limitations under the License.
 *
 */

#include <grpc/support/port_platform.h>

#include <limits.h>

#include <atomic>

#include "src/core/ext/filters/client_idle/idle_filter_state.h"
#include "src/core/lib/channel/channel_args.h"
#include "src/core/lib/channel/channel_stack_builder.h"
#include "src/core/lib/config/core_configuration.h"
#include "src/core/lib/iomgr/timer.h"
#include "src/core/lib/transport/http2_errors.h"

// TODO(juanlishen): The idle filter is disabled in client channel by default
// due to b/143502997. Try to fix the bug and enable the filter by default.
#define DEFAULT_IDLE_TIMEOUT_MS INT_MAX
// The user input idle timeout smaller than this would be capped to it.
#define MIN_IDLE_TIMEOUT_MS (1 /*second*/ * 1000)

namespace grpc_core {

TraceFlag grpc_trace_client_idle_filter(false, "client_idle_filter");

#define GRPC_IDLE_FILTER_LOG(format, ...)                               \
  do {                                                                  \
    if (GRPC_TRACE_FLAG_ENABLED(grpc_trace_client_idle_filter)) {       \
      gpr_log(GPR_INFO, "(client idle filter) " format, ##__VA_ARGS__); \
    }                                                                   \
  } while (0)

namespace {

Duration GetClientIdleTimeout(const grpc_channel_args* args) {
  auto millis = std::max(
      grpc_channel_arg_get_integer(
          grpc_channel_args_find(args, GRPC_ARG_CLIENT_IDLE_TIMEOUT_MS),
          {DEFAULT_IDLE_TIMEOUT_MS, 0, INT_MAX}),
      MIN_IDLE_TIMEOUT_MS);
  if (millis == INT_MAX) return Duration::Infinity();
  return Duration::Milliseconds(millis);
}

class ChannelData {
 public:
  static grpc_error_handle Init(grpc_channel_element* elem,
                                grpc_channel_element_args* args);
  static void Destroy(grpc_channel_element* elem);

  static void StartTransportOp(grpc_channel_element* elem,
                               grpc_transport_op* op);

  void IncreaseCallCount();

  void DecreaseCallCount();

 private:
  ChannelData(grpc_channel_element* elem, grpc_channel_element_args* args,
              grpc_error_handle* error);
  ~ChannelData() = default;

  static void IdleTimerCallback(void* arg, grpc_error_handle error);
  static void IdleTransportOpCompleteCallback(void* arg,
                                              grpc_error_handle error);

  void StartIdleTimer();

  void EnterIdle();

  grpc_channel_element* elem_;
  // The channel stack to which we take refs for pending callbacks.
  grpc_channel_stack* channel_stack_;
  // Timeout after the last RPC finishes on the client channel at which the
  // channel goes back into IDLE state.
  const Duration client_idle_timeout_;

  // Member data used to track the state of channel.
  IdleFilterState idle_filter_state_{false};

  // Idle timer and its callback closure.
  grpc_timer idle_timer_;
  grpc_closure idle_timer_callback_;

  // The transport op telling the client channel to enter IDLE.
  grpc_transport_op idle_transport_op_;
  grpc_closure idle_transport_op_complete_callback_;
};

grpc_error_handle ChannelData::Init(grpc_channel_element* elem,
                                    grpc_channel_element_args* args) {
  grpc_error_handle error = GRPC_ERROR_NONE;
  new (elem->channel_data) ChannelData(elem, args, &error);
  return error;
}

void ChannelData::Destroy(grpc_channel_element* elem) {
  ChannelData* chand = static_cast<ChannelData*>(elem->channel_data);
  chand->~ChannelData();
}

void ChannelData::StartTransportOp(grpc_channel_element* elem,
                                   grpc_transport_op* op) {
  ChannelData* chand = static_cast<ChannelData*>(elem->channel_data);
  // Catch the disconnect_with_error transport op.
  if (op->disconnect_with_error != GRPC_ERROR_NONE) {
    // IncreaseCallCount() introduces a phony call and prevent the timer from
    // being reset by other threads.
    chand->IncreaseCallCount();
    // If the timer has been set, cancel the timer.
    // No synchronization issues here. grpc_timer_cancel() is valid as long as
    // the timer has been init()ed before.
    grpc_timer_cancel(&chand->idle_timer_);
  }
  // Pass the op to the next filter.
  grpc_channel_next_op(elem, op);
}

void ChannelData::IncreaseCallCount() {
  idle_filter_state_.IncreaseCallCount();
}

void ChannelData::DecreaseCallCount() {
  if (idle_filter_state_.DecreaseCallCount()) {
    // If there are no more calls in progress, start the idle timer.
    StartIdleTimer();
  }
}

ChannelData::ChannelData(grpc_channel_element* elem,
                         grpc_channel_element_args* args,
                         grpc_error_handle* /*error*/)
    : elem_(elem),
      channel_stack_(args->channel_stack),
      client_idle_timeout_(GetClientIdleTimeout(args->channel_args)) {
  // If the idle filter is explicitly disabled in channel args, this ctor should
  // not get called.
  GPR_ASSERT(client_idle_timeout_ != Duration::Infinity());
  GRPC_IDLE_FILTER_LOG("created with max_leisure_time = %" PRId64 " ms",
                       client_idle_timeout_.millis());
  // Initialize the idle timer without setting it.
  grpc_timer_init_unset(&idle_timer_);
  // Initialize the idle timer callback closure.
  GRPC_CLOSURE_INIT(&idle_timer_callback_, IdleTimerCallback, this,
                    grpc_schedule_on_exec_ctx);
  // Initialize the idle transport op complete callback.
  GRPC_CLOSURE_INIT(&idle_transport_op_complete_callback_,
                    IdleTransportOpCompleteCallback, this,
                    grpc_schedule_on_exec_ctx);
}

void ChannelData::IdleTimerCallback(void* arg, grpc_error_handle error) {
  GRPC_IDLE_FILTER_LOG("timer alarms");
  ChannelData* chand = static_cast<ChannelData*>(arg);
  if (error != GRPC_ERROR_NONE) {
    GRPC_IDLE_FILTER_LOG("timer canceled");
    GRPC_CHANNEL_STACK_UNREF(chand->channel_stack_, "max idle timer callback");
    return;
  }
  if (chand->idle_filter_state_.CheckTimer()) {
    chand->StartIdleTimer();
  } else {
    chand->EnterIdle();
  }
  GRPC_IDLE_FILTER_LOG("timer finishes");
  GRPC_CHANNEL_STACK_UNREF(chand->channel_stack_, "max idle timer callback");
}

void ChannelData::IdleTransportOpCompleteCallback(void* arg,
                                                  grpc_error_handle /*error*/) {
  ChannelData* chand = static_cast<ChannelData*>(arg);
  GRPC_CHANNEL_STACK_UNREF(chand->channel_stack_, "idle transport op");
}

void ChannelData::StartIdleTimer() {
  GRPC_IDLE_FILTER_LOG("timer has started");
  // Hold a ref to the channel stack for the timer callback.
  GRPC_CHANNEL_STACK_REF(channel_stack_, "max idle timer callback");
  grpc_timer_init(&idle_timer_, ExecCtx::Get()->Now() + client_idle_timeout_,
                  &idle_timer_callback_);
}

void ChannelData::EnterIdle() {
  GRPC_IDLE_FILTER_LOG("the channel will enter IDLE");
  // Hold a ref to the channel stack for the transport op.
  GRPC_CHANNEL_STACK_REF(channel_stack_, "idle transport op");
  // Initialize the transport op.
  idle_transport_op_ = {};
  idle_transport_op_.disconnect_with_error = grpc_error_set_int(
      GRPC_ERROR_CREATE_FROM_STATIC_STRING("enter idle"),
      GRPC_ERROR_INT_CHANNEL_CONNECTIVITY_STATE, GRPC_CHANNEL_IDLE);
  idle_transport_op_.on_consumed = &idle_transport_op_complete_callback_;
  // Pass the transport op down to the channel stack.
  grpc_channel_next_op(elem_, &idle_transport_op_);
}

class CallData {
 public:
  static grpc_error_handle Init(grpc_call_element* elem,
                                const grpc_call_element_args* args);
  static void Destroy(grpc_call_element* elem,
                      const grpc_call_final_info* final_info,
                      grpc_closure* then_schedule_closure);
};

grpc_error_handle CallData::Init(grpc_call_element* elem,
                                 const grpc_call_element_args* /*args*/) {
  ChannelData* chand = static_cast<ChannelData*>(elem->channel_data);
  chand->IncreaseCallCount();
  return GRPC_ERROR_NONE;
}

void CallData::Destroy(grpc_call_element* elem,
                       const grpc_call_final_info* /*final_info*/,
                       grpc_closure* /*ignored*/) {
  ChannelData* chand = static_cast<ChannelData*>(elem->channel_data);
  chand->DecreaseCallCount();
}

const grpc_channel_filter grpc_client_idle_filter = {
    grpc_call_next_op,
    nullptr,
    ChannelData::StartTransportOp,
    sizeof(CallData),
    CallData::Init,
    grpc_call_stack_ignore_set_pollset_or_pollset_set,
    CallData::Destroy,
    sizeof(ChannelData),
    ChannelData::Init,
    ChannelData::Destroy,
    grpc_channel_next_get_info,
    "client_idle"};

}  // namespace

void RegisterClientIdleFilter(CoreConfiguration::Builder* builder) {
  builder->channel_init()->RegisterStage(
      GRPC_CLIENT_CHANNEL, GRPC_CHANNEL_INIT_BUILTIN_PRIORITY,
      [](ChannelStackBuilder* builder) {
        const grpc_channel_args* channel_args = builder->channel_args();
        if (!grpc_channel_args_want_minimal_stack(channel_args) &&
            GetClientIdleTimeout(channel_args) != Duration::Infinity()) {
<<<<<<< HEAD
          return grpc_channel_stack_builder_prepend_filter(
              builder, &grpc_client_idle_filter, nullptr, nullptr);
        } else {
          return true;
=======
          builder->PrependFilter(&grpc_client_idle_filter, nullptr);
>>>>>>> 918b8a75
        }
        return true;
      });
}
}  // namespace grpc_core<|MERGE_RESOLUTION|>--- conflicted
+++ resolved
@@ -256,14 +256,7 @@
         const grpc_channel_args* channel_args = builder->channel_args();
         if (!grpc_channel_args_want_minimal_stack(channel_args) &&
             GetClientIdleTimeout(channel_args) != Duration::Infinity()) {
-<<<<<<< HEAD
-          return grpc_channel_stack_builder_prepend_filter(
-              builder, &grpc_client_idle_filter, nullptr, nullptr);
-        } else {
-          return true;
-=======
           builder->PrependFilter(&grpc_client_idle_filter, nullptr);
->>>>>>> 918b8a75
         }
         return true;
       });
