/*
 *
 * Copyright 2019 gRPC authors.
 *
 * Licensed under the Apache License, Version 2.0 (the "License");
 * you may not use this file except in compliance with the License.
 * You may obtain a copy of the License at
 *
 *     http://www.apache.org/licenses/LICENSE-2.0
 *
 * Unless required by applicable law or agreed to in writing, software
 * distributed under the License is distributed on an "AS IS" BASIS,
 * WITHOUT WARRANTIES OR CONDITIONS OF ANY KIND, either express or implied.
 * See the License for the specific language governing permissions and
 * limitations under the License.
 *
 */

#include <grpc/support/port_platform.h>

#include <limits.h>

#include <atomic>

#include "src/core/ext/filters/client_idle/idle_filter_state.h"
#include "src/core/lib/channel/channel_args.h"
#include "src/core/lib/channel/channel_stack_builder.h"
#include "src/core/lib/channel/promise_based_filter.h"
#include "src/core/lib/config/core_configuration.h"
#include "src/core/lib/gprpp/capture.h"
#include "src/core/lib/iomgr/timer.h"
#include "src/core/lib/promise/exec_ctx_wakeup_scheduler.h"
#include "src/core/lib/promise/loop.h"
#include "src/core/lib/promise/sleep.h"
#include "src/core/lib/promise/try_seq.h"
#include "src/core/lib/transport/http2_errors.h"

// TODO(juanlishen): The idle filter is disabled in client channel by default
// due to b/143502997. Try to fix the bug and enable the filter by default.
#define DEFAULT_IDLE_TIMEOUT_MS INT_MAX
// The user input idle timeout smaller than this would be capped to it.
#define MIN_IDLE_TIMEOUT_MS (1 /*second*/ * 1000)

namespace grpc_core {

TraceFlag grpc_trace_client_idle_filter(false, "client_idle_filter");

#define GRPC_IDLE_FILTER_LOG(format, ...)                               \
  do {                                                                  \
    if (GRPC_TRACE_FLAG_ENABLED(grpc_trace_client_idle_filter)) {       \
      gpr_log(GPR_INFO, "(client idle filter) " format, ##__VA_ARGS__); \
    }                                                                   \
  } while (0)

namespace {

Duration GetClientIdleTimeout(const grpc_channel_args* args) {
  auto millis = std::max(
      grpc_channel_arg_get_integer(
          grpc_channel_args_find(args, GRPC_ARG_CLIENT_IDLE_TIMEOUT_MS),
          {DEFAULT_IDLE_TIMEOUT_MS, 0, INT_MAX}),
      MIN_IDLE_TIMEOUT_MS);
  if (millis == INT_MAX) return Duration::Infinity();
  return Duration::Milliseconds(millis);
}

class ClientIdleFilter : public ChannelFilter {
 public:
  static absl::StatusOr<ClientIdleFilter> Create(
      const grpc_channel_args* args, ChannelFilter::Args filter_args);
  ~ClientIdleFilter() override = default;

  ClientIdleFilter(const ClientIdleFilter&) = delete;
  ClientIdleFilter& operator=(const ClientIdleFilter&) = delete;
  ClientIdleFilter(ClientIdleFilter&&) = default;
  ClientIdleFilter& operator=(ClientIdleFilter&&) = default;

  // Construct a promise for one call.
<<<<<<< HEAD
  ArenaPromise<ServerMetadata> MakeCallPromise(
=======
  ArenaPromise<ServerMetadataHandle> MakeCallPromise(
>>>>>>> 604d7260
      CallArgs call_args, NextPromiseFactory next_promise_factory) override;

  bool StartTransportOp(grpc_transport_op* op) override;

 private:
  ClientIdleFilter(grpc_channel_stack* channel_stack,
                   Duration client_idle_timeout)
      : channel_stack_(channel_stack),
        client_idle_timeout_(client_idle_timeout) {}

  void StartIdleTimer();

  void IncreaseCallCount();
  void DecreaseCallCount();

  struct CallCountDecreaser {
    void operator()(ClientIdleFilter* filter) const {
      filter->DecreaseCallCount();
    }
  };

  // The channel stack to which we take refs for pending callbacks.
  grpc_channel_stack* channel_stack_;
  Duration client_idle_timeout_;
  std::shared_ptr<IdleFilterState> idle_filter_state_{
      std::make_shared<IdleFilterState>(false)};

  ActivityPtr activity_;
};

absl::StatusOr<ClientIdleFilter> ClientIdleFilter::Create(
    const grpc_channel_args* args, ChannelFilter::Args filter_args) {
  ClientIdleFilter filter(filter_args.channel_stack(),
                          GetClientIdleTimeout(args));
  return absl::StatusOr<ClientIdleFilter>(std::move(filter));
}

// Construct a promise for one call.
<<<<<<< HEAD
ArenaPromise<ServerMetadata> ClientIdleFilter::MakeCallPromise(
    CallArgs call_args, NextPromiseFactory next_promise_factory) {
  using Decrementer = std::unique_ptr<ClientIdleFilter, CallCountDecreaser>;
  IncreaseCallCount();
  return ArenaPromise<ServerMetadata>(
      Capture([](Decrementer*, ArenaPromise<ServerMetadata>* next)
                  -> Poll<ServerMetadata> { return (*next)(); },
=======
ArenaPromise<ServerMetadataHandle> ClientIdleFilter::MakeCallPromise(
    CallArgs call_args, NextPromiseFactory next_promise_factory) {
  using Decrementer = std::unique_ptr<ClientIdleFilter, CallCountDecreaser>;
  IncreaseCallCount();
  return ArenaPromise<ServerMetadataHandle>(
      Capture([](Decrementer*, ArenaPromise<ServerMetadataHandle>* next)
                  -> Poll<ServerMetadataHandle> { return (*next)(); },
>>>>>>> 604d7260
              Decrementer(this), next_promise_factory(std::move(call_args))));
}

bool ClientIdleFilter::StartTransportOp(grpc_transport_op* op) {
  // Catch the disconnect_with_error transport op.
  if (op->disconnect_with_error != GRPC_ERROR_NONE) {
    // IncreaseCallCount() introduces a phony call and prevent the timer from
    // being reset by other threads.
    IncreaseCallCount();
    activity_.reset();
  }
  // Pass the op to the next filter.
  return false;
}

void ClientIdleFilter::IncreaseCallCount() {
  idle_filter_state_->IncreaseCallCount();
}

void ClientIdleFilter::DecreaseCallCount() {
  if (idle_filter_state_->DecreaseCallCount()) {
    // If there are no more calls in progress, start the idle timer.
    StartIdleTimer();
  }
}

void ClientIdleFilter::StartIdleTimer() {
  GRPC_IDLE_FILTER_LOG("timer has started");
  auto idle_filter_state = idle_filter_state_;
  // Hold a ref to the channel stack for the timer callback.
  auto channel_stack = channel_stack_->Ref();
  auto timeout = client_idle_timeout_;
  auto promise = Loop([timeout, idle_filter_state]() {
    return TrySeq(Sleep(ExecCtx::Get()->Now() + timeout),
                  [idle_filter_state]() -> Poll<LoopCtl<absl::Status>> {
                    if (idle_filter_state->CheckTimer()) {
                      return Continue{};
                    } else {
                      return absl::OkStatus();
                    }
                  });
  });
  activity_ = MakeActivity(
      std::move(promise), ExecCtxWakeupScheduler{},
      [channel_stack](absl::Status status) {
        if (!status.ok()) return;
        auto* op = grpc_make_transport_op(nullptr);
        op->disconnect_with_error = grpc_error_set_int(
            GRPC_ERROR_CREATE_FROM_STATIC_STRING("enter idle"),
            GRPC_ERROR_INT_CHANNEL_CONNECTIVITY_STATE, GRPC_CHANNEL_IDLE);
        // Pass the transport op down to the channel stack.
        auto* elem = grpc_channel_stack_element(channel_stack.get(), 0);
        elem->filter->start_transport_op(elem, op);
      });
}

const grpc_channel_filter grpc_client_idle_filter =
    MakePromiseBasedFilter<ClientIdleFilter, FilterEndpoint::kClient>(
        "client_idle");

}  // namespace

void RegisterClientIdleFilter(CoreConfiguration::Builder* builder) {
  builder->channel_init()->RegisterStage(
      GRPC_CLIENT_CHANNEL, GRPC_CHANNEL_INIT_BUILTIN_PRIORITY,
      [](ChannelStackBuilder* builder) {
        const grpc_channel_args* channel_args = builder->channel_args();
        if (!grpc_channel_args_want_minimal_stack(channel_args) &&
            GetClientIdleTimeout(channel_args) != Duration::Infinity()) {
          builder->PrependFilter(&grpc_client_idle_filter, nullptr);
        }
        return true;
      });
}
}  // namespace grpc_core<|MERGE_RESOLUTION|>--- conflicted
+++ resolved
@@ -76,11 +76,7 @@
   ClientIdleFilter& operator=(ClientIdleFilter&&) = default;
 
   // Construct a promise for one call.
-<<<<<<< HEAD
-  ArenaPromise<ServerMetadata> MakeCallPromise(
-=======
   ArenaPromise<ServerMetadataHandle> MakeCallPromise(
->>>>>>> 604d7260
       CallArgs call_args, NextPromiseFactory next_promise_factory) override;
 
   bool StartTransportOp(grpc_transport_op* op) override;
@@ -119,15 +115,6 @@
 }
 
 // Construct a promise for one call.
-<<<<<<< HEAD
-ArenaPromise<ServerMetadata> ClientIdleFilter::MakeCallPromise(
-    CallArgs call_args, NextPromiseFactory next_promise_factory) {
-  using Decrementer = std::unique_ptr<ClientIdleFilter, CallCountDecreaser>;
-  IncreaseCallCount();
-  return ArenaPromise<ServerMetadata>(
-      Capture([](Decrementer*, ArenaPromise<ServerMetadata>* next)
-                  -> Poll<ServerMetadata> { return (*next)(); },
-=======
 ArenaPromise<ServerMetadataHandle> ClientIdleFilter::MakeCallPromise(
     CallArgs call_args, NextPromiseFactory next_promise_factory) {
   using Decrementer = std::unique_ptr<ClientIdleFilter, CallCountDecreaser>;
@@ -135,7 +122,6 @@
   return ArenaPromise<ServerMetadataHandle>(
       Capture([](Decrementer*, ArenaPromise<ServerMetadataHandle>* next)
                   -> Poll<ServerMetadataHandle> { return (*next)(); },
->>>>>>> 604d7260
               Decrementer(this), next_promise_factory(std::move(call_args))));
 }
 
