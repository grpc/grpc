--- conflicted
+++ resolved
@@ -36,12 +36,8 @@
 static const size_t kMaxPayloadSizeForGet = 2048;
 
 typedef struct call_data {
-<<<<<<< HEAD
   grpc_call_combiner *call_combiner;
-
-=======
   // State for handling send_initial_metadata ops.
->>>>>>> c2bed943
   grpc_linked_mdelem method;
   grpc_linked_mdelem scheme;
   grpc_linked_mdelem authority;
@@ -220,13 +216,13 @@
   call_data *calld = (call_data *)elem->call_data;
   if (error != GRPC_ERROR_NONE) {
     grpc_transport_stream_op_batch_finish_with_failure(
-        exec_ctx, calld->send_message_batch, error);
+        exec_ctx, calld->send_message_batch, error, calld->call_combiner);
     return;
   }
   error = pull_slice_from_send_message(exec_ctx, calld);
   if (error != GRPC_ERROR_NONE) {
     grpc_transport_stream_op_batch_finish_with_failure(
-        exec_ctx, calld->send_message_batch, error);
+        exec_ctx, calld->send_message_batch, error, calld->call_combiner);
     return;
   }
   // There may or may not be more to read, but we don't care.  If we got
@@ -340,83 +336,6 @@
          GRPC_INITIAL_METADATA_CACHEABLE_REQUEST) &&
         batch->payload->send_message.send_message->length <
             channeld->max_payload_size_for_get) {
-<<<<<<< HEAD
-      method = GRPC_MDELEM_METHOD_GET;
-      /* The following write to calld->send_message_blocked isn't racy with
-      reads in hc_start_transport_stream_op_batch (which deals with
-      SEND_MESSAGE ops) because being here means ops->send_message is not
-      NULL, which is primarily guarding the read there. */
-      calld->send_message_blocked = true;
-    } else if (op->payload->send_initial_metadata.send_initial_metadata_flags &
-               GRPC_INITIAL_METADATA_IDEMPOTENT_REQUEST) {
-      method = GRPC_MDELEM_METHOD_PUT;
-    }
-
-    /* Attempt to read the data from send_message and create a header field. */
-    if (grpc_mdelem_eq(method, GRPC_MDELEM_METHOD_GET)) {
-      /* allocate memory to hold the entire payload */
-      calld->payload_bytes =
-          gpr_malloc(op->payload->send_message.send_message->length);
-
-      /* read slices of send_message and copy into payload_bytes */
-      calld->send_op = op;
-      calld->send_length = op->payload->send_message.send_message->length;
-      calld->send_flags = op->payload->send_message.send_message->flags;
-      continue_send_message(exec_ctx, elem);
-
-      if (calld->send_message_blocked == false) {
-        /* when all the send_message data is available, then modify the path
-         * MDELEM by appending base64 encoded query to the path */
-        const int k_url_safe = 1;
-        const int k_multi_line = 0;
-        const unsigned char k_query_separator = '?';
-
-        grpc_slice path_slice =
-            GRPC_MDVALUE(op->payload->send_initial_metadata
-                             .send_initial_metadata->idx.named.path->md);
-        /* sum up individual component's lengths and allocate enough memory to
-         * hold combined path+query */
-        size_t estimated_len = GRPC_SLICE_LENGTH(path_slice);
-        estimated_len++; /* for the '?' */
-        estimated_len += grpc_base64_estimate_encoded_size(
-            op->payload->send_message.send_message->length, k_url_safe,
-            k_multi_line);
-        grpc_slice path_with_query_slice = GRPC_SLICE_MALLOC(estimated_len);
-
-        /* memcopy individual pieces into this slice */
-        uint8_t *write_ptr =
-            (uint8_t *)GRPC_SLICE_START_PTR(path_with_query_slice);
-        uint8_t *original_path = (uint8_t *)GRPC_SLICE_START_PTR(path_slice);
-        memcpy(write_ptr, original_path, GRPC_SLICE_LENGTH(path_slice));
-        write_ptr += GRPC_SLICE_LENGTH(path_slice);
-
-        *write_ptr = k_query_separator;
-        write_ptr++; /* for the '?' */
-
-        grpc_base64_encode_core((char *)write_ptr, calld->payload_bytes,
-                                op->payload->send_message.send_message->length,
-                                k_url_safe, k_multi_line);
-
-        /* remove trailing unused memory and add trailing 0 to terminate string
-         */
-        char *t = (char *)GRPC_SLICE_START_PTR(path_with_query_slice);
-        /* safe to use strlen since base64_encode will always add '\0' */
-        path_with_query_slice =
-            grpc_slice_sub_no_ref(path_with_query_slice, 0, strlen(t));
-
-        /* substitute previous path with the new path+query */
-        grpc_mdelem mdelem_path_and_query = grpc_mdelem_from_slices(
-            exec_ctx, GRPC_MDSTR_PATH, path_with_query_slice);
-        grpc_metadata_batch *b =
-            op->payload->send_initial_metadata.send_initial_metadata;
-        error = grpc_metadata_batch_substitute(exec_ctx, b, b->idx.named.path,
-                                               mdelem_path_and_query);
-        if (error != GRPC_ERROR_NONE) return error;
-
-        calld->on_complete = op->on_complete;
-        op->on_complete = &calld->hc_on_complete;
-        op->send_message = false;
-=======
       calld->send_message_bytes_read = 0;
       grpc_byte_stream_cache_init(&calld->send_message_cache,
                                   batch->payload->send_message.send_message);
@@ -438,7 +357,6 @@
         batch->send_message = false;
         grpc_byte_stream_destroy(exec_ctx,
                                  &calld->send_message_caching_stream.base);
->>>>>>> c2bed943
       } else {
         // Not all data is available.  The batch will be sent down
         // asynchronously in on_send_message_next_done().
@@ -494,53 +412,12 @@
     if (error != GRPC_ERROR_NONE) goto done;
   }
 
-<<<<<<< HEAD
-  if (op->recv_initial_metadata) {
-    /* substitute our callback for the higher callback */
-    calld->recv_initial_metadata =
-        op->payload->recv_initial_metadata.recv_initial_metadata;
-    calld->on_done_recv_initial_metadata =
-        op->payload->recv_initial_metadata.recv_initial_metadata_ready;
-    op->payload->recv_initial_metadata.recv_initial_metadata_ready =
-        &calld->hc_on_recv_initial_metadata;
-  }
-
-  if (op->recv_trailing_metadata) {
-    /* substitute our callback for the higher callback */
-    calld->recv_trailing_metadata =
-        op->payload->recv_trailing_metadata.recv_trailing_metadata;
-    calld->on_done_recv_trailing_metadata = op->on_complete;
-    op->on_complete = &calld->hc_on_recv_trailing_metadata;
-  }
-
-  return GRPC_ERROR_NONE;
-}
-
-static void hc_start_transport_stream_op_batch(
-    grpc_exec_ctx *exec_ctx, grpc_call_element *elem,
-    grpc_transport_stream_op_batch *op) {
-  call_data *calld = elem->call_data;
-  GPR_TIMER_BEGIN("hc_start_transport_stream_op_batch", 0);
-  grpc_error *error = hc_mutate_op(exec_ctx, elem, op);
-  if (error != GRPC_ERROR_NONE) {
-    grpc_transport_stream_op_batch_finish_with_failure(exec_ctx, op, error,
-                                                       calld->call_combiner);
-  } else {
-    if (op->send_message && calld->send_message_blocked) {
-      /* Don't forward the op. send_message contains slices that aren't ready
-         yet. The call will be forwarded by the op_complete of slice read call.
-      */
-    } else {
-      grpc_call_next_op(exec_ctx, elem, op);
-    }
-=======
 done:
   if (error != GRPC_ERROR_NONE) {
     grpc_transport_stream_op_batch_finish_with_failure(
-        exec_ctx, calld->send_message_batch, error);
+        exec_ctx, calld->send_message_batch, error, calld->call_combiner);
   } else if (!batch_will_be_handled_asynchronously) {
     grpc_call_next_op(exec_ctx, elem, batch);
->>>>>>> c2bed943
   }
   GPR_TIMER_END("hc_start_transport_stream_op_batch", 0);
 }
@@ -549,25 +426,10 @@
 static grpc_error *init_call_elem(grpc_exec_ctx *exec_ctx,
                                   grpc_call_element *elem,
                                   const grpc_call_element_args *args) {
-<<<<<<< HEAD
-  call_data *calld = elem->call_data;
+  call_data *calld = (call_data *)elem->call_data;
   calld->call_combiner = args->call_combiner;
-  calld->on_done_recv_initial_metadata = NULL;
-  calld->on_done_recv_trailing_metadata = NULL;
-  calld->on_complete = NULL;
-  calld->payload_bytes = NULL;
-  calld->send_message_blocked = false;
-  grpc_slice_buffer_init(&calld->slices);
-  GRPC_CLOSURE_INIT(&calld->hc_on_recv_initial_metadata,
-                    hc_on_recv_initial_metadata, elem,
-                    grpc_schedule_on_exec_ctx);
-  GRPC_CLOSURE_INIT(&calld->hc_on_recv_trailing_metadata,
-                    hc_on_recv_trailing_metadata, elem,
-=======
-  call_data *calld = (call_data *)elem->call_data;
   GRPC_CLOSURE_INIT(&calld->recv_initial_metadata_ready,
                     recv_initial_metadata_ready, elem,
->>>>>>> c2bed943
                     grpc_schedule_on_exec_ctx);
   GRPC_CLOSURE_INIT(&calld->recv_trailing_metadata_on_complete,
                     recv_trailing_metadata_on_complete, elem,
