/*
 * Copyright 2015 gRPC authors.
 *
 * Licensed under the Apache License, Version 2.0 (the "License");
 * you may not use this file except in compliance with the License.
 * You may obtain a copy of the License at
 *
 *     http://www.apache.org/licenses/LICENSE-2.0
 *
 * Unless required by applicable law or agreed to in writing, software
 * distributed under the License is distributed on an "AS IS" BASIS,
 * WITHOUT WARRANTIES OR CONDITIONS OF ANY KIND, either express or implied.
 * See the License for the specific language governing permissions and
 * limitations under the License.
 *
 */

#include <grpc/support/port_platform.h>

#include "src/core/ext/filters/http/client/http_client_filter.h"

#include <algorithm>
#include <functional>
#include <memory>
#include <string>
#include <utility>
#include <vector>

#include "absl/status/status.h"
#include "absl/strings/str_cat.h"
#include "absl/strings/str_format.h"
#include "absl/strings/str_join.h"
#include "absl/strings/string_view.h"
#include "absl/types/optional.h"

#include <grpc/grpc.h>
#include <grpc/impl/codegen/grpc_types.h>
#include <grpc/status.h>

#include "src/core/lib/channel/channel_args.h"
#include "src/core/lib/channel/channel_stack.h"
#include "src/core/lib/promise/context.h"
#include "src/core/lib/promise/detail/basic_seq.h"
#include "src/core/lib/promise/latch.h"
#include "src/core/lib/promise/seq.h"
#include "src/core/lib/promise/try_concurrently.h"
#include "src/core/lib/resource_quota/arena.h"
#include "src/core/lib/slice/percent_encoding.h"
#include "src/core/lib/transport/status_conversion.h"
#include "src/core/lib/transport/transport_fwd.h"
#include "src/core/lib/transport/transport_impl.h"

namespace grpc_core {

const grpc_channel_filter HttpClientFilter::kFilter =
    MakePromiseBasedFilter<HttpClientFilter, FilterEndpoint::kClient,
                           kFilterExaminesServerInitialMetadata>("http-client");

namespace {
absl::Status CheckServerMetadata(ServerMetadata* b) {
  if (auto* status = b->get_pointer(HttpStatusMetadata())) {
    /* If both gRPC status and HTTP status are provided in the response, we
     * should prefer the gRPC status code, as mentioned in
     * https://github.com/grpc/grpc/blob/master/doc/http-grpc-status-mapping.md.
     */
    const grpc_status_code* grpc_status = b->get_pointer(GrpcStatusMetadata());
    if (grpc_status != nullptr || *status == 200) {
      b->Remove(HttpStatusMetadata());
    } else {
      return absl::Status(
          static_cast<absl::StatusCode>(
              grpc_http2_status_to_grpc_status(*status)),
          absl::StrCat("Received http2 header with status: ", *status));
    }
  }

  if (Slice* grpc_message = b->get_pointer(GrpcMessageMetadata())) {
    *grpc_message = PermissivePercentDecodeSlice(std::move(*grpc_message));
  }

  b->Remove(ContentTypeMetadata());
  return absl::OkStatus();
}

HttpSchemeMetadata::ValueType SchemeFromArgs(const ChannelArgs& args) {
  HttpSchemeMetadata::ValueType scheme = HttpSchemeMetadata::Parse(
      args.GetString(GRPC_ARG_HTTP2_SCHEME).value_or(""),
      [](absl::string_view, const Slice&) {});
  if (scheme == HttpSchemeMetadata::kInvalid) return HttpSchemeMetadata::kHttp;
  return scheme;
}

Slice UserAgentFromArgs(const ChannelArgs& args, const char* transport_name) {
  std::vector<std::string> fields;
  auto add = [&fields](absl::string_view x) {
    if (!x.empty()) fields.push_back(std::string(x));
  };

  add(args.GetString(GRPC_ARG_PRIMARY_USER_AGENT_STRING).value_or(""));
  add(absl::StrFormat("grpc-c/%s (%s; %s)", grpc_version_string(),
                      GPR_PLATFORM_STRING, transport_name));
  add(args.GetString(GRPC_ARG_SECONDARY_USER_AGENT_STRING).value_or(""));

  return Slice::FromCopiedString(absl::StrJoin(fields, " "));
}
}  // namespace

ArenaPromise<ServerMetadataHandle> HttpClientFilter::MakeCallPromise(
    CallArgs call_args, NextPromiseFactory next_promise_factory) {
  auto& md = call_args.client_initial_metadata;
  if (test_only_use_put_requests_) {
    md->Set(HttpMethodMetadata(), HttpMethodMetadata::kPut);
  } else {
    md->Set(HttpMethodMetadata(), HttpMethodMetadata::kPost);
  }
  md->Set(HttpSchemeMetadata(), scheme_);
  md->Set(TeMetadata(), TeMetadata::kTrailers);
  md->Set(ContentTypeMetadata(), ContentTypeMetadata::kApplicationGrpc);
  md->Set(UserAgentMetadata(), user_agent_.Ref());

  auto* read_latch = GetContext<Arena>()->New<Latch<ServerMetadata*>>();
  auto* write_latch =
      std::exchange(call_args.server_initial_metadata, read_latch);

<<<<<<< HEAD
  return TryConcurrently(
             Seq(next_promise_factory(std::move(call_args)),
                 [](ServerMetadataHandle md) -> ServerMetadataHandle {
                   auto r = CheckServerMetadata(md.get());
                   if (!r.ok()) return ServerMetadataHandle(r);
                   return md;
                 }))
      .NecessaryPull(Seq(read_latch->Wait(),
                         [write_latch](ServerMetadata** md) -> absl::Status {
                           auto r = *md == nullptr ? absl::OkStatus()
                                                   : CheckServerMetadata(*md);
                           write_latch->Set(*md);
                           return r;
                         }));
=======
  return CallPushPull(
      Seq(next_promise_factory(std::move(call_args)),
          [](ServerMetadataHandle md) -> ServerMetadataHandle {
            auto r = CheckServerMetadata(md.get());
            if (!r.ok()) return ServerMetadataFromStatus(r);
            return md;
          }),
      []() { return absl::OkStatus(); },
      Seq(read_latch->Wait(),
          [write_latch](ServerMetadata** md) -> absl::Status {
            auto r =
                *md == nullptr ? absl::OkStatus() : CheckServerMetadata(*md);
            write_latch->Set(*md);
            return r;
          }));
>>>>>>> d40c5038
}

HttpClientFilter::HttpClientFilter(HttpSchemeMetadata::ValueType scheme,
                                   Slice user_agent,
                                   bool test_only_use_put_requests)
    : scheme_(scheme),
      user_agent_(std::move(user_agent)),
      test_only_use_put_requests_(test_only_use_put_requests) {}

absl::StatusOr<HttpClientFilter> HttpClientFilter::Create(
    const ChannelArgs& args, ChannelFilter::Args) {
  auto* transport = args.GetObject<grpc_transport>();
  if (transport == nullptr) {
    return absl::InvalidArgumentError("HttpClientFilter needs a transport");
  }
  return HttpClientFilter(
      SchemeFromArgs(args), UserAgentFromArgs(args, transport->vtable->name),
      args.GetInt(GRPC_ARG_TEST_ONLY_USE_PUT_REQUESTS).value_or(false));
}

}  // namespace grpc_core<|MERGE_RESOLUTION|>--- conflicted
+++ resolved
@@ -40,7 +40,6 @@
 #include "src/core/lib/channel/channel_args.h"
 #include "src/core/lib/channel/channel_stack.h"
 #include "src/core/lib/promise/context.h"
-#include "src/core/lib/promise/detail/basic_seq.h"
 #include "src/core/lib/promise/latch.h"
 #include "src/core/lib/promise/seq.h"
 #include "src/core/lib/promise/try_concurrently.h"
@@ -122,12 +121,11 @@
   auto* write_latch =
       std::exchange(call_args.server_initial_metadata, read_latch);
 
-<<<<<<< HEAD
   return TryConcurrently(
              Seq(next_promise_factory(std::move(call_args)),
                  [](ServerMetadataHandle md) -> ServerMetadataHandle {
                    auto r = CheckServerMetadata(md.get());
-                   if (!r.ok()) return ServerMetadataHandle(r);
+                   if (!r.ok()) return ServerMetadataFromStatus(r);
                    return md;
                  }))
       .NecessaryPull(Seq(read_latch->Wait(),
@@ -137,23 +135,6 @@
                            write_latch->Set(*md);
                            return r;
                          }));
-=======
-  return CallPushPull(
-      Seq(next_promise_factory(std::move(call_args)),
-          [](ServerMetadataHandle md) -> ServerMetadataHandle {
-            auto r = CheckServerMetadata(md.get());
-            if (!r.ok()) return ServerMetadataFromStatus(r);
-            return md;
-          }),
-      []() { return absl::OkStatus(); },
-      Seq(read_latch->Wait(),
-          [write_latch](ServerMetadata** md) -> absl::Status {
-            auto r =
-                *md == nullptr ? absl::OkStatus() : CheckServerMetadata(*md);
-            write_latch->Set(*md);
-            return r;
-          }));
->>>>>>> d40c5038
 }
 
 HttpClientFilter::HttpClientFilter(HttpSchemeMetadata::ValueType scheme,
