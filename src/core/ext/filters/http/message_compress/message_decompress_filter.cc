//
//
// Copyright 2020 gRPC authors.
//
// Licensed under the Apache License, Version 2.0 (the "License");
// you may not use this file except in compliance with the License.
// You may obtain a copy of the License at
//
//     http://www.apache.org/licenses/LICENSE-2.0
//
// Unless required by applicable law or agreed to in writing, software
// distributed under the License is distributed on an "AS IS" BASIS,
// WITHOUT WARRANTIES OR CONDITIONS OF ANY KIND, either express or implied.
// See the License for the specific language governing permissions and
// limitations under the License.
//
//

#include <grpc/support/port_platform.h>

#include "src/core/ext/filters/http/message_compress/message_decompress_filter.h"

#include <stdint.h>
#include <string.h>

#include <new>

#include "absl/status/status.h"
#include "absl/strings/str_cat.h"
#include "absl/strings/str_format.h"
#include "absl/types/optional.h"

#include <grpc/impl/codegen/compression_types.h>
#include <grpc/status.h>
#include <grpc/support/log.h>

#include "src/core/ext/filters/message_size/message_size_filter.h"
#include "src/core/lib/channel/channel_args.h"
#include "src/core/lib/compression/message_compress.h"
#include "src/core/lib/gprpp/debug_location.h"
#include "src/core/lib/gprpp/status_helper.h"
#include "src/core/lib/iomgr/call_combiner.h"
#include "src/core/lib/iomgr/closure.h"
#include "src/core/lib/iomgr/error.h"
#include "src/core/lib/promise/call_push_pull.h"
#include "src/core/lib/promise/for_each.h"
#include "src/core/lib/promise/promise.h"
#include "src/core/lib/promise/seq.h"
#include "src/core/lib/promise/try_seq.h"
#include "src/core/lib/slice/slice_buffer.h"
#include "src/core/lib/transport/metadata_batch.h"
#include "src/core/lib/transport/transport.h"

namespace grpc_core {

const grpc_channel_filter ClientMessageDecompressFilter::kFilter =
    MakePromiseBasedFilter<ClientMessageDecompressFilter,
                           FilterEndpoint::kClient>("message_decompress");
const grpc_channel_filter ServerMessageDecompressFilter::kFilter =
    MakePromiseBasedFilter<ServerMessageDecompressFilter,
                           FilterEndpoint::kServer>("message_decompress");

absl::StatusOr<ClientMessageDecompressFilter>
ClientMessageDecompressFilter::Create(const ChannelArgs& args,
                                      ChannelFilter::Args) {
  return ClientMessageDecompressFilter(args);
}

absl::StatusOr<ServerMessageDecompressFilter>
ServerMessageDecompressFilter::Create(const ChannelArgs& args,
                                      ChannelFilter::Args) {
  return ServerMessageDecompressFilter(args);
}

<<<<<<< HEAD
MessageDecompressFilter::MessageDecompressFilter(const ChannelArgs& args)
    : max_recv_size_(GetMaxRecvSizeFromChannelArgs(args)),
      message_size_service_config_parser_index_(
          MessageSizeParser::ParserIndex()) {}

absl::StatusOr<MessageHandle> DecompressMessage(
    MessageHandle message, grpc_compression_algorithm algorithm,
    int max_recv_message_length) {
  if (max_recv_message_length > 0 &&
      message->payload()->Length() > max_recv_message_length) {
    return absl::ResourceExhaustedError(
        absl::StrFormat("Received message larger than max (%u vs. %d)",
                        message->payload()->Length(), max_recv_message_length));
=======
void CallData::OnRecvMessageReady(void* arg, grpc_error_handle error) {
  CallData* calld = static_cast<CallData*>(arg);
  if (error.ok()) {
    if (calld->original_recv_initial_metadata_ready_ != nullptr) {
      calld->seen_recv_message_ready_ = true;
      GRPC_CALL_COMBINER_STOP(calld->call_combiner_,
                              "Deferring OnRecvMessageReady until after "
                              "OnRecvInitialMetadataReady");
      return;
    }
    if (calld->algorithm_ != GRPC_COMPRESS_NONE) {
      // recv_message can be NULL if trailing metadata is received instead of
      // message, or it's possible that the message was not compressed.
      if (!calld->recv_message_->has_value() ||
          (*calld->recv_message_)->Length() == 0 ||
          ((*calld->recv_message_flags_ & GRPC_WRITE_INTERNAL_COMPRESS) == 0)) {
        return calld->ContinueRecvMessageReadyCallback(absl::OkStatus());
      }
      if (calld->max_recv_message_length_ >= 0 &&
          (*calld->recv_message_)->Length() >
              static_cast<uint32_t>(calld->max_recv_message_length_)) {
        GPR_DEBUG_ASSERT(calld->error_.ok());
        calld->error_ = grpc_error_set_int(
            GRPC_ERROR_CREATE(
                absl::StrFormat("Received message larger than max (%u vs. %d)",
                                (*calld->recv_message_)->Length(),
                                calld->max_recv_message_length_)),
            StatusIntProperty::kRpcStatus, GRPC_STATUS_RESOURCE_EXHAUSTED);
        return calld->ContinueRecvMessageReadyCallback(calld->error_);
      }
      SliceBuffer decompressed_slices;
      if (grpc_msg_decompress(calld->algorithm_,
                              (*calld->recv_message_)->c_slice_buffer(),
                              decompressed_slices.c_slice_buffer()) == 0) {
        GPR_DEBUG_ASSERT(calld->error_.ok());
        calld->error_ = GRPC_ERROR_CREATE(absl::StrCat(
            "Unexpected error decompressing data for algorithm with "
            "enum value ",
            calld->algorithm_));
      } else {
        *calld->recv_message_flags_ =
            (*calld->recv_message_flags_ & (~GRPC_WRITE_INTERNAL_COMPRESS)) |
            GRPC_WRITE_INTERNAL_TEST_ONLY_WAS_COMPRESSED;
        (*calld->recv_message_)->Swap(&decompressed_slices);
      }
      return calld->ContinueRecvMessageReadyCallback(calld->error_);
    }
>>>>>>> dc3e7a3f
  }
  if ((message->flags() & GRPC_WRITE_INTERNAL_COMPRESS) == 0) {
    return std::move(message);
  }
  SliceBuffer decompressed_slices;
  if (grpc_msg_decompress(algorithm, message->payload()->c_slice_buffer(),
                          decompressed_slices.c_slice_buffer()) == 0) {
    return absl::InternalError(
        absl::StrCat("Unexpected error decompressing data for algorithm ",
                     CompressionAlgorithmAsString(algorithm)));
  }
  message->payload()->Swap(&decompressed_slices);
  message->mutable_flags() &= ~GRPC_WRITE_INTERNAL_COMPRESS;
  return std::move(message);
}

auto MessageDecompressFilter::DecompressLoop(
    grpc_compression_algorithm algorithm,
    PipeSender<MessageHandle>* decompressed,
    PipeReceiver<MessageHandle>* compressed) const {
  auto max_recv_message_length = max_recv_size_;
  const MessageSizeParsedConfig* limits =
      MessageSizeParsedConfig::GetFromCallContext(
          GetContext<grpc_call_context_element>(),
          message_size_service_config_parser_index_);
  if (limits != nullptr && limits->limits().max_recv_size >= 0 &&
      (limits->limits().max_recv_size < max_recv_message_length ||
       max_recv_message_length < 0)) {
    max_recv_message_length = limits->limits().max_recv_size;
  }
  return ForEach(std::move(*compressed),
                 [decompressed, algorithm,
                  max_recv_message_length](MessageHandle message) {
                   return TrySeq(
                       [message = std::move(message), algorithm,
                        max_recv_message_length]() mutable {
                         return DecompressMessage(std::move(message), algorithm,
                                                  max_recv_message_length);
                       },
                       [decompressed](MessageHandle message) {
                         return decompressed->Push(std::move(message));
                       },
                       [](bool successful_push) {
                         if (successful_push) {
                           return absl::OkStatus();
                         }
                         return absl::CancelledError();
                       });
                 });
}

ArenaPromise<ServerMetadataHandle>
ClientMessageDecompressFilter::MakeCallPromise(
    CallArgs call_args, NextPromiseFactory next_promise_factory) {
  auto* server_initial_metadata = call_args.server_initial_metadata;
  auto* pipe = GetContext<Arena>()->New<Pipe<MessageHandle>>();
  auto* sender = std::exchange(call_args.incoming_messages, &pipe->sender);
  auto* receiver = &pipe->receiver;
  return CallPushPull(
      next_promise_factory(std::move(call_args)),
      [] { return absl::OkStatus(); },
      Seq(server_initial_metadata->Wait(),
          [this, receiver, sender](ServerMetadata** server_initial_metadata)
              -> ArenaPromise<absl::Status> {
            if (server_initial_metadata == nullptr) return ImmediateOkStatus();
            const auto algorithm = (*server_initial_metadata)
                                       ->get(GrpcEncodingMetadata())
                                       .value_or(GRPC_COMPRESS_NONE);
            return DecompressLoop(algorithm, sender, receiver);
          }));
}

ArenaPromise<ServerMetadataHandle>
ServerMessageDecompressFilter::MakeCallPromise(
    CallArgs call_args, NextPromiseFactory next_promise_factory) {
  const auto algorithm =
      call_args.client_initial_metadata->get(GrpcEncodingMetadata())
          .value_or(GRPC_COMPRESS_NONE);
  auto* pipe = GetContext<Arena>()->New<Pipe<MessageHandle>>();
  auto* sender = std::exchange(call_args.incoming_messages, &pipe->sender);
  auto* receiver = &pipe->receiver;
  return CallPushPull(
      next_promise_factory(std::move(call_args)),
      [] { return absl::OkStatus(); },
      DecompressLoop(algorithm, sender, receiver));
}

}  // namespace grpc_core<|MERGE_RESOLUTION|>--- conflicted
+++ resolved
@@ -72,7 +72,6 @@
   return ServerMessageDecompressFilter(args);
 }
 
-<<<<<<< HEAD
 MessageDecompressFilter::MessageDecompressFilter(const ChannelArgs& args)
     : max_recv_size_(GetMaxRecvSizeFromChannelArgs(args)),
       message_size_service_config_parser_index_(
@@ -86,55 +85,6 @@
     return absl::ResourceExhaustedError(
         absl::StrFormat("Received message larger than max (%u vs. %d)",
                         message->payload()->Length(), max_recv_message_length));
-=======
-void CallData::OnRecvMessageReady(void* arg, grpc_error_handle error) {
-  CallData* calld = static_cast<CallData*>(arg);
-  if (error.ok()) {
-    if (calld->original_recv_initial_metadata_ready_ != nullptr) {
-      calld->seen_recv_message_ready_ = true;
-      GRPC_CALL_COMBINER_STOP(calld->call_combiner_,
-                              "Deferring OnRecvMessageReady until after "
-                              "OnRecvInitialMetadataReady");
-      return;
-    }
-    if (calld->algorithm_ != GRPC_COMPRESS_NONE) {
-      // recv_message can be NULL if trailing metadata is received instead of
-      // message, or it's possible that the message was not compressed.
-      if (!calld->recv_message_->has_value() ||
-          (*calld->recv_message_)->Length() == 0 ||
-          ((*calld->recv_message_flags_ & GRPC_WRITE_INTERNAL_COMPRESS) == 0)) {
-        return calld->ContinueRecvMessageReadyCallback(absl::OkStatus());
-      }
-      if (calld->max_recv_message_length_ >= 0 &&
-          (*calld->recv_message_)->Length() >
-              static_cast<uint32_t>(calld->max_recv_message_length_)) {
-        GPR_DEBUG_ASSERT(calld->error_.ok());
-        calld->error_ = grpc_error_set_int(
-            GRPC_ERROR_CREATE(
-                absl::StrFormat("Received message larger than max (%u vs. %d)",
-                                (*calld->recv_message_)->Length(),
-                                calld->max_recv_message_length_)),
-            StatusIntProperty::kRpcStatus, GRPC_STATUS_RESOURCE_EXHAUSTED);
-        return calld->ContinueRecvMessageReadyCallback(calld->error_);
-      }
-      SliceBuffer decompressed_slices;
-      if (grpc_msg_decompress(calld->algorithm_,
-                              (*calld->recv_message_)->c_slice_buffer(),
-                              decompressed_slices.c_slice_buffer()) == 0) {
-        GPR_DEBUG_ASSERT(calld->error_.ok());
-        calld->error_ = GRPC_ERROR_CREATE(absl::StrCat(
-            "Unexpected error decompressing data for algorithm with "
-            "enum value ",
-            calld->algorithm_));
-      } else {
-        *calld->recv_message_flags_ =
-            (*calld->recv_message_flags_ & (~GRPC_WRITE_INTERNAL_COMPRESS)) |
-            GRPC_WRITE_INTERNAL_TEST_ONLY_WAS_COMPRESSED;
-        (*calld->recv_message_)->Swap(&decompressed_slices);
-      }
-      return calld->ContinueRecvMessageReadyCallback(calld->error_);
-    }
->>>>>>> dc3e7a3f
   }
   if ((message->flags() & GRPC_WRITE_INTERNAL_COMPRESS) == 0) {
     return std::move(message);
