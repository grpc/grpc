--- conflicted
+++ resolved
@@ -242,14 +242,6 @@
         *decompress_args = HandleIncomingMetadata(*server_initial_metadata);
         return std::move(server_initial_metadata);
       });
-<<<<<<< HEAD
-  // Concurrently:
-  // - call the next filter
-  // - wait for initial metadata from the server and then commence decompression
-  // - compress outgoing messages
-  return Race(decompress_err->Wait(),
-              next_promise_factory(std::move(call_args)));
-=======
   call_args.server_to_client_messages->InterceptAndMap(
       [decompress_err, decompress_args,
        this](MessageHandle message) -> absl::optional<MessageHandle> {
@@ -261,9 +253,8 @@
         return std::move(*r);
       });
   // Run the next filter, and race it with getting an error from decompression.
-  return Race(next_promise_factory(std::move(call_args)),
-              decompress_err->Wait());
->>>>>>> 81f6ab6d
+  return Race(decompress_err->Wait(),
+              next_promise_factory(std::move(call_args)));
 }
 
 ArenaPromise<ServerMetadataHandle> ServerCompressionFilter::MakeCallPromise(
