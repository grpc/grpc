/*
 *
 * Copyright 2018 gRPC authors.
 *
 * Licensed under the Apache License, Version 2.0 (the "License");
 * you may not use this file except in compliance with the License.
 * You may obtain a copy of the License at
 *
 *     http://www.apache.org/licenses/LICENSE-2.0
 *
 * Unless required by applicable law or agreed to in writing, software
 * distributed under the License is distributed on an "AS IS" BASIS,
 * WITHOUT WARRANTIES OR CONDITIONS OF ANY KIND, either express or implied.
 * See the License for the specific language governing permissions and
 * limitations under the License.
 *
 */

#ifndef GRPC_CORE_EXT_FILTERS_HTTP_CLIENT_AUTHORITY_FILTER_H
#define GRPC_CORE_EXT_FILTERS_HTTP_CLIENT_AUTHORITY_FILTER_H

#include <grpc/support/port_platform.h>

#include "absl/status/statusor.h"

#include <grpc/impl/codegen/compression_types.h>

#include "src/core/lib/channel/channel_args.h"
#include "src/core/lib/channel/promise_based_filter.h"
#include "src/core/lib/slice/slice.h"

namespace grpc_core {

class ClientAuthorityFilter final : public ChannelFilter {
 public:
  static absl::StatusOr<ClientAuthorityFilter> Create(
      const grpc_channel_args* args, ChannelFilter::Args);

  // Construct a promise for one call.
<<<<<<< HEAD
  ArenaPromise<ServerMetadata> MakeCallPromise(
=======
  ArenaPromise<ServerMetadataHandle> MakeCallPromise(
>>>>>>> 604d7260
      CallArgs call_args, NextPromiseFactory next_promise_factory) override;

 private:
  explicit ClientAuthorityFilter(Slice default_authority)
      : default_authority_(std::move(default_authority)) {}
  Slice default_authority_;
};

}  // namespace grpc_core

#endif /* GRPC_CORE_EXT_FILTERS_HTTP_CLIENT_AUTHORITY_FILTER_H */<|MERGE_RESOLUTION|>--- conflicted
+++ resolved
@@ -37,11 +37,7 @@
       const grpc_channel_args* args, ChannelFilter::Args);
 
   // Construct a promise for one call.
-<<<<<<< HEAD
-  ArenaPromise<ServerMetadata> MakeCallPromise(
-=======
   ArenaPromise<ServerMetadataHandle> MakeCallPromise(
->>>>>>> 604d7260
       CallArgs call_args, NextPromiseFactory next_promise_factory) override;
 
  private:
