//
//
// Copyright 2018 gRPC authors.
//
// Licensed under the Apache License, Version 2.0 (the "License");
// you may not use this file except in compliance with the License.
// You may obtain a copy of the License at
//
//     http://www.apache.org/licenses/LICENSE-2.0
//
// Unless required by applicable law or agreed to in writing, software
// distributed under the License is distributed on an "AS IS" BASIS,
// WITHOUT WARRANTIES OR CONDITIONS OF ANY KIND, either express or implied.
// See the License for the specific language governing permissions and
// limitations under the License.
//
//

#ifndef GRPC_SRC_CORE_EXT_FILTERS_HTTP_CLIENT_AUTHORITY_FILTER_H
#define GRPC_SRC_CORE_EXT_FILTERS_HTTP_CLIENT_AUTHORITY_FILTER_H

#include <grpc/support/port_platform.h>

#include <utility>

#include "absl/status/statusor.h"

#include "src/core/lib/channel/channel_args.h"
#include "src/core/lib/channel/channel_fwd.h"
#include "src/core/lib/channel/promise_based_filter.h"
#include "src/core/lib/promise/arena_promise.h"
#include "src/core/lib/slice/slice.h"
#include "src/core/lib/transport/transport.h"

namespace grpc_core {

class ClientAuthorityFilter final
    : public ImplementChannelFilter<ClientAuthorityFilter> {
 public:
  static const grpc_channel_filter kFilter;

<<<<<<< HEAD
  explicit ClientAuthorityFilter(Slice default_authority)
      : default_authority_(std::move(default_authority)) {}

  static absl::StatusOr<std::unique_ptr<ClientAuthorityFilter>> Create(
      const ChannelArgs& args, ChannelFilter::Args = {});
=======
  static absl::StatusOr<std::unique_ptr<ClientAuthorityFilter>> Create(
      const ChannelArgs& args, ChannelFilter::Args);

  explicit ClientAuthorityFilter(Slice default_authority)
      : default_authority_(std::move(default_authority)) {}
>>>>>>> 0eb35d2b

  class Call {
   public:
    void OnClientInitialMetadata(ClientMetadata& md,
                                 ClientAuthorityFilter* filter);
    static const NoInterceptor OnServerInitialMetadata;
    static const NoInterceptor OnServerTrailingMetadata;
    static const NoInterceptor OnClientToServerMessage;
    static const NoInterceptor OnServerToClientMessage;
    static const NoInterceptor OnFinalize;
  };

 private:
  Slice default_authority_;
};

}  // namespace grpc_core

#endif  // GRPC_SRC_CORE_EXT_FILTERS_HTTP_CLIENT_AUTHORITY_FILTER_H<|MERGE_RESOLUTION|>--- conflicted
+++ resolved
@@ -39,19 +39,11 @@
  public:
   static const grpc_channel_filter kFilter;
 
-<<<<<<< HEAD
-  explicit ClientAuthorityFilter(Slice default_authority)
-      : default_authority_(std::move(default_authority)) {}
-
-  static absl::StatusOr<std::unique_ptr<ClientAuthorityFilter>> Create(
-      const ChannelArgs& args, ChannelFilter::Args = {});
-=======
   static absl::StatusOr<std::unique_ptr<ClientAuthorityFilter>> Create(
       const ChannelArgs& args, ChannelFilter::Args);
 
   explicit ClientAuthorityFilter(Slice default_authority)
       : default_authority_(std::move(default_authority)) {}
->>>>>>> 0eb35d2b
 
   class Call {
    public:
