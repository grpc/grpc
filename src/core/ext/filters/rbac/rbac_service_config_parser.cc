--- conflicted
+++ resolved
@@ -294,7 +294,7 @@
             auto any = LoadJsonObjectField<bool>(
                 json.object_value(), args, "any", errors, /*required=*/false);
             if (any.has_value()) {
-              permission = absl::make_unique<Rbac::Permission>(
+              permission = std::make_unique<Rbac::Permission>(
                   Rbac::Permission::MakeAnyPermission());
               return;
             }
@@ -302,7 +302,7 @@
                 json.object_value(), args, "header", errors,
                 /*required=*/false);
             if (header.has_value()) {
-              permission = absl::make_unique<Rbac::Permission>(
+              permission = std::make_unique<Rbac::Permission>(
                   Rbac::Permission::MakeHeaderPermission(
                       std::move(header->matcher)));
               return;
@@ -311,7 +311,7 @@
                 json.object_value(), args, "urlPath", errors,
                 /*required=*/false);
             if (url_path.has_value()) {
-              permission = absl::make_unique<Rbac::Permission>(
+              permission = std::make_unique<Rbac::Permission>(
                   Rbac::Permission::MakePathPermission(url_path->path.matcher));
               return;
             }
@@ -319,7 +319,7 @@
                 json.object_value(), args, "destinationIp", errors,
                 /*required=*/false);
             if (destination_ip.has_value()) {
-              permission = absl::make_unique<Rbac::Permission>(
+              permission = std::make_unique<Rbac::Permission>(
                   Rbac::Permission::MakeDestIpPermission(
                       std::move(destination_ip->cidr_range)));
               return;
@@ -328,7 +328,7 @@
                 json.object_value(), args, "destinationPort", errors,
                 /*required=*/false);
             if (destination_port.has_value()) {
-              permission = absl::make_unique<Rbac::Permission>(
+              permission = std::make_unique<Rbac::Permission>(
                   Rbac::Permission::MakeDestPortPermission(*destination_port));
               return;
             }
@@ -336,7 +336,7 @@
                 json.object_value(), args, "metadata", errors,
                 /*required=*/false);
             if (metadata.has_value()) {
-              permission = absl::make_unique<Rbac::Permission>(
+              permission = std::make_unique<Rbac::Permission>(
                   Rbac::Permission::MakeMetadataPermission(metadata->invert));
               return;
             }
@@ -344,7 +344,7 @@
                 json.object_value(), args, "requestedServerName", errors,
                 /*required=*/false);
             if (requested_server_name.has_value()) {
-              permission = absl::make_unique<Rbac::Permission>(
+              permission = std::make_unique<Rbac::Permission>(
                   Rbac::Permission::MakeReqServerNamePermission(
                       std::move(requested_server_name->matcher)));
               return;
@@ -353,7 +353,7 @@
                 json.object_value(), args, "andRules", errors,
                 /*required=*/false);
             if (rules.has_value()) {
-              permission = absl::make_unique<Rbac::Permission>(
+              permission = std::make_unique<Rbac::Permission>(
                   Rbac::Permission::MakeAndPermission(
                       MakeRbacPermissionList(std::move(rules->rules))));
               return;
@@ -362,7 +362,7 @@
                                                         args, "orRules", errors,
                                                         /*required=*/false);
             if (rules.has_value()) {
-              permission = absl::make_unique<Rbac::Permission>(
+              permission = std::make_unique<Rbac::Permission>(
                   Rbac::Permission::MakeOrPermission(
                       MakeRbacPermissionList(std::move(rules->rules))));
               return;
@@ -371,7 +371,7 @@
                 json.object_value(), args, "notRule", errors,
                 /*required=*/false);
             if (not_rule.has_value()) {
-              permission = absl::make_unique<Rbac::Permission>(
+              permission = std::make_unique<Rbac::Permission>(
                   Rbac::Permission::MakeNotPermission(
                       std::move(*not_rule->permission)));
               return;
@@ -440,7 +440,7 @@
             auto any = LoadJsonObjectField<bool>(
                 json.object_value(), args, "any", errors, /*required=*/false);
             if (any.has_value()) {
-              principal = absl::make_unique<Rbac::Principal>(
+              principal = std::make_unique<Rbac::Principal>(
                   Rbac::Principal::MakeAnyPrincipal());
               return;
             }
@@ -449,12 +449,12 @@
                 /*required=*/false);
             if (authenticated.has_value()) {
               if (authenticated->principal_name.has_value()) {
-                principal = absl::make_unique<Rbac::Principal>(
+                principal = std::make_unique<Rbac::Principal>(
                     Rbac::Principal::MakeAuthenticatedPrincipal(
                         std::move(authenticated->principal_name->matcher)));
               } else {
                 // No principalName found. Match for all users.
-                principal = absl::make_unique<Rbac::Principal>(
+                principal = std::make_unique<Rbac::Principal>(
                     Rbac::Principal::MakeAnyPrincipal());
               }
               return;
@@ -463,7 +463,7 @@
                 json.object_value(), args, "sourceIp", errors,
                 /*required=*/false);
             if (cidr_range.has_value()) {
-              principal = absl::make_unique<Rbac::Principal>(
+              principal = std::make_unique<Rbac::Principal>(
                   Rbac::Principal::MakeSourceIpPrincipal(
                       std::move(cidr_range->cidr_range)));
               return;
@@ -472,7 +472,7 @@
                 json.object_value(), args, "directRemoteIp", errors,
                 /*required=*/false);
             if (cidr_range.has_value()) {
-              principal = absl::make_unique<Rbac::Principal>(
+              principal = std::make_unique<Rbac::Principal>(
                   Rbac::Principal::MakeDirectRemoteIpPrincipal(
                       std::move(cidr_range->cidr_range)));
               return;
@@ -481,7 +481,7 @@
                 json.object_value(), args, "remoteIp", errors,
                 /*required=*/false);
             if (cidr_range.has_value()) {
-              principal = absl::make_unique<Rbac::Principal>(
+              principal = std::make_unique<Rbac::Principal>(
                   Rbac::Principal::MakeRemoteIpPrincipal(
                       std::move(cidr_range->cidr_range)));
               return;
@@ -490,7 +490,7 @@
                 json.object_value(), args, "header", errors,
                 /*required=*/false);
             if (header.has_value()) {
-              principal = absl::make_unique<Rbac::Principal>(
+              principal = std::make_unique<Rbac::Principal>(
                   Rbac::Principal::MakeHeaderPrincipal(
                       std::move(header->matcher)));
               return;
@@ -499,7 +499,7 @@
                 json.object_value(), args, "urlPath", errors,
                 /*required=*/false);
             if (url_path.has_value()) {
-              principal = absl::make_unique<Rbac::Principal>(
+              principal = std::make_unique<Rbac::Principal>(
                   Rbac::Principal::MakePathPrincipal(
                       std::move(url_path->path.matcher)));
               return;
@@ -508,7 +508,7 @@
                 json.object_value(), args, "metadata", errors,
                 /*required=*/false);
             if (metadata.has_value()) {
-              principal = absl::make_unique<Rbac::Principal>(
+              principal = std::make_unique<Rbac::Principal>(
                   Rbac::Principal::MakeMetadataPrincipal(metadata->invert));
               return;
             }
@@ -516,7 +516,7 @@
                 json.object_value(), args, "andIds", errors,
                 /*required=*/false);
             if (ids.has_value()) {
-              principal = absl::make_unique<Rbac::Principal>(
+              principal = std::make_unique<Rbac::Principal>(
                   Rbac::Principal::MakeAndPrincipal(
                       MakeRbacPrincipalList(std::move(ids->ids))));
               return;
@@ -525,7 +525,7 @@
                                                      "orIds", errors,
                                                      /*required=*/false);
             if (ids.has_value()) {
-              principal = absl::make_unique<Rbac::Principal>(
+              principal = std::make_unique<Rbac::Principal>(
                   Rbac::Principal::MakeOrPrincipal(
                       MakeRbacPrincipalList(std::move(ids->ids))));
               return;
@@ -534,7 +534,7 @@
                 json.object_value(), args, "notId", errors,
                 /*required=*/false);
             if (not_rule.has_value()) {
-              principal = absl::make_unique<Rbac::Principal>(
+              principal = std::make_unique<Rbac::Principal>(
                   Rbac::Principal::MakeNotPrincipal(
                       std::move(*not_rule->principal)));
               return;
@@ -556,7 +556,6 @@
                   .Finish();
           return loader;
         }
-<<<<<<< HEAD
 
         Rbac::Policy TakeAsRbacPolicy() {
           Rbac::Policy policy;
@@ -565,14 +564,6 @@
           policy.principals = Rbac::Principal::MakeOrPrincipal(
               Principal::MakeRbacPrincipalList(std::move(principals)));
           return policy;
-=======
-        std::vector<grpc_error_handle> permission_error_list;
-        permissions.emplace_back(std::make_unique<Rbac::Permission>(
-            ParsePermission(*permission_json, &permission_error_list)));
-        if (!permission_error_list.empty()) {
-          error_list->push_back(GRPC_ERROR_CREATE_FROM_VECTOR_AND_CPP_STRING(
-              absl::StrFormat("rules[%d]", i), &permission_error_list));
->>>>>>> 51783328
         }
       };
 
@@ -588,7 +579,6 @@
         return loader;
       }
 
-<<<<<<< HEAD
       void JsonPostLoad(const Json&, const JsonArgs&,
                         ValidationErrors* errors) {
         // Validate action field.
@@ -597,33 +587,9 @@
             rbac_action != Rbac::Action::kDeny) {
           ValidationErrors::ScopedField field(errors, ".action");
           errors->AddError("unknown action");
-=======
-Rbac::Principal ParsePrincipal(const Json::Object& principal_json,
-                               std::vector<grpc_error_handle>* error_list) {
-  auto parse_principal_set = [](const Json::Object& principal_set_json,
-                                std::vector<grpc_error_handle>* error_list) {
-    const Json::Array* rules_json;
-    std::vector<std::unique_ptr<Rbac::Principal>> principals;
-    if (ParseJsonObjectField(principal_set_json, "ids", &rules_json,
-                             error_list)) {
-      for (size_t i = 0; i < rules_json->size(); ++i) {
-        const Json::Object* principal_json;
-        if (!ExtractJsonType((*rules_json)[i],
-                             absl::StrFormat("ids[%d]", i).c_str(),
-                             &principal_json, error_list)) {
-          continue;
-        }
-        std::vector<grpc_error_handle> principal_error_list;
-        principals.emplace_back(std::make_unique<Rbac::Principal>(
-            ParsePrincipal(*principal_json, &principal_error_list)));
-        if (!principal_error_list.empty()) {
-          error_list->push_back(GRPC_ERROR_CREATE_FROM_VECTOR_AND_CPP_STRING(
-              absl::StrFormat("ids[%d]", i), &principal_error_list));
->>>>>>> 51783328
         }
       }
 
-<<<<<<< HEAD
       Rbac TakeAsRbac() {
         Rbac rbac;
         rbac.action = static_cast<Rbac::Action>(action);
@@ -631,48 +597,6 @@
           rbac.policies.emplace(p.first, p.second.TakeAsRbacPolicy());
         }
         return rbac;
-=======
-Rbac::Policy ParsePolicy(const Json::Object& policy_json,
-                         std::vector<grpc_error_handle>* error_list) {
-  Rbac::Policy policy;
-  const Json::Array* permissions_json_array;
-  std::vector<std::unique_ptr<Rbac::Permission>> permissions;
-  if (ParseJsonObjectField(policy_json, "permissions", &permissions_json_array,
-                           error_list)) {
-    for (size_t i = 0; i < permissions_json_array->size(); ++i) {
-      const Json::Object* permission_json;
-      if (!ExtractJsonType((*permissions_json_array)[i],
-                           absl::StrFormat("permissions[%d]", i),
-                           &permission_json, error_list)) {
-        continue;
-      }
-      std::vector<grpc_error_handle> permission_error_list;
-      permissions.emplace_back(std::make_unique<Rbac::Permission>(
-          ParsePermission(*permission_json, &permission_error_list)));
-      if (!permission_error_list.empty()) {
-        error_list->push_back(GRPC_ERROR_CREATE_FROM_VECTOR_AND_CPP_STRING(
-            absl::StrFormat("permissions[%d]", i), &permission_error_list));
-      }
-    }
-  }
-  const Json::Array* principals_json_array;
-  std::vector<std::unique_ptr<Rbac::Principal>> principals;
-  if (ParseJsonObjectField(policy_json, "principals", &principals_json_array,
-                           error_list)) {
-    for (size_t i = 0; i < principals_json_array->size(); ++i) {
-      const Json::Object* principal_json;
-      if (!ExtractJsonType((*principals_json_array)[i],
-                           absl::StrFormat("principals[%d]", i),
-                           &principal_json, error_list)) {
-        continue;
-      }
-      std::vector<grpc_error_handle> principal_error_list;
-      principals.emplace_back(std::make_unique<Rbac::Principal>(
-          ParsePrincipal(*principal_json, &principal_error_list)));
-      if (!principal_error_list.empty()) {
-        error_list->push_back(GRPC_ERROR_CREATE_FROM_VECTOR_AND_CPP_STRING(
-            absl::StrFormat("principals[%d]", i), &principal_error_list));
->>>>>>> 51783328
       }
     };
 
@@ -725,26 +649,8 @@
   if (!args.GetBool(GRPC_ARG_PARSE_RBAC_METHOD_CONFIG).value_or(false)) {
     return nullptr;
   }
-<<<<<<< HEAD
   auto rbac_config = LoadFromJson<RbacConfig>(json, JsonArgs(), errors);
   std::vector<Rbac> rbac_policies = rbac_config.TakeAsRbacList();
-=======
-  std::vector<Rbac> rbac_policies;
-  std::vector<grpc_error_handle> error_list;
-  const Json::Array* policies_json_array;
-  if (ParseJsonObjectField(json.object_value(), "rbacPolicy",
-                           &policies_json_array, &error_list)) {
-    rbac_policies = ParseRbacArray(*policies_json_array, &error_list);
-  }
-  grpc_error_handle error =
-      GRPC_ERROR_CREATE_FROM_VECTOR("Rbac parser", &error_list);
-  if (!error.ok()) {
-    absl::Status status = absl::InvalidArgumentError(
-        absl::StrCat("error parsing RBAC method parameters: ",
-                     grpc_error_std_string(error)));
-    return status;
-  }
->>>>>>> 51783328
   if (rbac_policies.empty()) return nullptr;
   return std::make_unique<RbacMethodParsedConfig>(std::move(rbac_policies));
 }
