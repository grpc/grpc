//
// Copyright 2022 gRPC authors.
//
// Licensed under the Apache License, Version 2.0 (the "License");
// you may not use this file except in compliance with the License.
// You may obtain a copy of the License at
//
//     http://www.apache.org/licenses/LICENSE-2.0
//
// Unless required by applicable law or agreed to in writing, software
// distributed under the License is distributed on an "AS IS" BASIS,
// WITHOUT WARRANTIES OR CONDITIONS OF ANY KIND, either express or implied.
// See the License for the specific language governing permissions and
// limitations under the License.
//

#include <grpc/support/port_platform.h>

#include "src/core/ext/xds/xds_client_grpc.h"

#include <algorithm>
#include <cstddef>
#include <memory>
#include <string>
#include <string_view>
#include <utility>
#include <vector>

#include "absl/base/thread_annotations.h"
#include "absl/status/status.h"
#include "absl/strings/str_cat.h"
#include "absl/strings/string_view.h"
#include "absl/types/optional.h"
#include "envoy/service/status/v3/csds.upb.h"
#include "upb/base/string_view.h"

#include <grpc/grpc.h>
#include <grpc/impl/channel_arg_names.h>
#include <grpc/slice.h>
#include <grpc/support/alloc.h>
#include <grpc/support/log.h>
#include <grpc/support/string_util.h>

#include "src/core/ext/xds/upb_utils.h"
#include "src/core/ext/xds/xds_api.h"
#include "src/core/ext/xds/xds_bootstrap.h"
#include "src/core/ext/xds/xds_bootstrap_grpc.h"
#include "src/core/ext/xds/xds_channel_args.h"
#include "src/core/ext/xds/xds_client.h"
#include "src/core/ext/xds/xds_client_grpc.h"
#include "src/core/ext/xds/xds_transport.h"
#include "src/core/ext/xds/xds_transport_grpc.h"
#include "src/core/lib/channel/channel_args.h"
#include "src/core/lib/debug/trace.h"
#include "src/core/lib/event_engine/default_event_engine.h"
#include "src/core/lib/gprpp/debug_location.h"
#include "src/core/lib/gprpp/env.h"
#include "src/core/lib/gprpp/orphanable.h"
#include "src/core/lib/gprpp/ref_counted_ptr.h"
#include "src/core/lib/gprpp/sync.h"
#include "src/core/lib/gprpp/time.h"
#include "src/core/lib/iomgr/error.h"
#include "src/core/lib/iomgr/exec_ctx.h"
#include "src/core/lib/iomgr/load_file.h"
#include "src/core/lib/slice/slice.h"
#include "src/core/lib/slice/slice_internal.h"
#include "src/core/lib/transport/error_utils.h"

namespace grpc_core {

// If gRPC is built with -DGRPC_XDS_USER_AGENT_NAME_SUFFIX="...", that string
// will be appended to the user agent name reported to the xDS server.
#ifdef GRPC_XDS_USER_AGENT_NAME_SUFFIX
#define GRPC_XDS_USER_AGENT_NAME_SUFFIX_STRING \
  " " GRPC_XDS_USER_AGENT_NAME_SUFFIX
#else
#define GRPC_XDS_USER_AGENT_NAME_SUFFIX_STRING ""
#endif

// If gRPC is built with -DGRPC_XDS_USER_AGENT_VERSION_SUFFIX="...", that string
// will be appended to the user agent version reported to the xDS server.
#ifdef GRPC_XDS_USER_AGENT_VERSION_SUFFIX
#define GRPC_XDS_USER_AGENT_VERSION_SUFFIX_STRING \
  " " GRPC_XDS_USER_AGENT_VERSION_SUFFIX
#else
#define GRPC_XDS_USER_AGENT_VERSION_SUFFIX_STRING ""
#endif

//
// GrpcXdsClient
//

namespace {

Mutex* g_mu = new Mutex;
const grpc_channel_args* g_channel_args ABSL_GUARDED_BY(*g_mu) = nullptr;
// Key bytes live in clients so they outlive the entries in this map
std::map<absl::string_view, WeakRefCountedPtr<GrpcXdsClient>, std::less<>>*
    g_xds_client_map ABSL_GUARDED_BY(*g_mu) = nullptr;
char* g_fallback_bootstrap_config ABSL_GUARDED_BY(*g_mu) = nullptr;

std::vector<RefCountedPtr<GrpcXdsClient>> GetAllClients() {
  std::vector<RefCountedPtr<GrpcXdsClient>> clients;
  grpc_core::MutexLock lock(g_mu);
  if (g_xds_client_map == nullptr) {
    return {};
  }
  for (const auto& key_client : *g_xds_client_map) {
    clients.emplace_back(key_client.second->RefAsSubclass<GrpcXdsClient>());
  }
  return clients;
}

}  // namespace

namespace {

absl::StatusOr<std::string> GetBootstrapContents(const char* fallback_config) {
  // First, try GRPC_XDS_BOOTSTRAP env var.
  auto path = GetEnv("GRPC_XDS_BOOTSTRAP");
  if (path.has_value()) {
    if (GRPC_TRACE_FLAG_ENABLED(grpc_xds_client_trace)) {
      gpr_log(GPR_INFO,
              "Got bootstrap file location from GRPC_XDS_BOOTSTRAP "
              "environment variable: %s",
              path->c_str());
    }
    grpc_slice contents;
    grpc_error_handle error =
        grpc_load_file(path->c_str(), /*add_null_terminator=*/true, &contents);
    if (!error.ok()) return grpc_error_to_absl_status(error);
    std::string contents_str(StringViewFromSlice(contents));
    CSliceUnref(contents);
    return contents_str;
  }
  // Next, try GRPC_XDS_BOOTSTRAP_CONFIG env var.
  auto env_config = GetEnv("GRPC_XDS_BOOTSTRAP_CONFIG");
  if (env_config.has_value()) {
    if (GRPC_TRACE_FLAG_ENABLED(grpc_xds_client_trace)) {
      gpr_log(GPR_INFO,
              "Got bootstrap contents from GRPC_XDS_BOOTSTRAP_CONFIG "
              "environment variable");
    }
    return std::move(*env_config);
  }
  // Finally, try fallback config.
  if (fallback_config != nullptr) {
    if (GRPC_TRACE_FLAG_ENABLED(grpc_xds_client_trace)) {
      gpr_log(GPR_INFO, "Got bootstrap contents from fallback config");
    }
    return fallback_config;
  }
  // No bootstrap config found.
  return absl::FailedPreconditionError(
      "Environment variables GRPC_XDS_BOOTSTRAP or GRPC_XDS_BOOTSTRAP_CONFIG "
      "not defined");
}

}  // namespace

absl::StatusOr<RefCountedPtr<GrpcXdsClient>> GrpcXdsClient::GetOrCreate(
    absl::string_view key, const ChannelArgs& args, const char* reason) {
  // If getting bootstrap from channel args, create a local XdsClient
  // instance for the channel or server instead of using the global instance.
  absl::optional<absl::string_view> bootstrap_config = args.GetString(
      GRPC_ARG_TEST_ONLY_DO_NOT_USE_IN_PROD_XDS_BOOTSTRAP_CONFIG);
  if (bootstrap_config.has_value()) {
    auto bootstrap = GrpcXdsBootstrap::Create(*bootstrap_config);
    if (!bootstrap.ok()) return bootstrap.status();
    grpc_channel_args* xds_channel_args = args.GetPointer<grpc_channel_args>(
        GRPC_ARG_TEST_ONLY_DO_NOT_USE_IN_PROD_XDS_CLIENT_CHANNEL_ARGS);
    auto channel_args = ChannelArgs::FromC(xds_channel_args);
    return MakeRefCounted<GrpcXdsClient>(
        std::string(key), std::move(*bootstrap), channel_args,
        MakeOrphanable<GrpcXdsTransportFactory>(channel_args));
  }
  // Otherwise, use the global instance.
  MutexLock lock(g_mu);
  if (g_xds_client_map == nullptr) {
    g_xds_client_map =
        new std::map<absl::string_view, WeakRefCountedPtr<GrpcXdsClient>,
                     std::less<>>;
  }
  auto it = g_xds_client_map->find(key);
  if (it != g_xds_client_map->end()) {
    auto xds_client = it->second->RefIfNonZero(DEBUG_LOCATION, reason);
    if (xds_client != nullptr) {
      return xds_client.TakeAsSubclass<GrpcXdsClient>();
    }
  }
  // Find bootstrap contents.
  auto bootstrap_contents = GetBootstrapContents(g_fallback_bootstrap_config);
  if (!bootstrap_contents.ok()) return bootstrap_contents.status();
  if (GRPC_TRACE_FLAG_ENABLED(grpc_xds_client_trace)) {
    gpr_log(GPR_INFO, "xDS bootstrap contents: %s",
            bootstrap_contents->c_str());
  }
  // Parse bootstrap.
  auto bootstrap = GrpcXdsBootstrap::Create(*bootstrap_contents);
  if (!bootstrap.ok()) return bootstrap.status();
  // Instantiate XdsClient.
  auto channel_args = ChannelArgs::FromC(g_channel_args);
  auto xds_client = MakeRefCounted<GrpcXdsClient>(
      std::string(key), std::move(*bootstrap), channel_args,
      MakeOrphanable<GrpcXdsTransportFactory>(channel_args));
  g_xds_client_map->emplace(xds_client->key(),
                            xds_client->WeakRefAsSubclass<GrpcXdsClient>());
  if (GRPC_TRACE_FLAG_ENABLED(grpc_xds_client_trace)) {
    gpr_log(GPR_INFO, "xDS client for key: %s was created",
            std::string(key).c_str());
  }
  return xds_client;
}

grpc_slice GrpcXdsClient::DumpAllClientConfigs()
    ABSL_NO_THREAD_SAFETY_ANALYSIS {
  auto xds_client =
      GrpcXdsClient::GetOrCreate(ChannelArgs(), "grpc_dump_xds_configs()");
  upb::Arena arena;
  // Following two containers should survive till serialization
  std::set<std::string> string_pool;
  auto response = envoy_service_status_v3_ClientStatusResponse_new(arena.ptr());
  // If we aren't using xDS, just return a response with empty config.
  auto client_config = envoy_service_status_v3_ClientStatusResponse_add_config(
      response, arena.ptr());
  std::vector<std::unique_ptr<MutexLock>> client_locks;
  if (xds_client.ok()) {
    client_locks.emplace_back(std::make_unique<MutexLock>((*xds_client)->mu()));
    (*xds_client)->DumpClientConfig(&string_pool, arena.ptr(), client_config);
  }
  // Serialize the upb message to bytes
  size_t output_length;
  char* output = envoy_service_status_v3_ClientStatusResponse_serialize(
      response, arena.ptr(), &output_length);
  return grpc_slice_from_cpp_string(std::string(output, output_length));
}

GrpcXdsClient::GrpcXdsClient(
    const std::string& key, std::unique_ptr<GrpcXdsBootstrap> bootstrap,
    const ChannelArgs& args,
    OrphanablePtr<XdsTransportFactory> transport_factory)
    : XdsClient(
          std::move(bootstrap), std::move(transport_factory),
          grpc_event_engine::experimental::GetDefaultEventEngine(),
          absl::StrCat("gRPC C-core ", GPR_PLATFORM_STRING,
                       GRPC_XDS_USER_AGENT_NAME_SUFFIX_STRING),
          absl::StrCat("C-core ", grpc_version_string(),
                       GRPC_XDS_USER_AGENT_NAME_SUFFIX_STRING,
                       GRPC_XDS_USER_AGENT_VERSION_SUFFIX_STRING),
          std::max(Duration::Zero(),
                   args.GetDurationFromIntMillis(
                           GRPC_ARG_XDS_RESOURCE_DOES_NOT_EXIST_TIMEOUT_MS)
                       .value_or(Duration::Seconds(15)))),
      key_(key),
      certificate_provider_store_(MakeOrphanable<CertificateProviderStore>(
          static_cast<const GrpcXdsBootstrap&>(this->bootstrap())
              .certificate_providers())) {}

void GrpcXdsClient::Orphan() {
  MutexLock lock(g_mu);
  if (g_xds_client_map != nullptr && g_xds_client_map->size() > 1) {
    g_xds_client_map->erase(g_xds_client_map->find(key_));
  } else {
    delete g_xds_client_map;
    g_xds_client_map = nullptr;
  }
}

grpc_pollset_set* GrpcXdsClient::interested_parties() const {
  return reinterpret_cast<GrpcXdsTransportFactory*>(transport_factory())
      ->interested_parties();
}

namespace internal {

void SetXdsChannelArgsForTest(grpc_channel_args* args) {
  MutexLock lock(g_mu);
  g_channel_args = args;
}

void UnsetGlobalXdsClientsForTest() {
  MutexLock lock(g_mu);
  delete g_xds_client_map;
  g_xds_client_map = nullptr;
}

void SetXdsFallbackBootstrapConfig(const char* config) {
  MutexLock lock(g_mu);
  gpr_free(g_fallback_bootstrap_config);
  g_fallback_bootstrap_config = gpr_strdup(config);
}

}  // namespace internal

}  // namespace grpc_core

// The returned bytes may contain NULL(0), so we can't use c-string.
grpc_slice grpc_dump_xds_configs(void) {
  grpc_core::ApplicationCallbackExecCtx callback_exec_ctx;
  grpc_core::ExecCtx exec_ctx;
<<<<<<< HEAD
  // upb::Arena arena;
  // // Following two containers should survive till serialization
  // std::vector<std::string> type_url_storage;
  // std::vector<grpc_core::XdsApi::ResourceTypeMetadataMap> metadata_maps;
  // auto response = envoy_service_status_v3_ClientStatusResponse_new(arena.ptr());
  // for (const auto& xds_client : grpc_core::GetAllClients()) {
  //   metadata_maps.emplace_back(xds_client->BuildResourceTypeMetadataMap());
  //   auto client_config =
  //       envoy_service_status_v3_ClientStatusResponse_add_config(response,
  //                                                               arena.ptr());
  //   xds_client->DumpClientConfig(client_config, metadata_maps.back(),
  //                                &type_url_storage, arena.ptr());
  //   absl::string_view key = xds_client->key();
  //   envoy_service_status_v3_ClientConfig_set_client_scope(
  //       client_config, upb_StringView_FromDataAndSize(key.data(), key.size()));
  auto xds_client = grpc_core::GrpcXdsClient::GetOrCreate(
      "", grpc_core::ChannelArgs(), "grpc_dump_xds_configs()");
  upb::Arena arena;
  // Following two containers should survive till serialization
  std::vector<std::unique_ptr<std::string>> string_pool;
  auto response = envoy_service_status_v3_ClientStatusResponse_new(arena.ptr());
  // If we aren't using xDS, just return a response with empty config. This is
  // consistent with older gRPC implementation
  auto client_config = envoy_service_status_v3_ClientStatusResponse_add_config(
      response, arena.ptr());
  std::vector<std::unique_ptr<grpc_core::MutexLock>> client_locks;
  if (xds_client.ok()) {
    client_locks.emplace_back(
        std::make_unique<grpc_core::MutexLock>((*xds_client)->mutex()));
    (*xds_client)->DumpClientConfig(client_config, &string_pool, arena.ptr());
  }
  // Serialize the upb message to bytes
  size_t output_length;
  char* output = envoy_service_status_v3_ClientStatusResponse_serialize(
      response, arena.ptr(), &output_length);
  return grpc_slice_from_cpp_string(std::string(output, output_length));
=======
  return grpc_core::GrpcXdsClient::DumpAllClientConfigs();
>>>>>>> 8309eac2
}<|MERGE_RESOLUTION|>--- conflicted
+++ resolved
@@ -99,18 +99,6 @@
     g_xds_client_map ABSL_GUARDED_BY(*g_mu) = nullptr;
 char* g_fallback_bootstrap_config ABSL_GUARDED_BY(*g_mu) = nullptr;
 
-std::vector<RefCountedPtr<GrpcXdsClient>> GetAllClients() {
-  std::vector<RefCountedPtr<GrpcXdsClient>> clients;
-  grpc_core::MutexLock lock(g_mu);
-  if (g_xds_client_map == nullptr) {
-    return {};
-  }
-  for (const auto& key_client : *g_xds_client_map) {
-    clients.emplace_back(key_client.second->RefAsSubclass<GrpcXdsClient>());
-  }
-  return clients;
-}
-
 }  // namespace
 
 namespace {
@@ -214,19 +202,24 @@
 
 grpc_slice GrpcXdsClient::DumpAllClientConfigs()
     ABSL_NO_THREAD_SAFETY_ANALYSIS {
-  auto xds_client =
-      GrpcXdsClient::GetOrCreate(ChannelArgs(), "grpc_dump_xds_configs()");
+  grpc_core::MutexLock lock(g_mu);
   upb::Arena arena;
   // Following two containers should survive till serialization
   std::set<std::string> string_pool;
   auto response = envoy_service_status_v3_ClientStatusResponse_new(arena.ptr());
-  // If we aren't using xDS, just return a response with empty config.
-  auto client_config = envoy_service_status_v3_ClientStatusResponse_add_config(
-      response, arena.ptr());
   std::vector<std::unique_ptr<MutexLock>> client_locks;
-  if (xds_client.ok()) {
-    client_locks.emplace_back(std::make_unique<MutexLock>((*xds_client)->mu()));
-    (*xds_client)->DumpClientConfig(&string_pool, arena.ptr(), client_config);
+  if (g_xds_client_map == nullptr) {
+    for (const auto& key_client : *g_xds_client_map) {
+      auto client_config =
+          envoy_service_status_v3_ClientStatusResponse_add_config(response,
+                                                                  arena.ptr());
+      client_locks.emplace_back(
+          std::make_unique<MutexLock>(key_client.second->mu()));
+      key_client.second->DumpClientConfig(&string_pool, arena.ptr(),
+                                          client_config);
+      envoy_service_status_v3_ClientConfig_set_client_scope(
+          client_config, StdStringToUpbString(key_client.first));
+    }
   }
   // Serialize the upb message to bytes
   size_t output_length;
@@ -298,44 +291,5 @@
 grpc_slice grpc_dump_xds_configs(void) {
   grpc_core::ApplicationCallbackExecCtx callback_exec_ctx;
   grpc_core::ExecCtx exec_ctx;
-<<<<<<< HEAD
-  // upb::Arena arena;
-  // // Following two containers should survive till serialization
-  // std::vector<std::string> type_url_storage;
-  // std::vector<grpc_core::XdsApi::ResourceTypeMetadataMap> metadata_maps;
-  // auto response = envoy_service_status_v3_ClientStatusResponse_new(arena.ptr());
-  // for (const auto& xds_client : grpc_core::GetAllClients()) {
-  //   metadata_maps.emplace_back(xds_client->BuildResourceTypeMetadataMap());
-  //   auto client_config =
-  //       envoy_service_status_v3_ClientStatusResponse_add_config(response,
-  //                                                               arena.ptr());
-  //   xds_client->DumpClientConfig(client_config, metadata_maps.back(),
-  //                                &type_url_storage, arena.ptr());
-  //   absl::string_view key = xds_client->key();
-  //   envoy_service_status_v3_ClientConfig_set_client_scope(
-  //       client_config, upb_StringView_FromDataAndSize(key.data(), key.size()));
-  auto xds_client = grpc_core::GrpcXdsClient::GetOrCreate(
-      "", grpc_core::ChannelArgs(), "grpc_dump_xds_configs()");
-  upb::Arena arena;
-  // Following two containers should survive till serialization
-  std::vector<std::unique_ptr<std::string>> string_pool;
-  auto response = envoy_service_status_v3_ClientStatusResponse_new(arena.ptr());
-  // If we aren't using xDS, just return a response with empty config. This is
-  // consistent with older gRPC implementation
-  auto client_config = envoy_service_status_v3_ClientStatusResponse_add_config(
-      response, arena.ptr());
-  std::vector<std::unique_ptr<grpc_core::MutexLock>> client_locks;
-  if (xds_client.ok()) {
-    client_locks.emplace_back(
-        std::make_unique<grpc_core::MutexLock>((*xds_client)->mutex()));
-    (*xds_client)->DumpClientConfig(client_config, &string_pool, arena.ptr());
-  }
-  // Serialize the upb message to bytes
-  size_t output_length;
-  char* output = envoy_service_status_v3_ClientStatusResponse_serialize(
-      response, arena.ptr(), &output_length);
-  return grpc_slice_from_cpp_string(std::string(output, output_length));
-=======
   return grpc_core::GrpcXdsClient::DumpAllClientConfigs();
->>>>>>> 8309eac2
 }