//
// Copyright 2022 gRPC authors.
//
// Licensed under the Apache License, Version 2.0 (the "License");
// you may not use this file except in compliance with the License.
// You may obtain a copy of the License at
//
//     http://www.apache.org/licenses/LICENSE-2.0
//
// Unless required by applicable law or agreed to in writing, software
// distributed under the License is distributed on an "AS IS" BASIS,
// WITHOUT WARRANTIES OR CONDITIONS OF ANY KIND, either express or implied.
// See the License for the specific language governing permissions and
// limitations under the License.
//

#include <grpc/support/port_platform.h>

#include "src/core/ext/xds/xds_client_grpc.h"

#include <algorithm>
#include <map>
#include <memory>
#include <string>
#include <utility>
#include <vector>

#include "absl/base/thread_annotations.h"
#include "absl/memory/memory.h"
#include "absl/status/status.h"
#include "absl/strings/str_cat.h"
#include "absl/strings/str_format.h"
#include "absl/strings/str_join.h"
#include "absl/strings/string_view.h"
#include "absl/types/optional.h"

#include <grpc/grpc.h>
#include <grpc/slice.h>
#include <grpc/support/alloc.h>
#include <grpc/support/log.h>
#include <grpc/support/string_util.h>

#include "src/core/ext/xds/certificate_provider_factory.h"
#include "src/core/ext/xds/certificate_provider_registry.h"
#include "src/core/ext/xds/xds_bootstrap.h"
#include "src/core/ext/xds/xds_channel_args.h"
#include "src/core/ext/xds/xds_cluster_specifier_plugin.h"
#include "src/core/ext/xds/xds_cluster_specifier_plugin_grpc.h"
#include "src/core/ext/xds/xds_http_filters.h"
#include "src/core/ext/xds/xds_http_filters_grpc.h"
#include "src/core/ext/xds/xds_lb_policy_registry.h"
#include "src/core/ext/xds/xds_lb_policy_registry_grpc.h"
#include "src/core/ext/xds/xds_transport.h"
#include "src/core/ext/xds/xds_transport_grpc.h"
#include "src/core/lib/channel/channel_args.h"
#include "src/core/lib/debug/trace.h"
#include "src/core/lib/gpr/env.h"
#include "src/core/lib/gprpp/debug_location.h"
#include "src/core/lib/gprpp/memory.h"
#include "src/core/lib/gprpp/orphanable.h"
#include "src/core/lib/gprpp/ref_counted_ptr.h"
#include "src/core/lib/gprpp/sync.h"
#include "src/core/lib/gprpp/time.h"
#include "src/core/lib/iomgr/error.h"
#include "src/core/lib/iomgr/exec_ctx.h"
#include "src/core/lib/iomgr/load_file.h"
#include "src/core/lib/json/json.h"
#include "src/core/lib/slice/slice_internal.h"
#include "src/core/lib/slice/slice_refcount.h"
#include "src/core/lib/transport/error_utils.h"

namespace grpc_core {

//
// GrpcXdsClient
//

namespace {

Mutex* g_mu = nullptr;
const grpc_channel_args* g_channel_args ABSL_GUARDED_BY(*g_mu) = nullptr;
GrpcXdsClient* g_xds_client ABSL_GUARDED_BY(*g_mu) = nullptr;
char* g_fallback_bootstrap_config ABSL_GUARDED_BY(*g_mu) = nullptr;

}  // namespace

void XdsClientGlobalInit() { g_mu = new Mutex; }

// TODO(roth): Find a better way to clear the fallback config that does
// not require using ABSL_NO_THREAD_SAFETY_ANALYSIS.
void XdsClientGlobalShutdown() ABSL_NO_THREAD_SAFETY_ANALYSIS {
  gpr_free(g_fallback_bootstrap_config);
  g_fallback_bootstrap_config = nullptr;
  delete g_mu;
  g_mu = nullptr;
}

namespace {

absl::StatusOr<std::string> GetBootstrapContents(const char* fallback_config) {
  // First, try GRPC_XDS_BOOTSTRAP env var.
  UniquePtr<char> path(gpr_getenv("GRPC_XDS_BOOTSTRAP"));
  if (path != nullptr) {
    if (GRPC_TRACE_FLAG_ENABLED(grpc_xds_client_trace)) {
      gpr_log(GPR_INFO,
              "Got bootstrap file location from GRPC_XDS_BOOTSTRAP "
              "environment variable: %s",
              path.get());
    }
    grpc_slice contents;
    grpc_error_handle error =
        grpc_load_file(path.get(), /*add_null_terminator=*/true, &contents);
    if (!GRPC_ERROR_IS_NONE(error)) return grpc_error_to_absl_status(error);
    std::string contents_str(StringViewFromSlice(contents));
    grpc_slice_unref_internal(contents);
    return contents_str;
  }
  // Next, try GRPC_XDS_BOOTSTRAP_CONFIG env var.
  UniquePtr<char> env_config(gpr_getenv("GRPC_XDS_BOOTSTRAP_CONFIG"));
  if (env_config != nullptr) {
    if (GRPC_TRACE_FLAG_ENABLED(grpc_xds_client_trace)) {
      gpr_log(GPR_INFO,
              "Got bootstrap contents from GRPC_XDS_BOOTSTRAP_CONFIG "
              "environment variable");
    }
    return env_config.get();
  }
  // Finally, try fallback config.
  if (fallback_config != nullptr) {
    if (GRPC_TRACE_FLAG_ENABLED(grpc_xds_client_trace)) {
      gpr_log(GPR_INFO, "Got bootstrap contents from fallback config");
    }
    return fallback_config;
  }
  // No bootstrap config found.
  return absl::FailedPreconditionError(
      "Environment variables GRPC_XDS_BOOTSTRAP or GRPC_XDS_BOOTSTRAP_CONFIG "
      "not defined");
}

}  // namespace

absl::StatusOr<RefCountedPtr<GrpcXdsClient>> GrpcXdsClient::GetOrCreate(
    const ChannelArgs& args, const char* reason) {
<<<<<<< HEAD
  // Construct xDS HTTP filter registry.
  XdsHttpFilterRegistry xds_http_filter_registry;
  RegisterGrpcXdsHttpFilters(&xds_http_filter_registry);
  // Construct cluster specifier plugin registry.
  XdsClusterSpecifierPluginRegistry xds_cluster_specifier_plugin_registry;
  RegisterGrpcXdsClusterSpecifierPlugins(
      &xds_cluster_specifier_plugin_registry);
  // Construct xDS LB policy registry.
  XdsLbPolicyRegistry xds_lb_policy_registry;
  RegisterGrpcXdsLbPolicies(&xds_lb_policy_registry);
=======
  // Construct certificate provider plugin map.
  auto certificate_provider_plugin_map =
      absl::make_unique<GrpcXdsCertificateProviderPluginMap>();
>>>>>>> dc4414aa
  // If getting bootstrap from channel args, create a local XdsClient
  // instance for the channel or server instead of using the global instance.
  absl::optional<absl::string_view> bootstrap_config = args.GetString(
      GRPC_ARG_TEST_ONLY_DO_NOT_USE_IN_PROD_XDS_BOOTSTRAP_CONFIG);
  if (bootstrap_config.has_value()) {
    grpc_error_handle error = GRPC_ERROR_NONE;
    std::unique_ptr<XdsBootstrap> bootstrap = XdsBootstrap::Create(
        *bootstrap_config, std::move(certificate_provider_plugin_map), &error);
    if (!GRPC_ERROR_IS_NONE(error)) return grpc_error_to_absl_status(error);
    grpc_channel_args* xds_channel_args = args.GetPointer<grpc_channel_args>(
        GRPC_ARG_TEST_ONLY_DO_NOT_USE_IN_PROD_XDS_CLIENT_CHANNEL_ARGS);
    return MakeRefCounted<GrpcXdsClient>(
        std::move(bootstrap), std::move(xds_http_filter_registry),
        std::move(xds_cluster_specifier_plugin_registry),
        std::move(xds_lb_policy_registry),
        ChannelArgs::FromC(xds_channel_args));
  }
  // Otherwise, use the global instance.
  MutexLock lock(g_mu);
  if (g_xds_client != nullptr) {
    auto xds_client = g_xds_client->RefIfNonZero(DEBUG_LOCATION, reason);
    if (xds_client != nullptr) return xds_client;
  }
  // Find bootstrap contents.
  auto bootstrap_contents = GetBootstrapContents(g_fallback_bootstrap_config);
  if (!bootstrap_contents.ok()) return bootstrap_contents.status();
  if (GRPC_TRACE_FLAG_ENABLED(grpc_xds_client_trace)) {
    gpr_log(GPR_INFO, "xDS bootstrap contents: %s",
            bootstrap_contents->c_str());
  }
  // Parse bootstrap.
  grpc_error_handle error = GRPC_ERROR_NONE;
  std::unique_ptr<XdsBootstrap> bootstrap = XdsBootstrap::Create(
      *bootstrap_contents, std::move(certificate_provider_plugin_map), &error);
  if (!GRPC_ERROR_IS_NONE(error)) return grpc_error_to_absl_status(error);
  // Instantiate XdsClient.
  auto xds_client = MakeRefCounted<GrpcXdsClient>(
      std::move(bootstrap), std::move(xds_http_filter_registry),
      std::move(xds_cluster_specifier_plugin_registry),
      std::move(xds_lb_policy_registry), ChannelArgs::FromC(g_channel_args));
  g_xds_client = xds_client.get();
  return xds_client;
}

GrpcXdsClient::GrpcXdsClient(
    std::unique_ptr<XdsBootstrap> bootstrap,
    XdsHttpFilterRegistry xds_http_filter_registry,
    XdsClusterSpecifierPluginRegistry xds_cluster_specifier_plugin_registry,
    XdsLbPolicyRegistry xds_lb_policy_registry, const ChannelArgs& args)
    : XdsClient(
          std::move(bootstrap), MakeOrphanable<GrpcXdsTransportFactory>(args),
          std::move(xds_http_filter_registry),
          std::move(xds_cluster_specifier_plugin_registry),
          std::move(xds_lb_policy_registry),
          std::max(Duration::Zero(),
                   args.GetDurationFromIntMillis(
                           GRPC_ARG_XDS_RESOURCE_DOES_NOT_EXIST_TIMEOUT_MS)
                       .value_or(Duration::Seconds(15)))),
      certificate_provider_store_(MakeOrphanable<CertificateProviderStore>(
          static_cast<const GrpcXdsCertificateProviderPluginMap*>(
              this->bootstrap().certificate_provider_plugin_map())
              ->plugin_map())) {}

GrpcXdsClient::~GrpcXdsClient() {
  MutexLock lock(g_mu);
  if (g_xds_client == this) g_xds_client = nullptr;
}

grpc_pollset_set* GrpcXdsClient::interested_parties() const {
  return reinterpret_cast<GrpcXdsTransportFactory*>(transport_factory())
      ->interested_parties();
}

namespace internal {

void SetXdsChannelArgsForTest(grpc_channel_args* args) {
  MutexLock lock(g_mu);
  g_channel_args = args;
}

void UnsetGlobalXdsClientForTest() {
  MutexLock lock(g_mu);
  g_xds_client = nullptr;
}

void SetXdsFallbackBootstrapConfig(const char* config) {
  MutexLock lock(g_mu);
  gpr_free(g_fallback_bootstrap_config);
  g_fallback_bootstrap_config = gpr_strdup(config);
}

}  // namespace internal

//
// GrpcXdsCertificateProviderPluginMap
//

absl::Status GrpcXdsCertificateProviderPluginMap::AddPlugin(
    const std::string& instance_name, const std::string& plugin_name,
    const Json& config) {
  CertificateProviderFactory* factory =
      CertificateProviderRegistry::LookupCertificateProviderFactory(
          plugin_name);
  if (factory == nullptr) {
    return absl::InvalidArgumentError(
        absl::StrCat("Unrecognized plugin name: ", plugin_name));
  }
  grpc_error_handle error = GRPC_ERROR_NONE;
  auto parsed_config = factory->CreateCertificateProviderConfig(config, &error);
  if (!GRPC_ERROR_IS_NONE(error)) {
    absl::Status status = grpc_error_to_absl_status(error);
    GRPC_ERROR_UNREF(error);
    return status;
  }
  plugin_map_.insert({instance_name, {plugin_name, std::move(parsed_config)}});
  return absl::OkStatus();
}

bool GrpcXdsCertificateProviderPluginMap::HasPlugin(
    const std::string& instance_name) const {
  return plugin_map_.find(instance_name) != plugin_map_.end();
}

std::string GrpcXdsCertificateProviderPluginMap::ToString() const {
  std::vector<std::string> parts = {"{\n"};
  for (const auto& entry : plugin_map_) {
    parts.push_back(
        absl::StrFormat("  %s={\n"
                        "    plugin_name=%s\n"
                        "    config=%s\n"
                        "  },\n",
                        entry.first, entry.second.plugin_name,
                        entry.second.config->ToString()));
  }
  parts.push_back("}");
  return absl::StrJoin(parts, "");
}

}  // namespace grpc_core

// The returned bytes may contain NULL(0), so we can't use c-string.
grpc_slice grpc_dump_xds_configs(void) {
  grpc_core::ApplicationCallbackExecCtx callback_exec_ctx;
  grpc_core::ExecCtx exec_ctx;
  grpc_error_handle error = GRPC_ERROR_NONE;
  auto xds_client = grpc_core::GrpcXdsClient::GetOrCreate(
      grpc_core::ChannelArgs(), "grpc_dump_xds_configs()");
  if (!xds_client.ok()) {
    // If we aren't using xDS, just return an empty string.
    return grpc_empty_slice();
  }
  return grpc_slice_from_cpp_string((*xds_client)->DumpClientConfigBinary());
}<|MERGE_RESOLUTION|>--- conflicted
+++ resolved
@@ -142,7 +142,6 @@
 
 absl::StatusOr<RefCountedPtr<GrpcXdsClient>> GrpcXdsClient::GetOrCreate(
     const ChannelArgs& args, const char* reason) {
-<<<<<<< HEAD
   // Construct xDS HTTP filter registry.
   XdsHttpFilterRegistry xds_http_filter_registry;
   RegisterGrpcXdsHttpFilters(&xds_http_filter_registry);
@@ -153,11 +152,9 @@
   // Construct xDS LB policy registry.
   XdsLbPolicyRegistry xds_lb_policy_registry;
   RegisterGrpcXdsLbPolicies(&xds_lb_policy_registry);
-=======
   // Construct certificate provider plugin map.
   auto certificate_provider_plugin_map =
       absl::make_unique<GrpcXdsCertificateProviderPluginMap>();
->>>>>>> dc4414aa
   // If getting bootstrap from channel args, create a local XdsClient
   // instance for the channel or server instead of using the global instance.
   absl::optional<absl::string_view> bootstrap_config = args.GetString(
