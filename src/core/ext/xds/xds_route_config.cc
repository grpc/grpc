--- conflicted
+++ resolved
@@ -69,11 +69,7 @@
 #include "src/core/lib/debug/trace.h"
 #include "src/core/lib/gpr/env.h"
 #include "src/core/lib/gpr/string.h"
-<<<<<<< HEAD
-=======
 #include "src/core/lib/gprpp/match.h"
-#include "src/core/lib/gprpp/status_helper.h"
->>>>>>> 826caea6
 #include "src/core/lib/gprpp/time.h"
 #include "src/core/lib/iomgr/error.h"
 #include "src/core/lib/matchers/matchers.h"
@@ -746,14 +742,8 @@
       return absl::InvalidArgumentError(
           "RouteAction cluster contains empty cluster name.");
     }
-<<<<<<< HEAD
-    route.action
-        .emplace<XdsRouteConfigResource::Route::RouteAction::kClusterIndex>(
-            std::move(cluster_name));
-=======
-    route->action = XdsRouteConfigResource::Route::RouteAction::ClusterName{
+    route.action = XdsRouteConfigResource::Route::RouteAction::ClusterName{
         std::move(cluster_name)};
->>>>>>> 826caea6
   } else if (envoy_config_route_v3_RouteAction_has_weighted_clusters(
                  route_action)) {
     std::vector<XdsRouteConfigResource::Route::RouteAction::ClusterWeight>
@@ -835,15 +825,9 @@
                        plugin_name));
     }
     if (it->second.empty()) *ignore_route = true;
-<<<<<<< HEAD
-    route.action.emplace<XdsRouteConfigResource::Route::RouteAction::
-                             kClusterSpecifierPluginIndex>(
-        std::move(plugin_name));
-=======
-    route->action =
+    route.action =
         XdsRouteConfigResource::Route::RouteAction::ClusterSpecifierPluginName{
             std::move(plugin_name)};
->>>>>>> 826caea6
   } else {
     // No cluster or weighted_clusters or plugin found in RouteAction, ignore
     // this route.
@@ -1068,12 +1052,7 @@
         // Mark off plugins used in route action.
         auto* cluster_specifier_action =
             absl::get_if<XdsRouteConfigResource::Route::RouteAction::
-<<<<<<< HEAD
-                             kClusterSpecifierPluginIndex>(
-                &route_action->action);
-=======
-                             ClusterSpecifierPluginName>(&route_action.action);
->>>>>>> 826caea6
+                             ClusterSpecifierPluginName>(&route_action->action);
         if (cluster_specifier_action != nullptr) {
           cluster_specifier_plugins.erase(
               cluster_specifier_action->cluster_specifier_plugin_name);
