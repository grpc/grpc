//
// Copyright 2018 gRPC authors.
//
// Licensed under the Apache License, Version 2.0 (the "License");
// you may not use this file except in compliance with the License.
// You may obtain a copy of the License at
//
//     http://www.apache.org/licenses/LICENSE-2.0
//
// Unless required by applicable law or agreed to in writing, software
// distributed under the License is distributed on an "AS IS" BASIS,
// WITHOUT WARRANTIES OR CONDITIONS OF ANY KIND, either express or implied.
// See the License for the specific language governing permissions and
// limitations under the License.
//

#include <grpc/support/port_platform.h>

#include "src/core/ext/xds/xds_route_config.h"

#include <stddef.h>
#include <stdint.h>

#include <map>
#include <memory>
#include <set>
#include <string>
#include <utility>
#include <vector>

#include "absl/status/status.h"
#include "absl/status/statusor.h"
#include "absl/strings/str_cat.h"
#include "absl/strings/str_format.h"
#include "absl/strings/str_join.h"
#include "absl/strings/str_split.h"
#include "absl/strings/string_view.h"
#include "absl/types/optional.h"
#include "absl/types/variant.h"
#include "envoy/config/core/v3/base.upb.h"
#include "envoy/config/core/v3/extension.upb.h"
#include "envoy/config/route/v3/route.upb.h"
#include "envoy/config/route/v3/route.upbdefs.h"
#include "envoy/config/route/v3/route_components.upb.h"
#include "envoy/type/matcher/v3/regex.upb.h"
#include "envoy/type/v3/percent.upb.h"
#include "envoy/type/v3/range.upb.h"
#include "google/protobuf/any.upb.h"
#include "google/protobuf/duration.upb.h"
#include "google/protobuf/wrappers.upb.h"
#include "re2/re2.h"
#include "upb/def.h"
#include "upb/text_encode.h"
#include "upb/upb.h"

#include <grpc/status.h>
#include <grpc/support/log.h>

#include "src/core/ext/xds/upb_utils.h"
#include "src/core/ext/xds/xds_bootstrap.h"
#include "src/core/ext/xds/xds_cluster_specifier_plugin.h"
#include "src/core/ext/xds/xds_common_types.h"
#include "src/core/ext/xds/xds_http_filters.h"
#include "src/core/ext/xds/xds_resource_type.h"
#include "src/core/ext/xds/xds_routing.h"
#include "src/core/lib/channel/status_util.h"
#include "src/core/lib/debug/trace.h"
#include "src/core/lib/gpr/string.h"
#include "src/core/lib/gprpp/env.h"
#include "src/core/lib/gprpp/match.h"
#include "src/core/lib/gprpp/time.h"
#include "src/core/lib/gprpp/validation_errors.h"
#include "src/core/lib/matchers/matchers.h"

namespace grpc_core {

// TODO(yashykt): Remove once RBAC is no longer experimental
bool XdsRbacEnabled() {
  auto value = GetEnv("GRPC_XDS_EXPERIMENTAL_RBAC");
  if (!value.has_value()) return false;
  bool parsed_value;
  bool parse_succeeded = gpr_parse_bool_value(value->c_str(), &parsed_value);
  return parse_succeeded && parsed_value;
}

// TODO(donnadionne): Remove once RLS is no longer experimental
bool XdsRlsEnabled() {
  auto value = GetEnv("GRPC_EXPERIMENTAL_XDS_RLS_LB");
  if (!value.has_value()) return false;
  bool parsed_value;
  bool parse_succeeded = gpr_parse_bool_value(value->c_str(), &parsed_value);
  return parse_succeeded && parsed_value;
}

//
// XdsRouteConfigResource::RetryPolicy
//

std::string XdsRouteConfigResource::RetryPolicy::RetryBackOff::ToString()
    const {
  std::vector<std::string> contents;
  contents.push_back(
      absl::StrCat("RetryBackOff Base: ", base_interval.ToString()));
  contents.push_back(
      absl::StrCat("RetryBackOff max: ", max_interval.ToString()));
  return absl::StrJoin(contents, ",");
}

std::string XdsRouteConfigResource::RetryPolicy::ToString() const {
  std::vector<std::string> contents;
  contents.push_back(absl::StrFormat("num_retries=%d", num_retries));
  contents.push_back(retry_back_off.ToString());
  return absl::StrCat("{", absl::StrJoin(contents, ","), "}");
}

//
// XdsRouteConfigResource::Route::Matchers
//

std::string XdsRouteConfigResource::Route::Matchers::ToString() const {
  std::vector<std::string> contents;
  contents.push_back(
      absl::StrFormat("PathMatcher{%s}", path_matcher.ToString()));
  for (const HeaderMatcher& header_matcher : header_matchers) {
    contents.push_back(header_matcher.ToString());
  }
  if (fraction_per_million.has_value()) {
    contents.push_back(absl::StrFormat("Fraction Per Million %d",
                                       fraction_per_million.value()));
  }
  return absl::StrJoin(contents, "\n");
}

//
// XdsRouteConfigResource::Route::RouteAction::HashPolicy
//

XdsRouteConfigResource::Route::RouteAction::HashPolicy::HashPolicy(
    const HashPolicy& other)
    : type(other.type),
      header_name(other.header_name),
      regex_substitution(other.regex_substitution) {
  if (other.regex != nullptr) {
    regex =
        std::make_unique<RE2>(other.regex->pattern(), other.regex->options());
  }
}

XdsRouteConfigResource::Route::RouteAction::HashPolicy&
XdsRouteConfigResource::Route::RouteAction::HashPolicy::operator=(
    const HashPolicy& other) {
  type = other.type;
  header_name = other.header_name;
  if (other.regex != nullptr) {
    regex =
        std::make_unique<RE2>(other.regex->pattern(), other.regex->options());
  }
  regex_substitution = other.regex_substitution;
  return *this;
}

XdsRouteConfigResource::Route::RouteAction::HashPolicy::HashPolicy(
    HashPolicy&& other) noexcept
    : type(other.type),
      header_name(std::move(other.header_name)),
      regex(std::move(other.regex)),
      regex_substitution(std::move(other.regex_substitution)) {}

XdsRouteConfigResource::Route::RouteAction::HashPolicy&
XdsRouteConfigResource::Route::RouteAction::HashPolicy::operator=(
    HashPolicy&& other) noexcept {
  type = other.type;
  header_name = std::move(other.header_name);
  regex = std::move(other.regex);
  regex_substitution = std::move(other.regex_substitution);
  return *this;
}

bool XdsRouteConfigResource::Route::RouteAction::HashPolicy::HashPolicy::
operator==(const HashPolicy& other) const {
  if (type != other.type) return false;
  if (type == Type::HEADER) {
    if (regex == nullptr) {
      if (other.regex != nullptr) return false;
    } else {
      if (other.regex == nullptr) return false;
      return header_name == other.header_name &&
             regex->pattern() == other.regex->pattern() &&
             regex_substitution == other.regex_substitution;
    }
  }
  return true;
}

std::string XdsRouteConfigResource::Route::RouteAction::HashPolicy::ToString()
    const {
  std::vector<std::string> contents;
  switch (type) {
    case Type::HEADER:
      contents.push_back("type=HEADER");
      break;
    case Type::CHANNEL_ID:
      contents.push_back("type=CHANNEL_ID");
      break;
  }
  contents.push_back(
      absl::StrFormat("terminal=%s", terminal ? "true" : "false"));
  if (type == Type::HEADER) {
    contents.push_back(absl::StrFormat(
        "Header %s:/%s/%s", header_name,
        (regex == nullptr) ? "" : regex->pattern(), regex_substitution));
  }
  return absl::StrCat("{", absl::StrJoin(contents, ", "), "}");
}

//
// XdsRouteConfigResource::Route::RouteAction::ClusterWeight
//

std::string
XdsRouteConfigResource::Route::RouteAction::ClusterWeight::ToString() const {
  std::vector<std::string> contents;
  contents.push_back(absl::StrCat("cluster=", name));
  contents.push_back(absl::StrCat("weight=", weight));
  if (!typed_per_filter_config.empty()) {
    std::vector<std::string> parts;
    for (const auto& p : typed_per_filter_config) {
      const std::string& key = p.first;
      const auto& config = p.second;
      parts.push_back(absl::StrCat(key, "=", config.ToString()));
    }
    contents.push_back(absl::StrCat("typed_per_filter_config={",
                                    absl::StrJoin(parts, ", "), "}"));
  }
  return absl::StrCat("{", absl::StrJoin(contents, ", "), "}");
}

//
// XdsRouteConfigResource::Route::RouteAction
//

std::string XdsRouteConfigResource::Route::RouteAction::ToString() const {
  std::vector<std::string> contents;
  for (const HashPolicy& hash_policy : hash_policies) {
    contents.push_back(absl::StrCat("hash_policy=", hash_policy.ToString()));
  }
  if (retry_policy.has_value()) {
    contents.push_back(absl::StrCat("retry_policy=", retry_policy->ToString()));
  }
  Match(
      action,
      [&contents](const ClusterName& cluster_name) {
        contents.push_back(
            absl::StrFormat("Cluster name: %s", cluster_name.cluster_name));
      },
      [&contents](const std::vector<ClusterWeight>& weighted_clusters) {
        for (const ClusterWeight& cluster_weight : weighted_clusters) {
          contents.push_back(cluster_weight.ToString());
        }
      },
      [&contents](
          const ClusterSpecifierPluginName& cluster_specifier_plugin_name) {
        contents.push_back(absl::StrFormat(
            "Cluster specifier plugin name: %s",
            cluster_specifier_plugin_name.cluster_specifier_plugin_name));
      });
  if (max_stream_duration.has_value()) {
    contents.push_back(max_stream_duration->ToString());
  }
  return absl::StrCat("{", absl::StrJoin(contents, ", "), "}");
}

//
// XdsRouteConfigResource::Route
//

std::string XdsRouteConfigResource::Route::ToString() const {
  std::vector<std::string> contents;
  contents.push_back(matchers.ToString());
  auto* route_action =
      absl::get_if<XdsRouteConfigResource::Route::RouteAction>(&action);
  if (route_action != nullptr) {
    contents.push_back(absl::StrCat("route=", route_action->ToString()));
  } else if (absl::holds_alternative<
                 XdsRouteConfigResource::Route::NonForwardingAction>(action)) {
    contents.push_back("non_forwarding_action={}");
  } else {
    contents.push_back("unknown_action={}");
  }
  if (!typed_per_filter_config.empty()) {
    contents.push_back("typed_per_filter_config={");
    for (const auto& p : typed_per_filter_config) {
      const std::string& name = p.first;
      const auto& config = p.second;
      contents.push_back(absl::StrCat("  ", name, "=", config.ToString()));
    }
    contents.push_back("}");
  }
  return absl::StrJoin(contents, "\n");
}

//
// XdsRouteConfigResource
//

std::string XdsRouteConfigResource::ToString() const {
  std::vector<std::string> parts;
  for (const VirtualHost& vhost : virtual_hosts) {
    parts.push_back(
        absl::StrCat("vhost={\n"
                     "  domains=[",
                     absl::StrJoin(vhost.domains, ", "),
                     "]\n"
                     "  routes=[\n"));
    for (const XdsRouteConfigResource::Route& route : vhost.routes) {
      parts.push_back("    {\n");
      parts.push_back(route.ToString());
      parts.push_back("\n    }\n");
    }
    parts.push_back("  ]\n");
    parts.push_back("  typed_per_filter_config={\n");
    for (const auto& p : vhost.typed_per_filter_config) {
      const std::string& name = p.first;
      const auto& config = p.second;
      parts.push_back(absl::StrCat("    ", name, "=", config.ToString(), "\n"));
    }
    parts.push_back("  }\n");
    parts.push_back("]\n");
  }
  parts.push_back("cluster_specifier_plugins={\n");
  for (const auto& it : cluster_specifier_plugin_map) {
    parts.push_back(absl::StrFormat("%s={%s}\n", it.first, it.second));
  }
  parts.push_back("}");
  return absl::StrJoin(parts, "");
}

namespace {

absl::StatusOr<XdsRouteConfigResource::ClusterSpecifierPluginMap>
ClusterSpecifierPluginParse(
    const XdsResourceType::DecodeContext& context,
    const envoy_config_route_v3_RouteConfiguration* route_config) {
  XdsRouteConfigResource::ClusterSpecifierPluginMap
      cluster_specifier_plugin_map;
  size_t num_cluster_specifier_plugins;
  const envoy_config_route_v3_ClusterSpecifierPlugin* const*
      cluster_specifier_plugin =
          envoy_config_route_v3_RouteConfiguration_cluster_specifier_plugins(
              route_config, &num_cluster_specifier_plugins);
  for (size_t i = 0; i < num_cluster_specifier_plugins; ++i) {
    const envoy_config_core_v3_TypedExtensionConfig* typed_extension_config =
        envoy_config_route_v3_ClusterSpecifierPlugin_extension(
            cluster_specifier_plugin[i]);
    std::string name = UpbStringToStdString(
        envoy_config_core_v3_TypedExtensionConfig_name(typed_extension_config));
    if (cluster_specifier_plugin_map.find(name) !=
        cluster_specifier_plugin_map.end()) {
      return absl::InvalidArgumentError(absl::StrCat(
          "Duplicated definition of cluster_specifier_plugin ", name));
    }
    const google_protobuf_Any* any =
        envoy_config_core_v3_TypedExtensionConfig_typed_config(
            typed_extension_config);
    if (any == nullptr) {
      return absl::InvalidArgumentError(
          "Could not obtrain TypedExtensionConfig for plugin config.");
    }
    ValidationErrors validation_errors;
<<<<<<< HEAD
=======
    ValidationErrors::ScopedField field(
        &validation_errors, absl::StrCat(".cluster_specifier_plugins[", i,
                                         "].extension.typed_config"));
>>>>>>> 9aca8d6e
    auto extension = ExtractXdsExtension(context, any, &validation_errors);
    if (!validation_errors.ok()) {
      return validation_errors.status("could not determine extension type");
    }
    GPR_ASSERT(extension.has_value());
    bool is_optional = envoy_config_route_v3_ClusterSpecifierPlugin_is_optional(
        cluster_specifier_plugin[i]);
    const XdsClusterSpecifierPluginImpl* cluster_specifier_plugin_impl =
        XdsClusterSpecifierPluginRegistry::GetPluginForType(extension->type);
    std::string lb_policy_config;
    if (cluster_specifier_plugin_impl == nullptr) {
      if (!is_optional) {
        return absl::InvalidArgumentError(absl::StrCat(
            "Unknown ClusterSpecifierPlugin type ", extension->type));
      }
      // Optional plugin, leave lb_policy_config empty.
    } else {
      // TODO(roth): Use extension->serialized_value here instead of
      // google_protobuf_Any_value(any).
      auto config =
          cluster_specifier_plugin_impl->GenerateLoadBalancingPolicyConfig(
              std::move(*extension), context.arena, context.symtab);
      if (!config.ok()) return config.status();
      lb_policy_config = std::move(*config);
    }
    cluster_specifier_plugin_map[std::move(name)] = std::move(lb_policy_config);
  }
  return cluster_specifier_plugin_map;
}

absl::Status RoutePathMatchParse(const envoy_config_route_v3_RouteMatch* match,
                                 XdsRouteConfigResource::Route* route,
                                 bool* ignore_route) {
  auto* case_sensitive_ptr =
      envoy_config_route_v3_RouteMatch_case_sensitive(match);
  bool case_sensitive = true;
  if (case_sensitive_ptr != nullptr) {
    case_sensitive = google_protobuf_BoolValue_value(case_sensitive_ptr);
  }
  StringMatcher::Type type;
  std::string match_string;
  if (envoy_config_route_v3_RouteMatch_has_prefix(match)) {
    absl::string_view prefix =
        UpbStringToAbsl(envoy_config_route_v3_RouteMatch_prefix(match));
    // Empty prefix "" is accepted.
    if (!prefix.empty()) {
      // Prefix "/" is accepted.
      if (prefix[0] != '/') {
        // Prefix which does not start with a / will never match anything, so
        // ignore this route.
        *ignore_route = true;
        return absl::OkStatus();
      }
      std::vector<absl::string_view> prefix_elements =
          absl::StrSplit(prefix.substr(1), absl::MaxSplits('/', 2));
      if (prefix_elements.size() > 2) {
        // Prefix cannot have more than 2 slashes.
        *ignore_route = true;
        return absl::OkStatus();
      } else if (prefix_elements.size() == 2 && prefix_elements[0].empty()) {
        // Prefix contains empty string between the 2 slashes
        *ignore_route = true;
        return absl::OkStatus();
      }
    }
    type = StringMatcher::Type::kPrefix;
    match_string = std::string(prefix);
  } else if (envoy_config_route_v3_RouteMatch_has_path(match)) {
    absl::string_view path =
        UpbStringToAbsl(envoy_config_route_v3_RouteMatch_path(match));
    if (path.empty()) {
      // Path that is empty will never match anything, so ignore this route.
      *ignore_route = true;
      return absl::OkStatus();
    }
    if (path[0] != '/') {
      // Path which does not start with a / will never match anything, so
      // ignore this route.
      *ignore_route = true;
      return absl::OkStatus();
    }
    std::vector<absl::string_view> path_elements =
        absl::StrSplit(path.substr(1), absl::MaxSplits('/', 2));
    if (path_elements.size() != 2) {
      // Path not in the required format of /service/method will never match
      // anything, so ignore this route.
      *ignore_route = true;
      return absl::OkStatus();
    } else if (path_elements[0].empty()) {
      // Path contains empty service name will never match anything, so ignore
      // this route.
      *ignore_route = true;
      return absl::OkStatus();
    } else if (path_elements[1].empty()) {
      // Path contains empty method name will never match anything, so ignore
      // this route.
      *ignore_route = true;
      return absl::OkStatus();
    }
    type = StringMatcher::Type::kExact;
    match_string = std::string(path);
  } else if (envoy_config_route_v3_RouteMatch_has_safe_regex(match)) {
    const envoy_type_matcher_v3_RegexMatcher* regex_matcher =
        envoy_config_route_v3_RouteMatch_safe_regex(match);
    GPR_ASSERT(regex_matcher != nullptr);
    type = StringMatcher::Type::kSafeRegex;
    match_string = UpbStringToStdString(
        envoy_type_matcher_v3_RegexMatcher_regex(regex_matcher));
  } else {
    return absl::InvalidArgumentError(
        "Invalid route path specifier specified.");
  }
  absl::StatusOr<StringMatcher> string_matcher =
      StringMatcher::Create(type, match_string, case_sensitive);
  if (!string_matcher.ok()) {
    return absl::InvalidArgumentError(
        absl::StrCat("path matcher: ", string_matcher.status().message()));
  }
  route->matchers.path_matcher = std::move(string_matcher.value());
  return absl::OkStatus();
}

absl::Status RouteHeaderMatchersParse(
    const envoy_config_route_v3_RouteMatch* match,
    XdsRouteConfigResource::Route* route) {
  size_t size;
  const envoy_config_route_v3_HeaderMatcher* const* headers =
      envoy_config_route_v3_RouteMatch_headers(match, &size);
  for (size_t i = 0; i < size; ++i) {
    const envoy_config_route_v3_HeaderMatcher* header = headers[i];
    const std::string name =
        UpbStringToStdString(envoy_config_route_v3_HeaderMatcher_name(header));
    HeaderMatcher::Type type;
    std::string match_string;
    int64_t range_start = 0;
    int64_t range_end = 0;
    bool present_match = false;
    if (envoy_config_route_v3_HeaderMatcher_has_exact_match(header)) {
      type = HeaderMatcher::Type::kExact;
      match_string = UpbStringToStdString(
          envoy_config_route_v3_HeaderMatcher_exact_match(header));
    } else if (envoy_config_route_v3_HeaderMatcher_has_safe_regex_match(
                   header)) {
      const envoy_type_matcher_v3_RegexMatcher* regex_matcher =
          envoy_config_route_v3_HeaderMatcher_safe_regex_match(header);
      GPR_ASSERT(regex_matcher != nullptr);
      type = HeaderMatcher::Type::kSafeRegex;
      match_string = UpbStringToStdString(
          envoy_type_matcher_v3_RegexMatcher_regex(regex_matcher));
    } else if (envoy_config_route_v3_HeaderMatcher_has_range_match(header)) {
      type = HeaderMatcher::Type::kRange;
      const envoy_type_v3_Int64Range* range_matcher =
          envoy_config_route_v3_HeaderMatcher_range_match(header);
      range_start = envoy_type_v3_Int64Range_start(range_matcher);
      range_end = envoy_type_v3_Int64Range_end(range_matcher);
    } else if (envoy_config_route_v3_HeaderMatcher_has_present_match(header)) {
      type = HeaderMatcher::Type::kPresent;
      present_match = envoy_config_route_v3_HeaderMatcher_present_match(header);
    } else if (envoy_config_route_v3_HeaderMatcher_has_prefix_match(header)) {
      type = HeaderMatcher::Type::kPrefix;
      match_string = UpbStringToStdString(
          envoy_config_route_v3_HeaderMatcher_prefix_match(header));
    } else if (envoy_config_route_v3_HeaderMatcher_has_suffix_match(header)) {
      type = HeaderMatcher::Type::kSuffix;
      match_string = UpbStringToStdString(
          envoy_config_route_v3_HeaderMatcher_suffix_match(header));
    } else if (envoy_config_route_v3_HeaderMatcher_has_contains_match(header)) {
      type = HeaderMatcher::Type::kContains;
      match_string = UpbStringToStdString(
          envoy_config_route_v3_HeaderMatcher_contains_match(header));
    } else {
      return absl::InvalidArgumentError(
          "Invalid route header matcher specified.");
    }
    bool invert_match =
        envoy_config_route_v3_HeaderMatcher_invert_match(header);
    absl::StatusOr<HeaderMatcher> header_matcher =
        HeaderMatcher::Create(name, type, match_string, range_start, range_end,
                              present_match, invert_match);
    if (!header_matcher.ok()) {
      return absl::InvalidArgumentError(
          absl::StrCat("header matcher: ", header_matcher.status().message()));
    }
    route->matchers.header_matchers.emplace_back(
        std::move(header_matcher.value()));
  }
  return absl::OkStatus();
}

absl::Status RouteRuntimeFractionParse(
    const envoy_config_route_v3_RouteMatch* match,
    XdsRouteConfigResource::Route* route) {
  const envoy_config_core_v3_RuntimeFractionalPercent* runtime_fraction =
      envoy_config_route_v3_RouteMatch_runtime_fraction(match);
  if (runtime_fraction != nullptr) {
    const envoy_type_v3_FractionalPercent* fraction =
        envoy_config_core_v3_RuntimeFractionalPercent_default_value(
            runtime_fraction);
    if (fraction != nullptr) {
      uint32_t numerator = envoy_type_v3_FractionalPercent_numerator(fraction);
      const auto denominator =
          static_cast<envoy_type_v3_FractionalPercent_DenominatorType>(
              envoy_type_v3_FractionalPercent_denominator(fraction));
      // Normalize to million.
      switch (denominator) {
        case envoy_type_v3_FractionalPercent_HUNDRED:
          numerator *= 10000;
          break;
        case envoy_type_v3_FractionalPercent_TEN_THOUSAND:
          numerator *= 100;
          break;
        case envoy_type_v3_FractionalPercent_MILLION:
          break;
        default:
          return absl::InvalidArgumentError("Unknown denominator type");
      }
      route->matchers.fraction_per_million = numerator;
    }
  }
  return absl::OkStatus();
}

template <typename ParentType, typename EntryType>
absl::StatusOr<XdsRouteConfigResource::TypedPerFilterConfig>
ParseTypedPerFilterConfig(
    const XdsResourceType::DecodeContext& context, const ParentType* parent,
    const EntryType* (*entry_func)(const ParentType*, size_t*),
    upb_StringView (*key_func)(const EntryType*),
    const google_protobuf_Any* (*value_func)(const EntryType*)) {
  XdsRouteConfigResource::TypedPerFilterConfig typed_per_filter_config;
  size_t filter_it = kUpb_Map_Begin;
  while (true) {
    const auto* filter_entry = entry_func(parent, &filter_it);
    if (filter_entry == nullptr) break;
    absl::string_view key = UpbStringToAbsl(key_func(filter_entry));
    if (key.empty()) {
      return absl::InvalidArgumentError("empty filter name in map");
    }
    const google_protobuf_Any* any = value_func(filter_entry);
    GPR_ASSERT(any != nullptr);
    absl::string_view filter_type =
        UpbStringToAbsl(google_protobuf_Any_type_url(any));
    if (filter_type.empty()) {
      return absl::InvalidArgumentError(
          absl::StrCat("no filter config specified for filter name ", key));
    }
    bool is_optional = false;
    if (filter_type ==
        "type.googleapis.com/envoy.config.route.v3.FilterConfig") {
      upb_StringView any_value = google_protobuf_Any_value(any);
      const auto* filter_config = envoy_config_route_v3_FilterConfig_parse(
          any_value.data, any_value.size, context.arena);
      if (filter_config == nullptr) {
        return absl::InvalidArgumentError(
            absl::StrCat("could not parse FilterConfig wrapper for ", key));
      }
      is_optional =
          envoy_config_route_v3_FilterConfig_is_optional(filter_config);
      any = envoy_config_route_v3_FilterConfig_config(filter_config);
      if (any == nullptr) {
        if (is_optional) continue;
        return absl::InvalidArgumentError(
            absl::StrCat("no filter config specified for filter name ", key));
      }
    }
    ValidationErrors errors;
<<<<<<< HEAD
=======
    ValidationErrors::ScopedField field(
        &errors, absl::StrCat(".typed_per_filter_config[", key, "]"));
>>>>>>> 9aca8d6e
    auto extension = ExtractXdsExtension(context, any, &errors);
    if (!errors.ok()) {
      return errors.status("could not determine extension type");
    }
    GPR_ASSERT(extension.has_value());
    const XdsHttpFilterImpl* filter_impl =
        XdsHttpFilterRegistry::GetFilterForType(extension->type);
    if (filter_impl == nullptr) {
      if (is_optional) continue;
      return absl::InvalidArgumentError(absl::StrCat(
          "no filter registered for config type ", extension->type));
    }
    // TODO(roth): Use extension->serialized_value here instead of
    // google_protobuf_Any_value(any).
    absl::StatusOr<XdsHttpFilterImpl::FilterConfig> filter_config =
        filter_impl->GenerateFilterConfigOverride(std::move(*extension),
                                                  context.arena);
    if (!filter_config.ok()) {
      return absl::InvalidArgumentError(
          absl::StrCat("filter config for type ", extension->type,
                       " failed to parse: ", filter_config.status().message()));
    }
    typed_per_filter_config[std::string(key)] = std::move(*filter_config);
  }
  return typed_per_filter_config;
}

absl::Status RetryPolicyParse(
    const XdsResourceType::DecodeContext& context,
    const envoy_config_route_v3_RetryPolicy* retry_policy,
    absl::optional<XdsRouteConfigResource::RetryPolicy>* retry) {
  std::vector<std::string> errors;
  XdsRouteConfigResource::RetryPolicy retry_to_return;
  auto retry_on = UpbStringToStdString(
      envoy_config_route_v3_RetryPolicy_retry_on(retry_policy));
  std::vector<absl::string_view> codes = absl::StrSplit(retry_on, ',');
  for (const auto& code : codes) {
    if (code == "cancelled") {
      retry_to_return.retry_on.Add(GRPC_STATUS_CANCELLED);
    } else if (code == "deadline-exceeded") {
      retry_to_return.retry_on.Add(GRPC_STATUS_DEADLINE_EXCEEDED);
    } else if (code == "internal") {
      retry_to_return.retry_on.Add(GRPC_STATUS_INTERNAL);
    } else if (code == "resource-exhausted") {
      retry_to_return.retry_on.Add(GRPC_STATUS_RESOURCE_EXHAUSTED);
    } else if (code == "unavailable") {
      retry_to_return.retry_on.Add(GRPC_STATUS_UNAVAILABLE);
    } else {
      if (GRPC_TRACE_FLAG_ENABLED(*context.tracer)) {
        gpr_log(GPR_INFO, "Unsupported retry_on policy %s.",
                std::string(code).c_str());
      }
    }
  }
  const google_protobuf_UInt32Value* num_retries =
      envoy_config_route_v3_RetryPolicy_num_retries(retry_policy);
  if (num_retries != nullptr) {
    uint32_t num_retries_value = google_protobuf_UInt32Value_value(num_retries);
    if (num_retries_value == 0) {
      errors.emplace_back(
          "RouteAction RetryPolicy num_retries set to invalid value 0.");
    } else {
      retry_to_return.num_retries = num_retries_value;
    }
  } else {
    retry_to_return.num_retries = 1;
  }
  const envoy_config_route_v3_RetryPolicy_RetryBackOff* backoff =
      envoy_config_route_v3_RetryPolicy_retry_back_off(retry_policy);
  if (backoff != nullptr) {
    const google_protobuf_Duration* base_interval =
        envoy_config_route_v3_RetryPolicy_RetryBackOff_base_interval(backoff);
    if (base_interval == nullptr) {
      errors.emplace_back(
          "RouteAction RetryPolicy RetryBackoff missing base interval.");
    } else {
      ValidationErrors validation_errors;
      retry_to_return.retry_back_off.base_interval =
          ParseDuration(base_interval, &validation_errors);
      if (!validation_errors.ok()) {
        errors.emplace_back(
            validation_errors.status("base_interval").message());
      }
    }
    const google_protobuf_Duration* max_interval =
        envoy_config_route_v3_RetryPolicy_RetryBackOff_max_interval(backoff);
    Duration max;
    if (max_interval != nullptr) {
      ValidationErrors validation_errors;
      max = ParseDuration(max_interval, &validation_errors);
      if (!validation_errors.ok()) {
        errors.emplace_back(validation_errors.status("max_interval").message());
      }
    } else {
      // if max interval is not set, it is 10x the base.
      max = 10 * retry_to_return.retry_back_off.base_interval;
    }
    retry_to_return.retry_back_off.max_interval = max;
  } else {
    retry_to_return.retry_back_off.base_interval = Duration::Milliseconds(25);
    retry_to_return.retry_back_off.max_interval = Duration::Milliseconds(250);
  }
  // Return result.
  if (!errors.empty()) {
    return absl::InvalidArgumentError(absl::StrCat(
        "Errors parsing retry policy: [", absl::StrJoin(errors, "; "), "]"));
  }
  *retry = retry_to_return;
  return absl::OkStatus();
}

absl::StatusOr<XdsRouteConfigResource::Route::RouteAction> RouteActionParse(
    const XdsResourceType::DecodeContext& context,
    const envoy_config_route_v3_Route* route_msg,
    const std::map<std::string /*cluster_specifier_plugin_name*/,
                   std::string /*LB policy config*/>&
        cluster_specifier_plugin_map,
    bool* ignore_route) {
  XdsRouteConfigResource::Route::RouteAction route;
  const envoy_config_route_v3_RouteAction* route_action =
      envoy_config_route_v3_Route_route(route_msg);
  // Get the cluster or weighted_clusters in the RouteAction.
  if (envoy_config_route_v3_RouteAction_has_cluster(route_action)) {
    std::string cluster_name = UpbStringToStdString(
        envoy_config_route_v3_RouteAction_cluster(route_action));
    if (cluster_name.empty()) {
      return absl::InvalidArgumentError(
          "RouteAction cluster contains empty cluster name.");
    }
    route.action = XdsRouteConfigResource::Route::RouteAction::ClusterName{
        std::move(cluster_name)};
  } else if (envoy_config_route_v3_RouteAction_has_weighted_clusters(
                 route_action)) {
    std::vector<XdsRouteConfigResource::Route::RouteAction::ClusterWeight>
        action_weighted_clusters;
    const envoy_config_route_v3_WeightedCluster* weighted_cluster =
        envoy_config_route_v3_RouteAction_weighted_clusters(route_action);
    uint32_t total_weight = 100;
    const google_protobuf_UInt32Value* weight =
        envoy_config_route_v3_WeightedCluster_total_weight(weighted_cluster);
    if (weight != nullptr) {
      total_weight = google_protobuf_UInt32Value_value(weight);
    }
    size_t clusters_size;
    const envoy_config_route_v3_WeightedCluster_ClusterWeight* const* clusters =
        envoy_config_route_v3_WeightedCluster_clusters(weighted_cluster,
                                                       &clusters_size);
    uint32_t sum_of_weights = 0;
    for (size_t j = 0; j < clusters_size; ++j) {
      const envoy_config_route_v3_WeightedCluster_ClusterWeight*
          cluster_weight = clusters[j];
      XdsRouteConfigResource::Route::RouteAction::ClusterWeight cluster;
      cluster.name = UpbStringToStdString(
          envoy_config_route_v3_WeightedCluster_ClusterWeight_name(
              cluster_weight));
      if (cluster.name.empty()) {
        return absl::InvalidArgumentError(
            "RouteAction weighted_cluster cluster contains empty cluster "
            "name.");
      }
      const google_protobuf_UInt32Value* weight =
          envoy_config_route_v3_WeightedCluster_ClusterWeight_weight(
              cluster_weight);
      if (weight == nullptr) {
        return absl::InvalidArgumentError(
            "RouteAction weighted_cluster cluster missing weight");
      }
      cluster.weight = google_protobuf_UInt32Value_value(weight);
      if (cluster.weight == 0) continue;
      sum_of_weights += cluster.weight;
      if (context.server.ShouldUseV3()) {
        auto typed_per_filter_config = ParseTypedPerFilterConfig<
            envoy_config_route_v3_WeightedCluster_ClusterWeight,
            envoy_config_route_v3_WeightedCluster_ClusterWeight_TypedPerFilterConfigEntry>(
            context, cluster_weight,
            envoy_config_route_v3_WeightedCluster_ClusterWeight_typed_per_filter_config_next,
            envoy_config_route_v3_WeightedCluster_ClusterWeight_TypedPerFilterConfigEntry_key,
            envoy_config_route_v3_WeightedCluster_ClusterWeight_TypedPerFilterConfigEntry_value);
        if (!typed_per_filter_config.ok()) {
          return typed_per_filter_config.status();
        }
        cluster.typed_per_filter_config = std::move(*typed_per_filter_config);
      }
      action_weighted_clusters.emplace_back(std::move(cluster));
    }
    if (total_weight != sum_of_weights) {
      return absl::InvalidArgumentError(
          "RouteAction weighted_cluster has incorrect total weight");
    }
    if (action_weighted_clusters.empty()) {
      return absl::InvalidArgumentError(
          "RouteAction weighted_cluster has no valid clusters specified.");
    }
    route.action = std::move(action_weighted_clusters);
  } else if (XdsRlsEnabled() &&
             envoy_config_route_v3_RouteAction_has_cluster_specifier_plugin(
                 route_action)) {
    std::string plugin_name = UpbStringToStdString(
        envoy_config_route_v3_RouteAction_cluster_specifier_plugin(
            route_action));
    if (plugin_name.empty()) {
      return absl::InvalidArgumentError(
          "RouteAction cluster contains empty cluster specifier plugin name.");
    }
    auto it = cluster_specifier_plugin_map.find(plugin_name);
    if (it == cluster_specifier_plugin_map.end()) {
      return absl::InvalidArgumentError(
          absl::StrCat("RouteAction cluster contains cluster specifier plugin "
                       "name not configured: ",
                       plugin_name));
    }
    if (it->second.empty()) *ignore_route = true;
    route.action =
        XdsRouteConfigResource::Route::RouteAction::ClusterSpecifierPluginName{
            std::move(plugin_name)};
  } else {
    // No cluster or weighted_clusters or plugin found in RouteAction, ignore
    // this route.
    *ignore_route = true;
  }
  if (!*ignore_route) {
    const envoy_config_route_v3_RouteAction_MaxStreamDuration*
        max_stream_duration =
            envoy_config_route_v3_RouteAction_max_stream_duration(route_action);
    if (max_stream_duration != nullptr) {
      const google_protobuf_Duration* duration =
          envoy_config_route_v3_RouteAction_MaxStreamDuration_grpc_timeout_header_max(
              max_stream_duration);
      if (duration == nullptr) {
        duration =
            envoy_config_route_v3_RouteAction_MaxStreamDuration_max_stream_duration(
                max_stream_duration);
      }
      if (duration != nullptr) {
        ValidationErrors validation_errors;
        route.max_stream_duration = ParseDuration(duration, &validation_errors);
        if (!validation_errors.ok()) {
          return validation_errors.status("max_stream_duration");
        }
      }
    }
  }
  // Get HashPolicy from RouteAction
  size_t size = 0;
  const envoy_config_route_v3_RouteAction_HashPolicy* const* hash_policies =
      envoy_config_route_v3_RouteAction_hash_policy(route_action, &size);
  for (size_t i = 0; i < size; ++i) {
    const envoy_config_route_v3_RouteAction_HashPolicy* hash_policy =
        hash_policies[i];
    XdsRouteConfigResource::Route::RouteAction::HashPolicy policy;
    policy.terminal =
        envoy_config_route_v3_RouteAction_HashPolicy_terminal(hash_policy);
    const envoy_config_route_v3_RouteAction_HashPolicy_Header* header;
    const envoy_config_route_v3_RouteAction_HashPolicy_FilterState*
        filter_state;
    if ((header = envoy_config_route_v3_RouteAction_HashPolicy_header(
             hash_policy)) != nullptr) {
      policy.type =
          XdsRouteConfigResource::Route::RouteAction::HashPolicy::Type::HEADER;
      policy.header_name = UpbStringToStdString(
          envoy_config_route_v3_RouteAction_HashPolicy_Header_header_name(
              header));
      const struct envoy_type_matcher_v3_RegexMatchAndSubstitute*
          regex_rewrite =
              envoy_config_route_v3_RouteAction_HashPolicy_Header_regex_rewrite(
                  header);
      if (regex_rewrite != nullptr) {
        const envoy_type_matcher_v3_RegexMatcher* regex_matcher =
            envoy_type_matcher_v3_RegexMatchAndSubstitute_pattern(
                regex_rewrite);
        if (regex_matcher == nullptr) {
          gpr_log(
              GPR_DEBUG,
              "RouteAction HashPolicy contains policy specifier Header with "
              "RegexMatchAndSubstitution but RegexMatcher pattern is "
              "missing");
          continue;
        }
        RE2::Options options;
        policy.regex = std::make_unique<RE2>(
            UpbStringToStdString(
                envoy_type_matcher_v3_RegexMatcher_regex(regex_matcher)),
            options);
        if (!policy.regex->ok()) {
          gpr_log(
              GPR_DEBUG,
              "RouteAction HashPolicy contains policy specifier Header with "
              "RegexMatchAndSubstitution but RegexMatcher pattern does not "
              "compile");
          continue;
        }
        policy.regex_substitution = UpbStringToStdString(
            envoy_type_matcher_v3_RegexMatchAndSubstitute_substitution(
                regex_rewrite));
      }
    } else if ((filter_state =
                    envoy_config_route_v3_RouteAction_HashPolicy_filter_state(
                        hash_policy)) != nullptr) {
      std::string key = UpbStringToStdString(
          envoy_config_route_v3_RouteAction_HashPolicy_FilterState_key(
              filter_state));
      if (key == "io.grpc.channel_id") {
        policy.type = XdsRouteConfigResource::Route::RouteAction::HashPolicy::
            Type::CHANNEL_ID;
      } else {
        gpr_log(GPR_DEBUG,
                "RouteAction HashPolicy contains policy specifier "
                "FilterState but "
                "key is not io.grpc.channel_id.");
        continue;
      }
    } else {
      gpr_log(GPR_DEBUG,
              "RouteAction HashPolicy contains unsupported policy specifier.");
      continue;
    }
    route.hash_policies.emplace_back(std::move(policy));
  }
  // Get retry policy
  const envoy_config_route_v3_RetryPolicy* retry_policy =
      envoy_config_route_v3_RouteAction_retry_policy(route_action);
  if (retry_policy != nullptr) {
    absl::optional<XdsRouteConfigResource::RetryPolicy> retry;
    absl::Status status = RetryPolicyParse(context, retry_policy, &retry);
    if (!status.ok()) return status;
    route.retry_policy = retry;
  }
  return route;
}

}  // namespace

absl::StatusOr<XdsRouteConfigResource> XdsRouteConfigResource::Parse(
    const XdsResourceType::DecodeContext& context,
    const envoy_config_route_v3_RouteConfiguration* route_config) {
  XdsRouteConfigResource rds_update;
  // Get the cluster spcifier plugins
  if (XdsRlsEnabled()) {
    auto cluster_specifier_plugin_map =
        ClusterSpecifierPluginParse(context, route_config);
    if (!cluster_specifier_plugin_map.ok()) {
      return cluster_specifier_plugin_map.status();
    }
    rds_update.cluster_specifier_plugin_map =
        std::move(*cluster_specifier_plugin_map);
  }
  // Get the virtual hosts.
  size_t num_virtual_hosts;
  const envoy_config_route_v3_VirtualHost* const* virtual_hosts =
      envoy_config_route_v3_RouteConfiguration_virtual_hosts(
          route_config, &num_virtual_hosts);
  for (size_t i = 0; i < num_virtual_hosts; ++i) {
    rds_update.virtual_hosts.emplace_back();
    XdsRouteConfigResource::VirtualHost& vhost =
        rds_update.virtual_hosts.back();
    // Parse domains.
    size_t domain_size;
    upb_StringView const* domains = envoy_config_route_v3_VirtualHost_domains(
        virtual_hosts[i], &domain_size);
    for (size_t j = 0; j < domain_size; ++j) {
      std::string domain_pattern = UpbStringToStdString(domains[j]);
      if (!XdsRouting::IsValidDomainPattern(domain_pattern)) {
        return absl::InvalidArgumentError(
            absl::StrCat("Invalid domain pattern \"", domain_pattern, "\"."));
      }
      vhost.domains.emplace_back(std::move(domain_pattern));
    }
    if (vhost.domains.empty()) {
      return absl::InvalidArgumentError("VirtualHost has no domains");
    }
    // Parse typed_per_filter_config.
    if (context.server.ShouldUseV3()) {
      auto typed_per_filter_config = ParseTypedPerFilterConfig<
          envoy_config_route_v3_VirtualHost,
          envoy_config_route_v3_VirtualHost_TypedPerFilterConfigEntry>(
          context, virtual_hosts[i],
          envoy_config_route_v3_VirtualHost_typed_per_filter_config_next,
          envoy_config_route_v3_VirtualHost_TypedPerFilterConfigEntry_key,
          envoy_config_route_v3_VirtualHost_TypedPerFilterConfigEntry_value);
      if (!typed_per_filter_config.ok()) {
        return typed_per_filter_config.status();
      }
      vhost.typed_per_filter_config = std::move(*typed_per_filter_config);
    }
    // Parse retry policy.
    absl::optional<XdsRouteConfigResource::RetryPolicy>
        virtual_host_retry_policy;
    const envoy_config_route_v3_RetryPolicy* retry_policy =
        envoy_config_route_v3_VirtualHost_retry_policy(virtual_hosts[i]);
    if (retry_policy != nullptr) {
      absl::Status status =
          RetryPolicyParse(context, retry_policy, &virtual_host_retry_policy);
      if (!status.ok()) return status;
    }
    // Parse routes.
    size_t num_routes;
    const envoy_config_route_v3_Route* const* routes =
        envoy_config_route_v3_VirtualHost_routes(virtual_hosts[i], &num_routes);
    if (num_routes < 1) {
      return absl::InvalidArgumentError("No route found in the virtual host.");
    }
    // Build a set of cluster_specifier_plugin configured to make sure each is
    // actually referenced by a route action.
    std::set<absl::string_view> cluster_specifier_plugins;
    for (auto& plugin : rds_update.cluster_specifier_plugin_map) {
      cluster_specifier_plugins.emplace(plugin.first);
    }
    // Loop over the whole list of routes
    for (size_t j = 0; j < num_routes; ++j) {
      const envoy_config_route_v3_RouteMatch* match =
          envoy_config_route_v3_Route_match(routes[j]);
      if (match == nullptr) {
        return absl::InvalidArgumentError("Match can't be null.");
      }
      size_t query_parameters_size;
      static_cast<void>(envoy_config_route_v3_RouteMatch_query_parameters(
          match, &query_parameters_size));
      if (query_parameters_size > 0) {
        continue;
      }
      XdsRouteConfigResource::Route route;
      bool ignore_route = false;
      absl::Status status = RoutePathMatchParse(match, &route, &ignore_route);
      if (!status.ok()) return status;
      if (ignore_route) continue;
      status = RouteHeaderMatchersParse(match, &route);
      if (!status.ok()) return status;
      status = RouteRuntimeFractionParse(match, &route);
      if (!status.ok()) return status;
      if (envoy_config_route_v3_Route_has_route(routes[j])) {
        route.action.emplace<XdsRouteConfigResource::Route::RouteAction>();
        auto route_action = RouteActionParse(
            context, routes[j], rds_update.cluster_specifier_plugin_map,
            &ignore_route);
        if (!route_action.ok()) return route_action.status();
        if (ignore_route) continue;
        if (route_action->retry_policy == absl::nullopt &&
            retry_policy != nullptr) {
          route_action->retry_policy = virtual_host_retry_policy;
        }
        // Mark off plugins used in route action.
        auto* cluster_specifier_action =
            absl::get_if<XdsRouteConfigResource::Route::RouteAction::
                             ClusterSpecifierPluginName>(&route_action->action);
        if (cluster_specifier_action != nullptr) {
          cluster_specifier_plugins.erase(
              cluster_specifier_action->cluster_specifier_plugin_name);
        }
        route.action = std::move(*route_action);
      } else if (envoy_config_route_v3_Route_has_non_forwarding_action(
                     routes[j])) {
        route.action
            .emplace<XdsRouteConfigResource::Route::NonForwardingAction>();
      }
      if (context.server.ShouldUseV3()) {
        auto typed_per_filter_config = ParseTypedPerFilterConfig<
            envoy_config_route_v3_Route,
            envoy_config_route_v3_Route_TypedPerFilterConfigEntry>(
            context, routes[j],
            envoy_config_route_v3_Route_typed_per_filter_config_next,
            envoy_config_route_v3_Route_TypedPerFilterConfigEntry_key,
            envoy_config_route_v3_Route_TypedPerFilterConfigEntry_value);
        if (!typed_per_filter_config.ok()) {
          return typed_per_filter_config.status();
        }
        route.typed_per_filter_config = std::move(*typed_per_filter_config);
      }
      vhost.routes.emplace_back(std::move(route));
    }
    if (vhost.routes.empty()) {
      return absl::InvalidArgumentError("No valid routes specified.");
    }
    // For plugins not used in route action, delete from the update to prevent
    // further use.
    for (auto& unused_plugin : cluster_specifier_plugins) {
      rds_update.cluster_specifier_plugin_map.erase(std::string(unused_plugin));
    }
  }
  return rds_update;
}

//
// XdsRouteConfigResourceType
//

namespace {

void MaybeLogRouteConfiguration(
    const XdsResourceType::DecodeContext& context,
    const envoy_config_route_v3_RouteConfiguration* route_config) {
  if (GRPC_TRACE_FLAG_ENABLED(*context.tracer) &&
      gpr_should_log(GPR_LOG_SEVERITY_DEBUG)) {
    const upb_MessageDef* msg_type =
        envoy_config_route_v3_RouteConfiguration_getmsgdef(context.symtab);
    char buf[10240];
    upb_TextEncode(route_config, msg_type, nullptr, 0, buf, sizeof(buf));
    gpr_log(GPR_DEBUG, "[xds_client %p] RouteConfiguration: %s", context.client,
            buf);
  }
}

}  // namespace

XdsResourceType::DecodeResult XdsRouteConfigResourceType::Decode(
    const XdsResourceType::DecodeContext& context,
    absl::string_view serialized_resource, bool /*is_v2*/) const {
  DecodeResult result;
  // Parse serialized proto.
  auto* resource = envoy_config_route_v3_RouteConfiguration_parse(
      serialized_resource.data(), serialized_resource.size(), context.arena);
  if (resource == nullptr) {
    result.resource =
        absl::InvalidArgumentError("Can't parse RouteConfiguration resource.");
    return result;
  }
  MaybeLogRouteConfiguration(context, resource);
  // Validate resource.
  result.name = UpbStringToStdString(
      envoy_config_route_v3_RouteConfiguration_name(resource));
  auto rds_update = XdsRouteConfigResource::Parse(context, resource);
  if (!rds_update.ok()) {
    if (GRPC_TRACE_FLAG_ENABLED(*context.tracer)) {
      gpr_log(GPR_ERROR, "[xds_client %p] invalid RouteConfiguration %s: %s",
              context.client, result.name->c_str(),
              rds_update.status().ToString().c_str());
    }
    result.resource = rds_update.status();
  } else {
    if (GRPC_TRACE_FLAG_ENABLED(*context.tracer)) {
      gpr_log(GPR_INFO, "[xds_client %p] parsed RouteConfiguration %s: %s",
              context.client, result.name->c_str(),
              rds_update->ToString().c_str());
    }
    result.resource =
        std::make_unique<XdsRouteConfigResource>(std::move(*rds_update));
  }
  return result;
}

}  // namespace grpc_core<|MERGE_RESOLUTION|>--- conflicted
+++ resolved
@@ -367,12 +367,9 @@
           "Could not obtrain TypedExtensionConfig for plugin config.");
     }
     ValidationErrors validation_errors;
-<<<<<<< HEAD
-=======
     ValidationErrors::ScopedField field(
         &validation_errors, absl::StrCat(".cluster_specifier_plugins[", i,
                                          "].extension.typed_config"));
->>>>>>> 9aca8d6e
     auto extension = ExtractXdsExtension(context, any, &validation_errors);
     if (!validation_errors.ok()) {
       return validation_errors.status("could not determine extension type");
@@ -639,11 +636,8 @@
       }
     }
     ValidationErrors errors;
-<<<<<<< HEAD
-=======
     ValidationErrors::ScopedField field(
         &errors, absl::StrCat(".typed_per_filter_config[", key, "]"));
->>>>>>> 9aca8d6e
     auto extension = ExtractXdsExtension(context, any, &errors);
     if (!errors.ok()) {
       return errors.status("could not determine extension type");
