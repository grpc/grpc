//
// Copyright 2018 gRPC authors.
//
// Licensed under the Apache License, Version 2.0 (the "License");
// you may not use this file except in compliance with the License.
// You may obtain a copy of the License at
//
//     http://www.apache.org/licenses/LICENSE-2.0
//
// Unless required by applicable law or agreed to in writing, software
// distributed under the License is distributed on an "AS IS" BASIS,
// WITHOUT WARRANTIES OR CONDITIONS OF ANY KIND, either express or implied.
// See the License for the specific language governing permissions and
// limitations under the License.
//

#include <grpc/support/port_platform.h>

#include "src/core/ext/xds/xds_common_types.h"

#include <stddef.h>
#include <stdint.h>

#include <algorithm>
#include <map>
#include <utility>

#include "absl/status/status.h"
#include "absl/status/statusor.h"
#include "absl/strings/str_cat.h"
#include "absl/strings/str_format.h"
#include "absl/strings/str_join.h"
#include "envoy/extensions/transport_sockets/tls/v3/common.upb.h"
#include "envoy/extensions/transport_sockets/tls/v3/tls.upb.h"
#include "envoy/type/matcher/v3/regex.upb.h"
#include "envoy/type/matcher/v3/string.upb.h"
#include "google/protobuf/any.upb.h"
#include "google/protobuf/struct.upb.h"
#include "google/protobuf/struct.upbdefs.h"
#include "google/protobuf/wrappers.upb.h"
<<<<<<< HEAD
#include "upb/json_encode.h"
#include "upb/upb.h"
=======
#include "upb/arena.h"
#include "upb/json_encode.h"
#include "upb/status.h"
#include "upb/upb.hpp"
>>>>>>> 9aca8d6e
#include "xds/type/v3/typed_struct.upb.h"

#include "src/core/ext/xds/certificate_provider_store.h"
#include "src/core/ext/xds/upb_utils.h"
#include "src/core/ext/xds/xds_bootstrap_grpc.h"
#include "src/core/ext/xds/xds_client.h"

namespace grpc_core {

//
// ParseDuration()
//

Duration ParseDuration(const google_protobuf_Duration* proto_duration,
                       ValidationErrors* errors) {
  int64_t seconds = google_protobuf_Duration_seconds(proto_duration);
  if (seconds < 0 || seconds > 315576000000) {
    ValidationErrors::ScopedField field(errors, ".seconds");
    errors->AddError("value must be in the range [0, 315576000000]");
  }
  int32_t nanos = google_protobuf_Duration_nanos(proto_duration);
  if (nanos < 0 || nanos > 999999999) {
    ValidationErrors::ScopedField field(errors, ".nanos");
    errors->AddError("value must be in the range [0, 999999999]");
  }
  return Duration::FromSecondsAndNanoseconds(seconds, nanos);
}

//
// CommonTlsContext::CertificateValidationContext
//

std::string CommonTlsContext::CertificateValidationContext::ToString() const {
  std::vector<std::string> contents;
  for (const auto& match : match_subject_alt_names) {
    contents.push_back(match.ToString());
  }
  return absl::StrFormat("{match_subject_alt_names=[%s]}",
                         absl::StrJoin(contents, ", "));
}

bool CommonTlsContext::CertificateValidationContext::Empty() const {
  return match_subject_alt_names.empty();
}

//
// CommonTlsContext::CertificateProviderPluginInstance
//

std::string CommonTlsContext::CertificateProviderPluginInstance::ToString()
    const {
  std::vector<std::string> contents;
  if (!instance_name.empty()) {
    contents.push_back(absl::StrFormat("instance_name=%s", instance_name));
  }
  if (!certificate_name.empty()) {
    contents.push_back(
        absl::StrFormat("certificate_name=%s", certificate_name));
  }
  return absl::StrCat("{", absl::StrJoin(contents, ", "), "}");
}

bool CommonTlsContext::CertificateProviderPluginInstance::Empty() const {
  return instance_name.empty() && certificate_name.empty();
}

//
// CommonTlsContext
//

std::string CommonTlsContext::ToString() const {
  std::vector<std::string> contents;
  if (!tls_certificate_provider_instance.Empty()) {
    contents.push_back(
        absl::StrFormat("tls_certificate_provider_instance=%s",
                        tls_certificate_provider_instance.ToString()));
  }
  if (!certificate_validation_context.Empty()) {
    contents.push_back(
        absl::StrFormat("certificate_validation_context=%s",
                        certificate_validation_context.ToString()));
  }
  return absl::StrCat("{", absl::StrJoin(contents, ", "), "}");
}

bool CommonTlsContext::Empty() const {
  return tls_certificate_provider_instance.Empty() &&
         certificate_validation_context.Empty();
}

namespace {

// CertificateProviderInstance is deprecated but we are still supporting it for
// backward compatibility reasons. Note that we still parse the data into the
// same CertificateProviderPluginInstance struct since the fields are the same.
// TODO(yashykt): Remove this once we stop supporting the old way of fetching
// certificate provider instances.
CommonTlsContext::CertificateProviderPluginInstance
CertificateProviderInstanceParse(
    const XdsResourceType::DecodeContext& context,
    const envoy_extensions_transport_sockets_tls_v3_CommonTlsContext_CertificateProviderInstance*
        certificate_provider_instance_proto,
    ValidationErrors* errors) {
  CommonTlsContext::CertificateProviderPluginInstance cert_provider;
  cert_provider.instance_name = UpbStringToStdString(
      envoy_extensions_transport_sockets_tls_v3_CommonTlsContext_CertificateProviderInstance_instance_name(
          certificate_provider_instance_proto));
  const auto& bootstrap =
      static_cast<const GrpcXdsBootstrap&>(context.client->bootstrap());
  if (bootstrap.certificate_providers().find(cert_provider.instance_name) ==
      bootstrap.certificate_providers().end()) {
    ValidationErrors::ScopedField field(errors, ".instance_name");
    errors->AddError(
        absl::StrCat("unrecognized certificate provider instance name: ",
                     cert_provider.instance_name));
  }
  cert_provider.certificate_name = UpbStringToStdString(
      envoy_extensions_transport_sockets_tls_v3_CommonTlsContext_CertificateProviderInstance_certificate_name(
          certificate_provider_instance_proto));
  return cert_provider;
}

CommonTlsContext::CertificateProviderPluginInstance
CertificateProviderPluginInstanceParse(
    const XdsResourceType::DecodeContext& context,
    const envoy_extensions_transport_sockets_tls_v3_CertificateProviderPluginInstance*
        certificate_provider_plugin_instance_proto,
    ValidationErrors* errors) {
  CommonTlsContext::CertificateProviderPluginInstance cert_provider;
  cert_provider.instance_name = UpbStringToStdString(
      envoy_extensions_transport_sockets_tls_v3_CertificateProviderPluginInstance_instance_name(
          certificate_provider_plugin_instance_proto));
  const auto& bootstrap =
      static_cast<const GrpcXdsBootstrap&>(context.client->bootstrap());
  if (bootstrap.certificate_providers().find(cert_provider.instance_name) ==
      bootstrap.certificate_providers().end()) {
    ValidationErrors::ScopedField field(errors, ".instance_name");
    errors->AddError(
        absl::StrCat("unrecognized certificate provider instance name: ",
                     cert_provider.instance_name));
  }
  cert_provider.certificate_name = UpbStringToStdString(
      envoy_extensions_transport_sockets_tls_v3_CertificateProviderPluginInstance_certificate_name(
          certificate_provider_plugin_instance_proto));
  return cert_provider;
}

CommonTlsContext::CertificateValidationContext
CertificateValidationContextParse(
    const XdsResourceType::DecodeContext& context,
    const envoy_extensions_transport_sockets_tls_v3_CertificateValidationContext*
        certificate_validation_context_proto,
    ValidationErrors* errors) {
  CommonTlsContext::CertificateValidationContext certificate_validation_context;
  size_t len = 0;
  auto* subject_alt_names_matchers =
      envoy_extensions_transport_sockets_tls_v3_CertificateValidationContext_match_subject_alt_names(
          certificate_validation_context_proto, &len);
  for (size_t i = 0; i < len; ++i) {
    ValidationErrors::ScopedField field(
        errors, absl::StrCat(".match_subject_alt_names[", i, "]"));
    StringMatcher::Type type;
    std::string matcher;
    if (envoy_type_matcher_v3_StringMatcher_has_exact(
            subject_alt_names_matchers[i])) {
      type = StringMatcher::Type::kExact;
      matcher = UpbStringToStdString(envoy_type_matcher_v3_StringMatcher_exact(
          subject_alt_names_matchers[i]));
    } else if (envoy_type_matcher_v3_StringMatcher_has_prefix(
                   subject_alt_names_matchers[i])) {
      type = StringMatcher::Type::kPrefix;
      matcher = UpbStringToStdString(envoy_type_matcher_v3_StringMatcher_prefix(
          subject_alt_names_matchers[i]));
    } else if (envoy_type_matcher_v3_StringMatcher_has_suffix(
                   subject_alt_names_matchers[i])) {
      type = StringMatcher::Type::kSuffix;
      matcher = UpbStringToStdString(envoy_type_matcher_v3_StringMatcher_suffix(
          subject_alt_names_matchers[i]));
    } else if (envoy_type_matcher_v3_StringMatcher_has_contains(
                   subject_alt_names_matchers[i])) {
      type = StringMatcher::Type::kContains;
      matcher =
          UpbStringToStdString(envoy_type_matcher_v3_StringMatcher_contains(
              subject_alt_names_matchers[i]));
    } else if (envoy_type_matcher_v3_StringMatcher_has_safe_regex(
                   subject_alt_names_matchers[i])) {
      type = StringMatcher::Type::kSafeRegex;
      auto* regex_matcher = envoy_type_matcher_v3_StringMatcher_safe_regex(
          subject_alt_names_matchers[i]);
      matcher = UpbStringToStdString(
          envoy_type_matcher_v3_RegexMatcher_regex(regex_matcher));
    } else {
      errors->AddError("invalid StringMatcher specified");
      continue;
    }
    bool ignore_case = envoy_type_matcher_v3_StringMatcher_ignore_case(
        subject_alt_names_matchers[i]);
    absl::StatusOr<StringMatcher> string_matcher =
        StringMatcher::Create(type, matcher,
                              /*case_sensitive=*/!ignore_case);
    if (!string_matcher.ok()) {
      errors->AddError(string_matcher.status().message());
      continue;
    }
    if (type == StringMatcher::Type::kSafeRegex && ignore_case) {
      ValidationErrors::ScopedField field(errors, ".ignore_case");
      errors->AddError("not supported for regex matcher");
      continue;
    }
    certificate_validation_context.match_subject_alt_names.push_back(
        std::move(string_matcher.value()));
  }
  auto* ca_certificate_provider_instance =
      envoy_extensions_transport_sockets_tls_v3_CertificateValidationContext_ca_certificate_provider_instance(
          certificate_validation_context_proto);
  if (ca_certificate_provider_instance != nullptr) {
    ValidationErrors::ScopedField field(errors,
                                        ".ca_certificate_provider_instance");
    certificate_validation_context.ca_certificate_provider_instance =
        CertificateProviderPluginInstanceParse(
            context, ca_certificate_provider_instance, errors);
  }
  if (envoy_extensions_transport_sockets_tls_v3_CertificateValidationContext_verify_certificate_spki(
          certificate_validation_context_proto, nullptr) != nullptr) {
    ValidationErrors::ScopedField field(errors, ".verify_certificate_spki");
    errors->AddError("feature unsupported");
  }
  if (envoy_extensions_transport_sockets_tls_v3_CertificateValidationContext_verify_certificate_hash(
          certificate_validation_context_proto, nullptr) != nullptr) {
    ValidationErrors::ScopedField field(errors, ".verify_certificate_hash");
    errors->AddError("feature unsupported");
  }
  auto* require_signed_certificate_timestamp =
      envoy_extensions_transport_sockets_tls_v3_CertificateValidationContext_require_signed_certificate_timestamp(
          certificate_validation_context_proto);
  if (require_signed_certificate_timestamp != nullptr &&
      google_protobuf_BoolValue_value(require_signed_certificate_timestamp)) {
    ValidationErrors::ScopedField field(
        errors, ".require_signed_certificate_timestamp");
    errors->AddError("feature unsupported");
  }
  if (envoy_extensions_transport_sockets_tls_v3_CertificateValidationContext_has_crl(
          certificate_validation_context_proto)) {
    ValidationErrors::ScopedField field(errors, ".crl");
    errors->AddError("feature unsupported");
  }
  if (envoy_extensions_transport_sockets_tls_v3_CertificateValidationContext_has_custom_validator_config(
          certificate_validation_context_proto)) {
    ValidationErrors::ScopedField field(errors, ".custom_validator_config");
    errors->AddError("feature unsupported");
  }
  return certificate_validation_context;
}

}  // namespace

CommonTlsContext CommonTlsContext::Parse(
    const XdsResourceType::DecodeContext& context,
    const envoy_extensions_transport_sockets_tls_v3_CommonTlsContext*
        common_tls_context_proto,
    ValidationErrors* errors) {
  CommonTlsContext common_tls_context;
  // The validation context is derived from the oneof in
  // 'validation_context_type'. 'validation_context_sds_secret_config' is not
  // supported.
  auto* combined_validation_context =
      envoy_extensions_transport_sockets_tls_v3_CommonTlsContext_combined_validation_context(
          common_tls_context_proto);
  if (combined_validation_context != nullptr) {
    ValidationErrors::ScopedField field(errors, ".combined_validation_context");
    auto* default_validation_context =
        envoy_extensions_transport_sockets_tls_v3_CommonTlsContext_CombinedCertificateValidationContext_default_validation_context(
            combined_validation_context);
    if (default_validation_context != nullptr) {
      ValidationErrors::ScopedField field(errors,
                                          ".default_validation_context");
      common_tls_context.certificate_validation_context =
          CertificateValidationContextParse(context, default_validation_context,
                                            errors);
    }
    // If after parsing default_validation_context,
    // common_tls_context->certificate_validation_context.ca_certificate_provider_instance
    // is empty, fall back onto
    // 'validation_context_certificate_provider_instance' inside
    // 'combined_validation_context'. Note that this way of fetching root
    // certificates is deprecated and will be removed in the future.
    // TODO(yashykt): Remove this once it's no longer needed.
    const auto* validation_context_certificate_provider_instance =
        envoy_extensions_transport_sockets_tls_v3_CommonTlsContext_CombinedCertificateValidationContext_validation_context_certificate_provider_instance(
            combined_validation_context);
    if (common_tls_context.certificate_validation_context
            .ca_certificate_provider_instance.Empty() &&
        validation_context_certificate_provider_instance != nullptr) {
      ValidationErrors::ScopedField field(
          errors, ".validation_context_certificate_provider_instance");
      common_tls_context.certificate_validation_context
          .ca_certificate_provider_instance = CertificateProviderInstanceParse(
          context, validation_context_certificate_provider_instance, errors);
    }
  } else {
    auto* validation_context =
        envoy_extensions_transport_sockets_tls_v3_CommonTlsContext_validation_context(
            common_tls_context_proto);
    if (validation_context != nullptr) {
      ValidationErrors::ScopedField field(errors, ".validation_context");
      common_tls_context.certificate_validation_context =
          CertificateValidationContextParse(context, validation_context,
                                            errors);
    } else if (
        envoy_extensions_transport_sockets_tls_v3_CommonTlsContext_has_validation_context_sds_secret_config(
            common_tls_context_proto)) {
      ValidationErrors::ScopedField field(
          errors, ".validation_context_sds_secret_config");
      errors->AddError("feature unsupported");
    }
  }
  auto* tls_certificate_provider_instance =
      envoy_extensions_transport_sockets_tls_v3_CommonTlsContext_tls_certificate_provider_instance(
          common_tls_context_proto);
  if (tls_certificate_provider_instance != nullptr) {
    ValidationErrors::ScopedField field(errors,
                                        ".tls_certificate_provider_instance");
    common_tls_context.tls_certificate_provider_instance =
        CertificateProviderPluginInstanceParse(
            context, tls_certificate_provider_instance, errors);
  } else {
    // Fall back onto 'tls_certificate_certificate_provider_instance'. Note that
    // this way of fetching identity certificates is deprecated and will be
    // removed in the future.
    // TODO(yashykt): Remove this once it's no longer needed.
    auto* tls_certificate_certificate_provider_instance =
        envoy_extensions_transport_sockets_tls_v3_CommonTlsContext_tls_certificate_certificate_provider_instance(
            common_tls_context_proto);
    if (tls_certificate_certificate_provider_instance != nullptr) {
      ValidationErrors::ScopedField field(
          errors, ".tls_certificate_certificate_provider_instance");
      common_tls_context.tls_certificate_provider_instance =
          CertificateProviderInstanceParse(
              context, tls_certificate_certificate_provider_instance, errors);
    } else {
      if (envoy_extensions_transport_sockets_tls_v3_CommonTlsContext_has_tls_certificates(
              common_tls_context_proto)) {
        ValidationErrors::ScopedField field(errors, ".tls_certificates");
        errors->AddError("feature unsupported");
      }
      if (envoy_extensions_transport_sockets_tls_v3_CommonTlsContext_has_tls_certificate_sds_secret_configs(
              common_tls_context_proto)) {
        ValidationErrors::ScopedField field(
            errors, ".tls_certificate_sds_secret_configs");
        errors->AddError("feature unsupported");
      }
    }
  }
  if (envoy_extensions_transport_sockets_tls_v3_CommonTlsContext_has_tls_params(
          common_tls_context_proto)) {
    ValidationErrors::ScopedField field(errors, ".tls_params");
    errors->AddError("feature unsupported");
  }
  if (envoy_extensions_transport_sockets_tls_v3_CommonTlsContext_has_custom_handshaker(
          common_tls_context_proto)) {
    ValidationErrors::ScopedField field(errors, ".custom_handshaker");
    errors->AddError("feature unsupported");
  }
  return common_tls_context;
}

//
// ExtractXdsExtension
//

namespace {

absl::StatusOr<Json> ParseProtobufStructToJson(
    const XdsResourceType::DecodeContext& context,
    const google_protobuf_Struct* resource) {
  upb::Status status;
  const auto* msg_def = google_protobuf_Struct_getmsgdef(context.symtab);
  size_t json_size = upb_JsonEncode(resource, msg_def, context.symtab, 0,
                                    nullptr, 0, status.ptr());
  if (json_size == static_cast<size_t>(-1)) {
    return absl::InvalidArgumentError(
        absl::StrCat("error encoding google::Protobuf::Struct as JSON: ",
                     upb_Status_ErrorMessage(status.ptr())));
  }
  void* buf = upb_Arena_Malloc(context.arena, json_size + 1);
  upb_JsonEncode(resource, msg_def, context.symtab, 0,
                 reinterpret_cast<char*>(buf), json_size + 1, status.ptr());
  auto json = Json::Parse(reinterpret_cast<char*>(buf));
  if (!json.ok()) {
    // This should never happen.
    return absl::InternalError(
        absl::StrCat("error parsing JSON form of google::Protobuf::Struct "
                     "produced by upb library: ",
                     json.status().ToString()));
  }
  return std::move(*json);
}

}  // namespace

absl::optional<XdsExtension> ExtractXdsExtension(
    const XdsResourceType::DecodeContext& context,
    const google_protobuf_Any* any, ValidationErrors* errors) {
<<<<<<< HEAD
=======
  if (any == nullptr) {
    errors->AddError("field not present");
    return absl::nullopt;
  }
>>>>>>> 9aca8d6e
  XdsExtension extension;
  auto strip_type_prefix = [&]() {
    ValidationErrors::ScopedField field(errors, ".type_url");
    if (extension.type.empty()) {
      errors->AddError("field not present");
      return;
    }
    size_t pos = extension.type.rfind('/');
    if (pos == absl::string_view::npos || pos == extension.type.size() - 1) {
      errors->AddError(absl::StrCat("invalid value \"", extension.type, "\""));
<<<<<<< HEAD
    }
    extension.type = extension.type.substr(pos + 1);
=======
    } else {
      extension.type = extension.type.substr(pos + 1);
    }
>>>>>>> 9aca8d6e
  };
  extension.type = UpbStringToAbsl(google_protobuf_Any_type_url(any));
  strip_type_prefix();
  extension.validation_fields.emplace_back(
      errors, absl::StrCat(".value[", extension.type, "]"));
  absl::string_view any_value = UpbStringToAbsl(google_protobuf_Any_value(any));
  if (extension.type == "xds.type.v3.TypedStruct" ||
      extension.type == "udpa.type.v1.TypedStruct") {
    const auto* typed_struct = xds_type_v3_TypedStruct_parse(
        any_value.data(), any_value.size(), context.arena);
    if (typed_struct == nullptr) {
      errors->AddError("could not parse");
      return absl::nullopt;
    }
    extension.type =
        UpbStringToAbsl(xds_type_v3_TypedStruct_type_url(typed_struct));
    strip_type_prefix();
    extension.validation_fields.emplace_back(
        errors, absl::StrCat(".value[", extension.type, "]"));
    auto* protobuf_struct = xds_type_v3_TypedStruct_value(typed_struct);
    if (protobuf_struct == nullptr) {
      extension.value = Json::Object();  // Default to empty object.
    } else {
      auto json = ParseProtobufStructToJson(context, protobuf_struct);
      if (!json.ok()) {
        errors->AddError(json.status().message());
        return absl::nullopt;
      }
      extension.value = std::move(*json);
    }
  } else {
    extension.value = any_value;
  }
<<<<<<< HEAD
  return extension;
=======
  return std::move(extension);
>>>>>>> 9aca8d6e
}

}  // namespace grpc_core<|MERGE_RESOLUTION|>--- conflicted
+++ resolved
@@ -38,15 +38,10 @@
 #include "google/protobuf/struct.upb.h"
 #include "google/protobuf/struct.upbdefs.h"
 #include "google/protobuf/wrappers.upb.h"
-<<<<<<< HEAD
-#include "upb/json_encode.h"
-#include "upb/upb.h"
-=======
 #include "upb/arena.h"
 #include "upb/json_encode.h"
 #include "upb/status.h"
 #include "upb/upb.hpp"
->>>>>>> 9aca8d6e
 #include "xds/type/v3/typed_struct.upb.h"
 
 #include "src/core/ext/xds/certificate_provider_store.h"
@@ -450,13 +445,10 @@
 absl::optional<XdsExtension> ExtractXdsExtension(
     const XdsResourceType::DecodeContext& context,
     const google_protobuf_Any* any, ValidationErrors* errors) {
-<<<<<<< HEAD
-=======
   if (any == nullptr) {
     errors->AddError("field not present");
     return absl::nullopt;
   }
->>>>>>> 9aca8d6e
   XdsExtension extension;
   auto strip_type_prefix = [&]() {
     ValidationErrors::ScopedField field(errors, ".type_url");
@@ -467,14 +459,9 @@
     size_t pos = extension.type.rfind('/');
     if (pos == absl::string_view::npos || pos == extension.type.size() - 1) {
       errors->AddError(absl::StrCat("invalid value \"", extension.type, "\""));
-<<<<<<< HEAD
-    }
-    extension.type = extension.type.substr(pos + 1);
-=======
     } else {
       extension.type = extension.type.substr(pos + 1);
     }
->>>>>>> 9aca8d6e
   };
   extension.type = UpbStringToAbsl(google_protobuf_Any_type_url(any));
   strip_type_prefix();
@@ -508,11 +495,7 @@
   } else {
     extension.value = any_value;
   }
-<<<<<<< HEAD
-  return extension;
-=======
   return std::move(extension);
->>>>>>> 9aca8d6e
 }
 
 }  // namespace grpc_core