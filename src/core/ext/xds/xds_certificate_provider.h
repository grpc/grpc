//
//
// Copyright 2020 gRPC authors.
//
// Licensed under the Apache License, Version 2.0 (the "License");
// you may not use this file except in compliance with the License.
// You may obtain a copy of the License at
//
//     http://www.apache.org/licenses/LICENSE-2.0
//
// Unless required by applicable law or agreed to in writing, software
// distributed under the License is distributed on an "AS IS" BASIS,
// WITHOUT WARRANTIES OR CONDITIONS OF ANY KIND, either express or implied.
// See the License for the specific language governing permissions and
// limitations under the License.
//
//

#ifndef GRPC_CORE_EXT_XDS_XDS_CERTIFICATE_PROVIDER_H
#define GRPC_CORE_EXT_XDS_XDS_CERTIFICATE_PROVIDER_H

#include <grpc/support/port_platform.h>

#include "src/core/ext/xds/xds_api.h"
#include "src/core/lib/security/credentials/tls/grpc_tls_certificate_provider.h"

#define GRPC_ARG_XDS_CERTIFICATE_PROVIDER \
  "grpc.internal.xds_certificate_provider"

namespace grpc_core {

class XdsCertificateProvider : public grpc_tls_certificate_provider {
 public:
<<<<<<< HEAD
  XdsCertificateProvider(
      absl::string_view root_cert_name,
      RefCountedPtr<grpc_tls_certificate_distributor> root_cert_distributor,
      absl::string_view identity_cert_name,
      RefCountedPtr<grpc_tls_certificate_distributor> identity_cert_distributor,
      std::vector<XdsApi::StringMatcher> san_matchers,
      bool require_client_certificate = false);

=======
  XdsCertificateProvider();
>>>>>>> 4ea16b6a
  ~XdsCertificateProvider() override;

  grpc_core::RefCountedPtr<grpc_tls_certificate_distributor> distributor()
      const override {
    return distributor_;
  }

  bool ProvidesRootCerts(const std::string& cert_name);
  void UpdateRootCertNameAndDistributor(
      const std::string& cert_name, absl::string_view root_cert_name,
      RefCountedPtr<grpc_tls_certificate_distributor> root_cert_distributor);

  bool ProvidesIdentityCerts(const std::string& cert_name);
  void UpdateIdentityCertNameAndDistributor(
      const std::string& cert_name, absl::string_view identity_cert_name,
      RefCountedPtr<grpc_tls_certificate_distributor>
          identity_cert_distributor);

  std::vector<XdsApi::StringMatcher> GetSanMatchers(const std::string& cluster);
  void UpdateSubjectAlternativeNameMatchers(
      const std::string& cluster, std::vector<XdsApi::StringMatcher> matchers);

  void set_require_client_certificate(bool require_client_certificate) {
    require_client_certificate_.Store(require_client_certificate,
                                      MemoryOrder::RELEASE);
  }

  bool require_client_certificate() const {
    return require_client_certificate_.Load(MemoryOrder::ACQUIRE);
  }

  grpc_arg MakeChannelArg() const;

  static RefCountedPtr<XdsCertificateProvider> GetFromChannelArgs(
      const grpc_channel_args* args);

 private:
  class ClusterCertificateState {
   public:
    explicit ClusterCertificateState(
        RefCountedPtr<XdsCertificateProvider> xds_certificate_provider)
        : xds_certificate_provider_(std::move(xds_certificate_provider)) {}

    ~ClusterCertificateState();

    // Returns true if the certs aren't being watched and there are no
    // distributors configured.
    bool IsSafeToRemove() const;

    bool ProvidesRootCerts() const { return root_cert_distributor_ != nullptr; }
    bool ProvidesIdentityCerts() const {
      return identity_cert_distributor_ != nullptr;
    }

    void UpdateRootCertNameAndDistributor(
        const std::string& cert_name, absl::string_view root_cert_name,
        RefCountedPtr<grpc_tls_certificate_distributor> root_cert_distributor);
    void UpdateIdentityCertNameAndDistributor(
        const std::string& cert_name, absl::string_view identity_cert_name,
        RefCountedPtr<grpc_tls_certificate_distributor>
            identity_cert_distributor);

    void UpdateRootCertWatcher(
        const std::string& cert_name,
        grpc_tls_certificate_distributor* root_cert_distributor);
    void UpdateIdentityCertWatcher(
        const std::string& cert_name,
        grpc_tls_certificate_distributor* identity_cert_distributor);

    void WatchStatusCallback(const std::string& cert_name,
                             bool root_being_watched,
                             bool identity_being_watched);

   private:
    RefCountedPtr<XdsCertificateProvider> xds_certificate_provider_;
    bool watching_root_certs_ = false;
    bool watching_identity_certs_ = false;
    std::string root_cert_name_;
    std::string identity_cert_name_;
    RefCountedPtr<grpc_tls_certificate_distributor> root_cert_distributor_;
    RefCountedPtr<grpc_tls_certificate_distributor> identity_cert_distributor_;
    grpc_tls_certificate_distributor::TlsCertificatesWatcherInterface*
        root_cert_watcher_ = nullptr;
    grpc_tls_certificate_distributor::TlsCertificatesWatcherInterface*
        identity_cert_watcher_ = nullptr;
  };

  void WatchStatusCallback(std::string cert_name, bool root_being_watched,
                           bool identity_being_watched);

  Mutex mu_;
<<<<<<< HEAD
  bool watching_root_certs_ = false;
  bool watching_identity_certs_ = false;
  std::string root_cert_name_;
  std::string identity_cert_name_;
  RefCountedPtr<grpc_tls_certificate_distributor> root_cert_distributor_;
  RefCountedPtr<grpc_tls_certificate_distributor> identity_cert_distributor_;
  RefCountedPtr<grpc_tls_certificate_distributor> distributor_;
  grpc_tls_certificate_distributor::TlsCertificatesWatcherInterface*
      root_cert_watcher_ = nullptr;
  grpc_tls_certificate_distributor::TlsCertificatesWatcherInterface*
      identity_cert_watcher_ = nullptr;
  // Use a separate mutex for san_matchers_ to avoid deadlocks since
  // san_matchers_ needs to be accessed when a handshake is being done and we
  // run into a possible deadlock scenario if using the same mutex. The mutex
  // deadlock cycle is formed as -
  // WatchStatusCallback() -> SetKeyMaterials() ->
  // TlsChannelSecurityConnector::TlsChannelCertificateWatcher::OnCertificatesChanged()
  // -> HandshakeManager::Add() -> SecurityHandshaker::DoHandshake() ->
  // subject_alternative_names_matchers()
  Mutex san_matchers_mu_;
  std::vector<XdsApi::StringMatcher> san_matchers_;
  // Not guarded by mu_ to avoid deadlocks.
  Atomic<bool> require_client_certificate_{false};
=======
  std::map<std::string /*cert_name*/, std::unique_ptr<ClusterCertificateState>>
      certificate_state_map_;

  // Use a separate mutex for san_matchers_ to avoid deadlocks since
  // san_matchers_ needs to be accessed when a handshake is being done and we
  // run into a possible deadlock scenario if using the same mutex. The mutex
  // deadlock cycle is formed as -
  // WatchStatusCallback() -> SetKeyMaterials() ->
  // TlsChannelSecurityConnector::TlsChannelCertificateWatcher::OnCertificatesChanged()
  // -> HandshakeManager::Add() -> SecurityHandshaker::DoHandshake() ->
  // subject_alternative_names_matchers()
  Mutex san_matchers_mu_;
  std::map<std::string /*cluster_name*/, std::vector<XdsApi::StringMatcher>>
      san_matcher_map_;

  RefCountedPtr<grpc_tls_certificate_distributor> distributor_;
>>>>>>> 4ea16b6a
};

}  // namespace grpc_core

#endif  // GRPC_CORE_EXT_XDS_XDS_CERTIFICATE_PROVIDER_H<|MERGE_RESOLUTION|>--- conflicted
+++ resolved
@@ -31,18 +31,7 @@
 
 class XdsCertificateProvider : public grpc_tls_certificate_provider {
  public:
-<<<<<<< HEAD
-  XdsCertificateProvider(
-      absl::string_view root_cert_name,
-      RefCountedPtr<grpc_tls_certificate_distributor> root_cert_distributor,
-      absl::string_view identity_cert_name,
-      RefCountedPtr<grpc_tls_certificate_distributor> identity_cert_distributor,
-      std::vector<XdsApi::StringMatcher> san_matchers,
-      bool require_client_certificate = false);
-
-=======
   XdsCertificateProvider();
->>>>>>> 4ea16b6a
   ~XdsCertificateProvider() override;
 
   grpc_core::RefCountedPtr<grpc_tls_certificate_distributor> distributor()
@@ -65,14 +54,11 @@
   void UpdateSubjectAlternativeNameMatchers(
       const std::string& cluster, std::vector<XdsApi::StringMatcher> matchers);
 
-  void set_require_client_certificate(bool require_client_certificate) {
-    require_client_certificate_.Store(require_client_certificate,
-                                      MemoryOrder::RELEASE);
-  }
-
-  bool require_client_certificate() const {
-    return require_client_certificate_.Load(MemoryOrder::ACQUIRE);
-  }
+  bool GetRequireClientCertificate(const std::string& cert_name);
+  // Updating \a require_client_certificate for a non-existing \a cert_name has
+  // no effect.
+  void UpdateRequireClientCertificate(const std::string& cert_name,
+                                      bool require_client_certificate);
 
   grpc_arg MakeChannelArg() const;
 
@@ -83,8 +69,8 @@
   class ClusterCertificateState {
    public:
     explicit ClusterCertificateState(
-        RefCountedPtr<XdsCertificateProvider> xds_certificate_provider)
-        : xds_certificate_provider_(std::move(xds_certificate_provider)) {}
+        XdsCertificateProvider* xds_certificate_provider)
+        : xds_certificate_provider_(xds_certificate_provider) {}
 
     ~ClusterCertificateState();
 
@@ -112,12 +98,19 @@
         const std::string& cert_name,
         grpc_tls_certificate_distributor* identity_cert_distributor);
 
+    bool require_client_certificate() const {
+      return require_client_certificate_;
+    }
+    void set_require_client_certificate(bool require_client_certificate) {
+      require_client_certificate_ = require_client_certificate;
+    }
+
     void WatchStatusCallback(const std::string& cert_name,
                              bool root_being_watched,
                              bool identity_being_watched);
 
    private:
-    RefCountedPtr<XdsCertificateProvider> xds_certificate_provider_;
+    XdsCertificateProvider* xds_certificate_provider_;
     bool watching_root_certs_ = false;
     bool watching_identity_certs_ = false;
     std::string root_cert_name_;
@@ -128,37 +121,13 @@
         root_cert_watcher_ = nullptr;
     grpc_tls_certificate_distributor::TlsCertificatesWatcherInterface*
         identity_cert_watcher_ = nullptr;
+    bool require_client_certificate_ = false;
   };
 
   void WatchStatusCallback(std::string cert_name, bool root_being_watched,
                            bool identity_being_watched);
 
   Mutex mu_;
-<<<<<<< HEAD
-  bool watching_root_certs_ = false;
-  bool watching_identity_certs_ = false;
-  std::string root_cert_name_;
-  std::string identity_cert_name_;
-  RefCountedPtr<grpc_tls_certificate_distributor> root_cert_distributor_;
-  RefCountedPtr<grpc_tls_certificate_distributor> identity_cert_distributor_;
-  RefCountedPtr<grpc_tls_certificate_distributor> distributor_;
-  grpc_tls_certificate_distributor::TlsCertificatesWatcherInterface*
-      root_cert_watcher_ = nullptr;
-  grpc_tls_certificate_distributor::TlsCertificatesWatcherInterface*
-      identity_cert_watcher_ = nullptr;
-  // Use a separate mutex for san_matchers_ to avoid deadlocks since
-  // san_matchers_ needs to be accessed when a handshake is being done and we
-  // run into a possible deadlock scenario if using the same mutex. The mutex
-  // deadlock cycle is formed as -
-  // WatchStatusCallback() -> SetKeyMaterials() ->
-  // TlsChannelSecurityConnector::TlsChannelCertificateWatcher::OnCertificatesChanged()
-  // -> HandshakeManager::Add() -> SecurityHandshaker::DoHandshake() ->
-  // subject_alternative_names_matchers()
-  Mutex san_matchers_mu_;
-  std::vector<XdsApi::StringMatcher> san_matchers_;
-  // Not guarded by mu_ to avoid deadlocks.
-  Atomic<bool> require_client_certificate_{false};
-=======
   std::map<std::string /*cert_name*/, std::unique_ptr<ClusterCertificateState>>
       certificate_state_map_;
 
@@ -175,7 +144,6 @@
       san_matcher_map_;
 
   RefCountedPtr<grpc_tls_certificate_distributor> distributor_;
->>>>>>> 4ea16b6a
 };
 
 }  // namespace grpc_core
