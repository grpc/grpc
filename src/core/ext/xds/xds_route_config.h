--- conflicted
+++ resolved
@@ -208,16 +208,6 @@
   void InitUpbSymtab(upb_symtab* symtab) const override {
     envoy_config_route_v3_RouteConfiguration_getmsgdef(symtab);
   }
-<<<<<<< HEAD
-
- private:
-  friend class XdsResourceTypeImpl<XdsRouteConfigResourceType,
-                                   XdsRouteConfigResource>;
-  XdsRouteConfigResourceType() {
-    XdsResourceTypeRegistry::GetOrCreate()->RegisterType(this);
-  }
-=======
->>>>>>> f76f2653
 };
 
 }  // namespace grpc_core
