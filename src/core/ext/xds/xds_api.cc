--- conflicted
+++ resolved
@@ -793,11 +793,7 @@
   return XdsApi::ResourceName{
       absl::StrCat("xdstp:", uri->authority()),
       absl::StrCat(
-<<<<<<< HEAD
           path_parts.second, (!query_parameters.empty() ? "?" : ""),
-=======
-          path_parts.second, (query_parameters.empty() ? "?" : ""),
->>>>>>> 1979d433
           absl::StrJoin(query_parameters, "&", absl::PairFormatter("=")))};
 }
 
