/*
 *
 * Copyright 2018 gRPC authors.
 *
 * Licensed under the Apache License, Version 2.0 (the "License");
 * you may not use this file except in compliance with the License.
 * You may obtain a copy of the License at
 *
 *     http://www.apache.org/licenses/LICENSE-2.0
 *
 * Unless required by applicable law or agreed to in writing, software
 * distributed under the License is distributed on an "AS IS" BASIS,
 * WITHOUT WARRANTIES OR CONDITIONS OF ANY KIND, either express or implied.
 * See the License for the specific language governing permissions and
 * limitations under the License.
 *
 */

#include <grpc/support/port_platform.h>

#include "src/core/ext/xds/xds_api.h"

#include <algorithm>
#include <cctype>
#include <cstdint>
#include <cstdlib>
#include <string>

#include "absl/strings/str_cat.h"
#include "absl/strings/str_format.h"
#include "absl/strings/str_join.h"
#include "absl/strings/str_split.h"
#include "envoy/admin/v3/config_dump.upb.h"
#include "envoy/config/cluster/v3/circuit_breaker.upb.h"
#include "envoy/config/cluster/v3/cluster.upb.h"
#include "envoy/config/cluster/v3/cluster.upbdefs.h"
#include "envoy/config/core/v3/address.upb.h"
#include "envoy/config/core/v3/base.upb.h"
#include "envoy/config/core/v3/base.upbdefs.h"
#include "envoy/config/core/v3/config_source.upb.h"
#include "envoy/config/core/v3/health_check.upb.h"
#include "envoy/config/core/v3/protocol.upb.h"
#include "envoy/config/endpoint/v3/endpoint.upb.h"
#include "envoy/config/endpoint/v3/endpoint.upbdefs.h"
#include "envoy/config/endpoint/v3/endpoint_components.upb.h"
#include "envoy/config/endpoint/v3/load_report.upb.h"
#include "envoy/config/listener/v3/api_listener.upb.h"
#include "envoy/config/listener/v3/listener.upb.h"
#include "envoy/config/listener/v3/listener.upbdefs.h"
#include "envoy/config/listener/v3/listener_components.upb.h"
#include "envoy/config/route/v3/route.upb.h"
#include "envoy/config/route/v3/route.upbdefs.h"
#include "envoy/config/route/v3/route_components.upb.h"
#include "envoy/config/route/v3/route_components.upbdefs.h"
#include "envoy/extensions/clusters/aggregate/v3/cluster.upb.h"
#include "envoy/extensions/clusters/aggregate/v3/cluster.upbdefs.h"
#include "envoy/extensions/filters/network/http_connection_manager/v3/http_connection_manager.upb.h"
#include "envoy/extensions/filters/network/http_connection_manager/v3/http_connection_manager.upbdefs.h"
#include "envoy/extensions/transport_sockets/tls/v3/common.upb.h"
#include "envoy/extensions/transport_sockets/tls/v3/tls.upb.h"
#include "envoy/extensions/transport_sockets/tls/v3/tls.upbdefs.h"
#include "envoy/service/cluster/v3/cds.upb.h"
#include "envoy/service/cluster/v3/cds.upbdefs.h"
#include "envoy/service/discovery/v3/discovery.upb.h"
#include "envoy/service/discovery/v3/discovery.upbdefs.h"
#include "envoy/service/endpoint/v3/eds.upb.h"
#include "envoy/service/endpoint/v3/eds.upbdefs.h"
#include "envoy/service/listener/v3/lds.upb.h"
#include "envoy/service/load_stats/v3/lrs.upb.h"
#include "envoy/service/load_stats/v3/lrs.upbdefs.h"
#include "envoy/service/route/v3/rds.upb.h"
#include "envoy/service/route/v3/rds.upbdefs.h"
#include "envoy/service/status/v3/csds.upb.h"
#include "envoy/service/status/v3/csds.upbdefs.h"
#include "envoy/type/matcher/v3/regex.upb.h"
#include "envoy/type/matcher/v3/string.upb.h"
#include "envoy/type/v3/percent.upb.h"
#include "envoy/type/v3/range.upb.h"
#include "google/protobuf/any.upb.h"
#include "google/protobuf/duration.upb.h"
#include "google/protobuf/struct.upb.h"
#include "google/protobuf/timestamp.upb.h"
#include "google/protobuf/wrappers.upb.h"
#include "google/rpc/status.upb.h"
#include "udpa/type/v1/typed_struct.upb.h"
#include "upb/text_encode.h"
#include "upb/upb.h"
#include "upb/upb.hpp"

#include <grpc/impl/codegen/log.h>
#include <grpc/support/alloc.h>
#include <grpc/support/string_util.h>

#include "src/core/lib/address_utils/sockaddr_utils.h"
#include "src/core/lib/gpr/env.h"
#include "src/core/lib/gpr/string.h"
#include "src/core/lib/gpr/useful.h"
#include "src/core/lib/gprpp/host_port.h"
#include "src/core/lib/iomgr/error.h"
#include "src/core/lib/iomgr/sockaddr.h"
#include "src/core/lib/iomgr/socket_utils.h"
#include "src/core/lib/slice/slice_utils.h"

namespace grpc_core {

// TODO(donnadionne): Check to see if cluster types aggregate_cluster and
// logical_dns are enabled, this will be
// removed once the cluster types are fully integration-tested and enabled by
// default.
bool XdsAggregateAndLogicalDnsClusterEnabled() {
  char* value = gpr_getenv(
      "GRPC_XDS_EXPERIMENTAL_ENABLE_AGGREGATE_AND_LOGICAL_DNS_CLUSTER");
  bool parsed_value;
  bool parse_succeeded = gpr_parse_bool_value(value, &parsed_value);
  gpr_free(value);
  return parse_succeeded && parsed_value;
}

//
// XdsApi::Route::HashPolicy
//

XdsApi::Route::HashPolicy::HashPolicy(const HashPolicy& other)
    : type(other.type),
      header_name(other.header_name),
      regex_substitution(other.regex_substitution) {
  if (other.regex != nullptr) {
    regex =
        absl::make_unique<RE2>(other.regex->pattern(), other.regex->options());
  }
}

XdsApi::Route::HashPolicy& XdsApi::Route::HashPolicy::operator=(
    const HashPolicy& other) {
  type = other.type;
  header_name = other.header_name;
  if (other.regex != nullptr) {
    regex =
        absl::make_unique<RE2>(other.regex->pattern(), other.regex->options());
  }
  regex_substitution = other.regex_substitution;
  return *this;
}

XdsApi::Route::HashPolicy::HashPolicy(HashPolicy&& other) noexcept
    : type(other.type),
      header_name(std::move(other.header_name)),
      regex(std::move(other.regex)),
      regex_substitution(std::move(other.regex_substitution)) {}

XdsApi::Route::HashPolicy& XdsApi::Route::HashPolicy::operator=(
    HashPolicy&& other) noexcept {
  type = other.type;
  header_name = std::move(other.header_name);
  regex = std::move(other.regex);
  regex_substitution = std::move(other.regex_substitution);
  return *this;
}

bool XdsApi::Route::HashPolicy::HashPolicy::operator==(
    const HashPolicy& other) const {
  if (type != other.type) return false;
  if (type == Type::HEADER) {
    if (regex == nullptr) {
      if (other.regex != nullptr) return false;
    } else {
      if (other.regex == nullptr) return false;
      return header_name == other.header_name &&
             regex->pattern() == other.regex->pattern() &&
             regex_substitution == other.regex_substitution;
    }
  }
  return true;
}

std::string XdsApi::Route::HashPolicy::ToString() const {
  std::vector<std::string> contents;
  switch (type) {
    case Type::HEADER:
      contents.push_back("type=HEADER");
      break;
    case Type::CHANNEL_ID:
      contents.push_back("type=CHANNEL_ID");
      break;
  }
  contents.push_back(
      absl::StrFormat("terminal=%s", terminal ? "true" : "false"));
  if (type == Type::HEADER) {
    contents.push_back(absl::StrFormat(
        "Header %s:/%s/%s", header_name,
        (regex == nullptr) ? "" : regex->pattern(), regex_substitution));
  }
  return absl::StrCat("{", absl::StrJoin(contents, ", "), "}");
}

//
// XdsApi::Route::RetryPolicy
//
std::string XdsApi::Route::RetryPolicy::RetryBackOff::ToString() const {
  std::vector<std::string> contents;
  contents.push_back(
      absl::StrCat("RetryBackOff Base: ", base_interval.ToString()));
  contents.push_back(
      absl::StrCat("RetryBackOff max: ", max_interval.ToString()));
  return absl::StrJoin(contents, ",");
}

std::string XdsApi::Route::RetryPolicy::ToString() const {
  std::vector<std::string> contents;
  contents.push_back(absl::StrFormat("num_retries=%d", num_retries));
  contents.push_back(retry_back_off.ToString());
  return absl::StrJoin(contents, ",");
}

//
// XdsApi::Route
//

std::string XdsApi::Route::Matchers::ToString() const {
  std::vector<std::string> contents;
  contents.push_back(
      absl::StrFormat("PathMatcher{%s}", path_matcher.ToString()));
  for (const HeaderMatcher& header_matcher : header_matchers) {
    contents.push_back(header_matcher.ToString());
  }
  if (fraction_per_million.has_value()) {
    contents.push_back(absl::StrFormat("Fraction Per Million %d",
                                       fraction_per_million.value()));
  }
  return absl::StrJoin(contents, "\n");
}

std::string XdsApi::Route::ClusterWeight::ToString() const {
  std::vector<std::string> contents;
  contents.push_back(absl::StrCat("cluster=", name));
  contents.push_back(absl::StrCat("weight=", weight));
  if (!typed_per_filter_config.empty()) {
    std::vector<std::string> parts;
    for (const auto& p : typed_per_filter_config) {
      const std::string& key = p.first;
      const auto& config = p.second;
      parts.push_back(absl::StrCat(key, "=", config.ToString()));
    }
    contents.push_back(absl::StrCat("typed_per_filter_config={",
                                    absl::StrJoin(parts, ", "), "}"));
  }
  return absl::StrCat("{", absl::StrJoin(contents, ", "), "}");
}

std::string XdsApi::Route::ToString() const {
  std::vector<std::string> contents;
  contents.push_back(matchers.ToString());
  for (const HashPolicy& hash_policy : hash_policies) {
    contents.push_back(absl::StrCat("hash_policy=", hash_policy.ToString()));
  }
  if (retry_policy.has_value()) {
    contents.push_back(
        absl::StrCat("retry_policy={", retry_policy->ToString(), "}"));
  }
  if (!cluster_name.empty()) {
    contents.push_back(absl::StrFormat("Cluster name: %s", cluster_name));
  }
  for (const ClusterWeight& cluster_weight : weighted_clusters) {
    contents.push_back(cluster_weight.ToString());
  }
  if (max_stream_duration.has_value()) {
    contents.push_back(max_stream_duration->ToString());
  }
  if (!typed_per_filter_config.empty()) {
    contents.push_back("typed_per_filter_config={");
    for (const auto& p : typed_per_filter_config) {
      const std::string& name = p.first;
      const auto& config = p.second;
      contents.push_back(absl::StrCat("  ", name, "=", config.ToString()));
    }
    contents.push_back("}");
  }
  return absl::StrJoin(contents, "\n");
}

//
// XdsApi::RdsUpdate
//

std::string XdsApi::RdsUpdate::ToString() const {
  std::vector<std::string> vhosts;
  for (const VirtualHost& vhost : virtual_hosts) {
    vhosts.push_back(
        absl::StrCat("vhost={\n"
                     "  domains=[",
                     absl::StrJoin(vhost.domains, ", "),
                     "]\n"
                     "  routes=[\n"));
    for (const XdsApi::Route& route : vhost.routes) {
      vhosts.push_back("    {\n");
      vhosts.push_back(route.ToString());
      vhosts.push_back("\n    }\n");
    }
    vhosts.push_back("  ]\n");
    vhosts.push_back("  typed_per_filter_config={\n");
    for (const auto& p : vhost.typed_per_filter_config) {
      const std::string& name = p.first;
      const auto& config = p.second;
      vhosts.push_back(
          absl::StrCat("    ", name, "=", config.ToString(), "\n"));
    }
    vhosts.push_back("  }\n");
    vhosts.push_back("]\n");
  }
  return absl::StrJoin(vhosts, "");
}

namespace {

// Better match type has smaller value.
enum MatchType {
  EXACT_MATCH,
  SUFFIX_MATCH,
  PREFIX_MATCH,
  UNIVERSE_MATCH,
  INVALID_MATCH,
};

// Returns true if match succeeds.
bool DomainMatch(MatchType match_type, const std::string& domain_pattern_in,
                 const std::string& expected_host_name_in) {
  // Normalize the args to lower-case. Domain matching is case-insensitive.
  std::string domain_pattern = domain_pattern_in;
  std::string expected_host_name = expected_host_name_in;
  std::transform(domain_pattern.begin(), domain_pattern.end(),
                 domain_pattern.begin(),
                 [](unsigned char c) { return std::tolower(c); });
  std::transform(expected_host_name.begin(), expected_host_name.end(),
                 expected_host_name.begin(),
                 [](unsigned char c) { return std::tolower(c); });
  if (match_type == EXACT_MATCH) {
    return domain_pattern == expected_host_name;
  } else if (match_type == SUFFIX_MATCH) {
    // Asterisk must match at least one char.
    if (expected_host_name.size() < domain_pattern.size()) return false;
    absl::string_view pattern_suffix(domain_pattern.c_str() + 1);
    absl::string_view host_suffix(expected_host_name.c_str() +
                                  expected_host_name.size() -
                                  pattern_suffix.size());
    return pattern_suffix == host_suffix;
  } else if (match_type == PREFIX_MATCH) {
    // Asterisk must match at least one char.
    if (expected_host_name.size() < domain_pattern.size()) return false;
    absl::string_view pattern_prefix(domain_pattern.c_str(),
                                     domain_pattern.size() - 1);
    absl::string_view host_prefix(expected_host_name.c_str(),
                                  pattern_prefix.size());
    return pattern_prefix == host_prefix;
  } else {
    return match_type == UNIVERSE_MATCH;
  }
}

MatchType DomainPatternMatchType(const std::string& domain_pattern) {
  if (domain_pattern.empty()) return INVALID_MATCH;
  if (domain_pattern.find('*') == std::string::npos) return EXACT_MATCH;
  if (domain_pattern == "*") return UNIVERSE_MATCH;
  if (domain_pattern[0] == '*') return SUFFIX_MATCH;
  if (domain_pattern[domain_pattern.size() - 1] == '*') return PREFIX_MATCH;
  return INVALID_MATCH;
}

}  // namespace

XdsApi::RdsUpdate::VirtualHost* XdsApi::RdsUpdate::FindVirtualHostForDomain(
    const std::string& domain) {
  // Find the best matched virtual host.
  // The search order for 4 groups of domain patterns:
  //   1. Exact match.
  //   2. Suffix match (e.g., "*ABC").
  //   3. Prefix match (e.g., "ABC*").
  //   4. Universe match (i.e., "*").
  // Within each group, longest match wins.
  // If the same best matched domain pattern appears in multiple virtual hosts,
  // the first matched virtual host wins.
  VirtualHost* target_vhost = nullptr;
  MatchType best_match_type = INVALID_MATCH;
  size_t longest_match = 0;
  // Check each domain pattern in each virtual host to determine the best
  // matched virtual host.
  for (VirtualHost& vhost : virtual_hosts) {
    for (const std::string& domain_pattern : vhost.domains) {
      // Check the match type first. Skip the pattern if it's not better than
      // current match.
      const MatchType match_type = DomainPatternMatchType(domain_pattern);
      // This should be caught by RouteConfigParse().
      GPR_ASSERT(match_type != INVALID_MATCH);
      if (match_type > best_match_type) continue;
      if (match_type == best_match_type &&
          domain_pattern.size() <= longest_match) {
        continue;
      }
      // Skip if match fails.
      if (!DomainMatch(match_type, domain_pattern, domain)) continue;
      // Choose this match.
      target_vhost = &vhost;
      best_match_type = match_type;
      longest_match = domain_pattern.size();
      if (best_match_type == EXACT_MATCH) break;
    }
    if (best_match_type == EXACT_MATCH) break;
  }
  return target_vhost;
}

//
// XdsApi::CommonTlsContext::CertificateValidationContext
//

std::string XdsApi::CommonTlsContext::CertificateValidationContext::ToString()
    const {
  std::vector<std::string> contents;
  for (const auto& match : match_subject_alt_names) {
    contents.push_back(match.ToString());
  }
  return absl::StrFormat("{match_subject_alt_names=[%s]}",
                         absl::StrJoin(contents, ", "));
}

bool XdsApi::CommonTlsContext::CertificateValidationContext::Empty() const {
  return match_subject_alt_names.empty();
}

//
// XdsApi::CommonTlsContext::CertificateValidationContext
//

std::string XdsApi::CommonTlsContext::CertificateProviderInstance::ToString()
    const {
  absl::InlinedVector<std::string, 2> contents;
  if (!instance_name.empty()) {
    contents.push_back(absl::StrFormat("instance_name=%s", instance_name));
  }
  if (!certificate_name.empty()) {
    contents.push_back(
        absl::StrFormat("certificate_name=%s", certificate_name));
  }
  return absl::StrCat("{", absl::StrJoin(contents, ", "), "}");
}

bool XdsApi::CommonTlsContext::CertificateProviderInstance::Empty() const {
  return instance_name.empty() && certificate_name.empty();
}

//
// XdsApi::CommonTlsContext::CombinedCertificateValidationContext
//

std::string
XdsApi::CommonTlsContext::CombinedCertificateValidationContext::ToString()
    const {
  absl::InlinedVector<std::string, 2> contents;
  if (!default_validation_context.Empty()) {
    contents.push_back(absl::StrFormat("default_validation_context=%s",
                                       default_validation_context.ToString()));
  }
  if (!validation_context_certificate_provider_instance.Empty()) {
    contents.push_back(absl::StrFormat(
        "validation_context_certificate_provider_instance=%s",
        validation_context_certificate_provider_instance.ToString()));
  }
  return absl::StrCat("{", absl::StrJoin(contents, ", "), "}");
}

bool XdsApi::CommonTlsContext::CombinedCertificateValidationContext::Empty()
    const {
  return default_validation_context.Empty() &&
         validation_context_certificate_provider_instance.Empty();
}

//
// XdsApi::CommonTlsContext
//

std::string XdsApi::CommonTlsContext::ToString() const {
  absl::InlinedVector<std::string, 2> contents;
  if (!tls_certificate_certificate_provider_instance.Empty()) {
    contents.push_back(absl::StrFormat(
        "tls_certificate_certificate_provider_instance=%s",
        tls_certificate_certificate_provider_instance.ToString()));
  }
  if (!combined_validation_context.Empty()) {
    contents.push_back(absl::StrFormat("combined_validation_context=%s",
                                       combined_validation_context.ToString()));
  }
  return absl::StrCat("{", absl::StrJoin(contents, ", "), "}");
}

bool XdsApi::CommonTlsContext::Empty() const {
  return tls_certificate_certificate_provider_instance.Empty() &&
         combined_validation_context.Empty();
}

//
// XdsApi::DownstreamTlsContext
//

std::string XdsApi::DownstreamTlsContext::ToString() const {
  return absl::StrFormat("common_tls_context=%s, require_client_certificate=%s",
                         common_tls_context.ToString(),
                         require_client_certificate ? "true" : "false");
}

bool XdsApi::DownstreamTlsContext::Empty() const {
  return common_tls_context.Empty();
}

//
// XdsApi::LdsUpdate::HttpConnectionManager
//

std::string XdsApi::LdsUpdate::HttpConnectionManager::ToString() const {
  absl::InlinedVector<std::string, 4> contents;
  contents.push_back(absl::StrFormat(
      "route_config_name=%s",
      !route_config_name.empty() ? route_config_name.c_str() : "<inlined>"));
  contents.push_back(absl::StrFormat("http_max_stream_duration=%s",
                                     http_max_stream_duration.ToString()));
  if (rds_update.has_value()) {
    contents.push_back(
        absl::StrFormat("rds_update=%s", rds_update->ToString()));
  }
  if (!http_filters.empty()) {
    std::vector<std::string> filter_strings;
    for (const auto& http_filter : http_filters) {
      filter_strings.push_back(http_filter.ToString());
    }
    contents.push_back(absl::StrCat("http_filters=[",
                                    absl::StrJoin(filter_strings, ", "), "]"));
  }
  return absl::StrCat("{", absl::StrJoin(contents, ", "), "}");
}

//
// XdsApi::LdsUpdate::HttpFilter
//

std::string XdsApi::LdsUpdate::HttpConnectionManager::HttpFilter::ToString()
    const {
  return absl::StrCat("{name=", name, ", config=", config.ToString(), "}");
}

//
// XdsApi::LdsUpdate::FilterChainData
//

std::string XdsApi::LdsUpdate::FilterChainData::ToString() const {
  return absl::StrCat(
      "{downstream_tls_context=", downstream_tls_context.ToString(),
      " http_connection_manager=", http_connection_manager.ToString(), "}");
}

//
// XdsApi::LdsUpdate::FilterChainMap::CidrRange
//

std::string XdsApi::LdsUpdate::FilterChainMap::CidrRange::ToString() const {
  return absl::StrCat(
      "{address_prefix=", grpc_sockaddr_to_string(&address, false),
      ", prefix_len=", prefix_len, "}");
}

//
// FilterChain
//

struct FilterChain {
  struct FilterChainMatch {
    uint32_t destination_port = 0;
    std::vector<XdsApi::LdsUpdate::FilterChainMap::CidrRange> prefix_ranges;
    XdsApi::LdsUpdate::FilterChainMap::ConnectionSourceType source_type =
        XdsApi::LdsUpdate::FilterChainMap::ConnectionSourceType::kAny;
    std::vector<XdsApi::LdsUpdate::FilterChainMap::CidrRange>
        source_prefix_ranges;
    std::vector<uint32_t> source_ports;
    std::vector<std::string> server_names;
    std::string transport_protocol;
    std::vector<std::string> application_protocols;

    std::string ToString() const;
  } filter_chain_match;

  std::shared_ptr<XdsApi::LdsUpdate::FilterChainData> filter_chain_data;
};

std::string FilterChain::FilterChainMatch::ToString() const {
  absl::InlinedVector<std::string, 8> contents;
  if (destination_port != 0) {
    contents.push_back(absl::StrCat("destination_port=", destination_port));
  }
  if (!prefix_ranges.empty()) {
    std::vector<std::string> prefix_ranges_content;
    for (const auto& range : prefix_ranges) {
      prefix_ranges_content.push_back(range.ToString());
    }
    contents.push_back(absl::StrCat(
        "prefix_ranges={", absl::StrJoin(prefix_ranges_content, ", "), "}"));
  }
  if (source_type == XdsApi::LdsUpdate::FilterChainMap::ConnectionSourceType::
                         kSameIpOrLoopback) {
    contents.push_back("source_type=SAME_IP_OR_LOOPBACK");
  } else if (source_type == XdsApi::LdsUpdate::FilterChainMap::
                                ConnectionSourceType::kExternal) {
    contents.push_back("source_type=EXTERNAL");
  }
  if (!source_prefix_ranges.empty()) {
    std::vector<std::string> source_prefix_ranges_content;
    for (const auto& range : source_prefix_ranges) {
      source_prefix_ranges_content.push_back(range.ToString());
    }
    contents.push_back(
        absl::StrCat("source_prefix_ranges={",
                     absl::StrJoin(source_prefix_ranges_content, ", "), "}"));
  }
  if (!source_ports.empty()) {
    contents.push_back(
        absl::StrCat("source_ports={", absl::StrJoin(source_ports, ", "), "}"));
  }
  if (!server_names.empty()) {
    contents.push_back(
        absl::StrCat("server_names={", absl::StrJoin(server_names, ", "), "}"));
  }
  if (!transport_protocol.empty()) {
    contents.push_back(absl::StrCat("transport_protocol=", transport_protocol));
  }
  if (!application_protocols.empty()) {
    contents.push_back(absl::StrCat("application_protocols={",
                                    absl::StrJoin(application_protocols, ", "),
                                    "}"));
  }
  return absl::StrCat("{", absl::StrJoin(contents, ", "), "}");
}

//
// XdsApi::LdsUpdate::FilterChainMap
//

std::string XdsApi::LdsUpdate::FilterChainMap::ToString() const {
  std::vector<std::string> contents;
  for (const auto& destination_ip : destination_ip_vector) {
    for (int source_type = 0; source_type < 3; ++source_type) {
      for (const auto& source_ip :
           destination_ip.source_types_array[source_type]) {
        for (const auto& source_port_pair : source_ip.ports_map) {
          FilterChain::FilterChainMatch filter_chain_match;
          if (destination_ip.prefix_range.has_value()) {
            filter_chain_match.prefix_ranges.push_back(
                *destination_ip.prefix_range);
          }
          filter_chain_match.source_type = static_cast<
              XdsApi::LdsUpdate::FilterChainMap::ConnectionSourceType>(
              source_type);
          if (source_ip.prefix_range.has_value()) {
            filter_chain_match.source_prefix_ranges.push_back(
                *source_ip.prefix_range);
          }
          if (source_port_pair.first != 0) {
            filter_chain_match.source_ports.push_back(source_port_pair.first);
          }
          contents.push_back(absl::StrCat(
              "{filter_chain_match=", filter_chain_match.ToString(),
              ", filter_chain=", source_port_pair.second.data->ToString(),
              "}"));
        }
      }
    }
  }
  return absl::StrCat("{", absl::StrJoin(contents, ", "), "}");
}

//
// XdsApi::LdsUpdate
//

std::string XdsApi::LdsUpdate::ToString() const {
  absl::InlinedVector<std::string, 4> contents;
  if (type == ListenerType::kTcpListener) {
    contents.push_back(absl::StrCat("address=", address));
    contents.push_back(
        absl::StrCat("filter_chain_map=", filter_chain_map.ToString()));
    if (default_filter_chain.has_value()) {
      contents.push_back(absl::StrCat("default_filter_chain=",
                                      default_filter_chain->ToString()));
    }
  } else if (type == ListenerType::kHttpApiListener) {
    contents.push_back(absl::StrFormat("http_connection_manager=%s",
                                       http_connection_manager.ToString()));
  }
  return absl::StrCat("{", absl::StrJoin(contents, ", "), "}");
}

//
// XdsApi::CdsUpdate
//

std::string XdsApi::CdsUpdate::ToString() const {
  absl::InlinedVector<std::string, 8> contents;
  switch (cluster_type) {
    case EDS:
      contents.push_back("cluster_type=EDS");
      if (!eds_service_name.empty()) {
        contents.push_back(
            absl::StrFormat("eds_service_name=%s", eds_service_name));
      }
      break;
    case LOGICAL_DNS:
      contents.push_back("cluster_type=LOGICAL_DNS");
      contents.push_back(absl::StrFormat("dns_hostname=%s", dns_hostname));
      break;
    case AGGREGATE:
      contents.push_back("cluster_type=AGGREGATE");
      contents.push_back(
          absl::StrFormat("prioritized_cluster_names=[%s]",
                          absl::StrJoin(prioritized_cluster_names, ", ")));
  }
  if (!common_tls_context.Empty()) {
    contents.push_back(absl::StrFormat("common_tls_context=%s",
                                       common_tls_context.ToString()));
  }
  if (lrs_load_reporting_server_name.has_value()) {
    contents.push_back(absl::StrFormat("lrs_load_reporting_server_name=%s",
                                       lrs_load_reporting_server_name.value()));
  }
  contents.push_back(absl::StrCat("lb_policy=", lb_policy));
  if (lb_policy == "RING_HASH") {
    contents.push_back(absl::StrCat("min_ring_size=", min_ring_size));
    contents.push_back(absl::StrCat("max_ring_size=", max_ring_size));
  }
  contents.push_back(
      absl::StrFormat("max_concurrent_requests=%d", max_concurrent_requests));
  return absl::StrCat("{", absl::StrJoin(contents, ", "), "}");
}

//
// XdsApi::EdsUpdate
//

std::string XdsApi::EdsUpdate::Priority::Locality::ToString() const {
  std::vector<std::string> endpoint_strings;
  for (const ServerAddress& endpoint : endpoints) {
    endpoint_strings.emplace_back(endpoint.ToString());
  }
  return absl::StrCat("{name=", name->AsHumanReadableString(),
                      ", lb_weight=", lb_weight, ", endpoints=[",
                      absl::StrJoin(endpoint_strings, ", "), "]}");
}

bool XdsApi::EdsUpdate::Priority::operator==(const Priority& other) const {
  if (localities.size() != other.localities.size()) return false;
  auto it1 = localities.begin();
  auto it2 = other.localities.begin();
  while (it1 != localities.end()) {
    if (*it1->first != *it2->first) return false;
    if (it1->second != it2->second) return false;
    ++it1;
    ++it2;
  }
  return true;
}

std::string XdsApi::EdsUpdate::Priority::ToString() const {
  std::vector<std::string> locality_strings;
  for (const auto& p : localities) {
    locality_strings.emplace_back(p.second.ToString());
  }
  return absl::StrCat("[", absl::StrJoin(locality_strings, ", "), "]");
}

bool XdsApi::EdsUpdate::DropConfig::ShouldDrop(
    const std::string** category_name) const {
  for (size_t i = 0; i < drop_category_list_.size(); ++i) {
    const auto& drop_category = drop_category_list_[i];
    // Generate a random number in [0, 1000000).
    const uint32_t random = static_cast<uint32_t>(rand()) % 1000000;
    if (random < drop_category.parts_per_million) {
      *category_name = &drop_category.name;
      return true;
    }
  }
  return false;
}

std::string XdsApi::EdsUpdate::DropConfig::ToString() const {
  std::vector<std::string> category_strings;
  for (const DropCategory& category : drop_category_list_) {
    category_strings.emplace_back(
        absl::StrCat(category.name, "=", category.parts_per_million));
  }
  return absl::StrCat("{[", absl::StrJoin(category_strings, ", "),
                      "], drop_all=", drop_all_, "}");
}

std::string XdsApi::EdsUpdate::ToString() const {
  std::vector<std::string> priority_strings;
  for (size_t i = 0; i < priorities.size(); ++i) {
    const Priority& priority = priorities[i];
    priority_strings.emplace_back(
        absl::StrCat("priority ", i, ": ", priority.ToString()));
  }
  return absl::StrCat("priorities=[", absl::StrJoin(priority_strings, ", "),
                      "], drop_config=", drop_config->ToString());
}

//
// XdsApi
//

const char* XdsApi::kLdsTypeUrl =
    "type.googleapis.com/envoy.config.listener.v3.Listener";
const char* XdsApi::kRdsTypeUrl =
    "type.googleapis.com/envoy.config.route.v3.RouteConfiguration";
const char* XdsApi::kCdsTypeUrl =
    "type.googleapis.com/envoy.config.cluster.v3.Cluster";
const char* XdsApi::kEdsTypeUrl =
    "type.googleapis.com/envoy.config.endpoint.v3.ClusterLoadAssignment";

namespace {

const char* kLdsV2TypeUrl = "type.googleapis.com/envoy.api.v2.Listener";
const char* kRdsV2TypeUrl =
    "type.googleapis.com/envoy.api.v2.RouteConfiguration";
const char* kCdsV2TypeUrl = "type.googleapis.com/envoy.api.v2.Cluster";
const char* kEdsV2TypeUrl =
    "type.googleapis.com/envoy.api.v2.ClusterLoadAssignment";

bool IsLds(absl::string_view type_url, bool* is_v2 = nullptr) {
  if (type_url == XdsApi::kLdsTypeUrl) return true;
  if (type_url == kLdsV2TypeUrl) {
    if (is_v2 != nullptr) *is_v2 = true;
    return true;
  }
  return false;
}

bool IsRds(absl::string_view type_url, bool* /*is_v2*/ = nullptr) {
  return type_url == XdsApi::kRdsTypeUrl || type_url == kRdsV2TypeUrl;
}

bool IsCds(absl::string_view type_url, bool* /*is_v2*/ = nullptr) {
  return type_url == XdsApi::kCdsTypeUrl || type_url == kCdsV2TypeUrl;
}

bool IsEds(absl::string_view type_url, bool* /*is_v2*/ = nullptr) {
  return type_url == XdsApi::kEdsTypeUrl || type_url == kEdsV2TypeUrl;
}

}  // namespace

// If gRPC is built with -DGRPC_XDS_USER_AGENT_NAME_SUFFIX="...", that string
// will be appended to the user agent name reported to the xDS server.
#ifdef GRPC_XDS_USER_AGENT_NAME_SUFFIX
#define GRPC_XDS_USER_AGENT_NAME_SUFFIX_STRING \
  " " GRPC_XDS_USER_AGENT_NAME_SUFFIX
#else
#define GRPC_XDS_USER_AGENT_NAME_SUFFIX_STRING ""
#endif

// If gRPC is built with -DGRPC_XDS_USER_AGENT_VERSION_SUFFIX="...", that string
// will be appended to the user agent version reported to the xDS server.
#ifdef GRPC_XDS_USER_AGENT_VERSION_SUFFIX
#define GRPC_XDS_USER_AGENT_VERSION_SUFFIX_STRING \
  " " GRPC_XDS_USER_AGENT_VERSION_SUFFIX
#else
#define GRPC_XDS_USER_AGENT_VERSION_SUFFIX_STRING ""
#endif

XdsApi::XdsApi(XdsClient* client, TraceFlag* tracer,
               const XdsBootstrap::Node* node,
               const CertificateProviderStore::PluginDefinitionMap*
                   certificate_provider_definition_map)
    : client_(client),
      tracer_(tracer),
      node_(node),
      certificate_provider_definition_map_(certificate_provider_definition_map),
      build_version_(absl::StrCat("gRPC C-core ", GPR_PLATFORM_STRING, " ",
                                  grpc_version_string(),
                                  GRPC_XDS_USER_AGENT_NAME_SUFFIX_STRING,
                                  GRPC_XDS_USER_AGENT_VERSION_SUFFIX_STRING)),
      user_agent_name_(absl::StrCat("gRPC C-core ", GPR_PLATFORM_STRING,
                                    GRPC_XDS_USER_AGENT_NAME_SUFFIX_STRING)),
      user_agent_version_(
          absl::StrCat("C-core ", grpc_version_string(),
                       GRPC_XDS_USER_AGENT_NAME_SUFFIX_STRING,
                       GRPC_XDS_USER_AGENT_VERSION_SUFFIX_STRING)) {
  // Populate upb symtab with xDS proto messages that we want to print
  // properly in logs.
  // Note: This won't actually work properly until upb adds support for
  // Any fields in textproto printing (internal b/178821188).
  envoy_config_listener_v3_Listener_getmsgdef(symtab_.ptr());
  envoy_config_route_v3_RouteConfiguration_getmsgdef(symtab_.ptr());
  envoy_config_cluster_v3_Cluster_getmsgdef(symtab_.ptr());
  envoy_extensions_clusters_aggregate_v3_ClusterConfig_getmsgdef(symtab_.ptr());
  envoy_config_cluster_v3_Cluster_getmsgdef(symtab_.ptr());
  envoy_config_endpoint_v3_ClusterLoadAssignment_getmsgdef(symtab_.ptr());
  envoy_extensions_transport_sockets_tls_v3_UpstreamTlsContext_getmsgdef(
      symtab_.ptr());
  envoy_extensions_filters_network_http_connection_manager_v3_HttpConnectionManager_getmsgdef(
      symtab_.ptr());
  // Load HTTP filter proto messages into the upb symtab.
  XdsHttpFilterRegistry::PopulateSymtab(symtab_.ptr());
}

namespace {

struct EncodingContext {
  XdsClient* client;  // Used only for logging. Unsafe for dereferencing.
  TraceFlag* tracer;
  upb_symtab* symtab;
  upb_arena* arena;
  bool use_v3;
  const CertificateProviderStore::PluginDefinitionMap*
      certificate_provider_definition_map;
};

// Works for both std::string and absl::string_view.
template <typename T>
inline upb_strview StdStringToUpbString(const T& str) {
  return upb_strview_make(str.data(), str.size());
}

void PopulateMetadataValue(const EncodingContext& context,
                           google_protobuf_Value* value_pb, const Json& value);

void PopulateListValue(const EncodingContext& context,
                       google_protobuf_ListValue* list_value,
                       const Json::Array& values) {
  for (const auto& value : values) {
    auto* value_pb =
        google_protobuf_ListValue_add_values(list_value, context.arena);
    PopulateMetadataValue(context, value_pb, value);
  }
}

void PopulateMetadata(const EncodingContext& context,
                      google_protobuf_Struct* metadata_pb,
                      const Json::Object& metadata) {
  for (const auto& p : metadata) {
    google_protobuf_Value* value = google_protobuf_Value_new(context.arena);
    PopulateMetadataValue(context, value, p.second);
    google_protobuf_Struct_fields_set(
        metadata_pb, StdStringToUpbString(p.first), value, context.arena);
  }
}

void PopulateMetadataValue(const EncodingContext& context,
                           google_protobuf_Value* value_pb, const Json& value) {
  switch (value.type()) {
    case Json::Type::JSON_NULL:
      google_protobuf_Value_set_null_value(value_pb, 0);
      break;
    case Json::Type::NUMBER:
      google_protobuf_Value_set_number_value(
          value_pb, strtod(value.string_value().c_str(), nullptr));
      break;
    case Json::Type::STRING:
      google_protobuf_Value_set_string_value(
          value_pb, StdStringToUpbString(value.string_value()));
      break;
    case Json::Type::JSON_TRUE:
      google_protobuf_Value_set_bool_value(value_pb, true);
      break;
    case Json::Type::JSON_FALSE:
      google_protobuf_Value_set_bool_value(value_pb, false);
      break;
    case Json::Type::OBJECT: {
      google_protobuf_Struct* struct_value =
          google_protobuf_Value_mutable_struct_value(value_pb, context.arena);
      PopulateMetadata(context, struct_value, value.object_value());
      break;
    }
    case Json::Type::ARRAY: {
      google_protobuf_ListValue* list_value =
          google_protobuf_Value_mutable_list_value(value_pb, context.arena);
      PopulateListValue(context, list_value, value.array_value());
      break;
    }
  }
}

// Helper functions to manually do protobuf string encoding, so that we
// can populate the node build_version field that was removed in v3.
std::string EncodeVarint(uint64_t val) {
  std::string data;
  do {
    uint8_t byte = val & 0x7fU;
    val >>= 7;
    if (val) byte |= 0x80U;
    data += byte;
  } while (val);
  return data;
}
std::string EncodeTag(uint32_t field_number, uint8_t wire_type) {
  return EncodeVarint((field_number << 3) | wire_type);
}
std::string EncodeStringField(uint32_t field_number, const std::string& str) {
  static const uint8_t kDelimitedWireType = 2;
  return EncodeTag(field_number, kDelimitedWireType) +
         EncodeVarint(str.size()) + str;
}

void PopulateBuildVersion(const EncodingContext& context,
                          envoy_config_core_v3_Node* node_msg,
                          const std::string& build_version) {
  std::string encoded_build_version = EncodeStringField(5, build_version);
  // TODO(roth): This should use upb_msg_addunknown(), but that API is
  // broken in the current version of upb, so we're using the internal
  // API for now.  Change this once we upgrade to a version of upb that
  // fixes this bug.
  _upb_msg_addunknown(node_msg, encoded_build_version.data(),
                      encoded_build_version.size(), context.arena);
}

void PopulateNode(const EncodingContext& context,
                  const XdsBootstrap::Node* node,
                  const std::string& build_version,
                  const std::string& user_agent_name,
                  const std::string& user_agent_version,
                  envoy_config_core_v3_Node* node_msg) {
  if (node != nullptr) {
    if (!node->id.empty()) {
      envoy_config_core_v3_Node_set_id(node_msg,
                                       StdStringToUpbString(node->id));
    }
    if (!node->cluster.empty()) {
      envoy_config_core_v3_Node_set_cluster(
          node_msg, StdStringToUpbString(node->cluster));
    }
    if (!node->metadata.object_value().empty()) {
      google_protobuf_Struct* metadata =
          envoy_config_core_v3_Node_mutable_metadata(node_msg, context.arena);
      PopulateMetadata(context, metadata, node->metadata.object_value());
    }
    if (!node->locality_region.empty() || !node->locality_zone.empty() ||
        !node->locality_sub_zone.empty()) {
      envoy_config_core_v3_Locality* locality =
          envoy_config_core_v3_Node_mutable_locality(node_msg, context.arena);
      if (!node->locality_region.empty()) {
        envoy_config_core_v3_Locality_set_region(
            locality, StdStringToUpbString(node->locality_region));
      }
      if (!node->locality_zone.empty()) {
        envoy_config_core_v3_Locality_set_zone(
            locality, StdStringToUpbString(node->locality_zone));
      }
      if (!node->locality_sub_zone.empty()) {
        envoy_config_core_v3_Locality_set_sub_zone(
            locality, StdStringToUpbString(node->locality_sub_zone));
      }
    }
  }
  if (!context.use_v3) {
    PopulateBuildVersion(context, node_msg, build_version);
  }
  envoy_config_core_v3_Node_set_user_agent_name(
      node_msg, StdStringToUpbString(user_agent_name));
  envoy_config_core_v3_Node_set_user_agent_version(
      node_msg, StdStringToUpbString(user_agent_version));
  envoy_config_core_v3_Node_add_client_features(
      node_msg, upb_strview_makez("envoy.lb.does_not_support_overprovisioning"),
      context.arena);
}

inline absl::string_view UpbStringToAbsl(const upb_strview& str) {
  return absl::string_view(str.data, str.size);
}

inline std::string UpbStringToStdString(const upb_strview& str) {
  return std::string(str.data, str.size);
}

void MaybeLogDiscoveryRequest(
    const EncodingContext& context,
    const envoy_service_discovery_v3_DiscoveryRequest* request) {
  if (GRPC_TRACE_FLAG_ENABLED(*context.tracer) &&
      gpr_should_log(GPR_LOG_SEVERITY_DEBUG)) {
    const upb_msgdef* msg_type =
        envoy_service_discovery_v3_DiscoveryRequest_getmsgdef(context.symtab);
    char buf[10240];
    upb_text_encode(request, msg_type, nullptr, 0, buf, sizeof(buf));
    gpr_log(GPR_DEBUG, "[xds_client %p] constructed ADS request: %s",
            context.client, buf);
  }
}

grpc_slice SerializeDiscoveryRequest(
    const EncodingContext& context,
    envoy_service_discovery_v3_DiscoveryRequest* request) {
  size_t output_length;
  char* output = envoy_service_discovery_v3_DiscoveryRequest_serialize(
      request, context.arena, &output_length);
  return grpc_slice_from_copied_buffer(output, output_length);
}

absl::string_view TypeUrlExternalToInternal(bool use_v3,
                                            const std::string& type_url) {
  if (!use_v3) {
    if (type_url == XdsApi::kLdsTypeUrl) {
      return kLdsV2TypeUrl;
    }
    if (type_url == XdsApi::kRdsTypeUrl) {
      return kRdsV2TypeUrl;
    }
    if (type_url == XdsApi::kCdsTypeUrl) {
      return kCdsV2TypeUrl;
    }
    if (type_url == XdsApi::kEdsTypeUrl) {
      return kEdsV2TypeUrl;
    }
  }
  return type_url;
}

}  // namespace

grpc_slice XdsApi::CreateAdsRequest(
    const XdsBootstrap::XdsServer& server, const std::string& type_url,
    const std::set<absl::string_view>& resource_names,
    const std::string& version, const std::string& nonce,
    grpc_error_handle error, bool populate_node) {
  upb::Arena arena;
  const EncodingContext context = {client_,
                                   tracer_,
                                   symtab_.ptr(),
                                   arena.ptr(),
                                   server.ShouldUseV3(),
                                   certificate_provider_definition_map_};
  // Create a request.
  envoy_service_discovery_v3_DiscoveryRequest* request =
      envoy_service_discovery_v3_DiscoveryRequest_new(arena.ptr());
  // Set type_url.
  absl::string_view real_type_url =
      TypeUrlExternalToInternal(server.ShouldUseV3(), type_url);
  envoy_service_discovery_v3_DiscoveryRequest_set_type_url(
      request, StdStringToUpbString(real_type_url));
  // Set version_info.
  if (!version.empty()) {
    envoy_service_discovery_v3_DiscoveryRequest_set_version_info(
        request, StdStringToUpbString(version));
  }
  // Set nonce.
  if (!nonce.empty()) {
    envoy_service_discovery_v3_DiscoveryRequest_set_response_nonce(
        request, StdStringToUpbString(nonce));
  }
  // Set error_detail if it's a NACK.
  std::string error_string_storage;
  if (error != GRPC_ERROR_NONE) {
    google_rpc_Status* error_detail =
        envoy_service_discovery_v3_DiscoveryRequest_mutable_error_detail(
            request, arena.ptr());
    // Hard-code INVALID_ARGUMENT as the status code.
    // TODO(roth): If at some point we decide we care about this value,
    // we could attach a status code to the individual errors where we
    // generate them in the parsing code, and then use that here.
    google_rpc_Status_set_code(error_detail, GRPC_STATUS_INVALID_ARGUMENT);
    // Error description comes from the error that was passed in.
    error_string_storage = grpc_error_std_string(error);
    upb_strview error_description = StdStringToUpbString(error_string_storage);
    google_rpc_Status_set_message(error_detail, error_description);
    GRPC_ERROR_UNREF(error);
  }
  // Populate node.
  if (populate_node) {
    envoy_config_core_v3_Node* node_msg =
        envoy_service_discovery_v3_DiscoveryRequest_mutable_node(request,
                                                                 arena.ptr());
    PopulateNode(context, node_, build_version_, user_agent_name_,
                 user_agent_version_, node_msg);
  }
  // Add resource_names.
  for (const auto& resource_name : resource_names) {
    envoy_service_discovery_v3_DiscoveryRequest_add_resource_names(
        request, StdStringToUpbString(resource_name), arena.ptr());
  }
  MaybeLogDiscoveryRequest(context, request);
  return SerializeDiscoveryRequest(context, request);
}

namespace {

void MaybeLogDiscoveryResponse(
    const EncodingContext& context,
    const envoy_service_discovery_v3_DiscoveryResponse* response) {
  if (GRPC_TRACE_FLAG_ENABLED(*context.tracer) &&
      gpr_should_log(GPR_LOG_SEVERITY_DEBUG)) {
    const upb_msgdef* msg_type =
        envoy_service_discovery_v3_DiscoveryResponse_getmsgdef(context.symtab);
    char buf[10240];
    upb_text_encode(response, msg_type, nullptr, 0, buf, sizeof(buf));
    gpr_log(GPR_DEBUG, "[xds_client %p] received response: %s", context.client,
            buf);
  }
}

void MaybeLogListener(const EncodingContext& context,
                      const envoy_config_listener_v3_Listener* listener) {
  if (GRPC_TRACE_FLAG_ENABLED(*context.tracer) &&
      gpr_should_log(GPR_LOG_SEVERITY_DEBUG)) {
    const upb_msgdef* msg_type =
        envoy_config_listener_v3_Listener_getmsgdef(context.symtab);
    char buf[10240];
    upb_text_encode(listener, msg_type, nullptr, 0, buf, sizeof(buf));
    gpr_log(GPR_DEBUG, "[xds_client %p] Listener: %s", context.client, buf);
  }
}

void MaybeLogHttpConnectionManager(
    const EncodingContext& context,
    const envoy_extensions_filters_network_http_connection_manager_v3_HttpConnectionManager*
        http_connection_manager_config) {
  if (GRPC_TRACE_FLAG_ENABLED(*context.tracer) &&
      gpr_should_log(GPR_LOG_SEVERITY_DEBUG)) {
    const upb_msgdef* msg_type =
        envoy_extensions_filters_network_http_connection_manager_v3_HttpConnectionManager_getmsgdef(
            context.symtab);
    char buf[10240];
    upb_text_encode(http_connection_manager_config, msg_type, nullptr, 0, buf,
                    sizeof(buf));
    gpr_log(GPR_DEBUG, "[xds_client %p] HttpConnectionManager: %s",
            context.client, buf);
  }
}

void MaybeLogRouteConfiguration(
    const EncodingContext& context,
    const envoy_config_route_v3_RouteConfiguration* route_config) {
  if (GRPC_TRACE_FLAG_ENABLED(*context.tracer) &&
      gpr_should_log(GPR_LOG_SEVERITY_DEBUG)) {
    const upb_msgdef* msg_type =
        envoy_config_route_v3_RouteConfiguration_getmsgdef(context.symtab);
    char buf[10240];
    upb_text_encode(route_config, msg_type, nullptr, 0, buf, sizeof(buf));
    gpr_log(GPR_DEBUG, "[xds_client %p] RouteConfiguration: %s", context.client,
            buf);
  }
}

void MaybeLogCluster(const EncodingContext& context,
                     const envoy_config_cluster_v3_Cluster* cluster) {
  if (GRPC_TRACE_FLAG_ENABLED(*context.tracer) &&
      gpr_should_log(GPR_LOG_SEVERITY_DEBUG)) {
    const upb_msgdef* msg_type =
        envoy_config_cluster_v3_Cluster_getmsgdef(context.symtab);
    char buf[10240];
    upb_text_encode(cluster, msg_type, nullptr, 0, buf, sizeof(buf));
    gpr_log(GPR_DEBUG, "[xds_client %p] Cluster: %s", context.client, buf);
  }
}

void MaybeLogClusterLoadAssignment(
    const EncodingContext& context,
    const envoy_config_endpoint_v3_ClusterLoadAssignment* cla) {
  if (GRPC_TRACE_FLAG_ENABLED(*context.tracer) &&
      gpr_should_log(GPR_LOG_SEVERITY_DEBUG)) {
    const upb_msgdef* msg_type =
        envoy_config_endpoint_v3_ClusterLoadAssignment_getmsgdef(
            context.symtab);
    char buf[10240];
    upb_text_encode(cla, msg_type, nullptr, 0, buf, sizeof(buf));
    gpr_log(GPR_DEBUG, "[xds_client %p] ClusterLoadAssignment: %s",
            context.client, buf);
  }
}

grpc_error_handle RoutePathMatchParse(
    const envoy_config_route_v3_RouteMatch* match, XdsApi::Route* route,
    bool* ignore_route) {
  auto* case_sensitive_ptr =
      envoy_config_route_v3_RouteMatch_case_sensitive(match);
  bool case_sensitive = true;
  if (case_sensitive_ptr != nullptr) {
    case_sensitive = google_protobuf_BoolValue_value(case_sensitive_ptr);
  }
  StringMatcher::Type type;
  std::string match_string;
  if (envoy_config_route_v3_RouteMatch_has_prefix(match)) {
    absl::string_view prefix =
        UpbStringToAbsl(envoy_config_route_v3_RouteMatch_prefix(match));
    // Empty prefix "" is accepted.
    if (!prefix.empty()) {
      // Prefix "/" is accepted.
      if (prefix[0] != '/') {
        // Prefix which does not start with a / will never match anything, so
        // ignore this route.
        *ignore_route = true;
        return GRPC_ERROR_NONE;
      }
      std::vector<absl::string_view> prefix_elements =
          absl::StrSplit(prefix.substr(1), absl::MaxSplits('/', 2));
      if (prefix_elements.size() > 2) {
        // Prefix cannot have more than 2 slashes.
        *ignore_route = true;
        return GRPC_ERROR_NONE;
      } else if (prefix_elements.size() == 2 && prefix_elements[0].empty()) {
        // Prefix contains empty string between the 2 slashes
        *ignore_route = true;
        return GRPC_ERROR_NONE;
      }
    }
    type = StringMatcher::Type::kPrefix;
    match_string = std::string(prefix);
  } else if (envoy_config_route_v3_RouteMatch_has_path(match)) {
    absl::string_view path =
        UpbStringToAbsl(envoy_config_route_v3_RouteMatch_path(match));
    if (path.empty()) {
      // Path that is empty will never match anything, so ignore this route.
      *ignore_route = true;
      return GRPC_ERROR_NONE;
    }
    if (path[0] != '/') {
      // Path which does not start with a / will never match anything, so
      // ignore this route.
      *ignore_route = true;
      return GRPC_ERROR_NONE;
    }
    std::vector<absl::string_view> path_elements =
        absl::StrSplit(path.substr(1), absl::MaxSplits('/', 2));
    if (path_elements.size() != 2) {
      // Path not in the required format of /service/method will never match
      // anything, so ignore this route.
      *ignore_route = true;
      return GRPC_ERROR_NONE;
    } else if (path_elements[0].empty()) {
      // Path contains empty service name will never match anything, so ignore
      // this route.
      *ignore_route = true;
      return GRPC_ERROR_NONE;
    } else if (path_elements[1].empty()) {
      // Path contains empty method name will never match anything, so ignore
      // this route.
      *ignore_route = true;
      return GRPC_ERROR_NONE;
    }
    type = StringMatcher::Type::kExact;
    match_string = std::string(path);
  } else if (envoy_config_route_v3_RouteMatch_has_safe_regex(match)) {
    const envoy_type_matcher_v3_RegexMatcher* regex_matcher =
        envoy_config_route_v3_RouteMatch_safe_regex(match);
    GPR_ASSERT(regex_matcher != nullptr);
    type = StringMatcher::Type::kSafeRegex;
    match_string = UpbStringToStdString(
        envoy_type_matcher_v3_RegexMatcher_regex(regex_matcher));
  } else {
    return GRPC_ERROR_CREATE_FROM_STATIC_STRING(
        "Invalid route path specifier specified.");
  }
  absl::StatusOr<StringMatcher> string_matcher =
      StringMatcher::Create(type, match_string, case_sensitive);
  if (!string_matcher.ok()) {
    return GRPC_ERROR_CREATE_FROM_COPIED_STRING(
        absl::StrCat("path matcher: ", string_matcher.status().message())
            .c_str());
    ;
  }
  route->matchers.path_matcher = std::move(string_matcher.value());
  return GRPC_ERROR_NONE;
}

grpc_error_handle RouteHeaderMatchersParse(
    const envoy_config_route_v3_RouteMatch* match, XdsApi::Route* route) {
  size_t size;
  const envoy_config_route_v3_HeaderMatcher* const* headers =
      envoy_config_route_v3_RouteMatch_headers(match, &size);
  for (size_t i = 0; i < size; ++i) {
    const envoy_config_route_v3_HeaderMatcher* header = headers[i];
    const std::string name =
        UpbStringToStdString(envoy_config_route_v3_HeaderMatcher_name(header));
    HeaderMatcher::Type type;
    std::string match_string;
    int64_t range_start = 0;
    int64_t range_end = 0;
    bool present_match = false;
    if (envoy_config_route_v3_HeaderMatcher_has_exact_match(header)) {
      type = HeaderMatcher::Type::kExact;
      match_string = UpbStringToStdString(
          envoy_config_route_v3_HeaderMatcher_exact_match(header));
    } else if (envoy_config_route_v3_HeaderMatcher_has_safe_regex_match(
                   header)) {
      const envoy_type_matcher_v3_RegexMatcher* regex_matcher =
          envoy_config_route_v3_HeaderMatcher_safe_regex_match(header);
      GPR_ASSERT(regex_matcher != nullptr);
      type = HeaderMatcher::Type::kSafeRegex;
      match_string = UpbStringToStdString(
          envoy_type_matcher_v3_RegexMatcher_regex(regex_matcher));
    } else if (envoy_config_route_v3_HeaderMatcher_has_range_match(header)) {
      type = HeaderMatcher::Type::kRange;
      const envoy_type_v3_Int64Range* range_matcher =
          envoy_config_route_v3_HeaderMatcher_range_match(header);
      range_start = envoy_type_v3_Int64Range_start(range_matcher);
      range_end = envoy_type_v3_Int64Range_end(range_matcher);
    } else if (envoy_config_route_v3_HeaderMatcher_has_present_match(header)) {
      type = HeaderMatcher::Type::kPresent;
      present_match = envoy_config_route_v3_HeaderMatcher_present_match(header);
    } else if (envoy_config_route_v3_HeaderMatcher_has_prefix_match(header)) {
      type = HeaderMatcher::Type::kPrefix;
      match_string = UpbStringToStdString(
          envoy_config_route_v3_HeaderMatcher_prefix_match(header));
    } else if (envoy_config_route_v3_HeaderMatcher_has_suffix_match(header)) {
      type = HeaderMatcher::Type::kSuffix;
      match_string = UpbStringToStdString(
          envoy_config_route_v3_HeaderMatcher_suffix_match(header));
    } else if (envoy_config_route_v3_HeaderMatcher_has_contains_match(header)) {
      type = HeaderMatcher::Type::kContains;
      match_string = UpbStringToStdString(
          envoy_config_route_v3_HeaderMatcher_contains_match(header));
    } else {
      return GRPC_ERROR_CREATE_FROM_STATIC_STRING(
          "Invalid route header matcher specified.");
    }
    bool invert_match =
        envoy_config_route_v3_HeaderMatcher_invert_match(header);
    absl::StatusOr<HeaderMatcher> header_matcher =
        HeaderMatcher::Create(name, type, match_string, range_start, range_end,
                              present_match, invert_match);
    if (!header_matcher.ok()) {
      return GRPC_ERROR_CREATE_FROM_COPIED_STRING(
          absl::StrCat("header matcher: ", header_matcher.status().message())
              .c_str());
    }
    route->matchers.header_matchers.emplace_back(
        std::move(header_matcher.value()));
  }
  return GRPC_ERROR_NONE;
}

grpc_error_handle RouteRuntimeFractionParse(
    const envoy_config_route_v3_RouteMatch* match, XdsApi::Route* route) {
  const envoy_config_core_v3_RuntimeFractionalPercent* runtime_fraction =
      envoy_config_route_v3_RouteMatch_runtime_fraction(match);
  if (runtime_fraction != nullptr) {
    const envoy_type_v3_FractionalPercent* fraction =
        envoy_config_core_v3_RuntimeFractionalPercent_default_value(
            runtime_fraction);
    if (fraction != nullptr) {
      uint32_t numerator = envoy_type_v3_FractionalPercent_numerator(fraction);
      const auto denominator =
          static_cast<envoy_type_v3_FractionalPercent_DenominatorType>(
              envoy_type_v3_FractionalPercent_denominator(fraction));
      // Normalize to million.
      switch (denominator) {
        case envoy_type_v3_FractionalPercent_HUNDRED:
          numerator *= 10000;
          break;
        case envoy_type_v3_FractionalPercent_TEN_THOUSAND:
          numerator *= 100;
          break;
        case envoy_type_v3_FractionalPercent_MILLION:
          break;
        default:
          return GRPC_ERROR_CREATE_FROM_STATIC_STRING(
              "Unknown denominator type");
      }
      route->matchers.fraction_per_million = numerator;
    }
  }
  return GRPC_ERROR_NONE;
}

grpc_error_handle ExtractHttpFilterTypeName(const EncodingContext& context,
                                            const google_protobuf_Any* any,
                                            absl::string_view* filter_type) {
  *filter_type = UpbStringToAbsl(google_protobuf_Any_type_url(any));
  if (*filter_type == "type.googleapis.com/udpa.type.v1.TypedStruct") {
    upb_strview any_value = google_protobuf_Any_value(any);
    const auto* typed_struct = udpa_type_v1_TypedStruct_parse(
        any_value.data, any_value.size, context.arena);
    if (typed_struct == nullptr) {
      return GRPC_ERROR_CREATE_FROM_STATIC_STRING(
          "could not parse TypedStruct from filter config");
    }
    *filter_type =
        UpbStringToAbsl(udpa_type_v1_TypedStruct_type_url(typed_struct));
  }
  *filter_type = absl::StripPrefix(*filter_type, "type.googleapis.com/");
  return GRPC_ERROR_NONE;
}

template <typename ParentType, typename EntryType>
grpc_error_handle ParseTypedPerFilterConfig(
    const EncodingContext& context, const ParentType* parent,
    const EntryType* (*entry_func)(const ParentType*, size_t*),
    upb_strview (*key_func)(const EntryType*),
    const google_protobuf_Any* (*value_func)(const EntryType*),
    XdsApi::TypedPerFilterConfig* typed_per_filter_config) {
  size_t filter_it = UPB_MAP_BEGIN;
  while (true) {
    const auto* filter_entry = entry_func(parent, &filter_it);
    if (filter_entry == nullptr) break;
    absl::string_view key = UpbStringToAbsl(key_func(filter_entry));
    if (key.empty()) {
      return GRPC_ERROR_CREATE_FROM_STATIC_STRING("empty filter name in map");
    }
    const google_protobuf_Any* any = value_func(filter_entry);
    GPR_ASSERT(any != nullptr);
    absl::string_view filter_type =
        UpbStringToAbsl(google_protobuf_Any_type_url(any));
    if (filter_type.empty()) {
      return GRPC_ERROR_CREATE_FROM_COPIED_STRING(
          absl::StrCat("no filter config specified for filter name ", key)
              .c_str());
    }
    bool is_optional = false;
    if (filter_type ==
        "type.googleapis.com/envoy.config.route.v3.FilterConfig") {
      upb_strview any_value = google_protobuf_Any_value(any);
      const auto* filter_config = envoy_config_route_v3_FilterConfig_parse(
          any_value.data, any_value.size, context.arena);
      if (filter_config == nullptr) {
        return GRPC_ERROR_CREATE_FROM_COPIED_STRING(
            absl::StrCat("could not parse FilterConfig wrapper for ", key)
                .c_str());
      }
      is_optional =
          envoy_config_route_v3_FilterConfig_is_optional(filter_config);
      any = envoy_config_route_v3_FilterConfig_config(filter_config);
      if (any == nullptr) {
        if (is_optional) continue;
        return GRPC_ERROR_CREATE_FROM_COPIED_STRING(
            absl::StrCat("no filter config specified for filter name ", key)
                .c_str());
      }
    }
    grpc_error_handle error =
        ExtractHttpFilterTypeName(context, any, &filter_type);
    if (error != GRPC_ERROR_NONE) return error;
    const XdsHttpFilterImpl* filter_impl =
        XdsHttpFilterRegistry::GetFilterForType(filter_type);
    if (filter_impl == nullptr) {
      if (is_optional) continue;
      return GRPC_ERROR_CREATE_FROM_COPIED_STRING(
          absl::StrCat("no filter registered for config type ", filter_type)
              .c_str());
    }
    absl::StatusOr<XdsHttpFilterImpl::FilterConfig> filter_config =
        filter_impl->GenerateFilterConfigOverride(
            google_protobuf_Any_value(any), context.arena);
    if (!filter_config.ok()) {
      return GRPC_ERROR_CREATE_FROM_COPIED_STRING(
          absl::StrCat("filter config for type ", filter_type,
                       " failed to parse: ", filter_config.status().ToString())
              .c_str());
    }
    (*typed_per_filter_config)[std::string(key)] = std::move(*filter_config);
  }
  return GRPC_ERROR_NONE;
}

XdsApi::Duration DurationParse(const google_protobuf_Duration* proto_duration) {
  XdsApi::Duration duration;
  duration.seconds = google_protobuf_Duration_seconds(proto_duration);
  duration.nanos = google_protobuf_Duration_nanos(proto_duration);
  return duration;
}

grpc_error_handle RetryPolicyParse(
    const EncodingContext& context,
    const envoy_config_route_v3_RetryPolicy* retry_policy,
    absl::optional<XdsApi::Route::RetryPolicy>* retry) {
  std::vector<grpc_error_handle> errors;
  XdsApi::Route::RetryPolicy retry_to_return;
  auto retry_on = UpbStringToStdString(
      envoy_config_route_v3_RetryPolicy_retry_on(retry_policy));
  std::vector<absl::string_view> codes = absl::StrSplit(retry_on, ',');
  for (const auto& code : codes) {
    if (code == "cancelled") {
      retry_to_return.retry_on.Add(GRPC_STATUS_CANCELLED);
    } else if (code == "deadline-exceeded") {
      retry_to_return.retry_on.Add(GRPC_STATUS_DEADLINE_EXCEEDED);
    } else if (code == "internal") {
      retry_to_return.retry_on.Add(GRPC_STATUS_INTERNAL);
    } else if (code == "resource-exhausted") {
      retry_to_return.retry_on.Add(GRPC_STATUS_RESOURCE_EXHAUSTED);
    } else if (code == "unavailable") {
      retry_to_return.retry_on.Add(GRPC_STATUS_UNAVAILABLE);
    } else {
      if (GRPC_TRACE_FLAG_ENABLED(*context.tracer)) {
        gpr_log(GPR_INFO, "Unsupported retry_on policy %s.",
                std::string(code).c_str());
      }
    }
  }
  // TODO(donnadionne): when we add support for per_try_timeout, we will need to
  // return a policy if per_try_timeout is set even if retry_on specified no
  // supported policies.
  if (retry_to_return.retry_on.Empty()) return GRPC_ERROR_NONE;
  const google_protobuf_UInt32Value* num_retries =
      envoy_config_route_v3_RetryPolicy_num_retries(retry_policy);
  if (num_retries != nullptr) {
    uint32_t num_retries_value = google_protobuf_UInt32Value_value(num_retries);
    if (num_retries_value == 0) {
      errors.push_back(GRPC_ERROR_CREATE_FROM_COPIED_STRING(
          "RouteAction RetryPolicy num_retries set to invalid value 0."));
    } else {
      retry_to_return.num_retries = num_retries_value;
    }
  } else {
    retry_to_return.num_retries = 1;
  }
  const envoy_config_route_v3_RetryPolicy_RetryBackOff* backoff =
      envoy_config_route_v3_RetryPolicy_retry_back_off(retry_policy);
  if (backoff != nullptr) {
    const google_protobuf_Duration* base_interval =
        envoy_config_route_v3_RetryPolicy_RetryBackOff_base_interval(backoff);
    if (base_interval == nullptr) {
      errors.push_back(GRPC_ERROR_CREATE_FROM_COPIED_STRING(
          "RouteAction RetryPolicy RetryBackoff missing base interval."));
    } else {
      retry_to_return.retry_back_off.base_interval =
          DurationParse(base_interval);
    }
    const google_protobuf_Duration* max_interval =
        envoy_config_route_v3_RetryPolicy_RetryBackOff_max_interval(backoff);
    XdsApi::Duration max;
    if (max_interval != nullptr) {
      max = DurationParse(max_interval);
    } else {
      // if max interval is not set, it is 10x the base, if the value in nanos
      // can yield another second, adjust the value in seconds accordingly.
      max.seconds = retry_to_return.retry_back_off.base_interval.seconds * 10;
      max.nanos = retry_to_return.retry_back_off.base_interval.nanos * 10;
      if (max.nanos > 1000000000) {
        max.seconds += max.nanos / 1000000000;
        max.nanos = max.nanos % 1000000000;
      }
    }
    retry_to_return.retry_back_off.max_interval = max;
  } else {
    retry_to_return.retry_back_off.base_interval.seconds = 0;
    retry_to_return.retry_back_off.base_interval.nanos = 25000000;
    retry_to_return.retry_back_off.max_interval.seconds = 0;
    retry_to_return.retry_back_off.max_interval.nanos = 250000000;
  }
  if (errors.empty()) {
    *retry = retry_to_return;
    return GRPC_ERROR_NONE;
  } else {
    return GRPC_ERROR_CREATE_FROM_VECTOR("errors parsing retry policy",
                                         &errors);
  }
}

grpc_error_handle RouteActionParse(const EncodingContext& context,
                                   const envoy_config_route_v3_Route* route_msg,
                                   XdsApi::Route* route, bool* ignore_route) {
  if (!envoy_config_route_v3_Route_has_route(route_msg)) {
    return GRPC_ERROR_CREATE_FROM_STATIC_STRING(
        "No RouteAction found in route.");
  }
  const envoy_config_route_v3_RouteAction* route_action =
      envoy_config_route_v3_Route_route(route_msg);
  // Get the cluster or weighted_clusters in the RouteAction.
  if (envoy_config_route_v3_RouteAction_has_cluster(route_action)) {
    route->cluster_name = UpbStringToStdString(
        envoy_config_route_v3_RouteAction_cluster(route_action));
    if (route->cluster_name.empty()) {
      return GRPC_ERROR_CREATE_FROM_STATIC_STRING(
          "RouteAction cluster contains empty cluster name.");
    }
  } else if (envoy_config_route_v3_RouteAction_has_weighted_clusters(
                 route_action)) {
    const envoy_config_route_v3_WeightedCluster* weighted_cluster =
        envoy_config_route_v3_RouteAction_weighted_clusters(route_action);
    uint32_t total_weight = 100;
    const google_protobuf_UInt32Value* weight =
        envoy_config_route_v3_WeightedCluster_total_weight(weighted_cluster);
    if (weight != nullptr) {
      total_weight = google_protobuf_UInt32Value_value(weight);
    }
    size_t clusters_size;
    const envoy_config_route_v3_WeightedCluster_ClusterWeight* const* clusters =
        envoy_config_route_v3_WeightedCluster_clusters(weighted_cluster,
                                                       &clusters_size);
    uint32_t sum_of_weights = 0;
    for (size_t j = 0; j < clusters_size; ++j) {
      const envoy_config_route_v3_WeightedCluster_ClusterWeight*
          cluster_weight = clusters[j];
      XdsApi::Route::ClusterWeight cluster;
      cluster.name = UpbStringToStdString(
          envoy_config_route_v3_WeightedCluster_ClusterWeight_name(
              cluster_weight));
      if (cluster.name.empty()) {
        return GRPC_ERROR_CREATE_FROM_STATIC_STRING(
            "RouteAction weighted_cluster cluster contains empty cluster "
            "name.");
      }
      const google_protobuf_UInt32Value* weight =
          envoy_config_route_v3_WeightedCluster_ClusterWeight_weight(
              cluster_weight);
      if (weight == nullptr) {
        return GRPC_ERROR_CREATE_FROM_STATIC_STRING(
            "RouteAction weighted_cluster cluster missing weight");
      }
      cluster.weight = google_protobuf_UInt32Value_value(weight);
      if (cluster.weight == 0) continue;
      sum_of_weights += cluster.weight;
      if (context.use_v3) {
        grpc_error_handle error = ParseTypedPerFilterConfig<
            envoy_config_route_v3_WeightedCluster_ClusterWeight,
            envoy_config_route_v3_WeightedCluster_ClusterWeight_TypedPerFilterConfigEntry>(
            context, cluster_weight,
            envoy_config_route_v3_WeightedCluster_ClusterWeight_typed_per_filter_config_next,
            envoy_config_route_v3_WeightedCluster_ClusterWeight_TypedPerFilterConfigEntry_key,
            envoy_config_route_v3_WeightedCluster_ClusterWeight_TypedPerFilterConfigEntry_value,
            &cluster.typed_per_filter_config);
        if (error != GRPC_ERROR_NONE) return error;
      }
      route->weighted_clusters.emplace_back(std::move(cluster));
    }
    if (total_weight != sum_of_weights) {
      return GRPC_ERROR_CREATE_FROM_STATIC_STRING(
          "RouteAction weighted_cluster has incorrect total weight");
    }
    if (route->weighted_clusters.empty()) {
      return GRPC_ERROR_CREATE_FROM_STATIC_STRING(
          "RouteAction weighted_cluster has no valid clusters specified.");
    }
  } else {
    // No cluster or weighted_clusters found in RouteAction, ignore this route.
    *ignore_route = true;
  }
  if (!*ignore_route) {
    const envoy_config_route_v3_RouteAction_MaxStreamDuration*
        max_stream_duration =
            envoy_config_route_v3_RouteAction_max_stream_duration(route_action);
    if (max_stream_duration != nullptr) {
      const google_protobuf_Duration* duration =
          envoy_config_route_v3_RouteAction_MaxStreamDuration_grpc_timeout_header_max(
              max_stream_duration);
      if (duration == nullptr) {
        duration =
            envoy_config_route_v3_RouteAction_MaxStreamDuration_max_stream_duration(
                max_stream_duration);
      }
      if (duration != nullptr) {
        route->max_stream_duration = DurationParse(duration);
      }
    }
  }
  // Get HashPolicy from RouteAction
  size_t size = 0;
  const envoy_config_route_v3_RouteAction_HashPolicy* const* hash_policies =
      envoy_config_route_v3_RouteAction_hash_policy(route_action, &size);
  for (size_t i = 0; i < size; ++i) {
    const envoy_config_route_v3_RouteAction_HashPolicy* hash_policy =
        hash_policies[i];
    XdsApi::Route::HashPolicy policy;
    policy.terminal =
        envoy_config_route_v3_RouteAction_HashPolicy_terminal(hash_policy);
    const envoy_config_route_v3_RouteAction_HashPolicy_Header* header;
    const envoy_config_route_v3_RouteAction_HashPolicy_FilterState*
        filter_state;
    if ((header = envoy_config_route_v3_RouteAction_HashPolicy_header(
             hash_policy)) != nullptr) {
      policy.type = XdsApi::Route::HashPolicy::Type::HEADER;
      policy.header_name = UpbStringToStdString(
          envoy_config_route_v3_RouteAction_HashPolicy_Header_header_name(
              header));
      const struct envoy_type_matcher_v3_RegexMatchAndSubstitute*
          regex_rewrite =
              envoy_config_route_v3_RouteAction_HashPolicy_Header_regex_rewrite(
                  header);
      if (regex_rewrite != nullptr) {
        const envoy_type_matcher_v3_RegexMatcher* regex_matcher =
            envoy_type_matcher_v3_RegexMatchAndSubstitute_pattern(
                regex_rewrite);
        if (regex_matcher == nullptr) {
          gpr_log(
              GPR_DEBUG,
              "RouteAction HashPolicy contains policy specifier Header with "
              "RegexMatchAndSubstitution but RegexMatcher pattern is "
              "missing");
          continue;
        }
        RE2::Options options;
        policy.regex = absl::make_unique<RE2>(
            UpbStringToStdString(
                envoy_type_matcher_v3_RegexMatcher_regex(regex_matcher)),
            options);
        if (!policy.regex->ok()) {
          gpr_log(
              GPR_DEBUG,
              "RouteAction HashPolicy contains policy specifier Header with "
              "RegexMatchAndSubstitution but RegexMatcher pattern does not "
              "compile");
          continue;
        }
        policy.regex_substitution = UpbStringToStdString(
            envoy_type_matcher_v3_RegexMatchAndSubstitute_substitution(
                regex_rewrite));
      }
    } else if ((filter_state =
                    envoy_config_route_v3_RouteAction_HashPolicy_filter_state(
                        hash_policy)) != nullptr) {
      std::string key = UpbStringToStdString(
          envoy_config_route_v3_RouteAction_HashPolicy_FilterState_key(
              filter_state));
      if (key == "io.grpc.channel_id") {
        policy.type = XdsApi::Route::HashPolicy::Type::CHANNEL_ID;
      } else {
        gpr_log(GPR_DEBUG,
                "RouteAction HashPolicy contains policy specifier "
                "FilterState but "
                "key is not io.grpc.channel_id.");
        continue;
      }
    } else {
      gpr_log(GPR_DEBUG,
              "RouteAction HashPolicy contains unsupported policy specifier.");
      continue;
    }
    route->hash_policies.emplace_back(std::move(policy));
  }
  // Get retry policy
  const envoy_config_route_v3_RetryPolicy* retry_policy =
      envoy_config_route_v3_RouteAction_retry_policy(route_action);
  if (retry_policy != nullptr) {
    absl::optional<XdsApi::Route::RetryPolicy> retry;
    grpc_error_handle error = RetryPolicyParse(context, retry_policy, &retry);
    if (error != GRPC_ERROR_NONE) return error;
    route->retry_policy = retry;
  }
  return GRPC_ERROR_NONE;
}

grpc_error_handle RouteConfigParse(
    const EncodingContext& context,
    const envoy_config_route_v3_RouteConfiguration* route_config,
    bool /*is_v2*/, XdsApi::RdsUpdate* rds_update) {
  MaybeLogRouteConfiguration(context, route_config);
  // Get the virtual hosts.
  size_t num_virtual_hosts;
  const envoy_config_route_v3_VirtualHost* const* virtual_hosts =
      envoy_config_route_v3_RouteConfiguration_virtual_hosts(
          route_config, &num_virtual_hosts);
  for (size_t i = 0; i < num_virtual_hosts; ++i) {
    rds_update->virtual_hosts.emplace_back();
    XdsApi::RdsUpdate::VirtualHost& vhost = rds_update->virtual_hosts.back();
    // Parse domains.
    size_t domain_size;
    upb_strview const* domains = envoy_config_route_v3_VirtualHost_domains(
        virtual_hosts[i], &domain_size);
    for (size_t j = 0; j < domain_size; ++j) {
      std::string domain_pattern = UpbStringToStdString(domains[j]);
      const MatchType match_type = DomainPatternMatchType(domain_pattern);
      if (match_type == INVALID_MATCH) {
        return GRPC_ERROR_CREATE_FROM_COPIED_STRING(
            absl::StrCat("Invalid domain pattern \"", domain_pattern, "\".")
                .c_str());
      }
      vhost.domains.emplace_back(std::move(domain_pattern));
    }
    if (vhost.domains.empty()) {
      return GRPC_ERROR_CREATE_FROM_STATIC_STRING("VirtualHost has no domains");
    }
    // Parse typed_per_filter_config.
    if (context.use_v3) {
      grpc_error_handle error = ParseTypedPerFilterConfig<
          envoy_config_route_v3_VirtualHost,
          envoy_config_route_v3_VirtualHost_TypedPerFilterConfigEntry>(
          context, virtual_hosts[i],
          envoy_config_route_v3_VirtualHost_typed_per_filter_config_next,
          envoy_config_route_v3_VirtualHost_TypedPerFilterConfigEntry_key,
          envoy_config_route_v3_VirtualHost_TypedPerFilterConfigEntry_value,
          &vhost.typed_per_filter_config);
      if (error != GRPC_ERROR_NONE) return error;
    }
    // Parse retry policy.
    absl::optional<XdsApi::Route::RetryPolicy> virtual_host_retry_policy;
    const envoy_config_route_v3_RetryPolicy* retry_policy =
        envoy_config_route_v3_VirtualHost_retry_policy(virtual_hosts[i]);
    if (retry_policy != nullptr) {
      grpc_error_handle error =
          RetryPolicyParse(context, retry_policy, &virtual_host_retry_policy);
      if (error != GRPC_ERROR_NONE) return error;
    }
    // Parse routes.
    size_t num_routes;
    const envoy_config_route_v3_Route* const* routes =
        envoy_config_route_v3_VirtualHost_routes(virtual_hosts[i], &num_routes);
    if (num_routes < 1) {
      return GRPC_ERROR_CREATE_FROM_STATIC_STRING(
          "No route found in the virtual host.");
    }
    // Loop over the whole list of routes
    for (size_t j = 0; j < num_routes; ++j) {
      const envoy_config_route_v3_RouteMatch* match =
          envoy_config_route_v3_Route_match(routes[j]);
      if (match == nullptr) {
        return GRPC_ERROR_CREATE_FROM_STATIC_STRING("Match can't be null.");
      }
      size_t query_parameters_size;
      static_cast<void>(envoy_config_route_v3_RouteMatch_query_parameters(
          match, &query_parameters_size));
      if (query_parameters_size > 0) {
        continue;
      }
      XdsApi::Route route;
      bool ignore_route = false;
      grpc_error_handle error =
          RoutePathMatchParse(match, &route, &ignore_route);
      if (error != GRPC_ERROR_NONE) return error;
      if (ignore_route) continue;
      error = RouteHeaderMatchersParse(match, &route);
      if (error != GRPC_ERROR_NONE) return error;
      error = RouteRuntimeFractionParse(match, &route);
      if (error != GRPC_ERROR_NONE) return error;
      error = RouteActionParse(context, routes[j], &route, &ignore_route);
      if (error != GRPC_ERROR_NONE) return error;
      if (ignore_route) continue;
      if (route.retry_policy == absl::nullopt && retry_policy != nullptr) {
        route.retry_policy = virtual_host_retry_policy;
      }
      if (context.use_v3) {
        grpc_error_handle error = ParseTypedPerFilterConfig<
            envoy_config_route_v3_Route,
            envoy_config_route_v3_Route_TypedPerFilterConfigEntry>(
            context, routes[j],
            envoy_config_route_v3_Route_typed_per_filter_config_next,
            envoy_config_route_v3_Route_TypedPerFilterConfigEntry_key,
            envoy_config_route_v3_Route_TypedPerFilterConfigEntry_value,
            &route.typed_per_filter_config);
        if (error != GRPC_ERROR_NONE) return error;
      }
      vhost.routes.emplace_back(std::move(route));
    }
    if (vhost.routes.empty()) {
      return GRPC_ERROR_CREATE_FROM_STATIC_STRING("No valid routes specified.");
    }
  }
  return GRPC_ERROR_NONE;
}

grpc_error_handle CertificateProviderInstanceParse(
    const EncodingContext& context,
    const envoy_extensions_transport_sockets_tls_v3_CommonTlsContext_CertificateProviderInstance*
        certificate_provider_instance_proto,
    XdsApi::CommonTlsContext::CertificateProviderInstance*
        certificate_provider_instance) {
  *certificate_provider_instance = {
      UpbStringToStdString(
          envoy_extensions_transport_sockets_tls_v3_CommonTlsContext_CertificateProviderInstance_instance_name(
              certificate_provider_instance_proto)),
      UpbStringToStdString(
          envoy_extensions_transport_sockets_tls_v3_CommonTlsContext_CertificateProviderInstance_certificate_name(
              certificate_provider_instance_proto))};
  if (context.certificate_provider_definition_map->find(
          certificate_provider_instance->instance_name) ==
      context.certificate_provider_definition_map->end()) {
    return GRPC_ERROR_CREATE_FROM_COPIED_STRING(
        absl::StrCat("Unrecognized certificate provider instance name: ",
                     certificate_provider_instance->instance_name)
            .c_str());
  }
  return GRPC_ERROR_NONE;
}

grpc_error_handle CommonTlsContextParse(
    const EncodingContext& context,
    const envoy_extensions_transport_sockets_tls_v3_CommonTlsContext*
        common_tls_context_proto,
    XdsApi::CommonTlsContext* common_tls_context) {
  std::vector<grpc_error_handle> errors;
  auto* combined_validation_context =
      envoy_extensions_transport_sockets_tls_v3_CommonTlsContext_combined_validation_context(
          common_tls_context_proto);
  if (combined_validation_context != nullptr) {
    auto* default_validation_context =
        envoy_extensions_transport_sockets_tls_v3_CommonTlsContext_CombinedCertificateValidationContext_default_validation_context(
            combined_validation_context);
    if (default_validation_context != nullptr) {
      size_t len = 0;
      auto* subject_alt_names_matchers =
          envoy_extensions_transport_sockets_tls_v3_CertificateValidationContext_match_subject_alt_names(
              default_validation_context, &len);
      for (size_t i = 0; i < len; ++i) {
        StringMatcher::Type type;
        std::string matcher;
        if (envoy_type_matcher_v3_StringMatcher_has_exact(
                subject_alt_names_matchers[i])) {
          type = StringMatcher::Type::kExact;
          matcher =
              UpbStringToStdString(envoy_type_matcher_v3_StringMatcher_exact(
                  subject_alt_names_matchers[i]));
        } else if (envoy_type_matcher_v3_StringMatcher_has_prefix(
                       subject_alt_names_matchers[i])) {
          type = StringMatcher::Type::kPrefix;
          matcher =
              UpbStringToStdString(envoy_type_matcher_v3_StringMatcher_prefix(
                  subject_alt_names_matchers[i]));
        } else if (envoy_type_matcher_v3_StringMatcher_has_suffix(
                       subject_alt_names_matchers[i])) {
          type = StringMatcher::Type::kSuffix;
          matcher =
              UpbStringToStdString(envoy_type_matcher_v3_StringMatcher_suffix(
                  subject_alt_names_matchers[i]));
        } else if (envoy_type_matcher_v3_StringMatcher_has_contains(
                       subject_alt_names_matchers[i])) {
          type = StringMatcher::Type::kContains;
          matcher =
              UpbStringToStdString(envoy_type_matcher_v3_StringMatcher_contains(
                  subject_alt_names_matchers[i]));
        } else if (envoy_type_matcher_v3_StringMatcher_has_safe_regex(
                       subject_alt_names_matchers[i])) {
          type = StringMatcher::Type::kSafeRegex;
          auto* regex_matcher = envoy_type_matcher_v3_StringMatcher_safe_regex(
              subject_alt_names_matchers[i]);
          matcher = UpbStringToStdString(
              envoy_type_matcher_v3_RegexMatcher_regex(regex_matcher));
        } else {
          errors.push_back(GRPC_ERROR_CREATE_FROM_STATIC_STRING(
              "Invalid StringMatcher specified"));
          continue;
        }
        bool ignore_case = envoy_type_matcher_v3_StringMatcher_ignore_case(
            subject_alt_names_matchers[i]);
        absl::StatusOr<StringMatcher> string_matcher =
            StringMatcher::Create(type, matcher,
                                  /*case_sensitive=*/!ignore_case);
        if (!string_matcher.ok()) {
          errors.push_back(GRPC_ERROR_CREATE_FROM_COPIED_STRING(
              absl::StrCat("string matcher: ",
                           string_matcher.status().message())
                  .c_str()));
          continue;
        }
        if (type == StringMatcher::Type::kSafeRegex && ignore_case) {
          errors.push_back(GRPC_ERROR_CREATE_FROM_STATIC_STRING(
              "StringMatcher: ignore_case has no effect for SAFE_REGEX."));
          continue;
        }
        common_tls_context->combined_validation_context
            .default_validation_context.match_subject_alt_names.push_back(
                std::move(string_matcher.value()));
      }
      if (envoy_extensions_transport_sockets_tls_v3_CertificateValidationContext_verify_certificate_spki(
              default_validation_context, nullptr) != nullptr) {
        errors.push_back(GRPC_ERROR_CREATE_FROM_STATIC_STRING(
            "CertificateValidationContext: verify_certificate_spki "
            "unsupported"));
      }
      if (envoy_extensions_transport_sockets_tls_v3_CertificateValidationContext_verify_certificate_hash(
              default_validation_context, nullptr) != nullptr) {
        errors.push_back(GRPC_ERROR_CREATE_FROM_STATIC_STRING(
            "CertificateValidationContext: verify_certificate_hash "
            "unsupported"));
      }
      auto* require_signed_certificate_timestamp =
          envoy_extensions_transport_sockets_tls_v3_CertificateValidationContext_require_signed_certificate_timestamp(
              default_validation_context);
      if (require_signed_certificate_timestamp != nullptr &&
          google_protobuf_BoolValue_value(
              require_signed_certificate_timestamp)) {
        errors.push_back(GRPC_ERROR_CREATE_FROM_STATIC_STRING(
            "CertificateValidationContext: "
            "require_signed_certificate_timestamp unsupported"));
      }
      if (envoy_extensions_transport_sockets_tls_v3_CertificateValidationContext_has_crl(
              default_validation_context)) {
        errors.push_back(GRPC_ERROR_CREATE_FROM_STATIC_STRING(
            "CertificateValidationContext: crl unsupported"));
      }
      if (envoy_extensions_transport_sockets_tls_v3_CertificateValidationContext_has_custom_validator_config(
              default_validation_context)) {
        errors.push_back(GRPC_ERROR_CREATE_FROM_STATIC_STRING(
            "CertificateValidationContext: custom_validator_config "
            "unsupported"));
      }
    }
    auto* validation_context_certificate_provider_instance =
        envoy_extensions_transport_sockets_tls_v3_CommonTlsContext_CombinedCertificateValidationContext_validation_context_certificate_provider_instance(
            combined_validation_context);
    if (validation_context_certificate_provider_instance != nullptr) {
      grpc_error_handle error = CertificateProviderInstanceParse(
          context, validation_context_certificate_provider_instance,
          &common_tls_context->combined_validation_context
               .validation_context_certificate_provider_instance);
      if (error != GRPC_ERROR_NONE) errors.push_back(error);
    }
  }
  auto* tls_certificate_certificate_provider_instance =
      envoy_extensions_transport_sockets_tls_v3_CommonTlsContext_tls_certificate_certificate_provider_instance(
          common_tls_context_proto);
  if (tls_certificate_certificate_provider_instance != nullptr) {
    grpc_error_handle error = CertificateProviderInstanceParse(
        context, tls_certificate_certificate_provider_instance,
        &common_tls_context->tls_certificate_certificate_provider_instance);
    if (error != GRPC_ERROR_NONE) errors.push_back(error);
  }
  return GRPC_ERROR_CREATE_FROM_VECTOR("Error parsing CommonTlsContext",
                                       &errors);
}

grpc_error_handle HttpConnectionManagerParse(
    bool is_client, const EncodingContext& context,
    const envoy_extensions_filters_network_http_connection_manager_v3_HttpConnectionManager*
        http_connection_manager_proto,
    bool is_v2,
    XdsApi::LdsUpdate::HttpConnectionManager* http_connection_manager) {
  MaybeLogHttpConnectionManager(context, http_connection_manager_proto);
  // Obtain max_stream_duration from Http Protocol Options.
  const envoy_config_core_v3_HttpProtocolOptions* options =
      envoy_extensions_filters_network_http_connection_manager_v3_HttpConnectionManager_common_http_protocol_options(
          http_connection_manager_proto);
  if (options != nullptr) {
    const google_protobuf_Duration* duration =
        envoy_config_core_v3_HttpProtocolOptions_max_stream_duration(options);
    if (duration != nullptr) {
      http_connection_manager->http_max_stream_duration =
          DurationParse(duration);
    }
  }
  // Parse filters.
  if (!is_v2) {
    size_t num_filters = 0;
    const auto* http_filters =
        envoy_extensions_filters_network_http_connection_manager_v3_HttpConnectionManager_http_filters(
            http_connection_manager_proto, &num_filters);
    std::set<absl::string_view> names_seen;
    for (size_t i = 0; i < num_filters; ++i) {
      const auto* http_filter = http_filters[i];
      absl::string_view name = UpbStringToAbsl(
          envoy_extensions_filters_network_http_connection_manager_v3_HttpFilter_name(
              http_filter));
      if (name.empty()) {
        return GRPC_ERROR_CREATE_FROM_COPIED_STRING(
            absl::StrCat("empty filter name at index ", i).c_str());
      }
      if (names_seen.find(name) != names_seen.end()) {
        return GRPC_ERROR_CREATE_FROM_COPIED_STRING(
            absl::StrCat("duplicate HTTP filter name: ", name).c_str());
      }
      names_seen.insert(name);
      const bool is_optional =
          envoy_extensions_filters_network_http_connection_manager_v3_HttpFilter_is_optional(
              http_filter);
      const google_protobuf_Any* any =
          envoy_extensions_filters_network_http_connection_manager_v3_HttpFilter_typed_config(
              http_filter);
      if (any == nullptr) {
        if (is_optional) continue;
        return GRPC_ERROR_CREATE_FROM_COPIED_STRING(
            absl::StrCat("no filter config specified for filter name ", name)
                .c_str());
      }
      absl::string_view filter_type;
      grpc_error_handle error =
          ExtractHttpFilterTypeName(context, any, &filter_type);
      if (error != GRPC_ERROR_NONE) return error;
      const XdsHttpFilterImpl* filter_impl =
          XdsHttpFilterRegistry::GetFilterForType(filter_type);
      if (filter_impl == nullptr) {
        if (is_optional) continue;
        return GRPC_ERROR_CREATE_FROM_COPIED_STRING(
            absl::StrCat("no filter registered for config type ", filter_type)
                .c_str());
      }
      if ((is_client && !filter_impl->IsSupportedOnClients()) ||
          (!is_client && !filter_impl->IsSupportedOnServers())) {
        if (is_optional) continue;
        return GRPC_ERROR_CREATE_FROM_COPIED_STRING(
            absl::StrFormat("Filter %s is not supported on %s", filter_type,
                            is_client ? "clients" : "servers")
                .c_str());
      }
      if (i < num_filters - 1) {
        // Filters before the last filter must not be terminal.
        if (filter_impl->IsTerminalFilter()) {
          return GRPC_ERROR_CREATE_FROM_COPIED_STRING(
              absl::StrCat("terminal filter for config type ", filter_type,
                           " must be the last filter in the chain")
                  .c_str());
        }
      } else {
        // The last filter must be terminal.
        if (!filter_impl->IsTerminalFilter()) {
          return GRPC_ERROR_CREATE_FROM_COPIED_STRING(
              absl::StrCat("non-terminal filter for config type ", filter_type,
                           " is the last filter in the chain")
                  .c_str());
        }
      }
      absl::StatusOr<XdsHttpFilterImpl::FilterConfig> filter_config =
          filter_impl->GenerateFilterConfig(google_protobuf_Any_value(any),
                                            context.arena);
      if (!filter_config.ok()) {
        return GRPC_ERROR_CREATE_FROM_COPIED_STRING(
            absl::StrCat(
                "filter config for type ", filter_type,
                " failed to parse: ", filter_config.status().ToString())
                .c_str());
      }
      http_connection_manager->http_filters.emplace_back(
          XdsApi::LdsUpdate::HttpConnectionManager::HttpFilter{
              std::string(name), std::move(*filter_config)});
    }
  } else {
    // If using a v2 config, we just hard-code a list containing only the
    // router filter without actually looking at the config.  This ensures
    // that the right thing happens in the xds resolver without having
    // to expose whether the resource we received was v2 or v3.
    http_connection_manager->http_filters.emplace_back(
        XdsApi::LdsUpdate::HttpConnectionManager::HttpFilter{
            "router", {kXdsHttpRouterFilterConfigName, Json()}});
  }
  if (is_client) {
    // Found inlined route_config. Parse it to find the cluster_name.
    if (envoy_extensions_filters_network_http_connection_manager_v3_HttpConnectionManager_has_route_config(
            http_connection_manager_proto)) {
      const envoy_config_route_v3_RouteConfiguration* route_config =
          envoy_extensions_filters_network_http_connection_manager_v3_HttpConnectionManager_route_config(
              http_connection_manager_proto);
      XdsApi::RdsUpdate rds_update;
      grpc_error_handle error =
          RouteConfigParse(context, route_config, is_v2, &rds_update);
      if (error != GRPC_ERROR_NONE) return error;
      http_connection_manager->rds_update = std::move(rds_update);
      return GRPC_ERROR_NONE;
    }
    // Validate that RDS must be used to get the route_config dynamically.
    const envoy_extensions_filters_network_http_connection_manager_v3_Rds* rds =
        envoy_extensions_filters_network_http_connection_manager_v3_HttpConnectionManager_rds(
            http_connection_manager_proto);
    if (rds == nullptr) {
      return GRPC_ERROR_CREATE_FROM_STATIC_STRING(
          "HttpConnectionManager neither has inlined route_config nor RDS.");
    }
    // Check that the ConfigSource specifies ADS.
    const envoy_config_core_v3_ConfigSource* config_source =
        envoy_extensions_filters_network_http_connection_manager_v3_Rds_config_source(
            rds);
    if (config_source == nullptr) {
      return GRPC_ERROR_CREATE_FROM_STATIC_STRING(
          "HttpConnectionManager missing config_source for RDS.");
    }
    if (!envoy_config_core_v3_ConfigSource_has_ads(config_source)) {
      return GRPC_ERROR_CREATE_FROM_STATIC_STRING(
          "HttpConnectionManager ConfigSource for RDS does not specify ADS.");
    }
    // Get the route_config_name.
    http_connection_manager->route_config_name = UpbStringToStdString(
        envoy_extensions_filters_network_http_connection_manager_v3_Rds_route_config_name(
            rds));
  }
  return GRPC_ERROR_NONE;
}

grpc_error_handle LdsResourceParseClient(
    const EncodingContext& context,
    const envoy_config_listener_v3_ApiListener* api_listener, bool is_v2,
    XdsApi::LdsUpdate* lds_update) {
  lds_update->type = XdsApi::LdsUpdate::ListenerType::kHttpApiListener;
  const upb_strview encoded_api_listener = google_protobuf_Any_value(
      envoy_config_listener_v3_ApiListener_api_listener(api_listener));
  const auto* http_connection_manager =
      envoy_extensions_filters_network_http_connection_manager_v3_HttpConnectionManager_parse(
          encoded_api_listener.data, encoded_api_listener.size, context.arena);
  if (http_connection_manager == nullptr) {
    return GRPC_ERROR_CREATE_FROM_STATIC_STRING(
        "Could not parse HttpConnectionManager config from ApiListener");
  }
  return HttpConnectionManagerParse(true /* is_client */, context,
                                    http_connection_manager, is_v2,
                                    &lds_update->http_connection_manager);
}

grpc_error_handle DownstreamTlsContextParse(
    const EncodingContext& context,
    const envoy_config_core_v3_TransportSocket* transport_socket,
    XdsApi::DownstreamTlsContext* downstream_tls_context) {
  absl::string_view name = UpbStringToAbsl(
      envoy_config_core_v3_TransportSocket_name(transport_socket));
  if (name != "envoy.transport_sockets.tls") {
    return GRPC_ERROR_CREATE_FROM_COPIED_STRING(
        absl::StrCat("Unrecognized transport socket: ", name).c_str());
  }
  auto* typed_config =
      envoy_config_core_v3_TransportSocket_typed_config(transport_socket);
  std::vector<grpc_error_handle> errors;
  if (typed_config != nullptr) {
    const upb_strview encoded_downstream_tls_context =
        google_protobuf_Any_value(typed_config);
    auto* downstream_tls_context_proto =
        envoy_extensions_transport_sockets_tls_v3_DownstreamTlsContext_parse(
            encoded_downstream_tls_context.data,
            encoded_downstream_tls_context.size, context.arena);
    if (downstream_tls_context_proto == nullptr) {
      return GRPC_ERROR_CREATE_FROM_STATIC_STRING(
          "Can't decode downstream tls context.");
    }
    auto* common_tls_context =
        envoy_extensions_transport_sockets_tls_v3_DownstreamTlsContext_common_tls_context(
            downstream_tls_context_proto);
    if (common_tls_context != nullptr) {
      grpc_error_handle error =
          CommonTlsContextParse(context, common_tls_context,
                                &downstream_tls_context->common_tls_context);
      if (error != GRPC_ERROR_NONE) errors.push_back(error);
    }
    auto* require_client_certificate =
        envoy_extensions_transport_sockets_tls_v3_DownstreamTlsContext_require_client_certificate(
            downstream_tls_context_proto);
    if (require_client_certificate != nullptr) {
      downstream_tls_context->require_client_certificate =
          google_protobuf_BoolValue_value(require_client_certificate);
    }
    auto* require_sni =
        envoy_extensions_transport_sockets_tls_v3_DownstreamTlsContext_require_sni(
            downstream_tls_context_proto);
    if (require_sni != nullptr &&
        google_protobuf_BoolValue_value(require_sni)) {
      errors.push_back(
          GRPC_ERROR_CREATE_FROM_STATIC_STRING("require_sni: unsupported"));
    }
    if (envoy_extensions_transport_sockets_tls_v3_DownstreamTlsContext_ocsp_staple_policy(
            downstream_tls_context_proto) !=
        envoy_extensions_transport_sockets_tls_v3_DownstreamTlsContext_LENIENT_STAPLING) {
      errors.push_back(GRPC_ERROR_CREATE_FROM_STATIC_STRING(
          "ocsp_staple_policy: Only LENIENT_STAPLING supported"));
    }
  }
  if (downstream_tls_context->common_tls_context
          .tls_certificate_certificate_provider_instance.instance_name
          .empty()) {
    errors.push_back(GRPC_ERROR_CREATE_FROM_STATIC_STRING(
        "TLS configuration provided but no "
        "tls_certificate_certificate_provider_instance found."));
  }
  if (downstream_tls_context->require_client_certificate &&
      downstream_tls_context->common_tls_context.combined_validation_context
          .validation_context_certificate_provider_instance.instance_name
          .empty()) {
    errors.push_back(GRPC_ERROR_CREATE_FROM_STATIC_STRING(
        "TLS configuration requires client certificates but no certificate "
        "provider instance specified for validation."));
  }
  return GRPC_ERROR_CREATE_FROM_VECTOR("Error parsing DownstreamTlsContext",
                                       &errors);
}

grpc_error_handle CidrRangeParse(
    const envoy_config_core_v3_CidrRange* cidr_range_proto,
    XdsApi::LdsUpdate::FilterChainMap::CidrRange* cidr_range) {
  std::string address_prefix = UpbStringToStdString(
      envoy_config_core_v3_CidrRange_address_prefix(cidr_range_proto));
  grpc_error_handle error =
      grpc_string_to_sockaddr(&cidr_range->address, address_prefix.c_str(), 0);
  if (error != GRPC_ERROR_NONE) return error;
  cidr_range->prefix_len = 0;
  auto* prefix_len_proto =
      envoy_config_core_v3_CidrRange_prefix_len(cidr_range_proto);
  if (prefix_len_proto != nullptr) {
    cidr_range->prefix_len = std::min(
        google_protobuf_UInt32Value_value(prefix_len_proto),
        (reinterpret_cast<const grpc_sockaddr*>(cidr_range->address.addr))
                    ->sa_family == GRPC_AF_INET
            ? uint32_t(32)
            : uint32_t(128));
  }
  // Normalize the network address by masking it with prefix_len
  grpc_sockaddr_mask_bits(&cidr_range->address, cidr_range->prefix_len);
  return GRPC_ERROR_NONE;
}

grpc_error_handle FilterChainMatchParse(
    const envoy_config_listener_v3_FilterChainMatch* filter_chain_match_proto,
    FilterChain::FilterChainMatch* filter_chain_match) {
  auto* destination_port =
      envoy_config_listener_v3_FilterChainMatch_destination_port(
          filter_chain_match_proto);
  if (destination_port != nullptr) {
    filter_chain_match->destination_port =
        google_protobuf_UInt32Value_value(destination_port);
  }
  size_t size = 0;
  auto* prefix_ranges = envoy_config_listener_v3_FilterChainMatch_prefix_ranges(
      filter_chain_match_proto, &size);
  filter_chain_match->prefix_ranges.reserve(size);
  for (size_t i = 0; i < size; i++) {
    XdsApi::LdsUpdate::FilterChainMap::CidrRange cidr_range;
    grpc_error_handle error = CidrRangeParse(prefix_ranges[i], &cidr_range);
    if (error != GRPC_ERROR_NONE) return error;
    filter_chain_match->prefix_ranges.push_back(cidr_range);
  }
  filter_chain_match->source_type =
      static_cast<XdsApi::LdsUpdate::FilterChainMap::ConnectionSourceType>(
          envoy_config_listener_v3_FilterChainMatch_source_type(
              filter_chain_match_proto));
  auto* source_prefix_ranges =
      envoy_config_listener_v3_FilterChainMatch_source_prefix_ranges(
          filter_chain_match_proto, &size);
  filter_chain_match->source_prefix_ranges.reserve(size);
  for (size_t i = 0; i < size; i++) {
    XdsApi::LdsUpdate::FilterChainMap::CidrRange cidr_range;
    grpc_error_handle error =
        CidrRangeParse(source_prefix_ranges[i], &cidr_range);
    if (error != GRPC_ERROR_NONE) return error;
    filter_chain_match->source_prefix_ranges.push_back(cidr_range);
  }
  auto* source_ports = envoy_config_listener_v3_FilterChainMatch_source_ports(
      filter_chain_match_proto, &size);
  filter_chain_match->source_ports.reserve(size);
  for (size_t i = 0; i < size; i++) {
    filter_chain_match->source_ports.push_back(source_ports[i]);
  }
  auto* server_names = envoy_config_listener_v3_FilterChainMatch_server_names(
      filter_chain_match_proto, &size);
  for (size_t i = 0; i < size; i++) {
    filter_chain_match->server_names.push_back(
        UpbStringToStdString(server_names[i]));
  }
  filter_chain_match->transport_protocol = UpbStringToStdString(
      envoy_config_listener_v3_FilterChainMatch_transport_protocol(
          filter_chain_match_proto));
  auto* application_protocols =
      envoy_config_listener_v3_FilterChainMatch_application_protocols(
          filter_chain_match_proto, &size);
  for (size_t i = 0; i < size; i++) {
    filter_chain_match->application_protocols.push_back(
        UpbStringToStdString(application_protocols[i]));
  }
  return GRPC_ERROR_NONE;
}

grpc_error_handle FilterChainParse(
    const EncodingContext& context,
    const envoy_config_listener_v3_FilterChain* filter_chain_proto, bool is_v2,
    FilterChain* filter_chain) {
  std::vector<grpc_error_handle> errors;
  auto* filter_chain_match =
      envoy_config_listener_v3_FilterChain_filter_chain_match(
          filter_chain_proto);
  if (filter_chain_match != nullptr) {
    grpc_error_handle error = FilterChainMatchParse(
        filter_chain_match, &filter_chain->filter_chain_match);
    if (error != GRPC_ERROR_NONE) errors.push_back(error);
  }
  // Parse the filters list. Currently we only support HttpConnectionManager.
  size_t size = 0;
  auto* filters =
      envoy_config_listener_v3_FilterChain_filters(filter_chain_proto, &size);
  if (size != 1) {
    errors.push_back(GRPC_ERROR_CREATE_FROM_STATIC_STRING(
        "FilterChain should have exactly one filter: HttpConnectionManager; no "
        "other filter is supported at the moment"));
  } else {
    auto* typed_config =
        envoy_config_listener_v3_Filter_typed_config(filters[0]);
    if (typed_config == nullptr) {
      errors.push_back(GRPC_ERROR_CREATE_FROM_STATIC_STRING(
          "No typed_config found in filter."));
    } else {
      absl::string_view type_url =
          UpbStringToAbsl(google_protobuf_Any_type_url(typed_config));
      if (type_url !=
          "type.googleapis.com/"
          "envoy.extensions.filters.network.http_connection_manager.v3."
          "HttpConnectionManager") {
        errors.push_back(GRPC_ERROR_CREATE_FROM_COPIED_STRING(
            absl::StrCat("Unsupported filter type ", type_url).c_str()));
      } else {
        const upb_strview encoded_http_connection_manager =
            google_protobuf_Any_value(typed_config);
        const auto* http_connection_manager =
            envoy_extensions_filters_network_http_connection_manager_v3_HttpConnectionManager_parse(
                encoded_http_connection_manager.data,
                encoded_http_connection_manager.size, context.arena);
        if (http_connection_manager == nullptr) {
          errors.push_back(GRPC_ERROR_CREATE_FROM_STATIC_STRING(
              "Could not parse HttpConnectionManager config from filter "
              "typed_config"));
        } else {
          filter_chain->filter_chain_data =
              std::make_shared<XdsApi::LdsUpdate::FilterChainData>();
          grpc_error_handle error = HttpConnectionManagerParse(
              false /* is_client */, context, http_connection_manager, is_v2,
              &filter_chain->filter_chain_data->http_connection_manager);
          if (error != GRPC_ERROR_NONE) errors.push_back(error);
        }
      }
    }
  }
  auto* transport_socket =
      envoy_config_listener_v3_FilterChain_transport_socket(filter_chain_proto);
  if (transport_socket != nullptr) {
    grpc_error_handle error = DownstreamTlsContextParse(
        context, transport_socket,
        &filter_chain->filter_chain_data->downstream_tls_context);
    if (error != GRPC_ERROR_NONE) errors.push_back(error);
  }
  return GRPC_ERROR_CREATE_FROM_VECTOR("Error parsing FilterChain", &errors);
}

grpc_error_handle AddressParse(
    const envoy_config_core_v3_Address* address_proto, std::string* address) {
  const auto* socket_address =
      envoy_config_core_v3_Address_socket_address(address_proto);
  if (socket_address == nullptr) {
    return GRPC_ERROR_CREATE_FROM_COPIED_STRING(
        "Address does not have socket_address");
  }
  if (envoy_config_core_v3_SocketAddress_protocol(socket_address) !=
      envoy_config_core_v3_SocketAddress_TCP) {
    return GRPC_ERROR_CREATE_FROM_STATIC_STRING(
        "SocketAddress protocol is not TCP");
  }
  uint32_t port = envoy_config_core_v3_SocketAddress_port_value(socket_address);
  if (port > 65535) {
    return GRPC_ERROR_CREATE_FROM_STATIC_STRING("Invalid port");
  }
  *address = JoinHostPort(
      UpbStringToAbsl(
          envoy_config_core_v3_SocketAddress_address(socket_address)),
      port);
  return GRPC_ERROR_NONE;
}

// An intermediate map for filter chains that we create to validate the list of
// filter chains received from the control plane and to finally create
// XdsApi::LdsUpdate::FilterChainMap
struct InternalFilterChainMap {
  using SourceIpMap =
      std::map<std::string, XdsApi::LdsUpdate::FilterChainMap::SourceIp>;
  using ConnectionSourceTypesArray = std::array<SourceIpMap, 3>;
  struct DestinationIp {
    absl::optional<XdsApi::LdsUpdate::FilterChainMap::CidrRange> prefix_range;
    bool transport_protocol_raw_buffer_provided = false;
    ConnectionSourceTypesArray source_types_array;
  };
  using DestinationIpMap = std::map<std::string, DestinationIp>;
  DestinationIpMap destination_ip_map;
};

grpc_error_handle AddFilterChainDataForSourcePort(
    const FilterChain& filter_chain,
    XdsApi::LdsUpdate::FilterChainMap::SourcePortsMap* ports_map,
    uint32_t port) {
  auto insert_result = ports_map->emplace(
      port, XdsApi::LdsUpdate::FilterChainMap::FilterChainDataSharedPtr{
                filter_chain.filter_chain_data});
  if (!insert_result.second) {
    return GRPC_ERROR_CREATE_FROM_COPIED_STRING(
        absl::StrCat(
            "Duplicate matching rules detected when adding filter chain: ",
            filter_chain.filter_chain_match.ToString())
            .c_str());
  }
  return GRPC_ERROR_NONE;
}

grpc_error_handle AddFilterChainDataForSourcePorts(
    const FilterChain& filter_chain,
    XdsApi::LdsUpdate::FilterChainMap::SourcePortsMap* ports_map) {
  if (filter_chain.filter_chain_match.source_ports.empty()) {
    return AddFilterChainDataForSourcePort(filter_chain, ports_map, 0);
  } else {
    for (uint32_t port : filter_chain.filter_chain_match.source_ports) {
      grpc_error_handle error =
          AddFilterChainDataForSourcePort(filter_chain, ports_map, port);
      if (error != GRPC_ERROR_NONE) return error;
    }
  }
  return GRPC_ERROR_NONE;
}

grpc_error_handle AddFilterChainDataForSourceIpRange(
    const FilterChain& filter_chain,
    InternalFilterChainMap::SourceIpMap* source_ip_map) {
  if (filter_chain.filter_chain_match.source_prefix_ranges.empty()) {
    auto insert_result = source_ip_map->emplace(
        "", XdsApi::LdsUpdate::FilterChainMap::SourceIp());
    return AddFilterChainDataForSourcePorts(
        filter_chain, &insert_result.first->second.ports_map);
  } else {
    for (const auto& prefix_range :
         filter_chain.filter_chain_match.source_prefix_ranges) {
      auto insert_result = source_ip_map->emplace(
          absl::StrCat(grpc_sockaddr_to_string(&prefix_range.address, false),
                       "/", prefix_range.prefix_len),
          XdsApi::LdsUpdate::FilterChainMap::SourceIp());
      if (insert_result.second) {
        insert_result.first->second.prefix_range.emplace(prefix_range);
      }
      grpc_error_handle error = AddFilterChainDataForSourcePorts(
          filter_chain, &insert_result.first->second.ports_map);
      if (error != GRPC_ERROR_NONE) return error;
    }
  }
  return GRPC_ERROR_NONE;
}

grpc_error_handle AddFilterChainDataForSourceType(
    const FilterChain& filter_chain,
    InternalFilterChainMap::DestinationIp* destination_ip) {
  GPR_ASSERT(static_cast<unsigned int>(
                 filter_chain.filter_chain_match.source_type) < 3);
  return AddFilterChainDataForSourceIpRange(
      filter_chain, &destination_ip->source_types_array[static_cast<int>(
                        filter_chain.filter_chain_match.source_type)]);
}

grpc_error_handle AddFilterChainDataForApplicationProtocols(
    const FilterChain& filter_chain,
    InternalFilterChainMap::DestinationIp* destination_ip) {
  // Only allow filter chains that do not mention application protocols
  if (!filter_chain.filter_chain_match.application_protocols.empty()) {
    return GRPC_ERROR_NONE;
  }
  return AddFilterChainDataForSourceType(filter_chain, destination_ip);
}

grpc_error_handle AddFilterChainDataForTransportProtocol(
    const FilterChain& filter_chain,
    InternalFilterChainMap::DestinationIp* destination_ip) {
  const std::string& transport_protocol =
      filter_chain.filter_chain_match.transport_protocol;
  // Only allow filter chains with no transport protocol or "raw_buffer"
  if (!transport_protocol.empty() && transport_protocol != "raw_buffer") {
    return GRPC_ERROR_NONE;
  }
  // If for this configuration, we've already seen filter chains that mention
  // the transport protocol as "raw_buffer", we will never match filter chains
  // that do not mention it.
  if (destination_ip->transport_protocol_raw_buffer_provided &&
      transport_protocol.empty()) {
    return GRPC_ERROR_NONE;
  }
  if (!transport_protocol.empty() &&
      !destination_ip->transport_protocol_raw_buffer_provided) {
    destination_ip->transport_protocol_raw_buffer_provided = true;
    // Clear out the previous entries if any since those entries did not mention
    // "raw_buffer"
    destination_ip->source_types_array =
        InternalFilterChainMap::ConnectionSourceTypesArray();
  }
  return AddFilterChainDataForApplicationProtocols(filter_chain,
                                                   destination_ip);
}

grpc_error_handle AddFilterChainDataForServerNames(
    const FilterChain& filter_chain,
    InternalFilterChainMap::DestinationIp* destination_ip) {
  // Don't continue adding filter chains with server names mentioned
  if (!filter_chain.filter_chain_match.server_names.empty()) {
    return GRPC_ERROR_NONE;
  }
  return AddFilterChainDataForTransportProtocol(filter_chain, destination_ip);
}

grpc_error_handle AddFilterChainDataForDestinationIpRange(
    const FilterChain& filter_chain,
    InternalFilterChainMap::DestinationIpMap* destination_ip_map) {
  if (filter_chain.filter_chain_match.prefix_ranges.empty()) {
    auto insert_result = destination_ip_map->emplace(
        "", InternalFilterChainMap::DestinationIp());
    return AddFilterChainDataForServerNames(filter_chain,
                                            &insert_result.first->second);
  } else {
    for (const auto& prefix_range :
         filter_chain.filter_chain_match.prefix_ranges) {
      auto insert_result = destination_ip_map->emplace(
          absl::StrCat(grpc_sockaddr_to_string(&prefix_range.address, false),
                       "/", prefix_range.prefix_len),
          InternalFilterChainMap::DestinationIp());
      if (insert_result.second) {
        insert_result.first->second.prefix_range.emplace(prefix_range);
      }
      grpc_error_handle error = AddFilterChainDataForServerNames(
          filter_chain, &insert_result.first->second);
      if (error != GRPC_ERROR_NONE) return error;
    }
  }
  return GRPC_ERROR_NONE;
}

XdsApi::LdsUpdate::FilterChainMap BuildFromInternalFilterChainMap(
    InternalFilterChainMap* internal_filter_chain_map) {
  XdsApi::LdsUpdate::FilterChainMap filter_chain_map;
  for (auto& destination_ip_pair :
       internal_filter_chain_map->destination_ip_map) {
    XdsApi::LdsUpdate::FilterChainMap::DestinationIp destination_ip;
    destination_ip.prefix_range = destination_ip_pair.second.prefix_range;
    for (int i = 0; i < 3; i++) {
      auto& source_ip_map = destination_ip_pair.second.source_types_array[i];
      for (auto& source_ip_pair : source_ip_map) {
        destination_ip.source_types_array[i].push_back(
            std::move(source_ip_pair.second));
      }
    }
    filter_chain_map.destination_ip_vector.push_back(std::move(destination_ip));
  }
  return filter_chain_map;
}

grpc_error_handle BuildFilterChainMap(
    const std::vector<FilterChain>& filter_chains,
    XdsApi::LdsUpdate::FilterChainMap* filter_chain_map) {
  InternalFilterChainMap internal_filter_chain_map;
  for (const auto& filter_chain : filter_chains) {
    // Discard filter chain entries that specify destination port
    if (filter_chain.filter_chain_match.destination_port != 0) continue;
    grpc_error_handle error = AddFilterChainDataForDestinationIpRange(
        filter_chain, &internal_filter_chain_map.destination_ip_map);
    if (error != GRPC_ERROR_NONE) return error;
  }
  *filter_chain_map =
      BuildFromInternalFilterChainMap(&internal_filter_chain_map);
  return GRPC_ERROR_NONE;
}

grpc_error_handle LdsResourceParseServer(
    const EncodingContext& context,
    const envoy_config_listener_v3_Listener* listener, bool is_v2,
    XdsApi::LdsUpdate* lds_update) {
  lds_update->type = XdsApi::LdsUpdate::ListenerType::kTcpListener;
  grpc_error_handle error =
      AddressParse(envoy_config_listener_v3_Listener_address(listener),
                   &lds_update->address);
  if (error != GRPC_ERROR_NONE) return error;
  const auto* use_original_dst =
      envoy_config_listener_v3_Listener_use_original_dst(listener);
  if (use_original_dst != nullptr) {
    if (google_protobuf_BoolValue_value(use_original_dst)) {
      return GRPC_ERROR_CREATE_FROM_STATIC_STRING(
          "Field \'use_original_dst\' is not supported.");
    }
  }
  size_t size = 0;
  auto* filter_chains =
      envoy_config_listener_v3_Listener_filter_chains(listener, &size);
  std::vector<FilterChain> parsed_filter_chains;
  parsed_filter_chains.reserve(size);
  for (size_t i = 0; i < size; i++) {
    FilterChain filter_chain;
    error = FilterChainParse(context, filter_chains[i], is_v2, &filter_chain);
    if (error != GRPC_ERROR_NONE) return error;
    parsed_filter_chains.push_back(std::move(filter_chain));
  }
  error =
      BuildFilterChainMap(parsed_filter_chains, &lds_update->filter_chain_map);
  if (error != GRPC_ERROR_NONE) return error;
  auto* default_filter_chain =
      envoy_config_listener_v3_Listener_default_filter_chain(listener);
  if (default_filter_chain != nullptr) {
    FilterChain filter_chain;
    error =
        FilterChainParse(context, default_filter_chain, is_v2, &filter_chain);
    if (error != GRPC_ERROR_NONE) return error;
    if (filter_chain.filter_chain_data != nullptr) {
      lds_update->default_filter_chain =
          std::move(*filter_chain.filter_chain_data);
    }
  }
  if (size == 0 && default_filter_chain == nullptr) {
    return GRPC_ERROR_CREATE_FROM_STATIC_STRING("No filter chain provided.");
  }
  return GRPC_ERROR_NONE;
}

grpc_error_handle LdsResourceParse(
    const EncodingContext& context,
    const envoy_config_listener_v3_Listener* listener, bool is_v2,
    XdsApi::LdsUpdate* lds_update) {
  // Check whether it's a client or server listener.
  const envoy_config_listener_v3_ApiListener* api_listener =
      envoy_config_listener_v3_Listener_api_listener(listener);
  const envoy_config_core_v3_Address* address =
      envoy_config_listener_v3_Listener_address(listener);
  if (api_listener != nullptr && address != nullptr) {
    return GRPC_ERROR_CREATE_FROM_STATIC_STRING(
        "Listener has both address and ApiListener");
  }
  if (api_listener == nullptr && address == nullptr) {
    return GRPC_ERROR_CREATE_FROM_STATIC_STRING(
        "Listener has neither address nor ApiListener");
  }
  // Validate Listener fields.
  grpc_error_handle error = GRPC_ERROR_NONE;
  if (api_listener != nullptr) {
    error = LdsResourceParseClient(context, api_listener, is_v2, lds_update);
  } else {
    error = LdsResourceParseServer(context, listener, is_v2, lds_update);
  }
  return error;
}

grpc_error_handle UpstreamTlsContextParse(
    const EncodingContext& context,
    const envoy_config_core_v3_TransportSocket* transport_socket,
    XdsApi::CommonTlsContext* common_tls_context) {
  // Record Upstream tls context
  absl::string_view name = UpbStringToAbsl(
      envoy_config_core_v3_TransportSocket_name(transport_socket));
  if (name != "envoy.transport_sockets.tls") {
    return GRPC_ERROR_CREATE_FROM_COPIED_STRING(
        absl::StrCat("Unrecognized transport socket: ", name).c_str());
  }
  auto* typed_config =
      envoy_config_core_v3_TransportSocket_typed_config(transport_socket);
  if (typed_config != nullptr) {
    const upb_strview encoded_upstream_tls_context =
        google_protobuf_Any_value(typed_config);
    auto* upstream_tls_context =
        envoy_extensions_transport_sockets_tls_v3_UpstreamTlsContext_parse(
            encoded_upstream_tls_context.data,
            encoded_upstream_tls_context.size, context.arena);
    if (upstream_tls_context == nullptr) {
      return GRPC_ERROR_CREATE_FROM_STATIC_STRING(
          "Can't decode upstream tls context.");
    }
    auto* common_tls_context_proto =
        envoy_extensions_transport_sockets_tls_v3_UpstreamTlsContext_common_tls_context(
            upstream_tls_context);
    if (common_tls_context_proto != nullptr) {
      grpc_error_handle error = CommonTlsContextParse(
          context, common_tls_context_proto, common_tls_context);
      if (error != GRPC_ERROR_NONE) {
        return grpc_error_add_child(GRPC_ERROR_CREATE_FROM_STATIC_STRING(
                                        "Error parsing UpstreamTlsContext"),
                                    error);
      }
    }
  }
  if (common_tls_context->combined_validation_context
          .validation_context_certificate_provider_instance.instance_name
          .empty()) {
    return GRPC_ERROR_CREATE_FROM_COPIED_STRING(
        "UpstreamTlsContext: TLS configuration provided but no "
        "validation_context_certificate_provider_instance "
        "found.");
  }
  return GRPC_ERROR_NONE;
}

grpc_error_handle CdsLogicalDnsParse(
    const envoy_config_cluster_v3_Cluster* cluster,
    XdsApi::CdsUpdate* cds_update) {
  const auto* load_assignment =
      envoy_config_cluster_v3_Cluster_load_assignment(cluster);
  if (load_assignment == nullptr) {
    return GRPC_ERROR_CREATE_FROM_STATIC_STRING(
        "load_assignment not present for LOGICAL_DNS cluster");
  }
  size_t num_localities;
  const auto* const* localities =
      envoy_config_endpoint_v3_ClusterLoadAssignment_endpoints(load_assignment,
                                                               &num_localities);
  if (num_localities != 1) {
    return GRPC_ERROR_CREATE_FROM_COPIED_STRING(
        absl::StrCat("load_assignment for LOGICAL_DNS cluster must have "
                     "exactly one locality, found ",
                     num_localities)
            .c_str());
  }
  size_t num_endpoints;
  const auto* const* endpoints =
      envoy_config_endpoint_v3_LocalityLbEndpoints_lb_endpoints(localities[0],
                                                                &num_endpoints);
  if (num_endpoints != 1) {
    return GRPC_ERROR_CREATE_FROM_COPIED_STRING(
        absl::StrCat("locality for LOGICAL_DNS cluster must have "
                     "exactly one endpoint, found ",
                     num_endpoints)
            .c_str());
  }
  const auto* endpoint =
      envoy_config_endpoint_v3_LbEndpoint_endpoint(endpoints[0]);
  if (endpoint == nullptr) {
    return GRPC_ERROR_CREATE_FROM_STATIC_STRING(
        "LbEndpoint endpoint field not set");
  }
  const auto* address = envoy_config_endpoint_v3_Endpoint_address(endpoint);
  if (address == nullptr) {
    return GRPC_ERROR_CREATE_FROM_STATIC_STRING(
        "Endpoint address field not set");
  }
  const auto* socket_address =
      envoy_config_core_v3_Address_socket_address(address);
  if (socket_address == nullptr) {
    return GRPC_ERROR_CREATE_FROM_STATIC_STRING(
        "Address socket_address field not set");
  }
  if (envoy_config_core_v3_SocketAddress_resolver_name(socket_address).size !=
      0) {
    return GRPC_ERROR_CREATE_FROM_STATIC_STRING(
        "LOGICAL_DNS clusters must NOT have a custom resolver name set");
  }
  absl::string_view address_str = UpbStringToAbsl(
      envoy_config_core_v3_SocketAddress_address(socket_address));
  if (address_str.empty()) {
    return GRPC_ERROR_CREATE_FROM_STATIC_STRING(
        "SocketAddress address field not set");
  }
  if (!envoy_config_core_v3_SocketAddress_has_port_value(socket_address)) {
    return GRPC_ERROR_CREATE_FROM_STATIC_STRING(
        "SocketAddress port_value field not set");
  }
  cds_update->dns_hostname = JoinHostPort(
      address_str,
      envoy_config_core_v3_SocketAddress_port_value(socket_address));
  return GRPC_ERROR_NONE;
}

grpc_error_handle CdsResourceParse(
    const EncodingContext& context,
    const envoy_config_cluster_v3_Cluster* cluster, bool /*is_v2*/,
    XdsApi::CdsUpdate* cds_update) {
  std::vector<grpc_error_handle> errors;
  // Check the cluster_discovery_type.
  if (!envoy_config_cluster_v3_Cluster_has_type(cluster) &&
      !envoy_config_cluster_v3_Cluster_has_cluster_type(cluster)) {
    errors.push_back(
        GRPC_ERROR_CREATE_FROM_STATIC_STRING("DiscoveryType not found."));
  } else if (envoy_config_cluster_v3_Cluster_type(cluster) ==
             envoy_config_cluster_v3_Cluster_EDS) {
    cds_update->cluster_type = XdsApi::CdsUpdate::ClusterType::EDS;
    // Check the EDS config source.
    const envoy_config_cluster_v3_Cluster_EdsClusterConfig* eds_cluster_config =
        envoy_config_cluster_v3_Cluster_eds_cluster_config(cluster);
    const envoy_config_core_v3_ConfigSource* eds_config =
        envoy_config_cluster_v3_Cluster_EdsClusterConfig_eds_config(
            eds_cluster_config);
    if (!envoy_config_core_v3_ConfigSource_has_ads(eds_config)) {
      errors.push_back(
          GRPC_ERROR_CREATE_FROM_STATIC_STRING("EDS ConfigSource is not ADS."));
    }
    // Record EDS service_name (if any).
    upb_strview service_name =
        envoy_config_cluster_v3_Cluster_EdsClusterConfig_service_name(
            eds_cluster_config);
    if (service_name.size != 0) {
      cds_update->eds_service_name = UpbStringToStdString(service_name);
    }
  } else if (!XdsAggregateAndLogicalDnsClusterEnabled()) {
    errors.push_back(
        GRPC_ERROR_CREATE_FROM_STATIC_STRING("DiscoveryType is not valid."));
  } else if (envoy_config_cluster_v3_Cluster_type(cluster) ==
             envoy_config_cluster_v3_Cluster_LOGICAL_DNS) {
    cds_update->cluster_type = XdsApi::CdsUpdate::ClusterType::LOGICAL_DNS;
    grpc_error_handle error = CdsLogicalDnsParse(cluster, cds_update);
    if (error != GRPC_ERROR_NONE) errors.push_back(error);
  } else {
    if (!envoy_config_cluster_v3_Cluster_has_cluster_type(cluster)) {
      errors.push_back(
          GRPC_ERROR_CREATE_FROM_STATIC_STRING("DiscoveryType is not valid."));
    } else {
      const envoy_config_cluster_v3_Cluster_CustomClusterType*
          custom_cluster_type =
              envoy_config_cluster_v3_Cluster_cluster_type(cluster);
      upb_strview type_name =
          envoy_config_cluster_v3_Cluster_CustomClusterType_name(
              custom_cluster_type);
      if (UpbStringToAbsl(type_name) != "envoy.clusters.aggregate") {
        errors.push_back(GRPC_ERROR_CREATE_FROM_STATIC_STRING(
            "DiscoveryType is not valid."));
      } else {
        cds_update->cluster_type = XdsApi::CdsUpdate::ClusterType::AGGREGATE;
        // Retrieve aggregate clusters.
        const google_protobuf_Any* typed_config =
            envoy_config_cluster_v3_Cluster_CustomClusterType_typed_config(
                custom_cluster_type);
        const upb_strview aggregate_cluster_config_upb_strview =
            google_protobuf_Any_value(typed_config);
        const envoy_extensions_clusters_aggregate_v3_ClusterConfig*
            aggregate_cluster_config =
                envoy_extensions_clusters_aggregate_v3_ClusterConfig_parse(
                    aggregate_cluster_config_upb_strview.data,
                    aggregate_cluster_config_upb_strview.size, context.arena);
        if (aggregate_cluster_config == nullptr) {
          errors.push_back(GRPC_ERROR_CREATE_FROM_STATIC_STRING(
              "Can't parse aggregate cluster."));
        } else {
          size_t size;
          const upb_strview* clusters =
              envoy_extensions_clusters_aggregate_v3_ClusterConfig_clusters(
                  aggregate_cluster_config, &size);
          for (size_t i = 0; i < size; ++i) {
            const upb_strview cluster = clusters[i];
            cds_update->prioritized_cluster_names.emplace_back(
                UpbStringToStdString(cluster));
          }
        }
      }
    }
  }
  // Check the LB policy.
  if (envoy_config_cluster_v3_Cluster_lb_policy(cluster) ==
      envoy_config_cluster_v3_Cluster_ROUND_ROBIN) {
    cds_update->lb_policy = "ROUND_ROBIN";
  } else if (envoy_config_cluster_v3_Cluster_lb_policy(cluster) ==
             envoy_config_cluster_v3_Cluster_RING_HASH) {
    cds_update->lb_policy = "RING_HASH";
    // Record ring hash lb config
    auto* ring_hash_config =
        envoy_config_cluster_v3_Cluster_ring_hash_lb_config(cluster);
    if (ring_hash_config != nullptr) {
      const google_protobuf_UInt64Value* max_ring_size =
          envoy_config_cluster_v3_Cluster_RingHashLbConfig_maximum_ring_size(
              ring_hash_config);
      if (max_ring_size != nullptr) {
        cds_update->max_ring_size =
            google_protobuf_UInt64Value_value(max_ring_size);
        if (cds_update->max_ring_size > 8388608 ||
            cds_update->max_ring_size == 0) {
          errors.push_back(GRPC_ERROR_CREATE_FROM_STATIC_STRING(
              "max_ring_size is not in the range of 1 to 8388608."));
        }
      }
      const google_protobuf_UInt64Value* min_ring_size =
          envoy_config_cluster_v3_Cluster_RingHashLbConfig_minimum_ring_size(
              ring_hash_config);
      if (min_ring_size != nullptr) {
        cds_update->min_ring_size =
            google_protobuf_UInt64Value_value(min_ring_size);
        if (cds_update->min_ring_size > 8388608 ||
            cds_update->min_ring_size == 0) {
          errors.push_back(GRPC_ERROR_CREATE_FROM_STATIC_STRING(
              "min_ring_size is not in the range of 1 to 8388608."));
        }
        if (cds_update->min_ring_size > cds_update->max_ring_size) {
          errors.push_back(GRPC_ERROR_CREATE_FROM_STATIC_STRING(
              "min_ring_size cannot be greater than max_ring_size."));
        }
      }
<<<<<<< HEAD
    } else {
      errors.push_back(GRPC_ERROR_CREATE_FROM_COPIED_STRING(
          absl::StrCat(cluster_name, ": LB policy is not supported.").c_str()));
      resource_names_failed->insert(cluster_name);
      continue;
    }
    auto* transport_socket =
        envoy_config_cluster_v3_Cluster_transport_socket(cluster);
    if (transport_socket != nullptr) {
      grpc_error_handle error = UpstreamTlsContextParse(
          context, transport_socket, &cds_update.common_tls_context);
      if (error != GRPC_ERROR_NONE) {
        errors.push_back(grpc_error_add_child(
            GRPC_ERROR_CREATE_FROM_COPIED_STRING(
                absl::StrCat(
                    "Error parsing security configuration for cluster: ",
                    cluster_name)
                    .c_str()),
            error));
        resource_names_failed->insert(cluster_name);
        continue;
=======
      if (envoy_config_cluster_v3_Cluster_RingHashLbConfig_hash_function(
              ring_hash_config) !=
          envoy_config_cluster_v3_Cluster_RingHashLbConfig_XX_HASH) {
        errors.push_back(GRPC_ERROR_CREATE_FROM_STATIC_STRING(
            "ring hash lb config has invalid hash function."));
>>>>>>> ce95fd25
      }
    }
  } else {
    errors.push_back(
        GRPC_ERROR_CREATE_FROM_STATIC_STRING("LB policy is not supported."));
  }
  if (XdsSecurityEnabled()) {
    auto* transport_socket =
        envoy_config_cluster_v3_Cluster_transport_socket(cluster);
    if (transport_socket != nullptr) {
      grpc_error_handle error = UpstreamTlsContextParse(
          context, transport_socket, &cds_update->common_tls_context);
      if (error != GRPC_ERROR_NONE) {
        errors.push_back(
            grpc_error_add_child(GRPC_ERROR_CREATE_FROM_STATIC_STRING(
                                     "Error parsing security configuration"),
                                 error));
      }
    }
  }
  // Record LRS server name (if any).
  const envoy_config_core_v3_ConfigSource* lrs_server =
      envoy_config_cluster_v3_Cluster_lrs_server(cluster);
  if (lrs_server != nullptr) {
    if (!envoy_config_core_v3_ConfigSource_has_self(lrs_server)) {
      errors.push_back(GRPC_ERROR_CREATE_FROM_STATIC_STRING(
          ": LRS ConfigSource is not self."));
    }
    cds_update->lrs_load_reporting_server_name.emplace("");
  }
  // The Cluster resource encodes the circuit breaking parameters in a list of
  // Thresholds messages, where each message specifies the parameters for a
  // particular RoutingPriority. we will look only at the first entry in the
  // list for priority DEFAULT and default to 1024 if not found.
  if (envoy_config_cluster_v3_Cluster_has_circuit_breakers(cluster)) {
    const envoy_config_cluster_v3_CircuitBreakers* circuit_breakers =
        envoy_config_cluster_v3_Cluster_circuit_breakers(cluster);
    size_t num_thresholds;
    const envoy_config_cluster_v3_CircuitBreakers_Thresholds* const*
        thresholds = envoy_config_cluster_v3_CircuitBreakers_thresholds(
            circuit_breakers, &num_thresholds);
    for (size_t i = 0; i < num_thresholds; ++i) {
      const auto* threshold = thresholds[i];
      if (envoy_config_cluster_v3_CircuitBreakers_Thresholds_priority(
              threshold) == envoy_config_core_v3_DEFAULT) {
        const google_protobuf_UInt32Value* max_requests =
            envoy_config_cluster_v3_CircuitBreakers_Thresholds_max_requests(
                threshold);
        if (max_requests != nullptr) {
          cds_update->max_concurrent_requests =
              google_protobuf_UInt32Value_value(max_requests);
        }
        break;
      }
    }
  }
  return GRPC_ERROR_CREATE_FROM_VECTOR("errors parsing CDS resource", &errors);
}

grpc_error_handle ServerAddressParseAndAppend(
    const envoy_config_endpoint_v3_LbEndpoint* lb_endpoint,
    ServerAddressList* list) {
  // If health_status is not HEALTHY or UNKNOWN, skip this endpoint.
  const int32_t health_status =
      envoy_config_endpoint_v3_LbEndpoint_health_status(lb_endpoint);
  if (health_status != envoy_config_core_v3_UNKNOWN &&
      health_status != envoy_config_core_v3_HEALTHY) {
    return GRPC_ERROR_NONE;
  }
  // Find the ip:port.
  const envoy_config_endpoint_v3_Endpoint* endpoint =
      envoy_config_endpoint_v3_LbEndpoint_endpoint(lb_endpoint);
  const envoy_config_core_v3_Address* address =
      envoy_config_endpoint_v3_Endpoint_address(endpoint);
  const envoy_config_core_v3_SocketAddress* socket_address =
      envoy_config_core_v3_Address_socket_address(address);
  std::string address_str = UpbStringToStdString(
      envoy_config_core_v3_SocketAddress_address(socket_address));
  uint32_t port = envoy_config_core_v3_SocketAddress_port_value(socket_address);
  if (GPR_UNLIKELY(port >> 16) != 0) {
    return GRPC_ERROR_CREATE_FROM_STATIC_STRING("Invalid port.");
  }
  // Find load_balancing_weight for the endpoint.
  const google_protobuf_UInt32Value* load_balancing_weight =
      envoy_config_endpoint_v3_LbEndpoint_load_balancing_weight(lb_endpoint);
  const int32_t weight =
      load_balancing_weight != nullptr
          ? google_protobuf_UInt32Value_value(load_balancing_weight)
          : 500;
  if (weight == 0) {
    return GRPC_ERROR_CREATE_FROM_STATIC_STRING(
        "Invalid endpoint weight of 0.");
  }
  // Populate grpc_resolved_address.
  grpc_resolved_address addr;
  grpc_error_handle error =
      grpc_string_to_sockaddr(&addr, address_str.c_str(), port);
  if (error != GRPC_ERROR_NONE) return error;
  // Append the address to the list.
  std::map<const char*, std::unique_ptr<ServerAddress::AttributeInterface>>
      attributes;
  attributes[ServerAddressWeightAttribute::kServerAddressWeightAttributeKey] =
      absl::make_unique<ServerAddressWeightAttribute>(weight);
  list->emplace_back(addr, nullptr, std::move(attributes));
  return GRPC_ERROR_NONE;
}

grpc_error_handle LocalityParse(
    const envoy_config_endpoint_v3_LocalityLbEndpoints* locality_lb_endpoints,
    XdsApi::EdsUpdate::Priority::Locality* output_locality, size_t* priority) {
  // Parse LB weight.
  const google_protobuf_UInt32Value* lb_weight =
      envoy_config_endpoint_v3_LocalityLbEndpoints_load_balancing_weight(
          locality_lb_endpoints);
  // If LB weight is not specified, it means this locality is assigned no load.
  // TODO(juanlishen): When we support CDS to configure the inter-locality
  // policy, we should change the LB weight handling.
  output_locality->lb_weight =
      lb_weight != nullptr ? google_protobuf_UInt32Value_value(lb_weight) : 0;
  if (output_locality->lb_weight == 0) return GRPC_ERROR_NONE;
  // Parse locality name.
  const envoy_config_core_v3_Locality* locality =
      envoy_config_endpoint_v3_LocalityLbEndpoints_locality(
          locality_lb_endpoints);
  if (locality == nullptr) {
    return GRPC_ERROR_CREATE_FROM_STATIC_STRING("Empty locality.");
  }
  std::string region =
      UpbStringToStdString(envoy_config_core_v3_Locality_region(locality));
  std::string zone =
      UpbStringToStdString(envoy_config_core_v3_Locality_region(locality));
  std::string sub_zone =
      UpbStringToStdString(envoy_config_core_v3_Locality_sub_zone(locality));
  output_locality->name = MakeRefCounted<XdsLocalityName>(
      std::move(region), std::move(zone), std::move(sub_zone));
  // Parse the addresses.
  size_t size;
  const envoy_config_endpoint_v3_LbEndpoint* const* lb_endpoints =
      envoy_config_endpoint_v3_LocalityLbEndpoints_lb_endpoints(
          locality_lb_endpoints, &size);
  for (size_t i = 0; i < size; ++i) {
    grpc_error_handle error = ServerAddressParseAndAppend(
        lb_endpoints[i], &output_locality->endpoints);
    if (error != GRPC_ERROR_NONE) return error;
  }
  // Parse the priority.
  *priority = envoy_config_endpoint_v3_LocalityLbEndpoints_priority(
      locality_lb_endpoints);
  return GRPC_ERROR_NONE;
}

grpc_error_handle DropParseAndAppend(
    const envoy_config_endpoint_v3_ClusterLoadAssignment_Policy_DropOverload*
        drop_overload,
    XdsApi::EdsUpdate::DropConfig* drop_config) {
  // Get the category.
  std::string category = UpbStringToStdString(
      envoy_config_endpoint_v3_ClusterLoadAssignment_Policy_DropOverload_category(
          drop_overload));
  if (category.empty()) {
    return GRPC_ERROR_CREATE_FROM_STATIC_STRING("Empty drop category name");
  }
  // Get the drop rate (per million).
  const envoy_type_v3_FractionalPercent* drop_percentage =
      envoy_config_endpoint_v3_ClusterLoadAssignment_Policy_DropOverload_drop_percentage(
          drop_overload);
  uint32_t numerator =
      envoy_type_v3_FractionalPercent_numerator(drop_percentage);
  const auto denominator =
      static_cast<envoy_type_v3_FractionalPercent_DenominatorType>(
          envoy_type_v3_FractionalPercent_denominator(drop_percentage));
  // Normalize to million.
  switch (denominator) {
    case envoy_type_v3_FractionalPercent_HUNDRED:
      numerator *= 10000;
      break;
    case envoy_type_v3_FractionalPercent_TEN_THOUSAND:
      numerator *= 100;
      break;
    case envoy_type_v3_FractionalPercent_MILLION:
      break;
    default:
      return GRPC_ERROR_CREATE_FROM_STATIC_STRING("Unknown denominator type");
  }
  // Cap numerator to 1000000.
  numerator = GPR_MIN(numerator, 1000000);
  drop_config->AddCategory(std::move(category), numerator);
  return GRPC_ERROR_NONE;
}

grpc_error_handle EdsResourceParse(
    const EncodingContext& /*context*/,
    const envoy_config_endpoint_v3_ClusterLoadAssignment*
        cluster_load_assignment,
    bool /*is_v2*/, XdsApi::EdsUpdate* eds_update) {
  std::vector<grpc_error_handle> errors;
  // Get the endpoints.
  size_t locality_size;
  const envoy_config_endpoint_v3_LocalityLbEndpoints* const* endpoints =
      envoy_config_endpoint_v3_ClusterLoadAssignment_endpoints(
          cluster_load_assignment, &locality_size);
  for (size_t j = 0; j < locality_size; ++j) {
    size_t priority;
    XdsApi::EdsUpdate::Priority::Locality locality;
    grpc_error_handle error = LocalityParse(endpoints[j], &locality, &priority);
    if (error != GRPC_ERROR_NONE) {
      errors.push_back(error);
      continue;
    }
    // Filter out locality with weight 0.
    if (locality.lb_weight == 0) continue;
    // Make sure prorities is big enough. Note that they might not
    // arrive in priority order.
    while (eds_update->priorities.size() < priority + 1) {
      eds_update->priorities.emplace_back();
    }
    eds_update->priorities[priority].localities.emplace(locality.name.get(),
                                                        std::move(locality));
  }
  for (const auto& priority : eds_update->priorities) {
    if (priority.localities.empty()) {
      errors.push_back(
          GRPC_ERROR_CREATE_FROM_STATIC_STRING("sparse priority list"));
    }
  }
  // Get the drop config.
  eds_update->drop_config = MakeRefCounted<XdsApi::EdsUpdate::DropConfig>();
  const envoy_config_endpoint_v3_ClusterLoadAssignment_Policy* policy =
      envoy_config_endpoint_v3_ClusterLoadAssignment_policy(
          cluster_load_assignment);
  if (policy != nullptr) {
    size_t drop_size;
    const envoy_config_endpoint_v3_ClusterLoadAssignment_Policy_DropOverload* const*
        drop_overload =
            envoy_config_endpoint_v3_ClusterLoadAssignment_Policy_drop_overloads(
                policy, &drop_size);
    for (size_t j = 0; j < drop_size; ++j) {
      grpc_error_handle error =
          DropParseAndAppend(drop_overload[j], eds_update->drop_config.get());
      if (error != GRPC_ERROR_NONE) {
        errors.push_back(
            grpc_error_add_child(GRPC_ERROR_CREATE_FROM_STATIC_STRING(
                                     "drop config validation error"),
                                 error));
      }
    }
  }
  return GRPC_ERROR_CREATE_FROM_VECTOR("errors parsing EDS resource", &errors);
}

template <typename ProtoParseFunction, typename ProtoResourceNameFunction,
          typename ResourceTypeSelectorFunction, typename ProtoLogFunction,
          typename ResourceParseFunction, typename UpdateMap>
grpc_error_handle AdsResponseParse(
    const EncodingContext& context, ProtoParseFunction proto_parse_function,
    ProtoResourceNameFunction proto_resource_name_function,
    ResourceTypeSelectorFunction resource_type_selector_function,
    ProtoLogFunction proto_log_function,
    ResourceParseFunction resource_parse_function,
    const envoy_service_discovery_v3_DiscoveryResponse* response,
    const char* resource_type_string,
    const std::set<absl::string_view>& expected_resource_names,
    UpdateMap* update_map, std::set<std::string>* resource_names_failed) {
  std::vector<grpc_error_handle> errors;
  // Get the resources from the response.
  size_t size;
  const google_protobuf_Any* const* resources =
      envoy_service_discovery_v3_DiscoveryResponse_resources(response, &size);
  for (size_t i = 0; i < size; ++i) {
    // Check the type_url of the resource.
    absl::string_view type_url =
        UpbStringToAbsl(google_protobuf_Any_type_url(resources[i]));
    bool is_v2 = false;
    if (!resource_type_selector_function(type_url, &is_v2)) {
      errors.push_back(GRPC_ERROR_CREATE_FROM_COPIED_STRING(
          absl::StrCat("resource index ", i, ": Resource is not ",
                       resource_type_string, ".")
              .c_str()));
      continue;
    }
    // Parse the resource.
    upb_strview serialized_resource = google_protobuf_Any_value(resources[i]);
    auto* resource = proto_parse_function(
        serialized_resource.data, serialized_resource.size, context.arena);
    if (resource == nullptr) {
      errors.push_back(GRPC_ERROR_CREATE_FROM_COPIED_STRING(
          absl::StrCat("resource index ", i, ": Can't parse ",
                       resource_type_string, " resource.")
              .c_str()));
      continue;
    }
    proto_log_function(context, resource);
    // Check the resource name.  Ignore unexpected names.
    std::string resource_name =
        UpbStringToStdString(proto_resource_name_function(resource));
    if (expected_resource_names.find(resource_name) ==
        expected_resource_names.end()) {
      continue;
    }
    // Fail on duplicate resources.
    if (update_map->find(resource_name) != update_map->end()) {
      errors.push_back(GRPC_ERROR_CREATE_FROM_COPIED_STRING(
          absl::StrCat("duplicate resource name \"", resource_name, "\"")
              .c_str()));
      resource_names_failed->insert(resource_name);
      continue;
    }
    // Validate resource.
    decltype(UpdateMap::mapped_type::resource) update;
    grpc_error_handle error =
        resource_parse_function(context, resource, is_v2, &update);
    if (error != GRPC_ERROR_NONE) {
      errors.push_back(grpc_error_add_child(
          GRPC_ERROR_CREATE_FROM_COPIED_STRING(
              absl::StrCat(resource_name, ": validation error").c_str()),
          error));
      resource_names_failed->insert(resource_name);
    } else {
      // Store result in update map, in both validated and serialized form.
      auto& resource_data = (*update_map)[resource_name];
      resource_data.resource = std::move(update);
      resource_data.serialized_proto =
          UpbStringToStdString(serialized_resource);
    }
  }
  return GRPC_ERROR_CREATE_FROM_VECTOR("errors parsing ADS response", &errors);
}

std::string TypeUrlInternalToExternal(absl::string_view type_url) {
  if (type_url == kLdsV2TypeUrl) {
    return XdsApi::kLdsTypeUrl;
  } else if (type_url == kRdsV2TypeUrl) {
    return XdsApi::kRdsTypeUrl;
  } else if (type_url == kCdsV2TypeUrl) {
    return XdsApi::kCdsTypeUrl;
  } else if (type_url == kEdsV2TypeUrl) {
    return XdsApi::kEdsTypeUrl;
  }
  return std::string(type_url);
}

upb_strview LdsResourceName(
    const envoy_config_listener_v3_Listener* lds_resource) {
  return envoy_config_listener_v3_Listener_name(lds_resource);
}

upb_strview RdsResourceName(
    const envoy_config_route_v3_RouteConfiguration* rds_resource) {
  return envoy_config_route_v3_RouteConfiguration_name(rds_resource);
}

upb_strview CdsResourceName(
    const envoy_config_cluster_v3_Cluster* cds_resource) {
  return envoy_config_cluster_v3_Cluster_name(cds_resource);
}

upb_strview EdsResourceName(
    const envoy_config_endpoint_v3_ClusterLoadAssignment* eds_resource) {
  return envoy_config_endpoint_v3_ClusterLoadAssignment_cluster_name(
      eds_resource);
}

}  // namespace

XdsApi::AdsParseResult XdsApi::ParseAdsResponse(
    const XdsBootstrap::XdsServer& server, const grpc_slice& encoded_response,
    const std::set<absl::string_view>& expected_listener_names,
    const std::set<absl::string_view>& expected_route_configuration_names,
    const std::set<absl::string_view>& expected_cluster_names,
    const std::set<absl::string_view>& expected_eds_service_names) {
  AdsParseResult result;
  upb::Arena arena;
  const EncodingContext context = {client_,
                                   tracer_,
                                   symtab_.ptr(),
                                   arena.ptr(),
                                   server.ShouldUseV3(),
                                   certificate_provider_definition_map_};
  // Decode the response.
  const envoy_service_discovery_v3_DiscoveryResponse* response =
      envoy_service_discovery_v3_DiscoveryResponse_parse(
          reinterpret_cast<const char*>(GRPC_SLICE_START_PTR(encoded_response)),
          GRPC_SLICE_LENGTH(encoded_response), arena.ptr());
  // If decoding fails, output an empty type_url and return.
  if (response == nullptr) {
    result.parse_error =
        GRPC_ERROR_CREATE_FROM_STATIC_STRING("Can't decode DiscoveryResponse.");
    return result;
  }
  MaybeLogDiscoveryResponse(context, response);
  // Record the type_url, the version_info, and the nonce of the response.
  result.type_url = TypeUrlInternalToExternal(UpbStringToAbsl(
      envoy_service_discovery_v3_DiscoveryResponse_type_url(response)));
  result.version = UpbStringToStdString(
      envoy_service_discovery_v3_DiscoveryResponse_version_info(response));
  result.nonce = UpbStringToStdString(
      envoy_service_discovery_v3_DiscoveryResponse_nonce(response));
  // Parse the response according to the resource type.
  // TODO(roth): When we have time, consider defining an interface for the
  // methods of each resource type, so that we don't have to pass
  // individual functions into each call to AdsResponseParse().
  if (IsLds(result.type_url)) {
    result.parse_error = AdsResponseParse(
        context, envoy_config_listener_v3_Listener_parse, LdsResourceName,
        IsLds, MaybeLogListener, LdsResourceParse, response, "LDS",
        expected_listener_names, &result.lds_update_map,
        &result.resource_names_failed);
  } else if (IsRds(result.type_url)) {
    result.parse_error = AdsResponseParse(
        context, envoy_config_route_v3_RouteConfiguration_parse,
        RdsResourceName, IsRds, MaybeLogRouteConfiguration, RouteConfigParse,
        response, "RDS", expected_route_configuration_names,
        &result.rds_update_map, &result.resource_names_failed);
  } else if (IsCds(result.type_url)) {
    result.parse_error = AdsResponseParse(
        context, envoy_config_cluster_v3_Cluster_parse, CdsResourceName, IsCds,
        MaybeLogCluster, CdsResourceParse, response, "CDS",
        expected_cluster_names, &result.cds_update_map,
        &result.resource_names_failed);
  } else if (IsEds(result.type_url)) {
    result.parse_error = AdsResponseParse(
        context, envoy_config_endpoint_v3_ClusterLoadAssignment_parse,
        EdsResourceName, IsEds, MaybeLogClusterLoadAssignment, EdsResourceParse,
        response, "EDS", expected_eds_service_names, &result.eds_update_map,
        &result.resource_names_failed);
  }
  return result;
}

namespace {

void MaybeLogLrsRequest(
    const EncodingContext& context,
    const envoy_service_load_stats_v3_LoadStatsRequest* request) {
  if (GRPC_TRACE_FLAG_ENABLED(*context.tracer) &&
      gpr_should_log(GPR_LOG_SEVERITY_DEBUG)) {
    const upb_msgdef* msg_type =
        envoy_service_load_stats_v3_LoadStatsRequest_getmsgdef(context.symtab);
    char buf[10240];
    upb_text_encode(request, msg_type, nullptr, 0, buf, sizeof(buf));
    gpr_log(GPR_DEBUG, "[xds_client %p] constructed LRS request: %s",
            context.client, buf);
  }
}

grpc_slice SerializeLrsRequest(
    const EncodingContext& context,
    const envoy_service_load_stats_v3_LoadStatsRequest* request) {
  size_t output_length;
  char* output = envoy_service_load_stats_v3_LoadStatsRequest_serialize(
      request, context.arena, &output_length);
  return grpc_slice_from_copied_buffer(output, output_length);
}

}  // namespace

grpc_slice XdsApi::CreateLrsInitialRequest(
    const XdsBootstrap::XdsServer& server) {
  upb::Arena arena;
  const EncodingContext context = {client_,
                                   tracer_,
                                   symtab_.ptr(),
                                   arena.ptr(),
                                   server.ShouldUseV3(),
                                   certificate_provider_definition_map_};
  // Create a request.
  envoy_service_load_stats_v3_LoadStatsRequest* request =
      envoy_service_load_stats_v3_LoadStatsRequest_new(arena.ptr());
  // Populate node.
  envoy_config_core_v3_Node* node_msg =
      envoy_service_load_stats_v3_LoadStatsRequest_mutable_node(request,
                                                                arena.ptr());
  PopulateNode(context, node_, build_version_, user_agent_name_,
               user_agent_version_, node_msg);
  envoy_config_core_v3_Node_add_client_features(
      node_msg, upb_strview_makez("envoy.lrs.supports_send_all_clusters"),
      arena.ptr());
  MaybeLogLrsRequest(context, request);
  return SerializeLrsRequest(context, request);
}

namespace {

void LocalityStatsPopulate(
    const EncodingContext& context,
    envoy_config_endpoint_v3_UpstreamLocalityStats* output,
    const XdsLocalityName& locality_name,
    const XdsClusterLocalityStats::Snapshot& snapshot) {
  // Set locality.
  envoy_config_core_v3_Locality* locality =
      envoy_config_endpoint_v3_UpstreamLocalityStats_mutable_locality(
          output, context.arena);
  if (!locality_name.region().empty()) {
    envoy_config_core_v3_Locality_set_region(
        locality, StdStringToUpbString(locality_name.region()));
  }
  if (!locality_name.zone().empty()) {
    envoy_config_core_v3_Locality_set_zone(
        locality, StdStringToUpbString(locality_name.zone()));
  }
  if (!locality_name.sub_zone().empty()) {
    envoy_config_core_v3_Locality_set_sub_zone(
        locality, StdStringToUpbString(locality_name.sub_zone()));
  }
  // Set total counts.
  envoy_config_endpoint_v3_UpstreamLocalityStats_set_total_successful_requests(
      output, snapshot.total_successful_requests);
  envoy_config_endpoint_v3_UpstreamLocalityStats_set_total_requests_in_progress(
      output, snapshot.total_requests_in_progress);
  envoy_config_endpoint_v3_UpstreamLocalityStats_set_total_error_requests(
      output, snapshot.total_error_requests);
  envoy_config_endpoint_v3_UpstreamLocalityStats_set_total_issued_requests(
      output, snapshot.total_issued_requests);
  // Add backend metrics.
  for (const auto& p : snapshot.backend_metrics) {
    const std::string& metric_name = p.first;
    const XdsClusterLocalityStats::BackendMetric& metric_value = p.second;
    envoy_config_endpoint_v3_EndpointLoadMetricStats* load_metric =
        envoy_config_endpoint_v3_UpstreamLocalityStats_add_load_metric_stats(
            output, context.arena);
    envoy_config_endpoint_v3_EndpointLoadMetricStats_set_metric_name(
        load_metric, StdStringToUpbString(metric_name));
    envoy_config_endpoint_v3_EndpointLoadMetricStats_set_num_requests_finished_with_metric(
        load_metric, metric_value.num_requests_finished_with_metric);
    envoy_config_endpoint_v3_EndpointLoadMetricStats_set_total_metric_value(
        load_metric, metric_value.total_metric_value);
  }
}

}  // namespace

grpc_slice XdsApi::CreateLrsRequest(
    ClusterLoadReportMap cluster_load_report_map) {
  upb::Arena arena;
  const EncodingContext context = {
      client_,     tracer_, symtab_.ptr(),
      arena.ptr(), false,   certificate_provider_definition_map_};
  // Create a request.
  envoy_service_load_stats_v3_LoadStatsRequest* request =
      envoy_service_load_stats_v3_LoadStatsRequest_new(arena.ptr());
  for (auto& p : cluster_load_report_map) {
    const std::string& cluster_name = p.first.first;
    const std::string& eds_service_name = p.first.second;
    const ClusterLoadReport& load_report = p.second;
    // Add cluster stats.
    envoy_config_endpoint_v3_ClusterStats* cluster_stats =
        envoy_service_load_stats_v3_LoadStatsRequest_add_cluster_stats(
            request, arena.ptr());
    // Set the cluster name.
    envoy_config_endpoint_v3_ClusterStats_set_cluster_name(
        cluster_stats, StdStringToUpbString(cluster_name));
    // Set EDS service name, if non-empty.
    if (!eds_service_name.empty()) {
      envoy_config_endpoint_v3_ClusterStats_set_cluster_service_name(
          cluster_stats, StdStringToUpbString(eds_service_name));
    }
    // Add locality stats.
    for (const auto& p : load_report.locality_stats) {
      const XdsLocalityName& locality_name = *p.first;
      const auto& snapshot = p.second;
      envoy_config_endpoint_v3_UpstreamLocalityStats* locality_stats =
          envoy_config_endpoint_v3_ClusterStats_add_upstream_locality_stats(
              cluster_stats, arena.ptr());
      LocalityStatsPopulate(context, locality_stats, locality_name, snapshot);
    }
    // Add dropped requests.
    uint64_t total_dropped_requests = 0;
    for (const auto& p : load_report.dropped_requests.categorized_drops) {
      const std::string& category = p.first;
      const uint64_t count = p.second;
      envoy_config_endpoint_v3_ClusterStats_DroppedRequests* dropped_requests =
          envoy_config_endpoint_v3_ClusterStats_add_dropped_requests(
              cluster_stats, arena.ptr());
      envoy_config_endpoint_v3_ClusterStats_DroppedRequests_set_category(
          dropped_requests, StdStringToUpbString(category));
      envoy_config_endpoint_v3_ClusterStats_DroppedRequests_set_dropped_count(
          dropped_requests, count);
      total_dropped_requests += count;
    }
    total_dropped_requests += load_report.dropped_requests.uncategorized_drops;
    // Set total dropped requests.
    envoy_config_endpoint_v3_ClusterStats_set_total_dropped_requests(
        cluster_stats, total_dropped_requests);
    // Set real load report interval.
    gpr_timespec timespec =
        grpc_millis_to_timespec(load_report.load_report_interval, GPR_TIMESPAN);
    google_protobuf_Duration* load_report_interval =
        envoy_config_endpoint_v3_ClusterStats_mutable_load_report_interval(
            cluster_stats, arena.ptr());
    google_protobuf_Duration_set_seconds(load_report_interval, timespec.tv_sec);
    google_protobuf_Duration_set_nanos(load_report_interval, timespec.tv_nsec);
  }
  MaybeLogLrsRequest(context, request);
  return SerializeLrsRequest(context, request);
}

grpc_error_handle XdsApi::ParseLrsResponse(
    const grpc_slice& encoded_response, bool* send_all_clusters,
    std::set<std::string>* cluster_names,
    grpc_millis* load_reporting_interval) {
  upb::Arena arena;
  // Decode the response.
  const envoy_service_load_stats_v3_LoadStatsResponse* decoded_response =
      envoy_service_load_stats_v3_LoadStatsResponse_parse(
          reinterpret_cast<const char*>(GRPC_SLICE_START_PTR(encoded_response)),
          GRPC_SLICE_LENGTH(encoded_response), arena.ptr());
  // Parse the response.
  if (decoded_response == nullptr) {
    return GRPC_ERROR_CREATE_FROM_STATIC_STRING("Can't decode response.");
  }
  // Check send_all_clusters.
  if (envoy_service_load_stats_v3_LoadStatsResponse_send_all_clusters(
          decoded_response)) {
    *send_all_clusters = true;
  } else {
    // Store the cluster names.
    size_t size;
    const upb_strview* clusters =
        envoy_service_load_stats_v3_LoadStatsResponse_clusters(decoded_response,
                                                               &size);
    for (size_t i = 0; i < size; ++i) {
      cluster_names->emplace(UpbStringToStdString(clusters[i]));
    }
  }
  // Get the load report interval.
  const google_protobuf_Duration* load_reporting_interval_duration =
      envoy_service_load_stats_v3_LoadStatsResponse_load_reporting_interval(
          decoded_response);
  gpr_timespec timespec{
      google_protobuf_Duration_seconds(load_reporting_interval_duration),
      google_protobuf_Duration_nanos(load_reporting_interval_duration),
      GPR_TIMESPAN};
  *load_reporting_interval = gpr_time_to_millis(timespec);
  return GRPC_ERROR_NONE;
}

namespace {
google_protobuf_Timestamp* GrpcMillisToTimestamp(const EncodingContext& context,
                                                 grpc_millis value) {
  google_protobuf_Timestamp* timestamp =
      google_protobuf_Timestamp_new(context.arena);
  gpr_timespec timespec = grpc_millis_to_timespec(value, GPR_CLOCK_REALTIME);
  google_protobuf_Timestamp_set_seconds(timestamp, timespec.tv_sec);
  google_protobuf_Timestamp_set_nanos(timestamp, timespec.tv_nsec);
  return timestamp;
}

envoy_admin_v3_UpdateFailureState* CreateUpdateFailureStateUpb(
    const EncodingContext& context,
    const XdsApi::ResourceMetadata* resource_metadata) {
  auto* update_failure_state =
      envoy_admin_v3_UpdateFailureState_new(context.arena);
  envoy_admin_v3_UpdateFailureState_set_details(
      update_failure_state,
      StdStringToUpbString(resource_metadata->failed_details));
  envoy_admin_v3_UpdateFailureState_set_version_info(
      update_failure_state,
      StdStringToUpbString(resource_metadata->failed_version));
  envoy_admin_v3_UpdateFailureState_set_last_update_attempt(
      update_failure_state,
      GrpcMillisToTimestamp(context, resource_metadata->failed_update_time));
  return update_failure_state;
}

void DumpLdsConfig(const EncodingContext& context,
                   const XdsApi::ResourceTypeMetadata& resource_type_metadata,
                   envoy_service_status_v3_PerXdsConfig* per_xds_config) {
  upb_strview kLdsTypeUrlUpb = upb_strview_makez(XdsApi::kLdsTypeUrl);
  auto* listener_config_dump =
      envoy_service_status_v3_PerXdsConfig_mutable_listener_config(
          per_xds_config, context.arena);
  envoy_admin_v3_ListenersConfigDump_set_version_info(
      listener_config_dump,
      StdStringToUpbString(resource_type_metadata.version));
  for (auto& p : resource_type_metadata.resource_metadata_map) {
    absl::string_view name = p.first;
    const XdsApi::ResourceMetadata* meta = p.second;
    const upb_strview name_upb = StdStringToUpbString(name);
    auto* dynamic_listener =
        envoy_admin_v3_ListenersConfigDump_add_dynamic_listeners(
            listener_config_dump, context.arena);
    envoy_admin_v3_ListenersConfigDump_DynamicListener_set_name(
        dynamic_listener, name_upb);
    envoy_admin_v3_ListenersConfigDump_DynamicListener_set_client_status(
        dynamic_listener, meta->client_status);
    if (!meta->serialized_proto.empty()) {
      // Set in-effective listeners
      auto* dynamic_listener_state =
          envoy_admin_v3_ListenersConfigDump_DynamicListener_mutable_active_state(
              dynamic_listener, context.arena);
      envoy_admin_v3_ListenersConfigDump_DynamicListenerState_set_version_info(
          dynamic_listener_state, StdStringToUpbString(meta->version));
      envoy_admin_v3_ListenersConfigDump_DynamicListenerState_set_last_updated(
          dynamic_listener_state,
          GrpcMillisToTimestamp(context, meta->update_time));
      auto* listener_any =
          envoy_admin_v3_ListenersConfigDump_DynamicListenerState_mutable_listener(
              dynamic_listener_state, context.arena);
      google_protobuf_Any_set_type_url(listener_any, kLdsTypeUrlUpb);
      google_protobuf_Any_set_value(
          listener_any, StdStringToUpbString(meta->serialized_proto));
    }
    if (meta->client_status == XdsApi::ResourceMetadata::NACKED) {
      // Set error_state if NACKED
      envoy_admin_v3_ListenersConfigDump_DynamicListener_set_error_state(
          dynamic_listener, CreateUpdateFailureStateUpb(context, meta));
    }
  }
}

void DumpRdsConfig(const EncodingContext& context,
                   const XdsApi::ResourceTypeMetadata& resource_type_metadata,
                   envoy_service_status_v3_PerXdsConfig* per_xds_config) {
  upb_strview kRdsTypeUrlUpb = upb_strview_makez(XdsApi::kRdsTypeUrl);
  auto* route_config_dump =
      envoy_service_status_v3_PerXdsConfig_mutable_route_config(per_xds_config,
                                                                context.arena);
  for (auto& p : resource_type_metadata.resource_metadata_map) {
    absl::string_view name = p.first;
    const XdsApi::ResourceMetadata* meta = p.second;
    const upb_strview name_upb = StdStringToUpbString(name);
    auto* dynamic_route_config =
        envoy_admin_v3_RoutesConfigDump_add_dynamic_route_configs(
            route_config_dump, context.arena);
    envoy_admin_v3_RoutesConfigDump_DynamicRouteConfig_set_client_status(
        dynamic_route_config, meta->client_status);
    auto* route_config_any =
        envoy_admin_v3_RoutesConfigDump_DynamicRouteConfig_mutable_route_config(
            dynamic_route_config, context.arena);
    if (!meta->serialized_proto.empty()) {
      // Set in-effective route configs
      envoy_admin_v3_RoutesConfigDump_DynamicRouteConfig_set_version_info(
          dynamic_route_config, StdStringToUpbString(meta->version));
      envoy_admin_v3_RoutesConfigDump_DynamicRouteConfig_set_last_updated(
          dynamic_route_config,
          GrpcMillisToTimestamp(context, meta->update_time));
      google_protobuf_Any_set_type_url(route_config_any, kRdsTypeUrlUpb);
      google_protobuf_Any_set_value(
          route_config_any, StdStringToUpbString(meta->serialized_proto));
    } else {
      // If there isn't a working route config, we still need to print the
      // name.
      auto* route_config =
          envoy_config_route_v3_RouteConfiguration_new(context.arena);
      envoy_config_route_v3_RouteConfiguration_set_name(route_config, name_upb);
      size_t length;
      char* bytes = envoy_config_route_v3_RouteConfiguration_serialize(
          route_config, context.arena, &length);
      google_protobuf_Any_set_type_url(route_config_any, kRdsTypeUrlUpb);
      google_protobuf_Any_set_value(route_config_any,
                                    upb_strview_make(bytes, length));
    }
    if (meta->client_status == XdsApi::ResourceMetadata::NACKED) {
      // Set error_state if NACKED
      envoy_admin_v3_RoutesConfigDump_DynamicRouteConfig_set_error_state(
          dynamic_route_config, CreateUpdateFailureStateUpb(context, meta));
    }
  }
}

void DumpCdsConfig(const EncodingContext& context,
                   const XdsApi::ResourceTypeMetadata& resource_type_metadata,
                   envoy_service_status_v3_PerXdsConfig* per_xds_config) {
  upb_strview kCdsTypeUrlUpb = upb_strview_makez(XdsApi::kCdsTypeUrl);
  auto* cluster_config_dump =
      envoy_service_status_v3_PerXdsConfig_mutable_cluster_config(
          per_xds_config, context.arena);
  envoy_admin_v3_ClustersConfigDump_set_version_info(
      cluster_config_dump,
      StdStringToUpbString(resource_type_metadata.version));
  for (auto& p : resource_type_metadata.resource_metadata_map) {
    absl::string_view name = p.first;
    const XdsApi::ResourceMetadata* meta = p.second;
    const upb_strview name_upb = StdStringToUpbString(name);
    auto* dynamic_cluster =
        envoy_admin_v3_ClustersConfigDump_add_dynamic_active_clusters(
            cluster_config_dump, context.arena);
    envoy_admin_v3_ClustersConfigDump_DynamicCluster_set_client_status(
        dynamic_cluster, meta->client_status);
    auto* cluster_any =
        envoy_admin_v3_ClustersConfigDump_DynamicCluster_mutable_cluster(
            dynamic_cluster, context.arena);
    if (!meta->serialized_proto.empty()) {
      // Set in-effective clusters
      envoy_admin_v3_ClustersConfigDump_DynamicCluster_set_version_info(
          dynamic_cluster, StdStringToUpbString(meta->version));
      envoy_admin_v3_ClustersConfigDump_DynamicCluster_set_last_updated(
          dynamic_cluster, GrpcMillisToTimestamp(context, meta->update_time));
      google_protobuf_Any_set_type_url(cluster_any, kCdsTypeUrlUpb);
      google_protobuf_Any_set_value(
          cluster_any, StdStringToUpbString(meta->serialized_proto));
    } else {
      // If there isn't a working cluster, we still need to print the name.
      auto* cluster = envoy_config_cluster_v3_Cluster_new(context.arena);
      envoy_config_cluster_v3_Cluster_set_name(cluster, name_upb);
      size_t length;
      char* bytes = envoy_config_cluster_v3_Cluster_serialize(
          cluster, context.arena, &length);
      google_protobuf_Any_set_type_url(cluster_any, kCdsTypeUrlUpb);
      google_protobuf_Any_set_value(cluster_any,
                                    upb_strview_make(bytes, length));
    }
    if (meta->client_status == XdsApi::ResourceMetadata::NACKED) {
      // Set error_state if NACKED
      envoy_admin_v3_ClustersConfigDump_DynamicCluster_set_error_state(
          dynamic_cluster, CreateUpdateFailureStateUpb(context, meta));
    }
  }
}

void DumpEdsConfig(const EncodingContext& context,
                   const XdsApi::ResourceTypeMetadata& resource_type_metadata,
                   envoy_service_status_v3_PerXdsConfig* per_xds_config) {
  upb_strview kEdsTypeUrlUpb = upb_strview_makez(XdsApi::kEdsTypeUrl);
  auto* endpoint_config_dump =
      envoy_service_status_v3_PerXdsConfig_mutable_endpoint_config(
          per_xds_config, context.arena);
  for (auto& p : resource_type_metadata.resource_metadata_map) {
    absl::string_view name = p.first;
    const XdsApi::ResourceMetadata* meta = p.second;
    const upb_strview name_upb = StdStringToUpbString(name);
    auto* dynamic_endpoint =
        envoy_admin_v3_EndpointsConfigDump_add_dynamic_endpoint_configs(
            endpoint_config_dump, context.arena);
    envoy_admin_v3_EndpointsConfigDump_DynamicEndpointConfig_set_client_status(
        dynamic_endpoint, meta->client_status);
    auto* endpoint_any =
        envoy_admin_v3_EndpointsConfigDump_DynamicEndpointConfig_mutable_endpoint_config(
            dynamic_endpoint, context.arena);
    if (!meta->serialized_proto.empty()) {
      // Set in-effective endpoints
      envoy_admin_v3_EndpointsConfigDump_DynamicEndpointConfig_set_version_info(
          dynamic_endpoint, StdStringToUpbString(meta->version));
      envoy_admin_v3_EndpointsConfigDump_DynamicEndpointConfig_set_last_updated(
          dynamic_endpoint, GrpcMillisToTimestamp(context, meta->update_time));
      google_protobuf_Any_set_type_url(endpoint_any, kEdsTypeUrlUpb);
      google_protobuf_Any_set_value(
          endpoint_any, StdStringToUpbString(meta->serialized_proto));
    } else {
      // If there isn't a working endpoint, we still need to print the name.
      auto* cluster_load_assignment =
          envoy_config_endpoint_v3_ClusterLoadAssignment_new(context.arena);
      envoy_config_endpoint_v3_ClusterLoadAssignment_set_cluster_name(
          cluster_load_assignment, name_upb);
      size_t length;
      char* bytes = envoy_config_endpoint_v3_ClusterLoadAssignment_serialize(
          cluster_load_assignment, context.arena, &length);
      google_protobuf_Any_set_type_url(endpoint_any, kEdsTypeUrlUpb);
      google_protobuf_Any_set_value(endpoint_any,
                                    upb_strview_make(bytes, length));
    }
    if (meta->client_status == XdsApi::ResourceMetadata::NACKED) {
      // Set error_state if NACKED
      envoy_admin_v3_EndpointsConfigDump_DynamicEndpointConfig_set_error_state(
          dynamic_endpoint, CreateUpdateFailureStateUpb(context, meta));
    }
  }
}

}  // namespace

std::string XdsApi::AssembleClientConfig(
    const ResourceTypeMetadataMap& resource_type_metadata_map) {
  upb::Arena arena;
  // Create the ClientConfig for resource metadata from XdsClient
  auto* client_config = envoy_service_status_v3_ClientConfig_new(arena.ptr());
  // Fill-in the node information
  auto* node = envoy_service_status_v3_ClientConfig_mutable_node(client_config,
                                                                 arena.ptr());
  const EncodingContext context = {
      client_,     tracer_, symtab_.ptr(),
      arena.ptr(), true,    certificate_provider_definition_map_};
  PopulateNode(context, node_, build_version_, user_agent_name_,
               user_agent_version_, node);
  // Dump each xDS-type config into PerXdsConfig
  for (auto& p : resource_type_metadata_map) {
    absl::string_view type_url = p.first;
    const ResourceTypeMetadata& resource_type_metadata = p.second;
    if (type_url == kLdsTypeUrl) {
      auto* per_xds_config =
          envoy_service_status_v3_ClientConfig_add_xds_config(client_config,
                                                              context.arena);
      DumpLdsConfig(context, resource_type_metadata, per_xds_config);
    } else if (type_url == kRdsTypeUrl) {
      auto* per_xds_config =
          envoy_service_status_v3_ClientConfig_add_xds_config(client_config,
                                                              context.arena);
      DumpRdsConfig(context, resource_type_metadata, per_xds_config);
    } else if (type_url == kCdsTypeUrl) {
      auto* per_xds_config =
          envoy_service_status_v3_ClientConfig_add_xds_config(client_config,
                                                              context.arena);
      DumpCdsConfig(context, resource_type_metadata, per_xds_config);
    } else if (type_url == kEdsTypeUrl) {
      auto* per_xds_config =
          envoy_service_status_v3_ClientConfig_add_xds_config(client_config,
                                                              context.arena);
      DumpEdsConfig(context, resource_type_metadata, per_xds_config);
    } else {
      gpr_log(GPR_ERROR, "invalid type_url %s", std::string(type_url).c_str());
      return "";
    }
  }
  // Serialize the upb message to bytes
  size_t output_length;
  char* output = envoy_service_status_v3_ClientConfig_serialize(
      client_config, arena.ptr(), &output_length);
  return std::string(output, output_length);
}

}  // namespace grpc_core<|MERGE_RESOLUTION|>--- conflicted
+++ resolved
@@ -3026,53 +3026,27 @@
               "min_ring_size cannot be greater than max_ring_size."));
         }
       }
-<<<<<<< HEAD
-    } else {
-      errors.push_back(GRPC_ERROR_CREATE_FROM_COPIED_STRING(
-          absl::StrCat(cluster_name, ": LB policy is not supported.").c_str()));
-      resource_names_failed->insert(cluster_name);
-      continue;
-    }
-    auto* transport_socket =
-        envoy_config_cluster_v3_Cluster_transport_socket(cluster);
-    if (transport_socket != nullptr) {
-      grpc_error_handle error = UpstreamTlsContextParse(
-          context, transport_socket, &cds_update.common_tls_context);
-      if (error != GRPC_ERROR_NONE) {
-        errors.push_back(grpc_error_add_child(
-            GRPC_ERROR_CREATE_FROM_COPIED_STRING(
-                absl::StrCat(
-                    "Error parsing security configuration for cluster: ",
-                    cluster_name)
-                    .c_str()),
-            error));
-        resource_names_failed->insert(cluster_name);
-        continue;
-=======
       if (envoy_config_cluster_v3_Cluster_RingHashLbConfig_hash_function(
               ring_hash_config) !=
           envoy_config_cluster_v3_Cluster_RingHashLbConfig_XX_HASH) {
         errors.push_back(GRPC_ERROR_CREATE_FROM_STATIC_STRING(
             "ring hash lb config has invalid hash function."));
->>>>>>> ce95fd25
       }
     }
   } else {
     errors.push_back(
         GRPC_ERROR_CREATE_FROM_STATIC_STRING("LB policy is not supported."));
   }
-  if (XdsSecurityEnabled()) {
-    auto* transport_socket =
-        envoy_config_cluster_v3_Cluster_transport_socket(cluster);
-    if (transport_socket != nullptr) {
-      grpc_error_handle error = UpstreamTlsContextParse(
-          context, transport_socket, &cds_update->common_tls_context);
-      if (error != GRPC_ERROR_NONE) {
-        errors.push_back(
-            grpc_error_add_child(GRPC_ERROR_CREATE_FROM_STATIC_STRING(
-                                     "Error parsing security configuration"),
-                                 error));
-      }
+  auto* transport_socket =
+      envoy_config_cluster_v3_Cluster_transport_socket(cluster);
+  if (transport_socket != nullptr) {
+    grpc_error_handle error = UpstreamTlsContextParse(
+        context, transport_socket, &cds_update->common_tls_context);
+    if (error != GRPC_ERROR_NONE) {
+      errors.push_back(
+          grpc_error_add_child(GRPC_ERROR_CREATE_FROM_STATIC_STRING(
+                                   "Error parsing security configuration"),
+                               error));
     }
   }
   // Record LRS server name (if any).
