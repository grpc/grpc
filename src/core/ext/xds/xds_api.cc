--- conflicted
+++ resolved
@@ -1709,15 +1709,10 @@
           envoy_extensions_filters_network_http_connection_manager_v3_HttpFilter_typed_config(
               http_filter);
       if (any == nullptr) {
-<<<<<<< HEAD
-        return GRPC_ERROR_CREATE_FROM_STATIC_STRING(
-            "No typed_config found for HTTP filter");
-=======
         if (is_optional) continue;
         return GRPC_ERROR_CREATE_FROM_COPIED_STRING(
             absl::StrCat("no filter config specified for filter name ", name)
                 .c_str());
->>>>>>> 8d95aad5
       }
       absl::string_view filter_type;
       grpc_error* error = ExtractHttpFilterTypeName(context, any, &filter_type);
