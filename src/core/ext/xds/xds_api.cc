/*
 *
 * Copyright 2018 gRPC authors.
 *
 * Licensed under the Apache License, Version 2.0 (the "License");
 * you may not use this file except in compliance with the License.
 * You may obtain a copy of the License at
 *
 *     http://www.apache.org/licenses/LICENSE-2.0
 *
 * Unless required by applicable law or agreed to in writing, software
 * distributed under the License is distributed on an "AS IS" BASIS,
 * WITHOUT WARRANTIES OR CONDITIONS OF ANY KIND, either express or implied.
 * See the License for the specific language governing permissions and
 * limitations under the License.
 *
 */

#include <grpc/support/port_platform.h>

#include <algorithm>
#include <cctype>
#include <cstdint>
#include <cstdlib>
#include <string>

#include "absl/strings/str_cat.h"
#include "absl/strings/str_format.h"
#include "absl/strings/str_join.h"
#include "absl/strings/str_split.h"
#include "envoy/admin/v3/config_dump.upb.h"
#include "envoy/config/cluster/v3/circuit_breaker.upb.h"
#include "envoy/config/cluster/v3/cluster.upb.h"
#include "envoy/config/cluster/v3/cluster.upbdefs.h"
#include "envoy/config/core/v3/address.upb.h"
#include "envoy/config/core/v3/base.upb.h"
#include "envoy/config/core/v3/base.upbdefs.h"
#include "envoy/config/core/v3/config_source.upb.h"
#include "envoy/config/core/v3/health_check.upb.h"
#include "envoy/config/core/v3/protocol.upb.h"
#include "envoy/config/endpoint/v3/endpoint.upb.h"
#include "envoy/config/endpoint/v3/endpoint.upbdefs.h"
#include "envoy/config/endpoint/v3/endpoint_components.upb.h"
#include "envoy/config/endpoint/v3/load_report.upb.h"
#include "envoy/config/listener/v3/api_listener.upb.h"
#include "envoy/config/listener/v3/listener.upb.h"
#include "envoy/config/listener/v3/listener.upbdefs.h"
#include "envoy/config/listener/v3/listener_components.upb.h"
#include "envoy/config/route/v3/route.upb.h"
#include "envoy/config/route/v3/route.upbdefs.h"
#include "envoy/config/route/v3/route_components.upb.h"
#include "envoy/config/route/v3/route_components.upbdefs.h"
#include "envoy/extensions/clusters/aggregate/v3/cluster.upb.h"
#include "envoy/extensions/clusters/aggregate/v3/cluster.upbdefs.h"
#include "envoy/extensions/filters/network/http_connection_manager/v3/http_connection_manager.upb.h"
#include "envoy/extensions/filters/network/http_connection_manager/v3/http_connection_manager.upbdefs.h"
#include "envoy/extensions/transport_sockets/tls/v3/common.upb.h"
#include "envoy/extensions/transport_sockets/tls/v3/tls.upb.h"
#include "envoy/extensions/transport_sockets/tls/v3/tls.upbdefs.h"
#include "envoy/service/cluster/v3/cds.upb.h"
#include "envoy/service/cluster/v3/cds.upbdefs.h"
#include "envoy/service/discovery/v3/discovery.upb.h"
#include "envoy/service/discovery/v3/discovery.upbdefs.h"
#include "envoy/service/endpoint/v3/eds.upb.h"
#include "envoy/service/endpoint/v3/eds.upbdefs.h"
#include "envoy/service/listener/v3/lds.upb.h"
#include "envoy/service/load_stats/v3/lrs.upb.h"
#include "envoy/service/load_stats/v3/lrs.upbdefs.h"
#include "envoy/service/route/v3/rds.upb.h"
#include "envoy/service/route/v3/rds.upbdefs.h"
#include "envoy/service/status/v3/csds.upb.h"
#include "envoy/service/status/v3/csds.upbdefs.h"
#include "envoy/type/matcher/v3/regex.upb.h"
#include "envoy/type/matcher/v3/string.upb.h"
#include "envoy/type/v3/percent.upb.h"
#include "envoy/type/v3/range.upb.h"
#include "google/protobuf/any.upb.h"
#include "google/protobuf/duration.upb.h"
#include "google/protobuf/struct.upb.h"
#include "google/protobuf/timestamp.upb.h"
#include "google/protobuf/wrappers.upb.h"
#include "google/rpc/status.upb.h"
#include "udpa/type/v1/typed_struct.upb.h"
#include "upb/text_encode.h"
#include "upb/upb.h"
#include "upb/upb.hpp"

#include <grpc/impl/codegen/log.h>
#include <grpc/support/alloc.h>
#include <grpc/support/string_util.h>

#include "src/core/ext/xds/xds_api.h"
#include "src/core/lib/address_utils/sockaddr_utils.h"
#include "src/core/lib/gpr/env.h"
#include "src/core/lib/gpr/string.h"
#include "src/core/lib/gpr/useful.h"
#include "src/core/lib/gprpp/host_port.h"
#include "src/core/lib/iomgr/error.h"
#include "src/core/lib/iomgr/sockaddr.h"
#include "src/core/lib/iomgr/socket_utils.h"
#include "src/core/lib/slice/slice_utils.h"

namespace grpc_core {

// TODO(donnadionne): Check to see if cluster types aggregate_cluster and
// logical_dns are enabled, this will be
// removed once the cluster types are fully integration-tested and enabled by
// default.
bool XdsAggregateAndLogicalDnsClusterEnabled() {
  char* value = gpr_getenv(
      "GRPC_XDS_EXPERIMENTAL_ENABLE_AGGREGATE_AND_LOGICAL_DNS_CLUSTER");
  bool parsed_value;
  bool parse_succeeded = gpr_parse_bool_value(value, &parsed_value);
  gpr_free(value);
  return parse_succeeded && parsed_value;
}

// TODO(donnadionne): Check to see if ring hash policy is enabled, this will be
// removed once ring hash policy is fully integration-tested and enabled by
// default.
bool XdsRingHashEnabled() {
  char* value = gpr_getenv("GRPC_XDS_EXPERIMENTAL_ENABLE_RING_HASH");
  bool parsed_value;
  bool parse_succeeded = gpr_parse_bool_value(value, &parsed_value);
  gpr_free(value);
  return parse_succeeded && parsed_value;
}

// TODO(yashykt): Check to see if xDS security is enabled. This will be
// removed once this feature is fully integration-tested and enabled by
// default.
bool XdsSecurityEnabled() {
  char* value = gpr_getenv("GRPC_XDS_EXPERIMENTAL_SECURITY_SUPPORT");
  bool parsed_value;
  bool parse_succeeded = gpr_parse_bool_value(value, &parsed_value);
  gpr_free(value);
  return parse_succeeded && parsed_value;
}

//
// XdsApi::Route::HashPolicy
//

XdsApi::Route::HashPolicy::HashPolicy(const HashPolicy& other)
    : type(other.type),
      header_name(other.header_name),
      regex_substitution(other.regex_substitution) {
  if (other.regex != nullptr) {
    regex =
        absl::make_unique<RE2>(other.regex->pattern(), other.regex->options());
  }
}

XdsApi::Route::HashPolicy& XdsApi::Route::HashPolicy::operator=(
    const HashPolicy& other) {
  type = other.type;
  header_name = other.header_name;
  if (other.regex != nullptr) {
    regex =
        absl::make_unique<RE2>(other.regex->pattern(), other.regex->options());
  }
  regex_substitution = other.regex_substitution;
  return *this;
}

XdsApi::Route::HashPolicy::HashPolicy(HashPolicy&& other) noexcept
    : type(other.type),
      header_name(std::move(other.header_name)),
      regex(std::move(other.regex)),
      regex_substitution(std::move(other.regex_substitution)) {}

XdsApi::Route::HashPolicy& XdsApi::Route::HashPolicy::operator=(
    HashPolicy&& other) noexcept {
  type = other.type;
  header_name = std::move(other.header_name);
  regex = std::move(other.regex);
  regex_substitution = std::move(other.regex_substitution);
  return *this;
}

bool XdsApi::Route::HashPolicy::HashPolicy::operator==(
    const HashPolicy& other) const {
  if (type != other.type) return false;
  if (type == Type::HEADER) {
    if (regex == nullptr) {
      if (other.regex != nullptr) return false;
    } else {
      if (other.regex == nullptr) return false;
      return header_name == other.header_name &&
             regex->pattern() == other.regex->pattern() &&
             regex_substitution == other.regex_substitution;
    }
  }
  return true;
}

std::string XdsApi::Route::HashPolicy::ToString() const {
  std::vector<std::string> contents;
  switch (type) {
    case Type::HEADER:
      contents.push_back("type=HEADER");
      break;
    case Type::CHANNEL_ID:
      contents.push_back("type=CHANNEL_ID");
      break;
  }
  contents.push_back(
      absl::StrFormat("terminal=%s", terminal ? "true" : "false"));
  if (type == Type::HEADER) {
    contents.push_back(absl::StrFormat(
        "Header %s:/%s/%s", header_name,
        (regex == nullptr) ? "" : regex->pattern(), regex_substitution));
  }
  return absl::StrCat("{", absl::StrJoin(contents, ", "), "}");
}

//
// XdsApi::Route
//

std::string XdsApi::Route::Matchers::ToString() const {
  std::vector<std::string> contents;
  contents.push_back(
      absl::StrFormat("PathMatcher{%s}", path_matcher.ToString()));
  for (const HeaderMatcher& header_matcher : header_matchers) {
    contents.push_back(header_matcher.ToString());
  }
  if (fraction_per_million.has_value()) {
    contents.push_back(absl::StrFormat("Fraction Per Million %d",
                                       fraction_per_million.value()));
  }
  return absl::StrJoin(contents, "\n");
}

std::string XdsApi::Route::ClusterWeight::ToString() const {
  std::vector<std::string> contents;
  contents.push_back(absl::StrCat("cluster=", name));
  contents.push_back(absl::StrCat("weight=", weight));
  if (!typed_per_filter_config.empty()) {
    std::vector<std::string> parts;
    for (const auto& p : typed_per_filter_config) {
      const std::string& key = p.first;
      const auto& config = p.second;
      parts.push_back(absl::StrCat(key, "=", config.ToString()));
    }
    contents.push_back(absl::StrCat("typed_per_filter_config={",
                                    absl::StrJoin(parts, ", "), "}"));
  }
  return absl::StrCat("{", absl::StrJoin(contents, ", "), "}");
}

std::string XdsApi::Route::ToString() const {
  std::vector<std::string> contents;
  contents.push_back(matchers.ToString());
  for (const HashPolicy& hash_policy : hash_policies) {
    contents.push_back(absl::StrCat("hash_policy=", hash_policy.ToString()));
  }
  if (!cluster_name.empty()) {
    contents.push_back(absl::StrFormat("Cluster name: %s", cluster_name));
  }
  for (const ClusterWeight& cluster_weight : weighted_clusters) {
    contents.push_back(cluster_weight.ToString());
  }
  if (max_stream_duration.has_value()) {
    contents.push_back(max_stream_duration->ToString());
  }
  if (!typed_per_filter_config.empty()) {
    contents.push_back("typed_per_filter_config={");
    for (const auto& p : typed_per_filter_config) {
      const std::string& name = p.first;
      const auto& config = p.second;
      contents.push_back(absl::StrCat("  ", name, "=", config.ToString()));
    }
    contents.push_back("}");
  }
  return absl::StrJoin(contents, "\n");
}

//
// XdsApi::RdsUpdate
//

std::string XdsApi::RdsUpdate::ToString() const {
  std::vector<std::string> vhosts;
  for (const VirtualHost& vhost : virtual_hosts) {
    vhosts.push_back(
        absl::StrCat("vhost={\n"
                     "  domains=[",
                     absl::StrJoin(vhost.domains, ", "),
                     "]\n"
                     "  routes=[\n"));
    for (const XdsApi::Route& route : vhost.routes) {
      vhosts.push_back("    {\n");
      vhosts.push_back(route.ToString());
      vhosts.push_back("\n    }\n");
    }
    vhosts.push_back("  ]\n");
    vhosts.push_back("  typed_per_filter_config={\n");
    for (const auto& p : vhost.typed_per_filter_config) {
      const std::string& name = p.first;
      const auto& config = p.second;
      vhosts.push_back(
          absl::StrCat("    ", name, "=", config.ToString(), "\n"));
    }
    vhosts.push_back("  }\n");
    vhosts.push_back("]\n");
  }
  return absl::StrJoin(vhosts, "");
}

namespace {

// Better match type has smaller value.
enum MatchType {
  EXACT_MATCH,
  SUFFIX_MATCH,
  PREFIX_MATCH,
  UNIVERSE_MATCH,
  INVALID_MATCH,
};

// Returns true if match succeeds.
bool DomainMatch(MatchType match_type, const std::string& domain_pattern_in,
                 const std::string& expected_host_name_in) {
  // Normalize the args to lower-case. Domain matching is case-insensitive.
  std::string domain_pattern = domain_pattern_in;
  std::string expected_host_name = expected_host_name_in;
  std::transform(domain_pattern.begin(), domain_pattern.end(),
                 domain_pattern.begin(),
                 [](unsigned char c) { return std::tolower(c); });
  std::transform(expected_host_name.begin(), expected_host_name.end(),
                 expected_host_name.begin(),
                 [](unsigned char c) { return std::tolower(c); });
  if (match_type == EXACT_MATCH) {
    return domain_pattern == expected_host_name;
  } else if (match_type == SUFFIX_MATCH) {
    // Asterisk must match at least one char.
    if (expected_host_name.size() < domain_pattern.size()) return false;
    absl::string_view pattern_suffix(domain_pattern.c_str() + 1);
    absl::string_view host_suffix(expected_host_name.c_str() +
                                  expected_host_name.size() -
                                  pattern_suffix.size());
    return pattern_suffix == host_suffix;
  } else if (match_type == PREFIX_MATCH) {
    // Asterisk must match at least one char.
    if (expected_host_name.size() < domain_pattern.size()) return false;
    absl::string_view pattern_prefix(domain_pattern.c_str(),
                                     domain_pattern.size() - 1);
    absl::string_view host_prefix(expected_host_name.c_str(),
                                  pattern_prefix.size());
    return pattern_prefix == host_prefix;
  } else {
    return match_type == UNIVERSE_MATCH;
  }
}

MatchType DomainPatternMatchType(const std::string& domain_pattern) {
  if (domain_pattern.empty()) return INVALID_MATCH;
  if (domain_pattern.find('*') == std::string::npos) return EXACT_MATCH;
  if (domain_pattern == "*") return UNIVERSE_MATCH;
  if (domain_pattern[0] == '*') return SUFFIX_MATCH;
  if (domain_pattern[domain_pattern.size() - 1] == '*') return PREFIX_MATCH;
  return INVALID_MATCH;
}

}  // namespace

XdsApi::RdsUpdate::VirtualHost* XdsApi::RdsUpdate::FindVirtualHostForDomain(
    const std::string& domain) {
  // Find the best matched virtual host.
  // The search order for 4 groups of domain patterns:
  //   1. Exact match.
  //   2. Suffix match (e.g., "*ABC").
  //   3. Prefix match (e.g., "ABC*").
  //   4. Universe match (i.e., "*").
  // Within each group, longest match wins.
  // If the same best matched domain pattern appears in multiple virtual hosts,
  // the first matched virtual host wins.
  VirtualHost* target_vhost = nullptr;
  MatchType best_match_type = INVALID_MATCH;
  size_t longest_match = 0;
  // Check each domain pattern in each virtual host to determine the best
  // matched virtual host.
  for (VirtualHost& vhost : virtual_hosts) {
    for (const std::string& domain_pattern : vhost.domains) {
      // Check the match type first. Skip the pattern if it's not better than
      // current match.
      const MatchType match_type = DomainPatternMatchType(domain_pattern);
      // This should be caught by RouteConfigParse().
      GPR_ASSERT(match_type != INVALID_MATCH);
      if (match_type > best_match_type) continue;
      if (match_type == best_match_type &&
          domain_pattern.size() <= longest_match) {
        continue;
      }
      // Skip if match fails.
      if (!DomainMatch(match_type, domain_pattern, domain)) continue;
      // Choose this match.
      target_vhost = &vhost;
      best_match_type = match_type;
      longest_match = domain_pattern.size();
      if (best_match_type == EXACT_MATCH) break;
    }
    if (best_match_type == EXACT_MATCH) break;
  }
  return target_vhost;
}

//
// XdsApi::CommonTlsContext::CertificateValidationContext
//

std::string XdsApi::CommonTlsContext::CertificateValidationContext::ToString()
    const {
  std::vector<std::string> contents;
  for (const auto& match : match_subject_alt_names) {
    contents.push_back(match.ToString());
  }
  return absl::StrFormat("{match_subject_alt_names=[%s]}",
                         absl::StrJoin(contents, ", "));
}

bool XdsApi::CommonTlsContext::CertificateValidationContext::Empty() const {
  return match_subject_alt_names.empty();
}

//
// XdsApi::CommonTlsContext::CertificateValidationContext
//

std::string XdsApi::CommonTlsContext::CertificateProviderInstance::ToString()
    const {
  absl::InlinedVector<std::string, 2> contents;
  if (!instance_name.empty()) {
    contents.push_back(absl::StrFormat("instance_name=%s", instance_name));
  }
  if (!certificate_name.empty()) {
    contents.push_back(
        absl::StrFormat("certificate_name=%s", certificate_name));
  }
  return absl::StrCat("{", absl::StrJoin(contents, ", "), "}");
}

bool XdsApi::CommonTlsContext::CertificateProviderInstance::Empty() const {
  return instance_name.empty() && certificate_name.empty();
}

//
// XdsApi::CommonTlsContext::CombinedCertificateValidationContext
//

std::string
XdsApi::CommonTlsContext::CombinedCertificateValidationContext::ToString()
    const {
  absl::InlinedVector<std::string, 2> contents;
  if (!default_validation_context.Empty()) {
    contents.push_back(absl::StrFormat("default_validation_context=%s",
                                       default_validation_context.ToString()));
  }
  if (!validation_context_certificate_provider_instance.Empty()) {
    contents.push_back(absl::StrFormat(
        "validation_context_certificate_provider_instance=%s",
        validation_context_certificate_provider_instance.ToString()));
  }
  return absl::StrCat("{", absl::StrJoin(contents, ", "), "}");
}

bool XdsApi::CommonTlsContext::CombinedCertificateValidationContext::Empty()
    const {
  return default_validation_context.Empty() &&
         validation_context_certificate_provider_instance.Empty();
}

//
// XdsApi::CommonTlsContext
//

std::string XdsApi::CommonTlsContext::ToString() const {
  absl::InlinedVector<std::string, 2> contents;
  if (!tls_certificate_certificate_provider_instance.Empty()) {
    contents.push_back(absl::StrFormat(
        "tls_certificate_certificate_provider_instance=%s",
        tls_certificate_certificate_provider_instance.ToString()));
  }
  if (!combined_validation_context.Empty()) {
    contents.push_back(absl::StrFormat("combined_validation_context=%s",
                                       combined_validation_context.ToString()));
  }
  return absl::StrCat("{", absl::StrJoin(contents, ", "), "}");
}

bool XdsApi::CommonTlsContext::Empty() const {
  return tls_certificate_certificate_provider_instance.Empty() &&
         combined_validation_context.Empty();
}

//
// XdsApi::DownstreamTlsContext
//

std::string XdsApi::DownstreamTlsContext::ToString() const {
  return absl::StrFormat("common_tls_context=%s, require_client_certificate=%s",
                         common_tls_context.ToString(),
                         require_client_certificate ? "true" : "false");
}

bool XdsApi::DownstreamTlsContext::Empty() const {
  return common_tls_context.Empty();
}

//
// XdsApi::LdsUpdate::HttpConnectionManager
//

std::string XdsApi::LdsUpdate::HttpConnectionManager::ToString() const {
  absl::InlinedVector<std::string, 4> contents;
  contents.push_back(absl::StrFormat(
      "route_config_name=%s",
      !route_config_name.empty() ? route_config_name.c_str() : "<inlined>"));
  contents.push_back(absl::StrFormat("http_max_stream_duration=%s",
                                     http_max_stream_duration.ToString()));
  if (rds_update.has_value()) {
    contents.push_back(
        absl::StrFormat("rds_update=%s", rds_update->ToString()));
  }
  if (!http_filters.empty()) {
    std::vector<std::string> filter_strings;
    for (const auto& http_filter : http_filters) {
      filter_strings.push_back(http_filter.ToString());
    }
    contents.push_back(absl::StrCat("http_filters=[",
                                    absl::StrJoin(filter_strings, ", "), "]"));
  }
  return absl::StrCat("{", absl::StrJoin(contents, ", "), "}");
}

//
// XdsApi::LdsUpdate::HttpFilter
//

std::string XdsApi::LdsUpdate::HttpConnectionManager::HttpFilter::ToString()
    const {
  return absl::StrCat("{name=", name, ", config=", config.ToString(), "}");
}

//
// XdsApi::LdsUpdate::FilterChainData
//

std::string XdsApi::LdsUpdate::FilterChainData::ToString() const {
  return absl::StrCat(
      "{downstream_tls_context=", downstream_tls_context.ToString(),
      " http_connection_manager=", http_connection_manager.ToString(), "}");
}

//
// XdsApi::LdsUpdate::FilterChainMap::CidrRange
//

std::string XdsApi::LdsUpdate::FilterChainMap::CidrRange::ToString() const {
  return absl::StrCat(
      "{address_prefix=", grpc_sockaddr_to_string(&address, false),
      ", prefix_len=", prefix_len, "}");
}

//
// FilterChain
//

struct FilterChain {
  struct FilterChainMatch {
    uint32_t destination_port = 0;
    std::vector<XdsApi::LdsUpdate::FilterChainMap::CidrRange> prefix_ranges;
    XdsApi::LdsUpdate::FilterChainMap::ConnectionSourceType source_type =
        XdsApi::LdsUpdate::FilterChainMap::ConnectionSourceType::kAny;
    std::vector<XdsApi::LdsUpdate::FilterChainMap::CidrRange>
        source_prefix_ranges;
    std::vector<uint32_t> source_ports;
    std::vector<std::string> server_names;
    std::string transport_protocol;
    std::vector<std::string> application_protocols;

    std::string ToString() const;
  } filter_chain_match;

  std::shared_ptr<XdsApi::LdsUpdate::FilterChainData> filter_chain_data;
};

std::string FilterChain::FilterChainMatch::ToString() const {
  absl::InlinedVector<std::string, 8> contents;
  if (destination_port != 0) {
    contents.push_back(absl::StrCat("destination_port=", destination_port));
  }
  if (!prefix_ranges.empty()) {
    std::vector<std::string> prefix_ranges_content;
    for (const auto& range : prefix_ranges) {
      prefix_ranges_content.push_back(range.ToString());
    }
    contents.push_back(absl::StrCat(
        "prefix_ranges={", absl::StrJoin(prefix_ranges_content, ", "), "}"));
  }
  if (source_type == XdsApi::LdsUpdate::FilterChainMap::ConnectionSourceType::
                         kSameIpOrLoopback) {
    contents.push_back("source_type=SAME_IP_OR_LOOPBACK");
  } else if (source_type == XdsApi::LdsUpdate::FilterChainMap::
                                ConnectionSourceType::kExternal) {
    contents.push_back("source_type=EXTERNAL");
  }
  if (!source_prefix_ranges.empty()) {
    std::vector<std::string> source_prefix_ranges_content;
    for (const auto& range : source_prefix_ranges) {
      source_prefix_ranges_content.push_back(range.ToString());
    }
    contents.push_back(
        absl::StrCat("source_prefix_ranges={",
                     absl::StrJoin(source_prefix_ranges_content, ", "), "}"));
  }
  if (!source_ports.empty()) {
    contents.push_back(
        absl::StrCat("source_ports={", absl::StrJoin(source_ports, ", "), "}"));
  }
  if (!server_names.empty()) {
    contents.push_back(
        absl::StrCat("server_names={", absl::StrJoin(server_names, ", "), "}"));
  }
  if (!transport_protocol.empty()) {
    contents.push_back(absl::StrCat("transport_protocol=", transport_protocol));
  }
  if (!application_protocols.empty()) {
    contents.push_back(absl::StrCat("application_protocols={",
                                    absl::StrJoin(application_protocols, ", "),
                                    "}"));
  }
  return absl::StrCat("{", absl::StrJoin(contents, ", "), "}");
}

//
// XdsApi::LdsUpdate::FilterChainMap
//

std::string XdsApi::LdsUpdate::FilterChainMap::ToString() const {
  std::vector<std::string> contents;
  for (const auto& destination_ip : destination_ip_vector) {
    for (int source_type = 0; source_type < 3; ++source_type) {
      for (const auto& source_ip :
           destination_ip.source_types_array[source_type]) {
        for (const auto& source_port_pair : source_ip.ports_map) {
          FilterChain::FilterChainMatch filter_chain_match;
          if (destination_ip.prefix_range.has_value()) {
            filter_chain_match.prefix_ranges.push_back(
                *destination_ip.prefix_range);
          }
          filter_chain_match.source_type = static_cast<
              XdsApi::LdsUpdate::FilterChainMap::ConnectionSourceType>(
              source_type);
          if (source_ip.prefix_range.has_value()) {
            filter_chain_match.source_prefix_ranges.push_back(
                *source_ip.prefix_range);
          }
          if (source_port_pair.first != 0) {
            filter_chain_match.source_ports.push_back(source_port_pair.first);
          }
          contents.push_back(absl::StrCat(
              "{filter_chain_match=", filter_chain_match.ToString(),
              ", filter_chain=", source_port_pair.second.data->ToString(),
              "}"));
        }
      }
    }
  }
  return absl::StrCat("{", absl::StrJoin(contents, ", "), "}");
}

//
// XdsApi::LdsUpdate
//

std::string XdsApi::LdsUpdate::ToString() const {
  absl::InlinedVector<std::string, 4> contents;
  if (type == ListenerType::kTcpListener) {
    contents.push_back(absl::StrCat("address=", address));
    contents.push_back(
        absl::StrCat("filter_chain_map=", filter_chain_map.ToString()));
    if (default_filter_chain.has_value()) {
      contents.push_back(absl::StrCat("default_filter_chain=",
                                      default_filter_chain->ToString()));
    }
  } else if (type == ListenerType::kHttpApiListener) {
    contents.push_back(absl::StrFormat("http_connection_manager=%s",
                                       http_connection_manager.ToString()));
  }
  return absl::StrCat("{", absl::StrJoin(contents, ", "), "}");
}

//
// XdsApi::CdsUpdate
//

std::string XdsApi::CdsUpdate::ToString() const {
  absl::InlinedVector<std::string, 4> contents;
  if (!eds_service_name.empty()) {
    contents.push_back(
        absl::StrFormat("eds_service_name=%s", eds_service_name));
  }
  if (!common_tls_context.Empty()) {
    contents.push_back(absl::StrFormat("common_tls_context=%s",
                                       common_tls_context.ToString()));
  }
  if (lrs_load_reporting_server_name.has_value()) {
    contents.push_back(absl::StrFormat("lrs_load_reporting_server_name=%s",
                                       lrs_load_reporting_server_name.value()));
  }
  contents.push_back(
      absl::StrFormat("max_concurrent_requests=%d", max_concurrent_requests));
  return absl::StrCat("{", absl::StrJoin(contents, ", "), "}");
}

//
// XdsApi::EdsUpdate
//

std::string XdsApi::EdsUpdate::Priority::Locality::ToString() const {
  std::vector<std::string> endpoint_strings;
  for (const ServerAddress& endpoint : endpoints) {
    endpoint_strings.emplace_back(endpoint.ToString());
  }
  return absl::StrCat("{name=", name->AsHumanReadableString(),
                      ", lb_weight=", lb_weight, ", endpoints=[",
                      absl::StrJoin(endpoint_strings, ", "), "]}");
}

bool XdsApi::EdsUpdate::Priority::operator==(const Priority& other) const {
  if (localities.size() != other.localities.size()) return false;
  auto it1 = localities.begin();
  auto it2 = other.localities.begin();
  while (it1 != localities.end()) {
    if (*it1->first != *it2->first) return false;
    if (it1->second != it2->second) return false;
    ++it1;
    ++it2;
  }
  return true;
}

std::string XdsApi::EdsUpdate::Priority::ToString() const {
  std::vector<std::string> locality_strings;
  for (const auto& p : localities) {
    locality_strings.emplace_back(p.second.ToString());
  }
  return absl::StrCat("[", absl::StrJoin(locality_strings, ", "), "]");
}

bool XdsApi::EdsUpdate::DropConfig::ShouldDrop(
    const std::string** category_name) const {
  for (size_t i = 0; i < drop_category_list_.size(); ++i) {
    const auto& drop_category = drop_category_list_[i];
    // Generate a random number in [0, 1000000).
    const uint32_t random = static_cast<uint32_t>(rand()) % 1000000;
    if (random < drop_category.parts_per_million) {
      *category_name = &drop_category.name;
      return true;
    }
  }
  return false;
}

std::string XdsApi::EdsUpdate::DropConfig::ToString() const {
  std::vector<std::string> category_strings;
  for (const DropCategory& category : drop_category_list_) {
    category_strings.emplace_back(
        absl::StrCat(category.name, "=", category.parts_per_million));
  }
  return absl::StrCat("{[", absl::StrJoin(category_strings, ", "),
                      "], drop_all=", drop_all_, "}");
}

std::string XdsApi::EdsUpdate::ToString() const {
  std::vector<std::string> priority_strings;
  for (size_t i = 0; i < priorities.size(); ++i) {
    const Priority& priority = priorities[i];
    priority_strings.emplace_back(
        absl::StrCat("priority ", i, ": ", priority.ToString()));
  }
  return absl::StrCat("priorities=[", absl::StrJoin(priority_strings, ", "),
                      "], drop_config=", drop_config->ToString());
}

//
// XdsApi
//

const char* XdsApi::kLdsTypeUrl =
    "type.googleapis.com/envoy.config.listener.v3.Listener";
const char* XdsApi::kRdsTypeUrl =
    "type.googleapis.com/envoy.config.route.v3.RouteConfiguration";
const char* XdsApi::kCdsTypeUrl =
    "type.googleapis.com/envoy.config.cluster.v3.Cluster";
const char* XdsApi::kEdsTypeUrl =
    "type.googleapis.com/envoy.config.endpoint.v3.ClusterLoadAssignment";

namespace {

const char* kLdsV2TypeUrl = "type.googleapis.com/envoy.api.v2.Listener";
const char* kRdsV2TypeUrl =
    "type.googleapis.com/envoy.api.v2.RouteConfiguration";
const char* kCdsV2TypeUrl = "type.googleapis.com/envoy.api.v2.Cluster";
const char* kEdsV2TypeUrl =
    "type.googleapis.com/envoy.api.v2.ClusterLoadAssignment";

bool IsLds(absl::string_view type_url, bool* is_v2 = nullptr) {
  if (type_url == XdsApi::kLdsTypeUrl) return true;
  if (type_url == kLdsV2TypeUrl) {
    if (is_v2 != nullptr) *is_v2 = true;
    return true;
  }
  return false;
}

bool IsRds(absl::string_view type_url) {
  return type_url == XdsApi::kRdsTypeUrl || type_url == kRdsV2TypeUrl;
}

bool IsCds(absl::string_view type_url) {
  return type_url == XdsApi::kCdsTypeUrl || type_url == kCdsV2TypeUrl;
}

bool IsEds(absl::string_view type_url) {
  return type_url == XdsApi::kEdsTypeUrl || type_url == kEdsV2TypeUrl;
}

}  // namespace

<<<<<<< HEAD
=======
// If gRPC is built with -DGRPC_XDS_USER_AGENT_NAME_SUFFIX="...", that string
// will be appended to the user agent name reported to the xDS server.
#ifdef GRPC_XDS_USER_AGENT_NAME_SUFFIX
#define _GRPC_XDS_USER_AGENT_NAME_SUFFIX " " GRPC_XDS_USER_AGENT_NAME_SUFFIX
#else
#define _GRPC_XDS_USER_AGENT_NAME_SUFFIX ""
#endif

// If gRPC is built with -DGRPC_XDS_USER_AGENT_VERSION_SUFFIX="...", that string
// will be appended to the user agent version reported to the xDS server.
#ifdef GRPC_XDS_USER_AGENT_VERSION_SUFFIX
#define _GRPC_XDS_USER_AGENT_VERSION_SUFFIX \
  " " GRPC_XDS_USER_AGENT_VERSION_SUFFIX
#else
#define _GRPC_XDS_USER_AGENT_VERSION_SUFFIX ""
#endif

>>>>>>> adc4a80c
XdsApi::XdsApi(XdsClient* client, TraceFlag* tracer,
               const XdsBootstrap::Node* node)
    : client_(client),
      tracer_(tracer),
      node_(node),
      build_version_(absl::StrCat("gRPC C-core ", GPR_PLATFORM_STRING, " ",
<<<<<<< HEAD
                                  grpc_version_string())),
      user_agent_name_(absl::StrCat("gRPC C-core ", GPR_PLATFORM_STRING)) {
=======
                                  grpc_version_string(),
                                  _GRPC_XDS_USER_AGENT_NAME_SUFFIX,
                                  _GRPC_XDS_USER_AGENT_VERSION_SUFFIX)),
      user_agent_name_(absl::StrCat("gRPC C-core ", GPR_PLATFORM_STRING,
                                    _GRPC_XDS_USER_AGENT_NAME_SUFFIX)),
      user_agent_version_(absl::StrCat("C-core ", grpc_version_string(),
                                       _GRPC_XDS_USER_AGENT_NAME_SUFFIX,
                                       _GRPC_XDS_USER_AGENT_VERSION_SUFFIX)) {
>>>>>>> adc4a80c
  // Populate upb symtab with xDS proto messages that we want to print
  // properly in logs.
  // Note: This won't actually work properly until upb adds support for
  // Any fields in textproto printing (internal b/178821188).
  envoy_config_listener_v3_Listener_getmsgdef(symtab_.ptr());
  envoy_config_route_v3_RouteConfiguration_getmsgdef(symtab_.ptr());
  envoy_config_cluster_v3_Cluster_getmsgdef(symtab_.ptr());
  envoy_extensions_clusters_aggregate_v3_ClusterConfig_getmsgdef(symtab_.ptr());
  envoy_config_cluster_v3_Cluster_getmsgdef(symtab_.ptr());
  envoy_config_endpoint_v3_ClusterLoadAssignment_getmsgdef(symtab_.ptr());
  envoy_extensions_transport_sockets_tls_v3_UpstreamTlsContext_getmsgdef(
      symtab_.ptr());
  envoy_extensions_filters_network_http_connection_manager_v3_HttpConnectionManager_getmsgdef(
      symtab_.ptr());
  // Load HTTP filter proto messages into the upb symtab.
  XdsHttpFilterRegistry::PopulateSymtab(symtab_.ptr());
}

namespace {

struct EncodingContext {
  XdsClient* client;
  TraceFlag* tracer;
  upb_symtab* symtab;
  upb_arena* arena;
  bool use_v3;
};

// Works for both std::string and absl::string_view.
template <typename T>
inline upb_strview StdStringToUpbString(const T& str) {
  return upb_strview_make(str.data(), str.size());
}

void PopulateMetadataValue(const EncodingContext& context,
                           google_protobuf_Value* value_pb, const Json& value);

void PopulateListValue(const EncodingContext& context,
                       google_protobuf_ListValue* list_value,
                       const Json::Array& values) {
  for (const auto& value : values) {
    auto* value_pb =
        google_protobuf_ListValue_add_values(list_value, context.arena);
    PopulateMetadataValue(context, value_pb, value);
  }
}

void PopulateMetadata(const EncodingContext& context,
                      google_protobuf_Struct* metadata_pb,
                      const Json::Object& metadata) {
  for (const auto& p : metadata) {
    google_protobuf_Value* value = google_protobuf_Value_new(context.arena);
    PopulateMetadataValue(context, value, p.second);
    google_protobuf_Struct_fields_set(
        metadata_pb, StdStringToUpbString(p.first), value, context.arena);
  }
}

void PopulateMetadataValue(const EncodingContext& context,
                           google_protobuf_Value* value_pb, const Json& value) {
  switch (value.type()) {
    case Json::Type::JSON_NULL:
      google_protobuf_Value_set_null_value(value_pb, 0);
      break;
    case Json::Type::NUMBER:
      google_protobuf_Value_set_number_value(
          value_pb, strtod(value.string_value().c_str(), nullptr));
      break;
    case Json::Type::STRING:
      google_protobuf_Value_set_string_value(
          value_pb, StdStringToUpbString(value.string_value()));
      break;
    case Json::Type::JSON_TRUE:
      google_protobuf_Value_set_bool_value(value_pb, true);
      break;
    case Json::Type::JSON_FALSE:
      google_protobuf_Value_set_bool_value(value_pb, false);
      break;
    case Json::Type::OBJECT: {
      google_protobuf_Struct* struct_value =
          google_protobuf_Value_mutable_struct_value(value_pb, context.arena);
      PopulateMetadata(context, struct_value, value.object_value());
      break;
    }
    case Json::Type::ARRAY: {
      google_protobuf_ListValue* list_value =
          google_protobuf_Value_mutable_list_value(value_pb, context.arena);
      PopulateListValue(context, list_value, value.array_value());
      break;
    }
  }
}

// Helper functions to manually do protobuf string encoding, so that we
// can populate the node build_version field that was removed in v3.
std::string EncodeVarint(uint64_t val) {
  std::string data;
  do {
    uint8_t byte = val & 0x7fU;
    val >>= 7;
    if (val) byte |= 0x80U;
    data += byte;
  } while (val);
  return data;
}
std::string EncodeTag(uint32_t field_number, uint8_t wire_type) {
  return EncodeVarint((field_number << 3) | wire_type);
}
std::string EncodeStringField(uint32_t field_number, const std::string& str) {
  static const uint8_t kDelimitedWireType = 2;
  return EncodeTag(field_number, kDelimitedWireType) +
         EncodeVarint(str.size()) + str;
}

void PopulateBuildVersion(const EncodingContext& context,
                          envoy_config_core_v3_Node* node_msg,
                          const std::string& build_version) {
  std::string encoded_build_version = EncodeStringField(5, build_version);
  // TODO(roth): This should use upb_msg_addunknown(), but that API is
  // broken in the current version of upb, so we're using the internal
  // API for now.  Change this once we upgrade to a version of upb that
  // fixes this bug.
  _upb_msg_addunknown(node_msg, encoded_build_version.data(),
                      encoded_build_version.size(), context.arena);
}

void PopulateNode(const EncodingContext& context,
                  const XdsBootstrap::Node* node,
                  const std::string& build_version,
                  const std::string& user_agent_name,
                  const std::string& user_agent_version,
                  envoy_config_core_v3_Node* node_msg) {
  if (node != nullptr) {
    if (!node->id.empty()) {
      envoy_config_core_v3_Node_set_id(node_msg,
                                       StdStringToUpbString(node->id));
    }
    if (!node->cluster.empty()) {
      envoy_config_core_v3_Node_set_cluster(
          node_msg, StdStringToUpbString(node->cluster));
    }
    if (!node->metadata.object_value().empty()) {
      google_protobuf_Struct* metadata =
          envoy_config_core_v3_Node_mutable_metadata(node_msg, context.arena);
      PopulateMetadata(context, metadata, node->metadata.object_value());
    }
    if (!node->locality_region.empty() || !node->locality_zone.empty() ||
        !node->locality_sub_zone.empty()) {
      envoy_config_core_v3_Locality* locality =
          envoy_config_core_v3_Node_mutable_locality(node_msg, context.arena);
      if (!node->locality_region.empty()) {
        envoy_config_core_v3_Locality_set_region(
            locality, StdStringToUpbString(node->locality_region));
      }
      if (!node->locality_zone.empty()) {
        envoy_config_core_v3_Locality_set_zone(
            locality, StdStringToUpbString(node->locality_zone));
      }
      if (!node->locality_sub_zone.empty()) {
        envoy_config_core_v3_Locality_set_sub_zone(
            locality, StdStringToUpbString(node->locality_sub_zone));
      }
    }
  }
  if (!context.use_v3) {
    PopulateBuildVersion(context, node_msg, build_version);
  }
  envoy_config_core_v3_Node_set_user_agent_name(
      node_msg, StdStringToUpbString(user_agent_name));
  envoy_config_core_v3_Node_set_user_agent_version(
      node_msg, StdStringToUpbString(user_agent_version));
  envoy_config_core_v3_Node_add_client_features(
      node_msg, upb_strview_makez("envoy.lb.does_not_support_overprovisioning"),
      context.arena);
}

inline absl::string_view UpbStringToAbsl(const upb_strview& str) {
  return absl::string_view(str.data, str.size);
}

inline std::string UpbStringToStdString(const upb_strview& str) {
  return std::string(str.data, str.size);
}

void MaybeLogDiscoveryRequest(
    const EncodingContext& context,
    const envoy_service_discovery_v3_DiscoveryRequest* request) {
  if (GRPC_TRACE_FLAG_ENABLED(*context.tracer) &&
      gpr_should_log(GPR_LOG_SEVERITY_DEBUG)) {
    const upb_msgdef* msg_type =
        envoy_service_discovery_v3_DiscoveryRequest_getmsgdef(context.symtab);
    char buf[10240];
    upb_text_encode(request, msg_type, nullptr, 0, buf, sizeof(buf));
    gpr_log(GPR_DEBUG, "[xds_client %p] constructed ADS request: %s",
            context.client, buf);
  }
}

grpc_slice SerializeDiscoveryRequest(
    const EncodingContext& context,
    envoy_service_discovery_v3_DiscoveryRequest* request) {
  size_t output_length;
  char* output = envoy_service_discovery_v3_DiscoveryRequest_serialize(
      request, context.arena, &output_length);
  return grpc_slice_from_copied_buffer(output, output_length);
}

absl::string_view TypeUrlExternalToInternal(bool use_v3,
                                            const std::string& type_url) {
  if (!use_v3) {
    if (type_url == XdsApi::kLdsTypeUrl) {
      return kLdsV2TypeUrl;
    }
    if (type_url == XdsApi::kRdsTypeUrl) {
      return kRdsV2TypeUrl;
    }
    if (type_url == XdsApi::kCdsTypeUrl) {
      return kCdsV2TypeUrl;
    }
    if (type_url == XdsApi::kEdsTypeUrl) {
      return kEdsV2TypeUrl;
    }
  }
  return type_url;
}

}  // namespace

grpc_slice XdsApi::CreateAdsRequest(
    const XdsBootstrap::XdsServer& server, const std::string& type_url,
    const std::set<absl::string_view>& resource_names,
    const std::string& version, const std::string& nonce,
    grpc_error_handle error, bool populate_node) {
  upb::Arena arena;
  const EncodingContext context = {client_, tracer_, symtab_.ptr(), arena.ptr(),
                                   server.ShouldUseV3()};
  // Create a request.
  envoy_service_discovery_v3_DiscoveryRequest* request =
      envoy_service_discovery_v3_DiscoveryRequest_new(arena.ptr());
  // Set type_url.
  absl::string_view real_type_url =
      TypeUrlExternalToInternal(server.ShouldUseV3(), type_url);
  envoy_service_discovery_v3_DiscoveryRequest_set_type_url(
      request, StdStringToUpbString(real_type_url));
  // Set version_info.
  if (!version.empty()) {
    envoy_service_discovery_v3_DiscoveryRequest_set_version_info(
        request, StdStringToUpbString(version));
  }
  // Set nonce.
  if (!nonce.empty()) {
    envoy_service_discovery_v3_DiscoveryRequest_set_response_nonce(
        request, StdStringToUpbString(nonce));
  }
  // Set error_detail if it's a NACK.
  std::string error_string_storage;
  if (error != GRPC_ERROR_NONE) {
    google_rpc_Status* error_detail =
        envoy_service_discovery_v3_DiscoveryRequest_mutable_error_detail(
            request, arena.ptr());
    // Hard-code INVALID_ARGUMENT as the status code.
    // TODO(roth): If at some point we decide we care about this value,
    // we could attach a status code to the individual errors where we
    // generate them in the parsing code, and then use that here.
    google_rpc_Status_set_code(error_detail, GRPC_STATUS_INVALID_ARGUMENT);
    // Error description comes from the error that was passed in.
    error_string_storage = grpc_error_std_string(error);
    upb_strview error_description = StdStringToUpbString(error_string_storage);
    google_rpc_Status_set_message(error_detail, error_description);
    GRPC_ERROR_UNREF(error);
  }
  // Populate node.
  if (populate_node) {
    envoy_config_core_v3_Node* node_msg =
        envoy_service_discovery_v3_DiscoveryRequest_mutable_node(request,
                                                                 arena.ptr());
    PopulateNode(context, node_, build_version_, user_agent_name_,
                 user_agent_version_, node_msg);
  }
  // Add resource_names.
  for (const auto& resource_name : resource_names) {
    envoy_service_discovery_v3_DiscoveryRequest_add_resource_names(
        request, StdStringToUpbString(resource_name), arena.ptr());
  }
  MaybeLogDiscoveryRequest(context, request);
  return SerializeDiscoveryRequest(context, request);
}

namespace {

void MaybeLogDiscoveryResponse(
    const EncodingContext& context,
    const envoy_service_discovery_v3_DiscoveryResponse* response) {
  if (GRPC_TRACE_FLAG_ENABLED(*context.tracer) &&
      gpr_should_log(GPR_LOG_SEVERITY_DEBUG)) {
    const upb_msgdef* msg_type =
        envoy_service_discovery_v3_DiscoveryResponse_getmsgdef(context.symtab);
    char buf[10240];
    upb_text_encode(response, msg_type, nullptr, 0, buf, sizeof(buf));
    gpr_log(GPR_DEBUG, "[xds_client %p] received response: %s", context.client,
            buf);
  }
}

void MaybeLogHttpConnectionManager(
    const EncodingContext& context,
    const envoy_extensions_filters_network_http_connection_manager_v3_HttpConnectionManager*
        http_connection_manager_config) {
  if (GRPC_TRACE_FLAG_ENABLED(*context.tracer) &&
      gpr_should_log(GPR_LOG_SEVERITY_DEBUG)) {
    const upb_msgdef* msg_type =
        envoy_extensions_filters_network_http_connection_manager_v3_HttpConnectionManager_getmsgdef(
            context.symtab);
    char buf[10240];
    upb_text_encode(http_connection_manager_config, msg_type, nullptr, 0, buf,
                    sizeof(buf));
    gpr_log(GPR_DEBUG, "[xds_client %p] HttpConnectionManager: %s",
            context.client, buf);
  }
}

void MaybeLogRouteConfiguration(
    const EncodingContext& context,
    const envoy_config_route_v3_RouteConfiguration* route_config) {
  if (GRPC_TRACE_FLAG_ENABLED(*context.tracer) &&
      gpr_should_log(GPR_LOG_SEVERITY_DEBUG)) {
    const upb_msgdef* msg_type =
        envoy_config_route_v3_RouteConfiguration_getmsgdef(context.symtab);
    char buf[10240];
    upb_text_encode(route_config, msg_type, nullptr, 0, buf, sizeof(buf));
    gpr_log(GPR_DEBUG, "[xds_client %p] RouteConfiguration: %s", context.client,
            buf);
  }
}

void MaybeLogCluster(const EncodingContext& context,
                     const envoy_config_cluster_v3_Cluster* cluster) {
  if (GRPC_TRACE_FLAG_ENABLED(*context.tracer) &&
      gpr_should_log(GPR_LOG_SEVERITY_DEBUG)) {
    const upb_msgdef* msg_type =
        envoy_config_cluster_v3_Cluster_getmsgdef(context.symtab);
    char buf[10240];
    upb_text_encode(cluster, msg_type, nullptr, 0, buf, sizeof(buf));
    gpr_log(GPR_DEBUG, "[xds_client %p] Cluster: %s", context.client, buf);
  }
}

void MaybeLogClusterLoadAssignment(
    const EncodingContext& context,
    const envoy_config_endpoint_v3_ClusterLoadAssignment* cla) {
  if (GRPC_TRACE_FLAG_ENABLED(*context.tracer) &&
      gpr_should_log(GPR_LOG_SEVERITY_DEBUG)) {
    const upb_msgdef* msg_type =
        envoy_config_endpoint_v3_ClusterLoadAssignment_getmsgdef(
            context.symtab);
    char buf[10240];
    upb_text_encode(cla, msg_type, nullptr, 0, buf, sizeof(buf));
    gpr_log(GPR_DEBUG, "[xds_client %p] ClusterLoadAssignment: %s",
            context.client, buf);
  }
}

grpc_error_handle RoutePathMatchParse(
    const envoy_config_route_v3_RouteMatch* match, XdsApi::Route* route,
    bool* ignore_route) {
  auto* case_sensitive_ptr =
      envoy_config_route_v3_RouteMatch_case_sensitive(match);
  bool case_sensitive = true;
  if (case_sensitive_ptr != nullptr) {
    case_sensitive = google_protobuf_BoolValue_value(case_sensitive_ptr);
  }
  StringMatcher::Type type;
  std::string match_string;
  if (envoy_config_route_v3_RouteMatch_has_prefix(match)) {
    absl::string_view prefix =
        UpbStringToAbsl(envoy_config_route_v3_RouteMatch_prefix(match));
    // Empty prefix "" is accepted.
    if (!prefix.empty()) {
      // Prefix "/" is accepted.
      if (prefix[0] != '/') {
        // Prefix which does not start with a / will never match anything, so
        // ignore this route.
        *ignore_route = true;
        return GRPC_ERROR_NONE;
      }
      std::vector<absl::string_view> prefix_elements =
          absl::StrSplit(prefix.substr(1), absl::MaxSplits('/', 2));
      if (prefix_elements.size() > 2) {
        // Prefix cannot have more than 2 slashes.
        *ignore_route = true;
        return GRPC_ERROR_NONE;
      } else if (prefix_elements.size() == 2 && prefix_elements[0].empty()) {
        // Prefix contains empty string between the 2 slashes
        *ignore_route = true;
        return GRPC_ERROR_NONE;
      }
    }
    type = StringMatcher::Type::kPrefix;
    match_string = std::string(prefix);
  } else if (envoy_config_route_v3_RouteMatch_has_path(match)) {
    absl::string_view path =
        UpbStringToAbsl(envoy_config_route_v3_RouteMatch_path(match));
    if (path.empty()) {
      // Path that is empty will never match anything, so ignore this route.
      *ignore_route = true;
      return GRPC_ERROR_NONE;
    }
    if (path[0] != '/') {
      // Path which does not start with a / will never match anything, so
      // ignore this route.
      *ignore_route = true;
      return GRPC_ERROR_NONE;
    }
    std::vector<absl::string_view> path_elements =
        absl::StrSplit(path.substr(1), absl::MaxSplits('/', 2));
    if (path_elements.size() != 2) {
      // Path not in the required format of /service/method will never match
      // anything, so ignore this route.
      *ignore_route = true;
      return GRPC_ERROR_NONE;
    } else if (path_elements[0].empty()) {
      // Path contains empty service name will never match anything, so ignore
      // this route.
      *ignore_route = true;
      return GRPC_ERROR_NONE;
    } else if (path_elements[1].empty()) {
      // Path contains empty method name will never match anything, so ignore
      // this route.
      *ignore_route = true;
      return GRPC_ERROR_NONE;
    }
    type = StringMatcher::Type::kExact;
    match_string = std::string(path);
  } else if (envoy_config_route_v3_RouteMatch_has_safe_regex(match)) {
    const envoy_type_matcher_v3_RegexMatcher* regex_matcher =
        envoy_config_route_v3_RouteMatch_safe_regex(match);
    GPR_ASSERT(regex_matcher != nullptr);
    type = StringMatcher::Type::kSafeRegex;
    match_string = UpbStringToStdString(
        envoy_type_matcher_v3_RegexMatcher_regex(regex_matcher));
  } else {
    return GRPC_ERROR_CREATE_FROM_STATIC_STRING(
        "Invalid route path specifier specified.");
  }
  absl::StatusOr<StringMatcher> string_matcher =
      StringMatcher::Create(type, match_string, case_sensitive);
  if (!string_matcher.ok()) {
    return GRPC_ERROR_CREATE_FROM_COPIED_STRING(
        absl::StrCat("path matcher: ", string_matcher.status().message())
            .c_str());
    ;
  }
  route->matchers.path_matcher = std::move(string_matcher.value());
  return GRPC_ERROR_NONE;
}

grpc_error_handle RouteHeaderMatchersParse(
    const envoy_config_route_v3_RouteMatch* match, XdsApi::Route* route) {
  size_t size;
  const envoy_config_route_v3_HeaderMatcher* const* headers =
      envoy_config_route_v3_RouteMatch_headers(match, &size);
  for (size_t i = 0; i < size; ++i) {
    const envoy_config_route_v3_HeaderMatcher* header = headers[i];
    const std::string name =
        UpbStringToStdString(envoy_config_route_v3_HeaderMatcher_name(header));
    HeaderMatcher::Type type;
    std::string match_string;
    int64_t range_start = 0;
    int64_t range_end = 0;
    bool present_match = false;
    if (envoy_config_route_v3_HeaderMatcher_has_exact_match(header)) {
      type = HeaderMatcher::Type::kExact;
      match_string = UpbStringToStdString(
          envoy_config_route_v3_HeaderMatcher_exact_match(header));
    } else if (envoy_config_route_v3_HeaderMatcher_has_safe_regex_match(
                   header)) {
      const envoy_type_matcher_v3_RegexMatcher* regex_matcher =
          envoy_config_route_v3_HeaderMatcher_safe_regex_match(header);
      GPR_ASSERT(regex_matcher != nullptr);
      type = HeaderMatcher::Type::kSafeRegex;
      match_string = UpbStringToStdString(
          envoy_type_matcher_v3_RegexMatcher_regex(regex_matcher));
    } else if (envoy_config_route_v3_HeaderMatcher_has_range_match(header)) {
      type = HeaderMatcher::Type::kRange;
      const envoy_type_v3_Int64Range* range_matcher =
          envoy_config_route_v3_HeaderMatcher_range_match(header);
      range_start = envoy_type_v3_Int64Range_start(range_matcher);
      range_end = envoy_type_v3_Int64Range_end(range_matcher);
    } else if (envoy_config_route_v3_HeaderMatcher_has_present_match(header)) {
      type = HeaderMatcher::Type::kPresent;
      present_match = envoy_config_route_v3_HeaderMatcher_present_match(header);
    } else if (envoy_config_route_v3_HeaderMatcher_has_prefix_match(header)) {
      type = HeaderMatcher::Type::kPrefix;
      match_string = UpbStringToStdString(
          envoy_config_route_v3_HeaderMatcher_prefix_match(header));
    } else if (envoy_config_route_v3_HeaderMatcher_has_suffix_match(header)) {
      type = HeaderMatcher::Type::kSuffix;
      match_string = UpbStringToStdString(
          envoy_config_route_v3_HeaderMatcher_suffix_match(header));
    } else if (envoy_config_route_v3_HeaderMatcher_has_contains_match(header)) {
      type = HeaderMatcher::Type::kContains;
      match_string = UpbStringToStdString(
          envoy_config_route_v3_HeaderMatcher_contains_match(header));
    } else {
      return GRPC_ERROR_CREATE_FROM_STATIC_STRING(
          "Invalid route header matcher specified.");
    }
    bool invert_match =
        envoy_config_route_v3_HeaderMatcher_invert_match(header);
    absl::StatusOr<HeaderMatcher> header_matcher =
        HeaderMatcher::Create(name, type, match_string, range_start, range_end,
                              present_match, invert_match);
    if (!header_matcher.ok()) {
      return GRPC_ERROR_CREATE_FROM_COPIED_STRING(
          absl::StrCat("header matcher: ", header_matcher.status().message())
              .c_str());
    }
    route->matchers.header_matchers.emplace_back(
        std::move(header_matcher.value()));
  }
  return GRPC_ERROR_NONE;
}

grpc_error_handle RouteRuntimeFractionParse(
    const envoy_config_route_v3_RouteMatch* match, XdsApi::Route* route) {
  const envoy_config_core_v3_RuntimeFractionalPercent* runtime_fraction =
      envoy_config_route_v3_RouteMatch_runtime_fraction(match);
  if (runtime_fraction != nullptr) {
    const envoy_type_v3_FractionalPercent* fraction =
        envoy_config_core_v3_RuntimeFractionalPercent_default_value(
            runtime_fraction);
    if (fraction != nullptr) {
      uint32_t numerator = envoy_type_v3_FractionalPercent_numerator(fraction);
      const auto denominator =
          static_cast<envoy_type_v3_FractionalPercent_DenominatorType>(
              envoy_type_v3_FractionalPercent_denominator(fraction));
      // Normalize to million.
      switch (denominator) {
        case envoy_type_v3_FractionalPercent_HUNDRED:
          numerator *= 10000;
          break;
        case envoy_type_v3_FractionalPercent_TEN_THOUSAND:
          numerator *= 100;
          break;
        case envoy_type_v3_FractionalPercent_MILLION:
          break;
        default:
          return GRPC_ERROR_CREATE_FROM_STATIC_STRING(
              "Unknown denominator type");
      }
      route->matchers.fraction_per_million = numerator;
    }
  }
  return GRPC_ERROR_NONE;
}

grpc_error_handle ExtractHttpFilterTypeName(const EncodingContext& context,
                                            const google_protobuf_Any* any,
                                            absl::string_view* filter_type) {
  *filter_type = UpbStringToAbsl(google_protobuf_Any_type_url(any));
  if (*filter_type == "type.googleapis.com/udpa.type.v1.TypedStruct") {
    upb_strview any_value = google_protobuf_Any_value(any);
    const auto* typed_struct = udpa_type_v1_TypedStruct_parse(
        any_value.data, any_value.size, context.arena);
    if (typed_struct == nullptr) {
      return GRPC_ERROR_CREATE_FROM_STATIC_STRING(
          "could not parse TypedStruct from filter config");
    }
    *filter_type =
        UpbStringToAbsl(udpa_type_v1_TypedStruct_type_url(typed_struct));
  }
  *filter_type = absl::StripPrefix(*filter_type, "type.googleapis.com/");
  return GRPC_ERROR_NONE;
}

template <typename ParentType, typename EntryType>
grpc_error_handle ParseTypedPerFilterConfig(
    const EncodingContext& context, const ParentType* parent,
    const EntryType* (*entry_func)(const ParentType*, size_t*),
    upb_strview (*key_func)(const EntryType*),
    const google_protobuf_Any* (*value_func)(const EntryType*),
    XdsApi::TypedPerFilterConfig* typed_per_filter_config) {
  size_t filter_it = UPB_MAP_BEGIN;
  while (true) {
    const auto* filter_entry = entry_func(parent, &filter_it);
    if (filter_entry == nullptr) break;
    absl::string_view key = UpbStringToAbsl(key_func(filter_entry));
    if (key.empty()) {
      return GRPC_ERROR_CREATE_FROM_STATIC_STRING("empty filter name in map");
    }
    const google_protobuf_Any* any = value_func(filter_entry);
    GPR_ASSERT(any != nullptr);
    absl::string_view filter_type =
        UpbStringToAbsl(google_protobuf_Any_type_url(any));
    if (filter_type.empty()) {
      return GRPC_ERROR_CREATE_FROM_COPIED_STRING(
          absl::StrCat("no filter config specified for filter name ", key)
              .c_str());
    }
    bool is_optional = false;
    if (filter_type ==
        "type.googleapis.com/envoy.config.route.v3.FilterConfig") {
      upb_strview any_value = google_protobuf_Any_value(any);
      const auto* filter_config = envoy_config_route_v3_FilterConfig_parse(
          any_value.data, any_value.size, context.arena);
      if (filter_config == nullptr) {
        return GRPC_ERROR_CREATE_FROM_COPIED_STRING(
            absl::StrCat("could not parse FilterConfig wrapper for ", key)
                .c_str());
      }
      is_optional =
          envoy_config_route_v3_FilterConfig_is_optional(filter_config);
      any = envoy_config_route_v3_FilterConfig_config(filter_config);
      if (any == nullptr) {
        if (is_optional) continue;
        return GRPC_ERROR_CREATE_FROM_COPIED_STRING(
            absl::StrCat("no filter config specified for filter name ", key)
                .c_str());
      }
    }
    grpc_error_handle error =
        ExtractHttpFilterTypeName(context, any, &filter_type);
    if (error != GRPC_ERROR_NONE) return error;
    const XdsHttpFilterImpl* filter_impl =
        XdsHttpFilterRegistry::GetFilterForType(filter_type);
    if (filter_impl == nullptr) {
      if (is_optional) continue;
      return GRPC_ERROR_CREATE_FROM_COPIED_STRING(
          absl::StrCat("no filter registered for config type ", filter_type)
              .c_str());
    }
    absl::StatusOr<XdsHttpFilterImpl::FilterConfig> filter_config =
        filter_impl->GenerateFilterConfigOverride(
            google_protobuf_Any_value(any), context.arena);
    if (!filter_config.ok()) {
      return GRPC_ERROR_CREATE_FROM_COPIED_STRING(
          absl::StrCat("filter config for type ", filter_type,
                       " failed to parse: ", filter_config.status().ToString())
              .c_str());
    }
    (*typed_per_filter_config)[std::string(key)] = std::move(*filter_config);
  }
  return GRPC_ERROR_NONE;
}

grpc_error_handle RouteActionParse(const EncodingContext& context,
                                   const envoy_config_route_v3_Route* route_msg,
                                   XdsApi::Route* route, bool* ignore_route) {
  if (!envoy_config_route_v3_Route_has_route(route_msg)) {
    return GRPC_ERROR_CREATE_FROM_STATIC_STRING(
        "No RouteAction found in route.");
  }
  const envoy_config_route_v3_RouteAction* route_action =
      envoy_config_route_v3_Route_route(route_msg);
  // Get the cluster or weighted_clusters in the RouteAction.
  if (envoy_config_route_v3_RouteAction_has_cluster(route_action)) {
    route->cluster_name = UpbStringToStdString(
        envoy_config_route_v3_RouteAction_cluster(route_action));
    if (route->cluster_name.empty()) {
      return GRPC_ERROR_CREATE_FROM_STATIC_STRING(
          "RouteAction cluster contains empty cluster name.");
    }
  } else if (envoy_config_route_v3_RouteAction_has_weighted_clusters(
                 route_action)) {
    const envoy_config_route_v3_WeightedCluster* weighted_cluster =
        envoy_config_route_v3_RouteAction_weighted_clusters(route_action);
    uint32_t total_weight = 100;
    const google_protobuf_UInt32Value* weight =
        envoy_config_route_v3_WeightedCluster_total_weight(weighted_cluster);
    if (weight != nullptr) {
      total_weight = google_protobuf_UInt32Value_value(weight);
    }
    size_t clusters_size;
    const envoy_config_route_v3_WeightedCluster_ClusterWeight* const* clusters =
        envoy_config_route_v3_WeightedCluster_clusters(weighted_cluster,
                                                       &clusters_size);
    uint32_t sum_of_weights = 0;
    for (size_t j = 0; j < clusters_size; ++j) {
      const envoy_config_route_v3_WeightedCluster_ClusterWeight*
          cluster_weight = clusters[j];
      XdsApi::Route::ClusterWeight cluster;
      cluster.name = UpbStringToStdString(
          envoy_config_route_v3_WeightedCluster_ClusterWeight_name(
              cluster_weight));
      if (cluster.name.empty()) {
        return GRPC_ERROR_CREATE_FROM_STATIC_STRING(
            "RouteAction weighted_cluster cluster contains empty cluster "
            "name.");
      }
      const google_protobuf_UInt32Value* weight =
          envoy_config_route_v3_WeightedCluster_ClusterWeight_weight(
              cluster_weight);
      if (weight == nullptr) {
        return GRPC_ERROR_CREATE_FROM_STATIC_STRING(
            "RouteAction weighted_cluster cluster missing weight");
      }
      cluster.weight = google_protobuf_UInt32Value_value(weight);
      if (cluster.weight == 0) continue;
      sum_of_weights += cluster.weight;
      if (context.use_v3) {
        grpc_error_handle error = ParseTypedPerFilterConfig<
            envoy_config_route_v3_WeightedCluster_ClusterWeight,
            envoy_config_route_v3_WeightedCluster_ClusterWeight_TypedPerFilterConfigEntry>(
            context, cluster_weight,
            envoy_config_route_v3_WeightedCluster_ClusterWeight_typed_per_filter_config_next,
            envoy_config_route_v3_WeightedCluster_ClusterWeight_TypedPerFilterConfigEntry_key,
            envoy_config_route_v3_WeightedCluster_ClusterWeight_TypedPerFilterConfigEntry_value,
            &cluster.typed_per_filter_config);
        if (error != GRPC_ERROR_NONE) return error;
      }
      route->weighted_clusters.emplace_back(std::move(cluster));
    }
    if (total_weight != sum_of_weights) {
      return GRPC_ERROR_CREATE_FROM_STATIC_STRING(
          "RouteAction weighted_cluster has incorrect total weight");
    }
    if (route->weighted_clusters.empty()) {
      return GRPC_ERROR_CREATE_FROM_STATIC_STRING(
          "RouteAction weighted_cluster has no valid clusters specified.");
    }
  } else {
    // No cluster or weighted_clusters found in RouteAction, ignore this route.
    *ignore_route = true;
  }
  if (!*ignore_route) {
    const envoy_config_route_v3_RouteAction_MaxStreamDuration*
        max_stream_duration =
            envoy_config_route_v3_RouteAction_max_stream_duration(route_action);
    if (max_stream_duration != nullptr) {
      const google_protobuf_Duration* duration =
          envoy_config_route_v3_RouteAction_MaxStreamDuration_grpc_timeout_header_max(
              max_stream_duration);
      if (duration == nullptr) {
        duration =
            envoy_config_route_v3_RouteAction_MaxStreamDuration_max_stream_duration(
                max_stream_duration);
      }
      if (duration != nullptr) {
        XdsApi::Duration duration_in_route;
        duration_in_route.seconds = google_protobuf_Duration_seconds(duration);
        duration_in_route.nanos = google_protobuf_Duration_nanos(duration);
        route->max_stream_duration = duration_in_route;
      }
    }
  }
  // Get HashPolicy from RouteAction
  if (XdsRingHashEnabled()) {
    size_t size = 0;
    const envoy_config_route_v3_RouteAction_HashPolicy* const* hash_policies =
        envoy_config_route_v3_RouteAction_hash_policy(route_action, &size);
    for (size_t i = 0; i < size; ++i) {
      const envoy_config_route_v3_RouteAction_HashPolicy* hash_policy =
          hash_policies[i];
      XdsApi::Route::HashPolicy policy;
      policy.terminal =
          envoy_config_route_v3_RouteAction_HashPolicy_terminal(hash_policy);
      const envoy_config_route_v3_RouteAction_HashPolicy_Header* header;
      const envoy_config_route_v3_RouteAction_HashPolicy_FilterState*
          filter_state;
      if ((header = envoy_config_route_v3_RouteAction_HashPolicy_header(
               hash_policy)) != nullptr) {
        policy.type = XdsApi::Route::HashPolicy::Type::HEADER;
        policy.header_name = UpbStringToStdString(
            envoy_config_route_v3_RouteAction_HashPolicy_Header_header_name(
                header));
        const struct envoy_type_matcher_v3_RegexMatchAndSubstitute*
            regex_rewrite =
                envoy_config_route_v3_RouteAction_HashPolicy_Header_regex_rewrite(
                    header);
        if (regex_rewrite == nullptr) {
          gpr_log(
              GPR_DEBUG,
              "RouteAction HashPolicy contains policy specifier Header with "
              "RegexMatchAndSubstitution but Regex is missing");
          continue;
        }
        const envoy_type_matcher_v3_RegexMatcher* regex_matcher =
            envoy_type_matcher_v3_RegexMatchAndSubstitute_pattern(
                regex_rewrite);
        if (regex_matcher == nullptr) {
          gpr_log(
              GPR_DEBUG,
              "RouteAction HashPolicy contains policy specifier Header with "
              "RegexMatchAndSubstitution but RegexMatcher pattern is "
              "missing");
          continue;
        }
        RE2::Options options;
        policy.regex = absl::make_unique<RE2>(
            UpbStringToStdString(
                envoy_type_matcher_v3_RegexMatcher_regex(regex_matcher)),
            options);
        if (!policy.regex->ok()) {
          gpr_log(
              GPR_DEBUG,
              "RouteAction HashPolicy contains policy specifier Header with "
              "RegexMatchAndSubstitution but RegexMatcher pattern does not "
              "compile");
          continue;
        }
        policy.regex_substitution = UpbStringToStdString(
            envoy_type_matcher_v3_RegexMatchAndSubstitute_substitution(
                regex_rewrite));
      } else if ((filter_state =
                      envoy_config_route_v3_RouteAction_HashPolicy_filter_state(
                          hash_policy)) != nullptr) {
        std::string key = UpbStringToStdString(
            envoy_config_route_v3_RouteAction_HashPolicy_FilterState_key(
                filter_state));
        if (key == "io.grpc.channel_id") {
          policy.type = XdsApi::Route::HashPolicy::Type::CHANNEL_ID;
        } else {
          gpr_log(GPR_DEBUG,
                  "RouteAction HashPolicy contains policy specifier "
                  "FilterState but "
                  "key is not io.grpc.channel_id.");
          continue;
        }
      } else {
        gpr_log(
            GPR_DEBUG,
            "RouteAction HashPolicy contains unsupported policy specifier.");
        continue;
      }
      route->hash_policies.emplace_back(std::move(policy));
    }
  }
  return GRPC_ERROR_NONE;
}

grpc_error_handle RouteConfigParse(
    const EncodingContext& context,
    const envoy_config_route_v3_RouteConfiguration* route_config,
    XdsApi::RdsUpdate* rds_update) {
  MaybeLogRouteConfiguration(context, route_config);
  // Get the virtual hosts.
  size_t num_virtual_hosts;
  const envoy_config_route_v3_VirtualHost* const* virtual_hosts =
      envoy_config_route_v3_RouteConfiguration_virtual_hosts(
          route_config, &num_virtual_hosts);
  for (size_t i = 0; i < num_virtual_hosts; ++i) {
    rds_update->virtual_hosts.emplace_back();
    XdsApi::RdsUpdate::VirtualHost& vhost = rds_update->virtual_hosts.back();
    // Parse domains.
    size_t domain_size;
    upb_strview const* domains = envoy_config_route_v3_VirtualHost_domains(
        virtual_hosts[i], &domain_size);
    for (size_t j = 0; j < domain_size; ++j) {
      std::string domain_pattern = UpbStringToStdString(domains[j]);
      const MatchType match_type = DomainPatternMatchType(domain_pattern);
      if (match_type == INVALID_MATCH) {
        return GRPC_ERROR_CREATE_FROM_COPIED_STRING(
            absl::StrCat("Invalid domain pattern \"", domain_pattern, "\".")
                .c_str());
      }
      vhost.domains.emplace_back(std::move(domain_pattern));
    }
    if (vhost.domains.empty()) {
      return GRPC_ERROR_CREATE_FROM_STATIC_STRING("VirtualHost has no domains");
    }
    // Parse typed_per_filter_config.
    if (context.use_v3) {
      grpc_error_handle error = ParseTypedPerFilterConfig<
          envoy_config_route_v3_VirtualHost,
          envoy_config_route_v3_VirtualHost_TypedPerFilterConfigEntry>(
          context, virtual_hosts[i],
          envoy_config_route_v3_VirtualHost_typed_per_filter_config_next,
          envoy_config_route_v3_VirtualHost_TypedPerFilterConfigEntry_key,
          envoy_config_route_v3_VirtualHost_TypedPerFilterConfigEntry_value,
          &vhost.typed_per_filter_config);
      if (error != GRPC_ERROR_NONE) return error;
    }
    // Parse routes.
    size_t num_routes;
    const envoy_config_route_v3_Route* const* routes =
        envoy_config_route_v3_VirtualHost_routes(virtual_hosts[i], &num_routes);
    if (num_routes < 1) {
      return GRPC_ERROR_CREATE_FROM_STATIC_STRING(
          "No route found in the virtual host.");
    }
    // Loop over the whole list of routes
    for (size_t j = 0; j < num_routes; ++j) {
      const envoy_config_route_v3_RouteMatch* match =
          envoy_config_route_v3_Route_match(routes[j]);
      if (match == nullptr) {
        return GRPC_ERROR_CREATE_FROM_STATIC_STRING("Match can't be null.");
      }
      size_t query_parameters_size;
      static_cast<void>(envoy_config_route_v3_RouteMatch_query_parameters(
          match, &query_parameters_size));
      if (query_parameters_size > 0) {
        continue;
      }
      XdsApi::Route route;
      bool ignore_route = false;
      grpc_error_handle error =
          RoutePathMatchParse(match, &route, &ignore_route);
      if (error != GRPC_ERROR_NONE) return error;
      if (ignore_route) continue;
      error = RouteHeaderMatchersParse(match, &route);
      if (error != GRPC_ERROR_NONE) return error;
      error = RouteRuntimeFractionParse(match, &route);
      if (error != GRPC_ERROR_NONE) return error;
      error = RouteActionParse(context, routes[j], &route, &ignore_route);
      if (error != GRPC_ERROR_NONE) return error;
      if (ignore_route) continue;
      if (context.use_v3) {
        grpc_error_handle error = ParseTypedPerFilterConfig<
            envoy_config_route_v3_Route,
            envoy_config_route_v3_Route_TypedPerFilterConfigEntry>(
            context, routes[j],
            envoy_config_route_v3_Route_typed_per_filter_config_next,
            envoy_config_route_v3_Route_TypedPerFilterConfigEntry_key,
            envoy_config_route_v3_Route_TypedPerFilterConfigEntry_value,
            &route.typed_per_filter_config);
        if (error != GRPC_ERROR_NONE) return error;
      }
      vhost.routes.emplace_back(std::move(route));
    }
    if (vhost.routes.empty()) {
      return GRPC_ERROR_CREATE_FROM_STATIC_STRING("No valid routes specified.");
    }
  }
  return GRPC_ERROR_NONE;
}

XdsApi::CommonTlsContext::CertificateProviderInstance
CertificateProviderInstanceParse(
    const envoy_extensions_transport_sockets_tls_v3_CommonTlsContext_CertificateProviderInstance*
        certificate_provider_instance_proto) {
  return {
      UpbStringToStdString(
          envoy_extensions_transport_sockets_tls_v3_CommonTlsContext_CertificateProviderInstance_instance_name(
              certificate_provider_instance_proto)),
      UpbStringToStdString(
          envoy_extensions_transport_sockets_tls_v3_CommonTlsContext_CertificateProviderInstance_certificate_name(
              certificate_provider_instance_proto))};
}

grpc_error_handle CommonTlsContextParse(
    const envoy_extensions_transport_sockets_tls_v3_CommonTlsContext*
        common_tls_context_proto,
    XdsApi::CommonTlsContext* common_tls_context) GRPC_MUST_USE_RESULT;
grpc_error_handle CommonTlsContextParse(
    const envoy_extensions_transport_sockets_tls_v3_CommonTlsContext*
        common_tls_context_proto,
    XdsApi::CommonTlsContext* common_tls_context) {
  auto* combined_validation_context =
      envoy_extensions_transport_sockets_tls_v3_CommonTlsContext_combined_validation_context(
          common_tls_context_proto);
  if (combined_validation_context != nullptr) {
    auto* default_validation_context =
        envoy_extensions_transport_sockets_tls_v3_CommonTlsContext_CombinedCertificateValidationContext_default_validation_context(
            combined_validation_context);
    if (default_validation_context != nullptr) {
      size_t len = 0;
      auto* subject_alt_names_matchers =
          envoy_extensions_transport_sockets_tls_v3_CertificateValidationContext_match_subject_alt_names(
              default_validation_context, &len);
      for (size_t i = 0; i < len; ++i) {
        StringMatcher::Type type;
        std::string matcher;
        if (envoy_type_matcher_v3_StringMatcher_has_exact(
                subject_alt_names_matchers[i])) {
          type = StringMatcher::Type::kExact;
          matcher =
              UpbStringToStdString(envoy_type_matcher_v3_StringMatcher_exact(
                  subject_alt_names_matchers[i]));
        } else if (envoy_type_matcher_v3_StringMatcher_has_prefix(
                       subject_alt_names_matchers[i])) {
          type = StringMatcher::Type::kPrefix;
          matcher =
              UpbStringToStdString(envoy_type_matcher_v3_StringMatcher_prefix(
                  subject_alt_names_matchers[i]));
        } else if (envoy_type_matcher_v3_StringMatcher_has_suffix(
                       subject_alt_names_matchers[i])) {
          type = StringMatcher::Type::kSuffix;
          matcher =
              UpbStringToStdString(envoy_type_matcher_v3_StringMatcher_suffix(
                  subject_alt_names_matchers[i]));
        } else if (envoy_type_matcher_v3_StringMatcher_has_contains(
                       subject_alt_names_matchers[i])) {
          type = StringMatcher::Type::kContains;
          matcher =
              UpbStringToStdString(envoy_type_matcher_v3_StringMatcher_contains(
                  subject_alt_names_matchers[i]));
        } else if (envoy_type_matcher_v3_StringMatcher_has_safe_regex(
                       subject_alt_names_matchers[i])) {
          type = StringMatcher::Type::kSafeRegex;
          auto* regex_matcher = envoy_type_matcher_v3_StringMatcher_safe_regex(
              subject_alt_names_matchers[i]);
          matcher = UpbStringToStdString(
              envoy_type_matcher_v3_RegexMatcher_regex(regex_matcher));
        } else {
          return GRPC_ERROR_CREATE_FROM_STATIC_STRING(
              "Invalid StringMatcher specified");
        }
        bool ignore_case = envoy_type_matcher_v3_StringMatcher_ignore_case(
            subject_alt_names_matchers[i]);
        absl::StatusOr<StringMatcher> string_matcher =
            StringMatcher::Create(type, matcher,
                                  /*case_sensitive=*/!ignore_case);
        if (!string_matcher.ok()) {
          return GRPC_ERROR_CREATE_FROM_COPIED_STRING(
              absl::StrCat("string matcher: ",
                           string_matcher.status().message())
                  .c_str());
        }
        if (type == StringMatcher::Type::kSafeRegex && ignore_case) {
          return GRPC_ERROR_CREATE_FROM_STATIC_STRING(
              "StringMatcher: ignore_case has no effect for SAFE_REGEX.");
        }
        common_tls_context->combined_validation_context
            .default_validation_context.match_subject_alt_names.push_back(
                std::move(string_matcher.value()));
      }
    }
    auto* validation_context_certificate_provider_instance =
        envoy_extensions_transport_sockets_tls_v3_CommonTlsContext_CombinedCertificateValidationContext_validation_context_certificate_provider_instance(
            combined_validation_context);
    if (validation_context_certificate_provider_instance != nullptr) {
      common_tls_context->combined_validation_context
          .validation_context_certificate_provider_instance =
          CertificateProviderInstanceParse(
              validation_context_certificate_provider_instance);
    }
  }
  auto* tls_certificate_certificate_provider_instance =
      envoy_extensions_transport_sockets_tls_v3_CommonTlsContext_tls_certificate_certificate_provider_instance(
          common_tls_context_proto);
  if (tls_certificate_certificate_provider_instance != nullptr) {
    common_tls_context->tls_certificate_certificate_provider_instance =
        CertificateProviderInstanceParse(
            tls_certificate_certificate_provider_instance);
  }
  return GRPC_ERROR_NONE;
}

grpc_error_handle HttpConnectionManagerParse(
    bool is_client, const EncodingContext& context,
    const envoy_extensions_filters_network_http_connection_manager_v3_HttpConnectionManager*
        http_connection_manager_proto,
    bool is_v2,
    XdsApi::LdsUpdate::HttpConnectionManager* http_connection_manager) {
  MaybeLogHttpConnectionManager(context, http_connection_manager_proto);
  // Obtain max_stream_duration from Http Protocol Options.
  const envoy_config_core_v3_HttpProtocolOptions* options =
      envoy_extensions_filters_network_http_connection_manager_v3_HttpConnectionManager_common_http_protocol_options(
          http_connection_manager_proto);
  if (options != nullptr) {
    const google_protobuf_Duration* duration =
        envoy_config_core_v3_HttpProtocolOptions_max_stream_duration(options);
    if (duration != nullptr) {
      http_connection_manager->http_max_stream_duration.seconds =
          google_protobuf_Duration_seconds(duration);
      http_connection_manager->http_max_stream_duration.nanos =
          google_protobuf_Duration_nanos(duration);
    }
  }
  // Parse filters.
  if (!is_v2) {
    size_t num_filters = 0;
    const auto* http_filters =
        envoy_extensions_filters_network_http_connection_manager_v3_HttpConnectionManager_http_filters(
            http_connection_manager_proto, &num_filters);
    std::set<absl::string_view> names_seen;
    for (size_t i = 0; i < num_filters; ++i) {
      const auto* http_filter = http_filters[i];
      absl::string_view name = UpbStringToAbsl(
          envoy_extensions_filters_network_http_connection_manager_v3_HttpFilter_name(
              http_filter));
      if (name.empty()) {
        return GRPC_ERROR_CREATE_FROM_COPIED_STRING(
            absl::StrCat("empty filter name at index ", i).c_str());
      }
      if (names_seen.find(name) != names_seen.end()) {
        return GRPC_ERROR_CREATE_FROM_COPIED_STRING(
            absl::StrCat("duplicate HTTP filter name: ", name).c_str());
      }
      names_seen.insert(name);
      const bool is_optional =
          envoy_extensions_filters_network_http_connection_manager_v3_HttpFilter_is_optional(
              http_filter);
      const google_protobuf_Any* any =
          envoy_extensions_filters_network_http_connection_manager_v3_HttpFilter_typed_config(
              http_filter);
      if (any == nullptr) {
        if (is_optional) continue;
        return GRPC_ERROR_CREATE_FROM_COPIED_STRING(
            absl::StrCat("no filter config specified for filter name ", name)
                .c_str());
      }
      absl::string_view filter_type;
      grpc_error_handle error =
          ExtractHttpFilterTypeName(context, any, &filter_type);
      if (error != GRPC_ERROR_NONE) return error;
      const XdsHttpFilterImpl* filter_impl =
          XdsHttpFilterRegistry::GetFilterForType(filter_type);
      if (filter_impl == nullptr) {
        if (is_optional) continue;
        return GRPC_ERROR_CREATE_FROM_COPIED_STRING(
            absl::StrCat("no filter registered for config type ", filter_type)
                .c_str());
      }
      if ((is_client && !filter_impl->IsSupportedOnClients()) ||
          (!is_client && !filter_impl->IsSupportedOnServers())) {
        if (is_optional) continue;
        return GRPC_ERROR_CREATE_FROM_COPIED_STRING(
            absl::StrFormat("Filter %s is not supported on %s", filter_type,
                            is_client ? "clients" : "servers")
                .c_str());
      }
      absl::StatusOr<XdsHttpFilterImpl::FilterConfig> filter_config =
          filter_impl->GenerateFilterConfig(google_protobuf_Any_value(any),
                                            context.arena);
      if (!filter_config.ok()) {
        return GRPC_ERROR_CREATE_FROM_COPIED_STRING(
            absl::StrCat(
                "filter config for type ", filter_type,
                " failed to parse: ", filter_config.status().ToString())
                .c_str());
      }
      http_connection_manager->http_filters.emplace_back(
          XdsApi::LdsUpdate::HttpConnectionManager::HttpFilter{
              std::string(name), std::move(*filter_config)});
    }
  } else {
    // If using a v2 config, we just hard-code a list containing only the
    // router filter without actually looking at the config.  This ensures
    // that the right thing happens in the xds resolver without having
    // to expose whether the resource we received was v2 or v3.
    http_connection_manager->http_filters.emplace_back(
        XdsApi::LdsUpdate::HttpConnectionManager::HttpFilter{
            "router", {kXdsHttpRouterFilterConfigName, Json()}});
  }
  if (is_client) {
    // Found inlined route_config. Parse it to find the cluster_name.
    if (envoy_extensions_filters_network_http_connection_manager_v3_HttpConnectionManager_has_route_config(
            http_connection_manager_proto)) {
      const envoy_config_route_v3_RouteConfiguration* route_config =
          envoy_extensions_filters_network_http_connection_manager_v3_HttpConnectionManager_route_config(
              http_connection_manager_proto);
      XdsApi::RdsUpdate rds_update;
      grpc_error_handle error =
          RouteConfigParse(context, route_config, &rds_update);
      if (error != GRPC_ERROR_NONE) return error;
      http_connection_manager->rds_update = std::move(rds_update);
      return GRPC_ERROR_NONE;
    }
    // Validate that RDS must be used to get the route_config dynamically.
    const envoy_extensions_filters_network_http_connection_manager_v3_Rds* rds =
        envoy_extensions_filters_network_http_connection_manager_v3_HttpConnectionManager_rds(
            http_connection_manager_proto);
    if (rds == nullptr) {
      return GRPC_ERROR_CREATE_FROM_STATIC_STRING(
          "HttpConnectionManager neither has inlined route_config nor RDS.");
    }
    // Check that the ConfigSource specifies ADS.
    const envoy_config_core_v3_ConfigSource* config_source =
        envoy_extensions_filters_network_http_connection_manager_v3_Rds_config_source(
            rds);
    if (config_source == nullptr) {
      return GRPC_ERROR_CREATE_FROM_STATIC_STRING(
          "HttpConnectionManager missing config_source for RDS.");
    }
    if (!envoy_config_core_v3_ConfigSource_has_ads(config_source)) {
      return GRPC_ERROR_CREATE_FROM_STATIC_STRING(
          "HttpConnectionManager ConfigSource for RDS does not specify ADS.");
    }
    // Get the route_config_name.
    http_connection_manager->route_config_name = UpbStringToStdString(
        envoy_extensions_filters_network_http_connection_manager_v3_Rds_route_config_name(
            rds));
  }
  return GRPC_ERROR_NONE;
}

grpc_error_handle LdsResponseParseClient(
    const EncodingContext& context,
    const envoy_config_listener_v3_ApiListener* api_listener, bool is_v2,
    XdsApi::LdsUpdate* lds_update) {
  lds_update->type = XdsApi::LdsUpdate::ListenerType::kHttpApiListener;
  const upb_strview encoded_api_listener = google_protobuf_Any_value(
      envoy_config_listener_v3_ApiListener_api_listener(api_listener));
  const auto* http_connection_manager =
      envoy_extensions_filters_network_http_connection_manager_v3_HttpConnectionManager_parse(
          encoded_api_listener.data, encoded_api_listener.size, context.arena);
  if (http_connection_manager == nullptr) {
    return GRPC_ERROR_CREATE_FROM_STATIC_STRING(
        "Could not parse HttpConnectionManager config from ApiListener");
  }
  return HttpConnectionManagerParse(true /* is_client */, context,
                                    http_connection_manager, is_v2,
                                    &lds_update->http_connection_manager);
}

grpc_error_handle DownstreamTlsContextParse(
    const EncodingContext& context,
    const envoy_config_core_v3_TransportSocket* transport_socket,
    XdsApi::DownstreamTlsContext* downstream_tls_context) {
  absl::string_view name = UpbStringToAbsl(
      envoy_config_core_v3_TransportSocket_name(transport_socket));
  if (name == "envoy.transport_sockets.tls") {
    auto* typed_config =
        envoy_config_core_v3_TransportSocket_typed_config(transport_socket);
    if (typed_config != nullptr) {
      const upb_strview encoded_downstream_tls_context =
          google_protobuf_Any_value(typed_config);
      auto* downstream_tls_context_proto =
          envoy_extensions_transport_sockets_tls_v3_DownstreamTlsContext_parse(
              encoded_downstream_tls_context.data,
              encoded_downstream_tls_context.size, context.arena);
      if (downstream_tls_context_proto == nullptr) {
        return GRPC_ERROR_CREATE_FROM_STATIC_STRING(
            "Can't decode downstream tls context.");
      }
      auto* common_tls_context =
          envoy_extensions_transport_sockets_tls_v3_DownstreamTlsContext_common_tls_context(
              downstream_tls_context_proto);
      if (common_tls_context != nullptr) {
        grpc_error_handle error = CommonTlsContextParse(
            common_tls_context, &downstream_tls_context->common_tls_context);
        if (error != GRPC_ERROR_NONE) return error;
      }
      auto* require_client_certificate =
          envoy_extensions_transport_sockets_tls_v3_DownstreamTlsContext_require_client_certificate(
              downstream_tls_context_proto);
      if (require_client_certificate != nullptr) {
        downstream_tls_context->require_client_certificate =
            google_protobuf_BoolValue_value(require_client_certificate);
      }
    }
    if (downstream_tls_context->common_tls_context
            .tls_certificate_certificate_provider_instance.instance_name
            .empty()) {
      return GRPC_ERROR_CREATE_FROM_STATIC_STRING(
          "TLS configuration provided but no "
          "tls_certificate_certificate_provider_instance found.");
    }
  }
  return GRPC_ERROR_NONE;
}

grpc_error_handle CidrRangeParse(
    const envoy_config_core_v3_CidrRange* cidr_range_proto,
    XdsApi::LdsUpdate::FilterChainMap::CidrRange* cidr_range) {
  std::string address_prefix = UpbStringToStdString(
      envoy_config_core_v3_CidrRange_address_prefix(cidr_range_proto));
  grpc_error_handle error =
      grpc_string_to_sockaddr(&cidr_range->address, address_prefix.c_str(), 0);
  if (error != GRPC_ERROR_NONE) return error;
  cidr_range->prefix_len = 0;
  auto* prefix_len_proto =
      envoy_config_core_v3_CidrRange_prefix_len(cidr_range_proto);
  if (prefix_len_proto != nullptr) {
    cidr_range->prefix_len = std::min(
        google_protobuf_UInt32Value_value(prefix_len_proto),
        (reinterpret_cast<const grpc_sockaddr*>(cidr_range->address.addr))
                    ->sa_family == GRPC_AF_INET
            ? uint32_t(32)
            : uint32_t(128));
  }
  // Normalize the network address by masking it with prefix_len
  grpc_sockaddr_mask_bits(&cidr_range->address, cidr_range->prefix_len);
  return GRPC_ERROR_NONE;
}

grpc_error_handle FilterChainMatchParse(
    const envoy_config_listener_v3_FilterChainMatch* filter_chain_match_proto,
    FilterChain::FilterChainMatch* filter_chain_match) {
  auto* destination_port =
      envoy_config_listener_v3_FilterChainMatch_destination_port(
          filter_chain_match_proto);
  if (destination_port != nullptr) {
    filter_chain_match->destination_port =
        google_protobuf_UInt32Value_value(destination_port);
  }
  size_t size = 0;
  auto* prefix_ranges = envoy_config_listener_v3_FilterChainMatch_prefix_ranges(
      filter_chain_match_proto, &size);
  filter_chain_match->prefix_ranges.reserve(size);
  for (size_t i = 0; i < size; i++) {
    XdsApi::LdsUpdate::FilterChainMap::CidrRange cidr_range;
    grpc_error_handle error = CidrRangeParse(prefix_ranges[i], &cidr_range);
    if (error != GRPC_ERROR_NONE) return error;
    filter_chain_match->prefix_ranges.push_back(cidr_range);
  }
  filter_chain_match->source_type =
      static_cast<XdsApi::LdsUpdate::FilterChainMap::ConnectionSourceType>(
          envoy_config_listener_v3_FilterChainMatch_source_type(
              filter_chain_match_proto));
  auto* source_prefix_ranges =
      envoy_config_listener_v3_FilterChainMatch_source_prefix_ranges(
          filter_chain_match_proto, &size);
  filter_chain_match->source_prefix_ranges.reserve(size);
  for (size_t i = 0; i < size; i++) {
    XdsApi::LdsUpdate::FilterChainMap::CidrRange cidr_range;
    grpc_error_handle error =
        CidrRangeParse(source_prefix_ranges[i], &cidr_range);
    if (error != GRPC_ERROR_NONE) return error;
    filter_chain_match->source_prefix_ranges.push_back(cidr_range);
  }
  auto* source_ports = envoy_config_listener_v3_FilterChainMatch_source_ports(
      filter_chain_match_proto, &size);
  filter_chain_match->source_ports.reserve(size);
  for (size_t i = 0; i < size; i++) {
    filter_chain_match->source_ports.push_back(source_ports[i]);
  }
  auto* server_names = envoy_config_listener_v3_FilterChainMatch_server_names(
      filter_chain_match_proto, &size);
  for (size_t i = 0; i < size; i++) {
    filter_chain_match->server_names.push_back(
        UpbStringToStdString(server_names[i]));
  }
  filter_chain_match->transport_protocol = UpbStringToStdString(
      envoy_config_listener_v3_FilterChainMatch_transport_protocol(
          filter_chain_match_proto));
  auto* application_protocols =
      envoy_config_listener_v3_FilterChainMatch_application_protocols(
          filter_chain_match_proto, &size);
  for (size_t i = 0; i < size; i++) {
    filter_chain_match->application_protocols.push_back(
        UpbStringToStdString(application_protocols[i]));
  }
  return GRPC_ERROR_NONE;
}

grpc_error_handle FilterChainParse(
    const EncodingContext& context,
    const envoy_config_listener_v3_FilterChain* filter_chain_proto, bool is_v2,
    FilterChain* filter_chain) {
  grpc_error_handle error = GRPC_ERROR_NONE;
  auto* filter_chain_match =
      envoy_config_listener_v3_FilterChain_filter_chain_match(
          filter_chain_proto);
  if (filter_chain_match != nullptr) {
    error = FilterChainMatchParse(filter_chain_match,
                                  &filter_chain->filter_chain_match);
    if (error != GRPC_ERROR_NONE) return error;
  }
  // Parse the filters list. Currently we only support HttpConnectionManager.
  size_t size = 0;
  auto* filters =
      envoy_config_listener_v3_FilterChain_filters(filter_chain_proto, &size);
  if (size != 1) {
    return GRPC_ERROR_CREATE_FROM_STATIC_STRING(
        "FilterChain should have exactly one filter: HttpConnectionManager; no "
        "other filter is supported at the moment");
  }
  auto* typed_config = envoy_config_listener_v3_Filter_typed_config(filters[0]);
  if (typed_config == nullptr) {
    return GRPC_ERROR_CREATE_FROM_STATIC_STRING(
        "No typed_config found in filter.");
  }
  absl::string_view type_url =
      UpbStringToAbsl(google_protobuf_Any_type_url(typed_config));
  if (type_url !=
      "type.googleapis.com/"
      "envoy.extensions.filters.network.http_connection_manager.v3."
      "HttpConnectionManager") {
    return GRPC_ERROR_CREATE_FROM_COPIED_STRING(
        absl::StrCat("Unsupported filter type ", type_url).c_str());
  }
  const upb_strview encoded_http_connection_manager =
      google_protobuf_Any_value(typed_config);
  const auto* http_connection_manager =
      envoy_extensions_filters_network_http_connection_manager_v3_HttpConnectionManager_parse(
          encoded_http_connection_manager.data,
          encoded_http_connection_manager.size, context.arena);
  if (http_connection_manager == nullptr) {
    return GRPC_ERROR_CREATE_FROM_STATIC_STRING(
        "Could not parse HttpConnectionManager config from filter "
        "typed_config");
  }
  filter_chain->filter_chain_data =
      std::make_shared<XdsApi::LdsUpdate::FilterChainData>();
  error = HttpConnectionManagerParse(
      false /* is_client */, context, http_connection_manager, is_v2,
      &filter_chain->filter_chain_data->http_connection_manager);
  if (error != GRPC_ERROR_NONE) return error;
  // Get the DownstreamTlsContext for the filter chain
  if (XdsSecurityEnabled()) {
    auto* transport_socket =
        envoy_config_listener_v3_FilterChain_transport_socket(
            filter_chain_proto);
    if (transport_socket != nullptr) {
      error = DownstreamTlsContextParse(
          context, transport_socket,
          &filter_chain->filter_chain_data->downstream_tls_context);
    }
  }
  return error;
}

grpc_error_handle AddressParse(
    const envoy_config_core_v3_Address* address_proto, std::string* address) {
  const auto* socket_address =
      envoy_config_core_v3_Address_socket_address(address_proto);
  if (socket_address == nullptr) {
    return GRPC_ERROR_CREATE_FROM_COPIED_STRING(
        "Address does not have socket_address");
  }
  if (envoy_config_core_v3_SocketAddress_protocol(socket_address) !=
      envoy_config_core_v3_SocketAddress_TCP) {
    return GRPC_ERROR_CREATE_FROM_STATIC_STRING(
        "SocketAddress protocol is not TCP");
  }
  uint32_t port = envoy_config_core_v3_SocketAddress_port_value(socket_address);
  if (port > 65535) {
    return GRPC_ERROR_CREATE_FROM_STATIC_STRING("Invalid port");
  }
  *address = JoinHostPort(
      UpbStringToAbsl(
          envoy_config_core_v3_SocketAddress_address(socket_address)),
      port);
  return GRPC_ERROR_NONE;
}

// An intermediate map for filter chains that we create to validate the list of
// filter chains received from the control plane and to finally create
// XdsApi::LdsUpdate::FilterChainMap
struct InternalFilterChainMap {
  using SourceIpMap =
      std::map<std::string, XdsApi::LdsUpdate::FilterChainMap::SourceIp>;
  using ConnectionSourceTypesArray = std::array<SourceIpMap, 3>;
  struct DestinationIp {
    absl::optional<XdsApi::LdsUpdate::FilterChainMap::CidrRange> prefix_range;
    bool transport_protocol_raw_buffer_provided = false;
    ConnectionSourceTypesArray source_types_array;
  };
  using DestinationIpMap = std::map<std::string, DestinationIp>;
  DestinationIpMap destination_ip_map;
};

grpc_error_handle AddFilterChainDataForSourcePort(
    const FilterChain& filter_chain,
    XdsApi::LdsUpdate::FilterChainMap::SourcePortsMap* ports_map,
    uint32_t port) {
  auto insert_result = ports_map->emplace(
      port, XdsApi::LdsUpdate::FilterChainMap::FilterChainDataSharedPtr{
                filter_chain.filter_chain_data});
  if (!insert_result.second) {
    return GRPC_ERROR_CREATE_FROM_COPIED_STRING(
        absl::StrCat(
            "Duplicate matching rules detected when adding filter chain: ",
            filter_chain.filter_chain_match.ToString())
            .c_str());
  }
  return GRPC_ERROR_NONE;
}

grpc_error_handle AddFilterChainDataForSourcePorts(
    const FilterChain& filter_chain,
    XdsApi::LdsUpdate::FilterChainMap::SourcePortsMap* ports_map) {
  if (filter_chain.filter_chain_match.source_ports.empty()) {
    return AddFilterChainDataForSourcePort(filter_chain, ports_map, 0);
  } else {
    for (uint32_t port : filter_chain.filter_chain_match.source_ports) {
      grpc_error_handle error =
          AddFilterChainDataForSourcePort(filter_chain, ports_map, port);
      if (error != GRPC_ERROR_NONE) return error;
    }
  }
  return GRPC_ERROR_NONE;
}

grpc_error_handle AddFilterChainDataForSourceIpRange(
    const FilterChain& filter_chain,
    InternalFilterChainMap::SourceIpMap* source_ip_map) {
  if (filter_chain.filter_chain_match.source_prefix_ranges.empty()) {
    auto insert_result = source_ip_map->emplace(
        "", XdsApi::LdsUpdate::FilterChainMap::SourceIp());
    return AddFilterChainDataForSourcePorts(
        filter_chain, &insert_result.first->second.ports_map);
  } else {
    for (const auto& prefix_range :
         filter_chain.filter_chain_match.source_prefix_ranges) {
      auto insert_result = source_ip_map->emplace(
          absl::StrCat(grpc_sockaddr_to_string(&prefix_range.address, false),
                       "/", prefix_range.prefix_len),
          XdsApi::LdsUpdate::FilterChainMap::SourceIp());
      if (insert_result.second) {
        insert_result.first->second.prefix_range.emplace(prefix_range);
      }
      grpc_error_handle error = AddFilterChainDataForSourcePorts(
          filter_chain, &insert_result.first->second.ports_map);
      if (error != GRPC_ERROR_NONE) return error;
    }
  }
  return GRPC_ERROR_NONE;
}

grpc_error_handle AddFilterChainDataForSourceType(
    const FilterChain& filter_chain,
    InternalFilterChainMap::DestinationIp* destination_ip) {
  GPR_ASSERT(static_cast<unsigned int>(
                 filter_chain.filter_chain_match.source_type) < 3);
  return AddFilterChainDataForSourceIpRange(
      filter_chain, &destination_ip->source_types_array[static_cast<int>(
                        filter_chain.filter_chain_match.source_type)]);
}

grpc_error_handle AddFilterChainDataForApplicationProtocols(
    const FilterChain& filter_chain,
    InternalFilterChainMap::DestinationIp* destination_ip) {
  // Only allow filter chains that do not mention application protocols
  if (!filter_chain.filter_chain_match.application_protocols.empty()) {
    return GRPC_ERROR_NONE;
  }
  return AddFilterChainDataForSourceType(filter_chain, destination_ip);
}

grpc_error_handle AddFilterChainDataForTransportProtocol(
    const FilterChain& filter_chain,
    InternalFilterChainMap::DestinationIp* destination_ip) {
  const std::string& transport_protocol =
      filter_chain.filter_chain_match.transport_protocol;
  // Only allow filter chains with no transport protocol or "raw_buffer"
  if (!transport_protocol.empty() && transport_protocol != "raw_buffer") {
    return GRPC_ERROR_NONE;
  }
  // If for this configuration, we've already seen filter chains that mention
  // the transport protocol as "raw_buffer", we will never match filter chains
  // that do not mention it.
  if (destination_ip->transport_protocol_raw_buffer_provided &&
      transport_protocol.empty()) {
    return GRPC_ERROR_NONE;
  }
  if (!transport_protocol.empty() &&
      !destination_ip->transport_protocol_raw_buffer_provided) {
    destination_ip->transport_protocol_raw_buffer_provided = true;
    // Clear out the previous entries if any since those entries did not mention
    // "raw_buffer"
    destination_ip->source_types_array =
        InternalFilterChainMap::ConnectionSourceTypesArray();
  }
  return AddFilterChainDataForApplicationProtocols(filter_chain,
                                                   destination_ip);
}

grpc_error_handle AddFilterChainDataForServerNames(
    const FilterChain& filter_chain,
    InternalFilterChainMap::DestinationIp* destination_ip) {
  // Don't continue adding filter chains with server names mentioned
  if (!filter_chain.filter_chain_match.server_names.empty()) {
    return GRPC_ERROR_NONE;
  }
  return AddFilterChainDataForTransportProtocol(filter_chain, destination_ip);
}

grpc_error_handle AddFilterChainDataForDestinationIpRange(
    const FilterChain& filter_chain,
    InternalFilterChainMap::DestinationIpMap* destination_ip_map) {
  if (filter_chain.filter_chain_match.prefix_ranges.empty()) {
    auto insert_result = destination_ip_map->emplace(
        "", InternalFilterChainMap::DestinationIp());
    return AddFilterChainDataForServerNames(filter_chain,
                                            &insert_result.first->second);
  } else {
    for (const auto& prefix_range :
         filter_chain.filter_chain_match.prefix_ranges) {
      auto insert_result = destination_ip_map->emplace(
          absl::StrCat(grpc_sockaddr_to_string(&prefix_range.address, false),
                       "/", prefix_range.prefix_len),
          InternalFilterChainMap::DestinationIp());
      if (insert_result.second) {
        insert_result.first->second.prefix_range.emplace(prefix_range);
      }
      grpc_error_handle error = AddFilterChainDataForServerNames(
          filter_chain, &insert_result.first->second);
      if (error != GRPC_ERROR_NONE) return error;
    }
  }
  return GRPC_ERROR_NONE;
}

XdsApi::LdsUpdate::FilterChainMap BuildFromInternalFilterChainMap(
    InternalFilterChainMap* internal_filter_chain_map) {
  XdsApi::LdsUpdate::FilterChainMap filter_chain_map;
  for (auto& destination_ip_pair :
       internal_filter_chain_map->destination_ip_map) {
    XdsApi::LdsUpdate::FilterChainMap::DestinationIp destination_ip;
    destination_ip.prefix_range = destination_ip_pair.second.prefix_range;
    for (int i = 0; i < 3; i++) {
      auto& source_ip_map = destination_ip_pair.second.source_types_array[i];
      for (auto& source_ip_pair : source_ip_map) {
        destination_ip.source_types_array[i].push_back(
            std::move(source_ip_pair.second));
      }
    }
    filter_chain_map.destination_ip_vector.push_back(std::move(destination_ip));
  }
  return filter_chain_map;
}

grpc_error_handle BuildFilterChainMap(
    const std::vector<FilterChain>& filter_chains,
    XdsApi::LdsUpdate::FilterChainMap* filter_chain_map) {
  InternalFilterChainMap internal_filter_chain_map;
  for (const auto& filter_chain : filter_chains) {
    // Discard filter chain entries that specify destination port
    if (filter_chain.filter_chain_match.destination_port != 0) continue;
    grpc_error_handle error = AddFilterChainDataForDestinationIpRange(
        filter_chain, &internal_filter_chain_map.destination_ip_map);
    if (error != GRPC_ERROR_NONE) return error;
  }
  *filter_chain_map =
      BuildFromInternalFilterChainMap(&internal_filter_chain_map);
  return GRPC_ERROR_NONE;
}

grpc_error_handle LdsResponseParseServer(
    const EncodingContext& context,
    const envoy_config_listener_v3_Listener* listener, bool is_v2,
    XdsApi::LdsUpdate* lds_update) {
  lds_update->type = XdsApi::LdsUpdate::ListenerType::kTcpListener;
  grpc_error_handle error =
      AddressParse(envoy_config_listener_v3_Listener_address(listener),
                   &lds_update->address);
  if (error != GRPC_ERROR_NONE) return error;
  const auto* use_original_dst =
      envoy_config_listener_v3_Listener_use_original_dst(listener);
  if (use_original_dst != nullptr) {
    if (google_protobuf_BoolValue_value(use_original_dst)) {
      return GRPC_ERROR_CREATE_FROM_STATIC_STRING(
          "Field \'use_original_dst\' is not supported.");
    }
  }
  size_t size = 0;
  auto* filter_chains =
      envoy_config_listener_v3_Listener_filter_chains(listener, &size);
  std::vector<FilterChain> parsed_filter_chains;
  parsed_filter_chains.reserve(size);
  for (size_t i = 0; i < size; i++) {
    FilterChain filter_chain;
    error = FilterChainParse(context, filter_chains[i], is_v2, &filter_chain);
    if (error != GRPC_ERROR_NONE) return error;
    parsed_filter_chains.push_back(std::move(filter_chain));
  }
  error =
      BuildFilterChainMap(parsed_filter_chains, &lds_update->filter_chain_map);
  if (error != GRPC_ERROR_NONE) return error;
  auto* default_filter_chain =
      envoy_config_listener_v3_Listener_default_filter_chain(listener);
  if (default_filter_chain != nullptr) {
    FilterChain filter_chain;
    error =
        FilterChainParse(context, default_filter_chain, is_v2, &filter_chain);
    if (error != GRPC_ERROR_NONE) return error;
    if (filter_chain.filter_chain_data != nullptr) {
      lds_update->default_filter_chain =
          std::move(*filter_chain.filter_chain_data);
    }
  }
  if (size == 0 && default_filter_chain == nullptr) {
    return GRPC_ERROR_CREATE_FROM_STATIC_STRING("No filter chain provided.");
  }
  return GRPC_ERROR_NONE;
}

grpc_error_handle LdsResponseParse(
    const EncodingContext& context,
    const envoy_service_discovery_v3_DiscoveryResponse* response,
    const std::set<absl::string_view>& expected_listener_names,
    XdsApi::LdsUpdateMap* lds_update_map,
    std::set<std::string>* resource_names_failed) {
  std::vector<grpc_error_handle> errors;
  // Get the resources from the response.
  size_t size;
  const google_protobuf_Any* const* resources =
      envoy_service_discovery_v3_DiscoveryResponse_resources(response, &size);
  for (size_t i = 0; i < size; ++i) {
    // Check the type_url of the resource.
    absl::string_view type_url =
        UpbStringToAbsl(google_protobuf_Any_type_url(resources[i]));
    bool is_v2 = false;
    if (!IsLds(type_url, &is_v2)) {
      errors.push_back(GRPC_ERROR_CREATE_FROM_COPIED_STRING(
          absl::StrCat("resource index ", i, ": Resource is not LDS.")
              .c_str()));
      continue;
    }
    // Decode the listener.
    const upb_strview encoded_listener =
        google_protobuf_Any_value(resources[i]);
    const envoy_config_listener_v3_Listener* listener =
        envoy_config_listener_v3_Listener_parse(
            encoded_listener.data, encoded_listener.size, context.arena);
    if (listener == nullptr) {
      errors.push_back(GRPC_ERROR_CREATE_FROM_COPIED_STRING(
          absl::StrCat("resource index ", i, ": Can't decode listener.")
              .c_str()));
      continue;
    }
    // Check listener name. Ignore unexpected listeners.
    std::string listener_name =
        UpbStringToStdString(envoy_config_listener_v3_Listener_name(listener));
    if (expected_listener_names.find(listener_name) ==
        expected_listener_names.end()) {
      continue;
    }
    // Fail if listener name is duplicated.
    if (lds_update_map->find(listener_name) != lds_update_map->end()) {
      errors.push_back(GRPC_ERROR_CREATE_FROM_COPIED_STRING(
          absl::StrCat("duplicate listener name \"", listener_name, "\"")
              .c_str()));
      resource_names_failed->insert(listener_name);
      continue;
    }
    // Serialize into JSON and store it in the LdsUpdateMap
    XdsApi::LdsResourceData& lds_resource_data =
        (*lds_update_map)[listener_name];
    XdsApi::LdsUpdate& lds_update = lds_resource_data.resource;
    lds_resource_data.serialized_proto = UpbStringToStdString(encoded_listener);
    // Check whether it's a client or server listener.
    const envoy_config_listener_v3_ApiListener* api_listener =
        envoy_config_listener_v3_Listener_api_listener(listener);
    const envoy_config_core_v3_Address* address =
        envoy_config_listener_v3_Listener_address(listener);
    if (api_listener != nullptr && address != nullptr) {
      errors.push_back(GRPC_ERROR_CREATE_FROM_COPIED_STRING(
          absl::StrCat(listener_name,
                       ": Listener has both address and ApiListener")
              .c_str()));
      resource_names_failed->insert(listener_name);
      continue;
    }
    if (api_listener == nullptr && address == nullptr) {
      errors.push_back(GRPC_ERROR_CREATE_FROM_COPIED_STRING(
          absl::StrCat(listener_name,
                       ": Listener has neither address nor ApiListener")
              .c_str()));
      resource_names_failed->insert(listener_name);
      continue;
    }
    grpc_error_handle error = GRPC_ERROR_NONE;
    if (api_listener != nullptr) {
      error = LdsResponseParseClient(context, api_listener, is_v2, &lds_update);
    } else {
      error = LdsResponseParseServer(context, listener, is_v2, &lds_update);
    }
    if (error != GRPC_ERROR_NONE) {
      errors.push_back(grpc_error_add_child(
          GRPC_ERROR_CREATE_FROM_COPIED_STRING(
              absl::StrCat(listener_name, ": validation error").c_str()),
          error));
      resource_names_failed->insert(listener_name);
    }
  }
  return GRPC_ERROR_CREATE_FROM_VECTOR("errors parsing LDS response", &errors);
}

grpc_error_handle RdsResponseParse(
    const EncodingContext& context,
    const envoy_service_discovery_v3_DiscoveryResponse* response,
    const std::set<absl::string_view>& expected_route_configuration_names,
    XdsApi::RdsUpdateMap* rds_update_map,
    std::set<std::string>* resource_names_failed) {
  std::vector<grpc_error_handle> errors;
  // Get the resources from the response.
  size_t size;
  const google_protobuf_Any* const* resources =
      envoy_service_discovery_v3_DiscoveryResponse_resources(response, &size);
  for (size_t i = 0; i < size; ++i) {
    // Check the type_url of the resource.
    absl::string_view type_url =
        UpbStringToAbsl(google_protobuf_Any_type_url(resources[i]));
    if (!IsRds(type_url)) {
      errors.push_back(GRPC_ERROR_CREATE_FROM_COPIED_STRING(
          absl::StrCat("resource index ", i, ": Resource is not RDS.")
              .c_str()));
      continue;
    }
    // Decode the route_config.
    const upb_strview encoded_route_config =
        google_protobuf_Any_value(resources[i]);
    const envoy_config_route_v3_RouteConfiguration* route_config =
        envoy_config_route_v3_RouteConfiguration_parse(
            encoded_route_config.data, encoded_route_config.size,
            context.arena);
    if (route_config == nullptr) {
      errors.push_back(GRPC_ERROR_CREATE_FROM_COPIED_STRING(
          absl::StrCat("resource index ", i, ": Can't decode route_config.")
              .c_str()));
      continue;
    }
    // Check route_config_name. Ignore unexpected route_config.
    std::string route_config_name = UpbStringToStdString(
        envoy_config_route_v3_RouteConfiguration_name(route_config));
    if (expected_route_configuration_names.find(route_config_name) ==
        expected_route_configuration_names.end()) {
      continue;
    }
    // Fail if route config name is duplicated.
    if (rds_update_map->find(route_config_name) != rds_update_map->end()) {
      errors.push_back(GRPC_ERROR_CREATE_FROM_COPIED_STRING(
          absl::StrCat("duplicate route config name \"", route_config_name,
                       "\"")
              .c_str()));
      resource_names_failed->insert(route_config_name);
      continue;
    }
    // Serialize into JSON and store it in the RdsUpdateMap
    XdsApi::RdsResourceData& rds_resource_data =
        (*rds_update_map)[route_config_name];
    XdsApi::RdsUpdate& rds_update = rds_resource_data.resource;
    rds_resource_data.serialized_proto =
        UpbStringToStdString(encoded_route_config);
    // Parse the route_config.
    grpc_error_handle error =
        RouteConfigParse(context, route_config, &rds_update);
    if (error != GRPC_ERROR_NONE) {
      errors.push_back(grpc_error_add_child(
          GRPC_ERROR_CREATE_FROM_COPIED_STRING(
              absl::StrCat(route_config_name, ": validation error").c_str()),
          error));
      resource_names_failed->insert(route_config_name);
    }
  }
  return GRPC_ERROR_CREATE_FROM_VECTOR("errors parsing RDS response", &errors);
}

grpc_error_handle CdsResponseParse(
    const EncodingContext& context,
    const envoy_service_discovery_v3_DiscoveryResponse* response,
    const std::set<absl::string_view>& expected_cluster_names,
    XdsApi::CdsUpdateMap* cds_update_map,
    std::set<std::string>* resource_names_failed) {
  std::vector<grpc_error_handle> errors;
  // Get the resources from the response.
  size_t size;
  const google_protobuf_Any* const* resources =
      envoy_service_discovery_v3_DiscoveryResponse_resources(response, &size);
  // Parse all the resources in the CDS response.
  for (size_t i = 0; i < size; ++i) {
    // Check the type_url of the resource.
    absl::string_view type_url =
        UpbStringToAbsl(google_protobuf_Any_type_url(resources[i]));
    if (!IsCds(type_url)) {
      errors.push_back(GRPC_ERROR_CREATE_FROM_COPIED_STRING(
          absl::StrCat("resource index ", i, ": Resource is not CDS.")
              .c_str()));
      continue;
    }
    // Decode the cluster.
    const upb_strview encoded_cluster = google_protobuf_Any_value(resources[i]);
    const envoy_config_cluster_v3_Cluster* cluster =
        envoy_config_cluster_v3_Cluster_parse(
            encoded_cluster.data, encoded_cluster.size, context.arena);
    if (cluster == nullptr) {
      errors.push_back(GRPC_ERROR_CREATE_FROM_COPIED_STRING(
          absl::StrCat("resource index ", i, ": Can't decode cluster.")
              .c_str()));
      continue;
    }
    MaybeLogCluster(context, cluster);
    // Ignore unexpected cluster names.
    std::string cluster_name =
        UpbStringToStdString(envoy_config_cluster_v3_Cluster_name(cluster));
    if (expected_cluster_names.find(cluster_name) ==
        expected_cluster_names.end()) {
      continue;
    }
    // Fail on duplicate resources.
    if (cds_update_map->find(cluster_name) != cds_update_map->end()) {
      errors.push_back(GRPC_ERROR_CREATE_FROM_COPIED_STRING(
          absl::StrCat("duplicate resource name \"", cluster_name, "\"")
              .c_str()));
      resource_names_failed->insert(cluster_name);
      continue;
    }
    // Serialize into JSON and store it in the CdsUpdateMap
    XdsApi::CdsResourceData& cds_resource_data =
        (*cds_update_map)[cluster_name];
    XdsApi::CdsUpdate& cds_update = cds_resource_data.resource;
    cds_resource_data.serialized_proto = UpbStringToStdString(encoded_cluster);
    // Check the cluster_discovery_type.
    if (!envoy_config_cluster_v3_Cluster_has_type(cluster) &&
        !envoy_config_cluster_v3_Cluster_has_cluster_type(cluster)) {
      errors.push_back(GRPC_ERROR_CREATE_FROM_COPIED_STRING(
          absl::StrCat(cluster_name, ": DiscoveryType not found.").c_str()));
      resource_names_failed->insert(cluster_name);
      continue;
    }
    if (envoy_config_cluster_v3_Cluster_type(cluster) ==
        envoy_config_cluster_v3_Cluster_EDS) {
      cds_update.cluster_type = XdsApi::CdsUpdate::ClusterType::EDS;
      // Check the EDS config source.
      const envoy_config_cluster_v3_Cluster_EdsClusterConfig*
          eds_cluster_config =
              envoy_config_cluster_v3_Cluster_eds_cluster_config(cluster);
      const envoy_config_core_v3_ConfigSource* eds_config =
          envoy_config_cluster_v3_Cluster_EdsClusterConfig_eds_config(
              eds_cluster_config);
      if (!envoy_config_core_v3_ConfigSource_has_ads(eds_config)) {
        errors.push_back(GRPC_ERROR_CREATE_FROM_COPIED_STRING(
            absl::StrCat(cluster_name, ": EDS ConfigSource is not ADS.")
                .c_str()));
        resource_names_failed->insert(cluster_name);
        continue;
      }
      // Record EDS service_name (if any).
      upb_strview service_name =
          envoy_config_cluster_v3_Cluster_EdsClusterConfig_service_name(
              eds_cluster_config);
      if (service_name.size != 0) {
        cds_update.eds_service_name = UpbStringToStdString(service_name);
      }
    } else if (!XdsAggregateAndLogicalDnsClusterEnabled()) {
      errors.push_back(GRPC_ERROR_CREATE_FROM_COPIED_STRING(
          absl::StrCat(cluster_name, ": DiscoveryType is not valid.").c_str()));
      resource_names_failed->insert(cluster_name);
      continue;
    } else if (envoy_config_cluster_v3_Cluster_type(cluster) ==
               envoy_config_cluster_v3_Cluster_LOGICAL_DNS) {
      cds_update.cluster_type = XdsApi::CdsUpdate::ClusterType::LOGICAL_DNS;
    } else {
      if (envoy_config_cluster_v3_Cluster_has_cluster_type(cluster)) {
        const envoy_config_cluster_v3_Cluster_CustomClusterType*
            custom_cluster_type =
                envoy_config_cluster_v3_Cluster_cluster_type(cluster);
        upb_strview type_name =
            envoy_config_cluster_v3_Cluster_CustomClusterType_name(
                custom_cluster_type);
        if (UpbStringToAbsl(type_name) == "envoy.clusters.aggregate") {
          cds_update.cluster_type = XdsApi::CdsUpdate::ClusterType::AGGREGATE;
          // Retrieve aggregate clusters.
          const google_protobuf_Any* typed_config =
              envoy_config_cluster_v3_Cluster_CustomClusterType_typed_config(
                  custom_cluster_type);
          const upb_strview aggregate_cluster_config_upb_strview =
              google_protobuf_Any_value(typed_config);
          const envoy_extensions_clusters_aggregate_v3_ClusterConfig*
              aggregate_cluster_config =
                  envoy_extensions_clusters_aggregate_v3_ClusterConfig_parse(
                      aggregate_cluster_config_upb_strview.data,
                      aggregate_cluster_config_upb_strview.size, context.arena);
          if (aggregate_cluster_config == nullptr) {
            errors.push_back(GRPC_ERROR_CREATE_FROM_COPIED_STRING(
                absl::StrCat(cluster_name, ": Can't parse aggregate cluster.")
                    .c_str()));
            resource_names_failed->insert(cluster_name);
            continue;
          }
          size_t size;
          const upb_strview* clusters =
              envoy_extensions_clusters_aggregate_v3_ClusterConfig_clusters(
                  aggregate_cluster_config, &size);
          for (size_t i = 0; i < size; ++i) {
            const upb_strview cluster = clusters[i];
            cds_update.prioritized_cluster_names.emplace_back(
                UpbStringToStdString(cluster));
          }
        } else {
          errors.push_back(GRPC_ERROR_CREATE_FROM_COPIED_STRING(
              absl::StrCat(cluster_name, ": DiscoveryType is not valid.")
                  .c_str()));
          resource_names_failed->insert(cluster_name);
          continue;
        }
      } else {
        errors.push_back(GRPC_ERROR_CREATE_FROM_COPIED_STRING(
            absl::StrCat(cluster_name, ": DiscoveryType is not valid.")
                .c_str()));
        resource_names_failed->insert(cluster_name);
        continue;
      }
    }
    // Check the LB policy.
    if (envoy_config_cluster_v3_Cluster_lb_policy(cluster) ==
        envoy_config_cluster_v3_Cluster_ROUND_ROBIN) {
      cds_update.lb_policy = "ROUND_ROBIN";
    } else if (XdsRingHashEnabled() &&
               envoy_config_cluster_v3_Cluster_lb_policy(cluster) ==
                   envoy_config_cluster_v3_Cluster_RING_HASH) {
      cds_update.lb_policy = "RING_HASH";
      // Record ring hash lb config
      auto* ring_hash_config =
          envoy_config_cluster_v3_Cluster_ring_hash_lb_config(cluster);
      if (ring_hash_config == nullptr) {
        errors.push_back(GRPC_ERROR_CREATE_FROM_COPIED_STRING(
            absl::StrCat(cluster_name,
                         ": ring hash lb config required but not present.")
                .c_str()));
        resource_names_failed->insert(cluster_name);
        continue;
      }
      const google_protobuf_UInt64Value* max_ring_size =
          envoy_config_cluster_v3_Cluster_RingHashLbConfig_maximum_ring_size(
              ring_hash_config);
      if (max_ring_size != nullptr) {
        cds_update.max_ring_size =
            google_protobuf_UInt64Value_value(max_ring_size);
        if (cds_update.max_ring_size > 8388608 ||
            cds_update.max_ring_size == 0) {
          errors.push_back(GRPC_ERROR_CREATE_FROM_COPIED_STRING(
              absl::StrCat(
                  cluster_name,
                  ": max_ring_size is not in the range of 1 to 8388608.")
                  .c_str()));
          resource_names_failed->insert(cluster_name);
          continue;
        }
      }
      const google_protobuf_UInt64Value* min_ring_size =
          envoy_config_cluster_v3_Cluster_RingHashLbConfig_minimum_ring_size(
              ring_hash_config);
      if (min_ring_size != nullptr) {
        cds_update.min_ring_size =
            google_protobuf_UInt64Value_value(min_ring_size);
        if (cds_update.min_ring_size > 8388608 ||
            cds_update.min_ring_size == 0) {
          errors.push_back(GRPC_ERROR_CREATE_FROM_COPIED_STRING(
              absl::StrCat(
                  cluster_name,
                  ": min_ring_size is not in the range of 1 to 8388608.")
                  .c_str()));
          resource_names_failed->insert(cluster_name);
          continue;
        }
        if (cds_update.min_ring_size > cds_update.max_ring_size) {
          errors.push_back(GRPC_ERROR_CREATE_FROM_COPIED_STRING(
              absl::StrCat(
                  cluster_name,
                  ": min_ring_size cannot be greater than max_ring_size.")
                  .c_str()));
          resource_names_failed->insert(cluster_name);
          continue;
        }
      }
      if (envoy_config_cluster_v3_Cluster_RingHashLbConfig_hash_function(
              ring_hash_config) ==
          envoy_config_cluster_v3_Cluster_RingHashLbConfig_XX_HASH) {
        cds_update.hash_function = XdsApi::CdsUpdate::HashFunction::XX_HASH;
      } else if (
          envoy_config_cluster_v3_Cluster_RingHashLbConfig_hash_function(
              ring_hash_config) ==
          envoy_config_cluster_v3_Cluster_RingHashLbConfig_MURMUR_HASH_2) {
        cds_update.hash_function =
            XdsApi::CdsUpdate::HashFunction::MURMUR_HASH_2;
      } else {
        errors.push_back(GRPC_ERROR_CREATE_FROM_COPIED_STRING(
            absl::StrCat(cluster_name,
                         ": ring hash lb config has invalid hash function.")
                .c_str()));
        resource_names_failed->insert(cluster_name);
        continue;
      }
    } else {
      errors.push_back(GRPC_ERROR_CREATE_FROM_COPIED_STRING(
          absl::StrCat(cluster_name, ": LB policy is not supported.").c_str()));
      resource_names_failed->insert(cluster_name);
      continue;
    }
    if (XdsSecurityEnabled()) {
      // Record Upstream tls context
      auto* transport_socket =
          envoy_config_cluster_v3_Cluster_transport_socket(cluster);
      if (transport_socket != nullptr) {
        absl::string_view name = UpbStringToAbsl(
            envoy_config_core_v3_TransportSocket_name(transport_socket));
        if (name == "envoy.transport_sockets.tls") {
          auto* typed_config =
              envoy_config_core_v3_TransportSocket_typed_config(
                  transport_socket);
          if (typed_config != nullptr) {
            const upb_strview encoded_upstream_tls_context =
                google_protobuf_Any_value(typed_config);
            auto* upstream_tls_context =
                envoy_extensions_transport_sockets_tls_v3_UpstreamTlsContext_parse(
                    encoded_upstream_tls_context.data,
                    encoded_upstream_tls_context.size, context.arena);
            if (upstream_tls_context == nullptr) {
              errors.push_back(GRPC_ERROR_CREATE_FROM_COPIED_STRING(
                  absl::StrCat(cluster_name,
                               ": Can't decode upstream tls context.")
                      .c_str()));
              resource_names_failed->insert(cluster_name);
              continue;
            }
            auto* common_tls_context =
                envoy_extensions_transport_sockets_tls_v3_UpstreamTlsContext_common_tls_context(
                    upstream_tls_context);
            if (common_tls_context != nullptr) {
              grpc_error_handle error = CommonTlsContextParse(
                  common_tls_context, &cds_update.common_tls_context);
              if (error != GRPC_ERROR_NONE) {
                errors.push_back(grpc_error_add_child(
                    GRPC_ERROR_CREATE_FROM_COPIED_STRING(
                        absl::StrCat(cluster_name, ": error in TLS context")
                            .c_str()),
                    error));
                resource_names_failed->insert(cluster_name);
                continue;
              }
            }
          }
          if (cds_update.common_tls_context.combined_validation_context
                  .validation_context_certificate_provider_instance
                  .instance_name.empty()) {
            errors.push_back(GRPC_ERROR_CREATE_FROM_COPIED_STRING(
                absl::StrCat(cluster_name,
                             "TLS configuration provided but no "
                             "validation_context_certificate_provider_instance "
                             "found.")
                    .c_str()));
            resource_names_failed->insert(cluster_name);
            continue;
          }
        }
      }
    }
    // Record LRS server name (if any).
    const envoy_config_core_v3_ConfigSource* lrs_server =
        envoy_config_cluster_v3_Cluster_lrs_server(cluster);
    if (lrs_server != nullptr) {
      if (!envoy_config_core_v3_ConfigSource_has_self(lrs_server)) {
        errors.push_back(GRPC_ERROR_CREATE_FROM_COPIED_STRING(
            absl::StrCat(cluster_name, ": LRS ConfigSource is not self.")
                .c_str()));
        resource_names_failed->insert(cluster_name);
        continue;
      }
      cds_update.lrs_load_reporting_server_name.emplace("");
    }
    // The Cluster resource encodes the circuit breaking parameters in a list of
    // Thresholds messages, where each message specifies the parameters for a
    // particular RoutingPriority. we will look only at the first entry in the
    // list for priority DEFAULT and default to 1024 if not found.
    if (envoy_config_cluster_v3_Cluster_has_circuit_breakers(cluster)) {
      const envoy_config_cluster_v3_CircuitBreakers* circuit_breakers =
          envoy_config_cluster_v3_Cluster_circuit_breakers(cluster);
      size_t num_thresholds;
      const envoy_config_cluster_v3_CircuitBreakers_Thresholds* const*
          thresholds = envoy_config_cluster_v3_CircuitBreakers_thresholds(
              circuit_breakers, &num_thresholds);
      for (size_t i = 0; i < num_thresholds; ++i) {
        const auto* threshold = thresholds[i];
        if (envoy_config_cluster_v3_CircuitBreakers_Thresholds_priority(
                threshold) == envoy_config_core_v3_DEFAULT) {
          const google_protobuf_UInt32Value* max_requests =
              envoy_config_cluster_v3_CircuitBreakers_Thresholds_max_requests(
                  threshold);
          if (max_requests != nullptr) {
            cds_update.max_concurrent_requests =
                google_protobuf_UInt32Value_value(max_requests);
          }
          break;
        }
      }
    }
  }
  return GRPC_ERROR_CREATE_FROM_VECTOR("errors parsing CDS response", &errors);
}

grpc_error_handle ServerAddressParseAndAppend(
    const envoy_config_endpoint_v3_LbEndpoint* lb_endpoint,
    ServerAddressList* list) {
  // If health_status is not HEALTHY or UNKNOWN, skip this endpoint.
  const int32_t health_status =
      envoy_config_endpoint_v3_LbEndpoint_health_status(lb_endpoint);
  if (health_status != envoy_config_core_v3_UNKNOWN &&
      health_status != envoy_config_core_v3_HEALTHY) {
    return GRPC_ERROR_NONE;
  }
  // Find the ip:port.
  const envoy_config_endpoint_v3_Endpoint* endpoint =
      envoy_config_endpoint_v3_LbEndpoint_endpoint(lb_endpoint);
  const envoy_config_core_v3_Address* address =
      envoy_config_endpoint_v3_Endpoint_address(endpoint);
  const envoy_config_core_v3_SocketAddress* socket_address =
      envoy_config_core_v3_Address_socket_address(address);
  std::string address_str = UpbStringToStdString(
      envoy_config_core_v3_SocketAddress_address(socket_address));
  uint32_t port = envoy_config_core_v3_SocketAddress_port_value(socket_address);
  if (GPR_UNLIKELY(port >> 16) != 0) {
    return GRPC_ERROR_CREATE_FROM_STATIC_STRING("Invalid port.");
  }
  // Populate grpc_resolved_address.
  grpc_resolved_address addr;
  grpc_error_handle error =
      grpc_string_to_sockaddr(&addr, address_str.c_str(), port);
  if (error != GRPC_ERROR_NONE) return error;
  // Append the address to the list.
  list->emplace_back(addr, nullptr);
  return GRPC_ERROR_NONE;
}

grpc_error_handle LocalityParse(
    const envoy_config_endpoint_v3_LocalityLbEndpoints* locality_lb_endpoints,
    XdsApi::EdsUpdate::Priority::Locality* output_locality, size_t* priority) {
  // Parse LB weight.
  const google_protobuf_UInt32Value* lb_weight =
      envoy_config_endpoint_v3_LocalityLbEndpoints_load_balancing_weight(
          locality_lb_endpoints);
  // If LB weight is not specified, it means this locality is assigned no load.
  // TODO(juanlishen): When we support CDS to configure the inter-locality
  // policy, we should change the LB weight handling.
  output_locality->lb_weight =
      lb_weight != nullptr ? google_protobuf_UInt32Value_value(lb_weight) : 0;
  if (output_locality->lb_weight == 0) return GRPC_ERROR_NONE;
  // Parse locality name.
  const envoy_config_core_v3_Locality* locality =
      envoy_config_endpoint_v3_LocalityLbEndpoints_locality(
          locality_lb_endpoints);
  if (locality == nullptr) {
    return GRPC_ERROR_CREATE_FROM_STATIC_STRING("Empty locality.");
  }
  std::string region =
      UpbStringToStdString(envoy_config_core_v3_Locality_region(locality));
  std::string zone =
      UpbStringToStdString(envoy_config_core_v3_Locality_region(locality));
  std::string sub_zone =
      UpbStringToStdString(envoy_config_core_v3_Locality_sub_zone(locality));
  output_locality->name = MakeRefCounted<XdsLocalityName>(
      std::move(region), std::move(zone), std::move(sub_zone));
  // Parse the addresses.
  size_t size;
  const envoy_config_endpoint_v3_LbEndpoint* const* lb_endpoints =
      envoy_config_endpoint_v3_LocalityLbEndpoints_lb_endpoints(
          locality_lb_endpoints, &size);
  for (size_t i = 0; i < size; ++i) {
    grpc_error_handle error = ServerAddressParseAndAppend(
        lb_endpoints[i], &output_locality->endpoints);
    if (error != GRPC_ERROR_NONE) return error;
  }
  // Parse the priority.
  *priority = envoy_config_endpoint_v3_LocalityLbEndpoints_priority(
      locality_lb_endpoints);
  return GRPC_ERROR_NONE;
}

grpc_error_handle DropParseAndAppend(
    const envoy_config_endpoint_v3_ClusterLoadAssignment_Policy_DropOverload*
        drop_overload,
    XdsApi::EdsUpdate::DropConfig* drop_config) {
  // Get the category.
  std::string category = UpbStringToStdString(
      envoy_config_endpoint_v3_ClusterLoadAssignment_Policy_DropOverload_category(
          drop_overload));
  if (category.empty()) {
    return GRPC_ERROR_CREATE_FROM_STATIC_STRING("Empty drop category name");
  }
  // Get the drop rate (per million).
  const envoy_type_v3_FractionalPercent* drop_percentage =
      envoy_config_endpoint_v3_ClusterLoadAssignment_Policy_DropOverload_drop_percentage(
          drop_overload);
  uint32_t numerator =
      envoy_type_v3_FractionalPercent_numerator(drop_percentage);
  const auto denominator =
      static_cast<envoy_type_v3_FractionalPercent_DenominatorType>(
          envoy_type_v3_FractionalPercent_denominator(drop_percentage));
  // Normalize to million.
  switch (denominator) {
    case envoy_type_v3_FractionalPercent_HUNDRED:
      numerator *= 10000;
      break;
    case envoy_type_v3_FractionalPercent_TEN_THOUSAND:
      numerator *= 100;
      break;
    case envoy_type_v3_FractionalPercent_MILLION:
      break;
    default:
      return GRPC_ERROR_CREATE_FROM_STATIC_STRING("Unknown denominator type");
  }
  // Cap numerator to 1000000.
  numerator = GPR_MIN(numerator, 1000000);
  drop_config->AddCategory(std::move(category), numerator);
  return GRPC_ERROR_NONE;
}

grpc_error_handle EdsResponseParse(
    const EncodingContext& context,
    const envoy_service_discovery_v3_DiscoveryResponse* response,
    const std::set<absl::string_view>& expected_eds_service_names,
    XdsApi::EdsUpdateMap* eds_update_map,
    std::set<std::string>* resource_names_failed) {
  std::vector<grpc_error_handle> errors;
  // Get the resources from the response.
  size_t size;
  const google_protobuf_Any* const* resources =
      envoy_service_discovery_v3_DiscoveryResponse_resources(response, &size);
  for (size_t i = 0; i < size; ++i) {
    // Check the type_url of the resource.
    absl::string_view type_url =
        UpbStringToAbsl(google_protobuf_Any_type_url(resources[i]));
    if (!IsEds(type_url)) {
      errors.push_back(GRPC_ERROR_CREATE_FROM_COPIED_STRING(
          absl::StrCat("resource index ", i, ": Resource is not EDS.")
              .c_str()));
      continue;
    }
    // Get the cluster_load_assignment.
    upb_strview encoded_cluster_load_assignment =
        google_protobuf_Any_value(resources[i]);
    envoy_config_endpoint_v3_ClusterLoadAssignment* cluster_load_assignment =
        envoy_config_endpoint_v3_ClusterLoadAssignment_parse(
            encoded_cluster_load_assignment.data,
            encoded_cluster_load_assignment.size, context.arena);
    if (cluster_load_assignment == nullptr) {
      errors.push_back(GRPC_ERROR_CREATE_FROM_COPIED_STRING(
          absl::StrCat("resource index ", i,
                       ": Can't parse cluster_load_assignment.")
              .c_str()));
      continue;
    }
    MaybeLogClusterLoadAssignment(context, cluster_load_assignment);
    // Check the EDS service name.  Ignore unexpected names.
    std::string eds_service_name = UpbStringToStdString(
        envoy_config_endpoint_v3_ClusterLoadAssignment_cluster_name(
            cluster_load_assignment));
    if (expected_eds_service_names.find(eds_service_name) ==
        expected_eds_service_names.end()) {
      continue;
    }
    // Fail on duplicate resources.
    if (eds_update_map->find(eds_service_name) != eds_update_map->end()) {
      errors.push_back(GRPC_ERROR_CREATE_FROM_COPIED_STRING(
          absl::StrCat("duplicate resource name \"", eds_service_name, "\"")
              .c_str()));
      resource_names_failed->insert(eds_service_name);
      continue;
    }
    // Serialize into JSON and store it in the EdsUpdateMap
    XdsApi::EdsResourceData& eds_resource_data =
        (*eds_update_map)[eds_service_name];
    XdsApi::EdsUpdate& eds_update = eds_resource_data.resource;
    eds_resource_data.serialized_proto =
        UpbStringToStdString(encoded_cluster_load_assignment);
    // Get the endpoints.
    size_t locality_size;
    const envoy_config_endpoint_v3_LocalityLbEndpoints* const* endpoints =
        envoy_config_endpoint_v3_ClusterLoadAssignment_endpoints(
            cluster_load_assignment, &locality_size);
    grpc_error_handle error = GRPC_ERROR_NONE;
    for (size_t j = 0; j < locality_size; ++j) {
      size_t priority;
      XdsApi::EdsUpdate::Priority::Locality locality;
      error = LocalityParse(endpoints[j], &locality, &priority);
      if (error != GRPC_ERROR_NONE) break;
      // Filter out locality with weight 0.
      if (locality.lb_weight == 0) continue;
      // Make sure prorities is big enough. Note that they might not
      // arrive in priority order.
      while (eds_update.priorities.size() < priority + 1) {
        eds_update.priorities.emplace_back();
      }
      eds_update.priorities[priority].localities.emplace(locality.name.get(),
                                                         std::move(locality));
    }
    if (error != GRPC_ERROR_NONE) {
      errors.push_back(grpc_error_add_child(
          GRPC_ERROR_CREATE_FROM_COPIED_STRING(
              absl::StrCat(eds_service_name, ": locality validation error")
                  .c_str()),
          error));
      resource_names_failed->insert(eds_service_name);
      continue;
    }
    for (const auto& priority : eds_update.priorities) {
      if (priority.localities.empty()) {
        errors.push_back(GRPC_ERROR_CREATE_FROM_COPIED_STRING(
            absl::StrCat(eds_service_name, ": sparse priority list").c_str()));
        resource_names_failed->insert(eds_service_name);
        continue;
      }
    }
    // Get the drop config.
    eds_update.drop_config = MakeRefCounted<XdsApi::EdsUpdate::DropConfig>();
    const envoy_config_endpoint_v3_ClusterLoadAssignment_Policy* policy =
        envoy_config_endpoint_v3_ClusterLoadAssignment_policy(
            cluster_load_assignment);
    if (policy != nullptr) {
      size_t drop_size;
      const envoy_config_endpoint_v3_ClusterLoadAssignment_Policy_DropOverload* const*
          drop_overload =
              envoy_config_endpoint_v3_ClusterLoadAssignment_Policy_drop_overloads(
                  policy, &drop_size);
      for (size_t j = 0; j < drop_size; ++j) {
        error =
            DropParseAndAppend(drop_overload[j], eds_update.drop_config.get());
        if (error != GRPC_ERROR_NONE) break;
      }
      if (error != GRPC_ERROR_NONE) {
        errors.push_back(grpc_error_add_child(
            GRPC_ERROR_CREATE_FROM_COPIED_STRING(
                absl::StrCat(eds_service_name, ": drop config validation error")
                    .c_str()),
            error));
        resource_names_failed->insert(eds_service_name);
        continue;
      }
    }
  }
  return GRPC_ERROR_CREATE_FROM_VECTOR("errors parsing EDS response", &errors);
}

std::string TypeUrlInternalToExternal(absl::string_view type_url) {
  if (type_url == kLdsV2TypeUrl) {
    return XdsApi::kLdsTypeUrl;
  } else if (type_url == kRdsV2TypeUrl) {
    return XdsApi::kRdsTypeUrl;
  } else if (type_url == kCdsV2TypeUrl) {
    return XdsApi::kCdsTypeUrl;
  } else if (type_url == kEdsV2TypeUrl) {
    return XdsApi::kEdsTypeUrl;
  }
  return std::string(type_url);
}

template <typename UpdateMap>
void MoveUpdatesToFailedSet(UpdateMap* update_map,
                            std::set<std::string>* resource_names_failed) {
  for (const auto& p : *update_map) {
    resource_names_failed->insert(p.first);
  }
  update_map->clear();
}

}  // namespace

XdsApi::AdsParseResult XdsApi::ParseAdsResponse(
    const XdsBootstrap::XdsServer& server, const grpc_slice& encoded_response,
    const std::set<absl::string_view>& expected_listener_names,
    const std::set<absl::string_view>& expected_route_configuration_names,
    const std::set<absl::string_view>& expected_cluster_names,
    const std::set<absl::string_view>& expected_eds_service_names) {
  AdsParseResult result;
  upb::Arena arena;
  const EncodingContext context = {client_, tracer_, symtab_.ptr(), arena.ptr(),
                                   server.ShouldUseV3()};
  // Decode the response.
  const envoy_service_discovery_v3_DiscoveryResponse* response =
      envoy_service_discovery_v3_DiscoveryResponse_parse(
          reinterpret_cast<const char*>(GRPC_SLICE_START_PTR(encoded_response)),
          GRPC_SLICE_LENGTH(encoded_response), arena.ptr());
  // If decoding fails, output an empty type_url and return.
  if (response == nullptr) {
    result.parse_error =
        GRPC_ERROR_CREATE_FROM_STATIC_STRING("Can't decode DiscoveryResponse.");
    return result;
  }
  MaybeLogDiscoveryResponse(context, response);
  // Record the type_url, the version_info, and the nonce of the response.
  result.type_url = TypeUrlInternalToExternal(UpbStringToAbsl(
      envoy_service_discovery_v3_DiscoveryResponse_type_url(response)));
  result.version = UpbStringToStdString(
      envoy_service_discovery_v3_DiscoveryResponse_version_info(response));
  result.nonce = UpbStringToStdString(
      envoy_service_discovery_v3_DiscoveryResponse_nonce(response));
  // Parse the response according to the resource type.
  if (IsLds(result.type_url)) {
    result.parse_error =
        LdsResponseParse(context, response, expected_listener_names,
                         &result.lds_update_map, &result.resource_names_failed);
    if (result.parse_error != GRPC_ERROR_NONE) {
      MoveUpdatesToFailedSet(&result.lds_update_map,
                             &result.resource_names_failed);
    }
  } else if (IsRds(result.type_url)) {
    result.parse_error =
        RdsResponseParse(context, response, expected_route_configuration_names,
                         &result.rds_update_map, &result.resource_names_failed);
    if (result.parse_error != GRPC_ERROR_NONE) {
      MoveUpdatesToFailedSet(&result.rds_update_map,
                             &result.resource_names_failed);
    }
  } else if (IsCds(result.type_url)) {
    result.parse_error =
        CdsResponseParse(context, response, expected_cluster_names,
                         &result.cds_update_map, &result.resource_names_failed);
    if (result.parse_error != GRPC_ERROR_NONE) {
      MoveUpdatesToFailedSet(&result.cds_update_map,
                             &result.resource_names_failed);
    }
  } else if (IsEds(result.type_url)) {
    result.parse_error =
        EdsResponseParse(context, response, expected_eds_service_names,
                         &result.eds_update_map, &result.resource_names_failed);
    if (result.parse_error != GRPC_ERROR_NONE) {
      MoveUpdatesToFailedSet(&result.eds_update_map,
                             &result.resource_names_failed);
    }
  }
  return result;
}

namespace {

void MaybeLogLrsRequest(
    const EncodingContext& context,
    const envoy_service_load_stats_v3_LoadStatsRequest* request) {
  if (GRPC_TRACE_FLAG_ENABLED(*context.tracer) &&
      gpr_should_log(GPR_LOG_SEVERITY_DEBUG)) {
    const upb_msgdef* msg_type =
        envoy_service_load_stats_v3_LoadStatsRequest_getmsgdef(context.symtab);
    char buf[10240];
    upb_text_encode(request, msg_type, nullptr, 0, buf, sizeof(buf));
    gpr_log(GPR_DEBUG, "[xds_client %p] constructed LRS request: %s",
            context.client, buf);
  }
}

grpc_slice SerializeLrsRequest(
    const EncodingContext& context,
    const envoy_service_load_stats_v3_LoadStatsRequest* request) {
  size_t output_length;
  char* output = envoy_service_load_stats_v3_LoadStatsRequest_serialize(
      request, context.arena, &output_length);
  return grpc_slice_from_copied_buffer(output, output_length);
}

}  // namespace

grpc_slice XdsApi::CreateLrsInitialRequest(
    const XdsBootstrap::XdsServer& server) {
  upb::Arena arena;
  const EncodingContext context = {client_, tracer_, symtab_.ptr(), arena.ptr(),
                                   server.ShouldUseV3()};
  // Create a request.
  envoy_service_load_stats_v3_LoadStatsRequest* request =
      envoy_service_load_stats_v3_LoadStatsRequest_new(arena.ptr());
  // Populate node.
  envoy_config_core_v3_Node* node_msg =
      envoy_service_load_stats_v3_LoadStatsRequest_mutable_node(request,
                                                                arena.ptr());
  PopulateNode(context, node_, build_version_, user_agent_name_,
               user_agent_version_, node_msg);
  envoy_config_core_v3_Node_add_client_features(
      node_msg, upb_strview_makez("envoy.lrs.supports_send_all_clusters"),
      arena.ptr());
  MaybeLogLrsRequest(context, request);
  return SerializeLrsRequest(context, request);
}

namespace {

void LocalityStatsPopulate(
    const EncodingContext& context,
    envoy_config_endpoint_v3_UpstreamLocalityStats* output,
    const XdsLocalityName& locality_name,
    const XdsClusterLocalityStats::Snapshot& snapshot) {
  // Set locality.
  envoy_config_core_v3_Locality* locality =
      envoy_config_endpoint_v3_UpstreamLocalityStats_mutable_locality(
          output, context.arena);
  if (!locality_name.region().empty()) {
    envoy_config_core_v3_Locality_set_region(
        locality, StdStringToUpbString(locality_name.region()));
  }
  if (!locality_name.zone().empty()) {
    envoy_config_core_v3_Locality_set_zone(
        locality, StdStringToUpbString(locality_name.zone()));
  }
  if (!locality_name.sub_zone().empty()) {
    envoy_config_core_v3_Locality_set_sub_zone(
        locality, StdStringToUpbString(locality_name.sub_zone()));
  }
  // Set total counts.
  envoy_config_endpoint_v3_UpstreamLocalityStats_set_total_successful_requests(
      output, snapshot.total_successful_requests);
  envoy_config_endpoint_v3_UpstreamLocalityStats_set_total_requests_in_progress(
      output, snapshot.total_requests_in_progress);
  envoy_config_endpoint_v3_UpstreamLocalityStats_set_total_error_requests(
      output, snapshot.total_error_requests);
  envoy_config_endpoint_v3_UpstreamLocalityStats_set_total_issued_requests(
      output, snapshot.total_issued_requests);
  // Add backend metrics.
  for (const auto& p : snapshot.backend_metrics) {
    const std::string& metric_name = p.first;
    const XdsClusterLocalityStats::BackendMetric& metric_value = p.second;
    envoy_config_endpoint_v3_EndpointLoadMetricStats* load_metric =
        envoy_config_endpoint_v3_UpstreamLocalityStats_add_load_metric_stats(
            output, context.arena);
    envoy_config_endpoint_v3_EndpointLoadMetricStats_set_metric_name(
        load_metric, StdStringToUpbString(metric_name));
    envoy_config_endpoint_v3_EndpointLoadMetricStats_set_num_requests_finished_with_metric(
        load_metric, metric_value.num_requests_finished_with_metric);
    envoy_config_endpoint_v3_EndpointLoadMetricStats_set_total_metric_value(
        load_metric, metric_value.total_metric_value);
  }
}

}  // namespace

grpc_slice XdsApi::CreateLrsRequest(
    ClusterLoadReportMap cluster_load_report_map) {
  upb::Arena arena;
  const EncodingContext context = {client_, tracer_, symtab_.ptr(), arena.ptr(),
                                   false};
  // Create a request.
  envoy_service_load_stats_v3_LoadStatsRequest* request =
      envoy_service_load_stats_v3_LoadStatsRequest_new(arena.ptr());
  for (auto& p : cluster_load_report_map) {
    const std::string& cluster_name = p.first.first;
    const std::string& eds_service_name = p.first.second;
    const ClusterLoadReport& load_report = p.second;
    // Add cluster stats.
    envoy_config_endpoint_v3_ClusterStats* cluster_stats =
        envoy_service_load_stats_v3_LoadStatsRequest_add_cluster_stats(
            request, arena.ptr());
    // Set the cluster name.
    envoy_config_endpoint_v3_ClusterStats_set_cluster_name(
        cluster_stats, StdStringToUpbString(cluster_name));
    // Set EDS service name, if non-empty.
    if (!eds_service_name.empty()) {
      envoy_config_endpoint_v3_ClusterStats_set_cluster_service_name(
          cluster_stats, StdStringToUpbString(eds_service_name));
    }
    // Add locality stats.
    for (const auto& p : load_report.locality_stats) {
      const XdsLocalityName& locality_name = *p.first;
      const auto& snapshot = p.second;
      envoy_config_endpoint_v3_UpstreamLocalityStats* locality_stats =
          envoy_config_endpoint_v3_ClusterStats_add_upstream_locality_stats(
              cluster_stats, arena.ptr());
      LocalityStatsPopulate(context, locality_stats, locality_name, snapshot);
    }
    // Add dropped requests.
    uint64_t total_dropped_requests = 0;
    for (const auto& p : load_report.dropped_requests.categorized_drops) {
      const std::string& category = p.first;
      const uint64_t count = p.second;
      envoy_config_endpoint_v3_ClusterStats_DroppedRequests* dropped_requests =
          envoy_config_endpoint_v3_ClusterStats_add_dropped_requests(
              cluster_stats, arena.ptr());
      envoy_config_endpoint_v3_ClusterStats_DroppedRequests_set_category(
          dropped_requests, StdStringToUpbString(category));
      envoy_config_endpoint_v3_ClusterStats_DroppedRequests_set_dropped_count(
          dropped_requests, count);
      total_dropped_requests += count;
    }
    total_dropped_requests += load_report.dropped_requests.uncategorized_drops;
    // Set total dropped requests.
    envoy_config_endpoint_v3_ClusterStats_set_total_dropped_requests(
        cluster_stats, total_dropped_requests);
    // Set real load report interval.
    gpr_timespec timespec =
        grpc_millis_to_timespec(load_report.load_report_interval, GPR_TIMESPAN);
    google_protobuf_Duration* load_report_interval =
        envoy_config_endpoint_v3_ClusterStats_mutable_load_report_interval(
            cluster_stats, arena.ptr());
    google_protobuf_Duration_set_seconds(load_report_interval, timespec.tv_sec);
    google_protobuf_Duration_set_nanos(load_report_interval, timespec.tv_nsec);
  }
  MaybeLogLrsRequest(context, request);
  return SerializeLrsRequest(context, request);
}

grpc_error_handle XdsApi::ParseLrsResponse(
    const grpc_slice& encoded_response, bool* send_all_clusters,
    std::set<std::string>* cluster_names,
    grpc_millis* load_reporting_interval) {
  upb::Arena arena;
  // Decode the response.
  const envoy_service_load_stats_v3_LoadStatsResponse* decoded_response =
      envoy_service_load_stats_v3_LoadStatsResponse_parse(
          reinterpret_cast<const char*>(GRPC_SLICE_START_PTR(encoded_response)),
          GRPC_SLICE_LENGTH(encoded_response), arena.ptr());
  // Parse the response.
  if (decoded_response == nullptr) {
    return GRPC_ERROR_CREATE_FROM_STATIC_STRING("Can't decode response.");
  }
  // Check send_all_clusters.
  if (envoy_service_load_stats_v3_LoadStatsResponse_send_all_clusters(
          decoded_response)) {
    *send_all_clusters = true;
  } else {
    // Store the cluster names.
    size_t size;
    const upb_strview* clusters =
        envoy_service_load_stats_v3_LoadStatsResponse_clusters(decoded_response,
                                                               &size);
    for (size_t i = 0; i < size; ++i) {
      cluster_names->emplace(UpbStringToStdString(clusters[i]));
    }
  }
  // Get the load report interval.
  const google_protobuf_Duration* load_reporting_interval_duration =
      envoy_service_load_stats_v3_LoadStatsResponse_load_reporting_interval(
          decoded_response);
  gpr_timespec timespec{
      google_protobuf_Duration_seconds(load_reporting_interval_duration),
      google_protobuf_Duration_nanos(load_reporting_interval_duration),
      GPR_TIMESPAN};
  *load_reporting_interval = gpr_time_to_millis(timespec);
  return GRPC_ERROR_NONE;
}

namespace {
google_protobuf_Timestamp* GrpcMillisToTimestamp(const EncodingContext& context,
                                                 grpc_millis value) {
  google_protobuf_Timestamp* timestamp =
      google_protobuf_Timestamp_new(context.arena);
  gpr_timespec timespec = grpc_millis_to_timespec(value, GPR_CLOCK_REALTIME);
  google_protobuf_Timestamp_set_seconds(timestamp, timespec.tv_sec);
  google_protobuf_Timestamp_set_nanos(timestamp, timespec.tv_nsec);
  return timestamp;
}

envoy_admin_v3_UpdateFailureState* CreateUpdateFailureStateUpb(
    const EncodingContext& context,
    const XdsApi::ResourceMetadata* resource_metadata) {
  auto* update_failure_state =
      envoy_admin_v3_UpdateFailureState_new(context.arena);
  envoy_admin_v3_UpdateFailureState_set_details(
      update_failure_state,
      StdStringToUpbString(resource_metadata->failed_details));
  envoy_admin_v3_UpdateFailureState_set_version_info(
      update_failure_state,
      StdStringToUpbString(resource_metadata->failed_version));
  envoy_admin_v3_UpdateFailureState_set_last_update_attempt(
      update_failure_state,
      GrpcMillisToTimestamp(context, resource_metadata->failed_update_time));
  return update_failure_state;
}

void DumpLdsConfig(const EncodingContext& context,
                   const XdsApi::ResourceTypeMetadata& resource_type_metadata,
                   envoy_service_status_v3_PerXdsConfig* per_xds_config) {
  upb_strview kLdsTypeUrlUpb = upb_strview_makez(XdsApi::kLdsTypeUrl);
  auto* listener_config_dump =
      envoy_service_status_v3_PerXdsConfig_mutable_listener_config(
          per_xds_config, context.arena);
  envoy_admin_v3_ListenersConfigDump_set_version_info(
      listener_config_dump,
      StdStringToUpbString(resource_type_metadata.version));
  for (auto& p : resource_type_metadata.resource_metadata_map) {
    absl::string_view name = p.first;
    const XdsApi::ResourceMetadata* meta = p.second;
    const upb_strview name_upb = StdStringToUpbString(name);
    auto* dynamic_listener =
        envoy_admin_v3_ListenersConfigDump_add_dynamic_listeners(
            listener_config_dump, context.arena);
    envoy_admin_v3_ListenersConfigDump_DynamicListener_set_name(
        dynamic_listener, name_upb);
    envoy_admin_v3_ListenersConfigDump_DynamicListener_set_client_status(
        dynamic_listener, meta->client_status);
    if (!meta->serialized_proto.empty()) {
      // Set in-effective listeners
      auto* dynamic_listener_state =
          envoy_admin_v3_ListenersConfigDump_DynamicListener_mutable_active_state(
              dynamic_listener, context.arena);
      envoy_admin_v3_ListenersConfigDump_DynamicListenerState_set_version_info(
          dynamic_listener_state, StdStringToUpbString(meta->version));
      envoy_admin_v3_ListenersConfigDump_DynamicListenerState_set_last_updated(
          dynamic_listener_state,
          GrpcMillisToTimestamp(context, meta->update_time));
      auto* listener_any =
          envoy_admin_v3_ListenersConfigDump_DynamicListenerState_mutable_listener(
              dynamic_listener_state, context.arena);
      google_protobuf_Any_set_type_url(listener_any, kLdsTypeUrlUpb);
      google_protobuf_Any_set_value(
          listener_any, StdStringToUpbString(meta->serialized_proto));
    }
    if (meta->client_status == XdsApi::ResourceMetadata::NACKED) {
      // Set error_state if NACKED
      envoy_admin_v3_ListenersConfigDump_DynamicListener_set_error_state(
          dynamic_listener, CreateUpdateFailureStateUpb(context, meta));
    }
  }
}

void DumpRdsConfig(const EncodingContext& context,
                   const XdsApi::ResourceTypeMetadata& resource_type_metadata,
                   envoy_service_status_v3_PerXdsConfig* per_xds_config) {
  upb_strview kRdsTypeUrlUpb = upb_strview_makez(XdsApi::kRdsTypeUrl);
  auto* route_config_dump =
      envoy_service_status_v3_PerXdsConfig_mutable_route_config(per_xds_config,
                                                                context.arena);
  for (auto& p : resource_type_metadata.resource_metadata_map) {
    absl::string_view name = p.first;
    const XdsApi::ResourceMetadata* meta = p.second;
    const upb_strview name_upb = StdStringToUpbString(name);
    auto* dynamic_route_config =
        envoy_admin_v3_RoutesConfigDump_add_dynamic_route_configs(
            route_config_dump, context.arena);
    envoy_admin_v3_RoutesConfigDump_DynamicRouteConfig_set_client_status(
        dynamic_route_config, meta->client_status);
    auto* route_config_any =
        envoy_admin_v3_RoutesConfigDump_DynamicRouteConfig_mutable_route_config(
            dynamic_route_config, context.arena);
    if (!meta->serialized_proto.empty()) {
      // Set in-effective route configs
      envoy_admin_v3_RoutesConfigDump_DynamicRouteConfig_set_version_info(
          dynamic_route_config, StdStringToUpbString(meta->version));
      envoy_admin_v3_RoutesConfigDump_DynamicRouteConfig_set_last_updated(
          dynamic_route_config,
          GrpcMillisToTimestamp(context, meta->update_time));
      google_protobuf_Any_set_type_url(route_config_any, kRdsTypeUrlUpb);
      google_protobuf_Any_set_value(
          route_config_any, StdStringToUpbString(meta->serialized_proto));
    } else {
      // If there isn't a working route config, we still need to print the
      // name.
      auto* route_config =
          envoy_config_route_v3_RouteConfiguration_new(context.arena);
      envoy_config_route_v3_RouteConfiguration_set_name(route_config, name_upb);
      size_t length;
      char* bytes = envoy_config_route_v3_RouteConfiguration_serialize(
          route_config, context.arena, &length);
      google_protobuf_Any_set_type_url(route_config_any, kRdsTypeUrlUpb);
      google_protobuf_Any_set_value(route_config_any,
                                    upb_strview_make(bytes, length));
    }
    if (meta->client_status == XdsApi::ResourceMetadata::NACKED) {
      // Set error_state if NACKED
      envoy_admin_v3_RoutesConfigDump_DynamicRouteConfig_set_error_state(
          dynamic_route_config, CreateUpdateFailureStateUpb(context, meta));
    }
  }
}

void DumpCdsConfig(const EncodingContext& context,
                   const XdsApi::ResourceTypeMetadata& resource_type_metadata,
                   envoy_service_status_v3_PerXdsConfig* per_xds_config) {
  upb_strview kCdsTypeUrlUpb = upb_strview_makez(XdsApi::kCdsTypeUrl);
  auto* cluster_config_dump =
      envoy_service_status_v3_PerXdsConfig_mutable_cluster_config(
          per_xds_config, context.arena);
  envoy_admin_v3_ClustersConfigDump_set_version_info(
      cluster_config_dump,
      StdStringToUpbString(resource_type_metadata.version));
  for (auto& p : resource_type_metadata.resource_metadata_map) {
    absl::string_view name = p.first;
    const XdsApi::ResourceMetadata* meta = p.second;
    const upb_strview name_upb = StdStringToUpbString(name);
    auto* dynamic_cluster =
        envoy_admin_v3_ClustersConfigDump_add_dynamic_active_clusters(
            cluster_config_dump, context.arena);
    envoy_admin_v3_ClustersConfigDump_DynamicCluster_set_client_status(
        dynamic_cluster, meta->client_status);
    auto* cluster_any =
        envoy_admin_v3_ClustersConfigDump_DynamicCluster_mutable_cluster(
            dynamic_cluster, context.arena);
    if (!meta->serialized_proto.empty()) {
      // Set in-effective clusters
      envoy_admin_v3_ClustersConfigDump_DynamicCluster_set_version_info(
          dynamic_cluster, StdStringToUpbString(meta->version));
      envoy_admin_v3_ClustersConfigDump_DynamicCluster_set_last_updated(
          dynamic_cluster, GrpcMillisToTimestamp(context, meta->update_time));
      google_protobuf_Any_set_type_url(cluster_any, kCdsTypeUrlUpb);
      google_protobuf_Any_set_value(
          cluster_any, StdStringToUpbString(meta->serialized_proto));
    } else {
      // If there isn't a working cluster, we still need to print the name.
      auto* cluster = envoy_config_cluster_v3_Cluster_new(context.arena);
      envoy_config_cluster_v3_Cluster_set_name(cluster, name_upb);
      size_t length;
      char* bytes = envoy_config_cluster_v3_Cluster_serialize(
          cluster, context.arena, &length);
      google_protobuf_Any_set_type_url(cluster_any, kCdsTypeUrlUpb);
      google_protobuf_Any_set_value(cluster_any,
                                    upb_strview_make(bytes, length));
    }
    if (meta->client_status == XdsApi::ResourceMetadata::NACKED) {
      // Set error_state if NACKED
      envoy_admin_v3_ClustersConfigDump_DynamicCluster_set_error_state(
          dynamic_cluster, CreateUpdateFailureStateUpb(context, meta));
    }
  }
}

void DumpEdsConfig(const EncodingContext& context,
                   const XdsApi::ResourceTypeMetadata& resource_type_metadata,
                   envoy_service_status_v3_PerXdsConfig* per_xds_config) {
  upb_strview kEdsTypeUrlUpb = upb_strview_makez(XdsApi::kEdsTypeUrl);
  auto* endpoint_config_dump =
      envoy_service_status_v3_PerXdsConfig_mutable_endpoint_config(
          per_xds_config, context.arena);
  for (auto& p : resource_type_metadata.resource_metadata_map) {
    absl::string_view name = p.first;
    const XdsApi::ResourceMetadata* meta = p.second;
    const upb_strview name_upb = StdStringToUpbString(name);
    auto* dynamic_endpoint =
        envoy_admin_v3_EndpointsConfigDump_add_dynamic_endpoint_configs(
            endpoint_config_dump, context.arena);
    envoy_admin_v3_EndpointsConfigDump_DynamicEndpointConfig_set_client_status(
        dynamic_endpoint, meta->client_status);
    auto* endpoint_any =
        envoy_admin_v3_EndpointsConfigDump_DynamicEndpointConfig_mutable_endpoint_config(
            dynamic_endpoint, context.arena);
    if (!meta->serialized_proto.empty()) {
      // Set in-effective endpoints
      envoy_admin_v3_EndpointsConfigDump_DynamicEndpointConfig_set_version_info(
          dynamic_endpoint, StdStringToUpbString(meta->version));
      envoy_admin_v3_EndpointsConfigDump_DynamicEndpointConfig_set_last_updated(
          dynamic_endpoint, GrpcMillisToTimestamp(context, meta->update_time));
      google_protobuf_Any_set_type_url(endpoint_any, kEdsTypeUrlUpb);
      google_protobuf_Any_set_value(
          endpoint_any, StdStringToUpbString(meta->serialized_proto));
    } else {
      // If there isn't a working endpoint, we still need to print the name.
      auto* cluster_load_assignment =
          envoy_config_endpoint_v3_ClusterLoadAssignment_new(context.arena);
      envoy_config_endpoint_v3_ClusterLoadAssignment_set_cluster_name(
          cluster_load_assignment, name_upb);
      size_t length;
      char* bytes = envoy_config_endpoint_v3_ClusterLoadAssignment_serialize(
          cluster_load_assignment, context.arena, &length);
      google_protobuf_Any_set_type_url(endpoint_any, kEdsTypeUrlUpb);
      google_protobuf_Any_set_value(endpoint_any,
                                    upb_strview_make(bytes, length));
    }
    if (meta->client_status == XdsApi::ResourceMetadata::NACKED) {
      // Set error_state if NACKED
      envoy_admin_v3_EndpointsConfigDump_DynamicEndpointConfig_set_error_state(
          dynamic_endpoint, CreateUpdateFailureStateUpb(context, meta));
    }
  }
}

}  // namespace

std::string XdsApi::AssembleClientConfig(
    const ResourceTypeMetadataMap& resource_type_metadata_map) {
  upb::Arena arena;
  // Create the ClientConfig for resource metadata from XdsClient
  auto* client_config = envoy_service_status_v3_ClientConfig_new(arena.ptr());
  // Fill-in the node information
  auto* node = envoy_service_status_v3_ClientConfig_mutable_node(client_config,
                                                                 arena.ptr());
  const EncodingContext context = {client_, tracer_, symtab_.ptr(), arena.ptr(),
                                   true};
  PopulateNode(context, node_, build_version_, user_agent_name_,
               user_agent_version_, node);
  // Dump each xDS-type config into PerXdsConfig
  for (auto& p : resource_type_metadata_map) {
    absl::string_view type_url = p.first;
    const ResourceTypeMetadata& resource_type_metadata = p.second;
    if (type_url == kLdsTypeUrl) {
      auto* per_xds_config =
          envoy_service_status_v3_ClientConfig_add_xds_config(client_config,
                                                              context.arena);
      DumpLdsConfig(context, resource_type_metadata, per_xds_config);
    } else if (type_url == kRdsTypeUrl) {
      auto* per_xds_config =
          envoy_service_status_v3_ClientConfig_add_xds_config(client_config,
                                                              context.arena);
      DumpRdsConfig(context, resource_type_metadata, per_xds_config);
    } else if (type_url == kCdsTypeUrl) {
      auto* per_xds_config =
          envoy_service_status_v3_ClientConfig_add_xds_config(client_config,
                                                              context.arena);
      DumpCdsConfig(context, resource_type_metadata, per_xds_config);
    } else if (type_url == kEdsTypeUrl) {
      auto* per_xds_config =
          envoy_service_status_v3_ClientConfig_add_xds_config(client_config,
                                                              context.arena);
      DumpEdsConfig(context, resource_type_metadata, per_xds_config);
    } else {
      gpr_log(GPR_ERROR, "invalid type_url %s", std::string(type_url).c_str());
      return "";
    }
  }
  // Serialize the upb message to bytes
  size_t output_length;
  char* output = envoy_service_status_v3_ClientConfig_serialize(
      client_config, arena.ptr(), &output_length);
  return std::string(output, output_length);
}

}  // namespace grpc_core<|MERGE_RESOLUTION|>--- conflicted
+++ resolved
@@ -830,8 +830,6 @@
 
 }  // namespace
 
-<<<<<<< HEAD
-=======
 // If gRPC is built with -DGRPC_XDS_USER_AGENT_NAME_SUFFIX="...", that string
 // will be appended to the user agent name reported to the xDS server.
 #ifdef GRPC_XDS_USER_AGENT_NAME_SUFFIX
@@ -849,17 +847,12 @@
 #define _GRPC_XDS_USER_AGENT_VERSION_SUFFIX ""
 #endif
 
->>>>>>> adc4a80c
 XdsApi::XdsApi(XdsClient* client, TraceFlag* tracer,
                const XdsBootstrap::Node* node)
     : client_(client),
       tracer_(tracer),
       node_(node),
       build_version_(absl::StrCat("gRPC C-core ", GPR_PLATFORM_STRING, " ",
-<<<<<<< HEAD
-                                  grpc_version_string())),
-      user_agent_name_(absl::StrCat("gRPC C-core ", GPR_PLATFORM_STRING)) {
-=======
                                   grpc_version_string(),
                                   _GRPC_XDS_USER_AGENT_NAME_SUFFIX,
                                   _GRPC_XDS_USER_AGENT_VERSION_SUFFIX)),
@@ -868,7 +861,6 @@
       user_agent_version_(absl::StrCat("C-core ", grpc_version_string(),
                                        _GRPC_XDS_USER_AGENT_NAME_SUFFIX,
                                        _GRPC_XDS_USER_AGENT_VERSION_SUFFIX)) {
->>>>>>> adc4a80c
   // Populate upb symtab with xDS proto messages that we want to print
   // properly in logs.
   // Note: This won't actually work properly until upb adds support for
