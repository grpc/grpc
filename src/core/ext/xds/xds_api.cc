/*
 *
 * Copyright 2018 gRPC authors.
 *
 * Licensed under the Apache License, Version 2.0 (the "License");
 * you may not use this file except in compliance with the License.
 * You may obtain a copy of the License at
 *
 *     http://www.apache.org/licenses/LICENSE-2.0
 *
 * Unless required by applicable law or agreed to in writing, software
 * distributed under the License is distributed on an "AS IS" BASIS,
 * WITHOUT WARRANTIES OR CONDITIONS OF ANY KIND, either express or implied.
 * See the License for the specific language governing permissions and
 * limitations under the License.
 *
 */

#include <grpc/support/port_platform.h>

#include <algorithm>
#include <cctype>
#include <cstdint>
#include <cstdlib>
#include <string>

#include "absl/strings/str_cat.h"
#include "absl/strings/str_format.h"
#include "absl/strings/str_join.h"
#include "absl/strings/str_split.h"
#include "envoy/admin/v3/config_dump.upb.h"
#include "envoy/config/cluster/v3/circuit_breaker.upb.h"
#include "envoy/config/cluster/v3/cluster.upb.h"
#include "envoy/config/cluster/v3/cluster.upbdefs.h"
#include "envoy/config/core/v3/address.upb.h"
#include "envoy/config/core/v3/base.upb.h"
#include "envoy/config/core/v3/base.upbdefs.h"
#include "envoy/config/core/v3/config_source.upb.h"
#include "envoy/config/core/v3/health_check.upb.h"
#include "envoy/config/core/v3/protocol.upb.h"
#include "envoy/config/endpoint/v3/endpoint.upb.h"
#include "envoy/config/endpoint/v3/endpoint.upbdefs.h"
#include "envoy/config/endpoint/v3/endpoint_components.upb.h"
#include "envoy/config/endpoint/v3/load_report.upb.h"
#include "envoy/config/listener/v3/api_listener.upb.h"
#include "envoy/config/listener/v3/listener.upb.h"
#include "envoy/config/listener/v3/listener.upbdefs.h"
#include "envoy/config/listener/v3/listener_components.upb.h"
#include "envoy/config/route/v3/route.upb.h"
#include "envoy/config/route/v3/route.upbdefs.h"
#include "envoy/config/route/v3/route_components.upb.h"
#include "envoy/config/route/v3/route_components.upbdefs.h"
#include "envoy/extensions/clusters/aggregate/v3/cluster.upb.h"
#include "envoy/extensions/clusters/aggregate/v3/cluster.upbdefs.h"
#include "envoy/extensions/filters/network/http_connection_manager/v3/http_connection_manager.upb.h"
#include "envoy/extensions/filters/network/http_connection_manager/v3/http_connection_manager.upbdefs.h"
#include "envoy/extensions/transport_sockets/tls/v3/common.upb.h"
#include "envoy/extensions/transport_sockets/tls/v3/tls.upb.h"
#include "envoy/extensions/transport_sockets/tls/v3/tls.upbdefs.h"
#include "envoy/service/cluster/v3/cds.upb.h"
#include "envoy/service/cluster/v3/cds.upbdefs.h"
#include "envoy/service/discovery/v3/discovery.upb.h"
#include "envoy/service/discovery/v3/discovery.upbdefs.h"
#include "envoy/service/endpoint/v3/eds.upb.h"
#include "envoy/service/endpoint/v3/eds.upbdefs.h"
#include "envoy/service/listener/v3/lds.upb.h"
#include "envoy/service/load_stats/v3/lrs.upb.h"
#include "envoy/service/load_stats/v3/lrs.upbdefs.h"
#include "envoy/service/route/v3/rds.upb.h"
#include "envoy/service/route/v3/rds.upbdefs.h"
#include "envoy/service/status/v3/csds.upb.h"
#include "envoy/service/status/v3/csds.upbdefs.h"
#include "envoy/type/matcher/v3/regex.upb.h"
#include "envoy/type/matcher/v3/string.upb.h"
#include "envoy/type/v3/percent.upb.h"
#include "envoy/type/v3/range.upb.h"
#include "google/protobuf/any.upb.h"
#include "google/protobuf/duration.upb.h"
#include "google/protobuf/struct.upb.h"
#include "google/protobuf/timestamp.upb.h"
#include "google/protobuf/wrappers.upb.h"
#include "google/rpc/status.upb.h"
#include "udpa/type/v1/typed_struct.upb.h"
#include "upb/text_encode.h"
#include "upb/upb.h"
#include "upb/upb.hpp"

#include <grpc/impl/codegen/log.h>
#include <grpc/support/alloc.h>
#include <grpc/support/string_util.h>

#include "src/core/ext/xds/xds_api.h"
#include "src/core/lib/address_utils/sockaddr_utils.h"
#include "src/core/lib/gpr/env.h"
#include "src/core/lib/gpr/string.h"
#include "src/core/lib/gpr/useful.h"
#include "src/core/lib/gprpp/host_port.h"
#include "src/core/lib/iomgr/error.h"
#include "src/core/lib/iomgr/sockaddr.h"
#include "src/core/lib/iomgr/socket_utils.h"
#include "src/core/lib/slice/slice_utils.h"

namespace grpc_core {

// TODO(donnadionne): Check to see if cluster types aggregate_cluster and
// logical_dns are enabled, this will be
// removed once the cluster types are fully integration-tested and enabled by
// default.
bool XdsAggregateAndLogicalDnsClusterEnabled() {
  char* value = gpr_getenv(
      "GRPC_XDS_EXPERIMENTAL_ENABLE_AGGREGATE_AND_LOGICAL_DNS_CLUSTER");
  bool parsed_value;
  bool parse_succeeded = gpr_parse_bool_value(value, &parsed_value);
  gpr_free(value);
  return parse_succeeded && parsed_value;
}

// TODO(donnadionne): Check to see if ring hash policy is enabled, this will be
// removed once ring hash policy is fully integration-tested and enabled by
// default.
bool XdsRingHashEnabled() {
  char* value = gpr_getenv("GRPC_XDS_EXPERIMENTAL_ENABLE_RING_HASH");
  bool parsed_value;
  bool parse_succeeded = gpr_parse_bool_value(value, &parsed_value);
  gpr_free(value);
  return parse_succeeded && parsed_value;
}

// TODO(yashykt): Check to see if xDS security is enabled. This will be
// removed once this feature is fully integration-tested and enabled by
// default.
bool XdsSecurityEnabled() {
  char* value = gpr_getenv("GRPC_XDS_EXPERIMENTAL_SECURITY_SUPPORT");
  bool parsed_value;
  bool parse_succeeded = gpr_parse_bool_value(value, &parsed_value);
  gpr_free(value);
  return parse_succeeded && parsed_value;
}

//
// XdsApi::Route::HashPolicy
//

XdsApi::Route::HashPolicy::HashPolicy(const HashPolicy& other)
    : type(other.type),
      header_name(other.header_name),
      regex_substitution(other.regex_substitution) {
  if (other.regex != nullptr) {
    regex =
        absl::make_unique<RE2>(other.regex->pattern(), other.regex->options());
  }
}

XdsApi::Route::HashPolicy& XdsApi::Route::HashPolicy::operator=(
    const HashPolicy& other) {
  type = other.type;
  header_name = other.header_name;
  if (other.regex != nullptr) {
    regex =
        absl::make_unique<RE2>(other.regex->pattern(), other.regex->options());
  }
  regex_substitution = other.regex_substitution;
  return *this;
}

XdsApi::Route::HashPolicy::HashPolicy(HashPolicy&& other) noexcept
    : type(other.type),
      header_name(std::move(other.header_name)),
      regex(std::move(other.regex)),
      regex_substitution(std::move(other.regex_substitution)) {}

XdsApi::Route::HashPolicy& XdsApi::Route::HashPolicy::operator=(
    HashPolicy&& other) noexcept {
  type = other.type;
  header_name = std::move(other.header_name);
  regex = std::move(other.regex);
  regex_substitution = std::move(other.regex_substitution);
  return *this;
}

bool XdsApi::Route::HashPolicy::HashPolicy::operator==(
    const HashPolicy& other) const {
  if (type != other.type) return false;
  if (type == Type::HEADER) {
    if (regex == nullptr) {
      if (other.regex != nullptr) return false;
    } else {
      if (other.regex == nullptr) return false;
      return header_name == other.header_name &&
             regex->pattern() == other.regex->pattern() &&
             regex_substitution == other.regex_substitution;
    }
  }
  return true;
}

std::string XdsApi::Route::HashPolicy::ToString() const {
  std::vector<std::string> contents;
  switch (type) {
    case Type::HEADER:
      contents.push_back("type=HEADER");
      break;
    case Type::CHANNEL_ID:
      contents.push_back("type=CHANNEL_ID");
      break;
  }
  contents.push_back(
      absl::StrFormat("terminal=%s", terminal ? "true" : "false"));
  if (type == Type::HEADER) {
    contents.push_back(absl::StrFormat(
        "Header %s:/%s/%s", header_name,
        (regex == nullptr) ? "" : regex->pattern(), regex_substitution));
  }
  return absl::StrCat("{", absl::StrJoin(contents, ", "), "}");
}

//
// XdsApi::Route
//

std::string XdsApi::Route::Matchers::ToString() const {
  std::vector<std::string> contents;
  contents.push_back(
      absl::StrFormat("PathMatcher{%s}", path_matcher.ToString()));
  for (const HeaderMatcher& header_matcher : header_matchers) {
    contents.push_back(header_matcher.ToString());
  }
  if (fraction_per_million.has_value()) {
    contents.push_back(absl::StrFormat("Fraction Per Million %d",
                                       fraction_per_million.value()));
  }
  return absl::StrJoin(contents, "\n");
}

std::string XdsApi::Route::ClusterWeight::ToString() const {
  std::vector<std::string> contents;
  contents.push_back(absl::StrCat("cluster=", name));
  contents.push_back(absl::StrCat("weight=", weight));
  if (!typed_per_filter_config.empty()) {
    std::vector<std::string> parts;
    for (const auto& p : typed_per_filter_config) {
      const std::string& key = p.first;
      const auto& config = p.second;
      parts.push_back(absl::StrCat(key, "=", config.ToString()));
    }
    contents.push_back(absl::StrCat("typed_per_filter_config={",
                                    absl::StrJoin(parts, ", "), "}"));
  }
  return absl::StrCat("{", absl::StrJoin(contents, ", "), "}");
}

std::string XdsApi::Route::ToString() const {
  std::vector<std::string> contents;
  contents.push_back(matchers.ToString());
  for (const HashPolicy& hash_policy : hash_policies) {
    contents.push_back(absl::StrCat("hash_policy=", hash_policy.ToString()));
  }
  if (!cluster_name.empty()) {
    contents.push_back(absl::StrFormat("Cluster name: %s", cluster_name));
  }
  for (const ClusterWeight& cluster_weight : weighted_clusters) {
    contents.push_back(cluster_weight.ToString());
  }
  if (max_stream_duration.has_value()) {
    contents.push_back(max_stream_duration->ToString());
  }
  if (!typed_per_filter_config.empty()) {
    contents.push_back("typed_per_filter_config={");
    for (const auto& p : typed_per_filter_config) {
      const std::string& name = p.first;
      const auto& config = p.second;
      contents.push_back(absl::StrCat("  ", name, "=", config.ToString()));
    }
    contents.push_back("}");
  }
  return absl::StrJoin(contents, "\n");
}

//
// XdsApi::RdsUpdate
//

std::string XdsApi::RdsUpdate::ToString() const {
  std::vector<std::string> vhosts;
  for (const VirtualHost& vhost : virtual_hosts) {
    vhosts.push_back(
        absl::StrCat("vhost={\n"
                     "  domains=[",
                     absl::StrJoin(vhost.domains, ", "),
                     "]\n"
                     "  routes=[\n"));
    for (const XdsApi::Route& route : vhost.routes) {
      vhosts.push_back("    {\n");
      vhosts.push_back(route.ToString());
      vhosts.push_back("\n    }\n");
    }
    vhosts.push_back("  ]\n");
    vhosts.push_back("  typed_per_filter_config={\n");
    for (const auto& p : vhost.typed_per_filter_config) {
      const std::string& name = p.first;
      const auto& config = p.second;
      vhosts.push_back(
          absl::StrCat("    ", name, "=", config.ToString(), "\n"));
    }
    vhosts.push_back("  }\n");
    vhosts.push_back("]\n");
  }
  return absl::StrJoin(vhosts, "");
}

namespace {

// Better match type has smaller value.
enum MatchType {
  EXACT_MATCH,
  SUFFIX_MATCH,
  PREFIX_MATCH,
  UNIVERSE_MATCH,
  INVALID_MATCH,
};

// Returns true if match succeeds.
bool DomainMatch(MatchType match_type, const std::string& domain_pattern_in,
                 const std::string& expected_host_name_in) {
  // Normalize the args to lower-case. Domain matching is case-insensitive.
  std::string domain_pattern = domain_pattern_in;
  std::string expected_host_name = expected_host_name_in;
  std::transform(domain_pattern.begin(), domain_pattern.end(),
                 domain_pattern.begin(),
                 [](unsigned char c) { return std::tolower(c); });
  std::transform(expected_host_name.begin(), expected_host_name.end(),
                 expected_host_name.begin(),
                 [](unsigned char c) { return std::tolower(c); });
  if (match_type == EXACT_MATCH) {
    return domain_pattern == expected_host_name;
  } else if (match_type == SUFFIX_MATCH) {
    // Asterisk must match at least one char.
    if (expected_host_name.size() < domain_pattern.size()) return false;
    absl::string_view pattern_suffix(domain_pattern.c_str() + 1);
    absl::string_view host_suffix(expected_host_name.c_str() +
                                  expected_host_name.size() -
                                  pattern_suffix.size());
    return pattern_suffix == host_suffix;
  } else if (match_type == PREFIX_MATCH) {
    // Asterisk must match at least one char.
    if (expected_host_name.size() < domain_pattern.size()) return false;
    absl::string_view pattern_prefix(domain_pattern.c_str(),
                                     domain_pattern.size() - 1);
    absl::string_view host_prefix(expected_host_name.c_str(),
                                  pattern_prefix.size());
    return pattern_prefix == host_prefix;
  } else {
    return match_type == UNIVERSE_MATCH;
  }
}

MatchType DomainPatternMatchType(const std::string& domain_pattern) {
  if (domain_pattern.empty()) return INVALID_MATCH;
  if (domain_pattern.find('*') == std::string::npos) return EXACT_MATCH;
  if (domain_pattern == "*") return UNIVERSE_MATCH;
  if (domain_pattern[0] == '*') return SUFFIX_MATCH;
  if (domain_pattern[domain_pattern.size() - 1] == '*') return PREFIX_MATCH;
  return INVALID_MATCH;
}

}  // namespace

XdsApi::RdsUpdate::VirtualHost* XdsApi::RdsUpdate::FindVirtualHostForDomain(
    const std::string& domain) {
  // Find the best matched virtual host.
  // The search order for 4 groups of domain patterns:
  //   1. Exact match.
  //   2. Suffix match (e.g., "*ABC").
  //   3. Prefix match (e.g., "ABC*").
  //   4. Universe match (i.e., "*").
  // Within each group, longest match wins.
  // If the same best matched domain pattern appears in multiple virtual hosts,
  // the first matched virtual host wins.
  VirtualHost* target_vhost = nullptr;
  MatchType best_match_type = INVALID_MATCH;
  size_t longest_match = 0;
  // Check each domain pattern in each virtual host to determine the best
  // matched virtual host.
  for (VirtualHost& vhost : virtual_hosts) {
    for (const std::string& domain_pattern : vhost.domains) {
      // Check the match type first. Skip the pattern if it's not better than
      // current match.
      const MatchType match_type = DomainPatternMatchType(domain_pattern);
      // This should be caught by RouteConfigParse().
      GPR_ASSERT(match_type != INVALID_MATCH);
      if (match_type > best_match_type) continue;
      if (match_type == best_match_type &&
          domain_pattern.size() <= longest_match) {
        continue;
      }
      // Skip if match fails.
      if (!DomainMatch(match_type, domain_pattern, domain)) continue;
      // Choose this match.
      target_vhost = &vhost;
      best_match_type = match_type;
      longest_match = domain_pattern.size();
      if (best_match_type == EXACT_MATCH) break;
    }
    if (best_match_type == EXACT_MATCH) break;
  }
  return target_vhost;
}

//
// XdsApi::CommonTlsContext::CertificateValidationContext
//

std::string XdsApi::CommonTlsContext::CertificateValidationContext::ToString()
    const {
  std::vector<std::string> contents;
  for (const auto& match : match_subject_alt_names) {
    contents.push_back(match.ToString());
  }
  return absl::StrFormat("{match_subject_alt_names=[%s]}",
                         absl::StrJoin(contents, ", "));
}

bool XdsApi::CommonTlsContext::CertificateValidationContext::Empty() const {
  return match_subject_alt_names.empty();
}

//
// XdsApi::CommonTlsContext::CertificateValidationContext
//

std::string XdsApi::CommonTlsContext::CertificateProviderInstance::ToString()
    const {
  absl::InlinedVector<std::string, 2> contents;
  if (!instance_name.empty()) {
    contents.push_back(absl::StrFormat("instance_name=%s", instance_name));
  }
  if (!certificate_name.empty()) {
    contents.push_back(
        absl::StrFormat("certificate_name=%s", certificate_name));
  }
  return absl::StrCat("{", absl::StrJoin(contents, ", "), "}");
}

bool XdsApi::CommonTlsContext::CertificateProviderInstance::Empty() const {
  return instance_name.empty() && certificate_name.empty();
}

//
// XdsApi::CommonTlsContext::CombinedCertificateValidationContext
//

std::string
XdsApi::CommonTlsContext::CombinedCertificateValidationContext::ToString()
    const {
  absl::InlinedVector<std::string, 2> contents;
  if (!default_validation_context.Empty()) {
    contents.push_back(absl::StrFormat("default_validation_context=%s",
                                       default_validation_context.ToString()));
  }
  if (!validation_context_certificate_provider_instance.Empty()) {
    contents.push_back(absl::StrFormat(
        "validation_context_certificate_provider_instance=%s",
        validation_context_certificate_provider_instance.ToString()));
  }
  return absl::StrCat("{", absl::StrJoin(contents, ", "), "}");
}

bool XdsApi::CommonTlsContext::CombinedCertificateValidationContext::Empty()
    const {
  return default_validation_context.Empty() &&
         validation_context_certificate_provider_instance.Empty();
}

//
// XdsApi::CommonTlsContext
//

std::string XdsApi::CommonTlsContext::ToString() const {
  absl::InlinedVector<std::string, 2> contents;
  if (!tls_certificate_certificate_provider_instance.Empty()) {
    contents.push_back(absl::StrFormat(
        "tls_certificate_certificate_provider_instance=%s",
        tls_certificate_certificate_provider_instance.ToString()));
  }
  if (!combined_validation_context.Empty()) {
    contents.push_back(absl::StrFormat("combined_validation_context=%s",
                                       combined_validation_context.ToString()));
  }
  return absl::StrCat("{", absl::StrJoin(contents, ", "), "}");
}

bool XdsApi::CommonTlsContext::Empty() const {
  return tls_certificate_certificate_provider_instance.Empty() &&
         combined_validation_context.Empty();
}

//
// XdsApi::DownstreamTlsContext
//

std::string XdsApi::DownstreamTlsContext::ToString() const {
  return absl::StrFormat("common_tls_context=%s, require_client_certificate=%s",
                         common_tls_context.ToString(),
                         require_client_certificate ? "true" : "false");
}

bool XdsApi::DownstreamTlsContext::Empty() const {
  return common_tls_context.Empty();
}

//
// XdsApi::LdsUpdate::HttpConnectionManager
//

std::string XdsApi::LdsUpdate::HttpConnectionManager::ToString() const {
  absl::InlinedVector<std::string, 4> contents;
  contents.push_back(absl::StrFormat(
      "route_config_name=%s",
      !route_config_name.empty() ? route_config_name.c_str() : "<inlined>"));
  contents.push_back(absl::StrFormat("http_max_stream_duration=%s",
                                     http_max_stream_duration.ToString()));
  if (rds_update.has_value()) {
    contents.push_back(
        absl::StrFormat("rds_update=%s", rds_update->ToString()));
  }
  if (!http_filters.empty()) {
    std::vector<std::string> filter_strings;
    for (const auto& http_filter : http_filters) {
      filter_strings.push_back(http_filter.ToString());
    }
    contents.push_back(absl::StrCat("http_filters=[",
                                    absl::StrJoin(filter_strings, ", "), "]"));
  }
  return absl::StrCat("{", absl::StrJoin(contents, ", "), "}");
}

//
// XdsApi::LdsUpdate::HttpFilter
//

std::string XdsApi::LdsUpdate::HttpConnectionManager::HttpFilter::ToString()
    const {
  return absl::StrCat("{name=", name, ", config=", config.ToString(), "}");
}

//
// XdsApi::LdsUpdate::FilterChainData
//

std::string XdsApi::LdsUpdate::FilterChainData::ToString() const {
  return absl::StrCat(
      "{downstream_tls_context=", downstream_tls_context.ToString(),
      " http_connection_manager=", http_connection_manager.ToString(), "}");
}

//
// XdsApi::LdsUpdate::FilterChainMap::CidrRange
//

std::string XdsApi::LdsUpdate::FilterChainMap::CidrRange::ToString() const {
  return absl::StrCat(
      "{address_prefix=", grpc_sockaddr_to_string(&address, false),
      ", prefix_len=", prefix_len, "}");
}

//
// FilterChain
//

struct FilterChain {
  struct FilterChainMatch {
    uint32_t destination_port = 0;
    std::vector<XdsApi::LdsUpdate::FilterChainMap::CidrRange> prefix_ranges;
    XdsApi::LdsUpdate::FilterChainMap::ConnectionSourceType source_type =
        XdsApi::LdsUpdate::FilterChainMap::ConnectionSourceType::kAny;
    std::vector<XdsApi::LdsUpdate::FilterChainMap::CidrRange>
        source_prefix_ranges;
    std::vector<uint32_t> source_ports;
    std::vector<std::string> server_names;
    std::string transport_protocol;
    std::vector<std::string> application_protocols;

    std::string ToString() const;
  } filter_chain_match;

  std::shared_ptr<XdsApi::LdsUpdate::FilterChainData> filter_chain_data;
};

std::string FilterChain::FilterChainMatch::ToString() const {
  absl::InlinedVector<std::string, 8> contents;
  if (destination_port != 0) {
    contents.push_back(absl::StrCat("destination_port=", destination_port));
  }
  if (!prefix_ranges.empty()) {
    std::vector<std::string> prefix_ranges_content;
    for (const auto& range : prefix_ranges) {
      prefix_ranges_content.push_back(range.ToString());
    }
    contents.push_back(absl::StrCat(
        "prefix_ranges={", absl::StrJoin(prefix_ranges_content, ", "), "}"));
  }
  if (source_type == XdsApi::LdsUpdate::FilterChainMap::ConnectionSourceType::
                         kSameIpOrLoopback) {
    contents.push_back("source_type=SAME_IP_OR_LOOPBACK");
  } else if (source_type == XdsApi::LdsUpdate::FilterChainMap::
                                ConnectionSourceType::kExternal) {
    contents.push_back("source_type=EXTERNAL");
  }
  if (!source_prefix_ranges.empty()) {
    std::vector<std::string> source_prefix_ranges_content;
    for (const auto& range : source_prefix_ranges) {
      source_prefix_ranges_content.push_back(range.ToString());
    }
    contents.push_back(
        absl::StrCat("source_prefix_ranges={",
                     absl::StrJoin(source_prefix_ranges_content, ", "), "}"));
  }
  if (!source_ports.empty()) {
    contents.push_back(
        absl::StrCat("source_ports={", absl::StrJoin(source_ports, ", "), "}"));
  }
  if (!server_names.empty()) {
    contents.push_back(
        absl::StrCat("server_names={", absl::StrJoin(server_names, ", "), "}"));
  }
  if (!transport_protocol.empty()) {
    contents.push_back(absl::StrCat("transport_protocol=", transport_protocol));
  }
  if (!application_protocols.empty()) {
    contents.push_back(absl::StrCat("application_protocols={",
                                    absl::StrJoin(application_protocols, ", "),
                                    "}"));
  }
  return absl::StrCat("{", absl::StrJoin(contents, ", "), "}");
}

//
// XdsApi::LdsUpdate::FilterChainMap
//

std::string XdsApi::LdsUpdate::FilterChainMap::ToString() const {
  std::vector<std::string> contents;
  for (const auto& destination_ip : destination_ip_vector) {
    for (int source_type = 0; source_type < 3; ++source_type) {
      for (const auto& source_ip :
           destination_ip.source_types_array[source_type]) {
        for (const auto& source_port_pair : source_ip.ports_map) {
          FilterChain::FilterChainMatch filter_chain_match;
          if (destination_ip.prefix_range.has_value()) {
            filter_chain_match.prefix_ranges.push_back(
                *destination_ip.prefix_range);
          }
          filter_chain_match.source_type = static_cast<
              XdsApi::LdsUpdate::FilterChainMap::ConnectionSourceType>(
              source_type);
          if (source_ip.prefix_range.has_value()) {
            filter_chain_match.source_prefix_ranges.push_back(
                *source_ip.prefix_range);
          }
          if (source_port_pair.first != 0) {
            filter_chain_match.source_ports.push_back(source_port_pair.first);
          }
          contents.push_back(absl::StrCat(
              "{filter_chain_match=", filter_chain_match.ToString(),
              ", filter_chain=", source_port_pair.second.data->ToString(),
              "}"));
        }
      }
    }
  }
  return absl::StrCat("{", absl::StrJoin(contents, ", "), "}");
}

//
// XdsApi::LdsUpdate
//

std::string XdsApi::LdsUpdate::ToString() const {
  absl::InlinedVector<std::string, 4> contents;
  if (type == ListenerType::kTcpListener) {
    contents.push_back(absl::StrCat("address=", address));
    contents.push_back(
        absl::StrCat("filter_chain_map=", filter_chain_map.ToString()));
    if (default_filter_chain.has_value()) {
      contents.push_back(absl::StrCat("default_filter_chain=",
                                      default_filter_chain->ToString()));
    }
  } else if (type == ListenerType::kHttpApiListener) {
    contents.push_back(absl::StrFormat("http_connection_manager=%s",
                                       http_connection_manager.ToString()));
  }
  return absl::StrCat("{", absl::StrJoin(contents, ", "), "}");
}

//
// XdsApi::CdsUpdate
//

std::string XdsApi::CdsUpdate::ToString() const {
  absl::InlinedVector<std::string, 8> contents;
  switch (cluster_type) {
    case EDS:
      contents.push_back("cluster_type=EDS");
      if (!eds_service_name.empty()) {
        contents.push_back(
            absl::StrFormat("eds_service_name=%s", eds_service_name));
      }
      break;
    case LOGICAL_DNS:
      contents.push_back("cluster_type=LOGICAL_DNS");
      contents.push_back(absl::StrFormat("dns_hostname=%s", dns_hostname));
      break;
    case AGGREGATE:
      contents.push_back("cluster_type=AGGREGATE");
      contents.push_back(
          absl::StrFormat("prioritized_cluster_names=[%s]",
                          absl::StrJoin(prioritized_cluster_names, ", ")));
  }
  if (!common_tls_context.Empty()) {
    contents.push_back(absl::StrFormat("common_tls_context=%s",
                                       common_tls_context.ToString()));
  }
  if (lrs_load_reporting_server_name.has_value()) {
    contents.push_back(absl::StrFormat("lrs_load_reporting_server_name=%s",
                                       lrs_load_reporting_server_name.value()));
  }
  contents.push_back(absl::StrCat("lb_policy=", lb_policy));
  if (lb_policy == "RING_HASH") {
    contents.push_back(absl::StrCat("min_ring_size=", min_ring_size));
    contents.push_back(absl::StrCat("max_ring_size=", max_ring_size));
  }
  contents.push_back(
      absl::StrFormat("max_concurrent_requests=%d", max_concurrent_requests));
  return absl::StrCat("{", absl::StrJoin(contents, ", "), "}");
}

//
// XdsApi::EdsUpdate
//

std::string XdsApi::EdsUpdate::Priority::Locality::ToString() const {
  std::vector<std::string> endpoint_strings;
  for (const ServerAddress& endpoint : endpoints) {
    endpoint_strings.emplace_back(endpoint.ToString());
  }
  return absl::StrCat("{name=", name->AsHumanReadableString(),
                      ", lb_weight=", lb_weight, ", endpoints=[",
                      absl::StrJoin(endpoint_strings, ", "), "]}");
}

bool XdsApi::EdsUpdate::Priority::operator==(const Priority& other) const {
  if (localities.size() != other.localities.size()) return false;
  auto it1 = localities.begin();
  auto it2 = other.localities.begin();
  while (it1 != localities.end()) {
    if (*it1->first != *it2->first) return false;
    if (it1->second != it2->second) return false;
    ++it1;
    ++it2;
  }
  return true;
}

std::string XdsApi::EdsUpdate::Priority::ToString() const {
  std::vector<std::string> locality_strings;
  for (const auto& p : localities) {
    locality_strings.emplace_back(p.second.ToString());
  }
  return absl::StrCat("[", absl::StrJoin(locality_strings, ", "), "]");
}

bool XdsApi::EdsUpdate::DropConfig::ShouldDrop(
    const std::string** category_name) const {
  for (size_t i = 0; i < drop_category_list_.size(); ++i) {
    const auto& drop_category = drop_category_list_[i];
    // Generate a random number in [0, 1000000).
    const uint32_t random = static_cast<uint32_t>(rand()) % 1000000;
    if (random < drop_category.parts_per_million) {
      *category_name = &drop_category.name;
      return true;
    }
  }
  return false;
}

std::string XdsApi::EdsUpdate::DropConfig::ToString() const {
  std::vector<std::string> category_strings;
  for (const DropCategory& category : drop_category_list_) {
    category_strings.emplace_back(
        absl::StrCat(category.name, "=", category.parts_per_million));
  }
  return absl::StrCat("{[", absl::StrJoin(category_strings, ", "),
                      "], drop_all=", drop_all_, "}");
}

std::string XdsApi::EdsUpdate::ToString() const {
  std::vector<std::string> priority_strings;
  for (size_t i = 0; i < priorities.size(); ++i) {
    const Priority& priority = priorities[i];
    priority_strings.emplace_back(
        absl::StrCat("priority ", i, ": ", priority.ToString()));
  }
  return absl::StrCat("priorities=[", absl::StrJoin(priority_strings, ", "),
                      "], drop_config=", drop_config->ToString());
}

//
// XdsApi
//

const char* XdsApi::kLdsTypeUrl =
    "type.googleapis.com/envoy.config.listener.v3.Listener";
const char* XdsApi::kRdsTypeUrl =
    "type.googleapis.com/envoy.config.route.v3.RouteConfiguration";
const char* XdsApi::kCdsTypeUrl =
    "type.googleapis.com/envoy.config.cluster.v3.Cluster";
const char* XdsApi::kEdsTypeUrl =
    "type.googleapis.com/envoy.config.endpoint.v3.ClusterLoadAssignment";

namespace {

const char* kLdsV2TypeUrl = "type.googleapis.com/envoy.api.v2.Listener";
const char* kRdsV2TypeUrl =
    "type.googleapis.com/envoy.api.v2.RouteConfiguration";
const char* kCdsV2TypeUrl = "type.googleapis.com/envoy.api.v2.Cluster";
const char* kEdsV2TypeUrl =
    "type.googleapis.com/envoy.api.v2.ClusterLoadAssignment";

bool IsLds(absl::string_view type_url, bool* is_v2 = nullptr) {
  if (type_url == XdsApi::kLdsTypeUrl) return true;
  if (type_url == kLdsV2TypeUrl) {
    if (is_v2 != nullptr) *is_v2 = true;
    return true;
  }
  return false;
}

bool IsRds(absl::string_view type_url) {
  return type_url == XdsApi::kRdsTypeUrl || type_url == kRdsV2TypeUrl;
}

bool IsCds(absl::string_view type_url) {
  return type_url == XdsApi::kCdsTypeUrl || type_url == kCdsV2TypeUrl;
}

bool IsEds(absl::string_view type_url) {
  return type_url == XdsApi::kEdsTypeUrl || type_url == kEdsV2TypeUrl;
}

}  // namespace

// If gRPC is built with -DGRPC_XDS_USER_AGENT_NAME_SUFFIX="...", that string
// will be appended to the user agent name reported to the xDS server.
#ifdef GRPC_XDS_USER_AGENT_NAME_SUFFIX
<<<<<<< HEAD
#define _GRPC_XDS_USER_AGENT_NAME_SUFFIX " " GRPC_XDS_USER_AGENT_NAME_SUFFIX
#else
#define _GRPC_XDS_USER_AGENT_NAME_SUFFIX ""
=======
#define GRPC_XDS_USER_AGENT_NAME_SUFFIX_STRING \
  " " GRPC_XDS_USER_AGENT_NAME_SUFFIX
#else
#define GRPC_XDS_USER_AGENT_NAME_SUFFIX_STRING ""
>>>>>>> 5a91a513
#endif

// If gRPC is built with -DGRPC_XDS_USER_AGENT_VERSION_SUFFIX="...", that string
// will be appended to the user agent version reported to the xDS server.
#ifdef GRPC_XDS_USER_AGENT_VERSION_SUFFIX
<<<<<<< HEAD
#define _GRPC_XDS_USER_AGENT_VERSION_SUFFIX \
  " " GRPC_XDS_USER_AGENT_VERSION_SUFFIX
#else
#define _GRPC_XDS_USER_AGENT_VERSION_SUFFIX ""
=======
#define GRPC_XDS_USER_AGENT_VERSION_SUFFIX_STRING \
  " " GRPC_XDS_USER_AGENT_VERSION_SUFFIX
#else
#define GRPC_XDS_USER_AGENT_VERSION_SUFFIX_STRING ""
>>>>>>> 5a91a513
#endif

XdsApi::XdsApi(XdsClient* client, TraceFlag* tracer,
               const XdsBootstrap::Node* node)
    : client_(client),
      tracer_(tracer),
      node_(node),
      build_version_(absl::StrCat("gRPC C-core ", GPR_PLATFORM_STRING, " ",
                                  grpc_version_string(),
<<<<<<< HEAD
                                  _GRPC_XDS_USER_AGENT_NAME_SUFFIX,
                                  _GRPC_XDS_USER_AGENT_VERSION_SUFFIX)),
      user_agent_name_(absl::StrCat("gRPC C-core ", GPR_PLATFORM_STRING,
                                    _GRPC_XDS_USER_AGENT_NAME_SUFFIX)),
      user_agent_version_(absl::StrCat("C-core ", grpc_version_string(),
                                       _GRPC_XDS_USER_AGENT_NAME_SUFFIX,
                                       _GRPC_XDS_USER_AGENT_VERSION_SUFFIX)) {
=======
                                  GRPC_XDS_USER_AGENT_NAME_SUFFIX_STRING,
                                  GRPC_XDS_USER_AGENT_VERSION_SUFFIX_STRING)),
      user_agent_name_(absl::StrCat("gRPC C-core ", GPR_PLATFORM_STRING,
                                    GRPC_XDS_USER_AGENT_NAME_SUFFIX_STRING)),
      user_agent_version_(
          absl::StrCat("C-core ", grpc_version_string(),
                       GRPC_XDS_USER_AGENT_NAME_SUFFIX_STRING,
                       GRPC_XDS_USER_AGENT_VERSION_SUFFIX_STRING)) {
>>>>>>> 5a91a513
  // Populate upb symtab with xDS proto messages that we want to print
  // properly in logs.
  // Note: This won't actually work properly until upb adds support for
  // Any fields in textproto printing (internal b/178821188).
  envoy_config_listener_v3_Listener_getmsgdef(symtab_.ptr());
  envoy_config_route_v3_RouteConfiguration_getmsgdef(symtab_.ptr());
  envoy_config_cluster_v3_Cluster_getmsgdef(symtab_.ptr());
  envoy_extensions_clusters_aggregate_v3_ClusterConfig_getmsgdef(symtab_.ptr());
  envoy_config_cluster_v3_Cluster_getmsgdef(symtab_.ptr());
  envoy_config_endpoint_v3_ClusterLoadAssignment_getmsgdef(symtab_.ptr());
  envoy_extensions_transport_sockets_tls_v3_UpstreamTlsContext_getmsgdef(
      symtab_.ptr());
  envoy_extensions_filters_network_http_connection_manager_v3_HttpConnectionManager_getmsgdef(
      symtab_.ptr());
  // Load HTTP filter proto messages into the upb symtab.
  XdsHttpFilterRegistry::PopulateSymtab(symtab_.ptr());
}

namespace {

struct EncodingContext {
  XdsClient* client;
  TraceFlag* tracer;
  upb_symtab* symtab;
  upb_arena* arena;
  bool use_v3;
};

// Works for both std::string and absl::string_view.
template <typename T>
inline upb_strview StdStringToUpbString(const T& str) {
  return upb_strview_make(str.data(), str.size());
}

void PopulateMetadataValue(const EncodingContext& context,
                           google_protobuf_Value* value_pb, const Json& value);

void PopulateListValue(const EncodingContext& context,
                       google_protobuf_ListValue* list_value,
                       const Json::Array& values) {
  for (const auto& value : values) {
    auto* value_pb =
        google_protobuf_ListValue_add_values(list_value, context.arena);
    PopulateMetadataValue(context, value_pb, value);
  }
}

void PopulateMetadata(const EncodingContext& context,
                      google_protobuf_Struct* metadata_pb,
                      const Json::Object& metadata) {
  for (const auto& p : metadata) {
    google_protobuf_Value* value = google_protobuf_Value_new(context.arena);
    PopulateMetadataValue(context, value, p.second);
    google_protobuf_Struct_fields_set(
        metadata_pb, StdStringToUpbString(p.first), value, context.arena);
  }
}

void PopulateMetadataValue(const EncodingContext& context,
                           google_protobuf_Value* value_pb, const Json& value) {
  switch (value.type()) {
    case Json::Type::JSON_NULL:
      google_protobuf_Value_set_null_value(value_pb, 0);
      break;
    case Json::Type::NUMBER:
      google_protobuf_Value_set_number_value(
          value_pb, strtod(value.string_value().c_str(), nullptr));
      break;
    case Json::Type::STRING:
      google_protobuf_Value_set_string_value(
          value_pb, StdStringToUpbString(value.string_value()));
      break;
    case Json::Type::JSON_TRUE:
      google_protobuf_Value_set_bool_value(value_pb, true);
      break;
    case Json::Type::JSON_FALSE:
      google_protobuf_Value_set_bool_value(value_pb, false);
      break;
    case Json::Type::OBJECT: {
      google_protobuf_Struct* struct_value =
          google_protobuf_Value_mutable_struct_value(value_pb, context.arena);
      PopulateMetadata(context, struct_value, value.object_value());
      break;
    }
    case Json::Type::ARRAY: {
      google_protobuf_ListValue* list_value =
          google_protobuf_Value_mutable_list_value(value_pb, context.arena);
      PopulateListValue(context, list_value, value.array_value());
      break;
    }
  }
}

// Helper functions to manually do protobuf string encoding, so that we
// can populate the node build_version field that was removed in v3.
std::string EncodeVarint(uint64_t val) {
  std::string data;
  do {
    uint8_t byte = val & 0x7fU;
    val >>= 7;
    if (val) byte |= 0x80U;
    data += byte;
  } while (val);
  return data;
}
std::string EncodeTag(uint32_t field_number, uint8_t wire_type) {
  return EncodeVarint((field_number << 3) | wire_type);
}
std::string EncodeStringField(uint32_t field_number, const std::string& str) {
  static const uint8_t kDelimitedWireType = 2;
  return EncodeTag(field_number, kDelimitedWireType) +
         EncodeVarint(str.size()) + str;
}

void PopulateBuildVersion(const EncodingContext& context,
                          envoy_config_core_v3_Node* node_msg,
                          const std::string& build_version) {
  std::string encoded_build_version = EncodeStringField(5, build_version);
  // TODO(roth): This should use upb_msg_addunknown(), but that API is
  // broken in the current version of upb, so we're using the internal
  // API for now.  Change this once we upgrade to a version of upb that
  // fixes this bug.
  _upb_msg_addunknown(node_msg, encoded_build_version.data(),
                      encoded_build_version.size(), context.arena);
}

void PopulateNode(const EncodingContext& context,
                  const XdsBootstrap::Node* node,
                  const std::string& build_version,
                  const std::string& user_agent_name,
                  const std::string& user_agent_version,
                  envoy_config_core_v3_Node* node_msg) {
  if (node != nullptr) {
    if (!node->id.empty()) {
      envoy_config_core_v3_Node_set_id(node_msg,
                                       StdStringToUpbString(node->id));
    }
    if (!node->cluster.empty()) {
      envoy_config_core_v3_Node_set_cluster(
          node_msg, StdStringToUpbString(node->cluster));
    }
    if (!node->metadata.object_value().empty()) {
      google_protobuf_Struct* metadata =
          envoy_config_core_v3_Node_mutable_metadata(node_msg, context.arena);
      PopulateMetadata(context, metadata, node->metadata.object_value());
    }
    if (!node->locality_region.empty() || !node->locality_zone.empty() ||
        !node->locality_sub_zone.empty()) {
      envoy_config_core_v3_Locality* locality =
          envoy_config_core_v3_Node_mutable_locality(node_msg, context.arena);
      if (!node->locality_region.empty()) {
        envoy_config_core_v3_Locality_set_region(
            locality, StdStringToUpbString(node->locality_region));
      }
      if (!node->locality_zone.empty()) {
        envoy_config_core_v3_Locality_set_zone(
            locality, StdStringToUpbString(node->locality_zone));
      }
      if (!node->locality_sub_zone.empty()) {
        envoy_config_core_v3_Locality_set_sub_zone(
            locality, StdStringToUpbString(node->locality_sub_zone));
      }
    }
  }
  if (!context.use_v3) {
    PopulateBuildVersion(context, node_msg, build_version);
  }
  envoy_config_core_v3_Node_set_user_agent_name(
      node_msg, StdStringToUpbString(user_agent_name));
  envoy_config_core_v3_Node_set_user_agent_version(
      node_msg, StdStringToUpbString(user_agent_version));
  envoy_config_core_v3_Node_add_client_features(
      node_msg, upb_strview_makez("envoy.lb.does_not_support_overprovisioning"),
      context.arena);
}

inline absl::string_view UpbStringToAbsl(const upb_strview& str) {
  return absl::string_view(str.data, str.size);
}

inline std::string UpbStringToStdString(const upb_strview& str) {
  return std::string(str.data, str.size);
}

void MaybeLogDiscoveryRequest(
    const EncodingContext& context,
    const envoy_service_discovery_v3_DiscoveryRequest* request) {
  if (GRPC_TRACE_FLAG_ENABLED(*context.tracer) &&
      gpr_should_log(GPR_LOG_SEVERITY_DEBUG)) {
    const upb_msgdef* msg_type =
        envoy_service_discovery_v3_DiscoveryRequest_getmsgdef(context.symtab);
    char buf[10240];
    upb_text_encode(request, msg_type, nullptr, 0, buf, sizeof(buf));
    gpr_log(GPR_DEBUG, "[xds_client %p] constructed ADS request: %s",
            context.client, buf);
  }
}

grpc_slice SerializeDiscoveryRequest(
    const EncodingContext& context,
    envoy_service_discovery_v3_DiscoveryRequest* request) {
  size_t output_length;
  char* output = envoy_service_discovery_v3_DiscoveryRequest_serialize(
      request, context.arena, &output_length);
  return grpc_slice_from_copied_buffer(output, output_length);
}

absl::string_view TypeUrlExternalToInternal(bool use_v3,
                                            const std::string& type_url) {
  if (!use_v3) {
    if (type_url == XdsApi::kLdsTypeUrl) {
      return kLdsV2TypeUrl;
    }
    if (type_url == XdsApi::kRdsTypeUrl) {
      return kRdsV2TypeUrl;
    }
    if (type_url == XdsApi::kCdsTypeUrl) {
      return kCdsV2TypeUrl;
    }
    if (type_url == XdsApi::kEdsTypeUrl) {
      return kEdsV2TypeUrl;
    }
  }
  return type_url;
}

}  // namespace

grpc_slice XdsApi::CreateAdsRequest(
    const XdsBootstrap::XdsServer& server, const std::string& type_url,
    const std::set<absl::string_view>& resource_names,
    const std::string& version, const std::string& nonce,
    grpc_error_handle error, bool populate_node) {
  upb::Arena arena;
  const EncodingContext context = {client_, tracer_, symtab_.ptr(), arena.ptr(),
                                   server.ShouldUseV3()};
  // Create a request.
  envoy_service_discovery_v3_DiscoveryRequest* request =
      envoy_service_discovery_v3_DiscoveryRequest_new(arena.ptr());
  // Set type_url.
  absl::string_view real_type_url =
      TypeUrlExternalToInternal(server.ShouldUseV3(), type_url);
  envoy_service_discovery_v3_DiscoveryRequest_set_type_url(
      request, StdStringToUpbString(real_type_url));
  // Set version_info.
  if (!version.empty()) {
    envoy_service_discovery_v3_DiscoveryRequest_set_version_info(
        request, StdStringToUpbString(version));
  }
  // Set nonce.
  if (!nonce.empty()) {
    envoy_service_discovery_v3_DiscoveryRequest_set_response_nonce(
        request, StdStringToUpbString(nonce));
  }
  // Set error_detail if it's a NACK.
  std::string error_string_storage;
  if (error != GRPC_ERROR_NONE) {
    google_rpc_Status* error_detail =
        envoy_service_discovery_v3_DiscoveryRequest_mutable_error_detail(
            request, arena.ptr());
    // Hard-code INVALID_ARGUMENT as the status code.
    // TODO(roth): If at some point we decide we care about this value,
    // we could attach a status code to the individual errors where we
    // generate them in the parsing code, and then use that here.
    google_rpc_Status_set_code(error_detail, GRPC_STATUS_INVALID_ARGUMENT);
    // Error description comes from the error that was passed in.
    error_string_storage = grpc_error_std_string(error);
    upb_strview error_description = StdStringToUpbString(error_string_storage);
    google_rpc_Status_set_message(error_detail, error_description);
    GRPC_ERROR_UNREF(error);
  }
  // Populate node.
  if (populate_node) {
    envoy_config_core_v3_Node* node_msg =
        envoy_service_discovery_v3_DiscoveryRequest_mutable_node(request,
                                                                 arena.ptr());
    PopulateNode(context, node_, build_version_, user_agent_name_,
                 user_agent_version_, node_msg);
  }
  // Add resource_names.
  for (const auto& resource_name : resource_names) {
    envoy_service_discovery_v3_DiscoveryRequest_add_resource_names(
        request, StdStringToUpbString(resource_name), arena.ptr());
  }
  MaybeLogDiscoveryRequest(context, request);
  return SerializeDiscoveryRequest(context, request);
}

namespace {

void MaybeLogDiscoveryResponse(
    const EncodingContext& context,
    const envoy_service_discovery_v3_DiscoveryResponse* response) {
  if (GRPC_TRACE_FLAG_ENABLED(*context.tracer) &&
      gpr_should_log(GPR_LOG_SEVERITY_DEBUG)) {
    const upb_msgdef* msg_type =
        envoy_service_discovery_v3_DiscoveryResponse_getmsgdef(context.symtab);
    char buf[10240];
    upb_text_encode(response, msg_type, nullptr, 0, buf, sizeof(buf));
    gpr_log(GPR_DEBUG, "[xds_client %p] received response: %s", context.client,
            buf);
  }
}

void MaybeLogHttpConnectionManager(
    const EncodingContext& context,
    const envoy_extensions_filters_network_http_connection_manager_v3_HttpConnectionManager*
        http_connection_manager_config) {
  if (GRPC_TRACE_FLAG_ENABLED(*context.tracer) &&
      gpr_should_log(GPR_LOG_SEVERITY_DEBUG)) {
    const upb_msgdef* msg_type =
        envoy_extensions_filters_network_http_connection_manager_v3_HttpConnectionManager_getmsgdef(
            context.symtab);
    char buf[10240];
    upb_text_encode(http_connection_manager_config, msg_type, nullptr, 0, buf,
                    sizeof(buf));
    gpr_log(GPR_DEBUG, "[xds_client %p] HttpConnectionManager: %s",
            context.client, buf);
  }
}

void MaybeLogRouteConfiguration(
    const EncodingContext& context,
    const envoy_config_route_v3_RouteConfiguration* route_config) {
  if (GRPC_TRACE_FLAG_ENABLED(*context.tracer) &&
      gpr_should_log(GPR_LOG_SEVERITY_DEBUG)) {
    const upb_msgdef* msg_type =
        envoy_config_route_v3_RouteConfiguration_getmsgdef(context.symtab);
    char buf[10240];
    upb_text_encode(route_config, msg_type, nullptr, 0, buf, sizeof(buf));
    gpr_log(GPR_DEBUG, "[xds_client %p] RouteConfiguration: %s", context.client,
            buf);
  }
}

void MaybeLogCluster(const EncodingContext& context,
                     const envoy_config_cluster_v3_Cluster* cluster) {
  if (GRPC_TRACE_FLAG_ENABLED(*context.tracer) &&
      gpr_should_log(GPR_LOG_SEVERITY_DEBUG)) {
    const upb_msgdef* msg_type =
        envoy_config_cluster_v3_Cluster_getmsgdef(context.symtab);
    char buf[10240];
    upb_text_encode(cluster, msg_type, nullptr, 0, buf, sizeof(buf));
    gpr_log(GPR_DEBUG, "[xds_client %p] Cluster: %s", context.client, buf);
  }
}

void MaybeLogClusterLoadAssignment(
    const EncodingContext& context,
    const envoy_config_endpoint_v3_ClusterLoadAssignment* cla) {
  if (GRPC_TRACE_FLAG_ENABLED(*context.tracer) &&
      gpr_should_log(GPR_LOG_SEVERITY_DEBUG)) {
    const upb_msgdef* msg_type =
        envoy_config_endpoint_v3_ClusterLoadAssignment_getmsgdef(
            context.symtab);
    char buf[10240];
    upb_text_encode(cla, msg_type, nullptr, 0, buf, sizeof(buf));
    gpr_log(GPR_DEBUG, "[xds_client %p] ClusterLoadAssignment: %s",
            context.client, buf);
  }
}

grpc_error_handle RoutePathMatchParse(
    const envoy_config_route_v3_RouteMatch* match, XdsApi::Route* route,
    bool* ignore_route) {
  auto* case_sensitive_ptr =
      envoy_config_route_v3_RouteMatch_case_sensitive(match);
  bool case_sensitive = true;
  if (case_sensitive_ptr != nullptr) {
    case_sensitive = google_protobuf_BoolValue_value(case_sensitive_ptr);
  }
  StringMatcher::Type type;
  std::string match_string;
  if (envoy_config_route_v3_RouteMatch_has_prefix(match)) {
    absl::string_view prefix =
        UpbStringToAbsl(envoy_config_route_v3_RouteMatch_prefix(match));
    // Empty prefix "" is accepted.
    if (!prefix.empty()) {
      // Prefix "/" is accepted.
      if (prefix[0] != '/') {
        // Prefix which does not start with a / will never match anything, so
        // ignore this route.
        *ignore_route = true;
        return GRPC_ERROR_NONE;
      }
      std::vector<absl::string_view> prefix_elements =
          absl::StrSplit(prefix.substr(1), absl::MaxSplits('/', 2));
      if (prefix_elements.size() > 2) {
        // Prefix cannot have more than 2 slashes.
        *ignore_route = true;
        return GRPC_ERROR_NONE;
      } else if (prefix_elements.size() == 2 && prefix_elements[0].empty()) {
        // Prefix contains empty string between the 2 slashes
        *ignore_route = true;
        return GRPC_ERROR_NONE;
      }
    }
    type = StringMatcher::Type::kPrefix;
    match_string = std::string(prefix);
  } else if (envoy_config_route_v3_RouteMatch_has_path(match)) {
    absl::string_view path =
        UpbStringToAbsl(envoy_config_route_v3_RouteMatch_path(match));
    if (path.empty()) {
      // Path that is empty will never match anything, so ignore this route.
      *ignore_route = true;
      return GRPC_ERROR_NONE;
    }
    if (path[0] != '/') {
      // Path which does not start with a / will never match anything, so
      // ignore this route.
      *ignore_route = true;
      return GRPC_ERROR_NONE;
    }
    std::vector<absl::string_view> path_elements =
        absl::StrSplit(path.substr(1), absl::MaxSplits('/', 2));
    if (path_elements.size() != 2) {
      // Path not in the required format of /service/method will never match
      // anything, so ignore this route.
      *ignore_route = true;
      return GRPC_ERROR_NONE;
    } else if (path_elements[0].empty()) {
      // Path contains empty service name will never match anything, so ignore
      // this route.
      *ignore_route = true;
      return GRPC_ERROR_NONE;
    } else if (path_elements[1].empty()) {
      // Path contains empty method name will never match anything, so ignore
      // this route.
      *ignore_route = true;
      return GRPC_ERROR_NONE;
    }
    type = StringMatcher::Type::kExact;
    match_string = std::string(path);
  } else if (envoy_config_route_v3_RouteMatch_has_safe_regex(match)) {
    const envoy_type_matcher_v3_RegexMatcher* regex_matcher =
        envoy_config_route_v3_RouteMatch_safe_regex(match);
    GPR_ASSERT(regex_matcher != nullptr);
    type = StringMatcher::Type::kSafeRegex;
    match_string = UpbStringToStdString(
        envoy_type_matcher_v3_RegexMatcher_regex(regex_matcher));
  } else {
    return GRPC_ERROR_CREATE_FROM_STATIC_STRING(
        "Invalid route path specifier specified.");
  }
  absl::StatusOr<StringMatcher> string_matcher =
      StringMatcher::Create(type, match_string, case_sensitive);
  if (!string_matcher.ok()) {
    return GRPC_ERROR_CREATE_FROM_COPIED_STRING(
        absl::StrCat("path matcher: ", string_matcher.status().message())
            .c_str());
    ;
  }
  route->matchers.path_matcher = std::move(string_matcher.value());
  return GRPC_ERROR_NONE;
}

grpc_error_handle RouteHeaderMatchersParse(
    const envoy_config_route_v3_RouteMatch* match, XdsApi::Route* route) {
  size_t size;
  const envoy_config_route_v3_HeaderMatcher* const* headers =
      envoy_config_route_v3_RouteMatch_headers(match, &size);
  for (size_t i = 0; i < size; ++i) {
    const envoy_config_route_v3_HeaderMatcher* header = headers[i];
    const std::string name =
        UpbStringToStdString(envoy_config_route_v3_HeaderMatcher_name(header));
    HeaderMatcher::Type type;
    std::string match_string;
    int64_t range_start = 0;
    int64_t range_end = 0;
    bool present_match = false;
    if (envoy_config_route_v3_HeaderMatcher_has_exact_match(header)) {
      type = HeaderMatcher::Type::kExact;
      match_string = UpbStringToStdString(
          envoy_config_route_v3_HeaderMatcher_exact_match(header));
    } else if (envoy_config_route_v3_HeaderMatcher_has_safe_regex_match(
                   header)) {
      const envoy_type_matcher_v3_RegexMatcher* regex_matcher =
          envoy_config_route_v3_HeaderMatcher_safe_regex_match(header);
      GPR_ASSERT(regex_matcher != nullptr);
      type = HeaderMatcher::Type::kSafeRegex;
      match_string = UpbStringToStdString(
          envoy_type_matcher_v3_RegexMatcher_regex(regex_matcher));
    } else if (envoy_config_route_v3_HeaderMatcher_has_range_match(header)) {
      type = HeaderMatcher::Type::kRange;
      const envoy_type_v3_Int64Range* range_matcher =
          envoy_config_route_v3_HeaderMatcher_range_match(header);
      range_start = envoy_type_v3_Int64Range_start(range_matcher);
      range_end = envoy_type_v3_Int64Range_end(range_matcher);
    } else if (envoy_config_route_v3_HeaderMatcher_has_present_match(header)) {
      type = HeaderMatcher::Type::kPresent;
      present_match = envoy_config_route_v3_HeaderMatcher_present_match(header);
    } else if (envoy_config_route_v3_HeaderMatcher_has_prefix_match(header)) {
      type = HeaderMatcher::Type::kPrefix;
      match_string = UpbStringToStdString(
          envoy_config_route_v3_HeaderMatcher_prefix_match(header));
    } else if (envoy_config_route_v3_HeaderMatcher_has_suffix_match(header)) {
      type = HeaderMatcher::Type::kSuffix;
      match_string = UpbStringToStdString(
          envoy_config_route_v3_HeaderMatcher_suffix_match(header));
    } else if (envoy_config_route_v3_HeaderMatcher_has_contains_match(header)) {
      type = HeaderMatcher::Type::kContains;
      match_string = UpbStringToStdString(
          envoy_config_route_v3_HeaderMatcher_contains_match(header));
    } else {
      return GRPC_ERROR_CREATE_FROM_STATIC_STRING(
          "Invalid route header matcher specified.");
    }
    bool invert_match =
        envoy_config_route_v3_HeaderMatcher_invert_match(header);
    absl::StatusOr<HeaderMatcher> header_matcher =
        HeaderMatcher::Create(name, type, match_string, range_start, range_end,
                              present_match, invert_match);
    if (!header_matcher.ok()) {
      return GRPC_ERROR_CREATE_FROM_COPIED_STRING(
          absl::StrCat("header matcher: ", header_matcher.status().message())
              .c_str());
    }
    route->matchers.header_matchers.emplace_back(
        std::move(header_matcher.value()));
  }
  return GRPC_ERROR_NONE;
}

grpc_error_handle RouteRuntimeFractionParse(
    const envoy_config_route_v3_RouteMatch* match, XdsApi::Route* route) {
  const envoy_config_core_v3_RuntimeFractionalPercent* runtime_fraction =
      envoy_config_route_v3_RouteMatch_runtime_fraction(match);
  if (runtime_fraction != nullptr) {
    const envoy_type_v3_FractionalPercent* fraction =
        envoy_config_core_v3_RuntimeFractionalPercent_default_value(
            runtime_fraction);
    if (fraction != nullptr) {
      uint32_t numerator = envoy_type_v3_FractionalPercent_numerator(fraction);
      const auto denominator =
          static_cast<envoy_type_v3_FractionalPercent_DenominatorType>(
              envoy_type_v3_FractionalPercent_denominator(fraction));
      // Normalize to million.
      switch (denominator) {
        case envoy_type_v3_FractionalPercent_HUNDRED:
          numerator *= 10000;
          break;
        case envoy_type_v3_FractionalPercent_TEN_THOUSAND:
          numerator *= 100;
          break;
        case envoy_type_v3_FractionalPercent_MILLION:
          break;
        default:
          return GRPC_ERROR_CREATE_FROM_STATIC_STRING(
              "Unknown denominator type");
      }
      route->matchers.fraction_per_million = numerator;
    }
  }
  return GRPC_ERROR_NONE;
}

grpc_error_handle ExtractHttpFilterTypeName(const EncodingContext& context,
                                            const google_protobuf_Any* any,
                                            absl::string_view* filter_type) {
  *filter_type = UpbStringToAbsl(google_protobuf_Any_type_url(any));
  if (*filter_type == "type.googleapis.com/udpa.type.v1.TypedStruct") {
    upb_strview any_value = google_protobuf_Any_value(any);
    const auto* typed_struct = udpa_type_v1_TypedStruct_parse(
        any_value.data, any_value.size, context.arena);
    if (typed_struct == nullptr) {
      return GRPC_ERROR_CREATE_FROM_STATIC_STRING(
          "could not parse TypedStruct from filter config");
    }
    *filter_type =
        UpbStringToAbsl(udpa_type_v1_TypedStruct_type_url(typed_struct));
  }
  *filter_type = absl::StripPrefix(*filter_type, "type.googleapis.com/");
  return GRPC_ERROR_NONE;
}

template <typename ParentType, typename EntryType>
grpc_error_handle ParseTypedPerFilterConfig(
    const EncodingContext& context, const ParentType* parent,
    const EntryType* (*entry_func)(const ParentType*, size_t*),
    upb_strview (*key_func)(const EntryType*),
    const google_protobuf_Any* (*value_func)(const EntryType*),
    XdsApi::TypedPerFilterConfig* typed_per_filter_config) {
  size_t filter_it = UPB_MAP_BEGIN;
  while (true) {
    const auto* filter_entry = entry_func(parent, &filter_it);
    if (filter_entry == nullptr) break;
    absl::string_view key = UpbStringToAbsl(key_func(filter_entry));
    if (key.empty()) {
      return GRPC_ERROR_CREATE_FROM_STATIC_STRING("empty filter name in map");
    }
    const google_protobuf_Any* any = value_func(filter_entry);
    GPR_ASSERT(any != nullptr);
    absl::string_view filter_type =
        UpbStringToAbsl(google_protobuf_Any_type_url(any));
    if (filter_type.empty()) {
      return GRPC_ERROR_CREATE_FROM_COPIED_STRING(
          absl::StrCat("no filter config specified for filter name ", key)
              .c_str());
    }
    bool is_optional = false;
    if (filter_type ==
        "type.googleapis.com/envoy.config.route.v3.FilterConfig") {
      upb_strview any_value = google_protobuf_Any_value(any);
      const auto* filter_config = envoy_config_route_v3_FilterConfig_parse(
          any_value.data, any_value.size, context.arena);
      if (filter_config == nullptr) {
        return GRPC_ERROR_CREATE_FROM_COPIED_STRING(
            absl::StrCat("could not parse FilterConfig wrapper for ", key)
                .c_str());
      }
      is_optional =
          envoy_config_route_v3_FilterConfig_is_optional(filter_config);
      any = envoy_config_route_v3_FilterConfig_config(filter_config);
      if (any == nullptr) {
        if (is_optional) continue;
        return GRPC_ERROR_CREATE_FROM_COPIED_STRING(
            absl::StrCat("no filter config specified for filter name ", key)
                .c_str());
      }
    }
    grpc_error_handle error =
        ExtractHttpFilterTypeName(context, any, &filter_type);
    if (error != GRPC_ERROR_NONE) return error;
    const XdsHttpFilterImpl* filter_impl =
        XdsHttpFilterRegistry::GetFilterForType(filter_type);
    if (filter_impl == nullptr) {
      if (is_optional) continue;
      return GRPC_ERROR_CREATE_FROM_COPIED_STRING(
          absl::StrCat("no filter registered for config type ", filter_type)
              .c_str());
    }
    absl::StatusOr<XdsHttpFilterImpl::FilterConfig> filter_config =
        filter_impl->GenerateFilterConfigOverride(
            google_protobuf_Any_value(any), context.arena);
    if (!filter_config.ok()) {
      return GRPC_ERROR_CREATE_FROM_COPIED_STRING(
          absl::StrCat("filter config for type ", filter_type,
                       " failed to parse: ", filter_config.status().ToString())
              .c_str());
    }
    (*typed_per_filter_config)[std::string(key)] = std::move(*filter_config);
  }
  return GRPC_ERROR_NONE;
}

grpc_error_handle RouteActionParse(const EncodingContext& context,
                                   const envoy_config_route_v3_Route* route_msg,
                                   XdsApi::Route* route, bool* ignore_route) {
  if (!envoy_config_route_v3_Route_has_route(route_msg)) {
    return GRPC_ERROR_CREATE_FROM_STATIC_STRING(
        "No RouteAction found in route.");
  }
  const envoy_config_route_v3_RouteAction* route_action =
      envoy_config_route_v3_Route_route(route_msg);
  // Get the cluster or weighted_clusters in the RouteAction.
  if (envoy_config_route_v3_RouteAction_has_cluster(route_action)) {
    route->cluster_name = UpbStringToStdString(
        envoy_config_route_v3_RouteAction_cluster(route_action));
    if (route->cluster_name.empty()) {
      return GRPC_ERROR_CREATE_FROM_STATIC_STRING(
          "RouteAction cluster contains empty cluster name.");
    }
  } else if (envoy_config_route_v3_RouteAction_has_weighted_clusters(
                 route_action)) {
    const envoy_config_route_v3_WeightedCluster* weighted_cluster =
        envoy_config_route_v3_RouteAction_weighted_clusters(route_action);
    uint32_t total_weight = 100;
    const google_protobuf_UInt32Value* weight =
        envoy_config_route_v3_WeightedCluster_total_weight(weighted_cluster);
    if (weight != nullptr) {
      total_weight = google_protobuf_UInt32Value_value(weight);
    }
    size_t clusters_size;
    const envoy_config_route_v3_WeightedCluster_ClusterWeight* const* clusters =
        envoy_config_route_v3_WeightedCluster_clusters(weighted_cluster,
                                                       &clusters_size);
    uint32_t sum_of_weights = 0;
    for (size_t j = 0; j < clusters_size; ++j) {
      const envoy_config_route_v3_WeightedCluster_ClusterWeight*
          cluster_weight = clusters[j];
      XdsApi::Route::ClusterWeight cluster;
      cluster.name = UpbStringToStdString(
          envoy_config_route_v3_WeightedCluster_ClusterWeight_name(
              cluster_weight));
      if (cluster.name.empty()) {
        return GRPC_ERROR_CREATE_FROM_STATIC_STRING(
            "RouteAction weighted_cluster cluster contains empty cluster "
            "name.");
      }
      const google_protobuf_UInt32Value* weight =
          envoy_config_route_v3_WeightedCluster_ClusterWeight_weight(
              cluster_weight);
      if (weight == nullptr) {
        return GRPC_ERROR_CREATE_FROM_STATIC_STRING(
            "RouteAction weighted_cluster cluster missing weight");
      }
      cluster.weight = google_protobuf_UInt32Value_value(weight);
      if (cluster.weight == 0) continue;
      sum_of_weights += cluster.weight;
      if (context.use_v3) {
        grpc_error_handle error = ParseTypedPerFilterConfig<
            envoy_config_route_v3_WeightedCluster_ClusterWeight,
            envoy_config_route_v3_WeightedCluster_ClusterWeight_TypedPerFilterConfigEntry>(
            context, cluster_weight,
            envoy_config_route_v3_WeightedCluster_ClusterWeight_typed_per_filter_config_next,
            envoy_config_route_v3_WeightedCluster_ClusterWeight_TypedPerFilterConfigEntry_key,
            envoy_config_route_v3_WeightedCluster_ClusterWeight_TypedPerFilterConfigEntry_value,
            &cluster.typed_per_filter_config);
        if (error != GRPC_ERROR_NONE) return error;
      }
      route->weighted_clusters.emplace_back(std::move(cluster));
    }
    if (total_weight != sum_of_weights) {
      return GRPC_ERROR_CREATE_FROM_STATIC_STRING(
          "RouteAction weighted_cluster has incorrect total weight");
    }
    if (route->weighted_clusters.empty()) {
      return GRPC_ERROR_CREATE_FROM_STATIC_STRING(
          "RouteAction weighted_cluster has no valid clusters specified.");
    }
  } else {
    // No cluster or weighted_clusters found in RouteAction, ignore this route.
    *ignore_route = true;
  }
  if (!*ignore_route) {
    const envoy_config_route_v3_RouteAction_MaxStreamDuration*
        max_stream_duration =
            envoy_config_route_v3_RouteAction_max_stream_duration(route_action);
    if (max_stream_duration != nullptr) {
      const google_protobuf_Duration* duration =
          envoy_config_route_v3_RouteAction_MaxStreamDuration_grpc_timeout_header_max(
              max_stream_duration);
      if (duration == nullptr) {
        duration =
            envoy_config_route_v3_RouteAction_MaxStreamDuration_max_stream_duration(
                max_stream_duration);
      }
      if (duration != nullptr) {
        XdsApi::Duration duration_in_route;
        duration_in_route.seconds = google_protobuf_Duration_seconds(duration);
        duration_in_route.nanos = google_protobuf_Duration_nanos(duration);
        route->max_stream_duration = duration_in_route;
      }
    }
  }
  // Get HashPolicy from RouteAction
  if (XdsRingHashEnabled()) {
    size_t size = 0;
    const envoy_config_route_v3_RouteAction_HashPolicy* const* hash_policies =
        envoy_config_route_v3_RouteAction_hash_policy(route_action, &size);
    for (size_t i = 0; i < size; ++i) {
      const envoy_config_route_v3_RouteAction_HashPolicy* hash_policy =
          hash_policies[i];
      XdsApi::Route::HashPolicy policy;
      policy.terminal =
          envoy_config_route_v3_RouteAction_HashPolicy_terminal(hash_policy);
      const envoy_config_route_v3_RouteAction_HashPolicy_Header* header;
      const envoy_config_route_v3_RouteAction_HashPolicy_FilterState*
          filter_state;
      if ((header = envoy_config_route_v3_RouteAction_HashPolicy_header(
               hash_policy)) != nullptr) {
        policy.type = XdsApi::Route::HashPolicy::Type::HEADER;
        policy.header_name = UpbStringToStdString(
            envoy_config_route_v3_RouteAction_HashPolicy_Header_header_name(
                header));
        const struct envoy_type_matcher_v3_RegexMatchAndSubstitute*
            regex_rewrite =
                envoy_config_route_v3_RouteAction_HashPolicy_Header_regex_rewrite(
                    header);
        if (regex_rewrite != nullptr) {
          const envoy_type_matcher_v3_RegexMatcher* regex_matcher =
              envoy_type_matcher_v3_RegexMatchAndSubstitute_pattern(
                  regex_rewrite);
          if (regex_matcher == nullptr) {
            gpr_log(
                GPR_DEBUG,
                "RouteAction HashPolicy contains policy specifier Header with "
                "RegexMatchAndSubstitution but RegexMatcher pattern is "
                "missing");
            continue;
          }
          RE2::Options options;
          policy.regex = absl::make_unique<RE2>(
              UpbStringToStdString(
                  envoy_type_matcher_v3_RegexMatcher_regex(regex_matcher)),
              options);
          if (!policy.regex->ok()) {
            gpr_log(
                GPR_DEBUG,
                "RouteAction HashPolicy contains policy specifier Header with "
                "RegexMatchAndSubstitution but RegexMatcher pattern does not "
                "compile");
            continue;
          }
          policy.regex_substitution = UpbStringToStdString(
              envoy_type_matcher_v3_RegexMatchAndSubstitute_substitution(
                  regex_rewrite));
        }
      } else if ((filter_state =
                      envoy_config_route_v3_RouteAction_HashPolicy_filter_state(
                          hash_policy)) != nullptr) {
        std::string key = UpbStringToStdString(
            envoy_config_route_v3_RouteAction_HashPolicy_FilterState_key(
                filter_state));
        if (key == "io.grpc.channel_id") {
          policy.type = XdsApi::Route::HashPolicy::Type::CHANNEL_ID;
        } else {
          gpr_log(GPR_DEBUG,
                  "RouteAction HashPolicy contains policy specifier "
                  "FilterState but "
                  "key is not io.grpc.channel_id.");
          continue;
        }
      } else {
        gpr_log(
            GPR_DEBUG,
            "RouteAction HashPolicy contains unsupported policy specifier.");
        continue;
      }
      route->hash_policies.emplace_back(std::move(policy));
    }
  }
  return GRPC_ERROR_NONE;
}

grpc_error_handle RouteConfigParse(
    const EncodingContext& context,
    const envoy_config_route_v3_RouteConfiguration* route_config,
    XdsApi::RdsUpdate* rds_update) {
  MaybeLogRouteConfiguration(context, route_config);
  // Get the virtual hosts.
  size_t num_virtual_hosts;
  const envoy_config_route_v3_VirtualHost* const* virtual_hosts =
      envoy_config_route_v3_RouteConfiguration_virtual_hosts(
          route_config, &num_virtual_hosts);
  for (size_t i = 0; i < num_virtual_hosts; ++i) {
    rds_update->virtual_hosts.emplace_back();
    XdsApi::RdsUpdate::VirtualHost& vhost = rds_update->virtual_hosts.back();
    // Parse domains.
    size_t domain_size;
    upb_strview const* domains = envoy_config_route_v3_VirtualHost_domains(
        virtual_hosts[i], &domain_size);
    for (size_t j = 0; j < domain_size; ++j) {
      std::string domain_pattern = UpbStringToStdString(domains[j]);
      const MatchType match_type = DomainPatternMatchType(domain_pattern);
      if (match_type == INVALID_MATCH) {
        return GRPC_ERROR_CREATE_FROM_COPIED_STRING(
            absl::StrCat("Invalid domain pattern \"", domain_pattern, "\".")
                .c_str());
      }
      vhost.domains.emplace_back(std::move(domain_pattern));
    }
    if (vhost.domains.empty()) {
      return GRPC_ERROR_CREATE_FROM_STATIC_STRING("VirtualHost has no domains");
    }
    // Parse typed_per_filter_config.
    if (context.use_v3) {
      grpc_error_handle error = ParseTypedPerFilterConfig<
          envoy_config_route_v3_VirtualHost,
          envoy_config_route_v3_VirtualHost_TypedPerFilterConfigEntry>(
          context, virtual_hosts[i],
          envoy_config_route_v3_VirtualHost_typed_per_filter_config_next,
          envoy_config_route_v3_VirtualHost_TypedPerFilterConfigEntry_key,
          envoy_config_route_v3_VirtualHost_TypedPerFilterConfigEntry_value,
          &vhost.typed_per_filter_config);
      if (error != GRPC_ERROR_NONE) return error;
    }
    // Parse routes.
    size_t num_routes;
    const envoy_config_route_v3_Route* const* routes =
        envoy_config_route_v3_VirtualHost_routes(virtual_hosts[i], &num_routes);
    if (num_routes < 1) {
      return GRPC_ERROR_CREATE_FROM_STATIC_STRING(
          "No route found in the virtual host.");
    }
    // Loop over the whole list of routes
    for (size_t j = 0; j < num_routes; ++j) {
      const envoy_config_route_v3_RouteMatch* match =
          envoy_config_route_v3_Route_match(routes[j]);
      if (match == nullptr) {
        return GRPC_ERROR_CREATE_FROM_STATIC_STRING("Match can't be null.");
      }
      size_t query_parameters_size;
      static_cast<void>(envoy_config_route_v3_RouteMatch_query_parameters(
          match, &query_parameters_size));
      if (query_parameters_size > 0) {
        continue;
      }
      XdsApi::Route route;
      bool ignore_route = false;
      grpc_error_handle error =
          RoutePathMatchParse(match, &route, &ignore_route);
      if (error != GRPC_ERROR_NONE) return error;
      if (ignore_route) continue;
      error = RouteHeaderMatchersParse(match, &route);
      if (error != GRPC_ERROR_NONE) return error;
      error = RouteRuntimeFractionParse(match, &route);
      if (error != GRPC_ERROR_NONE) return error;
      error = RouteActionParse(context, routes[j], &route, &ignore_route);
      if (error != GRPC_ERROR_NONE) return error;
      if (ignore_route) continue;
      if (context.use_v3) {
        grpc_error_handle error = ParseTypedPerFilterConfig<
            envoy_config_route_v3_Route,
            envoy_config_route_v3_Route_TypedPerFilterConfigEntry>(
            context, routes[j],
            envoy_config_route_v3_Route_typed_per_filter_config_next,
            envoy_config_route_v3_Route_TypedPerFilterConfigEntry_key,
            envoy_config_route_v3_Route_TypedPerFilterConfigEntry_value,
            &route.typed_per_filter_config);
        if (error != GRPC_ERROR_NONE) return error;
      }
      vhost.routes.emplace_back(std::move(route));
    }
    if (vhost.routes.empty()) {
      return GRPC_ERROR_CREATE_FROM_STATIC_STRING("No valid routes specified.");
    }
  }
  return GRPC_ERROR_NONE;
}

XdsApi::CommonTlsContext::CertificateProviderInstance
CertificateProviderInstanceParse(
    const envoy_extensions_transport_sockets_tls_v3_CommonTlsContext_CertificateProviderInstance*
        certificate_provider_instance_proto) {
  return {
      UpbStringToStdString(
          envoy_extensions_transport_sockets_tls_v3_CommonTlsContext_CertificateProviderInstance_instance_name(
              certificate_provider_instance_proto)),
      UpbStringToStdString(
          envoy_extensions_transport_sockets_tls_v3_CommonTlsContext_CertificateProviderInstance_certificate_name(
              certificate_provider_instance_proto))};
}

grpc_error_handle CommonTlsContextParse(
    const envoy_extensions_transport_sockets_tls_v3_CommonTlsContext*
        common_tls_context_proto,
    XdsApi::CommonTlsContext* common_tls_context) GRPC_MUST_USE_RESULT;
grpc_error_handle CommonTlsContextParse(
    const envoy_extensions_transport_sockets_tls_v3_CommonTlsContext*
        common_tls_context_proto,
    XdsApi::CommonTlsContext* common_tls_context) {
  auto* combined_validation_context =
      envoy_extensions_transport_sockets_tls_v3_CommonTlsContext_combined_validation_context(
          common_tls_context_proto);
  if (combined_validation_context != nullptr) {
    auto* default_validation_context =
        envoy_extensions_transport_sockets_tls_v3_CommonTlsContext_CombinedCertificateValidationContext_default_validation_context(
            combined_validation_context);
    if (default_validation_context != nullptr) {
      size_t len = 0;
      auto* subject_alt_names_matchers =
          envoy_extensions_transport_sockets_tls_v3_CertificateValidationContext_match_subject_alt_names(
              default_validation_context, &len);
      for (size_t i = 0; i < len; ++i) {
        StringMatcher::Type type;
        std::string matcher;
        if (envoy_type_matcher_v3_StringMatcher_has_exact(
                subject_alt_names_matchers[i])) {
          type = StringMatcher::Type::kExact;
          matcher =
              UpbStringToStdString(envoy_type_matcher_v3_StringMatcher_exact(
                  subject_alt_names_matchers[i]));
        } else if (envoy_type_matcher_v3_StringMatcher_has_prefix(
                       subject_alt_names_matchers[i])) {
          type = StringMatcher::Type::kPrefix;
          matcher =
              UpbStringToStdString(envoy_type_matcher_v3_StringMatcher_prefix(
                  subject_alt_names_matchers[i]));
        } else if (envoy_type_matcher_v3_StringMatcher_has_suffix(
                       subject_alt_names_matchers[i])) {
          type = StringMatcher::Type::kSuffix;
          matcher =
              UpbStringToStdString(envoy_type_matcher_v3_StringMatcher_suffix(
                  subject_alt_names_matchers[i]));
        } else if (envoy_type_matcher_v3_StringMatcher_has_contains(
                       subject_alt_names_matchers[i])) {
          type = StringMatcher::Type::kContains;
          matcher =
              UpbStringToStdString(envoy_type_matcher_v3_StringMatcher_contains(
                  subject_alt_names_matchers[i]));
        } else if (envoy_type_matcher_v3_StringMatcher_has_safe_regex(
                       subject_alt_names_matchers[i])) {
          type = StringMatcher::Type::kSafeRegex;
          auto* regex_matcher = envoy_type_matcher_v3_StringMatcher_safe_regex(
              subject_alt_names_matchers[i]);
          matcher = UpbStringToStdString(
              envoy_type_matcher_v3_RegexMatcher_regex(regex_matcher));
        } else {
          return GRPC_ERROR_CREATE_FROM_STATIC_STRING(
              "Invalid StringMatcher specified");
        }
        bool ignore_case = envoy_type_matcher_v3_StringMatcher_ignore_case(
            subject_alt_names_matchers[i]);
        absl::StatusOr<StringMatcher> string_matcher =
            StringMatcher::Create(type, matcher,
                                  /*case_sensitive=*/!ignore_case);
        if (!string_matcher.ok()) {
          return GRPC_ERROR_CREATE_FROM_COPIED_STRING(
              absl::StrCat("string matcher: ",
                           string_matcher.status().message())
                  .c_str());
        }
        if (type == StringMatcher::Type::kSafeRegex && ignore_case) {
          return GRPC_ERROR_CREATE_FROM_STATIC_STRING(
              "StringMatcher: ignore_case has no effect for SAFE_REGEX.");
        }
        common_tls_context->combined_validation_context
            .default_validation_context.match_subject_alt_names.push_back(
                std::move(string_matcher.value()));
      }
    }
    auto* validation_context_certificate_provider_instance =
        envoy_extensions_transport_sockets_tls_v3_CommonTlsContext_CombinedCertificateValidationContext_validation_context_certificate_provider_instance(
            combined_validation_context);
    if (validation_context_certificate_provider_instance != nullptr) {
      common_tls_context->combined_validation_context
          .validation_context_certificate_provider_instance =
          CertificateProviderInstanceParse(
              validation_context_certificate_provider_instance);
    }
  }
  auto* tls_certificate_certificate_provider_instance =
      envoy_extensions_transport_sockets_tls_v3_CommonTlsContext_tls_certificate_certificate_provider_instance(
          common_tls_context_proto);
  if (tls_certificate_certificate_provider_instance != nullptr) {
    common_tls_context->tls_certificate_certificate_provider_instance =
        CertificateProviderInstanceParse(
            tls_certificate_certificate_provider_instance);
  }
  return GRPC_ERROR_NONE;
}

grpc_error_handle HttpConnectionManagerParse(
    bool is_client, const EncodingContext& context,
    const envoy_extensions_filters_network_http_connection_manager_v3_HttpConnectionManager*
        http_connection_manager_proto,
    bool is_v2,
    XdsApi::LdsUpdate::HttpConnectionManager* http_connection_manager) {
  MaybeLogHttpConnectionManager(context, http_connection_manager_proto);
  // Obtain max_stream_duration from Http Protocol Options.
  const envoy_config_core_v3_HttpProtocolOptions* options =
      envoy_extensions_filters_network_http_connection_manager_v3_HttpConnectionManager_common_http_protocol_options(
          http_connection_manager_proto);
  if (options != nullptr) {
    const google_protobuf_Duration* duration =
        envoy_config_core_v3_HttpProtocolOptions_max_stream_duration(options);
    if (duration != nullptr) {
      http_connection_manager->http_max_stream_duration.seconds =
          google_protobuf_Duration_seconds(duration);
      http_connection_manager->http_max_stream_duration.nanos =
          google_protobuf_Duration_nanos(duration);
    }
  }
  // Parse filters.
  if (!is_v2) {
    size_t num_filters = 0;
    const auto* http_filters =
        envoy_extensions_filters_network_http_connection_manager_v3_HttpConnectionManager_http_filters(
            http_connection_manager_proto, &num_filters);
    std::set<absl::string_view> names_seen;
    for (size_t i = 0; i < num_filters; ++i) {
      const auto* http_filter = http_filters[i];
      absl::string_view name = UpbStringToAbsl(
          envoy_extensions_filters_network_http_connection_manager_v3_HttpFilter_name(
              http_filter));
      if (name.empty()) {
        return GRPC_ERROR_CREATE_FROM_COPIED_STRING(
            absl::StrCat("empty filter name at index ", i).c_str());
      }
      if (names_seen.find(name) != names_seen.end()) {
        return GRPC_ERROR_CREATE_FROM_COPIED_STRING(
            absl::StrCat("duplicate HTTP filter name: ", name).c_str());
      }
      names_seen.insert(name);
      const bool is_optional =
          envoy_extensions_filters_network_http_connection_manager_v3_HttpFilter_is_optional(
              http_filter);
      const google_protobuf_Any* any =
          envoy_extensions_filters_network_http_connection_manager_v3_HttpFilter_typed_config(
              http_filter);
      if (any == nullptr) {
        if (is_optional) continue;
        return GRPC_ERROR_CREATE_FROM_COPIED_STRING(
            absl::StrCat("no filter config specified for filter name ", name)
                .c_str());
      }
      absl::string_view filter_type;
      grpc_error_handle error =
          ExtractHttpFilterTypeName(context, any, &filter_type);
      if (error != GRPC_ERROR_NONE) return error;
      const XdsHttpFilterImpl* filter_impl =
          XdsHttpFilterRegistry::GetFilterForType(filter_type);
      if (filter_impl == nullptr) {
        if (is_optional) continue;
        return GRPC_ERROR_CREATE_FROM_COPIED_STRING(
            absl::StrCat("no filter registered for config type ", filter_type)
                .c_str());
      }
      if ((is_client && !filter_impl->IsSupportedOnClients()) ||
          (!is_client && !filter_impl->IsSupportedOnServers())) {
        if (is_optional) continue;
        return GRPC_ERROR_CREATE_FROM_COPIED_STRING(
            absl::StrFormat("Filter %s is not supported on %s", filter_type,
                            is_client ? "clients" : "servers")
                .c_str());
      }
      absl::StatusOr<XdsHttpFilterImpl::FilterConfig> filter_config =
          filter_impl->GenerateFilterConfig(google_protobuf_Any_value(any),
                                            context.arena);
      if (!filter_config.ok()) {
        return GRPC_ERROR_CREATE_FROM_COPIED_STRING(
            absl::StrCat(
                "filter config for type ", filter_type,
                " failed to parse: ", filter_config.status().ToString())
                .c_str());
      }
      http_connection_manager->http_filters.emplace_back(
          XdsApi::LdsUpdate::HttpConnectionManager::HttpFilter{
              std::string(name), std::move(*filter_config)});
    }
  } else {
    // If using a v2 config, we just hard-code a list containing only the
    // router filter without actually looking at the config.  This ensures
    // that the right thing happens in the xds resolver without having
    // to expose whether the resource we received was v2 or v3.
    http_connection_manager->http_filters.emplace_back(
        XdsApi::LdsUpdate::HttpConnectionManager::HttpFilter{
            "router", {kXdsHttpRouterFilterConfigName, Json()}});
  }
  if (is_client) {
    // Found inlined route_config. Parse it to find the cluster_name.
    if (envoy_extensions_filters_network_http_connection_manager_v3_HttpConnectionManager_has_route_config(
            http_connection_manager_proto)) {
      const envoy_config_route_v3_RouteConfiguration* route_config =
          envoy_extensions_filters_network_http_connection_manager_v3_HttpConnectionManager_route_config(
              http_connection_manager_proto);
      XdsApi::RdsUpdate rds_update;
      grpc_error_handle error =
          RouteConfigParse(context, route_config, &rds_update);
      if (error != GRPC_ERROR_NONE) return error;
      http_connection_manager->rds_update = std::move(rds_update);
      return GRPC_ERROR_NONE;
    }
    // Validate that RDS must be used to get the route_config dynamically.
    const envoy_extensions_filters_network_http_connection_manager_v3_Rds* rds =
        envoy_extensions_filters_network_http_connection_manager_v3_HttpConnectionManager_rds(
            http_connection_manager_proto);
    if (rds == nullptr) {
      return GRPC_ERROR_CREATE_FROM_STATIC_STRING(
          "HttpConnectionManager neither has inlined route_config nor RDS.");
    }
    // Check that the ConfigSource specifies ADS.
    const envoy_config_core_v3_ConfigSource* config_source =
        envoy_extensions_filters_network_http_connection_manager_v3_Rds_config_source(
            rds);
    if (config_source == nullptr) {
      return GRPC_ERROR_CREATE_FROM_STATIC_STRING(
          "HttpConnectionManager missing config_source for RDS.");
    }
    if (!envoy_config_core_v3_ConfigSource_has_ads(config_source)) {
      return GRPC_ERROR_CREATE_FROM_STATIC_STRING(
          "HttpConnectionManager ConfigSource for RDS does not specify ADS.");
    }
    // Get the route_config_name.
    http_connection_manager->route_config_name = UpbStringToStdString(
        envoy_extensions_filters_network_http_connection_manager_v3_Rds_route_config_name(
            rds));
  }
  return GRPC_ERROR_NONE;
}

grpc_error_handle LdsResponseParseClient(
    const EncodingContext& context,
    const envoy_config_listener_v3_ApiListener* api_listener, bool is_v2,
    XdsApi::LdsUpdate* lds_update) {
  lds_update->type = XdsApi::LdsUpdate::ListenerType::kHttpApiListener;
  const upb_strview encoded_api_listener = google_protobuf_Any_value(
      envoy_config_listener_v3_ApiListener_api_listener(api_listener));
  const auto* http_connection_manager =
      envoy_extensions_filters_network_http_connection_manager_v3_HttpConnectionManager_parse(
          encoded_api_listener.data, encoded_api_listener.size, context.arena);
  if (http_connection_manager == nullptr) {
    return GRPC_ERROR_CREATE_FROM_STATIC_STRING(
        "Could not parse HttpConnectionManager config from ApiListener");
  }
  return HttpConnectionManagerParse(true /* is_client */, context,
                                    http_connection_manager, is_v2,
                                    &lds_update->http_connection_manager);
}

grpc_error_handle DownstreamTlsContextParse(
    const EncodingContext& context,
    const envoy_config_core_v3_TransportSocket* transport_socket,
    XdsApi::DownstreamTlsContext* downstream_tls_context) {
  absl::string_view name = UpbStringToAbsl(
      envoy_config_core_v3_TransportSocket_name(transport_socket));
  if (name == "envoy.transport_sockets.tls") {
    auto* typed_config =
        envoy_config_core_v3_TransportSocket_typed_config(transport_socket);
    if (typed_config != nullptr) {
      const upb_strview encoded_downstream_tls_context =
          google_protobuf_Any_value(typed_config);
      auto* downstream_tls_context_proto =
          envoy_extensions_transport_sockets_tls_v3_DownstreamTlsContext_parse(
              encoded_downstream_tls_context.data,
              encoded_downstream_tls_context.size, context.arena);
      if (downstream_tls_context_proto == nullptr) {
        return GRPC_ERROR_CREATE_FROM_STATIC_STRING(
            "Can't decode downstream tls context.");
      }
      auto* common_tls_context =
          envoy_extensions_transport_sockets_tls_v3_DownstreamTlsContext_common_tls_context(
              downstream_tls_context_proto);
      if (common_tls_context != nullptr) {
        grpc_error_handle error = CommonTlsContextParse(
            common_tls_context, &downstream_tls_context->common_tls_context);
        if (error != GRPC_ERROR_NONE) return error;
      }
      auto* require_client_certificate =
          envoy_extensions_transport_sockets_tls_v3_DownstreamTlsContext_require_client_certificate(
              downstream_tls_context_proto);
      if (require_client_certificate != nullptr) {
        downstream_tls_context->require_client_certificate =
            google_protobuf_BoolValue_value(require_client_certificate);
      }
    }
    if (downstream_tls_context->common_tls_context
            .tls_certificate_certificate_provider_instance.instance_name
            .empty()) {
      return GRPC_ERROR_CREATE_FROM_STATIC_STRING(
          "TLS configuration provided but no "
          "tls_certificate_certificate_provider_instance found.");
    }
  }
  return GRPC_ERROR_NONE;
}

grpc_error_handle CidrRangeParse(
    const envoy_config_core_v3_CidrRange* cidr_range_proto,
    XdsApi::LdsUpdate::FilterChainMap::CidrRange* cidr_range) {
  std::string address_prefix = UpbStringToStdString(
      envoy_config_core_v3_CidrRange_address_prefix(cidr_range_proto));
  grpc_error_handle error =
      grpc_string_to_sockaddr(&cidr_range->address, address_prefix.c_str(), 0);
  if (error != GRPC_ERROR_NONE) return error;
  cidr_range->prefix_len = 0;
  auto* prefix_len_proto =
      envoy_config_core_v3_CidrRange_prefix_len(cidr_range_proto);
  if (prefix_len_proto != nullptr) {
    cidr_range->prefix_len = std::min(
        google_protobuf_UInt32Value_value(prefix_len_proto),
        (reinterpret_cast<const grpc_sockaddr*>(cidr_range->address.addr))
                    ->sa_family == GRPC_AF_INET
            ? uint32_t(32)
            : uint32_t(128));
  }
  // Normalize the network address by masking it with prefix_len
  grpc_sockaddr_mask_bits(&cidr_range->address, cidr_range->prefix_len);
  return GRPC_ERROR_NONE;
}

grpc_error_handle FilterChainMatchParse(
    const envoy_config_listener_v3_FilterChainMatch* filter_chain_match_proto,
    FilterChain::FilterChainMatch* filter_chain_match) {
  auto* destination_port =
      envoy_config_listener_v3_FilterChainMatch_destination_port(
          filter_chain_match_proto);
  if (destination_port != nullptr) {
    filter_chain_match->destination_port =
        google_protobuf_UInt32Value_value(destination_port);
  }
  size_t size = 0;
  auto* prefix_ranges = envoy_config_listener_v3_FilterChainMatch_prefix_ranges(
      filter_chain_match_proto, &size);
  filter_chain_match->prefix_ranges.reserve(size);
  for (size_t i = 0; i < size; i++) {
    XdsApi::LdsUpdate::FilterChainMap::CidrRange cidr_range;
    grpc_error_handle error = CidrRangeParse(prefix_ranges[i], &cidr_range);
    if (error != GRPC_ERROR_NONE) return error;
    filter_chain_match->prefix_ranges.push_back(cidr_range);
  }
  filter_chain_match->source_type =
      static_cast<XdsApi::LdsUpdate::FilterChainMap::ConnectionSourceType>(
          envoy_config_listener_v3_FilterChainMatch_source_type(
              filter_chain_match_proto));
  auto* source_prefix_ranges =
      envoy_config_listener_v3_FilterChainMatch_source_prefix_ranges(
          filter_chain_match_proto, &size);
  filter_chain_match->source_prefix_ranges.reserve(size);
  for (size_t i = 0; i < size; i++) {
    XdsApi::LdsUpdate::FilterChainMap::CidrRange cidr_range;
    grpc_error_handle error =
        CidrRangeParse(source_prefix_ranges[i], &cidr_range);
    if (error != GRPC_ERROR_NONE) return error;
    filter_chain_match->source_prefix_ranges.push_back(cidr_range);
  }
  auto* source_ports = envoy_config_listener_v3_FilterChainMatch_source_ports(
      filter_chain_match_proto, &size);
  filter_chain_match->source_ports.reserve(size);
  for (size_t i = 0; i < size; i++) {
    filter_chain_match->source_ports.push_back(source_ports[i]);
  }
  auto* server_names = envoy_config_listener_v3_FilterChainMatch_server_names(
      filter_chain_match_proto, &size);
  for (size_t i = 0; i < size; i++) {
    filter_chain_match->server_names.push_back(
        UpbStringToStdString(server_names[i]));
  }
  filter_chain_match->transport_protocol = UpbStringToStdString(
      envoy_config_listener_v3_FilterChainMatch_transport_protocol(
          filter_chain_match_proto));
  auto* application_protocols =
      envoy_config_listener_v3_FilterChainMatch_application_protocols(
          filter_chain_match_proto, &size);
  for (size_t i = 0; i < size; i++) {
    filter_chain_match->application_protocols.push_back(
        UpbStringToStdString(application_protocols[i]));
  }
  return GRPC_ERROR_NONE;
}

grpc_error_handle FilterChainParse(
    const EncodingContext& context,
    const envoy_config_listener_v3_FilterChain* filter_chain_proto, bool is_v2,
    FilterChain* filter_chain) {
  grpc_error_handle error = GRPC_ERROR_NONE;
  auto* filter_chain_match =
      envoy_config_listener_v3_FilterChain_filter_chain_match(
          filter_chain_proto);
  if (filter_chain_match != nullptr) {
    error = FilterChainMatchParse(filter_chain_match,
                                  &filter_chain->filter_chain_match);
    if (error != GRPC_ERROR_NONE) return error;
  }
  // Parse the filters list. Currently we only support HttpConnectionManager.
  size_t size = 0;
  auto* filters =
      envoy_config_listener_v3_FilterChain_filters(filter_chain_proto, &size);
  if (size != 1) {
    return GRPC_ERROR_CREATE_FROM_STATIC_STRING(
        "FilterChain should have exactly one filter: HttpConnectionManager; no "
        "other filter is supported at the moment");
  }
  auto* typed_config = envoy_config_listener_v3_Filter_typed_config(filters[0]);
  if (typed_config == nullptr) {
    return GRPC_ERROR_CREATE_FROM_STATIC_STRING(
        "No typed_config found in filter.");
  }
  absl::string_view type_url =
      UpbStringToAbsl(google_protobuf_Any_type_url(typed_config));
  if (type_url !=
      "type.googleapis.com/"
      "envoy.extensions.filters.network.http_connection_manager.v3."
      "HttpConnectionManager") {
    return GRPC_ERROR_CREATE_FROM_COPIED_STRING(
        absl::StrCat("Unsupported filter type ", type_url).c_str());
  }
  const upb_strview encoded_http_connection_manager =
      google_protobuf_Any_value(typed_config);
  const auto* http_connection_manager =
      envoy_extensions_filters_network_http_connection_manager_v3_HttpConnectionManager_parse(
          encoded_http_connection_manager.data,
          encoded_http_connection_manager.size, context.arena);
  if (http_connection_manager == nullptr) {
    return GRPC_ERROR_CREATE_FROM_STATIC_STRING(
        "Could not parse HttpConnectionManager config from filter "
        "typed_config");
  }
  filter_chain->filter_chain_data =
      std::make_shared<XdsApi::LdsUpdate::FilterChainData>();
  error = HttpConnectionManagerParse(
      false /* is_client */, context, http_connection_manager, is_v2,
      &filter_chain->filter_chain_data->http_connection_manager);
  if (error != GRPC_ERROR_NONE) return error;
  // Get the DownstreamTlsContext for the filter chain
  if (XdsSecurityEnabled()) {
    auto* transport_socket =
        envoy_config_listener_v3_FilterChain_transport_socket(
            filter_chain_proto);
    if (transport_socket != nullptr) {
      error = DownstreamTlsContextParse(
          context, transport_socket,
          &filter_chain->filter_chain_data->downstream_tls_context);
    }
  }
  return error;
}

grpc_error_handle AddressParse(
    const envoy_config_core_v3_Address* address_proto, std::string* address) {
  const auto* socket_address =
      envoy_config_core_v3_Address_socket_address(address_proto);
  if (socket_address == nullptr) {
    return GRPC_ERROR_CREATE_FROM_COPIED_STRING(
        "Address does not have socket_address");
  }
  if (envoy_config_core_v3_SocketAddress_protocol(socket_address) !=
      envoy_config_core_v3_SocketAddress_TCP) {
    return GRPC_ERROR_CREATE_FROM_STATIC_STRING(
        "SocketAddress protocol is not TCP");
  }
  uint32_t port = envoy_config_core_v3_SocketAddress_port_value(socket_address);
  if (port > 65535) {
    return GRPC_ERROR_CREATE_FROM_STATIC_STRING("Invalid port");
  }
  *address = JoinHostPort(
      UpbStringToAbsl(
          envoy_config_core_v3_SocketAddress_address(socket_address)),
      port);
  return GRPC_ERROR_NONE;
}

// An intermediate map for filter chains that we create to validate the list of
// filter chains received from the control plane and to finally create
// XdsApi::LdsUpdate::FilterChainMap
struct InternalFilterChainMap {
  using SourceIpMap =
      std::map<std::string, XdsApi::LdsUpdate::FilterChainMap::SourceIp>;
  using ConnectionSourceTypesArray = std::array<SourceIpMap, 3>;
  struct DestinationIp {
    absl::optional<XdsApi::LdsUpdate::FilterChainMap::CidrRange> prefix_range;
    bool transport_protocol_raw_buffer_provided = false;
    ConnectionSourceTypesArray source_types_array;
  };
  using DestinationIpMap = std::map<std::string, DestinationIp>;
  DestinationIpMap destination_ip_map;
};

grpc_error_handle AddFilterChainDataForSourcePort(
    const FilterChain& filter_chain,
    XdsApi::LdsUpdate::FilterChainMap::SourcePortsMap* ports_map,
    uint32_t port) {
  auto insert_result = ports_map->emplace(
      port, XdsApi::LdsUpdate::FilterChainMap::FilterChainDataSharedPtr{
                filter_chain.filter_chain_data});
  if (!insert_result.second) {
    return GRPC_ERROR_CREATE_FROM_COPIED_STRING(
        absl::StrCat(
            "Duplicate matching rules detected when adding filter chain: ",
            filter_chain.filter_chain_match.ToString())
            .c_str());
  }
  return GRPC_ERROR_NONE;
}

grpc_error_handle AddFilterChainDataForSourcePorts(
    const FilterChain& filter_chain,
    XdsApi::LdsUpdate::FilterChainMap::SourcePortsMap* ports_map) {
  if (filter_chain.filter_chain_match.source_ports.empty()) {
    return AddFilterChainDataForSourcePort(filter_chain, ports_map, 0);
  } else {
    for (uint32_t port : filter_chain.filter_chain_match.source_ports) {
      grpc_error_handle error =
          AddFilterChainDataForSourcePort(filter_chain, ports_map, port);
      if (error != GRPC_ERROR_NONE) return error;
    }
  }
  return GRPC_ERROR_NONE;
}

grpc_error_handle AddFilterChainDataForSourceIpRange(
    const FilterChain& filter_chain,
    InternalFilterChainMap::SourceIpMap* source_ip_map) {
  if (filter_chain.filter_chain_match.source_prefix_ranges.empty()) {
    auto insert_result = source_ip_map->emplace(
        "", XdsApi::LdsUpdate::FilterChainMap::SourceIp());
    return AddFilterChainDataForSourcePorts(
        filter_chain, &insert_result.first->second.ports_map);
  } else {
    for (const auto& prefix_range :
         filter_chain.filter_chain_match.source_prefix_ranges) {
      auto insert_result = source_ip_map->emplace(
          absl::StrCat(grpc_sockaddr_to_string(&prefix_range.address, false),
                       "/", prefix_range.prefix_len),
          XdsApi::LdsUpdate::FilterChainMap::SourceIp());
      if (insert_result.second) {
        insert_result.first->second.prefix_range.emplace(prefix_range);
      }
      grpc_error_handle error = AddFilterChainDataForSourcePorts(
          filter_chain, &insert_result.first->second.ports_map);
      if (error != GRPC_ERROR_NONE) return error;
    }
  }
  return GRPC_ERROR_NONE;
}

grpc_error_handle AddFilterChainDataForSourceType(
    const FilterChain& filter_chain,
    InternalFilterChainMap::DestinationIp* destination_ip) {
  GPR_ASSERT(static_cast<unsigned int>(
                 filter_chain.filter_chain_match.source_type) < 3);
  return AddFilterChainDataForSourceIpRange(
      filter_chain, &destination_ip->source_types_array[static_cast<int>(
                        filter_chain.filter_chain_match.source_type)]);
}

grpc_error_handle AddFilterChainDataForApplicationProtocols(
    const FilterChain& filter_chain,
    InternalFilterChainMap::DestinationIp* destination_ip) {
  // Only allow filter chains that do not mention application protocols
  if (!filter_chain.filter_chain_match.application_protocols.empty()) {
    return GRPC_ERROR_NONE;
  }
  return AddFilterChainDataForSourceType(filter_chain, destination_ip);
}

grpc_error_handle AddFilterChainDataForTransportProtocol(
    const FilterChain& filter_chain,
    InternalFilterChainMap::DestinationIp* destination_ip) {
  const std::string& transport_protocol =
      filter_chain.filter_chain_match.transport_protocol;
  // Only allow filter chains with no transport protocol or "raw_buffer"
  if (!transport_protocol.empty() && transport_protocol != "raw_buffer") {
    return GRPC_ERROR_NONE;
  }
  // If for this configuration, we've already seen filter chains that mention
  // the transport protocol as "raw_buffer", we will never match filter chains
  // that do not mention it.
  if (destination_ip->transport_protocol_raw_buffer_provided &&
      transport_protocol.empty()) {
    return GRPC_ERROR_NONE;
  }
  if (!transport_protocol.empty() &&
      !destination_ip->transport_protocol_raw_buffer_provided) {
    destination_ip->transport_protocol_raw_buffer_provided = true;
    // Clear out the previous entries if any since those entries did not mention
    // "raw_buffer"
    destination_ip->source_types_array =
        InternalFilterChainMap::ConnectionSourceTypesArray();
  }
  return AddFilterChainDataForApplicationProtocols(filter_chain,
                                                   destination_ip);
}

grpc_error_handle AddFilterChainDataForServerNames(
    const FilterChain& filter_chain,
    InternalFilterChainMap::DestinationIp* destination_ip) {
  // Don't continue adding filter chains with server names mentioned
  if (!filter_chain.filter_chain_match.server_names.empty()) {
    return GRPC_ERROR_NONE;
  }
  return AddFilterChainDataForTransportProtocol(filter_chain, destination_ip);
}

grpc_error_handle AddFilterChainDataForDestinationIpRange(
    const FilterChain& filter_chain,
    InternalFilterChainMap::DestinationIpMap* destination_ip_map) {
  if (filter_chain.filter_chain_match.prefix_ranges.empty()) {
    auto insert_result = destination_ip_map->emplace(
        "", InternalFilterChainMap::DestinationIp());
    return AddFilterChainDataForServerNames(filter_chain,
                                            &insert_result.first->second);
  } else {
    for (const auto& prefix_range :
         filter_chain.filter_chain_match.prefix_ranges) {
      auto insert_result = destination_ip_map->emplace(
          absl::StrCat(grpc_sockaddr_to_string(&prefix_range.address, false),
                       "/", prefix_range.prefix_len),
          InternalFilterChainMap::DestinationIp());
      if (insert_result.second) {
        insert_result.first->second.prefix_range.emplace(prefix_range);
      }
      grpc_error_handle error = AddFilterChainDataForServerNames(
          filter_chain, &insert_result.first->second);
      if (error != GRPC_ERROR_NONE) return error;
    }
  }
  return GRPC_ERROR_NONE;
}

XdsApi::LdsUpdate::FilterChainMap BuildFromInternalFilterChainMap(
    InternalFilterChainMap* internal_filter_chain_map) {
  XdsApi::LdsUpdate::FilterChainMap filter_chain_map;
  for (auto& destination_ip_pair :
       internal_filter_chain_map->destination_ip_map) {
    XdsApi::LdsUpdate::FilterChainMap::DestinationIp destination_ip;
    destination_ip.prefix_range = destination_ip_pair.second.prefix_range;
    for (int i = 0; i < 3; i++) {
      auto& source_ip_map = destination_ip_pair.second.source_types_array[i];
      for (auto& source_ip_pair : source_ip_map) {
        destination_ip.source_types_array[i].push_back(
            std::move(source_ip_pair.second));
      }
    }
    filter_chain_map.destination_ip_vector.push_back(std::move(destination_ip));
  }
  return filter_chain_map;
}

grpc_error_handle BuildFilterChainMap(
    const std::vector<FilterChain>& filter_chains,
    XdsApi::LdsUpdate::FilterChainMap* filter_chain_map) {
  InternalFilterChainMap internal_filter_chain_map;
  for (const auto& filter_chain : filter_chains) {
    // Discard filter chain entries that specify destination port
    if (filter_chain.filter_chain_match.destination_port != 0) continue;
    grpc_error_handle error = AddFilterChainDataForDestinationIpRange(
        filter_chain, &internal_filter_chain_map.destination_ip_map);
    if (error != GRPC_ERROR_NONE) return error;
  }
  *filter_chain_map =
      BuildFromInternalFilterChainMap(&internal_filter_chain_map);
  return GRPC_ERROR_NONE;
}

grpc_error_handle LdsResponseParseServer(
    const EncodingContext& context,
    const envoy_config_listener_v3_Listener* listener, bool is_v2,
    XdsApi::LdsUpdate* lds_update) {
  lds_update->type = XdsApi::LdsUpdate::ListenerType::kTcpListener;
  grpc_error_handle error =
      AddressParse(envoy_config_listener_v3_Listener_address(listener),
                   &lds_update->address);
  if (error != GRPC_ERROR_NONE) return error;
  const auto* use_original_dst =
      envoy_config_listener_v3_Listener_use_original_dst(listener);
  if (use_original_dst != nullptr) {
    if (google_protobuf_BoolValue_value(use_original_dst)) {
      return GRPC_ERROR_CREATE_FROM_STATIC_STRING(
          "Field \'use_original_dst\' is not supported.");
    }
  }
  size_t size = 0;
  auto* filter_chains =
      envoy_config_listener_v3_Listener_filter_chains(listener, &size);
  std::vector<FilterChain> parsed_filter_chains;
  parsed_filter_chains.reserve(size);
  for (size_t i = 0; i < size; i++) {
    FilterChain filter_chain;
    error = FilterChainParse(context, filter_chains[i], is_v2, &filter_chain);
    if (error != GRPC_ERROR_NONE) return error;
    parsed_filter_chains.push_back(std::move(filter_chain));
  }
  error =
      BuildFilterChainMap(parsed_filter_chains, &lds_update->filter_chain_map);
  if (error != GRPC_ERROR_NONE) return error;
  auto* default_filter_chain =
      envoy_config_listener_v3_Listener_default_filter_chain(listener);
  if (default_filter_chain != nullptr) {
    FilterChain filter_chain;
    error =
        FilterChainParse(context, default_filter_chain, is_v2, &filter_chain);
    if (error != GRPC_ERROR_NONE) return error;
    if (filter_chain.filter_chain_data != nullptr) {
      lds_update->default_filter_chain =
          std::move(*filter_chain.filter_chain_data);
    }
  }
  if (size == 0 && default_filter_chain == nullptr) {
    return GRPC_ERROR_CREATE_FROM_STATIC_STRING("No filter chain provided.");
  }
  return GRPC_ERROR_NONE;
}

grpc_error_handle LdsResponseParse(
    const EncodingContext& context,
    const envoy_service_discovery_v3_DiscoveryResponse* response,
    const std::set<absl::string_view>& expected_listener_names,
    XdsApi::LdsUpdateMap* lds_update_map,
    std::set<std::string>* resource_names_failed) {
  std::vector<grpc_error_handle> errors;
  // Get the resources from the response.
  size_t size;
  const google_protobuf_Any* const* resources =
      envoy_service_discovery_v3_DiscoveryResponse_resources(response, &size);
  for (size_t i = 0; i < size; ++i) {
    // Check the type_url of the resource.
    absl::string_view type_url =
        UpbStringToAbsl(google_protobuf_Any_type_url(resources[i]));
    bool is_v2 = false;
    if (!IsLds(type_url, &is_v2)) {
      errors.push_back(GRPC_ERROR_CREATE_FROM_COPIED_STRING(
          absl::StrCat("resource index ", i, ": Resource is not LDS.")
              .c_str()));
      continue;
    }
    // Decode the listener.
    const upb_strview encoded_listener =
        google_protobuf_Any_value(resources[i]);
    const envoy_config_listener_v3_Listener* listener =
        envoy_config_listener_v3_Listener_parse(
            encoded_listener.data, encoded_listener.size, context.arena);
    if (listener == nullptr) {
      errors.push_back(GRPC_ERROR_CREATE_FROM_COPIED_STRING(
          absl::StrCat("resource index ", i, ": Can't decode listener.")
              .c_str()));
      continue;
    }
    // Check listener name. Ignore unexpected listeners.
    std::string listener_name =
        UpbStringToStdString(envoy_config_listener_v3_Listener_name(listener));
    if (expected_listener_names.find(listener_name) ==
        expected_listener_names.end()) {
      continue;
    }
    // Fail if listener name is duplicated.
    if (lds_update_map->find(listener_name) != lds_update_map->end()) {
      errors.push_back(GRPC_ERROR_CREATE_FROM_COPIED_STRING(
          absl::StrCat("duplicate listener name \"", listener_name, "\"")
              .c_str()));
      resource_names_failed->insert(listener_name);
      continue;
    }
    // Serialize into JSON and store it in the LdsUpdateMap
    XdsApi::LdsResourceData& lds_resource_data =
        (*lds_update_map)[listener_name];
    XdsApi::LdsUpdate& lds_update = lds_resource_data.resource;
    lds_resource_data.serialized_proto = UpbStringToStdString(encoded_listener);
    // Check whether it's a client or server listener.
    const envoy_config_listener_v3_ApiListener* api_listener =
        envoy_config_listener_v3_Listener_api_listener(listener);
    const envoy_config_core_v3_Address* address =
        envoy_config_listener_v3_Listener_address(listener);
    if (api_listener != nullptr && address != nullptr) {
      errors.push_back(GRPC_ERROR_CREATE_FROM_COPIED_STRING(
          absl::StrCat(listener_name,
                       ": Listener has both address and ApiListener")
              .c_str()));
      resource_names_failed->insert(listener_name);
      continue;
    }
    if (api_listener == nullptr && address == nullptr) {
      errors.push_back(GRPC_ERROR_CREATE_FROM_COPIED_STRING(
          absl::StrCat(listener_name,
                       ": Listener has neither address nor ApiListener")
              .c_str()));
      resource_names_failed->insert(listener_name);
      continue;
    }
    grpc_error_handle error = GRPC_ERROR_NONE;
    if (api_listener != nullptr) {
      error = LdsResponseParseClient(context, api_listener, is_v2, &lds_update);
    } else {
      error = LdsResponseParseServer(context, listener, is_v2, &lds_update);
    }
    if (error != GRPC_ERROR_NONE) {
      errors.push_back(grpc_error_add_child(
          GRPC_ERROR_CREATE_FROM_COPIED_STRING(
              absl::StrCat(listener_name, ": validation error").c_str()),
          error));
      resource_names_failed->insert(listener_name);
    }
  }
  return GRPC_ERROR_CREATE_FROM_VECTOR("errors parsing LDS response", &errors);
}

grpc_error_handle RdsResponseParse(
    const EncodingContext& context,
    const envoy_service_discovery_v3_DiscoveryResponse* response,
    const std::set<absl::string_view>& expected_route_configuration_names,
    XdsApi::RdsUpdateMap* rds_update_map,
    std::set<std::string>* resource_names_failed) {
  std::vector<grpc_error_handle> errors;
  // Get the resources from the response.
  size_t size;
  const google_protobuf_Any* const* resources =
      envoy_service_discovery_v3_DiscoveryResponse_resources(response, &size);
  for (size_t i = 0; i < size; ++i) {
    // Check the type_url of the resource.
    absl::string_view type_url =
        UpbStringToAbsl(google_protobuf_Any_type_url(resources[i]));
    if (!IsRds(type_url)) {
      errors.push_back(GRPC_ERROR_CREATE_FROM_COPIED_STRING(
          absl::StrCat("resource index ", i, ": Resource is not RDS.")
              .c_str()));
      continue;
    }
    // Decode the route_config.
    const upb_strview encoded_route_config =
        google_protobuf_Any_value(resources[i]);
    const envoy_config_route_v3_RouteConfiguration* route_config =
        envoy_config_route_v3_RouteConfiguration_parse(
            encoded_route_config.data, encoded_route_config.size,
            context.arena);
    if (route_config == nullptr) {
      errors.push_back(GRPC_ERROR_CREATE_FROM_COPIED_STRING(
          absl::StrCat("resource index ", i, ": Can't decode route_config.")
              .c_str()));
      continue;
    }
    // Check route_config_name. Ignore unexpected route_config.
    std::string route_config_name = UpbStringToStdString(
        envoy_config_route_v3_RouteConfiguration_name(route_config));
    if (expected_route_configuration_names.find(route_config_name) ==
        expected_route_configuration_names.end()) {
      continue;
    }
    // Fail if route config name is duplicated.
    if (rds_update_map->find(route_config_name) != rds_update_map->end()) {
      errors.push_back(GRPC_ERROR_CREATE_FROM_COPIED_STRING(
          absl::StrCat("duplicate route config name \"", route_config_name,
                       "\"")
              .c_str()));
      resource_names_failed->insert(route_config_name);
      continue;
    }
    // Serialize into JSON and store it in the RdsUpdateMap
    XdsApi::RdsResourceData& rds_resource_data =
        (*rds_update_map)[route_config_name];
    XdsApi::RdsUpdate& rds_update = rds_resource_data.resource;
    rds_resource_data.serialized_proto =
        UpbStringToStdString(encoded_route_config);
    // Parse the route_config.
    grpc_error_handle error =
        RouteConfigParse(context, route_config, &rds_update);
    if (error != GRPC_ERROR_NONE) {
      errors.push_back(grpc_error_add_child(
          GRPC_ERROR_CREATE_FROM_COPIED_STRING(
              absl::StrCat(route_config_name, ": validation error").c_str()),
          error));
      resource_names_failed->insert(route_config_name);
    }
  }
  return GRPC_ERROR_CREATE_FROM_VECTOR("errors parsing RDS response", &errors);
}

grpc_error_handle CdsResponseParse(
    const EncodingContext& context,
    const envoy_service_discovery_v3_DiscoveryResponse* response,
    const std::set<absl::string_view>& expected_cluster_names,
    XdsApi::CdsUpdateMap* cds_update_map,
    std::set<std::string>* resource_names_failed) {
  std::vector<grpc_error_handle> errors;
  // Get the resources from the response.
  size_t size;
  const google_protobuf_Any* const* resources =
      envoy_service_discovery_v3_DiscoveryResponse_resources(response, &size);
  // Parse all the resources in the CDS response.
  for (size_t i = 0; i < size; ++i) {
    // Check the type_url of the resource.
    absl::string_view type_url =
        UpbStringToAbsl(google_protobuf_Any_type_url(resources[i]));
    if (!IsCds(type_url)) {
      errors.push_back(GRPC_ERROR_CREATE_FROM_COPIED_STRING(
          absl::StrCat("resource index ", i, ": Resource is not CDS.")
              .c_str()));
      continue;
    }
    // Decode the cluster.
    const upb_strview encoded_cluster = google_protobuf_Any_value(resources[i]);
    const envoy_config_cluster_v3_Cluster* cluster =
        envoy_config_cluster_v3_Cluster_parse(
            encoded_cluster.data, encoded_cluster.size, context.arena);
    if (cluster == nullptr) {
      errors.push_back(GRPC_ERROR_CREATE_FROM_COPIED_STRING(
          absl::StrCat("resource index ", i, ": Can't decode cluster.")
              .c_str()));
      continue;
    }
    MaybeLogCluster(context, cluster);
    // Ignore unexpected cluster names.
    std::string cluster_name =
        UpbStringToStdString(envoy_config_cluster_v3_Cluster_name(cluster));
    if (expected_cluster_names.find(cluster_name) ==
        expected_cluster_names.end()) {
      continue;
    }
    // Fail on duplicate resources.
    if (cds_update_map->find(cluster_name) != cds_update_map->end()) {
      errors.push_back(GRPC_ERROR_CREATE_FROM_COPIED_STRING(
          absl::StrCat("duplicate resource name \"", cluster_name, "\"")
              .c_str()));
      resource_names_failed->insert(cluster_name);
      continue;
    }
    // Add the cluster to cds_update_map.
    XdsApi::CdsResourceData& cds_resource_data =
        (*cds_update_map)[cluster_name];
    XdsApi::CdsUpdate& cds_update = cds_resource_data.resource;
    // Store serialized proto.
    cds_resource_data.serialized_proto = UpbStringToStdString(encoded_cluster);
    // Check the cluster_discovery_type.
    if (!envoy_config_cluster_v3_Cluster_has_type(cluster) &&
        !envoy_config_cluster_v3_Cluster_has_cluster_type(cluster)) {
      errors.push_back(GRPC_ERROR_CREATE_FROM_COPIED_STRING(
          absl::StrCat(cluster_name, ": DiscoveryType not found.").c_str()));
      resource_names_failed->insert(cluster_name);
      continue;
    }
    if (envoy_config_cluster_v3_Cluster_type(cluster) ==
        envoy_config_cluster_v3_Cluster_EDS) {
      cds_update.cluster_type = XdsApi::CdsUpdate::ClusterType::EDS;
      // Check the EDS config source.
      const envoy_config_cluster_v3_Cluster_EdsClusterConfig*
          eds_cluster_config =
              envoy_config_cluster_v3_Cluster_eds_cluster_config(cluster);
      const envoy_config_core_v3_ConfigSource* eds_config =
          envoy_config_cluster_v3_Cluster_EdsClusterConfig_eds_config(
              eds_cluster_config);
      if (!envoy_config_core_v3_ConfigSource_has_ads(eds_config)) {
        errors.push_back(GRPC_ERROR_CREATE_FROM_COPIED_STRING(
            absl::StrCat(cluster_name, ": EDS ConfigSource is not ADS.")
                .c_str()));
        resource_names_failed->insert(cluster_name);
        continue;
      }
      // Record EDS service_name (if any).
      upb_strview service_name =
          envoy_config_cluster_v3_Cluster_EdsClusterConfig_service_name(
              eds_cluster_config);
      if (service_name.size != 0) {
        cds_update.eds_service_name = UpbStringToStdString(service_name);
      }
    } else if (!XdsAggregateAndLogicalDnsClusterEnabled()) {
      errors.push_back(GRPC_ERROR_CREATE_FROM_COPIED_STRING(
          absl::StrCat(cluster_name, ": DiscoveryType is not valid.").c_str()));
      resource_names_failed->insert(cluster_name);
      continue;
    } else if (envoy_config_cluster_v3_Cluster_type(cluster) ==
               envoy_config_cluster_v3_Cluster_LOGICAL_DNS) {
      cds_update.cluster_type = XdsApi::CdsUpdate::ClusterType::LOGICAL_DNS;
      const auto* load_assignment =
          envoy_config_cluster_v3_Cluster_load_assignment(cluster);
      if (load_assignment == nullptr) {
        errors.push_back(GRPC_ERROR_CREATE_FROM_COPIED_STRING(
            absl::StrCat(
                cluster_name,
                ": load_assignment not present for LOGICAL_DNS cluster")
                .c_str()));
        resource_names_failed->insert(cluster_name);
        continue;
      }
      size_t num_localities;
      const auto* const* localities =
          envoy_config_endpoint_v3_ClusterLoadAssignment_endpoints(
              load_assignment, &num_localities);
      if (num_localities != 1) {
        errors.push_back(GRPC_ERROR_CREATE_FROM_COPIED_STRING(
            absl::StrCat(cluster_name,
                         ": load_assignment for LOGICAL_DNS cluster must have "
                         "exactly one locality, found ",
                         num_localities)
                .c_str()));
        resource_names_failed->insert(cluster_name);
        continue;
      }
      size_t num_endpoints;
      const auto* const* endpoints =
          envoy_config_endpoint_v3_LocalityLbEndpoints_lb_endpoints(
              localities[0], &num_endpoints);
      if (num_endpoints != 1) {
        errors.push_back(GRPC_ERROR_CREATE_FROM_COPIED_STRING(
            absl::StrCat(cluster_name,
                         ": locality for LOGICAL_DNS cluster must have "
                         "exactly one endpoint, found ",
                         num_endpoints)
                .c_str()));
        resource_names_failed->insert(cluster_name);
        continue;
      }
      const auto* endpoint =
          envoy_config_endpoint_v3_LbEndpoint_endpoint(endpoints[0]);
      if (endpoint == nullptr) {
        errors.push_back(GRPC_ERROR_CREATE_FROM_COPIED_STRING(
            absl::StrCat(cluster_name, ": LbEndpoint endpoint field not set")
                .c_str()));
        resource_names_failed->insert(cluster_name);
        continue;
      }
      const auto* address = envoy_config_endpoint_v3_Endpoint_address(endpoint);
      if (address == nullptr) {
        errors.push_back(GRPC_ERROR_CREATE_FROM_COPIED_STRING(
            absl::StrCat(cluster_name, ": Endpoint address field not set")
                .c_str()));
        resource_names_failed->insert(cluster_name);
        continue;
      }
      const auto* socket_address =
          envoy_config_core_v3_Address_socket_address(address);
      if (socket_address == nullptr) {
        errors.push_back(GRPC_ERROR_CREATE_FROM_COPIED_STRING(
            absl::StrCat(cluster_name, ": Address socket_address field not set")
                .c_str()));
        resource_names_failed->insert(cluster_name);
        continue;
      }
      if (envoy_config_core_v3_SocketAddress_resolver_name(socket_address)
              .size != 0) {
        errors.push_back(GRPC_ERROR_CREATE_FROM_COPIED_STRING(
            absl::StrCat(
                cluster_name,
                ": LOGICAL_DNS clusters must NOT have a custom resolver "
                "name set")
                .c_str()));
        resource_names_failed->insert(cluster_name);
        continue;
      }
      absl::string_view address_str = UpbStringToAbsl(
          envoy_config_core_v3_SocketAddress_address(socket_address));
      if (address_str.empty()) {
        errors.push_back(GRPC_ERROR_CREATE_FROM_COPIED_STRING(
            absl::StrCat(cluster_name, ": SocketAddress address field not set")
                .c_str()));
        resource_names_failed->insert(cluster_name);
        continue;
      }
      if (!envoy_config_core_v3_SocketAddress_has_port_value(socket_address)) {
        errors.push_back(GRPC_ERROR_CREATE_FROM_COPIED_STRING(
            absl::StrCat(cluster_name,
                         ": SocketAddress port_value field not set")
                .c_str()));
        resource_names_failed->insert(cluster_name);
        continue;
      }
      cds_update.dns_hostname = JoinHostPort(
          address_str,
          envoy_config_core_v3_SocketAddress_port_value(socket_address));
    } else {
      if (envoy_config_cluster_v3_Cluster_has_cluster_type(cluster)) {
        const envoy_config_cluster_v3_Cluster_CustomClusterType*
            custom_cluster_type =
                envoy_config_cluster_v3_Cluster_cluster_type(cluster);
        upb_strview type_name =
            envoy_config_cluster_v3_Cluster_CustomClusterType_name(
                custom_cluster_type);
        if (UpbStringToAbsl(type_name) == "envoy.clusters.aggregate") {
          cds_update.cluster_type = XdsApi::CdsUpdate::ClusterType::AGGREGATE;
          // Retrieve aggregate clusters.
          const google_protobuf_Any* typed_config =
              envoy_config_cluster_v3_Cluster_CustomClusterType_typed_config(
                  custom_cluster_type);
          const upb_strview aggregate_cluster_config_upb_strview =
              google_protobuf_Any_value(typed_config);
          const envoy_extensions_clusters_aggregate_v3_ClusterConfig*
              aggregate_cluster_config =
                  envoy_extensions_clusters_aggregate_v3_ClusterConfig_parse(
                      aggregate_cluster_config_upb_strview.data,
                      aggregate_cluster_config_upb_strview.size, context.arena);
          if (aggregate_cluster_config == nullptr) {
            errors.push_back(GRPC_ERROR_CREATE_FROM_COPIED_STRING(
                absl::StrCat(cluster_name, ": Can't parse aggregate cluster.")
                    .c_str()));
            resource_names_failed->insert(cluster_name);
            continue;
          }
          size_t size;
          const upb_strview* clusters =
              envoy_extensions_clusters_aggregate_v3_ClusterConfig_clusters(
                  aggregate_cluster_config, &size);
          for (size_t i = 0; i < size; ++i) {
            const upb_strview cluster = clusters[i];
            cds_update.prioritized_cluster_names.emplace_back(
                UpbStringToStdString(cluster));
          }
        } else {
          errors.push_back(GRPC_ERROR_CREATE_FROM_COPIED_STRING(
              absl::StrCat(cluster_name, ": DiscoveryType is not valid.")
                  .c_str()));
          resource_names_failed->insert(cluster_name);
          continue;
        }
      } else {
        errors.push_back(GRPC_ERROR_CREATE_FROM_COPIED_STRING(
            absl::StrCat(cluster_name, ": DiscoveryType is not valid.")
                .c_str()));
        resource_names_failed->insert(cluster_name);
        continue;
      }
    }
    // Check the LB policy.
    if (envoy_config_cluster_v3_Cluster_lb_policy(cluster) ==
        envoy_config_cluster_v3_Cluster_ROUND_ROBIN) {
      cds_update.lb_policy = "ROUND_ROBIN";
    } else if (XdsRingHashEnabled() &&
               envoy_config_cluster_v3_Cluster_lb_policy(cluster) ==
                   envoy_config_cluster_v3_Cluster_RING_HASH) {
      cds_update.lb_policy = "RING_HASH";
      // Record ring hash lb config
      auto* ring_hash_config =
          envoy_config_cluster_v3_Cluster_ring_hash_lb_config(cluster);
      if (ring_hash_config != nullptr) {
        const google_protobuf_UInt64Value* max_ring_size =
            envoy_config_cluster_v3_Cluster_RingHashLbConfig_maximum_ring_size(
                ring_hash_config);
        if (max_ring_size != nullptr) {
          cds_update.max_ring_size =
              google_protobuf_UInt64Value_value(max_ring_size);
          if (cds_update.max_ring_size > 8388608 ||
              cds_update.max_ring_size == 0) {
            errors.push_back(GRPC_ERROR_CREATE_FROM_COPIED_STRING(
                absl::StrCat(
                    cluster_name,
                    ": max_ring_size is not in the range of 1 to 8388608.")
                    .c_str()));
            resource_names_failed->insert(cluster_name);
            continue;
          }
        }
        const google_protobuf_UInt64Value* min_ring_size =
            envoy_config_cluster_v3_Cluster_RingHashLbConfig_minimum_ring_size(
                ring_hash_config);
        if (min_ring_size != nullptr) {
          cds_update.min_ring_size =
              google_protobuf_UInt64Value_value(min_ring_size);
          if (cds_update.min_ring_size > 8388608 ||
              cds_update.min_ring_size == 0) {
            errors.push_back(GRPC_ERROR_CREATE_FROM_COPIED_STRING(
                absl::StrCat(
                    cluster_name,
                    ": min_ring_size is not in the range of 1 to 8388608.")
                    .c_str()));
            resource_names_failed->insert(cluster_name);
            continue;
          }
          if (cds_update.min_ring_size > cds_update.max_ring_size) {
            errors.push_back(GRPC_ERROR_CREATE_FROM_COPIED_STRING(
                absl::StrCat(
                    cluster_name,
                    ": min_ring_size cannot be greater than max_ring_size.")
                    .c_str()));
            resource_names_failed->insert(cluster_name);
            continue;
          }
        }
        if (envoy_config_cluster_v3_Cluster_RingHashLbConfig_hash_function(
                ring_hash_config) !=
            envoy_config_cluster_v3_Cluster_RingHashLbConfig_XX_HASH) {
          errors.push_back(GRPC_ERROR_CREATE_FROM_COPIED_STRING(
              absl::StrCat(cluster_name,
                           ": ring hash lb config has invalid hash function.")
                  .c_str()));
          resource_names_failed->insert(cluster_name);
          continue;
        }
      }
    } else {
      errors.push_back(GRPC_ERROR_CREATE_FROM_COPIED_STRING(
          absl::StrCat(cluster_name, ": LB policy is not supported.").c_str()));
      resource_names_failed->insert(cluster_name);
      continue;
    }
    if (XdsSecurityEnabled()) {
      // Record Upstream tls context
      auto* transport_socket =
          envoy_config_cluster_v3_Cluster_transport_socket(cluster);
      if (transport_socket != nullptr) {
        absl::string_view name = UpbStringToAbsl(
            envoy_config_core_v3_TransportSocket_name(transport_socket));
        if (name == "envoy.transport_sockets.tls") {
          auto* typed_config =
              envoy_config_core_v3_TransportSocket_typed_config(
                  transport_socket);
          if (typed_config != nullptr) {
            const upb_strview encoded_upstream_tls_context =
                google_protobuf_Any_value(typed_config);
            auto* upstream_tls_context =
                envoy_extensions_transport_sockets_tls_v3_UpstreamTlsContext_parse(
                    encoded_upstream_tls_context.data,
                    encoded_upstream_tls_context.size, context.arena);
            if (upstream_tls_context == nullptr) {
              errors.push_back(GRPC_ERROR_CREATE_FROM_COPIED_STRING(
                  absl::StrCat(cluster_name,
                               ": Can't decode upstream tls context.")
                      .c_str()));
              resource_names_failed->insert(cluster_name);
              continue;
            }
            auto* common_tls_context =
                envoy_extensions_transport_sockets_tls_v3_UpstreamTlsContext_common_tls_context(
                    upstream_tls_context);
            if (common_tls_context != nullptr) {
              grpc_error_handle error = CommonTlsContextParse(
                  common_tls_context, &cds_update.common_tls_context);
              if (error != GRPC_ERROR_NONE) {
                errors.push_back(grpc_error_add_child(
                    GRPC_ERROR_CREATE_FROM_COPIED_STRING(
                        absl::StrCat(cluster_name, ": error in TLS context")
                            .c_str()),
                    error));
                resource_names_failed->insert(cluster_name);
                continue;
              }
            }
          }
          if (cds_update.common_tls_context.combined_validation_context
                  .validation_context_certificate_provider_instance
                  .instance_name.empty()) {
            errors.push_back(GRPC_ERROR_CREATE_FROM_COPIED_STRING(
                absl::StrCat(cluster_name,
                             "TLS configuration provided but no "
                             "validation_context_certificate_provider_instance "
                             "found.")
                    .c_str()));
            resource_names_failed->insert(cluster_name);
            continue;
          }
        }
      }
    }
    // Record LRS server name (if any).
    const envoy_config_core_v3_ConfigSource* lrs_server =
        envoy_config_cluster_v3_Cluster_lrs_server(cluster);
    if (lrs_server != nullptr) {
      if (!envoy_config_core_v3_ConfigSource_has_self(lrs_server)) {
        errors.push_back(GRPC_ERROR_CREATE_FROM_COPIED_STRING(
            absl::StrCat(cluster_name, ": LRS ConfigSource is not self.")
                .c_str()));
        resource_names_failed->insert(cluster_name);
        continue;
      }
      cds_update.lrs_load_reporting_server_name.emplace("");
    }
    // The Cluster resource encodes the circuit breaking parameters in a list of
    // Thresholds messages, where each message specifies the parameters for a
    // particular RoutingPriority. we will look only at the first entry in the
    // list for priority DEFAULT and default to 1024 if not found.
    if (envoy_config_cluster_v3_Cluster_has_circuit_breakers(cluster)) {
      const envoy_config_cluster_v3_CircuitBreakers* circuit_breakers =
          envoy_config_cluster_v3_Cluster_circuit_breakers(cluster);
      size_t num_thresholds;
      const envoy_config_cluster_v3_CircuitBreakers_Thresholds* const*
          thresholds = envoy_config_cluster_v3_CircuitBreakers_thresholds(
              circuit_breakers, &num_thresholds);
      for (size_t i = 0; i < num_thresholds; ++i) {
        const auto* threshold = thresholds[i];
        if (envoy_config_cluster_v3_CircuitBreakers_Thresholds_priority(
                threshold) == envoy_config_core_v3_DEFAULT) {
          const google_protobuf_UInt32Value* max_requests =
              envoy_config_cluster_v3_CircuitBreakers_Thresholds_max_requests(
                  threshold);
          if (max_requests != nullptr) {
            cds_update.max_concurrent_requests =
                google_protobuf_UInt32Value_value(max_requests);
          }
          break;
        }
      }
    }
  }
  return GRPC_ERROR_CREATE_FROM_VECTOR("errors parsing CDS response", &errors);
}

grpc_error_handle ServerAddressParseAndAppend(
    const envoy_config_endpoint_v3_LbEndpoint* lb_endpoint,
    ServerAddressList* list) {
  // If health_status is not HEALTHY or UNKNOWN, skip this endpoint.
  const int32_t health_status =
      envoy_config_endpoint_v3_LbEndpoint_health_status(lb_endpoint);
  if (health_status != envoy_config_core_v3_UNKNOWN &&
      health_status != envoy_config_core_v3_HEALTHY) {
    return GRPC_ERROR_NONE;
  }
  // Find the ip:port.
  const envoy_config_endpoint_v3_Endpoint* endpoint =
      envoy_config_endpoint_v3_LbEndpoint_endpoint(lb_endpoint);
  const envoy_config_core_v3_Address* address =
      envoy_config_endpoint_v3_Endpoint_address(endpoint);
  const envoy_config_core_v3_SocketAddress* socket_address =
      envoy_config_core_v3_Address_socket_address(address);
  std::string address_str = UpbStringToStdString(
      envoy_config_core_v3_SocketAddress_address(socket_address));
  uint32_t port = envoy_config_core_v3_SocketAddress_port_value(socket_address);
  if (GPR_UNLIKELY(port >> 16) != 0) {
    return GRPC_ERROR_CREATE_FROM_STATIC_STRING("Invalid port.");
  }
  // Find load_balancing_weight for the endpoint.
  const google_protobuf_UInt32Value* load_balancing_weight =
      envoy_config_endpoint_v3_LbEndpoint_load_balancing_weight(lb_endpoint);
  const int32_t weight =
      load_balancing_weight != nullptr
          ? google_protobuf_UInt32Value_value(load_balancing_weight)
          : 500;
  if (weight == 0) {
    return GRPC_ERROR_CREATE_FROM_STATIC_STRING(
        "Invalid endpoint weight of 0.");
  }
  // Populate grpc_resolved_address.
  grpc_resolved_address addr;
  grpc_error_handle error =
      grpc_string_to_sockaddr(&addr, address_str.c_str(), port);
  if (error != GRPC_ERROR_NONE) return error;
  // Append the address to the list.
  std::map<const char*, std::unique_ptr<ServerAddress::AttributeInterface>>
      attributes;
  attributes[ServerAddressWeightAttribute::kServerAddressWeightAttributeKey] =
      absl::make_unique<ServerAddressWeightAttribute>(weight);
  list->emplace_back(addr, nullptr, std::move(attributes));
  return GRPC_ERROR_NONE;
}

grpc_error_handle LocalityParse(
    const envoy_config_endpoint_v3_LocalityLbEndpoints* locality_lb_endpoints,
    XdsApi::EdsUpdate::Priority::Locality* output_locality, size_t* priority) {
  // Parse LB weight.
  const google_protobuf_UInt32Value* lb_weight =
      envoy_config_endpoint_v3_LocalityLbEndpoints_load_balancing_weight(
          locality_lb_endpoints);
  // If LB weight is not specified, it means this locality is assigned no load.
  // TODO(juanlishen): When we support CDS to configure the inter-locality
  // policy, we should change the LB weight handling.
  output_locality->lb_weight =
      lb_weight != nullptr ? google_protobuf_UInt32Value_value(lb_weight) : 0;
  if (output_locality->lb_weight == 0) return GRPC_ERROR_NONE;
  // Parse locality name.
  const envoy_config_core_v3_Locality* locality =
      envoy_config_endpoint_v3_LocalityLbEndpoints_locality(
          locality_lb_endpoints);
  if (locality == nullptr) {
    return GRPC_ERROR_CREATE_FROM_STATIC_STRING("Empty locality.");
  }
  std::string region =
      UpbStringToStdString(envoy_config_core_v3_Locality_region(locality));
  std::string zone =
      UpbStringToStdString(envoy_config_core_v3_Locality_region(locality));
  std::string sub_zone =
      UpbStringToStdString(envoy_config_core_v3_Locality_sub_zone(locality));
  output_locality->name = MakeRefCounted<XdsLocalityName>(
      std::move(region), std::move(zone), std::move(sub_zone));
  // Parse the addresses.
  size_t size;
  const envoy_config_endpoint_v3_LbEndpoint* const* lb_endpoints =
      envoy_config_endpoint_v3_LocalityLbEndpoints_lb_endpoints(
          locality_lb_endpoints, &size);
  for (size_t i = 0; i < size; ++i) {
    grpc_error_handle error = ServerAddressParseAndAppend(
        lb_endpoints[i], &output_locality->endpoints);
    if (error != GRPC_ERROR_NONE) return error;
  }
  // Parse the priority.
  *priority = envoy_config_endpoint_v3_LocalityLbEndpoints_priority(
      locality_lb_endpoints);
  return GRPC_ERROR_NONE;
}

grpc_error_handle DropParseAndAppend(
    const envoy_config_endpoint_v3_ClusterLoadAssignment_Policy_DropOverload*
        drop_overload,
    XdsApi::EdsUpdate::DropConfig* drop_config) {
  // Get the category.
  std::string category = UpbStringToStdString(
      envoy_config_endpoint_v3_ClusterLoadAssignment_Policy_DropOverload_category(
          drop_overload));
  if (category.empty()) {
    return GRPC_ERROR_CREATE_FROM_STATIC_STRING("Empty drop category name");
  }
  // Get the drop rate (per million).
  const envoy_type_v3_FractionalPercent* drop_percentage =
      envoy_config_endpoint_v3_ClusterLoadAssignment_Policy_DropOverload_drop_percentage(
          drop_overload);
  uint32_t numerator =
      envoy_type_v3_FractionalPercent_numerator(drop_percentage);
  const auto denominator =
      static_cast<envoy_type_v3_FractionalPercent_DenominatorType>(
          envoy_type_v3_FractionalPercent_denominator(drop_percentage));
  // Normalize to million.
  switch (denominator) {
    case envoy_type_v3_FractionalPercent_HUNDRED:
      numerator *= 10000;
      break;
    case envoy_type_v3_FractionalPercent_TEN_THOUSAND:
      numerator *= 100;
      break;
    case envoy_type_v3_FractionalPercent_MILLION:
      break;
    default:
      return GRPC_ERROR_CREATE_FROM_STATIC_STRING("Unknown denominator type");
  }
  // Cap numerator to 1000000.
  numerator = GPR_MIN(numerator, 1000000);
  drop_config->AddCategory(std::move(category), numerator);
  return GRPC_ERROR_NONE;
}

grpc_error_handle EdsResponseParse(
    const EncodingContext& context,
    const envoy_service_discovery_v3_DiscoveryResponse* response,
    const std::set<absl::string_view>& expected_eds_service_names,
    XdsApi::EdsUpdateMap* eds_update_map,
    std::set<std::string>* resource_names_failed) {
  std::vector<grpc_error_handle> errors;
  // Get the resources from the response.
  size_t size;
  const google_protobuf_Any* const* resources =
      envoy_service_discovery_v3_DiscoveryResponse_resources(response, &size);
  for (size_t i = 0; i < size; ++i) {
    // Check the type_url of the resource.
    absl::string_view type_url =
        UpbStringToAbsl(google_protobuf_Any_type_url(resources[i]));
    if (!IsEds(type_url)) {
      errors.push_back(GRPC_ERROR_CREATE_FROM_COPIED_STRING(
          absl::StrCat("resource index ", i, ": Resource is not EDS.")
              .c_str()));
      continue;
    }
    // Get the cluster_load_assignment.
    upb_strview encoded_cluster_load_assignment =
        google_protobuf_Any_value(resources[i]);
    envoy_config_endpoint_v3_ClusterLoadAssignment* cluster_load_assignment =
        envoy_config_endpoint_v3_ClusterLoadAssignment_parse(
            encoded_cluster_load_assignment.data,
            encoded_cluster_load_assignment.size, context.arena);
    if (cluster_load_assignment == nullptr) {
      errors.push_back(GRPC_ERROR_CREATE_FROM_COPIED_STRING(
          absl::StrCat("resource index ", i,
                       ": Can't parse cluster_load_assignment.")
              .c_str()));
      continue;
    }
    MaybeLogClusterLoadAssignment(context, cluster_load_assignment);
    // Check the EDS service name.  Ignore unexpected names.
    std::string eds_service_name = UpbStringToStdString(
        envoy_config_endpoint_v3_ClusterLoadAssignment_cluster_name(
            cluster_load_assignment));
    if (expected_eds_service_names.find(eds_service_name) ==
        expected_eds_service_names.end()) {
      continue;
    }
    // Fail on duplicate resources.
    if (eds_update_map->find(eds_service_name) != eds_update_map->end()) {
      errors.push_back(GRPC_ERROR_CREATE_FROM_COPIED_STRING(
          absl::StrCat("duplicate resource name \"", eds_service_name, "\"")
              .c_str()));
      resource_names_failed->insert(eds_service_name);
      continue;
    }
    // Serialize into JSON and store it in the EdsUpdateMap
    XdsApi::EdsResourceData& eds_resource_data =
        (*eds_update_map)[eds_service_name];
    XdsApi::EdsUpdate& eds_update = eds_resource_data.resource;
    eds_resource_data.serialized_proto =
        UpbStringToStdString(encoded_cluster_load_assignment);
    // Get the endpoints.
    size_t locality_size;
    const envoy_config_endpoint_v3_LocalityLbEndpoints* const* endpoints =
        envoy_config_endpoint_v3_ClusterLoadAssignment_endpoints(
            cluster_load_assignment, &locality_size);
    grpc_error_handle error = GRPC_ERROR_NONE;
    for (size_t j = 0; j < locality_size; ++j) {
      size_t priority;
      XdsApi::EdsUpdate::Priority::Locality locality;
      error = LocalityParse(endpoints[j], &locality, &priority);
      if (error != GRPC_ERROR_NONE) break;
      // Filter out locality with weight 0.
      if (locality.lb_weight == 0) continue;
      // Make sure prorities is big enough. Note that they might not
      // arrive in priority order.
      while (eds_update.priorities.size() < priority + 1) {
        eds_update.priorities.emplace_back();
      }
      eds_update.priorities[priority].localities.emplace(locality.name.get(),
                                                         std::move(locality));
    }
    if (error != GRPC_ERROR_NONE) {
      errors.push_back(grpc_error_add_child(
          GRPC_ERROR_CREATE_FROM_COPIED_STRING(
              absl::StrCat(eds_service_name, ": locality validation error")
                  .c_str()),
          error));
      resource_names_failed->insert(eds_service_name);
      continue;
    }
    for (const auto& priority : eds_update.priorities) {
      if (priority.localities.empty()) {
        errors.push_back(GRPC_ERROR_CREATE_FROM_COPIED_STRING(
            absl::StrCat(eds_service_name, ": sparse priority list").c_str()));
        resource_names_failed->insert(eds_service_name);
        continue;
      }
    }
    // Get the drop config.
    eds_update.drop_config = MakeRefCounted<XdsApi::EdsUpdate::DropConfig>();
    const envoy_config_endpoint_v3_ClusterLoadAssignment_Policy* policy =
        envoy_config_endpoint_v3_ClusterLoadAssignment_policy(
            cluster_load_assignment);
    if (policy != nullptr) {
      size_t drop_size;
      const envoy_config_endpoint_v3_ClusterLoadAssignment_Policy_DropOverload* const*
          drop_overload =
              envoy_config_endpoint_v3_ClusterLoadAssignment_Policy_drop_overloads(
                  policy, &drop_size);
      for (size_t j = 0; j < drop_size; ++j) {
        error =
            DropParseAndAppend(drop_overload[j], eds_update.drop_config.get());
        if (error != GRPC_ERROR_NONE) break;
      }
      if (error != GRPC_ERROR_NONE) {
        errors.push_back(grpc_error_add_child(
            GRPC_ERROR_CREATE_FROM_COPIED_STRING(
                absl::StrCat(eds_service_name, ": drop config validation error")
                    .c_str()),
            error));
        resource_names_failed->insert(eds_service_name);
        continue;
      }
    }
  }
  return GRPC_ERROR_CREATE_FROM_VECTOR("errors parsing EDS response", &errors);
}

std::string TypeUrlInternalToExternal(absl::string_view type_url) {
  if (type_url == kLdsV2TypeUrl) {
    return XdsApi::kLdsTypeUrl;
  } else if (type_url == kRdsV2TypeUrl) {
    return XdsApi::kRdsTypeUrl;
  } else if (type_url == kCdsV2TypeUrl) {
    return XdsApi::kCdsTypeUrl;
  } else if (type_url == kEdsV2TypeUrl) {
    return XdsApi::kEdsTypeUrl;
  }
  return std::string(type_url);
}

template <typename UpdateMap>
void MoveUpdatesToFailedSet(UpdateMap* update_map,
                            std::set<std::string>* resource_names_failed) {
  for (const auto& p : *update_map) {
    resource_names_failed->insert(p.first);
  }
  update_map->clear();
}

}  // namespace

XdsApi::AdsParseResult XdsApi::ParseAdsResponse(
    const XdsBootstrap::XdsServer& server, const grpc_slice& encoded_response,
    const std::set<absl::string_view>& expected_listener_names,
    const std::set<absl::string_view>& expected_route_configuration_names,
    const std::set<absl::string_view>& expected_cluster_names,
    const std::set<absl::string_view>& expected_eds_service_names) {
  AdsParseResult result;
  upb::Arena arena;
  const EncodingContext context = {client_, tracer_, symtab_.ptr(), arena.ptr(),
                                   server.ShouldUseV3()};
  // Decode the response.
  const envoy_service_discovery_v3_DiscoveryResponse* response =
      envoy_service_discovery_v3_DiscoveryResponse_parse(
          reinterpret_cast<const char*>(GRPC_SLICE_START_PTR(encoded_response)),
          GRPC_SLICE_LENGTH(encoded_response), arena.ptr());
  // If decoding fails, output an empty type_url and return.
  if (response == nullptr) {
    result.parse_error =
        GRPC_ERROR_CREATE_FROM_STATIC_STRING("Can't decode DiscoveryResponse.");
    return result;
  }
  MaybeLogDiscoveryResponse(context, response);
  // Record the type_url, the version_info, and the nonce of the response.
  result.type_url = TypeUrlInternalToExternal(UpbStringToAbsl(
      envoy_service_discovery_v3_DiscoveryResponse_type_url(response)));
  result.version = UpbStringToStdString(
      envoy_service_discovery_v3_DiscoveryResponse_version_info(response));
  result.nonce = UpbStringToStdString(
      envoy_service_discovery_v3_DiscoveryResponse_nonce(response));
  // Parse the response according to the resource type.
  if (IsLds(result.type_url)) {
    result.parse_error =
        LdsResponseParse(context, response, expected_listener_names,
                         &result.lds_update_map, &result.resource_names_failed);
    if (result.parse_error != GRPC_ERROR_NONE) {
      MoveUpdatesToFailedSet(&result.lds_update_map,
                             &result.resource_names_failed);
    }
  } else if (IsRds(result.type_url)) {
    result.parse_error =
        RdsResponseParse(context, response, expected_route_configuration_names,
                         &result.rds_update_map, &result.resource_names_failed);
    if (result.parse_error != GRPC_ERROR_NONE) {
      MoveUpdatesToFailedSet(&result.rds_update_map,
                             &result.resource_names_failed);
    }
  } else if (IsCds(result.type_url)) {
    result.parse_error =
        CdsResponseParse(context, response, expected_cluster_names,
                         &result.cds_update_map, &result.resource_names_failed);
    if (result.parse_error != GRPC_ERROR_NONE) {
      MoveUpdatesToFailedSet(&result.cds_update_map,
                             &result.resource_names_failed);
    }
  } else if (IsEds(result.type_url)) {
    result.parse_error =
        EdsResponseParse(context, response, expected_eds_service_names,
                         &result.eds_update_map, &result.resource_names_failed);
    if (result.parse_error != GRPC_ERROR_NONE) {
      MoveUpdatesToFailedSet(&result.eds_update_map,
                             &result.resource_names_failed);
    }
  }
  return result;
}

namespace {

void MaybeLogLrsRequest(
    const EncodingContext& context,
    const envoy_service_load_stats_v3_LoadStatsRequest* request) {
  if (GRPC_TRACE_FLAG_ENABLED(*context.tracer) &&
      gpr_should_log(GPR_LOG_SEVERITY_DEBUG)) {
    const upb_msgdef* msg_type =
        envoy_service_load_stats_v3_LoadStatsRequest_getmsgdef(context.symtab);
    char buf[10240];
    upb_text_encode(request, msg_type, nullptr, 0, buf, sizeof(buf));
    gpr_log(GPR_DEBUG, "[xds_client %p] constructed LRS request: %s",
            context.client, buf);
  }
}

grpc_slice SerializeLrsRequest(
    const EncodingContext& context,
    const envoy_service_load_stats_v3_LoadStatsRequest* request) {
  size_t output_length;
  char* output = envoy_service_load_stats_v3_LoadStatsRequest_serialize(
      request, context.arena, &output_length);
  return grpc_slice_from_copied_buffer(output, output_length);
}

}  // namespace

grpc_slice XdsApi::CreateLrsInitialRequest(
    const XdsBootstrap::XdsServer& server) {
  upb::Arena arena;
  const EncodingContext context = {client_, tracer_, symtab_.ptr(), arena.ptr(),
                                   server.ShouldUseV3()};
  // Create a request.
  envoy_service_load_stats_v3_LoadStatsRequest* request =
      envoy_service_load_stats_v3_LoadStatsRequest_new(arena.ptr());
  // Populate node.
  envoy_config_core_v3_Node* node_msg =
      envoy_service_load_stats_v3_LoadStatsRequest_mutable_node(request,
                                                                arena.ptr());
  PopulateNode(context, node_, build_version_, user_agent_name_,
               user_agent_version_, node_msg);
  envoy_config_core_v3_Node_add_client_features(
      node_msg, upb_strview_makez("envoy.lrs.supports_send_all_clusters"),
      arena.ptr());
  MaybeLogLrsRequest(context, request);
  return SerializeLrsRequest(context, request);
}

namespace {

void LocalityStatsPopulate(
    const EncodingContext& context,
    envoy_config_endpoint_v3_UpstreamLocalityStats* output,
    const XdsLocalityName& locality_name,
    const XdsClusterLocalityStats::Snapshot& snapshot) {
  // Set locality.
  envoy_config_core_v3_Locality* locality =
      envoy_config_endpoint_v3_UpstreamLocalityStats_mutable_locality(
          output, context.arena);
  if (!locality_name.region().empty()) {
    envoy_config_core_v3_Locality_set_region(
        locality, StdStringToUpbString(locality_name.region()));
  }
  if (!locality_name.zone().empty()) {
    envoy_config_core_v3_Locality_set_zone(
        locality, StdStringToUpbString(locality_name.zone()));
  }
  if (!locality_name.sub_zone().empty()) {
    envoy_config_core_v3_Locality_set_sub_zone(
        locality, StdStringToUpbString(locality_name.sub_zone()));
  }
  // Set total counts.
  envoy_config_endpoint_v3_UpstreamLocalityStats_set_total_successful_requests(
      output, snapshot.total_successful_requests);
  envoy_config_endpoint_v3_UpstreamLocalityStats_set_total_requests_in_progress(
      output, snapshot.total_requests_in_progress);
  envoy_config_endpoint_v3_UpstreamLocalityStats_set_total_error_requests(
      output, snapshot.total_error_requests);
  envoy_config_endpoint_v3_UpstreamLocalityStats_set_total_issued_requests(
      output, snapshot.total_issued_requests);
  // Add backend metrics.
  for (const auto& p : snapshot.backend_metrics) {
    const std::string& metric_name = p.first;
    const XdsClusterLocalityStats::BackendMetric& metric_value = p.second;
    envoy_config_endpoint_v3_EndpointLoadMetricStats* load_metric =
        envoy_config_endpoint_v3_UpstreamLocalityStats_add_load_metric_stats(
            output, context.arena);
    envoy_config_endpoint_v3_EndpointLoadMetricStats_set_metric_name(
        load_metric, StdStringToUpbString(metric_name));
    envoy_config_endpoint_v3_EndpointLoadMetricStats_set_num_requests_finished_with_metric(
        load_metric, metric_value.num_requests_finished_with_metric);
    envoy_config_endpoint_v3_EndpointLoadMetricStats_set_total_metric_value(
        load_metric, metric_value.total_metric_value);
  }
}

}  // namespace

grpc_slice XdsApi::CreateLrsRequest(
    ClusterLoadReportMap cluster_load_report_map) {
  upb::Arena arena;
  const EncodingContext context = {client_, tracer_, symtab_.ptr(), arena.ptr(),
                                   false};
  // Create a request.
  envoy_service_load_stats_v3_LoadStatsRequest* request =
      envoy_service_load_stats_v3_LoadStatsRequest_new(arena.ptr());
  for (auto& p : cluster_load_report_map) {
    const std::string& cluster_name = p.first.first;
    const std::string& eds_service_name = p.first.second;
    const ClusterLoadReport& load_report = p.second;
    // Add cluster stats.
    envoy_config_endpoint_v3_ClusterStats* cluster_stats =
        envoy_service_load_stats_v3_LoadStatsRequest_add_cluster_stats(
            request, arena.ptr());
    // Set the cluster name.
    envoy_config_endpoint_v3_ClusterStats_set_cluster_name(
        cluster_stats, StdStringToUpbString(cluster_name));
    // Set EDS service name, if non-empty.
    if (!eds_service_name.empty()) {
      envoy_config_endpoint_v3_ClusterStats_set_cluster_service_name(
          cluster_stats, StdStringToUpbString(eds_service_name));
    }
    // Add locality stats.
    for (const auto& p : load_report.locality_stats) {
      const XdsLocalityName& locality_name = *p.first;
      const auto& snapshot = p.second;
      envoy_config_endpoint_v3_UpstreamLocalityStats* locality_stats =
          envoy_config_endpoint_v3_ClusterStats_add_upstream_locality_stats(
              cluster_stats, arena.ptr());
      LocalityStatsPopulate(context, locality_stats, locality_name, snapshot);
    }
    // Add dropped requests.
    uint64_t total_dropped_requests = 0;
    for (const auto& p : load_report.dropped_requests.categorized_drops) {
      const std::string& category = p.first;
      const uint64_t count = p.second;
      envoy_config_endpoint_v3_ClusterStats_DroppedRequests* dropped_requests =
          envoy_config_endpoint_v3_ClusterStats_add_dropped_requests(
              cluster_stats, arena.ptr());
      envoy_config_endpoint_v3_ClusterStats_DroppedRequests_set_category(
          dropped_requests, StdStringToUpbString(category));
      envoy_config_endpoint_v3_ClusterStats_DroppedRequests_set_dropped_count(
          dropped_requests, count);
      total_dropped_requests += count;
    }
    total_dropped_requests += load_report.dropped_requests.uncategorized_drops;
    // Set total dropped requests.
    envoy_config_endpoint_v3_ClusterStats_set_total_dropped_requests(
        cluster_stats, total_dropped_requests);
    // Set real load report interval.
    gpr_timespec timespec =
        grpc_millis_to_timespec(load_report.load_report_interval, GPR_TIMESPAN);
    google_protobuf_Duration* load_report_interval =
        envoy_config_endpoint_v3_ClusterStats_mutable_load_report_interval(
            cluster_stats, arena.ptr());
    google_protobuf_Duration_set_seconds(load_report_interval, timespec.tv_sec);
    google_protobuf_Duration_set_nanos(load_report_interval, timespec.tv_nsec);
  }
  MaybeLogLrsRequest(context, request);
  return SerializeLrsRequest(context, request);
}

grpc_error_handle XdsApi::ParseLrsResponse(
    const grpc_slice& encoded_response, bool* send_all_clusters,
    std::set<std::string>* cluster_names,
    grpc_millis* load_reporting_interval) {
  upb::Arena arena;
  // Decode the response.
  const envoy_service_load_stats_v3_LoadStatsResponse* decoded_response =
      envoy_service_load_stats_v3_LoadStatsResponse_parse(
          reinterpret_cast<const char*>(GRPC_SLICE_START_PTR(encoded_response)),
          GRPC_SLICE_LENGTH(encoded_response), arena.ptr());
  // Parse the response.
  if (decoded_response == nullptr) {
    return GRPC_ERROR_CREATE_FROM_STATIC_STRING("Can't decode response.");
  }
  // Check send_all_clusters.
  if (envoy_service_load_stats_v3_LoadStatsResponse_send_all_clusters(
          decoded_response)) {
    *send_all_clusters = true;
  } else {
    // Store the cluster names.
    size_t size;
    const upb_strview* clusters =
        envoy_service_load_stats_v3_LoadStatsResponse_clusters(decoded_response,
                                                               &size);
    for (size_t i = 0; i < size; ++i) {
      cluster_names->emplace(UpbStringToStdString(clusters[i]));
    }
  }
  // Get the load report interval.
  const google_protobuf_Duration* load_reporting_interval_duration =
      envoy_service_load_stats_v3_LoadStatsResponse_load_reporting_interval(
          decoded_response);
  gpr_timespec timespec{
      google_protobuf_Duration_seconds(load_reporting_interval_duration),
      google_protobuf_Duration_nanos(load_reporting_interval_duration),
      GPR_TIMESPAN};
  *load_reporting_interval = gpr_time_to_millis(timespec);
  return GRPC_ERROR_NONE;
}

namespace {
google_protobuf_Timestamp* GrpcMillisToTimestamp(const EncodingContext& context,
                                                 grpc_millis value) {
  google_protobuf_Timestamp* timestamp =
      google_protobuf_Timestamp_new(context.arena);
  gpr_timespec timespec = grpc_millis_to_timespec(value, GPR_CLOCK_REALTIME);
  google_protobuf_Timestamp_set_seconds(timestamp, timespec.tv_sec);
  google_protobuf_Timestamp_set_nanos(timestamp, timespec.tv_nsec);
  return timestamp;
}

envoy_admin_v3_UpdateFailureState* CreateUpdateFailureStateUpb(
    const EncodingContext& context,
    const XdsApi::ResourceMetadata* resource_metadata) {
  auto* update_failure_state =
      envoy_admin_v3_UpdateFailureState_new(context.arena);
  envoy_admin_v3_UpdateFailureState_set_details(
      update_failure_state,
      StdStringToUpbString(resource_metadata->failed_details));
  envoy_admin_v3_UpdateFailureState_set_version_info(
      update_failure_state,
      StdStringToUpbString(resource_metadata->failed_version));
  envoy_admin_v3_UpdateFailureState_set_last_update_attempt(
      update_failure_state,
      GrpcMillisToTimestamp(context, resource_metadata->failed_update_time));
  return update_failure_state;
}

void DumpLdsConfig(const EncodingContext& context,
                   const XdsApi::ResourceTypeMetadata& resource_type_metadata,
                   envoy_service_status_v3_PerXdsConfig* per_xds_config) {
  upb_strview kLdsTypeUrlUpb = upb_strview_makez(XdsApi::kLdsTypeUrl);
  auto* listener_config_dump =
      envoy_service_status_v3_PerXdsConfig_mutable_listener_config(
          per_xds_config, context.arena);
  envoy_admin_v3_ListenersConfigDump_set_version_info(
      listener_config_dump,
      StdStringToUpbString(resource_type_metadata.version));
  for (auto& p : resource_type_metadata.resource_metadata_map) {
    absl::string_view name = p.first;
    const XdsApi::ResourceMetadata* meta = p.second;
    const upb_strview name_upb = StdStringToUpbString(name);
    auto* dynamic_listener =
        envoy_admin_v3_ListenersConfigDump_add_dynamic_listeners(
            listener_config_dump, context.arena);
    envoy_admin_v3_ListenersConfigDump_DynamicListener_set_name(
        dynamic_listener, name_upb);
    envoy_admin_v3_ListenersConfigDump_DynamicListener_set_client_status(
        dynamic_listener, meta->client_status);
    if (!meta->serialized_proto.empty()) {
      // Set in-effective listeners
      auto* dynamic_listener_state =
          envoy_admin_v3_ListenersConfigDump_DynamicListener_mutable_active_state(
              dynamic_listener, context.arena);
      envoy_admin_v3_ListenersConfigDump_DynamicListenerState_set_version_info(
          dynamic_listener_state, StdStringToUpbString(meta->version));
      envoy_admin_v3_ListenersConfigDump_DynamicListenerState_set_last_updated(
          dynamic_listener_state,
          GrpcMillisToTimestamp(context, meta->update_time));
      auto* listener_any =
          envoy_admin_v3_ListenersConfigDump_DynamicListenerState_mutable_listener(
              dynamic_listener_state, context.arena);
      google_protobuf_Any_set_type_url(listener_any, kLdsTypeUrlUpb);
      google_protobuf_Any_set_value(
          listener_any, StdStringToUpbString(meta->serialized_proto));
    }
    if (meta->client_status == XdsApi::ResourceMetadata::NACKED) {
      // Set error_state if NACKED
      envoy_admin_v3_ListenersConfigDump_DynamicListener_set_error_state(
          dynamic_listener, CreateUpdateFailureStateUpb(context, meta));
    }
  }
}

void DumpRdsConfig(const EncodingContext& context,
                   const XdsApi::ResourceTypeMetadata& resource_type_metadata,
                   envoy_service_status_v3_PerXdsConfig* per_xds_config) {
  upb_strview kRdsTypeUrlUpb = upb_strview_makez(XdsApi::kRdsTypeUrl);
  auto* route_config_dump =
      envoy_service_status_v3_PerXdsConfig_mutable_route_config(per_xds_config,
                                                                context.arena);
  for (auto& p : resource_type_metadata.resource_metadata_map) {
    absl::string_view name = p.first;
    const XdsApi::ResourceMetadata* meta = p.second;
    const upb_strview name_upb = StdStringToUpbString(name);
    auto* dynamic_route_config =
        envoy_admin_v3_RoutesConfigDump_add_dynamic_route_configs(
            route_config_dump, context.arena);
    envoy_admin_v3_RoutesConfigDump_DynamicRouteConfig_set_client_status(
        dynamic_route_config, meta->client_status);
    auto* route_config_any =
        envoy_admin_v3_RoutesConfigDump_DynamicRouteConfig_mutable_route_config(
            dynamic_route_config, context.arena);
    if (!meta->serialized_proto.empty()) {
      // Set in-effective route configs
      envoy_admin_v3_RoutesConfigDump_DynamicRouteConfig_set_version_info(
          dynamic_route_config, StdStringToUpbString(meta->version));
      envoy_admin_v3_RoutesConfigDump_DynamicRouteConfig_set_last_updated(
          dynamic_route_config,
          GrpcMillisToTimestamp(context, meta->update_time));
      google_protobuf_Any_set_type_url(route_config_any, kRdsTypeUrlUpb);
      google_protobuf_Any_set_value(
          route_config_any, StdStringToUpbString(meta->serialized_proto));
    } else {
      // If there isn't a working route config, we still need to print the
      // name.
      auto* route_config =
          envoy_config_route_v3_RouteConfiguration_new(context.arena);
      envoy_config_route_v3_RouteConfiguration_set_name(route_config, name_upb);
      size_t length;
      char* bytes = envoy_config_route_v3_RouteConfiguration_serialize(
          route_config, context.arena, &length);
      google_protobuf_Any_set_type_url(route_config_any, kRdsTypeUrlUpb);
      google_protobuf_Any_set_value(route_config_any,
                                    upb_strview_make(bytes, length));
    }
    if (meta->client_status == XdsApi::ResourceMetadata::NACKED) {
      // Set error_state if NACKED
      envoy_admin_v3_RoutesConfigDump_DynamicRouteConfig_set_error_state(
          dynamic_route_config, CreateUpdateFailureStateUpb(context, meta));
    }
  }
}

void DumpCdsConfig(const EncodingContext& context,
                   const XdsApi::ResourceTypeMetadata& resource_type_metadata,
                   envoy_service_status_v3_PerXdsConfig* per_xds_config) {
  upb_strview kCdsTypeUrlUpb = upb_strview_makez(XdsApi::kCdsTypeUrl);
  auto* cluster_config_dump =
      envoy_service_status_v3_PerXdsConfig_mutable_cluster_config(
          per_xds_config, context.arena);
  envoy_admin_v3_ClustersConfigDump_set_version_info(
      cluster_config_dump,
      StdStringToUpbString(resource_type_metadata.version));
  for (auto& p : resource_type_metadata.resource_metadata_map) {
    absl::string_view name = p.first;
    const XdsApi::ResourceMetadata* meta = p.second;
    const upb_strview name_upb = StdStringToUpbString(name);
    auto* dynamic_cluster =
        envoy_admin_v3_ClustersConfigDump_add_dynamic_active_clusters(
            cluster_config_dump, context.arena);
    envoy_admin_v3_ClustersConfigDump_DynamicCluster_set_client_status(
        dynamic_cluster, meta->client_status);
    auto* cluster_any =
        envoy_admin_v3_ClustersConfigDump_DynamicCluster_mutable_cluster(
            dynamic_cluster, context.arena);
    if (!meta->serialized_proto.empty()) {
      // Set in-effective clusters
      envoy_admin_v3_ClustersConfigDump_DynamicCluster_set_version_info(
          dynamic_cluster, StdStringToUpbString(meta->version));
      envoy_admin_v3_ClustersConfigDump_DynamicCluster_set_last_updated(
          dynamic_cluster, GrpcMillisToTimestamp(context, meta->update_time));
      google_protobuf_Any_set_type_url(cluster_any, kCdsTypeUrlUpb);
      google_protobuf_Any_set_value(
          cluster_any, StdStringToUpbString(meta->serialized_proto));
    } else {
      // If there isn't a working cluster, we still need to print the name.
      auto* cluster = envoy_config_cluster_v3_Cluster_new(context.arena);
      envoy_config_cluster_v3_Cluster_set_name(cluster, name_upb);
      size_t length;
      char* bytes = envoy_config_cluster_v3_Cluster_serialize(
          cluster, context.arena, &length);
      google_protobuf_Any_set_type_url(cluster_any, kCdsTypeUrlUpb);
      google_protobuf_Any_set_value(cluster_any,
                                    upb_strview_make(bytes, length));
    }
    if (meta->client_status == XdsApi::ResourceMetadata::NACKED) {
      // Set error_state if NACKED
      envoy_admin_v3_ClustersConfigDump_DynamicCluster_set_error_state(
          dynamic_cluster, CreateUpdateFailureStateUpb(context, meta));
    }
  }
}

void DumpEdsConfig(const EncodingContext& context,
                   const XdsApi::ResourceTypeMetadata& resource_type_metadata,
                   envoy_service_status_v3_PerXdsConfig* per_xds_config) {
  upb_strview kEdsTypeUrlUpb = upb_strview_makez(XdsApi::kEdsTypeUrl);
  auto* endpoint_config_dump =
      envoy_service_status_v3_PerXdsConfig_mutable_endpoint_config(
          per_xds_config, context.arena);
  for (auto& p : resource_type_metadata.resource_metadata_map) {
    absl::string_view name = p.first;
    const XdsApi::ResourceMetadata* meta = p.second;
    const upb_strview name_upb = StdStringToUpbString(name);
    auto* dynamic_endpoint =
        envoy_admin_v3_EndpointsConfigDump_add_dynamic_endpoint_configs(
            endpoint_config_dump, context.arena);
    envoy_admin_v3_EndpointsConfigDump_DynamicEndpointConfig_set_client_status(
        dynamic_endpoint, meta->client_status);
    auto* endpoint_any =
        envoy_admin_v3_EndpointsConfigDump_DynamicEndpointConfig_mutable_endpoint_config(
            dynamic_endpoint, context.arena);
    if (!meta->serialized_proto.empty()) {
      // Set in-effective endpoints
      envoy_admin_v3_EndpointsConfigDump_DynamicEndpointConfig_set_version_info(
          dynamic_endpoint, StdStringToUpbString(meta->version));
      envoy_admin_v3_EndpointsConfigDump_DynamicEndpointConfig_set_last_updated(
          dynamic_endpoint, GrpcMillisToTimestamp(context, meta->update_time));
      google_protobuf_Any_set_type_url(endpoint_any, kEdsTypeUrlUpb);
      google_protobuf_Any_set_value(
          endpoint_any, StdStringToUpbString(meta->serialized_proto));
    } else {
      // If there isn't a working endpoint, we still need to print the name.
      auto* cluster_load_assignment =
          envoy_config_endpoint_v3_ClusterLoadAssignment_new(context.arena);
      envoy_config_endpoint_v3_ClusterLoadAssignment_set_cluster_name(
          cluster_load_assignment, name_upb);
      size_t length;
      char* bytes = envoy_config_endpoint_v3_ClusterLoadAssignment_serialize(
          cluster_load_assignment, context.arena, &length);
      google_protobuf_Any_set_type_url(endpoint_any, kEdsTypeUrlUpb);
      google_protobuf_Any_set_value(endpoint_any,
                                    upb_strview_make(bytes, length));
    }
    if (meta->client_status == XdsApi::ResourceMetadata::NACKED) {
      // Set error_state if NACKED
      envoy_admin_v3_EndpointsConfigDump_DynamicEndpointConfig_set_error_state(
          dynamic_endpoint, CreateUpdateFailureStateUpb(context, meta));
    }
  }
}

}  // namespace

std::string XdsApi::AssembleClientConfig(
    const ResourceTypeMetadataMap& resource_type_metadata_map) {
  upb::Arena arena;
  // Create the ClientConfig for resource metadata from XdsClient
  auto* client_config = envoy_service_status_v3_ClientConfig_new(arena.ptr());
  // Fill-in the node information
  auto* node = envoy_service_status_v3_ClientConfig_mutable_node(client_config,
                                                                 arena.ptr());
  const EncodingContext context = {client_, tracer_, symtab_.ptr(), arena.ptr(),
                                   true};
  PopulateNode(context, node_, build_version_, user_agent_name_,
               user_agent_version_, node);
  // Dump each xDS-type config into PerXdsConfig
  for (auto& p : resource_type_metadata_map) {
    absl::string_view type_url = p.first;
    const ResourceTypeMetadata& resource_type_metadata = p.second;
    if (type_url == kLdsTypeUrl) {
      auto* per_xds_config =
          envoy_service_status_v3_ClientConfig_add_xds_config(client_config,
                                                              context.arena);
      DumpLdsConfig(context, resource_type_metadata, per_xds_config);
    } else if (type_url == kRdsTypeUrl) {
      auto* per_xds_config =
          envoy_service_status_v3_ClientConfig_add_xds_config(client_config,
                                                              context.arena);
      DumpRdsConfig(context, resource_type_metadata, per_xds_config);
    } else if (type_url == kCdsTypeUrl) {
      auto* per_xds_config =
          envoy_service_status_v3_ClientConfig_add_xds_config(client_config,
                                                              context.arena);
      DumpCdsConfig(context, resource_type_metadata, per_xds_config);
    } else if (type_url == kEdsTypeUrl) {
      auto* per_xds_config =
          envoy_service_status_v3_ClientConfig_add_xds_config(client_config,
                                                              context.arena);
      DumpEdsConfig(context, resource_type_metadata, per_xds_config);
    } else {
      gpr_log(GPR_ERROR, "invalid type_url %s", std::string(type_url).c_str());
      return "";
    }
  }
  // Serialize the upb message to bytes
  size_t output_length;
  char* output = envoy_service_status_v3_ClientConfig_serialize(
      client_config, arena.ptr(), &output_length);
  return std::string(output, output_length);
}

}  // namespace grpc_core<|MERGE_RESOLUTION|>--- conflicted
+++ resolved
@@ -852,32 +852,19 @@
 // If gRPC is built with -DGRPC_XDS_USER_AGENT_NAME_SUFFIX="...", that string
 // will be appended to the user agent name reported to the xDS server.
 #ifdef GRPC_XDS_USER_AGENT_NAME_SUFFIX
-<<<<<<< HEAD
-#define _GRPC_XDS_USER_AGENT_NAME_SUFFIX " " GRPC_XDS_USER_AGENT_NAME_SUFFIX
-#else
-#define _GRPC_XDS_USER_AGENT_NAME_SUFFIX ""
-=======
 #define GRPC_XDS_USER_AGENT_NAME_SUFFIX_STRING \
   " " GRPC_XDS_USER_AGENT_NAME_SUFFIX
 #else
 #define GRPC_XDS_USER_AGENT_NAME_SUFFIX_STRING ""
->>>>>>> 5a91a513
 #endif
 
 // If gRPC is built with -DGRPC_XDS_USER_AGENT_VERSION_SUFFIX="...", that string
 // will be appended to the user agent version reported to the xDS server.
 #ifdef GRPC_XDS_USER_AGENT_VERSION_SUFFIX
-<<<<<<< HEAD
-#define _GRPC_XDS_USER_AGENT_VERSION_SUFFIX \
-  " " GRPC_XDS_USER_AGENT_VERSION_SUFFIX
-#else
-#define _GRPC_XDS_USER_AGENT_VERSION_SUFFIX ""
-=======
 #define GRPC_XDS_USER_AGENT_VERSION_SUFFIX_STRING \
   " " GRPC_XDS_USER_AGENT_VERSION_SUFFIX
 #else
 #define GRPC_XDS_USER_AGENT_VERSION_SUFFIX_STRING ""
->>>>>>> 5a91a513
 #endif
 
 XdsApi::XdsApi(XdsClient* client, TraceFlag* tracer,
@@ -887,15 +874,6 @@
       node_(node),
       build_version_(absl::StrCat("gRPC C-core ", GPR_PLATFORM_STRING, " ",
                                   grpc_version_string(),
-<<<<<<< HEAD
-                                  _GRPC_XDS_USER_AGENT_NAME_SUFFIX,
-                                  _GRPC_XDS_USER_AGENT_VERSION_SUFFIX)),
-      user_agent_name_(absl::StrCat("gRPC C-core ", GPR_PLATFORM_STRING,
-                                    _GRPC_XDS_USER_AGENT_NAME_SUFFIX)),
-      user_agent_version_(absl::StrCat("C-core ", grpc_version_string(),
-                                       _GRPC_XDS_USER_AGENT_NAME_SUFFIX,
-                                       _GRPC_XDS_USER_AGENT_VERSION_SUFFIX)) {
-=======
                                   GRPC_XDS_USER_AGENT_NAME_SUFFIX_STRING,
                                   GRPC_XDS_USER_AGENT_VERSION_SUFFIX_STRING)),
       user_agent_name_(absl::StrCat("gRPC C-core ", GPR_PLATFORM_STRING,
@@ -904,7 +882,6 @@
           absl::StrCat("C-core ", grpc_version_string(),
                        GRPC_XDS_USER_AGENT_NAME_SUFFIX_STRING,
                        GRPC_XDS_USER_AGENT_VERSION_SUFFIX_STRING)) {
->>>>>>> 5a91a513
   // Populate upb symtab with xDS proto messages that we want to print
   // properly in logs.
   // Note: This won't actually work properly until upb adds support for
