//
// Copyright 2018 gRPC authors.
//
// Licensed under the Apache License, Version 2.0 (the "License");
// you may not use this file except in compliance with the License.
// You may obtain a copy of the License at
//
//     http://www.apache.org/licenses/LICENSE-2.0
//
// Unless required by applicable law or agreed to in writing, software
// distributed under the License is distributed on an "AS IS" BASIS,
// WITHOUT WARRANTIES OR CONDITIONS OF ANY KIND, either express or implied.
// See the License for the specific language governing permissions and
// limitations under the License.
//

#include <grpc/support/port_platform.h>

#include "src/core/ext/xds/xds_api.h"

#include <algorithm>
#include <cctype>
#include <cstdint>
#include <cstdlib>
#include <string>

#include "absl/strings/str_cat.h"
#include "absl/strings/str_format.h"
#include "absl/strings/str_join.h"
#include "absl/strings/str_split.h"
#include "envoy/admin/v3/config_dump.upb.h"
#include "envoy/config/cluster/v3/circuit_breaker.upb.h"
#include "envoy/config/cluster/v3/cluster.upb.h"
#include "envoy/config/cluster/v3/cluster.upbdefs.h"
#include "envoy/config/core/v3/address.upb.h"
#include "envoy/config/core/v3/base.upb.h"
#include "envoy/config/core/v3/base.upbdefs.h"
#include "envoy/config/core/v3/config_source.upb.h"
#include "envoy/config/core/v3/health_check.upb.h"
#include "envoy/config/core/v3/protocol.upb.h"
#include "envoy/config/endpoint/v3/endpoint.upb.h"
#include "envoy/config/endpoint/v3/endpoint.upbdefs.h"
#include "envoy/config/endpoint/v3/endpoint_components.upb.h"
#include "envoy/config/endpoint/v3/load_report.upb.h"
#include "envoy/config/listener/v3/api_listener.upb.h"
#include "envoy/config/listener/v3/listener.upb.h"
#include "envoy/config/listener/v3/listener.upbdefs.h"
#include "envoy/config/listener/v3/listener_components.upb.h"
#include "envoy/config/route/v3/route.upb.h"
#include "envoy/config/route/v3/route.upbdefs.h"
#include "envoy/config/route/v3/route_components.upb.h"
#include "envoy/config/route/v3/route_components.upbdefs.h"
#include "envoy/extensions/clusters/aggregate/v3/cluster.upb.h"
#include "envoy/extensions/clusters/aggregate/v3/cluster.upbdefs.h"
#include "envoy/extensions/filters/network/http_connection_manager/v3/http_connection_manager.upb.h"
#include "envoy/extensions/filters/network/http_connection_manager/v3/http_connection_manager.upbdefs.h"
#include "envoy/extensions/transport_sockets/tls/v3/common.upb.h"
#include "envoy/extensions/transport_sockets/tls/v3/tls.upb.h"
#include "envoy/extensions/transport_sockets/tls/v3/tls.upbdefs.h"
#include "envoy/service/cluster/v3/cds.upb.h"
#include "envoy/service/cluster/v3/cds.upbdefs.h"
#include "envoy/service/discovery/v3/discovery.upb.h"
#include "envoy/service/discovery/v3/discovery.upbdefs.h"
#include "envoy/service/endpoint/v3/eds.upb.h"
#include "envoy/service/endpoint/v3/eds.upbdefs.h"
#include "envoy/service/listener/v3/lds.upb.h"
#include "envoy/service/load_stats/v3/lrs.upb.h"
#include "envoy/service/load_stats/v3/lrs.upbdefs.h"
#include "envoy/service/route/v3/rds.upb.h"
#include "envoy/service/route/v3/rds.upbdefs.h"
#include "envoy/service/status/v3/csds.upb.h"
#include "envoy/service/status/v3/csds.upbdefs.h"
#include "envoy/type/matcher/v3/regex.upb.h"
#include "envoy/type/matcher/v3/string.upb.h"
#include "envoy/type/v3/percent.upb.h"
#include "envoy/type/v3/range.upb.h"
#include "google/protobuf/any.upb.h"
#include "google/protobuf/duration.upb.h"
#include "google/protobuf/struct.upb.h"
#include "google/protobuf/timestamp.upb.h"
#include "google/protobuf/wrappers.upb.h"
#include "google/rpc/status.upb.h"
#include "upb/text_encode.h"
#include "upb/upb.h"
#include "upb/upb.hpp"
#include "xds/type/v3/typed_struct.upb.h"

#include <grpc/impl/codegen/log.h>
#include <grpc/support/alloc.h>
#include <grpc/support/string_util.h>

#include "src/core/ext/xds/xds_routing.h"
#include "src/core/lib/address_utils/sockaddr_utils.h"
#include "src/core/lib/gpr/env.h"
#include "src/core/lib/gpr/string.h"
#include "src/core/lib/gprpp/host_port.h"
#include "src/core/lib/iomgr/error.h"
#include "src/core/lib/iomgr/sockaddr.h"
#include "src/core/lib/iomgr/socket_utils.h"
#include "src/core/lib/slice/slice_utils.h"
#include "src/core/lib/uri/uri_parser.h"

namespace grpc_core {

// TODO(donnadionne): Check to see if cluster types aggregate_cluster and
// logical_dns are enabled, this will be
// removed once the cluster types are fully integration-tested and enabled by
// default.
bool XdsAggregateAndLogicalDnsClusterEnabled() {
  char* value = gpr_getenv(
      "GRPC_XDS_EXPERIMENTAL_ENABLE_AGGREGATE_AND_LOGICAL_DNS_CLUSTER");
  bool parsed_value;
  bool parse_succeeded = gpr_parse_bool_value(value, &parsed_value);
  gpr_free(value);
  return parse_succeeded && parsed_value;
}

// TODO(yashykt): Remove once RBAC is no longer experimental
bool XdsRbacEnabled() {
  char* value = gpr_getenv("GRPC_XDS_EXPERIMENTAL_RBAC");
  bool parsed_value;
  bool parse_succeeded = gpr_parse_bool_value(value, &parsed_value);
  gpr_free(value);
  return parse_succeeded && parsed_value;
}

//
// XdsApi::RetryPolicy
//

std::string XdsApi::RetryPolicy::RetryBackOff::ToString() const {
  std::vector<std::string> contents;
  contents.push_back(
      absl::StrCat("RetryBackOff Base: ", base_interval.ToString()));
  contents.push_back(
      absl::StrCat("RetryBackOff max: ", max_interval.ToString()));
  return absl::StrJoin(contents, ",");
}

std::string XdsApi::RetryPolicy::ToString() const {
  std::vector<std::string> contents;
  contents.push_back(absl::StrFormat("num_retries=%d", num_retries));
  contents.push_back(retry_back_off.ToString());
  return absl::StrCat("{", absl::StrJoin(contents, ","), "}");
}

//
// XdsApi::Route::Matchers
//

std::string XdsApi::Route::Matchers::ToString() const {
  std::vector<std::string> contents;
  contents.push_back(
      absl::StrFormat("PathMatcher{%s}", path_matcher.ToString()));
  for (const HeaderMatcher& header_matcher : header_matchers) {
    contents.push_back(header_matcher.ToString());
  }
  if (fraction_per_million.has_value()) {
    contents.push_back(absl::StrFormat("Fraction Per Million %d",
                                       fraction_per_million.value()));
  }
  return absl::StrJoin(contents, "\n");
}

//
// XdsApi::Route::RouteAction::HashPolicy
//

XdsApi::Route::RouteAction::HashPolicy::HashPolicy(const HashPolicy& other)
    : type(other.type),
      header_name(other.header_name),
      regex_substitution(other.regex_substitution) {
  if (other.regex != nullptr) {
    regex =
        absl::make_unique<RE2>(other.regex->pattern(), other.regex->options());
  }
}

XdsApi::Route::RouteAction::HashPolicy&
XdsApi::Route::RouteAction::HashPolicy::operator=(const HashPolicy& other) {
  type = other.type;
  header_name = other.header_name;
  if (other.regex != nullptr) {
    regex =
        absl::make_unique<RE2>(other.regex->pattern(), other.regex->options());
  }
  regex_substitution = other.regex_substitution;
  return *this;
}

XdsApi::Route::RouteAction::HashPolicy::HashPolicy(HashPolicy&& other) noexcept
    : type(other.type),
      header_name(std::move(other.header_name)),
      regex(std::move(other.regex)),
      regex_substitution(std::move(other.regex_substitution)) {}

XdsApi::Route::RouteAction::HashPolicy&
XdsApi::Route::RouteAction::HashPolicy::operator=(HashPolicy&& other) noexcept {
  type = other.type;
  header_name = std::move(other.header_name);
  regex = std::move(other.regex);
  regex_substitution = std::move(other.regex_substitution);
  return *this;
}

bool XdsApi::Route::RouteAction::HashPolicy::HashPolicy::operator==(
    const HashPolicy& other) const {
  if (type != other.type) return false;
  if (type == Type::HEADER) {
    if (regex == nullptr) {
      if (other.regex != nullptr) return false;
    } else {
      if (other.regex == nullptr) return false;
      return header_name == other.header_name &&
             regex->pattern() == other.regex->pattern() &&
             regex_substitution == other.regex_substitution;
    }
  }
  return true;
}

std::string XdsApi::Route::RouteAction::HashPolicy::ToString() const {
  std::vector<std::string> contents;
  switch (type) {
    case Type::HEADER:
      contents.push_back("type=HEADER");
      break;
    case Type::CHANNEL_ID:
      contents.push_back("type=CHANNEL_ID");
      break;
  }
  contents.push_back(
      absl::StrFormat("terminal=%s", terminal ? "true" : "false"));
  if (type == Type::HEADER) {
    contents.push_back(absl::StrFormat(
        "Header %s:/%s/%s", header_name,
        (regex == nullptr) ? "" : regex->pattern(), regex_substitution));
  }
  return absl::StrCat("{", absl::StrJoin(contents, ", "), "}");
}

//
// XdsApi::Route::RouteAction::ClusterWeight
//

std::string XdsApi::Route::RouteAction::ClusterWeight::ToString() const {
  std::vector<std::string> contents;
  contents.push_back(absl::StrCat("cluster=", name));
  contents.push_back(absl::StrCat("weight=", weight));
  if (!typed_per_filter_config.empty()) {
    std::vector<std::string> parts;
    for (const auto& p : typed_per_filter_config) {
      const std::string& key = p.first;
      const auto& config = p.second;
      parts.push_back(absl::StrCat(key, "=", config.ToString()));
    }
    contents.push_back(absl::StrCat("typed_per_filter_config={",
                                    absl::StrJoin(parts, ", "), "}"));
  }
  return absl::StrCat("{", absl::StrJoin(contents, ", "), "}");
}

//
// XdsApi::Route::RouteAction
//

std::string XdsApi::Route::RouteAction::ToString() const {
  std::vector<std::string> contents;
  for (const HashPolicy& hash_policy : hash_policies) {
    contents.push_back(absl::StrCat("hash_policy=", hash_policy.ToString()));
  }
  if (retry_policy.has_value()) {
    contents.push_back(absl::StrCat("retry_policy=", retry_policy->ToString()));
  }
  if (!cluster_name.empty()) {
    contents.push_back(absl::StrFormat("Cluster name: %s", cluster_name));
  }
  for (const ClusterWeight& cluster_weight : weighted_clusters) {
    contents.push_back(cluster_weight.ToString());
  }
  if (max_stream_duration.has_value()) {
    contents.push_back(max_stream_duration->ToString());
  }
  return absl::StrCat("{", absl::StrJoin(contents, ", "), "}");
}

//
// XdsApi::Route
//

std::string XdsApi::Route::ToString() const {
  std::vector<std::string> contents;
  contents.push_back(matchers.ToString());
  auto* route_action = absl::get_if<XdsApi::Route::RouteAction>(&action);
  if (route_action != nullptr) {
    contents.push_back(absl::StrCat("route=", route_action->ToString()));
  } else if (absl::holds_alternative<XdsApi::Route::NonForwardingAction>(
                 action)) {
    contents.push_back("non_forwarding_action={}");
  } else {
    contents.push_back("unknown_action={}");
  }
  if (!typed_per_filter_config.empty()) {
    contents.push_back("typed_per_filter_config={");
    for (const auto& p : typed_per_filter_config) {
      const std::string& name = p.first;
      const auto& config = p.second;
      contents.push_back(absl::StrCat("  ", name, "=", config.ToString()));
    }
    contents.push_back("}");
  }
  return absl::StrJoin(contents, "\n");
}

//
// XdsApi::RdsUpdate
//

std::string XdsApi::RdsUpdate::ToString() const {
  std::vector<std::string> vhosts;
  for (const VirtualHost& vhost : virtual_hosts) {
    vhosts.push_back(
        absl::StrCat("vhost={\n"
                     "  domains=[",
                     absl::StrJoin(vhost.domains, ", "),
                     "]\n"
                     "  routes=[\n"));
    for (const XdsApi::Route& route : vhost.routes) {
      vhosts.push_back("    {\n");
      vhosts.push_back(route.ToString());
      vhosts.push_back("\n    }\n");
    }
    vhosts.push_back("  ]\n");
    vhosts.push_back("  typed_per_filter_config={\n");
    for (const auto& p : vhost.typed_per_filter_config) {
      const std::string& name = p.first;
      const auto& config = p.second;
      vhosts.push_back(
          absl::StrCat("    ", name, "=", config.ToString(), "\n"));
    }
    vhosts.push_back("  }\n");
    vhosts.push_back("]\n");
  }
  return absl::StrJoin(vhosts, "");
}

//
// XdsApi::CommonTlsContext::CertificateValidationContext
//

std::string XdsApi::CommonTlsContext::CertificateValidationContext::ToString()
    const {
  std::vector<std::string> contents;
  for (const auto& match : match_subject_alt_names) {
    contents.push_back(match.ToString());
  }
  return absl::StrFormat("{match_subject_alt_names=[%s]}",
                         absl::StrJoin(contents, ", "));
}

bool XdsApi::CommonTlsContext::CertificateValidationContext::Empty() const {
  return match_subject_alt_names.empty();
}

//
// XdsApi::CommonTlsContext::CertificateProviderPluginInstance
//

std::string
XdsApi::CommonTlsContext::CertificateProviderPluginInstance::ToString() const {
  absl::InlinedVector<std::string, 2> contents;
  if (!instance_name.empty()) {
    contents.push_back(absl::StrFormat("instance_name=%s", instance_name));
  }
  if (!certificate_name.empty()) {
    contents.push_back(
        absl::StrFormat("certificate_name=%s", certificate_name));
  }
  return absl::StrCat("{", absl::StrJoin(contents, ", "), "}");
}

bool XdsApi::CommonTlsContext::CertificateProviderPluginInstance::Empty()
    const {
  return instance_name.empty() && certificate_name.empty();
}

//
// XdsApi::CommonTlsContext
//

std::string XdsApi::CommonTlsContext::ToString() const {
  absl::InlinedVector<std::string, 2> contents;
  if (!tls_certificate_provider_instance.Empty()) {
    contents.push_back(
        absl::StrFormat("tls_certificate_provider_instance=%s",
                        tls_certificate_provider_instance.ToString()));
  }
  if (!certificate_validation_context.Empty()) {
    contents.push_back(
        absl::StrFormat("certificate_validation_context=%s",
                        certificate_validation_context.ToString()));
  }
  return absl::StrCat("{", absl::StrJoin(contents, ", "), "}");
}

bool XdsApi::CommonTlsContext::Empty() const {
  return tls_certificate_provider_instance.Empty() &&
         certificate_validation_context.Empty();
}

//
// XdsApi::DownstreamTlsContext
//

std::string XdsApi::DownstreamTlsContext::ToString() const {
  return absl::StrFormat("common_tls_context=%s, require_client_certificate=%s",
                         common_tls_context.ToString(),
                         require_client_certificate ? "true" : "false");
}

bool XdsApi::DownstreamTlsContext::Empty() const {
  return common_tls_context.Empty();
}

//
// XdsApi::LdsUpdate::HttpConnectionManager
//

std::string XdsApi::LdsUpdate::HttpConnectionManager::ToString() const {
  absl::InlinedVector<std::string, 4> contents;
  contents.push_back(absl::StrFormat(
      "route_config_name=%s",
      !route_config_name.empty() ? route_config_name.c_str() : "<inlined>"));
  contents.push_back(absl::StrFormat("http_max_stream_duration=%s",
                                     http_max_stream_duration.ToString()));
  if (rds_update.has_value()) {
    contents.push_back(
        absl::StrFormat("rds_update=%s", rds_update->ToString()));
  }
  if (!http_filters.empty()) {
    std::vector<std::string> filter_strings;
    for (const auto& http_filter : http_filters) {
      filter_strings.push_back(http_filter.ToString());
    }
    contents.push_back(absl::StrCat("http_filters=[",
                                    absl::StrJoin(filter_strings, ", "), "]"));
  }
  return absl::StrCat("{", absl::StrJoin(contents, ", "), "}");
}

//
// XdsApi::LdsUpdate::HttpFilter
//

std::string XdsApi::LdsUpdate::HttpConnectionManager::HttpFilter::ToString()
    const {
  return absl::StrCat("{name=", name, ", config=", config.ToString(), "}");
}

//
// XdsApi::LdsUpdate::FilterChainData
//

std::string XdsApi::LdsUpdate::FilterChainData::ToString() const {
  return absl::StrCat(
      "{downstream_tls_context=", downstream_tls_context.ToString(),
      " http_connection_manager=", http_connection_manager.ToString(), "}");
}

//
// XdsApi::LdsUpdate::FilterChainMap::CidrRange
//

std::string XdsApi::LdsUpdate::FilterChainMap::CidrRange::ToString() const {
  return absl::StrCat(
      "{address_prefix=", grpc_sockaddr_to_string(&address, false),
      ", prefix_len=", prefix_len, "}");
}

//
// FilterChain
//

struct FilterChain {
  struct FilterChainMatch {
    uint32_t destination_port = 0;
    std::vector<XdsApi::LdsUpdate::FilterChainMap::CidrRange> prefix_ranges;
    XdsApi::LdsUpdate::FilterChainMap::ConnectionSourceType source_type =
        XdsApi::LdsUpdate::FilterChainMap::ConnectionSourceType::kAny;
    std::vector<XdsApi::LdsUpdate::FilterChainMap::CidrRange>
        source_prefix_ranges;
    std::vector<uint32_t> source_ports;
    std::vector<std::string> server_names;
    std::string transport_protocol;
    std::vector<std::string> application_protocols;

    std::string ToString() const;
  } filter_chain_match;

  std::shared_ptr<XdsApi::LdsUpdate::FilterChainData> filter_chain_data;
};

std::string FilterChain::FilterChainMatch::ToString() const {
  absl::InlinedVector<std::string, 8> contents;
  if (destination_port != 0) {
    contents.push_back(absl::StrCat("destination_port=", destination_port));
  }
  if (!prefix_ranges.empty()) {
    std::vector<std::string> prefix_ranges_content;
    for (const auto& range : prefix_ranges) {
      prefix_ranges_content.push_back(range.ToString());
    }
    contents.push_back(absl::StrCat(
        "prefix_ranges={", absl::StrJoin(prefix_ranges_content, ", "), "}"));
  }
  if (source_type == XdsApi::LdsUpdate::FilterChainMap::ConnectionSourceType::
                         kSameIpOrLoopback) {
    contents.push_back("source_type=SAME_IP_OR_LOOPBACK");
  } else if (source_type == XdsApi::LdsUpdate::FilterChainMap::
                                ConnectionSourceType::kExternal) {
    contents.push_back("source_type=EXTERNAL");
  }
  if (!source_prefix_ranges.empty()) {
    std::vector<std::string> source_prefix_ranges_content;
    for (const auto& range : source_prefix_ranges) {
      source_prefix_ranges_content.push_back(range.ToString());
    }
    contents.push_back(
        absl::StrCat("source_prefix_ranges={",
                     absl::StrJoin(source_prefix_ranges_content, ", "), "}"));
  }
  if (!source_ports.empty()) {
    contents.push_back(
        absl::StrCat("source_ports={", absl::StrJoin(source_ports, ", "), "}"));
  }
  if (!server_names.empty()) {
    contents.push_back(
        absl::StrCat("server_names={", absl::StrJoin(server_names, ", "), "}"));
  }
  if (!transport_protocol.empty()) {
    contents.push_back(absl::StrCat("transport_protocol=", transport_protocol));
  }
  if (!application_protocols.empty()) {
    contents.push_back(absl::StrCat("application_protocols={",
                                    absl::StrJoin(application_protocols, ", "),
                                    "}"));
  }
  return absl::StrCat("{", absl::StrJoin(contents, ", "), "}");
}

//
// XdsApi::LdsUpdate::FilterChainMap
//

std::string XdsApi::LdsUpdate::FilterChainMap::ToString() const {
  std::vector<std::string> contents;
  for (const auto& destination_ip : destination_ip_vector) {
    for (int source_type = 0; source_type < 3; ++source_type) {
      for (const auto& source_ip :
           destination_ip.source_types_array[source_type]) {
        for (const auto& source_port_pair : source_ip.ports_map) {
          FilterChain::FilterChainMatch filter_chain_match;
          if (destination_ip.prefix_range.has_value()) {
            filter_chain_match.prefix_ranges.push_back(
                *destination_ip.prefix_range);
          }
          filter_chain_match.source_type = static_cast<
              XdsApi::LdsUpdate::FilterChainMap::ConnectionSourceType>(
              source_type);
          if (source_ip.prefix_range.has_value()) {
            filter_chain_match.source_prefix_ranges.push_back(
                *source_ip.prefix_range);
          }
          if (source_port_pair.first != 0) {
            filter_chain_match.source_ports.push_back(source_port_pair.first);
          }
          contents.push_back(absl::StrCat(
              "{filter_chain_match=", filter_chain_match.ToString(),
              ", filter_chain=", source_port_pair.second.data->ToString(),
              "}"));
        }
      }
    }
  }
  return absl::StrCat("{", absl::StrJoin(contents, ", "), "}");
}

//
// XdsApi::LdsUpdate
//

std::string XdsApi::LdsUpdate::ToString() const {
  absl::InlinedVector<std::string, 4> contents;
  if (type == ListenerType::kTcpListener) {
    contents.push_back(absl::StrCat("address=", address));
    contents.push_back(
        absl::StrCat("filter_chain_map=", filter_chain_map.ToString()));
    if (default_filter_chain.has_value()) {
      contents.push_back(absl::StrCat("default_filter_chain=",
                                      default_filter_chain->ToString()));
    }
  } else if (type == ListenerType::kHttpApiListener) {
    contents.push_back(absl::StrFormat("http_connection_manager=%s",
                                       http_connection_manager.ToString()));
  }
  return absl::StrCat("{", absl::StrJoin(contents, ", "), "}");
}

//
// XdsApi::CdsUpdate
//

std::string XdsApi::CdsUpdate::ToString() const {
  absl::InlinedVector<std::string, 8> contents;
  switch (cluster_type) {
    case EDS:
      contents.push_back("cluster_type=EDS");
      if (!eds_service_name.empty()) {
        contents.push_back(
            absl::StrFormat("eds_service_name=%s", eds_service_name));
      }
      break;
    case LOGICAL_DNS:
      contents.push_back("cluster_type=LOGICAL_DNS");
      contents.push_back(absl::StrFormat("dns_hostname=%s", dns_hostname));
      break;
    case AGGREGATE:
      contents.push_back("cluster_type=AGGREGATE");
      contents.push_back(
          absl::StrFormat("prioritized_cluster_names=[%s]",
                          absl::StrJoin(prioritized_cluster_names, ", ")));
  }
  if (!common_tls_context.Empty()) {
    contents.push_back(absl::StrFormat("common_tls_context=%s",
                                       common_tls_context.ToString()));
  }
  if (lrs_load_reporting_server_name.has_value()) {
    contents.push_back(absl::StrFormat("lrs_load_reporting_server_name=%s",
                                       lrs_load_reporting_server_name.value()));
  }
  contents.push_back(absl::StrCat("lb_policy=", lb_policy));
  if (lb_policy == "RING_HASH") {
    contents.push_back(absl::StrCat("min_ring_size=", min_ring_size));
    contents.push_back(absl::StrCat("max_ring_size=", max_ring_size));
  }
  contents.push_back(
      absl::StrFormat("max_concurrent_requests=%d", max_concurrent_requests));
  return absl::StrCat("{", absl::StrJoin(contents, ", "), "}");
}

//
// XdsApi::EdsUpdate
//

std::string XdsApi::EdsUpdate::Priority::Locality::ToString() const {
  std::vector<std::string> endpoint_strings;
  for (const ServerAddress& endpoint : endpoints) {
    endpoint_strings.emplace_back(endpoint.ToString());
  }
  return absl::StrCat("{name=", name->AsHumanReadableString(),
                      ", lb_weight=", lb_weight, ", endpoints=[",
                      absl::StrJoin(endpoint_strings, ", "), "]}");
}

bool XdsApi::EdsUpdate::Priority::operator==(const Priority& other) const {
  if (localities.size() != other.localities.size()) return false;
  auto it1 = localities.begin();
  auto it2 = other.localities.begin();
  while (it1 != localities.end()) {
    if (*it1->first != *it2->first) return false;
    if (it1->second != it2->second) return false;
    ++it1;
    ++it2;
  }
  return true;
}

std::string XdsApi::EdsUpdate::Priority::ToString() const {
  std::vector<std::string> locality_strings;
  for (const auto& p : localities) {
    locality_strings.emplace_back(p.second.ToString());
  }
  return absl::StrCat("[", absl::StrJoin(locality_strings, ", "), "]");
}

bool XdsApi::EdsUpdate::DropConfig::ShouldDrop(
    const std::string** category_name) const {
  for (size_t i = 0; i < drop_category_list_.size(); ++i) {
    const auto& drop_category = drop_category_list_[i];
    // Generate a random number in [0, 1000000).
    const uint32_t random = static_cast<uint32_t>(rand()) % 1000000;
    if (random < drop_category.parts_per_million) {
      *category_name = &drop_category.name;
      return true;
    }
  }
  return false;
}

std::string XdsApi::EdsUpdate::DropConfig::ToString() const {
  std::vector<std::string> category_strings;
  for (const DropCategory& category : drop_category_list_) {
    category_strings.emplace_back(
        absl::StrCat(category.name, "=", category.parts_per_million));
  }
  return absl::StrCat("{[", absl::StrJoin(category_strings, ", "),
                      "], drop_all=", drop_all_, "}");
}

std::string XdsApi::EdsUpdate::ToString() const {
  std::vector<std::string> priority_strings;
  for (size_t i = 0; i < priorities.size(); ++i) {
    const Priority& priority = priorities[i];
    priority_strings.emplace_back(
        absl::StrCat("priority ", i, ": ", priority.ToString()));
  }
  return absl::StrCat("priorities=[", absl::StrJoin(priority_strings, ", "),
                      "], drop_config=", drop_config->ToString());
}

//
// XdsApi
//

// TODO(roth): All constants and functions for individual resource types
// should be merged into the XdsResourceType abstraction.
const char* XdsApi::kLdsTypeUrl = "envoy.config.listener.v3.Listener";
const char* XdsApi::kRdsTypeUrl = "envoy.config.route.v3.RouteConfiguration";
const char* XdsApi::kCdsTypeUrl = "envoy.config.cluster.v3.Cluster";
const char* XdsApi::kEdsTypeUrl =
    "envoy.config.endpoint.v3.ClusterLoadAssignment";

namespace {

const char* kLdsV2TypeUrl = "envoy.api.v2.Listener";
const char* kRdsV2TypeUrl = "envoy.api.v2.RouteConfiguration";
const char* kCdsV2TypeUrl = "envoy.api.v2.Cluster";
const char* kEdsV2TypeUrl = "envoy.api.v2.ClusterLoadAssignment";

bool IsLdsInternal(absl::string_view type_url, bool* is_v2 = nullptr) {
  if (type_url == XdsApi::kLdsTypeUrl) return true;
  if (type_url == kLdsV2TypeUrl) {
    if (is_v2 != nullptr) *is_v2 = true;
    return true;
  }
  return false;
}

bool IsRdsInternal(absl::string_view type_url, bool* /*is_v2*/ = nullptr) {
  return type_url == XdsApi::kRdsTypeUrl || type_url == kRdsV2TypeUrl;
}

bool IsCdsInternal(absl::string_view type_url, bool* /*is_v2*/ = nullptr) {
  return type_url == XdsApi::kCdsTypeUrl || type_url == kCdsV2TypeUrl;
}

bool IsEdsInternal(absl::string_view type_url, bool* /*is_v2*/ = nullptr) {
  return type_url == XdsApi::kEdsTypeUrl || type_url == kEdsV2TypeUrl;
}

absl::string_view TypeUrlExternalToInternal(bool use_v3,
                                            const std::string& type_url) {
  if (!use_v3) {
    if (type_url == XdsApi::kLdsTypeUrl) {
      return kLdsV2TypeUrl;
    }
    if (type_url == XdsApi::kRdsTypeUrl) {
      return kRdsV2TypeUrl;
    }
    if (type_url == XdsApi::kCdsTypeUrl) {
      return kCdsV2TypeUrl;
    }
    if (type_url == XdsApi::kEdsTypeUrl) {
      return kEdsV2TypeUrl;
    }
  }
  return type_url;
}

std::string TypeUrlInternalToExternal(absl::string_view type_url) {
  if (type_url == kLdsV2TypeUrl) {
    return XdsApi::kLdsTypeUrl;
  } else if (type_url == kRdsV2TypeUrl) {
    return XdsApi::kRdsTypeUrl;
  } else if (type_url == kCdsV2TypeUrl) {
    return XdsApi::kCdsTypeUrl;
  } else if (type_url == kEdsV2TypeUrl) {
    return XdsApi::kEdsTypeUrl;
  }
  return std::string(type_url);
}

struct EncodingContext {
  XdsClient* client;  // Used only for logging. Unsafe for dereferencing.
  TraceFlag* tracer;
  upb_symtab* symtab;
  upb_arena* arena;
  bool use_v3;
  const CertificateProviderStore::PluginDefinitionMap*
      certificate_provider_definition_map;
};

class XdsResourceType {
 public:
  // A base type for resource data.
<<<<<<< HEAD
  struct ResourceData {};
=======
  struct ResourceData {
    virtual ~ResourceData() = default;
  };
>>>>>>> a54c362d

  struct DecodeResult {
    std::string name;
    absl::StatusOr<std::unique_ptr<ResourceData>> resource;
  };

  virtual ~XdsResourceType() = default;

  virtual absl::string_view type_url() const = 0;

  virtual absl::string_view v2_type_url() const = 0;

  virtual absl::StatusOr<DecodeResult> Decode(
      const EncodingContext& context, absl::string_view serialized_resource,
      bool is_v2) const = 0;

  bool IsType(absl::string_view resource_type, bool* is_v2) const {
    if (resource_type == type_url()) return true;
    if (resource_type == v2_type_url()) {
      if (is_v2 != nullptr) *is_v2 = true;
      return true;
    }
    return false;
  }
};

absl::StatusOr<XdsApi::ResourceName> ParseResourceNameInternal(
    absl::string_view name,
    std::function<bool(absl::string_view, bool*)> is_expected_type) {
  // Old-style names use the empty string for authority.
  // authority is prefixed with "old:" to indicate that it's an old-style name.
  if (!absl::StartsWith(name, "xdstp:")) {
    return XdsApi::ResourceName{"old:", std::string(name)};
  }
  // New style name.  Parse URI.
  auto uri = URI::Parse(name);
  if (!uri.ok()) return uri.status();
  // Split the resource type off of the path to get the id.
  std::pair<absl::string_view, absl::string_view> path_parts =
      absl::StrSplit(uri->path(), absl::MaxSplits('/', 1));
  if (!is_expected_type(path_parts.first, nullptr)) {
    return absl::InvalidArgumentError(
        "xdstp URI path must indicate valid xDS resource type");
  }
  std::vector<std::pair<absl::string_view, absl::string_view>> query_parameters(
      uri->query_parameter_map().begin(), uri->query_parameter_map().end());
  std::sort(query_parameters.begin(), query_parameters.end());
  return XdsApi::ResourceName{
      absl::StrCat("xdstp:", uri->authority()),
      absl::StrCat(
          path_parts.second, (query_parameters.empty() ? "?" : ""),
          absl::StrJoin(query_parameters, "&", absl::PairFormatter("=")))};
}

}  // namespace

// If gRPC is built with -DGRPC_XDS_USER_AGENT_NAME_SUFFIX="...", that string
// will be appended to the user agent name reported to the xDS server.
#ifdef GRPC_XDS_USER_AGENT_NAME_SUFFIX
#define GRPC_XDS_USER_AGENT_NAME_SUFFIX_STRING \
  " " GRPC_XDS_USER_AGENT_NAME_SUFFIX
#else
#define GRPC_XDS_USER_AGENT_NAME_SUFFIX_STRING ""
#endif

// If gRPC is built with -DGRPC_XDS_USER_AGENT_VERSION_SUFFIX="...", that string
// will be appended to the user agent version reported to the xDS server.
#ifdef GRPC_XDS_USER_AGENT_VERSION_SUFFIX
#define GRPC_XDS_USER_AGENT_VERSION_SUFFIX_STRING \
  " " GRPC_XDS_USER_AGENT_VERSION_SUFFIX
#else
#define GRPC_XDS_USER_AGENT_VERSION_SUFFIX_STRING ""
#endif

XdsApi::XdsApi(XdsClient* client, TraceFlag* tracer,
               const XdsBootstrap::Node* node,
               const CertificateProviderStore::PluginDefinitionMap*
                   certificate_provider_definition_map)
    : client_(client),
      tracer_(tracer),
      node_(node),
      certificate_provider_definition_map_(certificate_provider_definition_map),
      build_version_(absl::StrCat("gRPC C-core ", GPR_PLATFORM_STRING, " ",
                                  grpc_version_string(),
                                  GRPC_XDS_USER_AGENT_NAME_SUFFIX_STRING,
                                  GRPC_XDS_USER_AGENT_VERSION_SUFFIX_STRING)),
      user_agent_name_(absl::StrCat("gRPC C-core ", GPR_PLATFORM_STRING,
                                    GRPC_XDS_USER_AGENT_NAME_SUFFIX_STRING)),
      user_agent_version_(
          absl::StrCat("C-core ", grpc_version_string(),
                       GRPC_XDS_USER_AGENT_NAME_SUFFIX_STRING,
                       GRPC_XDS_USER_AGENT_VERSION_SUFFIX_STRING)) {
  // Populate upb symtab with xDS proto messages that we want to print
  // properly in logs.
  // Note: This won't actually work properly until upb adds support for
  // Any fields in textproto printing (internal b/178821188).
  envoy_config_listener_v3_Listener_getmsgdef(symtab_.ptr());
  envoy_config_route_v3_RouteConfiguration_getmsgdef(symtab_.ptr());
  envoy_config_cluster_v3_Cluster_getmsgdef(symtab_.ptr());
  envoy_extensions_clusters_aggregate_v3_ClusterConfig_getmsgdef(symtab_.ptr());
  envoy_config_cluster_v3_Cluster_getmsgdef(symtab_.ptr());
  envoy_config_endpoint_v3_ClusterLoadAssignment_getmsgdef(symtab_.ptr());
  envoy_extensions_transport_sockets_tls_v3_UpstreamTlsContext_getmsgdef(
      symtab_.ptr());
  envoy_extensions_filters_network_http_connection_manager_v3_HttpConnectionManager_getmsgdef(
      symtab_.ptr());
  // Load HTTP filter proto messages into the upb symtab.
  XdsHttpFilterRegistry::PopulateSymtab(symtab_.ptr());
}

bool XdsApi::IsLds(absl::string_view type_url) {
  return IsLdsInternal(type_url);
}

bool XdsApi::IsRds(absl::string_view type_url) {
  return IsRdsInternal(type_url);
}

bool XdsApi::IsCds(absl::string_view type_url) {
  return IsCdsInternal(type_url);
}

bool XdsApi::IsEds(absl::string_view type_url) {
  return IsEdsInternal(type_url);
}

absl::StatusOr<XdsApi::ResourceName> XdsApi::ParseResourceName(
    absl::string_view name, bool (*is_expected_type)(absl::string_view)) {
  return ParseResourceNameInternal(
      name, [is_expected_type](absl::string_view type, bool*) {
        return is_expected_type(type);
      });
}

std::string XdsApi::ConstructFullResourceName(absl::string_view authority,
                                              absl::string_view resource_type,
                                              absl::string_view name) {
  if (absl::ConsumePrefix(&authority, "xdstp:")) {
    return absl::StrCat("xdstp://", authority, "/", resource_type, "/", name);
  } else {
    return std::string(absl::StripPrefix(name, "old:"));
  }
}

namespace {

// Works for both std::string and absl::string_view.
template <typename T>
inline upb_strview StdStringToUpbString(const T& str) {
  return upb_strview_make(str.data(), str.size());
}

void PopulateMetadataValue(const EncodingContext& context,
                           google_protobuf_Value* value_pb, const Json& value);

void PopulateListValue(const EncodingContext& context,
                       google_protobuf_ListValue* list_value,
                       const Json::Array& values) {
  for (const auto& value : values) {
    auto* value_pb =
        google_protobuf_ListValue_add_values(list_value, context.arena);
    PopulateMetadataValue(context, value_pb, value);
  }
}

void PopulateMetadata(const EncodingContext& context,
                      google_protobuf_Struct* metadata_pb,
                      const Json::Object& metadata) {
  for (const auto& p : metadata) {
    google_protobuf_Value* value = google_protobuf_Value_new(context.arena);
    PopulateMetadataValue(context, value, p.second);
    google_protobuf_Struct_fields_set(
        metadata_pb, StdStringToUpbString(p.first), value, context.arena);
  }
}

void PopulateMetadataValue(const EncodingContext& context,
                           google_protobuf_Value* value_pb, const Json& value) {
  switch (value.type()) {
    case Json::Type::JSON_NULL:
      google_protobuf_Value_set_null_value(value_pb, 0);
      break;
    case Json::Type::NUMBER:
      google_protobuf_Value_set_number_value(
          value_pb, strtod(value.string_value().c_str(), nullptr));
      break;
    case Json::Type::STRING:
      google_protobuf_Value_set_string_value(
          value_pb, StdStringToUpbString(value.string_value()));
      break;
    case Json::Type::JSON_TRUE:
      google_protobuf_Value_set_bool_value(value_pb, true);
      break;
    case Json::Type::JSON_FALSE:
      google_protobuf_Value_set_bool_value(value_pb, false);
      break;
    case Json::Type::OBJECT: {
      google_protobuf_Struct* struct_value =
          google_protobuf_Value_mutable_struct_value(value_pb, context.arena);
      PopulateMetadata(context, struct_value, value.object_value());
      break;
    }
    case Json::Type::ARRAY: {
      google_protobuf_ListValue* list_value =
          google_protobuf_Value_mutable_list_value(value_pb, context.arena);
      PopulateListValue(context, list_value, value.array_value());
      break;
    }
  }
}

// Helper functions to manually do protobuf string encoding, so that we
// can populate the node build_version field that was removed in v3.
std::string EncodeVarint(uint64_t val) {
  std::string data;
  do {
    uint8_t byte = val & 0x7fU;
    val >>= 7;
    if (val) byte |= 0x80U;
    data += byte;
  } while (val);
  return data;
}
std::string EncodeTag(uint32_t field_number, uint8_t wire_type) {
  return EncodeVarint((field_number << 3) | wire_type);
}
std::string EncodeStringField(uint32_t field_number, const std::string& str) {
  static const uint8_t kDelimitedWireType = 2;
  return EncodeTag(field_number, kDelimitedWireType) +
         EncodeVarint(str.size()) + str;
}

void PopulateBuildVersion(const EncodingContext& context,
                          envoy_config_core_v3_Node* node_msg,
                          const std::string& build_version) {
  std::string encoded_build_version = EncodeStringField(5, build_version);
  // TODO(roth): This should use upb_msg_addunknown(), but that API is
  // broken in the current version of upb, so we're using the internal
  // API for now.  Change this once we upgrade to a version of upb that
  // fixes this bug.
  _upb_msg_addunknown(node_msg, encoded_build_version.data(),
                      encoded_build_version.size(), context.arena);
}

void PopulateNode(const EncodingContext& context,
                  const XdsBootstrap::Node* node,
                  const std::string& build_version,
                  const std::string& user_agent_name,
                  const std::string& user_agent_version,
                  envoy_config_core_v3_Node* node_msg) {
  if (node != nullptr) {
    if (!node->id.empty()) {
      envoy_config_core_v3_Node_set_id(node_msg,
                                       StdStringToUpbString(node->id));
    }
    if (!node->cluster.empty()) {
      envoy_config_core_v3_Node_set_cluster(
          node_msg, StdStringToUpbString(node->cluster));
    }
    if (!node->metadata.object_value().empty()) {
      google_protobuf_Struct* metadata =
          envoy_config_core_v3_Node_mutable_metadata(node_msg, context.arena);
      PopulateMetadata(context, metadata, node->metadata.object_value());
    }
    if (!node->locality_region.empty() || !node->locality_zone.empty() ||
        !node->locality_sub_zone.empty()) {
      envoy_config_core_v3_Locality* locality =
          envoy_config_core_v3_Node_mutable_locality(node_msg, context.arena);
      if (!node->locality_region.empty()) {
        envoy_config_core_v3_Locality_set_region(
            locality, StdStringToUpbString(node->locality_region));
      }
      if (!node->locality_zone.empty()) {
        envoy_config_core_v3_Locality_set_zone(
            locality, StdStringToUpbString(node->locality_zone));
      }
      if (!node->locality_sub_zone.empty()) {
        envoy_config_core_v3_Locality_set_sub_zone(
            locality, StdStringToUpbString(node->locality_sub_zone));
      }
    }
  }
  if (!context.use_v3) {
    PopulateBuildVersion(context, node_msg, build_version);
  }
  envoy_config_core_v3_Node_set_user_agent_name(
      node_msg, StdStringToUpbString(user_agent_name));
  envoy_config_core_v3_Node_set_user_agent_version(
      node_msg, StdStringToUpbString(user_agent_version));
  envoy_config_core_v3_Node_add_client_features(
      node_msg, upb_strview_makez("envoy.lb.does_not_support_overprovisioning"),
      context.arena);
}

inline absl::string_view UpbStringToAbsl(const upb_strview& str) {
  return absl::string_view(str.data, str.size);
}

inline std::string UpbStringToStdString(const upb_strview& str) {
  return std::string(str.data, str.size);
}

void MaybeLogDiscoveryRequest(
    const EncodingContext& context,
    const envoy_service_discovery_v3_DiscoveryRequest* request) {
  if (GRPC_TRACE_FLAG_ENABLED(*context.tracer) &&
      gpr_should_log(GPR_LOG_SEVERITY_DEBUG)) {
    const upb_msgdef* msg_type =
        envoy_service_discovery_v3_DiscoveryRequest_getmsgdef(context.symtab);
    char buf[10240];
    upb_text_encode(request, msg_type, nullptr, 0, buf, sizeof(buf));
    gpr_log(GPR_DEBUG, "[xds_client %p] constructed ADS request: %s",
            context.client, buf);
  }
}

grpc_slice SerializeDiscoveryRequest(
    const EncodingContext& context,
    envoy_service_discovery_v3_DiscoveryRequest* request) {
  size_t output_length;
  char* output = envoy_service_discovery_v3_DiscoveryRequest_serialize(
      request, context.arena, &output_length);
  return grpc_slice_from_copied_buffer(output, output_length);
}

}  // namespace

grpc_slice XdsApi::CreateAdsRequest(
    const XdsBootstrap::XdsServer& server, const std::string& type_url,
    const std::map<absl::string_view /*authority*/,
                   std::set<absl::string_view /*name*/>>& resource_names,
    const std::string& version, const std::string& nonce,
    grpc_error_handle error, bool populate_node) {
  upb::Arena arena;
  const EncodingContext context = {client_,
                                   tracer_,
                                   symtab_.ptr(),
                                   arena.ptr(),
                                   server.ShouldUseV3(),
                                   certificate_provider_definition_map_};
  // Create a request.
  envoy_service_discovery_v3_DiscoveryRequest* request =
      envoy_service_discovery_v3_DiscoveryRequest_new(arena.ptr());
  // Set type_url.
  absl::string_view real_type_url =
      TypeUrlExternalToInternal(server.ShouldUseV3(), type_url);
  std::string real_type_url_str =
      absl::StrCat("type.googleapis.com/", real_type_url);
  envoy_service_discovery_v3_DiscoveryRequest_set_type_url(
      request, StdStringToUpbString(real_type_url_str));
  // Set version_info.
  if (!version.empty()) {
    envoy_service_discovery_v3_DiscoveryRequest_set_version_info(
        request, StdStringToUpbString(version));
  }
  // Set nonce.
  if (!nonce.empty()) {
    envoy_service_discovery_v3_DiscoveryRequest_set_response_nonce(
        request, StdStringToUpbString(nonce));
  }
  // Set error_detail if it's a NACK.
  std::string error_string_storage;
  if (error != GRPC_ERROR_NONE) {
    google_rpc_Status* error_detail =
        envoy_service_discovery_v3_DiscoveryRequest_mutable_error_detail(
            request, arena.ptr());
    // Hard-code INVALID_ARGUMENT as the status code.
    // TODO(roth): If at some point we decide we care about this value,
    // we could attach a status code to the individual errors where we
    // generate them in the parsing code, and then use that here.
    google_rpc_Status_set_code(error_detail, GRPC_STATUS_INVALID_ARGUMENT);
    // Error description comes from the error that was passed in.
    error_string_storage = grpc_error_std_string(error);
    upb_strview error_description = StdStringToUpbString(error_string_storage);
    google_rpc_Status_set_message(error_detail, error_description);
    GRPC_ERROR_UNREF(error);
  }
  // Populate node.
  if (populate_node) {
    envoy_config_core_v3_Node* node_msg =
        envoy_service_discovery_v3_DiscoveryRequest_mutable_node(request,
                                                                 arena.ptr());
    PopulateNode(context, node_, build_version_, user_agent_name_,
                 user_agent_version_, node_msg);
  }
  // A vector for temporary local storage of resource name strings.
  std::vector<std::string> resource_name_storage;
  // Make sure the vector is sized right up-front, so that reallocations
  // don't move the strings out from under the upb proto object that
  // points to them.
  size_t size = 0;
  for (const auto& p : resource_names) {
    size += p.second.size();
  }
  resource_name_storage.reserve(size);
  // Add resource_names.
  for (const auto& a : resource_names) {
    absl::string_view authority = a.first;
    for (const auto& p : a.second) {
      absl::string_view resource_id = p;
      resource_name_storage.push_back(
          ConstructFullResourceName(authority, real_type_url, resource_id));
      envoy_service_discovery_v3_DiscoveryRequest_add_resource_names(
          request, StdStringToUpbString(resource_name_storage.back()),
          arena.ptr());
    }
  }
  MaybeLogDiscoveryRequest(context, request);
  return SerializeDiscoveryRequest(context, request);
}

namespace {

void MaybeLogDiscoveryResponse(
    const EncodingContext& context,
    const envoy_service_discovery_v3_DiscoveryResponse* response) {
  if (GRPC_TRACE_FLAG_ENABLED(*context.tracer) &&
      gpr_should_log(GPR_LOG_SEVERITY_DEBUG)) {
    const upb_msgdef* msg_type =
        envoy_service_discovery_v3_DiscoveryResponse_getmsgdef(context.symtab);
    char buf[10240];
    upb_text_encode(response, msg_type, nullptr, 0, buf, sizeof(buf));
    gpr_log(GPR_DEBUG, "[xds_client %p] received response: %s", context.client,
            buf);
  }
}

void MaybeLogListener(const EncodingContext& context,
                      const envoy_config_listener_v3_Listener* listener) {
  if (GRPC_TRACE_FLAG_ENABLED(*context.tracer) &&
      gpr_should_log(GPR_LOG_SEVERITY_DEBUG)) {
    const upb_msgdef* msg_type =
        envoy_config_listener_v3_Listener_getmsgdef(context.symtab);
    char buf[10240];
    upb_text_encode(listener, msg_type, nullptr, 0, buf, sizeof(buf));
    gpr_log(GPR_DEBUG, "[xds_client %p] Listener: %s", context.client, buf);
  }
}

void MaybeLogHttpConnectionManager(
    const EncodingContext& context,
    const envoy_extensions_filters_network_http_connection_manager_v3_HttpConnectionManager*
        http_connection_manager_config) {
  if (GRPC_TRACE_FLAG_ENABLED(*context.tracer) &&
      gpr_should_log(GPR_LOG_SEVERITY_DEBUG)) {
    const upb_msgdef* msg_type =
        envoy_extensions_filters_network_http_connection_manager_v3_HttpConnectionManager_getmsgdef(
            context.symtab);
    char buf[10240];
    upb_text_encode(http_connection_manager_config, msg_type, nullptr, 0, buf,
                    sizeof(buf));
    gpr_log(GPR_DEBUG, "[xds_client %p] HttpConnectionManager: %s",
            context.client, buf);
  }
}

void MaybeLogRouteConfiguration(
    const EncodingContext& context,
    const envoy_config_route_v3_RouteConfiguration* route_config) {
  if (GRPC_TRACE_FLAG_ENABLED(*context.tracer) &&
      gpr_should_log(GPR_LOG_SEVERITY_DEBUG)) {
    const upb_msgdef* msg_type =
        envoy_config_route_v3_RouteConfiguration_getmsgdef(context.symtab);
    char buf[10240];
    upb_text_encode(route_config, msg_type, nullptr, 0, buf, sizeof(buf));
    gpr_log(GPR_DEBUG, "[xds_client %p] RouteConfiguration: %s", context.client,
            buf);
  }
}

void MaybeLogCluster(const EncodingContext& context,
                     const envoy_config_cluster_v3_Cluster* cluster) {
  if (GRPC_TRACE_FLAG_ENABLED(*context.tracer) &&
      gpr_should_log(GPR_LOG_SEVERITY_DEBUG)) {
    const upb_msgdef* msg_type =
        envoy_config_cluster_v3_Cluster_getmsgdef(context.symtab);
    char buf[10240];
    upb_text_encode(cluster, msg_type, nullptr, 0, buf, sizeof(buf));
    gpr_log(GPR_DEBUG, "[xds_client %p] Cluster: %s", context.client, buf);
  }
}

void MaybeLogClusterLoadAssignment(
    const EncodingContext& context,
    const envoy_config_endpoint_v3_ClusterLoadAssignment* cla) {
  if (GRPC_TRACE_FLAG_ENABLED(*context.tracer) &&
      gpr_should_log(GPR_LOG_SEVERITY_DEBUG)) {
    const upb_msgdef* msg_type =
        envoy_config_endpoint_v3_ClusterLoadAssignment_getmsgdef(
            context.symtab);
    char buf[10240];
    upb_text_encode(cla, msg_type, nullptr, 0, buf, sizeof(buf));
    gpr_log(GPR_DEBUG, "[xds_client %p] ClusterLoadAssignment: %s",
            context.client, buf);
  }
}

grpc_error_handle RoutePathMatchParse(
    const envoy_config_route_v3_RouteMatch* match, XdsApi::Route* route,
    bool* ignore_route) {
  auto* case_sensitive_ptr =
      envoy_config_route_v3_RouteMatch_case_sensitive(match);
  bool case_sensitive = true;
  if (case_sensitive_ptr != nullptr) {
    case_sensitive = google_protobuf_BoolValue_value(case_sensitive_ptr);
  }
  StringMatcher::Type type;
  std::string match_string;
  if (envoy_config_route_v3_RouteMatch_has_prefix(match)) {
    absl::string_view prefix =
        UpbStringToAbsl(envoy_config_route_v3_RouteMatch_prefix(match));
    // Empty prefix "" is accepted.
    if (!prefix.empty()) {
      // Prefix "/" is accepted.
      if (prefix[0] != '/') {
        // Prefix which does not start with a / will never match anything, so
        // ignore this route.
        *ignore_route = true;
        return GRPC_ERROR_NONE;
      }
      std::vector<absl::string_view> prefix_elements =
          absl::StrSplit(prefix.substr(1), absl::MaxSplits('/', 2));
      if (prefix_elements.size() > 2) {
        // Prefix cannot have more than 2 slashes.
        *ignore_route = true;
        return GRPC_ERROR_NONE;
      } else if (prefix_elements.size() == 2 && prefix_elements[0].empty()) {
        // Prefix contains empty string between the 2 slashes
        *ignore_route = true;
        return GRPC_ERROR_NONE;
      }
    }
    type = StringMatcher::Type::kPrefix;
    match_string = std::string(prefix);
  } else if (envoy_config_route_v3_RouteMatch_has_path(match)) {
    absl::string_view path =
        UpbStringToAbsl(envoy_config_route_v3_RouteMatch_path(match));
    if (path.empty()) {
      // Path that is empty will never match anything, so ignore this route.
      *ignore_route = true;
      return GRPC_ERROR_NONE;
    }
    if (path[0] != '/') {
      // Path which does not start with a / will never match anything, so
      // ignore this route.
      *ignore_route = true;
      return GRPC_ERROR_NONE;
    }
    std::vector<absl::string_view> path_elements =
        absl::StrSplit(path.substr(1), absl::MaxSplits('/', 2));
    if (path_elements.size() != 2) {
      // Path not in the required format of /service/method will never match
      // anything, so ignore this route.
      *ignore_route = true;
      return GRPC_ERROR_NONE;
    } else if (path_elements[0].empty()) {
      // Path contains empty service name will never match anything, so ignore
      // this route.
      *ignore_route = true;
      return GRPC_ERROR_NONE;
    } else if (path_elements[1].empty()) {
      // Path contains empty method name will never match anything, so ignore
      // this route.
      *ignore_route = true;
      return GRPC_ERROR_NONE;
    }
    type = StringMatcher::Type::kExact;
    match_string = std::string(path);
  } else if (envoy_config_route_v3_RouteMatch_has_safe_regex(match)) {
    const envoy_type_matcher_v3_RegexMatcher* regex_matcher =
        envoy_config_route_v3_RouteMatch_safe_regex(match);
    GPR_ASSERT(regex_matcher != nullptr);
    type = StringMatcher::Type::kSafeRegex;
    match_string = UpbStringToStdString(
        envoy_type_matcher_v3_RegexMatcher_regex(regex_matcher));
  } else {
    return GRPC_ERROR_CREATE_FROM_STATIC_STRING(
        "Invalid route path specifier specified.");
  }
  absl::StatusOr<StringMatcher> string_matcher =
      StringMatcher::Create(type, match_string, case_sensitive);
  if (!string_matcher.ok()) {
    return GRPC_ERROR_CREATE_FROM_CPP_STRING(
        absl::StrCat("path matcher: ", string_matcher.status().message()));
  }
  route->matchers.path_matcher = std::move(string_matcher.value());
  return GRPC_ERROR_NONE;
}

grpc_error_handle RouteHeaderMatchersParse(
    const envoy_config_route_v3_RouteMatch* match, XdsApi::Route* route) {
  size_t size;
  const envoy_config_route_v3_HeaderMatcher* const* headers =
      envoy_config_route_v3_RouteMatch_headers(match, &size);
  for (size_t i = 0; i < size; ++i) {
    const envoy_config_route_v3_HeaderMatcher* header = headers[i];
    const std::string name =
        UpbStringToStdString(envoy_config_route_v3_HeaderMatcher_name(header));
    HeaderMatcher::Type type;
    std::string match_string;
    int64_t range_start = 0;
    int64_t range_end = 0;
    bool present_match = false;
    if (envoy_config_route_v3_HeaderMatcher_has_exact_match(header)) {
      type = HeaderMatcher::Type::kExact;
      match_string = UpbStringToStdString(
          envoy_config_route_v3_HeaderMatcher_exact_match(header));
    } else if (envoy_config_route_v3_HeaderMatcher_has_safe_regex_match(
                   header)) {
      const envoy_type_matcher_v3_RegexMatcher* regex_matcher =
          envoy_config_route_v3_HeaderMatcher_safe_regex_match(header);
      GPR_ASSERT(regex_matcher != nullptr);
      type = HeaderMatcher::Type::kSafeRegex;
      match_string = UpbStringToStdString(
          envoy_type_matcher_v3_RegexMatcher_regex(regex_matcher));
    } else if (envoy_config_route_v3_HeaderMatcher_has_range_match(header)) {
      type = HeaderMatcher::Type::kRange;
      const envoy_type_v3_Int64Range* range_matcher =
          envoy_config_route_v3_HeaderMatcher_range_match(header);
      range_start = envoy_type_v3_Int64Range_start(range_matcher);
      range_end = envoy_type_v3_Int64Range_end(range_matcher);
    } else if (envoy_config_route_v3_HeaderMatcher_has_present_match(header)) {
      type = HeaderMatcher::Type::kPresent;
      present_match = envoy_config_route_v3_HeaderMatcher_present_match(header);
    } else if (envoy_config_route_v3_HeaderMatcher_has_prefix_match(header)) {
      type = HeaderMatcher::Type::kPrefix;
      match_string = UpbStringToStdString(
          envoy_config_route_v3_HeaderMatcher_prefix_match(header));
    } else if (envoy_config_route_v3_HeaderMatcher_has_suffix_match(header)) {
      type = HeaderMatcher::Type::kSuffix;
      match_string = UpbStringToStdString(
          envoy_config_route_v3_HeaderMatcher_suffix_match(header));
    } else if (envoy_config_route_v3_HeaderMatcher_has_contains_match(header)) {
      type = HeaderMatcher::Type::kContains;
      match_string = UpbStringToStdString(
          envoy_config_route_v3_HeaderMatcher_contains_match(header));
    } else {
      return GRPC_ERROR_CREATE_FROM_STATIC_STRING(
          "Invalid route header matcher specified.");
    }
    bool invert_match =
        envoy_config_route_v3_HeaderMatcher_invert_match(header);
    absl::StatusOr<HeaderMatcher> header_matcher =
        HeaderMatcher::Create(name, type, match_string, range_start, range_end,
                              present_match, invert_match);
    if (!header_matcher.ok()) {
      return GRPC_ERROR_CREATE_FROM_CPP_STRING(
          absl::StrCat("header matcher: ", header_matcher.status().message()));
    }
    route->matchers.header_matchers.emplace_back(
        std::move(header_matcher.value()));
  }
  return GRPC_ERROR_NONE;
}

grpc_error_handle RouteRuntimeFractionParse(
    const envoy_config_route_v3_RouteMatch* match, XdsApi::Route* route) {
  const envoy_config_core_v3_RuntimeFractionalPercent* runtime_fraction =
      envoy_config_route_v3_RouteMatch_runtime_fraction(match);
  if (runtime_fraction != nullptr) {
    const envoy_type_v3_FractionalPercent* fraction =
        envoy_config_core_v3_RuntimeFractionalPercent_default_value(
            runtime_fraction);
    if (fraction != nullptr) {
      uint32_t numerator = envoy_type_v3_FractionalPercent_numerator(fraction);
      const auto denominator =
          static_cast<envoy_type_v3_FractionalPercent_DenominatorType>(
              envoy_type_v3_FractionalPercent_denominator(fraction));
      // Normalize to million.
      switch (denominator) {
        case envoy_type_v3_FractionalPercent_HUNDRED:
          numerator *= 10000;
          break;
        case envoy_type_v3_FractionalPercent_TEN_THOUSAND:
          numerator *= 100;
          break;
        case envoy_type_v3_FractionalPercent_MILLION:
          break;
        default:
          return GRPC_ERROR_CREATE_FROM_STATIC_STRING(
              "Unknown denominator type");
      }
      route->matchers.fraction_per_million = numerator;
    }
  }
  return GRPC_ERROR_NONE;
}

grpc_error_handle ExtractHttpFilterTypeName(const EncodingContext& context,
                                            const google_protobuf_Any* any,
                                            absl::string_view* filter_type) {
  *filter_type = UpbStringToAbsl(google_protobuf_Any_type_url(any));
  if (*filter_type == "type.googleapis.com/xds.type.v3.TypedStruct" ||
      *filter_type == "type.googleapis.com/udpa.type.v1.TypedStruct") {
    upb_strview any_value = google_protobuf_Any_value(any);
    const auto* typed_struct = xds_type_v3_TypedStruct_parse(
        any_value.data, any_value.size, context.arena);
    if (typed_struct == nullptr) {
      return GRPC_ERROR_CREATE_FROM_STATIC_STRING(
          "could not parse TypedStruct from filter config");
    }
    *filter_type =
        UpbStringToAbsl(xds_type_v3_TypedStruct_type_url(typed_struct));
  }
  *filter_type = absl::StripPrefix(*filter_type, "type.googleapis.com/");
  return GRPC_ERROR_NONE;
}

template <typename ParentType, typename EntryType>
grpc_error_handle ParseTypedPerFilterConfig(
    const EncodingContext& context, const ParentType* parent,
    const EntryType* (*entry_func)(const ParentType*, size_t*),
    upb_strview (*key_func)(const EntryType*),
    const google_protobuf_Any* (*value_func)(const EntryType*),
    XdsApi::TypedPerFilterConfig* typed_per_filter_config) {
  size_t filter_it = UPB_MAP_BEGIN;
  while (true) {
    const auto* filter_entry = entry_func(parent, &filter_it);
    if (filter_entry == nullptr) break;
    absl::string_view key = UpbStringToAbsl(key_func(filter_entry));
    if (key.empty()) {
      return GRPC_ERROR_CREATE_FROM_STATIC_STRING("empty filter name in map");
    }
    const google_protobuf_Any* any = value_func(filter_entry);
    GPR_ASSERT(any != nullptr);
    absl::string_view filter_type =
        UpbStringToAbsl(google_protobuf_Any_type_url(any));
    if (filter_type.empty()) {
      return GRPC_ERROR_CREATE_FROM_CPP_STRING(
          absl::StrCat("no filter config specified for filter name ", key));
    }
    bool is_optional = false;
    if (filter_type ==
        "type.googleapis.com/envoy.config.route.v3.FilterConfig") {
      upb_strview any_value = google_protobuf_Any_value(any);
      const auto* filter_config = envoy_config_route_v3_FilterConfig_parse(
          any_value.data, any_value.size, context.arena);
      if (filter_config == nullptr) {
        return GRPC_ERROR_CREATE_FROM_CPP_STRING(
            absl::StrCat("could not parse FilterConfig wrapper for ", key));
      }
      is_optional =
          envoy_config_route_v3_FilterConfig_is_optional(filter_config);
      any = envoy_config_route_v3_FilterConfig_config(filter_config);
      if (any == nullptr) {
        if (is_optional) continue;
        return GRPC_ERROR_CREATE_FROM_CPP_STRING(
            absl::StrCat("no filter config specified for filter name ", key));
      }
    }
    grpc_error_handle error =
        ExtractHttpFilterTypeName(context, any, &filter_type);
    if (error != GRPC_ERROR_NONE) return error;
    const XdsHttpFilterImpl* filter_impl =
        XdsHttpFilterRegistry::GetFilterForType(filter_type);
    if (filter_impl == nullptr) {
      if (is_optional) continue;
      return GRPC_ERROR_CREATE_FROM_CPP_STRING(
          absl::StrCat("no filter registered for config type ", filter_type));
    }
    absl::StatusOr<XdsHttpFilterImpl::FilterConfig> filter_config =
        filter_impl->GenerateFilterConfigOverride(
            google_protobuf_Any_value(any), context.arena);
    if (!filter_config.ok()) {
      return GRPC_ERROR_CREATE_FROM_CPP_STRING(absl::StrCat(
          "filter config for type ", filter_type,
          " failed to parse: ", filter_config.status().ToString()));
    }
    (*typed_per_filter_config)[std::string(key)] = std::move(*filter_config);
  }
  return GRPC_ERROR_NONE;
}

XdsApi::Duration DurationParse(const google_protobuf_Duration* proto_duration) {
  XdsApi::Duration duration;
  duration.seconds = google_protobuf_Duration_seconds(proto_duration);
  duration.nanos = google_protobuf_Duration_nanos(proto_duration);
  return duration;
}

grpc_error_handle RetryPolicyParse(
    const EncodingContext& context,
    const envoy_config_route_v3_RetryPolicy* retry_policy,
    absl::optional<XdsApi::RetryPolicy>* retry) {
  std::vector<grpc_error_handle> errors;
  XdsApi::RetryPolicy retry_to_return;
  auto retry_on = UpbStringToStdString(
      envoy_config_route_v3_RetryPolicy_retry_on(retry_policy));
  std::vector<absl::string_view> codes = absl::StrSplit(retry_on, ',');
  for (const auto& code : codes) {
    if (code == "cancelled") {
      retry_to_return.retry_on.Add(GRPC_STATUS_CANCELLED);
    } else if (code == "deadline-exceeded") {
      retry_to_return.retry_on.Add(GRPC_STATUS_DEADLINE_EXCEEDED);
    } else if (code == "internal") {
      retry_to_return.retry_on.Add(GRPC_STATUS_INTERNAL);
    } else if (code == "resource-exhausted") {
      retry_to_return.retry_on.Add(GRPC_STATUS_RESOURCE_EXHAUSTED);
    } else if (code == "unavailable") {
      retry_to_return.retry_on.Add(GRPC_STATUS_UNAVAILABLE);
    } else {
      if (GRPC_TRACE_FLAG_ENABLED(*context.tracer)) {
        gpr_log(GPR_INFO, "Unsupported retry_on policy %s.",
                std::string(code).c_str());
      }
    }
  }
  const google_protobuf_UInt32Value* num_retries =
      envoy_config_route_v3_RetryPolicy_num_retries(retry_policy);
  if (num_retries != nullptr) {
    uint32_t num_retries_value = google_protobuf_UInt32Value_value(num_retries);
    if (num_retries_value == 0) {
      errors.push_back(GRPC_ERROR_CREATE_FROM_STATIC_STRING(
          "RouteAction RetryPolicy num_retries set to invalid value 0."));
    } else {
      retry_to_return.num_retries = num_retries_value;
    }
  } else {
    retry_to_return.num_retries = 1;
  }
  const envoy_config_route_v3_RetryPolicy_RetryBackOff* backoff =
      envoy_config_route_v3_RetryPolicy_retry_back_off(retry_policy);
  if (backoff != nullptr) {
    const google_protobuf_Duration* base_interval =
        envoy_config_route_v3_RetryPolicy_RetryBackOff_base_interval(backoff);
    if (base_interval == nullptr) {
      errors.push_back(GRPC_ERROR_CREATE_FROM_STATIC_STRING(
          "RouteAction RetryPolicy RetryBackoff missing base interval."));
    } else {
      retry_to_return.retry_back_off.base_interval =
          DurationParse(base_interval);
    }
    const google_protobuf_Duration* max_interval =
        envoy_config_route_v3_RetryPolicy_RetryBackOff_max_interval(backoff);
    XdsApi::Duration max;
    if (max_interval != nullptr) {
      max = DurationParse(max_interval);
    } else {
      // if max interval is not set, it is 10x the base, if the value in nanos
      // can yield another second, adjust the value in seconds accordingly.
      max.seconds = retry_to_return.retry_back_off.base_interval.seconds * 10;
      max.nanos = retry_to_return.retry_back_off.base_interval.nanos * 10;
      if (max.nanos > 1000000000) {
        max.seconds += max.nanos / 1000000000;
        max.nanos = max.nanos % 1000000000;
      }
    }
    retry_to_return.retry_back_off.max_interval = max;
  } else {
    retry_to_return.retry_back_off.base_interval.seconds = 0;
    retry_to_return.retry_back_off.base_interval.nanos = 25000000;
    retry_to_return.retry_back_off.max_interval.seconds = 0;
    retry_to_return.retry_back_off.max_interval.nanos = 250000000;
  }
  if (errors.empty()) {
    *retry = retry_to_return;
    return GRPC_ERROR_NONE;
  } else {
    return GRPC_ERROR_CREATE_FROM_VECTOR("errors parsing retry policy",
                                         &errors);
  }
}

grpc_error_handle RouteActionParse(const EncodingContext& context,
                                   const envoy_config_route_v3_Route* route_msg,
                                   XdsApi::Route::RouteAction* route,
                                   bool* ignore_route) {
  const envoy_config_route_v3_RouteAction* route_action =
      envoy_config_route_v3_Route_route(route_msg);
  // Get the cluster or weighted_clusters in the RouteAction.
  if (envoy_config_route_v3_RouteAction_has_cluster(route_action)) {
    route->cluster_name = UpbStringToStdString(
        envoy_config_route_v3_RouteAction_cluster(route_action));
    if (route->cluster_name.empty()) {
      return GRPC_ERROR_CREATE_FROM_STATIC_STRING(
          "RouteAction cluster contains empty cluster name.");
    }
  } else if (envoy_config_route_v3_RouteAction_has_weighted_clusters(
                 route_action)) {
    const envoy_config_route_v3_WeightedCluster* weighted_cluster =
        envoy_config_route_v3_RouteAction_weighted_clusters(route_action);
    uint32_t total_weight = 100;
    const google_protobuf_UInt32Value* weight =
        envoy_config_route_v3_WeightedCluster_total_weight(weighted_cluster);
    if (weight != nullptr) {
      total_weight = google_protobuf_UInt32Value_value(weight);
    }
    size_t clusters_size;
    const envoy_config_route_v3_WeightedCluster_ClusterWeight* const* clusters =
        envoy_config_route_v3_WeightedCluster_clusters(weighted_cluster,
                                                       &clusters_size);
    uint32_t sum_of_weights = 0;
    for (size_t j = 0; j < clusters_size; ++j) {
      const envoy_config_route_v3_WeightedCluster_ClusterWeight*
          cluster_weight = clusters[j];
      XdsApi::Route::RouteAction::ClusterWeight cluster;
      cluster.name = UpbStringToStdString(
          envoy_config_route_v3_WeightedCluster_ClusterWeight_name(
              cluster_weight));
      if (cluster.name.empty()) {
        return GRPC_ERROR_CREATE_FROM_STATIC_STRING(
            "RouteAction weighted_cluster cluster contains empty cluster "
            "name.");
      }
      const google_protobuf_UInt32Value* weight =
          envoy_config_route_v3_WeightedCluster_ClusterWeight_weight(
              cluster_weight);
      if (weight == nullptr) {
        return GRPC_ERROR_CREATE_FROM_STATIC_STRING(
            "RouteAction weighted_cluster cluster missing weight");
      }
      cluster.weight = google_protobuf_UInt32Value_value(weight);
      if (cluster.weight == 0) continue;
      sum_of_weights += cluster.weight;
      if (context.use_v3) {
        grpc_error_handle error = ParseTypedPerFilterConfig<
            envoy_config_route_v3_WeightedCluster_ClusterWeight,
            envoy_config_route_v3_WeightedCluster_ClusterWeight_TypedPerFilterConfigEntry>(
            context, cluster_weight,
            envoy_config_route_v3_WeightedCluster_ClusterWeight_typed_per_filter_config_next,
            envoy_config_route_v3_WeightedCluster_ClusterWeight_TypedPerFilterConfigEntry_key,
            envoy_config_route_v3_WeightedCluster_ClusterWeight_TypedPerFilterConfigEntry_value,
            &cluster.typed_per_filter_config);
        if (error != GRPC_ERROR_NONE) return error;
      }
      route->weighted_clusters.emplace_back(std::move(cluster));
    }
    if (total_weight != sum_of_weights) {
      return GRPC_ERROR_CREATE_FROM_STATIC_STRING(
          "RouteAction weighted_cluster has incorrect total weight");
    }
    if (route->weighted_clusters.empty()) {
      return GRPC_ERROR_CREATE_FROM_STATIC_STRING(
          "RouteAction weighted_cluster has no valid clusters specified.");
    }
  } else {
    // No cluster or weighted_clusters found in RouteAction, ignore this route.
    *ignore_route = true;
  }
  if (!*ignore_route) {
    const envoy_config_route_v3_RouteAction_MaxStreamDuration*
        max_stream_duration =
            envoy_config_route_v3_RouteAction_max_stream_duration(route_action);
    if (max_stream_duration != nullptr) {
      const google_protobuf_Duration* duration =
          envoy_config_route_v3_RouteAction_MaxStreamDuration_grpc_timeout_header_max(
              max_stream_duration);
      if (duration == nullptr) {
        duration =
            envoy_config_route_v3_RouteAction_MaxStreamDuration_max_stream_duration(
                max_stream_duration);
      }
      if (duration != nullptr) {
        route->max_stream_duration = DurationParse(duration);
      }
    }
  }
  // Get HashPolicy from RouteAction
  size_t size = 0;
  const envoy_config_route_v3_RouteAction_HashPolicy* const* hash_policies =
      envoy_config_route_v3_RouteAction_hash_policy(route_action, &size);
  for (size_t i = 0; i < size; ++i) {
    const envoy_config_route_v3_RouteAction_HashPolicy* hash_policy =
        hash_policies[i];
    XdsApi::Route::RouteAction::HashPolicy policy;
    policy.terminal =
        envoy_config_route_v3_RouteAction_HashPolicy_terminal(hash_policy);
    const envoy_config_route_v3_RouteAction_HashPolicy_Header* header;
    const envoy_config_route_v3_RouteAction_HashPolicy_FilterState*
        filter_state;
    if ((header = envoy_config_route_v3_RouteAction_HashPolicy_header(
             hash_policy)) != nullptr) {
      policy.type = XdsApi::Route::RouteAction::HashPolicy::Type::HEADER;
      policy.header_name = UpbStringToStdString(
          envoy_config_route_v3_RouteAction_HashPolicy_Header_header_name(
              header));
      const struct envoy_type_matcher_v3_RegexMatchAndSubstitute*
          regex_rewrite =
              envoy_config_route_v3_RouteAction_HashPolicy_Header_regex_rewrite(
                  header);
      if (regex_rewrite != nullptr) {
        const envoy_type_matcher_v3_RegexMatcher* regex_matcher =
            envoy_type_matcher_v3_RegexMatchAndSubstitute_pattern(
                regex_rewrite);
        if (regex_matcher == nullptr) {
          gpr_log(
              GPR_DEBUG,
              "RouteAction HashPolicy contains policy specifier Header with "
              "RegexMatchAndSubstitution but RegexMatcher pattern is "
              "missing");
          continue;
        }
        RE2::Options options;
        policy.regex = absl::make_unique<RE2>(
            UpbStringToStdString(
                envoy_type_matcher_v3_RegexMatcher_regex(regex_matcher)),
            options);
        if (!policy.regex->ok()) {
          gpr_log(
              GPR_DEBUG,
              "RouteAction HashPolicy contains policy specifier Header with "
              "RegexMatchAndSubstitution but RegexMatcher pattern does not "
              "compile");
          continue;
        }
        policy.regex_substitution = UpbStringToStdString(
            envoy_type_matcher_v3_RegexMatchAndSubstitute_substitution(
                regex_rewrite));
      }
    } else if ((filter_state =
                    envoy_config_route_v3_RouteAction_HashPolicy_filter_state(
                        hash_policy)) != nullptr) {
      std::string key = UpbStringToStdString(
          envoy_config_route_v3_RouteAction_HashPolicy_FilterState_key(
              filter_state));
      if (key == "io.grpc.channel_id") {
        policy.type = XdsApi::Route::RouteAction::HashPolicy::Type::CHANNEL_ID;
      } else {
        gpr_log(GPR_DEBUG,
                "RouteAction HashPolicy contains policy specifier "
                "FilterState but "
                "key is not io.grpc.channel_id.");
        continue;
      }
    } else {
      gpr_log(GPR_DEBUG,
              "RouteAction HashPolicy contains unsupported policy specifier.");
      continue;
    }
    route->hash_policies.emplace_back(std::move(policy));
  }
  // Get retry policy
  const envoy_config_route_v3_RetryPolicy* retry_policy =
      envoy_config_route_v3_RouteAction_retry_policy(route_action);
  if (retry_policy != nullptr) {
    absl::optional<XdsApi::RetryPolicy> retry;
    grpc_error_handle error = RetryPolicyParse(context, retry_policy, &retry);
    if (error != GRPC_ERROR_NONE) return error;
    route->retry_policy = retry;
  }
  return GRPC_ERROR_NONE;
}

grpc_error_handle RouteConfigParse(
    const EncodingContext& context,
    const envoy_config_route_v3_RouteConfiguration* route_config,
    bool /*is_v2*/, XdsApi::RdsUpdate* rds_update) {
  // Get the virtual hosts.
  size_t num_virtual_hosts;
  const envoy_config_route_v3_VirtualHost* const* virtual_hosts =
      envoy_config_route_v3_RouteConfiguration_virtual_hosts(
          route_config, &num_virtual_hosts);
  for (size_t i = 0; i < num_virtual_hosts; ++i) {
    rds_update->virtual_hosts.emplace_back();
    XdsApi::RdsUpdate::VirtualHost& vhost = rds_update->virtual_hosts.back();
    // Parse domains.
    size_t domain_size;
    upb_strview const* domains = envoy_config_route_v3_VirtualHost_domains(
        virtual_hosts[i], &domain_size);
    for (size_t j = 0; j < domain_size; ++j) {
      std::string domain_pattern = UpbStringToStdString(domains[j]);
      if (!XdsRouting::IsValidDomainPattern(domain_pattern)) {
        return GRPC_ERROR_CREATE_FROM_CPP_STRING(
            absl::StrCat("Invalid domain pattern \"", domain_pattern, "\"."));
      }
      vhost.domains.emplace_back(std::move(domain_pattern));
    }
    if (vhost.domains.empty()) {
      return GRPC_ERROR_CREATE_FROM_STATIC_STRING("VirtualHost has no domains");
    }
    // Parse typed_per_filter_config.
    if (context.use_v3) {
      grpc_error_handle error = ParseTypedPerFilterConfig<
          envoy_config_route_v3_VirtualHost,
          envoy_config_route_v3_VirtualHost_TypedPerFilterConfigEntry>(
          context, virtual_hosts[i],
          envoy_config_route_v3_VirtualHost_typed_per_filter_config_next,
          envoy_config_route_v3_VirtualHost_TypedPerFilterConfigEntry_key,
          envoy_config_route_v3_VirtualHost_TypedPerFilterConfigEntry_value,
          &vhost.typed_per_filter_config);
      if (error != GRPC_ERROR_NONE) return error;
    }
    // Parse retry policy.
    absl::optional<XdsApi::RetryPolicy> virtual_host_retry_policy;
    const envoy_config_route_v3_RetryPolicy* retry_policy =
        envoy_config_route_v3_VirtualHost_retry_policy(virtual_hosts[i]);
    if (retry_policy != nullptr) {
      grpc_error_handle error =
          RetryPolicyParse(context, retry_policy, &virtual_host_retry_policy);
      if (error != GRPC_ERROR_NONE) return error;
    }
    // Parse routes.
    size_t num_routes;
    const envoy_config_route_v3_Route* const* routes =
        envoy_config_route_v3_VirtualHost_routes(virtual_hosts[i], &num_routes);
    if (num_routes < 1) {
      return GRPC_ERROR_CREATE_FROM_STATIC_STRING(
          "No route found in the virtual host.");
    }
    // Loop over the whole list of routes
    for (size_t j = 0; j < num_routes; ++j) {
      const envoy_config_route_v3_RouteMatch* match =
          envoy_config_route_v3_Route_match(routes[j]);
      if (match == nullptr) {
        return GRPC_ERROR_CREATE_FROM_STATIC_STRING("Match can't be null.");
      }
      size_t query_parameters_size;
      static_cast<void>(envoy_config_route_v3_RouteMatch_query_parameters(
          match, &query_parameters_size));
      if (query_parameters_size > 0) {
        continue;
      }
      XdsApi::Route route;
      bool ignore_route = false;
      grpc_error_handle error =
          RoutePathMatchParse(match, &route, &ignore_route);
      if (error != GRPC_ERROR_NONE) return error;
      if (ignore_route) continue;
      error = RouteHeaderMatchersParse(match, &route);
      if (error != GRPC_ERROR_NONE) return error;
      error = RouteRuntimeFractionParse(match, &route);
      if (error != GRPC_ERROR_NONE) return error;
      if (envoy_config_route_v3_Route_has_route(routes[j])) {
        route.action.emplace<XdsApi::Route::RouteAction>();
        auto& route_action =
            absl::get<XdsApi::Route::RouteAction>(route.action);
        error =
            RouteActionParse(context, routes[j], &route_action, &ignore_route);
        if (error != GRPC_ERROR_NONE) return error;
        if (ignore_route) continue;
        if (route_action.retry_policy == absl::nullopt &&
            retry_policy != nullptr) {
          route_action.retry_policy = virtual_host_retry_policy;
        }
      } else if (envoy_config_route_v3_Route_has_non_forwarding_action(
                     routes[j])) {
        route.action.emplace<XdsApi::Route::NonForwardingAction>();
      }
      if (context.use_v3) {
        grpc_error_handle error = ParseTypedPerFilterConfig<
            envoy_config_route_v3_Route,
            envoy_config_route_v3_Route_TypedPerFilterConfigEntry>(
            context, routes[j],
            envoy_config_route_v3_Route_typed_per_filter_config_next,
            envoy_config_route_v3_Route_TypedPerFilterConfigEntry_key,
            envoy_config_route_v3_Route_TypedPerFilterConfigEntry_value,
            &route.typed_per_filter_config);
        if (error != GRPC_ERROR_NONE) return error;
      }
      vhost.routes.emplace_back(std::move(route));
    }
    if (vhost.routes.empty()) {
      return GRPC_ERROR_CREATE_FROM_STATIC_STRING("No valid routes specified.");
    }
  }
  return GRPC_ERROR_NONE;
}

// CertificateProviderInstance is deprecated but we are still supporting it for
// backward compatibility reasons. Note that we still parse the data into the
// same CertificateProviderPluginInstance struct since the fields are the same.
// TODO(yashykt): Remove this once we stop supporting the old way of fetching
// certificate provider instances.
grpc_error_handle CertificateProviderInstanceParse(
    const EncodingContext& context,
    const envoy_extensions_transport_sockets_tls_v3_CommonTlsContext_CertificateProviderInstance*
        certificate_provider_instance_proto,
    XdsApi::CommonTlsContext::CertificateProviderPluginInstance*
        certificate_provider_plugin_instance) {
  *certificate_provider_plugin_instance = {
      UpbStringToStdString(
          envoy_extensions_transport_sockets_tls_v3_CommonTlsContext_CertificateProviderInstance_instance_name(
              certificate_provider_instance_proto)),
      UpbStringToStdString(
          envoy_extensions_transport_sockets_tls_v3_CommonTlsContext_CertificateProviderInstance_certificate_name(
              certificate_provider_instance_proto))};
  if (context.certificate_provider_definition_map->find(
          certificate_provider_plugin_instance->instance_name) ==
      context.certificate_provider_definition_map->end()) {
    return GRPC_ERROR_CREATE_FROM_CPP_STRING(
        absl::StrCat("Unrecognized certificate provider instance name: ",
                     certificate_provider_plugin_instance->instance_name));
  }
  return GRPC_ERROR_NONE;
}

grpc_error_handle CertificateProviderPluginInstanceParse(
    const EncodingContext& context,
    const envoy_extensions_transport_sockets_tls_v3_CertificateProviderPluginInstance*
        certificate_provider_plugin_instance_proto,
    XdsApi::CommonTlsContext::CertificateProviderPluginInstance*
        certificate_provider_plugin_instance) {
  *certificate_provider_plugin_instance = {
      UpbStringToStdString(
          envoy_extensions_transport_sockets_tls_v3_CertificateProviderPluginInstance_instance_name(
              certificate_provider_plugin_instance_proto)),
      UpbStringToStdString(
          envoy_extensions_transport_sockets_tls_v3_CertificateProviderPluginInstance_certificate_name(
              certificate_provider_plugin_instance_proto))};
  if (context.certificate_provider_definition_map->find(
          certificate_provider_plugin_instance->instance_name) ==
      context.certificate_provider_definition_map->end()) {
    return GRPC_ERROR_CREATE_FROM_CPP_STRING(
        absl::StrCat("Unrecognized certificate provider instance name: ",
                     certificate_provider_plugin_instance->instance_name));
  }
  return GRPC_ERROR_NONE;
}

grpc_error_handle CertificateValidationContextParse(
    const EncodingContext& context,
    const envoy_extensions_transport_sockets_tls_v3_CertificateValidationContext*
        certificate_validation_context_proto,
    XdsApi::CommonTlsContext::CertificateValidationContext*
        certificate_validation_context) {
  std::vector<grpc_error_handle> errors;
  size_t len = 0;
  auto* subject_alt_names_matchers =
      envoy_extensions_transport_sockets_tls_v3_CertificateValidationContext_match_subject_alt_names(
          certificate_validation_context_proto, &len);
  for (size_t i = 0; i < len; ++i) {
    StringMatcher::Type type;
    std::string matcher;
    if (envoy_type_matcher_v3_StringMatcher_has_exact(
            subject_alt_names_matchers[i])) {
      type = StringMatcher::Type::kExact;
      matcher = UpbStringToStdString(envoy_type_matcher_v3_StringMatcher_exact(
          subject_alt_names_matchers[i]));
    } else if (envoy_type_matcher_v3_StringMatcher_has_prefix(
                   subject_alt_names_matchers[i])) {
      type = StringMatcher::Type::kPrefix;
      matcher = UpbStringToStdString(envoy_type_matcher_v3_StringMatcher_prefix(
          subject_alt_names_matchers[i]));
    } else if (envoy_type_matcher_v3_StringMatcher_has_suffix(
                   subject_alt_names_matchers[i])) {
      type = StringMatcher::Type::kSuffix;
      matcher = UpbStringToStdString(envoy_type_matcher_v3_StringMatcher_suffix(
          subject_alt_names_matchers[i]));
    } else if (envoy_type_matcher_v3_StringMatcher_has_contains(
                   subject_alt_names_matchers[i])) {
      type = StringMatcher::Type::kContains;
      matcher =
          UpbStringToStdString(envoy_type_matcher_v3_StringMatcher_contains(
              subject_alt_names_matchers[i]));
    } else if (envoy_type_matcher_v3_StringMatcher_has_safe_regex(
                   subject_alt_names_matchers[i])) {
      type = StringMatcher::Type::kSafeRegex;
      auto* regex_matcher = envoy_type_matcher_v3_StringMatcher_safe_regex(
          subject_alt_names_matchers[i]);
      matcher = UpbStringToStdString(
          envoy_type_matcher_v3_RegexMatcher_regex(regex_matcher));
    } else {
      errors.push_back(GRPC_ERROR_CREATE_FROM_STATIC_STRING(
          "Invalid StringMatcher specified"));
      continue;
    }
    bool ignore_case = envoy_type_matcher_v3_StringMatcher_ignore_case(
        subject_alt_names_matchers[i]);
    absl::StatusOr<StringMatcher> string_matcher =
        StringMatcher::Create(type, matcher,
                              /*case_sensitive=*/!ignore_case);
    if (!string_matcher.ok()) {
      errors.push_back(GRPC_ERROR_CREATE_FROM_CPP_STRING(
          absl::StrCat("string matcher: ", string_matcher.status().message())));
      continue;
    }
    if (type == StringMatcher::Type::kSafeRegex && ignore_case) {
      errors.push_back(GRPC_ERROR_CREATE_FROM_STATIC_STRING(
          "StringMatcher: ignore_case has no effect for SAFE_REGEX."));
      continue;
    }
    certificate_validation_context->match_subject_alt_names.push_back(
        std::move(string_matcher.value()));
  }
  auto* ca_certificate_provider_instance =
      envoy_extensions_transport_sockets_tls_v3_CertificateValidationContext_ca_certificate_provider_instance(
          certificate_validation_context_proto);
  if (ca_certificate_provider_instance != nullptr) {
    grpc_error_handle error = CertificateProviderPluginInstanceParse(
        context, ca_certificate_provider_instance,
        &certificate_validation_context->ca_certificate_provider_instance);
    if (error != GRPC_ERROR_NONE) errors.push_back(error);
  }
  if (envoy_extensions_transport_sockets_tls_v3_CertificateValidationContext_verify_certificate_spki(
          certificate_validation_context_proto, nullptr) != nullptr) {
    errors.push_back(GRPC_ERROR_CREATE_FROM_STATIC_STRING(
        "CertificateValidationContext: verify_certificate_spki "
        "unsupported"));
  }
  if (envoy_extensions_transport_sockets_tls_v3_CertificateValidationContext_verify_certificate_hash(
          certificate_validation_context_proto, nullptr) != nullptr) {
    errors.push_back(GRPC_ERROR_CREATE_FROM_STATIC_STRING(
        "CertificateValidationContext: verify_certificate_hash "
        "unsupported"));
  }
  auto* require_signed_certificate_timestamp =
      envoy_extensions_transport_sockets_tls_v3_CertificateValidationContext_require_signed_certificate_timestamp(
          certificate_validation_context_proto);
  if (require_signed_certificate_timestamp != nullptr &&
      google_protobuf_BoolValue_value(require_signed_certificate_timestamp)) {
    errors.push_back(GRPC_ERROR_CREATE_FROM_STATIC_STRING(
        "CertificateValidationContext: "
        "require_signed_certificate_timestamp unsupported"));
  }
  if (envoy_extensions_transport_sockets_tls_v3_CertificateValidationContext_has_crl(
          certificate_validation_context_proto)) {
    errors.push_back(GRPC_ERROR_CREATE_FROM_STATIC_STRING(
        "CertificateValidationContext: crl unsupported"));
  }
  if (envoy_extensions_transport_sockets_tls_v3_CertificateValidationContext_has_custom_validator_config(
          certificate_validation_context_proto)) {
    errors.push_back(GRPC_ERROR_CREATE_FROM_STATIC_STRING(
        "CertificateValidationContext: custom_validator_config "
        "unsupported"));
  }
  return GRPC_ERROR_CREATE_FROM_VECTOR(
      "Error parsing CertificateValidationContext", &errors);
}

grpc_error_handle CommonTlsContextParse(
    const EncodingContext& context,
    const envoy_extensions_transport_sockets_tls_v3_CommonTlsContext*
        common_tls_context_proto,
    XdsApi::CommonTlsContext* common_tls_context) {
  std::vector<grpc_error_handle> errors;
  // The validation context is derived from the oneof in
  // 'validation_context_type'. 'validation_context_sds_secret_config' is not
  // supported.
  auto* combined_validation_context =
      envoy_extensions_transport_sockets_tls_v3_CommonTlsContext_combined_validation_context(
          common_tls_context_proto);
  if (combined_validation_context != nullptr) {
    auto* default_validation_context =
        envoy_extensions_transport_sockets_tls_v3_CommonTlsContext_CombinedCertificateValidationContext_default_validation_context(
            combined_validation_context);
    if (default_validation_context != nullptr) {
      grpc_error_handle error = CertificateValidationContextParse(
          context, default_validation_context,
          &common_tls_context->certificate_validation_context);
      if (error != GRPC_ERROR_NONE) errors.push_back(error);
    }
    // If after parsing default_validation_context,
    // common_tls_context->certificate_validation_context.ca_certificate_provider_instance
    // is empty, fall back onto
    // 'validation_context_certificate_provider_instance' inside
    // 'combined_validation_context'. Note that this way of fetching root
    // certificates is deprecated and will be removed in the future.
    // TODO(yashykt): Remove this once it's no longer needed.
    auto* validation_context_certificate_provider_instance =
        envoy_extensions_transport_sockets_tls_v3_CommonTlsContext_CombinedCertificateValidationContext_validation_context_certificate_provider_instance(
            combined_validation_context);
    if (common_tls_context->certificate_validation_context
            .ca_certificate_provider_instance.Empty() &&
        validation_context_certificate_provider_instance != nullptr) {
      grpc_error_handle error = CertificateProviderInstanceParse(
          context, validation_context_certificate_provider_instance,
          &common_tls_context->certificate_validation_context
               .ca_certificate_provider_instance);
      if (error != GRPC_ERROR_NONE) errors.push_back(error);
    }
  } else {
    auto* validation_context =
        envoy_extensions_transport_sockets_tls_v3_CommonTlsContext_validation_context(
            common_tls_context_proto);
    if (validation_context != nullptr) {
      grpc_error_handle error = CertificateValidationContextParse(
          context, validation_context,
          &common_tls_context->certificate_validation_context);
      if (error != GRPC_ERROR_NONE) errors.push_back(error);
    } else if (
        envoy_extensions_transport_sockets_tls_v3_CommonTlsContext_has_validation_context_sds_secret_config(
            common_tls_context_proto)) {
      errors.push_back(GRPC_ERROR_CREATE_FROM_STATIC_STRING(
          "validation_context_sds_secret_config unsupported"));
    }
  }
  auto* tls_certificate_provider_instance =
      envoy_extensions_transport_sockets_tls_v3_CommonTlsContext_tls_certificate_provider_instance(
          common_tls_context_proto);
  if (tls_certificate_provider_instance != nullptr) {
    grpc_error_handle error = CertificateProviderPluginInstanceParse(
        context, tls_certificate_provider_instance,
        &common_tls_context->tls_certificate_provider_instance);
    if (error != GRPC_ERROR_NONE) errors.push_back(error);
  } else {
    // Fall back onto 'tls_certificate_certificate_provider_instance'. Note that
    // this way of fetching identity certificates is deprecated and will be
    // removed in the future.
    // TODO(yashykt): Remove this once it's no longer needed.
    auto* tls_certificate_certificate_provider_instance =
        envoy_extensions_transport_sockets_tls_v3_CommonTlsContext_tls_certificate_certificate_provider_instance(
            common_tls_context_proto);
    if (tls_certificate_certificate_provider_instance != nullptr) {
      grpc_error_handle error = CertificateProviderInstanceParse(
          context, tls_certificate_certificate_provider_instance,
          &common_tls_context->tls_certificate_provider_instance);
      if (error != GRPC_ERROR_NONE) errors.push_back(error);
    } else {
      if (envoy_extensions_transport_sockets_tls_v3_CommonTlsContext_has_tls_certificates(
              common_tls_context_proto)) {
        errors.push_back(GRPC_ERROR_CREATE_FROM_STATIC_STRING(
            "tls_certificates unsupported"));
      }
      if (envoy_extensions_transport_sockets_tls_v3_CommonTlsContext_has_tls_certificate_sds_secret_configs(
              common_tls_context_proto)) {
        errors.push_back(GRPC_ERROR_CREATE_FROM_STATIC_STRING(
            "tls_certificate_sds_secret_configs unsupported"));
      }
    }
  }
  if (envoy_extensions_transport_sockets_tls_v3_CommonTlsContext_has_tls_params(
          common_tls_context_proto)) {
    errors.push_back(
        GRPC_ERROR_CREATE_FROM_STATIC_STRING("tls_params unsupported"));
  }
  if (envoy_extensions_transport_sockets_tls_v3_CommonTlsContext_has_custom_handshaker(
          common_tls_context_proto)) {
    errors.push_back(
        GRPC_ERROR_CREATE_FROM_STATIC_STRING("custom_handshaker unsupported"));
  }
  return GRPC_ERROR_CREATE_FROM_VECTOR("Error parsing CommonTlsContext",
                                       &errors);
}

grpc_error_handle HttpConnectionManagerParse(
    bool is_client, const EncodingContext& context,
    const envoy_extensions_filters_network_http_connection_manager_v3_HttpConnectionManager*
        http_connection_manager_proto,
    bool is_v2,
    XdsApi::LdsUpdate::HttpConnectionManager* http_connection_manager) {
  MaybeLogHttpConnectionManager(context, http_connection_manager_proto);
  // Obtain max_stream_duration from Http Protocol Options.
  const envoy_config_core_v3_HttpProtocolOptions* options =
      envoy_extensions_filters_network_http_connection_manager_v3_HttpConnectionManager_common_http_protocol_options(
          http_connection_manager_proto);
  if (options != nullptr) {
    const google_protobuf_Duration* duration =
        envoy_config_core_v3_HttpProtocolOptions_max_stream_duration(options);
    if (duration != nullptr) {
      http_connection_manager->http_max_stream_duration =
          DurationParse(duration);
    }
  }
  // Parse filters.
  if (!is_v2) {
    size_t num_filters = 0;
    const auto* http_filters =
        envoy_extensions_filters_network_http_connection_manager_v3_HttpConnectionManager_http_filters(
            http_connection_manager_proto, &num_filters);
    std::set<absl::string_view> names_seen;
    for (size_t i = 0; i < num_filters; ++i) {
      const auto* http_filter = http_filters[i];
      absl::string_view name = UpbStringToAbsl(
          envoy_extensions_filters_network_http_connection_manager_v3_HttpFilter_name(
              http_filter));
      if (name.empty()) {
        return GRPC_ERROR_CREATE_FROM_CPP_STRING(
            absl::StrCat("empty filter name at index ", i));
      }
      if (names_seen.find(name) != names_seen.end()) {
        return GRPC_ERROR_CREATE_FROM_CPP_STRING(
            absl::StrCat("duplicate HTTP filter name: ", name));
      }
      names_seen.insert(name);
      const bool is_optional =
          envoy_extensions_filters_network_http_connection_manager_v3_HttpFilter_is_optional(
              http_filter);
      const google_protobuf_Any* any =
          envoy_extensions_filters_network_http_connection_manager_v3_HttpFilter_typed_config(
              http_filter);
      if (any == nullptr) {
        if (is_optional) continue;
        return GRPC_ERROR_CREATE_FROM_CPP_STRING(
            absl::StrCat("no filter config specified for filter name ", name));
      }
      absl::string_view filter_type;
      grpc_error_handle error =
          ExtractHttpFilterTypeName(context, any, &filter_type);
      if (error != GRPC_ERROR_NONE) return error;
      const XdsHttpFilterImpl* filter_impl =
          XdsHttpFilterRegistry::GetFilterForType(filter_type);
      if (filter_impl == nullptr) {
        if (is_optional) continue;
        return GRPC_ERROR_CREATE_FROM_CPP_STRING(
            absl::StrCat("no filter registered for config type ", filter_type));
      }
      if ((is_client && !filter_impl->IsSupportedOnClients()) ||
          (!is_client && !filter_impl->IsSupportedOnServers())) {
        if (is_optional) continue;
        return GRPC_ERROR_CREATE_FROM_CPP_STRING(
            absl::StrFormat("Filter %s is not supported on %s", filter_type,
                            is_client ? "clients" : "servers"));
      }
      absl::StatusOr<XdsHttpFilterImpl::FilterConfig> filter_config =
          filter_impl->GenerateFilterConfig(google_protobuf_Any_value(any),
                                            context.arena);
      if (!filter_config.ok()) {
        return GRPC_ERROR_CREATE_FROM_CPP_STRING(absl::StrCat(
            "filter config for type ", filter_type,
            " failed to parse: ", filter_config.status().ToString()));
      }
      http_connection_manager->http_filters.emplace_back(
          XdsApi::LdsUpdate::HttpConnectionManager::HttpFilter{
              std::string(name), std::move(*filter_config)});
    }
    if (http_connection_manager->http_filters.empty()) {
      return GRPC_ERROR_CREATE_FROM_STATIC_STRING(
          "Expected at least one HTTP filter");
    }
    // Make sure that the last filter is terminal and non-last filters are
    // non-terminal. Note that this check is being performed in a separate loop
    // to take care of the case where there are two terminal filters in the list
    // out of which only one gets added in the final list.
    for (const auto& http_filter : http_connection_manager->http_filters) {
      const XdsHttpFilterImpl* filter_impl =
          XdsHttpFilterRegistry::GetFilterForType(
              http_filter.config.config_proto_type_name);
      if (&http_filter != &http_connection_manager->http_filters.back()) {
        // Filters before the last filter must not be terminal.
        if (filter_impl->IsTerminalFilter()) {
          return GRPC_ERROR_CREATE_FROM_CPP_STRING(
              absl::StrCat("terminal filter for config type ",
                           http_filter.config.config_proto_type_name,
                           " must be the last filter in the chain"));
        }
      } else {
        // The last filter must be terminal.
        if (!filter_impl->IsTerminalFilter()) {
          return GRPC_ERROR_CREATE_FROM_CPP_STRING(
              absl::StrCat("non-terminal filter for config type ",
                           http_filter.config.config_proto_type_name,
                           " is the last filter in the chain"));
        }
      }
    }
  } else {
    // If using a v2 config, we just hard-code a list containing only the
    // router filter without actually looking at the config.  This ensures
    // that the right thing happens in the xds resolver without having
    // to expose whether the resource we received was v2 or v3.
    http_connection_manager->http_filters.emplace_back(
        XdsApi::LdsUpdate::HttpConnectionManager::HttpFilter{
            "router", {kXdsHttpRouterFilterConfigName, Json()}});
  }
  // Guarding parsing of RouteConfig on the server side with the environmental
  // variable since that's the first feature on the server side that will be
  // using this.
  if (is_client || XdsRbacEnabled()) {
    // Found inlined route_config. Parse it to find the cluster_name.
    if (envoy_extensions_filters_network_http_connection_manager_v3_HttpConnectionManager_has_route_config(
            http_connection_manager_proto)) {
      const envoy_config_route_v3_RouteConfiguration* route_config =
          envoy_extensions_filters_network_http_connection_manager_v3_HttpConnectionManager_route_config(
              http_connection_manager_proto);
      XdsApi::RdsUpdate rds_update;
      grpc_error_handle error =
          RouteConfigParse(context, route_config, is_v2, &rds_update);
      if (error != GRPC_ERROR_NONE) return error;
      http_connection_manager->rds_update = std::move(rds_update);
      return GRPC_ERROR_NONE;
    }
    // Validate that RDS must be used to get the route_config dynamically.
    const envoy_extensions_filters_network_http_connection_manager_v3_Rds* rds =
        envoy_extensions_filters_network_http_connection_manager_v3_HttpConnectionManager_rds(
            http_connection_manager_proto);
    if (rds == nullptr) {
      return GRPC_ERROR_CREATE_FROM_STATIC_STRING(
          "HttpConnectionManager neither has inlined route_config nor RDS.");
    }
    // Check that the ConfigSource specifies ADS.
    const envoy_config_core_v3_ConfigSource* config_source =
        envoy_extensions_filters_network_http_connection_manager_v3_Rds_config_source(
            rds);
    if (config_source == nullptr) {
      return GRPC_ERROR_CREATE_FROM_STATIC_STRING(
          "HttpConnectionManager missing config_source for RDS.");
    }
    if (!envoy_config_core_v3_ConfigSource_has_ads(config_source)) {
      return GRPC_ERROR_CREATE_FROM_STATIC_STRING(
          "HttpConnectionManager ConfigSource for RDS does not specify ADS.");
    }
    // Get the route_config_name.
    http_connection_manager->route_config_name = UpbStringToStdString(
        envoy_extensions_filters_network_http_connection_manager_v3_Rds_route_config_name(
            rds));
  }
  return GRPC_ERROR_NONE;
}

grpc_error_handle LdsResourceParseClient(
    const EncodingContext& context,
    const envoy_config_listener_v3_ApiListener* api_listener, bool is_v2,
    XdsApi::LdsUpdate* lds_update) {
  lds_update->type = XdsApi::LdsUpdate::ListenerType::kHttpApiListener;
  const upb_strview encoded_api_listener = google_protobuf_Any_value(
      envoy_config_listener_v3_ApiListener_api_listener(api_listener));
  const auto* http_connection_manager =
      envoy_extensions_filters_network_http_connection_manager_v3_HttpConnectionManager_parse(
          encoded_api_listener.data, encoded_api_listener.size, context.arena);
  if (http_connection_manager == nullptr) {
    return GRPC_ERROR_CREATE_FROM_STATIC_STRING(
        "Could not parse HttpConnectionManager config from ApiListener");
  }
  return HttpConnectionManagerParse(true /* is_client */, context,
                                    http_connection_manager, is_v2,
                                    &lds_update->http_connection_manager);
}

grpc_error_handle DownstreamTlsContextParse(
    const EncodingContext& context,
    const envoy_config_core_v3_TransportSocket* transport_socket,
    XdsApi::DownstreamTlsContext* downstream_tls_context) {
  absl::string_view name = UpbStringToAbsl(
      envoy_config_core_v3_TransportSocket_name(transport_socket));
  if (name != "envoy.transport_sockets.tls") {
    return GRPC_ERROR_CREATE_FROM_CPP_STRING(
        absl::StrCat("Unrecognized transport socket: ", name));
  }
  auto* typed_config =
      envoy_config_core_v3_TransportSocket_typed_config(transport_socket);
  std::vector<grpc_error_handle> errors;
  if (typed_config != nullptr) {
    const upb_strview encoded_downstream_tls_context =
        google_protobuf_Any_value(typed_config);
    auto* downstream_tls_context_proto =
        envoy_extensions_transport_sockets_tls_v3_DownstreamTlsContext_parse(
            encoded_downstream_tls_context.data,
            encoded_downstream_tls_context.size, context.arena);
    if (downstream_tls_context_proto == nullptr) {
      return GRPC_ERROR_CREATE_FROM_STATIC_STRING(
          "Can't decode downstream tls context.");
    }
    auto* common_tls_context =
        envoy_extensions_transport_sockets_tls_v3_DownstreamTlsContext_common_tls_context(
            downstream_tls_context_proto);
    if (common_tls_context != nullptr) {
      grpc_error_handle error =
          CommonTlsContextParse(context, common_tls_context,
                                &downstream_tls_context->common_tls_context);
      if (error != GRPC_ERROR_NONE) errors.push_back(error);
    }
    auto* require_client_certificate =
        envoy_extensions_transport_sockets_tls_v3_DownstreamTlsContext_require_client_certificate(
            downstream_tls_context_proto);
    if (require_client_certificate != nullptr) {
      downstream_tls_context->require_client_certificate =
          google_protobuf_BoolValue_value(require_client_certificate);
    }
    auto* require_sni =
        envoy_extensions_transport_sockets_tls_v3_DownstreamTlsContext_require_sni(
            downstream_tls_context_proto);
    if (require_sni != nullptr &&
        google_protobuf_BoolValue_value(require_sni)) {
      errors.push_back(
          GRPC_ERROR_CREATE_FROM_STATIC_STRING("require_sni: unsupported"));
    }
    if (envoy_extensions_transport_sockets_tls_v3_DownstreamTlsContext_ocsp_staple_policy(
            downstream_tls_context_proto) !=
        envoy_extensions_transport_sockets_tls_v3_DownstreamTlsContext_LENIENT_STAPLING) {
      errors.push_back(GRPC_ERROR_CREATE_FROM_STATIC_STRING(
          "ocsp_staple_policy: Only LENIENT_STAPLING supported"));
    }
  }
  if (downstream_tls_context->common_tls_context
          .tls_certificate_provider_instance.instance_name.empty()) {
    errors.push_back(GRPC_ERROR_CREATE_FROM_STATIC_STRING(
        "TLS configuration provided but no "
        "tls_certificate_provider_instance found."));
  }
  if (downstream_tls_context->require_client_certificate &&
      downstream_tls_context->common_tls_context.certificate_validation_context
          .ca_certificate_provider_instance.instance_name.empty()) {
    errors.push_back(GRPC_ERROR_CREATE_FROM_STATIC_STRING(
        "TLS configuration requires client certificates but no certificate "
        "provider instance specified for validation."));
  }
  if (!downstream_tls_context->common_tls_context.certificate_validation_context
           .match_subject_alt_names.empty()) {
    errors.push_back(GRPC_ERROR_CREATE_FROM_STATIC_STRING(
        "match_subject_alt_names not supported on servers"));
  }
  return GRPC_ERROR_CREATE_FROM_VECTOR("Error parsing DownstreamTlsContext",
                                       &errors);
}

grpc_error_handle CidrRangeParse(
    const envoy_config_core_v3_CidrRange* cidr_range_proto,
    XdsApi::LdsUpdate::FilterChainMap::CidrRange* cidr_range) {
  std::string address_prefix = UpbStringToStdString(
      envoy_config_core_v3_CidrRange_address_prefix(cidr_range_proto));
  grpc_error_handle error =
      grpc_string_to_sockaddr(&cidr_range->address, address_prefix.c_str(), 0);
  if (error != GRPC_ERROR_NONE) return error;
  cidr_range->prefix_len = 0;
  auto* prefix_len_proto =
      envoy_config_core_v3_CidrRange_prefix_len(cidr_range_proto);
  if (prefix_len_proto != nullptr) {
    cidr_range->prefix_len = std::min(
        google_protobuf_UInt32Value_value(prefix_len_proto),
        (reinterpret_cast<const grpc_sockaddr*>(cidr_range->address.addr))
                    ->sa_family == GRPC_AF_INET
            ? uint32_t(32)
            : uint32_t(128));
  }
  // Normalize the network address by masking it with prefix_len
  grpc_sockaddr_mask_bits(&cidr_range->address, cidr_range->prefix_len);
  return GRPC_ERROR_NONE;
}

grpc_error_handle FilterChainMatchParse(
    const envoy_config_listener_v3_FilterChainMatch* filter_chain_match_proto,
    FilterChain::FilterChainMatch* filter_chain_match) {
  auto* destination_port =
      envoy_config_listener_v3_FilterChainMatch_destination_port(
          filter_chain_match_proto);
  if (destination_port != nullptr) {
    filter_chain_match->destination_port =
        google_protobuf_UInt32Value_value(destination_port);
  }
  size_t size = 0;
  auto* prefix_ranges = envoy_config_listener_v3_FilterChainMatch_prefix_ranges(
      filter_chain_match_proto, &size);
  filter_chain_match->prefix_ranges.reserve(size);
  for (size_t i = 0; i < size; i++) {
    XdsApi::LdsUpdate::FilterChainMap::CidrRange cidr_range;
    grpc_error_handle error = CidrRangeParse(prefix_ranges[i], &cidr_range);
    if (error != GRPC_ERROR_NONE) return error;
    filter_chain_match->prefix_ranges.push_back(cidr_range);
  }
  filter_chain_match->source_type =
      static_cast<XdsApi::LdsUpdate::FilterChainMap::ConnectionSourceType>(
          envoy_config_listener_v3_FilterChainMatch_source_type(
              filter_chain_match_proto));
  auto* source_prefix_ranges =
      envoy_config_listener_v3_FilterChainMatch_source_prefix_ranges(
          filter_chain_match_proto, &size);
  filter_chain_match->source_prefix_ranges.reserve(size);
  for (size_t i = 0; i < size; i++) {
    XdsApi::LdsUpdate::FilterChainMap::CidrRange cidr_range;
    grpc_error_handle error =
        CidrRangeParse(source_prefix_ranges[i], &cidr_range);
    if (error != GRPC_ERROR_NONE) return error;
    filter_chain_match->source_prefix_ranges.push_back(cidr_range);
  }
  auto* source_ports = envoy_config_listener_v3_FilterChainMatch_source_ports(
      filter_chain_match_proto, &size);
  filter_chain_match->source_ports.reserve(size);
  for (size_t i = 0; i < size; i++) {
    filter_chain_match->source_ports.push_back(source_ports[i]);
  }
  auto* server_names = envoy_config_listener_v3_FilterChainMatch_server_names(
      filter_chain_match_proto, &size);
  for (size_t i = 0; i < size; i++) {
    filter_chain_match->server_names.push_back(
        UpbStringToStdString(server_names[i]));
  }
  filter_chain_match->transport_protocol = UpbStringToStdString(
      envoy_config_listener_v3_FilterChainMatch_transport_protocol(
          filter_chain_match_proto));
  auto* application_protocols =
      envoy_config_listener_v3_FilterChainMatch_application_protocols(
          filter_chain_match_proto, &size);
  for (size_t i = 0; i < size; i++) {
    filter_chain_match->application_protocols.push_back(
        UpbStringToStdString(application_protocols[i]));
  }
  return GRPC_ERROR_NONE;
}

grpc_error_handle FilterChainParse(
    const EncodingContext& context,
    const envoy_config_listener_v3_FilterChain* filter_chain_proto, bool is_v2,
    FilterChain* filter_chain) {
  std::vector<grpc_error_handle> errors;
  auto* filter_chain_match =
      envoy_config_listener_v3_FilterChain_filter_chain_match(
          filter_chain_proto);
  if (filter_chain_match != nullptr) {
    grpc_error_handle error = FilterChainMatchParse(
        filter_chain_match, &filter_chain->filter_chain_match);
    if (error != GRPC_ERROR_NONE) errors.push_back(error);
  }
  filter_chain->filter_chain_data =
      std::make_shared<XdsApi::LdsUpdate::FilterChainData>();
  // Parse the filters list. Currently we only support HttpConnectionManager.
  size_t size = 0;
  auto* filters =
      envoy_config_listener_v3_FilterChain_filters(filter_chain_proto, &size);
  if (size != 1) {
    errors.push_back(GRPC_ERROR_CREATE_FROM_STATIC_STRING(
        "FilterChain should have exactly one filter: HttpConnectionManager; no "
        "other filter is supported at the moment"));
  } else {
    auto* typed_config =
        envoy_config_listener_v3_Filter_typed_config(filters[0]);
    if (typed_config == nullptr) {
      errors.push_back(GRPC_ERROR_CREATE_FROM_STATIC_STRING(
          "No typed_config found in filter."));
    } else {
      absl::string_view type_url =
          UpbStringToAbsl(google_protobuf_Any_type_url(typed_config));
      if (type_url !=
          "type.googleapis.com/"
          "envoy.extensions.filters.network.http_connection_manager.v3."
          "HttpConnectionManager") {
        errors.push_back(GRPC_ERROR_CREATE_FROM_CPP_STRING(
            absl::StrCat("Unsupported filter type ", type_url)));
      } else {
        const upb_strview encoded_http_connection_manager =
            google_protobuf_Any_value(typed_config);
        const auto* http_connection_manager =
            envoy_extensions_filters_network_http_connection_manager_v3_HttpConnectionManager_parse(
                encoded_http_connection_manager.data,
                encoded_http_connection_manager.size, context.arena);
        if (http_connection_manager == nullptr) {
          errors.push_back(GRPC_ERROR_CREATE_FROM_STATIC_STRING(
              "Could not parse HttpConnectionManager config from filter "
              "typed_config"));
        } else {
          grpc_error_handle error = HttpConnectionManagerParse(
              false /* is_client */, context, http_connection_manager, is_v2,
              &filter_chain->filter_chain_data->http_connection_manager);
          if (error != GRPC_ERROR_NONE) errors.push_back(error);
        }
      }
    }
  }
  auto* transport_socket =
      envoy_config_listener_v3_FilterChain_transport_socket(filter_chain_proto);
  if (transport_socket != nullptr) {
    grpc_error_handle error = DownstreamTlsContextParse(
        context, transport_socket,
        &filter_chain->filter_chain_data->downstream_tls_context);
    if (error != GRPC_ERROR_NONE) errors.push_back(error);
  }
  return GRPC_ERROR_CREATE_FROM_VECTOR("Error parsing FilterChain", &errors);
}

grpc_error_handle AddressParse(
    const envoy_config_core_v3_Address* address_proto, std::string* address) {
  const auto* socket_address =
      envoy_config_core_v3_Address_socket_address(address_proto);
  if (socket_address == nullptr) {
    return GRPC_ERROR_CREATE_FROM_STATIC_STRING(
        "Address does not have socket_address");
  }
  if (envoy_config_core_v3_SocketAddress_protocol(socket_address) !=
      envoy_config_core_v3_SocketAddress_TCP) {
    return GRPC_ERROR_CREATE_FROM_STATIC_STRING(
        "SocketAddress protocol is not TCP");
  }
  uint32_t port = envoy_config_core_v3_SocketAddress_port_value(socket_address);
  if (port > 65535) {
    return GRPC_ERROR_CREATE_FROM_STATIC_STRING("Invalid port");
  }
  *address = JoinHostPort(
      UpbStringToAbsl(
          envoy_config_core_v3_SocketAddress_address(socket_address)),
      port);
  return GRPC_ERROR_NONE;
}

// An intermediate map for filter chains that we create to validate the list of
// filter chains received from the control plane and to finally create
// XdsApi::LdsUpdate::FilterChainMap
struct InternalFilterChainMap {
  using SourceIpMap =
      std::map<std::string, XdsApi::LdsUpdate::FilterChainMap::SourceIp>;
  using ConnectionSourceTypesArray = std::array<SourceIpMap, 3>;
  struct DestinationIp {
    absl::optional<XdsApi::LdsUpdate::FilterChainMap::CidrRange> prefix_range;
    bool transport_protocol_raw_buffer_provided = false;
    ConnectionSourceTypesArray source_types_array;
  };
  using DestinationIpMap = std::map<std::string, DestinationIp>;
  DestinationIpMap destination_ip_map;
};

grpc_error_handle AddFilterChainDataForSourcePort(
    const FilterChain& filter_chain,
    XdsApi::LdsUpdate::FilterChainMap::SourcePortsMap* ports_map,
    uint32_t port) {
  auto insert_result = ports_map->emplace(
      port, XdsApi::LdsUpdate::FilterChainMap::FilterChainDataSharedPtr{
                filter_chain.filter_chain_data});
  if (!insert_result.second) {
    return GRPC_ERROR_CREATE_FROM_CPP_STRING(absl::StrCat(
        "Duplicate matching rules detected when adding filter chain: ",
        filter_chain.filter_chain_match.ToString()));
  }
  return GRPC_ERROR_NONE;
}

grpc_error_handle AddFilterChainDataForSourcePorts(
    const FilterChain& filter_chain,
    XdsApi::LdsUpdate::FilterChainMap::SourcePortsMap* ports_map) {
  if (filter_chain.filter_chain_match.source_ports.empty()) {
    return AddFilterChainDataForSourcePort(filter_chain, ports_map, 0);
  } else {
    for (uint32_t port : filter_chain.filter_chain_match.source_ports) {
      grpc_error_handle error =
          AddFilterChainDataForSourcePort(filter_chain, ports_map, port);
      if (error != GRPC_ERROR_NONE) return error;
    }
  }
  return GRPC_ERROR_NONE;
}

grpc_error_handle AddFilterChainDataForSourceIpRange(
    const FilterChain& filter_chain,
    InternalFilterChainMap::SourceIpMap* source_ip_map) {
  if (filter_chain.filter_chain_match.source_prefix_ranges.empty()) {
    auto insert_result = source_ip_map->emplace(
        "", XdsApi::LdsUpdate::FilterChainMap::SourceIp());
    return AddFilterChainDataForSourcePorts(
        filter_chain, &insert_result.first->second.ports_map);
  } else {
    for (const auto& prefix_range :
         filter_chain.filter_chain_match.source_prefix_ranges) {
      auto insert_result = source_ip_map->emplace(
          absl::StrCat(grpc_sockaddr_to_string(&prefix_range.address, false),
                       "/", prefix_range.prefix_len),
          XdsApi::LdsUpdate::FilterChainMap::SourceIp());
      if (insert_result.second) {
        insert_result.first->second.prefix_range.emplace(prefix_range);
      }
      grpc_error_handle error = AddFilterChainDataForSourcePorts(
          filter_chain, &insert_result.first->second.ports_map);
      if (error != GRPC_ERROR_NONE) return error;
    }
  }
  return GRPC_ERROR_NONE;
}

grpc_error_handle AddFilterChainDataForSourceType(
    const FilterChain& filter_chain,
    InternalFilterChainMap::DestinationIp* destination_ip) {
  GPR_ASSERT(static_cast<unsigned int>(
                 filter_chain.filter_chain_match.source_type) < 3);
  return AddFilterChainDataForSourceIpRange(
      filter_chain, &destination_ip->source_types_array[static_cast<int>(
                        filter_chain.filter_chain_match.source_type)]);
}

grpc_error_handle AddFilterChainDataForApplicationProtocols(
    const FilterChain& filter_chain,
    InternalFilterChainMap::DestinationIp* destination_ip) {
  // Only allow filter chains that do not mention application protocols
  if (!filter_chain.filter_chain_match.application_protocols.empty()) {
    return GRPC_ERROR_NONE;
  }
  return AddFilterChainDataForSourceType(filter_chain, destination_ip);
}

grpc_error_handle AddFilterChainDataForTransportProtocol(
    const FilterChain& filter_chain,
    InternalFilterChainMap::DestinationIp* destination_ip) {
  const std::string& transport_protocol =
      filter_chain.filter_chain_match.transport_protocol;
  // Only allow filter chains with no transport protocol or "raw_buffer"
  if (!transport_protocol.empty() && transport_protocol != "raw_buffer") {
    return GRPC_ERROR_NONE;
  }
  // If for this configuration, we've already seen filter chains that mention
  // the transport protocol as "raw_buffer", we will never match filter chains
  // that do not mention it.
  if (destination_ip->transport_protocol_raw_buffer_provided &&
      transport_protocol.empty()) {
    return GRPC_ERROR_NONE;
  }
  if (!transport_protocol.empty() &&
      !destination_ip->transport_protocol_raw_buffer_provided) {
    destination_ip->transport_protocol_raw_buffer_provided = true;
    // Clear out the previous entries if any since those entries did not mention
    // "raw_buffer"
    destination_ip->source_types_array =
        InternalFilterChainMap::ConnectionSourceTypesArray();
  }
  return AddFilterChainDataForApplicationProtocols(filter_chain,
                                                   destination_ip);
}

grpc_error_handle AddFilterChainDataForServerNames(
    const FilterChain& filter_chain,
    InternalFilterChainMap::DestinationIp* destination_ip) {
  // Don't continue adding filter chains with server names mentioned
  if (!filter_chain.filter_chain_match.server_names.empty()) {
    return GRPC_ERROR_NONE;
  }
  return AddFilterChainDataForTransportProtocol(filter_chain, destination_ip);
}

grpc_error_handle AddFilterChainDataForDestinationIpRange(
    const FilterChain& filter_chain,
    InternalFilterChainMap::DestinationIpMap* destination_ip_map) {
  if (filter_chain.filter_chain_match.prefix_ranges.empty()) {
    auto insert_result = destination_ip_map->emplace(
        "", InternalFilterChainMap::DestinationIp());
    return AddFilterChainDataForServerNames(filter_chain,
                                            &insert_result.first->second);
  } else {
    for (const auto& prefix_range :
         filter_chain.filter_chain_match.prefix_ranges) {
      auto insert_result = destination_ip_map->emplace(
          absl::StrCat(grpc_sockaddr_to_string(&prefix_range.address, false),
                       "/", prefix_range.prefix_len),
          InternalFilterChainMap::DestinationIp());
      if (insert_result.second) {
        insert_result.first->second.prefix_range.emplace(prefix_range);
      }
      grpc_error_handle error = AddFilterChainDataForServerNames(
          filter_chain, &insert_result.first->second);
      if (error != GRPC_ERROR_NONE) return error;
    }
  }
  return GRPC_ERROR_NONE;
}

XdsApi::LdsUpdate::FilterChainMap BuildFromInternalFilterChainMap(
    InternalFilterChainMap* internal_filter_chain_map) {
  XdsApi::LdsUpdate::FilterChainMap filter_chain_map;
  for (auto& destination_ip_pair :
       internal_filter_chain_map->destination_ip_map) {
    XdsApi::LdsUpdate::FilterChainMap::DestinationIp destination_ip;
    destination_ip.prefix_range = destination_ip_pair.second.prefix_range;
    for (int i = 0; i < 3; i++) {
      auto& source_ip_map = destination_ip_pair.second.source_types_array[i];
      for (auto& source_ip_pair : source_ip_map) {
        destination_ip.source_types_array[i].push_back(
            std::move(source_ip_pair.second));
      }
    }
    filter_chain_map.destination_ip_vector.push_back(std::move(destination_ip));
  }
  return filter_chain_map;
}

grpc_error_handle BuildFilterChainMap(
    const std::vector<FilterChain>& filter_chains,
    XdsApi::LdsUpdate::FilterChainMap* filter_chain_map) {
  InternalFilterChainMap internal_filter_chain_map;
  for (const auto& filter_chain : filter_chains) {
    // Discard filter chain entries that specify destination port
    if (filter_chain.filter_chain_match.destination_port != 0) continue;
    grpc_error_handle error = AddFilterChainDataForDestinationIpRange(
        filter_chain, &internal_filter_chain_map.destination_ip_map);
    if (error != GRPC_ERROR_NONE) return error;
  }
  *filter_chain_map =
      BuildFromInternalFilterChainMap(&internal_filter_chain_map);
  return GRPC_ERROR_NONE;
}

grpc_error_handle LdsResourceParseServer(
    const EncodingContext& context,
    const envoy_config_listener_v3_Listener* listener, bool is_v2,
    XdsApi::LdsUpdate* lds_update) {
  lds_update->type = XdsApi::LdsUpdate::ListenerType::kTcpListener;
  grpc_error_handle error =
      AddressParse(envoy_config_listener_v3_Listener_address(listener),
                   &lds_update->address);
  if (error != GRPC_ERROR_NONE) return error;
  const auto* use_original_dst =
      envoy_config_listener_v3_Listener_use_original_dst(listener);
  if (use_original_dst != nullptr) {
    if (google_protobuf_BoolValue_value(use_original_dst)) {
      return GRPC_ERROR_CREATE_FROM_STATIC_STRING(
          "Field \'use_original_dst\' is not supported.");
    }
  }
  size_t size = 0;
  auto* filter_chains =
      envoy_config_listener_v3_Listener_filter_chains(listener, &size);
  std::vector<FilterChain> parsed_filter_chains;
  parsed_filter_chains.reserve(size);
  for (size_t i = 0; i < size; i++) {
    FilterChain filter_chain;
    error = FilterChainParse(context, filter_chains[i], is_v2, &filter_chain);
    if (error != GRPC_ERROR_NONE) return error;
    parsed_filter_chains.push_back(std::move(filter_chain));
  }
  error =
      BuildFilterChainMap(parsed_filter_chains, &lds_update->filter_chain_map);
  if (error != GRPC_ERROR_NONE) return error;
  auto* default_filter_chain =
      envoy_config_listener_v3_Listener_default_filter_chain(listener);
  if (default_filter_chain != nullptr) {
    FilterChain filter_chain;
    error =
        FilterChainParse(context, default_filter_chain, is_v2, &filter_chain);
    if (error != GRPC_ERROR_NONE) return error;
    if (filter_chain.filter_chain_data != nullptr) {
      lds_update->default_filter_chain =
          std::move(*filter_chain.filter_chain_data);
    }
  }
  if (size == 0 && default_filter_chain == nullptr) {
    return GRPC_ERROR_CREATE_FROM_STATIC_STRING("No filter chain provided.");
  }
  return GRPC_ERROR_NONE;
}

grpc_error_handle LdsResourceParse(
    const EncodingContext& context,
    const envoy_config_listener_v3_Listener* listener, bool is_v2,
    XdsApi::LdsUpdate* lds_update) {
  // Check whether it's a client or server listener.
  const envoy_config_listener_v3_ApiListener* api_listener =
      envoy_config_listener_v3_Listener_api_listener(listener);
  const envoy_config_core_v3_Address* address =
      envoy_config_listener_v3_Listener_address(listener);
  if (api_listener != nullptr && address != nullptr) {
    return GRPC_ERROR_CREATE_FROM_STATIC_STRING(
        "Listener has both address and ApiListener");
  }
  if (api_listener == nullptr && address == nullptr) {
    return GRPC_ERROR_CREATE_FROM_STATIC_STRING(
        "Listener has neither address nor ApiListener");
  }
  // Validate Listener fields.
  grpc_error_handle error = GRPC_ERROR_NONE;
  if (api_listener != nullptr) {
    error = LdsResourceParseClient(context, api_listener, is_v2, lds_update);
  } else {
    error = LdsResourceParseServer(context, listener, is_v2, lds_update);
  }
  return error;
}

grpc_error_handle UpstreamTlsContextParse(
    const EncodingContext& context,
    const envoy_config_core_v3_TransportSocket* transport_socket,
    XdsApi::CommonTlsContext* common_tls_context) {
  // Record Upstream tls context
  absl::string_view name = UpbStringToAbsl(
      envoy_config_core_v3_TransportSocket_name(transport_socket));
  if (name != "envoy.transport_sockets.tls") {
    return GRPC_ERROR_CREATE_FROM_CPP_STRING(
        absl::StrCat("Unrecognized transport socket: ", name));
  }
  auto* typed_config =
      envoy_config_core_v3_TransportSocket_typed_config(transport_socket);
  if (typed_config != nullptr) {
    const upb_strview encoded_upstream_tls_context =
        google_protobuf_Any_value(typed_config);
    auto* upstream_tls_context =
        envoy_extensions_transport_sockets_tls_v3_UpstreamTlsContext_parse(
            encoded_upstream_tls_context.data,
            encoded_upstream_tls_context.size, context.arena);
    if (upstream_tls_context == nullptr) {
      return GRPC_ERROR_CREATE_FROM_STATIC_STRING(
          "Can't decode upstream tls context.");
    }
    auto* common_tls_context_proto =
        envoy_extensions_transport_sockets_tls_v3_UpstreamTlsContext_common_tls_context(
            upstream_tls_context);
    if (common_tls_context_proto != nullptr) {
      grpc_error_handle error = CommonTlsContextParse(
          context, common_tls_context_proto, common_tls_context);
      if (error != GRPC_ERROR_NONE) {
        return grpc_error_add_child(GRPC_ERROR_CREATE_FROM_STATIC_STRING(
                                        "Error parsing UpstreamTlsContext"),
                                    error);
      }
    }
  }
  if (common_tls_context->certificate_validation_context
          .ca_certificate_provider_instance.instance_name.empty()) {
    return GRPC_ERROR_CREATE_FROM_STATIC_STRING(
        "UpstreamTlsContext: TLS configuration provided but no "
        "ca_certificate_provider_instance found.");
  }
  return GRPC_ERROR_NONE;
}

grpc_error_handle CdsLogicalDnsParse(
    const envoy_config_cluster_v3_Cluster* cluster,
    XdsApi::CdsUpdate* cds_update) {
  const auto* load_assignment =
      envoy_config_cluster_v3_Cluster_load_assignment(cluster);
  if (load_assignment == nullptr) {
    return GRPC_ERROR_CREATE_FROM_STATIC_STRING(
        "load_assignment not present for LOGICAL_DNS cluster");
  }
  size_t num_localities;
  const auto* const* localities =
      envoy_config_endpoint_v3_ClusterLoadAssignment_endpoints(load_assignment,
                                                               &num_localities);
  if (num_localities != 1) {
    return GRPC_ERROR_CREATE_FROM_CPP_STRING(
        absl::StrCat("load_assignment for LOGICAL_DNS cluster must have "
                     "exactly one locality, found ",
                     num_localities));
  }
  size_t num_endpoints;
  const auto* const* endpoints =
      envoy_config_endpoint_v3_LocalityLbEndpoints_lb_endpoints(localities[0],
                                                                &num_endpoints);
  if (num_endpoints != 1) {
    return GRPC_ERROR_CREATE_FROM_CPP_STRING(
        absl::StrCat("locality for LOGICAL_DNS cluster must have "
                     "exactly one endpoint, found ",
                     num_endpoints));
  }
  const auto* endpoint =
      envoy_config_endpoint_v3_LbEndpoint_endpoint(endpoints[0]);
  if (endpoint == nullptr) {
    return GRPC_ERROR_CREATE_FROM_STATIC_STRING(
        "LbEndpoint endpoint field not set");
  }
  const auto* address = envoy_config_endpoint_v3_Endpoint_address(endpoint);
  if (address == nullptr) {
    return GRPC_ERROR_CREATE_FROM_STATIC_STRING(
        "Endpoint address field not set");
  }
  const auto* socket_address =
      envoy_config_core_v3_Address_socket_address(address);
  if (socket_address == nullptr) {
    return GRPC_ERROR_CREATE_FROM_STATIC_STRING(
        "Address socket_address field not set");
  }
  if (envoy_config_core_v3_SocketAddress_resolver_name(socket_address).size !=
      0) {
    return GRPC_ERROR_CREATE_FROM_STATIC_STRING(
        "LOGICAL_DNS clusters must NOT have a custom resolver name set");
  }
  absl::string_view address_str = UpbStringToAbsl(
      envoy_config_core_v3_SocketAddress_address(socket_address));
  if (address_str.empty()) {
    return GRPC_ERROR_CREATE_FROM_STATIC_STRING(
        "SocketAddress address field not set");
  }
  if (!envoy_config_core_v3_SocketAddress_has_port_value(socket_address)) {
    return GRPC_ERROR_CREATE_FROM_STATIC_STRING(
        "SocketAddress port_value field not set");
  }
  cds_update->dns_hostname = JoinHostPort(
      address_str,
      envoy_config_core_v3_SocketAddress_port_value(socket_address));
  return GRPC_ERROR_NONE;
}

grpc_error_handle CdsResourceParse(
    const EncodingContext& context,
    const envoy_config_cluster_v3_Cluster* cluster, bool /*is_v2*/,
    XdsApi::CdsUpdate* cds_update) {
  std::vector<grpc_error_handle> errors;
  // Check the cluster_discovery_type.
  if (!envoy_config_cluster_v3_Cluster_has_type(cluster) &&
      !envoy_config_cluster_v3_Cluster_has_cluster_type(cluster)) {
    errors.push_back(
        GRPC_ERROR_CREATE_FROM_STATIC_STRING("DiscoveryType not found."));
  } else if (envoy_config_cluster_v3_Cluster_type(cluster) ==
             envoy_config_cluster_v3_Cluster_EDS) {
    cds_update->cluster_type = XdsApi::CdsUpdate::ClusterType::EDS;
    // Check the EDS config source.
    const envoy_config_cluster_v3_Cluster_EdsClusterConfig* eds_cluster_config =
        envoy_config_cluster_v3_Cluster_eds_cluster_config(cluster);
    const envoy_config_core_v3_ConfigSource* eds_config =
        envoy_config_cluster_v3_Cluster_EdsClusterConfig_eds_config(
            eds_cluster_config);
    if (!envoy_config_core_v3_ConfigSource_has_ads(eds_config)) {
      errors.push_back(
          GRPC_ERROR_CREATE_FROM_STATIC_STRING("EDS ConfigSource is not ADS."));
    }
    // Record EDS service_name (if any).
    upb_strview service_name =
        envoy_config_cluster_v3_Cluster_EdsClusterConfig_service_name(
            eds_cluster_config);
    if (service_name.size != 0) {
      cds_update->eds_service_name = UpbStringToStdString(service_name);
    }
  } else if (!XdsAggregateAndLogicalDnsClusterEnabled()) {
    errors.push_back(
        GRPC_ERROR_CREATE_FROM_STATIC_STRING("DiscoveryType is not valid."));
  } else if (envoy_config_cluster_v3_Cluster_type(cluster) ==
             envoy_config_cluster_v3_Cluster_LOGICAL_DNS) {
    cds_update->cluster_type = XdsApi::CdsUpdate::ClusterType::LOGICAL_DNS;
    grpc_error_handle error = CdsLogicalDnsParse(cluster, cds_update);
    if (error != GRPC_ERROR_NONE) errors.push_back(error);
  } else {
    if (!envoy_config_cluster_v3_Cluster_has_cluster_type(cluster)) {
      errors.push_back(
          GRPC_ERROR_CREATE_FROM_STATIC_STRING("DiscoveryType is not valid."));
    } else {
      const envoy_config_cluster_v3_Cluster_CustomClusterType*
          custom_cluster_type =
              envoy_config_cluster_v3_Cluster_cluster_type(cluster);
      upb_strview type_name =
          envoy_config_cluster_v3_Cluster_CustomClusterType_name(
              custom_cluster_type);
      if (UpbStringToAbsl(type_name) != "envoy.clusters.aggregate") {
        errors.push_back(GRPC_ERROR_CREATE_FROM_STATIC_STRING(
            "DiscoveryType is not valid."));
      } else {
        cds_update->cluster_type = XdsApi::CdsUpdate::ClusterType::AGGREGATE;
        // Retrieve aggregate clusters.
        const google_protobuf_Any* typed_config =
            envoy_config_cluster_v3_Cluster_CustomClusterType_typed_config(
                custom_cluster_type);
        const upb_strview aggregate_cluster_config_upb_strview =
            google_protobuf_Any_value(typed_config);
        const envoy_extensions_clusters_aggregate_v3_ClusterConfig*
            aggregate_cluster_config =
                envoy_extensions_clusters_aggregate_v3_ClusterConfig_parse(
                    aggregate_cluster_config_upb_strview.data,
                    aggregate_cluster_config_upb_strview.size, context.arena);
        if (aggregate_cluster_config == nullptr) {
          errors.push_back(GRPC_ERROR_CREATE_FROM_STATIC_STRING(
              "Can't parse aggregate cluster."));
        } else {
          size_t size;
          const upb_strview* clusters =
              envoy_extensions_clusters_aggregate_v3_ClusterConfig_clusters(
                  aggregate_cluster_config, &size);
          for (size_t i = 0; i < size; ++i) {
            const upb_strview cluster = clusters[i];
            cds_update->prioritized_cluster_names.emplace_back(
                UpbStringToStdString(cluster));
          }
        }
      }
    }
  }
  // Check the LB policy.
  if (envoy_config_cluster_v3_Cluster_lb_policy(cluster) ==
      envoy_config_cluster_v3_Cluster_ROUND_ROBIN) {
    cds_update->lb_policy = "ROUND_ROBIN";
  } else if (envoy_config_cluster_v3_Cluster_lb_policy(cluster) ==
             envoy_config_cluster_v3_Cluster_RING_HASH) {
    cds_update->lb_policy = "RING_HASH";
    // Record ring hash lb config
    auto* ring_hash_config =
        envoy_config_cluster_v3_Cluster_ring_hash_lb_config(cluster);
    if (ring_hash_config != nullptr) {
      const google_protobuf_UInt64Value* max_ring_size =
          envoy_config_cluster_v3_Cluster_RingHashLbConfig_maximum_ring_size(
              ring_hash_config);
      if (max_ring_size != nullptr) {
        cds_update->max_ring_size =
            google_protobuf_UInt64Value_value(max_ring_size);
        if (cds_update->max_ring_size > 8388608 ||
            cds_update->max_ring_size == 0) {
          errors.push_back(GRPC_ERROR_CREATE_FROM_STATIC_STRING(
              "max_ring_size is not in the range of 1 to 8388608."));
        }
      }
      const google_protobuf_UInt64Value* min_ring_size =
          envoy_config_cluster_v3_Cluster_RingHashLbConfig_minimum_ring_size(
              ring_hash_config);
      if (min_ring_size != nullptr) {
        cds_update->min_ring_size =
            google_protobuf_UInt64Value_value(min_ring_size);
        if (cds_update->min_ring_size > 8388608 ||
            cds_update->min_ring_size == 0) {
          errors.push_back(GRPC_ERROR_CREATE_FROM_STATIC_STRING(
              "min_ring_size is not in the range of 1 to 8388608."));
        }
        if (cds_update->min_ring_size > cds_update->max_ring_size) {
          errors.push_back(GRPC_ERROR_CREATE_FROM_STATIC_STRING(
              "min_ring_size cannot be greater than max_ring_size."));
        }
      }
      if (envoy_config_cluster_v3_Cluster_RingHashLbConfig_hash_function(
              ring_hash_config) !=
          envoy_config_cluster_v3_Cluster_RingHashLbConfig_XX_HASH) {
        errors.push_back(GRPC_ERROR_CREATE_FROM_STATIC_STRING(
            "ring hash lb config has invalid hash function."));
      }
    }
  } else {
    errors.push_back(
        GRPC_ERROR_CREATE_FROM_STATIC_STRING("LB policy is not supported."));
  }
  auto* transport_socket =
      envoy_config_cluster_v3_Cluster_transport_socket(cluster);
  if (transport_socket != nullptr) {
    grpc_error_handle error = UpstreamTlsContextParse(
        context, transport_socket, &cds_update->common_tls_context);
    if (error != GRPC_ERROR_NONE) {
      errors.push_back(
          grpc_error_add_child(GRPC_ERROR_CREATE_FROM_STATIC_STRING(
                                   "Error parsing security configuration"),
                               error));
    }
  }
  // Record LRS server name (if any).
  const envoy_config_core_v3_ConfigSource* lrs_server =
      envoy_config_cluster_v3_Cluster_lrs_server(cluster);
  if (lrs_server != nullptr) {
    if (!envoy_config_core_v3_ConfigSource_has_self(lrs_server)) {
      errors.push_back(GRPC_ERROR_CREATE_FROM_STATIC_STRING(
          ": LRS ConfigSource is not self."));
    }
    cds_update->lrs_load_reporting_server_name.emplace("");
  }
  // The Cluster resource encodes the circuit breaking parameters in a list of
  // Thresholds messages, where each message specifies the parameters for a
  // particular RoutingPriority. we will look only at the first entry in the
  // list for priority DEFAULT and default to 1024 if not found.
  if (envoy_config_cluster_v3_Cluster_has_circuit_breakers(cluster)) {
    const envoy_config_cluster_v3_CircuitBreakers* circuit_breakers =
        envoy_config_cluster_v3_Cluster_circuit_breakers(cluster);
    size_t num_thresholds;
    const envoy_config_cluster_v3_CircuitBreakers_Thresholds* const*
        thresholds = envoy_config_cluster_v3_CircuitBreakers_thresholds(
            circuit_breakers, &num_thresholds);
    for (size_t i = 0; i < num_thresholds; ++i) {
      const auto* threshold = thresholds[i];
      if (envoy_config_cluster_v3_CircuitBreakers_Thresholds_priority(
              threshold) == envoy_config_core_v3_DEFAULT) {
        const google_protobuf_UInt32Value* max_requests =
            envoy_config_cluster_v3_CircuitBreakers_Thresholds_max_requests(
                threshold);
        if (max_requests != nullptr) {
          cds_update->max_concurrent_requests =
              google_protobuf_UInt32Value_value(max_requests);
        }
        break;
      }
    }
  }
  return GRPC_ERROR_CREATE_FROM_VECTOR("errors parsing CDS resource", &errors);
}

grpc_error_handle ServerAddressParseAndAppend(
    const envoy_config_endpoint_v3_LbEndpoint* lb_endpoint,
    ServerAddressList* list) {
  // If health_status is not HEALTHY or UNKNOWN, skip this endpoint.
  const int32_t health_status =
      envoy_config_endpoint_v3_LbEndpoint_health_status(lb_endpoint);
  if (health_status != envoy_config_core_v3_UNKNOWN &&
      health_status != envoy_config_core_v3_HEALTHY) {
    return GRPC_ERROR_NONE;
  }
  // Find the ip:port.
  const envoy_config_endpoint_v3_Endpoint* endpoint =
      envoy_config_endpoint_v3_LbEndpoint_endpoint(lb_endpoint);
  const envoy_config_core_v3_Address* address =
      envoy_config_endpoint_v3_Endpoint_address(endpoint);
  const envoy_config_core_v3_SocketAddress* socket_address =
      envoy_config_core_v3_Address_socket_address(address);
  std::string address_str = UpbStringToStdString(
      envoy_config_core_v3_SocketAddress_address(socket_address));
  uint32_t port = envoy_config_core_v3_SocketAddress_port_value(socket_address);
  if (GPR_UNLIKELY(port >> 16) != 0) {
    return GRPC_ERROR_CREATE_FROM_STATIC_STRING("Invalid port.");
  }
  // Find load_balancing_weight for the endpoint.
  const google_protobuf_UInt32Value* load_balancing_weight =
      envoy_config_endpoint_v3_LbEndpoint_load_balancing_weight(lb_endpoint);
  const int32_t weight =
      load_balancing_weight != nullptr
          ? google_protobuf_UInt32Value_value(load_balancing_weight)
          : 500;
  if (weight == 0) {
    return GRPC_ERROR_CREATE_FROM_STATIC_STRING(
        "Invalid endpoint weight of 0.");
  }
  // Populate grpc_resolved_address.
  grpc_resolved_address addr;
  grpc_error_handle error =
      grpc_string_to_sockaddr(&addr, address_str.c_str(), port);
  if (error != GRPC_ERROR_NONE) return error;
  // Append the address to the list.
  std::map<const char*, std::unique_ptr<ServerAddress::AttributeInterface>>
      attributes;
  attributes[ServerAddressWeightAttribute::kServerAddressWeightAttributeKey] =
      absl::make_unique<ServerAddressWeightAttribute>(weight);
  list->emplace_back(addr, nullptr, std::move(attributes));
  return GRPC_ERROR_NONE;
}

grpc_error_handle LocalityParse(
    const envoy_config_endpoint_v3_LocalityLbEndpoints* locality_lb_endpoints,
    XdsApi::EdsUpdate::Priority::Locality* output_locality, size_t* priority) {
  // Parse LB weight.
  const google_protobuf_UInt32Value* lb_weight =
      envoy_config_endpoint_v3_LocalityLbEndpoints_load_balancing_weight(
          locality_lb_endpoints);
  // If LB weight is not specified, it means this locality is assigned no load.
  // TODO(juanlishen): When we support CDS to configure the inter-locality
  // policy, we should change the LB weight handling.
  output_locality->lb_weight =
      lb_weight != nullptr ? google_protobuf_UInt32Value_value(lb_weight) : 0;
  if (output_locality->lb_weight == 0) return GRPC_ERROR_NONE;
  // Parse locality name.
  const envoy_config_core_v3_Locality* locality =
      envoy_config_endpoint_v3_LocalityLbEndpoints_locality(
          locality_lb_endpoints);
  if (locality == nullptr) {
    return GRPC_ERROR_CREATE_FROM_STATIC_STRING("Empty locality.");
  }
  std::string region =
      UpbStringToStdString(envoy_config_core_v3_Locality_region(locality));
  std::string zone =
      UpbStringToStdString(envoy_config_core_v3_Locality_region(locality));
  std::string sub_zone =
      UpbStringToStdString(envoy_config_core_v3_Locality_sub_zone(locality));
  output_locality->name = MakeRefCounted<XdsLocalityName>(
      std::move(region), std::move(zone), std::move(sub_zone));
  // Parse the addresses.
  size_t size;
  const envoy_config_endpoint_v3_LbEndpoint* const* lb_endpoints =
      envoy_config_endpoint_v3_LocalityLbEndpoints_lb_endpoints(
          locality_lb_endpoints, &size);
  for (size_t i = 0; i < size; ++i) {
    grpc_error_handle error = ServerAddressParseAndAppend(
        lb_endpoints[i], &output_locality->endpoints);
    if (error != GRPC_ERROR_NONE) return error;
  }
  // Parse the priority.
  *priority = envoy_config_endpoint_v3_LocalityLbEndpoints_priority(
      locality_lb_endpoints);
  return GRPC_ERROR_NONE;
}

grpc_error_handle DropParseAndAppend(
    const envoy_config_endpoint_v3_ClusterLoadAssignment_Policy_DropOverload*
        drop_overload,
    XdsApi::EdsUpdate::DropConfig* drop_config) {
  // Get the category.
  std::string category = UpbStringToStdString(
      envoy_config_endpoint_v3_ClusterLoadAssignment_Policy_DropOverload_category(
          drop_overload));
  if (category.empty()) {
    return GRPC_ERROR_CREATE_FROM_STATIC_STRING("Empty drop category name");
  }
  // Get the drop rate (per million).
  const envoy_type_v3_FractionalPercent* drop_percentage =
      envoy_config_endpoint_v3_ClusterLoadAssignment_Policy_DropOverload_drop_percentage(
          drop_overload);
  uint32_t numerator =
      envoy_type_v3_FractionalPercent_numerator(drop_percentage);
  const auto denominator =
      static_cast<envoy_type_v3_FractionalPercent_DenominatorType>(
          envoy_type_v3_FractionalPercent_denominator(drop_percentage));
  // Normalize to million.
  switch (denominator) {
    case envoy_type_v3_FractionalPercent_HUNDRED:
      numerator *= 10000;
      break;
    case envoy_type_v3_FractionalPercent_TEN_THOUSAND:
      numerator *= 100;
      break;
    case envoy_type_v3_FractionalPercent_MILLION:
      break;
    default:
      return GRPC_ERROR_CREATE_FROM_STATIC_STRING("Unknown denominator type");
  }
  // Cap numerator to 1000000.
  numerator = std::min(numerator, 1000000u);
  drop_config->AddCategory(std::move(category), numerator);
  return GRPC_ERROR_NONE;
}

grpc_error_handle EdsResourceParse(
    const EncodingContext& /*context*/,
    const envoy_config_endpoint_v3_ClusterLoadAssignment*
        cluster_load_assignment,
    bool /*is_v2*/, XdsApi::EdsUpdate* eds_update) {
  std::vector<grpc_error_handle> errors;
  // Get the endpoints.
  size_t locality_size;
  const envoy_config_endpoint_v3_LocalityLbEndpoints* const* endpoints =
      envoy_config_endpoint_v3_ClusterLoadAssignment_endpoints(
          cluster_load_assignment, &locality_size);
  for (size_t j = 0; j < locality_size; ++j) {
    size_t priority;
    XdsApi::EdsUpdate::Priority::Locality locality;
    grpc_error_handle error = LocalityParse(endpoints[j], &locality, &priority);
    if (error != GRPC_ERROR_NONE) {
      errors.push_back(error);
      continue;
    }
    // Filter out locality with weight 0.
    if (locality.lb_weight == 0) continue;
    // Make sure prorities is big enough. Note that they might not
    // arrive in priority order.
    while (eds_update->priorities.size() < priority + 1) {
      eds_update->priorities.emplace_back();
    }
    eds_update->priorities[priority].localities.emplace(locality.name.get(),
                                                        std::move(locality));
  }
  for (const auto& priority : eds_update->priorities) {
    if (priority.localities.empty()) {
      errors.push_back(
          GRPC_ERROR_CREATE_FROM_STATIC_STRING("sparse priority list"));
    }
  }
  // Get the drop config.
  eds_update->drop_config = MakeRefCounted<XdsApi::EdsUpdate::DropConfig>();
  const envoy_config_endpoint_v3_ClusterLoadAssignment_Policy* policy =
      envoy_config_endpoint_v3_ClusterLoadAssignment_policy(
          cluster_load_assignment);
  if (policy != nullptr) {
    size_t drop_size;
    const envoy_config_endpoint_v3_ClusterLoadAssignment_Policy_DropOverload* const*
        drop_overload =
            envoy_config_endpoint_v3_ClusterLoadAssignment_Policy_drop_overloads(
                policy, &drop_size);
    for (size_t j = 0; j < drop_size; ++j) {
      grpc_error_handle error =
          DropParseAndAppend(drop_overload[j], eds_update->drop_config.get());
      if (error != GRPC_ERROR_NONE) {
        errors.push_back(
            grpc_error_add_child(GRPC_ERROR_CREATE_FROM_STATIC_STRING(
                                     "drop config validation error"),
                                 error));
      }
    }
  }
  return GRPC_ERROR_CREATE_FROM_VECTOR("errors parsing EDS resource", &errors);
}

class ListenerResourceType : public XdsResourceType {
 public:
  struct ListenerData : public ResourceData {
    XdsApi::LdsUpdate resource;
  };

  absl::string_view type_url() const override { return XdsApi::kLdsTypeUrl; }
  absl::string_view v2_type_url() const override { return kLdsV2TypeUrl; }

  absl::StatusOr<DecodeResult> Decode(const EncodingContext& context,
                                      absl::string_view serialized_resource,
                                      bool is_v2) const override {
    // Parse serialized proto.
    auto* resource = envoy_config_listener_v3_Listener_parse(
        serialized_resource.data(), serialized_resource.size(), context.arena);
    if (resource == nullptr) {
      return absl::InvalidArgumentError("Can't parse Listener resource.");
    }
    MaybeLogListener(context, resource);
    // Validate resource.
    DecodeResult result;
    result.name =
        UpbStringToStdString(envoy_config_listener_v3_Listener_name(resource));
    auto listener_data = absl::make_unique<ListenerData>();
    grpc_error_handle error =
        LdsResourceParse(context, resource, is_v2, &listener_data->resource);
    if (error != GRPC_ERROR_NONE) {
      result.resource =
          absl::InvalidArgumentError(grpc_error_std_string(error));
      GRPC_ERROR_UNREF(error);
    } else {
      result.resource = std::move(listener_data);
    }
    return std::move(result);
  }
};

class RouteConfigResourceType : public XdsResourceType {
 public:
  struct RouteConfigData : public ResourceData {
    XdsApi::RdsUpdate resource;
  };

  absl::string_view type_url() const override { return XdsApi::kRdsTypeUrl; }
  absl::string_view v2_type_url() const override { return kRdsV2TypeUrl; }

  absl::StatusOr<DecodeResult> Decode(const EncodingContext& context,
                                      absl::string_view serialized_resource,
                                      bool is_v2) const override {
    // Parse serialized proto.
    auto* resource = envoy_config_route_v3_RouteConfiguration_parse(
        serialized_resource.data(), serialized_resource.size(), context.arena);
    if (resource == nullptr) {
      return absl::InvalidArgumentError("Can't parse Listener resource.");
    }
    MaybeLogRouteConfiguration(context, resource);
    // Validate resource.
    DecodeResult result;
    result.name = UpbStringToStdString(
        envoy_config_route_v3_RouteConfiguration_name(resource));
    auto route_config_data = absl::make_unique<RouteConfigData>();
    grpc_error_handle error = RouteConfigParse(context, resource, is_v2,
                                               &route_config_data->resource);
    if (error != GRPC_ERROR_NONE) {
      result.resource =
          absl::InvalidArgumentError(grpc_error_std_string(error));
      GRPC_ERROR_UNREF(error);
    } else {
      result.resource = std::move(route_config_data);
<<<<<<< HEAD
    }
    return std::move(result);
  }
};

class ClusterResourceType : public XdsResourceType {
 public:
  struct ClusterData : public ResourceData {
    XdsApi::CdsUpdate resource;
  };

  absl::string_view type_url() const override { return XdsApi::kCdsTypeUrl; }
  absl::string_view v2_type_url() const override { return kCdsV2TypeUrl; }

  absl::StatusOr<DecodeResult> Decode(const EncodingContext& context,
                                      absl::string_view serialized_resource,
                                      bool is_v2) const override {
    // Parse serialized proto.
    auto* resource = envoy_config_cluster_v3_Cluster_parse(
        serialized_resource.data(), serialized_resource.size(), context.arena);
    if (resource == nullptr) {
      return absl::InvalidArgumentError("Can't parse Listener resource.");
    }
=======
    }
    return std::move(result);
  }
};

class ClusterResourceType : public XdsResourceType {
 public:
  struct ClusterData : public ResourceData {
    XdsApi::CdsUpdate resource;
  };

  absl::string_view type_url() const override { return XdsApi::kCdsTypeUrl; }
  absl::string_view v2_type_url() const override { return kCdsV2TypeUrl; }

  absl::StatusOr<DecodeResult> Decode(const EncodingContext& context,
                                      absl::string_view serialized_resource,
                                      bool is_v2) const override {
    // Parse serialized proto.
    auto* resource = envoy_config_cluster_v3_Cluster_parse(
        serialized_resource.data(), serialized_resource.size(), context.arena);
    if (resource == nullptr) {
      return absl::InvalidArgumentError("Can't parse Listener resource.");
    }
>>>>>>> a54c362d
    MaybeLogCluster(context, resource);
    // Validate resource.
    DecodeResult result;
    result.name =
        UpbStringToStdString(envoy_config_cluster_v3_Cluster_name(resource));
    auto cluster_data = absl::make_unique<ClusterData>();
    grpc_error_handle error =
        CdsResourceParse(context, resource, is_v2, &cluster_data->resource);
    if (error != GRPC_ERROR_NONE) {
      result.resource =
          absl::InvalidArgumentError(grpc_error_std_string(error));
      GRPC_ERROR_UNREF(error);
    } else {
      result.resource = std::move(cluster_data);
    }
    return std::move(result);
  }
};

class EndpointResourceType : public XdsResourceType {
 public:
  struct EndpointData : public ResourceData {
    XdsApi::EdsUpdate resource;
  };

  absl::string_view type_url() const override { return XdsApi::kEdsTypeUrl; }
  absl::string_view v2_type_url() const override { return kEdsV2TypeUrl; }

  absl::StatusOr<DecodeResult> Decode(const EncodingContext& context,
                                      absl::string_view serialized_resource,
                                      bool is_v2) const override {
    // Parse serialized proto.
    auto* resource = envoy_config_endpoint_v3_ClusterLoadAssignment_parse(
        serialized_resource.data(), serialized_resource.size(), context.arena);
    if (resource == nullptr) {
      return absl::InvalidArgumentError("Can't parse Listener resource.");
    }
    MaybeLogClusterLoadAssignment(context, resource);
    // Validate resource.
    DecodeResult result;
    result.name = UpbStringToStdString(
        envoy_config_endpoint_v3_ClusterLoadAssignment_cluster_name(resource));
    auto endpoint_data = absl::make_unique<EndpointData>();
    grpc_error_handle error =
        EdsResourceParse(context, resource, is_v2, &endpoint_data->resource);
    if (error != GRPC_ERROR_NONE) {
      result.resource =
          absl::InvalidArgumentError(grpc_error_std_string(error));
      GRPC_ERROR_UNREF(error);
    } else {
      result.resource = std::move(endpoint_data);
    }
    return std::move(result);
  }
};

grpc_error_handle AdsResourceParse(
    const EncodingContext& context, XdsResourceType* type, size_t idx,
    const google_protobuf_Any* resource_any,
    const std::map<absl::string_view /*authority*/,
                   std::set<absl::string_view /*name*/>>&
        subscribed_resource_names,
    std::function<grpc_error_handle(
        absl::string_view, XdsApi::ResourceName,
        std::unique_ptr<XdsResourceType::ResourceData>, std::string)>
        add_result_func,
    std::set<XdsApi::ResourceName>* resource_names_failed) {
  // Check the type_url of the resource.
  absl::string_view type_url = absl::StripPrefix(
      UpbStringToAbsl(google_protobuf_Any_type_url(resource_any)),
      "type.googleapis.com/");
  bool is_v2 = false;
  if (!type->IsType(type_url, &is_v2)) {
    return GRPC_ERROR_CREATE_FROM_CPP_STRING(
        absl::StrCat("resource index ", idx, ": found resource type ", type_url,
                     " in response for type ", type->type_url()));
  }
  // Parse the resource.
  absl::string_view serialized_resource =
      UpbStringToAbsl(google_protobuf_Any_value(resource_any));
  absl::StatusOr<XdsResourceType::DecodeResult> result =
      type->Decode(context, serialized_resource, is_v2);
  if (!result.ok()) {
    return GRPC_ERROR_CREATE_FROM_CPP_STRING(
        absl::StrCat("resource index ", idx, ": ", result.status().ToString()));
  }
  // Check the resource name.
  auto resource_name = ParseResourceNameInternal(
      result->name, [type](absl::string_view type_url, bool* is_v2) {
        return type->IsType(type_url, is_v2);
      });
  if (!resource_name.ok()) {
    return GRPC_ERROR_CREATE_FROM_CPP_STRING(absl::StrCat(
        "resource index ", idx, ": Cannot parse xDS resource name \"",
        result->name, "\""));
  }
  // Ignore unexpected names.
  auto iter = subscribed_resource_names.find(resource_name->authority);
  if (iter == subscribed_resource_names.end() ||
      iter->second.find(resource_name->id) == iter->second.end()) {
    return GRPC_ERROR_NONE;
  }
  // Check that resource was valid.
  if (!result->resource.ok()) {
    resource_names_failed->insert(*resource_name);
    return GRPC_ERROR_CREATE_FROM_CPP_STRING(absl::StrCat(
        "resource index ", idx, ": ", result->name,
        ": validation error: ", result->resource.status().ToString()));
  }
  // Add result.
  grpc_error_handle error = add_result_func(result->name, *resource_name,
                                            std::move(*result->resource),
                                            std::string(serialized_resource));
  if (error != GRPC_ERROR_NONE) {
    resource_names_failed->insert(*resource_name);
    return grpc_error_add_child(
        GRPC_ERROR_CREATE_FROM_CPP_STRING(absl::StrCat(
            "resource index ", idx, ": ", result->name, ": validation error")),
        error);
  }
  return GRPC_ERROR_NONE;
}

template <typename UpdateMap, typename ResourceTypeData>
grpc_error_handle AddResult(
    UpdateMap* update_map, absl::string_view resource_name_string,
    XdsApi::ResourceName resource_name,
    std::unique_ptr<XdsResourceType::ResourceData> resource,
    std::string serialized_resource) {
  // Reject duplicate names.
  if (update_map->find(resource_name) != update_map->end()) {
    return GRPC_ERROR_CREATE_FROM_CPP_STRING(
        absl::StrCat("duplicate resource name \"", resource_name_string, "\""));
  }
  // Save result.
  auto& resource_data = (*update_map)[resource_name];
  ResourceTypeData* typed_resource =
      static_cast<ResourceTypeData*>(resource.get());
  resource_data.resource = std::move(typed_resource->resource);
  resource_data.serialized_proto = std::move(serialized_resource);
  return GRPC_ERROR_NONE;
}

}  // namespace

XdsApi::AdsParseResult XdsApi::ParseAdsResponse(
    const XdsBootstrap::XdsServer& server, const grpc_slice& encoded_response,
    const std::map<absl::string_view /*authority*/,
                   std::set<absl::string_view /*name*/>>&
        subscribed_listener_names,
    const std::map<absl::string_view /*authority*/,
                   std::set<absl::string_view /*name*/>>&
        subscribed_route_config_names,
    const std::map<absl::string_view /*authority*/,
                   std::set<absl::string_view /*name*/>>&
        subscribed_cluster_names,
    const std::map<absl::string_view /*authority*/,
                   std::set<absl::string_view /*name*/>>&
        subscribed_eds_service_names) {
  AdsParseResult result;
  upb::Arena arena;
  const EncodingContext context = {client_,
                                   tracer_,
                                   symtab_.ptr(),
                                   arena.ptr(),
                                   server.ShouldUseV3(),
                                   certificate_provider_definition_map_};
  // Decode the response.
  const envoy_service_discovery_v3_DiscoveryResponse* response =
      envoy_service_discovery_v3_DiscoveryResponse_parse(
          reinterpret_cast<const char*>(GRPC_SLICE_START_PTR(encoded_response)),
          GRPC_SLICE_LENGTH(encoded_response), arena.ptr());
  // If decoding fails, output an empty type_url and return.
  if (response == nullptr) {
    result.parse_error =
        GRPC_ERROR_CREATE_FROM_STATIC_STRING("Can't decode DiscoveryResponse.");
    return result;
  }
  MaybeLogDiscoveryResponse(context, response);
  // Record the type_url, the version_info, and the nonce of the response.
  result.type_url = TypeUrlInternalToExternal(absl::StripPrefix(
      UpbStringToAbsl(
          envoy_service_discovery_v3_DiscoveryResponse_type_url(response)),
      "type.googleapis.com/"));
  result.version = UpbStringToStdString(
      envoy_service_discovery_v3_DiscoveryResponse_version_info(response));
  result.nonce = UpbStringToStdString(
      envoy_service_discovery_v3_DiscoveryResponse_nonce(response));
  // Get the resources from the response.
  std::vector<grpc_error_handle> errors;
  size_t size;
  const google_protobuf_Any* const* resources =
      envoy_service_discovery_v3_DiscoveryResponse_resources(response, &size);
  for (size_t i = 0; i < size; ++i) {
    // Parse the response according to the resource type.
    // TODO(roth): When we have time, change the API here to avoid the need
    // for templating and conditionals.
    grpc_error_handle parse_error = GRPC_ERROR_NONE;
    if (IsLds(result.type_url)) {
      ListenerResourceType resource_type;
      auto& update_map = result.lds_update_map;
      parse_error = AdsResourceParse(
          context, &resource_type, i, resources[i], subscribed_listener_names,
          [&update_map](absl::string_view resource_name_string,
                        XdsApi::ResourceName resource_name,
                        std::unique_ptr<XdsResourceType::ResourceData> resource,
                        std::string serialized_resource) {
            return AddResult<LdsUpdateMap, ListenerResourceType::ListenerData>(
                &update_map, resource_name_string, std::move(resource_name),
                std::move(resource), std::move(serialized_resource));
          },
          &result.resource_names_failed);
    } else if (IsRds(result.type_url)) {
      RouteConfigResourceType resource_type;
      auto& update_map = result.rds_update_map;
      parse_error = AdsResourceParse(
          context, &resource_type, i, resources[i],
          subscribed_route_config_names,
          [&update_map](absl::string_view resource_name_string,
                        XdsApi::ResourceName resource_name,
                        std::unique_ptr<XdsResourceType::ResourceData> resource,
                        std::string serialized_resource) {
            return AddResult<RdsUpdateMap,
                             RouteConfigResourceType::RouteConfigData>(
                &update_map, resource_name_string, std::move(resource_name),
                std::move(resource), std::move(serialized_resource));
          },
          &result.resource_names_failed);
    } else if (IsCds(result.type_url)) {
      ClusterResourceType resource_type;
      auto& update_map = result.cds_update_map;
      parse_error = AdsResourceParse(
          context, &resource_type, i, resources[i], subscribed_cluster_names,
          [&update_map](absl::string_view resource_name_string,
                        XdsApi::ResourceName resource_name,
                        std::unique_ptr<XdsResourceType::ResourceData> resource,
                        std::string serialized_resource) {
            return AddResult<CdsUpdateMap, ClusterResourceType::ClusterData>(
                &update_map, resource_name_string, std::move(resource_name),
                std::move(resource), std::move(serialized_resource));
          },
          &result.resource_names_failed);
    } else if (IsEds(result.type_url)) {
      EndpointResourceType resource_type;
      auto& update_map = result.eds_update_map;
      parse_error = AdsResourceParse(
          context, &resource_type, i, resources[i],
          subscribed_eds_service_names,
          [&update_map](absl::string_view resource_name_string,
                        XdsApi::ResourceName resource_name,
                        std::unique_ptr<XdsResourceType::ResourceData> resource,
                        std::string serialized_resource) {
            return AddResult<EdsUpdateMap, EndpointResourceType::EndpointData>(
                &update_map, resource_name_string, std::move(resource_name),
                std::move(resource), std::move(serialized_resource));
          },
          &result.resource_names_failed);
    }
    if (parse_error != GRPC_ERROR_NONE) errors.push_back(parse_error);
  }
  result.parse_error =
      GRPC_ERROR_CREATE_FROM_VECTOR("errors parsing ADS response", &errors);
  return result;
}

namespace {

void MaybeLogLrsRequest(
    const EncodingContext& context,
    const envoy_service_load_stats_v3_LoadStatsRequest* request) {
  if (GRPC_TRACE_FLAG_ENABLED(*context.tracer) &&
      gpr_should_log(GPR_LOG_SEVERITY_DEBUG)) {
    const upb_msgdef* msg_type =
        envoy_service_load_stats_v3_LoadStatsRequest_getmsgdef(context.symtab);
    char buf[10240];
    upb_text_encode(request, msg_type, nullptr, 0, buf, sizeof(buf));
    gpr_log(GPR_DEBUG, "[xds_client %p] constructed LRS request: %s",
            context.client, buf);
  }
}

grpc_slice SerializeLrsRequest(
    const EncodingContext& context,
    const envoy_service_load_stats_v3_LoadStatsRequest* request) {
  size_t output_length;
  char* output = envoy_service_load_stats_v3_LoadStatsRequest_serialize(
      request, context.arena, &output_length);
  return grpc_slice_from_copied_buffer(output, output_length);
}

}  // namespace

grpc_slice XdsApi::CreateLrsInitialRequest(
    const XdsBootstrap::XdsServer& server) {
  upb::Arena arena;
  const EncodingContext context = {client_,
                                   tracer_,
                                   symtab_.ptr(),
                                   arena.ptr(),
                                   server.ShouldUseV3(),
                                   certificate_provider_definition_map_};
  // Create a request.
  envoy_service_load_stats_v3_LoadStatsRequest* request =
      envoy_service_load_stats_v3_LoadStatsRequest_new(arena.ptr());
  // Populate node.
  envoy_config_core_v3_Node* node_msg =
      envoy_service_load_stats_v3_LoadStatsRequest_mutable_node(request,
                                                                arena.ptr());
  PopulateNode(context, node_, build_version_, user_agent_name_,
               user_agent_version_, node_msg);
  envoy_config_core_v3_Node_add_client_features(
      node_msg, upb_strview_makez("envoy.lrs.supports_send_all_clusters"),
      arena.ptr());
  MaybeLogLrsRequest(context, request);
  return SerializeLrsRequest(context, request);
}

namespace {

void LocalityStatsPopulate(
    const EncodingContext& context,
    envoy_config_endpoint_v3_UpstreamLocalityStats* output,
    const XdsLocalityName& locality_name,
    const XdsClusterLocalityStats::Snapshot& snapshot) {
  // Set locality.
  envoy_config_core_v3_Locality* locality =
      envoy_config_endpoint_v3_UpstreamLocalityStats_mutable_locality(
          output, context.arena);
  if (!locality_name.region().empty()) {
    envoy_config_core_v3_Locality_set_region(
        locality, StdStringToUpbString(locality_name.region()));
  }
  if (!locality_name.zone().empty()) {
    envoy_config_core_v3_Locality_set_zone(
        locality, StdStringToUpbString(locality_name.zone()));
  }
  if (!locality_name.sub_zone().empty()) {
    envoy_config_core_v3_Locality_set_sub_zone(
        locality, StdStringToUpbString(locality_name.sub_zone()));
  }
  // Set total counts.
  envoy_config_endpoint_v3_UpstreamLocalityStats_set_total_successful_requests(
      output, snapshot.total_successful_requests);
  envoy_config_endpoint_v3_UpstreamLocalityStats_set_total_requests_in_progress(
      output, snapshot.total_requests_in_progress);
  envoy_config_endpoint_v3_UpstreamLocalityStats_set_total_error_requests(
      output, snapshot.total_error_requests);
  envoy_config_endpoint_v3_UpstreamLocalityStats_set_total_issued_requests(
      output, snapshot.total_issued_requests);
  // Add backend metrics.
  for (const auto& p : snapshot.backend_metrics) {
    const std::string& metric_name = p.first;
    const XdsClusterLocalityStats::BackendMetric& metric_value = p.second;
    envoy_config_endpoint_v3_EndpointLoadMetricStats* load_metric =
        envoy_config_endpoint_v3_UpstreamLocalityStats_add_load_metric_stats(
            output, context.arena);
    envoy_config_endpoint_v3_EndpointLoadMetricStats_set_metric_name(
        load_metric, StdStringToUpbString(metric_name));
    envoy_config_endpoint_v3_EndpointLoadMetricStats_set_num_requests_finished_with_metric(
        load_metric, metric_value.num_requests_finished_with_metric);
    envoy_config_endpoint_v3_EndpointLoadMetricStats_set_total_metric_value(
        load_metric, metric_value.total_metric_value);
  }
}

}  // namespace

grpc_slice XdsApi::CreateLrsRequest(
    ClusterLoadReportMap cluster_load_report_map) {
  upb::Arena arena;
  const EncodingContext context = {
      client_,     tracer_, symtab_.ptr(),
      arena.ptr(), false,   certificate_provider_definition_map_};
  // Create a request.
  envoy_service_load_stats_v3_LoadStatsRequest* request =
      envoy_service_load_stats_v3_LoadStatsRequest_new(arena.ptr());
  for (auto& p : cluster_load_report_map) {
    const std::string& cluster_name = p.first.first;
    const std::string& eds_service_name = p.first.second;
    const ClusterLoadReport& load_report = p.second;
    // Add cluster stats.
    envoy_config_endpoint_v3_ClusterStats* cluster_stats =
        envoy_service_load_stats_v3_LoadStatsRequest_add_cluster_stats(
            request, arena.ptr());
    // Set the cluster name.
    envoy_config_endpoint_v3_ClusterStats_set_cluster_name(
        cluster_stats, StdStringToUpbString(cluster_name));
    // Set EDS service name, if non-empty.
    if (!eds_service_name.empty()) {
      envoy_config_endpoint_v3_ClusterStats_set_cluster_service_name(
          cluster_stats, StdStringToUpbString(eds_service_name));
    }
    // Add locality stats.
    for (const auto& p : load_report.locality_stats) {
      const XdsLocalityName& locality_name = *p.first;
      const auto& snapshot = p.second;
      envoy_config_endpoint_v3_UpstreamLocalityStats* locality_stats =
          envoy_config_endpoint_v3_ClusterStats_add_upstream_locality_stats(
              cluster_stats, arena.ptr());
      LocalityStatsPopulate(context, locality_stats, locality_name, snapshot);
    }
    // Add dropped requests.
    uint64_t total_dropped_requests = 0;
    for (const auto& p : load_report.dropped_requests.categorized_drops) {
      const std::string& category = p.first;
      const uint64_t count = p.second;
      envoy_config_endpoint_v3_ClusterStats_DroppedRequests* dropped_requests =
          envoy_config_endpoint_v3_ClusterStats_add_dropped_requests(
              cluster_stats, arena.ptr());
      envoy_config_endpoint_v3_ClusterStats_DroppedRequests_set_category(
          dropped_requests, StdStringToUpbString(category));
      envoy_config_endpoint_v3_ClusterStats_DroppedRequests_set_dropped_count(
          dropped_requests, count);
      total_dropped_requests += count;
    }
    total_dropped_requests += load_report.dropped_requests.uncategorized_drops;
    // Set total dropped requests.
    envoy_config_endpoint_v3_ClusterStats_set_total_dropped_requests(
        cluster_stats, total_dropped_requests);
    // Set real load report interval.
    gpr_timespec timespec =
        grpc_millis_to_timespec(load_report.load_report_interval, GPR_TIMESPAN);
    google_protobuf_Duration* load_report_interval =
        envoy_config_endpoint_v3_ClusterStats_mutable_load_report_interval(
            cluster_stats, arena.ptr());
    google_protobuf_Duration_set_seconds(load_report_interval, timespec.tv_sec);
    google_protobuf_Duration_set_nanos(load_report_interval, timespec.tv_nsec);
  }
  MaybeLogLrsRequest(context, request);
  return SerializeLrsRequest(context, request);
}

grpc_error_handle XdsApi::ParseLrsResponse(
    const grpc_slice& encoded_response, bool* send_all_clusters,
    std::set<std::string>* cluster_names,
    grpc_millis* load_reporting_interval) {
  upb::Arena arena;
  // Decode the response.
  const envoy_service_load_stats_v3_LoadStatsResponse* decoded_response =
      envoy_service_load_stats_v3_LoadStatsResponse_parse(
          reinterpret_cast<const char*>(GRPC_SLICE_START_PTR(encoded_response)),
          GRPC_SLICE_LENGTH(encoded_response), arena.ptr());
  // Parse the response.
  if (decoded_response == nullptr) {
    return GRPC_ERROR_CREATE_FROM_STATIC_STRING("Can't decode response.");
  }
  // Check send_all_clusters.
  if (envoy_service_load_stats_v3_LoadStatsResponse_send_all_clusters(
          decoded_response)) {
    *send_all_clusters = true;
  } else {
    // Store the cluster names.
    size_t size;
    const upb_strview* clusters =
        envoy_service_load_stats_v3_LoadStatsResponse_clusters(decoded_response,
                                                               &size);
    for (size_t i = 0; i < size; ++i) {
      cluster_names->emplace(UpbStringToStdString(clusters[i]));
    }
  }
  // Get the load report interval.
  const google_protobuf_Duration* load_reporting_interval_duration =
      envoy_service_load_stats_v3_LoadStatsResponse_load_reporting_interval(
          decoded_response);
  gpr_timespec timespec{
      google_protobuf_Duration_seconds(load_reporting_interval_duration),
      google_protobuf_Duration_nanos(load_reporting_interval_duration),
      GPR_TIMESPAN};
  *load_reporting_interval = gpr_time_to_millis(timespec);
  return GRPC_ERROR_NONE;
}

namespace {

google_protobuf_Timestamp* GrpcMillisToTimestamp(const EncodingContext& context,
                                                 grpc_millis value) {
  google_protobuf_Timestamp* timestamp =
      google_protobuf_Timestamp_new(context.arena);
  gpr_timespec timespec = grpc_millis_to_timespec(value, GPR_CLOCK_REALTIME);
  google_protobuf_Timestamp_set_seconds(timestamp, timespec.tv_sec);
  google_protobuf_Timestamp_set_nanos(timestamp, timespec.tv_nsec);
  return timestamp;
}

}  // namespace

std::string XdsApi::AssembleClientConfig(
    const ResourceTypeMetadataMap& resource_type_metadata_map) {
  upb::Arena arena;
  // Create the ClientConfig for resource metadata from XdsClient
  auto* client_config = envoy_service_status_v3_ClientConfig_new(arena.ptr());
  // Fill-in the node information
  auto* node = envoy_service_status_v3_ClientConfig_mutable_node(client_config,
                                                                 arena.ptr());
  const EncodingContext context = {
      client_,     tracer_, symtab_.ptr(),
      arena.ptr(), true,    certificate_provider_definition_map_};
  PopulateNode(context, node_, build_version_, user_agent_name_,
               user_agent_version_, node);
  // Dump each resource.
  std::vector<std::string> type_url_storage;
  for (const auto& p : resource_type_metadata_map) {
    absl::string_view type_url = p.first;
    const ResourceMetadataMap& resource_metadata_map = p.second;
    type_url_storage.emplace_back(
        absl::StrCat("type.googleapis.com/", type_url));
    for (const auto& q : resource_metadata_map) {
      absl::string_view resource_name = q.first;
      const ResourceMetadata& metadata = *q.second;
      auto* entry =
          envoy_service_status_v3_ClientConfig_add_generic_xds_configs(
              client_config, context.arena);
      envoy_service_status_v3_ClientConfig_GenericXdsConfig_set_type_url(
          entry, StdStringToUpbString(type_url_storage.back()));
      envoy_service_status_v3_ClientConfig_GenericXdsConfig_set_name(
          entry, StdStringToUpbString(resource_name));
      envoy_service_status_v3_ClientConfig_GenericXdsConfig_set_client_status(
          entry, metadata.client_status);
      if (!metadata.serialized_proto.empty()) {
        envoy_service_status_v3_ClientConfig_GenericXdsConfig_set_version_info(
            entry, StdStringToUpbString(metadata.version));
        envoy_service_status_v3_ClientConfig_GenericXdsConfig_set_last_updated(
            entry, GrpcMillisToTimestamp(context, metadata.update_time));
        auto* any_field =
            envoy_service_status_v3_ClientConfig_GenericXdsConfig_mutable_xds_config(
                entry, context.arena);
        google_protobuf_Any_set_type_url(
            any_field, StdStringToUpbString(type_url_storage.back()));
        google_protobuf_Any_set_value(
            any_field, StdStringToUpbString(metadata.serialized_proto));
      }
      if (metadata.client_status == XdsApi::ResourceMetadata::NACKED) {
        auto* update_failure_state =
            envoy_admin_v3_UpdateFailureState_new(context.arena);
        envoy_admin_v3_UpdateFailureState_set_details(
            update_failure_state,
            StdStringToUpbString(metadata.failed_details));
        envoy_admin_v3_UpdateFailureState_set_version_info(
            update_failure_state,
            StdStringToUpbString(metadata.failed_version));
        envoy_admin_v3_UpdateFailureState_set_last_update_attempt(
            update_failure_state,
            GrpcMillisToTimestamp(context, metadata.failed_update_time));
        envoy_service_status_v3_ClientConfig_GenericXdsConfig_set_error_state(
            entry, update_failure_state);
      }
    }
  }
  // Serialize the upb message to bytes
  size_t output_length;
  char* output = envoy_service_status_v3_ClientConfig_serialize(
      client_config, arena.ptr(), &output_length);
  return std::string(output, output_length);
}

}  // namespace grpc_core<|MERGE_RESOLUTION|>--- conflicted
+++ resolved
@@ -803,13 +803,9 @@
 class XdsResourceType {
  public:
   // A base type for resource data.
-<<<<<<< HEAD
-  struct ResourceData {};
-=======
   struct ResourceData {
     virtual ~ResourceData() = default;
   };
->>>>>>> a54c362d
 
   struct DecodeResult {
     std::string name;
@@ -3495,7 +3491,6 @@
       GRPC_ERROR_UNREF(error);
     } else {
       result.resource = std::move(route_config_data);
-<<<<<<< HEAD
     }
     return std::move(result);
   }
@@ -3519,31 +3514,6 @@
     if (resource == nullptr) {
       return absl::InvalidArgumentError("Can't parse Listener resource.");
     }
-=======
-    }
-    return std::move(result);
-  }
-};
-
-class ClusterResourceType : public XdsResourceType {
- public:
-  struct ClusterData : public ResourceData {
-    XdsApi::CdsUpdate resource;
-  };
-
-  absl::string_view type_url() const override { return XdsApi::kCdsTypeUrl; }
-  absl::string_view v2_type_url() const override { return kCdsV2TypeUrl; }
-
-  absl::StatusOr<DecodeResult> Decode(const EncodingContext& context,
-                                      absl::string_view serialized_resource,
-                                      bool is_v2) const override {
-    // Parse serialized proto.
-    auto* resource = envoy_config_cluster_v3_Cluster_parse(
-        serialized_resource.data(), serialized_resource.size(), context.arena);
-    if (resource == nullptr) {
-      return absl::InvalidArgumentError("Can't parse Listener resource.");
-    }
->>>>>>> a54c362d
     MaybeLogCluster(context, resource);
     // Validate resource.
     DecodeResult result;
