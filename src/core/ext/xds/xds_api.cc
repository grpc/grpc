/*
 *
 * Copyright 2018 gRPC authors.
 *
 * Licensed under the Apache License, Version 2.0 (the "License");
 * you may not use this file except in compliance with the License.
 * You may obtain a copy of the License at
 *
 *     http://www.apache.org/licenses/LICENSE-2.0
 *
 * Unless required by applicable law or agreed to in writing, software
 * distributed under the License is distributed on an "AS IS" BASIS,
 * WITHOUT WARRANTIES OR CONDITIONS OF ANY KIND, either express or implied.
 * See the License for the specific language governing permissions and
 * limitations under the License.
 *
 */

#include <grpc/support/port_platform.h>

#include <algorithm>
#include <cctype>
#include <cstdint>
#include <cstdlib>
#include <string>

#include "absl/strings/str_cat.h"
#include "absl/strings/str_format.h"
#include "absl/strings/str_join.h"
#include "absl/strings/str_split.h"
#include "envoy/config/cluster/v3/circuit_breaker.upb.h"
#include "envoy/config/cluster/v3/cluster.upb.h"
#include "envoy/config/cluster/v3/cluster.upbdefs.h"
#include "envoy/config/core/v3/address.upb.h"
#include "envoy/config/core/v3/base.upb.h"
#include "envoy/config/core/v3/config_source.upb.h"
#include "envoy/config/core/v3/health_check.upb.h"
#include "envoy/config/core/v3/protocol.upb.h"
#include "envoy/config/endpoint/v3/endpoint.upb.h"
#include "envoy/config/endpoint/v3/endpoint.upbdefs.h"
#include "envoy/config/endpoint/v3/endpoint_components.upb.h"
#include "envoy/config/endpoint/v3/load_report.upb.h"
#include "envoy/config/listener/v3/api_listener.upb.h"
#include "envoy/config/listener/v3/listener.upb.h"
#include "envoy/config/listener/v3/listener.upbdefs.h"
#include "envoy/config/listener/v3/listener_components.upb.h"
#include "envoy/config/route/v3/route.upb.h"
#include "envoy/config/route/v3/route.upbdefs.h"
#include "envoy/config/route/v3/route_components.upb.h"
#include "envoy/extensions/clusters/aggregate/v3/cluster.upb.h"
#include "envoy/extensions/filters/network/http_connection_manager/v3/http_connection_manager.upb.h"
#include "envoy/extensions/filters/network/http_connection_manager/v3/http_connection_manager.upbdefs.h"
#include "envoy/extensions/transport_sockets/tls/v3/common.upb.h"
#include "envoy/extensions/transport_sockets/tls/v3/tls.upb.h"
#include "envoy/service/cluster/v3/cds.upb.h"
#include "envoy/service/cluster/v3/cds.upbdefs.h"
#include "envoy/service/discovery/v3/discovery.upb.h"
#include "envoy/service/discovery/v3/discovery.upbdefs.h"
#include "envoy/service/endpoint/v3/eds.upb.h"
#include "envoy/service/endpoint/v3/eds.upbdefs.h"
#include "envoy/service/listener/v3/lds.upb.h"
#include "envoy/service/load_stats/v3/lrs.upb.h"
#include "envoy/service/load_stats/v3/lrs.upbdefs.h"
#include "envoy/service/route/v3/rds.upb.h"
#include "envoy/service/route/v3/rds.upbdefs.h"
#include "envoy/type/matcher/v3/regex.upb.h"
#include "envoy/type/matcher/v3/string.upb.h"
#include "envoy/type/v3/percent.upb.h"
#include "envoy/type/v3/range.upb.h"
#include "google/protobuf/any.upb.h"
#include "google/protobuf/duration.upb.h"
#include "google/protobuf/struct.upb.h"
#include "google/protobuf/wrappers.upb.h"
#include "google/rpc/status.upb.h"
#include "udpa/type/v1/typed_struct.upb.h"
#include "upb/text_encode.h"
#include "upb/upb.h"
#include "upb/upb.hpp"

#include <grpc/impl/codegen/log.h>
#include <grpc/support/alloc.h>
#include <grpc/support/string_util.h>

#include "src/core/ext/xds/xds_api.h"
#include "src/core/lib/gpr/env.h"
#include "src/core/lib/gpr/string.h"
#include "src/core/lib/gpr/useful.h"
#include "src/core/lib/gprpp/host_port.h"
#include "src/core/lib/iomgr/error.h"
#include "src/core/lib/iomgr/sockaddr_utils.h"
#include "src/core/lib/slice/slice_utils.h"

namespace grpc_core {

// TODO(donnadionne): Check to see if timeout is enabled, this will be
// removed once timeout feature is fully integration-tested and enabled by
// default.
bool XdsTimeoutEnabled() {
  char* value = gpr_getenv("GRPC_XDS_EXPERIMENTAL_ENABLE_TIMEOUT");
  bool parsed_value;
  bool parse_succeeded = gpr_parse_bool_value(value, &parsed_value);
  gpr_free(value);
  return parse_succeeded && parsed_value;
}

// TODO(donnadionne): Check to see if cluster types aggregate_cluster and
// logical_dns are enabled, this will be
// removed once the cluster types are fully integration-tested and enabled by
// default.
bool XdsAggregateAndLogicalDnsClusterEnabled() {
  char* value = gpr_getenv(
      "GRPC_XDS_EXPERIMENTAL_ENABLE_AGGREGATE_AND_LOGICAL_DNS_CLUSTER");
  bool parsed_value;
  bool parse_succeeded = gpr_parse_bool_value(value, &parsed_value);
  gpr_free(value);
  return parse_succeeded && parsed_value;
}

// TODO(donnadionne): Check to see if ring hash policy is enabled, this will be
// removed once ring hash policy is fully integration-tested and enabled by
// default.
bool XdsRingHashEnabled() {
  char* value = gpr_getenv("GRPC_XDS_EXPERIMENTAL_ENABLE_RING_HASH");
  bool parsed_value;
  bool parse_succeeded = gpr_parse_bool_value(value, &parsed_value);
  gpr_free(value);
  return parse_succeeded && parsed_value;
}

// TODO(yashykt): Check to see if xDS security is enabled. This will be
// removed once this feature is fully integration-tested and enabled by
// default.
bool XdsSecurityEnabled() {
  char* value = gpr_getenv("GRPC_XDS_EXPERIMENTAL_SECURITY_SUPPORT");
  bool parsed_value;
  bool parse_succeeded = gpr_parse_bool_value(value, &parsed_value);
  gpr_free(value);
  return parse_succeeded && parsed_value;
}

// TODO(lidiz): This will be removed once the fault injection feature is
// fully integration-tested and enabled by default.
bool XdsFaultInjectionEnabled() {
  char* value = gpr_getenv("GRPC_XDS_EXPERIMENTAL_FAULT_INJECTION");
  bool parsed_value;
  bool parse_succeeded = gpr_parse_bool_value(value, &parsed_value);
  gpr_free(value);
  return parse_succeeded && parsed_value;
}

//
// XdsApi::Route::HashPolicy
//

XdsApi::Route::HashPolicy::HashPolicy(const HashPolicy& other)
    : type(other.type),
      header_name(other.header_name),
      regex_substitution(other.regex_substitution) {
  if (other.regex != nullptr) {
    regex =
        absl::make_unique<RE2>(other.regex->pattern(), other.regex->options());
  }
}

XdsApi::Route::HashPolicy& XdsApi::Route::HashPolicy::operator=(
    const HashPolicy& other) {
  type = other.type;
  header_name = other.header_name;
  if (other.regex != nullptr) {
    regex =
        absl::make_unique<RE2>(other.regex->pattern(), other.regex->options());
  }
  regex_substitution = other.regex_substitution;
  return *this;
}

XdsApi::Route::HashPolicy::HashPolicy(HashPolicy&& other) noexcept
    : type(other.type),
      header_name(std::move(other.header_name)),
      regex(std::move(other.regex)),
      regex_substitution(std::move(other.regex_substitution)) {}

XdsApi::Route::HashPolicy& XdsApi::Route::HashPolicy::operator=(
    HashPolicy&& other) noexcept {
  type = other.type;
  header_name = std::move(other.header_name);
  regex = std::move(other.regex);
  regex_substitution = std::move(other.regex_substitution);
  return *this;
}

bool XdsApi::Route::HashPolicy::HashPolicy::operator==(
    const HashPolicy& other) const {
  if (type != other.type) return false;
  if (type == Type::HEADER) {
    if (regex == nullptr) {
      if (other.regex != nullptr) return false;
    } else {
      if (other.regex == nullptr) return false;
      return header_name == other.header_name &&
             regex->pattern() == other.regex->pattern() &&
             regex_substitution == other.regex_substitution;
    }
  }
  return true;
}

std::string XdsApi::Route::HashPolicy::ToString() const {
  std::vector<std::string> contents;
  switch (type) {
    case Type::HEADER:
      contents.push_back("type=HEADER");
      break;
    case Type::CHANNEL_ID:
      contents.push_back("type=CHANNEL_ID");
      break;
  }
  contents.push_back(
      absl::StrFormat("terminal=%s", terminal ? "true" : "false"));
  if (type == Type::HEADER) {
    contents.push_back(absl::StrFormat(
        "Header %s:/%s/%s", header_name,
        (regex == nullptr) ? "" : regex->pattern(), regex_substitution));
  }
  return absl::StrCat("{", absl::StrJoin(contents, ", "), "}");
}

//
// XdsApi::Route
//

std::string XdsApi::Route::Matchers::ToString() const {
  std::vector<std::string> contents;
  contents.push_back(
      absl::StrFormat("PathMatcher{%s}", path_matcher.ToString()));
  for (const HeaderMatcher& header_matcher : header_matchers) {
    contents.push_back(header_matcher.ToString());
  }
  if (fraction_per_million.has_value()) {
    contents.push_back(absl::StrFormat("Fraction Per Million %d",
                                       fraction_per_million.value()));
  }
  return absl::StrJoin(contents, "\n");
}

std::string XdsApi::Route::ClusterWeight::ToString() const {
  std::vector<std::string> contents;
  contents.push_back(absl::StrCat("cluster=", name));
  contents.push_back(absl::StrCat("weight=", weight));
  if (!typed_per_filter_config.empty()) {
    std::vector<std::string> parts;
    for (const auto& p : typed_per_filter_config) {
      const std::string& key = p.first;
      const auto& config = p.second;
      parts.push_back(absl::StrCat(key, "=", config.ToString()));
    }
    contents.push_back(absl::StrCat("typed_per_filter_config={",
                                    absl::StrJoin(parts, ", "), "}"));
  }
  return absl::StrCat("{", absl::StrJoin(contents, ", "), "}");
}

std::string XdsApi::Route::ToString() const {
  std::vector<std::string> contents;
  contents.push_back(matchers.ToString());
  for (const HashPolicy& hash_policy : hash_policies) {
    contents.push_back(absl::StrCat("hash_policy=", hash_policy.ToString()));
  }
  if (!cluster_name.empty()) {
    contents.push_back(absl::StrFormat("Cluster name: %s", cluster_name));
  }
  for (const ClusterWeight& cluster_weight : weighted_clusters) {
    contents.push_back(cluster_weight.ToString());
  }
  if (max_stream_duration.has_value()) {
    contents.push_back(max_stream_duration->ToString());
  }
  if (!typed_per_filter_config.empty()) {
    contents.push_back("typed_per_filter_config={");
    for (const auto& p : typed_per_filter_config) {
      const std::string& name = p.first;
      const auto& config = p.second;
      contents.push_back(absl::StrCat("  ", name, "=", config.ToString()));
    }
    contents.push_back("}");
  }
  return absl::StrJoin(contents, "\n");
}

//
// XdsApi::RdsUpdate
//

std::string XdsApi::RdsUpdate::ToString() const {
  std::vector<std::string> vhosts;
  for (const VirtualHost& vhost : virtual_hosts) {
    vhosts.push_back(
        absl::StrCat("vhost={\n"
                     "  domains=[",
                     absl::StrJoin(vhost.domains, ", "),
                     "]\n"
                     "  routes=[\n"));
    for (const XdsApi::Route& route : vhost.routes) {
      vhosts.push_back("    {\n");
      vhosts.push_back(route.ToString());
      vhosts.push_back("\n    }\n");
    }
    vhosts.push_back("  ]\n");
    vhosts.push_back("  typed_per_filter_config={\n");
    for (const auto& p : vhost.typed_per_filter_config) {
      const std::string& name = p.first;
      const auto& config = p.second;
      vhosts.push_back(
          absl::StrCat("    ", name, "=", config.ToString(), "\n"));
    }
    vhosts.push_back("  }\n");
    vhosts.push_back("]\n");
  }
  return absl::StrJoin(vhosts, "");
}

namespace {

// Better match type has smaller value.
enum MatchType {
  EXACT_MATCH,
  SUFFIX_MATCH,
  PREFIX_MATCH,
  UNIVERSE_MATCH,
  INVALID_MATCH,
};

// Returns true if match succeeds.
bool DomainMatch(MatchType match_type, const std::string& domain_pattern_in,
                 const std::string& expected_host_name_in) {
  // Normalize the args to lower-case. Domain matching is case-insensitive.
  std::string domain_pattern = domain_pattern_in;
  std::string expected_host_name = expected_host_name_in;
  std::transform(domain_pattern.begin(), domain_pattern.end(),
                 domain_pattern.begin(),
                 [](unsigned char c) { return std::tolower(c); });
  std::transform(expected_host_name.begin(), expected_host_name.end(),
                 expected_host_name.begin(),
                 [](unsigned char c) { return std::tolower(c); });
  if (match_type == EXACT_MATCH) {
    return domain_pattern == expected_host_name;
  } else if (match_type == SUFFIX_MATCH) {
    // Asterisk must match at least one char.
    if (expected_host_name.size() < domain_pattern.size()) return false;
    absl::string_view pattern_suffix(domain_pattern.c_str() + 1);
    absl::string_view host_suffix(expected_host_name.c_str() +
                                  expected_host_name.size() -
                                  pattern_suffix.size());
    return pattern_suffix == host_suffix;
  } else if (match_type == PREFIX_MATCH) {
    // Asterisk must match at least one char.
    if (expected_host_name.size() < domain_pattern.size()) return false;
    absl::string_view pattern_prefix(domain_pattern.c_str(),
                                     domain_pattern.size() - 1);
    absl::string_view host_prefix(expected_host_name.c_str(),
                                  pattern_prefix.size());
    return pattern_prefix == host_prefix;
  } else {
    return match_type == UNIVERSE_MATCH;
  }
}

MatchType DomainPatternMatchType(const std::string& domain_pattern) {
  if (domain_pattern.empty()) return INVALID_MATCH;
  if (domain_pattern.find('*') == std::string::npos) return EXACT_MATCH;
  if (domain_pattern == "*") return UNIVERSE_MATCH;
  if (domain_pattern[0] == '*') return SUFFIX_MATCH;
  if (domain_pattern[domain_pattern.size() - 1] == '*') return PREFIX_MATCH;
  return INVALID_MATCH;
}

}  // namespace

XdsApi::RdsUpdate::VirtualHost* XdsApi::RdsUpdate::FindVirtualHostForDomain(
    const std::string& domain) {
  // Find the best matched virtual host.
  // The search order for 4 groups of domain patterns:
  //   1. Exact match.
  //   2. Suffix match (e.g., "*ABC").
  //   3. Prefix match (e.g., "ABC*").
  //   4. Universe match (i.e., "*").
  // Within each group, longest match wins.
  // If the same best matched domain pattern appears in multiple virtual hosts,
  // the first matched virtual host wins.
  VirtualHost* target_vhost = nullptr;
  MatchType best_match_type = INVALID_MATCH;
  size_t longest_match = 0;
  // Check each domain pattern in each virtual host to determine the best
  // matched virtual host.
  for (VirtualHost& vhost : virtual_hosts) {
    for (const std::string& domain_pattern : vhost.domains) {
      // Check the match type first. Skip the pattern if it's not better than
      // current match.
      const MatchType match_type = DomainPatternMatchType(domain_pattern);
      // This should be caught by RouteConfigParse().
      GPR_ASSERT(match_type != INVALID_MATCH);
      if (match_type > best_match_type) continue;
      if (match_type == best_match_type &&
          domain_pattern.size() <= longest_match) {
        continue;
      }
      // Skip if match fails.
      if (!DomainMatch(match_type, domain_pattern, domain)) continue;
      // Choose this match.
      target_vhost = &vhost;
      best_match_type = match_type;
      longest_match = domain_pattern.size();
      if (best_match_type == EXACT_MATCH) break;
    }
    if (best_match_type == EXACT_MATCH) break;
  }
  return target_vhost;
}

//
// XdsApi::CommonTlsContext::CertificateValidationContext
//

std::string XdsApi::CommonTlsContext::CertificateValidationContext::ToString()
    const {
  std::vector<std::string> contents;
  for (const auto& match : match_subject_alt_names) {
    contents.push_back(match.ToString());
  }
  return absl::StrFormat("{match_subject_alt_names=[%s]}",
                         absl::StrJoin(contents, ", "));
}

bool XdsApi::CommonTlsContext::CertificateValidationContext::Empty() const {
  return match_subject_alt_names.empty();
}

//
// XdsApi::CommonTlsContext::CertificateValidationContext
//

std::string XdsApi::CommonTlsContext::CertificateProviderInstance::ToString()
    const {
  absl::InlinedVector<std::string, 2> contents;
  if (!instance_name.empty()) {
    contents.push_back(absl::StrFormat("instance_name=%s", instance_name));
  }
  if (!certificate_name.empty()) {
    contents.push_back(
        absl::StrFormat("certificate_name=%s", certificate_name));
  }
  return absl::StrCat("{", absl::StrJoin(contents, ", "), "}");
}

bool XdsApi::CommonTlsContext::CertificateProviderInstance::Empty() const {
  return instance_name.empty() && certificate_name.empty();
}

//
// XdsApi::CommonTlsContext::CombinedCertificateValidationContext
//

std::string
XdsApi::CommonTlsContext::CombinedCertificateValidationContext::ToString()
    const {
  absl::InlinedVector<std::string, 2> contents;
  if (!default_validation_context.Empty()) {
    contents.push_back(absl::StrFormat("default_validation_context=%s",
                                       default_validation_context.ToString()));
  }
  if (!validation_context_certificate_provider_instance.Empty()) {
    contents.push_back(absl::StrFormat(
        "validation_context_certificate_provider_instance=%s",
        validation_context_certificate_provider_instance.ToString()));
  }
  return absl::StrCat("{", absl::StrJoin(contents, ", "), "}");
}

bool XdsApi::CommonTlsContext::CombinedCertificateValidationContext::Empty()
    const {
  return default_validation_context.Empty() &&
         validation_context_certificate_provider_instance.Empty();
}

//
// XdsApi::CommonTlsContext
//

std::string XdsApi::CommonTlsContext::ToString() const {
  absl::InlinedVector<std::string, 2> contents;
  if (!tls_certificate_certificate_provider_instance.Empty()) {
    contents.push_back(absl::StrFormat(
        "tls_certificate_certificate_provider_instance=%s",
        tls_certificate_certificate_provider_instance.ToString()));
  }
  if (!combined_validation_context.Empty()) {
    contents.push_back(absl::StrFormat("combined_validation_context=%s",
                                       combined_validation_context.ToString()));
  }
  return absl::StrCat("{", absl::StrJoin(contents, ", "), "}");
}

bool XdsApi::CommonTlsContext::Empty() const {
  return tls_certificate_certificate_provider_instance.Empty() &&
         combined_validation_context.Empty();
}

//
// XdsApi::DownstreamTlsContext
//

std::string XdsApi::DownstreamTlsContext::ToString() const {
  return absl::StrFormat("common_tls_context=%s, require_client_certificate=%s",
                         common_tls_context.ToString(),
                         require_client_certificate ? "true" : "false");
}

bool XdsApi::DownstreamTlsContext::Empty() const {
  return common_tls_context.Empty();
}

//
// XdsApi::LdsUpdate::HttpConnectionManager
//

std::string XdsApi::LdsUpdate::HttpConnectionManager::ToString() const {
  absl::InlinedVector<std::string, 4> contents;
  contents.push_back(absl::StrFormat(
      "route_config_name=%s",
      !route_config_name.empty() ? route_config_name.c_str() : "<inlined>"));
  contents.push_back(absl::StrFormat("http_max_stream_duration=%s",
                                     http_max_stream_duration.ToString()));
  if (rds_update.has_value()) {
    contents.push_back(
        absl::StrFormat("rds_update=%s", rds_update->ToString()));
  }
  if (!http_filters.empty()) {
    std::vector<std::string> filter_strings;
    for (const auto& http_filter : http_filters) {
      filter_strings.push_back(http_filter.ToString());
    }
    contents.push_back(absl::StrCat("http_filters=[",
                                    absl::StrJoin(filter_strings, ", "), "]"));
  }
  return absl::StrCat("{", absl::StrJoin(contents, ", "), "}");
}

//
// XdsApi::LdsUpdate::HttpFilter
//

std::string XdsApi::LdsUpdate::HttpConnectionManager::HttpFilter::ToString()
    const {
  return absl::StrCat("{name=", name, ", config=", config.ToString(), "}");
}

//
// XdsApi::LdsUpdate::FilterChain::FilterChainMatch::CidrRange
//

std::string
XdsApi::LdsUpdate::FilterChain::FilterChainMatch::CidrRange::ToString() const {
  return absl::StrCat("{address_prefix=", address_prefix,
                      " prefix_len=", prefix_len, "}");
}

//
// XdsApi::LdsUpdate::FilterChain::FilterChainMatch
//

std::string XdsApi::LdsUpdate::FilterChain::FilterChainMatch::ToString() const {
  absl::InlinedVector<std::string, 8> contents;
  if (destination_port != 0) {
    contents.push_back(absl::StrCat("destination_port=", destination_port));
  }
  if (!prefix_ranges.empty()) {
    std::vector<std::string> prefix_ranges_content;
    for (const auto& range : prefix_ranges) {
      prefix_ranges_content.push_back(range.ToString());
    }
    contents.push_back(absl::StrCat(
        "prefix_ranges={", absl::StrJoin(prefix_ranges_content, ", "), "}"));
  }
  if (source_type == XdsApi::LdsUpdate::FilterChain::FilterChainMatch::
                         ConnectionSourceType::kSameIpOrLoopback) {
    contents.push_back("source_type=SAME_IP_OR_LOOPBACK");
  } else if (source_type == XdsApi::LdsUpdate::FilterChain::FilterChainMatch::
                                ConnectionSourceType::kExternal) {
    contents.push_back("source_type=EXTERNAL");
  }
  if (!source_prefix_ranges.empty()) {
    std::vector<std::string> source_prefix_ranges_content;
    for (const auto& range : source_prefix_ranges) {
      source_prefix_ranges_content.push_back(range.ToString());
    }
    contents.push_back(
        absl::StrCat("source_prefix_ranges={",
                     absl::StrJoin(source_prefix_ranges_content, ", "), "}"));
  }
  if (!source_ports.empty()) {
    contents.push_back(
        absl::StrCat("source_ports={", absl::StrJoin(source_ports, ", "), "}"));
  }
  if (!server_names.empty()) {
    contents.push_back(
        absl::StrCat("server_names={", absl::StrJoin(server_names, ", "), "}"));
  }
  if (!transport_protocol.empty()) {
    contents.push_back(absl::StrCat("transport_protocol=", transport_protocol));
  }
  if (!application_protocols.empty()) {
    contents.push_back(absl::StrCat("application_protocols={",
                                    absl::StrJoin(application_protocols, ", "),
                                    "}"));
  }
  return absl::StrCat("{", absl::StrJoin(contents, ", "), "}");
}

//
// XdsApi::LdsUpdate::FilterChain
//

std::string XdsApi::LdsUpdate::FilterChain::ToString() const {
  return absl::StrFormat(
      "{filter_chain_match=%s, downstream_tls_context=%s, "
      "http_connection_manager=%s}",
      filter_chain_match.ToString(), downstream_tls_context.ToString(),
      http_connection_manager.ToString());
}

//
// XdsApi::LdsUpdate
//

std::string XdsApi::LdsUpdate::ToString() const {
  absl::InlinedVector<std::string, 4> contents;
  if (type == ListenerType::kTcpListener) {
    contents.push_back(absl::StrCat("address=", address));
    std::vector<std::string> filter_chains_content;
    for (const auto& filter_chain : filter_chains) {
      filter_chains_content.push_back(filter_chain.ToString());
    }
    contents.push_back(absl::StrCat(
        "filter_chains={", absl::StrJoin(filter_chains_content, ", "), "}"));
    if (default_filter_chain.has_value()) {
      contents.push_back(absl::StrCat("default_filter_chain=",
                                      default_filter_chain->ToString()));
    }
  } else if (type == ListenerType::kHttpApiListener) {
    contents.push_back(absl::StrFormat("http_connection_manager=%s",
                                       http_connection_manager.ToString()));
  }
  return absl::StrCat("{", absl::StrJoin(contents, ", "), "}");
}

//
// XdsApi::CdsUpdate
//

std::string XdsApi::CdsUpdate::ToString() const {
  absl::InlinedVector<std::string, 4> contents;
  if (!eds_service_name.empty()) {
    contents.push_back(
        absl::StrFormat("eds_service_name=%s", eds_service_name));
  }
  if (!common_tls_context.Empty()) {
    contents.push_back(absl::StrFormat("common_tls_context=%s",
                                       common_tls_context.ToString()));
  }
  if (lrs_load_reporting_server_name.has_value()) {
    contents.push_back(absl::StrFormat("lrs_load_reporting_server_name=%s",
                                       lrs_load_reporting_server_name.value()));
  }
  contents.push_back(
      absl::StrFormat("max_concurrent_requests=%d", max_concurrent_requests));
  return absl::StrCat("{", absl::StrJoin(contents, ", "), "}");
}

//
// XdsApi::EdsUpdate
//

std::string XdsApi::EdsUpdate::Priority::Locality::ToString() const {
  std::vector<std::string> endpoint_strings;
  for (const ServerAddress& endpoint : endpoints) {
    endpoint_strings.emplace_back(endpoint.ToString());
  }
  return absl::StrCat("{name=", name->AsHumanReadableString(),
                      ", lb_weight=", lb_weight, ", endpoints=[",
                      absl::StrJoin(endpoint_strings, ", "), "]}");
}

bool XdsApi::EdsUpdate::Priority::operator==(const Priority& other) const {
  if (localities.size() != other.localities.size()) return false;
  auto it1 = localities.begin();
  auto it2 = other.localities.begin();
  while (it1 != localities.end()) {
    if (*it1->first != *it2->first) return false;
    if (it1->second != it2->second) return false;
    ++it1;
    ++it2;
  }
  return true;
}

std::string XdsApi::EdsUpdate::Priority::ToString() const {
  std::vector<std::string> locality_strings;
  for (const auto& p : localities) {
    locality_strings.emplace_back(p.second.ToString());
  }
  return absl::StrCat("[", absl::StrJoin(locality_strings, ", "), "]");
}

bool XdsApi::EdsUpdate::DropConfig::ShouldDrop(
    const std::string** category_name) const {
  for (size_t i = 0; i < drop_category_list_.size(); ++i) {
    const auto& drop_category = drop_category_list_[i];
    // Generate a random number in [0, 1000000).
    const uint32_t random = static_cast<uint32_t>(rand()) % 1000000;
    if (random < drop_category.parts_per_million) {
      *category_name = &drop_category.name;
      return true;
    }
  }
  return false;
}

std::string XdsApi::EdsUpdate::DropConfig::ToString() const {
  std::vector<std::string> category_strings;
  for (const DropCategory& category : drop_category_list_) {
    category_strings.emplace_back(
        absl::StrCat(category.name, "=", category.parts_per_million));
  }
  return absl::StrCat("{[", absl::StrJoin(category_strings, ", "),
                      "], drop_all=", drop_all_, "}");
}

std::string XdsApi::EdsUpdate::ToString() const {
  std::vector<std::string> priority_strings;
  for (size_t i = 0; i < priorities.size(); ++i) {
    const Priority& priority = priorities[i];
    priority_strings.emplace_back(
        absl::StrCat("priority ", i, ": ", priority.ToString()));
  }
  return absl::StrCat("priorities=[", absl::StrJoin(priority_strings, ", "),
                      "], drop_config=", drop_config->ToString());
}

//
// XdsApi
//

const char* XdsApi::kLdsTypeUrl =
    "type.googleapis.com/envoy.config.listener.v3.Listener";
const char* XdsApi::kRdsTypeUrl =
    "type.googleapis.com/envoy.config.route.v3.RouteConfiguration";
const char* XdsApi::kCdsTypeUrl =
    "type.googleapis.com/envoy.config.cluster.v3.Cluster";
const char* XdsApi::kEdsTypeUrl =
    "type.googleapis.com/envoy.config.endpoint.v3.ClusterLoadAssignment";

namespace {

const char* kLdsV2TypeUrl = "type.googleapis.com/envoy.api.v2.Listener";
const char* kRdsV2TypeUrl =
    "type.googleapis.com/envoy.api.v2.RouteConfiguration";
const char* kCdsV2TypeUrl = "type.googleapis.com/envoy.api.v2.Cluster";
const char* kEdsV2TypeUrl =
    "type.googleapis.com/envoy.api.v2.ClusterLoadAssignment";

bool IsLds(absl::string_view type_url, bool* is_v2 = nullptr) {
  if (type_url == XdsApi::kLdsTypeUrl) return true;
  if (type_url == kLdsV2TypeUrl) {
    if (is_v2 != nullptr) *is_v2 = true;
    return true;
  }
  return false;
}

bool IsRds(absl::string_view type_url) {
  return type_url == XdsApi::kRdsTypeUrl || type_url == kRdsV2TypeUrl;
}

bool IsCds(absl::string_view type_url) {
  return type_url == XdsApi::kCdsTypeUrl || type_url == kCdsV2TypeUrl;
}

bool IsEds(absl::string_view type_url) {
  return type_url == XdsApi::kEdsTypeUrl || type_url == kEdsV2TypeUrl;
}

}  // namespace

XdsApi::XdsApi(XdsClient* client, TraceFlag* tracer,
               const XdsBootstrap::Node* node)
    : client_(client),
      tracer_(tracer),
      node_(node),
      build_version_(absl::StrCat("gRPC C-core ", GPR_PLATFORM_STRING, " ",
                                  grpc_version_string())),
      user_agent_name_(absl::StrCat("gRPC C-core ", GPR_PLATFORM_STRING)) {
  // Populate upb symtab with xDS proto messages that we want to print
  // properly in logs.
  // Note: This won't actually work properly until upb adds support for
  // Any fields in textproto printing (internal b/178821188).
  envoy_config_listener_v3_Listener_getmsgdef(symtab_.ptr());
  envoy_config_route_v3_RouteConfiguration_getmsgdef(symtab_.ptr());
  envoy_config_cluster_v3_Cluster_getmsgdef(symtab_.ptr());
  envoy_config_endpoint_v3_ClusterLoadAssignment_getmsgdef(symtab_.ptr());
  envoy_extensions_filters_network_http_connection_manager_v3_HttpConnectionManager_getmsgdef(
      symtab_.ptr());
  // Load HTTP filter proto messages into the upb symtab.
  XdsHttpFilterRegistry::PopulateSymtab(symtab_.ptr());
}

namespace {

struct EncodingContext {
  XdsClient* client;
  TraceFlag* tracer;
  upb_symtab* symtab;
  upb_arena* arena;
  bool use_v3;
};

// Works for both std::string and absl::string_view.
template <typename T>
inline upb_strview StdStringToUpbString(const T& str) {
  return upb_strview_make(str.data(), str.size());
}

void PopulateMetadataValue(const EncodingContext& context,
                           google_protobuf_Value* value_pb, const Json& value);

void PopulateListValue(const EncodingContext& context,
                       google_protobuf_ListValue* list_value,
                       const Json::Array& values) {
  for (const auto& value : values) {
    auto* value_pb =
        google_protobuf_ListValue_add_values(list_value, context.arena);
    PopulateMetadataValue(context, value_pb, value);
  }
}

void PopulateMetadata(const EncodingContext& context,
                      google_protobuf_Struct* metadata_pb,
                      const Json::Object& metadata) {
  for (const auto& p : metadata) {
    google_protobuf_Value* value = google_protobuf_Value_new(context.arena);
    PopulateMetadataValue(context, value, p.second);
    google_protobuf_Struct_fields_set(
        metadata_pb, StdStringToUpbString(p.first), value, context.arena);
  }
}

void PopulateMetadataValue(const EncodingContext& context,
                           google_protobuf_Value* value_pb, const Json& value) {
  switch (value.type()) {
    case Json::Type::JSON_NULL:
      google_protobuf_Value_set_null_value(value_pb, 0);
      break;
    case Json::Type::NUMBER:
      google_protobuf_Value_set_number_value(
          value_pb, strtod(value.string_value().c_str(), nullptr));
      break;
    case Json::Type::STRING:
      google_protobuf_Value_set_string_value(
          value_pb, StdStringToUpbString(value.string_value()));
      break;
    case Json::Type::JSON_TRUE:
      google_protobuf_Value_set_bool_value(value_pb, true);
      break;
    case Json::Type::JSON_FALSE:
      google_protobuf_Value_set_bool_value(value_pb, false);
      break;
    case Json::Type::OBJECT: {
      google_protobuf_Struct* struct_value =
          google_protobuf_Value_mutable_struct_value(value_pb, context.arena);
      PopulateMetadata(context, struct_value, value.object_value());
      break;
    }
    case Json::Type::ARRAY: {
      google_protobuf_ListValue* list_value =
          google_protobuf_Value_mutable_list_value(value_pb, context.arena);
      PopulateListValue(context, list_value, value.array_value());
      break;
    }
  }
}

// Helper functions to manually do protobuf string encoding, so that we
// can populate the node build_version field that was removed in v3.
std::string EncodeVarint(uint64_t val) {
  std::string data;
  do {
    uint8_t byte = val & 0x7fU;
    val >>= 7;
    if (val) byte |= 0x80U;
    data += byte;
  } while (val);
  return data;
}
std::string EncodeTag(uint32_t field_number, uint8_t wire_type) {
  return EncodeVarint((field_number << 3) | wire_type);
}
std::string EncodeStringField(uint32_t field_number, const std::string& str) {
  static const uint8_t kDelimitedWireType = 2;
  return EncodeTag(field_number, kDelimitedWireType) +
         EncodeVarint(str.size()) + str;
}

void PopulateBuildVersion(const EncodingContext& context,
                          envoy_config_core_v3_Node* node_msg,
                          const std::string& build_version) {
  std::string encoded_build_version = EncodeStringField(5, build_version);
  // TODO(roth): This should use upb_msg_addunknown(), but that API is
  // broken in the current version of upb, so we're using the internal
  // API for now.  Change this once we upgrade to a version of upb that
  // fixes this bug.
  _upb_msg_addunknown(node_msg, encoded_build_version.data(),
                      encoded_build_version.size(), context.arena);
}

void PopulateNode(const EncodingContext& context,
                  const XdsBootstrap::Node* node,
                  const std::string& build_version,
                  const std::string& user_agent_name,
                  envoy_config_core_v3_Node* node_msg) {
  if (node != nullptr) {
    if (!node->id.empty()) {
      envoy_config_core_v3_Node_set_id(node_msg,
                                       StdStringToUpbString(node->id));
    }
    if (!node->cluster.empty()) {
      envoy_config_core_v3_Node_set_cluster(
          node_msg, StdStringToUpbString(node->cluster));
    }
    if (!node->metadata.object_value().empty()) {
      google_protobuf_Struct* metadata =
          envoy_config_core_v3_Node_mutable_metadata(node_msg, context.arena);
      PopulateMetadata(context, metadata, node->metadata.object_value());
    }
    if (!node->locality_region.empty() || !node->locality_zone.empty() ||
        !node->locality_sub_zone.empty()) {
      envoy_config_core_v3_Locality* locality =
          envoy_config_core_v3_Node_mutable_locality(node_msg, context.arena);
      if (!node->locality_region.empty()) {
        envoy_config_core_v3_Locality_set_region(
            locality, StdStringToUpbString(node->locality_region));
      }
      if (!node->locality_zone.empty()) {
        envoy_config_core_v3_Locality_set_zone(
            locality, StdStringToUpbString(node->locality_zone));
      }
      if (!node->locality_sub_zone.empty()) {
        envoy_config_core_v3_Locality_set_sub_zone(
            locality, StdStringToUpbString(node->locality_sub_zone));
      }
    }
  }
  if (!context.use_v3) {
    PopulateBuildVersion(context, node_msg, build_version);
  }
  envoy_config_core_v3_Node_set_user_agent_name(
      node_msg, StdStringToUpbString(user_agent_name));
  envoy_config_core_v3_Node_set_user_agent_version(
      node_msg, upb_strview_makez(grpc_version_string()));
  envoy_config_core_v3_Node_add_client_features(
      node_msg, upb_strview_makez("envoy.lb.does_not_support_overprovisioning"),
      context.arena);
}

inline absl::string_view UpbStringToAbsl(const upb_strview& str) {
  return absl::string_view(str.data, str.size);
}

inline std::string UpbStringToStdString(const upb_strview& str) {
  return std::string(str.data, str.size);
}

void MaybeLogDiscoveryRequest(
    const EncodingContext& context,
    const envoy_service_discovery_v3_DiscoveryRequest* request) {
  if (GRPC_TRACE_FLAG_ENABLED(*context.tracer) &&
      gpr_should_log(GPR_LOG_SEVERITY_DEBUG)) {
    const upb_msgdef* msg_type =
        envoy_service_discovery_v3_DiscoveryRequest_getmsgdef(context.symtab);
    char buf[10240];
    upb_text_encode(request, msg_type, nullptr, 0, buf, sizeof(buf));
    gpr_log(GPR_DEBUG, "[xds_client %p] constructed ADS request: %s",
            context.client, buf);
  }
}

grpc_slice SerializeDiscoveryRequest(
    const EncodingContext& context,
    envoy_service_discovery_v3_DiscoveryRequest* request) {
  size_t output_length;
  char* output = envoy_service_discovery_v3_DiscoveryRequest_serialize(
      request, context.arena, &output_length);
  return grpc_slice_from_copied_buffer(output, output_length);
}

absl::string_view TypeUrlExternalToInternal(bool use_v3,
                                            const std::string& type_url) {
  if (!use_v3) {
    if (type_url == XdsApi::kLdsTypeUrl) {
      return kLdsV2TypeUrl;
    }
    if (type_url == XdsApi::kRdsTypeUrl) {
      return kRdsV2TypeUrl;
    }
    if (type_url == XdsApi::kCdsTypeUrl) {
      return kCdsV2TypeUrl;
    }
    if (type_url == XdsApi::kEdsTypeUrl) {
      return kEdsV2TypeUrl;
    }
  }
  return type_url;
}

}  // namespace

grpc_slice XdsApi::CreateAdsRequest(
    const XdsBootstrap::XdsServer& server, const std::string& type_url,
    const std::set<absl::string_view>& resource_names,
    const std::string& version, const std::string& nonce, grpc_error* error,
    bool populate_node) {
  upb::Arena arena;
  const EncodingContext context = {client_, tracer_, symtab_.ptr(), arena.ptr(),
                                   server.ShouldUseV3()};
  // Create a request.
  envoy_service_discovery_v3_DiscoveryRequest* request =
      envoy_service_discovery_v3_DiscoveryRequest_new(arena.ptr());
  // Set type_url.
  absl::string_view real_type_url =
      TypeUrlExternalToInternal(server.ShouldUseV3(), type_url);
  envoy_service_discovery_v3_DiscoveryRequest_set_type_url(
      request, StdStringToUpbString(real_type_url));
  // Set version_info.
  if (!version.empty()) {
    envoy_service_discovery_v3_DiscoveryRequest_set_version_info(
        request, StdStringToUpbString(version));
  }
  // Set nonce.
  if (!nonce.empty()) {
    envoy_service_discovery_v3_DiscoveryRequest_set_response_nonce(
        request, StdStringToUpbString(nonce));
  }
  // Set error_detail if it's a NACK.
  if (error != GRPC_ERROR_NONE) {
    google_rpc_Status* error_detail =
        envoy_service_discovery_v3_DiscoveryRequest_mutable_error_detail(
            request, arena.ptr());
    // Hard-code INVALID_ARGUMENT as the status code.
    // TODO(roth): If at some point we decide we care about this value,
    // we could attach a status code to the individual errors where we
    // generate them in the parsing code, and then use that here.
    google_rpc_Status_set_code(error_detail, GRPC_STATUS_INVALID_ARGUMENT);
    // Error description comes from the error that was passed in.
    upb_strview error_description =
        StdStringToUpbString(absl::string_view(grpc_error_string(error)));
    google_rpc_Status_set_message(error_detail, error_description);
    GRPC_ERROR_UNREF(error);
  }
  // Populate node.
  if (populate_node) {
    envoy_config_core_v3_Node* node_msg =
        envoy_service_discovery_v3_DiscoveryRequest_mutable_node(request,
                                                                 arena.ptr());
    PopulateNode(context, node_, build_version_, user_agent_name_, node_msg);
  }
  // Add resource_names.
  for (const auto& resource_name : resource_names) {
    envoy_service_discovery_v3_DiscoveryRequest_add_resource_names(
        request, StdStringToUpbString(resource_name), arena.ptr());
  }
  MaybeLogDiscoveryRequest(context, request);
  return SerializeDiscoveryRequest(context, request);
}

namespace {

void MaybeLogDiscoveryResponse(
    const EncodingContext& context,
    const envoy_service_discovery_v3_DiscoveryResponse* response) {
  if (GRPC_TRACE_FLAG_ENABLED(*context.tracer) &&
      gpr_should_log(GPR_LOG_SEVERITY_DEBUG)) {
    const upb_msgdef* msg_type =
        envoy_service_discovery_v3_DiscoveryResponse_getmsgdef(context.symtab);
    char buf[10240];
    upb_text_encode(response, msg_type, nullptr, 0, buf, sizeof(buf));
    gpr_log(GPR_DEBUG, "[xds_client %p] received response: %s", context.client,
            buf);
  }
}

void MaybeLogHttpConnectionManager(
    const EncodingContext& context,
    const envoy_extensions_filters_network_http_connection_manager_v3_HttpConnectionManager*
        http_connection_manager_config) {
  if (GRPC_TRACE_FLAG_ENABLED(*context.tracer) &&
      gpr_should_log(GPR_LOG_SEVERITY_DEBUG)) {
    const upb_msgdef* msg_type =
        envoy_extensions_filters_network_http_connection_manager_v3_HttpConnectionManager_getmsgdef(
            context.symtab);
    char buf[10240];
    upb_text_encode(http_connection_manager_config, msg_type, nullptr, 0, buf,
                    sizeof(buf));
    gpr_log(GPR_DEBUG, "[xds_client %p] HttpConnectionManager: %s",
            context.client, buf);
  }
}

void MaybeLogRouteConfiguration(
    const EncodingContext& context,
    const envoy_config_route_v3_RouteConfiguration* route_config) {
  if (GRPC_TRACE_FLAG_ENABLED(*context.tracer) &&
      gpr_should_log(GPR_LOG_SEVERITY_DEBUG)) {
    const upb_msgdef* msg_type =
        envoy_config_route_v3_RouteConfiguration_getmsgdef(context.symtab);
    char buf[10240];
    upb_text_encode(route_config, msg_type, nullptr, 0, buf, sizeof(buf));
    gpr_log(GPR_DEBUG, "[xds_client %p] RouteConfiguration: %s", context.client,
            buf);
  }
}

void MaybeLogCluster(const EncodingContext& context,
                     const envoy_config_cluster_v3_Cluster* cluster) {
  if (GRPC_TRACE_FLAG_ENABLED(*context.tracer) &&
      gpr_should_log(GPR_LOG_SEVERITY_DEBUG)) {
    const upb_msgdef* msg_type =
        envoy_config_cluster_v3_Cluster_getmsgdef(context.symtab);
    char buf[10240];
    upb_text_encode(cluster, msg_type, nullptr, 0, buf, sizeof(buf));
    gpr_log(GPR_DEBUG, "[xds_client %p] Cluster: %s", context.client, buf);
  }
}

void MaybeLogClusterLoadAssignment(
    const EncodingContext& context,
    const envoy_config_endpoint_v3_ClusterLoadAssignment* cla) {
  if (GRPC_TRACE_FLAG_ENABLED(*context.tracer) &&
      gpr_should_log(GPR_LOG_SEVERITY_DEBUG)) {
    const upb_msgdef* msg_type =
        envoy_config_endpoint_v3_ClusterLoadAssignment_getmsgdef(
            context.symtab);
    char buf[10240];
    upb_text_encode(cla, msg_type, nullptr, 0, buf, sizeof(buf));
    gpr_log(GPR_DEBUG, "[xds_client %p] ClusterLoadAssignment: %s",
            context.client, buf);
  }
}

grpc_error* RoutePathMatchParse(const envoy_config_route_v3_RouteMatch* match,
                                XdsApi::Route* route, bool* ignore_route) {
  auto* case_sensitive_ptr =
      envoy_config_route_v3_RouteMatch_case_sensitive(match);
  bool case_sensitive = true;
  if (case_sensitive_ptr != nullptr) {
    case_sensitive = google_protobuf_BoolValue_value(case_sensitive_ptr);
  }
  StringMatcher::Type type;
  std::string match_string;
  if (envoy_config_route_v3_RouteMatch_has_prefix(match)) {
    absl::string_view prefix =
        UpbStringToAbsl(envoy_config_route_v3_RouteMatch_prefix(match));
    // Empty prefix "" is accepted.
    if (!prefix.empty()) {
      // Prefix "/" is accepted.
      if (prefix[0] != '/') {
        // Prefix which does not start with a / will never match anything, so
        // ignore this route.
        *ignore_route = true;
        return GRPC_ERROR_NONE;
      }
      std::vector<absl::string_view> prefix_elements =
          absl::StrSplit(prefix.substr(1), absl::MaxSplits('/', 2));
      if (prefix_elements.size() > 2) {
        // Prefix cannot have more than 2 slashes.
        *ignore_route = true;
        return GRPC_ERROR_NONE;
      } else if (prefix_elements.size() == 2 && prefix_elements[0].empty()) {
        // Prefix contains empty string between the 2 slashes
        *ignore_route = true;
        return GRPC_ERROR_NONE;
      }
    }
    type = StringMatcher::Type::PREFIX;
    match_string = std::string(prefix);
  } else if (envoy_config_route_v3_RouteMatch_has_path(match)) {
    absl::string_view path =
        UpbStringToAbsl(envoy_config_route_v3_RouteMatch_path(match));
    if (path.empty()) {
      // Path that is empty will never match anything, so ignore this route.
      *ignore_route = true;
      return GRPC_ERROR_NONE;
    }
    if (path[0] != '/') {
      // Path which does not start with a / will never match anything, so
      // ignore this route.
      *ignore_route = true;
      return GRPC_ERROR_NONE;
    }
    std::vector<absl::string_view> path_elements =
        absl::StrSplit(path.substr(1), absl::MaxSplits('/', 2));
    if (path_elements.size() != 2) {
      // Path not in the required format of /service/method will never match
      // anything, so ignore this route.
      *ignore_route = true;
      return GRPC_ERROR_NONE;
    } else if (path_elements[0].empty()) {
      // Path contains empty service name will never match anything, so ignore
      // this route.
      *ignore_route = true;
      return GRPC_ERROR_NONE;
    } else if (path_elements[1].empty()) {
      // Path contains empty method name will never match anything, so ignore
      // this route.
      *ignore_route = true;
      return GRPC_ERROR_NONE;
    }
    type = StringMatcher::Type::EXACT;
    match_string = std::string(path);
  } else if (envoy_config_route_v3_RouteMatch_has_safe_regex(match)) {
    const envoy_type_matcher_v3_RegexMatcher* regex_matcher =
        envoy_config_route_v3_RouteMatch_safe_regex(match);
    GPR_ASSERT(regex_matcher != nullptr);
    type = StringMatcher::Type::SAFE_REGEX;
    match_string = UpbStringToStdString(
        envoy_type_matcher_v3_RegexMatcher_regex(regex_matcher));
  } else {
    return GRPC_ERROR_CREATE_FROM_STATIC_STRING(
        "Invalid route path specifier specified.");
  }
  absl::StatusOr<StringMatcher> string_matcher =
      StringMatcher::Create(type, match_string, case_sensitive);
  if (!string_matcher.ok()) {
    return GRPC_ERROR_CREATE_FROM_COPIED_STRING(
        absl::StrCat("path matcher: ", string_matcher.status().message())
            .c_str());
    ;
  }
  route->matchers.path_matcher = std::move(string_matcher.value());
  return GRPC_ERROR_NONE;
}

grpc_error* RouteHeaderMatchersParse(
    const envoy_config_route_v3_RouteMatch* match, XdsApi::Route* route) {
  size_t size;
  const envoy_config_route_v3_HeaderMatcher* const* headers =
      envoy_config_route_v3_RouteMatch_headers(match, &size);
  for (size_t i = 0; i < size; ++i) {
    const envoy_config_route_v3_HeaderMatcher* header = headers[i];
    const std::string name =
        UpbStringToStdString(envoy_config_route_v3_HeaderMatcher_name(header));
    HeaderMatcher::Type type;
    std::string match_string;
    int64_t range_start = 0;
    int64_t range_end = 0;
    bool present_match = false;
    if (envoy_config_route_v3_HeaderMatcher_has_exact_match(header)) {
      type = HeaderMatcher::Type::EXACT;
      match_string = UpbStringToStdString(
          envoy_config_route_v3_HeaderMatcher_exact_match(header));
    } else if (envoy_config_route_v3_HeaderMatcher_has_safe_regex_match(
                   header)) {
      const envoy_type_matcher_v3_RegexMatcher* regex_matcher =
          envoy_config_route_v3_HeaderMatcher_safe_regex_match(header);
      GPR_ASSERT(regex_matcher != nullptr);
      type = HeaderMatcher::Type::SAFE_REGEX;
      match_string = UpbStringToStdString(
          envoy_type_matcher_v3_RegexMatcher_regex(regex_matcher));
    } else if (envoy_config_route_v3_HeaderMatcher_has_range_match(header)) {
      type = HeaderMatcher::Type::RANGE;
      const envoy_type_v3_Int64Range* range_matcher =
          envoy_config_route_v3_HeaderMatcher_range_match(header);
      range_start = envoy_type_v3_Int64Range_start(range_matcher);
      range_end = envoy_type_v3_Int64Range_end(range_matcher);
    } else if (envoy_config_route_v3_HeaderMatcher_has_present_match(header)) {
      type = HeaderMatcher::Type::PRESENT;
      present_match = envoy_config_route_v3_HeaderMatcher_present_match(header);
    } else if (envoy_config_route_v3_HeaderMatcher_has_prefix_match(header)) {
      type = HeaderMatcher::Type::PREFIX;
      match_string = UpbStringToStdString(
          envoy_config_route_v3_HeaderMatcher_prefix_match(header));
    } else if (envoy_config_route_v3_HeaderMatcher_has_suffix_match(header)) {
      type = HeaderMatcher::Type::SUFFIX;
      match_string = UpbStringToStdString(
          envoy_config_route_v3_HeaderMatcher_suffix_match(header));
    } else if (envoy_config_route_v3_HeaderMatcher_has_contains_match(header)) {
      type = HeaderMatcher::Type::CONTAINS;
      match_string = UpbStringToStdString(
          envoy_config_route_v3_HeaderMatcher_contains_match(header));
    } else {
      return GRPC_ERROR_CREATE_FROM_STATIC_STRING(
          "Invalid route header matcher specified.");
    }
    bool invert_match =
        envoy_config_route_v3_HeaderMatcher_invert_match(header);
    absl::StatusOr<HeaderMatcher> header_matcher =
        HeaderMatcher::Create(name, type, match_string, range_start, range_end,
                              present_match, invert_match);
    if (!header_matcher.ok()) {
      return GRPC_ERROR_CREATE_FROM_COPIED_STRING(
          absl::StrCat("header matcher: ", header_matcher.status().message())
              .c_str());
    }
    route->matchers.header_matchers.emplace_back(
        std::move(header_matcher.value()));
  }
  return GRPC_ERROR_NONE;
}

grpc_error* RouteRuntimeFractionParse(
    const envoy_config_route_v3_RouteMatch* match, XdsApi::Route* route) {
  const envoy_config_core_v3_RuntimeFractionalPercent* runtime_fraction =
      envoy_config_route_v3_RouteMatch_runtime_fraction(match);
  if (runtime_fraction != nullptr) {
    const envoy_type_v3_FractionalPercent* fraction =
        envoy_config_core_v3_RuntimeFractionalPercent_default_value(
            runtime_fraction);
    if (fraction != nullptr) {
      uint32_t numerator = envoy_type_v3_FractionalPercent_numerator(fraction);
      const auto denominator =
          static_cast<envoy_type_v3_FractionalPercent_DenominatorType>(
              envoy_type_v3_FractionalPercent_denominator(fraction));
      // Normalize to million.
      switch (denominator) {
        case envoy_type_v3_FractionalPercent_HUNDRED:
          numerator *= 10000;
          break;
        case envoy_type_v3_FractionalPercent_TEN_THOUSAND:
          numerator *= 100;
          break;
        case envoy_type_v3_FractionalPercent_MILLION:
          break;
        default:
          return GRPC_ERROR_CREATE_FROM_STATIC_STRING(
              "Unknown denominator type");
      }
      route->matchers.fraction_per_million = numerator;
    }
  }
  return GRPC_ERROR_NONE;
}

grpc_error* ExtractHttpFilterTypeName(const EncodingContext& context,
                                      const google_protobuf_Any* any,
                                      absl::string_view* filter_type) {
  *filter_type = UpbStringToAbsl(google_protobuf_Any_type_url(any));
  if (*filter_type == "type.googleapis.com/udpa.type.v1.TypedStruct") {
    upb_strview any_value = google_protobuf_Any_value(any);
    const auto* typed_struct = udpa_type_v1_TypedStruct_parse(
        any_value.data, any_value.size, context.arena);
    if (typed_struct == nullptr) {
      return GRPC_ERROR_CREATE_FROM_STATIC_STRING(
          "could not parse TypedStruct from filter config");
    }
    *filter_type =
        UpbStringToAbsl(udpa_type_v1_TypedStruct_type_url(typed_struct));
  }
  *filter_type = absl::StripPrefix(*filter_type, "type.googleapis.com/");
  return GRPC_ERROR_NONE;
}

template <typename ParentType, typename EntryType>
grpc_error* ParseTypedPerFilterConfig(
    const EncodingContext& context, const ParentType* parent,
    const EntryType* (*entry_func)(const ParentType*, size_t*),
    upb_strview (*key_func)(const EntryType*),
    const google_protobuf_Any* (*value_func)(const EntryType*),
    XdsApi::TypedPerFilterConfig* typed_per_filter_config) {
  size_t filter_it = UPB_MAP_BEGIN;
  while (true) {
    const auto* filter_entry = entry_func(parent, &filter_it);
    if (filter_entry == nullptr) break;
    absl::string_view key = UpbStringToAbsl(key_func(filter_entry));
    if (key.empty()) {
      return GRPC_ERROR_CREATE_FROM_STATIC_STRING("empty filter name in map");
    }
    const google_protobuf_Any* any = value_func(filter_entry);
    GPR_ASSERT(any != nullptr);
    absl::string_view filter_type =
        UpbStringToAbsl(google_protobuf_Any_type_url(any));
    if (filter_type.empty()) {
      return GRPC_ERROR_CREATE_FROM_COPIED_STRING(
          absl::StrCat("no filter config specified for filter name ", key)
              .c_str());
    }
    bool is_optional = false;
    if (filter_type ==
        "type.googleapis.com/envoy.config.route.v3.FilterConfig") {
      upb_strview any_value = google_protobuf_Any_value(any);
      const auto* filter_config = envoy_config_route_v3_FilterConfig_parse(
          any_value.data, any_value.size, context.arena);
      if (filter_config == nullptr) {
        return GRPC_ERROR_CREATE_FROM_COPIED_STRING(
            absl::StrCat("could not parse FilterConfig wrapper for ", key)
                .c_str());
      }
      is_optional =
          envoy_config_route_v3_FilterConfig_is_optional(filter_config);
      any = envoy_config_route_v3_FilterConfig_config(filter_config);
      if (any == nullptr) {
        if (is_optional) continue;
        return GRPC_ERROR_CREATE_FROM_COPIED_STRING(
            absl::StrCat("no filter config specified for filter name ", key)
                .c_str());
      }
    }
    grpc_error* error = ExtractHttpFilterTypeName(context, any, &filter_type);
    if (error != GRPC_ERROR_NONE) return error;
    const XdsHttpFilterImpl* filter_impl =
        XdsHttpFilterRegistry::GetFilterForType(filter_type);
    if (filter_impl == nullptr) {
      if (is_optional) continue;
      return GRPC_ERROR_CREATE_FROM_COPIED_STRING(
          absl::StrCat("no filter registered for config type ", filter_type)
              .c_str());
    }
    absl::StatusOr<XdsHttpFilterImpl::FilterConfig> filter_config =
        filter_impl->GenerateFilterConfigOverride(
            google_protobuf_Any_value(any), context.arena);
    if (!filter_config.ok()) {
      return GRPC_ERROR_CREATE_FROM_COPIED_STRING(
          absl::StrCat("filter config for type ", filter_type,
                       " failed to parse: ", filter_config.status().ToString())
              .c_str());
    }
    (*typed_per_filter_config)[std::string(key)] = std::move(*filter_config);
  }
  return GRPC_ERROR_NONE;
}

grpc_error* RouteActionParse(const EncodingContext& context,
                             const envoy_config_route_v3_Route* route_msg,
                             XdsApi::Route* route, bool* ignore_route) {
  if (!envoy_config_route_v3_Route_has_route(route_msg)) {
    return GRPC_ERROR_CREATE_FROM_STATIC_STRING(
        "No RouteAction found in route.");
  }
  const envoy_config_route_v3_RouteAction* route_action =
      envoy_config_route_v3_Route_route(route_msg);
  // Get the cluster or weighted_clusters in the RouteAction.
  if (envoy_config_route_v3_RouteAction_has_cluster(route_action)) {
    route->cluster_name = UpbStringToStdString(
        envoy_config_route_v3_RouteAction_cluster(route_action));
    if (route->cluster_name.empty()) {
      return GRPC_ERROR_CREATE_FROM_STATIC_STRING(
          "RouteAction cluster contains empty cluster name.");
    }
  } else if (envoy_config_route_v3_RouteAction_has_weighted_clusters(
                 route_action)) {
    const envoy_config_route_v3_WeightedCluster* weighted_cluster =
        envoy_config_route_v3_RouteAction_weighted_clusters(route_action);
    uint32_t total_weight = 100;
    const google_protobuf_UInt32Value* weight =
        envoy_config_route_v3_WeightedCluster_total_weight(weighted_cluster);
    if (weight != nullptr) {
      total_weight = google_protobuf_UInt32Value_value(weight);
    }
    size_t clusters_size;
    const envoy_config_route_v3_WeightedCluster_ClusterWeight* const* clusters =
        envoy_config_route_v3_WeightedCluster_clusters(weighted_cluster,
                                                       &clusters_size);
    uint32_t sum_of_weights = 0;
    for (size_t j = 0; j < clusters_size; ++j) {
      const envoy_config_route_v3_WeightedCluster_ClusterWeight*
          cluster_weight = clusters[j];
      XdsApi::Route::ClusterWeight cluster;
      cluster.name = UpbStringToStdString(
          envoy_config_route_v3_WeightedCluster_ClusterWeight_name(
              cluster_weight));
      if (cluster.name.empty()) {
        return GRPC_ERROR_CREATE_FROM_STATIC_STRING(
            "RouteAction weighted_cluster cluster contains empty cluster "
            "name.");
      }
      const google_protobuf_UInt32Value* weight =
          envoy_config_route_v3_WeightedCluster_ClusterWeight_weight(
              cluster_weight);
      if (weight == nullptr) {
        return GRPC_ERROR_CREATE_FROM_STATIC_STRING(
            "RouteAction weighted_cluster cluster missing weight");
      }
      cluster.weight = google_protobuf_UInt32Value_value(weight);
      if (cluster.weight == 0) continue;
      sum_of_weights += cluster.weight;
      if ((XdsSecurityEnabled() && XdsFaultInjectionEnabled()) &&
          context.use_v3) {
        grpc_error* error = ParseTypedPerFilterConfig<
            envoy_config_route_v3_WeightedCluster_ClusterWeight,
            envoy_config_route_v3_WeightedCluster_ClusterWeight_TypedPerFilterConfigEntry>(
            context, cluster_weight,
            envoy_config_route_v3_WeightedCluster_ClusterWeight_typed_per_filter_config_next,
            envoy_config_route_v3_WeightedCluster_ClusterWeight_TypedPerFilterConfigEntry_key,
            envoy_config_route_v3_WeightedCluster_ClusterWeight_TypedPerFilterConfigEntry_value,
            &cluster.typed_per_filter_config);
        if (error != GRPC_ERROR_NONE) return error;
      }
      route->weighted_clusters.emplace_back(std::move(cluster));
    }
    if (total_weight != sum_of_weights) {
      return GRPC_ERROR_CREATE_FROM_STATIC_STRING(
          "RouteAction weighted_cluster has incorrect total weight");
    }
    if (route->weighted_clusters.empty()) {
      return GRPC_ERROR_CREATE_FROM_STATIC_STRING(
          "RouteAction weighted_cluster has no valid clusters specified.");
    }
  } else {
    // No cluster or weighted_clusters found in RouteAction, ignore this route.
    *ignore_route = true;
  }
  if (XdsTimeoutEnabled() && !*ignore_route) {
    const envoy_config_route_v3_RouteAction_MaxStreamDuration*
        max_stream_duration =
            envoy_config_route_v3_RouteAction_max_stream_duration(route_action);
    if (max_stream_duration != nullptr) {
      const google_protobuf_Duration* duration =
          envoy_config_route_v3_RouteAction_MaxStreamDuration_grpc_timeout_header_max(
              max_stream_duration);
      if (duration == nullptr) {
        duration =
            envoy_config_route_v3_RouteAction_MaxStreamDuration_max_stream_duration(
                max_stream_duration);
      }
      if (duration != nullptr) {
        XdsApi::Duration duration_in_route;
        duration_in_route.seconds = google_protobuf_Duration_seconds(duration);
        duration_in_route.nanos = google_protobuf_Duration_nanos(duration);
        route->max_stream_duration = duration_in_route;
      }
    }
  }
  // Get HashPolicy from RouteAction
  if (XdsRingHashEnabled()) {
    size_t size = 0;
    const envoy_config_route_v3_RouteAction_HashPolicy* const* hash_policies =
        envoy_config_route_v3_RouteAction_hash_policy(route_action, &size);
    for (size_t i = 0; i < size; ++i) {
      const envoy_config_route_v3_RouteAction_HashPolicy* hash_policy =
          hash_policies[i];
      XdsApi::Route::HashPolicy policy;
      policy.terminal =
          envoy_config_route_v3_RouteAction_HashPolicy_terminal(hash_policy);
      const envoy_config_route_v3_RouteAction_HashPolicy_Header* header;
      const envoy_config_route_v3_RouteAction_HashPolicy_FilterState*
          filter_state;
      if ((header = envoy_config_route_v3_RouteAction_HashPolicy_header(
               hash_policy)) != nullptr) {
        policy.type = XdsApi::Route::HashPolicy::Type::HEADER;
        policy.header_name = UpbStringToStdString(
            envoy_config_route_v3_RouteAction_HashPolicy_Header_header_name(
                header));
        const struct envoy_type_matcher_v3_RegexMatchAndSubstitute*
            regex_rewrite =
                envoy_config_route_v3_RouteAction_HashPolicy_Header_regex_rewrite(
                    header);
        if (regex_rewrite == nullptr) {
          gpr_log(
              GPR_DEBUG,
              "RouteAction HashPolicy contains policy specifier Header with "
              "RegexMatchAndSubstitution but Regex is missing");
          continue;
        }
        const envoy_type_matcher_v3_RegexMatcher* regex_matcher =
            envoy_type_matcher_v3_RegexMatchAndSubstitute_pattern(
                regex_rewrite);
        if (regex_matcher == nullptr) {
          gpr_log(
              GPR_DEBUG,
              "RouteAction HashPolicy contains policy specifier Header with "
              "RegexMatchAndSubstitution but RegexMatcher pattern is "
              "missing");
          continue;
        }
        RE2::Options options;
        policy.regex = absl::make_unique<RE2>(
            UpbStringToStdString(
                envoy_type_matcher_v3_RegexMatcher_regex(regex_matcher)),
            options);
        if (!policy.regex->ok()) {
          gpr_log(
              GPR_DEBUG,
              "RouteAction HashPolicy contains policy specifier Header with "
              "RegexMatchAndSubstitution but RegexMatcher pattern does not "
              "compile");
          continue;
        }
        policy.regex_substitution = UpbStringToStdString(
            envoy_type_matcher_v3_RegexMatchAndSubstitute_substitution(
                regex_rewrite));
      } else if ((filter_state =
                      envoy_config_route_v3_RouteAction_HashPolicy_filter_state(
                          hash_policy)) != nullptr) {
        std::string key = UpbStringToStdString(
            envoy_config_route_v3_RouteAction_HashPolicy_FilterState_key(
                filter_state));
        if (key == "io.grpc.channel_id") {
          policy.type = XdsApi::Route::HashPolicy::Type::CHANNEL_ID;
        } else {
          gpr_log(GPR_DEBUG,
                  "RouteAction HashPolicy contains policy specifier "
                  "FilterState but "
                  "key is not io.grpc.channel_id.");
          continue;
        }
      } else {
        gpr_log(
            GPR_DEBUG,
            "RouteAction HashPolicy contains unsupported policy specifier.");
        continue;
      }
      route->hash_policies.emplace_back(std::move(policy));
    }
  }
  return GRPC_ERROR_NONE;
}

grpc_error* RouteConfigParse(
    const EncodingContext& context,
    const envoy_config_route_v3_RouteConfiguration* route_config,
    XdsApi::RdsUpdate* rds_update) {
  MaybeLogRouteConfiguration(context, route_config);
  // Get the virtual hosts.
  size_t num_virtual_hosts;
  const envoy_config_route_v3_VirtualHost* const* virtual_hosts =
      envoy_config_route_v3_RouteConfiguration_virtual_hosts(
          route_config, &num_virtual_hosts);
  for (size_t i = 0; i < num_virtual_hosts; ++i) {
    rds_update->virtual_hosts.emplace_back();
    XdsApi::RdsUpdate::VirtualHost& vhost = rds_update->virtual_hosts.back();
    // Parse domains.
    size_t domain_size;
    upb_strview const* domains = envoy_config_route_v3_VirtualHost_domains(
        virtual_hosts[i], &domain_size);
    for (size_t j = 0; j < domain_size; ++j) {
      std::string domain_pattern = UpbStringToStdString(domains[j]);
      const MatchType match_type = DomainPatternMatchType(domain_pattern);
      if (match_type == INVALID_MATCH) {
        return GRPC_ERROR_CREATE_FROM_COPIED_STRING(
            absl::StrCat("Invalid domain pattern \"", domain_pattern, "\".")
                .c_str());
      }
      vhost.domains.emplace_back(std::move(domain_pattern));
    }
    if (vhost.domains.empty()) {
      return GRPC_ERROR_CREATE_FROM_STATIC_STRING("VirtualHost has no domains");
    }
    // Parse typed_per_filter_config.
    if ((XdsSecurityEnabled() && XdsFaultInjectionEnabled()) &&
        context.use_v3) {
      grpc_error* error = ParseTypedPerFilterConfig<
          envoy_config_route_v3_VirtualHost,
          envoy_config_route_v3_VirtualHost_TypedPerFilterConfigEntry>(
          context, virtual_hosts[i],
          envoy_config_route_v3_VirtualHost_typed_per_filter_config_next,
          envoy_config_route_v3_VirtualHost_TypedPerFilterConfigEntry_key,
          envoy_config_route_v3_VirtualHost_TypedPerFilterConfigEntry_value,
          &vhost.typed_per_filter_config);
      if (error != GRPC_ERROR_NONE) return error;
    }
    // Parse routes.
    size_t num_routes;
    const envoy_config_route_v3_Route* const* routes =
        envoy_config_route_v3_VirtualHost_routes(virtual_hosts[i], &num_routes);
    if (num_routes < 1) {
      return GRPC_ERROR_CREATE_FROM_STATIC_STRING(
          "No route found in the virtual host.");
    }
    // Loop over the whole list of routes
    for (size_t j = 0; j < num_routes; ++j) {
      const envoy_config_route_v3_RouteMatch* match =
          envoy_config_route_v3_Route_match(routes[j]);
      size_t query_parameters_size;
      static_cast<void>(envoy_config_route_v3_RouteMatch_query_parameters(
          match, &query_parameters_size));
      if (query_parameters_size > 0) {
        continue;
      }
      XdsApi::Route route;
      bool ignore_route = false;
      grpc_error* error = RoutePathMatchParse(match, &route, &ignore_route);
      if (error != GRPC_ERROR_NONE) return error;
      if (ignore_route) continue;
      error = RouteHeaderMatchersParse(match, &route);
      if (error != GRPC_ERROR_NONE) return error;
      error = RouteRuntimeFractionParse(match, &route);
      if (error != GRPC_ERROR_NONE) return error;
      error = RouteActionParse(context, routes[j], &route, &ignore_route);
      if (error != GRPC_ERROR_NONE) return error;
      if (ignore_route) continue;
      if ((XdsSecurityEnabled() && XdsFaultInjectionEnabled()) &&
          context.use_v3) {
        grpc_error* error = ParseTypedPerFilterConfig<
            envoy_config_route_v3_Route,
            envoy_config_route_v3_Route_TypedPerFilterConfigEntry>(
            context, routes[j],
            envoy_config_route_v3_Route_typed_per_filter_config_next,
            envoy_config_route_v3_Route_TypedPerFilterConfigEntry_key,
            envoy_config_route_v3_Route_TypedPerFilterConfigEntry_value,
            &route.typed_per_filter_config);
        if (error != GRPC_ERROR_NONE) return error;
      }
      vhost.routes.emplace_back(std::move(route));
    }
    if (vhost.routes.empty()) {
      return GRPC_ERROR_CREATE_FROM_STATIC_STRING("No valid routes specified.");
    }
  }
  return GRPC_ERROR_NONE;
}

XdsApi::CommonTlsContext::CertificateProviderInstance
CertificateProviderInstanceParse(
    const envoy_extensions_transport_sockets_tls_v3_CommonTlsContext_CertificateProviderInstance*
        certificate_provider_instance_proto) {
  return {
      UpbStringToStdString(
          envoy_extensions_transport_sockets_tls_v3_CommonTlsContext_CertificateProviderInstance_instance_name(
              certificate_provider_instance_proto)),
      UpbStringToStdString(
          envoy_extensions_transport_sockets_tls_v3_CommonTlsContext_CertificateProviderInstance_certificate_name(
              certificate_provider_instance_proto))};
}

grpc_error* CommonTlsContextParse(
    const envoy_extensions_transport_sockets_tls_v3_CommonTlsContext*
        common_tls_context_proto,
    XdsApi::CommonTlsContext* common_tls_context) GRPC_MUST_USE_RESULT;
grpc_error* CommonTlsContextParse(
    const envoy_extensions_transport_sockets_tls_v3_CommonTlsContext*
        common_tls_context_proto,
    XdsApi::CommonTlsContext* common_tls_context) {
  auto* combined_validation_context =
      envoy_extensions_transport_sockets_tls_v3_CommonTlsContext_combined_validation_context(
          common_tls_context_proto);
  if (combined_validation_context != nullptr) {
    auto* default_validation_context =
        envoy_extensions_transport_sockets_tls_v3_CommonTlsContext_CombinedCertificateValidationContext_default_validation_context(
            combined_validation_context);
    if (default_validation_context != nullptr) {
      size_t len = 0;
      auto* subject_alt_names_matchers =
          envoy_extensions_transport_sockets_tls_v3_CertificateValidationContext_match_subject_alt_names(
              default_validation_context, &len);
      for (size_t i = 0; i < len; ++i) {
        StringMatcher::Type type;
        std::string matcher;
        if (envoy_type_matcher_v3_StringMatcher_has_exact(
                subject_alt_names_matchers[i])) {
          type = StringMatcher::Type::EXACT;
          matcher =
              UpbStringToStdString(envoy_type_matcher_v3_StringMatcher_exact(
                  subject_alt_names_matchers[i]));
        } else if (envoy_type_matcher_v3_StringMatcher_has_prefix(
                       subject_alt_names_matchers[i])) {
          type = StringMatcher::Type::PREFIX;
          matcher =
              UpbStringToStdString(envoy_type_matcher_v3_StringMatcher_prefix(
                  subject_alt_names_matchers[i]));
        } else if (envoy_type_matcher_v3_StringMatcher_has_suffix(
                       subject_alt_names_matchers[i])) {
          type = StringMatcher::Type::SUFFIX;
          matcher =
              UpbStringToStdString(envoy_type_matcher_v3_StringMatcher_suffix(
                  subject_alt_names_matchers[i]));
        } else if (envoy_type_matcher_v3_StringMatcher_has_contains(
                       subject_alt_names_matchers[i])) {
          type = StringMatcher::Type::CONTAINS;
          matcher =
              UpbStringToStdString(envoy_type_matcher_v3_StringMatcher_contains(
                  subject_alt_names_matchers[i]));
        } else if (envoy_type_matcher_v3_StringMatcher_has_safe_regex(
                       subject_alt_names_matchers[i])) {
          type = StringMatcher::Type::SAFE_REGEX;
          auto* regex_matcher = envoy_type_matcher_v3_StringMatcher_safe_regex(
              subject_alt_names_matchers[i]);
          matcher = UpbStringToStdString(
              envoy_type_matcher_v3_RegexMatcher_regex(regex_matcher));
        } else {
          return GRPC_ERROR_CREATE_FROM_STATIC_STRING(
              "Invalid StringMatcher specified");
        }
        bool ignore_case = envoy_type_matcher_v3_StringMatcher_ignore_case(
            subject_alt_names_matchers[i]);
        absl::StatusOr<StringMatcher> string_matcher =
            StringMatcher::Create(type, matcher,
                                  /*case_sensitive=*/!ignore_case);
        if (!string_matcher.ok()) {
          return GRPC_ERROR_CREATE_FROM_COPIED_STRING(
              absl::StrCat("string matcher: ",
                           string_matcher.status().message())
                  .c_str());
        }
        if (type == StringMatcher::Type::SAFE_REGEX && ignore_case) {
          return GRPC_ERROR_CREATE_FROM_STATIC_STRING(
              "StringMatcher: ignore_case has no effect for SAFE_REGEX.");
        }
        common_tls_context->combined_validation_context
            .default_validation_context.match_subject_alt_names.push_back(
                std::move(string_matcher.value()));
      }
    }
    auto* validation_context_certificate_provider_instance =
        envoy_extensions_transport_sockets_tls_v3_CommonTlsContext_CombinedCertificateValidationContext_validation_context_certificate_provider_instance(
            combined_validation_context);
    if (validation_context_certificate_provider_instance != nullptr) {
      common_tls_context->combined_validation_context
          .validation_context_certificate_provider_instance =
          CertificateProviderInstanceParse(
              validation_context_certificate_provider_instance);
    }
  }
  auto* tls_certificate_certificate_provider_instance =
      envoy_extensions_transport_sockets_tls_v3_CommonTlsContext_tls_certificate_certificate_provider_instance(
          common_tls_context_proto);
  if (tls_certificate_certificate_provider_instance != nullptr) {
    common_tls_context->tls_certificate_certificate_provider_instance =
        CertificateProviderInstanceParse(
            tls_certificate_certificate_provider_instance);
  }
  return GRPC_ERROR_NONE;
}

grpc_error* HttpConnectionManagerParse(
    bool is_client, const EncodingContext& context,
    const envoy_extensions_filters_network_http_connection_manager_v3_HttpConnectionManager*
        http_connection_manager_proto,
    bool is_v2,
    XdsApi::LdsUpdate::HttpConnectionManager* http_connection_manager) {
  MaybeLogHttpConnectionManager(context, http_connection_manager_proto);
  if (XdsTimeoutEnabled()) {
    // Obtain max_stream_duration from Http Protocol Options.
    const envoy_config_core_v3_HttpProtocolOptions* options =
        envoy_extensions_filters_network_http_connection_manager_v3_HttpConnectionManager_common_http_protocol_options(
            http_connection_manager_proto);
    if (options != nullptr) {
      const google_protobuf_Duration* duration =
          envoy_config_core_v3_HttpProtocolOptions_max_stream_duration(options);
      if (duration != nullptr) {
        http_connection_manager->http_max_stream_duration.seconds =
            google_protobuf_Duration_seconds(duration);
        http_connection_manager->http_max_stream_duration.nanos =
            google_protobuf_Duration_nanos(duration);
      }
    }
  }
  // Parse filters.
<<<<<<< HEAD
  if ((XdsSecurityEnabled() && XdsFaultInjectionEnabled()) && context.use_v3) {
    size_t num_filters = 0;
    const auto* http_filters =
        envoy_extensions_filters_network_http_connection_manager_v3_HttpConnectionManager_http_filters(
            http_connection_manager_proto, &num_filters);
    std::set<absl::string_view> names_seen;
    for (size_t i = 0; i < num_filters; ++i) {
      const auto* http_filter = http_filters[i];
      absl::string_view name = UpbStringToAbsl(
          envoy_extensions_filters_network_http_connection_manager_v3_HttpFilter_name(
              http_filter));
      if (name.empty()) {
        return GRPC_ERROR_CREATE_FROM_COPIED_STRING(
            absl::StrCat("empty filter name at index ", i).c_str());
      }
      if (names_seen.find(name) != names_seen.end()) {
        return GRPC_ERROR_CREATE_FROM_COPIED_STRING(
            absl::StrCat("duplicate HTTP filter name: ", name).c_str());
      }
      names_seen.insert(name);
      const bool is_optional =
          envoy_extensions_filters_network_http_connection_manager_v3_HttpFilter_is_optional(
              http_filter);
      const google_protobuf_Any* any =
          envoy_extensions_filters_network_http_connection_manager_v3_HttpFilter_typed_config(
              http_filter);
      if (any == nullptr) {
        if (is_optional) continue;
        return GRPC_ERROR_CREATE_FROM_COPIED_STRING(
            absl::StrCat("no filter config specified for filter name ", name)
                .c_str());
      }
      absl::string_view filter_type;
      grpc_error* error = ExtractHttpFilterTypeName(context, any, &filter_type);
      if (error != GRPC_ERROR_NONE) return error;
      const XdsHttpFilterImpl* filter_impl =
          XdsHttpFilterRegistry::GetFilterForType(filter_type);
      if (filter_impl == nullptr) {
        if (is_optional) continue;
        return GRPC_ERROR_CREATE_FROM_COPIED_STRING(
            absl::StrCat("no filter registered for config type ", filter_type)
                .c_str());
      }
      if ((is_client && !filter_impl->IsSupportedOnClients()) ||
          (!is_client && !filter_impl->IsSupportedOnServers())) {
        if (is_optional) continue;
        return GRPC_ERROR_CREATE_FROM_COPIED_STRING(
            absl::StrFormat("Filter %s is not supported on %s", filter_type,
                            is_client ? "clients" : "servers")
                .c_str());
      }
      absl::StatusOr<XdsHttpFilterImpl::FilterConfig> filter_config =
          filter_impl->GenerateFilterConfig(google_protobuf_Any_value(any),
                                            context.arena);
      if (!filter_config.ok()) {
        return GRPC_ERROR_CREATE_FROM_COPIED_STRING(
            absl::StrCat(
                "filter config for type ", filter_type,
                " failed to parse: ", filter_config.status().ToString())
                .c_str());
=======
  if (XdsSecurityEnabled() || XdsFaultInjectionEnabled()) {
    if (!is_v2) {
      size_t num_filters = 0;
      const auto* http_filters =
          envoy_extensions_filters_network_http_connection_manager_v3_HttpConnectionManager_http_filters(
              http_connection_manager_proto, &num_filters);
      std::set<absl::string_view> names_seen;
      for (size_t i = 0; i < num_filters; ++i) {
        const auto* http_filter = http_filters[i];
        absl::string_view name = UpbStringToAbsl(
            envoy_extensions_filters_network_http_connection_manager_v3_HttpFilter_name(
                http_filter));
        if (name.empty()) {
          return GRPC_ERROR_CREATE_FROM_COPIED_STRING(
              absl::StrCat("empty filter name at index ", i).c_str());
        }
        if (names_seen.find(name) != names_seen.end()) {
          return GRPC_ERROR_CREATE_FROM_COPIED_STRING(
              absl::StrCat("duplicate HTTP filter name: ", name).c_str());
        }
        names_seen.insert(name);
        const bool is_optional =
            envoy_extensions_filters_network_http_connection_manager_v3_HttpFilter_is_optional(
                http_filter);
        const google_protobuf_Any* any =
            envoy_extensions_filters_network_http_connection_manager_v3_HttpFilter_typed_config(
                http_filter);
        if (any == nullptr) {
          if (is_optional) continue;
          return GRPC_ERROR_CREATE_FROM_COPIED_STRING(
              absl::StrCat("no filter config specified for filter name ", name)
                  .c_str());
        }
        absl::string_view filter_type;
        grpc_error* error =
            ExtractHttpFilterTypeName(context, any, &filter_type);
        if (error != GRPC_ERROR_NONE) return error;
        const XdsHttpFilterImpl* filter_impl =
            XdsHttpFilterRegistry::GetFilterForType(filter_type);
        if (filter_impl == nullptr) {
          if (is_optional) continue;
          return GRPC_ERROR_CREATE_FROM_COPIED_STRING(
              absl::StrCat("no filter registered for config type ", filter_type)
                  .c_str());
        }
        if ((is_client && !filter_impl->IsSupportedOnClients()) ||
            (!is_client && !filter_impl->IsSupportedOnServers())) {
          if (is_optional) continue;
          return GRPC_ERROR_CREATE_FROM_COPIED_STRING(
              absl::StrFormat("Filter %s is not supported on %s", filter_type,
                              is_client ? "clients" : "servers")
                  .c_str());
        }
        absl::StatusOr<XdsHttpFilterImpl::FilterConfig> filter_config =
            filter_impl->GenerateFilterConfig(google_protobuf_Any_value(any),
                                              context.arena);
        if (!filter_config.ok()) {
          return GRPC_ERROR_CREATE_FROM_COPIED_STRING(
              absl::StrCat(
                  "filter config for type ", filter_type,
                  " failed to parse: ", filter_config.status().ToString())
                  .c_str());
        }
        http_connection_manager->http_filters.emplace_back(
            XdsApi::LdsUpdate::HttpConnectionManager::HttpFilter{
                std::string(name), std::move(*filter_config)});
>>>>>>> b7df532f
      }
    } else {
      // If using a v2 config, we just hard-code a list containing only the
      // router filter without actually looking at the config.  This ensures
      // that the right thing happens in the xds resolver without having
      // to expose whether the resource we received was v2 or v3.
      http_connection_manager->http_filters.emplace_back(
          XdsApi::LdsUpdate::HttpConnectionManager::HttpFilter{
              "router", {kXdsHttpRouterFilterConfigName, Json()}});
    }
  }
  if (is_client) {
    // Found inlined route_config. Parse it to find the cluster_name.
    if (envoy_extensions_filters_network_http_connection_manager_v3_HttpConnectionManager_has_route_config(
            http_connection_manager_proto)) {
      const envoy_config_route_v3_RouteConfiguration* route_config =
          envoy_extensions_filters_network_http_connection_manager_v3_HttpConnectionManager_route_config(
              http_connection_manager_proto);
      XdsApi::RdsUpdate rds_update;
      grpc_error* error = RouteConfigParse(context, route_config, &rds_update);
      if (error != GRPC_ERROR_NONE) return error;
      http_connection_manager->rds_update = std::move(rds_update);
      return GRPC_ERROR_NONE;
    }
    // Validate that RDS must be used to get the route_config dynamically.
    const envoy_extensions_filters_network_http_connection_manager_v3_Rds* rds =
        envoy_extensions_filters_network_http_connection_manager_v3_HttpConnectionManager_rds(
            http_connection_manager_proto);
    if (rds == nullptr) {
      return GRPC_ERROR_CREATE_FROM_STATIC_STRING(
          "HttpConnectionManager neither has inlined route_config nor RDS.");
    }
    // Check that the ConfigSource specifies ADS.
    const envoy_config_core_v3_ConfigSource* config_source =
        envoy_extensions_filters_network_http_connection_manager_v3_Rds_config_source(
            rds);
    if (config_source == nullptr) {
      return GRPC_ERROR_CREATE_FROM_STATIC_STRING(
          "HttpConnectionManager missing config_source for RDS.");
    }
    if (!envoy_config_core_v3_ConfigSource_has_ads(config_source)) {
      return GRPC_ERROR_CREATE_FROM_STATIC_STRING(
          "HttpConnectionManager ConfigSource for RDS does not specify ADS.");
    }
    // Get the route_config_name.
    http_connection_manager->route_config_name = UpbStringToStdString(
        envoy_extensions_filters_network_http_connection_manager_v3_Rds_route_config_name(
            rds));
  }
  return GRPC_ERROR_NONE;
}

grpc_error* LdsResponseParseClient(
    const EncodingContext& context,
    const envoy_config_listener_v3_ApiListener* api_listener, bool is_v2,
    XdsApi::LdsUpdate* lds_update) {
  lds_update->type = XdsApi::LdsUpdate::ListenerType::kHttpApiListener;
  const upb_strview encoded_api_listener = google_protobuf_Any_value(
      envoy_config_listener_v3_ApiListener_api_listener(api_listener));
  const auto* http_connection_manager =
      envoy_extensions_filters_network_http_connection_manager_v3_HttpConnectionManager_parse(
          encoded_api_listener.data, encoded_api_listener.size, context.arena);
  if (http_connection_manager == nullptr) {
    return GRPC_ERROR_CREATE_FROM_STATIC_STRING(
        "Could not parse HttpConnectionManager config from ApiListener");
  }
  return HttpConnectionManagerParse(true /* is_client */, context,
                                    http_connection_manager, is_v2,
                                    &lds_update->http_connection_manager);
}

XdsApi::LdsUpdate::FilterChain::FilterChainMatch::CidrRange CidrRangeParse(
    const envoy_config_core_v3_CidrRange* cidr_range_proto) {
  uint32_t prefix_len = 0;
  auto* prefix_len_proto =
      envoy_config_core_v3_CidrRange_prefix_len(cidr_range_proto);
  if (prefix_len_proto != nullptr) {
    prefix_len = google_protobuf_UInt32Value_value(prefix_len_proto);
  }
  return {UpbStringToStdString(
              envoy_config_core_v3_CidrRange_address_prefix(cidr_range_proto)),
          prefix_len};
}

XdsApi::LdsUpdate::FilterChain::FilterChainMatch FilterChainMatchParse(
    const envoy_config_listener_v3_FilterChainMatch* filter_chain_match_proto) {
  XdsApi::LdsUpdate::FilterChain::FilterChainMatch filter_chain_match;
  auto* destination_port =
      envoy_config_listener_v3_FilterChainMatch_destination_port(
          filter_chain_match_proto);
  if (destination_port != nullptr) {
    filter_chain_match.destination_port =
        google_protobuf_UInt32Value_value(destination_port);
  }
  size_t size = 0;
  auto* prefix_ranges = envoy_config_listener_v3_FilterChainMatch_prefix_ranges(
      filter_chain_match_proto, &size);
  filter_chain_match.prefix_ranges.reserve(size);
  for (size_t i = 0; i < size; i++) {
    filter_chain_match.prefix_ranges.push_back(
        CidrRangeParse(prefix_ranges[i]));
  }
  filter_chain_match.source_type = static_cast<
      XdsApi::LdsUpdate::FilterChain::FilterChainMatch::ConnectionSourceType>(
      envoy_config_listener_v3_FilterChainMatch_source_type(
          filter_chain_match_proto));
  auto* source_prefix_ranges =
      envoy_config_listener_v3_FilterChainMatch_source_prefix_ranges(
          filter_chain_match_proto, &size);
  filter_chain_match.source_prefix_ranges.reserve(size);
  for (size_t i = 0; i < size; i++) {
    filter_chain_match.source_prefix_ranges.push_back(
        CidrRangeParse(source_prefix_ranges[i]));
  }
  auto* source_ports = envoy_config_listener_v3_FilterChainMatch_source_ports(
      filter_chain_match_proto, &size);
  filter_chain_match.source_ports.reserve(size);
  for (size_t i = 0; i < size; i++) {
    filter_chain_match.source_ports.push_back(source_ports[i]);
  }
  auto* server_names = envoy_config_listener_v3_FilterChainMatch_server_names(
      filter_chain_match_proto, &size);
  for (size_t i = 0; i < size; i++) {
    filter_chain_match.server_names.push_back(
        UpbStringToStdString(server_names[i]));
  }
  filter_chain_match.transport_protocol = UpbStringToStdString(
      envoy_config_listener_v3_FilterChainMatch_transport_protocol(
          filter_chain_match_proto));
  auto* application_protocols =
      envoy_config_listener_v3_FilterChainMatch_application_protocols(
          filter_chain_match_proto, &size);
  for (size_t i = 0; i < size; i++) {
    filter_chain_match.application_protocols.push_back(
        UpbStringToStdString(application_protocols[i]));
  }
  return filter_chain_match;
}

grpc_error* DownstreamTlsContextParse(
    const EncodingContext& context,
    const envoy_config_core_v3_TransportSocket* transport_socket,
    XdsApi::DownstreamTlsContext* downstream_tls_context) {
  absl::string_view name = UpbStringToAbsl(
      envoy_config_core_v3_TransportSocket_name(transport_socket));
  if (name == "envoy.transport_sockets.tls") {
    auto* typed_config =
        envoy_config_core_v3_TransportSocket_typed_config(transport_socket);
    if (typed_config != nullptr) {
      const upb_strview encoded_downstream_tls_context =
          google_protobuf_Any_value(typed_config);
      auto* downstream_tls_context_proto =
          envoy_extensions_transport_sockets_tls_v3_DownstreamTlsContext_parse(
              encoded_downstream_tls_context.data,
              encoded_downstream_tls_context.size, context.arena);
      if (downstream_tls_context_proto == nullptr) {
        return GRPC_ERROR_CREATE_FROM_STATIC_STRING(
            "Can't decode downstream tls context.");
      }
      auto* common_tls_context =
          envoy_extensions_transport_sockets_tls_v3_DownstreamTlsContext_common_tls_context(
              downstream_tls_context_proto);
      if (common_tls_context != nullptr) {
        grpc_error* error = CommonTlsContextParse(
            common_tls_context, &downstream_tls_context->common_tls_context);
        if (error != GRPC_ERROR_NONE) return error;
      }
      auto* require_client_certificate =
          envoy_extensions_transport_sockets_tls_v3_DownstreamTlsContext_require_client_certificate(
              downstream_tls_context_proto);
      if (require_client_certificate != nullptr) {
        downstream_tls_context->require_client_certificate =
            google_protobuf_BoolValue_value(require_client_certificate);
      }
    }
    if (downstream_tls_context->common_tls_context
            .tls_certificate_certificate_provider_instance.instance_name
            .empty()) {
      return GRPC_ERROR_CREATE_FROM_STATIC_STRING(
          "TLS configuration provided but no "
          "tls_certificate_certificate_provider_instance found.");
    }
  }
  return GRPC_ERROR_NONE;
}

grpc_error* FilterChainParse(
    const EncodingContext& context,
    const envoy_config_listener_v3_FilterChain* filter_chain_proto, bool is_v2,
    XdsApi::LdsUpdate::FilterChain* filter_chain) {
  grpc_error* error = GRPC_ERROR_NONE;
  auto* filter_chain_match =
      envoy_config_listener_v3_FilterChain_filter_chain_match(
          filter_chain_proto);
  if (filter_chain_match != nullptr) {
    filter_chain->filter_chain_match =
        FilterChainMatchParse(filter_chain_match);
  }
  // Parse the filters list. Currently we only support HttpConnectionManager.
  size_t size = 0;
  auto* filters =
      envoy_config_listener_v3_FilterChain_filters(filter_chain_proto, &size);
  if (size != 1) {
    return GRPC_ERROR_CREATE_FROM_STATIC_STRING(
        "FilterChain should have exactly one filter: HttpConnectionManager; no "
        "other filter is supported at the moment");
  }
  auto* typed_config = envoy_config_listener_v3_Filter_typed_config(filters[0]);
  if (typed_config == nullptr) {
    return GRPC_ERROR_CREATE_FROM_STATIC_STRING(
        "No typed_config found in filter.");
  }
  absl::string_view type_url =
      UpbStringToAbsl(google_protobuf_Any_type_url(typed_config));
  if (type_url !=
      "type.googleapis.com/"
      "envoy.extensions.filters.network.http_connection_manager.v3."
      "HttpConnectionManager") {
    return GRPC_ERROR_CREATE_FROM_COPIED_STRING(
        absl::StrCat("Unsupported filter type ", type_url).c_str());
  }
  const upb_strview encoded_http_connection_manager =
      google_protobuf_Any_value(typed_config);
  const auto* http_connection_manager =
      envoy_extensions_filters_network_http_connection_manager_v3_HttpConnectionManager_parse(
          encoded_http_connection_manager.data,
          encoded_http_connection_manager.size, context.arena);
  if (http_connection_manager == nullptr) {
    return GRPC_ERROR_CREATE_FROM_STATIC_STRING(
        "Could not parse HttpConnectionManager config from filter "
        "typed_config");
  }
  error = HttpConnectionManagerParse(false /* is_client */, context,
                                     http_connection_manager, is_v2,
                                     &filter_chain->http_connection_manager);
  if (error != GRPC_ERROR_NONE) return error;
  // Get the DownstreamTlsContext for the filter chain
  if (XdsSecurityEnabled()) {
    auto* transport_socket =
        envoy_config_listener_v3_FilterChain_transport_socket(
            filter_chain_proto);
    if (transport_socket != nullptr) {
      error = DownstreamTlsContextParse(context, transport_socket,
                                        &filter_chain->downstream_tls_context);
    }
  }
  return error;
}

grpc_error* AddressParse(const envoy_config_core_v3_Address* address_proto,
                         std::string* address) {
  const auto* socket_address =
      envoy_config_core_v3_Address_socket_address(address_proto);
  if (socket_address == nullptr) {
    return GRPC_ERROR_CREATE_FROM_COPIED_STRING(
        "Address does not have socket_address");
  }
  if (envoy_config_core_v3_SocketAddress_protocol(socket_address) !=
      envoy_config_core_v3_SocketAddress_TCP) {
    return GRPC_ERROR_CREATE_FROM_STATIC_STRING(
        "SocketAddress protocol is not TCP");
  }
  uint32_t port = envoy_config_core_v3_SocketAddress_port_value(socket_address);
  if (port > 65535) {
    return GRPC_ERROR_CREATE_FROM_STATIC_STRING("Invalid port");
  }
  *address = JoinHostPort(
      UpbStringToAbsl(
          envoy_config_core_v3_SocketAddress_address(socket_address)),
      port);
  return GRPC_ERROR_NONE;
}

grpc_error* LdsResponseParseServer(
    const EncodingContext& context,
    const envoy_config_listener_v3_Listener* listener, bool is_v2,
    XdsApi::LdsUpdate* lds_update) {
  lds_update->type = XdsApi::LdsUpdate::ListenerType::kTcpListener;
  grpc_error* error =
      AddressParse(envoy_config_listener_v3_Listener_address(listener),
                   &lds_update->address);
  if (error != GRPC_ERROR_NONE) return error;
  const auto* use_original_dst =
      envoy_config_listener_v3_Listener_use_original_dst(listener);
  if (use_original_dst != nullptr) {
    if (google_protobuf_BoolValue_value(use_original_dst)) {
      return GRPC_ERROR_CREATE_FROM_STATIC_STRING(
          "Field \'use_original_dst\' is not supported.");
    }
  }
  // TODO(yashykt): As part of this, we'll need to refactor the code to process
  // the HttpConnectionManager config so that it is shared with the client-side
  // parsing.
  size_t size = 0;
  auto* filter_chains =
      envoy_config_listener_v3_Listener_filter_chains(listener, &size);
  // TODO(yashykt): Remove following if block when FilterChainMatch
  // implementation is in
  if (size == 0) {
    return GRPC_ERROR_CREATE_FROM_STATIC_STRING(
        "At least one filter chain needed.");
  }
  lds_update->filter_chains.reserve(size);
  for (size_t i = 0; i < size; i++) {
    XdsApi::LdsUpdate::FilterChain filter_chain;
    error = FilterChainParse(context, filter_chains[0], is_v2, &filter_chain);
    if (error != GRPC_ERROR_NONE) return error;
    lds_update->filter_chains.push_back(std::move(filter_chain));
  }
  auto* default_filter_chain =
      envoy_config_listener_v3_Listener_default_filter_chain(listener);
  if (default_filter_chain != nullptr) {
    XdsApi::LdsUpdate::FilterChain filter_chain;
    error =
        FilterChainParse(context, default_filter_chain, is_v2, &filter_chain);
    if (error != GRPC_ERROR_NONE) return error;
    lds_update->default_filter_chain = std::move(filter_chain);
  }
  if (size == 0 && default_filter_chain == nullptr) {
    return GRPC_ERROR_CREATE_FROM_STATIC_STRING("No filter chain provided.");
  }
  return GRPC_ERROR_NONE;
}

grpc_error* LdsResponseParse(
    const EncodingContext& context,
    const envoy_service_discovery_v3_DiscoveryResponse* response,
    const std::set<absl::string_view>& expected_listener_names,
    XdsApi::LdsUpdateMap* lds_update_map,
    std::set<std::string>* resource_names_failed) {
  std::vector<grpc_error*> errors;
  // Get the resources from the response.
  size_t size;
  const google_protobuf_Any* const* resources =
      envoy_service_discovery_v3_DiscoveryResponse_resources(response, &size);
  for (size_t i = 0; i < size; ++i) {
    // Check the type_url of the resource.
    absl::string_view type_url =
        UpbStringToAbsl(google_protobuf_Any_type_url(resources[i]));
    bool is_v2 = false;
    if (!IsLds(type_url, &is_v2)) {
      errors.push_back(GRPC_ERROR_CREATE_FROM_COPIED_STRING(
          absl::StrCat("resource index ", i, ": Resource is not LDS.")
              .c_str()));
      continue;
    }
    // Decode the listener.
    const upb_strview encoded_listener =
        google_protobuf_Any_value(resources[i]);
    const envoy_config_listener_v3_Listener* listener =
        envoy_config_listener_v3_Listener_parse(
            encoded_listener.data, encoded_listener.size, context.arena);
    if (listener == nullptr) {
      errors.push_back(GRPC_ERROR_CREATE_FROM_COPIED_STRING(
          absl::StrCat("resource index ", i, ": Can't decode listener.")
              .c_str()));
      continue;
    }
    // Check listener name. Ignore unexpected listeners.
    std::string listener_name =
        UpbStringToStdString(envoy_config_listener_v3_Listener_name(listener));
    if (expected_listener_names.find(listener_name) ==
        expected_listener_names.end()) {
      continue;
    }
    // Fail if listener name is duplicated.
    if (lds_update_map->find(listener_name) != lds_update_map->end()) {
      errors.push_back(GRPC_ERROR_CREATE_FROM_COPIED_STRING(
          absl::StrCat("duplicate listener name \"", listener_name, "\"")
              .c_str()));
      resource_names_failed->insert(listener_name);
      continue;
    }
    XdsApi::LdsUpdate& lds_update = (*lds_update_map)[listener_name];
    // Check whether it's a client or server listener.
    const envoy_config_listener_v3_ApiListener* api_listener =
        envoy_config_listener_v3_Listener_api_listener(listener);
    const envoy_config_core_v3_Address* address =
        envoy_config_listener_v3_Listener_address(listener);
    if (api_listener != nullptr && address != nullptr) {
      errors.push_back(GRPC_ERROR_CREATE_FROM_COPIED_STRING(
          absl::StrCat(listener_name,
                       ": Listener has both address and ApiListener")
              .c_str()));
      resource_names_failed->insert(listener_name);
      continue;
    }
    if (api_listener == nullptr && address == nullptr) {
      errors.push_back(GRPC_ERROR_CREATE_FROM_COPIED_STRING(
          absl::StrCat(listener_name,
                       ": Listener has neither address nor ApiListener")
              .c_str()));
      resource_names_failed->insert(listener_name);
      continue;
    }
    grpc_error* error = GRPC_ERROR_NONE;
    if (api_listener != nullptr) {
      error = LdsResponseParseClient(context, api_listener, is_v2, &lds_update);
    } else {
      error = LdsResponseParseServer(context, listener, is_v2, &lds_update);
    }
    if (error != GRPC_ERROR_NONE) {
      errors.push_back(grpc_error_add_child(
          GRPC_ERROR_CREATE_FROM_COPIED_STRING(
              absl::StrCat(listener_name, ": validation error").c_str()),
          error));
      resource_names_failed->insert(listener_name);
    }
  }
  return GRPC_ERROR_CREATE_FROM_VECTOR("errors parsing LDS response", &errors);
}

grpc_error* RdsResponseParse(
    const EncodingContext& context,
    const envoy_service_discovery_v3_DiscoveryResponse* response,
    const std::set<absl::string_view>& expected_route_configuration_names,
    XdsApi::RdsUpdateMap* rds_update_map,
    std::set<std::string>* resource_names_failed) {
  std::vector<grpc_error*> errors;
  // Get the resources from the response.
  size_t size;
  const google_protobuf_Any* const* resources =
      envoy_service_discovery_v3_DiscoveryResponse_resources(response, &size);
  for (size_t i = 0; i < size; ++i) {
    // Check the type_url of the resource.
    absl::string_view type_url =
        UpbStringToAbsl(google_protobuf_Any_type_url(resources[i]));
    if (!IsRds(type_url)) {
      errors.push_back(GRPC_ERROR_CREATE_FROM_COPIED_STRING(
          absl::StrCat("resource index ", i, ": Resource is not RDS.")
              .c_str()));
      continue;
    }
    // Decode the route_config.
    const upb_strview encoded_route_config =
        google_protobuf_Any_value(resources[i]);
    const envoy_config_route_v3_RouteConfiguration* route_config =
        envoy_config_route_v3_RouteConfiguration_parse(
            encoded_route_config.data, encoded_route_config.size,
            context.arena);
    if (route_config == nullptr) {
      errors.push_back(GRPC_ERROR_CREATE_FROM_COPIED_STRING(
          absl::StrCat("resource index ", i, ": Can't decode route_config.")
              .c_str()));
      continue;
    }
    // Check route_config_name. Ignore unexpected route_config.
    std::string route_config_name = UpbStringToStdString(
        envoy_config_route_v3_RouteConfiguration_name(route_config));
    if (expected_route_configuration_names.find(route_config_name) ==
        expected_route_configuration_names.end()) {
      continue;
    }
    // Fail if route config name is duplicated.
    if (rds_update_map->find(route_config_name) != rds_update_map->end()) {
      errors.push_back(GRPC_ERROR_CREATE_FROM_COPIED_STRING(
          absl::StrCat("duplicate route config name \"", route_config_name,
                       "\"")
              .c_str()));
      resource_names_failed->insert(route_config_name);
      continue;
    }
    // Parse the route_config.
    XdsApi::RdsUpdate& rds_update = (*rds_update_map)[route_config_name];
    grpc_error* error = RouteConfigParse(context, route_config, &rds_update);
    if (error != GRPC_ERROR_NONE) {
      errors.push_back(grpc_error_add_child(
          GRPC_ERROR_CREATE_FROM_COPIED_STRING(
              absl::StrCat(route_config_name, ": validation error").c_str()),
          error));
      resource_names_failed->insert(route_config_name);
    }
  }
  return GRPC_ERROR_CREATE_FROM_VECTOR("errors parsing RDS response", &errors);
}

grpc_error* CdsResponseParse(
    const EncodingContext& context,
    const envoy_service_discovery_v3_DiscoveryResponse* response,
    const std::set<absl::string_view>& expected_cluster_names,
    XdsApi::CdsUpdateMap* cds_update_map,
    std::set<std::string>* resource_names_failed) {
  std::vector<grpc_error*> errors;
  // Get the resources from the response.
  size_t size;
  const google_protobuf_Any* const* resources =
      envoy_service_discovery_v3_DiscoveryResponse_resources(response, &size);
  // Parse all the resources in the CDS response.
  for (size_t i = 0; i < size; ++i) {
    // Check the type_url of the resource.
    absl::string_view type_url =
        UpbStringToAbsl(google_protobuf_Any_type_url(resources[i]));
    if (!IsCds(type_url)) {
      errors.push_back(GRPC_ERROR_CREATE_FROM_COPIED_STRING(
          absl::StrCat("resource index ", i, ": Resource is not CDS.")
              .c_str()));
      continue;
    }
    // Decode the cluster.
    const upb_strview encoded_cluster = google_protobuf_Any_value(resources[i]);
    const envoy_config_cluster_v3_Cluster* cluster =
        envoy_config_cluster_v3_Cluster_parse(
            encoded_cluster.data, encoded_cluster.size, context.arena);
    if (cluster == nullptr) {
      errors.push_back(GRPC_ERROR_CREATE_FROM_COPIED_STRING(
          absl::StrCat("resource index ", i, ": Can't decode cluster.")
              .c_str()));
      continue;
    }
    MaybeLogCluster(context, cluster);
    // Ignore unexpected cluster names.
    std::string cluster_name =
        UpbStringToStdString(envoy_config_cluster_v3_Cluster_name(cluster));
    if (expected_cluster_names.find(cluster_name) ==
        expected_cluster_names.end()) {
      continue;
    }
    // Fail on duplicate resources.
    if (cds_update_map->find(cluster_name) != cds_update_map->end()) {
      errors.push_back(GRPC_ERROR_CREATE_FROM_COPIED_STRING(
          absl::StrCat("duplicate resource name \"", cluster_name, "\"")
              .c_str()));
      resource_names_failed->insert(cluster_name);
      continue;
    }
    XdsApi::CdsUpdate& cds_update = (*cds_update_map)[cluster_name];
    // Check the cluster_discovery_type.
    if (!envoy_config_cluster_v3_Cluster_has_type(cluster) &&
        !envoy_config_cluster_v3_Cluster_has_cluster_type(cluster)) {
      errors.push_back(GRPC_ERROR_CREATE_FROM_COPIED_STRING(
          absl::StrCat(cluster_name, ": DiscoveryType not found.").c_str()));
      resource_names_failed->insert(cluster_name);
      continue;
    }
    if (envoy_config_cluster_v3_Cluster_type(cluster) ==
        envoy_config_cluster_v3_Cluster_EDS) {
      cds_update.cluster_type = XdsApi::CdsUpdate::ClusterType::EDS;
      // Check the EDS config source.
      const envoy_config_cluster_v3_Cluster_EdsClusterConfig*
          eds_cluster_config =
              envoy_config_cluster_v3_Cluster_eds_cluster_config(cluster);
      const envoy_config_core_v3_ConfigSource* eds_config =
          envoy_config_cluster_v3_Cluster_EdsClusterConfig_eds_config(
              eds_cluster_config);
      if (!envoy_config_core_v3_ConfigSource_has_ads(eds_config)) {
        errors.push_back(GRPC_ERROR_CREATE_FROM_COPIED_STRING(
            absl::StrCat(cluster_name, ": EDS ConfigSource is not ADS.")
                .c_str()));
        resource_names_failed->insert(cluster_name);
        continue;
      }
      // Record EDS service_name (if any).
      upb_strview service_name =
          envoy_config_cluster_v3_Cluster_EdsClusterConfig_service_name(
              eds_cluster_config);
      if (service_name.size != 0) {
        cds_update.eds_service_name = UpbStringToStdString(service_name);
      }
    } else if (!XdsAggregateAndLogicalDnsClusterEnabled()) {
      errors.push_back(GRPC_ERROR_CREATE_FROM_COPIED_STRING(
          absl::StrCat(cluster_name, ": DiscoveryType is not valid.").c_str()));
      resource_names_failed->insert(cluster_name);
      continue;
    } else if (envoy_config_cluster_v3_Cluster_type(cluster) ==
               envoy_config_cluster_v3_Cluster_LOGICAL_DNS) {
      cds_update.cluster_type = XdsApi::CdsUpdate::ClusterType::LOGICAL_DNS;
    } else {
      if (envoy_config_cluster_v3_Cluster_has_cluster_type(cluster)) {
        const envoy_config_cluster_v3_Cluster_CustomClusterType*
            custom_cluster_type =
                envoy_config_cluster_v3_Cluster_cluster_type(cluster);
        upb_strview type_name =
            envoy_config_cluster_v3_Cluster_CustomClusterType_name(
                custom_cluster_type);
        if (UpbStringToAbsl(type_name) == "envoy.clusters.aggregate") {
          cds_update.cluster_type = XdsApi::CdsUpdate::ClusterType::AGGREGATE;
          // Retrieve aggregate clusters.
          const google_protobuf_Any* typed_config =
              envoy_config_cluster_v3_Cluster_CustomClusterType_typed_config(
                  custom_cluster_type);
          const upb_strview aggregate_cluster_config_upb_strview =
              google_protobuf_Any_value(typed_config);
          const envoy_extensions_clusters_aggregate_v3_ClusterConfig*
              aggregate_cluster_config =
                  envoy_extensions_clusters_aggregate_v3_ClusterConfig_parse(
                      aggregate_cluster_config_upb_strview.data,
                      aggregate_cluster_config_upb_strview.size, context.arena);
          if (aggregate_cluster_config == nullptr) {
            errors.push_back(GRPC_ERROR_CREATE_FROM_COPIED_STRING(
                absl::StrCat(cluster_name, ": Can't parse aggregate cluster.")
                    .c_str()));
            resource_names_failed->insert(cluster_name);
            continue;
          }
          size_t size;
          const upb_strview* clusters =
              envoy_extensions_clusters_aggregate_v3_ClusterConfig_clusters(
                  aggregate_cluster_config, &size);
          for (size_t i = 0; i < size; ++i) {
            const upb_strview cluster = clusters[i];
            cds_update.prioritized_cluster_names.emplace_back(
                UpbStringToStdString(cluster));
          }
        } else {
          errors.push_back(GRPC_ERROR_CREATE_FROM_COPIED_STRING(
              absl::StrCat(cluster_name, ": DiscoveryType is not valid.")
                  .c_str()));
          resource_names_failed->insert(cluster_name);
          continue;
        }
      } else {
        errors.push_back(GRPC_ERROR_CREATE_FROM_COPIED_STRING(
            absl::StrCat(cluster_name, ": DiscoveryType is not valid.")
                .c_str()));
        resource_names_failed->insert(cluster_name);
        continue;
      }
    }
    // Check the LB policy.
    if (envoy_config_cluster_v3_Cluster_lb_policy(cluster) ==
        envoy_config_cluster_v3_Cluster_ROUND_ROBIN) {
      cds_update.lb_policy = "ROUND_ROBIN";
    } else if (XdsRingHashEnabled() &&
               envoy_config_cluster_v3_Cluster_lb_policy(cluster) ==
                   envoy_config_cluster_v3_Cluster_RING_HASH) {
      cds_update.lb_policy = "RING_HASH";
      // Record ring hash lb config
      auto* ring_hash_config =
          envoy_config_cluster_v3_Cluster_ring_hash_lb_config(cluster);
      if (ring_hash_config == nullptr) {
        errors.push_back(GRPC_ERROR_CREATE_FROM_COPIED_STRING(
            absl::StrCat(cluster_name,
                         ": ring hash lb config required but not present.")
                .c_str()));
        resource_names_failed->insert(cluster_name);
        continue;
      }
      const google_protobuf_UInt64Value* max_ring_size =
          envoy_config_cluster_v3_Cluster_RingHashLbConfig_maximum_ring_size(
              ring_hash_config);
      if (max_ring_size != nullptr) {
        cds_update.max_ring_size =
            google_protobuf_UInt64Value_value(max_ring_size);
        if (cds_update.max_ring_size > 8388608 ||
            cds_update.max_ring_size == 0) {
          errors.push_back(GRPC_ERROR_CREATE_FROM_COPIED_STRING(
              absl::StrCat(
                  cluster_name,
                  ": max_ring_size is not in the range of 1 to 8388608.")
                  .c_str()));
          resource_names_failed->insert(cluster_name);
          continue;
        }
      }
      const google_protobuf_UInt64Value* min_ring_size =
          envoy_config_cluster_v3_Cluster_RingHashLbConfig_minimum_ring_size(
              ring_hash_config);
      if (min_ring_size != nullptr) {
        cds_update.min_ring_size =
            google_protobuf_UInt64Value_value(min_ring_size);
        if (cds_update.min_ring_size > 8388608 ||
            cds_update.min_ring_size == 0) {
          errors.push_back(GRPC_ERROR_CREATE_FROM_COPIED_STRING(
              absl::StrCat(
                  cluster_name,
                  ": min_ring_size is not in the range of 1 to 8388608.")
                  .c_str()));
          resource_names_failed->insert(cluster_name);
          continue;
        }
        if (cds_update.min_ring_size > cds_update.max_ring_size) {
          errors.push_back(GRPC_ERROR_CREATE_FROM_COPIED_STRING(
              absl::StrCat(
                  cluster_name,
                  ": min_ring_size cannot be greater than max_ring_size.")
                  .c_str()));
          resource_names_failed->insert(cluster_name);
          continue;
        }
      }
      if (envoy_config_cluster_v3_Cluster_RingHashLbConfig_hash_function(
              ring_hash_config) ==
          envoy_config_cluster_v3_Cluster_RingHashLbConfig_XX_HASH) {
        cds_update.hash_function = XdsApi::CdsUpdate::HashFunction::XX_HASH;
      } else if (
          envoy_config_cluster_v3_Cluster_RingHashLbConfig_hash_function(
              ring_hash_config) ==
          envoy_config_cluster_v3_Cluster_RingHashLbConfig_MURMUR_HASH_2) {
        cds_update.hash_function =
            XdsApi::CdsUpdate::HashFunction::MURMUR_HASH_2;
      } else {
        errors.push_back(GRPC_ERROR_CREATE_FROM_COPIED_STRING(
            absl::StrCat(cluster_name,
                         ": ring hash lb config has invalid hash function.")
                .c_str()));
        resource_names_failed->insert(cluster_name);
        continue;
      }
    } else {
      errors.push_back(GRPC_ERROR_CREATE_FROM_COPIED_STRING(
          absl::StrCat(cluster_name, ": LB policy is not supported.").c_str()));
      resource_names_failed->insert(cluster_name);
      continue;
    }
    if (XdsSecurityEnabled()) {
      // Record Upstream tls context
      auto* transport_socket =
          envoy_config_cluster_v3_Cluster_transport_socket(cluster);
      if (transport_socket != nullptr) {
        absl::string_view name = UpbStringToAbsl(
            envoy_config_core_v3_TransportSocket_name(transport_socket));
        if (name == "envoy.transport_sockets.tls") {
          auto* typed_config =
              envoy_config_core_v3_TransportSocket_typed_config(
                  transport_socket);
          if (typed_config != nullptr) {
            const upb_strview encoded_upstream_tls_context =
                google_protobuf_Any_value(typed_config);
            auto* upstream_tls_context =
                envoy_extensions_transport_sockets_tls_v3_UpstreamTlsContext_parse(
                    encoded_upstream_tls_context.data,
                    encoded_upstream_tls_context.size, context.arena);
            if (upstream_tls_context == nullptr) {
              errors.push_back(GRPC_ERROR_CREATE_FROM_COPIED_STRING(
                  absl::StrCat(cluster_name,
                               ": Can't decode upstream tls context.")
                      .c_str()));
              resource_names_failed->insert(cluster_name);
              continue;
            }
            auto* common_tls_context =
                envoy_extensions_transport_sockets_tls_v3_UpstreamTlsContext_common_tls_context(
                    upstream_tls_context);
            if (common_tls_context != nullptr) {
              grpc_error* error = CommonTlsContextParse(
                  common_tls_context, &cds_update.common_tls_context);
              if (error != GRPC_ERROR_NONE) {
                errors.push_back(grpc_error_add_child(
                    GRPC_ERROR_CREATE_FROM_COPIED_STRING(
                        absl::StrCat(cluster_name, ": error in TLS context")
                            .c_str()),
                    error));
                resource_names_failed->insert(cluster_name);
                continue;
              }
            }
          }
          if (cds_update.common_tls_context.combined_validation_context
                  .validation_context_certificate_provider_instance
                  .instance_name.empty()) {
            errors.push_back(GRPC_ERROR_CREATE_FROM_COPIED_STRING(
                absl::StrCat(cluster_name,
                             "TLS configuration provided but no "
                             "validation_context_certificate_provider_instance "
                             "found.")
                    .c_str()));
            resource_names_failed->insert(cluster_name);
            continue;
          }
        }
      }
    }
    // Record LRS server name (if any).
    const envoy_config_core_v3_ConfigSource* lrs_server =
        envoy_config_cluster_v3_Cluster_lrs_server(cluster);
    if (lrs_server != nullptr) {
      if (!envoy_config_core_v3_ConfigSource_has_self(lrs_server)) {
        errors.push_back(GRPC_ERROR_CREATE_FROM_COPIED_STRING(
            absl::StrCat(cluster_name, ": LRS ConfigSource is not self.")
                .c_str()));
        resource_names_failed->insert(cluster_name);
        continue;
      }
      cds_update.lrs_load_reporting_server_name.emplace("");
    }
    // The Cluster resource encodes the circuit breaking parameters in a list of
    // Thresholds messages, where each message specifies the parameters for a
    // particular RoutingPriority. we will look only at the first entry in the
    // list for priority DEFAULT and default to 1024 if not found.
    if (envoy_config_cluster_v3_Cluster_has_circuit_breakers(cluster)) {
      const envoy_config_cluster_v3_CircuitBreakers* circuit_breakers =
          envoy_config_cluster_v3_Cluster_circuit_breakers(cluster);
      size_t num_thresholds;
      const envoy_config_cluster_v3_CircuitBreakers_Thresholds* const*
          thresholds = envoy_config_cluster_v3_CircuitBreakers_thresholds(
              circuit_breakers, &num_thresholds);
      for (size_t i = 0; i < num_thresholds; ++i) {
        const auto* threshold = thresholds[i];
        if (envoy_config_cluster_v3_CircuitBreakers_Thresholds_priority(
                threshold) == envoy_config_core_v3_DEFAULT) {
          const google_protobuf_UInt32Value* max_requests =
              envoy_config_cluster_v3_CircuitBreakers_Thresholds_max_requests(
                  threshold);
          if (max_requests != nullptr) {
            cds_update.max_concurrent_requests =
                google_protobuf_UInt32Value_value(max_requests);
          }
          break;
        }
      }
    }
  }
  return GRPC_ERROR_CREATE_FROM_VECTOR("errors parsing CDS response", &errors);
}

grpc_error* ServerAddressParseAndAppend(
    const envoy_config_endpoint_v3_LbEndpoint* lb_endpoint,
    ServerAddressList* list) {
  // If health_status is not HEALTHY or UNKNOWN, skip this endpoint.
  const int32_t health_status =
      envoy_config_endpoint_v3_LbEndpoint_health_status(lb_endpoint);
  if (health_status != envoy_config_core_v3_UNKNOWN &&
      health_status != envoy_config_core_v3_HEALTHY) {
    return GRPC_ERROR_NONE;
  }
  // Find the ip:port.
  const envoy_config_endpoint_v3_Endpoint* endpoint =
      envoy_config_endpoint_v3_LbEndpoint_endpoint(lb_endpoint);
  const envoy_config_core_v3_Address* address =
      envoy_config_endpoint_v3_Endpoint_address(endpoint);
  const envoy_config_core_v3_SocketAddress* socket_address =
      envoy_config_core_v3_Address_socket_address(address);
  std::string address_str = UpbStringToStdString(
      envoy_config_core_v3_SocketAddress_address(socket_address));
  uint32_t port = envoy_config_core_v3_SocketAddress_port_value(socket_address);
  if (GPR_UNLIKELY(port >> 16) != 0) {
    return GRPC_ERROR_CREATE_FROM_STATIC_STRING("Invalid port.");
  }
  // Populate grpc_resolved_address.
  grpc_resolved_address addr;
  grpc_string_to_sockaddr(&addr, address_str.c_str(), port);
  // Append the address to the list.
  list->emplace_back(addr, nullptr);
  return GRPC_ERROR_NONE;
}

grpc_error* LocalityParse(
    const envoy_config_endpoint_v3_LocalityLbEndpoints* locality_lb_endpoints,
    XdsApi::EdsUpdate::Priority::Locality* output_locality, size_t* priority) {
  // Parse LB weight.
  const google_protobuf_UInt32Value* lb_weight =
      envoy_config_endpoint_v3_LocalityLbEndpoints_load_balancing_weight(
          locality_lb_endpoints);
  // If LB weight is not specified, it means this locality is assigned no load.
  // TODO(juanlishen): When we support CDS to configure the inter-locality
  // policy, we should change the LB weight handling.
  output_locality->lb_weight =
      lb_weight != nullptr ? google_protobuf_UInt32Value_value(lb_weight) : 0;
  if (output_locality->lb_weight == 0) return GRPC_ERROR_NONE;
  // Parse locality name.
  const envoy_config_core_v3_Locality* locality =
      envoy_config_endpoint_v3_LocalityLbEndpoints_locality(
          locality_lb_endpoints);
  std::string region =
      UpbStringToStdString(envoy_config_core_v3_Locality_region(locality));
  std::string zone =
      UpbStringToStdString(envoy_config_core_v3_Locality_region(locality));
  std::string sub_zone =
      UpbStringToStdString(envoy_config_core_v3_Locality_sub_zone(locality));
  output_locality->name = MakeRefCounted<XdsLocalityName>(
      std::move(region), std::move(zone), std::move(sub_zone));
  // Parse the addresses.
  size_t size;
  const envoy_config_endpoint_v3_LbEndpoint* const* lb_endpoints =
      envoy_config_endpoint_v3_LocalityLbEndpoints_lb_endpoints(
          locality_lb_endpoints, &size);
  for (size_t i = 0; i < size; ++i) {
    grpc_error* error = ServerAddressParseAndAppend(
        lb_endpoints[i], &output_locality->endpoints);
    if (error != GRPC_ERROR_NONE) return error;
  }
  // Parse the priority.
  *priority = envoy_config_endpoint_v3_LocalityLbEndpoints_priority(
      locality_lb_endpoints);
  return GRPC_ERROR_NONE;
}

grpc_error* DropParseAndAppend(
    const envoy_config_endpoint_v3_ClusterLoadAssignment_Policy_DropOverload*
        drop_overload,
    XdsApi::EdsUpdate::DropConfig* drop_config) {
  // Get the category.
  std::string category = UpbStringToStdString(
      envoy_config_endpoint_v3_ClusterLoadAssignment_Policy_DropOverload_category(
          drop_overload));
  if (category.empty()) {
    return GRPC_ERROR_CREATE_FROM_STATIC_STRING("Empty drop category name");
  }
  // Get the drop rate (per million).
  const envoy_type_v3_FractionalPercent* drop_percentage =
      envoy_config_endpoint_v3_ClusterLoadAssignment_Policy_DropOverload_drop_percentage(
          drop_overload);
  uint32_t numerator =
      envoy_type_v3_FractionalPercent_numerator(drop_percentage);
  const auto denominator =
      static_cast<envoy_type_v3_FractionalPercent_DenominatorType>(
          envoy_type_v3_FractionalPercent_denominator(drop_percentage));
  // Normalize to million.
  switch (denominator) {
    case envoy_type_v3_FractionalPercent_HUNDRED:
      numerator *= 10000;
      break;
    case envoy_type_v3_FractionalPercent_TEN_THOUSAND:
      numerator *= 100;
      break;
    case envoy_type_v3_FractionalPercent_MILLION:
      break;
    default:
      return GRPC_ERROR_CREATE_FROM_STATIC_STRING("Unknown denominator type");
  }
  // Cap numerator to 1000000.
  numerator = GPR_MIN(numerator, 1000000);
  drop_config->AddCategory(std::move(category), numerator);
  return GRPC_ERROR_NONE;
}

grpc_error* EdsResponseParse(
    const EncodingContext& context,
    const envoy_service_discovery_v3_DiscoveryResponse* response,
    const std::set<absl::string_view>& expected_eds_service_names,
    XdsApi::EdsUpdateMap* eds_update_map,
    std::set<std::string>* resource_names_failed) {
  std::vector<grpc_error*> errors;
  // Get the resources from the response.
  size_t size;
  const google_protobuf_Any* const* resources =
      envoy_service_discovery_v3_DiscoveryResponse_resources(response, &size);
  for (size_t i = 0; i < size; ++i) {
    // Check the type_url of the resource.
    absl::string_view type_url =
        UpbStringToAbsl(google_protobuf_Any_type_url(resources[i]));
    if (!IsEds(type_url)) {
      errors.push_back(GRPC_ERROR_CREATE_FROM_COPIED_STRING(
          absl::StrCat("resource index ", i, ": Resource is not EDS.")
              .c_str()));
      continue;
    }
    // Get the cluster_load_assignment.
    upb_strview encoded_cluster_load_assignment =
        google_protobuf_Any_value(resources[i]);
    envoy_config_endpoint_v3_ClusterLoadAssignment* cluster_load_assignment =
        envoy_config_endpoint_v3_ClusterLoadAssignment_parse(
            encoded_cluster_load_assignment.data,
            encoded_cluster_load_assignment.size, context.arena);
    if (cluster_load_assignment == nullptr) {
      errors.push_back(GRPC_ERROR_CREATE_FROM_COPIED_STRING(
          absl::StrCat("resource index ", i,
                       ": Can't parse cluster_load_assignment.")
              .c_str()));
      continue;
    }
    MaybeLogClusterLoadAssignment(context, cluster_load_assignment);
    // Check the EDS service name.  Ignore unexpected names.
    std::string eds_service_name = UpbStringToStdString(
        envoy_config_endpoint_v3_ClusterLoadAssignment_cluster_name(
            cluster_load_assignment));
    if (expected_eds_service_names.find(eds_service_name) ==
        expected_eds_service_names.end()) {
      continue;
    }
    // Fail on duplicate resources.
    if (eds_update_map->find(eds_service_name) != eds_update_map->end()) {
      errors.push_back(GRPC_ERROR_CREATE_FROM_COPIED_STRING(
          absl::StrCat("duplicate resource name \"", eds_service_name, "\"")
              .c_str()));
      resource_names_failed->insert(eds_service_name);
      continue;
    }
    XdsApi::EdsUpdate& eds_update = (*eds_update_map)[eds_service_name];
    // Get the endpoints.
    size_t locality_size;
    const envoy_config_endpoint_v3_LocalityLbEndpoints* const* endpoints =
        envoy_config_endpoint_v3_ClusterLoadAssignment_endpoints(
            cluster_load_assignment, &locality_size);
    grpc_error* error = GRPC_ERROR_NONE;
    for (size_t j = 0; j < locality_size; ++j) {
      size_t priority;
      XdsApi::EdsUpdate::Priority::Locality locality;
      error = LocalityParse(endpoints[j], &locality, &priority);
      if (error != GRPC_ERROR_NONE) break;
      // Filter out locality with weight 0.
      if (locality.lb_weight == 0) continue;
      // Make sure prorities is big enough. Note that they might not
      // arrive in priority order.
      while (eds_update.priorities.size() < priority + 1) {
        eds_update.priorities.emplace_back();
      }
      eds_update.priorities[priority].localities.emplace(locality.name.get(),
                                                         std::move(locality));
    }
    if (error != GRPC_ERROR_NONE) {
      errors.push_back(grpc_error_add_child(
          GRPC_ERROR_CREATE_FROM_COPIED_STRING(
              absl::StrCat(eds_service_name, ": locality validation error")
                  .c_str()),
          error));
      resource_names_failed->insert(eds_service_name);
      continue;
    }
    for (const auto& priority : eds_update.priorities) {
      if (priority.localities.empty()) {
        errors.push_back(GRPC_ERROR_CREATE_FROM_COPIED_STRING(
            absl::StrCat(eds_service_name, ": sparse priority list").c_str()));
        resource_names_failed->insert(eds_service_name);
        continue;
      }
    }
    // Get the drop config.
    eds_update.drop_config = MakeRefCounted<XdsApi::EdsUpdate::DropConfig>();
    const envoy_config_endpoint_v3_ClusterLoadAssignment_Policy* policy =
        envoy_config_endpoint_v3_ClusterLoadAssignment_policy(
            cluster_load_assignment);
    if (policy != nullptr) {
      size_t drop_size;
      const envoy_config_endpoint_v3_ClusterLoadAssignment_Policy_DropOverload* const*
          drop_overload =
              envoy_config_endpoint_v3_ClusterLoadAssignment_Policy_drop_overloads(
                  policy, &drop_size);
      for (size_t j = 0; j < drop_size; ++j) {
        error =
            DropParseAndAppend(drop_overload[j], eds_update.drop_config.get());
        if (error != GRPC_ERROR_NONE) break;
      }
      if (error != GRPC_ERROR_NONE) {
        errors.push_back(grpc_error_add_child(
            GRPC_ERROR_CREATE_FROM_COPIED_STRING(
                absl::StrCat(eds_service_name, ": drop config validation error")
                    .c_str()),
            error));
        resource_names_failed->insert(eds_service_name);
        continue;
      }
    }
  }
  return GRPC_ERROR_CREATE_FROM_VECTOR("errors parsing EDS response", &errors);
}

std::string TypeUrlInternalToExternal(absl::string_view type_url) {
  if (type_url == kLdsV2TypeUrl) {
    return XdsApi::kLdsTypeUrl;
  } else if (type_url == kRdsV2TypeUrl) {
    return XdsApi::kRdsTypeUrl;
  } else if (type_url == kCdsV2TypeUrl) {
    return XdsApi::kCdsTypeUrl;
  } else if (type_url == kEdsV2TypeUrl) {
    return XdsApi::kEdsTypeUrl;
  }
  return std::string(type_url);
}

template <typename UpdateMap>
void MoveUpdatesToFailedSet(UpdateMap* update_map,
                            std::set<std::string>* resource_names_failed) {
  for (const auto& p : *update_map) {
    resource_names_failed->insert(p.first);
  }
  update_map->clear();
}

}  // namespace

XdsApi::AdsParseResult XdsApi::ParseAdsResponse(
    const XdsBootstrap::XdsServer& server, const grpc_slice& encoded_response,
    const std::set<absl::string_view>& expected_listener_names,
    const std::set<absl::string_view>& expected_route_configuration_names,
    const std::set<absl::string_view>& expected_cluster_names,
    const std::set<absl::string_view>& expected_eds_service_names) {
  AdsParseResult result;
  upb::Arena arena;
  const EncodingContext context = {client_, tracer_, symtab_.ptr(), arena.ptr(),
                                   server.ShouldUseV3()};
  // Decode the response.
  const envoy_service_discovery_v3_DiscoveryResponse* response =
      envoy_service_discovery_v3_DiscoveryResponse_parse(
          reinterpret_cast<const char*>(GRPC_SLICE_START_PTR(encoded_response)),
          GRPC_SLICE_LENGTH(encoded_response), arena.ptr());
  // If decoding fails, output an empty type_url and return.
  if (response == nullptr) {
    result.parse_error =
        GRPC_ERROR_CREATE_FROM_STATIC_STRING("Can't decode DiscoveryResponse.");
    return result;
  }
  MaybeLogDiscoveryResponse(context, response);
  // Record the type_url, the version_info, and the nonce of the response.
  result.type_url = TypeUrlInternalToExternal(UpbStringToAbsl(
      envoy_service_discovery_v3_DiscoveryResponse_type_url(response)));
  result.version = UpbStringToStdString(
      envoy_service_discovery_v3_DiscoveryResponse_version_info(response));
  result.nonce = UpbStringToStdString(
      envoy_service_discovery_v3_DiscoveryResponse_nonce(response));
  // Parse the response according to the resource type.
  if (IsLds(result.type_url)) {
    result.parse_error =
        LdsResponseParse(context, response, expected_listener_names,
                         &result.lds_update_map, &result.resource_names_failed);
    if (result.parse_error != GRPC_ERROR_NONE) {
      MoveUpdatesToFailedSet(&result.lds_update_map,
                             &result.resource_names_failed);
    }
  } else if (IsRds(result.type_url)) {
    result.parse_error =
        RdsResponseParse(context, response, expected_route_configuration_names,
                         &result.rds_update_map, &result.resource_names_failed);
    if (result.parse_error != GRPC_ERROR_NONE) {
      MoveUpdatesToFailedSet(&result.rds_update_map,
                             &result.resource_names_failed);
    }
  } else if (IsCds(result.type_url)) {
    result.parse_error =
        CdsResponseParse(context, response, expected_cluster_names,
                         &result.cds_update_map, &result.resource_names_failed);
    if (result.parse_error != GRPC_ERROR_NONE) {
      MoveUpdatesToFailedSet(&result.cds_update_map,
                             &result.resource_names_failed);
    }
  } else if (IsEds(result.type_url)) {
    result.parse_error =
        EdsResponseParse(context, response, expected_eds_service_names,
                         &result.eds_update_map, &result.resource_names_failed);
    if (result.parse_error != GRPC_ERROR_NONE) {
      MoveUpdatesToFailedSet(&result.eds_update_map,
                             &result.resource_names_failed);
    }
  }
  return result;
}

namespace {

void MaybeLogLrsRequest(
    const EncodingContext& context,
    const envoy_service_load_stats_v3_LoadStatsRequest* request) {
  if (GRPC_TRACE_FLAG_ENABLED(*context.tracer) &&
      gpr_should_log(GPR_LOG_SEVERITY_DEBUG)) {
    const upb_msgdef* msg_type =
        envoy_service_load_stats_v3_LoadStatsRequest_getmsgdef(context.symtab);
    char buf[10240];
    upb_text_encode(request, msg_type, nullptr, 0, buf, sizeof(buf));
    gpr_log(GPR_DEBUG, "[xds_client %p] constructed LRS request: %s",
            context.client, buf);
  }
}

grpc_slice SerializeLrsRequest(
    const EncodingContext& context,
    const envoy_service_load_stats_v3_LoadStatsRequest* request) {
  size_t output_length;
  char* output = envoy_service_load_stats_v3_LoadStatsRequest_serialize(
      request, context.arena, &output_length);
  return grpc_slice_from_copied_buffer(output, output_length);
}

}  // namespace

grpc_slice XdsApi::CreateLrsInitialRequest(
    const XdsBootstrap::XdsServer& server) {
  upb::Arena arena;
  const EncodingContext context = {client_, tracer_, symtab_.ptr(), arena.ptr(),
                                   server.ShouldUseV3()};
  // Create a request.
  envoy_service_load_stats_v3_LoadStatsRequest* request =
      envoy_service_load_stats_v3_LoadStatsRequest_new(arena.ptr());
  // Populate node.
  envoy_config_core_v3_Node* node_msg =
      envoy_service_load_stats_v3_LoadStatsRequest_mutable_node(request,
                                                                arena.ptr());
  PopulateNode(context, node_, build_version_, user_agent_name_, node_msg);
  envoy_config_core_v3_Node_add_client_features(
      node_msg, upb_strview_makez("envoy.lrs.supports_send_all_clusters"),
      arena.ptr());
  MaybeLogLrsRequest(context, request);
  return SerializeLrsRequest(context, request);
}

namespace {

void LocalityStatsPopulate(
    const EncodingContext& context,
    envoy_config_endpoint_v3_UpstreamLocalityStats* output,
    const XdsLocalityName& locality_name,
    const XdsClusterLocalityStats::Snapshot& snapshot) {
  // Set locality.
  envoy_config_core_v3_Locality* locality =
      envoy_config_endpoint_v3_UpstreamLocalityStats_mutable_locality(
          output, context.arena);
  if (!locality_name.region().empty()) {
    envoy_config_core_v3_Locality_set_region(
        locality, StdStringToUpbString(locality_name.region()));
  }
  if (!locality_name.zone().empty()) {
    envoy_config_core_v3_Locality_set_zone(
        locality, StdStringToUpbString(locality_name.zone()));
  }
  if (!locality_name.sub_zone().empty()) {
    envoy_config_core_v3_Locality_set_sub_zone(
        locality, StdStringToUpbString(locality_name.sub_zone()));
  }
  // Set total counts.
  envoy_config_endpoint_v3_UpstreamLocalityStats_set_total_successful_requests(
      output, snapshot.total_successful_requests);
  envoy_config_endpoint_v3_UpstreamLocalityStats_set_total_requests_in_progress(
      output, snapshot.total_requests_in_progress);
  envoy_config_endpoint_v3_UpstreamLocalityStats_set_total_error_requests(
      output, snapshot.total_error_requests);
  envoy_config_endpoint_v3_UpstreamLocalityStats_set_total_issued_requests(
      output, snapshot.total_issued_requests);
  // Add backend metrics.
  for (const auto& p : snapshot.backend_metrics) {
    const std::string& metric_name = p.first;
    const XdsClusterLocalityStats::BackendMetric& metric_value = p.second;
    envoy_config_endpoint_v3_EndpointLoadMetricStats* load_metric =
        envoy_config_endpoint_v3_UpstreamLocalityStats_add_load_metric_stats(
            output, context.arena);
    envoy_config_endpoint_v3_EndpointLoadMetricStats_set_metric_name(
        load_metric, StdStringToUpbString(metric_name));
    envoy_config_endpoint_v3_EndpointLoadMetricStats_set_num_requests_finished_with_metric(
        load_metric, metric_value.num_requests_finished_with_metric);
    envoy_config_endpoint_v3_EndpointLoadMetricStats_set_total_metric_value(
        load_metric, metric_value.total_metric_value);
  }
}

}  // namespace

grpc_slice XdsApi::CreateLrsRequest(
    ClusterLoadReportMap cluster_load_report_map) {
  upb::Arena arena;
  const EncodingContext context = {client_, tracer_, symtab_.ptr(), arena.ptr(),
                                   false};
  // Create a request.
  envoy_service_load_stats_v3_LoadStatsRequest* request =
      envoy_service_load_stats_v3_LoadStatsRequest_new(arena.ptr());
  for (auto& p : cluster_load_report_map) {
    const std::string& cluster_name = p.first.first;
    const std::string& eds_service_name = p.first.second;
    const ClusterLoadReport& load_report = p.second;
    // Add cluster stats.
    envoy_config_endpoint_v3_ClusterStats* cluster_stats =
        envoy_service_load_stats_v3_LoadStatsRequest_add_cluster_stats(
            request, arena.ptr());
    // Set the cluster name.
    envoy_config_endpoint_v3_ClusterStats_set_cluster_name(
        cluster_stats, StdStringToUpbString(cluster_name));
    // Set EDS service name, if non-empty.
    if (!eds_service_name.empty()) {
      envoy_config_endpoint_v3_ClusterStats_set_cluster_service_name(
          cluster_stats, StdStringToUpbString(eds_service_name));
    }
    // Add locality stats.
    for (const auto& p : load_report.locality_stats) {
      const XdsLocalityName& locality_name = *p.first;
      const auto& snapshot = p.second;
      envoy_config_endpoint_v3_UpstreamLocalityStats* locality_stats =
          envoy_config_endpoint_v3_ClusterStats_add_upstream_locality_stats(
              cluster_stats, arena.ptr());
      LocalityStatsPopulate(context, locality_stats, locality_name, snapshot);
    }
    // Add dropped requests.
    uint64_t total_dropped_requests = 0;
    for (const auto& p : load_report.dropped_requests.categorized_drops) {
      const std::string& category = p.first;
      const uint64_t count = p.second;
      envoy_config_endpoint_v3_ClusterStats_DroppedRequests* dropped_requests =
          envoy_config_endpoint_v3_ClusterStats_add_dropped_requests(
              cluster_stats, arena.ptr());
      envoy_config_endpoint_v3_ClusterStats_DroppedRequests_set_category(
          dropped_requests, StdStringToUpbString(category));
      envoy_config_endpoint_v3_ClusterStats_DroppedRequests_set_dropped_count(
          dropped_requests, count);
      total_dropped_requests += count;
    }
    total_dropped_requests += load_report.dropped_requests.uncategorized_drops;
    // Set total dropped requests.
    envoy_config_endpoint_v3_ClusterStats_set_total_dropped_requests(
        cluster_stats, total_dropped_requests);
    // Set real load report interval.
    gpr_timespec timespec =
        grpc_millis_to_timespec(load_report.load_report_interval, GPR_TIMESPAN);
    google_protobuf_Duration* load_report_interval =
        envoy_config_endpoint_v3_ClusterStats_mutable_load_report_interval(
            cluster_stats, arena.ptr());
    google_protobuf_Duration_set_seconds(load_report_interval, timespec.tv_sec);
    google_protobuf_Duration_set_nanos(load_report_interval, timespec.tv_nsec);
  }
  MaybeLogLrsRequest(context, request);
  return SerializeLrsRequest(context, request);
}

grpc_error* XdsApi::ParseLrsResponse(const grpc_slice& encoded_response,
                                     bool* send_all_clusters,
                                     std::set<std::string>* cluster_names,
                                     grpc_millis* load_reporting_interval) {
  upb::Arena arena;
  // Decode the response.
  const envoy_service_load_stats_v3_LoadStatsResponse* decoded_response =
      envoy_service_load_stats_v3_LoadStatsResponse_parse(
          reinterpret_cast<const char*>(GRPC_SLICE_START_PTR(encoded_response)),
          GRPC_SLICE_LENGTH(encoded_response), arena.ptr());
  // Parse the response.
  if (decoded_response == nullptr) {
    return GRPC_ERROR_CREATE_FROM_STATIC_STRING("Can't decode response.");
  }
  // Check send_all_clusters.
  if (envoy_service_load_stats_v3_LoadStatsResponse_send_all_clusters(
          decoded_response)) {
    *send_all_clusters = true;
  } else {
    // Store the cluster names.
    size_t size;
    const upb_strview* clusters =
        envoy_service_load_stats_v3_LoadStatsResponse_clusters(decoded_response,
                                                               &size);
    for (size_t i = 0; i < size; ++i) {
      cluster_names->emplace(UpbStringToStdString(clusters[i]));
    }
  }
  // Get the load report interval.
  const google_protobuf_Duration* load_reporting_interval_duration =
      envoy_service_load_stats_v3_LoadStatsResponse_load_reporting_interval(
          decoded_response);
  gpr_timespec timespec{
      google_protobuf_Duration_seconds(load_reporting_interval_duration),
      google_protobuf_Duration_nanos(load_reporting_interval_duration),
      GPR_TIMESPAN};
  *load_reporting_interval = gpr_time_to_millis(timespec);
  return GRPC_ERROR_NONE;
}

}  // namespace grpc_core<|MERGE_RESOLUTION|>--- conflicted
+++ resolved
@@ -1489,7 +1489,7 @@
       cluster.weight = google_protobuf_UInt32Value_value(weight);
       if (cluster.weight == 0) continue;
       sum_of_weights += cluster.weight;
-      if ((XdsSecurityEnabled() && XdsFaultInjectionEnabled()) &&
+      if ((XdsSecurityEnabled() || XdsFaultInjectionEnabled()) &&
           context.use_v3) {
         grpc_error* error = ParseTypedPerFilterConfig<
             envoy_config_route_v3_WeightedCluster_ClusterWeight,
@@ -1652,7 +1652,7 @@
       return GRPC_ERROR_CREATE_FROM_STATIC_STRING("VirtualHost has no domains");
     }
     // Parse typed_per_filter_config.
-    if ((XdsSecurityEnabled() && XdsFaultInjectionEnabled()) &&
+    if ((XdsSecurityEnabled() || XdsFaultInjectionEnabled()) &&
         context.use_v3) {
       grpc_error* error = ParseTypedPerFilterConfig<
           envoy_config_route_v3_VirtualHost,
@@ -1694,7 +1694,7 @@
       error = RouteActionParse(context, routes[j], &route, &ignore_route);
       if (error != GRPC_ERROR_NONE) return error;
       if (ignore_route) continue;
-      if ((XdsSecurityEnabled() && XdsFaultInjectionEnabled()) &&
+      if ((XdsSecurityEnabled() || XdsFaultInjectionEnabled()) &&
           context.use_v3) {
         grpc_error* error = ParseTypedPerFilterConfig<
             envoy_config_route_v3_Route,
@@ -1851,68 +1851,6 @@
     }
   }
   // Parse filters.
-<<<<<<< HEAD
-  if ((XdsSecurityEnabled() && XdsFaultInjectionEnabled()) && context.use_v3) {
-    size_t num_filters = 0;
-    const auto* http_filters =
-        envoy_extensions_filters_network_http_connection_manager_v3_HttpConnectionManager_http_filters(
-            http_connection_manager_proto, &num_filters);
-    std::set<absl::string_view> names_seen;
-    for (size_t i = 0; i < num_filters; ++i) {
-      const auto* http_filter = http_filters[i];
-      absl::string_view name = UpbStringToAbsl(
-          envoy_extensions_filters_network_http_connection_manager_v3_HttpFilter_name(
-              http_filter));
-      if (name.empty()) {
-        return GRPC_ERROR_CREATE_FROM_COPIED_STRING(
-            absl::StrCat("empty filter name at index ", i).c_str());
-      }
-      if (names_seen.find(name) != names_seen.end()) {
-        return GRPC_ERROR_CREATE_FROM_COPIED_STRING(
-            absl::StrCat("duplicate HTTP filter name: ", name).c_str());
-      }
-      names_seen.insert(name);
-      const bool is_optional =
-          envoy_extensions_filters_network_http_connection_manager_v3_HttpFilter_is_optional(
-              http_filter);
-      const google_protobuf_Any* any =
-          envoy_extensions_filters_network_http_connection_manager_v3_HttpFilter_typed_config(
-              http_filter);
-      if (any == nullptr) {
-        if (is_optional) continue;
-        return GRPC_ERROR_CREATE_FROM_COPIED_STRING(
-            absl::StrCat("no filter config specified for filter name ", name)
-                .c_str());
-      }
-      absl::string_view filter_type;
-      grpc_error* error = ExtractHttpFilterTypeName(context, any, &filter_type);
-      if (error != GRPC_ERROR_NONE) return error;
-      const XdsHttpFilterImpl* filter_impl =
-          XdsHttpFilterRegistry::GetFilterForType(filter_type);
-      if (filter_impl == nullptr) {
-        if (is_optional) continue;
-        return GRPC_ERROR_CREATE_FROM_COPIED_STRING(
-            absl::StrCat("no filter registered for config type ", filter_type)
-                .c_str());
-      }
-      if ((is_client && !filter_impl->IsSupportedOnClients()) ||
-          (!is_client && !filter_impl->IsSupportedOnServers())) {
-        if (is_optional) continue;
-        return GRPC_ERROR_CREATE_FROM_COPIED_STRING(
-            absl::StrFormat("Filter %s is not supported on %s", filter_type,
-                            is_client ? "clients" : "servers")
-                .c_str());
-      }
-      absl::StatusOr<XdsHttpFilterImpl::FilterConfig> filter_config =
-          filter_impl->GenerateFilterConfig(google_protobuf_Any_value(any),
-                                            context.arena);
-      if (!filter_config.ok()) {
-        return GRPC_ERROR_CREATE_FROM_COPIED_STRING(
-            absl::StrCat(
-                "filter config for type ", filter_type,
-                " failed to parse: ", filter_config.status().ToString())
-                .c_str());
-=======
   if (XdsSecurityEnabled() || XdsFaultInjectionEnabled()) {
     if (!is_v2) {
       size_t num_filters = 0;
@@ -1979,7 +1917,6 @@
         http_connection_manager->http_filters.emplace_back(
             XdsApi::LdsUpdate::HttpConnectionManager::HttpFilter{
                 std::string(name), std::move(*filter_config)});
->>>>>>> b7df532f
       }
     } else {
       // If using a v2 config, we just hard-code a list containing only the
