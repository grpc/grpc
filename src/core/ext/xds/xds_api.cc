--- conflicted
+++ resolved
@@ -1270,14 +1270,8 @@
     absl::string_view authority = a.first;
     for (const auto& p : a.second) {
       absl::string_view resource_id = p;
-<<<<<<< HEAD
-      resource_name_storage.push_back(ConstructFullResourceName(
-          authority, absl::StripPrefix(type_url, "type.googleapis.com/"),
-          resource_id));
-=======
       resource_name_storage.push_back(
           ConstructFullResourceName(authority, real_type_url, resource_id));
->>>>>>> a415d812
       envoy_service_discovery_v3_DiscoveryRequest_add_resource_names(
           request, StdStringToUpbString(resource_name_storage.back()),
           arena.ptr());
