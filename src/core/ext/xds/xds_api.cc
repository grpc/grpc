/*
 *
 * Copyright 2018 gRPC authors.
 *
 * Licensed under the Apache License, Version 2.0 (the "License");
 * you may not use this file except in compliance with the License.
 * You may obtain a copy of the License at
 *
 *     http://www.apache.org/licenses/LICENSE-2.0
 *
 * Unless required by applicable law or agreed to in writing, software
 * distributed under the License is distributed on an "AS IS" BASIS,
 * WITHOUT WARRANTIES OR CONDITIONS OF ANY KIND, either express or implied.
 * See the License for the specific language governing permissions and
 * limitations under the License.
 *
 */

#include <grpc/support/port_platform.h>

#include <algorithm>
#include <cctype>
#include <cstdint>
#include <cstdlib>
#include <string>

#include "absl/strings/str_cat.h"
#include "absl/strings/str_format.h"
#include "absl/strings/str_join.h"
#include "absl/strings/str_split.h"

#include "upb/upb.hpp"

#include <grpc/impl/codegen/log.h>
#include <grpc/support/alloc.h>
#include <grpc/support/string_util.h>

#include "src/core/ext/xds/xds_api.h"
#include "src/core/lib/gpr/env.h"
#include "src/core/lib/gpr/string.h"
#include "src/core/lib/gpr/useful.h"
#include "src/core/lib/iomgr/error.h"
#include "src/core/lib/iomgr/sockaddr_utils.h"

#include "envoy/config/cluster/v3/cluster.upb.h"
#include "envoy/config/core/v3/address.upb.h"
#include "envoy/config/core/v3/base.upb.h"
#include "envoy/config/core/v3/config_source.upb.h"
#include "envoy/config/core/v3/health_check.upb.h"
#include "envoy/config/endpoint/v3/endpoint.upb.h"
#include "envoy/config/endpoint/v3/endpoint_components.upb.h"
#include "envoy/config/endpoint/v3/load_report.upb.h"
#include "envoy/config/listener/v3/api_listener.upb.h"
#include "envoy/config/listener/v3/listener.upb.h"
#include "envoy/config/route/v3/route.upb.h"
#include "envoy/config/route/v3/route_components.upb.h"
#include "envoy/extensions/filters/network/http_connection_manager/v3/http_connection_manager.upb.h"
#include "envoy/service/cluster/v3/cds.upb.h"
#include "envoy/service/discovery/v3/discovery.upb.h"
#include "envoy/service/endpoint/v3/eds.upb.h"
#include "envoy/service/listener/v3/lds.upb.h"
#include "envoy/service/load_stats/v3/lrs.upb.h"
#include "envoy/service/route/v3/rds.upb.h"
#include "envoy/type/matcher/v3/regex.upb.h"
#include "envoy/type/v3/percent.upb.h"
#include "envoy/type/v3/range.upb.h"
#include "google/protobuf/any.upb.h"
#include "google/protobuf/duration.upb.h"
#include "google/protobuf/struct.upb.h"
#include "google/protobuf/wrappers.upb.h"
#include "google/rpc/status.upb.h"
#include "upb/upb.h"

namespace grpc_core {

//
// XdsApi::Route::Matchers::PathMatcher
//

XdsApi::Route::Matchers::PathMatcher::PathMatcher(const PathMatcher& other)
    : type(other.type) {
  if (type == PathMatcherType::REGEX) {
    regex_matcher = absl::make_unique<RE2>(other.regex_matcher->pattern());
  } else {
    string_matcher = other.string_matcher;
  }
}

XdsApi::Route::Matchers::PathMatcher&
XdsApi::Route::Matchers::PathMatcher::operator=(const PathMatcher& other) {
  type = other.type;
  if (type == PathMatcherType::REGEX) {
    regex_matcher = absl::make_unique<RE2>(other.regex_matcher->pattern());
  } else {
    string_matcher = other.string_matcher;
  }
  return *this;
}

bool XdsApi::Route::Matchers::PathMatcher::operator==(
    const PathMatcher& other) const {
  if (type != other.type) return false;
  if (type == PathMatcherType::REGEX) {
    // Should never be null.
    if (regex_matcher == nullptr || other.regex_matcher == nullptr) {
      return false;
    }
    return regex_matcher->pattern() == other.regex_matcher->pattern();
  }
  return string_matcher == other.string_matcher;
}

std::string XdsApi::Route::Matchers::PathMatcher::ToString()
    const {
  std::string path_type_string;
  switch (type) {
    case PathMatcherType::PATH:
      path_type_string = "path match";
      break;
    case PathMatcherType::PREFIX:
      path_type_string = "prefix match";
      break;
    case PathMatcherType::REGEX:
      path_type_string = "regex match";
      break;
    default:
      break;
  }
  return absl::StrFormat("Path %s:%s", path_type_string,
                         type == PathMatcherType::REGEX
                             ? regex_matcher->pattern()
                             : string_matcher);
}

//
// XdsApi::Route::Matchers::HeaderMatcher
//

XdsApi::Route::Matchers::HeaderMatcher::HeaderMatcher(
    const HeaderMatcher& other)
    : name(other.name), type(other.type), invert_match(other.invert_match) {
  switch (type) {
    case HeaderMatcherType::REGEX:
      regex_match = absl::make_unique<RE2>(other.regex_match->pattern());
      break;
    case HeaderMatcherType::RANGE:
      range_start = other.range_start;
      range_end = other.range_end;
      break;
    case HeaderMatcherType::PRESENT:
      present_match = other.present_match;
      break;
    default:
      string_matcher = other.string_matcher;
  }
}

XdsApi::Route::Matchers::HeaderMatcher&
XdsApi::Route::Matchers::HeaderMatcher::operator=(const HeaderMatcher& other) {
  name = other.name;
  type = other.type;
  invert_match = other.invert_match;
  switch (type) {
    case HeaderMatcherType::REGEX:
      regex_match = absl::make_unique<RE2>(other.regex_match->pattern());
      break;
    case HeaderMatcherType::RANGE:
      range_start = other.range_start;
      range_end = other.range_end;
      break;
    case HeaderMatcherType::PRESENT:
      present_match = other.present_match;
      break;
    default:
      string_matcher = other.string_matcher;
  }
  return *this;
}

bool XdsApi::Route::Matchers::HeaderMatcher::operator==(
    const HeaderMatcher& other) const {
  if (name != other.name) return false;
  if (type != other.type) return false;
  if (invert_match != other.invert_match) return false;
  switch (type) {
    case HeaderMatcherType::REGEX:
      return regex_match->pattern() != other.regex_match->pattern();
    case HeaderMatcherType::RANGE:
      return range_start != other.range_start && range_end != other.range_end;
    case HeaderMatcherType::PRESENT:
      return present_match != other.present_match;
    default:
      return string_matcher != other.string_matcher;
  }
}

std::string XdsApi::Route::Matchers::HeaderMatcher::ToString() const {
  switch (type) {
    case HeaderMatcherType::EXACT:
      return absl::StrFormat("Header exact match:%s %s:%s",
                             invert_match ? " not" : "", name, string_matcher);
    case HeaderMatcherType::REGEX:
      return absl::StrFormat("Header regex match:%s %s:%s",
                             invert_match ? " not" : "", name,
                             regex_match->pattern());
    case HeaderMatcherType::RANGE:
      return absl::StrFormat("Header range match:%s %s:[%d, %d)",
                             invert_match ? " not" : "", name, range_start,
                             range_end);
    case HeaderMatcherType::PRESENT:
      return absl::StrFormat("Header present match:%s %s:%s",
                             invert_match ? " not" : "", name,
                             present_match ? "true" : "false");
    case HeaderMatcherType::PREFIX:
      return absl::StrFormat("Header prefix match:%s %s:%s",
                             invert_match ? " not" : "", name, string_matcher);
    case HeaderMatcherType::SUFFIX:
      return absl::StrFormat("Header suffix match:%s %s:%s",
                             invert_match ? " not" : "", name, string_matcher);
    default:
      return "";
  }
}

//
// XdsApi::Route
//

std::string XdsApi::Route::Matchers::ToString() const {
  std::vector<std::string> contents;
  contents.push_back(path_matcher.ToString());
  for (const HeaderMatcher& header_matcher : header_matchers) {
    contents.push_back(header_matcher.ToString());
  }
  if (fraction_per_million.has_value()) {
    contents.push_back(absl::StrFormat("Fraction Per Million %d",
                                       fraction_per_million.value()));
  }
  return absl::StrJoin(contents, "\n");
}

std::string XdsApi::Route::ClusterWeight::ToString() const {
  return absl::StrFormat("{cluster=%s, weight=%d}", name, weight);
}

std::string XdsApi::Route::ToString() const {
  std::vector<std::string> contents;
  contents.push_back(matchers.ToString());
  if (!cluster_name.empty()) {
    contents.push_back(absl::StrFormat("Cluster name: %s", cluster_name));
  }
  for (const ClusterWeight& cluster_weight : weighted_clusters) {
    contents.push_back(cluster_weight.ToString());
  }
  return absl::StrJoin(contents, "\n");
}

//
// XdsApi::RdsUpdate
//

namespace {

// Better match type has smaller value.
enum MatchType {
  EXACT_MATCH,
  SUFFIX_MATCH,
  PREFIX_MATCH,
  UNIVERSE_MATCH,
  INVALID_MATCH,
};

// Returns true if match succeeds.
bool DomainMatch(MatchType match_type, std::string domain_pattern,
                 std::string expected_host_name) {
  // Normalize the args to lower-case. Domain matching is case-insensitive.
  std::transform(domain_pattern.begin(), domain_pattern.end(),
                 domain_pattern.begin(),
                 [](unsigned char c) { return std::tolower(c); });
  std::transform(expected_host_name.begin(), expected_host_name.end(),
                 expected_host_name.begin(),
                 [](unsigned char c) { return std::tolower(c); });
  if (match_type == EXACT_MATCH) {
    return domain_pattern == expected_host_name;
  } else if (match_type == SUFFIX_MATCH) {
    // Asterisk must match at least one char.
    if (expected_host_name.size() < domain_pattern.size()) return false;
    absl::string_view pattern_suffix(domain_pattern.c_str() + 1);
    absl::string_view host_suffix(expected_host_name.c_str() +
                                  expected_host_name.size() -
                                  pattern_suffix.size());
    return pattern_suffix == host_suffix;
  } else if (match_type == PREFIX_MATCH) {
    // Asterisk must match at least one char.
    if (expected_host_name.size() < domain_pattern.size()) return false;
    absl::string_view pattern_prefix(domain_pattern.c_str(),
                                     domain_pattern.size() - 1);
    absl::string_view host_prefix(expected_host_name.c_str(),
                                  pattern_prefix.size());
    return pattern_prefix == host_prefix;
  } else {
    return match_type == UNIVERSE_MATCH;
  }
}

MatchType DomainPatternMatchType(const std::string& domain_pattern) {
  if (domain_pattern.empty()) return INVALID_MATCH;
  if (domain_pattern.find('*') == std::string::npos) return EXACT_MATCH;
  if (domain_pattern == "*") return UNIVERSE_MATCH;
  if (domain_pattern[0] == '*') return SUFFIX_MATCH;
  if (domain_pattern[domain_pattern.size() - 1] == '*') return PREFIX_MATCH;
  return INVALID_MATCH;
}

}  // namespace

const XdsApi::RdsUpdate::VirtualHost* XdsApi::RdsUpdate::FindVirtualHost(
    const std::string& domain) const {
  // Find the best matched virtual host.
  // The search order for 4 groups of domain patterns:
  //   1. Exact match.
  //   2. Suffix match (e.g., "*ABC").
  //   3. Prefix match (e.g., "ABC*").
  //   4. Universe match (i.e., "*").
  // Within each group, longest match wins.
  // If the same best matched domain pattern appears in multiple virtual hosts,
  // the first matched virtual host wins.
  const XdsApi::RdsUpdate::VirtualHost* target_virtual_host = nullptr;
  MatchType best_match_type = INVALID_MATCH;
  size_t longest_match = 0;
  // Check each domain pattern in each virtual host to determine the best
  // matched virtual host.
  for (const auto& vhost : virtual_hosts) {
    for (const std::string& domain_pattern : vhost.domains) {
      // Check the match type first. Skip the pattern if it's not better than
      // current match.
      const MatchType match_type = DomainPatternMatchType(domain_pattern);
      // Ensured by RouteConfigParse().
      GPR_ASSERT(match_type != INVALID_MATCH);
      if (match_type > best_match_type) continue;
      if (match_type == best_match_type &&
          domain_pattern.size() <= longest_match) {
        continue;
      }
      // Skip if match fails.
      if (!DomainMatch(match_type, domain_pattern, domain)) continue;
      // Choose this match.
      target_virtual_host = &vhost;
      best_match_type = match_type;
      longest_match = domain_pattern.size();
      if (best_match_type == EXACT_MATCH) break;
    }
    if (best_match_type == EXACT_MATCH) break;
  }
  return target_virtual_host;
}

//
// XdsApi::PriorityListUpdate
//

bool XdsApi::PriorityListUpdate::operator==(
    const XdsApi::PriorityListUpdate& other) const {
  if (priorities_.size() != other.priorities_.size()) return false;
  for (size_t i = 0; i < priorities_.size(); ++i) {
    if (priorities_[i].localities != other.priorities_[i].localities) {
      return false;
    }
  }
  return true;
}

void XdsApi::PriorityListUpdate::Add(
    XdsApi::PriorityListUpdate::LocalityMap::Locality locality) {
  // Pad the missing priorities in case the localities are not ordered by
  // priority.
  if (!Contains(locality.priority)) priorities_.resize(locality.priority + 1);
  LocalityMap& locality_map = priorities_[locality.priority];
  locality_map.localities.emplace(locality.name, std::move(locality));
}

const XdsApi::PriorityListUpdate::LocalityMap* XdsApi::PriorityListUpdate::Find(
    uint32_t priority) const {
  if (!Contains(priority)) return nullptr;
  return &priorities_[priority];
}

bool XdsApi::PriorityListUpdate::Contains(
    const RefCountedPtr<XdsLocalityName>& name) {
  for (size_t i = 0; i < priorities_.size(); ++i) {
    const LocalityMap& locality_map = priorities_[i];
    if (locality_map.Contains(name)) return true;
  }
  return false;
}

//
// XdsApi::DropConfig
//

bool XdsApi::DropConfig::ShouldDrop(const std::string** category_name) const {
  for (size_t i = 0; i < drop_category_list_.size(); ++i) {
    const auto& drop_category = drop_category_list_[i];
    // Generate a random number in [0, 1000000).
    const uint32_t random = static_cast<uint32_t>(rand()) % 1000000;
    if (random < drop_category.parts_per_million) {
      *category_name = &drop_category.name;
      return true;
    }
  }
  return false;
}

//
// XdsApi
//

const char* XdsApi::kLdsTypeUrl =
    "type.googleapis.com/envoy.config.listener.v3.Listener";
const char* XdsApi::kRdsTypeUrl =
    "type.googleapis.com/envoy.config.route.v3.RouteConfiguration";
const char* XdsApi::kCdsTypeUrl =
    "type.googleapis.com/envoy.config.cluster.v3.Cluster";
const char* XdsApi::kEdsTypeUrl =
    "type.googleapis.com/envoy.config.endpoint.v3.ClusterLoadAssignment";

namespace {

const char* kLdsV2TypeUrl = "type.googleapis.com/envoy.api.v2.Listener";
const char* kRdsV2TypeUrl =
    "type.googleapis.com/envoy.api.v2.RouteConfiguration";
const char* kCdsV2TypeUrl = "type.googleapis.com/envoy.api.v2.Cluster";
const char* kEdsV2TypeUrl =
    "type.googleapis.com/envoy.api.v2.ClusterLoadAssignment";

bool IsLds(absl::string_view type_url) {
  return type_url == XdsApi::kLdsTypeUrl || type_url == kLdsV2TypeUrl;
}

bool IsRds(absl::string_view type_url) {
  return type_url == XdsApi::kRdsTypeUrl || type_url == kRdsV2TypeUrl;
}

bool IsCds(absl::string_view type_url) {
  return type_url == XdsApi::kCdsTypeUrl || type_url == kCdsV2TypeUrl;
}

bool IsEds(absl::string_view type_url) {
  return type_url == XdsApi::kEdsTypeUrl || type_url == kEdsV2TypeUrl;
}

}  // namespace

XdsApi::XdsApi(XdsClient* client, TraceFlag* tracer,
               const XdsBootstrap* bootstrap)
    : client_(client),
      tracer_(tracer),
      use_v3_(bootstrap != nullptr && bootstrap->server().ShouldUseV3()),
      bootstrap_(bootstrap),
      build_version_(absl::StrCat("gRPC C-core ", GPR_PLATFORM_STRING, " ",
                                  grpc_version_string())),
      user_agent_name_(absl::StrCat("gRPC C-core ", GPR_PLATFORM_STRING)) {}

namespace {

void PopulateMetadataValue(upb_arena* arena, google_protobuf_Value* value_pb,
                           const Json& value);

void PopulateListValue(upb_arena* arena, google_protobuf_ListValue* list_value,
                       const Json::Array& values) {
  for (const auto& value : values) {
    auto* value_pb = google_protobuf_ListValue_add_values(list_value, arena);
    PopulateMetadataValue(arena, value_pb, value);
  }
}

void PopulateMetadata(upb_arena* arena, google_protobuf_Struct* metadata_pb,
                      const Json::Object& metadata) {
  for (const auto& p : metadata) {
    google_protobuf_Value* value = google_protobuf_Value_new(arena);
    PopulateMetadataValue(arena, value, p.second);
    google_protobuf_Struct_fields_set(
        metadata_pb, upb_strview_makez(p.first.c_str()), value, arena);
  }
}

void PopulateMetadataValue(upb_arena* arena, google_protobuf_Value* value_pb,
                           const Json& value) {
  switch (value.type()) {
    case Json::Type::JSON_NULL:
      google_protobuf_Value_set_null_value(value_pb, 0);
      break;
    case Json::Type::NUMBER:
      google_protobuf_Value_set_number_value(
          value_pb, strtod(value.string_value().c_str(), nullptr));
      break;
    case Json::Type::STRING:
      google_protobuf_Value_set_string_value(
          value_pb, upb_strview_makez(value.string_value().c_str()));
      break;
    case Json::Type::JSON_TRUE:
      google_protobuf_Value_set_bool_value(value_pb, true);
      break;
    case Json::Type::JSON_FALSE:
      google_protobuf_Value_set_bool_value(value_pb, false);
      break;
    case Json::Type::OBJECT: {
      google_protobuf_Struct* struct_value =
          google_protobuf_Value_mutable_struct_value(value_pb, arena);
      PopulateMetadata(arena, struct_value, value.object_value());
      break;
    }
    case Json::Type::ARRAY: {
      google_protobuf_ListValue* list_value =
          google_protobuf_Value_mutable_list_value(value_pb, arena);
      PopulateListValue(arena, list_value, value.array_value());
      break;
    }
  }
}

// Helper functions to manually do protobuf string encoding, so that we
// can populate the node build_version field that was removed in v3.
std::string EncodeVarint(uint64_t val) {
  std::string data;
  do {
    uint8_t byte = val & 0x7fU;
    val >>= 7;
    if (val) byte |= 0x80U;
    data += byte;
  } while (val);
  return data;
}
std::string EncodeTag(uint32_t field_number, uint8_t wire_type) {
  return EncodeVarint((field_number << 3) | wire_type);
}
std::string EncodeStringField(uint32_t field_number, const std::string& str) {
  static const uint8_t kDelimitedWireType = 2;
  return EncodeTag(field_number, kDelimitedWireType) +
         EncodeVarint(str.size()) + str;
}

void PopulateBuildVersion(upb_arena* arena, envoy_config_core_v3_Node* node_msg,
                          const std::string& build_version) {
  std::string encoded_build_version = EncodeStringField(5, build_version);
  // TODO(roth): This should use upb_msg_addunknown(), but that API is
  // broken in the current version of upb, so we're using the internal
  // API for now.  Change this once we upgrade to a version of upb that
  // fixes this bug.
  _upb_msg_addunknown(node_msg, encoded_build_version.data(),
                      encoded_build_version.size(), arena);
}

void PopulateNode(upb_arena* arena, const XdsBootstrap* bootstrap,
                  const std::string& build_version,
                  const std::string& user_agent_name,
                  const std::string& server_name,
                  envoy_config_core_v3_Node* node_msg) {
  const XdsBootstrap::Node* node = bootstrap->node();
  if (node != nullptr) {
    if (!node->id.empty()) {
      envoy_config_core_v3_Node_set_id(node_msg,
                                       upb_strview_makez(node->id.c_str()));
    }
    if (!node->cluster.empty()) {
      envoy_config_core_v3_Node_set_cluster(
          node_msg, upb_strview_makez(node->cluster.c_str()));
    }
    if (!node->metadata.object_value().empty()) {
      google_protobuf_Struct* metadata =
          envoy_config_core_v3_Node_mutable_metadata(node_msg, arena);
      PopulateMetadata(arena, metadata, node->metadata.object_value());
    }
    if (!server_name.empty()) {
      google_protobuf_Struct* metadata =
          envoy_config_core_v3_Node_mutable_metadata(node_msg, arena);
      google_protobuf_Value* value = google_protobuf_Value_new(arena);
      google_protobuf_Value_set_string_value(
          value, upb_strview_make(server_name.data(), server_name.size()));
      google_protobuf_Struct_fields_set(
          metadata, upb_strview_makez("PROXYLESS_CLIENT_HOSTNAME"), value,
          arena);
    }
    if (!node->locality_region.empty() || !node->locality_zone.empty() ||
        !node->locality_subzone.empty()) {
      envoy_config_core_v3_Locality* locality =
          envoy_config_core_v3_Node_mutable_locality(node_msg, arena);
      if (!node->locality_region.empty()) {
        envoy_config_core_v3_Locality_set_region(
            locality, upb_strview_makez(node->locality_region.c_str()));
      }
      if (!node->locality_zone.empty()) {
        envoy_config_core_v3_Locality_set_zone(
            locality, upb_strview_makez(node->locality_zone.c_str()));
      }
      if (!node->locality_subzone.empty()) {
        envoy_config_core_v3_Locality_set_sub_zone(
            locality, upb_strview_makez(node->locality_subzone.c_str()));
      }
    }
  }
  if (!bootstrap->server().ShouldUseV3()) {
    PopulateBuildVersion(arena, node_msg, build_version);
  }
  envoy_config_core_v3_Node_set_user_agent_name(
      node_msg,
      upb_strview_make(user_agent_name.data(), user_agent_name.size()));
  envoy_config_core_v3_Node_set_user_agent_version(
      node_msg, upb_strview_makez(grpc_version_string()));
  envoy_config_core_v3_Node_add_client_features(
      node_msg, upb_strview_makez("envoy.lb.does_not_support_overprovisioning"),
      arena);
}

inline absl::string_view UpbStringToAbsl(const upb_strview& str) {
  return absl::string_view(str.data, str.size);
}

inline std::string UpbStringToStdString(const upb_strview& str) {
  return std::string(str.data, str.size);
}

inline void AddStringField(const char* name, const upb_strview& value,
                           std::vector<std::string>* fields,
                           bool add_if_empty = false) {
  if (value.size > 0 || add_if_empty) {
    fields->emplace_back(
        absl::StrCat(name, ": \"", UpbStringToAbsl(value), "\""));
  }
}

inline void AddUInt32ValueField(const char* name,
                                const google_protobuf_UInt32Value* value,
                                std::vector<std::string>* fields) {
  if (value != nullptr) {
    fields->emplace_back(absl::StrCat(
        name, " { value: ", google_protobuf_UInt32Value_value(value), " }"));
  }
}

inline void AddLocalityField(int indent_level,
                             const envoy_config_core_v3_Locality* locality,
                             std::vector<std::string>* fields) {
  std::string indent =
      absl::StrJoin(std::vector<std::string>(indent_level, "  "), "");
  // region
  std::string field = absl::StrCat(indent, "region");
  AddStringField(field.c_str(), envoy_config_core_v3_Locality_region(locality),
                 fields);
  // zone
  field = absl::StrCat(indent, "zone");
  AddStringField(field.c_str(), envoy_config_core_v3_Locality_zone(locality),
                 fields);
  // sub_zone
  field = absl::StrCat(indent, "sub_zone");
  AddStringField(field.c_str(),
                 envoy_config_core_v3_Locality_sub_zone(locality), fields);
}

void AddNodeLogFields(const envoy_config_core_v3_Node* node,
                      const std::string& build_version,
                      std::vector<std::string>* fields) {
  fields->emplace_back("node {");
  // id
  AddStringField("  id", envoy_config_core_v3_Node_id(node), fields);
  // metadata
  const google_protobuf_Struct* metadata =
      envoy_config_core_v3_Node_metadata(node);
  if (metadata != nullptr) {
    fields->emplace_back("  metadata {");
    size_t entry_idx = UPB_MAP_BEGIN;
    while (true) {
      const google_protobuf_Struct_FieldsEntry* entry =
          google_protobuf_Struct_fields_next(metadata, &entry_idx);
      if (entry == nullptr) break;
      fields->emplace_back("    field {");
      // key
      AddStringField("      key", google_protobuf_Struct_FieldsEntry_key(entry),
                     fields);
      // value
      const google_protobuf_Value* value =
          google_protobuf_Struct_FieldsEntry_value(entry);
      if (value != nullptr) {
        std::string value_str;
        if (google_protobuf_Value_has_string_value(value)) {
          value_str = absl::StrCat(
              "string_value: \"",
              UpbStringToAbsl(google_protobuf_Value_string_value(value)), "\"");
        } else if (google_protobuf_Value_has_null_value(value)) {
          value_str = "null_value: NULL_VALUE";
        } else if (google_protobuf_Value_has_number_value(value)) {
          value_str = absl::StrCat("double_value: ",
                                   google_protobuf_Value_number_value(value));
        } else if (google_protobuf_Value_has_bool_value(value)) {
          value_str = absl::StrCat("bool_value: ",
                                   google_protobuf_Value_bool_value(value));
        } else if (google_protobuf_Value_has_struct_value(value)) {
          value_str = "struct_value: <not printed>";
        } else if (google_protobuf_Value_has_list_value(value)) {
          value_str = "list_value: <not printed>";
        } else {
          value_str = "<unknown>";
        }
        fields->emplace_back(absl::StrCat("      value { ", value_str, " }"));
      }
      fields->emplace_back("    }");
    }
    fields->emplace_back("  }");
  }
  // locality
  const envoy_config_core_v3_Locality* locality =
      envoy_config_core_v3_Node_locality(node);
  if (locality != nullptr) {
    fields->emplace_back("  locality {");
    AddLocalityField(2, locality, fields);
    fields->emplace_back("  }");
  }
  // build_version (doesn't exist in v3 proto; this is a horrible hack)
  if (!build_version.empty()) {
    fields->emplace_back(
        absl::StrCat("  build_version: \"", build_version, "\""));
  }
  // user_agent_name
  AddStringField("  user_agent_name",
                 envoy_config_core_v3_Node_user_agent_name(node), fields);
  // user_agent_version
  AddStringField("  user_agent_version",
                 envoy_config_core_v3_Node_user_agent_version(node), fields);
  // client_features
  size_t num_client_features;
  const upb_strview* client_features =
      envoy_config_core_v3_Node_client_features(node, &num_client_features);
  for (size_t i = 0; i < num_client_features; ++i) {
    AddStringField("  client_features", client_features[i], fields);
  }
  fields->emplace_back("}");
}

void MaybeLogDiscoveryRequest(
    XdsClient* client, TraceFlag* tracer,
    const envoy_service_discovery_v3_DiscoveryRequest* request,
    const std::string& build_version) {
  if (GRPC_TRACE_FLAG_ENABLED(*tracer) &&
      gpr_should_log(GPR_LOG_SEVERITY_DEBUG)) {
    // TODO(roth): When we can upgrade upb, use upb textformat code to dump
    // the raw proto instead of doing this manually.
    std::vector<std::string> fields;
    // version_info
    AddStringField(
        "version_info",
        envoy_service_discovery_v3_DiscoveryRequest_version_info(request),
        &fields);
    // node
    const envoy_config_core_v3_Node* node =
        envoy_service_discovery_v3_DiscoveryRequest_node(request);
    if (node != nullptr) AddNodeLogFields(node, build_version, &fields);
    // resource_names
    size_t num_resource_names;
    const upb_strview* resource_names =
        envoy_service_discovery_v3_DiscoveryRequest_resource_names(
            request, &num_resource_names);
    for (size_t i = 0; i < num_resource_names; ++i) {
      AddStringField("resource_names", resource_names[i], &fields);
    }
    // type_url
    AddStringField(
        "type_url",
        envoy_service_discovery_v3_DiscoveryRequest_type_url(request), &fields);
    // response_nonce
    AddStringField(
        "response_nonce",
        envoy_service_discovery_v3_DiscoveryRequest_response_nonce(request),
        &fields);
    // error_detail
    const struct google_rpc_Status* error_detail =
        envoy_service_discovery_v3_DiscoveryRequest_error_detail(request);
    if (error_detail != nullptr) {
      fields.emplace_back("error_detail {");
      // code
      int32_t code = google_rpc_Status_code(error_detail);
      if (code != 0) fields.emplace_back(absl::StrCat("  code: ", code));
      // message
      AddStringField("  message", google_rpc_Status_message(error_detail),
                     &fields);
      fields.emplace_back("}");
    }
    gpr_log(GPR_DEBUG, "[xds_client %p] constructed ADS request: %s", client,
            absl::StrJoin(fields, "\n").c_str());
  }
}

grpc_slice SerializeDiscoveryRequest(
    upb_arena* arena, envoy_service_discovery_v3_DiscoveryRequest* request) {
  size_t output_length;
  char* output = envoy_service_discovery_v3_DiscoveryRequest_serialize(
      request, arena, &output_length);
  return grpc_slice_from_copied_buffer(output, output_length);
}

absl::string_view TypeUrlExternalToInternal(bool use_v3,
                                            const std::string& type_url) {
  if (!use_v3) {
    if (type_url == XdsApi::kLdsTypeUrl) {
      return kLdsV2TypeUrl;
    }
    if (type_url == XdsApi::kRdsTypeUrl) {
      return kRdsV2TypeUrl;
    }
    if (type_url == XdsApi::kCdsTypeUrl) {
      return kCdsV2TypeUrl;
    }
    if (type_url == XdsApi::kEdsTypeUrl) {
      return kEdsV2TypeUrl;
    }
  }
  return type_url;
}

}  // namespace

grpc_slice XdsApi::CreateAdsRequest(
    const std::string& type_url,
    const std::set<absl::string_view>& resource_names,
    const std::string& version, const std::string& nonce, grpc_error* error,
    bool populate_node) {
  upb::Arena arena;
  // Create a request.
  envoy_service_discovery_v3_DiscoveryRequest* request =
      envoy_service_discovery_v3_DiscoveryRequest_new(arena.ptr());
  // Set type_url.
  absl::string_view real_type_url =
      TypeUrlExternalToInternal(use_v3_, type_url);
  envoy_service_discovery_v3_DiscoveryRequest_set_type_url(
      request, upb_strview_make(real_type_url.data(), real_type_url.size()));
  // Set version_info.
  if (!version.empty()) {
    envoy_service_discovery_v3_DiscoveryRequest_set_version_info(
        request, upb_strview_make(version.data(), version.size()));
  }
  // Set nonce.
  if (!nonce.empty()) {
    envoy_service_discovery_v3_DiscoveryRequest_set_response_nonce(
        request, upb_strview_make(nonce.data(), nonce.size()));
  }
  // Set error_detail if it's a NACK.
  if (error != GRPC_ERROR_NONE) {
    grpc_slice error_description_slice;
    GPR_ASSERT(grpc_error_get_str(error, GRPC_ERROR_STR_DESCRIPTION,
                                  &error_description_slice));
    upb_strview error_description_strview =
        upb_strview_make(reinterpret_cast<const char*>(
                             GPR_SLICE_START_PTR(error_description_slice)),
                         GPR_SLICE_LENGTH(error_description_slice));
    google_rpc_Status* error_detail =
        envoy_service_discovery_v3_DiscoveryRequest_mutable_error_detail(
            request, arena.ptr());
    google_rpc_Status_set_message(error_detail, error_description_strview);
    GRPC_ERROR_UNREF(error);
  }
  // Populate node.
  if (populate_node) {
    envoy_config_core_v3_Node* node_msg =
        envoy_service_discovery_v3_DiscoveryRequest_mutable_node(request,
                                                                 arena.ptr());
    PopulateNode(arena.ptr(), bootstrap_, build_version_, user_agent_name_, "",
                 node_msg);
  }
  // Add resource_names.
  for (const auto& resource_name : resource_names) {
    envoy_service_discovery_v3_DiscoveryRequest_add_resource_names(
        request, upb_strview_make(resource_name.data(), resource_name.size()),
        arena.ptr());
  }
  MaybeLogDiscoveryRequest(client_, tracer_, request, build_version_);
  return SerializeDiscoveryRequest(arena.ptr(), request);
}

namespace {

void MaybeLogDiscoveryResponse(
    XdsClient* client, TraceFlag* tracer,
    const envoy_service_discovery_v3_DiscoveryResponse* response) {
  if (GRPC_TRACE_FLAG_ENABLED(*tracer) &&
      gpr_should_log(GPR_LOG_SEVERITY_DEBUG)) {
    // TODO(roth): When we can upgrade upb, use upb textformat code to dump
    // the raw proto instead of doing this manually.
    std::vector<std::string> fields;
    // version_info
    AddStringField(
        "version_info",
        envoy_service_discovery_v3_DiscoveryResponse_version_info(response),
        &fields);
    // resources
    size_t num_resources;
    envoy_service_discovery_v3_DiscoveryResponse_resources(response,
                                                           &num_resources);
    fields.emplace_back(
        absl::StrCat("resources: <", num_resources, " element(s)>"));
    // type_url
    AddStringField(
        "type_url",
        envoy_service_discovery_v3_DiscoveryResponse_type_url(response),
        &fields);
    // nonce
    AddStringField("nonce",
                   envoy_service_discovery_v3_DiscoveryResponse_nonce(response),
                   &fields);
    gpr_log(GPR_DEBUG, "[xds_client %p] received response: %s", client,
            absl::StrJoin(fields, "\n").c_str());
  }
}

void MaybeLogRouteConfiguration(
    XdsClient* client, TraceFlag* tracer,
    const envoy_config_route_v3_RouteConfiguration* route_config) {
  if (GRPC_TRACE_FLAG_ENABLED(*tracer) &&
      gpr_should_log(GPR_LOG_SEVERITY_DEBUG)) {
    // TODO(roth): When we can upgrade upb, use upb textformat code to dump
    // the raw proto instead of doing this manually.
    std::vector<std::string> fields;
    // name
    AddStringField("name",
                   envoy_config_route_v3_RouteConfiguration_name(route_config),
                   &fields);
    // virtual_hosts
    size_t num_virtual_hosts;
    const envoy_config_route_v3_VirtualHost* const* virtual_hosts =
        envoy_config_route_v3_RouteConfiguration_virtual_hosts(
            route_config, &num_virtual_hosts);
    for (size_t i = 0; i < num_virtual_hosts; ++i) {
      const auto* virtual_host = virtual_hosts[i];
      fields.push_back("virtual_hosts {");
      // name
      AddStringField("  name",
                     envoy_config_route_v3_VirtualHost_name(virtual_host),
                     &fields);
      // domains
      size_t num_domains;
      const upb_strview* const domains =
          envoy_config_route_v3_VirtualHost_domains(virtual_host, &num_domains);
      for (size_t j = 0; j < num_domains; ++j) {
        AddStringField("  domains", domains[j], &fields);
      }
      // routes
      size_t num_routes;
      const envoy_config_route_v3_Route* const* routes =
          envoy_config_route_v3_VirtualHost_routes(virtual_host, &num_routes);
      for (size_t j = 0; j < num_routes; ++j) {
        const auto* route = routes[j];
        fields.push_back("  route {");
        // name
        AddStringField("    name", envoy_config_route_v3_Route_name(route),
                       &fields);
        // match
        const envoy_config_route_v3_RouteMatch* match =
            envoy_config_route_v3_Route_match(route);
        if (match != nullptr) {
          fields.emplace_back("    match {");
          // path matching
          if (envoy_config_route_v3_RouteMatch_has_prefix(match)) {
            AddStringField("      prefix",
                           envoy_config_route_v3_RouteMatch_prefix(match),
                           &fields,
                           /*add_if_empty=*/true);
          } else if (envoy_config_route_v3_RouteMatch_has_path(match)) {
            AddStringField("      path",
                           envoy_config_route_v3_RouteMatch_path(match),
                           &fields,
                           /*add_if_empty=*/true);
          } else if (envoy_config_route_v3_RouteMatch_has_safe_regex(match)) {
            fields.emplace_back("      safe_regex: <not printed>");
          } else {
            fields.emplace_back("      <unknown path matching type>");
          }
          // header matching
          size_t num_headers;
          envoy_config_route_v3_RouteMatch_headers(match, &num_headers);
          if (num_headers > 0) {
            fields.emplace_back(
                absl::StrCat("      headers: <", num_headers, " element(s)>"));
          }
          fields.emplace_back("    }");
        }
        // action
        if (envoy_config_route_v3_Route_has_route(route)) {
          const envoy_config_route_v3_RouteAction* action =
              envoy_config_route_v3_Route_route(route);
          fields.emplace_back("    route {");
          if (envoy_config_route_v3_RouteAction_has_cluster(action)) {
            AddStringField("      cluster",
                           envoy_config_route_v3_RouteAction_cluster(action),
                           &fields);
          } else if (envoy_config_route_v3_RouteAction_has_cluster_header(
                         action)) {
            AddStringField(
                "      cluster_header",
                envoy_config_route_v3_RouteAction_cluster_header(action),
                &fields);
          } else if (envoy_config_route_v3_RouteAction_has_weighted_clusters(
                         action)) {
            const envoy_config_route_v3_WeightedCluster* weighted_clusters =
                envoy_config_route_v3_RouteAction_weighted_clusters(action);
            fields.emplace_back("      weighted_clusters {");
            size_t num_cluster_weights;
            const envoy_config_route_v3_WeightedCluster_ClusterWeight* const*
                cluster_weights =
                    envoy_config_route_v3_WeightedCluster_clusters(
                        weighted_clusters, &num_cluster_weights);
            for (size_t i = 0; i < num_cluster_weights; ++i) {
              const envoy_config_route_v3_WeightedCluster_ClusterWeight*
                  cluster_weight = cluster_weights[i];
              fields.emplace_back("        clusters {");
              AddStringField(
                  "          name",
                  envoy_config_route_v3_WeightedCluster_ClusterWeight_name(
                      cluster_weight),
                  &fields);
              AddUInt32ValueField(
                  "          weight",
                  envoy_config_route_v3_WeightedCluster_ClusterWeight_weight(
                      cluster_weight),
                  &fields);
              fields.emplace_back("        }");
            }
            AddUInt32ValueField(
                "        total_weight",
                envoy_config_route_v3_WeightedCluster_total_weight(
                    weighted_clusters),
                &fields);
            fields.emplace_back("      }");
          }
          fields.emplace_back("    }");
        } else if (envoy_config_route_v3_Route_has_redirect(route)) {
          fields.emplace_back("    redirect: <not printed>");
        } else if (envoy_config_route_v3_Route_has_direct_response(route)) {
          fields.emplace_back("    direct_response: <not printed>");
        } else if (envoy_config_route_v3_Route_has_filter_action(route)) {
          fields.emplace_back("    filter_action: <not printed>");
        }
        fields.push_back("  }");
      }
      fields.push_back("}");
    }
    gpr_log(GPR_DEBUG, "[xds_client %p] RouteConfiguration: %s", client,
            absl::StrJoin(fields, "\n").c_str());
  }
}

void MaybeLogCluster(XdsClient* client, TraceFlag* tracer,
                     const envoy_config_cluster_v3_Cluster* cluster) {
  if (GRPC_TRACE_FLAG_ENABLED(*tracer) &&
      gpr_should_log(GPR_LOG_SEVERITY_DEBUG)) {
    // TODO(roth): When we can upgrade upb, use upb textformat code to dump
    // the raw proto instead of doing this manually.
    std::vector<std::string> fields;
    // name
    AddStringField("name", envoy_config_cluster_v3_Cluster_name(cluster),
                   &fields);
    // type
    if (envoy_config_cluster_v3_Cluster_has_type(cluster)) {
      fields.emplace_back(absl::StrCat(
          "type: ", envoy_config_cluster_v3_Cluster_type(cluster)));
    } else if (envoy_config_cluster_v3_Cluster_has_cluster_type(cluster)) {
      fields.emplace_back("cluster_type: <not printed>");
    } else {
      fields.emplace_back("<unknown type>");
    }
    // eds_cluster_config
    const envoy_config_cluster_v3_Cluster_EdsClusterConfig* eds_cluster_config =
        envoy_config_cluster_v3_Cluster_eds_cluster_config(cluster);
    if (eds_cluster_config != nullptr) {
      fields.emplace_back("eds_cluster_config {");
      // eds_config
      const struct envoy_config_core_v3_ConfigSource* eds_config =
          envoy_config_cluster_v3_Cluster_EdsClusterConfig_eds_config(
              eds_cluster_config);
      if (eds_config != nullptr) {
        if (envoy_config_core_v3_ConfigSource_has_ads(eds_config)) {
          fields.emplace_back("  eds_config { ads {} }");
        } else {
          fields.emplace_back("  eds_config: <non-ADS type>");
        }
      }
      // service_name
      AddStringField(
          "  service_name",
          envoy_config_cluster_v3_Cluster_EdsClusterConfig_service_name(
              eds_cluster_config),
          &fields);
      fields.emplace_back("}");
    }
    // lb_policy
    fields.emplace_back(absl::StrCat(
        "lb_policy: ", envoy_config_cluster_v3_Cluster_lb_policy(cluster)));
    // lrs_server
    const envoy_config_core_v3_ConfigSource* lrs_server =
        envoy_config_cluster_v3_Cluster_lrs_server(cluster);
    if (lrs_server != nullptr) {
      if (envoy_config_core_v3_ConfigSource_has_self(lrs_server)) {
        fields.emplace_back("lrs_server { self {} }");
      } else {
        fields.emplace_back("lrs_server: <non-self type>");
      }
    }
    gpr_log(GPR_DEBUG, "[xds_client %p] Cluster: %s", client,
            absl::StrJoin(fields, "\n").c_str());
  }
}

void MaybeLogClusterLoadAssignment(
    XdsClient* client, TraceFlag* tracer,
    const envoy_config_endpoint_v3_ClusterLoadAssignment* cla) {
  if (GRPC_TRACE_FLAG_ENABLED(*tracer) &&
      gpr_should_log(GPR_LOG_SEVERITY_DEBUG)) {
    // TODO(roth): When we can upgrade upb, use upb textformat code to dump
    // the raw proto instead of doing this manually.
    std::vector<std::string> fields;
    // cluster_name
    AddStringField(
        "cluster_name",
        envoy_config_endpoint_v3_ClusterLoadAssignment_cluster_name(cla),
        &fields);
    // endpoints
    size_t num_localities;
    const struct envoy_config_endpoint_v3_LocalityLbEndpoints* const*
        locality_endpoints =
            envoy_config_endpoint_v3_ClusterLoadAssignment_endpoints(
                cla, &num_localities);
    for (size_t i = 0; i < num_localities; ++i) {
      const auto* locality_endpoint = locality_endpoints[i];
      fields.emplace_back("endpoints {");
      // locality
      const auto* locality =
          envoy_config_endpoint_v3_LocalityLbEndpoints_locality(
              locality_endpoint);
      if (locality != nullptr) {
        fields.emplace_back("  locality {");
        AddLocalityField(2, locality, &fields);
        fields.emplace_back("  }");
      }
      // lb_endpoints
      size_t num_lb_endpoints;
      const envoy_config_endpoint_v3_LbEndpoint* const* lb_endpoints =
          envoy_config_endpoint_v3_LocalityLbEndpoints_lb_endpoints(
              locality_endpoint, &num_lb_endpoints);
      for (size_t j = 0; j < num_lb_endpoints; ++j) {
        const auto* lb_endpoint = lb_endpoints[j];
        fields.emplace_back("  lb_endpoints {");
        // health_status
        uint32_t health_status =
            envoy_config_endpoint_v3_LbEndpoint_health_status(lb_endpoint);
        if (health_status > 0) {
          fields.emplace_back(
              absl::StrCat("    health_status: ", health_status));
        }
        // endpoint
        const envoy_config_endpoint_v3_Endpoint* endpoint =
            envoy_config_endpoint_v3_LbEndpoint_endpoint(lb_endpoint);
        if (endpoint != nullptr) {
          fields.emplace_back("    endpoint {");
          // address
          const auto* address =
              envoy_config_endpoint_v3_Endpoint_address(endpoint);
          if (address != nullptr) {
            fields.emplace_back("      address {");
            // socket_address
            const auto* socket_address =
                envoy_config_core_v3_Address_socket_address(address);
            if (socket_address != nullptr) {
              fields.emplace_back("        socket_address {");
              // address
              AddStringField(
                  "          address",
                  envoy_config_core_v3_SocketAddress_address(socket_address),
                  &fields);
              // port_value
              if (envoy_config_core_v3_SocketAddress_has_port_value(
                      socket_address)) {
                fields.emplace_back(
                    absl::StrCat("          port_value: ",
                                 envoy_config_core_v3_SocketAddress_port_value(
                                     socket_address)));
              } else {
                fields.emplace_back("        <non-numeric port>");
              }
              fields.emplace_back("        }");
            } else {
              fields.emplace_back("        <non-socket address>");
            }
            fields.emplace_back("      }");
          }
          fields.emplace_back("    }");
        }
        fields.emplace_back("  }");
      }
      // load_balancing_weight
      AddUInt32ValueField(
          "  load_balancing_weight",
          envoy_config_endpoint_v3_LocalityLbEndpoints_load_balancing_weight(
              locality_endpoint),
          &fields);
      // priority
      uint32_t priority = envoy_config_endpoint_v3_LocalityLbEndpoints_priority(
          locality_endpoint);
      if (priority > 0) {
        fields.emplace_back(absl::StrCat("  priority: ", priority));
      }
      fields.emplace_back("}");
    }
    // policy
    const envoy_config_endpoint_v3_ClusterLoadAssignment_Policy* policy =
        envoy_config_endpoint_v3_ClusterLoadAssignment_policy(cla);
    if (policy != nullptr) {
      fields.emplace_back("policy {");
      // drop_overloads
      size_t num_drop_overloads;
      const envoy_config_endpoint_v3_ClusterLoadAssignment_Policy_DropOverload* const*
          drop_overloads =
              envoy_config_endpoint_v3_ClusterLoadAssignment_Policy_drop_overloads(
                  policy, &num_drop_overloads);
      for (size_t i = 0; i < num_drop_overloads; ++i) {
        auto* drop_overload = drop_overloads[i];
        fields.emplace_back("  drop_overloads {");
        // category
        AddStringField(
            "    category",
            envoy_config_endpoint_v3_ClusterLoadAssignment_Policy_DropOverload_category(
                drop_overload),
            &fields);
        // drop_percentage
        const auto* drop_percentage =
            envoy_config_endpoint_v3_ClusterLoadAssignment_Policy_DropOverload_drop_percentage(
                drop_overload);
        if (drop_percentage != nullptr) {
          fields.emplace_back("    drop_percentage {");
          fields.emplace_back(absl::StrCat(
              "      numerator: ",
              envoy_type_v3_FractionalPercent_numerator(drop_percentage)));
          fields.emplace_back(absl::StrCat(
              "      denominator: ",
              envoy_type_v3_FractionalPercent_denominator(drop_percentage)));
          fields.emplace_back("    }");
        }
        fields.emplace_back("  }");
      }
      // overprovisioning_factor
      fields.emplace_back("}");
    }
    gpr_log(GPR_DEBUG, "[xds_client %p] ClusterLoadAssignment: %s", client,
            absl::StrJoin(fields, "\n").c_str());
  }
}

grpc_error* RoutePathMatchParse(const envoy_config_route_v3_RouteMatch* match,
                                XdsApi::Route* route, bool* ignore_route) {
  if (envoy_config_route_v3_RouteMatch_has_prefix(match)) {
    upb_strview prefix = envoy_config_route_v3_RouteMatch_prefix(match);
    // Empty prefix "" is accepted.
    if (prefix.size > 0) {
      // Prefix "/" is accepted.
      if (prefix.data[0] != '/') {
        // Prefix which does not start with a / will never match anything, so
        // ignore this route.
        *ignore_route = true;
        return GRPC_ERROR_NONE;
      }
      std::vector<absl::string_view> prefix_elements =
          absl::StrSplit(absl::string_view(prefix.data, prefix.size).substr(1),
                         absl::MaxSplits('/', 2));
      if (prefix_elements.size() > 2) {
        // Prefix cannot have more than 2 slashes.
        *ignore_route = true;
        return GRPC_ERROR_NONE;
      } else if (prefix_elements.size() == 2 && prefix_elements[0].empty()) {
        // Prefix contains empty string between the 2 slashes
        *ignore_route = true;
        return GRPC_ERROR_NONE;
      }
    }
    route->matchers.path_matcher.type = XdsApi::Route::
        Matchers::PathMatcher::PathMatcherType::PREFIX;
    route->matchers.path_matcher.string_matcher =
        UpbStringToStdString(prefix);
  } else if (envoy_config_route_v3_RouteMatch_has_path(match)) {
    upb_strview path = envoy_config_route_v3_RouteMatch_path(match);
    if (path.size == 0) {
      // Path that is empty will never match anything, so ignore this route.
      *ignore_route = true;
      return GRPC_ERROR_NONE;
    }
    if (path.data[0] != '/') {
      // Path which does not start with a / will never match anything, so
      // ignore this route.
      *ignore_route = true;
      return GRPC_ERROR_NONE;
    }
    std::vector<absl::string_view> path_elements =
        absl::StrSplit(absl::string_view(path.data, path.size).substr(1),
                       absl::MaxSplits('/', 2));
    if (path_elements.size() != 2) {
      // Path not in the required format of /service/method will never match
      // anything, so ignore this route.
      *ignore_route = true;
      return GRPC_ERROR_NONE;
    } else if (path_elements[0].empty()) {
      // Path contains empty service name will never match anything, so ignore
      // this route.
      *ignore_route = true;
      return GRPC_ERROR_NONE;
    } else if (path_elements[1].empty()) {
      // Path contains empty method name will never match anything, so ignore
      // this route.
      *ignore_route = true;
      return GRPC_ERROR_NONE;
    }
    route->matchers.path_matcher.type = XdsApi::Route::
        Matchers::PathMatcher::PathMatcherType::PATH;
    route->matchers.path_matcher.string_matcher =
        UpbStringToStdString(path);
  } else if (envoy_config_route_v3_RouteMatch_has_safe_regex(match)) {
    const envoy_type_matcher_v3_RegexMatcher* regex_matcher =
        envoy_config_route_v3_RouteMatch_safe_regex(match);
    GPR_ASSERT(regex_matcher != nullptr);
    const std::string matcher = UpbStringToStdString(
        envoy_type_matcher_v3_RegexMatcher_regex(regex_matcher));
    std::unique_ptr<RE2> regex = absl::make_unique<RE2>(matcher);
    if (!regex->ok()) {
      return GRPC_ERROR_CREATE_FROM_STATIC_STRING(
          "Invalid regex string specified in path matcher.");
    }
    route->matchers.path_matcher.type = XdsApi::Route::
        Matchers::PathMatcher::PathMatcherType::REGEX;
    route->matchers.path_matcher.regex_matcher = std::move(regex);
  } else {
    return GRPC_ERROR_CREATE_FROM_STATIC_STRING(
        "Invalid route path specifier specified.");
  }
  return GRPC_ERROR_NONE;
}

grpc_error* RouteHeaderMatchersParse(
    const envoy_config_route_v3_RouteMatch* match,
    XdsApi::Route* route) {
  size_t size;
  const envoy_config_route_v3_HeaderMatcher* const* headers =
      envoy_config_route_v3_RouteMatch_headers(match, &size);
  for (size_t i = 0; i < size; ++i) {
    const envoy_config_route_v3_HeaderMatcher* header = headers[i];
    XdsApi::Route::Matchers::HeaderMatcher header_matcher;
    header_matcher.name =
        UpbStringToStdString(envoy_config_route_v3_HeaderMatcher_name(header));
    if (envoy_config_route_v3_HeaderMatcher_has_exact_match(header)) {
      header_matcher.type = XdsApi::Route::Matchers::
          HeaderMatcher::HeaderMatcherType::EXACT;
      header_matcher.string_matcher = UpbStringToStdString(
          envoy_config_route_v3_HeaderMatcher_exact_match(header));
    } else if (envoy_config_route_v3_HeaderMatcher_has_safe_regex_match(
                   header)) {
      const envoy_type_matcher_v3_RegexMatcher* regex_matcher =
          envoy_config_route_v3_HeaderMatcher_safe_regex_match(header);
      GPR_ASSERT(regex_matcher != nullptr);
      const std::string matcher = UpbStringToStdString(
          envoy_type_matcher_v3_RegexMatcher_regex(regex_matcher));
      std::unique_ptr<RE2> regex = absl::make_unique<RE2>(matcher);
      if (!regex->ok()) {
        return GRPC_ERROR_CREATE_FROM_STATIC_STRING(
            "Invalid regex string specified in header matcher.");
      }
      header_matcher.type = XdsApi::Route::Matchers::
          HeaderMatcher::HeaderMatcherType::REGEX;
      header_matcher.regex_match = std::move(regex);
    } else if (envoy_config_route_v3_HeaderMatcher_has_range_match(header)) {
      header_matcher.type = XdsApi::Route::Matchers::
          HeaderMatcher::HeaderMatcherType::RANGE;
      const envoy_type_v3_Int64Range* range_matcher =
          envoy_config_route_v3_HeaderMatcher_range_match(header);
      header_matcher.range_start =
          envoy_type_v3_Int64Range_start(range_matcher);
      header_matcher.range_end = envoy_type_v3_Int64Range_end(range_matcher);
      if (header_matcher.range_end < header_matcher.range_start) {
        return GRPC_ERROR_CREATE_FROM_STATIC_STRING(
            "Invalid range header matcher specifier specified: end "
            "cannot be smaller than start.");
      }
    } else if (envoy_config_route_v3_HeaderMatcher_has_present_match(header)) {
      header_matcher.type = XdsApi::Route::Matchers::
          HeaderMatcher::HeaderMatcherType::PRESENT;
      header_matcher.present_match =
          envoy_config_route_v3_HeaderMatcher_present_match(header);
    } else if (envoy_config_route_v3_HeaderMatcher_has_prefix_match(header)) {
      header_matcher.type = XdsApi::Route::Matchers::
          HeaderMatcher::HeaderMatcherType::PREFIX;
      header_matcher.string_matcher = UpbStringToStdString(
          envoy_config_route_v3_HeaderMatcher_prefix_match(header));
    } else if (envoy_config_route_v3_HeaderMatcher_has_suffix_match(header)) {
      header_matcher.type = XdsApi::Route::Matchers::
          HeaderMatcher::HeaderMatcherType::SUFFIX;
      header_matcher.string_matcher = UpbStringToStdString(
          envoy_config_route_v3_HeaderMatcher_suffix_match(header));
    } else {
      return GRPC_ERROR_CREATE_FROM_STATIC_STRING(
          "Invalid route header matcher specified.");
    }
    header_matcher.invert_match =
        envoy_config_route_v3_HeaderMatcher_invert_match(header);
    route->matchers.header_matchers.emplace_back(std::move(header_matcher));
  }
  return GRPC_ERROR_NONE;
}

grpc_error* RouteRuntimeFractionParse(
    const envoy_config_route_v3_RouteMatch* match,
    XdsApi::Route* route) {
  const envoy_config_core_v3_RuntimeFractionalPercent* runtime_fraction =
      envoy_config_route_v3_RouteMatch_runtime_fraction(match);
  if (runtime_fraction != nullptr) {
    const envoy_type_v3_FractionalPercent* fraction =
        envoy_config_core_v3_RuntimeFractionalPercent_default_value(
            runtime_fraction);
    if (fraction != nullptr) {
      uint32_t numerator = envoy_type_v3_FractionalPercent_numerator(fraction);
      const auto denominator =
          static_cast<envoy_type_v3_FractionalPercent_DenominatorType>(
              envoy_type_v3_FractionalPercent_denominator(fraction));
      // Normalize to million.
      switch (denominator) {
        case envoy_type_v3_FractionalPercent_HUNDRED:
          numerator *= 10000;
          break;
        case envoy_type_v3_FractionalPercent_TEN_THOUSAND:
          numerator *= 100;
          break;
        case envoy_type_v3_FractionalPercent_MILLION:
          break;
        default:
          return GRPC_ERROR_CREATE_FROM_STATIC_STRING(
              "Unknown denominator type");
      }
      route->matchers.fraction_per_million = numerator;
    }
  }
  return GRPC_ERROR_NONE;
}

grpc_error* RouteActionParse(const envoy_config_route_v3_Route* route_proto,
                             XdsApi::Route* route,
                             bool* ignore_route) {
  if (!envoy_config_route_v3_Route_has_route(route_proto)) {
    return GRPC_ERROR_CREATE_FROM_STATIC_STRING(
        "No RouteAction found in route.");
  }
  const envoy_config_route_v3_RouteAction* route_action =
      envoy_config_route_v3_Route_route(route_proto);
  // Get the cluster or weighted_clusters in the RouteAction.
  if (envoy_config_route_v3_RouteAction_has_cluster(route_action)) {
    const upb_strview cluster_name =
        envoy_config_route_v3_RouteAction_cluster(route_action);
    if (cluster_name.size == 0) {
      return GRPC_ERROR_CREATE_FROM_STATIC_STRING(
          "RouteAction cluster contains empty cluster name.");
    }
    route->cluster_name = UpbStringToStdString(cluster_name);
  } else if (envoy_config_route_v3_RouteAction_has_weighted_clusters(
                 route_action)) {
    const envoy_config_route_v3_WeightedCluster* weighted_cluster =
        envoy_config_route_v3_RouteAction_weighted_clusters(route_action);
    uint32_t total_weight = 100;
    const google_protobuf_UInt32Value* weight =
        envoy_config_route_v3_WeightedCluster_total_weight(weighted_cluster);
    if (weight != nullptr) {
      total_weight = google_protobuf_UInt32Value_value(weight);
    }
    size_t clusters_size;
    const envoy_config_route_v3_WeightedCluster_ClusterWeight* const* clusters =
        envoy_config_route_v3_WeightedCluster_clusters(weighted_cluster,
                                                       &clusters_size);
    uint32_t sum_of_weights = 0;
    for (size_t j = 0; j < clusters_size; ++j) {
      const envoy_config_route_v3_WeightedCluster_ClusterWeight*
          cluster_weight = clusters[j];
      XdsApi::Route::ClusterWeight cluster;
      cluster.name = UpbStringToStdString(
          envoy_config_route_v3_WeightedCluster_ClusterWeight_name(
              cluster_weight));
      if (cluster.name.empty()) {
        return GRPC_ERROR_CREATE_FROM_STATIC_STRING(
            "RouteAction weighted_cluster cluster contains empty cluster "
            "name.");
      }
      const google_protobuf_UInt32Value* weight =
          envoy_config_route_v3_WeightedCluster_ClusterWeight_weight(
              cluster_weight);
      if (weight == nullptr) {
        return GRPC_ERROR_CREATE_FROM_STATIC_STRING(
            "RouteAction weighted_cluster cluster missing weight");
      }
      cluster.weight = google_protobuf_UInt32Value_value(weight);
      sum_of_weights += cluster.weight;
      route->weighted_clusters.emplace_back(std::move(cluster));
    }
    if (total_weight != sum_of_weights) {
      return GRPC_ERROR_CREATE_FROM_STATIC_STRING(
          "RouteAction weighted_cluster has incorrect total weight");
    }
    if (route->weighted_clusters.empty()) {
      return GRPC_ERROR_CREATE_FROM_STATIC_STRING(
          "RouteAction weighted_cluster has no valid clusters specified.");
    }
  } else {
    // No cluster or weighted_clusters found in RouteAction, ignore this route.
    *ignore_route = true;
    return GRPC_ERROR_NONE;
  }
  return GRPC_ERROR_NONE;
}

grpc_error* RouteConfigParse(
    XdsClient* client, TraceFlag* tracer,
    const envoy_config_route_v3_RouteConfiguration* route_config,
    XdsApi::RdsUpdate* rds_update) {
  MaybeLogRouteConfiguration(client, tracer, route_config);
  // Get the virtual hosts.
  size_t size;
  const envoy_config_route_v3_VirtualHost* const* virtual_hosts =
      envoy_config_route_v3_RouteConfiguration_virtual_hosts(route_config,
                                                             &size);
  for (size_t i = 0; i < size; ++i) {
    rds_update->virtual_hosts.emplace_back();
    XdsApi::RdsUpdate::VirtualHost& vhost = rds_update->virtual_hosts.back();
    // Parse domain names.
    size_t domain_size;
    upb_strview const* domains = envoy_config_route_v3_VirtualHost_domains(
        virtual_hosts[i], &domain_size);
    for (size_t j = 0; j < domain_size; ++j) {
      std::string domain = UpbStringToStdString(domains[j]);
      const MatchType match_type = DomainPatternMatchType(domain);
      if (match_type == INVALID_MATCH) {
        return GRPC_ERROR_CREATE_FROM_COPIED_STRING(
            absl::StrCat("Invalid domain pattern \"", domain, "\".").c_str());
      }
      vhost.domains.push_back(UpbStringToStdString(domains[j]));
    }
    // Parse the route list.
    size_t route_size;
    const envoy_config_route_v3_Route* const* routes =
        envoy_config_route_v3_VirtualHost_routes(virtual_hosts[i], &route_size);
    if (route_size < 1) {
      return GRPC_ERROR_CREATE_FROM_STATIC_STRING(
          "No route found in the virtual host.");
    }
    for (size_t i = 0; i < route_size; ++i) {
      const envoy_config_route_v3_Route* route = routes[i];
      const envoy_config_route_v3_RouteMatch* match =
          envoy_config_route_v3_Route_match(route);
      size_t query_parameters_size;
      static_cast<void>(envoy_config_route_v3_RouteMatch_query_parameters(
          match, &query_parameters_size));
      if (query_parameters_size > 0) {
        continue;
      }
      XdsApi::Route rds_route;
      bool ignore_route = false;
      grpc_error* error = RoutePathMatchParse(match, &rds_route, &ignore_route);
      if (error != GRPC_ERROR_NONE) return error;
      if (ignore_route) continue;
      error = RouteHeaderMatchersParse(match, &rds_route);
      if (error != GRPC_ERROR_NONE) return error;
      error = RouteRuntimeFractionParse(match, &rds_route);
      if (error != GRPC_ERROR_NONE) return error;
      error = RouteActionParse(route, &rds_route, &ignore_route);
      if (error != GRPC_ERROR_NONE) return error;
      if (ignore_route) continue;
      const google_protobuf_BoolValue* case_sensitive =
          envoy_config_route_v3_RouteMatch_case_sensitive(match);
      if (case_sensitive != nullptr &&
          !google_protobuf_BoolValue_value(case_sensitive)) {
        return GRPC_ERROR_CREATE_FROM_STATIC_STRING(
            "case_sensitive if set must be set to true.");
      }
      vhost.routes.push_back(std::move(rds_route));
    }
    if (vhost.routes.empty()) {
      return GRPC_ERROR_CREATE_FROM_STATIC_STRING("No valid routes specified.");
    }
  }
  return GRPC_ERROR_NONE;
}

grpc_error* LdsResponseParse(
    XdsClient* client, TraceFlag* tracer,
    const envoy_service_discovery_v3_DiscoveryResponse* response,
    const std::set<absl::string_view>& expected_listener_names,
    XdsApi::LdsUpdateMap* lds_update_map, upb_arena* arena) {
  // Get the resources from the response.
  size_t size;
  const google_protobuf_Any* const* resources =
      envoy_service_discovery_v3_DiscoveryResponse_resources(response, &size);
  for (size_t i = 0; i < size; ++i) {
    // Check the type_url of the resource.
    const upb_strview type_url = google_protobuf_Any_type_url(resources[i]);
    if (!IsLds(UpbStringToAbsl(type_url))) {
      return GRPC_ERROR_CREATE_FROM_STATIC_STRING("Resource is not LDS.");
    }
    // Decode the listener.
    const upb_strview encoded_listener =
        google_protobuf_Any_value(resources[i]);
    const envoy_config_listener_v3_Listener* listener =
        envoy_config_listener_v3_Listener_parse(encoded_listener.data,
                                                encoded_listener.size, arena);
    if (listener == nullptr) {
      return GRPC_ERROR_CREATE_FROM_STATIC_STRING("Can't decode listener.");
    }
    // Check listener name. Ignore unexpected listeners.
    absl::string_view listener_name_strview =
        UpbStringToAbsl(envoy_config_listener_v3_Listener_name(listener));
    if (expected_listener_names.find(listener_name_strview) ==
        expected_listener_names.end()) {
      continue;
    }
    // Fail if listener name is duplicated.
    std::string listener_name(listener_name_strview);
// FIXME: do we need this?
#if 0
    if (lds_update_map->find(listener_name) != lds_update_map->end()) {
      return GRPC_ERROR_CREATE_FROM_COPIED_STRING(absl::StrCat(
          "duplicate listener name \"", listener_name, "\"").c_str());
    }
#endif
    XdsApi::LdsUpdate& lds_update = (*lds_update_map)[listener_name];
    // Get api_listener and decode it to http_connection_manager.
    const envoy_config_listener_v3_ApiListener* api_listener =
        envoy_config_listener_v3_Listener_api_listener(listener);
    if (api_listener == nullptr) {
      return GRPC_ERROR_CREATE_FROM_STATIC_STRING(
          "Listener has no ApiListener.");
    }
    const upb_strview encoded_api_listener = google_protobuf_Any_value(
        envoy_config_listener_v3_ApiListener_api_listener(api_listener));
    const envoy_extensions_filters_network_http_connection_manager_v3_HttpConnectionManager*
        http_connection_manager =
            envoy_extensions_filters_network_http_connection_manager_v3_HttpConnectionManager_parse(
                encoded_api_listener.data, encoded_api_listener.size, arena);
    if (http_connection_manager == nullptr) {
      return GRPC_ERROR_CREATE_FROM_STATIC_STRING(
          "Could not parse HttpConnectionManager config from ApiListener");
    }
    // Found inlined route_config. Parse it to find the cluster_name.
    if (envoy_extensions_filters_network_http_connection_manager_v3_HttpConnectionManager_has_route_config(
            http_connection_manager)) {
      const envoy_config_route_v3_RouteConfiguration* route_config =
          envoy_extensions_filters_network_http_connection_manager_v3_HttpConnectionManager_route_config(
              http_connection_manager);
      XdsApi::RdsUpdate rds_update;
// FIXME: in this case, could ignore validation for any non-matching vhost
      grpc_error* error =
          RouteConfigParse(client, tracer, route_config, &rds_update);
      if (error != GRPC_ERROR_NONE) return error;
      const XdsApi::RdsUpdate::VirtualHost* vhost =
          rds_update.FindVirtualHost(listener_name);
      if (vhost == nullptr) {
        return GRPC_ERROR_CREATE_FROM_STATIC_STRING(
            "No matched virtual host found in the route config.");
      }
      lds_update.routes = std::move(vhost->routes);
      continue;
    }
    // Validate that RDS must be used to get the route_config dynamically.
    if (!envoy_extensions_filters_network_http_connection_manager_v3_HttpConnectionManager_has_rds(
            http_connection_manager)) {
      return GRPC_ERROR_CREATE_FROM_STATIC_STRING(
          "HttpConnectionManager neither has inlined route_config nor RDS.");
    }
    const envoy_extensions_filters_network_http_connection_manager_v3_Rds* rds =
        envoy_extensions_filters_network_http_connection_manager_v3_HttpConnectionManager_rds(
            http_connection_manager);
    // Check that the ConfigSource specifies ADS.
    const envoy_config_core_v3_ConfigSource* config_source =
        envoy_extensions_filters_network_http_connection_manager_v3_Rds_config_source(
            rds);
    if (config_source == nullptr) {
      return GRPC_ERROR_CREATE_FROM_STATIC_STRING(
          "HttpConnectionManager missing config_source for RDS.");
    }
    if (!envoy_config_core_v3_ConfigSource_has_ads(config_source)) {
      return GRPC_ERROR_CREATE_FROM_STATIC_STRING(
          "HttpConnectionManager ConfigSource for RDS does not specify ADS.");
    }
    // Get the route_config_name.
    lds_update.route_config_name = UpbStringToStdString(
        envoy_extensions_filters_network_http_connection_manager_v3_Rds_route_config_name(
            rds));
  }
  return GRPC_ERROR_NONE;
}

grpc_error* RdsResponseParse(
    XdsClient* client, TraceFlag* tracer,
    const envoy_service_discovery_v3_DiscoveryResponse* response,
    const std::set<absl::string_view>& expected_route_configuration_names,
    XdsApi::RdsUpdateMap* rds_update_map, upb_arena* arena) {
  // Get the resources from the response.
  size_t size;
  const google_protobuf_Any* const* resources =
      envoy_service_discovery_v3_DiscoveryResponse_resources(response, &size);
  for (size_t i = 0; i < size; ++i) {
    // Check the type_url of the resource.
    const upb_strview type_url = google_protobuf_Any_type_url(resources[i]);
    if (!IsRds(UpbStringToAbsl(type_url))) {
      return GRPC_ERROR_CREATE_FROM_STATIC_STRING("Resource is not RDS.");
    }
    // Decode the route_config.
    const upb_strview encoded_route_config =
        google_protobuf_Any_value(resources[i]);
    const envoy_config_route_v3_RouteConfiguration* route_config =
        envoy_config_route_v3_RouteConfiguration_parse(
            encoded_route_config.data, encoded_route_config.size, arena);
    if (route_config == nullptr) {
      return GRPC_ERROR_CREATE_FROM_STATIC_STRING("Can't decode route_config.");
    }
    // Check route_config_name. Ignore unexpected route_config.
    absl::string_view route_config_name_strview = UpbStringToAbsl(
        envoy_config_route_v3_RouteConfiguration_name(route_config));
    if (expected_route_configuration_names.find(route_config_name_strview) ==
        expected_route_configuration_names.end()) {
      continue;
    }
    // Fail if route config name is duplicated.
    std::string route_config_name(route_config_name_strview);
// FIXME: do we need this?
#if 0
    if (rds_update_map->find(route_config_name) != rds_update_map->end()) {
      return GRPC_ERROR_CREATE_FROM_COPIED_STRING(absl::StrCat(
          "duplicate route config name \"", route_config_name, "\"").c_str());
    }
#endif
    XdsApi::RdsUpdate& rds_update =
        (*rds_update_map)[std::move(route_config_name)];
    // Parse the route_config.
    grpc_error* error =
        RouteConfigParse(client, tracer, route_config, &rds_update);
    if (error != GRPC_ERROR_NONE) return error;
  }
  return GRPC_ERROR_NONE;
}

grpc_error* CdsResponseParse(
    XdsClient* client, TraceFlag* tracer,
    const envoy_service_discovery_v3_DiscoveryResponse* response,
    const std::set<absl::string_view>& expected_cluster_names,
    XdsApi::CdsUpdateMap* cds_update_map, upb_arena* arena) {
  // Get the resources from the response.
  size_t size;
  const google_protobuf_Any* const* resources =
      envoy_service_discovery_v3_DiscoveryResponse_resources(response, &size);
  // Parse all the resources in the CDS response.
  for (size_t i = 0; i < size; ++i) {
    // Check the type_url of the resource.
    const upb_strview type_url = google_protobuf_Any_type_url(resources[i]);
    if (!IsCds(UpbStringToAbsl(type_url))) {
      return GRPC_ERROR_CREATE_FROM_STATIC_STRING("Resource is not CDS.");
    }
    // Decode the cluster.
    const upb_strview encoded_cluster = google_protobuf_Any_value(resources[i]);
    const envoy_config_cluster_v3_Cluster* cluster =
        envoy_config_cluster_v3_Cluster_parse(encoded_cluster.data,
                                              encoded_cluster.size, arena);
    if (cluster == nullptr) {
      return GRPC_ERROR_CREATE_FROM_STATIC_STRING("Can't decode cluster.");
    }
    MaybeLogCluster(client, tracer, cluster);
    // Ignore unexpected cluster names.
<<<<<<< HEAD
    absl::string_view cluster_name_strview =
        UpbStringToAbsl(envoy_config_cluster_v3_Cluster_name(cluster));
    if (expected_cluster_names.find(cluster_name_strview) ==
        expected_cluster_names.end()) {
      continue;
    }
    // Fail if cluster name is duplicated.
    std::string cluster_name(cluster_name_strview);
// FIXME: do we need this?
#if 0
    if (cds_update_map->find(cluster_name) != cds_update_map->end()) {
      return GRPC_ERROR_CREATE_FROM_COPIED_STRING(absl::StrCat(
          "duplicate cluster name \"", cluster_name, "\"").c_str());
    }
#endif
    XdsApi::CdsUpdate& cds_update = (*cds_update_map)[std::move(cluster_name)];
=======
    std::string cluster_name =
        UpbStringToStdString(envoy_config_cluster_v3_Cluster_name(cluster));
    if (expected_cluster_names.find(cluster_name) ==
        expected_cluster_names.end()) {
      continue;
    }
    // Fail on duplicate resources.
    if (cds_update_map->find(cluster_name) != cds_update_map->end()) {
      return GRPC_ERROR_CREATE_FROM_COPIED_STRING(absl::StrCat(
          "duplicate resource name \"", cluster_name, "\"").c_str());
    }
>>>>>>> 9f696e3c
    // Check the cluster_discovery_type.
    if (!envoy_config_cluster_v3_Cluster_has_type(cluster)) {
      return GRPC_ERROR_CREATE_FROM_STATIC_STRING("DiscoveryType not found.");
    }
    if (envoy_config_cluster_v3_Cluster_type(cluster) !=
        envoy_config_cluster_v3_Cluster_EDS) {
      return GRPC_ERROR_CREATE_FROM_STATIC_STRING("DiscoveryType is not EDS.");
    }
    // Check the EDS config source.
    const envoy_config_cluster_v3_Cluster_EdsClusterConfig* eds_cluster_config =
        envoy_config_cluster_v3_Cluster_eds_cluster_config(cluster);
    const envoy_config_core_v3_ConfigSource* eds_config =
        envoy_config_cluster_v3_Cluster_EdsClusterConfig_eds_config(
            eds_cluster_config);
    if (!envoy_config_core_v3_ConfigSource_has_ads(eds_config)) {
      return GRPC_ERROR_CREATE_FROM_STATIC_STRING(
          "EDS ConfigSource is not ADS.");
    }
    // Record EDS service_name (if any).
    upb_strview service_name =
        envoy_config_cluster_v3_Cluster_EdsClusterConfig_service_name(
            eds_cluster_config);
    if (service_name.size != 0) {
      cds_update.eds_service_name = UpbStringToStdString(service_name);
    }
    // Check the LB policy.
    if (envoy_config_cluster_v3_Cluster_lb_policy(cluster) !=
        envoy_config_cluster_v3_Cluster_ROUND_ROBIN) {
      return GRPC_ERROR_CREATE_FROM_STATIC_STRING(
          "LB policy is not ROUND_ROBIN.");
    }
    // Record LRS server name (if any).
    const envoy_config_core_v3_ConfigSource* lrs_server =
        envoy_config_cluster_v3_Cluster_lrs_server(cluster);
    if (lrs_server != nullptr) {
      if (!envoy_config_core_v3_ConfigSource_has_self(lrs_server)) {
        return GRPC_ERROR_CREATE_FROM_STATIC_STRING(
            "LRS ConfigSource is not self.");
      }
      cds_update.lrs_load_reporting_server_name.emplace("");
    }
<<<<<<< HEAD
=======
    cds_update_map->emplace(std::move(cluster_name), std::move(cds_update));
>>>>>>> 9f696e3c
  }
  return GRPC_ERROR_NONE;
}

grpc_error* ServerAddressParseAndAppend(
    const envoy_config_endpoint_v3_LbEndpoint* lb_endpoint,
    ServerAddressList* list) {
  // If health_status is not HEALTHY or UNKNOWN, skip this endpoint.
  const int32_t health_status =
      envoy_config_endpoint_v3_LbEndpoint_health_status(lb_endpoint);
  if (health_status != envoy_config_core_v3_UNKNOWN &&
      health_status != envoy_config_core_v3_HEALTHY) {
    return GRPC_ERROR_NONE;
  }
  // Find the ip:port.
  const envoy_config_endpoint_v3_Endpoint* endpoint =
      envoy_config_endpoint_v3_LbEndpoint_endpoint(lb_endpoint);
  const envoy_config_core_v3_Address* address =
      envoy_config_endpoint_v3_Endpoint_address(endpoint);
  const envoy_config_core_v3_SocketAddress* socket_address =
      envoy_config_core_v3_Address_socket_address(address);
  upb_strview address_strview =
      envoy_config_core_v3_SocketAddress_address(socket_address);
  uint32_t port = envoy_config_core_v3_SocketAddress_port_value(socket_address);
  if (GPR_UNLIKELY(port >> 16) != 0) {
    return GRPC_ERROR_CREATE_FROM_STATIC_STRING("Invalid port.");
  }
  // Populate grpc_resolved_address.
  grpc_resolved_address addr;
  char* address_str = static_cast<char*>(gpr_malloc(address_strview.size + 1));
  memcpy(address_str, address_strview.data, address_strview.size);
  address_str[address_strview.size] = '\0';
  grpc_string_to_sockaddr(&addr, address_str, port);
  gpr_free(address_str);
  // Append the address to the list.
  list->emplace_back(addr, nullptr);
  return GRPC_ERROR_NONE;
}

grpc_error* LocalityParse(
    const envoy_config_endpoint_v3_LocalityLbEndpoints* locality_lb_endpoints,
    XdsApi::PriorityListUpdate::LocalityMap::Locality* output_locality) {
  // Parse LB weight.
  const google_protobuf_UInt32Value* lb_weight =
      envoy_config_endpoint_v3_LocalityLbEndpoints_load_balancing_weight(
          locality_lb_endpoints);
  // If LB weight is not specified, it means this locality is assigned no load.
  // TODO(juanlishen): When we support CDS to configure the inter-locality
  // policy, we should change the LB weight handling.
  output_locality->lb_weight =
      lb_weight != nullptr ? google_protobuf_UInt32Value_value(lb_weight) : 0;
  if (output_locality->lb_weight == 0) return GRPC_ERROR_NONE;
  // Parse locality name.
  const envoy_config_core_v3_Locality* locality =
      envoy_config_endpoint_v3_LocalityLbEndpoints_locality(
          locality_lb_endpoints);
  upb_strview region = envoy_config_core_v3_Locality_region(locality);
  upb_strview zone = envoy_config_core_v3_Locality_region(locality);
  upb_strview sub_zone = envoy_config_core_v3_Locality_sub_zone(locality);
  output_locality->name = MakeRefCounted<XdsLocalityName>(
      UpbStringToStdString(region), UpbStringToStdString(zone),
      UpbStringToStdString(sub_zone));
  // Parse the addresses.
  size_t size;
  const envoy_config_endpoint_v3_LbEndpoint* const* lb_endpoints =
      envoy_config_endpoint_v3_LocalityLbEndpoints_lb_endpoints(
          locality_lb_endpoints, &size);
  for (size_t i = 0; i < size; ++i) {
    grpc_error* error = ServerAddressParseAndAppend(
        lb_endpoints[i], &output_locality->serverlist);
    if (error != GRPC_ERROR_NONE) return error;
  }
  // Parse the priority.
  output_locality->priority =
      envoy_config_endpoint_v3_LocalityLbEndpoints_priority(
          locality_lb_endpoints);
  return GRPC_ERROR_NONE;
}

grpc_error* DropParseAndAppend(
    const envoy_config_endpoint_v3_ClusterLoadAssignment_Policy_DropOverload*
        drop_overload,
    XdsApi::DropConfig* drop_config) {
  // Get the category.
  upb_strview category =
      envoy_config_endpoint_v3_ClusterLoadAssignment_Policy_DropOverload_category(
          drop_overload);
  if (category.size == 0) {
    return GRPC_ERROR_CREATE_FROM_STATIC_STRING("Empty drop category name");
  }
  // Get the drop rate (per million).
  const envoy_type_v3_FractionalPercent* drop_percentage =
      envoy_config_endpoint_v3_ClusterLoadAssignment_Policy_DropOverload_drop_percentage(
          drop_overload);
  uint32_t numerator =
      envoy_type_v3_FractionalPercent_numerator(drop_percentage);
  const auto denominator =
      static_cast<envoy_type_v3_FractionalPercent_DenominatorType>(
          envoy_type_v3_FractionalPercent_denominator(drop_percentage));
  // Normalize to million.
  switch (denominator) {
    case envoy_type_v3_FractionalPercent_HUNDRED:
      numerator *= 10000;
      break;
    case envoy_type_v3_FractionalPercent_TEN_THOUSAND:
      numerator *= 100;
      break;
    case envoy_type_v3_FractionalPercent_MILLION:
      break;
    default:
      return GRPC_ERROR_CREATE_FROM_STATIC_STRING("Unknown denominator type");
  }
  // Cap numerator to 1000000.
  numerator = GPR_MIN(numerator, 1000000);
  drop_config->AddCategory(UpbStringToStdString(category), numerator);
  return GRPC_ERROR_NONE;
}

grpc_error* EdsResponseParse(
    XdsClient* client, TraceFlag* tracer,
    const envoy_service_discovery_v3_DiscoveryResponse* response,
    const std::set<absl::string_view>& expected_eds_service_names,
    XdsApi::EdsUpdateMap* eds_update_map, upb_arena* arena) {
  // Get the resources from the response.
  size_t size;
  const google_protobuf_Any* const* resources =
      envoy_service_discovery_v3_DiscoveryResponse_resources(response, &size);
  for (size_t i = 0; i < size; ++i) {
    // Check the type_url of the resource.
    upb_strview type_url = google_protobuf_Any_type_url(resources[i]);
    if (!IsEds(UpbStringToAbsl(type_url))) {
      return GRPC_ERROR_CREATE_FROM_STATIC_STRING("Resource is not EDS.");
    }
    // Get the cluster_load_assignment.
    upb_strview encoded_cluster_load_assignment =
        google_protobuf_Any_value(resources[i]);
    envoy_config_endpoint_v3_ClusterLoadAssignment* cluster_load_assignment =
        envoy_config_endpoint_v3_ClusterLoadAssignment_parse(
            encoded_cluster_load_assignment.data,
            encoded_cluster_load_assignment.size, arena);
    if (cluster_load_assignment == nullptr) {
      return GRPC_ERROR_CREATE_FROM_STATIC_STRING(
          "Can't parse cluster_load_assignment.");
    }
    MaybeLogClusterLoadAssignment(client, tracer, cluster_load_assignment);
<<<<<<< HEAD
    // Check the cluster name (which actually means eds_service_name). Ignore
    // unexpected names.
    absl::string_view eds_service_name_strview = UpbStringToAbsl(
        envoy_config_endpoint_v3_ClusterLoadAssignment_cluster_name(
            cluster_load_assignment));
    if (expected_eds_service_names.find(eds_service_name_strview) ==
        expected_eds_service_names.end()) {
      continue;
    }
    // Fail if EDS service name is duplicated.
    std::string eds_service_name(eds_service_name_strview);
// FIXME: do we need this?
#if 0
    if (eds_update_map->find(eds_service_name) != eds_update_map->end()) {
      return GRPC_ERROR_CREATE_FROM_COPIED_STRING(absl::StrCat(
          "duplicate EDS service name \"", eds_service_name, "\"").c_str());
    }
#endif
    XdsApi::EdsUpdate& eds_update =
        (*eds_update_map)[std::move(eds_service_name)];
=======
    // Check the EDS service name.  Ignore unexpected names.
    std::string eds_service_name = UpbStringToStdString(
        envoy_config_endpoint_v3_ClusterLoadAssignment_cluster_name(
            cluster_load_assignment));
    if (expected_eds_service_names.find(eds_service_name) ==
        expected_eds_service_names.end()) {
      continue;
    }
    // Fail on duplicate resources.
    if (eds_update_map->find(eds_service_name) != eds_update_map->end()) {
      return GRPC_ERROR_CREATE_FROM_COPIED_STRING(absl::StrCat(
          "duplicate resource name \"", eds_service_name, "\"").c_str());
    }
>>>>>>> 9f696e3c
    // Get the endpoints.
    size_t locality_size;
    const envoy_config_endpoint_v3_LocalityLbEndpoints* const* endpoints =
        envoy_config_endpoint_v3_ClusterLoadAssignment_endpoints(
            cluster_load_assignment, &locality_size);
    for (size_t j = 0; j < locality_size; ++j) {
      XdsApi::PriorityListUpdate::LocalityMap::Locality locality;
      grpc_error* error = LocalityParse(endpoints[j], &locality);
      if (error != GRPC_ERROR_NONE) return error;
      // Filter out locality with weight 0.
      if (locality.lb_weight == 0) continue;
      eds_update.priority_list_update.Add(locality);
    }
    for (uint32_t priority = 0;
         priority < eds_update.priority_list_update.size(); ++priority) {
      auto* locality_map = eds_update.priority_list_update.Find(priority);
      if (locality_map == nullptr || locality_map->size() == 0) {
        return GRPC_ERROR_CREATE_FROM_STATIC_STRING(
            "EDS update includes sparse priority list");
      }
    }
    // Get the drop config.
    eds_update.drop_config = MakeRefCounted<XdsApi::DropConfig>();
    const envoy_config_endpoint_v3_ClusterLoadAssignment_Policy* policy =
        envoy_config_endpoint_v3_ClusterLoadAssignment_policy(
            cluster_load_assignment);
    if (policy != nullptr) {
      size_t drop_size;
      const envoy_config_endpoint_v3_ClusterLoadAssignment_Policy_DropOverload* const*
          drop_overload =
              envoy_config_endpoint_v3_ClusterLoadAssignment_Policy_drop_overloads(
                  policy, &drop_size);
      for (size_t j = 0; j < drop_size; ++j) {
        grpc_error* error =
            DropParseAndAppend(drop_overload[j], eds_update.drop_config.get());
        if (error != GRPC_ERROR_NONE) return error;
      }
    }
<<<<<<< HEAD
=======
    eds_update_map->emplace(std::move(eds_service_name), std::move(eds_update));
>>>>>>> 9f696e3c
  }
  return GRPC_ERROR_NONE;
}

std::string TypeUrlInternalToExternal(absl::string_view type_url) {
  if (type_url == kLdsV2TypeUrl) {
    return XdsApi::kLdsTypeUrl;
  } else if (type_url == kRdsV2TypeUrl) {
    return XdsApi::kRdsTypeUrl;
  } else if (type_url == kCdsV2TypeUrl) {
    return XdsApi::kCdsTypeUrl;
  } else if (type_url == kEdsV2TypeUrl) {
    return XdsApi::kEdsTypeUrl;
  }
  return std::string(type_url);
}

}  // namespace

XdsApi::AdsParseResult XdsApi::ParseAdsResponse(
    const grpc_slice& encoded_response,
    const std::set<absl::string_view>& expected_listener_names,
    const std::set<absl::string_view>& expected_route_configuration_names,
    const std::set<absl::string_view>& expected_cluster_names,
    const std::set<absl::string_view>& expected_eds_service_names) {
  AdsParseResult result;
  upb::Arena arena;
  // Decode the response.
  const envoy_service_discovery_v3_DiscoveryResponse* response =
      envoy_service_discovery_v3_DiscoveryResponse_parse(
          reinterpret_cast<const char*>(GRPC_SLICE_START_PTR(encoded_response)),
          GRPC_SLICE_LENGTH(encoded_response), arena.ptr());
  // If decoding fails, output an empty type_url and return.
  if (response == nullptr) {
    result.parse_error =
        GRPC_ERROR_CREATE_FROM_STATIC_STRING("Can't decode DiscoveryResponse.");
    return result;
  }
  MaybeLogDiscoveryResponse(client_, tracer_, response);
  // Record the type_url, the version_info, and the nonce of the response.
  upb_strview type_url_strview =
      envoy_service_discovery_v3_DiscoveryResponse_type_url(response);
  result.type_url =
      TypeUrlInternalToExternal(UpbStringToAbsl(type_url_strview));
  upb_strview version_info =
      envoy_service_discovery_v3_DiscoveryResponse_version_info(response);
  result.version = UpbStringToStdString(version_info);
  upb_strview nonce_strview =
      envoy_service_discovery_v3_DiscoveryResponse_nonce(response);
  result.nonce = UpbStringToStdString(nonce_strview);
  // Parse the response according to the resource type.
  if (IsLds(result.type_url)) {
    result.parse_error =
        LdsResponseParse(client_, tracer_, response, expected_listener_names,
                         &result.lds_update_map, arena.ptr());
  } else if (IsRds(result.type_url)) {
    result.parse_error = RdsResponseParse(
        client_, tracer_, response, expected_route_configuration_names,
        &result.rds_update_map, arena.ptr());
  } else if (IsCds(result.type_url)) {
    result.parse_error =
        CdsResponseParse(client_, tracer_, response, expected_cluster_names,
                         &result.cds_update_map, arena.ptr());
  } else if (IsEds(result.type_url)) {
    result.parse_error =
        EdsResponseParse(client_, tracer_, response, expected_eds_service_names,
                         &result.eds_update_map, arena.ptr());
  }
  return result;
}

namespace {

void MaybeLogLrsRequest(
    XdsClient* client, TraceFlag* tracer,
    const envoy_service_load_stats_v3_LoadStatsRequest* request,
    const std::string& build_version) {
  if (GRPC_TRACE_FLAG_ENABLED(*tracer) &&
      gpr_should_log(GPR_LOG_SEVERITY_DEBUG)) {
    // TODO(roth): When we can upgrade upb, use upb textformat code to dump
    // the raw proto instead of doing this manually.
    std::vector<std::string> fields;
    // node
    const auto* node =
        envoy_service_load_stats_v3_LoadStatsRequest_node(request);
    if (node != nullptr) {
      AddNodeLogFields(node, build_version, &fields);
    }
    // cluster_stats
    size_t num_cluster_stats;
    const struct envoy_config_endpoint_v3_ClusterStats* const* cluster_stats =
        envoy_service_load_stats_v3_LoadStatsRequest_cluster_stats(
            request, &num_cluster_stats);
    for (size_t i = 0; i < num_cluster_stats; ++i) {
      const auto* cluster_stat = cluster_stats[i];
      fields.emplace_back("cluster_stats {");
      // cluster_name
      AddStringField(
          "  cluster_name",
          envoy_config_endpoint_v3_ClusterStats_cluster_name(cluster_stat),
          &fields);
      // cluster_service_name
      AddStringField("  cluster_service_name",
                     envoy_config_endpoint_v3_ClusterStats_cluster_service_name(
                         cluster_stat),
                     &fields);
      // upstream_locality_stats
      size_t num_stats;
      const envoy_config_endpoint_v3_UpstreamLocalityStats* const* stats =
          envoy_config_endpoint_v3_ClusterStats_upstream_locality_stats(
              cluster_stat, &num_stats);
      for (size_t j = 0; j < num_stats; ++j) {
        const auto* stat = stats[j];
        fields.emplace_back("  upstream_locality_stats {");
        // locality
        const auto* locality =
            envoy_config_endpoint_v3_UpstreamLocalityStats_locality(stat);
        if (locality != nullptr) {
          fields.emplace_back("    locality {");
          AddLocalityField(3, locality, &fields);
          fields.emplace_back("    }");
        }
        // total_successful_requests
        fields.emplace_back(absl::StrCat(
            "    total_successful_requests: ",
            envoy_config_endpoint_v3_UpstreamLocalityStats_total_successful_requests(
                stat)));
        // total_requests_in_progress
        fields.emplace_back(absl::StrCat(
            "    total_requests_in_progress: ",
            envoy_config_endpoint_v3_UpstreamLocalityStats_total_requests_in_progress(
                stat)));
        // total_error_requests
        fields.emplace_back(absl::StrCat(
            "    total_error_requests: ",
            envoy_config_endpoint_v3_UpstreamLocalityStats_total_error_requests(
                stat)));
        // total_issued_requests
        fields.emplace_back(absl::StrCat(
            "    total_issued_requests: ",
            envoy_config_endpoint_v3_UpstreamLocalityStats_total_issued_requests(
                stat)));
        fields.emplace_back("  }");
      }
      // total_dropped_requests
      fields.emplace_back(absl::StrCat(
          "  total_dropped_requests: ",
          envoy_config_endpoint_v3_ClusterStats_total_dropped_requests(
              cluster_stat)));
      // dropped_requests
      size_t num_drops;
      const envoy_config_endpoint_v3_ClusterStats_DroppedRequests* const*
          drops = envoy_config_endpoint_v3_ClusterStats_dropped_requests(
              cluster_stat, &num_drops);
      for (size_t j = 0; j < num_drops; ++j) {
        const auto* drop = drops[j];
        fields.emplace_back("  dropped_requests {");
        // category
        AddStringField(
            "    category",
            envoy_config_endpoint_v3_ClusterStats_DroppedRequests_category(
                drop),
            &fields);
        // dropped_count
        fields.emplace_back(absl::StrCat(
            "    dropped_count: ",
            envoy_config_endpoint_v3_ClusterStats_DroppedRequests_dropped_count(
                drop)));
        fields.emplace_back("  }");
      }
      // load_report_interval
      const auto* load_report_interval =
          envoy_config_endpoint_v3_ClusterStats_load_report_interval(
              cluster_stat);
      if (load_report_interval != nullptr) {
        fields.emplace_back("  load_report_interval {");
        fields.emplace_back(absl::StrCat(
            "    seconds: ",
            google_protobuf_Duration_seconds(load_report_interval)));
        fields.emplace_back(
            absl::StrCat("    nanos: ",
                         google_protobuf_Duration_nanos(load_report_interval)));
        fields.emplace_back("  }");
      }
      fields.emplace_back("}");
    }
    gpr_log(GPR_DEBUG, "[xds_client %p] constructed LRS request: %s", client,
            absl::StrJoin(fields, "\n").c_str());
  }
}

grpc_slice SerializeLrsRequest(
    const envoy_service_load_stats_v3_LoadStatsRequest* request,
    upb_arena* arena) {
  size_t output_length;
  char* output = envoy_service_load_stats_v3_LoadStatsRequest_serialize(
      request, arena, &output_length);
  return grpc_slice_from_copied_buffer(output, output_length);
}

}  // namespace

grpc_slice XdsApi::CreateLrsInitialRequest(const std::string& server_name) {
  upb::Arena arena;
  // Create a request.
  envoy_service_load_stats_v3_LoadStatsRequest* request =
      envoy_service_load_stats_v3_LoadStatsRequest_new(arena.ptr());
  // Populate node.
  envoy_config_core_v3_Node* node_msg =
      envoy_service_load_stats_v3_LoadStatsRequest_mutable_node(request,
                                                                arena.ptr());
  PopulateNode(arena.ptr(), bootstrap_, build_version_, user_agent_name_,
               server_name, node_msg);
  envoy_config_core_v3_Node_add_client_features(
      node_msg, upb_strview_makez("envoy.lrs.supports_send_all_clusters"),
      arena.ptr());
  MaybeLogLrsRequest(client_, tracer_, request, build_version_);
  return SerializeLrsRequest(request, arena.ptr());
}

namespace {

void LocalityStatsPopulate(
    envoy_config_endpoint_v3_UpstreamLocalityStats* output,
    const XdsLocalityName& locality_name,
    const XdsClusterLocalityStats::Snapshot& snapshot, upb_arena* arena) {
  // Set locality.
  envoy_config_core_v3_Locality* locality =
      envoy_config_endpoint_v3_UpstreamLocalityStats_mutable_locality(output,
                                                                      arena);
  if (!locality_name.region().empty()) {
    envoy_config_core_v3_Locality_set_region(
        locality, upb_strview_makez(locality_name.region().c_str()));
  }
  if (!locality_name.zone().empty()) {
    envoy_config_core_v3_Locality_set_zone(
        locality, upb_strview_makez(locality_name.zone().c_str()));
  }
  if (!locality_name.sub_zone().empty()) {
    envoy_config_core_v3_Locality_set_sub_zone(
        locality, upb_strview_makez(locality_name.sub_zone().c_str()));
  }
  // Set total counts.
  envoy_config_endpoint_v3_UpstreamLocalityStats_set_total_successful_requests(
      output, snapshot.total_successful_requests);
  envoy_config_endpoint_v3_UpstreamLocalityStats_set_total_requests_in_progress(
      output, snapshot.total_requests_in_progress);
  envoy_config_endpoint_v3_UpstreamLocalityStats_set_total_error_requests(
      output, snapshot.total_error_requests);
  envoy_config_endpoint_v3_UpstreamLocalityStats_set_total_issued_requests(
      output, snapshot.total_issued_requests);
  // Add backend metrics.
  for (const auto& p : snapshot.backend_metrics) {
    const std::string& metric_name = p.first;
    const XdsClusterLocalityStats::BackendMetric& metric_value = p.second;
    envoy_config_endpoint_v3_EndpointLoadMetricStats* load_metric =
        envoy_config_endpoint_v3_UpstreamLocalityStats_add_load_metric_stats(
            output, arena);
    envoy_config_endpoint_v3_EndpointLoadMetricStats_set_metric_name(
        load_metric, upb_strview_make(metric_name.data(), metric_name.size()));
    envoy_config_endpoint_v3_EndpointLoadMetricStats_set_num_requests_finished_with_metric(
        load_metric, metric_value.num_requests_finished_with_metric);
    envoy_config_endpoint_v3_EndpointLoadMetricStats_set_total_metric_value(
        load_metric, metric_value.total_metric_value);
  }
}

}  // namespace

grpc_slice XdsApi::CreateLrsRequest(
    ClusterLoadReportMap cluster_load_report_map) {
  upb::Arena arena;
  // Create a request.
  envoy_service_load_stats_v3_LoadStatsRequest* request =
      envoy_service_load_stats_v3_LoadStatsRequest_new(arena.ptr());
  for (auto& p : cluster_load_report_map) {
    const std::string& cluster_name = p.first.first;
    const std::string& eds_service_name = p.first.second;
    const ClusterLoadReport& load_report = p.second;
    // Add cluster stats.
    envoy_config_endpoint_v3_ClusterStats* cluster_stats =
        envoy_service_load_stats_v3_LoadStatsRequest_add_cluster_stats(
            request, arena.ptr());
    // Set the cluster name.
    envoy_config_endpoint_v3_ClusterStats_set_cluster_name(
        cluster_stats,
        upb_strview_make(cluster_name.data(), cluster_name.size()));
    // Set EDS service name, if non-empty.
    if (!eds_service_name.empty()) {
      envoy_config_endpoint_v3_ClusterStats_set_cluster_service_name(
          cluster_stats,
          upb_strview_make(eds_service_name.data(), eds_service_name.size()));
    }
    // Add locality stats.
    for (const auto& p : load_report.locality_stats) {
      const XdsLocalityName& locality_name = *p.first;
      const auto& snapshot = p.second;
      envoy_config_endpoint_v3_UpstreamLocalityStats* locality_stats =
          envoy_config_endpoint_v3_ClusterStats_add_upstream_locality_stats(
              cluster_stats, arena.ptr());
      LocalityStatsPopulate(locality_stats, locality_name, snapshot,
                            arena.ptr());
    }
    // Add dropped requests.
    uint64_t total_dropped_requests = 0;
    for (const auto& p : load_report.dropped_requests) {
      const char* category = p.first.c_str();
      const uint64_t count = p.second;
      envoy_config_endpoint_v3_ClusterStats_DroppedRequests* dropped_requests =
          envoy_config_endpoint_v3_ClusterStats_add_dropped_requests(
              cluster_stats, arena.ptr());
      envoy_config_endpoint_v3_ClusterStats_DroppedRequests_set_category(
          dropped_requests, upb_strview_makez(category));
      envoy_config_endpoint_v3_ClusterStats_DroppedRequests_set_dropped_count(
          dropped_requests, count);
      total_dropped_requests += count;
    }
    // Set total dropped requests.
    envoy_config_endpoint_v3_ClusterStats_set_total_dropped_requests(
        cluster_stats, total_dropped_requests);
    // Set real load report interval.
    gpr_timespec timespec =
        grpc_millis_to_timespec(load_report.load_report_interval, GPR_TIMESPAN);
    google_protobuf_Duration* load_report_interval =
        envoy_config_endpoint_v3_ClusterStats_mutable_load_report_interval(
            cluster_stats, arena.ptr());
    google_protobuf_Duration_set_seconds(load_report_interval, timespec.tv_sec);
    google_protobuf_Duration_set_nanos(load_report_interval, timespec.tv_nsec);
  }
  MaybeLogLrsRequest(client_, tracer_, request, build_version_);
  return SerializeLrsRequest(request, arena.ptr());
}

grpc_error* XdsApi::ParseLrsResponse(const grpc_slice& encoded_response,
                                     bool* send_all_clusters,
                                     std::set<std::string>* cluster_names,
                                     grpc_millis* load_reporting_interval) {
  upb::Arena arena;
  // Decode the response.
  const envoy_service_load_stats_v3_LoadStatsResponse* decoded_response =
      envoy_service_load_stats_v3_LoadStatsResponse_parse(
          reinterpret_cast<const char*>(GRPC_SLICE_START_PTR(encoded_response)),
          GRPC_SLICE_LENGTH(encoded_response), arena.ptr());
  // Parse the response.
  if (decoded_response == nullptr) {
    return GRPC_ERROR_CREATE_FROM_STATIC_STRING("Can't decode response.");
  }
  // Check send_all_clusters.
  if (envoy_service_load_stats_v3_LoadStatsResponse_send_all_clusters(
          decoded_response)) {
    *send_all_clusters = true;
  } else {
    // Store the cluster names.
    size_t size;
    const upb_strview* clusters =
        envoy_service_load_stats_v3_LoadStatsResponse_clusters(decoded_response,
                                                               &size);
    for (size_t i = 0; i < size; ++i) {
      cluster_names->emplace(clusters[i].data, clusters[i].size);
    }
  }
  // Get the load report interval.
  const google_protobuf_Duration* load_reporting_interval_duration =
      envoy_service_load_stats_v3_LoadStatsResponse_load_reporting_interval(
          decoded_response);
  gpr_timespec timespec{
      google_protobuf_Duration_seconds(load_reporting_interval_duration),
      google_protobuf_Duration_nanos(load_reporting_interval_duration),
      GPR_TIMESPAN};
  *load_reporting_interval = gpr_time_to_millis(timespec);
  return GRPC_ERROR_NONE;
}

}  // namespace grpc_core<|MERGE_RESOLUTION|>--- conflicted
+++ resolved
@@ -1769,24 +1769,6 @@
     }
     MaybeLogCluster(client, tracer, cluster);
     // Ignore unexpected cluster names.
-<<<<<<< HEAD
-    absl::string_view cluster_name_strview =
-        UpbStringToAbsl(envoy_config_cluster_v3_Cluster_name(cluster));
-    if (expected_cluster_names.find(cluster_name_strview) ==
-        expected_cluster_names.end()) {
-      continue;
-    }
-    // Fail if cluster name is duplicated.
-    std::string cluster_name(cluster_name_strview);
-// FIXME: do we need this?
-#if 0
-    if (cds_update_map->find(cluster_name) != cds_update_map->end()) {
-      return GRPC_ERROR_CREATE_FROM_COPIED_STRING(absl::StrCat(
-          "duplicate cluster name \"", cluster_name, "\"").c_str());
-    }
-#endif
-    XdsApi::CdsUpdate& cds_update = (*cds_update_map)[std::move(cluster_name)];
-=======
     std::string cluster_name =
         UpbStringToStdString(envoy_config_cluster_v3_Cluster_name(cluster));
     if (expected_cluster_names.find(cluster_name) ==
@@ -1798,7 +1780,7 @@
       return GRPC_ERROR_CREATE_FROM_COPIED_STRING(absl::StrCat(
           "duplicate resource name \"", cluster_name, "\"").c_str());
     }
->>>>>>> 9f696e3c
+    XdsApi::CdsUpdate& cds_update = (*cds_update_map)[std::move(cluster_name)];
     // Check the cluster_discovery_type.
     if (!envoy_config_cluster_v3_Cluster_has_type(cluster)) {
       return GRPC_ERROR_CREATE_FROM_STATIC_STRING("DiscoveryType not found.");
@@ -1840,10 +1822,6 @@
       }
       cds_update.lrs_load_reporting_server_name.emplace("");
     }
-<<<<<<< HEAD
-=======
-    cds_update_map->emplace(std::move(cluster_name), std::move(cds_update));
->>>>>>> 9f696e3c
   }
   return GRPC_ERROR_NONE;
 }
@@ -1989,28 +1967,6 @@
           "Can't parse cluster_load_assignment.");
     }
     MaybeLogClusterLoadAssignment(client, tracer, cluster_load_assignment);
-<<<<<<< HEAD
-    // Check the cluster name (which actually means eds_service_name). Ignore
-    // unexpected names.
-    absl::string_view eds_service_name_strview = UpbStringToAbsl(
-        envoy_config_endpoint_v3_ClusterLoadAssignment_cluster_name(
-            cluster_load_assignment));
-    if (expected_eds_service_names.find(eds_service_name_strview) ==
-        expected_eds_service_names.end()) {
-      continue;
-    }
-    // Fail if EDS service name is duplicated.
-    std::string eds_service_name(eds_service_name_strview);
-// FIXME: do we need this?
-#if 0
-    if (eds_update_map->find(eds_service_name) != eds_update_map->end()) {
-      return GRPC_ERROR_CREATE_FROM_COPIED_STRING(absl::StrCat(
-          "duplicate EDS service name \"", eds_service_name, "\"").c_str());
-    }
-#endif
-    XdsApi::EdsUpdate& eds_update =
-        (*eds_update_map)[std::move(eds_service_name)];
-=======
     // Check the EDS service name.  Ignore unexpected names.
     std::string eds_service_name = UpbStringToStdString(
         envoy_config_endpoint_v3_ClusterLoadAssignment_cluster_name(
@@ -2024,7 +1980,8 @@
       return GRPC_ERROR_CREATE_FROM_COPIED_STRING(absl::StrCat(
           "duplicate resource name \"", eds_service_name, "\"").c_str());
     }
->>>>>>> 9f696e3c
+    XdsApi::EdsUpdate& eds_update =
+        (*eds_update_map)[std::move(eds_service_name)];
     // Get the endpoints.
     size_t locality_size;
     const envoy_config_endpoint_v3_LocalityLbEndpoints* const* endpoints =
@@ -2063,10 +2020,6 @@
         if (error != GRPC_ERROR_NONE) return error;
       }
     }
-<<<<<<< HEAD
-=======
-    eds_update_map->emplace(std::move(eds_service_name), std::move(eds_update));
->>>>>>> 9f696e3c
   }
   return GRPC_ERROR_NONE;
 }
