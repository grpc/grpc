/*
 *
 * Copyright 2018 gRPC authors.
 *
 * Licensed under the Apache License, Version 2.0 (the "License");
 * you may not use this file except in compliance with the License.
 * You may obtain a copy of the License at
 *
 *     http://www.apache.org/licenses/LICENSE-2.0
 *
 * Unless required by applicable law or agreed to in writing, software
 * distributed under the License is distributed on an "AS IS" BASIS,
 * WITHOUT WARRANTIES OR CONDITIONS OF ANY KIND, either express or implied.
 * See the License for the specific language governing permissions and
 * limitations under the License.
 *
 */

#ifndef GRPC_CORE_EXT_XDS_XDS_API_H
#define GRPC_CORE_EXT_XDS_XDS_API_H

#include <grpc/support/port_platform.h>

#include <stdint.h>

#include <set>

#include "absl/container/inlined_vector.h"
#include "absl/types/optional.h"
#include "absl/types/variant.h"
#include "envoy/admin/v3/config_dump.upb.h"
#include "re2/re2.h"
#include "upb/def.hpp"

#include <grpc/slice_buffer.h>

#include "src/core/ext/filters/client_channel/server_address.h"
#include "src/core/ext/xds/xds_bootstrap.h"
#include "src/core/ext/xds/xds_client_stats.h"
#include "src/core/ext/xds/xds_http_filters.h"
#include "src/core/lib/channel/status_util.h"
#include "src/core/lib/matchers/matchers.h"

namespace grpc_core {

class XdsClient;

class XdsApi {
 public:
  static const char* kLdsTypeUrl;
  static const char* kRdsTypeUrl;
  static const char* kCdsTypeUrl;
  static const char* kEdsTypeUrl;

  struct Duration {
    int64_t seconds = 0;
    int32_t nanos = 0;
    bool operator==(const Duration& other) const {
      return seconds == other.seconds && nanos == other.nanos;
    }
    std::string ToString() const {
      return absl::StrFormat("Duration seconds: %ld, nanos %d", seconds, nanos);
    }
  };

  using TypedPerFilterConfig =
      std::map<std::string, XdsHttpFilterImpl::FilterConfig>;

  struct RetryPolicy {
    internal::StatusCodeSet retry_on;
    uint32_t num_retries;

    struct RetryBackOff {
      Duration base_interval;
      Duration max_interval;

      bool operator==(const RetryBackOff& other) const {
        return base_interval == other.base_interval &&
               max_interval == other.max_interval;
      }
      std::string ToString() const;
    };
    RetryBackOff retry_back_off;

    bool operator==(const RetryPolicy& other) const {
      return (retry_on == other.retry_on && num_retries == other.num_retries &&
              retry_back_off == other.retry_back_off);
    }
    std::string ToString() const;
  };

  // TODO(donnadionne): When we can use absl::variant<>, consider using that
  // for: PathMatcher, HeaderMatcher, cluster_name and weighted_clusters
  struct Route {
    // Matchers for this route.
    struct Matchers {
      StringMatcher path_matcher;
      std::vector<HeaderMatcher> header_matchers;
      absl::optional<uint32_t> fraction_per_million;

      bool operator==(const Matchers& other) const {
        return path_matcher == other.path_matcher &&
               header_matchers == other.header_matchers &&
               fraction_per_million == other.fraction_per_million;
      }
      std::string ToString() const;
    };

    Matchers matchers;

    struct UnknownAction {
      bool operator==(const UnknownAction& /* other */) const { return true; }
    };

    struct RouteAction {
      struct HashPolicy {
        enum Type { HEADER, CHANNEL_ID };
        Type type;
        bool terminal = false;
        // Fields used for type HEADER.
        std::string header_name;
        std::unique_ptr<RE2> regex = nullptr;
        std::string regex_substitution;

        HashPolicy() {}

        // Copyable.
        HashPolicy(const HashPolicy& other);
        HashPolicy& operator=(const HashPolicy& other);

        // Moveable.
        HashPolicy(HashPolicy&& other) noexcept;
        HashPolicy& operator=(HashPolicy&& other) noexcept;

        bool operator==(const HashPolicy& other) const;
        std::string ToString() const;
      };

      struct ClusterWeight {
        std::string name;
        uint32_t weight;
        TypedPerFilterConfig typed_per_filter_config;

        bool operator==(const ClusterWeight& other) const {
          return name == other.name && weight == other.weight &&
                 typed_per_filter_config == other.typed_per_filter_config;
        }
        std::string ToString() const;
      };

      std::vector<HashPolicy> hash_policies;
      absl::optional<RetryPolicy> retry_policy;

      // Action for this route.
      // TODO(roth): When we can use absl::variant<>, consider using that
      // here, to enforce the fact that only one of the two fields can be set.
      std::string cluster_name;
      std::vector<ClusterWeight> weighted_clusters;
      // Storing the timeout duration from route action:
      // RouteAction.max_stream_duration.grpc_timeout_header_max or
      // RouteAction.max_stream_duration.max_stream_duration if the former is
      // not set.
      absl::optional<Duration> max_stream_duration;

      bool operator==(const RouteAction& other) const {
        return hash_policies == other.hash_policies &&
               retry_policy == other.retry_policy &&
               cluster_name == other.cluster_name &&
               weighted_clusters == other.weighted_clusters &&
               max_stream_duration == other.max_stream_duration;
      }
      std::string ToString() const;
    };

    struct NonForwardingAction {
      bool operator==(const NonForwardingAction& /* other */) const {
        return true;
      }
    };

    absl::variant<UnknownAction, RouteAction, NonForwardingAction> action;
    TypedPerFilterConfig typed_per_filter_config;

    bool operator==(const Route& other) const {
      return matchers == other.matchers && action == other.action &&
             typed_per_filter_config == other.typed_per_filter_config;
    }
    std::string ToString() const;
  };

  struct RdsUpdate {
    struct VirtualHost {
      std::vector<std::string> domains;
      std::vector<Route> routes;
      TypedPerFilterConfig typed_per_filter_config;

      bool operator==(const VirtualHost& other) const {
        return domains == other.domains && routes == other.routes &&
               typed_per_filter_config == other.typed_per_filter_config;
      }
    };

    std::vector<VirtualHost> virtual_hosts;

    bool operator==(const RdsUpdate& other) const {
      return virtual_hosts == other.virtual_hosts;
    }
    std::string ToString() const;
    VirtualHost* FindVirtualHostForDomain(const std::string& domain);
  };

  struct CommonTlsContext {
    struct CertificateProviderPluginInstance {
      std::string instance_name;
      std::string certificate_name;

      bool operator==(const CertificateProviderPluginInstance& other) const {
        return instance_name == other.instance_name &&
               certificate_name == other.certificate_name;
      }

      std::string ToString() const;
      bool Empty() const;
    };

    struct CertificateValidationContext {
      CertificateProviderPluginInstance ca_certificate_provider_instance;
      std::vector<StringMatcher> match_subject_alt_names;

      bool operator==(const CertificateValidationContext& other) const {
        return ca_certificate_provider_instance ==
                   other.ca_certificate_provider_instance &&
               match_subject_alt_names == other.match_subject_alt_names;
      }

      std::string ToString() const;
      bool Empty() const;
    };

    CertificateValidationContext certificate_validation_context;
    CertificateProviderPluginInstance tls_certificate_provider_instance;

    bool operator==(const CommonTlsContext& other) const {
      return certificate_validation_context ==
                 other.certificate_validation_context &&
             tls_certificate_provider_instance ==
                 other.tls_certificate_provider_instance;
    }

    std::string ToString() const;
    bool Empty() const;
  };

  struct DownstreamTlsContext {
    CommonTlsContext common_tls_context;
    bool require_client_certificate = false;

    bool operator==(const DownstreamTlsContext& other) const {
      return common_tls_context == other.common_tls_context &&
             require_client_certificate == other.require_client_certificate;
    }

    std::string ToString() const;
    bool Empty() const;
  };

  // TODO(roth): When we can use absl::variant<>, consider using that
  // here, to enforce the fact that only one of the two fields can be set.
  struct LdsUpdate {
    enum class ListenerType {
      kTcpListener = 0,
      kHttpApiListener,
    } type;

    struct HttpConnectionManager {
      // The name to use in the RDS request.
      std::string route_config_name;
      // Storing the Http Connection Manager Common Http Protocol Option
      // max_stream_duration
      Duration http_max_stream_duration;
      // The RouteConfiguration to use for this listener.
      // Present only if it is inlined in the LDS response.
      absl::optional<RdsUpdate> rds_update;

      struct HttpFilter {
        std::string name;
        XdsHttpFilterImpl::FilterConfig config;

        bool operator==(const HttpFilter& other) const {
          return name == other.name && config == other.config;
        }

        std::string ToString() const;
      };
      std::vector<HttpFilter> http_filters;

      bool operator==(const HttpConnectionManager& other) const {
        return route_config_name == other.route_config_name &&
               http_max_stream_duration == other.http_max_stream_duration &&
               rds_update == other.rds_update &&
               http_filters == other.http_filters;
      }

      std::string ToString() const;
    };

    // Populated for type=kHttpApiListener.
    HttpConnectionManager http_connection_manager;

    // Populated for type=kTcpListener.
    // host:port listening_address set when type is kTcpListener
    std::string address;

    struct FilterChainData {
      DownstreamTlsContext downstream_tls_context;
      // This is in principle the filter list.
      // We currently require exactly one filter, which is the HCM.
      HttpConnectionManager http_connection_manager;

      bool operator==(const FilterChainData& other) const {
        return downstream_tls_context == other.downstream_tls_context &&
               http_connection_manager == other.http_connection_manager;
      }

      std::string ToString() const;
    };

    // A multi-level map used to determine which filter chain to use for a given
    // incoming connection. Determining the right filter chain for a given
    // connection checks the following properties, in order:
    // - destination port (never matched, so not present in map)
    // - destination IP address
    // - server name (never matched, so not present in map)
    // - transport protocol (allows only "raw_buffer" or unset, prefers the
    //   former, so only one of those two types is present in map)
    // - application protocol (never matched, so not present in map)
    // - connection source type (any, local or external)
    // - source IP address
    // - source port
    // https://www.envoyproxy.io/docs/envoy/latest/api-v3/config/listener/v3/listener_components.proto#config-listener-v3-filterchainmatch
    // for more details
    struct FilterChainMap {
      struct FilterChainDataSharedPtr {
        std::shared_ptr<FilterChainData> data;
        bool operator==(const FilterChainDataSharedPtr& other) const {
          return *data == *other.data;
        }
      };
      struct CidrRange {
        grpc_resolved_address address;
        uint32_t prefix_len;

        bool operator==(const CidrRange& other) const {
          return memcmp(&address, &other.address, sizeof(address)) == 0 &&
                 prefix_len == other.prefix_len;
        }

        std::string ToString() const;
      };
      using SourcePortsMap = std::map<uint16_t, FilterChainDataSharedPtr>;
      struct SourceIp {
        absl::optional<CidrRange> prefix_range;
        SourcePortsMap ports_map;

        bool operator==(const SourceIp& other) const {
          return prefix_range == other.prefix_range &&
                 ports_map == other.ports_map;
        }
      };
      using SourceIpVector = std::vector<SourceIp>;
      enum class ConnectionSourceType {
        kAny = 0,
        kSameIpOrLoopback,
        kExternal
      };
      using ConnectionSourceTypesArray = std::array<SourceIpVector, 3>;
      struct DestinationIp {
        absl::optional<CidrRange> prefix_range;
        // We always fail match on server name, so those filter chains are not
        // included here.
        ConnectionSourceTypesArray source_types_array;

        bool operator==(const DestinationIp& other) const {
          return prefix_range == other.prefix_range &&
                 source_types_array == other.source_types_array;
        }
      };
      // We always fail match on destination ports map
      using DestinationIpVector = std::vector<DestinationIp>;
      DestinationIpVector destination_ip_vector;

      bool operator==(const FilterChainMap& other) const {
        return destination_ip_vector == other.destination_ip_vector;
      }

      std::string ToString() const;
    } filter_chain_map;

    absl::optional<FilterChainData> default_filter_chain;

    bool operator==(const LdsUpdate& other) const {
      return http_connection_manager == other.http_connection_manager &&
             address == other.address &&
             filter_chain_map == other.filter_chain_map &&
             default_filter_chain == other.default_filter_chain;
    }

    std::string ToString() const;
  };

  struct ResourceName {
    std::string authority;
    std::string id;

    bool operator<(const ResourceName& other) const {
      if (authority < other.authority) return true;
      if (id < other.id) return true;
      return false;
    }
  };

  struct LdsResourceData {
    LdsUpdate resource;
    std::string serialized_proto;
  };

  using LdsUpdateMap = std::map<ResourceName, LdsResourceData>;

  struct RdsResourceData {
    RdsUpdate resource;
    std::string serialized_proto;
  };

  using RdsUpdateMap = std::map<ResourceName, RdsResourceData>;

  struct CdsUpdate {
    enum ClusterType { EDS, LOGICAL_DNS, AGGREGATE };
    ClusterType cluster_type;
    // For cluster type EDS.
    // The name to use in the EDS request.
    // If empty, the cluster name will be used.
    std::string eds_service_name;
    // For cluster type LOGICAL_DNS.
    // The hostname to lookup in DNS.
    std::string dns_hostname;
    // For cluster type AGGREGATE.
    // The prioritized list of cluster names.
    std::vector<std::string> prioritized_cluster_names;

    // Tls Context used by clients
    CommonTlsContext common_tls_context;

    // The LRS server to use for load reporting.
    // If not set, load reporting will be disabled.
    // If set to the empty string, will use the same server we obtained the CDS
    // data from.
    absl::optional<std::string> lrs_load_reporting_server_name;

    // The LB policy to use (e.g., "ROUND_ROBIN" or "RING_HASH").
    std::string lb_policy;
    // Used for RING_HASH LB policy only.
    uint64_t min_ring_size = 1024;
    uint64_t max_ring_size = 8388608;
    // Maximum number of outstanding requests can be made to the upstream
    // cluster.
    uint32_t max_concurrent_requests = 1024;

    bool operator==(const CdsUpdate& other) const {
      return cluster_type == other.cluster_type &&
             eds_service_name == other.eds_service_name &&
             dns_hostname == other.dns_hostname &&
             prioritized_cluster_names == other.prioritized_cluster_names &&
             common_tls_context == other.common_tls_context &&
             lrs_load_reporting_server_name ==
                 other.lrs_load_reporting_server_name &&
             lb_policy == other.lb_policy &&
             min_ring_size == other.min_ring_size &&
             max_ring_size == other.max_ring_size &&
             max_concurrent_requests == other.max_concurrent_requests;
    }

    std::string ToString() const;
  };

  struct CdsResourceData {
    CdsUpdate resource;
    std::string serialized_proto;
  };

  using CdsUpdateMap = std::map<ResourceName, CdsResourceData>;

  struct EdsUpdate {
    struct Priority {
      struct Locality {
        RefCountedPtr<XdsLocalityName> name;
        uint32_t lb_weight;
        ServerAddressList endpoints;

        bool operator==(const Locality& other) const {
          return *name == *other.name && lb_weight == other.lb_weight &&
                 endpoints == other.endpoints;
        }
        bool operator!=(const Locality& other) const {
          return !(*this == other);
        }
        std::string ToString() const;
      };

      std::map<XdsLocalityName*, Locality, XdsLocalityName::Less> localities;

      bool operator==(const Priority& other) const;
      std::string ToString() const;
    };
    using PriorityList = absl::InlinedVector<Priority, 2>;

    // There are two phases of accessing this class's content:
    // 1. to initialize in the control plane combiner;
    // 2. to use in the data plane combiner.
    // So no additional synchronization is needed.
    class DropConfig : public RefCounted<DropConfig> {
     public:
      struct DropCategory {
        bool operator==(const DropCategory& other) const {
          return name == other.name &&
                 parts_per_million == other.parts_per_million;
        }

        std::string name;
        const uint32_t parts_per_million;
      };

      using DropCategoryList = absl::InlinedVector<DropCategory, 2>;

      void AddCategory(std::string name, uint32_t parts_per_million) {
        drop_category_list_.emplace_back(
            DropCategory{std::move(name), parts_per_million});
        if (parts_per_million == 1000000) drop_all_ = true;
      }

      // The only method invoked from outside the WorkSerializer (used in
      // the data plane).
      bool ShouldDrop(const std::string** category_name) const;

      const DropCategoryList& drop_category_list() const {
        return drop_category_list_;
      }

      bool drop_all() const { return drop_all_; }

      bool operator==(const DropConfig& other) const {
        return drop_category_list_ == other.drop_category_list_;
      }
      bool operator!=(const DropConfig& other) const {
        return !(*this == other);
      }

      std::string ToString() const;

     private:
      DropCategoryList drop_category_list_;
      bool drop_all_ = false;
    };

    PriorityList priorities;
    RefCountedPtr<DropConfig> drop_config;

    bool operator==(const EdsUpdate& other) const {
      return priorities == other.priorities &&
             *drop_config == *other.drop_config;
    }
    std::string ToString() const;
  };

  struct EdsResourceData {
    EdsUpdate resource;
    std::string serialized_proto;
  };

  using EdsUpdateMap = std::map<ResourceName, EdsResourceData>;

  struct ClusterLoadReport {
    XdsClusterDropStats::Snapshot dropped_requests;
    std::map<RefCountedPtr<XdsLocalityName>, XdsClusterLocalityStats::Snapshot,
             XdsLocalityName::Less>
        locality_stats;
    grpc_millis load_report_interval;
  };
  using ClusterLoadReportMap = std::map<
      std::pair<std::string /*cluster_name*/, std::string /*eds_service_name*/>,
      ClusterLoadReport>;

  // The metadata of the xDS resource; used by the xDS config dump.
  struct ResourceMetadata {
    // Resource status from the view of a xDS client, which tells the
    // synchronization status between the xDS client and the xDS server.
    enum ClientResourceStatus {
      // Client requested this resource but hasn't received any update from
      // management server. The client will not fail requests, but will queue
      // them
      // until update arrives or the client times out waiting for the resource.
      REQUESTED = 1,
      // This resource has been requested by the client but has either not been
      // delivered by the server or was previously delivered by the server and
      // then subsequently removed from resources provided by the server.
      DOES_NOT_EXIST,
      // Client received this resource and replied with ACK.
      ACKED,
      // Client received this resource and replied with NACK.
      NACKED
    };

    // The client status of this resource.
    ClientResourceStatus client_status = REQUESTED;
    // The serialized bytes of the last successfully updated raw xDS resource.
    std::string serialized_proto;
    // The timestamp when the resource was last successfully updated.
    grpc_millis update_time = 0;
    // The last successfully updated version of the resource.
    std::string version;
    // The rejected version string of the last failed update attempt.
    std::string failed_version;
    // Details about the last failed update attempt.
    std::string failed_details;
    // Timestamp of the last failed update attempt.
    grpc_millis failed_update_time = 0;
  };
  using ResourceMetadataMap =
<<<<<<< HEAD
      std::map<std::string /*resource_name*/, const ResourceMetadata*>;
  struct ResourceTypeMetadata {
    absl::string_view version;
    ResourceMetadataMap resource_metadata_map;
  };
=======
      std::map<absl::string_view /*resource_name*/, const ResourceMetadata*>;
>>>>>>> 64d026e2
  using ResourceTypeMetadataMap =
      std::map<absl::string_view /*type_url*/, ResourceMetadataMap>;
  static_assert(static_cast<ResourceMetadata::ClientResourceStatus>(
                    envoy_admin_v3_REQUESTED) ==
                    ResourceMetadata::ClientResourceStatus::REQUESTED,
                "");
  static_assert(static_cast<ResourceMetadata::ClientResourceStatus>(
                    envoy_admin_v3_DOES_NOT_EXIST) ==
                    ResourceMetadata::ClientResourceStatus::DOES_NOT_EXIST,
                "");
  static_assert(static_cast<ResourceMetadata::ClientResourceStatus>(
                    envoy_admin_v3_ACKED) ==
                    ResourceMetadata::ClientResourceStatus::ACKED,
                "");
  static_assert(static_cast<ResourceMetadata::ClientResourceStatus>(
                    envoy_admin_v3_NACKED) ==
                    ResourceMetadata::ClientResourceStatus::NACKED,
                "");

  // If the response can't be parsed at the top level, the resulting
  // type_url will be empty.
  // If there is any other type of validation error, the parse_error
  // field will be set to something other than GRPC_ERROR_NONE and the
  // resource_names_failed field will be populated.
  // Otherwise, one of the *_update_map fields will be populated, based
  // on the type_url field.
  struct AdsParseResult {
    grpc_error_handle parse_error = GRPC_ERROR_NONE;
    std::string version;
    std::string nonce;
    std::string type_url;
    LdsUpdateMap lds_update_map;
    RdsUpdateMap rds_update_map;
    CdsUpdateMap cds_update_map;
    EdsUpdateMap eds_update_map;
    std::set<ResourceName> resource_names_failed;
  };

  XdsApi(XdsClient* client, TraceFlag* tracer, const XdsBootstrap::Node* node,
         const CertificateProviderStore::PluginDefinitionMap* map);

  static bool IsLds(absl::string_view type_url);
  static bool IsRds(absl::string_view type_url);
  static bool IsCds(absl::string_view type_url);
  static bool IsEds(absl::string_view type_url);

  // A helper method to parse the resource name and return back a ResourceName
  // struct.  Optionally the parser can check the resource type portion of the
  // resource name.
  static absl::StatusOr<ResourceName> ParseResourceName(
      absl::string_view name,
      bool (*is_expected_type)(absl::string_view) = nullptr);

  // A helper method to construct the resource name from parts.
  static std::string ConstructFullResourceName(absl::string_view authority,
                                               absl::string_view resource_type,
                                               absl::string_view name);

  // Creates an ADS request.
  // Takes ownership of \a error.
  grpc_slice CreateAdsRequest(
      const XdsBootstrap::XdsServer& server, const std::string& type_url,
      const std::map<absl::string_view /*authority*/,
                     std::set<absl::string_view /*name*/>>& resource_names,
      const std::string& version, const std::string& nonce,
      grpc_error_handle error, bool populate_node);

  // Parses an ADS response.
  AdsParseResult ParseAdsResponse(
      const XdsBootstrap::XdsServer& server, const grpc_slice& encoded_response,
      const std::map<absl::string_view /*authority*/,
                     std::set<absl::string_view /*name*/>>&
          subscribed_listener_names,
      const std::map<absl::string_view /*authority*/,
                     std::set<absl::string_view /*name*/>>&
          subscribed_route_config_names,
      const std::map<absl::string_view /*authority*/,
                     std::set<absl::string_view /*name*/>>&
          subscribed_cluster_names,
      const std::map<absl::string_view /*authority*/,
                     std::set<absl::string_view /*name*/>>&
          subscribed_eds_service_names);

  // Creates an initial LRS request.
  grpc_slice CreateLrsInitialRequest(const XdsBootstrap::XdsServer& server);

  // Creates an LRS request sending a client-side load report.
  grpc_slice CreateLrsRequest(ClusterLoadReportMap cluster_load_report_map);

  // Parses the LRS response and returns \a
  // load_reporting_interval for client-side load reporting. If there is any
  // error, the output config is invalid.
  grpc_error_handle ParseLrsResponse(const grpc_slice& encoded_response,
                                     bool* send_all_clusters,
                                     std::set<std::string>* cluster_names,
                                     grpc_millis* load_reporting_interval);

  // Assemble the client config proto message and return the serialized result.
  std::string AssembleClientConfig(
      const ResourceTypeMetadataMap& resource_type_metadata_map);

 private:
  XdsClient* client_;
  TraceFlag* tracer_;
  const XdsBootstrap::Node* node_;  // Do not own.
  const CertificateProviderStore::PluginDefinitionMap*
      certificate_provider_definition_map_;  // Do not own.
  upb::SymbolTable symtab_;
  const std::string build_version_;
  const std::string user_agent_name_;
  const std::string user_agent_version_;
};

}  // namespace grpc_core

#endif /* GRPC_CORE_EXT_XDS_XDS_API_H */<|MERGE_RESOLUTION|>--- conflicted
+++ resolved
@@ -625,15 +625,7 @@
     grpc_millis failed_update_time = 0;
   };
   using ResourceMetadataMap =
-<<<<<<< HEAD
       std::map<std::string /*resource_name*/, const ResourceMetadata*>;
-  struct ResourceTypeMetadata {
-    absl::string_view version;
-    ResourceMetadataMap resource_metadata_map;
-  };
-=======
-      std::map<absl::string_view /*resource_name*/, const ResourceMetadata*>;
->>>>>>> 64d026e2
   using ResourceTypeMetadataMap =
       std::map<absl::string_view /*type_url*/, ResourceMetadataMap>;
   static_assert(static_cast<ResourceMetadata::ClientResourceStatus>(
