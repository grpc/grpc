--- conflicted
+++ resolved
@@ -304,19 +304,11 @@
 
   // Creates an ADS request.
   // Takes ownership of \a error.
-<<<<<<< HEAD
-  grpc_slice CreateAdsRequest(
-      const std::string& type_url,
-      const std::set<absl::string_view>& resource_names,
-      const std::string& version, const std::string& nonce, grpc_error* error,
-      bool populate_node);
-=======
   grpc_slice CreateAdsRequest(const std::string& type_url,
                               const std::set<absl::string_view>& resource_names,
                               const std::string& version,
                               const std::string& nonce, grpc_error* error,
                               bool populate_node);
->>>>>>> 98543382
 
   // Parses an ADS response.
   // If the response can't be parsed at the top level, the resulting
