--- conflicted
+++ resolved
@@ -311,28 +311,18 @@
       std::string ToString() const;
     };
 
-<<<<<<< HEAD
     // Populated for type=kHttpApiListener.
     HttpConnectionManager http_connection_manager;
 
     // Populated for type=kTcpListener.
-=======
     // host:port listening_address set when type is kTcpListener
     std::string address;
->>>>>>> 0937cb12
     std::vector<FilterChain> filter_chains;
     absl::optional<FilterChain> default_filter_chain;
 
     bool operator==(const LdsUpdate& other) const {
-<<<<<<< HEAD
       return http_connection_manager == other.http_connection_manager &&
-=======
-      return route_config_name == other.route_config_name &&
-             rds_update == other.rds_update &&
-             http_max_stream_duration == other.http_max_stream_duration &&
-             http_filters == other.http_filters && address == other.address &&
->>>>>>> 0937cb12
-             filter_chains == other.filter_chains &&
+             address == other.address && filter_chains == other.filter_chains &&
              default_filter_chain == other.default_filter_chain;
     }
 
