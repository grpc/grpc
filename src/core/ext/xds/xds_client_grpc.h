//
// Copyright 2022 gRPC authors.
//
// Licensed under the Apache License, Version 2.0 (the "License");
// you may not use this file except in compliance with the License.
// You may obtain a copy of the License at
//
//     http://www.apache.org/licenses/LICENSE-2.0
//
// Unless required by applicable law or agreed to in writing, software
// distributed under the License is distributed on an "AS IS" BASIS,
// WITHOUT WARRANTIES OR CONDITIONS OF ANY KIND, either express or implied.
// See the License for the specific language governing permissions and
// limitations under the License.
//

#ifndef GRPC_CORE_EXT_XDS_XDS_CLIENT_GRPC_H
#define GRPC_CORE_EXT_XDS_XDS_CLIENT_GRPC_H

#include <grpc/support/port_platform.h>

#include <memory>

#include "absl/status/statusor.h"
#include "absl/strings/string_view.h"

#include <grpc/impl/codegen/grpc_types.h>

#include "src/core/ext/xds/xds_bootstrap.h"
#include "src/core/ext/xds/xds_client.h"
#include "src/core/ext/xds/xds_http_filters.h"
#include "src/core/lib/channel/channel_args.h"
#include "src/core/lib/gpr/useful.h"
#include "src/core/lib/gprpp/ref_counted_ptr.h"
#include "src/core/lib/iomgr/iomgr_fwd.h"

namespace grpc_core {

class GrpcXdsClient : public XdsClient {
 public:
  // Factory function to get or create the global XdsClient instance.
  static absl::StatusOr<RefCountedPtr<GrpcXdsClient>> GetOrCreate(
      const ChannelArgs& args, const char* reason);

  // Do not instantiate directly -- use GetOrCreate() instead.
  GrpcXdsClient(std::unique_ptr<XdsBootstrap> bootstrap,
<<<<<<< HEAD
                XdsHttpFilterRegistry xds_http_filter_registry,
=======
                XdsClusterSpecifierPluginRegistry
                    xds_cluster_specifier_plugin_registry,
>>>>>>> f52b8544
                const ChannelArgs& args);
  ~GrpcXdsClient() override;

  // Helpers for encoding the XdsClient object in channel args.
  static absl::string_view ChannelArgName() {
    return "grpc.internal.xds_client";
  }
  static int ChannelArgsCompare(const XdsClient* a, const XdsClient* b) {
    return QsortCompare(a, b);
  }

  grpc_pollset_set* interested_parties() const;
};

namespace internal {
void SetXdsChannelArgsForTest(grpc_channel_args* args);
void UnsetGlobalXdsClientForTest();
// Sets bootstrap config to be used when no env var is set.
// Does not take ownership of config.
void SetXdsFallbackBootstrapConfig(const char* config);
}  // namespace internal

}  // namespace grpc_core

#endif  // GRPC_CORE_EXT_XDS_XDS_CLIENT_GRPC_H<|MERGE_RESOLUTION|>--- conflicted
+++ resolved
@@ -44,12 +44,9 @@
 
   // Do not instantiate directly -- use GetOrCreate() instead.
   GrpcXdsClient(std::unique_ptr<XdsBootstrap> bootstrap,
-<<<<<<< HEAD
                 XdsHttpFilterRegistry xds_http_filter_registry,
-=======
                 XdsClusterSpecifierPluginRegistry
                     xds_cluster_specifier_plugin_registry,
->>>>>>> f52b8544
                 const ChannelArgs& args);
   ~GrpcXdsClient() override;
 
