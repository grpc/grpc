--- conflicted
+++ resolved
@@ -359,12 +359,9 @@
         continue;
       }
       ValidationErrors validation_errors;
-<<<<<<< HEAD
-=======
       ValidationErrors::ScopedField field(
           &validation_errors,
           absl::StrCat(".http_filters[", i, "].typed_config"));
->>>>>>> 9aca8d6e
       auto extension = ExtractXdsExtension(context, any, &validation_errors);
       if (!validation_errors.ok()) {
         errors.emplace_back(
