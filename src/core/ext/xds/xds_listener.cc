--- conflicted
+++ resolved
@@ -593,21 +593,10 @@
   XdsListenerResource::FilterChainMap::CidrRange cidr_range;
   std::string address_prefix = UpbStringToStdString(
       envoy_config_core_v3_CidrRange_address_prefix(cidr_range_proto));
-<<<<<<< HEAD
-  grpc_error_handle error =
-      grpc_string_to_sockaddr(&cidr_range.address, address_prefix.c_str(), 0);
-  if (!GRPC_ERROR_IS_NONE(error)) {
-    absl::Status status = grpc_error_to_absl_status(error);
-    GRPC_ERROR_UNREF(error);
-    return status;
-  }
+  auto address = StringToSockaddr(address_prefix, /*port=*/0);
+  if (!address.ok()) return address.status();
+  cidr_range.address = *address;
   cidr_range.prefix_len = 0;
-=======
-  auto address = StringToSockaddr(address_prefix, /*port=*/0);
-  if (!address.ok()) return absl_status_to_grpc_error(address.status());
-  cidr_range->address = *address;
-  cidr_range->prefix_len = 0;
->>>>>>> 18d82d4a
   auto* prefix_len_proto =
       envoy_config_core_v3_CidrRange_prefix_len(cidr_range_proto);
   if (prefix_len_proto != nullptr) {
