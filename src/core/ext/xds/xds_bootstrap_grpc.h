//
// Copyright 2019 gRPC authors.
//
// Licensed under the Apache License, Version 2.0 (the "License");
// you may not use this file except in compliance with the License.
// You may obtain a copy of the License at
//
//     http://www.apache.org/licenses/LICENSE-2.0
//
// Unless required by applicable law or agreed to in writing, software
// distributed under the License is distributed on an "AS IS" BASIS,
// WITHOUT WARRANTIES OR CONDITIONS OF ANY KIND, either express or implied.
// See the License for the specific language governing permissions and
// limitations under the License.
//

#ifndef GRPC_CORE_EXT_XDS_XDS_BOOTSTRAP_GRPC_H
#define GRPC_CORE_EXT_XDS_XDS_BOOTSTRAP_GRPC_H

#include <grpc/support/port_platform.h>

#include <map>
#include <memory>
#include <set>
#include <string>
#include <vector>

#include "absl/status/statusor.h"
#include "absl/strings/string_view.h"
#include "absl/types/optional.h"

#include "src/core/ext/xds/certificate_provider_store.h"
#include "src/core/ext/xds/xds_bootstrap.h"
#include "src/core/lib/json/json.h"
#include "src/core/lib/json/json_args.h"
#include "src/core/lib/json/json_object_loader.h"

namespace grpc_core {

class GrpcXdsBootstrap : public XdsBootstrap {
 public:
  class GrpcNode : public Node {
   public:
    const std::string& id() const override { return id_; }
    const std::string& cluster() const override { return cluster_; }
    const std::string& locality_region() const override {
      return locality_.region;
    }
    const std::string& locality_zone() const override { return locality_.zone; }
    const std::string& locality_sub_zone() const override {
      return locality_.sub_zone;
    }
    const Json::Object& metadata() const override { return metadata_; }

    static const JsonLoaderInterface* JsonLoader(const JsonArgs&);

   private:
    struct Locality {
      std::string region;
      std::string zone;
      std::string sub_zone;

      static const JsonLoaderInterface* JsonLoader(const JsonArgs&);
    };

    std::string id_;
    std::string cluster_;
    Locality locality_;
    Json::Object metadata_;
  };

  class GrpcXdsServer : public XdsServer {
   public:
    const std::string& server_uri() const override { return server_uri_; }

    bool ShouldUseV3() const override;
    bool IgnoreResourceDeletion() const override;

    bool operator==(const XdsServer& other) const override;

    const std::string& channel_creds_type() const {
      return channel_creds_.type;
    }
    const Json::Object& channel_creds_config() const {
      return channel_creds_.config;
    }

    static const JsonLoaderInterface* JsonLoader(const JsonArgs&);
    void JsonPostLoad(const Json& json, const JsonArgs& args,
                      ErrorList* errors);

    Json ToJson() const;

   private:
    struct ChannelCreds {
      std::string type;
      Json::Object config;

      static const JsonLoaderInterface* JsonLoader(const JsonArgs&);
    };

    std::string server_uri_;
    ChannelCreds channel_creds_;
    std::set<std::string> server_features_;
  };

  class GrpcAuthority : public Authority {
   public:
    const XdsServer* server() const override {
      return servers_.empty() ? nullptr : &servers_[0];
    }

    const std::string& client_listener_resource_name_template() const {
      return client_listener_resource_name_template_;
    }

    static const JsonLoaderInterface* JsonLoader(const JsonArgs&);

   private:
    std::vector<GrpcXdsServer> servers_;
    std::string client_listener_resource_name_template_;
  };

  // Creates bootstrap object from json_string.
<<<<<<< HEAD
  // If *error is not GRPC_ERROR_NONE after returning, then there was an
  // error parsing the contents.
  static std::unique_ptr<GrpcXdsBootstrap> Create(absl::string_view json_string,
                                                  grpc_error_handle* error);

  // Do not instantiate directly -- use Create() above instead.
  GrpcXdsBootstrap(Json json, grpc_error_handle* error);
=======
  static absl::StatusOr<std::unique_ptr<GrpcXdsBootstrap>> Create(
      absl::string_view json_string);

  static const JsonLoaderInterface* JsonLoader(const JsonArgs&);
  void JsonPostLoad(const Json& json, const JsonArgs& args, ErrorList* errors);
>>>>>>> 7837ab91

  std::string ToString() const override;

  const XdsServer& server() const override { return servers_[0]; }
  const Node* node() const override {
    return node_.has_value() ? &*node_ : nullptr;
  }
  const Authority* LookupAuthority(const std::string& name) const override;
  const XdsServer* FindXdsServer(const XdsServer& server) const override;

  const std::string& client_default_listener_resource_name_template() const {
    return client_default_listener_resource_name_template_;
  }
  const std::string& server_listener_resource_name_template() const {
    return server_listener_resource_name_template_;
  }
  const CertificateProviderStore::PluginDefinitionMap& certificate_providers()
      const {
    return certificate_providers_;
  }

  // Exposed for testing purposes only.
  const std::map<std::string, GrpcAuthority>& authorities() const {
    return authorities_;
  }

 private:
  std::vector<GrpcXdsServer> servers_;
  absl::optional<GrpcNode> node_;
  std::string client_default_listener_resource_name_template_;
  std::string server_listener_resource_name_template_;
<<<<<<< HEAD
  std::map<std::string, Authority> authorities_;
=======
  std::map<std::string, GrpcAuthority> authorities_;
>>>>>>> 7837ab91
  CertificateProviderStore::PluginDefinitionMap certificate_providers_;
};

}  // namespace grpc_core

#endif  // GRPC_CORE_EXT_XDS_XDS_BOOTSTRAP_GRPC_H<|MERGE_RESOLUTION|>--- conflicted
+++ resolved
@@ -122,21 +122,11 @@
   };
 
   // Creates bootstrap object from json_string.
-<<<<<<< HEAD
-  // If *error is not GRPC_ERROR_NONE after returning, then there was an
-  // error parsing the contents.
-  static std::unique_ptr<GrpcXdsBootstrap> Create(absl::string_view json_string,
-                                                  grpc_error_handle* error);
-
-  // Do not instantiate directly -- use Create() above instead.
-  GrpcXdsBootstrap(Json json, grpc_error_handle* error);
-=======
   static absl::StatusOr<std::unique_ptr<GrpcXdsBootstrap>> Create(
       absl::string_view json_string);
 
   static const JsonLoaderInterface* JsonLoader(const JsonArgs&);
   void JsonPostLoad(const Json& json, const JsonArgs& args, ErrorList* errors);
->>>>>>> 7837ab91
 
   std::string ToString() const override;
 
@@ -168,11 +158,7 @@
   absl::optional<GrpcNode> node_;
   std::string client_default_listener_resource_name_template_;
   std::string server_listener_resource_name_template_;
-<<<<<<< HEAD
-  std::map<std::string, Authority> authorities_;
-=======
   std::map<std::string, GrpcAuthority> authorities_;
->>>>>>> 7837ab91
   CertificateProviderStore::PluginDefinitionMap certificate_providers_;
 };
 
