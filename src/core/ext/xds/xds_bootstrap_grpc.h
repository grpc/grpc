//
// Copyright 2019 gRPC authors.
//
// Licensed under the Apache License, Version 2.0 (the "License");
// you may not use this file except in compliance with the License.
// You may obtain a copy of the License at
//
//     http://www.apache.org/licenses/LICENSE-2.0
//
// Unless required by applicable law or agreed to in writing, software
// distributed under the License is distributed on an "AS IS" BASIS,
// WITHOUT WARRANTIES OR CONDITIONS OF ANY KIND, either express or implied.
// See the License for the specific language governing permissions and
// limitations under the License.
//

#ifndef GRPC_CORE_EXT_XDS_XDS_BOOTSTRAP_GRPC_H
#define GRPC_CORE_EXT_XDS_XDS_BOOTSTRAP_GRPC_H

#include <grpc/support/port_platform.h>

#include <map>
#include <memory>
#include <set>
#include <string>
#include <vector>

#include "absl/status/statusor.h"
#include "absl/strings/string_view.h"
#include "absl/types/optional.h"

#include "src/core/ext/xds/certificate_provider_store.h"
#include "src/core/ext/xds/xds_bootstrap.h"
<<<<<<< HEAD
#include "src/core/ext/xds/xds_lb_policy_registry.h"
=======
#include "src/core/ext/xds/xds_cluster_specifier_plugin.h"
#include "src/core/ext/xds/xds_http_filters.h"
>>>>>>> 447a0588
#include "src/core/lib/gprpp/validation_errors.h"
#include "src/core/lib/json/json.h"
#include "src/core/lib/json/json_args.h"
#include "src/core/lib/json/json_object_loader.h"

namespace grpc_core {

class GrpcXdsBootstrap : public XdsBootstrap {
 public:
  class GrpcNode : public Node {
   public:
    const std::string& id() const override { return id_; }
    const std::string& cluster() const override { return cluster_; }
    const std::string& locality_region() const override {
      return locality_.region;
    }
    const std::string& locality_zone() const override { return locality_.zone; }
    const std::string& locality_sub_zone() const override {
      return locality_.sub_zone;
    }
    const Json::Object& metadata() const override { return metadata_; }

    static const JsonLoaderInterface* JsonLoader(const JsonArgs&);

   private:
    struct Locality {
      std::string region;
      std::string zone;
      std::string sub_zone;

      static const JsonLoaderInterface* JsonLoader(const JsonArgs&);
    };

    std::string id_;
    std::string cluster_;
    Locality locality_;
    Json::Object metadata_;
  };

  class GrpcXdsServer : public XdsServer {
   public:
    const std::string& server_uri() const override { return server_uri_; }

    bool IgnoreResourceDeletion() const override;

    bool Equals(const XdsServer& other) const override;

    const std::string& channel_creds_type() const {
      return channel_creds_.type;
    }
    const Json::Object& channel_creds_config() const {
      return channel_creds_.config;
    }

    static const JsonLoaderInterface* JsonLoader(const JsonArgs&);
    void JsonPostLoad(const Json& json, const JsonArgs& args,
                      ValidationErrors* errors);

    Json ToJson() const;

   private:
    struct ChannelCreds {
      std::string type;
      Json::Object config;

      static const JsonLoaderInterface* JsonLoader(const JsonArgs&);
    };

    std::string server_uri_;
    ChannelCreds channel_creds_;
    std::set<std::string> server_features_;
  };

  class GrpcAuthority : public Authority {
   public:
    const XdsServer* server() const override {
      return servers_.empty() ? nullptr : &servers_[0];
    }

    const std::string& client_listener_resource_name_template() const {
      return client_listener_resource_name_template_;
    }

    static const JsonLoaderInterface* JsonLoader(const JsonArgs&);

   private:
    std::vector<GrpcXdsServer> servers_;
    std::string client_listener_resource_name_template_;
  };

  // Creates bootstrap object from json_string.
  static absl::StatusOr<std::unique_ptr<GrpcXdsBootstrap>> Create(
      absl::string_view json_string);

  static const JsonLoaderInterface* JsonLoader(const JsonArgs&);
  void JsonPostLoad(const Json& json, const JsonArgs& args,
                    ValidationErrors* errors);

  std::string ToString() const override;

  const XdsServer& server() const override { return servers_[0]; }
  const Node* node() const override {
    return node_.has_value() ? &*node_ : nullptr;
  }
  const Authority* LookupAuthority(const std::string& name) const override;
  const XdsServer* FindXdsServer(const XdsServer& server) const override;

  const std::string& client_default_listener_resource_name_template() const {
    return client_default_listener_resource_name_template_;
  }
  const std::string& server_listener_resource_name_template() const {
    return server_listener_resource_name_template_;
  }
  const CertificateProviderStore::PluginDefinitionMap& certificate_providers()
      const {
    return certificate_providers_;
  }
<<<<<<< HEAD
  const XdsLbPolicyRegistry& lb_policy_registry() const {
    return lb_policy_registry_;
=======
  const XdsHttpFilterRegistry& http_filter_registry() const {
    return http_filter_registry_;
  }
  const XdsClusterSpecifierPluginRegistry& cluster_specifier_plugin_registry()
      const {
    return cluster_specifier_plugin_registry_;
>>>>>>> 447a0588
  }

  // Exposed for testing purposes only.
  const std::map<std::string, GrpcAuthority>& authorities() const {
    return authorities_;
  }

 private:
  std::vector<GrpcXdsServer> servers_;
  absl::optional<GrpcNode> node_;
  std::string client_default_listener_resource_name_template_;
  std::string server_listener_resource_name_template_;
  std::map<std::string, GrpcAuthority> authorities_;
  CertificateProviderStore::PluginDefinitionMap certificate_providers_;
<<<<<<< HEAD
  XdsLbPolicyRegistry lb_policy_registry_;
=======
  XdsHttpFilterRegistry http_filter_registry_;
  XdsClusterSpecifierPluginRegistry cluster_specifier_plugin_registry_;
>>>>>>> 447a0588
};

}  // namespace grpc_core

#endif  // GRPC_CORE_EXT_XDS_XDS_BOOTSTRAP_GRPC_H<|MERGE_RESOLUTION|>--- conflicted
+++ resolved
@@ -31,12 +31,9 @@
 
 #include "src/core/ext/xds/certificate_provider_store.h"
 #include "src/core/ext/xds/xds_bootstrap.h"
-<<<<<<< HEAD
-#include "src/core/ext/xds/xds_lb_policy_registry.h"
-=======
 #include "src/core/ext/xds/xds_cluster_specifier_plugin.h"
 #include "src/core/ext/xds/xds_http_filters.h"
->>>>>>> 447a0588
+#include "src/core/ext/xds/xds_lb_policy_registry.h"
 #include "src/core/lib/gprpp/validation_errors.h"
 #include "src/core/lib/json/json.h"
 #include "src/core/lib/json/json_args.h"
@@ -154,17 +151,15 @@
       const {
     return certificate_providers_;
   }
-<<<<<<< HEAD
-  const XdsLbPolicyRegistry& lb_policy_registry() const {
-    return lb_policy_registry_;
-=======
   const XdsHttpFilterRegistry& http_filter_registry() const {
     return http_filter_registry_;
   }
   const XdsClusterSpecifierPluginRegistry& cluster_specifier_plugin_registry()
       const {
     return cluster_specifier_plugin_registry_;
->>>>>>> 447a0588
+  }
+  const XdsLbPolicyRegistry& lb_policy_registry() const {
+    return lb_policy_registry_;
   }
 
   // Exposed for testing purposes only.
@@ -179,12 +174,9 @@
   std::string server_listener_resource_name_template_;
   std::map<std::string, GrpcAuthority> authorities_;
   CertificateProviderStore::PluginDefinitionMap certificate_providers_;
-<<<<<<< HEAD
-  XdsLbPolicyRegistry lb_policy_registry_;
-=======
   XdsHttpFilterRegistry http_filter_registry_;
   XdsClusterSpecifierPluginRegistry cluster_specifier_plugin_registry_;
->>>>>>> 447a0588
+  XdsLbPolicyRegistry lb_policy_registry_;
 };
 
 }  // namespace grpc_core
