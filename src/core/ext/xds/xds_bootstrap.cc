//
// Copyright 2019 gRPC authors.
//
// Licensed under the Apache License, Version 2.0 (the "License");
// you may not use this file except in compliance with the License.
// You may obtain a copy of the License at
//
//     http://www.apache.org/licenses/LICENSE-2.0
//
// Unless required by applicable law or agreed to in writing, software
// distributed under the License is distributed on an "AS IS" BASIS,
// WITHOUT WARRANTIES OR CONDITIONS OF ANY KIND, either express or implied.
// See the License for the specific language governing permissions and
// limitations under the License.
//

#include <grpc/support/port_platform.h>

#include "src/core/ext/xds/xds_bootstrap.h"

#include <errno.h>
#include <stdlib.h>

#include <vector>

#include "absl/strings/str_cat.h"
#include "absl/strings/str_format.h"
#include "absl/strings/str_join.h"
#include "absl/strings/string_view.h"

#include <grpc/grpc_security.h>

#include "src/core/ext/xds/certificate_provider_registry.h"
#include "src/core/ext/xds/xds_api.h"
#include "src/core/lib/config/core_configuration.h"
#include "src/core/lib/gpr/env.h"
#include "src/core/lib/gpr/string.h"
#include "src/core/lib/iomgr/load_file.h"
#include "src/core/lib/json/json_util.h"
#include "src/core/lib/security/credentials/channel_creds_registry.h"
#include "src/core/lib/security/credentials/credentials.h"
#include "src/core/lib/security/credentials/fake/fake_credentials.h"
#include "src/core/lib/slice/slice_internal.h"

namespace grpc_core {

<<<<<<< HEAD
namespace {

const absl::string_view kServerFeatureXdsV3 = "xds_v3";
const absl::string_view kServerFeatureIgnoreResourceDeletion =
    "ignore_resource_deletion";

=======
>>>>>>> 0f9d024f
// TODO(donnadionne): check to see if federation is enabled, this will be
// removed once federation is fully integrated and enabled by default.
bool XdsFederationEnabled() {
  char* value = gpr_getenv("GRPC_EXPERIMENTAL_XDS_FEDERATION");
  bool parsed_value;
  bool parse_succeeded = gpr_parse_bool_value(value, &parsed_value);
  gpr_free(value);
  return parse_succeeded && parsed_value;
}

namespace {

grpc_error_handle ParseChannelCreds(const Json::Object& json, size_t idx,
                                    XdsBootstrap::XdsServer* server) {
  std::vector<grpc_error_handle> error_list;
  std::string type;
  ParseJsonObjectField(json, "type", &type, &error_list);
  const Json::Object* config_ptr = nullptr;
  ParseJsonObjectField(json, "config", &config_ptr, &error_list,
                       /*required=*/false);
  // Select the first channel creds type that we support.
  if (server->channel_creds_type.empty() &&
      CoreConfiguration::Get().channel_creds_registry().IsSupported(type)) {
    Json config;
    if (config_ptr != nullptr) config = *config_ptr;
    if (!CoreConfiguration::Get().channel_creds_registry().IsValidConfig(
            type, config)) {
      error_list.push_back(GRPC_ERROR_CREATE_FROM_CPP_STRING(absl::StrCat(
          "invalid config for channel creds type \"", type, "\"")));
    }
    server->channel_creds_type = std::move(type);
    server->channel_creds_config = std::move(config);
  }
  return GRPC_ERROR_CREATE_FROM_VECTOR_AND_CPP_STRING(
      absl::StrCat("errors parsing index ", idx), &error_list);
}

grpc_error_handle ParseChannelCredsArray(const Json::Array& json,
                                         XdsBootstrap::XdsServer* server) {
  std::vector<grpc_error_handle> error_list;
  for (size_t i = 0; i < json.size(); ++i) {
    const Json& child = json.at(i);
    if (child.type() != Json::Type::OBJECT) {
      error_list.push_back(GRPC_ERROR_CREATE_FROM_CPP_STRING(
          absl::StrCat("array element ", i, " is not an object")));
    } else {
      grpc_error_handle parse_error =
          ParseChannelCreds(child.object_value(), i, server);
      if (parse_error != GRPC_ERROR_NONE) error_list.push_back(parse_error);
    }
  }
  if (server->channel_creds_type.empty()) {
    error_list.push_back(GRPC_ERROR_CREATE_FROM_STATIC_STRING(
        "no known creds type found in \"channel_creds\""));
  }
  return GRPC_ERROR_CREATE_FROM_VECTOR("errors parsing \"channel_creds\" array",
                                       &error_list);
}

}  // namespace

//
// XdsBootstrap::XdsServer
//

XdsBootstrap::XdsServer XdsBootstrap::XdsServer::Parse(
    const Json& json, grpc_error_handle* error) {
  std::vector<grpc_error_handle> error_list;
  XdsServer server;
  ParseJsonObjectField(json.object_value(), "server_uri", &server.server_uri,
                       &error_list);
  const Json::Array* creds_array = nullptr;
  ParseJsonObjectField(json.object_value(), "channel_creds", &creds_array,
                       &error_list);
  if (creds_array != nullptr) {
    grpc_error_handle parse_error =
        ParseChannelCredsArray(*creds_array, &server);
    if (parse_error != GRPC_ERROR_NONE) error_list.push_back(parse_error);
  }
  const Json::Array* server_features_array = nullptr;
  ParseJsonObjectField(json.object_value(), "server_features",
                       &server_features_array, &error_list, /*required=*/false);
  if (server_features_array != nullptr) {
    for (const Json& feature_json : *server_features_array) {
      if (feature_json.type() == Json::Type::STRING &&
          (feature_json.string_value() == kServerFeatureXdsV3 ||
           feature_json.string_value() ==
               kServerFeatureIgnoreResourceDeletion)) {
        server.server_features.insert(feature_json.string_value());
      }
    }
  }
  *error = GRPC_ERROR_CREATE_FROM_VECTOR_AND_CPP_STRING(
      "errors parsing xds server", &error_list);
  return server;
}

Json::Object XdsBootstrap::XdsServer::ToJson() const {
  Json::Object channel_creds_json{{"type", channel_creds_type}};
  if (channel_creds_config.type() != Json::Type::JSON_NULL) {
    channel_creds_json["config"] = channel_creds_config;
  }
  Json::Object json{
      {"server_uri", server_uri},
      {"channel_creds", Json::Array{std::move(channel_creds_json)}},
  };
  if (!server_features.empty()) {
    Json::Array server_features_json;
    for (auto& feature : server_features) {
      server_features_json.emplace_back(feature);
    }
    json["server_features"] = std::move(server_features_json);
  }
  return json;
}

bool XdsBootstrap::XdsServer::ShouldUseV3() const {
  return server_features.find(std::string(kServerFeatureXdsV3)) !=
         server_features.end();
}

bool XdsBootstrap::XdsServer::IgnoreResourceDeletion() const {
  return server_features.find(std::string(
             kServerFeatureIgnoreResourceDeletion)) != server_features.end();
}

//
// XdsBootstrap
//

std::unique_ptr<XdsBootstrap> XdsBootstrap::Create(
    absl::string_view json_string, grpc_error_handle* error) {
  Json json = Json::Parse(json_string, error);
  if (*error != GRPC_ERROR_NONE) {
    grpc_error_handle error_out =
        GRPC_ERROR_CREATE_REFERENCING_FROM_STATIC_STRING(
            "Failed to parse bootstrap JSON string", error, 1);
    GRPC_ERROR_UNREF(*error);
    *error = error_out;
    return nullptr;
  }
  return absl::make_unique<XdsBootstrap>(std::move(json), error);
}

XdsBootstrap::XdsBootstrap(Json json, grpc_error_handle* error) {
  if (json.type() != Json::Type::OBJECT) {
    *error = GRPC_ERROR_CREATE_FROM_STATIC_STRING(
        "malformed JSON in bootstrap file");
    return;
  }
  std::vector<grpc_error_handle> error_list;
  auto it = json.mutable_object()->find("xds_servers");
  if (it == json.mutable_object()->end()) {
    error_list.push_back(GRPC_ERROR_CREATE_FROM_STATIC_STRING(
        "\"xds_servers\" field not present"));
  } else if (it->second.type() != Json::Type::ARRAY) {
    error_list.push_back(GRPC_ERROR_CREATE_FROM_STATIC_STRING(
        "\"xds_servers\" field is not an array"));
  } else {
    grpc_error_handle parse_error = ParseXdsServerList(&it->second, &servers_);
    if (parse_error != GRPC_ERROR_NONE) error_list.push_back(parse_error);
  }
  it = json.mutable_object()->find("node");
  if (it != json.mutable_object()->end()) {
    if (it->second.type() != Json::Type::OBJECT) {
      error_list.push_back(GRPC_ERROR_CREATE_FROM_STATIC_STRING(
          "\"node\" field is not an object"));
    } else {
      grpc_error_handle parse_error = ParseNode(&it->second);
      if (parse_error != GRPC_ERROR_NONE) error_list.push_back(parse_error);
    }
  }
  if (XdsFederationEnabled()) {
    it = json.mutable_object()->find("authorities");
    if (it != json.mutable_object()->end()) {
      if (it->second.type() != Json::Type::OBJECT) {
        error_list.push_back(GRPC_ERROR_CREATE_FROM_STATIC_STRING(
            "\"authorities\" field is not an object"));
      } else {
        grpc_error_handle parse_error = ParseAuthorities(&it->second);
        if (parse_error != GRPC_ERROR_NONE) error_list.push_back(parse_error);
      }
    }
    it = json.mutable_object()->find(
        "client_default_listener_resource_name_template");
    if (it != json.mutable_object()->end()) {
      if (it->second.type() != Json::Type::STRING) {
        error_list.push_back(GRPC_ERROR_CREATE_FROM_STATIC_STRING(
            "\"client_default_listener_resource_name_template\" field is not a "
            "string"));
      } else {
        client_default_listener_resource_name_template_ =
            std::move(*it->second.mutable_string_value());
      }
    }
  }
  it = json.mutable_object()->find("server_listener_resource_name_template");
  if (it != json.mutable_object()->end()) {
    if (it->second.type() != Json::Type::STRING) {
      error_list.push_back(GRPC_ERROR_CREATE_FROM_STATIC_STRING(
          "\"server_listener_resource_name_template\" field is not a string"));
    } else {
      server_listener_resource_name_template_ =
          std::move(*it->second.mutable_string_value());
    }
  }
  it = json.mutable_object()->find("certificate_providers");
  if (it != json.mutable_object()->end()) {
    if (it->second.type() != Json::Type::OBJECT) {
      error_list.push_back(GRPC_ERROR_CREATE_FROM_STATIC_STRING(
          "\"certificate_providers\" field is not an object"));
    } else {
      grpc_error_handle parse_error = ParseCertificateProviders(&it->second);
      if (parse_error != GRPC_ERROR_NONE) error_list.push_back(parse_error);
    }
  }
  *error = GRPC_ERROR_CREATE_FROM_VECTOR("errors parsing xds bootstrap file",
                                         &error_list);
}

const XdsBootstrap::Authority* XdsBootstrap::LookupAuthority(
    const std::string& name) const {
  auto it = authorities_.find(name);
  if (it != authorities_.end()) {
    return &it->second;
  }
  return nullptr;
}

bool XdsBootstrap::XdsServerExists(
    const XdsBootstrap::XdsServer& server) const {
  if (server == servers_[0]) return true;
  for (auto& authority : authorities_) {
    for (auto& xds_server : authority.second.xds_servers) {
      if (server == xds_server) return true;
    }
  }
  return false;
}

grpc_error_handle XdsBootstrap::ParseXdsServerList(
    Json* json, absl::InlinedVector<XdsServer, 1>* servers) {
  std::vector<grpc_error_handle> error_list;
  for (size_t i = 0; i < json->mutable_array()->size(); ++i) {
    Json& child = json->mutable_array()->at(i);
    if (child.type() != Json::Type::OBJECT) {
      error_list.push_back(GRPC_ERROR_CREATE_FROM_CPP_STRING(
          absl::StrCat("array element ", i, " is not an object")));
    } else {
      grpc_error_handle parse_error;
      servers->emplace_back(XdsServer::Parse(child, &parse_error));
      if (parse_error != GRPC_ERROR_NONE) {
        error_list.push_back(GRPC_ERROR_CREATE_FROM_CPP_STRING(
            absl::StrCat("errors parsing index ", i)));
        error_list.push_back(parse_error);
      }
    }
  }
  return GRPC_ERROR_CREATE_FROM_VECTOR("errors parsing \"xds_servers\" array",
                                       &error_list);
}

grpc_error_handle XdsBootstrap::ParseAuthorities(Json* json) {
  std::vector<grpc_error_handle> error_list;
  for (auto& p : *(json->mutable_object())) {
    if (p.second.type() != Json::Type::OBJECT) {
      error_list.push_back(GRPC_ERROR_CREATE_FROM_CPP_STRING(
          "field:authorities element error: element is not a object"));
      continue;
    }
    grpc_error_handle parse_error = ParseAuthority(&p.second, p.first);
    if (parse_error != GRPC_ERROR_NONE) error_list.push_back(parse_error);
  }
  return GRPC_ERROR_CREATE_FROM_VECTOR("errors parsing \"authorities\"",
                                       &error_list);
}

grpc_error_handle XdsBootstrap::ParseAuthority(Json* json,
                                               const std::string& name) {
  std::vector<grpc_error_handle> error_list;
  Authority authority;
  auto it =
      json->mutable_object()->find("client_listener_resource_name_template");
  if (it != json->mutable_object()->end()) {
    if (it->second.type() != Json::Type::STRING) {
      error_list.push_back(GRPC_ERROR_CREATE_FROM_STATIC_STRING(
          "\"client_listener_resource_name_template\" field is not a string"));
    } else {
      std::string expected_prefix = absl::StrCat("xdstp://", name, "/");
      if (!absl::StartsWith(it->second.string_value(), expected_prefix)) {
        error_list.push_back(GRPC_ERROR_CREATE_FROM_CPP_STRING(
            absl::StrCat("\"client_listener_resource_name_template\" field "
                         "must begin with \"",
                         expected_prefix, "\"")));
      } else {
        authority.client_listener_resource_name_template =
            std::move(*it->second.mutable_string_value());
      }
    }
  }
  it = json->mutable_object()->find("xds_servers");
  if (it != json->mutable_object()->end()) {
    if (it->second.type() != Json::Type::ARRAY) {
      error_list.push_back(GRPC_ERROR_CREATE_FROM_STATIC_STRING(
          "\"xds_servers\" field is not an array"));
    } else {
      grpc_error_handle parse_error =
          ParseXdsServerList(&it->second, &authority.xds_servers);
      if (parse_error != GRPC_ERROR_NONE) error_list.push_back(parse_error);
    }
  }
  if (error_list.empty()) {
    authorities_[name] = std::move(authority);
  }
  return GRPC_ERROR_CREATE_FROM_VECTOR_AND_CPP_STRING(
      absl::StrCat("errors parsing authority ", name), &error_list);
}

grpc_error_handle XdsBootstrap::ParseNode(Json* json) {
  std::vector<grpc_error_handle> error_list;
  node_ = absl::make_unique<Node>();
  auto it = json->mutable_object()->find("id");
  if (it != json->mutable_object()->end()) {
    if (it->second.type() != Json::Type::STRING) {
      error_list.push_back(
          GRPC_ERROR_CREATE_FROM_STATIC_STRING("\"id\" field is not a string"));
    } else {
      node_->id = std::move(*it->second.mutable_string_value());
    }
  }
  it = json->mutable_object()->find("cluster");
  if (it != json->mutable_object()->end()) {
    if (it->second.type() != Json::Type::STRING) {
      error_list.push_back(GRPC_ERROR_CREATE_FROM_STATIC_STRING(
          "\"cluster\" field is not a string"));
    } else {
      node_->cluster = std::move(*it->second.mutable_string_value());
    }
  }
  it = json->mutable_object()->find("locality");
  if (it != json->mutable_object()->end()) {
    if (it->second.type() != Json::Type::OBJECT) {
      error_list.push_back(GRPC_ERROR_CREATE_FROM_STATIC_STRING(
          "\"locality\" field is not an object"));
    } else {
      grpc_error_handle parse_error = ParseLocality(&it->second);
      if (parse_error != GRPC_ERROR_NONE) error_list.push_back(parse_error);
    }
  }
  it = json->mutable_object()->find("metadata");
  if (it != json->mutable_object()->end()) {
    if (it->second.type() != Json::Type::OBJECT) {
      error_list.push_back(GRPC_ERROR_CREATE_FROM_STATIC_STRING(
          "\"metadata\" field is not an object"));
    } else {
      node_->metadata = std::move(it->second);
    }
  }
  return GRPC_ERROR_CREATE_FROM_VECTOR("errors parsing \"node\" object",
                                       &error_list);
}

grpc_error_handle XdsBootstrap::ParseLocality(Json* json) {
  std::vector<grpc_error_handle> error_list;
  auto it = json->mutable_object()->find("region");
  if (it != json->mutable_object()->end()) {
    if (it->second.type() != Json::Type::STRING) {
      error_list.push_back(GRPC_ERROR_CREATE_FROM_STATIC_STRING(
          "\"region\" field is not a string"));
    } else {
      node_->locality_region = std::move(*it->second.mutable_string_value());
    }
  }
  it = json->mutable_object()->find("zone");
  if (it != json->mutable_object()->end()) {
    if (it->second.type() != Json::Type::STRING) {
      error_list.push_back(GRPC_ERROR_CREATE_FROM_STATIC_STRING(
          "\"zone\" field is not a string"));
    } else {
      node_->locality_zone = std::move(*it->second.mutable_string_value());
    }
  }
  it = json->mutable_object()->find("sub_zone");
  if (it != json->mutable_object()->end()) {
    if (it->second.type() != Json::Type::STRING) {
      error_list.push_back(GRPC_ERROR_CREATE_FROM_STATIC_STRING(
          "\"sub_zone\" field is not a string"));
    } else {
      node_->locality_sub_zone = std::move(*it->second.mutable_string_value());
    }
  }
  return GRPC_ERROR_CREATE_FROM_VECTOR("errors parsing \"locality\" object",
                                       &error_list);
}

grpc_error_handle XdsBootstrap::ParseCertificateProviders(Json* json) {
  std::vector<grpc_error_handle> error_list;
  for (auto& certificate_provider : *(json->mutable_object())) {
    if (certificate_provider.second.type() != Json::Type::OBJECT) {
      error_list.push_back(GRPC_ERROR_CREATE_FROM_CPP_STRING(absl::StrCat(
          "element \"", certificate_provider.first, "\" is not an object")));
    } else {
      grpc_error_handle parse_error = ParseCertificateProvider(
          certificate_provider.first, &certificate_provider.second);
      if (parse_error != GRPC_ERROR_NONE) error_list.push_back(parse_error);
    }
  }
  return GRPC_ERROR_CREATE_FROM_VECTOR(
      "errors parsing \"certificate_providers\" object", &error_list);
}

grpc_error_handle XdsBootstrap::ParseCertificateProvider(
    const std::string& instance_name, Json* certificate_provider_json) {
  std::vector<grpc_error_handle> error_list;
  auto it = certificate_provider_json->mutable_object()->find("plugin_name");
  if (it == certificate_provider_json->mutable_object()->end()) {
    error_list.push_back(GRPC_ERROR_CREATE_FROM_STATIC_STRING(
        "\"plugin_name\" field not present"));
  } else if (it->second.type() != Json::Type::STRING) {
    error_list.push_back(GRPC_ERROR_CREATE_FROM_STATIC_STRING(
        "\"plugin_name\" field is not a string"));
  } else {
    std::string plugin_name = std::move(*(it->second.mutable_string_value()));
    CertificateProviderFactory* factory =
        CertificateProviderRegistry::LookupCertificateProviderFactory(
            plugin_name);
    if (factory == nullptr) {
      error_list.push_back(GRPC_ERROR_CREATE_FROM_CPP_STRING(
          absl::StrCat("Unrecognized plugin name: ", plugin_name)));
    } else {
      RefCountedPtr<CertificateProviderFactory::Config> config;
      it = certificate_provider_json->mutable_object()->find("config");
      if (it != certificate_provider_json->mutable_object()->end()) {
        if (it->second.type() != Json::Type::OBJECT) {
          error_list.push_back(GRPC_ERROR_CREATE_FROM_STATIC_STRING(
              "\"config\" field is not an object"));
        } else {
          grpc_error_handle parse_error = GRPC_ERROR_NONE;
          config = factory->CreateCertificateProviderConfig(it->second,
                                                            &parse_error);
          if (parse_error != GRPC_ERROR_NONE) error_list.push_back(parse_error);
        }
      } else {
        // "config" is an optional field, so create an empty JSON object.
        grpc_error_handle parse_error = GRPC_ERROR_NONE;
        config = factory->CreateCertificateProviderConfig(Json::Object(),
                                                          &parse_error);
        if (parse_error != GRPC_ERROR_NONE) error_list.push_back(parse_error);
      }
      certificate_providers_.insert(
          {instance_name, {std::move(plugin_name), std::move(config)}});
    }
  }
  return GRPC_ERROR_CREATE_FROM_VECTOR_AND_CPP_STRING(
      absl::StrCat("errors parsing element \"", instance_name, "\""),
      &error_list);
}

std::string XdsBootstrap::ToString() const {
  std::vector<std::string> parts;
  if (node_ != nullptr) {
    parts.push_back(absl::StrFormat(
        "node={\n"
        "  id=\"%s\",\n"
        "  cluster=\"%s\",\n"
        "  locality={\n"
        "    region=\"%s\",\n"
        "    zone=\"%s\",\n"
        "    sub_zone=\"%s\"\n"
        "  },\n"
        "  metadata=%s,\n"
        "},\n",
        node_->id, node_->cluster, node_->locality_region, node_->locality_zone,
        node_->locality_sub_zone, node_->metadata.Dump()));
  }
  parts.push_back(
      absl::StrFormat("servers=[\n"
                      "  {\n"
                      "    uri=\"%s\",\n"
                      "    creds_type=%s,\n",
                      server().server_uri, server().channel_creds_type));
  if (server().channel_creds_config.type() != Json::Type::JSON_NULL) {
    parts.push_back(absl::StrFormat("    creds_config=%s,",
                                    server().channel_creds_config.Dump()));
  }
  if (!server().server_features.empty()) {
    parts.push_back(absl::StrCat("    server_features=[",
                                 absl::StrJoin(server().server_features, ", "),
                                 "],\n"));
  }
  parts.push_back("  }\n],\n");
  if (!client_default_listener_resource_name_template_.empty()) {
    parts.push_back(absl::StrFormat(
        "client_default_listener_resource_name_template=\"%s\",\n",
        client_default_listener_resource_name_template_));
  }
  if (!server_listener_resource_name_template_.empty()) {
    parts.push_back(
        absl::StrFormat("server_listener_resource_name_template=\"%s\",\n",
                        server_listener_resource_name_template_));
  }
  parts.push_back("authorities={\n");
  for (const auto& entry : authorities_) {
    parts.push_back(absl::StrFormat("  %s={\n", entry.first));
    parts.push_back(
        absl::StrFormat("    client_listener_resource_name_template=\"%s\",\n",
                        entry.second.client_listener_resource_name_template));
    parts.push_back(
        absl::StrFormat("    servers=[\n"
                        "      {\n"
                        "        uri=\"%s\",\n"
                        "        creds_type=%s,\n",
                        entry.second.xds_servers[0].server_uri,
                        entry.second.xds_servers[0].channel_creds_type));
    parts.push_back("      },\n");
  }
  parts.push_back("}");
  parts.push_back("certificate_providers={\n");
  for (const auto& entry : certificate_providers_) {
    parts.push_back(
        absl::StrFormat("  %s={\n"
                        "    plugin_name=%s\n"
                        "    config=%s\n"
                        "  },\n",
                        entry.first, entry.second.plugin_name,
                        entry.second.config->ToString()));
  }
  parts.push_back("}");
  return absl::StrJoin(parts, "");
}

}  // namespace grpc_core<|MERGE_RESOLUTION|>--- conflicted
+++ resolved
@@ -44,15 +44,6 @@
 
 namespace grpc_core {
 
-<<<<<<< HEAD
-namespace {
-
-const absl::string_view kServerFeatureXdsV3 = "xds_v3";
-const absl::string_view kServerFeatureIgnoreResourceDeletion =
-    "ignore_resource_deletion";
-
-=======
->>>>>>> 0f9d024f
 // TODO(donnadionne): check to see if federation is enabled, this will be
 // removed once federation is fully integrated and enabled by default.
 bool XdsFederationEnabled() {
@@ -64,6 +55,10 @@
 }
 
 namespace {
+
+const absl::string_view kServerFeatureXdsV3 = "xds_v3";
+const absl::string_view kServerFeatureIgnoreResourceDeletion =
+    "ignore_resource_deletion";
 
 grpc_error_handle ParseChannelCreds(const Json::Object& json, size_t idx,
                                     XdsBootstrap::XdsServer* server) {
