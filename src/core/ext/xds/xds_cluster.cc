--- conflicted
+++ resolved
@@ -639,7 +639,13 @@
       override_host_status_found = true;
     }
   }
-<<<<<<< HEAD
+  // If the field is not set, we default to [UNKNOWN, HEALTHY].
+  if (!override_host_status_found) {
+    cds_update->override_host_statuses.Add(
+        XdsHealthStatus(XdsHealthStatus::kUnknown));
+    cds_update->override_host_statuses.Add(
+        XdsHealthStatus(XdsHealthStatus::kHealthy));
+  }
   // Record telemetry labels (if any).
   const envoy_config_core_v3_Metadata* metadata =
       envoy_config_cluster_v3_Cluster_metadata(cluster);
@@ -673,35 +679,26 @@
         }
       }
     }
-=======
-  // If the field is not set, we default to [UNKNOWN, HEALTHY].
-  if (!override_host_status_found) {
-    cds_update->override_host_statuses.Add(
-        XdsHealthStatus(XdsHealthStatus::kUnknown));
-    cds_update->override_host_statuses.Add(
-        XdsHealthStatus(XdsHealthStatus::kHealthy));
->>>>>>> a100e90f
-  }
-  // Return result.
-  if (!errors.ok()) {
-    return errors.status(absl::StatusCode::kInvalidArgument,
-                         "errors validating Cluster resource");
-  }
-  return cds_update;
-}
-
-void MaybeLogCluster(const XdsResourceType::DecodeContext& context,
-                     const envoy_config_cluster_v3_Cluster* cluster) {
-  if (GRPC_TRACE_FLAG_ENABLED(*context.tracer) &&
-      gpr_should_log(GPR_LOG_SEVERITY_DEBUG)) {
-    const upb_MessageDef* msg_type =
-        envoy_config_cluster_v3_Cluster_getmsgdef(context.symtab);
-    char buf[10240];
-    upb_TextEncode(reinterpret_cast<const upb_Message*>(cluster), msg_type,
-                   nullptr, 0, buf, sizeof(buf));
-    gpr_log(GPR_DEBUG, "[xds_client %p] Cluster: %s", context.client, buf);
-  }
-}
+    // Return result.
+    if (!errors.ok()) {
+      return errors.status(absl::StatusCode::kInvalidArgument,
+                           "errors validating Cluster resource");
+    }
+    return cds_update;
+  }
+
+  void MaybeLogCluster(const XdsResourceType::DecodeContext& context,
+                       const envoy_config_cluster_v3_Cluster* cluster) {
+    if (GRPC_TRACE_FLAG_ENABLED(*context.tracer) &&
+        gpr_should_log(GPR_LOG_SEVERITY_DEBUG)) {
+      const upb_MessageDef* msg_type =
+          envoy_config_cluster_v3_Cluster_getmsgdef(context.symtab);
+      char buf[10240];
+      upb_TextEncode(reinterpret_cast<const upb_Message*>(cluster), msg_type,
+                     nullptr, 0, buf, sizeof(buf));
+      gpr_log(GPR_DEBUG, "[xds_client %p] Cluster: %s", context.client, buf);
+    }
+  }
 
 }  // namespace
 
