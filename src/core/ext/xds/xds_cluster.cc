--- conflicted
+++ resolved
@@ -59,11 +59,8 @@
 #include "src/core/lib/gprpp/host_port.h"
 #include "src/core/lib/gprpp/time.h"
 #include "src/core/lib/gprpp/validation_errors.h"
-<<<<<<< HEAD
 #include "src/core/lib/load_balancing/lb_policy_registry.h"
-=======
 #include "src/core/lib/matchers/matchers.h"
->>>>>>> 447a0588
 
 namespace grpc_core {
 
@@ -288,7 +285,6 @@
   }
 }
 
-<<<<<<< HEAD
 void ParseLbPolicyConfig(const XdsResourceType::DecodeContext& context,
                          const envoy_config_cluster_v3_Cluster* cluster,
                          XdsClusterResource* cds_update,
@@ -313,7 +309,81 @@
                 .lb_policy_registry()
                 .ParseLoadBalancingConfig(cds_update->lb_policy_config);
         if (!config.ok()) errors->AddError(config.status().message());
-=======
+      }
+      return;
+    }
+  }
+  // Didn't find load_balancing_policy field, so fall back to the old
+  // lb_policy enum field.
+  if (envoy_config_cluster_v3_Cluster_lb_policy(cluster) ==
+      envoy_config_cluster_v3_Cluster_ROUND_ROBIN) {
+    cds_update->lb_policy_config = {
+        Json::Object{
+            {"xds_wrr_locality_experimental",
+             Json::Object{
+                 {"childPolicy",
+                  Json::Array{
+                      Json::Object{
+                          {"round_robin", Json::Object()},
+                      },
+                  }},
+             }},
+        },
+    };
+  } else if (envoy_config_cluster_v3_Cluster_lb_policy(cluster) ==
+             envoy_config_cluster_v3_Cluster_RING_HASH) {
+    // Record ring hash lb config
+    auto* ring_hash_config =
+        envoy_config_cluster_v3_Cluster_ring_hash_lb_config(cluster);
+    uint64_t min_ring_size = 1024;
+    uint64_t max_ring_size = 8388608;
+    if (ring_hash_config != nullptr) {
+      ValidationErrors::ScopedField field(errors, ".ring_hash_lb_config");
+      const google_protobuf_UInt64Value* uint64_value =
+          envoy_config_cluster_v3_Cluster_RingHashLbConfig_maximum_ring_size(
+              ring_hash_config);
+      if (uint64_value != nullptr) {
+        ValidationErrors::ScopedField field(errors, ".maximum_ring_size");
+        max_ring_size = google_protobuf_UInt64Value_value(uint64_value);
+        if (max_ring_size > 8388608 || max_ring_size == 0) {
+          errors->AddError("must be in the range of 1 to 8388608");
+        }
+      }
+      uint64_value =
+          envoy_config_cluster_v3_Cluster_RingHashLbConfig_minimum_ring_size(
+              ring_hash_config);
+      if (uint64_value != nullptr) {
+        ValidationErrors::ScopedField field(errors, ".minimum_ring_size");
+        min_ring_size = google_protobuf_UInt64Value_value(uint64_value);
+        if (min_ring_size > 8388608 || min_ring_size == 0) {
+          errors->AddError("must be in the range of 1 to 8388608");
+        }
+        if (min_ring_size > max_ring_size) {
+          errors->AddError("cannot be greater than maximum_ring_size");
+        }
+      }
+      if (envoy_config_cluster_v3_Cluster_RingHashLbConfig_hash_function(
+              ring_hash_config) !=
+          envoy_config_cluster_v3_Cluster_RingHashLbConfig_XX_HASH) {
+        ValidationErrors::ScopedField field(errors, ".hash_function");
+        errors->AddError("invalid hash function");
+      }
+    }
+    cds_update->lb_policy_config = {
+        Json::Object{
+            {"ring_hash_experimental",
+             Json::Object{
+                 {"minRingSize", min_ring_size},
+                 {"maxRingSize", max_ring_size},
+             }},
+        },
+    };
+  } else {
+    ValidationErrors::ScopedField field(errors, ".lb_policy");
+    errors->AddError("LB policy is not supported");
+  }
+}
+
 absl::StatusOr<XdsClusterResource> CdsResourceParse(
     const XdsResourceType::DecodeContext& context,
     const envoy_config_cluster_v3_Cluster* cluster) {
@@ -356,124 +426,6 @@
         absl::string_view serialized_config =
             UpbStringToAbsl(google_protobuf_Any_value(typed_config));
         AggregateClusterParse(context, serialized_config, &cds_update, &errors);
->>>>>>> 447a0588
-      }
-      return;
-    }
-  }
-  // Didn't find load_balancing_policy field, so fall back to the old
-  // lb_policy enum field.
-  if (envoy_config_cluster_v3_Cluster_lb_policy(cluster) ==
-      envoy_config_cluster_v3_Cluster_ROUND_ROBIN) {
-    cds_update->lb_policy_config = {
-        Json::Object{
-            {"xds_wrr_locality_experimental",
-             Json::Object{
-                 {"childPolicy",
-                  Json::Array{
-                      Json::Object{
-                          {"round_robin", Json::Object()},
-                      },
-                  }},
-             }},
-        },
-    };
-  } else if (envoy_config_cluster_v3_Cluster_lb_policy(cluster) ==
-             envoy_config_cluster_v3_Cluster_RING_HASH) {
-    // Record ring hash lb config
-    auto* ring_hash_config =
-        envoy_config_cluster_v3_Cluster_ring_hash_lb_config(cluster);
-    uint64_t min_ring_size = 1024;
-    uint64_t max_ring_size = 8388608;
-    if (ring_hash_config != nullptr) {
-      ValidationErrors::ScopedField field(errors, ".ring_hash_lb_config");
-      const google_protobuf_UInt64Value* uint64_value =
-          envoy_config_cluster_v3_Cluster_RingHashLbConfig_maximum_ring_size(
-              ring_hash_config);
-      if (uint64_value != nullptr) {
-        ValidationErrors::ScopedField field(errors, ".maximum_ring_size");
-        max_ring_size = google_protobuf_UInt64Value_value(uint64_value);
-        if (max_ring_size > 8388608 || max_ring_size == 0) {
-          errors->AddError("must be in the range of 1 to 8388608");
-        }
-      }
-      uint64_value =
-          envoy_config_cluster_v3_Cluster_RingHashLbConfig_minimum_ring_size(
-              ring_hash_config);
-      if (uint64_value != nullptr) {
-        ValidationErrors::ScopedField field(errors, ".minimum_ring_size");
-        min_ring_size = google_protobuf_UInt64Value_value(uint64_value);
-        if (min_ring_size > 8388608 || min_ring_size == 0) {
-          errors->AddError("must be in the range of 1 to 8388608");
-        }
-        if (min_ring_size > max_ring_size) {
-          errors->AddError("cannot be greater than maximum_ring_size");
-        }
-      }
-      if (envoy_config_cluster_v3_Cluster_RingHashLbConfig_hash_function(
-              ring_hash_config) !=
-          envoy_config_cluster_v3_Cluster_RingHashLbConfig_XX_HASH) {
-        ValidationErrors::ScopedField field(errors, ".hash_function");
-        errors->AddError("invalid hash function");
-      }
-    }
-    cds_update->lb_policy_config = {
-        Json::Object{
-            {"ring_hash_experimental",
-             Json::Object{
-                 {"minRingSize", min_ring_size},
-                 {"maxRingSize", max_ring_size},
-             }},
-        },
-    };
-  } else {
-    ValidationErrors::ScopedField field(errors, ".lb_policy");
-    errors->AddError("LB policy is not supported");
-  }
-}
-
-absl::StatusOr<XdsClusterResource> CdsResourceParse(
-    const XdsResourceType::DecodeContext& context,
-    const envoy_config_cluster_v3_Cluster* cluster, bool /*is_v2*/) {
-  XdsClusterResource cds_update;
-  ValidationErrors errors;
-  // Check the cluster discovery type.
-  if (envoy_config_cluster_v3_Cluster_type(cluster) ==
-      envoy_config_cluster_v3_Cluster_EDS) {
-    cds_update.cluster_type = XdsClusterResource::ClusterType::EDS;
-    EdsConfigParse(cluster, &cds_update, &errors);
-  } else if (envoy_config_cluster_v3_Cluster_type(cluster) ==
-             envoy_config_cluster_v3_Cluster_LOGICAL_DNS) {
-    cds_update.cluster_type = XdsClusterResource::ClusterType::LOGICAL_DNS;
-    LogicalDnsParse(cluster, &cds_update, &errors);
-  } else if (envoy_config_cluster_v3_Cluster_has_cluster_type(cluster)) {
-    ValidationErrors::ScopedField field(&errors, ".cluster_type");
-    const auto* custom_cluster_type =
-        envoy_config_cluster_v3_Cluster_cluster_type(cluster);
-    GPR_ASSERT(custom_cluster_type != nullptr);
-    ValidationErrors::ScopedField field2(&errors, ".typed_config");
-    const auto* typed_config =
-        envoy_config_cluster_v3_Cluster_CustomClusterType_typed_config(
-            custom_cluster_type);
-    if (typed_config == nullptr) {
-      errors.AddError("field not present");
-    } else {
-      absl::string_view type_url = absl::StripPrefix(
-          UpbStringToAbsl(google_protobuf_Any_type_url(typed_config)),
-          "type.googleapis.com/");
-      if (type_url != "envoy.extensions.clusters.aggregate.v3.ClusterConfig") {
-        ValidationErrors::ScopedField field(&errors, ".type_url");
-        errors.AddError(
-            absl::StrCat("unknown cluster_type extension: ", type_url));
-      } else {
-        cds_update.cluster_type = XdsClusterResource::ClusterType::AGGREGATE;
-        // Retrieve aggregate clusters.
-        ValidationErrors::ScopedField field(
-            &errors,
-            ".value[envoy.extensions.clusters.aggregate.v3.ClusterConfig]");
-        absl::string_view serialized_config =
-            UpbStringToAbsl(google_protobuf_Any_value(typed_config));
-        AggregateClusterParse(context, serialized_config, &cds_update, &errors);
       }
     }
   } else {
