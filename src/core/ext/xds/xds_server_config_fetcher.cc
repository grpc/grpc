//
//
// Copyright 2020 gRPC authors.
//
// Licensed under the Apache License, Version 2.0 (the "License");
// you may not use this file except in compliance with the License.
// You may obtain a copy of the License at
//
//     http://www.apache.org/licenses/LICENSE-2.0
//
// Unless required by applicable law or agreed to in writing, software
// distributed under the License is distributed on an "AS IS" BASIS,
// WITHOUT WARRANTIES OR CONDITIONS OF ANY KIND, either express or implied.
// See the License for the specific language governing permissions and
// limitations under the License.
//
//

#include <grpc/support/port_platform.h>

#include <string.h>

#include <algorithm>
#include <array>
#include <map>
#include <memory>
#include <set>
#include <string>
#include <utility>
#include <vector>

#include "absl/base/thread_annotations.h"
#include "absl/status/status.h"
#include "absl/status/statusor.h"
#include "absl/strings/match.h"
#include "absl/strings/numbers.h"
#include "absl/strings/str_cat.h"
#include "absl/strings/str_join.h"
#include "absl/strings/str_replace.h"
#include "absl/strings/string_view.h"
#include "absl/types/optional.h"
#include "absl/types/variant.h"

#include <grpc/grpc.h>
#include <grpc/grpc_security.h>
#include <grpc/impl/codegen/grpc_types.h>
#include <grpc/slice.h>
#include <grpc/status.h>
#include <grpc/support/log.h>

#include "src/core/ext/filters/server_config_selector/server_config_selector.h"
#include "src/core/ext/filters/server_config_selector/server_config_selector_filter.h"
#include "src/core/ext/xds/certificate_provider_store.h"
#include "src/core/ext/xds/xds_bootstrap_grpc.h"
#include "src/core/ext/xds/xds_certificate_provider.h"
#include "src/core/ext/xds/xds_channel_stack_modifier.h"
#include "src/core/ext/xds/xds_client_grpc.h"
#include "src/core/ext/xds/xds_common_types.h"
#include "src/core/ext/xds/xds_http_filters.h"
#include "src/core/ext/xds/xds_listener.h"
#include "src/core/ext/xds/xds_resource_type_impl.h"
#include "src/core/ext/xds/xds_route_config.h"
#include "src/core/ext/xds/xds_routing.h"
#include "src/core/lib/address_utils/parse_address.h"
#include "src/core/lib/address_utils/sockaddr_utils.h"
#include "src/core/lib/channel/channel_args.h"
#include "src/core/lib/channel/channel_args_preconditioning.h"
#include "src/core/lib/channel/channel_fwd.h"
#include "src/core/lib/config/core_configuration.h"
#include "src/core/lib/debug/trace.h"
#include "src/core/lib/gprpp/debug_location.h"
#include "src/core/lib/gprpp/host_port.h"
#include "src/core/lib/gprpp/match.h"
#include "src/core/lib/gprpp/ref_counted_ptr.h"
#include "src/core/lib/gprpp/status_helper.h"
#include "src/core/lib/gprpp/sync.h"
#include "src/core/lib/gprpp/unique_type_name.h"
#include "src/core/lib/iomgr/endpoint.h"
#include "src/core/lib/iomgr/error.h"
#include "src/core/lib/iomgr/exec_ctx.h"
#include "src/core/lib/iomgr/iomgr_fwd.h"
#include "src/core/lib/iomgr/resolved_address.h"
#include "src/core/lib/iomgr/sockaddr.h"
#include "src/core/lib/iomgr/socket_utils.h"
#include "src/core/lib/security/credentials/credentials.h"
#include "src/core/lib/security/credentials/tls/grpc_tls_certificate_distributor.h"
#include "src/core/lib/security/credentials/tls/grpc_tls_certificate_provider.h"
#include "src/core/lib/security/credentials/xds/xds_credentials.h"
#include "src/core/lib/service_config/service_config.h"
#include "src/core/lib/service_config/service_config_impl.h"
#include "src/core/lib/surface/api_trace.h"
#include "src/core/lib/surface/server.h"
#include "src/core/lib/transport/metadata_batch.h"
#include "src/core/lib/uri/uri_parser.h"

namespace grpc_core {
namespace {

TraceFlag grpc_xds_server_config_fetcher_trace(false,
                                               "xds_server_config_fetcher");

// A server config fetcher that fetches the information for configuring server
// listeners from the xDS control plane.
class XdsServerConfigFetcher : public grpc_server_config_fetcher {
 public:
  XdsServerConfigFetcher(RefCountedPtr<GrpcXdsClient> xds_client,
                         grpc_server_xds_status_notifier notifier);

  ~XdsServerConfigFetcher() override {
    xds_client_.reset(DEBUG_LOCATION, "XdsServerConfigFetcher");
  }

  void StartWatch(std::string listening_address,
                  std::unique_ptr<grpc_server_config_fetcher::WatcherInterface>
                      watcher) override;

  void CancelWatch(
      grpc_server_config_fetcher::WatcherInterface* watcher) override;

  // Return the interested parties from the xds client so that it can be polled.
  grpc_pollset_set* interested_parties() override {
    return xds_client_->interested_parties();
  }

 private:
  class ListenerWatcher;

  RefCountedPtr<GrpcXdsClient> xds_client_;
  const grpc_server_xds_status_notifier serving_status_notifier_;
  Mutex mu_;
  std::map<grpc_server_config_fetcher::WatcherInterface*, ListenerWatcher*>
      listener_watchers_ ABSL_GUARDED_BY(mu_);
};

// A watcher implementation for listening on LDS updates from the xDS control
// plane. When a good LDS update is received, it creates a
// FilterChainMatchManager object that would replace the existing (if any)
// FilterChainMatchManager object after all referenced RDS resources are
// fetched. Note that a good update also causes the server listener to start
// listening if it isn't already. If an error LDS update is received (NACKed
// resource, timeouts), the previous good FilterChainMatchManager, if any,
// continues to be used. If there isn't any previous good update or if the
// update received was a fatal error (resource does not exist), the server
// listener is made to stop listening.
class XdsServerConfigFetcher::ListenerWatcher
    : public XdsListenerResourceType::WatcherInterface {
 public:
  ListenerWatcher(RefCountedPtr<GrpcXdsClient> xds_client,
                  std::unique_ptr<grpc_server_config_fetcher::WatcherInterface>
                      server_config_watcher,
                  grpc_server_xds_status_notifier serving_status_notifier,
                  std::string listening_address);

  ~ListenerWatcher() override {
    xds_client_.reset(DEBUG_LOCATION, "ListenerWatcher");
  }

  void OnResourceChanged(XdsListenerResource listener) override;

  void OnError(absl::Status status) override;

  void OnResourceDoesNotExist() override;

  const std::string& listening_address() const { return listening_address_; }

 private:
  class FilterChainMatchManager;

  void OnFatalError(absl::Status status) ABSL_EXCLUSIVE_LOCKS_REQUIRED(mu_);

  // Invoked by FilterChainMatchManager that is done fetching all referenced RDS
  // resources. If the calling FilterChainMatchManager is the
  // pending_filter_chain_match_manager_, it is promoted to be the
  // filter_chain_match_manager_ in use.
  void PendingFilterChainMatchManagerReady(
      FilterChainMatchManager* filter_chain_match_manager) {
    MutexLock lock(&mu_);
    PendingFilterChainMatchManagerReadyLocked(filter_chain_match_manager);
  }
  void PendingFilterChainMatchManagerReadyLocked(
      FilterChainMatchManager* filter_chain_match_manager)
      ABSL_EXCLUSIVE_LOCKS_REQUIRED(&mu_);

  RefCountedPtr<GrpcXdsClient> xds_client_;
  const std::unique_ptr<grpc_server_config_fetcher::WatcherInterface>
      server_config_watcher_;
  const grpc_server_xds_status_notifier serving_status_notifier_;
  const std::string listening_address_;
  Mutex mu_;
  RefCountedPtr<FilterChainMatchManager> filter_chain_match_manager_
      ABSL_GUARDED_BY(mu_);
  RefCountedPtr<FilterChainMatchManager> pending_filter_chain_match_manager_
      ABSL_GUARDED_BY(mu_);
};

// A connection manager used by the server listener code to inject channel args
// to be used for each incoming connection. This implementation chooses the
// appropriate filter chain from the xDS Listener resource and injects channel
// args that configure the right mTLS certs and cause the right set of HTTP
// filters to be injected.
class XdsServerConfigFetcher::ListenerWatcher::FilterChainMatchManager
    : public grpc_server_config_fetcher::ConnectionManager {
 public:
  FilterChainMatchManager(RefCountedPtr<GrpcXdsClient> xds_client,
                          XdsListenerResource::FilterChainMap filter_chain_map,
                          absl::optional<XdsListenerResource::FilterChainData>
                              default_filter_chain);

  ~FilterChainMatchManager() override {
    xds_client_.reset(DEBUG_LOCATION, "FilterChainMatchManager");
  }

  absl::StatusOr<ChannelArgs> UpdateChannelArgsForConnection(
      const ChannelArgs& args, grpc_endpoint* tcp) override;

  void Orphan() override;

  // Invoked by ListenerWatcher to start fetching referenced RDS resources.
  void StartRdsWatch(RefCountedPtr<ListenerWatcher> listener_watcher)
      ABSL_EXCLUSIVE_LOCKS_REQUIRED(&ListenerWatcher::mu_);

  const XdsListenerResource::FilterChainMap& filter_chain_map() const {
    return filter_chain_map_;
  }

  const absl::optional<XdsListenerResource::FilterChainData>&
  default_filter_chain() const {
    return default_filter_chain_;
  }

 private:
  struct CertificateProviders {
    // We need to save our own refs to the root and instance certificate
    // providers since the xds certificate provider just stores a ref to their
    // distributors.
    RefCountedPtr<grpc_tls_certificate_provider> root;
    RefCountedPtr<grpc_tls_certificate_provider> instance;
    RefCountedPtr<XdsCertificateProvider> xds;
  };

  class RouteConfigWatcher;
  struct RdsUpdateState {
    RouteConfigWatcher* watcher;
    absl::optional<absl::StatusOr<XdsRouteConfigResource>> rds_update;
  };

  class XdsServerConfigSelector;
  class StaticXdsServerConfigSelectorProvider;
  class DynamicXdsServerConfigSelectorProvider;

  absl::StatusOr<RefCountedPtr<XdsCertificateProvider>>
  CreateOrGetXdsCertificateProviderFromFilterChainData(
      const XdsListenerResource::FilterChainData* filter_chain);

  // Helper functions invoked by RouteConfigWatcher when there are updates to
  // RDS resources.
  void OnRouteConfigChanged(const std::string& resource_name,
                            XdsRouteConfigResource route_config);
  void OnError(const std::string& resource_name, absl::Status status);
  void OnResourceDoesNotExist(const std::string& resource_name);

  RefCountedPtr<GrpcXdsClient> xds_client_;
  // This ref is only kept around till the FilterChainMatchManager becomes
  // ready.
  RefCountedPtr<ListenerWatcher> listener_watcher_;
  XdsListenerResource::FilterChainMap filter_chain_map_;
  absl::optional<XdsListenerResource::FilterChainData> default_filter_chain_;
  Mutex mu_;
  size_t rds_resources_yet_to_fetch_ ABSL_GUARDED_BY(mu_) = 0;
  std::map<std::string /* resource_name */, RdsUpdateState> rds_map_
      ABSL_GUARDED_BY(mu_);
  std::map<const XdsListenerResource::FilterChainData*, CertificateProviders>
      certificate_providers_map_ ABSL_GUARDED_BY(mu_);
};

// A watcher implementation for listening on RDS updates referenced to by a
// FilterChainMatchManager object. After all referenced RDS resources are
// fetched (errors are allowed), the FilterChainMatchManager tries to replace
// the current object. The watcher continues to update the referenced RDS
// resources so that new XdsServerConfigSelectorProvider objects are created
// with the latest updates and new connections do not need to wait for the RDS
// resources to be fetched.
class XdsServerConfigFetcher::ListenerWatcher::FilterChainMatchManager::
    RouteConfigWatcher : public XdsRouteConfigResourceType::WatcherInterface {
 public:
  RouteConfigWatcher(
      std::string resource_name,
      WeakRefCountedPtr<FilterChainMatchManager> filter_chain_match_manager)
      : resource_name_(std::move(resource_name)),
        filter_chain_match_manager_(std::move(filter_chain_match_manager)) {}

  void OnResourceChanged(XdsRouteConfigResource route_config) override {
    filter_chain_match_manager_->OnRouteConfigChanged(resource_name_,
                                                      std::move(route_config));
  }

  void OnError(absl::Status status) override {
    filter_chain_match_manager_->OnError(resource_name_, status);
  }

  void OnResourceDoesNotExist() override {
    filter_chain_match_manager_->OnResourceDoesNotExist(resource_name_);
  }

 private:
  std::string resource_name_;
  WeakRefCountedPtr<FilterChainMatchManager> filter_chain_match_manager_;
};

// An implementation of ServerConfigSelector used by
// StaticXdsServerConfigSelectorProvider and
// DynamicXdsServerConfigSelectorProvider to parse the RDS update and get
// per-call configuration based on incoming metadata.
class XdsServerConfigFetcher::ListenerWatcher::FilterChainMatchManager::
    XdsServerConfigSelector : public ServerConfigSelector {
 public:
  static absl::StatusOr<RefCountedPtr<XdsServerConfigSelector>> Create(
      const XdsHttpFilterRegistry& http_filter_registry,
      XdsRouteConfigResource rds_update,
      const std::vector<XdsListenerResource::HttpConnectionManager::HttpFilter>&
          http_filters);
  ~XdsServerConfigSelector() override = default;

  CallConfig GetCallConfig(grpc_metadata_batch* metadata) override;

 private:
  struct VirtualHost {
    struct Route {
      // true if an action other than kNonForwardingAction is configured.
      bool unsupported_action;
      XdsRouteConfigResource::Route::Matchers matchers;
      RefCountedPtr<ServiceConfig> method_config;
    };

    class RouteListIterator : public XdsRouting::RouteListIterator {
     public:
      explicit RouteListIterator(const std::vector<Route>* routes)
          : routes_(routes) {}

      size_t Size() const override { return routes_->size(); }

      const XdsRouteConfigResource::Route::Matchers& GetMatchersForRoute(
          size_t index) const override {
        return (*routes_)[index].matchers;
      }

     private:
      const std::vector<Route>* routes_;
    };

    std::vector<std::string> domains;
    std::vector<Route> routes;
  };

  class VirtualHostListIterator : public XdsRouting::VirtualHostListIterator {
   public:
    explicit VirtualHostListIterator(
        const std::vector<VirtualHost>* virtual_hosts)
        : virtual_hosts_(virtual_hosts) {}

    size_t Size() const override { return virtual_hosts_->size(); }

    const std::vector<std::string>& GetDomainsForVirtualHost(
        size_t index) const override {
      return (*virtual_hosts_)[index].domains;
    }

   private:
    const std::vector<VirtualHost>* virtual_hosts_;
  };

  std::vector<VirtualHost> virtual_hosts_;
};

// An XdsServerConfigSelectorProvider implementation for when the
// RouteConfiguration is available inline.
class XdsServerConfigFetcher::ListenerWatcher::FilterChainMatchManager::
    StaticXdsServerConfigSelectorProvider
    : public ServerConfigSelectorProvider {
 public:
  StaticXdsServerConfigSelectorProvider(
      RefCountedPtr<GrpcXdsClient> xds_client,
      absl::StatusOr<XdsRouteConfigResource> static_resource,
      std::vector<XdsListenerResource::HttpConnectionManager::HttpFilter>
          http_filters)
      : xds_client_(std::move(xds_client)),
        static_resource_(std::move(static_resource)),
        http_filters_(std::move(http_filters)) {}

  ~StaticXdsServerConfigSelectorProvider() override {
    xds_client_.reset(DEBUG_LOCATION, "StaticXdsServerConfigSelectorProvider");
  }

  absl::StatusOr<RefCountedPtr<ServerConfigSelector>> Watch(
      std::unique_ptr<ServerConfigSelectorProvider::ServerConfigSelectorWatcher>
          watcher) override {
    GPR_ASSERT(watcher_ == nullptr);
    watcher_ = std::move(watcher);
    if (!static_resource_.ok()) {
      return static_resource_.status();
    }
    return XdsServerConfigSelector::Create(
        static_cast<const GrpcXdsBootstrap&>(xds_client_->bootstrap())
            .http_filter_registry(),
        static_resource_.value(), http_filters_);
  }

  void Orphan() override {}

  void CancelWatch() override { watcher_.reset(); }

 private:
  RefCountedPtr<GrpcXdsClient> xds_client_;
  absl::StatusOr<XdsRouteConfigResource> static_resource_;
  std::vector<XdsListenerResource::HttpConnectionManager::HttpFilter>
      http_filters_;
  std::unique_ptr<ServerConfigSelectorProvider::ServerConfigSelectorWatcher>
      watcher_;
};

// An XdsServerConfigSelectorProvider implementation for when the
// RouteConfiguration is to be fetched separately via RDS.
class XdsServerConfigFetcher::ListenerWatcher::FilterChainMatchManager::
    DynamicXdsServerConfigSelectorProvider
    : public ServerConfigSelectorProvider {
 public:
  DynamicXdsServerConfigSelectorProvider(
      RefCountedPtr<GrpcXdsClient> xds_client, std::string resource_name,
      absl::StatusOr<XdsRouteConfigResource> initial_resource,
      std::vector<XdsListenerResource::HttpConnectionManager::HttpFilter>
          http_filters);

  ~DynamicXdsServerConfigSelectorProvider() override {
    xds_client_.reset(DEBUG_LOCATION, "DynamicXdsServerConfigSelectorProvider");
  }

  void Orphan() override;

  absl::StatusOr<RefCountedPtr<ServerConfigSelector>> Watch(
      std::unique_ptr<ServerConfigSelectorProvider::ServerConfigSelectorWatcher>
          watcher) override;
  void CancelWatch() override;

 private:
  class RouteConfigWatcher;

  void OnRouteConfigChanged(XdsRouteConfigResource rds_update);
  void OnError(absl::Status status);
  void OnResourceDoesNotExist();

  RefCountedPtr<GrpcXdsClient> xds_client_;
  std::string resource_name_;
  std::vector<XdsListenerResource::HttpConnectionManager::HttpFilter>
      http_filters_;
  RouteConfigWatcher* route_config_watcher_ = nullptr;
  Mutex mu_;
  std::unique_ptr<ServerConfigSelectorProvider::ServerConfigSelectorWatcher>
      watcher_ ABSL_GUARDED_BY(mu_);
  absl::StatusOr<XdsRouteConfigResource> resource_ ABSL_GUARDED_BY(mu_);
};

// A watcher implementation for updating the RDS resource used by
// DynamicXdsServerConfigSelectorProvider
class XdsServerConfigFetcher::ListenerWatcher::FilterChainMatchManager::
    DynamicXdsServerConfigSelectorProvider::RouteConfigWatcher
    : public XdsRouteConfigResourceType::WatcherInterface {
 public:
  explicit RouteConfigWatcher(
      WeakRefCountedPtr<DynamicXdsServerConfigSelectorProvider> parent)
      : parent_(std::move(parent)) {}

  void OnResourceChanged(XdsRouteConfigResource route_config) override {
    parent_->OnRouteConfigChanged(std::move(route_config));
  }

  void OnError(absl::Status status) override { parent_->OnError(status); }

  void OnResourceDoesNotExist() override { parent_->OnResourceDoesNotExist(); }

 private:
  WeakRefCountedPtr<DynamicXdsServerConfigSelectorProvider> parent_;
};

//
// XdsServerConfigFetcher
//

XdsServerConfigFetcher::XdsServerConfigFetcher(
    RefCountedPtr<GrpcXdsClient> xds_client,
    grpc_server_xds_status_notifier notifier)
    : xds_client_(std::move(xds_client)), serving_status_notifier_(notifier) {
  GPR_ASSERT(xds_client_ != nullptr);
}

std::string ListenerResourceName(absl::string_view resource_name_template,
                                 absl::string_view listening_address) {
  std::string tmp;
  if (absl::StartsWith(resource_name_template, "xdstp:")) {
    tmp = URI::PercentEncodePath(listening_address);
    listening_address = tmp;
  }
  return absl::StrReplaceAll(resource_name_template,
                             {{"%s", listening_address}});
}

void XdsServerConfigFetcher::StartWatch(
    std::string listening_address,
    std::unique_ptr<grpc_server_config_fetcher::WatcherInterface> watcher) {
  grpc_server_config_fetcher::WatcherInterface* watcher_ptr = watcher.get();
  auto listener_watcher = MakeRefCounted<ListenerWatcher>(
      xds_client_->Ref(DEBUG_LOCATION, "ListenerWatcher"), std::move(watcher),
      serving_status_notifier_, listening_address);
  auto* listener_watcher_ptr = listener_watcher.get();
  XdsListenerResourceType::StartWatch(
      xds_client_.get(),
      ListenerResourceName(
          static_cast<const GrpcXdsBootstrap&>(xds_client_->bootstrap())
              .server_listener_resource_name_template(),
          listening_address),
      std::move(listener_watcher));
  MutexLock lock(&mu_);
  listener_watchers_.emplace(watcher_ptr, listener_watcher_ptr);
}

void XdsServerConfigFetcher::CancelWatch(
    grpc_server_config_fetcher::WatcherInterface* watcher) {
  MutexLock lock(&mu_);
  auto it = listener_watchers_.find(watcher);
  if (it != listener_watchers_.end()) {
    // Cancel the watch on the listener before erasing
    XdsListenerResourceType::CancelWatch(
        xds_client_.get(),
        ListenerResourceName(
            static_cast<const GrpcXdsBootstrap&>(xds_client_->bootstrap())
                .server_listener_resource_name_template(),
            it->second->listening_address()),
        it->second, false /* delay_unsubscription */);
    listener_watchers_.erase(it);
  }
}

//
// XdsServerConfigFetcher::ListenerWatcher
//

XdsServerConfigFetcher::ListenerWatcher::ListenerWatcher(
    RefCountedPtr<GrpcXdsClient> xds_client,
    std::unique_ptr<grpc_server_config_fetcher::WatcherInterface>
        server_config_watcher,
    grpc_server_xds_status_notifier serving_status_notifier,
    std::string listening_address)
    : xds_client_(std::move(xds_client)),
      server_config_watcher_(std::move(server_config_watcher)),
      serving_status_notifier_(serving_status_notifier),
      listening_address_(std::move(listening_address)) {}

void XdsServerConfigFetcher::ListenerWatcher::OnResourceChanged(
    XdsListenerResource listener) {
  if (GRPC_TRACE_FLAG_ENABLED(grpc_xds_server_config_fetcher_trace)) {
    gpr_log(GPR_INFO,
            "[ListenerWatcher %p] Received LDS update from xds client %p: %s",
            this, xds_client_.get(), listener.ToString().c_str());
  }
  auto& tcp_listener =
      absl::get<XdsListenerResource::TcpListener>(listener.listener);
  if (tcp_listener.address != listening_address_) {
    MutexLock lock(&mu_);
    OnFatalError(absl::FailedPreconditionError(
        "Address in LDS update does not match listening address"));
    return;
  }
  auto new_filter_chain_match_manager = MakeRefCounted<FilterChainMatchManager>(
      xds_client_->Ref(DEBUG_LOCATION, "FilterChainMatchManager"),
      std::move(tcp_listener.filter_chain_map),
      std::move(tcp_listener.default_filter_chain));
  MutexLock lock(&mu_);
  if (filter_chain_match_manager_ == nullptr ||
      !(new_filter_chain_match_manager->filter_chain_map() ==
            filter_chain_match_manager_->filter_chain_map() &&
        new_filter_chain_match_manager->default_filter_chain() ==
            filter_chain_match_manager_->default_filter_chain())) {
    pending_filter_chain_match_manager_ =
        std::move(new_filter_chain_match_manager);
    pending_filter_chain_match_manager_->StartRdsWatch(Ref());
  }
}

void XdsServerConfigFetcher::ListenerWatcher::OnError(absl::Status status) {
  MutexLock lock(&mu_);
  if (filter_chain_match_manager_ != nullptr ||
      pending_filter_chain_match_manager_ != nullptr) {
    gpr_log(GPR_ERROR,
            "ListenerWatcher:%p XdsClient reports error: %s for %s; "
            "ignoring in favor of existing resource",
            this, status.ToString().c_str(), listening_address_.c_str());
  } else {
    if (serving_status_notifier_.on_serving_status_update != nullptr) {
      serving_status_notifier_.on_serving_status_update(
          serving_status_notifier_.user_data, listening_address_.c_str(),
          {GRPC_STATUS_UNAVAILABLE, status.ToString().c_str()});
    } else {
      gpr_log(GPR_ERROR,
              "ListenerWatcher:%p error obtaining xDS Listener resource: %s; "
              "not serving on %s",
              this, status.ToString().c_str(), listening_address_.c_str());
    }
  }
}

void XdsServerConfigFetcher::ListenerWatcher::OnFatalError(
    absl::Status status) {
  pending_filter_chain_match_manager_.reset();
  if (filter_chain_match_manager_ != nullptr) {
    // The server has started listening already, so we need to gracefully
    // stop serving.
    server_config_watcher_->StopServing();
    filter_chain_match_manager_.reset();
  }
  if (serving_status_notifier_.on_serving_status_update != nullptr) {
    serving_status_notifier_.on_serving_status_update(
        serving_status_notifier_.user_data, listening_address_.c_str(),
        {static_cast<grpc_status_code>(status.raw_code()),
         std::string(status.message()).c_str()});
  } else {
    gpr_log(GPR_ERROR,
            "ListenerWatcher:%p Encountered fatal error %s; not serving on %s",
            this, status.ToString().c_str(), listening_address_.c_str());
  }
}

void XdsServerConfigFetcher::ListenerWatcher::OnResourceDoesNotExist() {
  MutexLock lock(&mu_);
  OnFatalError(absl::NotFoundError("Requested listener does not exist"));
}

void XdsServerConfigFetcher::ListenerWatcher::
    PendingFilterChainMatchManagerReadyLocked(
        XdsServerConfigFetcher::ListenerWatcher::FilterChainMatchManager*
            filter_chain_match_manager) {
  if (pending_filter_chain_match_manager_ != filter_chain_match_manager) {
    // This FilterChainMatchManager is no longer the current pending resource.
    // It should get cleaned up eventually. Ignore this update.
    return;
  }
  // Let the logger know about the update if there was no previous good update.
  if (filter_chain_match_manager_ == nullptr) {
    if (serving_status_notifier_.on_serving_status_update != nullptr) {
      serving_status_notifier_.on_serving_status_update(
          serving_status_notifier_.user_data, listening_address_.c_str(),
          {GRPC_STATUS_OK, ""});
    } else {
      gpr_log(GPR_INFO,
              "xDS Listener resource obtained; will start serving on %s",
              listening_address_.c_str());
    }
  }
  // Promote the pending FilterChainMatchManager
  filter_chain_match_manager_ = std::move(pending_filter_chain_match_manager_);
  // TODO(yashykt): Right now, the server_config_watcher_ does not invoke
  // XdsServerConfigFetcher while holding a lock, but that might change in the
  // future in which case we would want to execute this update outside the
  // critical region through a WorkSerializer similar to XdsClient.
  server_config_watcher_->UpdateConnectionManager(filter_chain_match_manager_);
}

//
// XdsServerConfigFetcher::ListenerWatcher::FilterChainMatchManager
//

XdsServerConfigFetcher::ListenerWatcher::FilterChainMatchManager::
    FilterChainMatchManager(
        RefCountedPtr<GrpcXdsClient> xds_client,
        XdsListenerResource::FilterChainMap filter_chain_map,
        absl::optional<XdsListenerResource::FilterChainData>
            default_filter_chain)
    : xds_client_(std::move(xds_client)),
      filter_chain_map_(std::move(filter_chain_map)),
      default_filter_chain_(std::move(default_filter_chain)) {}

void XdsServerConfigFetcher::ListenerWatcher::FilterChainMatchManager::
    StartRdsWatch(RefCountedPtr<ListenerWatcher> listener_watcher) {
  // Get the set of RDS resources to watch on. Also get the set of
  // FilterChainData so that we can reverse the list of HTTP filters since
  // received data moves *up* the stack in Core.
  std::set<std::string> resource_names;
  std::set<XdsListenerResource::FilterChainData*> filter_chain_data_set;
  for (const auto& destination_ip : filter_chain_map_.destination_ip_vector) {
    for (const auto& source_type : destination_ip.source_types_array) {
      for (const auto& source_ip : source_type) {
        for (const auto& source_port_pair : source_ip.ports_map) {
          auto* filter_chain_data = source_port_pair.second.data.get();
          const auto* rds_name = absl::get_if<std::string>(
              &filter_chain_data->http_connection_manager.route_config);
          if (rds_name != nullptr) resource_names.insert(*rds_name);
          filter_chain_data_set.insert(filter_chain_data);
        }
      }
    }
  }
  if (default_filter_chain_.has_value()) {
    auto& hcm = default_filter_chain_->http_connection_manager;
    const auto* rds_name = absl::get_if<std::string>(&hcm.route_config);
    if (rds_name != nullptr) resource_names.insert(*rds_name);
    std::reverse(hcm.http_filters.begin(), hcm.http_filters.end());
  }
  // Reverse the lists of HTTP filters in all the filter chains
  for (auto* filter_chain_data : filter_chain_data_set) {
    auto& hcm = filter_chain_data->http_connection_manager;
    std::reverse(hcm.http_filters.begin(), hcm.http_filters.end());
  }
  // Start watching on referenced RDS resources
  struct WatcherToStart {
    std::string resource_name;
    RefCountedPtr<RouteConfigWatcher> watcher;
  };
  std::vector<WatcherToStart> watchers_to_start;
  watchers_to_start.reserve(resource_names.size());
  {
    MutexLock lock(&mu_);
    for (const auto& resource_name : resource_names) {
      ++rds_resources_yet_to_fetch_;
      auto route_config_watcher =
          MakeRefCounted<RouteConfigWatcher>(resource_name, WeakRef());
      rds_map_.emplace(resource_name, RdsUpdateState{route_config_watcher.get(),
                                                     absl::nullopt});
      watchers_to_start.push_back(
          WatcherToStart{resource_name, std::move(route_config_watcher)});
    }
    if (rds_resources_yet_to_fetch_ != 0) {
      listener_watcher_ = std::move(listener_watcher);
      listener_watcher = nullptr;
    }
  }
  for (auto& watcher_to_start : watchers_to_start) {
    XdsRouteConfigResourceType::StartWatch(xds_client_.get(),
                                           watcher_to_start.resource_name,
                                           std::move(watcher_to_start.watcher));
  }
  // Promote this filter chain match manager if all referenced resources are
  // fetched.
  if (listener_watcher != nullptr) {
    listener_watcher->PendingFilterChainMatchManagerReadyLocked(this);
  }
}

void XdsServerConfigFetcher::ListenerWatcher::FilterChainMatchManager::
    Orphan() {
  MutexLock lock(&mu_);
  // Cancel the RDS watches to clear up the weak refs
  for (const auto& entry : rds_map_) {
    XdsRouteConfigResourceType::CancelWatch(xds_client_.get(), entry.first,
                                            entry.second.watcher,
                                            false /* delay_unsubscription */);
  }
  // Also give up the ref on ListenerWatcher since it won't be needed anymore
  listener_watcher_.reset();
}

absl::StatusOr<RefCountedPtr<XdsCertificateProvider>>
XdsServerConfigFetcher::ListenerWatcher::FilterChainMatchManager::
    CreateOrGetXdsCertificateProviderFromFilterChainData(
        const XdsListenerResource::FilterChainData* filter_chain) {
  MutexLock lock(&mu_);
  auto it = certificate_providers_map_.find(filter_chain);
  if (it != certificate_providers_map_.end()) {
    return it->second.xds;
  }
  CertificateProviders certificate_providers;
  // Configure root cert.
  absl::string_view root_provider_instance_name =
      filter_chain->downstream_tls_context.common_tls_context
          .certificate_validation_context.ca_certificate_provider_instance
          .instance_name;
  absl::string_view root_provider_cert_name =
      filter_chain->downstream_tls_context.common_tls_context
          .certificate_validation_context.ca_certificate_provider_instance
          .certificate_name;
  if (!root_provider_instance_name.empty()) {
    certificate_providers.root =
        xds_client_->certificate_provider_store()
            .CreateOrGetCertificateProvider(root_provider_instance_name);
    if (certificate_providers.root == nullptr) {
      return absl::NotFoundError(
          absl::StrCat("Certificate provider instance name: \"",
                       root_provider_instance_name, "\" not recognized."));
    }
  }
  // Configure identity cert.
  absl::string_view identity_provider_instance_name =
      filter_chain->downstream_tls_context.common_tls_context
          .tls_certificate_provider_instance.instance_name;
  absl::string_view identity_provider_cert_name =
      filter_chain->downstream_tls_context.common_tls_context
          .tls_certificate_provider_instance.certificate_name;
  if (!identity_provider_instance_name.empty()) {
    certificate_providers.instance =
        xds_client_->certificate_provider_store()
            .CreateOrGetCertificateProvider(identity_provider_instance_name);
    if (certificate_providers.instance == nullptr) {
      return absl::NotFoundError(
          absl::StrCat("Certificate provider instance name: \"",
                       identity_provider_instance_name, "\" not recognized."));
    }
  }
  certificate_providers.xds = MakeRefCounted<XdsCertificateProvider>();
  certificate_providers.xds->UpdateRootCertNameAndDistributor(
      "", root_provider_cert_name,
      certificate_providers.root == nullptr
          ? nullptr
          : certificate_providers.root->distributor());
  certificate_providers.xds->UpdateIdentityCertNameAndDistributor(
      "", identity_provider_cert_name,
      certificate_providers.instance == nullptr
          ? nullptr
          : certificate_providers.instance->distributor());
  certificate_providers.xds->UpdateRequireClientCertificate(
      "", filter_chain->downstream_tls_context.require_client_certificate);
  auto xds_certificate_provider = certificate_providers.xds;
  certificate_providers_map_.emplace(filter_chain,
                                     std::move(certificate_providers));
  return xds_certificate_provider;
}

void XdsServerConfigFetcher::ListenerWatcher::FilterChainMatchManager::
    OnRouteConfigChanged(const std::string& resource_name,
                         XdsRouteConfigResource route_config) {
  RefCountedPtr<ListenerWatcher> listener_watcher;
  {
    MutexLock lock(&mu_);
    auto& state = rds_map_[resource_name];
    if (!state.rds_update.has_value()) {
      if (--rds_resources_yet_to_fetch_ == 0) {
        listener_watcher = std::move(listener_watcher_);
      }
    }
    state.rds_update = std::move(route_config);
  }
  // Promote the filter chain match manager object if all the referenced
  // resources are fetched.
  if (listener_watcher != nullptr) {
    listener_watcher->PendingFilterChainMatchManagerReady(this);
  }
}

void XdsServerConfigFetcher::ListenerWatcher::FilterChainMatchManager::OnError(
    const std::string& resource_name, absl::Status status) {
  RefCountedPtr<ListenerWatcher> listener_watcher;
  {
    MutexLock lock(&mu_);
    auto& state = rds_map_[resource_name];
    if (!state.rds_update.has_value()) {
      if (--rds_resources_yet_to_fetch_ == 0) {
        listener_watcher = std::move(listener_watcher_);
      }
      state.rds_update = status;
    } else {
      // Prefer existing good version over current errored version
      if (!state.rds_update->ok()) {
        state.rds_update = status;
      }
    }
  }
  // Promote the filter chain match manager object if all the referenced
  // resources are fetched.
  if (listener_watcher != nullptr) {
    listener_watcher->PendingFilterChainMatchManagerReady(this);
  }
}

void XdsServerConfigFetcher::ListenerWatcher::FilterChainMatchManager::
    OnResourceDoesNotExist(const std::string& resource_name) {
  RefCountedPtr<ListenerWatcher> listener_watcher;
  {
    MutexLock lock(&mu_);
    auto& state = rds_map_[resource_name];
    if (!state.rds_update.has_value()) {
      if (--rds_resources_yet_to_fetch_ == 0) {
        listener_watcher = std::move(listener_watcher_);
      }
    }
    state.rds_update =
        absl::NotFoundError("Requested route config does not exist");
  }
  // Promote the filter chain match manager object if all the referenced
  // resources are fetched.
  if (listener_watcher != nullptr) {
    listener_watcher->PendingFilterChainMatchManagerReady(this);
  }
}

const XdsListenerResource::FilterChainData* FindFilterChainDataForSourcePort(
    const XdsListenerResource::FilterChainMap::SourcePortsMap& source_ports_map,
    absl::string_view port_str) {
  int port = 0;
  if (!absl::SimpleAtoi(port_str, &port)) return nullptr;
  auto it = source_ports_map.find(port);
  if (it != source_ports_map.end()) {
    return it->second.data.get();
  }
  // Search for the catch-all port 0 since we didn't get a direct match
  it = source_ports_map.find(0);
  if (it != source_ports_map.end()) {
    return it->second.data.get();
  }
  return nullptr;
}

const XdsListenerResource::FilterChainData* FindFilterChainDataForSourceIp(
    const XdsListenerResource::FilterChainMap::SourceIpVector& source_ip_vector,
    const grpc_resolved_address* source_ip, absl::string_view port) {
  const XdsListenerResource::FilterChainMap::SourceIp* best_match = nullptr;
  for (const auto& entry : source_ip_vector) {
    // Special case for catch-all
    if (!entry.prefix_range.has_value()) {
      if (best_match == nullptr) {
        best_match = &entry;
      }
      continue;
    }
    if (best_match != nullptr && best_match->prefix_range.has_value() &&
        best_match->prefix_range->prefix_len >=
            entry.prefix_range->prefix_len) {
      continue;
    }
    if (grpc_sockaddr_match_subnet(source_ip, &entry.prefix_range->address,
                                   entry.prefix_range->prefix_len)) {
      best_match = &entry;
    }
  }
  if (best_match == nullptr) return nullptr;
  return FindFilterChainDataForSourcePort(best_match->ports_map, port);
}

bool IsLoopbackIp(const grpc_resolved_address* address) {
  const grpc_sockaddr* sock_addr =
      reinterpret_cast<const grpc_sockaddr*>(&address->addr);
  if (sock_addr->sa_family == GRPC_AF_INET) {
    const grpc_sockaddr_in* addr4 =
        reinterpret_cast<const grpc_sockaddr_in*>(sock_addr);
    if (addr4->sin_addr.s_addr == grpc_htonl(INADDR_LOOPBACK)) {
      return true;
    }
  } else if (sock_addr->sa_family == GRPC_AF_INET6) {
    const grpc_sockaddr_in6* addr6 =
        reinterpret_cast<const grpc_sockaddr_in6*>(sock_addr);
    if (memcmp(&addr6->sin6_addr, &in6addr_loopback,
               sizeof(in6addr_loopback)) == 0) {
      return true;
    }
  }
  return false;
}

const XdsListenerResource::FilterChainData* FindFilterChainDataForSourceType(
    const XdsListenerResource::FilterChainMap::ConnectionSourceTypesArray&
        source_types_array,
    grpc_endpoint* tcp, absl::string_view destination_ip) {
  auto source_uri = URI::Parse(grpc_endpoint_get_peer(tcp));
  if (!source_uri.ok() ||
      (source_uri->scheme() != "ipv4" && source_uri->scheme() != "ipv6")) {
    return nullptr;
  }
  std::string host;
  std::string port;
  if (!SplitHostPort(source_uri->path(), &host, &port)) {
    return nullptr;
  }
  auto source_addr = StringToSockaddr(host, 0);  // Port doesn't matter here.
  if (!source_addr.ok()) {
    gpr_log(GPR_DEBUG, "Could not parse \"%s\" as socket address: %s",
            host.c_str(), source_addr.status().ToString().c_str());
    return nullptr;
  }
  // Use kAny only if kSameIporLoopback and kExternal are empty
  if (source_types_array[static_cast<int>(
                             XdsListenerResource::FilterChainMap::
                                 ConnectionSourceType::kSameIpOrLoopback)]
          .empty() &&
      source_types_array[static_cast<int>(XdsListenerResource::FilterChainMap::
                                              ConnectionSourceType::kExternal)]
          .empty()) {
    return FindFilterChainDataForSourceIp(
        source_types_array[static_cast<int>(
            XdsListenerResource::FilterChainMap::ConnectionSourceType::kAny)],
        &*source_addr, port);
  }
  if (IsLoopbackIp(&*source_addr) || host == destination_ip) {
    return FindFilterChainDataForSourceIp(
        source_types_array[static_cast<int>(
            XdsListenerResource::FilterChainMap::ConnectionSourceType::
                kSameIpOrLoopback)],
        &*source_addr, port);
  } else {
    return FindFilterChainDataForSourceIp(
        source_types_array[static_cast<int>(
            XdsListenerResource::FilterChainMap::ConnectionSourceType::
                kExternal)],
        &*source_addr, port);
  }
}

const XdsListenerResource::FilterChainData* FindFilterChainDataForDestinationIp(
    const XdsListenerResource::FilterChainMap::DestinationIpVector
        destination_ip_vector,
    grpc_endpoint* tcp) {
  auto destination_uri = URI::Parse(grpc_endpoint_get_local_address(tcp));
  if (!destination_uri.ok() || (destination_uri->scheme() != "ipv4" &&
                                destination_uri->scheme() != "ipv6")) {
    return nullptr;
  }
  std::string host;
  std::string port;
  if (!SplitHostPort(destination_uri->path(), &host, &port)) {
    return nullptr;
  }
  auto destination_addr =
      StringToSockaddr(host, 0);  // Port doesn't matter here.
  if (!destination_addr.ok()) {
    gpr_log(GPR_DEBUG, "Could not parse \"%s\" as socket address: %s",
            host.c_str(), destination_addr.status().ToString().c_str());
    return nullptr;
  }
  const XdsListenerResource::FilterChainMap::DestinationIp* best_match =
      nullptr;
  for (const auto& entry : destination_ip_vector) {
    // Special case for catch-all
    if (!entry.prefix_range.has_value()) {
      if (best_match == nullptr) {
        best_match = &entry;
      }
      continue;
    }
    if (best_match != nullptr && best_match->prefix_range.has_value() &&
        best_match->prefix_range->prefix_len >=
            entry.prefix_range->prefix_len) {
      continue;
    }
    if (grpc_sockaddr_match_subnet(&*destination_addr,
                                   &entry.prefix_range->address,
                                   entry.prefix_range->prefix_len)) {
      best_match = &entry;
    }
  }
  if (best_match == nullptr) return nullptr;
  return FindFilterChainDataForSourceType(best_match->source_types_array, tcp,
                                          host);
}

absl::StatusOr<ChannelArgs> XdsServerConfigFetcher::ListenerWatcher::
    FilterChainMatchManager::UpdateChannelArgsForConnection(
        const ChannelArgs& input_args, grpc_endpoint* tcp) {
  ChannelArgs args = input_args;
  const auto* filter_chain = FindFilterChainDataForDestinationIp(
      filter_chain_map_.destination_ip_vector, tcp);
  if (filter_chain == nullptr && default_filter_chain_.has_value()) {
    filter_chain = &default_filter_chain_.value();
  }
  if (filter_chain == nullptr) {
    return absl::UnavailableError("No matching filter chain found");
  }
  RefCountedPtr<ServerConfigSelectorProvider> server_config_selector_provider;
  RefCountedPtr<XdsChannelStackModifier> channel_stack_modifier;
  RefCountedPtr<XdsCertificateProvider> xds_certificate_provider;
<<<<<<< HEAD
  // Add config selector filter
  if (XdsRbacEnabled()) {
    std::vector<const grpc_channel_filter*> filters;
    // Iterate the list of HTTP filters in reverse since in Core, received data
    // flows *up* the stack.
    const auto& http_filter_registry =
        static_cast<const GrpcXdsBootstrap&>(xds_client_->bootstrap())
            .http_filter_registry();
    for (const auto& http_filter :
         filter_chain->http_connection_manager.http_filters) {
      // Find filter.  This is guaranteed to succeed, because it's checked
      // at config validation time in the XdsApi code.
      const XdsHttpFilterImpl* filter_impl =
          http_filter_registry.GetFilterForType(
              http_filter.config.config_proto_type_name);
      GPR_ASSERT(filter_impl != nullptr);
      // Some filters like the router filter are no-op filters and do not have
      // an implementation.
      if (filter_impl->channel_filter() != nullptr) {
        filters.push_back(filter_impl->channel_filter());
      }
    }
    filters.push_back(&kServerConfigSelectorFilter);
    channel_stack_modifier =
        MakeRefCounted<XdsChannelStackModifier>(std::move(filters));
    if (filter_chain->http_connection_manager.rds_update.has_value()) {
      server_config_selector_provider =
          MakeRefCounted<StaticXdsServerConfigSelectorProvider>(
              xds_client_->Ref(DEBUG_LOCATION,
                               "StaticXdsServerConfigSelectorProvider"),
              filter_chain->http_connection_manager.rds_update.value(),
              filter_chain->http_connection_manager.http_filters);
    } else {
      absl::StatusOr<XdsRouteConfigResource> initial_resource;
      {
        MutexLock lock(&mu_);
        initial_resource =
            rds_map_[filter_chain->http_connection_manager.route_config_name]
                .rds_update.value();
      }
      server_config_selector_provider =
          MakeRefCounted<DynamicXdsServerConfigSelectorProvider>(
              xds_client_->Ref(DEBUG_LOCATION,
                               "DynamicXdsServerConfigSelectorProvider"),
              filter_chain->http_connection_manager.route_config_name,
              std::move(initial_resource),
              filter_chain->http_connection_manager.http_filters);
    }
    args = args.SetObject(server_config_selector_provider)
               .SetObject(channel_stack_modifier);
=======
  // Add config selector filter.
  std::vector<const grpc_channel_filter*> filters;
  // Iterate the list of HTTP filters in reverse since in Core, received data
  // flows *up* the stack.
  for (const auto& http_filter :
       filter_chain->http_connection_manager.http_filters) {
    // Find filter.  This is guaranteed to succeed, because it's checked
    // at config validation time in the XdsApi code.
    const XdsHttpFilterImpl* filter_impl =
        XdsHttpFilterRegistry::GetFilterForType(
            http_filter.config.config_proto_type_name);
    GPR_ASSERT(filter_impl != nullptr);
    // Some filters like the router filter are no-op filters and do not have
    // an implementation.
    if (filter_impl->channel_filter() != nullptr) {
      filters.push_back(filter_impl->channel_filter());
    }
>>>>>>> e71be893
  }
  filters.push_back(&kServerConfigSelectorFilter);
  channel_stack_modifier =
      MakeRefCounted<XdsChannelStackModifier>(std::move(filters));
  Match(
      filter_chain->http_connection_manager.route_config,
      // RDS resource name
      [&](const std::string& rds_name) {
        absl::StatusOr<XdsRouteConfigResource> initial_resource;
        {
          MutexLock lock(&mu_);
          initial_resource = rds_map_[rds_name].rds_update.value();
        }
        server_config_selector_provider =
            MakeRefCounted<DynamicXdsServerConfigSelectorProvider>(
                xds_client_->Ref(DEBUG_LOCATION,
                                 "DynamicXdsServerConfigSelectorProvider"),
                rds_name, std::move(initial_resource),
                filter_chain->http_connection_manager.http_filters);
      },
      // inline RouteConfig
      [&](const XdsRouteConfigResource& route_config) {
        server_config_selector_provider =
            MakeRefCounted<StaticXdsServerConfigSelectorProvider>(
                route_config,
                filter_chain->http_connection_manager.http_filters);
      });
  args = args.SetObject(server_config_selector_provider)
             .SetObject(channel_stack_modifier);
  // Add XdsCertificateProvider if credentials are xDS.
  auto* server_creds = args.GetObject<grpc_server_credentials>();
  if (server_creds != nullptr &&
      server_creds->type() == XdsServerCredentials::Type()) {
    absl::StatusOr<RefCountedPtr<XdsCertificateProvider>> result =
        CreateOrGetXdsCertificateProviderFromFilterChainData(filter_chain);
    if (!result.ok()) {
      return result.status();
    }
    xds_certificate_provider = std::move(*result);
    GPR_ASSERT(xds_certificate_provider != nullptr);
    args = args.SetObject(xds_certificate_provider);
  }
  return args;
}

//
// XdsServerConfigFetcher::ListenerWatcher::FilterChainMatchManager::XdsServerConfigSelector
//

absl::StatusOr<
    RefCountedPtr<XdsServerConfigFetcher::ListenerWatcher::
                      FilterChainMatchManager::XdsServerConfigSelector>>
XdsServerConfigFetcher::ListenerWatcher::FilterChainMatchManager::
    XdsServerConfigSelector::Create(
        const XdsHttpFilterRegistry& http_filter_registry,
        XdsRouteConfigResource rds_update,
        const std::vector<
            XdsListenerResource::HttpConnectionManager::HttpFilter>&
            http_filters) {
  auto config_selector = MakeRefCounted<XdsServerConfigSelector>();
  for (auto& vhost : rds_update.virtual_hosts) {
    config_selector->virtual_hosts_.emplace_back();
    auto& virtual_host = config_selector->virtual_hosts_.back();
    virtual_host.domains = std::move(vhost.domains);
    for (auto& route : vhost.routes) {
      virtual_host.routes.emplace_back();
      auto& config_selector_route = virtual_host.routes.back();
      config_selector_route.matchers = std::move(route.matchers);
      config_selector_route.unsupported_action =
          absl::get_if<XdsRouteConfigResource::Route::NonForwardingAction>(
              &route.action) == nullptr;
      auto result = XdsRouting::GeneratePerHTTPFilterConfigs(
          http_filter_registry, http_filters, vhost, route, nullptr,
          ChannelArgs());
      if (!result.ok()) return result.status();
      std::vector<std::string> fields;
      fields.reserve(result->per_filter_configs.size());
      for (const auto& p : result->per_filter_configs) {
        fields.emplace_back(absl::StrCat("    \"", p.first, "\": [\n",
                                         absl::StrJoin(p.second, ",\n"),
                                         "\n    ]"));
      }
      if (!fields.empty()) {
        std::string json = absl::StrCat(
            "{\n"
            "  \"methodConfig\": [ {\n"
            "    \"name\": [\n"
            "      {}\n"
            "    ],\n"
            "    ",
            absl::StrJoin(fields, ",\n"),
            "\n  } ]\n"
            "}");
        config_selector_route.method_config =
            ServiceConfigImpl::Create(result->args, json.c_str()).value();
      }
    }
  }
  return config_selector;
}

ServerConfigSelector::CallConfig XdsServerConfigFetcher::ListenerWatcher::
    FilterChainMatchManager::XdsServerConfigSelector::GetCallConfig(
        grpc_metadata_batch* metadata) {
  CallConfig call_config;
  if (metadata->get_pointer(HttpPathMetadata()) == nullptr) {
    call_config.error = GRPC_ERROR_CREATE("No path found");
    return call_config;
  }
  absl::string_view path =
      metadata->get_pointer(HttpPathMetadata())->as_string_view();
  if (metadata->get_pointer(HttpAuthorityMetadata()) == nullptr) {
    call_config.error = GRPC_ERROR_CREATE("No authority found");
    return call_config;
  }
  absl::string_view authority =
      metadata->get_pointer(HttpAuthorityMetadata())->as_string_view();
  auto vhost_index = XdsRouting::FindVirtualHostForDomain(
      VirtualHostListIterator(&virtual_hosts_), authority);
  if (!vhost_index.has_value()) {
    call_config.error = grpc_error_set_int(
        GRPC_ERROR_CREATE(absl::StrCat("could not find VirtualHost for ",
                                       authority, " in RouteConfiguration")),
        StatusIntProperty::kRpcStatus, GRPC_STATUS_UNAVAILABLE);
    return call_config;
  }
  auto& virtual_host = virtual_hosts_[vhost_index.value()];
  auto route_index = XdsRouting::GetRouteForRequest(
      VirtualHost::RouteListIterator(&virtual_host.routes), path, metadata);
  if (route_index.has_value()) {
    auto& route = virtual_host.routes[route_index.value()];
    // Found the matching route
    if (route.unsupported_action) {
      call_config.error = grpc_error_set_int(
          GRPC_ERROR_CREATE("Matching route has unsupported action"),
          StatusIntProperty::kRpcStatus, GRPC_STATUS_UNAVAILABLE);
      return call_config;
    }
    if (route.method_config != nullptr) {
      call_config.method_configs =
          route.method_config->GetMethodParsedConfigVector(grpc_empty_slice());
      call_config.service_config = route.method_config;
    }
    return call_config;
  }
  call_config.error = grpc_error_set_int(GRPC_ERROR_CREATE("No route matched"),
                                         StatusIntProperty::kRpcStatus,
                                         GRPC_STATUS_UNAVAILABLE);
  return call_config;
}

//
// XdsServerConfigFetcher::ListenerWatcher::FilterChainMatchManager::DynamicXdsServerConfigSelectorProvider
//

XdsServerConfigFetcher::ListenerWatcher::FilterChainMatchManager::
    DynamicXdsServerConfigSelectorProvider::
        DynamicXdsServerConfigSelectorProvider(
            RefCountedPtr<GrpcXdsClient> xds_client, std::string resource_name,
            absl::StatusOr<XdsRouteConfigResource> initial_resource,
            std::vector<XdsListenerResource::HttpConnectionManager::HttpFilter>
                http_filters)
    : xds_client_(std::move(xds_client)),
      resource_name_(std::move(resource_name)),
      http_filters_(std::move(http_filters)),
      resource_(std::move(initial_resource)) {
  GPR_ASSERT(!resource_name_.empty());
  // RouteConfigWatcher is being created here instead of in Watch() to avoid
  // deadlocks from invoking XdsRouteConfigResourceType::StartWatch whilst in a
  // critical region.
  auto route_config_watcher = MakeRefCounted<RouteConfigWatcher>(WeakRef());
  route_config_watcher_ = route_config_watcher.get();
  XdsRouteConfigResourceType::StartWatch(xds_client_.get(), resource_name_,
                                         std::move(route_config_watcher));
}

void XdsServerConfigFetcher::ListenerWatcher::FilterChainMatchManager::
    DynamicXdsServerConfigSelectorProvider::Orphan() {
  XdsRouteConfigResourceType::CancelWatch(xds_client_.get(), resource_name_,
                                          route_config_watcher_,
                                          false /* delay_unsubscription */);
}

absl::StatusOr<RefCountedPtr<ServerConfigSelector>>
XdsServerConfigFetcher::ListenerWatcher::FilterChainMatchManager::
    DynamicXdsServerConfigSelectorProvider::Watch(
        std::unique_ptr<
            ServerConfigSelectorProvider::ServerConfigSelectorWatcher>
            watcher) {
  absl::StatusOr<XdsRouteConfigResource> resource;
  {
    MutexLock lock(&mu_);
    GPR_ASSERT(watcher_ == nullptr);
    watcher_ = std::move(watcher);
    resource = resource_;
  }
  if (!resource.ok()) {
    return resource.status();
  }
  return XdsServerConfigSelector::Create(
      static_cast<const GrpcXdsBootstrap&>(xds_client_->bootstrap())
          .http_filter_registry(),
      resource.value(), http_filters_);
}

void XdsServerConfigFetcher::ListenerWatcher::FilterChainMatchManager::
    DynamicXdsServerConfigSelectorProvider::CancelWatch() {
  MutexLock lock(&mu_);
  watcher_.reset();
}

void XdsServerConfigFetcher::ListenerWatcher::FilterChainMatchManager::
    DynamicXdsServerConfigSelectorProvider::OnRouteConfigChanged(
        XdsRouteConfigResource rds_update) {
  MutexLock lock(&mu_);
  resource_ = std::move(rds_update);
  if (watcher_ == nullptr) {
    return;
  }
  // Currently server_config_selector_filter does not call into
  // DynamicXdsServerConfigSelectorProvider while holding a lock, but if that
  // ever changes, we would want to invoke the update outside the critical
  // region with the use of a WorkSerializer.
  watcher_->OnServerConfigSelectorUpdate(XdsServerConfigSelector::Create(
      static_cast<const GrpcXdsBootstrap&>(xds_client_->bootstrap())
          .http_filter_registry(),
      *resource_, http_filters_));
}

void XdsServerConfigFetcher::ListenerWatcher::FilterChainMatchManager::
    DynamicXdsServerConfigSelectorProvider::OnError(absl::Status status) {
  MutexLock lock(&mu_);
  // Prefer existing good update.
  if (resource_.ok()) {
    return;
  }
  resource_ = status;
  if (watcher_ == nullptr) {
    return;
  }
  watcher_->OnServerConfigSelectorUpdate(resource_.status());
}

void XdsServerConfigFetcher::ListenerWatcher::FilterChainMatchManager::
    DynamicXdsServerConfigSelectorProvider::OnResourceDoesNotExist() {
  MutexLock lock(&mu_);
  resource_ = absl::NotFoundError("Requested route config does not exist");
  if (watcher_ == nullptr) {
    return;
  }
  watcher_->OnServerConfigSelectorUpdate(resource_.status());
}

}  // namespace
}  // namespace grpc_core

grpc_server_config_fetcher* grpc_server_config_fetcher_xds_create(
    grpc_server_xds_status_notifier notifier, const grpc_channel_args* args) {
  grpc_core::ApplicationCallbackExecCtx callback_exec_ctx;
  grpc_core::ExecCtx exec_ctx;
  grpc_core::ChannelArgs channel_args = grpc_core::CoreConfiguration::Get()
                                            .channel_args_preconditioning()
                                            .PreconditionChannelArgs(args);
  GRPC_API_TRACE(
      "grpc_server_config_fetcher_xds_create(notifier={on_serving_status_"
      "update=%p, user_data=%p}, args=%p)",
      3, (notifier.on_serving_status_update, notifier.user_data, args));
  auto xds_client = grpc_core::GrpcXdsClient::GetOrCreate(
      channel_args, "XdsServerConfigFetcher");
  if (!xds_client.ok()) {
    gpr_log(GPR_ERROR, "Failed to create xds client: %s",
            xds_client.status().ToString().c_str());
    return nullptr;
  }
  if (static_cast<const grpc_core::GrpcXdsBootstrap&>(
          (*xds_client)->bootstrap())
          .server_listener_resource_name_template()
          .empty()) {
    gpr_log(GPR_ERROR,
            "server_listener_resource_name_template not provided in bootstrap "
            "file.");
    return nullptr;
  }
  return new grpc_core::XdsServerConfigFetcher(std::move(*xds_client),
                                               notifier);
}<|MERGE_RESOLUTION|>--- conflicted
+++ resolved
@@ -1061,68 +1061,18 @@
   RefCountedPtr<ServerConfigSelectorProvider> server_config_selector_provider;
   RefCountedPtr<XdsChannelStackModifier> channel_stack_modifier;
   RefCountedPtr<XdsCertificateProvider> xds_certificate_provider;
-<<<<<<< HEAD
-  // Add config selector filter
-  if (XdsRbacEnabled()) {
-    std::vector<const grpc_channel_filter*> filters;
-    // Iterate the list of HTTP filters in reverse since in Core, received data
-    // flows *up* the stack.
-    const auto& http_filter_registry =
-        static_cast<const GrpcXdsBootstrap&>(xds_client_->bootstrap())
-            .http_filter_registry();
-    for (const auto& http_filter :
-         filter_chain->http_connection_manager.http_filters) {
-      // Find filter.  This is guaranteed to succeed, because it's checked
-      // at config validation time in the XdsApi code.
-      const XdsHttpFilterImpl* filter_impl =
-          http_filter_registry.GetFilterForType(
-              http_filter.config.config_proto_type_name);
-      GPR_ASSERT(filter_impl != nullptr);
-      // Some filters like the router filter are no-op filters and do not have
-      // an implementation.
-      if (filter_impl->channel_filter() != nullptr) {
-        filters.push_back(filter_impl->channel_filter());
-      }
-    }
-    filters.push_back(&kServerConfigSelectorFilter);
-    channel_stack_modifier =
-        MakeRefCounted<XdsChannelStackModifier>(std::move(filters));
-    if (filter_chain->http_connection_manager.rds_update.has_value()) {
-      server_config_selector_provider =
-          MakeRefCounted<StaticXdsServerConfigSelectorProvider>(
-              xds_client_->Ref(DEBUG_LOCATION,
-                               "StaticXdsServerConfigSelectorProvider"),
-              filter_chain->http_connection_manager.rds_update.value(),
-              filter_chain->http_connection_manager.http_filters);
-    } else {
-      absl::StatusOr<XdsRouteConfigResource> initial_resource;
-      {
-        MutexLock lock(&mu_);
-        initial_resource =
-            rds_map_[filter_chain->http_connection_manager.route_config_name]
-                .rds_update.value();
-      }
-      server_config_selector_provider =
-          MakeRefCounted<DynamicXdsServerConfigSelectorProvider>(
-              xds_client_->Ref(DEBUG_LOCATION,
-                               "DynamicXdsServerConfigSelectorProvider"),
-              filter_chain->http_connection_manager.route_config_name,
-              std::move(initial_resource),
-              filter_chain->http_connection_manager.http_filters);
-    }
-    args = args.SetObject(server_config_selector_provider)
-               .SetObject(channel_stack_modifier);
-=======
-  // Add config selector filter.
-  std::vector<const grpc_channel_filter*> filters;
   // Iterate the list of HTTP filters in reverse since in Core, received data
   // flows *up* the stack.
+  std::vector<const grpc_channel_filter*> filters;
+  const auto& http_filter_registry =
+      static_cast<const GrpcXdsBootstrap&>(xds_client_->bootstrap())
+          .http_filter_registry();
   for (const auto& http_filter :
        filter_chain->http_connection_manager.http_filters) {
     // Find filter.  This is guaranteed to succeed, because it's checked
     // at config validation time in the XdsApi code.
     const XdsHttpFilterImpl* filter_impl =
-        XdsHttpFilterRegistry::GetFilterForType(
+        http_filter_registry.GetFilterForType(
             http_filter.config.config_proto_type_name);
     GPR_ASSERT(filter_impl != nullptr);
     // Some filters like the router filter are no-op filters and do not have
@@ -1130,8 +1080,8 @@
     if (filter_impl->channel_filter() != nullptr) {
       filters.push_back(filter_impl->channel_filter());
     }
->>>>>>> e71be893
-  }
+  }
+  // Add config selector filter.
   filters.push_back(&kServerConfigSelectorFilter);
   channel_stack_modifier =
       MakeRefCounted<XdsChannelStackModifier>(std::move(filters));
@@ -1155,6 +1105,8 @@
       [&](const XdsRouteConfigResource& route_config) {
         server_config_selector_provider =
             MakeRefCounted<StaticXdsServerConfigSelectorProvider>(
+                xds_client_->Ref(DEBUG_LOCATION,
+                                 "StaticXdsServerConfigSelectorProvider"),
                 route_config,
                 filter_chain->http_connection_manager.http_filters);
       });
