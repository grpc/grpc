//
// Copyright 2018 gRPC authors.
//
// Licensed under the Apache License, Version 2.0 (the "License");
// you may not use this file except in compliance with the License.
// You may obtain a copy of the License at
//
//     http://www.apache.org/licenses/LICENSE-2.0
//
// Unless required by applicable law or agreed to in writing, software
// distributed under the License is distributed on an "AS IS" BASIS,
// WITHOUT WARRANTIES OR CONDITIONS OF ANY KIND, either express or implied.
// See the License for the specific language governing permissions and
// limitations under the License.
//

#include <grpc/support/port_platform.h>

#include "src/core/ext/xds/xds_client.h"

#include <inttypes.h>
#include <limits.h>
#include <string.h>

#include "absl/container/inlined_vector.h"
#include "absl/strings/str_format.h"
#include "absl/strings/str_join.h"
#include "absl/strings/string_view.h"

#include <grpc/byte_buffer_reader.h>
#include <grpc/grpc.h>
#include <grpc/support/alloc.h>
#include <grpc/support/time.h>

#include "src/core/ext/filters/client_channel/client_channel.h"
#include "src/core/ext/xds/xds_api.h"
#include "src/core/ext/xds/xds_bootstrap.h"
#include "src/core/ext/xds/xds_channel_args.h"
#include "src/core/ext/xds/xds_client_stats.h"
#include "src/core/ext/xds/xds_cluster.h"
#include "src/core/ext/xds/xds_endpoint.h"
#include "src/core/ext/xds/xds_http_filters.h"
#include "src/core/ext/xds/xds_listener.h"
#include "src/core/lib/address_utils/sockaddr_utils.h"
#include "src/core/lib/backoff/backoff.h"
#include "src/core/lib/channel/channel_args.h"
#include "src/core/lib/channel/channel_stack.h"
#include "src/core/lib/gpr/env.h"
#include "src/core/lib/gpr/string.h"
#include "src/core/lib/gprpp/memory.h"
#include "src/core/lib/gprpp/orphanable.h"
#include "src/core/lib/gprpp/ref_counted_ptr.h"
#include "src/core/lib/gprpp/sync.h"
#include "src/core/lib/iomgr/sockaddr.h"
#include "src/core/lib/iomgr/timer.h"
#include "src/core/lib/slice/slice_internal.h"
#include "src/core/lib/slice/slice_string_helpers.h"
#include "src/core/lib/surface/call.h"
#include "src/core/lib/surface/channel.h"
#include "src/core/lib/uri/uri_parser.h"

#define GRPC_XDS_INITIAL_CONNECT_BACKOFF_SECONDS 1
#define GRPC_XDS_RECONNECT_BACKOFF_MULTIPLIER 1.6
#define GRPC_XDS_RECONNECT_MAX_BACKOFF_SECONDS 120
#define GRPC_XDS_RECONNECT_JITTER 0.2
#define GRPC_XDS_MIN_CLIENT_LOAD_REPORTING_INTERVAL_MS 1000

namespace grpc_core {

TraceFlag grpc_xds_client_trace(false, "xds_client");
TraceFlag grpc_xds_client_refcount_trace(false, "xds_client_refcount");

namespace {

Mutex* g_mu = nullptr;

const grpc_channel_args* g_channel_args ABSL_GUARDED_BY(*g_mu) = nullptr;
XdsClient* g_xds_client ABSL_GUARDED_BY(*g_mu) = nullptr;
char* g_fallback_bootstrap_config ABSL_GUARDED_BY(*g_mu) = nullptr;

}  // namespace

class XdsClient::Notifier {
 public:
  // Helper template function to invoke `OnError()` on a list of watchers \a
  // watchers_list within \a work_serializer. Works with all 4 resource types.
  template <class T>
  static void ScheduleNotifyWatchersOnErrorInWorkSerializer(
      XdsClient* xds_client, const T& watchers_list, grpc_error_handle error,
      const DebugLocation& location) {
    xds_client->work_serializer_.Schedule(
        [watchers_list, error]()
            ABSL_EXCLUSIVE_LOCKS_REQUIRED(&xds_client->work_serializer_) {
              for (const auto& p : watchers_list) {
                p.first->OnError(GRPC_ERROR_REF(error));
              }
              GRPC_ERROR_UNREF(error);
            },
        location);
  }

  // Helper template function to invoke `OnResourceDoesNotExist()` on a list of
  // watchers \a watchers_list within \a work_serializer. Works with all 4
  // resource types.
  template <class T>
  static void ScheduleNotifyWatchersOnResourceDoesNotExistInWorkSerializer(
      XdsClient* xds_client, const T& watchers_list,
      const DebugLocation& location) {
    xds_client->work_serializer_.Schedule(
        [watchers_list]()
            ABSL_EXCLUSIVE_LOCKS_REQUIRED(&xds_client->work_serializer_) {
              for (const auto& p : watchers_list) {
                p.first->OnResourceDoesNotExist();
              }
            },
        location);
  }
};

//
// Internal class declarations
//

// An xds call wrapper that can restart a call upon failure. Holds a ref to
// the xds channel. The template parameter is the kind of wrapped xds call.
template <typename T>
class XdsClient::ChannelState::RetryableCall
    : public InternallyRefCounted<RetryableCall<T>> {
 public:
  explicit RetryableCall(WeakRefCountedPtr<ChannelState> chand);

  void Orphan() override;

  void OnCallFinishedLocked();

  T* calld() const { return calld_.get(); }
  ChannelState* chand() const { return chand_.get(); }

  bool IsCurrentCallOnChannel() const;

 private:
  void StartNewCallLocked();
  void StartRetryTimerLocked();
  static void OnRetryTimer(void* arg, grpc_error_handle error);
  void OnRetryTimerLocked(grpc_error_handle error);

  // The wrapped xds call that talks to the xds server. It's instantiated
  // every time we start a new call. It's null during call retry backoff.
  OrphanablePtr<T> calld_;
  // The owning xds channel.
  WeakRefCountedPtr<ChannelState> chand_;

  // Retry state.
  BackOff backoff_;
  grpc_timer retry_timer_;
  grpc_closure on_retry_timer_;
  bool retry_timer_callback_pending_ = false;

  bool shutting_down_ = false;
};

// Contains an ADS call to the xds server.
class XdsClient::ChannelState::AdsCallState
    : public InternallyRefCounted<AdsCallState> {
 public:
  // The ctor and dtor should not be used directly.
  explicit AdsCallState(RefCountedPtr<RetryableCall<AdsCallState>> parent);
  ~AdsCallState() override;

  void Orphan() override;

  RetryableCall<AdsCallState>* parent() const { return parent_.get(); }
  ChannelState* chand() const { return parent_->chand(); }
  XdsClient* xds_client() const { return chand()->xds_client(); }
  bool seen_response() const { return seen_response_; }

  void SubscribeLocked(const XdsResourceType* type, const XdsResourceName& name)
      ABSL_EXCLUSIVE_LOCKS_REQUIRED(&XdsClient::mu_);
  void UnsubscribeLocked(const XdsResourceType* type,
                         const XdsResourceName& name, bool delay_unsubscription)
      ABSL_EXCLUSIVE_LOCKS_REQUIRED(&XdsClient::mu_);

  bool HasSubscribedResources() const;

 private:
  class AdsResponseParser : public XdsApi::AdsResponseParserInterface {
   public:
    struct Result {
      const XdsResourceType* type;
      std::string type_url;
      std::string version;
      std::string nonce;
      std::vector<std::string> errors;
      std::map<std::string /*authority*/, std::set<std::string /*id*/>>
          resources_seen;
      bool have_valid_resources = false;
    };

    explicit AdsResponseParser(AdsCallState* ads_call_state)
        : ads_call_state_(ads_call_state) {}

    absl::Status ProcessAdsResponseFields(AdsResponseFields fields) override
        ABSL_EXCLUSIVE_LOCKS_REQUIRED(&XdsClient::mu_);

    void ParseResource(const XdsEncodingContext& context, size_t idx,
                       absl::string_view type_url,
                       absl::string_view serialized_resource) override
        ABSL_EXCLUSIVE_LOCKS_REQUIRED(&XdsClient::mu_);

    Result TakeResult() { return std::move(result_); }

   private:
    XdsClient* xds_client() const { return ads_call_state_->xds_client(); }

    AdsCallState* ads_call_state_;
    const Timestamp update_time_ = ExecCtx::Get()->Now();
    Result result_;
  };

  class ResourceTimer : public InternallyRefCounted<ResourceTimer> {
   public:
    ResourceTimer(const XdsResourceType* type, const XdsResourceName& name)
        : type_(type), name_(name) {
      GRPC_CLOSURE_INIT(&timer_callback_, OnTimer, this,
                        grpc_schedule_on_exec_ctx);
    }

    void Orphan() override {
      MaybeCancelTimer();
      Unref(DEBUG_LOCATION, "Orphan");
    }

    void MaybeStartTimer(RefCountedPtr<AdsCallState> ads_calld) {
      if (timer_started_) return;
      timer_started_ = true;
      ads_calld_ = std::move(ads_calld);
      Ref(DEBUG_LOCATION, "timer").release();
      timer_pending_ = true;
      grpc_timer_init(
          &timer_,
          ExecCtx::Get()->Now() + ads_calld_->xds_client()->request_timeout_,
          &timer_callback_);
    }

    void MaybeCancelTimer() {
      if (timer_pending_) {
        grpc_timer_cancel(&timer_);
        timer_pending_ = false;
      }
    }

   private:
    static void OnTimer(void* arg, grpc_error_handle error) {
      ResourceTimer* self = static_cast<ResourceTimer*>(arg);
      {
        MutexLock lock(&self->ads_calld_->xds_client()->mu_);
        self->OnTimerLocked(GRPC_ERROR_REF(error));
      }
      self->ads_calld_->xds_client()->work_serializer_.DrainQueue();
      self->ads_calld_.reset();
      self->Unref(DEBUG_LOCATION, "timer");
    }

    void OnTimerLocked(grpc_error_handle error)
        ABSL_EXCLUSIVE_LOCKS_REQUIRED(&XdsClient::mu_) {
      if (error == GRPC_ERROR_NONE && timer_pending_) {
        timer_pending_ = false;
        grpc_error_handle watcher_error =
            GRPC_ERROR_CREATE_FROM_CPP_STRING(absl::StrFormat(
                "timeout obtaining resource {type=%s name=%s} from xds server",
                type_->type_url(),
                XdsClient::ConstructFullXdsResourceName(
                    name_.authority, type_->type_url(), name_.id)));
        watcher_error = grpc_error_set_int(
            watcher_error, GRPC_ERROR_INT_GRPC_STATUS, GRPC_STATUS_UNAVAILABLE);
        if (GRPC_TRACE_FLAG_ENABLED(grpc_xds_client_trace)) {
          gpr_log(GPR_INFO, "[xds_client %p] %s", ads_calld_->xds_client(),
                  grpc_error_std_string(watcher_error).c_str());
        }
        auto& authority_state =
            ads_calld_->xds_client()->authority_state_map_[name_.authority];
        ResourceState& state = authority_state.resource_map[type_][name_.id];
        state.meta.client_status = XdsApi::ResourceMetadata::DOES_NOT_EXIST;
        Notifier::ScheduleNotifyWatchersOnErrorInWorkSerializer(
            ads_calld_->xds_client(), state.watchers, watcher_error,
            DEBUG_LOCATION);
      }
      GRPC_ERROR_UNREF(error);
    }

    const XdsResourceType* type_;
    const XdsResourceName name_;

    RefCountedPtr<AdsCallState> ads_calld_;
    bool timer_started_ = false;
    bool timer_pending_ = false;
    grpc_timer timer_;
    grpc_closure timer_callback_;
  };

  struct ResourceTypeState {
    ~ResourceTypeState() { GRPC_ERROR_UNREF(error); }

    // Nonce and error for this resource type.
    std::string nonce;
    grpc_error_handle error = GRPC_ERROR_NONE;

    // Subscribed resources of this type.
    std::map<std::string /*authority*/,
             std::map<std::string /*name*/, OrphanablePtr<ResourceTimer>>>
        subscribed_resources;
  };

  void SendMessageLocked(const XdsResourceType* type)
      ABSL_EXCLUSIVE_LOCKS_REQUIRED(&XdsClient::mu_);

  static void OnRequestSent(void* arg, grpc_error_handle error);
  void OnRequestSentLocked(grpc_error_handle error)
      ABSL_EXCLUSIVE_LOCKS_REQUIRED(&XdsClient::mu_);
  static void OnResponseReceived(void* arg, grpc_error_handle error);
  bool OnResponseReceivedLocked()
      ABSL_EXCLUSIVE_LOCKS_REQUIRED(&XdsClient::mu_);
  static void OnStatusReceived(void* arg, grpc_error_handle error);
  void OnStatusReceivedLocked(grpc_error_handle error)
      ABSL_EXCLUSIVE_LOCKS_REQUIRED(&XdsClient::mu_);

  bool IsCurrentCallOnChannel() const;

  // Constructs a list of resource names of a given type for an ADS
  // request.  Also starts the timer for each resource if needed.
  std::vector<std::string> ResourceNamesForRequest(const XdsResourceType* type);

  // The owning RetryableCall<>.
  RefCountedPtr<RetryableCall<AdsCallState>> parent_;

  bool sent_initial_message_ = false;
  bool seen_response_ = false;

  // Always non-NULL.
  grpc_call* call_;

  // recv_initial_metadata
  grpc_metadata_array initial_metadata_recv_;

  // send_message
  grpc_byte_buffer* send_message_payload_ = nullptr;
  grpc_closure on_request_sent_;

  // recv_message
  grpc_byte_buffer* recv_message_payload_ = nullptr;
  grpc_closure on_response_received_;

  // recv_trailing_metadata
  grpc_metadata_array trailing_metadata_recv_;
  grpc_status_code status_code_;
  grpc_slice status_details_;
  grpc_closure on_status_received_;

  // Resource types for which requests need to be sent.
  std::set<const XdsResourceType*> buffered_requests_;

  // State for each resource type.
  std::map<const XdsResourceType*, ResourceTypeState> state_map_;
};

// Contains an LRS call to the xds server.
class XdsClient::ChannelState::LrsCallState
    : public InternallyRefCounted<LrsCallState> {
 public:
  // The ctor and dtor should not be used directly.
  explicit LrsCallState(RefCountedPtr<RetryableCall<LrsCallState>> parent);
  ~LrsCallState() override;

  void Orphan() override;

  void MaybeStartReportingLocked();

  RetryableCall<LrsCallState>* parent() { return parent_.get(); }
  ChannelState* chand() const { return parent_->chand(); }
  XdsClient* xds_client() const { return chand()->xds_client(); }
  bool seen_response() const { return seen_response_; }

 private:
  // Reports client-side load stats according to a fixed interval.
  class Reporter : public InternallyRefCounted<Reporter> {
   public:
    Reporter(RefCountedPtr<LrsCallState> parent, Duration report_interval)
        : parent_(std::move(parent)), report_interval_(report_interval) {
      GRPC_CLOSURE_INIT(&on_next_report_timer_, OnNextReportTimer, this,
                        grpc_schedule_on_exec_ctx);
      GRPC_CLOSURE_INIT(&on_report_done_, OnReportDone, this,
                        grpc_schedule_on_exec_ctx);
      ScheduleNextReportLocked();
    }

    void Orphan() override;

   private:
    void ScheduleNextReportLocked()
        ABSL_EXCLUSIVE_LOCKS_REQUIRED(&XdsClient::mu_);
    static void OnNextReportTimer(void* arg, grpc_error_handle error);
    bool OnNextReportTimerLocked(grpc_error_handle error)
        ABSL_EXCLUSIVE_LOCKS_REQUIRED(&XdsClient::mu_);
    bool SendReportLocked() ABSL_EXCLUSIVE_LOCKS_REQUIRED(&XdsClient::mu_);
    static void OnReportDone(void* arg, grpc_error_handle error);
    bool OnReportDoneLocked(grpc_error_handle error)
        ABSL_EXCLUSIVE_LOCKS_REQUIRED(&XdsClient::mu_);

    bool IsCurrentReporterOnCall() const {
      return this == parent_->reporter_.get();
    }
    XdsClient* xds_client() const { return parent_->xds_client(); }

    // The owning LRS call.
    RefCountedPtr<LrsCallState> parent_;

    // The load reporting state.
    const Duration report_interval_;
    bool last_report_counters_were_zero_ = false;
    bool next_report_timer_callback_pending_ = false;
    grpc_timer next_report_timer_;
    grpc_closure on_next_report_timer_;
    grpc_closure on_report_done_;
  };

  static void OnInitialRequestSent(void* arg, grpc_error_handle error);
  void OnInitialRequestSentLocked()
      ABSL_EXCLUSIVE_LOCKS_REQUIRED(&XdsClient::mu_);
  static void OnResponseReceived(void* arg, grpc_error_handle error);
  bool OnResponseReceivedLocked()
      ABSL_EXCLUSIVE_LOCKS_REQUIRED(&XdsClient::mu_);
  static void OnStatusReceived(void* arg, grpc_error_handle error);
  void OnStatusReceivedLocked(grpc_error_handle error)
      ABSL_EXCLUSIVE_LOCKS_REQUIRED(&XdsClient::mu_);

  bool IsCurrentCallOnChannel() const;

  // The owning RetryableCall<>.
  RefCountedPtr<RetryableCall<LrsCallState>> parent_;
  bool seen_response_ = false;

  // Always non-NULL.
  grpc_call* call_;

  // recv_initial_metadata
  grpc_metadata_array initial_metadata_recv_;

  // send_message
  grpc_byte_buffer* send_message_payload_ = nullptr;
  grpc_closure on_initial_request_sent_;

  // recv_message
  grpc_byte_buffer* recv_message_payload_ = nullptr;
  grpc_closure on_response_received_;

  // recv_trailing_metadata
  grpc_metadata_array trailing_metadata_recv_;
  grpc_status_code status_code_;
  grpc_slice status_details_;
  grpc_closure on_status_received_;

  // Load reporting state.
  bool send_all_clusters_ = false;
  std::set<std::string> cluster_names_;  // Asked for by the LRS server.
  Duration load_reporting_interval_;
  OrphanablePtr<Reporter> reporter_;
};

//
// XdsClient::ChannelState::StateWatcher
//

class XdsClient::ChannelState::StateWatcher
    : public AsyncConnectivityStateWatcherInterface {
 public:
  explicit StateWatcher(WeakRefCountedPtr<ChannelState> parent)
      : parent_(std::move(parent)) {}

 private:
  void OnConnectivityStateChange(grpc_connectivity_state new_state,
                                 const absl::Status& status) override {
    {
      MutexLock lock(&parent_->xds_client_->mu_);
      if (!parent_->shutting_down_ &&
          new_state == GRPC_CHANNEL_TRANSIENT_FAILURE) {
        // In TRANSIENT_FAILURE.  Notify all watchers of error.
        gpr_log(GPR_INFO,
                "[xds_client %p] xds channel in state:TRANSIENT_FAILURE "
                "status_message:(%s)",
                parent_->xds_client(), status.ToString().c_str());
        parent_->xds_client_->NotifyOnErrorLocked(
            GRPC_ERROR_CREATE_FROM_STATIC_STRING(
                "xds channel in TRANSIENT_FAILURE"));
      }
    }
    parent_->xds_client()->work_serializer_.DrainQueue();
  }

  WeakRefCountedPtr<ChannelState> parent_;
};

//
// XdsClient::ChannelState
//

namespace {

grpc_channel* CreateXdsChannel(grpc_channel_args* args,
                               const XdsBootstrap::XdsServer& server) {
  RefCountedPtr<grpc_channel_credentials> channel_creds =
      XdsChannelCredsRegistry::MakeChannelCreds(server.channel_creds_type,
                                                server.channel_creds_config);
  return grpc_secure_channel_create(channel_creds.get(),
                                    server.server_uri.c_str(), args, nullptr);
}

}  // namespace

XdsClient::ChannelState::ChannelState(WeakRefCountedPtr<XdsClient> xds_client,
                                      const XdsBootstrap::XdsServer& server)
    : DualRefCounted<ChannelState>(
          GRPC_TRACE_FLAG_ENABLED(grpc_xds_client_refcount_trace)
              ? "ChannelState"
              : nullptr),
      xds_client_(std::move(xds_client)),
      server_(server) {
  if (GRPC_TRACE_FLAG_ENABLED(grpc_xds_client_trace)) {
    gpr_log(GPR_INFO, "[xds_client %p] creating channel to %s",
            xds_client_.get(), server.server_uri.c_str());
  }
  channel_ = CreateXdsChannel(xds_client_->args_, server);
  GPR_ASSERT(channel_ != nullptr);
  StartConnectivityWatchLocked();
}

XdsClient::ChannelState::~ChannelState() {
  if (GRPC_TRACE_FLAG_ENABLED(grpc_xds_client_trace)) {
    gpr_log(GPR_INFO, "[xds_client %p] Destroying xds channel %p", xds_client(),
            this);
  }
  grpc_channel_destroy(channel_);
  xds_client_.reset(DEBUG_LOCATION, "ChannelState");
}

// This method should only ever be called when holding the lock, but we can't
// use a ABSL_EXCLUSIVE_LOCKS_REQUIRED annotation, because Orphan() will be
// called from DualRefCounted::Unref, which cannot have a lock annotation for a
// lock in this subclass.
void XdsClient::ChannelState::Orphan() ABSL_NO_THREAD_SAFETY_ANALYSIS {
  shutting_down_ = true;
  CancelConnectivityWatchLocked();
  // At this time, all strong refs are removed, remove from channel map to
  // prevent subsequent subscription from trying to use this ChannelState as it
  // is shutting down.
  xds_client_->xds_server_channel_map_.erase(server_);
  ads_calld_.reset();
  lrs_calld_.reset();
}

XdsClient::ChannelState::AdsCallState* XdsClient::ChannelState::ads_calld()
    const {
  return ads_calld_->calld();
}

XdsClient::ChannelState::LrsCallState* XdsClient::ChannelState::lrs_calld()
    const {
  return lrs_calld_->calld();
}

bool XdsClient::ChannelState::HasActiveAdsCall() const {
  return ads_calld_ != nullptr && ads_calld_->calld() != nullptr;
}

void XdsClient::ChannelState::MaybeStartLrsCall() {
  if (lrs_calld_ != nullptr) return;
  lrs_calld_.reset(new RetryableCall<LrsCallState>(
      WeakRef(DEBUG_LOCATION, "ChannelState+lrs")));
}

void XdsClient::ChannelState::StopLrsCall() { lrs_calld_.reset(); }

void XdsClient::ChannelState::StartConnectivityWatchLocked() {
  ClientChannel* client_channel = ClientChannel::GetFromChannel(channel_);
  GPR_ASSERT(client_channel != nullptr);
  watcher_ = new StateWatcher(WeakRef(DEBUG_LOCATION, "ChannelState+watch"));
  client_channel->AddConnectivityWatcher(
      GRPC_CHANNEL_IDLE,
      OrphanablePtr<AsyncConnectivityStateWatcherInterface>(watcher_));
}

void XdsClient::ChannelState::CancelConnectivityWatchLocked() {
  ClientChannel* client_channel = ClientChannel::GetFromChannel(channel_);
  GPR_ASSERT(client_channel != nullptr);
  client_channel->RemoveConnectivityWatcher(watcher_);
}

void XdsClient::ChannelState::SubscribeLocked(const XdsResourceType* type,
                                              const XdsResourceName& name) {
  if (ads_calld_ == nullptr) {
    // Start the ADS call if this is the first request.
    ads_calld_.reset(new RetryableCall<AdsCallState>(
        WeakRef(DEBUG_LOCATION, "ChannelState+ads")));
    // Note: AdsCallState's ctor will automatically subscribe to all
    // resources that the XdsClient already has watchers for, so we can
    // return here.
    return;
  }
  // If the ADS call is in backoff state, we don't need to do anything now
  // because when the call is restarted it will resend all necessary requests.
  if (ads_calld() == nullptr) return;
  // Subscribe to this resource if the ADS call is active.
  ads_calld()->SubscribeLocked(type, name);
}

void XdsClient::ChannelState::UnsubscribeLocked(const XdsResourceType* type,
                                                const XdsResourceName& name,
                                                bool delay_unsubscription) {
  if (ads_calld_ != nullptr) {
    auto* calld = ads_calld_->calld();
    if (calld != nullptr) {
      calld->UnsubscribeLocked(type, name, delay_unsubscription);
      if (!calld->HasSubscribedResources()) {
        ads_calld_.reset();
      }
    }
  }
}

//
// XdsClient::ChannelState::RetryableCall<>
//

template <typename T>
XdsClient::ChannelState::RetryableCall<T>::RetryableCall(
    WeakRefCountedPtr<ChannelState> chand)
    : chand_(std::move(chand)),
      backoff_(BackOff::Options()
                   .set_initial_backoff(Duration::Seconds(
                       GRPC_XDS_INITIAL_CONNECT_BACKOFF_SECONDS))
                   .set_multiplier(GRPC_XDS_RECONNECT_BACKOFF_MULTIPLIER)
                   .set_jitter(GRPC_XDS_RECONNECT_JITTER)
                   .set_max_backoff(Duration::Seconds(
                       GRPC_XDS_RECONNECT_MAX_BACKOFF_SECONDS))) {
  // Closure Initialization
  GRPC_CLOSURE_INIT(&on_retry_timer_, OnRetryTimer, this,
                    grpc_schedule_on_exec_ctx);
  StartNewCallLocked();
}

template <typename T>
void XdsClient::ChannelState::RetryableCall<T>::Orphan() {
  shutting_down_ = true;
  calld_.reset();
  if (retry_timer_callback_pending_) grpc_timer_cancel(&retry_timer_);
  this->Unref(DEBUG_LOCATION, "RetryableCall+orphaned");
}

template <typename T>
void XdsClient::ChannelState::RetryableCall<T>::OnCallFinishedLocked() {
  const bool seen_response = calld_->seen_response();
  calld_.reset();
  if (seen_response) {
    // If we lost connection to the xds server, reset backoff and restart the
    // call immediately.
    backoff_.Reset();
    StartNewCallLocked();
  } else {
    // If we failed to connect to the xds server, retry later.
    StartRetryTimerLocked();
  }
}

template <typename T>
void XdsClient::ChannelState::RetryableCall<T>::StartNewCallLocked() {
  if (shutting_down_) return;
  GPR_ASSERT(chand_->channel_ != nullptr);
  GPR_ASSERT(calld_ == nullptr);
  if (GRPC_TRACE_FLAG_ENABLED(grpc_xds_client_trace)) {
    gpr_log(GPR_INFO,
            "[xds_client %p] Start new call from retryable call (chand: %p, "
            "retryable call: %p)",
            chand()->xds_client(), chand(), this);
  }
  calld_ = MakeOrphanable<T>(
      this->Ref(DEBUG_LOCATION, "RetryableCall+start_new_call"));
}

template <typename T>
void XdsClient::ChannelState::RetryableCall<T>::StartRetryTimerLocked() {
  if (shutting_down_) return;
  const Timestamp next_attempt_time = backoff_.NextAttemptTime();
  if (GRPC_TRACE_FLAG_ENABLED(grpc_xds_client_trace)) {
    Duration timeout =
        std::max(next_attempt_time - ExecCtx::Get()->Now(), Duration::Zero());
    gpr_log(GPR_INFO,
            "[xds_client %p] Failed to connect to xds server (chand: %p) "
            "retry timer will fire in %" PRId64 "ms.",
            chand()->xds_client(), chand(), timeout.millis());
  }
  this->Ref(DEBUG_LOCATION, "RetryableCall+retry_timer_start").release();
  grpc_timer_init(&retry_timer_, next_attempt_time, &on_retry_timer_);
  retry_timer_callback_pending_ = true;
}

template <typename T>
void XdsClient::ChannelState::RetryableCall<T>::OnRetryTimer(
    void* arg, grpc_error_handle error) {
  RetryableCall* calld = static_cast<RetryableCall*>(arg);
  {
    MutexLock lock(&calld->chand_->xds_client()->mu_);
    calld->OnRetryTimerLocked(GRPC_ERROR_REF(error));
  }
  calld->Unref(DEBUG_LOCATION, "RetryableCall+retry_timer_done");
}

template <typename T>
void XdsClient::ChannelState::RetryableCall<T>::OnRetryTimerLocked(
    grpc_error_handle error) {
  retry_timer_callback_pending_ = false;
  if (!shutting_down_ && error == GRPC_ERROR_NONE) {
    if (GRPC_TRACE_FLAG_ENABLED(grpc_xds_client_trace)) {
      gpr_log(
          GPR_INFO,
          "[xds_client %p] Retry timer fires (chand: %p, retryable call: %p)",
          chand()->xds_client(), chand(), this);
    }
    StartNewCallLocked();
  }
  GRPC_ERROR_UNREF(error);
}

//
// XdsClient::ChannelState::AdsCallState::AdsResponseParser
//

absl::Status XdsClient::ChannelState::AdsCallState::AdsResponseParser::
    ProcessAdsResponseFields(AdsResponseFields fields) {
  if (GRPC_TRACE_FLAG_ENABLED(grpc_xds_client_trace)) {
    gpr_log(GPR_INFO,
            "[xds_client %p] received ADS response: type_url=%s, "
            "version=%s, nonce=%s, num_resources=%" PRIuPTR,
            ads_call_state_->xds_client(), fields.type_url.c_str(),
            fields.version.c_str(), fields.nonce.c_str(), fields.num_resources);
  }
  result_.type =
      ads_call_state_->xds_client()->GetResourceTypeLocked(fields.type_url);
  if (result_.type == nullptr) {
    return absl::InvalidArgumentError(
        absl::StrCat("unknown resource type ", fields.type_url));
  }
  result_.type_url = std::move(fields.type_url);
  result_.version = std::move(fields.version);
  result_.nonce = std::move(fields.nonce);
  return absl::OkStatus();
}

namespace {

// Build a resource metadata struct for ADS result accepting methods and CSDS.
XdsApi::ResourceMetadata CreateResourceMetadataAcked(
    std::string serialized_proto, std::string version, Timestamp update_time) {
  XdsApi::ResourceMetadata resource_metadata;
  resource_metadata.serialized_proto = std::move(serialized_proto);
  resource_metadata.update_time = update_time;
  resource_metadata.version = std::move(version);
  resource_metadata.client_status = XdsApi::ResourceMetadata::ACKED;
  return resource_metadata;
}

// Update resource_metadata for NACK.
void UpdateResourceMetadataNacked(const std::string& version,
                                  const std::string& details,
                                  Timestamp update_time,
                                  XdsApi::ResourceMetadata* resource_metadata) {
  resource_metadata->client_status = XdsApi::ResourceMetadata::NACKED;
  resource_metadata->failed_version = version;
  resource_metadata->failed_details = details;
  resource_metadata->failed_update_time = update_time;
}

}  // namespace

void XdsClient::ChannelState::AdsCallState::AdsResponseParser::ParseResource(
    const XdsEncodingContext& context, size_t idx, absl::string_view type_url,
    absl::string_view serialized_resource) {
  // Check the type_url of the resource.
  bool is_v2 = false;
  if (!result_.type->IsType(type_url, &is_v2)) {
    result_.errors.emplace_back(
        absl::StrCat("resource index ", idx, ": incorrect resource type ",
                     type_url, " (should be ", result_.type_url, ")"));
    return;
  }
  // Parse the resource.
  absl::StatusOr<XdsResourceType::DecodeResult> result =
      result_.type->Decode(context, serialized_resource, is_v2);
  if (!result.ok()) {
    result_.errors.emplace_back(
        absl::StrCat("resource index ", idx, ": ", result.status().ToString()));
    return;
  }
  // Check the resource name.
  auto resource_name =
      XdsClient::ParseXdsResourceName(result->name, result_.type);
  if (!resource_name.ok()) {
    result_.errors.emplace_back(absl::StrCat(
        "resource index ", idx, ": Cannot parse xDS resource name \"",
        result->name, "\""));
    return;
  }
  // Cancel resource-does-not-exist timer, if needed.
  auto timer_it = ads_call_state_->state_map_.find(result_.type);
  if (timer_it != ads_call_state_->state_map_.end()) {
    auto it =
        timer_it->second.subscribed_resources.find(resource_name->authority);
    if (it != timer_it->second.subscribed_resources.end()) {
      auto res_it = it->second.find(resource_name->id);
      if (res_it != it->second.end()) {
        res_it->second->MaybeCancelTimer();
      }
    }
  }
  // Lookup the authority in the cache.
  auto authority_it =
      xds_client()->authority_state_map_.find(resource_name->authority);
  if (authority_it == xds_client()->authority_state_map_.end()) {
    return;  // Skip resource -- we don't have a subscription for it.
  }
  // Found authority, so look up type.
  AuthorityState& authority_state = authority_it->second;
  auto type_it = authority_state.resource_map.find(result_.type);
  if (type_it == authority_state.resource_map.end()) {
    return;  // Skip resource -- we don't have a subscription for it.
  }
  auto& type_map = type_it->second;
  // Found type, so look up resource id.
  auto it = type_map.find(resource_name->id);
  if (it == type_map.end()) {
    return;  // Skip resource -- we don't have a subscription for it.
  }
  ResourceState& resource_state = it->second;
  // If needed, record that we've seen this resource.
  if (result_.type->AllResourcesRequiredInSotW()) {
    result_.resources_seen[resource_name->authority].insert(resource_name->id);
  }
  // Update resource state based on whether the resource is valid.
  if (!result->resource.ok()) {
    result_.errors.emplace_back(absl::StrCat(
        "resource index ", idx, ": ", result->name,
        ": validation error: ", result->resource.status().ToString()));
    Notifier::ScheduleNotifyWatchersOnErrorInWorkSerializer(
        xds_client(), resource_state.watchers,
        grpc_error_set_int(
            GRPC_ERROR_CREATE_FROM_CPP_STRING(absl::StrCat(
                "invalid resource: ", result->resource.status().ToString())),
            GRPC_ERROR_INT_GRPC_STATUS, GRPC_STATUS_UNAVAILABLE),
        DEBUG_LOCATION);
    UpdateResourceMetadataNacked(result_.version,
                                 result->resource.status().ToString(),
                                 update_time_, &resource_state.meta);
    return;
  }
  // Resource is valid.
  result_.have_valid_resources = true;
  // If it didn't change, ignore it.
  if (resource_state.resource != nullptr &&
      result_.type->ResourcesEqual(resource_state.resource.get(),
                                   result->resource->get())) {
    if (GRPC_TRACE_FLAG_ENABLED(grpc_xds_client_trace)) {
      gpr_log(GPR_INFO,
              "[xds_client %p] %s resource %s identical to current, ignoring.",
              xds_client(), result_.type_url.c_str(), result->name.c_str());
    }
    return;
  }
  // Update the resource state.
  resource_state.resource = std::move(*result->resource);
  resource_state.meta = CreateResourceMetadataAcked(
      std::string(serialized_resource), result_.version, update_time_);
  // Notify watchers.
  auto& watchers_list = resource_state.watchers;
  auto* value =
      result_.type->CopyResource(resource_state.resource.get()).release();
  xds_client()->work_serializer_.Schedule(
      [watchers_list, value]()
          ABSL_EXCLUSIVE_LOCKS_REQUIRED(&xds_client()->work_serializer_) {
            for (const auto& p : watchers_list) {
              p.first->OnGenericResourceChanged(value);
            }
            delete value;
          },
      DEBUG_LOCATION);
}

//
// XdsClient::ChannelState::AdsCallState
//

XdsClient::ChannelState::AdsCallState::AdsCallState(
    RefCountedPtr<RetryableCall<AdsCallState>> parent)
    : InternallyRefCounted<AdsCallState>(
          GRPC_TRACE_FLAG_ENABLED(grpc_xds_client_refcount_trace)
              ? "AdsCallState"
              : nullptr),
      parent_(std::move(parent)) {
  // Init the ADS call. Note that the call will progress every time there's
  // activity in xds_client()->interested_parties_, which is comprised of
  // the polling entities from client_channel.
  GPR_ASSERT(xds_client() != nullptr);
  // Create a call with the specified method name.
  const char* method =
      chand()->server_.ShouldUseV3()
          ? "/envoy.service.discovery.v3.AggregatedDiscoveryService/"
            "StreamAggregatedResources"
          : "/envoy.service.discovery.v2.AggregatedDiscoveryService/"
            "StreamAggregatedResources";
  call_ = grpc_channel_create_pollset_set_call(
      chand()->channel_, nullptr, GRPC_PROPAGATE_DEFAULTS,
<<<<<<< HEAD
      xds_client()->interested_parties_, method, nullptr,
      Timestamp::InfFuture(), nullptr);
=======
      xds_client()->interested_parties_,
      StaticSlice::FromStaticString(method).c_slice(), nullptr,
      GRPC_MILLIS_INF_FUTURE, nullptr);
>>>>>>> 10b2b505
  GPR_ASSERT(call_ != nullptr);
  // Init data associated with the call.
  grpc_metadata_array_init(&initial_metadata_recv_);
  grpc_metadata_array_init(&trailing_metadata_recv_);
  // Start the call.
  if (GRPC_TRACE_FLAG_ENABLED(grpc_xds_client_trace)) {
    gpr_log(GPR_INFO,
            "[xds_client %p] Starting ADS call (chand: %p, calld: %p, "
            "call: %p)",
            xds_client(), chand(), this, call_);
  }
  // Create the ops.
  grpc_call_error call_error;
  grpc_op ops[3];
  memset(ops, 0, sizeof(ops));
  // Op: send initial metadata.
  grpc_op* op = ops;
  op->op = GRPC_OP_SEND_INITIAL_METADATA;
  op->data.send_initial_metadata.count = 0;
  op->flags = GRPC_INITIAL_METADATA_WAIT_FOR_READY |
              GRPC_INITIAL_METADATA_WAIT_FOR_READY_EXPLICITLY_SET;
  op->reserved = nullptr;
  op++;
  call_error = grpc_call_start_batch_and_execute(
      call_, ops, static_cast<size_t>(op - ops), nullptr);
  GPR_ASSERT(GRPC_CALL_OK == call_error);
  // Op: send request message.
  GRPC_CLOSURE_INIT(&on_request_sent_, OnRequestSent, this,
                    grpc_schedule_on_exec_ctx);
  for (const auto& a : xds_client()->authority_state_map_) {
    const std::string& authority = a.first;
    // Skip authorities that are not using this xDS channel.
    if (a.second.channel_state != chand()) continue;
    for (const auto& t : a.second.resource_map) {
      const XdsResourceType* type = t.first;
      for (const auto& r : t.second) {
        const std::string& resource_id = r.first;
        SubscribeLocked(type, {authority, resource_id});
      }
    }
  }
  // Op: recv initial metadata.
  op = ops;
  op->op = GRPC_OP_RECV_INITIAL_METADATA;
  op->data.recv_initial_metadata.recv_initial_metadata =
      &initial_metadata_recv_;
  op->flags = 0;
  op->reserved = nullptr;
  op++;
  // Op: recv response.
  op->op = GRPC_OP_RECV_MESSAGE;
  op->data.recv_message.recv_message = &recv_message_payload_;
  op->flags = 0;
  op->reserved = nullptr;
  op++;
  Ref(DEBUG_LOCATION, "ADS+OnResponseReceivedLocked").release();
  GRPC_CLOSURE_INIT(&on_response_received_, OnResponseReceived, this,
                    grpc_schedule_on_exec_ctx);
  call_error = grpc_call_start_batch_and_execute(
      call_, ops, static_cast<size_t>(op - ops), &on_response_received_);
  GPR_ASSERT(GRPC_CALL_OK == call_error);
  // Op: recv server status.
  op = ops;
  op->op = GRPC_OP_RECV_STATUS_ON_CLIENT;
  op->data.recv_status_on_client.trailing_metadata = &trailing_metadata_recv_;
  op->data.recv_status_on_client.status = &status_code_;
  op->data.recv_status_on_client.status_details = &status_details_;
  op->flags = 0;
  op->reserved = nullptr;
  op++;
  // This callback signals the end of the call, so it relies on the initial
  // ref instead of a new ref. When it's invoked, it's the initial ref that is
  // unreffed.
  GRPC_CLOSURE_INIT(&on_status_received_, OnStatusReceived, this,
                    grpc_schedule_on_exec_ctx);
  call_error = grpc_call_start_batch_and_execute(
      call_, ops, static_cast<size_t>(op - ops), &on_status_received_);
  GPR_ASSERT(GRPC_CALL_OK == call_error);
}

XdsClient::ChannelState::AdsCallState::~AdsCallState() {
  grpc_metadata_array_destroy(&initial_metadata_recv_);
  grpc_metadata_array_destroy(&trailing_metadata_recv_);
  grpc_byte_buffer_destroy(send_message_payload_);
  grpc_byte_buffer_destroy(recv_message_payload_);
  grpc_slice_unref_internal(status_details_);
  GPR_ASSERT(call_ != nullptr);
  grpc_call_unref(call_);
}

void XdsClient::ChannelState::AdsCallState::Orphan() {
  GPR_ASSERT(call_ != nullptr);
  // If we are here because xds_client wants to cancel the call,
  // on_status_received_ will complete the cancellation and clean up. Otherwise,
  // we are here because xds_client has to orphan a failed call, then the
  // following cancellation will be a no-op.
  grpc_call_cancel_internal(call_);
  state_map_.clear();
  // Note that the initial ref is hold by on_status_received_. So the
  // corresponding unref happens in on_status_received_ instead of here.
}

void XdsClient::ChannelState::AdsCallState::SendMessageLocked(
    const XdsResourceType* type)
    ABSL_EXCLUSIVE_LOCKS_REQUIRED(&XdsClient::mu_) {
  // Buffer message sending if an existing message is in flight.
  if (send_message_payload_ != nullptr) {
    buffered_requests_.insert(type);
    return;
  }
  auto& state = state_map_[type];
  grpc_slice request_payload_slice;
  request_payload_slice = xds_client()->api_.CreateAdsRequest(
      chand()->server_,
      chand()->server_.ShouldUseV3() ? type->type_url() : type->v2_type_url(),
      chand()->resource_type_version_map_[type], state.nonce,
      ResourceNamesForRequest(type), GRPC_ERROR_REF(state.error),
      !sent_initial_message_);
  sent_initial_message_ = true;
  if (GRPC_TRACE_FLAG_ENABLED(grpc_xds_client_trace)) {
    gpr_log(GPR_INFO,
            "[xds_client %p] sending ADS request: type=%s version=%s nonce=%s "
            "error=%s",
            xds_client(), std::string(type->type_url()).c_str(),
            chand()->resource_type_version_map_[type].c_str(),
            state.nonce.c_str(), grpc_error_std_string(state.error).c_str());
  }
  GRPC_ERROR_UNREF(state.error);
  state.error = GRPC_ERROR_NONE;
  // Create message payload.
  send_message_payload_ =
      grpc_raw_byte_buffer_create(&request_payload_slice, 1);
  grpc_slice_unref_internal(request_payload_slice);
  // Send the message.
  grpc_op op;
  memset(&op, 0, sizeof(op));
  op.op = GRPC_OP_SEND_MESSAGE;
  op.data.send_message.send_message = send_message_payload_;
  Ref(DEBUG_LOCATION, "ADS+OnRequestSentLocked").release();
  GRPC_CLOSURE_INIT(&on_request_sent_, OnRequestSent, this,
                    grpc_schedule_on_exec_ctx);
  grpc_call_error call_error =
      grpc_call_start_batch_and_execute(call_, &op, 1, &on_request_sent_);
  if (GPR_UNLIKELY(call_error != GRPC_CALL_OK)) {
    gpr_log(GPR_ERROR,
            "[xds_client %p] calld=%p call_error=%d sending ADS message",
            xds_client(), this, call_error);
    GPR_ASSERT(GRPC_CALL_OK == call_error);
  }
}

void XdsClient::ChannelState::AdsCallState::SubscribeLocked(
    const XdsResourceType* type, const XdsResourceName& name) {
  auto& state = state_map_[type].subscribed_resources[name.authority][name.id];
  if (state == nullptr) {
    state = MakeOrphanable<ResourceTimer>(type, name);
    SendMessageLocked(type);
  }
}

void XdsClient::ChannelState::AdsCallState::UnsubscribeLocked(
    const XdsResourceType* type, const XdsResourceName& name,
    bool delay_unsubscription) {
  auto& type_state_map = state_map_[type];
  auto& authority_map = type_state_map.subscribed_resources[name.authority];
  authority_map.erase(name.id);
  if (authority_map.empty()) {
    type_state_map.subscribed_resources.erase(name.authority);
  }
  if (!delay_unsubscription) SendMessageLocked(type);
}

bool XdsClient::ChannelState::AdsCallState::HasSubscribedResources() const {
  for (const auto& p : state_map_) {
    if (!p.second.subscribed_resources.empty()) return true;
  }
  return false;
}

void XdsClient::ChannelState::AdsCallState::OnRequestSent(
    void* arg, grpc_error_handle error) {
  AdsCallState* ads_calld = static_cast<AdsCallState*>(arg);
  {
    MutexLock lock(&ads_calld->xds_client()->mu_);
    ads_calld->OnRequestSentLocked(GRPC_ERROR_REF(error));
  }
  ads_calld->Unref(DEBUG_LOCATION, "ADS+OnRequestSentLocked");
}

void XdsClient::ChannelState::AdsCallState::OnRequestSentLocked(
    grpc_error_handle error) {
  if (IsCurrentCallOnChannel() && error == GRPC_ERROR_NONE) {
    // Clean up the sent message.
    grpc_byte_buffer_destroy(send_message_payload_);
    send_message_payload_ = nullptr;
    // Continue to send another pending message if any.
    // TODO(roth): The current code to handle buffered messages has the
    // advantage of sending only the most recent list of resource names for
    // each resource type (no matter how many times that resource type has
    // been requested to send while the current message sending is still
    // pending). But its disadvantage is that we send the requests in fixed
    // order of resource types. We need to fix this if we are seeing some
    // resource type(s) starved due to frequent requests of other resource
    // type(s).
    auto it = buffered_requests_.begin();
    if (it != buffered_requests_.end()) {
      SendMessageLocked(*it);
      buffered_requests_.erase(it);
    }
  }
  GRPC_ERROR_UNREF(error);
}

void XdsClient::ChannelState::AdsCallState::OnResponseReceived(
    void* arg, grpc_error_handle /* error */) {
  AdsCallState* ads_calld = static_cast<AdsCallState*>(arg);
  bool done;
  {
    MutexLock lock(&ads_calld->xds_client()->mu_);
    done = ads_calld->OnResponseReceivedLocked();
  }
  ads_calld->xds_client()->work_serializer_.DrainQueue();
  if (done) ads_calld->Unref(DEBUG_LOCATION, "ADS+OnResponseReceivedLocked");
}

bool XdsClient::ChannelState::AdsCallState::OnResponseReceivedLocked() {
  // Empty payload means the call was cancelled.
  if (!IsCurrentCallOnChannel() || recv_message_payload_ == nullptr) {
    return true;
  }
  // Read the response.
  grpc_byte_buffer_reader bbr;
  grpc_byte_buffer_reader_init(&bbr, recv_message_payload_);
  grpc_slice response_slice = grpc_byte_buffer_reader_readall(&bbr);
  grpc_byte_buffer_reader_destroy(&bbr);
  grpc_byte_buffer_destroy(recv_message_payload_);
  recv_message_payload_ = nullptr;
  // Parse and validate the response.
  AdsResponseParser parser(this);
  absl::Status status = xds_client()->api_.ParseAdsResponse(
      chand()->server_, response_slice, &parser);
  grpc_slice_unref_internal(response_slice);
  if (!status.ok()) {
    // Ignore unparsable response.
    gpr_log(GPR_ERROR,
            "[xds_client %p] Error parsing ADS response (%s) -- ignoring",
            xds_client(), status.ToString().c_str());
  } else {
    AdsResponseParser::Result result = parser.TakeResult();
    // Update nonce.
    auto& state = state_map_[result.type];
    state.nonce = result.nonce;
    // If we got an error, set state.error so that we'll NACK the update.
    if (!result.errors.empty()) {
      std::string error = absl::StrJoin(result.errors, "; ");
      gpr_log(GPR_ERROR,
              "[xds_client %p] ADS response invalid for resource type %s "
              "version %s, will NACK: nonce=%s error=%s",
              xds_client(), result.type_url.c_str(), result.version.c_str(),
              state.nonce.c_str(), error.c_str());
      GRPC_ERROR_UNREF(state.error);
      state.error = grpc_error_set_int(
          GRPC_ERROR_CREATE_FROM_CPP_STRING(std::move(error)),
          GRPC_ERROR_INT_GRPC_STATUS, GRPC_STATUS_UNAVAILABLE);
    }
    // Delete resources not seen in update if needed.
    if (result.type->AllResourcesRequiredInSotW()) {
      for (auto& a : xds_client()->authority_state_map_) {
        const std::string& authority = a.first;
        AuthorityState& authority_state = a.second;
        // Skip authorities that are not using this xDS channel.
        if (authority_state.channel_state != chand()) continue;
        auto seen_authority_it = result.resources_seen.find(authority);
        // Find this resource type.
        auto type_it = authority_state.resource_map.find(result.type);
        if (type_it == authority_state.resource_map.end()) continue;
        // Iterate over resource ids.
        for (auto& r : type_it->second) {
          const std::string& resource_id = r.first;
          ResourceState& resource_state = r.second;
          if (seen_authority_it == result.resources_seen.end() ||
              seen_authority_it->second.find(resource_id) ==
                  seen_authority_it->second.end()) {
            // If the resource was newly requested but has not yet been
            // received, we don't want to generate an error for the watchers,
            // because this ADS response may be in reaction to an earlier
            // request that did not yet request the new resource, so its absence
            // from the response does not necessarily indicate that the resource
            // does not exist.  For that case, we rely on the request timeout
            // instead.
            if (resource_state.resource == nullptr) continue;
            resource_state.resource.reset();
            Notifier::
                ScheduleNotifyWatchersOnResourceDoesNotExistInWorkSerializer(
                    xds_client(), resource_state.watchers, DEBUG_LOCATION);
          }
        }
      }
    }
    // If we had valid resources, update the version.
    if (result.have_valid_resources) {
      seen_response_ = true;
      chand()->resource_type_version_map_[result.type] =
          std::move(result.version);
      // Start load reporting if needed.
      auto& lrs_call = chand()->lrs_calld_;
      if (lrs_call != nullptr) {
        LrsCallState* lrs_calld = lrs_call->calld();
        if (lrs_calld != nullptr) lrs_calld->MaybeStartReportingLocked();
      }
    }
    // Send ACK or NACK.
    SendMessageLocked(result.type);
  }
  if (xds_client()->shutting_down_) return true;
  // Keep listening for updates.
  grpc_op op;
  memset(&op, 0, sizeof(op));
  op.op = GRPC_OP_RECV_MESSAGE;
  op.data.recv_message.recv_message = &recv_message_payload_;
  op.flags = 0;
  op.reserved = nullptr;
  GPR_ASSERT(call_ != nullptr);
  // Reuse the "ADS+OnResponseReceivedLocked" ref taken in ctor.
  const grpc_call_error call_error =
      grpc_call_start_batch_and_execute(call_, &op, 1, &on_response_received_);
  GPR_ASSERT(GRPC_CALL_OK == call_error);
  return false;
}

void XdsClient::ChannelState::AdsCallState::OnStatusReceived(
    void* arg, grpc_error_handle error) {
  AdsCallState* ads_calld = static_cast<AdsCallState*>(arg);
  {
    MutexLock lock(&ads_calld->xds_client()->mu_);
    ads_calld->OnStatusReceivedLocked(GRPC_ERROR_REF(error));
  }
  ads_calld->xds_client()->work_serializer_.DrainQueue();
  ads_calld->Unref(DEBUG_LOCATION, "ADS+OnStatusReceivedLocked");
}

void XdsClient::ChannelState::AdsCallState::OnStatusReceivedLocked(
    grpc_error_handle error) {
  if (GRPC_TRACE_FLAG_ENABLED(grpc_xds_client_trace)) {
    char* status_details = grpc_slice_to_c_string(status_details_);
    gpr_log(GPR_INFO,
            "[xds_client %p] ADS call status received. Status = %d, details "
            "= '%s', (chand: %p, ads_calld: %p, call: %p), error '%s'",
            xds_client(), status_code_, status_details, chand(), this, call_,
            grpc_error_std_string(error).c_str());
    gpr_free(status_details);
  }
  // Ignore status from a stale call.
  if (IsCurrentCallOnChannel()) {
    // Try to restart the call.
    parent_->OnCallFinishedLocked();
    // Send error to all watchers.
    xds_client()->NotifyOnErrorLocked(
        GRPC_ERROR_CREATE_FROM_STATIC_STRING("xds call failed"));
  }
  GRPC_ERROR_UNREF(error);
}

bool XdsClient::ChannelState::AdsCallState::IsCurrentCallOnChannel() const {
  // If the retryable ADS call is null (which only happens when the xds channel
  // is shutting down), all the ADS calls are stale.
  if (chand()->ads_calld_ == nullptr) return false;
  return this == chand()->ads_calld_->calld();
}

std::vector<std::string>
XdsClient::ChannelState::AdsCallState::ResourceNamesForRequest(
    const XdsResourceType* type) {
  std::vector<std::string> resource_names;
  auto it = state_map_.find(type);
  if (it != state_map_.end()) {
    for (auto& a : it->second.subscribed_resources) {
      const std::string& authority = a.first;
      for (auto& p : a.second) {
        const std::string& resource_id = p.first;
        resource_names.emplace_back(XdsClient::ConstructFullXdsResourceName(
            authority, type->type_url(), resource_id));
        OrphanablePtr<ResourceTimer>& resource_timer = p.second;
        resource_timer->MaybeStartTimer(Ref(DEBUG_LOCATION, "ResourceTimer"));
      }
    }
  }
  return resource_names;
}

//
// XdsClient::ChannelState::LrsCallState::Reporter
//

void XdsClient::ChannelState::LrsCallState::Reporter::Orphan() {
  if (next_report_timer_callback_pending_) {
    grpc_timer_cancel(&next_report_timer_);
  }
}

void XdsClient::ChannelState::LrsCallState::Reporter::
    ScheduleNextReportLocked() {
  const Timestamp next_report_time = ExecCtx::Get()->Now() + report_interval_;
  grpc_timer_init(&next_report_timer_, next_report_time,
                  &on_next_report_timer_);
  next_report_timer_callback_pending_ = true;
}

void XdsClient::ChannelState::LrsCallState::Reporter::OnNextReportTimer(
    void* arg, grpc_error_handle error) {
  Reporter* self = static_cast<Reporter*>(arg);
  bool done;
  {
    MutexLock lock(&self->xds_client()->mu_);
    done = self->OnNextReportTimerLocked(GRPC_ERROR_REF(error));
  }
  if (done) self->Unref(DEBUG_LOCATION, "Reporter+timer");
}

bool XdsClient::ChannelState::LrsCallState::Reporter::OnNextReportTimerLocked(
    grpc_error_handle error) {
  next_report_timer_callback_pending_ = false;
  if (error != GRPC_ERROR_NONE || !IsCurrentReporterOnCall()) {
    GRPC_ERROR_UNREF(error);
    return true;
  }
  return SendReportLocked();
}

namespace {

bool LoadReportCountersAreZero(const XdsApi::ClusterLoadReportMap& snapshot) {
  for (const auto& p : snapshot) {
    const XdsApi::ClusterLoadReport& cluster_snapshot = p.second;
    if (!cluster_snapshot.dropped_requests.IsZero()) return false;
    for (const auto& q : cluster_snapshot.locality_stats) {
      const XdsClusterLocalityStats::Snapshot& locality_snapshot = q.second;
      if (!locality_snapshot.IsZero()) return false;
    }
  }
  return true;
}

}  // namespace

bool XdsClient::ChannelState::LrsCallState::Reporter::SendReportLocked() {
  // Construct snapshot from all reported stats.
  XdsApi::ClusterLoadReportMap snapshot =
      xds_client()->BuildLoadReportSnapshotLocked(parent_->send_all_clusters_,
                                                  parent_->cluster_names_);
  // Skip client load report if the counters were all zero in the last
  // report and they are still zero in this one.
  const bool old_val = last_report_counters_were_zero_;
  last_report_counters_were_zero_ = LoadReportCountersAreZero(snapshot);
  if (old_val && last_report_counters_were_zero_) {
    if (xds_client()->load_report_map_.empty()) {
      parent_->chand()->StopLrsCall();
      return true;
    }
    ScheduleNextReportLocked();
    return false;
  }
  // Create a request that contains the snapshot.
  grpc_slice request_payload_slice =
      xds_client()->api_.CreateLrsRequest(std::move(snapshot));
  parent_->send_message_payload_ =
      grpc_raw_byte_buffer_create(&request_payload_slice, 1);
  grpc_slice_unref_internal(request_payload_slice);
  // Send the report.
  grpc_op op;
  memset(&op, 0, sizeof(op));
  op.op = GRPC_OP_SEND_MESSAGE;
  op.data.send_message.send_message = parent_->send_message_payload_;
  grpc_call_error call_error = grpc_call_start_batch_and_execute(
      parent_->call_, &op, 1, &on_report_done_);
  if (GPR_UNLIKELY(call_error != GRPC_CALL_OK)) {
    gpr_log(GPR_ERROR,
            "[xds_client %p] calld=%p call_error=%d sending client load report",
            xds_client(), this, call_error);
    GPR_ASSERT(GRPC_CALL_OK == call_error);
  }
  return false;
}

void XdsClient::ChannelState::LrsCallState::Reporter::OnReportDone(
    void* arg, grpc_error_handle error) {
  Reporter* self = static_cast<Reporter*>(arg);
  bool done;
  {
    MutexLock lock(&self->xds_client()->mu_);
    done = self->OnReportDoneLocked(GRPC_ERROR_REF(error));
  }
  if (done) self->Unref(DEBUG_LOCATION, "Reporter+report_done");
}

bool XdsClient::ChannelState::LrsCallState::Reporter::OnReportDoneLocked(
    grpc_error_handle error) {
  grpc_byte_buffer_destroy(parent_->send_message_payload_);
  parent_->send_message_payload_ = nullptr;
  // If there are no more registered stats to report, cancel the call.
  if (xds_client()->load_report_map_.empty()) {
    parent_->chand()->StopLrsCall();
    GRPC_ERROR_UNREF(error);
    return true;
  }
  if (error != GRPC_ERROR_NONE || !IsCurrentReporterOnCall()) {
    GRPC_ERROR_UNREF(error);
    // If this reporter is no longer the current one on the call, the reason
    // might be that it was orphaned for a new one due to config update.
    if (!IsCurrentReporterOnCall()) {
      parent_->MaybeStartReportingLocked();
    }
    return true;
  }
  ScheduleNextReportLocked();
  return false;
}

//
// XdsClient::ChannelState::LrsCallState
//

XdsClient::ChannelState::LrsCallState::LrsCallState(
    RefCountedPtr<RetryableCall<LrsCallState>> parent)
    : InternallyRefCounted<LrsCallState>(
          GRPC_TRACE_FLAG_ENABLED(grpc_xds_client_refcount_trace)
              ? "LrsCallState"
              : nullptr),
      parent_(std::move(parent)) {
  // Init the LRS call. Note that the call will progress every time there's
  // activity in xds_client()->interested_parties_, which is comprised of
  // the polling entities from client_channel.
  GPR_ASSERT(xds_client() != nullptr);
  const char* method =
      chand()->server_.ShouldUseV3()
          ? "/envoy.service.load_stats.v3.LoadReportingService/StreamLoadStats"
          : "/envoy.service.load_stats.v2.LoadReportingService/StreamLoadStats";
  call_ = grpc_channel_create_pollset_set_call(
      chand()->channel_, nullptr, GRPC_PROPAGATE_DEFAULTS,
<<<<<<< HEAD
      xds_client()->interested_parties_, method, nullptr,
      Timestamp::InfFuture(), nullptr);
=======
      xds_client()->interested_parties_,
      StaticSlice::FromStaticString(method).c_slice(), nullptr,
      GRPC_MILLIS_INF_FUTURE, nullptr);
>>>>>>> 10b2b505
  GPR_ASSERT(call_ != nullptr);
  // Init the request payload.
  grpc_slice request_payload_slice =
      xds_client()->api_.CreateLrsInitialRequest(chand()->server_);
  send_message_payload_ =
      grpc_raw_byte_buffer_create(&request_payload_slice, 1);
  grpc_slice_unref_internal(request_payload_slice);
  // Init other data associated with the LRS call.
  grpc_metadata_array_init(&initial_metadata_recv_);
  grpc_metadata_array_init(&trailing_metadata_recv_);
  // Start the call.
  if (GRPC_TRACE_FLAG_ENABLED(grpc_xds_client_trace)) {
    gpr_log(GPR_INFO,
            "[xds_client %p] Starting LRS call (chand: %p, calld: %p, "
            "call: %p)",
            xds_client(), chand(), this, call_);
  }
  // Create the ops.
  grpc_call_error call_error;
  grpc_op ops[3];
  memset(ops, 0, sizeof(ops));
  // Op: send initial metadata.
  grpc_op* op = ops;
  op->op = GRPC_OP_SEND_INITIAL_METADATA;
  op->data.send_initial_metadata.count = 0;
  op->flags = GRPC_INITIAL_METADATA_WAIT_FOR_READY |
              GRPC_INITIAL_METADATA_WAIT_FOR_READY_EXPLICITLY_SET;
  op->reserved = nullptr;
  op++;
  // Op: send request message.
  GPR_ASSERT(send_message_payload_ != nullptr);
  op->op = GRPC_OP_SEND_MESSAGE;
  op->data.send_message.send_message = send_message_payload_;
  op->flags = 0;
  op->reserved = nullptr;
  op++;
  Ref(DEBUG_LOCATION, "LRS+OnInitialRequestSentLocked").release();
  GRPC_CLOSURE_INIT(&on_initial_request_sent_, OnInitialRequestSent, this,
                    grpc_schedule_on_exec_ctx);
  call_error = grpc_call_start_batch_and_execute(
      call_, ops, static_cast<size_t>(op - ops), &on_initial_request_sent_);
  GPR_ASSERT(GRPC_CALL_OK == call_error);
  // Op: recv initial metadata.
  op = ops;
  op->op = GRPC_OP_RECV_INITIAL_METADATA;
  op->data.recv_initial_metadata.recv_initial_metadata =
      &initial_metadata_recv_;
  op->flags = 0;
  op->reserved = nullptr;
  op++;
  // Op: recv response.
  op->op = GRPC_OP_RECV_MESSAGE;
  op->data.recv_message.recv_message = &recv_message_payload_;
  op->flags = 0;
  op->reserved = nullptr;
  op++;
  Ref(DEBUG_LOCATION, "LRS+OnResponseReceivedLocked").release();
  GRPC_CLOSURE_INIT(&on_response_received_, OnResponseReceived, this,
                    grpc_schedule_on_exec_ctx);
  call_error = grpc_call_start_batch_and_execute(
      call_, ops, static_cast<size_t>(op - ops), &on_response_received_);
  GPR_ASSERT(GRPC_CALL_OK == call_error);
  // Op: recv server status.
  op = ops;
  op->op = GRPC_OP_RECV_STATUS_ON_CLIENT;
  op->data.recv_status_on_client.trailing_metadata = &trailing_metadata_recv_;
  op->data.recv_status_on_client.status = &status_code_;
  op->data.recv_status_on_client.status_details = &status_details_;
  op->flags = 0;
  op->reserved = nullptr;
  op++;
  // This callback signals the end of the call, so it relies on the initial
  // ref instead of a new ref. When it's invoked, it's the initial ref that is
  // unreffed.
  GRPC_CLOSURE_INIT(&on_status_received_, OnStatusReceived, this,
                    grpc_schedule_on_exec_ctx);
  call_error = grpc_call_start_batch_and_execute(
      call_, ops, static_cast<size_t>(op - ops), &on_status_received_);
  GPR_ASSERT(GRPC_CALL_OK == call_error);
}

XdsClient::ChannelState::LrsCallState::~LrsCallState() {
  grpc_metadata_array_destroy(&initial_metadata_recv_);
  grpc_metadata_array_destroy(&trailing_metadata_recv_);
  grpc_byte_buffer_destroy(send_message_payload_);
  grpc_byte_buffer_destroy(recv_message_payload_);
  grpc_slice_unref_internal(status_details_);
  GPR_ASSERT(call_ != nullptr);
  grpc_call_unref(call_);
}

void XdsClient::ChannelState::LrsCallState::Orphan() {
  reporter_.reset();
  GPR_ASSERT(call_ != nullptr);
  // If we are here because xds_client wants to cancel the call,
  // on_status_received_ will complete the cancellation and clean up. Otherwise,
  // we are here because xds_client has to orphan a failed call, then the
  // following cancellation will be a no-op.
  grpc_call_cancel_internal(call_);
  // Note that the initial ref is hold by on_status_received_. So the
  // corresponding unref happens in on_status_received_ instead of here.
}

void XdsClient::ChannelState::LrsCallState::MaybeStartReportingLocked() {
  // Don't start again if already started.
  if (reporter_ != nullptr) return;
  // Don't start if the previous send_message op (of the initial request or the
  // last report of the previous reporter) hasn't completed.
  if (send_message_payload_ != nullptr) return;
  // Don't start if no LRS response has arrived.
  if (!seen_response()) return;
  // Don't start if the ADS call hasn't received any valid response. Note that
  // this must be the first channel because it is the current channel but its
  // ADS call hasn't seen any response.
  if (chand()->ads_calld_ == nullptr ||
      chand()->ads_calld_->calld() == nullptr ||
      !chand()->ads_calld_->calld()->seen_response()) {
    return;
  }
  // Start reporting.
  reporter_ = MakeOrphanable<Reporter>(
      Ref(DEBUG_LOCATION, "LRS+load_report+start"), load_reporting_interval_);
}

void XdsClient::ChannelState::LrsCallState::OnInitialRequestSent(
    void* arg, grpc_error_handle /*error*/) {
  LrsCallState* lrs_calld = static_cast<LrsCallState*>(arg);
  {
    MutexLock lock(&lrs_calld->xds_client()->mu_);
    lrs_calld->OnInitialRequestSentLocked();
  }
  lrs_calld->Unref(DEBUG_LOCATION, "LRS+OnInitialRequestSentLocked");
}

void XdsClient::ChannelState::LrsCallState::OnInitialRequestSentLocked() {
  // Clear the send_message_payload_.
  grpc_byte_buffer_destroy(send_message_payload_);
  send_message_payload_ = nullptr;
  MaybeStartReportingLocked();
}

void XdsClient::ChannelState::LrsCallState::OnResponseReceived(
    void* arg, grpc_error_handle /*error*/) {
  LrsCallState* lrs_calld = static_cast<LrsCallState*>(arg);
  bool done;
  {
    MutexLock lock(&lrs_calld->xds_client()->mu_);
    done = lrs_calld->OnResponseReceivedLocked();
  }
  if (done) lrs_calld->Unref(DEBUG_LOCATION, "LRS+OnResponseReceivedLocked");
}

bool XdsClient::ChannelState::LrsCallState::OnResponseReceivedLocked() {
  // Empty payload means the call was cancelled.
  if (!IsCurrentCallOnChannel() || recv_message_payload_ == nullptr) {
    return true;
  }
  // Read the response.
  grpc_byte_buffer_reader bbr;
  grpc_byte_buffer_reader_init(&bbr, recv_message_payload_);
  grpc_slice response_slice = grpc_byte_buffer_reader_readall(&bbr);
  grpc_byte_buffer_reader_destroy(&bbr);
  grpc_byte_buffer_destroy(recv_message_payload_);
  recv_message_payload_ = nullptr;
  // This anonymous lambda is a hack to avoid the usage of goto.
  [&]() {
    // Parse the response.
    bool send_all_clusters = false;
    std::set<std::string> new_cluster_names;
    Duration new_load_reporting_interval;
    grpc_error_handle parse_error = xds_client()->api_.ParseLrsResponse(
        response_slice, &send_all_clusters, &new_cluster_names,
        &new_load_reporting_interval);
    if (parse_error != GRPC_ERROR_NONE) {
      gpr_log(GPR_ERROR,
              "[xds_client %p] LRS response parsing failed. error=%s",
              xds_client(), grpc_error_std_string(parse_error).c_str());
      GRPC_ERROR_UNREF(parse_error);
      return;
    }
    seen_response_ = true;
    if (GRPC_TRACE_FLAG_ENABLED(grpc_xds_client_trace)) {
      gpr_log(
          GPR_INFO,
          "[xds_client %p] LRS response received, %" PRIuPTR
          " cluster names, send_all_clusters=%d, load_report_interval=%" PRId64
          "ms",
          xds_client(), new_cluster_names.size(), send_all_clusters,
          new_load_reporting_interval.millis());
      size_t i = 0;
      for (const auto& name : new_cluster_names) {
        gpr_log(GPR_INFO, "[xds_client %p] cluster_name %" PRIuPTR ": %s",
                xds_client(), i++, name.c_str());
      }
    }
    if (new_load_reporting_interval <
        Duration::Milliseconds(
            GRPC_XDS_MIN_CLIENT_LOAD_REPORTING_INTERVAL_MS)) {
      new_load_reporting_interval = Duration::Milliseconds(
          GRPC_XDS_MIN_CLIENT_LOAD_REPORTING_INTERVAL_MS);
      if (GRPC_TRACE_FLAG_ENABLED(grpc_xds_client_trace)) {
        gpr_log(GPR_INFO,
                "[xds_client %p] Increased load_report_interval to minimum "
                "value %dms",
                xds_client(), GRPC_XDS_MIN_CLIENT_LOAD_REPORTING_INTERVAL_MS);
      }
    }
    // Ignore identical update.
    if (send_all_clusters == send_all_clusters_ &&
        cluster_names_ == new_cluster_names &&
        load_reporting_interval_ == new_load_reporting_interval) {
      if (GRPC_TRACE_FLAG_ENABLED(grpc_xds_client_trace)) {
        gpr_log(GPR_INFO,
                "[xds_client %p] Incoming LRS response identical to current, "
                "ignoring.",
                xds_client());
      }
      return;
    }
    // Stop current load reporting (if any) to adopt the new config.
    reporter_.reset();
    // Record the new config.
    send_all_clusters_ = send_all_clusters;
    cluster_names_ = std::move(new_cluster_names);
    load_reporting_interval_ = new_load_reporting_interval;
    // Try starting sending load report.
    MaybeStartReportingLocked();
  }();
  grpc_slice_unref_internal(response_slice);
  if (xds_client()->shutting_down_) return true;
  // Keep listening for LRS config updates.
  grpc_op op;
  memset(&op, 0, sizeof(op));
  op.op = GRPC_OP_RECV_MESSAGE;
  op.data.recv_message.recv_message = &recv_message_payload_;
  op.flags = 0;
  op.reserved = nullptr;
  GPR_ASSERT(call_ != nullptr);
  // Reuse the "OnResponseReceivedLocked" ref taken in ctor.
  const grpc_call_error call_error =
      grpc_call_start_batch_and_execute(call_, &op, 1, &on_response_received_);
  GPR_ASSERT(GRPC_CALL_OK == call_error);
  return false;
}

void XdsClient::ChannelState::LrsCallState::OnStatusReceived(
    void* arg, grpc_error_handle error) {
  LrsCallState* lrs_calld = static_cast<LrsCallState*>(arg);
  {
    MutexLock lock(&lrs_calld->xds_client()->mu_);
    lrs_calld->OnStatusReceivedLocked(GRPC_ERROR_REF(error));
  }
  lrs_calld->Unref(DEBUG_LOCATION, "LRS+OnStatusReceivedLocked");
}

void XdsClient::ChannelState::LrsCallState::OnStatusReceivedLocked(
    grpc_error_handle error) {
  GPR_ASSERT(call_ != nullptr);
  if (GRPC_TRACE_FLAG_ENABLED(grpc_xds_client_trace)) {
    char* status_details = grpc_slice_to_c_string(status_details_);
    gpr_log(GPR_INFO,
            "[xds_client %p] LRS call status received. Status = %d, details "
            "= '%s', (chand: %p, calld: %p, call: %p), error '%s'",
            xds_client(), status_code_, status_details, chand(), this, call_,
            grpc_error_std_string(error).c_str());
    gpr_free(status_details);
  }
  // Ignore status from a stale call.
  if (IsCurrentCallOnChannel()) {
    GPR_ASSERT(!xds_client()->shutting_down_);
    // Try to restart the call.
    parent_->OnCallFinishedLocked();
  }
  GRPC_ERROR_UNREF(error);
}

bool XdsClient::ChannelState::LrsCallState::IsCurrentCallOnChannel() const {
  // If the retryable LRS call is null (which only happens when the xds channel
  // is shutting down), all the LRS calls are stale.
  if (chand()->lrs_calld_ == nullptr) return false;
  return this == chand()->lrs_calld_->calld();
}

//
// XdsClient
//

namespace {

Duration GetRequestTimeout(const grpc_channel_args* args) {
  return Duration::Milliseconds(grpc_channel_args_find_integer(
      args, GRPC_ARG_XDS_RESOURCE_DOES_NOT_EXIST_TIMEOUT_MS,
      {15000, 0, INT_MAX}));
}

grpc_channel_args* ModifyChannelArgs(const grpc_channel_args* args) {
  absl::InlinedVector<grpc_arg, 1> args_to_add = {
      grpc_channel_arg_integer_create(
          const_cast<char*>(GRPC_ARG_KEEPALIVE_TIME_MS),
          5 * 60 * GPR_MS_PER_SEC),
  };
  return grpc_channel_args_copy_and_add(args, args_to_add.data(),
                                        args_to_add.size());
}

}  // namespace

XdsClient::XdsClient(std::unique_ptr<XdsBootstrap> bootstrap,
                     const grpc_channel_args* args)
    : DualRefCounted<XdsClient>(
          GRPC_TRACE_FLAG_ENABLED(grpc_xds_client_refcount_trace) ? "XdsClient"
                                                                  : nullptr),
      bootstrap_(std::move(bootstrap)),
      args_(ModifyChannelArgs(args)),
      request_timeout_(GetRequestTimeout(args)),
      interested_parties_(grpc_pollset_set_create()),
      certificate_provider_store_(MakeOrphanable<CertificateProviderStore>(
          bootstrap_->certificate_providers())),
      api_(this, &grpc_xds_client_trace, bootstrap_->node(),
           &bootstrap_->certificate_providers(), &symtab_) {
  if (GRPC_TRACE_FLAG_ENABLED(grpc_xds_client_trace)) {
    gpr_log(GPR_INFO, "[xds_client %p] creating xds client", this);
  }
  // Calling grpc_init to ensure gRPC does not shut down until the XdsClient is
  // destroyed.
  grpc_init();
}

XdsClient::~XdsClient() {
  if (GRPC_TRACE_FLAG_ENABLED(grpc_xds_client_trace)) {
    gpr_log(GPR_INFO, "[xds_client %p] destroying xds client", this);
  }
  grpc_channel_args_destroy(args_);
  grpc_pollset_set_destroy(interested_parties_);
  // Calling grpc_shutdown to ensure gRPC does not shut down until the XdsClient
  // is destroyed.
  grpc_shutdown();
}

void XdsClient::Orphan() {
  if (GRPC_TRACE_FLAG_ENABLED(grpc_xds_client_trace)) {
    gpr_log(GPR_INFO, "[xds_client %p] shutting down xds client", this);
  }
  {
    MutexLock lock(g_mu);
    if (g_xds_client == this) g_xds_client = nullptr;
  }
  {
    MutexLock lock(&mu_);
    shutting_down_ = true;
    // Clear cache and any remaining watchers that may not have been cancelled.
    authority_state_map_.clear();
    invalid_watchers_.clear();
  }
}

RefCountedPtr<XdsClient::ChannelState> XdsClient::GetOrCreateChannelStateLocked(
    const XdsBootstrap::XdsServer& server) {
  auto it = xds_server_channel_map_.find(server);
  if (it != xds_server_channel_map_.end()) {
    return it->second->Ref(DEBUG_LOCATION, "Authority");
  }
  // Channel not found, so create a new one.
  auto channel_state = MakeRefCounted<ChannelState>(
      WeakRef(DEBUG_LOCATION, "ChannelState"), server);
  xds_server_channel_map_[server] = channel_state.get();
  return channel_state;
}

void XdsClient::WatchResource(const XdsResourceType* type,
                              absl::string_view name,
                              RefCountedPtr<ResourceWatcherInterface> watcher) {
  ResourceWatcherInterface* w = watcher.get();
  // Lambda for handling failure cases.
  auto fail = [&](grpc_error_handle error) mutable {
    {
      MutexLock lock(&mu_);
      MaybeRegisterResourceTypeLocked(type);
      invalid_watchers_[w] = watcher;
    }
    work_serializer_.Run(
        // TODO(yashykt): When we move to C++14, capture watcher using
        // std::move()
        [watcher, error]() ABSL_EXCLUSIVE_LOCKS_REQUIRED(&work_serializer_) {
          watcher->OnError(error);
        },
        DEBUG_LOCATION);
  };
  auto resource_name = ParseXdsResourceName(name, type);
  if (!resource_name.ok()) {
    fail(GRPC_ERROR_CREATE_FROM_CPP_STRING(absl::StrFormat(
        "Unable to parse resource name for listener %s", name)));
    return;
  }
  // Find server to use.
  const XdsBootstrap::XdsServer* xds_server = nullptr;
  absl::string_view authority_name = resource_name->authority;
  if (absl::ConsumePrefix(&authority_name, "xdstp:")) {
    auto* authority = bootstrap_->LookupAuthority(std::string(authority_name));
    if (authority == nullptr) {
      fail(GRPC_ERROR_CREATE_FROM_CPP_STRING(
          absl::StrCat("authority \"", authority_name,
                       "\" not present in bootstrap config")));
      return;
    }
    if (!authority->xds_servers.empty()) {
      xds_server = &authority->xds_servers[0];
    }
  }
  if (xds_server == nullptr) xds_server = &bootstrap_->server();
  {
    MutexLock lock(&mu_);
    MaybeRegisterResourceTypeLocked(type);
    // TODO(donnadionne): If we get a request for an authority that is not
    // configured in the bootstrap file, reject it.
    AuthorityState& authority_state =
        authority_state_map_[resource_name->authority];
    ResourceState& resource_state =
        authority_state.resource_map[type][resource_name->id];
    resource_state.watchers[w] = watcher;
    // If we already have a cached value for the resource, notify the new
    // watcher immediately.
    if (resource_state.resource != nullptr) {
      if (GRPC_TRACE_FLAG_ENABLED(grpc_xds_client_trace)) {
        gpr_log(GPR_INFO,
                "[xds_client %p] returning cached listener data for %s", this,
                std::string(name).c_str());
      }
      auto* value = type->CopyResource(resource_state.resource.get()).release();
      work_serializer_.Schedule(
          [watcher, value]() ABSL_EXCLUSIVE_LOCKS_REQUIRED(&work_serializer_) {
            watcher->OnGenericResourceChanged(value);
            delete value;
          },
          DEBUG_LOCATION);
    }
    // If the authority doesn't yet have a channel, set it, creating it if
    // needed.
    if (authority_state.channel_state == nullptr) {
      authority_state.channel_state =
          GetOrCreateChannelStateLocked(*xds_server);
    }
    authority_state.channel_state->SubscribeLocked(type, *resource_name);
  }
  work_serializer_.DrainQueue();
}

void XdsClient::CancelResourceWatch(const XdsResourceType* type,
                                    absl::string_view name,
                                    ResourceWatcherInterface* watcher,
                                    bool delay_unsubscription) {
  auto resource_name = ParseXdsResourceName(name, type);
  MutexLock lock(&mu_);
  if (!resource_name.ok()) {
    invalid_watchers_.erase(watcher);
    return;
  }
  if (shutting_down_) return;
  // Find authority.
  auto authority_it = authority_state_map_.find(resource_name->authority);
  if (authority_it == authority_state_map_.end()) return;
  AuthorityState& authority_state = authority_it->second;
  // Find type map.
  auto type_it = authority_state.resource_map.find(type);
  if (type_it == authority_state.resource_map.end()) return;
  auto& type_map = type_it->second;
  // Find resource id.
  auto resource_it = type_map.find(resource_name->id);
  if (resource_it == type_map.end()) return;
  ResourceState& resource_state = resource_it->second;
  // Remove watcher.
  resource_state.watchers.erase(watcher);
  authority_state.channel_state->UnsubscribeLocked(type, *resource_name,
                                                   delay_unsubscription);
  // Clean up empty map entries, if any.
  if (resource_state.watchers.empty()) {
    type_map.erase(resource_it);
    if (type_map.empty()) {
      authority_state.resource_map.erase(type_it);
      if (authority_state.resource_map.empty()) {
        authority_state.channel_state.reset();
      }
    }
  }
}

void XdsClient::MaybeRegisterResourceTypeLocked(
    const XdsResourceType* resource_type) {
  auto it = resource_types_.find(resource_type->type_url());
  if (it != resource_types_.end()) {
    GPR_ASSERT(it->second == resource_type);
    return;
  }
  resource_types_.emplace(resource_type->type_url(), resource_type);
  v2_resource_types_.emplace(resource_type->v2_type_url(), resource_type);
  resource_type->InitUpbSymtab(symtab_.ptr());
}

const XdsResourceType* XdsClient::GetResourceTypeLocked(
    absl::string_view resource_type) {
  auto it = resource_types_.find(resource_type);
  if (it != resource_types_.end()) return it->second;
  auto it2 = v2_resource_types_.find(resource_type);
  if (it2 != v2_resource_types_.end()) return it2->second;
  return nullptr;
}

absl::StatusOr<XdsClient::XdsResourceName> XdsClient::ParseXdsResourceName(
    absl::string_view name, const XdsResourceType* type) {
  // Old-style names use the empty string for authority.
  // authority is prefixed with "old:" to indicate that it's an old-style name.
  if (!absl::StartsWith(name, "xdstp:")) {
    return XdsResourceName{"old:", std::string(name)};
  }
  // New style name.  Parse URI.
  auto uri = URI::Parse(name);
  if (!uri.ok()) return uri.status();
  // Split the resource type off of the path to get the id.
  std::pair<absl::string_view, absl::string_view> path_parts = absl::StrSplit(
      absl::StripPrefix(uri->path(), "/"), absl::MaxSplits('/', 1));
  if (!type->IsType(path_parts.first, nullptr)) {
    return absl::InvalidArgumentError(
        "xdstp URI path must indicate valid xDS resource type");
  }
  std::vector<std::pair<absl::string_view, absl::string_view>> query_parameters(
      uri->query_parameter_map().begin(), uri->query_parameter_map().end());
  std::sort(query_parameters.begin(), query_parameters.end());
  return XdsResourceName{
      absl::StrCat("xdstp:", uri->authority()),
      absl::StrCat(
          path_parts.second, (!query_parameters.empty() ? "?" : ""),
          absl::StrJoin(query_parameters, "&", absl::PairFormatter("=")))};
}

std::string XdsClient::ConstructFullXdsResourceName(
    absl::string_view authority, absl::string_view resource_type,
    absl::string_view id) {
  if (absl::ConsumePrefix(&authority, "xdstp:")) {
    return absl::StrCat("xdstp://", authority, "/", resource_type, "/", id);
  }
  return std::string(id);
}

RefCountedPtr<XdsClusterDropStats> XdsClient::AddClusterDropStats(
    absl::string_view lrs_server, absl::string_view cluster_name,
    absl::string_view eds_service_name) {
  // TODO(roth): When we add support for direct federation, use the
  // server name specified in lrs_server.
  auto key =
      std::make_pair(std::string(cluster_name), std::string(eds_service_name));
  MutexLock lock(&mu_);
  // We jump through some hoops here to make sure that the absl::string_views
  // stored in the XdsClusterDropStats object point to the strings
  // in the load_report_map_ key, so that they have the same lifetime.
  auto it = load_report_map_
                .emplace(std::make_pair(std::move(key), LoadReportState()))
                .first;
  LoadReportState& load_report_state = it->second;
  RefCountedPtr<XdsClusterDropStats> cluster_drop_stats;
  if (load_report_state.drop_stats != nullptr) {
    cluster_drop_stats = load_report_state.drop_stats->RefIfNonZero();
  }
  if (cluster_drop_stats == nullptr) {
    if (load_report_state.drop_stats != nullptr) {
      load_report_state.deleted_drop_stats +=
          load_report_state.drop_stats->GetSnapshotAndReset();
    }
    cluster_drop_stats = MakeRefCounted<XdsClusterDropStats>(
        Ref(DEBUG_LOCATION, "DropStats"), lrs_server,
        it->first.first /*cluster_name*/,
        it->first.second /*eds_service_name*/);
    load_report_state.drop_stats = cluster_drop_stats.get();
  }
  auto resource_name =
      ParseXdsResourceName(cluster_name, XdsClusterResourceType::Get());
  GPR_ASSERT(resource_name.ok());
  auto a = authority_state_map_.find(resource_name->authority);
  if (a != authority_state_map_.end()) {
    a->second.channel_state->MaybeStartLrsCall();
  }
  return cluster_drop_stats;
}

void XdsClient::RemoveClusterDropStats(
    absl::string_view /*lrs_server*/, absl::string_view cluster_name,
    absl::string_view eds_service_name,
    XdsClusterDropStats* cluster_drop_stats) {
  MutexLock lock(&mu_);
  // TODO(roth): When we add support for direct federation, use the
  // server name specified in lrs_server.
  auto it = load_report_map_.find(
      std::make_pair(std::string(cluster_name), std::string(eds_service_name)));
  if (it == load_report_map_.end()) return;
  LoadReportState& load_report_state = it->second;
  if (load_report_state.drop_stats == cluster_drop_stats) {
    // Record final snapshot in deleted_drop_stats, which will be
    // added to the next load report.
    load_report_state.deleted_drop_stats +=
        load_report_state.drop_stats->GetSnapshotAndReset();
    load_report_state.drop_stats = nullptr;
  }
}

RefCountedPtr<XdsClusterLocalityStats> XdsClient::AddClusterLocalityStats(
    absl::string_view lrs_server, absl::string_view cluster_name,
    absl::string_view eds_service_name,
    RefCountedPtr<XdsLocalityName> locality) {
  // TODO(roth): When we add support for direct federation, use the
  // server name specified in lrs_server.
  auto key =
      std::make_pair(std::string(cluster_name), std::string(eds_service_name));
  MutexLock lock(&mu_);
  // We jump through some hoops here to make sure that the absl::string_views
  // stored in the XdsClusterLocalityStats object point to the strings
  // in the load_report_map_ key, so that they have the same lifetime.
  auto it = load_report_map_
                .emplace(std::make_pair(std::move(key), LoadReportState()))
                .first;
  LoadReportState& load_report_state = it->second;
  LoadReportState::LocalityState& locality_state =
      load_report_state.locality_stats[locality];
  RefCountedPtr<XdsClusterLocalityStats> cluster_locality_stats;
  if (locality_state.locality_stats != nullptr) {
    cluster_locality_stats = locality_state.locality_stats->RefIfNonZero();
  }
  if (cluster_locality_stats == nullptr) {
    if (locality_state.locality_stats != nullptr) {
      locality_state.deleted_locality_stats +=
          locality_state.locality_stats->GetSnapshotAndReset();
    }
    cluster_locality_stats = MakeRefCounted<XdsClusterLocalityStats>(
        Ref(DEBUG_LOCATION, "LocalityStats"), lrs_server,
        it->first.first /*cluster_name*/, it->first.second /*eds_service_name*/,
        std::move(locality));
    locality_state.locality_stats = cluster_locality_stats.get();
  }
  auto resource_name =
      ParseXdsResourceName(cluster_name, XdsClusterResourceType::Get());
  GPR_ASSERT(resource_name.ok());
  auto a = authority_state_map_.find(resource_name->authority);
  if (a != authority_state_map_.end()) {
    a->second.channel_state->MaybeStartLrsCall();
  }
  return cluster_locality_stats;
}

void XdsClient::RemoveClusterLocalityStats(
    absl::string_view /*lrs_server*/, absl::string_view cluster_name,
    absl::string_view eds_service_name,
    const RefCountedPtr<XdsLocalityName>& locality,
    XdsClusterLocalityStats* cluster_locality_stats) {
  MutexLock lock(&mu_);
  // TODO(roth): When we add support for direct federation, use the
  // server name specified in lrs_server.
  auto it = load_report_map_.find(
      std::make_pair(std::string(cluster_name), std::string(eds_service_name)));
  if (it == load_report_map_.end()) return;
  LoadReportState& load_report_state = it->second;
  auto locality_it = load_report_state.locality_stats.find(locality);
  if (locality_it == load_report_state.locality_stats.end()) return;
  LoadReportState::LocalityState& locality_state = locality_it->second;
  if (locality_state.locality_stats == cluster_locality_stats) {
    // Record final snapshot in deleted_locality_stats, which will be
    // added to the next load report.
    locality_state.deleted_locality_stats +=
        locality_state.locality_stats->GetSnapshotAndReset();
    locality_state.locality_stats = nullptr;
  }
}

void XdsClient::ResetBackoff() {
  MutexLock lock(&mu_);
  for (auto& p : xds_server_channel_map_) {
    grpc_channel_reset_connect_backoff(p.second->channel());
  }
}

void XdsClient::NotifyOnErrorLocked(grpc_error_handle error) {
  std::set<RefCountedPtr<ResourceWatcherInterface>> watchers;
  for (const auto& a : authority_state_map_) {     // authority
    for (const auto& t : a.second.resource_map) {  // type
      for (const auto& r : t.second) {             // resource id
        for (const auto& w : r.second.watchers) {  // watchers
          watchers.insert(w.second);
        }
      }
    }
  }
  work_serializer_.Schedule(
      // TODO(yashykt): When we move to C++14, capture watchers using
      // std::move()
      [watchers, error]() ABSL_EXCLUSIVE_LOCKS_REQUIRED(work_serializer_) {
        for (const auto& watcher : watchers) {
          watcher->OnError(GRPC_ERROR_REF(error));
        }
        GRPC_ERROR_UNREF(error);
      },
      DEBUG_LOCATION);
}

XdsApi::ClusterLoadReportMap XdsClient::BuildLoadReportSnapshotLocked(
    bool send_all_clusters, const std::set<std::string>& clusters) {
  if (GRPC_TRACE_FLAG_ENABLED(grpc_xds_client_trace)) {
    gpr_log(GPR_INFO, "[xds_client %p] start building load report", this);
  }
  XdsApi::ClusterLoadReportMap snapshot_map;
  for (auto load_report_it = load_report_map_.begin();
       load_report_it != load_report_map_.end();) {
    // Cluster key is cluster and EDS service name.
    const auto& cluster_key = load_report_it->first;
    LoadReportState& load_report = load_report_it->second;
    // If the CDS response for a cluster indicates to use LRS but the
    // LRS server does not say that it wants reports for this cluster,
    // then we'll have stats objects here whose data we're not going to
    // include in the load report.  However, we still need to clear out
    // the data from the stats objects, so that if the LRS server starts
    // asking for the data in the future, we don't incorrectly include
    // data from previous reporting intervals in that future report.
    const bool record_stats =
        send_all_clusters || clusters.find(cluster_key.first) != clusters.end();
    XdsApi::ClusterLoadReport snapshot;
    // Aggregate drop stats.
    snapshot.dropped_requests = std::move(load_report.deleted_drop_stats);
    if (load_report.drop_stats != nullptr) {
      snapshot.dropped_requests +=
          load_report.drop_stats->GetSnapshotAndReset();
      if (GRPC_TRACE_FLAG_ENABLED(grpc_xds_client_trace)) {
        gpr_log(GPR_INFO,
                "[xds_client %p] cluster=%s eds_service_name=%s drop_stats=%p",
                this, cluster_key.first.c_str(), cluster_key.second.c_str(),
                load_report.drop_stats);
      }
    }
    // Aggregate locality stats.
    for (auto it = load_report.locality_stats.begin();
         it != load_report.locality_stats.end();) {
      const RefCountedPtr<XdsLocalityName>& locality_name = it->first;
      auto& locality_state = it->second;
      XdsClusterLocalityStats::Snapshot& locality_snapshot =
          snapshot.locality_stats[locality_name];
      locality_snapshot = std::move(locality_state.deleted_locality_stats);
      if (locality_state.locality_stats != nullptr) {
        locality_snapshot +=
            locality_state.locality_stats->GetSnapshotAndReset();
        if (GRPC_TRACE_FLAG_ENABLED(grpc_xds_client_trace)) {
          gpr_log(GPR_INFO,
                  "[xds_client %p] cluster=%s eds_service_name=%s "
                  "locality=%s locality_stats=%p",
                  this, cluster_key.first.c_str(), cluster_key.second.c_str(),
                  locality_name->AsHumanReadableString().c_str(),
                  locality_state.locality_stats);
        }
      }
      // If the only thing left in this entry was final snapshots from
      // deleted locality stats objects, remove the entry.
      if (locality_state.locality_stats == nullptr) {
        it = load_report.locality_stats.erase(it);
      } else {
        ++it;
      }
    }
    // Compute load report interval.
    const Timestamp now = ExecCtx::Get()->Now();
    snapshot.load_report_interval = now - load_report.last_report_time;
    load_report.last_report_time = now;
    // Record snapshot.
    if (record_stats) {
      snapshot_map[cluster_key] = std::move(snapshot);
    }
    // If the only thing left in this entry was final snapshots from
    // deleted stats objects, remove the entry.
    if (load_report.locality_stats.empty() &&
        load_report.drop_stats == nullptr) {
      load_report_it = load_report_map_.erase(load_report_it);
    } else {
      ++load_report_it;
    }
  }
  return snapshot_map;
}

std::string XdsClient::DumpClientConfigBinary() {
  MutexLock lock(&mu_);
  XdsApi::ResourceTypeMetadataMap resource_type_metadata_map;
  for (const auto& a : authority_state_map_) {  // authority
    const std::string& authority = a.first;
    for (const auto& t : a.second.resource_map) {  // type
      const XdsResourceType* type = t.first;
      auto& resource_metadata_map =
          resource_type_metadata_map[type->type_url()];
      for (const auto& r : t.second) {  // resource id
        const std::string& resource_id = r.first;
        const ResourceState& resource_state = r.second;
        resource_metadata_map[ConstructFullXdsResourceName(
            authority, type->type_url(), resource_id)] = &resource_state.meta;
      }
    }
  }
  // Assemble config dump messages
  return api_.AssembleClientConfig(resource_type_metadata_map);
}

//
// accessors for global state
//

void XdsClientGlobalInit() {
  g_mu = new Mutex;
  XdsHttpFilterRegistry::Init();
}

// TODO(roth): Find a better way to clear the fallback config that does
// not require using ABSL_NO_THREAD_SAFETY_ANALYSIS.
void XdsClientGlobalShutdown() ABSL_NO_THREAD_SAFETY_ANALYSIS {
  gpr_free(g_fallback_bootstrap_config);
  g_fallback_bootstrap_config = nullptr;
  delete g_mu;
  g_mu = nullptr;
  XdsHttpFilterRegistry::Shutdown();
}

namespace {

std::string GetBootstrapContents(const char* fallback_config,
                                 grpc_error_handle* error) {
  // First, try GRPC_XDS_BOOTSTRAP env var.
  UniquePtr<char> path(gpr_getenv("GRPC_XDS_BOOTSTRAP"));
  if (path != nullptr) {
    if (GRPC_TRACE_FLAG_ENABLED(grpc_xds_client_trace)) {
      gpr_log(GPR_INFO,
              "Got bootstrap file location from GRPC_XDS_BOOTSTRAP "
              "environment variable: %s",
              path.get());
    }
    grpc_slice contents;
    *error =
        grpc_load_file(path.get(), /*add_null_terminator=*/true, &contents);
    if (*error != GRPC_ERROR_NONE) return "";
    std::string contents_str(StringViewFromSlice(contents));
    grpc_slice_unref_internal(contents);
    return contents_str;
  }
  // Next, try GRPC_XDS_BOOTSTRAP_CONFIG env var.
  UniquePtr<char> env_config(gpr_getenv("GRPC_XDS_BOOTSTRAP_CONFIG"));
  if (env_config != nullptr) {
    if (GRPC_TRACE_FLAG_ENABLED(grpc_xds_client_trace)) {
      gpr_log(GPR_INFO,
              "Got bootstrap contents from GRPC_XDS_BOOTSTRAP_CONFIG "
              "environment variable");
    }
    return env_config.get();
  }
  // Finally, try fallback config.
  if (fallback_config != nullptr) {
    if (GRPC_TRACE_FLAG_ENABLED(grpc_xds_client_trace)) {
      gpr_log(GPR_INFO, "Got bootstrap contents from fallback config");
    }
    return fallback_config;
  }
  // No bootstrap config found.
  *error = GRPC_ERROR_CREATE_FROM_STATIC_STRING(
      "Environment variables GRPC_XDS_BOOTSTRAP or GRPC_XDS_BOOTSTRAP_CONFIG "
      "not defined");
  return "";
}

}  // namespace

RefCountedPtr<XdsClient> XdsClient::GetOrCreate(const grpc_channel_args* args,
                                                grpc_error_handle* error) {
  RefCountedPtr<XdsClient> xds_client;
  // If getting bootstrap from channel args, create a local XdsClient
  // instance for the channel or server instead of using the global instance.
  const char* bootstrap_config = grpc_channel_args_find_string(
      args, GRPC_ARG_TEST_ONLY_DO_NOT_USE_IN_PROD_XDS_BOOTSTRAP_CONFIG);
  if (bootstrap_config != nullptr) {
    std::unique_ptr<XdsBootstrap> bootstrap =
        XdsBootstrap::Create(bootstrap_config, error);
    if (*error == GRPC_ERROR_NONE) {
      grpc_channel_args* xds_channel_args =
          grpc_channel_args_find_pointer<grpc_channel_args>(
              args,
              GRPC_ARG_TEST_ONLY_DO_NOT_USE_IN_PROD_XDS_CLIENT_CHANNEL_ARGS);
      return MakeRefCounted<XdsClient>(std::move(bootstrap), xds_channel_args);
    }
    return nullptr;
  }
  // Otherwise, use the global instance.
  {
    MutexLock lock(g_mu);
    if (g_xds_client != nullptr) {
      auto xds_client = g_xds_client->RefIfNonZero();
      if (xds_client != nullptr) return xds_client;
    }
    // Find bootstrap contents.
    std::string bootstrap_contents =
        GetBootstrapContents(g_fallback_bootstrap_config, error);
    if (*error != GRPC_ERROR_NONE) return nullptr;
    if (GRPC_TRACE_FLAG_ENABLED(grpc_xds_client_trace)) {
      gpr_log(GPR_INFO, "xDS bootstrap contents: %s",
              bootstrap_contents.c_str());
    }
    // Parse bootstrap.
    std::unique_ptr<XdsBootstrap> bootstrap =
        XdsBootstrap::Create(bootstrap_contents, error);
    if (*error != GRPC_ERROR_NONE) return nullptr;
    // Instantiate XdsClient.
    xds_client =
        MakeRefCounted<XdsClient>(std::move(bootstrap), g_channel_args);
    g_xds_client = xds_client.get();
  }
  return xds_client;
}

namespace internal {

void SetXdsChannelArgsForTest(grpc_channel_args* args) {
  MutexLock lock(g_mu);
  g_channel_args = args;
}

void UnsetGlobalXdsClientForTest() {
  MutexLock lock(g_mu);
  g_xds_client = nullptr;
}

void SetXdsFallbackBootstrapConfig(const char* config) {
  MutexLock lock(g_mu);
  gpr_free(g_fallback_bootstrap_config);
  g_fallback_bootstrap_config = gpr_strdup(config);
}

}  // namespace internal

//
// embedding XdsClient in channel args
//

#define GRPC_ARG_XDS_CLIENT "grpc.internal.xds_client"

namespace {

void* XdsClientArgCopy(void* p) {
  XdsClient* xds_client = static_cast<XdsClient*>(p);
  xds_client->Ref(DEBUG_LOCATION, "channel arg").release();
  return p;
}

void XdsClientArgDestroy(void* p) {
  XdsClient* xds_client = static_cast<XdsClient*>(p);
  xds_client->Unref(DEBUG_LOCATION, "channel arg");
}

int XdsClientArgCmp(void* p, void* q) { return QsortCompare(p, q); }

const grpc_arg_pointer_vtable kXdsClientArgVtable = {
    XdsClientArgCopy, XdsClientArgDestroy, XdsClientArgCmp};

}  // namespace

grpc_arg XdsClient::MakeChannelArg() const {
  return grpc_channel_arg_pointer_create(const_cast<char*>(GRPC_ARG_XDS_CLIENT),
                                         const_cast<XdsClient*>(this),
                                         &kXdsClientArgVtable);
}

RefCountedPtr<XdsClient> XdsClient::GetFromChannelArgs(
    const grpc_channel_args& args) {
  XdsClient* xds_client =
      grpc_channel_args_find_pointer<XdsClient>(&args, GRPC_ARG_XDS_CLIENT);
  if (xds_client == nullptr) return nullptr;
  return xds_client->Ref(DEBUG_LOCATION, "GetFromChannelArgs");
}

}  // namespace grpc_core

// The returned bytes may contain NULL(0), so we can't use c-string.
grpc_slice grpc_dump_xds_configs() {
  grpc_core::ApplicationCallbackExecCtx callback_exec_ctx;
  grpc_core::ExecCtx exec_ctx;
  grpc_error_handle error = GRPC_ERROR_NONE;
  auto xds_client = grpc_core::XdsClient::GetOrCreate(nullptr, &error);
  if (error != GRPC_ERROR_NONE) {
    // If we isn't using xDS, just return an empty string.
    GRPC_ERROR_UNREF(error);
    return grpc_empty_slice();
  }
  return grpc_slice_from_cpp_string(xds_client->DumpClientConfigBinary());
}<|MERGE_RESOLUTION|>--- conflicted
+++ resolved
@@ -916,14 +916,9 @@
             "StreamAggregatedResources";
   call_ = grpc_channel_create_pollset_set_call(
       chand()->channel_, nullptr, GRPC_PROPAGATE_DEFAULTS,
-<<<<<<< HEAD
-      xds_client()->interested_parties_, method, nullptr,
-      Timestamp::InfFuture(), nullptr);
-=======
       xds_client()->interested_parties_,
       StaticSlice::FromStaticString(method).c_slice(), nullptr,
-      GRPC_MILLIS_INF_FUTURE, nullptr);
->>>>>>> 10b2b505
+      Timestamp::InfFuture(), nullptr);
   GPR_ASSERT(call_ != nullptr);
   // Init data associated with the call.
   grpc_metadata_array_init(&initial_metadata_recv_);
@@ -1463,14 +1458,9 @@
           : "/envoy.service.load_stats.v2.LoadReportingService/StreamLoadStats";
   call_ = grpc_channel_create_pollset_set_call(
       chand()->channel_, nullptr, GRPC_PROPAGATE_DEFAULTS,
-<<<<<<< HEAD
-      xds_client()->interested_parties_, method, nullptr,
+      xds_client()->interested_parties_,
+      Slice::FromStaticString(method).c_slice(), nullptr,
       Timestamp::InfFuture(), nullptr);
-=======
-      xds_client()->interested_parties_,
-      StaticSlice::FromStaticString(method).c_slice(), nullptr,
-      GRPC_MILLIS_INF_FUTURE, nullptr);
->>>>>>> 10b2b505
   GPR_ASSERT(call_ != nullptr);
   // Init the request payload.
   grpc_slice request_payload_slice =
