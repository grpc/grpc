--- conflicted
+++ resolved
@@ -60,14 +60,13 @@
 #include "src/core/lib/transport/static_metadata.h"
 #include "src/core/lib/uri/uri_parser.h"
 
+#define GRPC_XDS_INITIAL_CONNECT_BACKOFF_SECONDS 1
 #define GRPC_XDS_RECONNECT_BACKOFF_MULTIPLIER 1.6
+#define GRPC_XDS_RECONNECT_MAX_BACKOFF_SECONDS 120
 #define GRPC_XDS_RECONNECT_JITTER 0.2
+#define GRPC_XDS_MIN_CLIENT_LOAD_REPORTING_INTERVAL_MS 1000
 
 namespace grpc_core {
-
-static constexpr auto kXdsInitialConnectBackoff = Duration::Seconds(1);
-static constexpr auto kXdsReconnectMaxBackoff = Duration::Seconds(120);
-static constexpr auto kXdsMinClientLoadReportingInterval = Duration::Seconds(1);
 
 TraceFlag grpc_xds_client_trace(false, "xds_client");
 TraceFlag grpc_xds_client_refcount_trace(false, "xds_client_refcount");
@@ -313,40 +312,7 @@
         subscribed_resources;
   };
 
-<<<<<<< HEAD
-  void SendMessageLocked(const std::string& type_url)
-      ABSL_EXCLUSIVE_LOCKS_REQUIRED(&XdsClient::mu_);
-
-  void AcceptLdsUpdateLocked(
-      std::string version, Timestamp update_time,
-      XdsApi::LdsUpdateMap lds_update_map,
-      const std::set<XdsApi::ResourceName>& resource_names_failed)
-      ABSL_EXCLUSIVE_LOCKS_REQUIRED(&XdsClient::mu_);
-  void AcceptRdsUpdateLocked(std::string version, Timestamp update_time,
-                             XdsApi::RdsUpdateMap rds_update_map)
-      ABSL_EXCLUSIVE_LOCKS_REQUIRED(&XdsClient::mu_);
-  void AcceptCdsUpdateLocked(
-      std::string version, Timestamp update_time,
-      XdsApi::CdsUpdateMap cds_update_map,
-      const std::set<XdsApi::ResourceName>& resource_names_failed)
-      ABSL_EXCLUSIVE_LOCKS_REQUIRED(&XdsClient::mu_);
-  void AcceptEdsUpdateLocked(std::string version, Timestamp update_time,
-                             XdsApi::EdsUpdateMap eds_update_map)
-      ABSL_EXCLUSIVE_LOCKS_REQUIRED(&XdsClient::mu_);
-
-  template <typename StateMap>
-  void RejectAdsUpdateHelperLocked(const std::string& resource_name,
-                                   Timestamp update_time,
-                                   const XdsApi::AdsParseResult& result,
-                                   const std::string& error_details,
-                                   StateMap* state_map)
-      ABSL_EXCLUSIVE_LOCKS_REQUIRED(&XdsClient::mu_);
-
-  void RejectAdsUpdateLocked(Timestamp update_time,
-                             const XdsApi::AdsParseResult& result)
-=======
   void SendMessageLocked(const XdsResourceType* type)
->>>>>>> 44e7be44
       ABSL_EXCLUSIVE_LOCKS_REQUIRED(&XdsClient::mu_);
 
   static void OnRequestSent(void* arg, grpc_error_handle error);
@@ -419,7 +385,7 @@
   // Reports client-side load stats according to a fixed interval.
   class Reporter : public InternallyRefCounted<Reporter> {
    public:
-    Reporter(RefCountedPtr<LrsCallState> parent, Duration report_interval)
+    Reporter(RefCountedPtr<LrsCallState> parent, grpc_millis report_interval)
         : parent_(std::move(parent)), report_interval_(report_interval) {
       GRPC_CLOSURE_INIT(&on_next_report_timer_, OnNextReportTimer, this,
                         grpc_schedule_on_exec_ctx);
@@ -450,7 +416,7 @@
     RefCountedPtr<LrsCallState> parent_;
 
     // The load reporting state.
-    const Duration report_interval_;
+    const grpc_millis report_interval_;
     bool last_report_counters_were_zero_ = false;
     bool next_report_timer_callback_pending_ = false;
     grpc_timer next_report_timer_;
@@ -497,7 +463,7 @@
   // Load reporting state.
   bool send_all_clusters_ = false;
   std::set<std::string> cluster_names_;  // Asked for by the LRS server.
-  Duration load_reporting_interval_;
+  grpc_millis load_reporting_interval_ = 0;
   OrphanablePtr<Reporter> reporter_;
 };
 
@@ -669,11 +635,13 @@
 XdsClient::ChannelState::RetryableCall<T>::RetryableCall(
     WeakRefCountedPtr<ChannelState> chand)
     : chand_(std::move(chand)),
-      backoff_(BackOff::Options()
-                   .set_initial_backoff(kXdsInitialConnectBackoff)
-                   .set_multiplier(GRPC_XDS_RECONNECT_BACKOFF_MULTIPLIER)
-                   .set_jitter(GRPC_XDS_RECONNECT_JITTER)
-                   .set_max_backoff(kXdsReconnectMaxBackoff)) {
+      backoff_(
+          BackOff::Options()
+              .set_initial_backoff(GRPC_XDS_INITIAL_CONNECT_BACKOFF_SECONDS *
+                                   1000)
+              .set_multiplier(GRPC_XDS_RECONNECT_BACKOFF_MULTIPLIER)
+              .set_jitter(GRPC_XDS_RECONNECT_JITTER)
+              .set_max_backoff(GRPC_XDS_RECONNECT_MAX_BACKOFF_SECONDS * 1000)) {
   // Closure Initialization
   GRPC_CLOSURE_INIT(&on_retry_timer_, OnRetryTimer, this,
                     grpc_schedule_on_exec_ctx);
@@ -721,14 +689,14 @@
 template <typename T>
 void XdsClient::ChannelState::RetryableCall<T>::StartRetryTimerLocked() {
   if (shutting_down_) return;
-  const Timestamp next_attempt_time = backoff_.NextAttemptTime();
+  const grpc_millis next_attempt_time = backoff_.NextAttemptTime();
   if (GRPC_TRACE_FLAG_ENABLED(grpc_xds_client_trace)) {
-    Duration timeout =
-        std::max(next_attempt_time - ExecCtx::Get()->Now(), Duration::Zero());
+    grpc_millis timeout =
+        std::max(next_attempt_time - ExecCtx::Get()->Now(), grpc_millis(0));
     gpr_log(GPR_INFO,
             "[xds_client %p] Failed to connect to xds server (chand: %p) "
             "retry timer will fire in %" PRId64 "ms.",
-            chand()->xds_client(), chand(), timeout.millis());
+            chand()->xds_client(), chand(), timeout);
   }
   this->Ref(DEBUG_LOCATION, "RetryableCall+retry_timer_start").release();
   grpc_timer_init(&retry_timer_, next_attempt_time, &on_retry_timer_);
@@ -949,7 +917,7 @@
   call_ = grpc_channel_create_pollset_set_call(
       chand()->channel_, nullptr, GRPC_PROPAGATE_DEFAULTS,
       xds_client()->interested_parties_, method, nullptr,
-      Timestamp::InfFuture(), nullptr);
+      GRPC_MILLIS_INF_FUTURE, nullptr);
   GPR_ASSERT(call_ != nullptr);
   // Init data associated with the call.
   grpc_metadata_array_init(&initial_metadata_recv_);
@@ -1129,397 +1097,6 @@
   return false;
 }
 
-<<<<<<< HEAD
-namespace {
-
-// Build a resource metadata struct for ADS result accepting methods and CSDS.
-XdsApi::ResourceMetadata CreateResourceMetadataAcked(
-    std::string serialized_proto, std::string version, Timestamp update_time) {
-  XdsApi::ResourceMetadata resource_metadata;
-  resource_metadata.serialized_proto = std::move(serialized_proto);
-  resource_metadata.update_time = update_time;
-  resource_metadata.version = std::move(version);
-  resource_metadata.client_status = XdsApi::ResourceMetadata::ACKED;
-  return resource_metadata;
-}
-
-}  // namespace
-
-void XdsClient::ChannelState::AdsCallState::AcceptLdsUpdateLocked(
-    std::string version, Timestamp update_time,
-    XdsApi::LdsUpdateMap lds_update_map,
-    const std::set<XdsApi::ResourceName>& resource_names_failed) {
-  if (GRPC_TRACE_FLAG_ENABLED(grpc_xds_client_trace)) {
-    gpr_log(GPR_INFO,
-            "[xds_client %p] LDS update received containing %" PRIuPTR
-            " resources",
-            xds_client(), lds_update_map.size());
-  }
-  auto& lds_state = state_map_[XdsApi::kLdsTypeUrl];
-  for (auto& p : lds_update_map) {
-    const XdsApi::ResourceName& name = p.first;
-    XdsApi::LdsUpdate& lds_update = p.second.resource;
-    auto it = lds_state.subscribed_resources.find(name.authority);
-    if (it != lds_state.subscribed_resources.end()) {
-      auto res_it = it->second.find(name.id);
-      if (res_it != it->second.end()) {
-        res_it->second->MaybeCancelTimer();
-      }
-    }
-    if (GRPC_TRACE_FLAG_ENABLED(grpc_xds_client_trace)) {
-      gpr_log(GPR_INFO, "[xds_client %p] LDS resource %s: %s", xds_client(),
-              XdsApi::ConstructFullResourceName(name.authority,
-                                                XdsApi::kLdsTypeUrl, name.id)
-                  .c_str(),
-              lds_update.ToString().c_str());
-    }
-    ListenerState& listener_state = xds_client()
-                                        ->authority_state_map_[name.authority]
-                                        .listener_map[name.id];
-    // Ignore identical update.
-    if (listener_state.update.has_value() &&
-        *listener_state.update == lds_update) {
-      if (GRPC_TRACE_FLAG_ENABLED(grpc_xds_client_trace)) {
-        gpr_log(GPR_INFO,
-                "[xds_client %p] LDS update for %s identical to current, "
-                "ignoring.",
-                xds_client(),
-                XdsApi::ConstructFullResourceName(name.authority,
-                                                  XdsApi::kLdsTypeUrl, name.id)
-                    .c_str());
-      }
-      continue;
-    }
-    // Update the listener state.
-    listener_state.update = std::move(lds_update);
-    listener_state.meta = CreateResourceMetadataAcked(
-        std::move(p.second.serialized_proto), version, update_time);
-    // Notify watchers.
-    auto& watchers_list = listener_state.watchers;
-    auto& value = listener_state.update.value();
-    xds_client()->work_serializer_.Schedule(
-        [watchers_list, value]()
-            ABSL_EXCLUSIVE_LOCKS_REQUIRED(&xds_client()->work_serializer_) {
-              for (const auto& p : watchers_list) {
-                p.first->OnListenerChanged(value);
-              }
-            },
-        DEBUG_LOCATION);
-  }
-  // For invalid resources in the update, if they are already in the
-  // cache, pretend that they are present in the update, so that we
-  // don't incorrectly consider them deleted below.
-  for (const auto& name : resource_names_failed) {
-    auto& listener_map =
-        xds_client()->authority_state_map_[name.authority].listener_map;
-    auto it = listener_map.find(name.id);
-    if (it != listener_map.end()) {
-      auto& update = it->second.update;
-      if (!update.has_value()) continue;
-      lds_update_map[name];
-    }
-  }
-  // For any subscribed resource that is not present in the update,
-  // remove it from the cache and notify watchers that it does not exist.
-  for (const auto& a : lds_state.subscribed_resources) {
-    const std::string& authority_name = a.first;
-    for (const auto& p : a.second) {
-      const std::string& listener_name = p.first;
-      if (lds_update_map.find({authority_name, listener_name}) ==
-          lds_update_map.end()) {
-        ListenerState& listener_state =
-            xds_client()
-                ->authority_state_map_[authority_name]
-                .listener_map[listener_name];
-        // If the resource was newly requested but has not yet been received,
-        // we don't want to generate an error for the watchers, because this LDS
-        // response may be in reaction to an earlier request that did not yet
-        // request the new resource, so its absence from the response does not
-        // necessarily indicate that the resource does not exist.
-        // For that case, we rely on the request timeout instead.
-        if (!listener_state.update.has_value()) continue;
-        listener_state.update.reset();
-        Notifier::ScheduleNotifyWatchersOnResourceDoesNotExistInWorkSerializer(
-            xds_client(), listener_state.watchers, DEBUG_LOCATION);
-      }
-    }
-  }
-}
-
-void XdsClient::ChannelState::AdsCallState::AcceptRdsUpdateLocked(
-    std::string version, Timestamp update_time,
-    XdsApi::RdsUpdateMap rds_update_map) {
-  if (GRPC_TRACE_FLAG_ENABLED(grpc_xds_client_trace)) {
-    gpr_log(GPR_INFO,
-            "[xds_client %p] RDS update received containing %" PRIuPTR
-            " resources",
-            xds_client(), rds_update_map.size());
-  }
-  auto& rds_state = state_map_[XdsApi::kRdsTypeUrl];
-  for (auto& p : rds_update_map) {
-    const XdsApi::ResourceName& name = p.first;
-    XdsApi::RdsUpdate& rds_update = p.second.resource;
-    auto it = rds_state.subscribed_resources.find(name.authority);
-    if (it != rds_state.subscribed_resources.end()) {
-      auto res_it = it->second.find(name.id);
-      if (res_it != it->second.end()) {
-        res_it->second->MaybeCancelTimer();
-      }
-    }
-    if (GRPC_TRACE_FLAG_ENABLED(grpc_xds_client_trace)) {
-      gpr_log(GPR_INFO, "[xds_client %p] RDS resource:\n%s", xds_client(),
-              rds_update.ToString().c_str());
-    }
-    RouteConfigState& route_config_state =
-        xds_client()
-            ->authority_state_map_[name.authority]
-            .route_config_map[name.id];
-    // Ignore identical update.
-    if (route_config_state.update.has_value() &&
-        *route_config_state.update == rds_update) {
-      if (GRPC_TRACE_FLAG_ENABLED(grpc_xds_client_trace)) {
-        gpr_log(GPR_INFO,
-                "[xds_client %p] RDS resource identical to current, ignoring",
-                xds_client());
-      }
-      continue;
-    }
-    // Update the cache.
-    route_config_state.update = std::move(rds_update);
-    route_config_state.meta = CreateResourceMetadataAcked(
-        std::move(p.second.serialized_proto), version, update_time);
-    // Notify all watchers.
-    auto& watchers_list = route_config_state.watchers;
-    auto& value = route_config_state.update.value();
-    xds_client()->work_serializer_.Schedule(
-        [watchers_list, value]()
-            ABSL_EXCLUSIVE_LOCKS_REQUIRED(&xds_client()->work_serializer_) {
-              for (const auto& p : watchers_list) {
-                p.first->OnRouteConfigChanged(value);
-              }
-            },
-        DEBUG_LOCATION);
-  }
-}
-
-void XdsClient::ChannelState::AdsCallState::AcceptCdsUpdateLocked(
-    std::string version, Timestamp update_time,
-    XdsApi::CdsUpdateMap cds_update_map,
-    const std::set<XdsApi::ResourceName>& resource_names_failed) {
-  if (GRPC_TRACE_FLAG_ENABLED(grpc_xds_client_trace)) {
-    gpr_log(GPR_INFO,
-            "[xds_client %p] CDS update received containing %" PRIuPTR
-            " resources",
-            xds_client(), cds_update_map.size());
-  }
-  auto& cds_state = state_map_[XdsApi::kCdsTypeUrl];
-  for (auto& p : cds_update_map) {
-    const XdsApi::ResourceName& name = p.first;
-    XdsApi::CdsUpdate& cds_update = p.second.resource;
-    auto it = cds_state.subscribed_resources.find(name.authority);
-    if (it != cds_state.subscribed_resources.end()) {
-      auto res_it = it->second.find(name.id);
-      if (res_it != it->second.end()) {
-        res_it->second->MaybeCancelTimer();
-      }
-    }
-    if (GRPC_TRACE_FLAG_ENABLED(grpc_xds_client_trace)) {
-      gpr_log(GPR_INFO, "[xds_client %p] cluster=%s: %s", xds_client(),
-              XdsApi::ConstructFullResourceName(name.authority,
-                                                XdsApi::kCdsTypeUrl, name.id)
-                  .c_str(),
-              cds_update.ToString().c_str());
-    }
-    ClusterState& cluster_state =
-        xds_client()->authority_state_map_[name.authority].cluster_map[name.id];
-    // Ignore identical update.
-    if (cluster_state.update.has_value() &&
-        *cluster_state.update == cds_update) {
-      if (GRPC_TRACE_FLAG_ENABLED(grpc_xds_client_trace)) {
-        gpr_log(GPR_INFO,
-                "[xds_client %p] CDS update identical to current, ignoring.",
-                xds_client());
-      }
-      continue;
-    }
-    // Update the cluster state.
-    cluster_state.update = std::move(cds_update);
-    cluster_state.meta = CreateResourceMetadataAcked(
-        std::move(p.second.serialized_proto), version, update_time);
-    // Notify all watchers.
-    auto& watchers_list = cluster_state.watchers;
-    auto& value = cluster_state.update.value();
-    xds_client()->work_serializer_.Schedule(
-        [watchers_list, value]()
-            ABSL_EXCLUSIVE_LOCKS_REQUIRED(&xds_client()->work_serializer_) {
-              for (const auto& p : watchers_list) {
-                p.first->OnClusterChanged(value);
-              }
-            },
-        DEBUG_LOCATION);
-  }
-  // For invalid resources in the update, if they are already in the
-  // cache, pretend that they are present in the update, so that we
-  // don't incorrectly consider them deleted below.
-  for (const auto& name : resource_names_failed) {
-    auto& cluster_map =
-        xds_client()->authority_state_map_[name.authority].cluster_map;
-    auto it = cluster_map.find(name.id);
-    if (it != cluster_map.end()) {
-      auto& update = it->second.update;
-      if (!update.has_value()) continue;
-      cds_update_map[name];
-    }
-  }
-  // For any subscribed resource that is not present in the update,
-  // remove it from the cache and notify watchers that it does not exist.
-  for (const auto& a : cds_state.subscribed_resources) {
-    const std::string& authority = a.first;
-    for (const auto& p : a.second) {
-      const std::string& cluster_name = p.first;
-      if (cds_update_map.find({authority, cluster_name}) ==
-          cds_update_map.end()) {
-        ClusterState& cluster_state = xds_client()
-                                          ->authority_state_map_[authority]
-                                          .cluster_map[cluster_name];
-        // If the resource was newly requested but has not yet been received,
-        // we don't want to generate an error for the watchers, because this CDS
-        // response may be in reaction to an earlier request that did not yet
-        // request the new resource, so its absence from the response does not
-        // necessarily indicate that the resource does not exist.
-        // For that case, we rely on the request timeout instead.
-        if (!cluster_state.update.has_value()) continue;
-        cluster_state.update.reset();
-        Notifier::ScheduleNotifyWatchersOnResourceDoesNotExistInWorkSerializer(
-            xds_client(), cluster_state.watchers, DEBUG_LOCATION);
-      }
-    }
-  }
-}
-
-void XdsClient::ChannelState::AdsCallState::AcceptEdsUpdateLocked(
-    std::string version, Timestamp update_time,
-    XdsApi::EdsUpdateMap eds_update_map) {
-  if (GRPC_TRACE_FLAG_ENABLED(grpc_xds_client_trace)) {
-    gpr_log(GPR_INFO,
-            "[xds_client %p] EDS update received containing %" PRIuPTR
-            " resources",
-            xds_client(), eds_update_map.size());
-  }
-  auto& eds_state = state_map_[XdsApi::kEdsTypeUrl];
-  for (auto& p : eds_update_map) {
-    const XdsApi::ResourceName& name = p.first;
-    XdsApi::EdsUpdate& eds_update = p.second.resource;
-    auto it = eds_state.subscribed_resources.find(name.authority);
-    if (it != eds_state.subscribed_resources.end()) {
-      auto res_it = it->second.find(name.id);
-      if (res_it != it->second.end()) {
-        res_it->second->MaybeCancelTimer();
-      }
-    }
-    if (GRPC_TRACE_FLAG_ENABLED(grpc_xds_client_trace)) {
-      gpr_log(GPR_INFO, "[xds_client %p] EDS resource %s: %s", xds_client(),
-              XdsApi::ConstructFullResourceName(name.authority,
-                                                XdsApi::kCdsTypeUrl, name.id)
-                  .c_str(),
-              eds_update.ToString().c_str());
-    }
-    EndpointState& endpoint_state = xds_client()
-                                        ->authority_state_map_[name.authority]
-                                        .endpoint_map[name.id];
-    // Ignore identical update.
-    if (endpoint_state.update.has_value() &&
-        *endpoint_state.update == eds_update) {
-      if (GRPC_TRACE_FLAG_ENABLED(grpc_xds_client_trace)) {
-        gpr_log(GPR_INFO,
-                "[xds_client %p] EDS update identical to current, ignoring.",
-                xds_client());
-      }
-      continue;
-    }
-    // Update the cluster state.
-    endpoint_state.update = std::move(eds_update);
-    endpoint_state.meta = CreateResourceMetadataAcked(
-        std::move(p.second.serialized_proto), version, update_time);
-    // Notify all watchers.
-    auto& watchers_list = endpoint_state.watchers;
-    auto& value = endpoint_state.update.value();
-    xds_client()->work_serializer_.Schedule(
-        [watchers_list, value]()
-            ABSL_EXCLUSIVE_LOCKS_REQUIRED(&xds_client()->work_serializer_) {
-              for (const auto& p : watchers_list) {
-                p.first->OnEndpointChanged(value);
-              }
-            },
-        DEBUG_LOCATION);
-  }
-}
-
-namespace {
-
-// Update resource_metadata for NACK.
-void UpdateResourceMetadataNacked(const std::string& version,
-                                  const std::string& details,
-                                  Timestamp update_time,
-                                  XdsApi::ResourceMetadata* resource_metadata) {
-  resource_metadata->client_status = XdsApi::ResourceMetadata::NACKED;
-  resource_metadata->failed_version = version;
-  resource_metadata->failed_details = details;
-  resource_metadata->failed_update_time = update_time;
-}
-
-}  // namespace
-
-template <typename StateMap>
-void XdsClient::ChannelState::AdsCallState::RejectAdsUpdateHelperLocked(
-    const std::string& resource_name, Timestamp update_time,
-    const XdsApi::AdsParseResult& result, const std::string& error_details,
-    StateMap* state_map) {
-  auto it = state_map->find(resource_name);
-  if (it == state_map->end()) return;
-  auto& state = it->second;
-  Notifier::ScheduleNotifyWatchersOnErrorInWorkSerializer(
-      xds_client(), state.watchers, GRPC_ERROR_REF(result.parse_error),
-      DEBUG_LOCATION);
-  UpdateResourceMetadataNacked(result.version, error_details, update_time,
-                               &state.meta);
-}
-
-void XdsClient::ChannelState::AdsCallState::RejectAdsUpdateLocked(
-    Timestamp update_time, const XdsApi::AdsParseResult& result) {
-  if (GRPC_TRACE_FLAG_ENABLED(grpc_xds_client_trace)) {
-    gpr_log(GPR_INFO,
-            "[xds_client %p] %s update NACKed containing %" PRIuPTR
-            " invalid resources",
-            xds_client(), result.type_url.c_str(),
-            result.resource_names_failed.size());
-  }
-  std::string details = grpc_error_std_string(result.parse_error);
-  for (auto& resource : result.resource_names_failed) {
-    auto authority_it =
-        xds_client()->authority_state_map_.find(resource.authority);
-    if (authority_it == xds_client()->authority_state_map_.end()) continue;
-    AuthorityState& authority_state = authority_it->second;
-    if (result.type_url == XdsApi::kLdsTypeUrl) {
-      RejectAdsUpdateHelperLocked(resource.id, update_time, result, details,
-                                  &authority_state.listener_map);
-    } else if (result.type_url == XdsApi::kRdsTypeUrl) {
-      RejectAdsUpdateHelperLocked(resource.id, update_time, result, details,
-                                  &authority_state.route_config_map);
-    } else if (result.type_url == XdsApi::kCdsTypeUrl) {
-      RejectAdsUpdateHelperLocked(resource.id, update_time, result, details,
-                                  &authority_state.cluster_map);
-    } else if (result.type_url == XdsApi::kEdsTypeUrl) {
-      RejectAdsUpdateHelperLocked(resource.id, update_time, result, details,
-                                  &authority_state.endpoint_map);
-    } else {
-      GPR_ASSERT(0);
-    }
-  }
-}
-
-=======
->>>>>>> 44e7be44
 void XdsClient::ChannelState::AdsCallState::OnRequestSent(
     void* arg, grpc_error_handle error) {
   AdsCallState* ads_calld = static_cast<AdsCallState*>(arg);
@@ -1589,11 +1166,7 @@
             "[xds_client %p] Error parsing ADS response (%s) -- ignoring",
             xds_client(), status.ToString().c_str());
   } else {
-<<<<<<< HEAD
-    Timestamp update_time = ExecCtx::Get()->Now();
-=======
     AdsResponseParser::Result result = parser.TakeResult();
->>>>>>> 44e7be44
     // Update nonce.
     auto& state = state_map_[result.type];
     state.nonce = result.nonce;
@@ -1747,7 +1320,7 @@
 
 void XdsClient::ChannelState::LrsCallState::Reporter::
     ScheduleNextReportLocked() {
-  const Timestamp next_report_time = ExecCtx::Get()->Now() + report_interval_;
+  const grpc_millis next_report_time = ExecCtx::Get()->Now() + report_interval_;
   grpc_timer_init(&next_report_timer_, next_report_time,
                   &on_next_report_timer_);
   next_report_timer_callback_pending_ = true;
@@ -1885,7 +1458,7 @@
   call_ = grpc_channel_create_pollset_set_call(
       chand()->channel_, nullptr, GRPC_PROPAGATE_DEFAULTS,
       xds_client()->interested_parties_, method, nullptr,
-      Timestamp::InfFuture(), nullptr);
+      GRPC_MILLIS_INF_FUTURE, nullptr);
   GPR_ASSERT(call_ != nullptr);
   // Init the request payload.
   grpc_slice request_payload_slice =
@@ -2055,7 +1628,7 @@
     // Parse the response.
     bool send_all_clusters = false;
     std::set<std::string> new_cluster_names;
-    Duration new_load_reporting_interval;
+    grpc_millis new_load_reporting_interval;
     grpc_error_handle parse_error = xds_client()->api_.ParseLrsResponse(
         response_slice, &send_all_clusters, &new_cluster_names,
         &new_load_reporting_interval);
@@ -2074,20 +1647,22 @@
           " cluster names, send_all_clusters=%d, load_report_interval=%" PRId64
           "ms",
           xds_client(), new_cluster_names.size(), send_all_clusters,
-          new_load_reporting_interval.millis());
+          new_load_reporting_interval);
       size_t i = 0;
       for (const auto& name : new_cluster_names) {
         gpr_log(GPR_INFO, "[xds_client %p] cluster_name %" PRIuPTR ": %s",
                 xds_client(), i++, name.c_str());
       }
     }
-    if (new_load_reporting_interval < kXdsMinClientLoadReportingInterval) {
-      new_load_reporting_interval = kXdsMinClientLoadReportingInterval;
+    if (new_load_reporting_interval <
+        GRPC_XDS_MIN_CLIENT_LOAD_REPORTING_INTERVAL_MS) {
+      new_load_reporting_interval =
+          GRPC_XDS_MIN_CLIENT_LOAD_REPORTING_INTERVAL_MS;
       if (GRPC_TRACE_FLAG_ENABLED(grpc_xds_client_trace)) {
         gpr_log(GPR_INFO,
                 "[xds_client %p] Increased load_report_interval to minimum "
-                "value %" PRId64 "ms",
-                xds_client(), kXdsMinClientLoadReportingInterval.millis());
+                "value %dms",
+                xds_client(), GRPC_XDS_MIN_CLIENT_LOAD_REPORTING_INTERVAL_MS);
       }
     }
     // Ignore identical update.
@@ -2172,10 +1747,10 @@
 
 namespace {
 
-Duration GetRequestTimeout(const grpc_channel_args* args) {
-  return Duration::Milliseconds(grpc_channel_args_find_integer(
+grpc_millis GetRequestTimeout(const grpc_channel_args* args) {
+  return grpc_channel_args_find_integer(
       args, GRPC_ARG_XDS_RESOURCE_DOES_NOT_EXIST_TIMEOUT_MS,
-      {15000, 0, INT_MAX}));
+      {15000, 0, INT_MAX});
 }
 
 grpc_channel_args* ModifyChannelArgs(const grpc_channel_args* args) {
@@ -2626,7 +2201,7 @@
       }
     }
     // Compute load report interval.
-    const Timestamp now = ExecCtx::Get()->Now();
+    const grpc_millis now = ExecCtx::Get()->Now();
     snapshot.load_report_interval = now - load_report.last_report_time;
     load_report.last_report_time = now;
     // Record snapshot.
