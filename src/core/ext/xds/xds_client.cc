--- conflicted
+++ resolved
@@ -1207,14 +1207,8 @@
           }
         }
       }
-<<<<<<< HEAD
-      // If we had valid resources or the update was empty, update the
-      // version.
-      if (result.have_valid_resources || result.errors.empty()) {
-=======
       // If we had valid resources or the update was empty, update the version.
       if (result.num_valid_resources > 0 || result.errors.empty()) {
->>>>>>> 733e9044
         xds_channel()->resource_type_version_map_[result.type] =
             std::move(result.version);
       }
@@ -1687,17 +1681,10 @@
     return;
   }
   // Find server to use.
-<<<<<<< HEAD
   std::vector<const XdsBootstrap::XdsServer*> xds_servers;
-  absl::string_view authority_name = resource_name->authority;
-  if (absl::ConsumePrefix(&authority_name, "xdstp:")) {
-    auto* authority = bootstrap_->LookupAuthority(std::string(authority_name));
-=======
-  const XdsBootstrap::XdsServer* xds_server = nullptr;
   if (resource_name->authority != kOldStyleAuthority) {
     auto* authority =
         bootstrap_->LookupAuthority(std::string(resource_name->authority));
->>>>>>> 733e9044
     if (authority == nullptr) {
       fail(absl::UnavailableError(
           absl::StrCat("authority \"", resource_name->authority,
