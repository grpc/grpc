--- conflicted
+++ resolved
@@ -878,21 +878,9 @@
     XdsApi::LdsUpdateMap lds_update_map) {
   if (GRPC_TRACE_FLAG_ENABLED(grpc_xds_client_trace)) {
     gpr_log(GPR_INFO,
-<<<<<<< HEAD
             "[xds_client %p] LDS update received containing %" PRIuPTR
             " resources",
             xds_client(), lds_update_map.size());
-=======
-            "[xds_client %p] LDS update received: route_config_name=%s",
-            xds_client(),
-            (!lds_update->route_config_name.empty()
-                 ? lds_update->route_config_name.c_str()
-                 : "<inlined>"));
-    if (lds_update->rds_update.has_value()) {
-      gpr_log(GPR_INFO, "RouteConfiguration: %s",
-              lds_update->rds_update->ToString().c_str());
-    }
->>>>>>> 5adf794e
   }
   auto& lds_state = state_map_[XdsApi::kLdsTypeUrl];
   for (auto& p : lds_update_map) {
@@ -931,7 +919,6 @@
       p.first->OnListenerChanged(*listener_state.update);
     }
   }
-<<<<<<< HEAD
   // For any subscribed resource that is not present in the update,
   // remove it from the cache and notify watchers that it does not exist.
   for (const auto& p : lds_state.subscribed_resources) {
@@ -950,40 +937,14 @@
         p.first->OnResourceDoesNotExist();
       }
     }
-=======
-  if (xds_client()->lds_result_.has_value() &&
-      !xds_client()->lds_result_->route_config_name.empty()) {
-    Unsubscribe(
-        XdsApi::kRdsTypeUrl, xds_client()->lds_result_->route_config_name,
-        /*delay_unsubscription=*/!lds_update->route_config_name.empty());
-    xds_client()->rds_result_.reset();
-  }
-  xds_client()->lds_result_ = std::move(lds_update);
-  if (xds_client()->lds_result_->rds_update.has_value()) {
-    // If the RouteConfiguration was found inlined in LDS response, notify
-    // the watcher immediately.
-    const XdsApi::RdsUpdate::VirtualHost* vhost =
-        xds_client()->lds_result_->rds_update->FindVirtualHostForDomain(
-            xds_client()->server_name_);
-    if (vhost == nullptr) {
-      xds_client()->listener_watcher_->OnError(
-          GRPC_ERROR_CREATE_FROM_STATIC_STRING(
-              "no VirtualHost found for domain"));
-    } else {
-      xds_client()->listener_watcher_->OnListenerChanged(vhost->routes);
-    }
-  } else {
-    // Send RDS request for dynamic resolution.
-    Subscribe(XdsApi::kRdsTypeUrl,
-              xds_client()->lds_result_->route_config_name);
->>>>>>> 5adf794e
-  }
+  }
+// FIXME: nuke RDS resources that are no longer referred to by any LDS resource
+// (copy code from CDS)
 }
 
 void XdsClient::ChannelState::AdsCallState::AcceptRdsUpdate(
     XdsApi::RdsUpdateMap rds_update_map) {
   if (GRPC_TRACE_FLAG_ENABLED(grpc_xds_client_trace)) {
-<<<<<<< HEAD
     gpr_log(GPR_INFO,
             "[xds_client %p] RDS update received containing %" PRIuPTR
             " resources",
@@ -995,18 +956,6 @@
     XdsApi::RdsUpdate& rds_update = p.second;
     auto& state = rds_state.subscribed_resources[route_config_name];
     if (state != nullptr) state->Finish();
-=======
-    gpr_log(GPR_INFO, "[xds_client %p] RDS update received:\n%s", xds_client(),
-            rds_update->ToString().c_str());
-  }
-  auto& rds_state = state_map_[XdsApi::kRdsTypeUrl];
-  auto& state =
-      rds_state
-          .subscribed_resources[xds_client()->lds_result_->route_config_name];
-  if (state != nullptr) state->Finish();
-  // Ignore identical update.
-  if (xds_client()->rds_result_ == rds_update) {
->>>>>>> 5adf794e
     if (GRPC_TRACE_FLAG_ENABLED(grpc_xds_client_trace)) {
       gpr_log(GPR_INFO, "[xds_client %p] RDS resource:\n%s", xds_client(),
               rds_update.ToString().c_str());
@@ -1030,21 +979,6 @@
       p.first->OnRouteConfigChanged(*route_config_state.update);
     }
   }
-<<<<<<< HEAD
-=======
-  xds_client()->rds_result_ = std::move(rds_update);
-  // Notify the watcher.
-  const XdsApi::RdsUpdate::VirtualHost* vhost =
-      xds_client()->rds_result_->FindVirtualHostForDomain(
-          xds_client()->server_name_);
-  if (vhost == nullptr) {
-    xds_client()->listener_watcher_->OnError(
-        GRPC_ERROR_CREATE_FROM_STATIC_STRING(
-            "no VirtualHost found for domain"));
-  } else {
-    xds_client()->listener_watcher_->OnListenerChanged(vhost->routes);
-  }
->>>>>>> 5adf794e
 }
 
 void XdsClient::ChannelState::AdsCallState::AcceptCdsUpdate(
