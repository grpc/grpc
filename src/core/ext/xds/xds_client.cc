//
// Copyright 2018 gRPC authors.
//
// Licensed under the Apache License, Version 2.0 (the "License");
// you may not use this file except in compliance with the License.
// You may obtain a copy of the License at
//
//     http://www.apache.org/licenses/LICENSE-2.0
//
// Unless required by applicable law or agreed to in writing, software
// distributed under the License is distributed on an "AS IS" BASIS,
// WITHOUT WARRANTIES OR CONDITIONS OF ANY KIND, either express or implied.
// See the License for the specific language governing permissions and
// limitations under the License.
//

#include <grpc/support/port_platform.h>

#include "src/core/ext/xds/xds_client.h"

#include <inttypes.h>
#include <limits.h>
#include <string.h>

#include "absl/container/inlined_vector.h"
#include "absl/strings/str_format.h"
#include "absl/strings/str_join.h"
#include "absl/strings/string_view.h"

#include <grpc/byte_buffer_reader.h>
#include <grpc/grpc.h>
#include <grpc/support/alloc.h>
#include <grpc/support/time.h>

#include "src/core/ext/filters/client_channel/client_channel.h"
#include "src/core/ext/xds/xds_api.h"
#include "src/core/ext/xds/xds_bootstrap.h"
#include "src/core/ext/xds/xds_channel_args.h"
#include "src/core/ext/xds/xds_client_stats.h"
#include "src/core/ext/xds/xds_http_filters.h"
#include "src/core/lib/address_utils/sockaddr_utils.h"
#include "src/core/lib/backoff/backoff.h"
#include "src/core/lib/channel/channel_args.h"
#include "src/core/lib/channel/channel_stack.h"
#include "src/core/lib/gpr/env.h"
#include "src/core/lib/gpr/string.h"
#include "src/core/lib/gprpp/memory.h"
#include "src/core/lib/gprpp/orphanable.h"
#include "src/core/lib/gprpp/ref_counted_ptr.h"
#include "src/core/lib/gprpp/sync.h"
#include "src/core/lib/iomgr/sockaddr.h"
#include "src/core/lib/iomgr/timer.h"
#include "src/core/lib/slice/slice_internal.h"
#include "src/core/lib/slice/slice_string_helpers.h"
#include "src/core/lib/surface/call.h"
#include "src/core/lib/surface/channel.h"
#include "src/core/lib/transport/static_metadata.h"
#include "src/core/lib/uri/uri_parser.h"

#define GRPC_XDS_INITIAL_CONNECT_BACKOFF_SECONDS 1
#define GRPC_XDS_RECONNECT_BACKOFF_MULTIPLIER 1.6
#define GRPC_XDS_RECONNECT_MAX_BACKOFF_SECONDS 120
#define GRPC_XDS_RECONNECT_JITTER 0.2
#define GRPC_XDS_MIN_CLIENT_LOAD_REPORTING_INTERVAL_MS 1000

namespace grpc_core {

TraceFlag grpc_xds_client_trace(false, "xds_client");
TraceFlag grpc_xds_client_refcount_trace(false, "xds_client_refcount");

namespace {

Mutex* g_mu = nullptr;

const grpc_channel_args* g_channel_args ABSL_GUARDED_BY(*g_mu) = nullptr;
XdsClient* g_xds_client ABSL_GUARDED_BY(*g_mu) = nullptr;
char* g_fallback_bootstrap_config ABSL_GUARDED_BY(*g_mu) = nullptr;

}  // namespace

//
// Internal class declarations
//

// An xds call wrapper that can restart a call upon failure. Holds a ref to
// the xds channel. The template parameter is the kind of wrapped xds call.
template <typename T>
class XdsClient::ChannelState::RetryableCall
    : public InternallyRefCounted<RetryableCall<T>> {
 public:
  explicit RetryableCall(WeakRefCountedPtr<ChannelState> chand);

  void Orphan() override;

  void OnCallFinishedLocked();

  T* calld() const { return calld_.get(); }
  ChannelState* chand() const { return chand_.get(); }

  bool IsCurrentCallOnChannel() const;

 private:
  void StartNewCallLocked();
  void StartRetryTimerLocked();
  static void OnRetryTimer(void* arg, grpc_error_handle error);
  void OnRetryTimerLocked(grpc_error_handle error);

  // The wrapped xds call that talks to the xds server. It's instantiated
  // every time we start a new call. It's null during call retry backoff.
  OrphanablePtr<T> calld_;
  // The owning xds channel.
  WeakRefCountedPtr<ChannelState> chand_;

  // Retry state.
  BackOff backoff_;
  grpc_timer retry_timer_;
  grpc_closure on_retry_timer_;
  bool retry_timer_callback_pending_ = false;

  bool shutting_down_ = false;
};

// Contains an ADS call to the xds server.
class XdsClient::ChannelState::AdsCallState
    : public InternallyRefCounted<AdsCallState> {
 public:
  // The ctor and dtor should not be used directly.
  explicit AdsCallState(RefCountedPtr<RetryableCall<AdsCallState>> parent);
  ~AdsCallState() override;

  void Orphan() override;

  RetryableCall<AdsCallState>* parent() const { return parent_.get(); }
  ChannelState* chand() const { return parent_->chand(); }
  XdsClient* xds_client() const { return chand()->xds_client(); }
  bool seen_response() const { return seen_response_; }

  void SubscribeLocked(const std::string& type_url,
                       const XdsApi::ResourceName& resource)
      ABSL_EXCLUSIVE_LOCKS_REQUIRED(&XdsClient::mu_);
  void UnsubscribeLocked(const std::string& type_url,
                         const XdsApi::ResourceName& resource,
                         bool delay_unsubscription)
      ABSL_EXCLUSIVE_LOCKS_REQUIRED(&XdsClient::mu_);

  bool HasSubscribedResources() const;

 private:
  class ResourceState : public InternallyRefCounted<ResourceState> {
   public:
<<<<<<< HEAD
    ResourceState(const std::string& type_url, const std::string& name)
        : type_url_(type_url), name_(name) {
=======
    ResourceState(const std::string& type_url,
                  const XdsApi::ResourceName& resource,
                  bool sent_initial_request)
        : type_url_(type_url),
          resource_(resource),
          sent_initial_request_(sent_initial_request) {
>>>>>>> 7541a3ac
      GRPC_CLOSURE_INIT(&timer_callback_, OnTimer, this,
                        grpc_schedule_on_exec_ctx);
    }

    void Orphan() override {
      MaybeCancelTimer();
      Unref(DEBUG_LOCATION, "Orphan");
    }

    void MaybeStartTimer(RefCountedPtr<AdsCallState> ads_calld) {
      if (timer_started_) return;
      timer_started_ = true;
      ads_calld_ = std::move(ads_calld);
      Ref(DEBUG_LOCATION, "timer").release();
      timer_pending_ = true;
      grpc_timer_init(
          &timer_,
          ExecCtx::Get()->Now() + ads_calld_->xds_client()->request_timeout_,
          &timer_callback_);
    }

    void MaybeCancelTimer() {
      if (timer_pending_) {
        grpc_timer_cancel(&timer_);
        timer_pending_ = false;
      }
    }

   private:
    static void OnTimer(void* arg, grpc_error_handle error) {
      ResourceState* self = static_cast<ResourceState*>(arg);
      {
        MutexLock lock(&self->ads_calld_->xds_client()->mu_);
        self->OnTimerLocked(GRPC_ERROR_REF(error));
      }
      self->ads_calld_.reset();
      self->Unref(DEBUG_LOCATION, "timer");
    }

    void OnTimerLocked(grpc_error_handle error)
        ABSL_EXCLUSIVE_LOCKS_REQUIRED(&XdsClient::mu_) {
      if (error == GRPC_ERROR_NONE && timer_pending_) {
        timer_pending_ = false;
        grpc_error_handle watcher_error =
            GRPC_ERROR_CREATE_FROM_CPP_STRING(absl::StrFormat(
                "timeout obtaining resource {type=%s name=%s} from xds server",
                type_url_,
                XdsApi::ConstructFullResourceName(resource_.authority,
                                                  type_url_, resource_.id)));
        watcher_error = grpc_error_set_int(
            watcher_error, GRPC_ERROR_INT_GRPC_STATUS, GRPC_STATUS_UNAVAILABLE);
        if (GRPC_TRACE_FLAG_ENABLED(grpc_xds_client_trace)) {
          gpr_log(GPR_INFO, "[xds_client %p] %s", ads_calld_->xds_client(),
                  grpc_error_std_string(watcher_error).c_str());
        }
        auto& authority_state =
            ads_calld_->xds_client()->authority_state_map_[resource_.authority];
        if (type_url_ == XdsApi::kLdsTypeUrl) {
          ListenerState& state = authority_state.listener_map[resource_.id];
          state.meta.client_status = XdsApi::ResourceMetadata::DOES_NOT_EXIST;
          for (const auto& p : state.watchers) {
            p.first->OnError(GRPC_ERROR_REF(watcher_error));
          }
        } else if (type_url_ == XdsApi::kRdsTypeUrl) {
          RouteConfigState& state =
              authority_state.route_config_map[resource_.id];
          state.meta.client_status = XdsApi::ResourceMetadata::DOES_NOT_EXIST;
          for (const auto& p : state.watchers) {
            p.first->OnError(GRPC_ERROR_REF(watcher_error));
          }
        } else if (type_url_ == XdsApi::kCdsTypeUrl) {
          ClusterState& state = authority_state.cluster_map[resource_.id];
          state.meta.client_status = XdsApi::ResourceMetadata::DOES_NOT_EXIST;
          for (const auto& p : state.watchers) {
            p.first->OnError(GRPC_ERROR_REF(watcher_error));
          }
        } else if (type_url_ == XdsApi::kEdsTypeUrl) {
          EndpointState& state = authority_state.endpoint_map[resource_.id];
          state.meta.client_status = XdsApi::ResourceMetadata::DOES_NOT_EXIST;
          for (const auto& p : state.watchers) {
            p.first->OnError(GRPC_ERROR_REF(watcher_error));
          }
        } else {
          GPR_UNREACHABLE_CODE(return );
        }
        GRPC_ERROR_UNREF(watcher_error);
      }
      GRPC_ERROR_UNREF(error);
    }

    const std::string type_url_;
    const XdsApi::ResourceName resource_;

    RefCountedPtr<AdsCallState> ads_calld_;
    bool timer_started_ = false;
    bool timer_pending_ = false;
    grpc_timer timer_;
    grpc_closure timer_callback_;
  };

  struct ResourceTypeState {
    ~ResourceTypeState() { GRPC_ERROR_UNREF(error); }

    // Nonce and error for this resource type.
    std::string nonce;
    grpc_error_handle error = GRPC_ERROR_NONE;

    // Subscribed resources of this type.
    std::map<std::string /*authority*/,
             std::map<std::string /*name*/, OrphanablePtr<ResourceState>>>
        subscribed_resources;
  };

  void SendMessageLocked(const std::string& type_url)
      ABSL_EXCLUSIVE_LOCKS_REQUIRED(&XdsClient::mu_);

  void AcceptLdsUpdateLocked(
      std::string version, grpc_millis update_time,
      XdsApi::LdsUpdateMap lds_update_map,
      const std::set<XdsApi::ResourceName>& resource_names_failed)
      ABSL_EXCLUSIVE_LOCKS_REQUIRED(&XdsClient::mu_);
  void AcceptRdsUpdateLocked(std::string version, grpc_millis update_time,
                             XdsApi::RdsUpdateMap rds_update_map)
      ABSL_EXCLUSIVE_LOCKS_REQUIRED(&XdsClient::mu_);
  void AcceptCdsUpdateLocked(
      std::string version, grpc_millis update_time,
      XdsApi::CdsUpdateMap cds_update_map,
      const std::set<XdsApi::ResourceName>& resource_names_failed)
      ABSL_EXCLUSIVE_LOCKS_REQUIRED(&XdsClient::mu_);
  void AcceptEdsUpdateLocked(std::string version, grpc_millis update_time,
                             XdsApi::EdsUpdateMap eds_update_map)
      ABSL_EXCLUSIVE_LOCKS_REQUIRED(&XdsClient::mu_);

  template <typename StateMap>
  void RejectAdsUpdateHelperLocked(const std::string& resource_name,
                                   grpc_millis update_time,
                                   const XdsApi::AdsParseResult& result,
                                   const std::string& error_details,
                                   StateMap* state_map)
      ABSL_EXCLUSIVE_LOCKS_REQUIRED(&XdsClient::mu_);

  void RejectAdsUpdateLocked(grpc_millis update_time,
                             const XdsApi::AdsParseResult& result)
      ABSL_EXCLUSIVE_LOCKS_REQUIRED(&XdsClient::mu_);

  static void OnRequestSent(void* arg, grpc_error_handle error);
  void OnRequestSentLocked(grpc_error_handle error)
      ABSL_EXCLUSIVE_LOCKS_REQUIRED(&XdsClient::mu_);
  static void OnResponseReceived(void* arg, grpc_error_handle error);
  bool OnResponseReceivedLocked()
      ABSL_EXCLUSIVE_LOCKS_REQUIRED(&XdsClient::mu_);
  static void OnStatusReceived(void* arg, grpc_error_handle error);
  void OnStatusReceivedLocked(grpc_error_handle error)
      ABSL_EXCLUSIVE_LOCKS_REQUIRED(&XdsClient::mu_);

  bool IsCurrentCallOnChannel() const;

  std::map<absl::string_view /*authority*/,
           std::set<absl::string_view /*name*/>>
  ResourceNamesForRequest(const std::string& type_url);

  // The owning RetryableCall<>.
  RefCountedPtr<RetryableCall<AdsCallState>> parent_;

  bool sent_initial_message_ = false;
  bool seen_response_ = false;

  // Always non-NULL.
  grpc_call* call_;

  // recv_initial_metadata
  grpc_metadata_array initial_metadata_recv_;

  // send_message
  grpc_byte_buffer* send_message_payload_ = nullptr;
  grpc_closure on_request_sent_;

  // recv_message
  grpc_byte_buffer* recv_message_payload_ = nullptr;
  grpc_closure on_response_received_;

  // recv_trailing_metadata
  grpc_metadata_array trailing_metadata_recv_;
  grpc_status_code status_code_;
  grpc_slice status_details_;
  grpc_closure on_status_received_;

  // Resource types for which requests need to be sent.
  std::set<std::string /*type_url*/> buffered_requests_;

  // State for each resource type.
  std::map<std::string /*type_url*/, ResourceTypeState> state_map_;
};

// Contains an LRS call to the xds server.
class XdsClient::ChannelState::LrsCallState
    : public InternallyRefCounted<LrsCallState> {
 public:
  // The ctor and dtor should not be used directly.
  explicit LrsCallState(RefCountedPtr<RetryableCall<LrsCallState>> parent);
  ~LrsCallState() override;

  void Orphan() override;

  void MaybeStartReportingLocked();

  RetryableCall<LrsCallState>* parent() { return parent_.get(); }
  ChannelState* chand() const { return parent_->chand(); }
  XdsClient* xds_client() const { return chand()->xds_client(); }
  bool seen_response() const { return seen_response_; }

 private:
  // Reports client-side load stats according to a fixed interval.
  class Reporter : public InternallyRefCounted<Reporter> {
   public:
    Reporter(RefCountedPtr<LrsCallState> parent, grpc_millis report_interval)
        : parent_(std::move(parent)), report_interval_(report_interval) {
      GRPC_CLOSURE_INIT(&on_next_report_timer_, OnNextReportTimer, this,
                        grpc_schedule_on_exec_ctx);
      GRPC_CLOSURE_INIT(&on_report_done_, OnReportDone, this,
                        grpc_schedule_on_exec_ctx);
      ScheduleNextReportLocked();
    }

    void Orphan() override;

   private:
    void ScheduleNextReportLocked()
        ABSL_EXCLUSIVE_LOCKS_REQUIRED(&XdsClient::mu_);
    static void OnNextReportTimer(void* arg, grpc_error_handle error);
    bool OnNextReportTimerLocked(grpc_error_handle error)
        ABSL_EXCLUSIVE_LOCKS_REQUIRED(&XdsClient::mu_);
    bool SendReportLocked() ABSL_EXCLUSIVE_LOCKS_REQUIRED(&XdsClient::mu_);
    static void OnReportDone(void* arg, grpc_error_handle error);
    bool OnReportDoneLocked(grpc_error_handle error)
        ABSL_EXCLUSIVE_LOCKS_REQUIRED(&XdsClient::mu_);

    bool IsCurrentReporterOnCall() const {
      return this == parent_->reporter_.get();
    }
    XdsClient* xds_client() const { return parent_->xds_client(); }

    // The owning LRS call.
    RefCountedPtr<LrsCallState> parent_;

    // The load reporting state.
    const grpc_millis report_interval_;
    bool last_report_counters_were_zero_ = false;
    bool next_report_timer_callback_pending_ = false;
    grpc_timer next_report_timer_;
    grpc_closure on_next_report_timer_;
    grpc_closure on_report_done_;
  };

  static void OnInitialRequestSent(void* arg, grpc_error_handle error);
  void OnInitialRequestSentLocked()
      ABSL_EXCLUSIVE_LOCKS_REQUIRED(&XdsClient::mu_);
  static void OnResponseReceived(void* arg, grpc_error_handle error);
  bool OnResponseReceivedLocked()
      ABSL_EXCLUSIVE_LOCKS_REQUIRED(&XdsClient::mu_);
  static void OnStatusReceived(void* arg, grpc_error_handle error);
  void OnStatusReceivedLocked(grpc_error_handle error)
      ABSL_EXCLUSIVE_LOCKS_REQUIRED(&XdsClient::mu_);

  bool IsCurrentCallOnChannel() const;

  // The owning RetryableCall<>.
  RefCountedPtr<RetryableCall<LrsCallState>> parent_;
  bool seen_response_ = false;

  // Always non-NULL.
  grpc_call* call_;

  // recv_initial_metadata
  grpc_metadata_array initial_metadata_recv_;

  // send_message
  grpc_byte_buffer* send_message_payload_ = nullptr;
  grpc_closure on_initial_request_sent_;

  // recv_message
  grpc_byte_buffer* recv_message_payload_ = nullptr;
  grpc_closure on_response_received_;

  // recv_trailing_metadata
  grpc_metadata_array trailing_metadata_recv_;
  grpc_status_code status_code_;
  grpc_slice status_details_;
  grpc_closure on_status_received_;

  // Load reporting state.
  bool send_all_clusters_ = false;
  std::set<std::string> cluster_names_;  // Asked for by the LRS server.
  grpc_millis load_reporting_interval_ = 0;
  OrphanablePtr<Reporter> reporter_;
};

//
// XdsClient::ChannelState::StateWatcher
//

class XdsClient::ChannelState::StateWatcher
    : public AsyncConnectivityStateWatcherInterface {
 public:
  explicit StateWatcher(WeakRefCountedPtr<ChannelState> parent)
      : parent_(std::move(parent)) {}

 private:
  void OnConnectivityStateChange(grpc_connectivity_state new_state,
                                 const absl::Status& status) override {
    MutexLock lock(&parent_->xds_client_->mu_);
    if (!parent_->shutting_down_ &&
        new_state == GRPC_CHANNEL_TRANSIENT_FAILURE) {
      // In TRANSIENT_FAILURE.  Notify all watchers of error.
      gpr_log(GPR_INFO,
              "[xds_client %p] xds channel in state:TRANSIENT_FAILURE "
              "status_message:(%s)",
              parent_->xds_client(), status.ToString().c_str());
      parent_->xds_client_->NotifyOnErrorLocked(
          GRPC_ERROR_CREATE_FROM_STATIC_STRING(
              "xds channel in TRANSIENT_FAILURE"));
    }
  }

  WeakRefCountedPtr<ChannelState> parent_;
};

//
// XdsClient::ChannelState
//

namespace {

grpc_channel* CreateXdsChannel(grpc_channel_args* args,
                               const XdsBootstrap::XdsServer& server) {
  RefCountedPtr<grpc_channel_credentials> channel_creds =
      XdsChannelCredsRegistry::MakeChannelCreds(server.channel_creds_type,
                                                server.channel_creds_config);
  return grpc_secure_channel_create(channel_creds.get(),
                                    server.server_uri.c_str(), args, nullptr);
}

}  // namespace

XdsClient::ChannelState::ChannelState(WeakRefCountedPtr<XdsClient> xds_client,
                                      const XdsBootstrap::XdsServer& server)
    : DualRefCounted<ChannelState>(
          GRPC_TRACE_FLAG_ENABLED(grpc_xds_client_refcount_trace)
              ? "ChannelState"
              : nullptr),
      xds_client_(std::move(xds_client)),
      server_(server) {
  if (GRPC_TRACE_FLAG_ENABLED(grpc_xds_client_trace)) {
    gpr_log(GPR_INFO, "[xds_client %p] creating channel to %s",
            xds_client_.get(), server.server_uri.c_str());
  }
  channel_ = CreateXdsChannel(xds_client_->args_, server);
  GPR_ASSERT(channel_ != nullptr);
  StartConnectivityWatchLocked();
}

XdsClient::ChannelState::~ChannelState() {
  if (GRPC_TRACE_FLAG_ENABLED(grpc_xds_client_trace)) {
    gpr_log(GPR_INFO, "[xds_client %p] Destroying xds channel %p", xds_client(),
            this);
  }
  grpc_channel_destroy(channel_);
  xds_client_.reset(DEBUG_LOCATION, "ChannelState");
}

// This method should only ever be called when holding the lock, but we can't
// use a ABSL_EXCLUSIVE_LOCKS_REQUIRED annotation, because Orphan() will be
// called from DualRefCounted::Unref, which cannot have a lock annotation for a
// lock in this subclass.
void XdsClient::ChannelState::Orphan() ABSL_NO_THREAD_SAFETY_ANALYSIS {
  shutting_down_ = true;
  CancelConnectivityWatchLocked();
  // At this time, all strong refs are removed, remove from channel map to
  // prevent subsequent subscription from trying to use this ChannelState as it
  // is shutting down.
  xds_client_->xds_server_channel_map_.erase(server_);
  ads_calld_.reset();
  lrs_calld_.reset();
}

XdsClient::ChannelState::AdsCallState* XdsClient::ChannelState::ads_calld()
    const {
  return ads_calld_->calld();
}

XdsClient::ChannelState::LrsCallState* XdsClient::ChannelState::lrs_calld()
    const {
  return lrs_calld_->calld();
}

bool XdsClient::ChannelState::HasActiveAdsCall() const {
  return ads_calld_ != nullptr && ads_calld_->calld() != nullptr;
}

void XdsClient::ChannelState::MaybeStartLrsCall() {
  if (lrs_calld_ != nullptr) return;
  lrs_calld_.reset(new RetryableCall<LrsCallState>(
      WeakRef(DEBUG_LOCATION, "ChannelState+lrs")));
}

void XdsClient::ChannelState::StopLrsCall() { lrs_calld_.reset(); }

void XdsClient::ChannelState::StartConnectivityWatchLocked() {
  ClientChannel* client_channel = ClientChannel::GetFromChannel(channel_);
  GPR_ASSERT(client_channel != nullptr);
  watcher_ = new StateWatcher(WeakRef(DEBUG_LOCATION, "ChannelState+watch"));
  client_channel->AddConnectivityWatcher(
      GRPC_CHANNEL_IDLE,
      OrphanablePtr<AsyncConnectivityStateWatcherInterface>(watcher_));
}

void XdsClient::ChannelState::CancelConnectivityWatchLocked() {
  ClientChannel* client_channel = ClientChannel::GetFromChannel(channel_);
  GPR_ASSERT(client_channel != nullptr);
  client_channel->RemoveConnectivityWatcher(watcher_);
}

void XdsClient::ChannelState::SubscribeLocked(
    const std::string& type_url, const XdsApi::ResourceName& resource) {
  if (ads_calld_ == nullptr) {
    // Start the ADS call if this is the first request.
    ads_calld_.reset(new RetryableCall<AdsCallState>(
        WeakRef(DEBUG_LOCATION, "ChannelState+ads")));
    // Note: AdsCallState's ctor will automatically subscribe to all
    // resources that the XdsClient already has watchers for, so we can
    // return here.
    return;
  }
  // If the ADS call is in backoff state, we don't need to do anything now
  // because when the call is restarted it will resend all necessary requests.
  if (ads_calld() == nullptr) return;
  // Subscribe to this resource if the ADS call is active.
  ads_calld()->SubscribeLocked(type_url, resource);
}

void XdsClient::ChannelState::UnsubscribeLocked(
    const std::string& type_url, const XdsApi::ResourceName& resource,
    bool delay_unsubscription) {
  if (ads_calld_ != nullptr) {
    auto* calld = ads_calld_->calld();
    if (calld != nullptr) {
      calld->UnsubscribeLocked(type_url, resource, delay_unsubscription);
      if (!calld->HasSubscribedResources()) {
        ads_calld_.reset();
      }
    }
  }
}

//
// XdsClient::ChannelState::RetryableCall<>
//

template <typename T>
XdsClient::ChannelState::RetryableCall<T>::RetryableCall(
    WeakRefCountedPtr<ChannelState> chand)
    : chand_(std::move(chand)),
      backoff_(
          BackOff::Options()
              .set_initial_backoff(GRPC_XDS_INITIAL_CONNECT_BACKOFF_SECONDS *
                                   1000)
              .set_multiplier(GRPC_XDS_RECONNECT_BACKOFF_MULTIPLIER)
              .set_jitter(GRPC_XDS_RECONNECT_JITTER)
              .set_max_backoff(GRPC_XDS_RECONNECT_MAX_BACKOFF_SECONDS * 1000)) {
  // Closure Initialization
  GRPC_CLOSURE_INIT(&on_retry_timer_, OnRetryTimer, this,
                    grpc_schedule_on_exec_ctx);
  StartNewCallLocked();
}

template <typename T>
void XdsClient::ChannelState::RetryableCall<T>::Orphan() {
  shutting_down_ = true;
  calld_.reset();
  if (retry_timer_callback_pending_) grpc_timer_cancel(&retry_timer_);
  this->Unref(DEBUG_LOCATION, "RetryableCall+orphaned");
}

template <typename T>
void XdsClient::ChannelState::RetryableCall<T>::OnCallFinishedLocked() {
  const bool seen_response = calld_->seen_response();
  calld_.reset();
  if (seen_response) {
    // If we lost connection to the xds server, reset backoff and restart the
    // call immediately.
    backoff_.Reset();
    StartNewCallLocked();
  } else {
    // If we failed to connect to the xds server, retry later.
    StartRetryTimerLocked();
  }
}

template <typename T>
void XdsClient::ChannelState::RetryableCall<T>::StartNewCallLocked() {
  if (shutting_down_) return;
  GPR_ASSERT(chand_->channel_ != nullptr);
  GPR_ASSERT(calld_ == nullptr);
  if (GRPC_TRACE_FLAG_ENABLED(grpc_xds_client_trace)) {
    gpr_log(GPR_INFO,
            "[xds_client %p] Start new call from retryable call (chand: %p, "
            "retryable call: %p)",
            chand()->xds_client(), chand(), this);
  }
  calld_ = MakeOrphanable<T>(
      this->Ref(DEBUG_LOCATION, "RetryableCall+start_new_call"));
}

template <typename T>
void XdsClient::ChannelState::RetryableCall<T>::StartRetryTimerLocked() {
  if (shutting_down_) return;
  const grpc_millis next_attempt_time = backoff_.NextAttemptTime();
  if (GRPC_TRACE_FLAG_ENABLED(grpc_xds_client_trace)) {
    grpc_millis timeout =
        std::max(next_attempt_time - ExecCtx::Get()->Now(), grpc_millis(0));
    gpr_log(GPR_INFO,
            "[xds_client %p] Failed to connect to xds server (chand: %p) "
            "retry timer will fire in %" PRId64 "ms.",
            chand()->xds_client(), chand(), timeout);
  }
  this->Ref(DEBUG_LOCATION, "RetryableCall+retry_timer_start").release();
  grpc_timer_init(&retry_timer_, next_attempt_time, &on_retry_timer_);
  retry_timer_callback_pending_ = true;
}

template <typename T>
void XdsClient::ChannelState::RetryableCall<T>::OnRetryTimer(
    void* arg, grpc_error_handle error) {
  RetryableCall* calld = static_cast<RetryableCall*>(arg);
  {
    MutexLock lock(&calld->chand_->xds_client()->mu_);
    calld->OnRetryTimerLocked(GRPC_ERROR_REF(error));
  }
  calld->Unref(DEBUG_LOCATION, "RetryableCall+retry_timer_done");
}

template <typename T>
void XdsClient::ChannelState::RetryableCall<T>::OnRetryTimerLocked(
    grpc_error_handle error) {
  retry_timer_callback_pending_ = false;
  if (!shutting_down_ && error == GRPC_ERROR_NONE) {
    if (GRPC_TRACE_FLAG_ENABLED(grpc_xds_client_trace)) {
      gpr_log(
          GPR_INFO,
          "[xds_client %p] Retry timer fires (chand: %p, retryable call: %p)",
          chand()->xds_client(), chand(), this);
    }
    StartNewCallLocked();
  }
  GRPC_ERROR_UNREF(error);
}

//
// XdsClient::ChannelState::AdsCallState
//

XdsClient::ChannelState::AdsCallState::AdsCallState(
    RefCountedPtr<RetryableCall<AdsCallState>> parent)
    : InternallyRefCounted<AdsCallState>(
          GRPC_TRACE_FLAG_ENABLED(grpc_xds_client_refcount_trace)
              ? "AdsCallState"
              : nullptr),
      parent_(std::move(parent)) {
  // Init the ADS call. Note that the call will progress every time there's
  // activity in xds_client()->interested_parties_, which is comprised of
  // the polling entities from client_channel.
  GPR_ASSERT(xds_client() != nullptr);
  // Create a call with the specified method name.
  const auto& method =
      chand()->server_.ShouldUseV3()
          ? GRPC_MDSTR_SLASH_ENVOY_DOT_SERVICE_DOT_DISCOVERY_DOT_V3_DOT_AGGREGATEDDISCOVERYSERVICE_SLASH_STREAMAGGREGATEDRESOURCES
          : GRPC_MDSTR_SLASH_ENVOY_DOT_SERVICE_DOT_DISCOVERY_DOT_V2_DOT_AGGREGATEDDISCOVERYSERVICE_SLASH_STREAMAGGREGATEDRESOURCES;
  call_ = grpc_channel_create_pollset_set_call(
      chand()->channel_, nullptr, GRPC_PROPAGATE_DEFAULTS,
      xds_client()->interested_parties_, method, nullptr,
      GRPC_MILLIS_INF_FUTURE, nullptr);
  GPR_ASSERT(call_ != nullptr);
  // Init data associated with the call.
  grpc_metadata_array_init(&initial_metadata_recv_);
  grpc_metadata_array_init(&trailing_metadata_recv_);
  // Start the call.
  if (GRPC_TRACE_FLAG_ENABLED(grpc_xds_client_trace)) {
    gpr_log(GPR_INFO,
            "[xds_client %p] Starting ADS call (chand: %p, calld: %p, "
            "call: %p)",
            xds_client(), chand(), this, call_);
  }
  // Create the ops.
  grpc_call_error call_error;
  grpc_op ops[3];
  memset(ops, 0, sizeof(ops));
  // Op: send initial metadata.
  grpc_op* op = ops;
  op->op = GRPC_OP_SEND_INITIAL_METADATA;
  op->data.send_initial_metadata.count = 0;
  op->flags = GRPC_INITIAL_METADATA_WAIT_FOR_READY |
              GRPC_INITIAL_METADATA_WAIT_FOR_READY_EXPLICITLY_SET;
  op->reserved = nullptr;
  op++;
  call_error = grpc_call_start_batch_and_execute(
      call_, ops, static_cast<size_t>(op - ops), nullptr);
  GPR_ASSERT(GRPC_CALL_OK == call_error);
  // Op: send request message.
  GRPC_CLOSURE_INIT(&on_request_sent_, OnRequestSent, this,
                    grpc_schedule_on_exec_ctx);
  for (const auto& a : xds_client()->authority_state_map_) {
    const std::string& authority = a.first;
    // Skip authorities that are not using this xDS channel.
    if (a.second.channel_state != chand()) continue;
    for (const auto& l : a.second.listener_map) {
      const std::string& listener_name = l.first;
      SubscribeLocked(XdsApi::kLdsTypeUrl, {authority, listener_name});
    }
    for (const auto& r : a.second.route_config_map) {
      const std::string& route_config_name = r.first;
      SubscribeLocked(XdsApi::kRdsTypeUrl, {authority, route_config_name});
    }
    for (const auto& c : a.second.cluster_map) {
      const std::string& cluster_name = c.first;
      SubscribeLocked(XdsApi::kCdsTypeUrl, {authority, cluster_name});
    }
    for (const auto& e : a.second.endpoint_map) {
      const std::string& endpoint_name = e.first;
      SubscribeLocked(XdsApi::kEdsTypeUrl, {authority, endpoint_name});
    }
  }
  // Op: recv initial metadata.
  op = ops;
  op->op = GRPC_OP_RECV_INITIAL_METADATA;
  op->data.recv_initial_metadata.recv_initial_metadata =
      &initial_metadata_recv_;
  op->flags = 0;
  op->reserved = nullptr;
  op++;
  // Op: recv response.
  op->op = GRPC_OP_RECV_MESSAGE;
  op->data.recv_message.recv_message = &recv_message_payload_;
  op->flags = 0;
  op->reserved = nullptr;
  op++;
  Ref(DEBUG_LOCATION, "ADS+OnResponseReceivedLocked").release();
  GRPC_CLOSURE_INIT(&on_response_received_, OnResponseReceived, this,
                    grpc_schedule_on_exec_ctx);
  call_error = grpc_call_start_batch_and_execute(
      call_, ops, static_cast<size_t>(op - ops), &on_response_received_);
  GPR_ASSERT(GRPC_CALL_OK == call_error);
  // Op: recv server status.
  op = ops;
  op->op = GRPC_OP_RECV_STATUS_ON_CLIENT;
  op->data.recv_status_on_client.trailing_metadata = &trailing_metadata_recv_;
  op->data.recv_status_on_client.status = &status_code_;
  op->data.recv_status_on_client.status_details = &status_details_;
  op->flags = 0;
  op->reserved = nullptr;
  op++;
  // This callback signals the end of the call, so it relies on the initial
  // ref instead of a new ref. When it's invoked, it's the initial ref that is
  // unreffed.
  GRPC_CLOSURE_INIT(&on_status_received_, OnStatusReceived, this,
                    grpc_schedule_on_exec_ctx);
  call_error = grpc_call_start_batch_and_execute(
      call_, ops, static_cast<size_t>(op - ops), &on_status_received_);
  GPR_ASSERT(GRPC_CALL_OK == call_error);
}

XdsClient::ChannelState::AdsCallState::~AdsCallState() {
  grpc_metadata_array_destroy(&initial_metadata_recv_);
  grpc_metadata_array_destroy(&trailing_metadata_recv_);
  grpc_byte_buffer_destroy(send_message_payload_);
  grpc_byte_buffer_destroy(recv_message_payload_);
  grpc_slice_unref_internal(status_details_);
  GPR_ASSERT(call_ != nullptr);
  grpc_call_unref(call_);
}

void XdsClient::ChannelState::AdsCallState::Orphan() {
  GPR_ASSERT(call_ != nullptr);
  // If we are here because xds_client wants to cancel the call,
  // on_status_received_ will complete the cancellation and clean up. Otherwise,
  // we are here because xds_client has to orphan a failed call, then the
  // following cancellation will be a no-op.
  grpc_call_cancel_internal(call_);
  state_map_.clear();
  // Note that the initial ref is hold by on_status_received_. So the
  // corresponding unref happens in on_status_received_ instead of here.
}

void XdsClient::ChannelState::AdsCallState::SendMessageLocked(
    const std::string& type_url)
    ABSL_EXCLUSIVE_LOCKS_REQUIRED(&XdsClient::mu_) {
  // Buffer message sending if an existing message is in flight.
  if (send_message_payload_ != nullptr) {
    buffered_requests_.insert(type_url);
    return;
  }
  auto& state = state_map_[type_url];
  grpc_slice request_payload_slice;
  std::map<absl::string_view /*authority*/,
           std::set<absl::string_view /*name*/>>
      resource_map = ResourceNamesForRequest(type_url);
  request_payload_slice = xds_client()->api_.CreateAdsRequest(
      chand()->server_, type_url, resource_map,
      chand()->resource_type_version_map_[type_url], state.nonce,
      GRPC_ERROR_REF(state.error), !sent_initial_message_);
  if (type_url != XdsApi::kLdsTypeUrl && type_url != XdsApi::kRdsTypeUrl &&
      type_url != XdsApi::kCdsTypeUrl && type_url != XdsApi::kEdsTypeUrl) {
    state_map_.erase(type_url);
  }
  sent_initial_message_ = true;
  if (GRPC_TRACE_FLAG_ENABLED(grpc_xds_client_trace)) {
    gpr_log(GPR_INFO,
            "[xds_client %p] sending ADS request: type=%s version=%s nonce=%s "
            "error=%s",
            xds_client(), type_url.c_str(),
            chand()->resource_type_version_map_[type_url].c_str(),
            state.nonce.c_str(), grpc_error_std_string(state.error).c_str());
  }
  GRPC_ERROR_UNREF(state.error);
  state.error = GRPC_ERROR_NONE;
  // Create message payload.
  send_message_payload_ =
      grpc_raw_byte_buffer_create(&request_payload_slice, 1);
  grpc_slice_unref_internal(request_payload_slice);
  // Send the message.
  grpc_op op;
  memset(&op, 0, sizeof(op));
  op.op = GRPC_OP_SEND_MESSAGE;
  op.data.send_message.send_message = send_message_payload_;
  Ref(DEBUG_LOCATION, "ADS+OnRequestSentLocked").release();
  GRPC_CLOSURE_INIT(&on_request_sent_, OnRequestSent, this,
                    grpc_schedule_on_exec_ctx);
  grpc_call_error call_error =
      grpc_call_start_batch_and_execute(call_, &op, 1, &on_request_sent_);
  if (GPR_UNLIKELY(call_error != GRPC_CALL_OK)) {
    gpr_log(GPR_ERROR,
            "[xds_client %p] calld=%p call_error=%d sending ADS message",
            xds_client(), this, call_error);
    GPR_ASSERT(GRPC_CALL_OK == call_error);
  }
}

void XdsClient::ChannelState::AdsCallState::SubscribeLocked(
    const std::string& type_url, const XdsApi::ResourceName& resource) {
  auto& state = state_map_[type_url]
                    .subscribed_resources[resource.authority][resource.id];
  if (state == nullptr) {
<<<<<<< HEAD
    state = MakeOrphanable<ResourceState>(type_url, name);
=======
    state = MakeOrphanable<ResourceState>(
        type_url, resource,
        !chand()->resource_type_version_map_[type_url].empty());
>>>>>>> 7541a3ac
    SendMessageLocked(type_url);
  }
}

void XdsClient::ChannelState::AdsCallState::UnsubscribeLocked(
    const std::string& type_url, const XdsApi::ResourceName& resource,
    bool delay_unsubscription) {
  auto& type_state_map = state_map_[type_url];
  auto& authority_map = type_state_map.subscribed_resources[resource.authority];
  authority_map.erase(resource.id);
  if (authority_map.empty()) {
    type_state_map.subscribed_resources.erase(resource.authority);
  }
  if (!delay_unsubscription) SendMessageLocked(type_url);
}

bool XdsClient::ChannelState::AdsCallState::HasSubscribedResources() const {
  for (const auto& p : state_map_) {
    if (!p.second.subscribed_resources.empty()) return true;
  }
  return false;
}

namespace {

// Build a resource metadata struct for ADS result accepting methods and CSDS.
XdsApi::ResourceMetadata CreateResourceMetadataAcked(
    std::string serialized_proto, std::string version,
    grpc_millis update_time) {
  XdsApi::ResourceMetadata resource_metadata;
  resource_metadata.serialized_proto = std::move(serialized_proto);
  resource_metadata.update_time = update_time;
  resource_metadata.version = std::move(version);
  resource_metadata.client_status = XdsApi::ResourceMetadata::ACKED;
  return resource_metadata;
}

}  // namespace

void XdsClient::ChannelState::AdsCallState::AcceptLdsUpdateLocked(
    std::string version, grpc_millis update_time,
    XdsApi::LdsUpdateMap lds_update_map,
    const std::set<XdsApi::ResourceName>& resource_names_failed) {
  if (GRPC_TRACE_FLAG_ENABLED(grpc_xds_client_trace)) {
    gpr_log(GPR_INFO,
            "[xds_client %p] LDS update received containing %" PRIuPTR
            " resources",
            xds_client(), lds_update_map.size());
  }
  auto& lds_state = state_map_[XdsApi::kLdsTypeUrl];
  std::set<std::string> rds_resource_names_seen;
  for (auto& p : lds_update_map) {
    const XdsApi::ResourceName& resource = p.first;
    XdsApi::LdsUpdate& lds_update = p.second.resource;
<<<<<<< HEAD
    auto it = lds_state.subscribed_resources.find(listener_name);
    if (it != lds_state.subscribed_resources.end()) {
      it->second->MaybeCancelTimer();
    }
=======
    auto& state =
        lds_state.subscribed_resources[resource.authority][resource.id];
    if (state != nullptr) state->Finish();
>>>>>>> 7541a3ac
    if (GRPC_TRACE_FLAG_ENABLED(grpc_xds_client_trace)) {
      gpr_log(GPR_INFO, "[xds_client %p] LDS resource %s: %s", xds_client(),
              XdsApi::ConstructFullResourceName(
                  resource.authority, XdsApi::kLdsTypeUrl, resource.id)
                  .c_str(),
              lds_update.ToString().c_str());
    }
    // Record the RDS resource names seen.
    if (!lds_update.http_connection_manager.route_config_name.empty()) {
      rds_resource_names_seen.insert(
          lds_update.http_connection_manager.route_config_name);
    }
    ListenerState& listener_state =
        xds_client()
            ->authority_state_map_[resource.authority]
            .listener_map[resource.id];
    // Ignore identical update.
    if (listener_state.update.has_value() &&
        *listener_state.update == lds_update) {
      if (GRPC_TRACE_FLAG_ENABLED(grpc_xds_client_trace)) {
        gpr_log(GPR_INFO,
                "[xds_client %p] LDS update for %s identical to current, "
                "ignoring.",
                xds_client(),
                XdsApi::ConstructFullResourceName(
                    resource.authority, XdsApi::kLdsTypeUrl, resource.id)
                    .c_str());
      }
      continue;
    }
    // Update the listener state.
    listener_state.update = std::move(lds_update);
    listener_state.meta = CreateResourceMetadataAcked(
        std::move(p.second.serialized_proto), version, update_time);
    // Notify watchers.
    for (const auto& p : listener_state.watchers) {
      p.first->OnListenerChanged(*listener_state.update);
    }
  }
  // For invalid resources in the update, if they are already in the
  // cache, pretend that they are present in the update, so that we
  // don't incorrectly consider them deleted below.
  for (const auto& resource : resource_names_failed) {
    auto& listener_map =
        xds_client()->authority_state_map_[resource.authority].listener_map;
    auto it = listener_map.find(resource.id);
    if (it != listener_map.end()) {
      auto& update = it->second.update;
      if (!update.has_value()) continue;
      lds_update_map[resource];
      if (!update->http_connection_manager.route_config_name.empty()) {
        rds_resource_names_seen.insert(
            update->http_connection_manager.route_config_name);
      }
    }
  }
  // For any subscribed resource that is not present in the update,
  // remove it from the cache and notify watchers that it does not exist.
  for (const auto& a : lds_state.subscribed_resources) {
    const std::string& authority_name = a.first;
    for (const auto& p : a.second) {
      const std::string& listener_name = p.first;
      if (lds_update_map.find({authority_name, listener_name}) ==
          lds_update_map.end()) {
        ListenerState& listener_state =
            xds_client()
                ->authority_state_map_[authority_name]
                .listener_map[listener_name];
        // If the resource was newly requested but has not yet been received,
        // we don't want to generate an error for the watchers, because this LDS
        // response may be in reaction to an earlier request that did not yet
        // request the new resource, so its absence from the response does not
        // necessarily indicate that the resource does not exist.
        // For that case, we rely on the request timeout instead.
        if (!listener_state.update.has_value()) continue;
        listener_state.update.reset();
        for (const auto& p : listener_state.watchers) {
          p.first->OnResourceDoesNotExist();
        }
      }
    }
  }
  // For any RDS resource that is no longer referred to by any LDS
  // resources, remove it from the cache and notify watchers that it
  // does not exist.
  auto& rds_state = state_map_[XdsApi::kRdsTypeUrl];
  for (const auto& a : rds_state.subscribed_resources) {
    const std::string& authority_name = a.first;
    for (const auto& p : a.second) {
      const std::string& listener_name = p.first;
      if (rds_resource_names_seen.find(XdsApi::ConstructFullResourceName(
              authority_name, XdsApi::kRdsTypeUrl, listener_name)) ==
          rds_resource_names_seen.end()) {
        RouteConfigState& route_config_state =
            xds_client()
                ->authority_state_map_[authority_name]
                .route_config_map[listener_name];
        route_config_state.update.reset();
        for (const auto& p : route_config_state.watchers) {
          p.first->OnResourceDoesNotExist();
        }
      }
    }
  }
}

void XdsClient::ChannelState::AdsCallState::AcceptRdsUpdateLocked(
    std::string version, grpc_millis update_time,
    XdsApi::RdsUpdateMap rds_update_map) {
  if (GRPC_TRACE_FLAG_ENABLED(grpc_xds_client_trace)) {
    gpr_log(GPR_INFO,
            "[xds_client %p] RDS update received containing %" PRIuPTR
            " resources",
            xds_client(), rds_update_map.size());
  }
  auto& rds_state = state_map_[XdsApi::kRdsTypeUrl];
  for (auto& p : rds_update_map) {
    const XdsApi::ResourceName& resource = p.first;
    XdsApi::RdsUpdate& rds_update = p.second.resource;
<<<<<<< HEAD
    auto it = rds_state.subscribed_resources.find(route_config_name);
    if (it != rds_state.subscribed_resources.end()) {
      it->second->MaybeCancelTimer();
    }
=======
    auto& state =
        rds_state.subscribed_resources[resource.authority][resource.id];
    if (state != nullptr) state->Finish();
>>>>>>> 7541a3ac
    if (GRPC_TRACE_FLAG_ENABLED(grpc_xds_client_trace)) {
      gpr_log(GPR_INFO, "[xds_client %p] RDS resource:\n%s", xds_client(),
              rds_update.ToString().c_str());
    }
    RouteConfigState& route_config_state =
        xds_client()
            ->authority_state_map_[resource.authority]
            .route_config_map[resource.id];
    // Ignore identical update.
    if (route_config_state.update.has_value() &&
        *route_config_state.update == rds_update) {
      if (GRPC_TRACE_FLAG_ENABLED(grpc_xds_client_trace)) {
        gpr_log(GPR_INFO,
                "[xds_client %p] RDS resource identical to current, ignoring",
                xds_client());
      }
      continue;
    }
    // Update the cache.
    route_config_state.update = std::move(rds_update);
    route_config_state.meta = CreateResourceMetadataAcked(
        std::move(p.second.serialized_proto), version, update_time);
    // Notify all watchers.
    for (const auto& p : route_config_state.watchers) {
      p.first->OnRouteConfigChanged(*route_config_state.update);
    }
  }
}

void XdsClient::ChannelState::AdsCallState::AcceptCdsUpdateLocked(
    std::string version, grpc_millis update_time,
    XdsApi::CdsUpdateMap cds_update_map,
    const std::set<XdsApi::ResourceName>& resource_names_failed) {
  if (GRPC_TRACE_FLAG_ENABLED(grpc_xds_client_trace)) {
    gpr_log(GPR_INFO,
            "[xds_client %p] CDS update received containing %" PRIuPTR
            " resources",
            xds_client(), cds_update_map.size());
  }
  auto& cds_state = state_map_[XdsApi::kCdsTypeUrl];
  std::set<std::string> eds_resource_names_seen;
  for (auto& p : cds_update_map) {
    const XdsApi::ResourceName& resource = p.first;
    XdsApi::CdsUpdate& cds_update = p.second.resource;
<<<<<<< HEAD
    auto it = cds_state.subscribed_resources.find(cluster_name);
    if (it != cds_state.subscribed_resources.end()) {
      it->second->MaybeCancelTimer();
    }
=======
    auto& state =
        cds_state.subscribed_resources[resource.authority][resource.id];
    if (state != nullptr) state->Finish();
>>>>>>> 7541a3ac
    if (GRPC_TRACE_FLAG_ENABLED(grpc_xds_client_trace)) {
      gpr_log(GPR_INFO, "[xds_client %p] cluster=%s: %s", xds_client(),
              XdsApi::ConstructFullResourceName(
                  resource.authority, XdsApi::kCdsTypeUrl, resource.id)
                  .c_str(),
              cds_update.ToString().c_str());
    }
    // Record the EDS resource names seen.
    eds_resource_names_seen.insert(
        cds_update.eds_service_name.empty()
            ? XdsApi::ConstructFullResourceName(
                  resource.authority, XdsApi::kCdsTypeUrl, resource.id)
            : cds_update.eds_service_name);
    ClusterState& cluster_state = xds_client()
                                      ->authority_state_map_[resource.authority]
                                      .cluster_map[resource.id];
    // Ignore identical update.
    if (cluster_state.update.has_value() &&
        *cluster_state.update == cds_update) {
      if (GRPC_TRACE_FLAG_ENABLED(grpc_xds_client_trace)) {
        gpr_log(GPR_INFO,
                "[xds_client %p] CDS update identical to current, ignoring.",
                xds_client());
      }
      continue;
    }
    // Update the cluster state.
    cluster_state.update = std::move(cds_update);
    cluster_state.meta = CreateResourceMetadataAcked(
        std::move(p.second.serialized_proto), version, update_time);
    // Notify all watchers.
    for (const auto& p : cluster_state.watchers) {
      p.first->OnClusterChanged(cluster_state.update.value());
    }
  }
  // For invalid resources in the update, if they are already in the
  // cache, pretend that they are present in the update, so that we
  // don't incorrectly consider them deleted below.
  for (const auto& resource : resource_names_failed) {
    auto& cluster_map =
        xds_client()->authority_state_map_[resource.authority].cluster_map;
    auto it = cluster_map.find(resource.id);
    if (it != cluster_map.end()) {
      auto& update = it->second.update;
      if (!update.has_value()) continue;
      cds_update_map[resource];
      eds_resource_names_seen.insert(
          update->eds_service_name.empty()
              ? XdsApi::ConstructFullResourceName(
                    resource.authority, XdsApi::kCdsTypeUrl, resource.id)
              : update->eds_service_name);
    }
  }
  // For any subscribed resource that is not present in the update,
  // remove it from the cache and notify watchers that it does not exist.
  for (const auto& a : cds_state.subscribed_resources) {
    const std::string& authority = a.first;
    for (const auto& p : a.second) {
      const std::string& cluster_name = p.first;
      if (cds_update_map.find({authority, cluster_name}) ==
          cds_update_map.end()) {
        ClusterState& cluster_state = xds_client()
                                          ->authority_state_map_[authority]
                                          .cluster_map[cluster_name];
        // If the resource was newly requested but has not yet been received,
        // we don't want to generate an error for the watchers, because this CDS
        // response may be in reaction to an earlier request that did not yet
        // request the new resource, so its absence from the response does not
        // necessarily indicate that the resource does not exist.
        // For that case, we rely on the request timeout instead.
        if (!cluster_state.update.has_value()) continue;
        cluster_state.update.reset();
        for (const auto& p : cluster_state.watchers) {
          p.first->OnResourceDoesNotExist();
        }
      }
    }
  }
  // For any EDS resource that is no longer referred to by any CDS
  // resources, remove it from the cache and notify watchers that it
  // does not exist.
  auto& eds_state = state_map_[XdsApi::kEdsTypeUrl];
  for (const auto& a : eds_state.subscribed_resources) {
    const std::string& authority = a.first;
    for (const auto& p : a.second) {
      const std::string& eds_resource_name = p.first;
      if (eds_resource_names_seen.find(XdsApi::ConstructFullResourceName(
              authority, XdsApi::kEdsTypeUrl, eds_resource_name)) ==
          eds_resource_names_seen.end()) {
        EndpointState& endpoint_state = xds_client()
                                            ->authority_state_map_[authority]
                                            .endpoint_map[eds_resource_name];
        endpoint_state.update.reset();
        for (const auto& p : endpoint_state.watchers) {
          p.first->OnResourceDoesNotExist();
        }
      }
    }
  }
}

void XdsClient::ChannelState::AdsCallState::AcceptEdsUpdateLocked(
    std::string version, grpc_millis update_time,
    XdsApi::EdsUpdateMap eds_update_map) {
  if (GRPC_TRACE_FLAG_ENABLED(grpc_xds_client_trace)) {
    gpr_log(GPR_INFO,
            "[xds_client %p] EDS update received containing %" PRIuPTR
            " resources",
            xds_client(), eds_update_map.size());
  }
  auto& eds_state = state_map_[XdsApi::kEdsTypeUrl];
  for (auto& p : eds_update_map) {
    const XdsApi::ResourceName& resource = p.first;
    XdsApi::EdsUpdate& eds_update = p.second.resource;
<<<<<<< HEAD
    auto it = eds_state.subscribed_resources.find(eds_service_name);
    if (it != eds_state.subscribed_resources.end()) {
      it->second->MaybeCancelTimer();
    }
=======
    auto& state =
        eds_state.subscribed_resources[resource.authority][resource.id];
    if (state != nullptr) state->Finish();
>>>>>>> 7541a3ac
    if (GRPC_TRACE_FLAG_ENABLED(grpc_xds_client_trace)) {
      gpr_log(GPR_INFO, "[xds_client %p] EDS resource %s: %s", xds_client(),
              XdsApi::ConstructFullResourceName(
                  resource.authority, XdsApi::kCdsTypeUrl, resource.id)
                  .c_str(),
              eds_update.ToString().c_str());
    }
    EndpointState& endpoint_state =
        xds_client()
            ->authority_state_map_[resource.authority]
            .endpoint_map[resource.id];
    // Ignore identical update.
    if (endpoint_state.update.has_value() &&
        *endpoint_state.update == eds_update) {
      if (GRPC_TRACE_FLAG_ENABLED(grpc_xds_client_trace)) {
        gpr_log(GPR_INFO,
                "[xds_client %p] EDS update identical to current, ignoring.",
                xds_client());
      }
      continue;
    }
    // Update the cluster state.
    endpoint_state.update = std::move(eds_update);
    endpoint_state.meta = CreateResourceMetadataAcked(
        std::move(p.second.serialized_proto), version, update_time);
    // Notify all watchers.
    for (const auto& p : endpoint_state.watchers) {
      p.first->OnEndpointChanged(endpoint_state.update.value());
    }
  }
}

namespace {

// Update resource_metadata for NACK.
void UpdateResourceMetadataNacked(const std::string& version,
                                  const std::string& details,
                                  grpc_millis update_time,
                                  XdsApi::ResourceMetadata* resource_metadata) {
  resource_metadata->client_status = XdsApi::ResourceMetadata::NACKED;
  resource_metadata->failed_version = version;
  resource_metadata->failed_details = details;
  resource_metadata->failed_update_time = update_time;
}

}  // namespace

template <typename StateMap>
void XdsClient::ChannelState::AdsCallState::RejectAdsUpdateHelperLocked(
    const std::string& resource_name, grpc_millis update_time,
    const XdsApi::AdsParseResult& result, const std::string& error_details,
    StateMap* state_map) {
  auto it = state_map->find(resource_name);
  if (it == state_map->end()) return;
  auto& state = it->second;
  for (const auto& p : state.watchers) {
    p.first->OnError(GRPC_ERROR_REF(result.parse_error));
  }
  UpdateResourceMetadataNacked(result.version, error_details, update_time,
                               &state.meta);
}

void XdsClient::ChannelState::AdsCallState::RejectAdsUpdateLocked(
    grpc_millis update_time, const XdsApi::AdsParseResult& result) {
  if (GRPC_TRACE_FLAG_ENABLED(grpc_xds_client_trace)) {
    gpr_log(GPR_INFO,
            "[xds_client %p] %s update NACKed containing %" PRIuPTR
            " invalid resources",
            xds_client(), result.type_url.c_str(),
            result.resource_names_failed.size());
  }
  std::string details = grpc_error_std_string(result.parse_error);
  for (auto& resource : result.resource_names_failed) {
    auto authority_it =
        xds_client()->authority_state_map_.find(resource.authority);
    if (authority_it == xds_client()->authority_state_map_.end()) continue;
    AuthorityState& authority_state = authority_it->second;
    if (result.type_url == XdsApi::kLdsTypeUrl) {
      RejectAdsUpdateHelperLocked(resource.id, update_time, result, details,
                                  &authority_state.listener_map);
    } else if (result.type_url == XdsApi::kRdsTypeUrl) {
      RejectAdsUpdateHelperLocked(resource.id, update_time, result, details,
                                  &authority_state.route_config_map);
    } else if (result.type_url == XdsApi::kCdsTypeUrl) {
      RejectAdsUpdateHelperLocked(resource.id, update_time, result, details,
                                  &authority_state.cluster_map);
    } else if (result.type_url == XdsApi::kEdsTypeUrl) {
      RejectAdsUpdateHelperLocked(resource.id, update_time, result, details,
                                  &authority_state.endpoint_map);
    } else {
      GPR_ASSERT(0);
    }
  }
}

void XdsClient::ChannelState::AdsCallState::OnRequestSent(
    void* arg, grpc_error_handle error) {
  AdsCallState* ads_calld = static_cast<AdsCallState*>(arg);
  {
    MutexLock lock(&ads_calld->xds_client()->mu_);
    ads_calld->OnRequestSentLocked(GRPC_ERROR_REF(error));
  }
  ads_calld->Unref(DEBUG_LOCATION, "ADS+OnRequestSentLocked");
}

void XdsClient::ChannelState::AdsCallState::OnRequestSentLocked(
    grpc_error_handle error) {
  if (IsCurrentCallOnChannel() && error == GRPC_ERROR_NONE) {
    // Clean up the sent message.
    grpc_byte_buffer_destroy(send_message_payload_);
    send_message_payload_ = nullptr;
    // Continue to send another pending message if any.
    // TODO(roth): The current code to handle buffered messages has the
    // advantage of sending only the most recent list of resource names for
    // each resource type (no matter how many times that resource type has
    // been requested to send while the current message sending is still
    // pending). But its disadvantage is that we send the requests in fixed
    // order of resource types. We need to fix this if we are seeing some
    // resource type(s) starved due to frequent requests of other resource
    // type(s).
    auto it = buffered_requests_.begin();
    if (it != buffered_requests_.end()) {
      SendMessageLocked(*it);
      buffered_requests_.erase(it);
    }
  }
  GRPC_ERROR_UNREF(error);
}

void XdsClient::ChannelState::AdsCallState::OnResponseReceived(
    void* arg, grpc_error_handle /* error */) {
  AdsCallState* ads_calld = static_cast<AdsCallState*>(arg);
  bool done;
  {
    MutexLock lock(&ads_calld->xds_client()->mu_);
    done = ads_calld->OnResponseReceivedLocked();
  }
  if (done) ads_calld->Unref(DEBUG_LOCATION, "ADS+OnResponseReceivedLocked");
}

bool XdsClient::ChannelState::AdsCallState::OnResponseReceivedLocked() {
  // Empty payload means the call was cancelled.
  if (!IsCurrentCallOnChannel() || recv_message_payload_ == nullptr) {
    return true;
  }
  // Read the response.
  grpc_byte_buffer_reader bbr;
  grpc_byte_buffer_reader_init(&bbr, recv_message_payload_);
  grpc_slice response_slice = grpc_byte_buffer_reader_readall(&bbr);
  grpc_byte_buffer_reader_destroy(&bbr);
  grpc_byte_buffer_destroy(recv_message_payload_);
  recv_message_payload_ = nullptr;
  // Parse and validate the response.
  XdsApi::AdsParseResult result = xds_client()->api_.ParseAdsResponse(
      chand()->server_, response_slice,
      ResourceNamesForRequest(XdsApi::kLdsTypeUrl),
      ResourceNamesForRequest(XdsApi::kRdsTypeUrl),
      ResourceNamesForRequest(XdsApi::kCdsTypeUrl),
      ResourceNamesForRequest(XdsApi::kEdsTypeUrl));
  grpc_slice_unref_internal(response_slice);
  if (result.type_url.empty()) {
    // Ignore unparsable response.
    gpr_log(GPR_ERROR,
            "[xds_client %p] Error parsing ADS response (%s) -- ignoring",
            xds_client(), grpc_error_std_string(result.parse_error).c_str());
    GRPC_ERROR_UNREF(result.parse_error);
  } else {
    grpc_millis update_time = grpc_core::ExecCtx::Get()->Now();
    // Update nonce.
    auto& state = state_map_[result.type_url];
    state.nonce = std::move(result.nonce);
    // If we got an error, we'll NACK the update.
    if (result.parse_error != GRPC_ERROR_NONE) {
      gpr_log(GPR_ERROR,
              "[xds_client %p] ADS response invalid for resource type %s "
              "version %s, will NACK: nonce=%s error=%s",
              xds_client(), result.type_url.c_str(), result.version.c_str(),
              state.nonce.c_str(),
              grpc_error_std_string(result.parse_error).c_str());
      result.parse_error =
          grpc_error_set_int(result.parse_error, GRPC_ERROR_INT_GRPC_STATUS,
                             GRPC_STATUS_UNAVAILABLE);
      GRPC_ERROR_UNREF(state.error);
      state.error = result.parse_error;
      RejectAdsUpdateLocked(update_time, result);
    }
    // Process any valid resources.
    bool have_valid_resources = false;
    if (result.type_url == XdsApi::kLdsTypeUrl) {
      have_valid_resources = !result.lds_update_map.empty();
      AcceptLdsUpdateLocked(result.version, update_time,
                            std::move(result.lds_update_map),
                            result.resource_names_failed);
    } else if (result.type_url == XdsApi::kRdsTypeUrl) {
      have_valid_resources = !result.rds_update_map.empty();
      AcceptRdsUpdateLocked(result.version, update_time,
                            std::move(result.rds_update_map));
    } else if (result.type_url == XdsApi::kCdsTypeUrl) {
      have_valid_resources = !result.cds_update_map.empty();
      AcceptCdsUpdateLocked(result.version, update_time,
                            std::move(result.cds_update_map),
                            result.resource_names_failed);
    } else if (result.type_url == XdsApi::kEdsTypeUrl) {
      have_valid_resources = !result.eds_update_map.empty();
      AcceptEdsUpdateLocked(result.version, update_time,
                            std::move(result.eds_update_map));
    }
    if (have_valid_resources) {
      seen_response_ = true;
      chand()->resource_type_version_map_[result.type_url] = result.version;
      // Start load reporting if needed.
      auto& lrs_call = chand()->lrs_calld_;
      if (lrs_call != nullptr) {
        LrsCallState* lrs_calld = lrs_call->calld();
        if (lrs_calld != nullptr) lrs_calld->MaybeStartReportingLocked();
      }
    }
    // Send ACK or NACK.
    SendMessageLocked(result.type_url);
  }
  if (xds_client()->shutting_down_) return true;
  // Keep listening for updates.
  grpc_op op;
  memset(&op, 0, sizeof(op));
  op.op = GRPC_OP_RECV_MESSAGE;
  op.data.recv_message.recv_message = &recv_message_payload_;
  op.flags = 0;
  op.reserved = nullptr;
  GPR_ASSERT(call_ != nullptr);
  // Reuse the "ADS+OnResponseReceivedLocked" ref taken in ctor.
  const grpc_call_error call_error =
      grpc_call_start_batch_and_execute(call_, &op, 1, &on_response_received_);
  GPR_ASSERT(GRPC_CALL_OK == call_error);
  return false;
}

void XdsClient::ChannelState::AdsCallState::OnStatusReceived(
    void* arg, grpc_error_handle error) {
  AdsCallState* ads_calld = static_cast<AdsCallState*>(arg);
  {
    MutexLock lock(&ads_calld->xds_client()->mu_);
    ads_calld->OnStatusReceivedLocked(GRPC_ERROR_REF(error));
  }
  ads_calld->Unref(DEBUG_LOCATION, "ADS+OnStatusReceivedLocked");
}

void XdsClient::ChannelState::AdsCallState::OnStatusReceivedLocked(
    grpc_error_handle error) {
  if (GRPC_TRACE_FLAG_ENABLED(grpc_xds_client_trace)) {
    char* status_details = grpc_slice_to_c_string(status_details_);
    gpr_log(GPR_INFO,
            "[xds_client %p] ADS call status received. Status = %d, details "
            "= '%s', (chand: %p, ads_calld: %p, call: %p), error '%s'",
            xds_client(), status_code_, status_details, chand(), this, call_,
            grpc_error_std_string(error).c_str());
    gpr_free(status_details);
  }
  // Ignore status from a stale call.
  if (IsCurrentCallOnChannel()) {
    // Try to restart the call.
    parent_->OnCallFinishedLocked();
    // Send error to all watchers.
    xds_client()->NotifyOnErrorLocked(
        GRPC_ERROR_CREATE_FROM_STATIC_STRING("xds call failed"));
  }
  GRPC_ERROR_UNREF(error);
}

bool XdsClient::ChannelState::AdsCallState::IsCurrentCallOnChannel() const {
  // If the retryable ADS call is null (which only happens when the xds channel
  // is shutting down), all the ADS calls are stale.
  if (chand()->ads_calld_ == nullptr) return false;
  return this == chand()->ads_calld_->calld();
}

std::map<absl::string_view /*authority*/, std::set<absl::string_view /*name*/>>
XdsClient::ChannelState::AdsCallState::ResourceNamesForRequest(
    const std::string& type_url) {
  std::map<absl::string_view /*authority*/,
           std::set<absl::string_view /*name*/>>
      resource_map;
  auto it = state_map_.find(type_url);
  if (it != state_map_.end()) {
<<<<<<< HEAD
    for (auto& p : it->second.subscribed_resources) {
      resource_names.insert(p.first);
      OrphanablePtr<ResourceState>& state = p.second;
      state->MaybeStartTimer(Ref(DEBUG_LOCATION, "ResourceState"));
=======
    for (auto& a : it->second.subscribed_resources) {
      for (auto& p : a.second) {
        resource_map[a.first].insert(p.first);
        OrphanablePtr<ResourceState>& state = p.second;
        state->Start(Ref(DEBUG_LOCATION, "ResourceState"));
      }
>>>>>>> 7541a3ac
    }
  }
  return resource_map;
}

//
// XdsClient::ChannelState::LrsCallState::Reporter
//

void XdsClient::ChannelState::LrsCallState::Reporter::Orphan() {
  if (next_report_timer_callback_pending_) {
    grpc_timer_cancel(&next_report_timer_);
  }
}

void XdsClient::ChannelState::LrsCallState::Reporter::
    ScheduleNextReportLocked() {
  const grpc_millis next_report_time = ExecCtx::Get()->Now() + report_interval_;
  grpc_timer_init(&next_report_timer_, next_report_time,
                  &on_next_report_timer_);
  next_report_timer_callback_pending_ = true;
}

void XdsClient::ChannelState::LrsCallState::Reporter::OnNextReportTimer(
    void* arg, grpc_error_handle error) {
  Reporter* self = static_cast<Reporter*>(arg);
  bool done;
  {
    MutexLock lock(&self->xds_client()->mu_);
    done = self->OnNextReportTimerLocked(GRPC_ERROR_REF(error));
  }
  if (done) self->Unref(DEBUG_LOCATION, "Reporter+timer");
}

bool XdsClient::ChannelState::LrsCallState::Reporter::OnNextReportTimerLocked(
    grpc_error_handle error) {
  next_report_timer_callback_pending_ = false;
  if (error != GRPC_ERROR_NONE || !IsCurrentReporterOnCall()) {
    GRPC_ERROR_UNREF(error);
    return true;
  }
  return SendReportLocked();
}

namespace {

bool LoadReportCountersAreZero(const XdsApi::ClusterLoadReportMap& snapshot) {
  for (const auto& p : snapshot) {
    const XdsApi::ClusterLoadReport& cluster_snapshot = p.second;
    if (!cluster_snapshot.dropped_requests.IsZero()) return false;
    for (const auto& q : cluster_snapshot.locality_stats) {
      const XdsClusterLocalityStats::Snapshot& locality_snapshot = q.second;
      if (!locality_snapshot.IsZero()) return false;
    }
  }
  return true;
}

}  // namespace

bool XdsClient::ChannelState::LrsCallState::Reporter::SendReportLocked() {
  // Construct snapshot from all reported stats.
  XdsApi::ClusterLoadReportMap snapshot =
      xds_client()->BuildLoadReportSnapshotLocked(parent_->send_all_clusters_,
                                                  parent_->cluster_names_);
  // Skip client load report if the counters were all zero in the last
  // report and they are still zero in this one.
  const bool old_val = last_report_counters_were_zero_;
  last_report_counters_were_zero_ = LoadReportCountersAreZero(snapshot);
  if (old_val && last_report_counters_were_zero_) {
    if (xds_client()->load_report_map_.empty()) {
      parent_->chand()->StopLrsCall();
      return true;
    }
    ScheduleNextReportLocked();
    return false;
  }
  // Create a request that contains the snapshot.
  grpc_slice request_payload_slice =
      xds_client()->api_.CreateLrsRequest(std::move(snapshot));
  parent_->send_message_payload_ =
      grpc_raw_byte_buffer_create(&request_payload_slice, 1);
  grpc_slice_unref_internal(request_payload_slice);
  // Send the report.
  grpc_op op;
  memset(&op, 0, sizeof(op));
  op.op = GRPC_OP_SEND_MESSAGE;
  op.data.send_message.send_message = parent_->send_message_payload_;
  grpc_call_error call_error = grpc_call_start_batch_and_execute(
      parent_->call_, &op, 1, &on_report_done_);
  if (GPR_UNLIKELY(call_error != GRPC_CALL_OK)) {
    gpr_log(GPR_ERROR,
            "[xds_client %p] calld=%p call_error=%d sending client load report",
            xds_client(), this, call_error);
    GPR_ASSERT(GRPC_CALL_OK == call_error);
  }
  return false;
}

void XdsClient::ChannelState::LrsCallState::Reporter::OnReportDone(
    void* arg, grpc_error_handle error) {
  Reporter* self = static_cast<Reporter*>(arg);
  bool done;
  {
    MutexLock lock(&self->xds_client()->mu_);
    done = self->OnReportDoneLocked(GRPC_ERROR_REF(error));
  }
  if (done) self->Unref(DEBUG_LOCATION, "Reporter+report_done");
}

bool XdsClient::ChannelState::LrsCallState::Reporter::OnReportDoneLocked(
    grpc_error_handle error) {
  grpc_byte_buffer_destroy(parent_->send_message_payload_);
  parent_->send_message_payload_ = nullptr;
  // If there are no more registered stats to report, cancel the call.
  if (xds_client()->load_report_map_.empty()) {
    parent_->chand()->StopLrsCall();
    GRPC_ERROR_UNREF(error);
    return true;
  }
  if (error != GRPC_ERROR_NONE || !IsCurrentReporterOnCall()) {
    GRPC_ERROR_UNREF(error);
    // If this reporter is no longer the current one on the call, the reason
    // might be that it was orphaned for a new one due to config update.
    if (!IsCurrentReporterOnCall()) {
      parent_->MaybeStartReportingLocked();
    }
    return true;
  }
  ScheduleNextReportLocked();
  return false;
}

//
// XdsClient::ChannelState::LrsCallState
//

XdsClient::ChannelState::LrsCallState::LrsCallState(
    RefCountedPtr<RetryableCall<LrsCallState>> parent)
    : InternallyRefCounted<LrsCallState>(
          GRPC_TRACE_FLAG_ENABLED(grpc_xds_client_refcount_trace)
              ? "LrsCallState"
              : nullptr),
      parent_(std::move(parent)) {
  // Init the LRS call. Note that the call will progress every time there's
  // activity in xds_client()->interested_parties_, which is comprised of
  // the polling entities from client_channel.
  GPR_ASSERT(xds_client() != nullptr);
  const auto& method =
      chand()->server_.ShouldUseV3()
          ? GRPC_MDSTR_SLASH_ENVOY_DOT_SERVICE_DOT_LOAD_STATS_DOT_V3_DOT_LOADREPORTINGSERVICE_SLASH_STREAMLOADSTATS
          : GRPC_MDSTR_SLASH_ENVOY_DOT_SERVICE_DOT_LOAD_STATS_DOT_V2_DOT_LOADREPORTINGSERVICE_SLASH_STREAMLOADSTATS;
  call_ = grpc_channel_create_pollset_set_call(
      chand()->channel_, nullptr, GRPC_PROPAGATE_DEFAULTS,
      xds_client()->interested_parties_, method, nullptr,
      GRPC_MILLIS_INF_FUTURE, nullptr);
  GPR_ASSERT(call_ != nullptr);
  // Init the request payload.
  grpc_slice request_payload_slice =
      xds_client()->api_.CreateLrsInitialRequest(chand()->server_);
  send_message_payload_ =
      grpc_raw_byte_buffer_create(&request_payload_slice, 1);
  grpc_slice_unref_internal(request_payload_slice);
  // Init other data associated with the LRS call.
  grpc_metadata_array_init(&initial_metadata_recv_);
  grpc_metadata_array_init(&trailing_metadata_recv_);
  // Start the call.
  if (GRPC_TRACE_FLAG_ENABLED(grpc_xds_client_trace)) {
    gpr_log(GPR_INFO,
            "[xds_client %p] Starting LRS call (chand: %p, calld: %p, "
            "call: %p)",
            xds_client(), chand(), this, call_);
  }
  // Create the ops.
  grpc_call_error call_error;
  grpc_op ops[3];
  memset(ops, 0, sizeof(ops));
  // Op: send initial metadata.
  grpc_op* op = ops;
  op->op = GRPC_OP_SEND_INITIAL_METADATA;
  op->data.send_initial_metadata.count = 0;
  op->flags = GRPC_INITIAL_METADATA_WAIT_FOR_READY |
              GRPC_INITIAL_METADATA_WAIT_FOR_READY_EXPLICITLY_SET;
  op->reserved = nullptr;
  op++;
  // Op: send request message.
  GPR_ASSERT(send_message_payload_ != nullptr);
  op->op = GRPC_OP_SEND_MESSAGE;
  op->data.send_message.send_message = send_message_payload_;
  op->flags = 0;
  op->reserved = nullptr;
  op++;
  Ref(DEBUG_LOCATION, "LRS+OnInitialRequestSentLocked").release();
  GRPC_CLOSURE_INIT(&on_initial_request_sent_, OnInitialRequestSent, this,
                    grpc_schedule_on_exec_ctx);
  call_error = grpc_call_start_batch_and_execute(
      call_, ops, static_cast<size_t>(op - ops), &on_initial_request_sent_);
  GPR_ASSERT(GRPC_CALL_OK == call_error);
  // Op: recv initial metadata.
  op = ops;
  op->op = GRPC_OP_RECV_INITIAL_METADATA;
  op->data.recv_initial_metadata.recv_initial_metadata =
      &initial_metadata_recv_;
  op->flags = 0;
  op->reserved = nullptr;
  op++;
  // Op: recv response.
  op->op = GRPC_OP_RECV_MESSAGE;
  op->data.recv_message.recv_message = &recv_message_payload_;
  op->flags = 0;
  op->reserved = nullptr;
  op++;
  Ref(DEBUG_LOCATION, "LRS+OnResponseReceivedLocked").release();
  GRPC_CLOSURE_INIT(&on_response_received_, OnResponseReceived, this,
                    grpc_schedule_on_exec_ctx);
  call_error = grpc_call_start_batch_and_execute(
      call_, ops, static_cast<size_t>(op - ops), &on_response_received_);
  GPR_ASSERT(GRPC_CALL_OK == call_error);
  // Op: recv server status.
  op = ops;
  op->op = GRPC_OP_RECV_STATUS_ON_CLIENT;
  op->data.recv_status_on_client.trailing_metadata = &trailing_metadata_recv_;
  op->data.recv_status_on_client.status = &status_code_;
  op->data.recv_status_on_client.status_details = &status_details_;
  op->flags = 0;
  op->reserved = nullptr;
  op++;
  // This callback signals the end of the call, so it relies on the initial
  // ref instead of a new ref. When it's invoked, it's the initial ref that is
  // unreffed.
  GRPC_CLOSURE_INIT(&on_status_received_, OnStatusReceived, this,
                    grpc_schedule_on_exec_ctx);
  call_error = grpc_call_start_batch_and_execute(
      call_, ops, static_cast<size_t>(op - ops), &on_status_received_);
  GPR_ASSERT(GRPC_CALL_OK == call_error);
}

XdsClient::ChannelState::LrsCallState::~LrsCallState() {
  grpc_metadata_array_destroy(&initial_metadata_recv_);
  grpc_metadata_array_destroy(&trailing_metadata_recv_);
  grpc_byte_buffer_destroy(send_message_payload_);
  grpc_byte_buffer_destroy(recv_message_payload_);
  grpc_slice_unref_internal(status_details_);
  GPR_ASSERT(call_ != nullptr);
  grpc_call_unref(call_);
}

void XdsClient::ChannelState::LrsCallState::Orphan() {
  reporter_.reset();
  GPR_ASSERT(call_ != nullptr);
  // If we are here because xds_client wants to cancel the call,
  // on_status_received_ will complete the cancellation and clean up. Otherwise,
  // we are here because xds_client has to orphan a failed call, then the
  // following cancellation will be a no-op.
  grpc_call_cancel_internal(call_);
  // Note that the initial ref is hold by on_status_received_. So the
  // corresponding unref happens in on_status_received_ instead of here.
}

void XdsClient::ChannelState::LrsCallState::MaybeStartReportingLocked() {
  // Don't start again if already started.
  if (reporter_ != nullptr) return;
  // Don't start if the previous send_message op (of the initial request or the
  // last report of the previous reporter) hasn't completed.
  if (send_message_payload_ != nullptr) return;
  // Don't start if no LRS response has arrived.
  if (!seen_response()) return;
  // Don't start if the ADS call hasn't received any valid response. Note that
  // this must be the first channel because it is the current channel but its
  // ADS call hasn't seen any response.
  if (chand()->ads_calld_ == nullptr ||
      chand()->ads_calld_->calld() == nullptr ||
      !chand()->ads_calld_->calld()->seen_response()) {
    return;
  }
  // Start reporting.
  reporter_ = MakeOrphanable<Reporter>(
      Ref(DEBUG_LOCATION, "LRS+load_report+start"), load_reporting_interval_);
}

void XdsClient::ChannelState::LrsCallState::OnInitialRequestSent(
    void* arg, grpc_error_handle /*error*/) {
  LrsCallState* lrs_calld = static_cast<LrsCallState*>(arg);
  {
    MutexLock lock(&lrs_calld->xds_client()->mu_);
    lrs_calld->OnInitialRequestSentLocked();
  }
  lrs_calld->Unref(DEBUG_LOCATION, "LRS+OnInitialRequestSentLocked");
}

void XdsClient::ChannelState::LrsCallState::OnInitialRequestSentLocked() {
  // Clear the send_message_payload_.
  grpc_byte_buffer_destroy(send_message_payload_);
  send_message_payload_ = nullptr;
  MaybeStartReportingLocked();
}

void XdsClient::ChannelState::LrsCallState::OnResponseReceived(
    void* arg, grpc_error_handle /*error*/) {
  LrsCallState* lrs_calld = static_cast<LrsCallState*>(arg);
  bool done;
  {
    MutexLock lock(&lrs_calld->xds_client()->mu_);
    done = lrs_calld->OnResponseReceivedLocked();
  }
  if (done) lrs_calld->Unref(DEBUG_LOCATION, "LRS+OnResponseReceivedLocked");
}

bool XdsClient::ChannelState::LrsCallState::OnResponseReceivedLocked() {
  // Empty payload means the call was cancelled.
  if (!IsCurrentCallOnChannel() || recv_message_payload_ == nullptr) {
    return true;
  }
  // Read the response.
  grpc_byte_buffer_reader bbr;
  grpc_byte_buffer_reader_init(&bbr, recv_message_payload_);
  grpc_slice response_slice = grpc_byte_buffer_reader_readall(&bbr);
  grpc_byte_buffer_reader_destroy(&bbr);
  grpc_byte_buffer_destroy(recv_message_payload_);
  recv_message_payload_ = nullptr;
  // This anonymous lambda is a hack to avoid the usage of goto.
  [&]() {
    // Parse the response.
    bool send_all_clusters = false;
    std::set<std::string> new_cluster_names;
    grpc_millis new_load_reporting_interval;
    grpc_error_handle parse_error = xds_client()->api_.ParseLrsResponse(
        response_slice, &send_all_clusters, &new_cluster_names,
        &new_load_reporting_interval);
    if (parse_error != GRPC_ERROR_NONE) {
      gpr_log(GPR_ERROR,
              "[xds_client %p] LRS response parsing failed. error=%s",
              xds_client(), grpc_error_std_string(parse_error).c_str());
      GRPC_ERROR_UNREF(parse_error);
      return;
    }
    seen_response_ = true;
    if (GRPC_TRACE_FLAG_ENABLED(grpc_xds_client_trace)) {
      gpr_log(
          GPR_INFO,
          "[xds_client %p] LRS response received, %" PRIuPTR
          " cluster names, send_all_clusters=%d, load_report_interval=%" PRId64
          "ms",
          xds_client(), new_cluster_names.size(), send_all_clusters,
          new_load_reporting_interval);
      size_t i = 0;
      for (const auto& name : new_cluster_names) {
        gpr_log(GPR_INFO, "[xds_client %p] cluster_name %" PRIuPTR ": %s",
                xds_client(), i++, name.c_str());
      }
    }
    if (new_load_reporting_interval <
        GRPC_XDS_MIN_CLIENT_LOAD_REPORTING_INTERVAL_MS) {
      new_load_reporting_interval =
          GRPC_XDS_MIN_CLIENT_LOAD_REPORTING_INTERVAL_MS;
      if (GRPC_TRACE_FLAG_ENABLED(grpc_xds_client_trace)) {
        gpr_log(GPR_INFO,
                "[xds_client %p] Increased load_report_interval to minimum "
                "value %dms",
                xds_client(), GRPC_XDS_MIN_CLIENT_LOAD_REPORTING_INTERVAL_MS);
      }
    }
    // Ignore identical update.
    if (send_all_clusters == send_all_clusters_ &&
        cluster_names_ == new_cluster_names &&
        load_reporting_interval_ == new_load_reporting_interval) {
      if (GRPC_TRACE_FLAG_ENABLED(grpc_xds_client_trace)) {
        gpr_log(GPR_INFO,
                "[xds_client %p] Incoming LRS response identical to current, "
                "ignoring.",
                xds_client());
      }
      return;
    }
    // Stop current load reporting (if any) to adopt the new config.
    reporter_.reset();
    // Record the new config.
    send_all_clusters_ = send_all_clusters;
    cluster_names_ = std::move(new_cluster_names);
    load_reporting_interval_ = new_load_reporting_interval;
    // Try starting sending load report.
    MaybeStartReportingLocked();
  }();
  grpc_slice_unref_internal(response_slice);
  if (xds_client()->shutting_down_) return true;
  // Keep listening for LRS config updates.
  grpc_op op;
  memset(&op, 0, sizeof(op));
  op.op = GRPC_OP_RECV_MESSAGE;
  op.data.recv_message.recv_message = &recv_message_payload_;
  op.flags = 0;
  op.reserved = nullptr;
  GPR_ASSERT(call_ != nullptr);
  // Reuse the "OnResponseReceivedLocked" ref taken in ctor.
  const grpc_call_error call_error =
      grpc_call_start_batch_and_execute(call_, &op, 1, &on_response_received_);
  GPR_ASSERT(GRPC_CALL_OK == call_error);
  return false;
}

void XdsClient::ChannelState::LrsCallState::OnStatusReceived(
    void* arg, grpc_error_handle error) {
  LrsCallState* lrs_calld = static_cast<LrsCallState*>(arg);
  {
    MutexLock lock(&lrs_calld->xds_client()->mu_);
    lrs_calld->OnStatusReceivedLocked(GRPC_ERROR_REF(error));
  }
  lrs_calld->Unref(DEBUG_LOCATION, "LRS+OnStatusReceivedLocked");
}

void XdsClient::ChannelState::LrsCallState::OnStatusReceivedLocked(
    grpc_error_handle error) {
  GPR_ASSERT(call_ != nullptr);
  if (GRPC_TRACE_FLAG_ENABLED(grpc_xds_client_trace)) {
    char* status_details = grpc_slice_to_c_string(status_details_);
    gpr_log(GPR_INFO,
            "[xds_client %p] LRS call status received. Status = %d, details "
            "= '%s', (chand: %p, calld: %p, call: %p), error '%s'",
            xds_client(), status_code_, status_details, chand(), this, call_,
            grpc_error_std_string(error).c_str());
    gpr_free(status_details);
  }
  // Ignore status from a stale call.
  if (IsCurrentCallOnChannel()) {
    GPR_ASSERT(!xds_client()->shutting_down_);
    // Try to restart the call.
    parent_->OnCallFinishedLocked();
  }
  GRPC_ERROR_UNREF(error);
}

bool XdsClient::ChannelState::LrsCallState::IsCurrentCallOnChannel() const {
  // If the retryable LRS call is null (which only happens when the xds channel
  // is shutting down), all the LRS calls are stale.
  if (chand()->lrs_calld_ == nullptr) return false;
  return this == chand()->lrs_calld_->calld();
}

//
// XdsClient
//

namespace {

grpc_millis GetRequestTimeout(const grpc_channel_args* args) {
  return grpc_channel_args_find_integer(
      args, GRPC_ARG_XDS_RESOURCE_DOES_NOT_EXIST_TIMEOUT_MS,
      {15000, 0, INT_MAX});
}

grpc_channel_args* ModifyChannelArgs(const grpc_channel_args* args) {
  absl::InlinedVector<grpc_arg, 1> args_to_add = {
      grpc_channel_arg_integer_create(
          const_cast<char*>(GRPC_ARG_KEEPALIVE_TIME_MS),
          5 * 60 * GPR_MS_PER_SEC),
  };
  return grpc_channel_args_copy_and_add(args, args_to_add.data(),
                                        args_to_add.size());
}

}  // namespace

XdsClient::XdsClient(std::unique_ptr<XdsBootstrap> bootstrap,
                     const grpc_channel_args* args)
    : DualRefCounted<XdsClient>(
          GRPC_TRACE_FLAG_ENABLED(grpc_xds_client_refcount_trace) ? "XdsClient"
                                                                  : nullptr),
      bootstrap_(std::move(bootstrap)),
      args_(ModifyChannelArgs(args)),
      request_timeout_(GetRequestTimeout(args)),
      interested_parties_(grpc_pollset_set_create()),
      certificate_provider_store_(MakeOrphanable<CertificateProviderStore>(
          bootstrap_->certificate_providers())),
      api_(this, &grpc_xds_client_trace, bootstrap_->node(),
           &bootstrap_->certificate_providers()) {
  if (GRPC_TRACE_FLAG_ENABLED(grpc_xds_client_trace)) {
    gpr_log(GPR_INFO, "[xds_client %p] creating xds client", this);
  }
  // Calling grpc_init to ensure gRPC does not shut down until the XdsClient is
  // destroyed.
  grpc_init();
}

XdsClient::~XdsClient() {
  if (GRPC_TRACE_FLAG_ENABLED(grpc_xds_client_trace)) {
    gpr_log(GPR_INFO, "[xds_client %p] destroying xds client", this);
  }
  grpc_channel_args_destroy(args_);
  grpc_pollset_set_destroy(interested_parties_);
  // Calling grpc_shutdown to ensure gRPC does not shut down until the XdsClient
  // is destroyed.
  grpc_shutdown();
}

void XdsClient::Orphan() {
  if (GRPC_TRACE_FLAG_ENABLED(grpc_xds_client_trace)) {
    gpr_log(GPR_INFO, "[xds_client %p] shutting down xds client", this);
  }
  {
    MutexLock lock(g_mu);
    if (g_xds_client == this) g_xds_client = nullptr;
  }
  {
    MutexLock lock(&mu_);
    shutting_down_ = true;
    // We do not clear cluster_map_ and endpoint_map_ if the xds client was
    // created by the XdsResolver because the maps contain refs for watchers
    // which in turn hold refs to the loadbalancing policies. At this point, it
    // is possible for ADS calls to be in progress. Unreffing the loadbalancing
    // policies before those calls are done would lead to issues such as
    // https://github.com/grpc/grpc/issues/20928.
    for (auto& a : authority_state_map_) {
      a.second.channel_state.reset();
      if (!a.second.listener_map.empty()) {
        a.second.cluster_map.clear();
        a.second.endpoint_map.clear();
      }
    }
    // We clear these invalid resource  watchers as cancel never came.
    invalid_listener_watchers_.clear();
    invalid_route_config_watchers_.clear();
    invalid_cluster_watchers_.clear();
    invalid_endpoint_watchers_.clear();
  }
}

RefCountedPtr<XdsClient::ChannelState> XdsClient::GetOrCreateChannelStateLocked(
    const XdsBootstrap::XdsServer& server) {
  auto it = xds_server_channel_map_.find(server);
  if (it != xds_server_channel_map_.end()) {
    return it->second->Ref(DEBUG_LOCATION, "Authority");
  }
  // Channel not found, so create a new one.
  auto channel_state = MakeRefCounted<ChannelState>(
      WeakRef(DEBUG_LOCATION, "ChannelState"), server);
  xds_server_channel_map_[server] = channel_state.get();
  return channel_state;
}

void XdsClient::WatchListenerData(
    absl::string_view listener_name,
    std::unique_ptr<ListenerWatcherInterface> watcher) {
  std::string listener_name_str = std::string(listener_name);
  MutexLock lock(&mu_);
  ListenerWatcherInterface* w = watcher.get();
  auto resource = XdsApi::ParseResourceName(listener_name, XdsApi::IsLds);
  if (!resource.ok()) {
    invalid_listener_watchers_[w] = std::move(watcher);
    grpc_error_handle error = GRPC_ERROR_CREATE_FROM_CPP_STRING(absl::StrFormat(
        "Unable to parse resource name for listener %s", listener_name));
    w->OnError(GRPC_ERROR_REF(error));
    return;
  }
  AuthorityState& authority_state = authority_state_map_[resource->authority];
  ListenerState& listener_state = authority_state.listener_map[resource->id];
  listener_state.watchers[w] = std::move(watcher);
  // If we've already received an LDS update, notify the new watcher
  // immediately.
  if (listener_state.update.has_value()) {
    if (GRPC_TRACE_FLAG_ENABLED(grpc_xds_client_trace)) {
      gpr_log(GPR_INFO, "[xds_client %p] returning cached listener data for %s",
              this, listener_name_str.c_str());
    }
    w->OnListenerChanged(*listener_state.update);
  }
  // If the authority doesn't yet have a channel, set it, creating it if needed.
  if (authority_state.channel_state == nullptr) {
    authority_state.channel_state =
        GetOrCreateChannelStateLocked(bootstrap_->server());
  }
  authority_state.channel_state->SubscribeLocked(XdsApi::kLdsTypeUrl,
                                                 *resource);
}

void XdsClient::CancelListenerDataWatch(absl::string_view listener_name,
                                        ListenerWatcherInterface* watcher,
                                        bool delay_unsubscription) {
  MutexLock lock(&mu_);
  if (shutting_down_) return;
  auto resource = XdsApi::ParseResourceName(listener_name, XdsApi::IsLds);
  if (!resource.ok()) return;
  auto& authority_state = authority_state_map_[resource->authority];
  ListenerState& listener_state = authority_state.listener_map[resource->id];
  auto it = listener_state.watchers.find(watcher);
  if (it == listener_state.watchers.end()) {
    invalid_listener_watchers_.erase(watcher);
    return;
  }
  listener_state.watchers.erase(it);
  if (!listener_state.watchers.empty()) return;
  authority_state.listener_map.erase(resource->id);
  xds_server_channel_map_[bootstrap_->server()]->UnsubscribeLocked(
      XdsApi::kLdsTypeUrl, *resource, delay_unsubscription);
  if (!authority_state.HasSubscribedResources()) {
    authority_state.channel_state.reset();
  }
}

void XdsClient::WatchRouteConfigData(
    absl::string_view route_config_name,
    std::unique_ptr<RouteConfigWatcherInterface> watcher) {
  std::string route_config_name_str = std::string(route_config_name);
  MutexLock lock(&mu_);
  RouteConfigWatcherInterface* w = watcher.get();
  auto resource = XdsApi::ParseResourceName(route_config_name, XdsApi::IsRds);
  if (!resource.ok()) {
    invalid_route_config_watchers_[w] = std::move(watcher);
    grpc_error_handle error = GRPC_ERROR_CREATE_FROM_CPP_STRING(
        absl::StrFormat("Unable to parse resource name for route config %s",
                        route_config_name));
    w->OnError(GRPC_ERROR_REF(error));
    return;
  }
  auto& authority_state = authority_state_map_[resource->authority];
  RouteConfigState& route_config_state =
      authority_state.route_config_map[resource->id];
  route_config_state.watchers[w] = std::move(watcher);
  // If we've already received an RDS update, notify the new watcher
  // immediately.
  if (route_config_state.update.has_value()) {
    if (GRPC_TRACE_FLAG_ENABLED(grpc_xds_client_trace)) {
      gpr_log(GPR_INFO,
              "[xds_client %p] returning cached route config data for %s", this,
              route_config_name_str.c_str());
    }
    w->OnRouteConfigChanged(*route_config_state.update);
  }
  // If the authority doesn't yet have a channel, set it, creating it if needed.
  if (authority_state.channel_state == nullptr) {
    authority_state.channel_state =
        GetOrCreateChannelStateLocked(bootstrap_->server());
  }
  authority_state.channel_state->SubscribeLocked(XdsApi::kRdsTypeUrl,
                                                 *resource);
}

void XdsClient::CancelRouteConfigDataWatch(absl::string_view route_config_name,
                                           RouteConfigWatcherInterface* watcher,
                                           bool delay_unsubscription) {
  MutexLock lock(&mu_);
  if (shutting_down_) return;
  auto resource = XdsApi::ParseResourceName(route_config_name, XdsApi::IsRds);
  if (!resource.ok()) return;
  auto& authority_state = authority_state_map_[resource->authority];
  RouteConfigState& route_config_state =
      authority_state.route_config_map[resource->id];
  auto it = route_config_state.watchers.find(watcher);
  if (it == route_config_state.watchers.end()) {
    invalid_route_config_watchers_.erase(watcher);
    return;
  }
  route_config_state.watchers.erase(it);
  if (!route_config_state.watchers.empty()) return;
  authority_state.route_config_map.erase(resource->id);
  xds_server_channel_map_[bootstrap_->server()]->UnsubscribeLocked(
      XdsApi::kRdsTypeUrl, *resource, delay_unsubscription);
  if (!authority_state.HasSubscribedResources()) {
    authority_state.channel_state.reset();
  }
}

void XdsClient::WatchClusterData(
    absl::string_view cluster_name,
    std::unique_ptr<ClusterWatcherInterface> watcher) {
  std::string cluster_name_str = std::string(cluster_name);
  MutexLock lock(&mu_);
  ClusterWatcherInterface* w = watcher.get();
  auto resource = XdsApi::ParseResourceName(cluster_name, XdsApi::IsCds);
  if (!resource.ok()) {
    invalid_cluster_watchers_[w] = std::move(watcher);
    grpc_error_handle error = GRPC_ERROR_CREATE_FROM_CPP_STRING(absl::StrFormat(
        "Unable to parse resource name for cluster %s", cluster_name));
    w->OnError(GRPC_ERROR_REF(error));
    return;
  }
  auto& authority_state = authority_state_map_[resource->authority];
  ClusterState& cluster_state = authority_state.cluster_map[resource->id];
  cluster_state.watchers[w] = std::move(watcher);
  // If we've already received a CDS update, notify the new watcher
  // immediately.
  if (cluster_state.update.has_value()) {
    if (GRPC_TRACE_FLAG_ENABLED(grpc_xds_client_trace)) {
      gpr_log(GPR_INFO, "[xds_client %p] returning cached cluster data for %s",
              this, cluster_name_str.c_str());
    }
    w->OnClusterChanged(cluster_state.update.value());
  }
  // If the authority doesn't yet have a channel, set it, creating it if needed.
  if (authority_state.channel_state == nullptr) {
    authority_state.channel_state =
        GetOrCreateChannelStateLocked(bootstrap_->server());
  }
  authority_state.channel_state->SubscribeLocked(XdsApi::kCdsTypeUrl,
                                                 *resource);
}

void XdsClient::CancelClusterDataWatch(absl::string_view cluster_name,
                                       ClusterWatcherInterface* watcher,
                                       bool delay_unsubscription) {
  MutexLock lock(&mu_);
  if (shutting_down_) return;
  auto resource = XdsApi::ParseResourceName(cluster_name, XdsApi::IsCds);
  if (!resource.ok()) return;
  auto& authority_state = authority_state_map_[resource->authority];
  ClusterState& cluster_state = authority_state.cluster_map[resource->id];
  auto it = cluster_state.watchers.find(watcher);
  if (it == cluster_state.watchers.end()) {
    invalid_cluster_watchers_.erase(watcher);
    return;
  }
  cluster_state.watchers.erase(it);
  if (!cluster_state.watchers.empty()) return;
  authority_state.cluster_map.erase(resource->id);
  xds_server_channel_map_[bootstrap_->server()]->UnsubscribeLocked(
      XdsApi::kCdsTypeUrl, *resource, delay_unsubscription);
  if (!authority_state.HasSubscribedResources()) {
    authority_state.channel_state.reset();
  }
}

void XdsClient::WatchEndpointData(
    absl::string_view eds_service_name,
    std::unique_ptr<EndpointWatcherInterface> watcher) {
  std::string eds_service_name_str = std::string(eds_service_name);
  MutexLock lock(&mu_);
  EndpointWatcherInterface* w = watcher.get();
  auto resource = XdsApi::ParseResourceName(eds_service_name, XdsApi::IsEds);
  if (!resource.ok()) {
    invalid_endpoint_watchers_[w] = std::move(watcher);
    grpc_error_handle error = GRPC_ERROR_CREATE_FROM_CPP_STRING(
        absl::StrFormat("Unable to parse resource name for endpoint service %s",
                        eds_service_name));
    w->OnError(GRPC_ERROR_REF(error));
    return;
  }
  auto& authority_state = authority_state_map_[resource->authority];
  EndpointState& endpoint_state = authority_state.endpoint_map[resource->id];
  endpoint_state.watchers[w] = std::move(watcher);
  // If we've already received an EDS update, notify the new watcher
  // immediately.
  if (endpoint_state.update.has_value()) {
    if (GRPC_TRACE_FLAG_ENABLED(grpc_xds_client_trace)) {
      gpr_log(GPR_INFO, "[xds_client %p] returning cached endpoint data for %s",
              this, eds_service_name_str.c_str());
    }
    w->OnEndpointChanged(endpoint_state.update.value());
  }
  // If the authority doesn't yet have a channel, set it, creating it if needed.
  if (authority_state.channel_state == nullptr) {
    authority_state.channel_state =
        GetOrCreateChannelStateLocked(bootstrap_->server());
  }
  authority_state.channel_state->SubscribeLocked(XdsApi::kEdsTypeUrl,
                                                 *resource);
}

void XdsClient::CancelEndpointDataWatch(absl::string_view eds_service_name,
                                        EndpointWatcherInterface* watcher,
                                        bool delay_unsubscription) {
  MutexLock lock(&mu_);
  if (shutting_down_) return;
  auto resource = XdsApi::ParseResourceName(eds_service_name, XdsApi::IsEds);
  if (!resource.ok()) return;
  auto& authority_state = authority_state_map_[resource->authority];
  EndpointState& endpoint_state = authority_state.endpoint_map[resource->id];
  auto it = endpoint_state.watchers.find(watcher);
  if (it == endpoint_state.watchers.end()) {
    invalid_endpoint_watchers_.erase(watcher);
    return;
  }
  endpoint_state.watchers.erase(it);
  if (!endpoint_state.watchers.empty()) return;
  authority_state.endpoint_map.erase(resource->id);
  xds_server_channel_map_[bootstrap_->server()]->UnsubscribeLocked(
      XdsApi::kEdsTypeUrl, *resource, delay_unsubscription);
  if (!authority_state.HasSubscribedResources()) {
    authority_state.channel_state.reset();
  }
}

RefCountedPtr<XdsClusterDropStats> XdsClient::AddClusterDropStats(
    absl::string_view lrs_server, absl::string_view cluster_name,
    absl::string_view eds_service_name) {
  // TODO(roth): When we add support for direct federation, use the
  // server name specified in lrs_server.
  auto key =
      std::make_pair(std::string(cluster_name), std::string(eds_service_name));
  MutexLock lock(&mu_);
  // We jump through some hoops here to make sure that the absl::string_views
  // stored in the XdsClusterDropStats object point to the strings
  // in the load_report_map_ key, so that they have the same lifetime.
  auto it = load_report_map_
                .emplace(std::make_pair(std::move(key), LoadReportState()))
                .first;
  LoadReportState& load_report_state = it->second;
  RefCountedPtr<XdsClusterDropStats> cluster_drop_stats;
  if (load_report_state.drop_stats != nullptr) {
    cluster_drop_stats = load_report_state.drop_stats->RefIfNonZero();
  }
  if (cluster_drop_stats == nullptr) {
    if (load_report_state.drop_stats != nullptr) {
      load_report_state.deleted_drop_stats +=
          load_report_state.drop_stats->GetSnapshotAndReset();
    }
    cluster_drop_stats = MakeRefCounted<XdsClusterDropStats>(
        Ref(DEBUG_LOCATION, "DropStats"), lrs_server,
        it->first.first /*cluster_name*/,
        it->first.second /*eds_service_name*/);
    load_report_state.drop_stats = cluster_drop_stats.get();
  }
  auto resource = XdsApi::ParseResourceName(cluster_name, XdsApi::IsCds);
  GPR_ASSERT(resource.ok());
  auto a = authority_state_map_.find(resource->authority);
  if (a != authority_state_map_.end()) {
    a->second.channel_state->MaybeStartLrsCall();
  }
  return cluster_drop_stats;
}

void XdsClient::RemoveClusterDropStats(
    absl::string_view /*lrs_server*/, absl::string_view cluster_name,
    absl::string_view eds_service_name,
    XdsClusterDropStats* cluster_drop_stats) {
  MutexLock lock(&mu_);
  // TODO(roth): When we add support for direct federation, use the
  // server name specified in lrs_server.
  auto it = load_report_map_.find(
      std::make_pair(std::string(cluster_name), std::string(eds_service_name)));
  if (it == load_report_map_.end()) return;
  LoadReportState& load_report_state = it->second;
  if (load_report_state.drop_stats == cluster_drop_stats) {
    // Record final snapshot in deleted_drop_stats, which will be
    // added to the next load report.
    load_report_state.deleted_drop_stats +=
        load_report_state.drop_stats->GetSnapshotAndReset();
    load_report_state.drop_stats = nullptr;
  }
}

RefCountedPtr<XdsClusterLocalityStats> XdsClient::AddClusterLocalityStats(
    absl::string_view lrs_server, absl::string_view cluster_name,
    absl::string_view eds_service_name,
    RefCountedPtr<XdsLocalityName> locality) {
  // TODO(roth): When we add support for direct federation, use the
  // server name specified in lrs_server.
  auto key =
      std::make_pair(std::string(cluster_name), std::string(eds_service_name));
  MutexLock lock(&mu_);
  // We jump through some hoops here to make sure that the absl::string_views
  // stored in the XdsClusterLocalityStats object point to the strings
  // in the load_report_map_ key, so that they have the same lifetime.
  auto it = load_report_map_
                .emplace(std::make_pair(std::move(key), LoadReportState()))
                .first;
  LoadReportState& load_report_state = it->second;
  LoadReportState::LocalityState& locality_state =
      load_report_state.locality_stats[locality];
  RefCountedPtr<XdsClusterLocalityStats> cluster_locality_stats;
  if (locality_state.locality_stats != nullptr) {
    cluster_locality_stats = locality_state.locality_stats->RefIfNonZero();
  }
  if (cluster_locality_stats == nullptr) {
    if (locality_state.locality_stats != nullptr) {
      locality_state.deleted_locality_stats +=
          locality_state.locality_stats->GetSnapshotAndReset();
    }
    cluster_locality_stats = MakeRefCounted<XdsClusterLocalityStats>(
        Ref(DEBUG_LOCATION, "LocalityStats"), lrs_server,
        it->first.first /*cluster_name*/, it->first.second /*eds_service_name*/,
        std::move(locality));
    locality_state.locality_stats = cluster_locality_stats.get();
  }
  auto resource = XdsApi::ParseResourceName(cluster_name, XdsApi::IsCds);
  GPR_ASSERT(resource.ok());
  auto a = authority_state_map_.find(resource->authority);
  if (a != authority_state_map_.end()) {
    a->second.channel_state->MaybeStartLrsCall();
  }
  return cluster_locality_stats;
}

void XdsClient::RemoveClusterLocalityStats(
    absl::string_view /*lrs_server*/, absl::string_view cluster_name,
    absl::string_view eds_service_name,
    const RefCountedPtr<XdsLocalityName>& locality,
    XdsClusterLocalityStats* cluster_locality_stats) {
  MutexLock lock(&mu_);
  // TODO(roth): When we add support for direct federation, use the
  // server name specified in lrs_server.
  auto it = load_report_map_.find(
      std::make_pair(std::string(cluster_name), std::string(eds_service_name)));
  if (it == load_report_map_.end()) return;
  LoadReportState& load_report_state = it->second;
  auto locality_it = load_report_state.locality_stats.find(locality);
  if (locality_it == load_report_state.locality_stats.end()) return;
  LoadReportState::LocalityState& locality_state = locality_it->second;
  if (locality_state.locality_stats == cluster_locality_stats) {
    // Record final snapshot in deleted_locality_stats, which will be
    // added to the next load report.
    locality_state.deleted_locality_stats +=
        locality_state.locality_stats->GetSnapshotAndReset();
    locality_state.locality_stats = nullptr;
  }
}

void XdsClient::ResetBackoff() {
  MutexLock lock(&mu_);
  for (auto& p : xds_server_channel_map_) {
    grpc_channel_reset_connect_backoff(p.second->channel());
  }
}

void XdsClient::NotifyOnErrorLocked(grpc_error_handle error) {
  for (const auto& a : authority_state_map_) {
    for (const auto& p : a.second.listener_map) {
      const ListenerState& listener_state = p.second;
      for (const auto& p : listener_state.watchers) {
        p.first->OnError(GRPC_ERROR_REF(error));
      }
    }
    for (const auto& p : a.second.route_config_map) {
      const RouteConfigState& route_config_state = p.second;
      for (const auto& p : route_config_state.watchers) {
        p.first->OnError(GRPC_ERROR_REF(error));
      }
    }
    for (const auto& p : a.second.cluster_map) {
      const ClusterState& cluster_state = p.second;
      for (const auto& p : cluster_state.watchers) {
        p.first->OnError(GRPC_ERROR_REF(error));
      }
    }
    for (const auto& p : a.second.endpoint_map) {
      const EndpointState& endpoint_state = p.second;
      for (const auto& p : endpoint_state.watchers) {
        p.first->OnError(GRPC_ERROR_REF(error));
      }
    }
  }
  GRPC_ERROR_UNREF(error);
}

XdsApi::ClusterLoadReportMap XdsClient::BuildLoadReportSnapshotLocked(
    bool send_all_clusters, const std::set<std::string>& clusters) {
  if (GRPC_TRACE_FLAG_ENABLED(grpc_xds_client_trace)) {
    gpr_log(GPR_INFO, "[xds_client %p] start building load report", this);
  }
  XdsApi::ClusterLoadReportMap snapshot_map;
  for (auto load_report_it = load_report_map_.begin();
       load_report_it != load_report_map_.end();) {
    // Cluster key is cluster and EDS service name.
    const auto& cluster_key = load_report_it->first;
    LoadReportState& load_report = load_report_it->second;
    // If the CDS response for a cluster indicates to use LRS but the
    // LRS server does not say that it wants reports for this cluster,
    // then we'll have stats objects here whose data we're not going to
    // include in the load report.  However, we still need to clear out
    // the data from the stats objects, so that if the LRS server starts
    // asking for the data in the future, we don't incorrectly include
    // data from previous reporting intervals in that future report.
    const bool record_stats =
        send_all_clusters || clusters.find(cluster_key.first) != clusters.end();
    XdsApi::ClusterLoadReport snapshot;
    // Aggregate drop stats.
    snapshot.dropped_requests = std::move(load_report.deleted_drop_stats);
    if (load_report.drop_stats != nullptr) {
      snapshot.dropped_requests +=
          load_report.drop_stats->GetSnapshotAndReset();
      if (GRPC_TRACE_FLAG_ENABLED(grpc_xds_client_trace)) {
        gpr_log(GPR_INFO,
                "[xds_client %p] cluster=%s eds_service_name=%s drop_stats=%p",
                this, cluster_key.first.c_str(), cluster_key.second.c_str(),
                load_report.drop_stats);
      }
    }
    // Aggregate locality stats.
    for (auto it = load_report.locality_stats.begin();
         it != load_report.locality_stats.end();) {
      const RefCountedPtr<XdsLocalityName>& locality_name = it->first;
      auto& locality_state = it->second;
      XdsClusterLocalityStats::Snapshot& locality_snapshot =
          snapshot.locality_stats[locality_name];
      locality_snapshot = std::move(locality_state.deleted_locality_stats);
      if (locality_state.locality_stats != nullptr) {
        locality_snapshot +=
            locality_state.locality_stats->GetSnapshotAndReset();
        if (GRPC_TRACE_FLAG_ENABLED(grpc_xds_client_trace)) {
          gpr_log(GPR_INFO,
                  "[xds_client %p] cluster=%s eds_service_name=%s "
                  "locality=%s locality_stats=%p",
                  this, cluster_key.first.c_str(), cluster_key.second.c_str(),
                  locality_name->AsHumanReadableString().c_str(),
                  locality_state.locality_stats);
        }
      }
      // If the only thing left in this entry was final snapshots from
      // deleted locality stats objects, remove the entry.
      if (locality_state.locality_stats == nullptr) {
        it = load_report.locality_stats.erase(it);
      } else {
        ++it;
      }
    }
    // Compute load report interval.
    const grpc_millis now = ExecCtx::Get()->Now();
    snapshot.load_report_interval = now - load_report.last_report_time;
    load_report.last_report_time = now;
    // Record snapshot.
    if (record_stats) {
      snapshot_map[cluster_key] = std::move(snapshot);
    }
    // If the only thing left in this entry was final snapshots from
    // deleted stats objects, remove the entry.
    if (load_report.locality_stats.empty() &&
        load_report.drop_stats == nullptr) {
      load_report_it = load_report_map_.erase(load_report_it);
    } else {
      ++load_report_it;
    }
  }
  return snapshot_map;
}

std::string XdsClient::DumpClientConfigBinary() {
  MutexLock lock(&mu_);
  XdsApi::ResourceTypeMetadataMap resource_type_metadata_map;
  auto& lds_map = resource_type_metadata_map[XdsApi::kLdsTypeUrl];
  auto& rds_map = resource_type_metadata_map[XdsApi::kRdsTypeUrl];
  auto& cds_map = resource_type_metadata_map[XdsApi::kCdsTypeUrl];
  auto& eds_map = resource_type_metadata_map[XdsApi::kEdsTypeUrl];
  for (auto& a : authority_state_map_) {
    const std::string& authority = a.first;
    // Collect resource metadata from listeners
    for (auto& p : a.second.listener_map) {
      const std::string& listener_name = p.first;
      lds_map[XdsApi::ConstructFullResourceName(
          authority, XdsApi::kLdsTypeUrl, listener_name)] = &p.second.meta;
    }
    // Collect resource metadata from route configs
    for (auto& p : a.second.route_config_map) {
      const std::string& route_config_name = p.first;
      rds_map[XdsApi::ConstructFullResourceName(
          authority, XdsApi::kRdsTypeUrl, route_config_name)] = &p.second.meta;
    }
    // Collect resource metadata from clusters
    for (auto& p : a.second.cluster_map) {
      const std::string& cluster_name = p.first;
      cds_map[XdsApi::ConstructFullResourceName(authority, XdsApi::kCdsTypeUrl,
                                                cluster_name)] = &p.second.meta;
    }
    // Collect resource metadata from endpoints
    for (auto& p : a.second.endpoint_map) {
      const std::string& endpoint_name = p.first;
      eds_map[XdsApi::ConstructFullResourceName(
          authority, XdsApi::kEdsTypeUrl, endpoint_name)] = &p.second.meta;
    }
  }
  // Assemble config dump messages
  return api_.AssembleClientConfig(resource_type_metadata_map);
}

//
// accessors for global state
//

void XdsClientGlobalInit() {
  g_mu = new Mutex;
  XdsHttpFilterRegistry::Init();
}

// TODO(roth): Find a better way to clear the fallback config that does
// not require using ABSL_NO_THREAD_SAFETY_ANALYSIS.
void XdsClientGlobalShutdown() ABSL_NO_THREAD_SAFETY_ANALYSIS {
  gpr_free(g_fallback_bootstrap_config);
  g_fallback_bootstrap_config = nullptr;
  delete g_mu;
  g_mu = nullptr;
  XdsHttpFilterRegistry::Shutdown();
}

namespace {

std::string GetBootstrapContents(const char* fallback_config,
                                 grpc_error_handle* error) {
  // First, try GRPC_XDS_BOOTSTRAP env var.
  grpc_core::UniquePtr<char> path(gpr_getenv("GRPC_XDS_BOOTSTRAP"));
  if (path != nullptr) {
    if (GRPC_TRACE_FLAG_ENABLED(grpc_xds_client_trace)) {
      gpr_log(GPR_INFO,
              "Got bootstrap file location from GRPC_XDS_BOOTSTRAP "
              "environment variable: %s",
              path.get());
    }
    grpc_slice contents;
    *error =
        grpc_load_file(path.get(), /*add_null_terminator=*/true, &contents);
    if (*error != GRPC_ERROR_NONE) return "";
    std::string contents_str(StringViewFromSlice(contents));
    grpc_slice_unref_internal(contents);
    return contents_str;
  }
  // Next, try GRPC_XDS_BOOTSTRAP_CONFIG env var.
  grpc_core::UniquePtr<char> env_config(
      gpr_getenv("GRPC_XDS_BOOTSTRAP_CONFIG"));
  if (env_config != nullptr) {
    if (GRPC_TRACE_FLAG_ENABLED(grpc_xds_client_trace)) {
      gpr_log(GPR_INFO,
              "Got bootstrap contents from GRPC_XDS_BOOTSTRAP_CONFIG "
              "environment variable");
    }
    return env_config.get();
  }
  // Finally, try fallback config.
  if (fallback_config != nullptr) {
    if (GRPC_TRACE_FLAG_ENABLED(grpc_xds_client_trace)) {
      gpr_log(GPR_INFO, "Got bootstrap contents from fallback config");
    }
    return fallback_config;
  }
  // No bootstrap config found.
  *error = GRPC_ERROR_CREATE_FROM_STATIC_STRING(
      "Environment variables GRPC_XDS_BOOTSTRAP or GRPC_XDS_BOOTSTRAP_CONFIG "
      "not defined");
  return "";
}

}  // namespace

RefCountedPtr<XdsClient> XdsClient::GetOrCreate(const grpc_channel_args* args,
                                                grpc_error_handle* error) {
  RefCountedPtr<XdsClient> xds_client;
  // If getting bootstrap from channel args, create a local XdsClient
  // instance for the channel or server instead of using the global instance.
  const char* bootstrap_config = grpc_channel_args_find_string(
      args, GRPC_ARG_TEST_ONLY_DO_NOT_USE_IN_PROD_XDS_BOOTSTRAP_CONFIG);
  if (bootstrap_config != nullptr) {
    std::unique_ptr<XdsBootstrap> bootstrap =
        XdsBootstrap::Create(bootstrap_config, error);
    if (*error == GRPC_ERROR_NONE) {
      grpc_channel_args* xds_channel_args =
          grpc_channel_args_find_pointer<grpc_channel_args>(
              args,
              GRPC_ARG_TEST_ONLY_DO_NOT_USE_IN_PROD_XDS_CLIENT_CHANNEL_ARGS);
      return MakeRefCounted<XdsClient>(std::move(bootstrap), xds_channel_args);
    }
    return nullptr;
  }
  // Otherwise, use the global instance.
  {
    MutexLock lock(g_mu);
    if (g_xds_client != nullptr) {
      auto xds_client = g_xds_client->RefIfNonZero();
      if (xds_client != nullptr) return xds_client;
    }
    // Find bootstrap contents.
    std::string bootstrap_contents =
        GetBootstrapContents(g_fallback_bootstrap_config, error);
    if (*error != GRPC_ERROR_NONE) return nullptr;
    if (GRPC_TRACE_FLAG_ENABLED(grpc_xds_client_trace)) {
      gpr_log(GPR_INFO, "xDS bootstrap contents: %s",
              bootstrap_contents.c_str());
    }
    // Parse bootstrap.
    std::unique_ptr<XdsBootstrap> bootstrap =
        XdsBootstrap::Create(bootstrap_contents, error);
    if (*error != GRPC_ERROR_NONE) return nullptr;
    // Instantiate XdsClient.
    xds_client =
        MakeRefCounted<XdsClient>(std::move(bootstrap), g_channel_args);
    g_xds_client = xds_client.get();
  }
  return xds_client;
}

namespace internal {

void SetXdsChannelArgsForTest(grpc_channel_args* args) {
  MutexLock lock(g_mu);
  g_channel_args = args;
}

void UnsetGlobalXdsClientForTest() {
  MutexLock lock(g_mu);
  g_xds_client = nullptr;
}

void SetXdsFallbackBootstrapConfig(const char* config) {
  MutexLock lock(g_mu);
  gpr_free(g_fallback_bootstrap_config);
  g_fallback_bootstrap_config = gpr_strdup(config);
}

}  // namespace internal

//
// embedding XdsClient in channel args
//

#define GRPC_ARG_XDS_CLIENT "grpc.internal.xds_client"

namespace {

void* XdsClientArgCopy(void* p) {
  XdsClient* xds_client = static_cast<XdsClient*>(p);
  xds_client->Ref(DEBUG_LOCATION, "channel arg").release();
  return p;
}

void XdsClientArgDestroy(void* p) {
  XdsClient* xds_client = static_cast<XdsClient*>(p);
  xds_client->Unref(DEBUG_LOCATION, "channel arg");
}

int XdsClientArgCmp(void* p, void* q) { return QsortCompare(p, q); }

const grpc_arg_pointer_vtable kXdsClientArgVtable = {
    XdsClientArgCopy, XdsClientArgDestroy, XdsClientArgCmp};

}  // namespace

grpc_arg XdsClient::MakeChannelArg() const {
  return grpc_channel_arg_pointer_create(const_cast<char*>(GRPC_ARG_XDS_CLIENT),
                                         const_cast<XdsClient*>(this),
                                         &kXdsClientArgVtable);
}

RefCountedPtr<XdsClient> XdsClient::GetFromChannelArgs(
    const grpc_channel_args& args) {
  XdsClient* xds_client =
      grpc_channel_args_find_pointer<XdsClient>(&args, GRPC_ARG_XDS_CLIENT);
  if (xds_client == nullptr) return nullptr;
  return xds_client->Ref(DEBUG_LOCATION, "GetFromChannelArgs");
}

}  // namespace grpc_core

// The returned bytes may contain NULL(0), so we can't use c-string.
grpc_slice grpc_dump_xds_configs() {
  grpc_core::ApplicationCallbackExecCtx callback_exec_ctx;
  grpc_core::ExecCtx exec_ctx;
  grpc_error_handle error = GRPC_ERROR_NONE;
  auto xds_client = grpc_core::XdsClient::GetOrCreate(nullptr, &error);
  if (error != GRPC_ERROR_NONE) {
    // If we isn't using xDS, just return an empty string.
    GRPC_ERROR_UNREF(error);
    return grpc_empty_slice();
  }
  return grpc_slice_from_cpp_string(xds_client->DumpClientConfigBinary());
}<|MERGE_RESOLUTION|>--- conflicted
+++ resolved
@@ -148,17 +148,8 @@
  private:
   class ResourceState : public InternallyRefCounted<ResourceState> {
    public:
-<<<<<<< HEAD
-    ResourceState(const std::string& type_url, const std::string& name)
+    ResourceState(const std::string& type_url, const XdsApi::ResourceName& name)
         : type_url_(type_url), name_(name) {
-=======
-    ResourceState(const std::string& type_url,
-                  const XdsApi::ResourceName& resource,
-                  bool sent_initial_request)
-        : type_url_(type_url),
-          resource_(resource),
-          sent_initial_request_(sent_initial_request) {
->>>>>>> 7541a3ac
       GRPC_CLOSURE_INIT(&timer_callback_, OnTimer, this,
                         grpc_schedule_on_exec_ctx);
     }
@@ -206,8 +197,8 @@
             GRPC_ERROR_CREATE_FROM_CPP_STRING(absl::StrFormat(
                 "timeout obtaining resource {type=%s name=%s} from xds server",
                 type_url_,
-                XdsApi::ConstructFullResourceName(resource_.authority,
-                                                  type_url_, resource_.id)));
+                XdsApi::ConstructFullResourceName(name_.authority, type_url_,
+                                                  name_.id)));
         watcher_error = grpc_error_set_int(
             watcher_error, GRPC_ERROR_INT_GRPC_STATUS, GRPC_STATUS_UNAVAILABLE);
         if (GRPC_TRACE_FLAG_ENABLED(grpc_xds_client_trace)) {
@@ -215,28 +206,27 @@
                   grpc_error_std_string(watcher_error).c_str());
         }
         auto& authority_state =
-            ads_calld_->xds_client()->authority_state_map_[resource_.authority];
+            ads_calld_->xds_client()->authority_state_map_[name_.authority];
         if (type_url_ == XdsApi::kLdsTypeUrl) {
-          ListenerState& state = authority_state.listener_map[resource_.id];
+          ListenerState& state = authority_state.listener_map[name_.id];
           state.meta.client_status = XdsApi::ResourceMetadata::DOES_NOT_EXIST;
           for (const auto& p : state.watchers) {
             p.first->OnError(GRPC_ERROR_REF(watcher_error));
           }
         } else if (type_url_ == XdsApi::kRdsTypeUrl) {
-          RouteConfigState& state =
-              authority_state.route_config_map[resource_.id];
+          RouteConfigState& state = authority_state.route_config_map[name_.id];
           state.meta.client_status = XdsApi::ResourceMetadata::DOES_NOT_EXIST;
           for (const auto& p : state.watchers) {
             p.first->OnError(GRPC_ERROR_REF(watcher_error));
           }
         } else if (type_url_ == XdsApi::kCdsTypeUrl) {
-          ClusterState& state = authority_state.cluster_map[resource_.id];
+          ClusterState& state = authority_state.cluster_map[name_.id];
           state.meta.client_status = XdsApi::ResourceMetadata::DOES_NOT_EXIST;
           for (const auto& p : state.watchers) {
             p.first->OnError(GRPC_ERROR_REF(watcher_error));
           }
         } else if (type_url_ == XdsApi::kEdsTypeUrl) {
-          EndpointState& state = authority_state.endpoint_map[resource_.id];
+          EndpointState& state = authority_state.endpoint_map[name_.id];
           state.meta.client_status = XdsApi::ResourceMetadata::DOES_NOT_EXIST;
           for (const auto& p : state.watchers) {
             p.first->OnError(GRPC_ERROR_REF(watcher_error));
@@ -250,7 +240,7 @@
     }
 
     const std::string type_url_;
-    const XdsApi::ResourceName resource_;
+    const XdsApi::ResourceName name_;
 
     RefCountedPtr<AdsCallState> ads_calld_;
     bool timer_started_ = false;
@@ -906,17 +896,11 @@
 }
 
 void XdsClient::ChannelState::AdsCallState::SubscribeLocked(
-    const std::string& type_url, const XdsApi::ResourceName& resource) {
-  auto& state = state_map_[type_url]
-                    .subscribed_resources[resource.authority][resource.id];
+    const std::string& type_url, const XdsApi::ResourceName& name) {
+  auto& state =
+      state_map_[type_url].subscribed_resources[name.authority][name.id];
   if (state == nullptr) {
-<<<<<<< HEAD
     state = MakeOrphanable<ResourceState>(type_url, name);
-=======
-    state = MakeOrphanable<ResourceState>(
-        type_url, resource,
-        !chand()->resource_type_version_map_[type_url].empty());
->>>>>>> 7541a3ac
     SendMessageLocked(type_url);
   }
 }
@@ -969,22 +953,19 @@
   auto& lds_state = state_map_[XdsApi::kLdsTypeUrl];
   std::set<std::string> rds_resource_names_seen;
   for (auto& p : lds_update_map) {
-    const XdsApi::ResourceName& resource = p.first;
+    const XdsApi::ResourceName& name = p.first;
     XdsApi::LdsUpdate& lds_update = p.second.resource;
-<<<<<<< HEAD
-    auto it = lds_state.subscribed_resources.find(listener_name);
+    auto it = lds_state.subscribed_resources.find(name.authority);
     if (it != lds_state.subscribed_resources.end()) {
-      it->second->MaybeCancelTimer();
-    }
-=======
-    auto& state =
-        lds_state.subscribed_resources[resource.authority][resource.id];
-    if (state != nullptr) state->Finish();
->>>>>>> 7541a3ac
+      auto res_it = it->second.find(name.id);
+      if (res_it != it->second.end()) {
+        res_it->second->MaybeCancelTimer();
+      }
+    }
     if (GRPC_TRACE_FLAG_ENABLED(grpc_xds_client_trace)) {
       gpr_log(GPR_INFO, "[xds_client %p] LDS resource %s: %s", xds_client(),
-              XdsApi::ConstructFullResourceName(
-                  resource.authority, XdsApi::kLdsTypeUrl, resource.id)
+              XdsApi::ConstructFullResourceName(name.authority,
+                                                XdsApi::kLdsTypeUrl, name.id)
                   .c_str(),
               lds_update.ToString().c_str());
     }
@@ -993,10 +974,9 @@
       rds_resource_names_seen.insert(
           lds_update.http_connection_manager.route_config_name);
     }
-    ListenerState& listener_state =
-        xds_client()
-            ->authority_state_map_[resource.authority]
-            .listener_map[resource.id];
+    ListenerState& listener_state = xds_client()
+                                        ->authority_state_map_[name.authority]
+                                        .listener_map[name.id];
     // Ignore identical update.
     if (listener_state.update.has_value() &&
         *listener_state.update == lds_update) {
@@ -1005,8 +985,8 @@
                 "[xds_client %p] LDS update for %s identical to current, "
                 "ignoring.",
                 xds_client(),
-                XdsApi::ConstructFullResourceName(
-                    resource.authority, XdsApi::kLdsTypeUrl, resource.id)
+                XdsApi::ConstructFullResourceName(name.authority,
+                                                  XdsApi::kLdsTypeUrl, name.id)
                     .c_str());
       }
       continue;
@@ -1023,14 +1003,14 @@
   // For invalid resources in the update, if they are already in the
   // cache, pretend that they are present in the update, so that we
   // don't incorrectly consider them deleted below.
-  for (const auto& resource : resource_names_failed) {
+  for (const auto& name : resource_names_failed) {
     auto& listener_map =
-        xds_client()->authority_state_map_[resource.authority].listener_map;
-    auto it = listener_map.find(resource.id);
+        xds_client()->authority_state_map_[name.authority].listener_map;
+    auto it = listener_map.find(name.id);
     if (it != listener_map.end()) {
       auto& update = it->second.update;
       if (!update.has_value()) continue;
-      lds_update_map[resource];
+      lds_update_map[name];
       if (!update->http_connection_manager.route_config_name.empty()) {
         rds_resource_names_seen.insert(
             update->http_connection_manager.route_config_name);
@@ -1098,26 +1078,23 @@
   }
   auto& rds_state = state_map_[XdsApi::kRdsTypeUrl];
   for (auto& p : rds_update_map) {
-    const XdsApi::ResourceName& resource = p.first;
+    const XdsApi::ResourceName& name = p.first;
     XdsApi::RdsUpdate& rds_update = p.second.resource;
-<<<<<<< HEAD
-    auto it = rds_state.subscribed_resources.find(route_config_name);
+    auto it = rds_state.subscribed_resources.find(name.authority);
     if (it != rds_state.subscribed_resources.end()) {
-      it->second->MaybeCancelTimer();
-    }
-=======
-    auto& state =
-        rds_state.subscribed_resources[resource.authority][resource.id];
-    if (state != nullptr) state->Finish();
->>>>>>> 7541a3ac
+      auto res_it = it->second.find(name.id);
+      if (res_it != it->second.end()) {
+        res_it->second->MaybeCancelTimer();
+      }
+    }
     if (GRPC_TRACE_FLAG_ENABLED(grpc_xds_client_trace)) {
       gpr_log(GPR_INFO, "[xds_client %p] RDS resource:\n%s", xds_client(),
               rds_update.ToString().c_str());
     }
     RouteConfigState& route_config_state =
         xds_client()
-            ->authority_state_map_[resource.authority]
-            .route_config_map[resource.id];
+            ->authority_state_map_[name.authority]
+            .route_config_map[name.id];
     // Ignore identical update.
     if (route_config_state.update.has_value() &&
         *route_config_state.update == rds_update) {
@@ -1152,34 +1129,30 @@
   auto& cds_state = state_map_[XdsApi::kCdsTypeUrl];
   std::set<std::string> eds_resource_names_seen;
   for (auto& p : cds_update_map) {
-    const XdsApi::ResourceName& resource = p.first;
+    const XdsApi::ResourceName& name = p.first;
     XdsApi::CdsUpdate& cds_update = p.second.resource;
-<<<<<<< HEAD
-    auto it = cds_state.subscribed_resources.find(cluster_name);
+    auto it = cds_state.subscribed_resources.find(name.authority);
     if (it != cds_state.subscribed_resources.end()) {
-      it->second->MaybeCancelTimer();
-    }
-=======
-    auto& state =
-        cds_state.subscribed_resources[resource.authority][resource.id];
-    if (state != nullptr) state->Finish();
->>>>>>> 7541a3ac
+      auto res_it = it->second.find(name.id);
+      if (res_it != it->second.end()) {
+        res_it->second->MaybeCancelTimer();
+      }
+    }
     if (GRPC_TRACE_FLAG_ENABLED(grpc_xds_client_trace)) {
       gpr_log(GPR_INFO, "[xds_client %p] cluster=%s: %s", xds_client(),
-              XdsApi::ConstructFullResourceName(
-                  resource.authority, XdsApi::kCdsTypeUrl, resource.id)
+              XdsApi::ConstructFullResourceName(name.authority,
+                                                XdsApi::kCdsTypeUrl, name.id)
                   .c_str(),
               cds_update.ToString().c_str());
     }
     // Record the EDS resource names seen.
     eds_resource_names_seen.insert(
         cds_update.eds_service_name.empty()
-            ? XdsApi::ConstructFullResourceName(
-                  resource.authority, XdsApi::kCdsTypeUrl, resource.id)
+            ? XdsApi::ConstructFullResourceName(name.authority,
+                                                XdsApi::kCdsTypeUrl, name.id)
             : cds_update.eds_service_name);
-    ClusterState& cluster_state = xds_client()
-                                      ->authority_state_map_[resource.authority]
-                                      .cluster_map[resource.id];
+    ClusterState& cluster_state =
+        xds_client()->authority_state_map_[name.authority].cluster_map[name.id];
     // Ignore identical update.
     if (cluster_state.update.has_value() &&
         *cluster_state.update == cds_update) {
@@ -1202,18 +1175,18 @@
   // For invalid resources in the update, if they are already in the
   // cache, pretend that they are present in the update, so that we
   // don't incorrectly consider them deleted below.
-  for (const auto& resource : resource_names_failed) {
+  for (const auto& name : resource_names_failed) {
     auto& cluster_map =
-        xds_client()->authority_state_map_[resource.authority].cluster_map;
-    auto it = cluster_map.find(resource.id);
+        xds_client()->authority_state_map_[name.authority].cluster_map;
+    auto it = cluster_map.find(name.id);
     if (it != cluster_map.end()) {
       auto& update = it->second.update;
       if (!update.has_value()) continue;
-      cds_update_map[resource];
+      cds_update_map[name];
       eds_resource_names_seen.insert(
           update->eds_service_name.empty()
-              ? XdsApi::ConstructFullResourceName(
-                    resource.authority, XdsApi::kCdsTypeUrl, resource.id)
+              ? XdsApi::ConstructFullResourceName(name.authority,
+                                                  XdsApi::kCdsTypeUrl, name.id)
               : update->eds_service_name);
     }
   }
@@ -1276,29 +1249,25 @@
   }
   auto& eds_state = state_map_[XdsApi::kEdsTypeUrl];
   for (auto& p : eds_update_map) {
-    const XdsApi::ResourceName& resource = p.first;
+    const XdsApi::ResourceName& name = p.first;
     XdsApi::EdsUpdate& eds_update = p.second.resource;
-<<<<<<< HEAD
-    auto it = eds_state.subscribed_resources.find(eds_service_name);
+    auto it = eds_state.subscribed_resources.find(name.authority);
     if (it != eds_state.subscribed_resources.end()) {
-      it->second->MaybeCancelTimer();
-    }
-=======
-    auto& state =
-        eds_state.subscribed_resources[resource.authority][resource.id];
-    if (state != nullptr) state->Finish();
->>>>>>> 7541a3ac
+      auto res_it = it->second.find(name.id);
+      if (res_it != it->second.end()) {
+        res_it->second->MaybeCancelTimer();
+      }
+    }
     if (GRPC_TRACE_FLAG_ENABLED(grpc_xds_client_trace)) {
       gpr_log(GPR_INFO, "[xds_client %p] EDS resource %s: %s", xds_client(),
-              XdsApi::ConstructFullResourceName(
-                  resource.authority, XdsApi::kCdsTypeUrl, resource.id)
+              XdsApi::ConstructFullResourceName(name.authority,
+                                                XdsApi::kCdsTypeUrl, name.id)
                   .c_str(),
               eds_update.ToString().c_str());
     }
-    EndpointState& endpoint_state =
-        xds_client()
-            ->authority_state_map_[resource.authority]
-            .endpoint_map[resource.id];
+    EndpointState& endpoint_state = xds_client()
+                                        ->authority_state_map_[name.authority]
+                                        .endpoint_map[name.id];
     // Ignore identical update.
     if (endpoint_state.update.has_value() &&
         *endpoint_state.update == eds_update) {
@@ -1571,19 +1540,12 @@
       resource_map;
   auto it = state_map_.find(type_url);
   if (it != state_map_.end()) {
-<<<<<<< HEAD
-    for (auto& p : it->second.subscribed_resources) {
-      resource_names.insert(p.first);
-      OrphanablePtr<ResourceState>& state = p.second;
-      state->MaybeStartTimer(Ref(DEBUG_LOCATION, "ResourceState"));
-=======
     for (auto& a : it->second.subscribed_resources) {
       for (auto& p : a.second) {
         resource_map[a.first].insert(p.first);
         OrphanablePtr<ResourceState>& state = p.second;
-        state->Start(Ref(DEBUG_LOCATION, "ResourceState"));
-      }
->>>>>>> 7541a3ac
+        state->MaybeStartTimer(Ref(DEBUG_LOCATION, "ResourceState"));
+      }
     }
   }
   return resource_map;
