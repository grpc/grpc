//
// Copyright 2018 gRPC authors.
//
// Licensed under the Apache License, Version 2.0 (the "License");
// you may not use this file except in compliance with the License.
// You may obtain a copy of the License at
//
//     http://www.apache.org/licenses/LICENSE-2.0
//
// Unless required by applicable law or agreed to in writing, software
// distributed under the License is distributed on an "AS IS" BASIS,
// WITHOUT WARRANTIES OR CONDITIONS OF ANY KIND, either express or implied.
// See the License for the specific language governing permissions and
// limitations under the License.
//

#include <grpc/support/port_platform.h>

#include "src/core/ext/xds/xds_client.h"

#include <inttypes.h>
#include <string.h>

#include <algorithm>

#include "absl/memory/memory.h"
#include "absl/strings/match.h"
#include "absl/strings/str_cat.h"
#include "absl/strings/str_format.h"
#include "absl/strings/str_join.h"
#include "absl/strings/str_split.h"
#include "absl/strings/string_view.h"
#include "absl/strings/strip.h"
#include "absl/types/optional.h"
#include "upb/arena.h"

#include <grpc/event_engine/event_engine.h>
#include <grpc/support/log.h>

#include "src/core/ext/xds/xds_api.h"
#include "src/core/ext/xds/xds_bootstrap.h"
#include "src/core/ext/xds/xds_client_stats.h"
#include "src/core/lib/backoff/backoff.h"
#include "src/core/lib/event_engine/default_event_engine.h"
#include "src/core/lib/gprpp/debug_location.h"
#include "src/core/lib/gprpp/orphanable.h"
#include "src/core/lib/gprpp/ref_counted_ptr.h"
#include "src/core/lib/gprpp/sync.h"
#include "src/core/lib/uri/uri_parser.h"

#define GRPC_XDS_INITIAL_CONNECT_BACKOFF_SECONDS 1
#define GRPC_XDS_RECONNECT_BACKOFF_MULTIPLIER 1.6
#define GRPC_XDS_RECONNECT_MAX_BACKOFF_SECONDS 120
#define GRPC_XDS_RECONNECT_JITTER 0.2
#define GRPC_XDS_MIN_CLIENT_LOAD_REPORTING_INTERVAL_MS 1000

namespace grpc_core {

using ::grpc_event_engine::experimental::EventEngine;
using ::grpc_event_engine::experimental::GetDefaultEventEngine;

TraceFlag grpc_xds_client_trace(false, "xds_client");
TraceFlag grpc_xds_client_refcount_trace(false, "xds_client_refcount");

//
// Internal class declarations
//

// An xds call wrapper that can restart a call upon failure. Holds a ref to
// the xds channel. The template parameter is the kind of wrapped xds call.
template <typename T>
class XdsClient::ChannelState::RetryableCall
    : public InternallyRefCounted<RetryableCall<T>> {
 public:
  explicit RetryableCall(WeakRefCountedPtr<ChannelState> chand);

  // Disable thread-safety analysis because this method is called via
  // OrphanablePtr<>, but there's no way to pass the lock annotation
  // through there.
  void Orphan() override ABSL_NO_THREAD_SAFETY_ANALYSIS;

  void OnCallFinishedLocked() ABSL_EXCLUSIVE_LOCKS_REQUIRED(&XdsClient::mu_);

  T* calld() const { return calld_.get(); }
  ChannelState* chand() const { return chand_.get(); }

  bool IsCurrentCallOnChannel() const;

 private:
  void StartNewCallLocked();
  void StartRetryTimerLocked() ABSL_EXCLUSIVE_LOCKS_REQUIRED(&XdsClient::mu_);

  void OnRetryTimer();

  // The wrapped xds call that talks to the xds server. It's instantiated
  // every time we start a new call. It's null during call retry backoff.
  OrphanablePtr<T> calld_;
  // The owning xds channel.
  WeakRefCountedPtr<ChannelState> chand_;

  // Retry state.
  BackOff backoff_;
  absl::optional<EventEngine::TaskHandle> timer_handle_
      ABSL_GUARDED_BY(&XdsClient::mu_);

  bool shutting_down_ = false;
};

// Contains an ADS call to the xds server.
class XdsClient::ChannelState::AdsCallState
    : public InternallyRefCounted<AdsCallState> {
 public:
  // The ctor and dtor should not be used directly.
  explicit AdsCallState(RefCountedPtr<RetryableCall<AdsCallState>> parent);

  void Orphan() override;

  RetryableCall<AdsCallState>* parent() const { return parent_.get(); }
  ChannelState* chand() const { return parent_->chand(); }
  XdsClient* xds_client() const { return chand()->xds_client(); }
  bool seen_response() const { return seen_response_; }

  void SubscribeLocked(const XdsResourceType* type, const XdsResourceName& name,
                       bool delay_send)
      ABSL_EXCLUSIVE_LOCKS_REQUIRED(&XdsClient::mu_);
  void UnsubscribeLocked(const XdsResourceType* type,
                         const XdsResourceName& name, bool delay_unsubscription)
      ABSL_EXCLUSIVE_LOCKS_REQUIRED(&XdsClient::mu_);

  bool HasSubscribedResources() const;

 private:
  class AdsResponseParser : public XdsApi::AdsResponseParserInterface {
   public:
    struct Result {
      const XdsResourceType* type;
      std::string type_url;
      std::string version;
      std::string nonce;
      std::vector<std::string> errors;
      std::map<std::string /*authority*/, std::set<XdsResourceKey>>
          resources_seen;
      bool have_valid_resources = false;
    };

    explicit AdsResponseParser(AdsCallState* ads_call_state)
        : ads_call_state_(ads_call_state) {}

    absl::Status ProcessAdsResponseFields(AdsResponseFields fields) override
        ABSL_EXCLUSIVE_LOCKS_REQUIRED(&XdsClient::mu_);

    void ParseResource(upb_Arena* arena, size_t idx, absl::string_view type_url,
                       absl::string_view resource_name,
                       absl::string_view serialized_resource) override
        ABSL_EXCLUSIVE_LOCKS_REQUIRED(&XdsClient::mu_);

    void ResourceWrapperParsingFailed(size_t idx) override;

    Result TakeResult() { return std::move(result_); }

   private:
    XdsClient* xds_client() const { return ads_call_state_->xds_client(); }

    AdsCallState* ads_call_state_;
    const Timestamp update_time_ = ExecCtx::Get()->Now();
    Result result_;
  };

  class ResourceTimer : public InternallyRefCounted<ResourceTimer> {
   public:
    ResourceTimer(const XdsResourceType* type, const XdsResourceName& name)
        : type_(type), name_(name) {}

    // Disable thread-safety analysis because this method is called via
    // OrphanablePtr<>, but there's no way to pass the lock annotation
    // through there.
    void Orphan() override ABSL_NO_THREAD_SAFETY_ANALYSIS {
      MaybeCancelTimer();
      Unref(DEBUG_LOCATION, "Orphan");
    }

    void MaybeStartTimer(RefCountedPtr<AdsCallState> ads_calld)
        ABSL_EXCLUSIVE_LOCKS_REQUIRED(&XdsClient::mu_) {
      if (!timer_start_needed_) return;
      timer_start_needed_ = false;
      // Check if we already have a cached version of this resource
      // (i.e., if this is the initial request for the resource after an
      // ADS stream restart).  If so, we don't start the timer, because
      // (a) we already have the resource and (b) the server may
      // optimize by not resending the resource that we already have.
      auto& authority_state =
          ads_calld->xds_client()->authority_state_map_[name_.authority];
      ResourceState& state = authority_state.resource_map[type_][name_.key];
      if (state.resource != nullptr) return;
      // Start timer.
      ads_calld_ = std::move(ads_calld);
      timer_handle_ = GetDefaultEventEngine()->RunAfter(
          ads_calld_->xds_client()->request_timeout_,
          [self = Ref(DEBUG_LOCATION, "timer")]() {
            ApplicationCallbackExecCtx callback_exec_ctx;
            ExecCtx exec_ctx;
            self->OnTimer();
          });
    }

    void MaybeCancelTimer() ABSL_EXCLUSIVE_LOCKS_REQUIRED(&XdsClient::mu_) {
      // If the timer hasn't been started yet, make sure we don't start
      // it later.  This can happen if the last watch for an LDS or CDS
      // resource is cancelled and then restarted, both while an ADS
      // request for a different resource type is being sent (causing
      // the unsubscription and then resubscription requests to be
      // queued), and then we get a response for the LDS or CDS resource.
      // In that case, we would call MaybeCancelTimer() when we receive the
      // response and then MaybeStartTimer() when we finally send the new
      // LDS or CDS request, thus causing the timer to fire when it shouldn't.
      // For details, see https://github.com/grpc/grpc/issues/29583.
      // TODO(roth): Find a way to write a test for this case.
      timer_start_needed_ = false;
      if (timer_handle_.has_value()) {
        GetDefaultEventEngine()->Cancel(*timer_handle_);
        timer_handle_.reset();
      }
    }

   private:
    void OnTimer() {
      {
        MutexLock lock(&ads_calld_->xds_client()->mu_);
        if (timer_handle_.has_value()) {
          timer_handle_.reset();
          if (GRPC_TRACE_FLAG_ENABLED(grpc_xds_client_trace)) {
            gpr_log(GPR_INFO,
                    "[xds_client %p] xds server %s: timeout obtaining resource "
                    "{type=%s name=%s} from xds server",
                    ads_calld_->xds_client(),
                    ads_calld_->chand()->server_.server_uri.c_str(),
                    std::string(type_->type_url()).c_str(),
                    XdsClient::ConstructFullXdsResourceName(
                        name_.authority, type_->type_url(), name_.key)
                        .c_str());
          }
          auto& authority_state =
              ads_calld_->xds_client()->authority_state_map_[name_.authority];
          ResourceState& state = authority_state.resource_map[type_][name_.key];
          state.meta.client_status = XdsApi::ResourceMetadata::DOES_NOT_EXIST;
          ads_calld_->xds_client()->NotifyWatchersOnResourceDoesNotExist(
              state.watchers);
        }
      }
      ads_calld_->xds_client()->work_serializer_.DrainQueue();
      ads_calld_.reset();
    }

    const XdsResourceType* type_;
    const XdsResourceName name_;

    RefCountedPtr<AdsCallState> ads_calld_;
    bool timer_start_needed_ ABSL_GUARDED_BY(&XdsClient::mu_) = true;
    absl::optional<EventEngine::TaskHandle> timer_handle_
        ABSL_GUARDED_BY(&XdsClient::mu_);
  };

  class StreamEventHandler
      : public XdsTransportFactory::XdsTransport::StreamingCall::EventHandler {
   public:
    explicit StreamEventHandler(RefCountedPtr<AdsCallState> ads_calld)
        : ads_calld_(std::move(ads_calld)) {}

    void OnRequestSent(bool ok) override { ads_calld_->OnRequestSent(ok); }
    void OnRecvMessage(absl::string_view payload) override {
      ads_calld_->OnRecvMessage(payload);
    }
    void OnStatusReceived(absl::Status status) override {
      ads_calld_->OnStatusReceived(std::move(status));
    }

   private:
    RefCountedPtr<AdsCallState> ads_calld_;
  };

  struct ResourceTypeState {
    // Nonce and status for this resource type.
    std::string nonce;
    absl::Status status;

    // Subscribed resources of this type.
    std::map<std::string /*authority*/,
             std::map<XdsResourceKey, OrphanablePtr<ResourceTimer>>>
        subscribed_resources;
  };

  void SendMessageLocked(const XdsResourceType* type)
      ABSL_EXCLUSIVE_LOCKS_REQUIRED(&XdsClient::mu_);

  void OnRequestSent(bool ok);
  void OnRecvMessage(absl::string_view payload);
  void OnStatusReceived(absl::Status status);

  bool IsCurrentCallOnChannel() const;

  // Constructs a list of resource names of a given type for an ADS
  // request.  Also starts the timer for each resource if needed.
  std::vector<std::string> ResourceNamesForRequest(const XdsResourceType* type)
      ABSL_EXCLUSIVE_LOCKS_REQUIRED(&XdsClient::mu_);

  // The owning RetryableCall<>.
  RefCountedPtr<RetryableCall<AdsCallState>> parent_;

  OrphanablePtr<XdsTransportFactory::XdsTransport::StreamingCall> call_;

  bool sent_initial_message_ = false;
  bool seen_response_ = false;
  bool send_message_pending_ ABSL_GUARDED_BY(&XdsClient::mu_) = false;

  // Resource types for which requests need to be sent.
  std::set<const XdsResourceType*> buffered_requests_;

  // State for each resource type.
  std::map<const XdsResourceType*, ResourceTypeState> state_map_;
};

// Contains an LRS call to the xds server.
class XdsClient::ChannelState::LrsCallState
    : public InternallyRefCounted<LrsCallState> {
 public:
  // The ctor and dtor should not be used directly.
  explicit LrsCallState(RefCountedPtr<RetryableCall<LrsCallState>> parent);

  void Orphan() override;

  void MaybeStartReportingLocked()
      ABSL_EXCLUSIVE_LOCKS_REQUIRED(&XdsClient::mu_);

  RetryableCall<LrsCallState>* parent() { return parent_.get(); }
  ChannelState* chand() const { return parent_->chand(); }
  XdsClient* xds_client() const { return chand()->xds_client(); }
  bool seen_response() const { return seen_response_; }

 private:
  class StreamEventHandler
      : public XdsTransportFactory::XdsTransport::StreamingCall::EventHandler {
   public:
    explicit StreamEventHandler(RefCountedPtr<LrsCallState> lrs_calld)
        : lrs_calld_(std::move(lrs_calld)) {}

    void OnRequestSent(bool ok) override { lrs_calld_->OnRequestSent(ok); }
    void OnRecvMessage(absl::string_view payload) override {
      lrs_calld_->OnRecvMessage(payload);
    }
    void OnStatusReceived(absl::Status status) override {
      lrs_calld_->OnStatusReceived(std::move(status));
    }

   private:
    RefCountedPtr<LrsCallState> lrs_calld_;
  };

  // Reports client-side load stats according to a fixed interval.
  class Reporter : public InternallyRefCounted<Reporter> {
   public:
    Reporter(RefCountedPtr<LrsCallState> parent, Duration report_interval)
        : parent_(std::move(parent)), report_interval_(report_interval) {
      ScheduleNextReportLocked();
    }

    // Disable thread-safety analysis because this method is called via
    // OrphanablePtr<>, but there's no way to pass the lock annotation
    // through there.
    void Orphan() override ABSL_NO_THREAD_SAFETY_ANALYSIS;

    void OnReportDoneLocked() ABSL_EXCLUSIVE_LOCKS_REQUIRED(&XdsClient::mu_);

   private:
    void ScheduleNextReportLocked()
        ABSL_EXCLUSIVE_LOCKS_REQUIRED(&XdsClient::mu_);
    bool OnNextReportTimer();
    bool SendReportLocked() ABSL_EXCLUSIVE_LOCKS_REQUIRED(&XdsClient::mu_);

    bool IsCurrentReporterOnCall() const {
      return this == parent_->reporter_.get();
    }
    XdsClient* xds_client() const { return parent_->xds_client(); }

    // The owning LRS call.
    RefCountedPtr<LrsCallState> parent_;

    // The load reporting state.
    const Duration report_interval_;
    bool last_report_counters_were_zero_ = false;
    absl::optional<EventEngine::TaskHandle> timer_handle_
        ABSL_GUARDED_BY(&XdsClient::mu_);
  };

  void OnRequestSent(bool ok);
  void OnRecvMessage(absl::string_view payload);
  void OnStatusReceived(absl::Status status);

  bool IsCurrentCallOnChannel() const;

  // The owning RetryableCall<>.
  RefCountedPtr<RetryableCall<LrsCallState>> parent_;

  OrphanablePtr<XdsTransportFactory::XdsTransport::StreamingCall> call_;

  bool seen_response_ = false;
  bool send_message_pending_ ABSL_GUARDED_BY(&XdsClient::mu_) = false;

  // Load reporting state.
  bool send_all_clusters_ = false;
  std::set<std::string> cluster_names_;  // Asked for by the LRS server.
  Duration load_reporting_interval_;
  OrphanablePtr<Reporter> reporter_;
};

//
// XdsClient::ChannelState
//

XdsClient::ChannelState::ChannelState(WeakRefCountedPtr<XdsClient> xds_client,
                                      const XdsBootstrap::XdsServer& server)
    : DualRefCounted<ChannelState>(
          GRPC_TRACE_FLAG_ENABLED(grpc_xds_client_refcount_trace)
              ? "ChannelState"
              : nullptr),
      xds_client_(std::move(xds_client)),
      server_(server) {
  if (GRPC_TRACE_FLAG_ENABLED(grpc_xds_client_trace)) {
    gpr_log(GPR_INFO, "[xds_client %p] creating channel to %s",
            xds_client_.get(), server.server_uri.c_str());
  }
  absl::Status status;
  transport_ = xds_client_->transport_factory_->Create(
      server,
      [self = WeakRef(DEBUG_LOCATION, "OnConnectivityFailure")](
          absl::Status status) {
        self->OnConnectivityStateChange(std::move(status));
      },
      &status);
  GPR_ASSERT(transport_ != nullptr);
  if (!status.ok()) OnConnectivityStateChangeLocked(std::move(status));
}

XdsClient::ChannelState::~ChannelState() {
  if (GRPC_TRACE_FLAG_ENABLED(grpc_xds_client_trace)) {
    gpr_log(GPR_INFO, "[xds_client %p] destroying xds channel %p for server %s",
            xds_client(), this, server_.server_uri.c_str());
  }
  xds_client_.reset(DEBUG_LOCATION, "ChannelState");
}

// This method should only ever be called when holding the lock, but we can't
// use a ABSL_EXCLUSIVE_LOCKS_REQUIRED annotation, because Orphan() will be
// called from DualRefCounted::Unref, which cannot have a lock annotation for
// a lock in this subclass.
void XdsClient::ChannelState::Orphan() ABSL_NO_THREAD_SAFETY_ANALYSIS {
  shutting_down_ = true;
  transport_.reset();
  // At this time, all strong refs are removed, remove from channel map to
  // prevent subsequent subscription from trying to use this ChannelState as
  // it is shutting down.
  xds_client_->xds_server_channel_map_.erase(server_);
  ads_calld_.reset();
  lrs_calld_.reset();
}

void XdsClient::ChannelState::ResetBackoff() { transport_->ResetBackoff(); }

XdsClient::ChannelState::AdsCallState* XdsClient::ChannelState::ads_calld()
    const {
  return ads_calld_->calld();
}

XdsClient::ChannelState::LrsCallState* XdsClient::ChannelState::lrs_calld()
    const {
  return lrs_calld_->calld();
}

bool XdsClient::ChannelState::HasActiveAdsCall() const {
  return ads_calld_ != nullptr && ads_calld_->calld() != nullptr;
}

void XdsClient::ChannelState::MaybeStartLrsCall() {
  if (lrs_calld_ != nullptr) return;
  lrs_calld_.reset(new RetryableCall<LrsCallState>(
      WeakRef(DEBUG_LOCATION, "ChannelState+lrs")));
}

void XdsClient::ChannelState::StopLrsCallLocked() {
  xds_client_->xds_load_report_server_map_.erase(server_);
  lrs_calld_.reset();
}

void XdsClient::ChannelState::SubscribeLocked(const XdsResourceType* type,
                                              const XdsResourceName& name) {
  if (ads_calld_ == nullptr) {
    // Start the ADS call if this is the first request.
    ads_calld_.reset(new RetryableCall<AdsCallState>(
        WeakRef(DEBUG_LOCATION, "ChannelState+ads")));
    // Note: AdsCallState's ctor will automatically subscribe to all
    // resources that the XdsClient already has watchers for, so we can
    // return here.
    return;
  }
  // If the ADS call is in backoff state, we don't need to do anything now
  // because when the call is restarted it will resend all necessary requests.
  if (ads_calld() == nullptr) return;
  // Subscribe to this resource if the ADS call is active.
  ads_calld()->SubscribeLocked(type, name, /*delay_send=*/false);
}

void XdsClient::ChannelState::UnsubscribeLocked(const XdsResourceType* type,
                                                const XdsResourceName& name,
                                                bool delay_unsubscription) {
  if (ads_calld_ != nullptr) {
    auto* calld = ads_calld_->calld();
    if (calld != nullptr) {
      calld->UnsubscribeLocked(type, name, delay_unsubscription);
      if (!calld->HasSubscribedResources()) {
        ads_calld_.reset();
      }
    }
  }
}

void XdsClient::ChannelState::OnConnectivityStateChange(absl::Status status) {
  {
    MutexLock lock(&xds_client_->mu_);
    OnConnectivityStateChangeLocked(std::move(status));
  }
  xds_client_->work_serializer_.DrainQueue();
}

void XdsClient::ChannelState::OnConnectivityStateChangeLocked(
    absl::Status status) {
  if (!shutting_down_) {
    // Notify all watchers of error.
    gpr_log(GPR_INFO,
            "[xds_client %p] xds channel for server %s in "
            "state TRANSIENT_FAILURE: %s",
            xds_client(), server_.server_uri.c_str(),
            status.ToString().c_str());
    xds_client_->NotifyOnErrorLocked(absl::UnavailableError(
        absl::StrCat("xds channel in TRANSIENT_FAILURE, connectivity error: ",
                     status.ToString())));
  }
}

//
// XdsClient::ChannelState::RetryableCall<>
//

template <typename T>
XdsClient::ChannelState::RetryableCall<T>::RetryableCall(
    WeakRefCountedPtr<ChannelState> chand)
    : chand_(std::move(chand)),
      backoff_(BackOff::Options()
                   .set_initial_backoff(Duration::Seconds(
                       GRPC_XDS_INITIAL_CONNECT_BACKOFF_SECONDS))
                   .set_multiplier(GRPC_XDS_RECONNECT_BACKOFF_MULTIPLIER)
                   .set_jitter(GRPC_XDS_RECONNECT_JITTER)
                   .set_max_backoff(Duration::Seconds(
                       GRPC_XDS_RECONNECT_MAX_BACKOFF_SECONDS))) {
  StartNewCallLocked();
}

template <typename T>
void XdsClient::ChannelState::RetryableCall<T>::Orphan() {
  shutting_down_ = true;
  calld_.reset();
  if (timer_handle_.has_value()) {
    GetDefaultEventEngine()->Cancel(*timer_handle_);
    timer_handle_.reset();
  }
  this->Unref(DEBUG_LOCATION, "RetryableCall+orphaned");
}

template <typename T>
void XdsClient::ChannelState::RetryableCall<T>::OnCallFinishedLocked() {
  // If we saw a response on the current stream, reset backoff.
  if (calld_->seen_response()) backoff_.Reset();
  calld_.reset();
  // Start retry timer.
  StartRetryTimerLocked();
}

template <typename T>
void XdsClient::ChannelState::RetryableCall<T>::StartNewCallLocked() {
  if (shutting_down_) return;
  GPR_ASSERT(chand_->transport_ != nullptr);
  GPR_ASSERT(calld_ == nullptr);
  if (GRPC_TRACE_FLAG_ENABLED(grpc_xds_client_trace)) {
    gpr_log(GPR_INFO,
            "[xds_client %p] xds server %s: start new call from retryable "
            "call %p",
            chand()->xds_client(), chand()->server_.server_uri.c_str(), this);
  }
  calld_ = MakeOrphanable<T>(
      this->Ref(DEBUG_LOCATION, "RetryableCall+start_new_call"));
}

template <typename T>
void XdsClient::ChannelState::RetryableCall<T>::StartRetryTimerLocked() {
  if (shutting_down_) return;
  const Timestamp next_attempt_time = backoff_.NextAttemptTime();
  const Duration timeout =
      std::max(next_attempt_time - ExecCtx::Get()->Now(), Duration::Zero());
  if (GRPC_TRACE_FLAG_ENABLED(grpc_xds_client_trace)) {
    gpr_log(GPR_INFO,
            "[xds_client %p] xds server %s: call attempt failed; "
            "retry timer will fire in %" PRId64 "ms.",
            chand()->xds_client(), chand()->server_.server_uri.c_str(),
            timeout.millis());
  }
  timer_handle_ = GetDefaultEventEngine()->RunAfter(
      timeout,
      [self = this->Ref(DEBUG_LOCATION, "RetryableCall+retry_timer_start")]() {
        ApplicationCallbackExecCtx callback_exec_ctx;
        ExecCtx exec_ctx;
        self->OnRetryTimer();
      });
}

template <typename T>
void XdsClient::ChannelState::RetryableCall<T>::OnRetryTimer() {
  MutexLock lock(&chand_->xds_client()->mu_);
  if (timer_handle_.has_value()) {
    timer_handle_.reset();
    if (shutting_down_) return;
    if (GRPC_TRACE_FLAG_ENABLED(grpc_xds_client_trace)) {
      gpr_log(GPR_INFO,
              "[xds_client %p] xds server %s: retry timer fired (retryable "
              "call: %p)",
              chand()->xds_client(), chand()->server_.server_uri.c_str(), this);
    }
    StartNewCallLocked();
  }
}

//
// XdsClient::ChannelState::AdsCallState::AdsResponseParser
//

absl::Status XdsClient::ChannelState::AdsCallState::AdsResponseParser::
    ProcessAdsResponseFields(AdsResponseFields fields) {
  if (GRPC_TRACE_FLAG_ENABLED(grpc_xds_client_trace)) {
    gpr_log(
        GPR_INFO,
        "[xds_client %p] xds server %s: received ADS response: type_url=%s, "
        "version=%s, nonce=%s, num_resources=%" PRIuPTR,
        ads_call_state_->xds_client(),
        ads_call_state_->chand()->server_.server_uri.c_str(),
        fields.type_url.c_str(), fields.version.c_str(), fields.nonce.c_str(),
        fields.num_resources);
  }
  result_.type =
      ads_call_state_->xds_client()->GetResourceTypeLocked(fields.type_url);
  if (result_.type == nullptr) {
    return absl::InvalidArgumentError(
        absl::StrCat("unknown resource type ", fields.type_url));
  }
  result_.type_url = std::move(fields.type_url);
  result_.version = std::move(fields.version);
  result_.nonce = std::move(fields.nonce);
  return absl::OkStatus();
}

namespace {

// Build a resource metadata struct for ADS result accepting methods and CSDS.
XdsApi::ResourceMetadata CreateResourceMetadataAcked(
    std::string serialized_proto, std::string version, Timestamp update_time) {
  XdsApi::ResourceMetadata resource_metadata;
  resource_metadata.serialized_proto = std::move(serialized_proto);
  resource_metadata.update_time = update_time;
  resource_metadata.version = std::move(version);
  resource_metadata.client_status = XdsApi::ResourceMetadata::ACKED;
  return resource_metadata;
}

// Update resource_metadata for NACK.
void UpdateResourceMetadataNacked(const std::string& version,
                                  const std::string& details,
                                  Timestamp update_time,
                                  XdsApi::ResourceMetadata* resource_metadata) {
  resource_metadata->client_status = XdsApi::ResourceMetadata::NACKED;
  resource_metadata->failed_version = version;
  resource_metadata->failed_details = details;
  resource_metadata->failed_update_time = update_time;
}

}  // namespace

void XdsClient::ChannelState::AdsCallState::AdsResponseParser::ParseResource(
    upb_Arena* arena, size_t idx, absl::string_view type_url,
    absl::string_view resource_name, absl::string_view serialized_resource) {
  std::string error_prefix = absl::StrCat(
      "resource index ", idx, ": ",
      resource_name.empty() ? "" : absl::StrCat(resource_name, ": "));
  // Check the type_url of the resource.
  bool is_v2 = false;
  if (!result_.type->IsType(type_url, &is_v2)) {
    result_.errors.emplace_back(
        absl::StrCat(error_prefix, "incorrect resource type ", type_url,
                     " (should be ", result_.type_url, ")"));
    return;
  }
  // Parse the resource.
  XdsResourceType::DecodeContext context = {
      xds_client(), ads_call_state_->chand()->server_, &grpc_xds_client_trace,
      xds_client()->symtab_.ptr(), arena};
  absl::StatusOr<XdsResourceType::DecodeResult> result =
      result_.type->Decode(context, serialized_resource, is_v2);
  if (!result.ok()) {
    result_.errors.emplace_back(
        absl::StrCat(error_prefix, result.status().ToString()));
    return;
  }
  // Check the resource name.
  if (resource_name.empty()) {
    resource_name = result->name;
    error_prefix =
        absl::StrCat("resource index ", idx, ": ", resource_name, ": ");
  }
  auto parsed_resource_name =
      xds_client()->ParseXdsResourceName(resource_name, result_.type);
  if (!parsed_resource_name.ok()) {
    result_.errors.emplace_back(
        absl::StrCat(error_prefix, "Cannot parse xDS resource name"));
    return;
  }
  // Cancel resource-does-not-exist timer, if needed.
  auto timer_it = ads_call_state_->state_map_.find(result_.type);
  if (timer_it != ads_call_state_->state_map_.end()) {
    auto it = timer_it->second.subscribed_resources.find(
        parsed_resource_name->authority);
    if (it != timer_it->second.subscribed_resources.end()) {
      auto res_it = it->second.find(parsed_resource_name->key);
      if (res_it != it->second.end()) {
        res_it->second->MaybeCancelTimer();
      }
    }
  }
  // Lookup the authority in the cache.
  auto authority_it =
      xds_client()->authority_state_map_.find(parsed_resource_name->authority);
  if (authority_it == xds_client()->authority_state_map_.end()) {
    return;  // Skip resource -- we don't have a subscription for it.
  }
  // Found authority, so look up type.
  AuthorityState& authority_state = authority_it->second;
  auto type_it = authority_state.resource_map.find(result_.type);
  if (type_it == authority_state.resource_map.end()) {
    return;  // Skip resource -- we don't have a subscription for it.
  }
  auto& type_map = type_it->second;
  // Found type, so look up resource key.
  auto it = type_map.find(parsed_resource_name->key);
  if (it == type_map.end()) {
    return;  // Skip resource -- we don't have a subscription for it.
  }
  ResourceState& resource_state = it->second;
  // If needed, record that we've seen this resource.
  if (result_.type->AllResourcesRequiredInSotW()) {
    result_.resources_seen[parsed_resource_name->authority].insert(
        parsed_resource_name->key);
  }
  // If we previously ignored the resource's deletion, log that we're
  // now re-adding it.
  if (resource_state.ignored_deletion) {
    gpr_log(GPR_INFO,
            "[xds_client %p] xds server %s: server returned new version of "
            "resource for which we previously ignored a deletion: type %s "
            "name %s",
            xds_client(), ads_call_state_->chand()->server_.server_uri.c_str(),
            std::string(type_url).c_str(), std::string(resource_name).c_str());
    resource_state.ignored_deletion = false;
  }
  // Update resource state based on whether the resource is valid.
  if (!result->resource.ok()) {
    result_.errors.emplace_back(absl::StrCat(
        error_prefix,
        "validation error: ", result->resource.status().ToString()));
    xds_client()->NotifyWatchersOnErrorLocked(
        resource_state.watchers,
        absl::UnavailableError(absl::StrCat(
            "invalid resource: ", result->resource.status().ToString())));
    UpdateResourceMetadataNacked(result_.version,
                                 result->resource.status().ToString(),
                                 update_time_, &resource_state.meta);
    return;
  }
  // Resource is valid.
  result_.have_valid_resources = true;
  // If it didn't change, ignore it.
  if (resource_state.resource != nullptr &&
      result_.type->ResourcesEqual(resource_state.resource.get(),
                                   result->resource->get())) {
    if (GRPC_TRACE_FLAG_ENABLED(grpc_xds_client_trace)) {
      gpr_log(GPR_INFO,
              "[xds_client %p] %s resource %s identical to current, ignoring.",
              xds_client(), result_.type_url.c_str(),
              std::string(resource_name).c_str());
    }
    return;
  }
  // Update the resource state.
  resource_state.resource = std::move(*result->resource);
  resource_state.meta = CreateResourceMetadataAcked(
      std::string(serialized_resource), result_.version, update_time_);
  // Notify watchers.
  auto& watchers_list = resource_state.watchers;
  auto* value =
      result_.type->CopyResource(resource_state.resource.get()).release();
  xds_client()->work_serializer_.Schedule(
      [watchers_list, value]()
          ABSL_EXCLUSIVE_LOCKS_REQUIRED(&xds_client()->work_serializer_) {
            for (const auto& p : watchers_list) {
              p.first->OnGenericResourceChanged(value);
            }
            delete value;
          },
      DEBUG_LOCATION);
}

void XdsClient::ChannelState::AdsCallState::AdsResponseParser::
    ResourceWrapperParsingFailed(size_t idx) {
  result_.errors.emplace_back(absl::StrCat(
      "resource index ", idx, ": Can't decode Resource proto wrapper"));
}

//
// XdsClient::ChannelState::AdsCallState
//

XdsClient::ChannelState::AdsCallState::AdsCallState(
    RefCountedPtr<RetryableCall<AdsCallState>> parent)
    : InternallyRefCounted<AdsCallState>(
          GRPC_TRACE_FLAG_ENABLED(grpc_xds_client_refcount_trace)
              ? "AdsCallState"
              : nullptr),
      parent_(std::move(parent)) {
  GPR_ASSERT(xds_client() != nullptr);
  // Init the ADS call.
  const char* method =
      chand()->server_.ShouldUseV3()
          ? "/envoy.service.discovery.v3.AggregatedDiscoveryService/"
            "StreamAggregatedResources"
          : "/envoy.service.discovery.v2.AggregatedDiscoveryService/"
            "StreamAggregatedResources";
  call_ = chand()->transport_->CreateStreamingCall(
      method, absl::make_unique<StreamEventHandler>(
                  // Passing the initial ref here.  This ref will go away when
                  // the StreamEventHandler is destroyed.
                  RefCountedPtr<AdsCallState>(this)));
  GPR_ASSERT(call_ != nullptr);
  // Start the call.
  if (GRPC_TRACE_FLAG_ENABLED(grpc_xds_client_trace)) {
    gpr_log(GPR_INFO,
            "[xds_client %p] xds server %s: starting ADS call "
            "(calld: %p, call: %p)",
            xds_client(), chand()->server_.server_uri.c_str(), this,
            call_.get());
  }
  // If this is a reconnect, add any necessary subscriptions from what's
  // already in the cache.
  for (const auto& a : xds_client()->authority_state_map_) {
    const std::string& authority = a.first;
    // Skip authorities that are not using this xDS channel.
    if (a.second.channel_state != chand()) continue;
    for (const auto& t : a.second.resource_map) {
      const XdsResourceType* type = t.first;
      for (const auto& r : t.second) {
        const XdsResourceKey& resource_key = r.first;
        SubscribeLocked(type, {authority, resource_key}, /*delay_send=*/true);
      }
    }
  }
  // Send initial message if we added any subscriptions above.
  for (const auto& p : state_map_) {
    SendMessageLocked(p.first);
  }
}

void XdsClient::ChannelState::AdsCallState::Orphan() {
  state_map_.clear();
  // Note that the initial ref is held by the StreamEventHandler, which
  // will be destroyed when call_ is destroyed, which may not happen
  // here, since there may be other refs held to call_ by internal callbacks.
  call_.reset();
}

void XdsClient::ChannelState::AdsCallState::SendMessageLocked(
    const XdsResourceType* type)
    ABSL_EXCLUSIVE_LOCKS_REQUIRED(&XdsClient::mu_) {
  // Buffer message sending if an existing message is in flight.
  if (send_message_pending_) {
    buffered_requests_.insert(type);
    return;
  }
  auto& state = state_map_[type];
  std::string serialized_message = xds_client()->api_.CreateAdsRequest(
      chand()->server_,
      chand()->server_.ShouldUseV3() ? type->type_url() : type->v2_type_url(),
      chand()->resource_type_version_map_[type], state.nonce,
      ResourceNamesForRequest(type), state.status, !sent_initial_message_);
  sent_initial_message_ = true;
  if (GRPC_TRACE_FLAG_ENABLED(grpc_xds_client_trace)) {
    gpr_log(GPR_INFO,
            "[xds_client %p] xds server %s: sending ADS request: type=%s "
            "version=%s nonce=%s error=%s",
            xds_client(), chand()->server_.server_uri.c_str(),
            std::string(type->type_url()).c_str(),
            chand()->resource_type_version_map_[type].c_str(),
            state.nonce.c_str(), state.status.ToString().c_str());
  }
  state.status = absl::OkStatus();
  call_->SendMessage(std::move(serialized_message));
  send_message_pending_ = true;
}

void XdsClient::ChannelState::AdsCallState::SubscribeLocked(
    const XdsResourceType* type, const XdsResourceName& name, bool delay_send) {
  auto& state = state_map_[type].subscribed_resources[name.authority][name.key];
  if (state == nullptr) {
    state = MakeOrphanable<ResourceTimer>(type, name);
    if (!delay_send) SendMessageLocked(type);
  }
}

void XdsClient::ChannelState::AdsCallState::UnsubscribeLocked(
    const XdsResourceType* type, const XdsResourceName& name,
    bool delay_unsubscription) {
  auto& type_state_map = state_map_[type];
  auto& authority_map = type_state_map.subscribed_resources[name.authority];
  authority_map.erase(name.key);
  if (authority_map.empty()) {
    type_state_map.subscribed_resources.erase(name.authority);
  }
  if (!delay_unsubscription) SendMessageLocked(type);
}

bool XdsClient::ChannelState::AdsCallState::HasSubscribedResources() const {
  for (const auto& p : state_map_) {
    if (!p.second.subscribed_resources.empty()) return true;
  }
  return false;
}

void XdsClient::ChannelState::AdsCallState::OnRequestSent(bool ok) {
  MutexLock lock(&xds_client()->mu_);
  send_message_pending_ = false;
  if (ok && IsCurrentCallOnChannel()) {
    // Continue to send another pending message if any.
    // TODO(roth): The current code to handle buffered messages has the
    // advantage of sending only the most recent list of resource names for
    // each resource type (no matter how many times that resource type has
    // been requested to send while the current message sending is still
    // pending). But its disadvantage is that we send the requests in fixed
    // order of resource types. We need to fix this if we are seeing some
    // resource type(s) starved due to frequent requests of other resource
    // type(s).
    auto it = buffered_requests_.begin();
    if (it != buffered_requests_.end()) {
      SendMessageLocked(*it);
      buffered_requests_.erase(it);
    }
  }
}

void XdsClient::ChannelState::AdsCallState::OnRecvMessage(
    absl::string_view payload) {
  {
    MutexLock lock(&xds_client()->mu_);
    if (!IsCurrentCallOnChannel()) return;
    // Parse and validate the response.
    AdsResponseParser parser(this);
    absl::Status status =
        xds_client()->api_.ParseAdsResponse(chand()->server_, payload, &parser);
    if (!status.ok()) {
      // Ignore unparsable response.
      gpr_log(GPR_ERROR,
              "[xds_client %p] xds server %s: error parsing ADS response (%s) "
              "-- ignoring",
              xds_client(), chand()->server_.server_uri.c_str(),
              status.ToString().c_str());
    } else {
      seen_response_ = true;
      AdsResponseParser::Result result = parser.TakeResult();
      // Update nonce.
      auto& state = state_map_[result.type];
      state.nonce = result.nonce;
      // If we got an error, set state.error so that we'll NACK the update.
      if (!result.errors.empty()) {
        state.status = absl::UnavailableError(
            absl::StrCat("xDS response validation errors: [",
                         absl::StrJoin(result.errors, "; "), "]"));
        gpr_log(GPR_ERROR,
                "[xds_client %p] xds server %s: ADS response invalid for "
                "resource "
                "type %s version %s, will NACK: nonce=%s status=%s",
                xds_client(), chand()->server_.server_uri.c_str(),
                result.type_url.c_str(), result.version.c_str(),
                state.nonce.c_str(), state.status.ToString().c_str());
      }
      // Delete resources not seen in update if needed.
      if (result.type->AllResourcesRequiredInSotW()) {
        for (auto& a : xds_client()->authority_state_map_) {
          const std::string& authority = a.first;
          AuthorityState& authority_state = a.second;
          // Skip authorities that are not using this xDS channel.
          if (authority_state.channel_state != chand()) continue;
          auto seen_authority_it = result.resources_seen.find(authority);
          // Find this resource type.
          auto type_it = authority_state.resource_map.find(result.type);
          if (type_it == authority_state.resource_map.end()) continue;
          // Iterate over resource ids.
          for (auto& r : type_it->second) {
            const XdsResourceKey& resource_key = r.first;
            ResourceState& resource_state = r.second;
            if (seen_authority_it == result.resources_seen.end() ||
                seen_authority_it->second.find(resource_key) ==
                    seen_authority_it->second.end()) {
              // If the resource was newly requested but has not yet been
              // received, we don't want to generate an error for the
              // watchers, because this ADS response may be in reaction to an
              // earlier request that did not yet request the new resource, so
              // its absence from the response does not necessarily indicate
              // that the resource does not exist.  For that case, we rely on
              // the request timeout instead.
              if (resource_state.resource == nullptr) continue;
              if (chand()->server_.IgnoreResourceDeletion()) {
                if (!resource_state.ignored_deletion) {
                  gpr_log(GPR_ERROR,
                          "[xds_client %p] xds server %s: ignoring deletion "
                          "for resource type %s name %s",
                          xds_client(), chand()->server_.server_uri.c_str(),
                          result.type_url.c_str(),
                          XdsClient::ConstructFullXdsResourceName(
                              authority, result.type_url.c_str(), resource_key)
                              .c_str());
                  resource_state.ignored_deletion = true;
                }
              } else {
                resource_state.resource.reset();
                xds_client()->NotifyWatchersOnResourceDoesNotExist(
                    resource_state.watchers);
              }
            }
          }
        }
      }
      // If we had valid resources, update the version.
      if (result.have_valid_resources) {
        chand()->resource_type_version_map_[result.type] =
            std::move(result.version);
        // Start load reporting if needed.
        auto& lrs_call = chand()->lrs_calld_;
        if (lrs_call != nullptr) {
          LrsCallState* lrs_calld = lrs_call->calld();
          if (lrs_calld != nullptr) lrs_calld->MaybeStartReportingLocked();
        }
      }
      // Send ACK or NACK.
      SendMessageLocked(result.type);
    }
  }
  xds_client()->work_serializer_.DrainQueue();
}

void XdsClient::ChannelState::AdsCallState::OnStatusReceived(
    absl::Status status) {
  {
    MutexLock lock(&xds_client()->mu_);
    if (GRPC_TRACE_FLAG_ENABLED(grpc_xds_client_trace)) {
      gpr_log(GPR_INFO,
              "[xds_client %p] xds server %s: ADS call status received "
              "(chand=%p, ads_calld=%p, call=%p): %s",
              xds_client(), chand()->server_.server_uri.c_str(), chand(), this,
              call_.get(), status.ToString().c_str());
    }
    // Ignore status from a stale call.
    if (IsCurrentCallOnChannel()) {
      // Try to restart the call.
      parent_->OnCallFinishedLocked();
      // Send error to all watchers.
      xds_client()->NotifyOnErrorLocked(absl::UnavailableError(absl::StrFormat(
          "xDS call failed: xDS server: %s, ADS call status: %s",
          chand()->server_.server_uri, status.ToString().c_str())));
    }
  }
  xds_client()->work_serializer_.DrainQueue();
}

bool XdsClient::ChannelState::AdsCallState::IsCurrentCallOnChannel() const {
  // If the retryable ADS call is null (which only happens when the xds
  // channel is shutting down), all the ADS calls are stale.
  if (chand()->ads_calld_ == nullptr) return false;
  return this == chand()->ads_calld_->calld();
}

std::vector<std::string>
XdsClient::ChannelState::AdsCallState::ResourceNamesForRequest(
    const XdsResourceType* type) {
  std::vector<std::string> resource_names;
  auto it = state_map_.find(type);
  if (it != state_map_.end()) {
    for (auto& a : it->second.subscribed_resources) {
      const std::string& authority = a.first;
      for (auto& p : a.second) {
        const XdsResourceKey& resource_key = p.first;
        resource_names.emplace_back(XdsClient::ConstructFullXdsResourceName(
            authority, type->type_url(), resource_key));
        OrphanablePtr<ResourceTimer>& resource_timer = p.second;
        resource_timer->MaybeStartTimer(Ref(DEBUG_LOCATION, "ResourceTimer"));
      }
    }
  }
  return resource_names;
}

//
// XdsClient::ChannelState::LrsCallState::Reporter
//

void XdsClient::ChannelState::LrsCallState::Reporter::Orphan() {
  if (timer_handle_.has_value() &&
      GetDefaultEventEngine()->Cancel(*timer_handle_)) {
    timer_handle_.reset();
    Unref(DEBUG_LOCATION, "Orphan");
  }
}

void XdsClient::ChannelState::LrsCallState::Reporter::
    ScheduleNextReportLocked() {
  timer_handle_ = GetDefaultEventEngine()->RunAfter(report_interval_, [this]() {
    ApplicationCallbackExecCtx callback_exec_ctx;
    ExecCtx exec_ctx;
    if (OnNextReportTimer()) {
      Unref(DEBUG_LOCATION, "OnNextReportTimer()");
    }
  });
}

bool XdsClient::ChannelState::LrsCallState::Reporter::OnNextReportTimer() {
  MutexLock lock(&xds_client()->mu_);
  timer_handle_.reset();
  if (!IsCurrentReporterOnCall()) return true;
  SendReportLocked();
  return false;
}

namespace {

bool LoadReportCountersAreZero(const XdsApi::ClusterLoadReportMap& snapshot) {
  for (const auto& p : snapshot) {
    const XdsApi::ClusterLoadReport& cluster_snapshot = p.second;
    if (!cluster_snapshot.dropped_requests.IsZero()) return false;
    for (const auto& q : cluster_snapshot.locality_stats) {
      const XdsClusterLocalityStats::Snapshot& locality_snapshot = q.second;
      if (!locality_snapshot.IsZero()) return false;
    }
  }
  return true;
}

}  // namespace

bool XdsClient::ChannelState::LrsCallState::Reporter::SendReportLocked() {
  // Construct snapshot from all reported stats.
  XdsApi::ClusterLoadReportMap snapshot =
      xds_client()->BuildLoadReportSnapshotLocked(parent_->chand()->server_,
                                                  parent_->send_all_clusters_,
                                                  parent_->cluster_names_);
  // Skip client load report if the counters were all zero in the last
  // report and they are still zero in this one.
  const bool old_val = last_report_counters_were_zero_;
  last_report_counters_were_zero_ = LoadReportCountersAreZero(snapshot);
  if (old_val && last_report_counters_were_zero_) {
    auto it = xds_client()->xds_load_report_server_map_.find(
        parent_->chand()->server_);
    if (it == xds_client()->xds_load_report_server_map_.end() ||
        it->second.load_report_map.empty()) {
      it->second.channel_state->StopLrsCallLocked();
      return true;
    }
    ScheduleNextReportLocked();
    return false;
  }
  // Send a request that contains the snapshot.
  std::string serialized_payload =
      xds_client()->api_.CreateLrsRequest(std::move(snapshot));
  parent_->call_->SendMessage(std::move(serialized_payload));
  parent_->send_message_pending_ = true;
  return false;
}

void XdsClient::ChannelState::LrsCallState::Reporter::OnReportDoneLocked() {
  // If a reporter starts a send_message op, then the reporting interval
  // changes and we destroy that reporter and create a new one, and then
  // the send_message op started by the old reporter finishes, this
  // method will be called even though it was for a completion started
  // by the old reporter.  In that case, the timer will be pending, so
  // we just ignore the completion and wait for the timer to fire.
  if (timer_handle_.has_value()) return;
  // If there are no more registered stats to report, cancel the call.
  auto it =
      xds_client()->xds_load_report_server_map_.find(parent_->chand()->server_);
  if (it == xds_client()->xds_load_report_server_map_.end()) return;
  if (it->second.load_report_map.empty()) {
    if (it->second.channel_state != nullptr) {
      it->second.channel_state->StopLrsCallLocked();
    }
    return;
  }
  // Otherwise, schedule the next load report.
  ScheduleNextReportLocked();
}

//
// XdsClient::ChannelState::LrsCallState
//

XdsClient::ChannelState::LrsCallState::LrsCallState(
    RefCountedPtr<RetryableCall<LrsCallState>> parent)
    : InternallyRefCounted<LrsCallState>(
          GRPC_TRACE_FLAG_ENABLED(grpc_xds_client_refcount_trace)
              ? "LrsCallState"
              : nullptr),
      parent_(std::move(parent)) {
  // Init the LRS call. Note that the call will progress every time there's
  // activity in xds_client()->interested_parties_, which is comprised of
  // the polling entities from client_channel.
  GPR_ASSERT(xds_client() != nullptr);
  const char* method = chand()->server_.ShouldUseV3()
                           ? "/envoy.service.load_stats.v3."
                             "LoadReportingService/StreamLoadStats"
                           : "/envoy.service.load_stats.v2."
                             "LoadReportingService/StreamLoadStats";
  call_ = chand()->transport_->CreateStreamingCall(
      method, absl::make_unique<StreamEventHandler>(
                  // Passing the initial ref here.  This ref will go away when
                  // the StreamEventHandler is destroyed.
                  RefCountedPtr<LrsCallState>(this)));
  GPR_ASSERT(call_ != nullptr);
  // Start the call.
  if (GRPC_TRACE_FLAG_ENABLED(grpc_xds_client_trace)) {
    gpr_log(GPR_INFO,
            "[xds_client %p] xds server %s: starting LRS call (calld=%p, "
            "call=%p)",
            xds_client(), chand()->server_.server_uri.c_str(), this,
            call_.get());
  }
  // Send the initial request.
  std::string serialized_payload =
      xds_client()->api_.CreateLrsInitialRequest(chand()->server_);
  call_->SendMessage(std::move(serialized_payload));
  send_message_pending_ = true;
}

void XdsClient::ChannelState::LrsCallState::Orphan() {
  reporter_.reset();
  // Note that the initial ref is held by the StreamEventHandler, which
  // will be destroyed when call_ is destroyed, which may not happen
  // here, since there may be other refs held to call_ by internal callbacks.
  call_.reset();
}

void XdsClient::ChannelState::LrsCallState::MaybeStartReportingLocked() {
  // Don't start again if already started.
  if (reporter_ != nullptr) return;
  // Don't start if the previous send_message op (of the initial request or
  // the last report of the previous reporter) hasn't completed.
  if (call_ != nullptr && send_message_pending_) return;
  // Don't start if no LRS response has arrived.
  if (!seen_response()) return;
  // Don't start if the ADS call hasn't received any valid response. Note that
  // this must be the first channel because it is the current channel but its
  // ADS call hasn't seen any response.
  if (chand()->ads_calld_ == nullptr ||
      chand()->ads_calld_->calld() == nullptr ||
      !chand()->ads_calld_->calld()->seen_response()) {
    return;
  }
  // Start reporting.
  reporter_ = MakeOrphanable<Reporter>(
      Ref(DEBUG_LOCATION, "LRS+load_report+start"), load_reporting_interval_);
}

void XdsClient::ChannelState::LrsCallState::OnRequestSent(bool /*ok*/) {
  MutexLock lock(&xds_client()->mu_);
  send_message_pending_ = false;
  if (reporter_ != nullptr) {
    reporter_->OnReportDoneLocked();
  } else {
    MaybeStartReportingLocked();
  }
}

void XdsClient::ChannelState::LrsCallState::OnRecvMessage(
    absl::string_view payload) {
  MutexLock lock(&xds_client()->mu_);
  // If we're no longer the current call, ignore the result.
  if (!IsCurrentCallOnChannel()) return;
  // Parse the response.
  bool send_all_clusters = false;
  std::set<std::string> new_cluster_names;
  Duration new_load_reporting_interval;
  absl::Status status = xds_client()->api_.ParseLrsResponse(
      payload, &send_all_clusters, &new_cluster_names,
      &new_load_reporting_interval);
  if (!status.ok()) {
    gpr_log(GPR_ERROR,
            "[xds_client %p] xds server %s: LRS response parsing failed: %s",
            xds_client(), chand()->server_.server_uri.c_str(),
            status.ToString().c_str());
    return;
  }
  seen_response_ = true;
  if (GRPC_TRACE_FLAG_ENABLED(grpc_xds_client_trace)) {
    gpr_log(
        GPR_INFO,
        "[xds_client %p] xds server %s: LRS response received, %" PRIuPTR
        " cluster names, send_all_clusters=%d, load_report_interval=%" PRId64
        "ms",
        xds_client(), chand()->server_.server_uri.c_str(),
        new_cluster_names.size(), send_all_clusters,
        new_load_reporting_interval.millis());
    size_t i = 0;
    for (const auto& name : new_cluster_names) {
      gpr_log(GPR_INFO, "[xds_client %p] cluster_name %" PRIuPTR ": %s",
              xds_client(), i++, name.c_str());
    }
  }
  if (new_load_reporting_interval <
      Duration::Milliseconds(GRPC_XDS_MIN_CLIENT_LOAD_REPORTING_INTERVAL_MS)) {
    new_load_reporting_interval =
        Duration::Milliseconds(GRPC_XDS_MIN_CLIENT_LOAD_REPORTING_INTERVAL_MS);
    if (GRPC_TRACE_FLAG_ENABLED(grpc_xds_client_trace)) {
      gpr_log(GPR_INFO,
              "[xds_client %p] xds server %s: increased load_report_interval "
              "to minimum value %dms",
              xds_client(), chand()->server_.server_uri.c_str(),
              GRPC_XDS_MIN_CLIENT_LOAD_REPORTING_INTERVAL_MS);
    }
  }
  // Ignore identical update.
  if (send_all_clusters == send_all_clusters_ &&
      cluster_names_ == new_cluster_names &&
      load_reporting_interval_ == new_load_reporting_interval) {
    if (GRPC_TRACE_FLAG_ENABLED(grpc_xds_client_trace)) {
      gpr_log(GPR_INFO,
              "[xds_client %p] xds server %s: incoming LRS response identical "
              "to current, ignoring.",
              xds_client(), chand()->server_.server_uri.c_str());
    }
    return;
  }
  // Stop current load reporting (if any) to adopt the new config.
  reporter_.reset();
  // Record the new config.
  send_all_clusters_ = send_all_clusters;
  cluster_names_ = std::move(new_cluster_names);
  load_reporting_interval_ = new_load_reporting_interval;
  // Try starting sending load report.
  MaybeStartReportingLocked();
}

void XdsClient::ChannelState::LrsCallState::OnStatusReceived(
    absl::Status status) {
  MutexLock lock(&xds_client()->mu_);
  if (GRPC_TRACE_FLAG_ENABLED(grpc_xds_client_trace)) {
    gpr_log(GPR_INFO,
            "[xds_client %p] xds server %s: LRS call status received "
            "(chand=%p, calld=%p, call=%p): %s",
            xds_client(), chand()->server_.server_uri.c_str(), chand(), this,
            call_.get(), status.ToString().c_str());
  }
  // Ignore status from a stale call.
  if (IsCurrentCallOnChannel()) {
    // Try to restart the call.
    parent_->OnCallFinishedLocked();
  }
}

bool XdsClient::ChannelState::LrsCallState::IsCurrentCallOnChannel() const {
  // If the retryable LRS call is null (which only happens when the xds
  // channel is shutting down), all the LRS calls are stale.
  if (chand()->lrs_calld_ == nullptr) return false;
  return this == chand()->lrs_calld_->calld();
}

//
// XdsClient
//

XdsClient::XdsClient(XdsBootstrap bootstrap,
                     OrphanablePtr<XdsTransportFactory> transport_factory,
                     Duration resource_request_timeout)
    : DualRefCounted<XdsClient>(
          GRPC_TRACE_FLAG_ENABLED(grpc_xds_client_refcount_trace) ? "XdsClient"
                                                                  : nullptr),
      bootstrap_(std::move(bootstrap)),
      transport_factory_(std::move(transport_factory)),
      request_timeout_(resource_request_timeout),
      xds_federation_enabled_(XdsFederationEnabled()),
<<<<<<< HEAD
      certificate_provider_store_(MakeOrphanable<CertificateProviderStore>(
          bootstrap_.certificate_providers())),
      api_(this, &grpc_xds_client_trace, bootstrap_.node(),
           &bootstrap_.certificate_providers(), &symtab_) {
=======
      api_(this, &grpc_xds_client_trace, bootstrap_->node(), &symtab_) {
>>>>>>> fed6c180
  if (GRPC_TRACE_FLAG_ENABLED(grpc_xds_client_trace)) {
    gpr_log(GPR_INFO, "[xds_client %p] creating xds client", this);
  }
}

XdsClient::~XdsClient() {
  if (GRPC_TRACE_FLAG_ENABLED(grpc_xds_client_trace)) {
    gpr_log(GPR_INFO, "[xds_client %p] destroying xds client", this);
  }
}

void XdsClient::Orphan() {
  if (GRPC_TRACE_FLAG_ENABLED(grpc_xds_client_trace)) {
    gpr_log(GPR_INFO, "[xds_client %p] shutting down xds client", this);
  }
  MutexLock lock(&mu_);
  shutting_down_ = true;
  // Clear cache and any remaining watchers that may not have been cancelled.
  authority_state_map_.clear();
  invalid_watchers_.clear();
  // We may still be sending lingering queued load report data, so don't
  // just clear the load reporting map, but we do want to clear the refs
  // we're holding to the ChannelState objects, to make sure that
  // everything shuts down properly.
  for (auto& p : xds_load_report_server_map_) {
    p.second.channel_state.reset(DEBUG_LOCATION, "XdsClient::Orphan()");
  }
}

RefCountedPtr<XdsClient::ChannelState> XdsClient::GetOrCreateChannelStateLocked(
    const XdsBootstrap::XdsServer& server, const char* reason) {
  auto it = xds_server_channel_map_.find(server);
  if (it != xds_server_channel_map_.end()) {
    return it->second->Ref(DEBUG_LOCATION, reason);
  }
  // Channel not found, so create a new one.
  auto channel_state = MakeRefCounted<ChannelState>(
      WeakRef(DEBUG_LOCATION, "ChannelState"), server);
  xds_server_channel_map_[server] = channel_state.get();
  return channel_state;
}

void XdsClient::WatchResource(const XdsResourceType* type,
                              absl::string_view name,
                              RefCountedPtr<ResourceWatcherInterface> watcher) {
  ResourceWatcherInterface* w = watcher.get();
  // Lambda for handling failure cases.
  auto fail = [&](absl::Status status) mutable {
    {
      MutexLock lock(&mu_);
      MaybeRegisterResourceTypeLocked(type);
      invalid_watchers_[w] = watcher;
    }
    work_serializer_.Run(
        // TODO(yashykt): When we move to C++14, capture watcher using
        // std::move()
        [watcher, status]() ABSL_EXCLUSIVE_LOCKS_REQUIRED(&work_serializer_) {
          watcher->OnError(status);
        },
        DEBUG_LOCATION);
  };
  auto resource_name = ParseXdsResourceName(name, type);
  if (!resource_name.ok()) {
    fail(absl::UnavailableError(absl::StrFormat(
        "Unable to parse resource name for listener %s", name)));
    return;
  }
  // Find server to use.
  const XdsBootstrap::XdsServer* xds_server = nullptr;
  absl::string_view authority_name = resource_name->authority;
  if (absl::ConsumePrefix(&authority_name, "xdstp:")) {
    auto* authority = bootstrap_.LookupAuthority(std::string(authority_name));
    if (authority == nullptr) {
      fail(absl::UnavailableError(
          absl::StrCat("authority \"", authority_name,
                       "\" not present in bootstrap config")));
      return;
    }
    if (!authority->xds_servers.empty()) {
      xds_server = &authority->xds_servers[0];
    }
  }
  if (xds_server == nullptr) xds_server = &bootstrap_.server();
  {
    MutexLock lock(&mu_);
    MaybeRegisterResourceTypeLocked(type);
    AuthorityState& authority_state =
        authority_state_map_[resource_name->authority];
    ResourceState& resource_state =
        authority_state.resource_map[type][resource_name->key];
    resource_state.watchers[w] = watcher;
    // If we already have a cached value for the resource, notify the new
    // watcher immediately.
    if (resource_state.resource != nullptr) {
      if (GRPC_TRACE_FLAG_ENABLED(grpc_xds_client_trace)) {
        gpr_log(GPR_INFO,
                "[xds_client %p] returning cached listener data for %s", this,
                std::string(name).c_str());
      }
      auto* value = type->CopyResource(resource_state.resource.get()).release();
      work_serializer_.Schedule(
          [watcher, value]() ABSL_EXCLUSIVE_LOCKS_REQUIRED(&work_serializer_) {
            watcher->OnGenericResourceChanged(value);
            delete value;
          },
          DEBUG_LOCATION);
    }
    // If the authority doesn't yet have a channel, set it, creating it if
    // needed.
    if (authority_state.channel_state == nullptr) {
      authority_state.channel_state =
          GetOrCreateChannelStateLocked(*xds_server, "start watch");
    }
    authority_state.channel_state->SubscribeLocked(type, *resource_name);
  }
  work_serializer_.DrainQueue();
}

void XdsClient::CancelResourceWatch(const XdsResourceType* type,
                                    absl::string_view name,
                                    ResourceWatcherInterface* watcher,
                                    bool delay_unsubscription) {
  auto resource_name = ParseXdsResourceName(name, type);
  MutexLock lock(&mu_);
  // We cannot be sure whether the watcher is in invalid_watchers_ or in
  // authority_state_map_, so we check both, just to be safe.
  invalid_watchers_.erase(watcher);
  // Find authority.
  if (!resource_name.ok()) return;
  auto authority_it = authority_state_map_.find(resource_name->authority);
  if (authority_it == authority_state_map_.end()) return;
  AuthorityState& authority_state = authority_it->second;
  // Find type map.
  auto type_it = authority_state.resource_map.find(type);
  if (type_it == authority_state.resource_map.end()) return;
  auto& type_map = type_it->second;
  // Find resource key.
  auto resource_it = type_map.find(resource_name->key);
  if (resource_it == type_map.end()) return;
  ResourceState& resource_state = resource_it->second;
  // Remove watcher.
  resource_state.watchers.erase(watcher);
  // Clean up empty map entries, if any.
  if (resource_state.watchers.empty()) {
    if (resource_state.ignored_deletion) {
      gpr_log(GPR_INFO,
              "[xds_client %p] unsubscribing from a resource for which we "
              "previously ignored a deletion: type %s name %s",
              this, std::string(type->type_url()).c_str(),
              std::string(name).c_str());
    }
    authority_state.channel_state->UnsubscribeLocked(type, *resource_name,
                                                     delay_unsubscription);
    type_map.erase(resource_it);
    if (type_map.empty()) {
      authority_state.resource_map.erase(type_it);
      if (authority_state.resource_map.empty()) {
        authority_state.channel_state.reset();
      }
    }
  }
}

void XdsClient::MaybeRegisterResourceTypeLocked(
    const XdsResourceType* resource_type) {
  auto it = resource_types_.find(resource_type->type_url());
  if (it != resource_types_.end()) {
    GPR_ASSERT(it->second == resource_type);
    return;
  }
  resource_types_.emplace(resource_type->type_url(), resource_type);
  v2_resource_types_.emplace(resource_type->v2_type_url(), resource_type);
  resource_type->InitUpbSymtab(symtab_.ptr());
}

const XdsResourceType* XdsClient::GetResourceTypeLocked(
    absl::string_view resource_type) {
  auto it = resource_types_.find(resource_type);
  if (it != resource_types_.end()) return it->second;
  auto it2 = v2_resource_types_.find(resource_type);
  if (it2 != v2_resource_types_.end()) return it2->second;
  return nullptr;
}

absl::StatusOr<XdsClient::XdsResourceName> XdsClient::ParseXdsResourceName(
    absl::string_view name, const XdsResourceType* type) {
  // Old-style names use the empty string for authority.
  // authority is prefixed with "old:" to indicate that it's an old-style
  // name.
  if (!xds_federation_enabled_ || !absl::StartsWith(name, "xdstp:")) {
    return XdsResourceName{"old:", {std::string(name), {}}};
  }
  // New style name.  Parse URI.
  auto uri = URI::Parse(name);
  if (!uri.ok()) return uri.status();
  // Split the resource type off of the path to get the id.
  std::pair<absl::string_view, absl::string_view> path_parts = absl::StrSplit(
      absl::StripPrefix(uri->path(), "/"), absl::MaxSplits('/', 1));
  if (!type->IsType(path_parts.first, nullptr)) {
    return absl::InvalidArgumentError(
        "xdstp URI path must indicate valid xDS resource type");
  }
  // Canonicalize order of query params.
  std::vector<URI::QueryParam> query_params;
  for (const auto& p : uri->query_parameter_map()) {
    query_params.emplace_back(
        URI::QueryParam{std::string(p.first), std::string(p.second)});
  }
  return XdsResourceName{
      absl::StrCat("xdstp:", uri->authority()),
      {std::string(path_parts.second), std::move(query_params)}};
}

std::string XdsClient::ConstructFullXdsResourceName(
    absl::string_view authority, absl::string_view resource_type,
    const XdsResourceKey& key) {
  if (absl::ConsumePrefix(&authority, "xdstp:")) {
    auto uri = URI::Create("xdstp", std::string(authority),
                           absl::StrCat("/", resource_type, "/", key.id),
                           key.query_params, /*fragment=*/"");
    GPR_ASSERT(uri.ok());
    return uri->ToString();
  }
  // Old-style name.
  return key.id;
}

RefCountedPtr<XdsClusterDropStats> XdsClient::AddClusterDropStats(
    const XdsBootstrap::XdsServer& xds_server, absl::string_view cluster_name,
    absl::string_view eds_service_name) {
  if (!bootstrap_.XdsServerExists(xds_server)) return nullptr;
  auto key =
      std::make_pair(std::string(cluster_name), std::string(eds_service_name));
  RefCountedPtr<XdsClusterDropStats> cluster_drop_stats;
  {
    MutexLock lock(&mu_);
    // We jump through some hoops here to make sure that the const
    // XdsBootstrap::XdsServer& and absl::string_views
    // stored in the XdsClusterDropStats object point to the
    // XdsBootstrap::XdsServer and strings
    // in the load_report_map_ key, so that they have the same lifetime.
    auto server_it =
        xds_load_report_server_map_.emplace(xds_server, LoadReportServer())
            .first;
    if (server_it->second.channel_state == nullptr) {
      server_it->second.channel_state = GetOrCreateChannelStateLocked(
          xds_server, "load report map (drop stats)");
    }
    auto load_report_it = server_it->second.load_report_map
                              .emplace(std::move(key), LoadReportState())
                              .first;
    LoadReportState& load_report_state = load_report_it->second;
    if (load_report_state.drop_stats != nullptr) {
      cluster_drop_stats = load_report_state.drop_stats->RefIfNonZero();
    }
    if (cluster_drop_stats == nullptr) {
      if (load_report_state.drop_stats != nullptr) {
        load_report_state.deleted_drop_stats +=
            load_report_state.drop_stats->GetSnapshotAndReset();
      }
      cluster_drop_stats = MakeRefCounted<XdsClusterDropStats>(
          Ref(DEBUG_LOCATION, "DropStats"), server_it->first,
          load_report_it->first.first /*cluster_name*/,
          load_report_it->first.second /*eds_service_name*/);
      load_report_state.drop_stats = cluster_drop_stats.get();
    }
    server_it->second.channel_state->MaybeStartLrsCall();
  }
  work_serializer_.DrainQueue();
  return cluster_drop_stats;
}

void XdsClient::RemoveClusterDropStats(
    const XdsBootstrap::XdsServer& xds_server, absl::string_view cluster_name,
    absl::string_view eds_service_name,
    XdsClusterDropStats* cluster_drop_stats) {
  MutexLock lock(&mu_);
  auto server_it = xds_load_report_server_map_.find(xds_server);
  if (server_it == xds_load_report_server_map_.end()) return;
  auto load_report_it = server_it->second.load_report_map.find(
      std::make_pair(std::string(cluster_name), std::string(eds_service_name)));
  if (load_report_it == server_it->second.load_report_map.end()) return;
  LoadReportState& load_report_state = load_report_it->second;
  if (load_report_state.drop_stats == cluster_drop_stats) {
    // Record final snapshot in deleted_drop_stats, which will be
    // added to the next load report.
    load_report_state.deleted_drop_stats +=
        load_report_state.drop_stats->GetSnapshotAndReset();
    load_report_state.drop_stats = nullptr;
  }
}

RefCountedPtr<XdsClusterLocalityStats> XdsClient::AddClusterLocalityStats(
    const XdsBootstrap::XdsServer& xds_server, absl::string_view cluster_name,
    absl::string_view eds_service_name,
    RefCountedPtr<XdsLocalityName> locality) {
  if (!bootstrap_.XdsServerExists(xds_server)) return nullptr;
  auto key =
      std::make_pair(std::string(cluster_name), std::string(eds_service_name));
  RefCountedPtr<XdsClusterLocalityStats> cluster_locality_stats;
  {
    MutexLock lock(&mu_);
    // We jump through some hoops here to make sure that the const
    // XdsBootstrap::XdsServer& and absl::string_views
    // stored in the XdsClusterDropStats object point to the
    // XdsBootstrap::XdsServer and strings
    // in the load_report_map_ key, so that they have the same lifetime.
    auto server_it =
        xds_load_report_server_map_.emplace(xds_server, LoadReportServer())
            .first;
    if (server_it->second.channel_state == nullptr) {
      server_it->second.channel_state = GetOrCreateChannelStateLocked(
          xds_server, "load report map (locality stats)");
    }
    auto load_report_it = server_it->second.load_report_map
                              .emplace(std::move(key), LoadReportState())
                              .first;
    LoadReportState& load_report_state = load_report_it->second;
    LoadReportState::LocalityState& locality_state =
        load_report_state.locality_stats[locality];
    if (locality_state.locality_stats != nullptr) {
      cluster_locality_stats = locality_state.locality_stats->RefIfNonZero();
    }
    if (cluster_locality_stats == nullptr) {
      if (locality_state.locality_stats != nullptr) {
        locality_state.deleted_locality_stats +=
            locality_state.locality_stats->GetSnapshotAndReset();
      }
      cluster_locality_stats = MakeRefCounted<XdsClusterLocalityStats>(
          Ref(DEBUG_LOCATION, "LocalityStats"), server_it->first,
          load_report_it->first.first /*cluster_name*/,
          load_report_it->first.second /*eds_service_name*/,
          std::move(locality));
      locality_state.locality_stats = cluster_locality_stats.get();
    }
    server_it->second.channel_state->MaybeStartLrsCall();
  }
  work_serializer_.DrainQueue();
  return cluster_locality_stats;
}

void XdsClient::RemoveClusterLocalityStats(
    const XdsBootstrap::XdsServer& xds_server, absl::string_view cluster_name,
    absl::string_view eds_service_name,
    const RefCountedPtr<XdsLocalityName>& locality,
    XdsClusterLocalityStats* cluster_locality_stats) {
  MutexLock lock(&mu_);
  auto server_it = xds_load_report_server_map_.find(xds_server);
  if (server_it == xds_load_report_server_map_.end()) return;
  auto load_report_it = server_it->second.load_report_map.find(
      std::make_pair(std::string(cluster_name), std::string(eds_service_name)));
  if (load_report_it == server_it->second.load_report_map.end()) return;
  LoadReportState& load_report_state = load_report_it->second;
  auto locality_it = load_report_state.locality_stats.find(locality);
  if (locality_it == load_report_state.locality_stats.end()) return;
  LoadReportState::LocalityState& locality_state = locality_it->second;
  if (locality_state.locality_stats == cluster_locality_stats) {
    // Record final snapshot in deleted_locality_stats, which will be
    // added to the next load report.
    locality_state.deleted_locality_stats +=
        locality_state.locality_stats->GetSnapshotAndReset();
    locality_state.locality_stats = nullptr;
  }
}

void XdsClient::ResetBackoff() {
  MutexLock lock(&mu_);
  for (auto& p : xds_server_channel_map_) {
    p.second->ResetBackoff();
  }
}

void XdsClient::NotifyOnErrorLocked(absl::Status status) {
  const auto* node = bootstrap_.node();
  if (node != nullptr) {
    status = absl::Status(
        status.code(), absl::StrCat(status.message(),
                                    " (node ID:", bootstrap_.node()->id, ")"));
  }
  std::set<RefCountedPtr<ResourceWatcherInterface>> watchers;
  for (const auto& a : authority_state_map_) {     // authority
    for (const auto& t : a.second.resource_map) {  // type
      for (const auto& r : t.second) {             // resource id
        for (const auto& w : r.second.watchers) {  // watchers
          watchers.insert(w.second);
        }
      }
    }
  }
  work_serializer_.Schedule(
      // TODO(yashykt): When we move to C++14, capture watchers using
      // std::move()
      [watchers, status]() ABSL_EXCLUSIVE_LOCKS_REQUIRED(work_serializer_) {
        for (const auto& watcher : watchers) {
          watcher->OnError(status);
        }
      },
      DEBUG_LOCATION);
}

void XdsClient::NotifyWatchersOnErrorLocked(
    const std::map<ResourceWatcherInterface*,
                   RefCountedPtr<ResourceWatcherInterface>>& watchers,
    absl::Status status) {
  const auto* node = bootstrap_.node();
  if (node != nullptr) {
    status = absl::Status(
        status.code(), absl::StrCat(status.message(),
                                    " (node ID:", bootstrap_.node()->id, ")"));
  }
  work_serializer_.Schedule(
      [watchers, status]() ABSL_EXCLUSIVE_LOCKS_REQUIRED(&work_serializer_) {
        for (const auto& p : watchers) {
          p.first->OnError(status);
        }
      },
      DEBUG_LOCATION);
}

void XdsClient::NotifyWatchersOnResourceDoesNotExist(
    const std::map<ResourceWatcherInterface*,
                   RefCountedPtr<ResourceWatcherInterface>>& watchers) {
  work_serializer_.Schedule(
      [watchers]() ABSL_EXCLUSIVE_LOCKS_REQUIRED(&work_serializer_) {
        for (const auto& p : watchers) {
          p.first->OnResourceDoesNotExist();
        }
      },
      DEBUG_LOCATION);
}

XdsApi::ClusterLoadReportMap XdsClient::BuildLoadReportSnapshotLocked(
    const XdsBootstrap::XdsServer& xds_server, bool send_all_clusters,
    const std::set<std::string>& clusters) {
  if (GRPC_TRACE_FLAG_ENABLED(grpc_xds_client_trace)) {
    gpr_log(GPR_INFO, "[xds_client %p] start building load report", this);
  }
  XdsApi::ClusterLoadReportMap snapshot_map;
  auto server_it = xds_load_report_server_map_.find(xds_server);
  if (server_it == xds_load_report_server_map_.end()) return snapshot_map;
  auto& load_report_map = server_it->second.load_report_map;
  for (auto load_report_it = load_report_map.begin();
       load_report_it != load_report_map.end();) {
    // Cluster key is cluster and EDS service name.
    const auto& cluster_key = load_report_it->first;
    LoadReportState& load_report = load_report_it->second;
    // If the CDS response for a cluster indicates to use LRS but the
    // LRS server does not say that it wants reports for this cluster,
    // then we'll have stats objects here whose data we're not going to
    // include in the load report.  However, we still need to clear out
    // the data from the stats objects, so that if the LRS server starts
    // asking for the data in the future, we don't incorrectly include
    // data from previous reporting intervals in that future report.
    const bool record_stats =
        send_all_clusters || clusters.find(cluster_key.first) != clusters.end();
    XdsApi::ClusterLoadReport snapshot;
    // Aggregate drop stats.
    snapshot.dropped_requests = std::move(load_report.deleted_drop_stats);
    if (load_report.drop_stats != nullptr) {
      snapshot.dropped_requests +=
          load_report.drop_stats->GetSnapshotAndReset();
      if (GRPC_TRACE_FLAG_ENABLED(grpc_xds_client_trace)) {
        gpr_log(GPR_INFO,
                "[xds_client %p] cluster=%s eds_service_name=%s drop_stats=%p",
                this, cluster_key.first.c_str(), cluster_key.second.c_str(),
                load_report.drop_stats);
      }
    }
    // Aggregate locality stats.
    for (auto it = load_report.locality_stats.begin();
         it != load_report.locality_stats.end();) {
      const RefCountedPtr<XdsLocalityName>& locality_name = it->first;
      auto& locality_state = it->second;
      XdsClusterLocalityStats::Snapshot& locality_snapshot =
          snapshot.locality_stats[locality_name];
      locality_snapshot = std::move(locality_state.deleted_locality_stats);
      if (locality_state.locality_stats != nullptr) {
        locality_snapshot +=
            locality_state.locality_stats->GetSnapshotAndReset();
        if (GRPC_TRACE_FLAG_ENABLED(grpc_xds_client_trace)) {
          gpr_log(GPR_INFO,
                  "[xds_client %p] cluster=%s eds_service_name=%s "
                  "locality=%s locality_stats=%p",
                  this, cluster_key.first.c_str(), cluster_key.second.c_str(),
                  locality_name->AsHumanReadableString().c_str(),
                  locality_state.locality_stats);
        }
      }
      // If the only thing left in this entry was final snapshots from
      // deleted locality stats objects, remove the entry.
      if (locality_state.locality_stats == nullptr) {
        it = load_report.locality_stats.erase(it);
      } else {
        ++it;
      }
    }
    // Compute load report interval.
    const Timestamp now = ExecCtx::Get()->Now();
    snapshot.load_report_interval = now - load_report.last_report_time;
    load_report.last_report_time = now;
    // Record snapshot.
    if (record_stats) {
      snapshot_map[cluster_key] = std::move(snapshot);
    }
    // If the only thing left in this entry was final snapshots from
    // deleted stats objects, remove the entry.
    if (load_report.locality_stats.empty() &&
        load_report.drop_stats == nullptr) {
      load_report_it = load_report_map.erase(load_report_it);
    } else {
      ++load_report_it;
    }
  }
  return snapshot_map;
}

std::string XdsClient::DumpClientConfigBinary() {
  MutexLock lock(&mu_);
  XdsApi::ResourceTypeMetadataMap resource_type_metadata_map;
  for (const auto& a : authority_state_map_) {  // authority
    const std::string& authority = a.first;
    for (const auto& t : a.second.resource_map) {  // type
      const XdsResourceType* type = t.first;
      auto& resource_metadata_map =
          resource_type_metadata_map[type->type_url()];
      for (const auto& r : t.second) {  // resource id
        const XdsResourceKey& resource_key = r.first;
        const ResourceState& resource_state = r.second;
        resource_metadata_map[ConstructFullXdsResourceName(
            authority, type->type_url(), resource_key)] = &resource_state.meta;
      }
    }
  }
  // Assemble config dump messages
  return api_.AssembleClientConfig(resource_type_metadata_map);
}

}  // namespace grpc_core<|MERGE_RESOLUTION|>--- conflicted
+++ resolved
@@ -1393,7 +1393,7 @@
 // XdsClient
 //
 
-XdsClient::XdsClient(XdsBootstrap bootstrap,
+XdsClient::XdsClient(std::unique_ptr<XdsBootstrap> bootstrap,
                      OrphanablePtr<XdsTransportFactory> transport_factory,
                      Duration resource_request_timeout)
     : DualRefCounted<XdsClient>(
@@ -1403,17 +1403,11 @@
       transport_factory_(std::move(transport_factory)),
       request_timeout_(resource_request_timeout),
       xds_federation_enabled_(XdsFederationEnabled()),
-<<<<<<< HEAD
-      certificate_provider_store_(MakeOrphanable<CertificateProviderStore>(
-          bootstrap_.certificate_providers())),
-      api_(this, &grpc_xds_client_trace, bootstrap_.node(),
-           &bootstrap_.certificate_providers(), &symtab_) {
-=======
       api_(this, &grpc_xds_client_trace, bootstrap_->node(), &symtab_) {
->>>>>>> fed6c180
   if (GRPC_TRACE_FLAG_ENABLED(grpc_xds_client_trace)) {
     gpr_log(GPR_INFO, "[xds_client %p] creating xds client", this);
   }
+  GPR_ASSERT(bootstrap_ != nullptr);
 }
 
 XdsClient::~XdsClient() {
@@ -1482,7 +1476,7 @@
   const XdsBootstrap::XdsServer* xds_server = nullptr;
   absl::string_view authority_name = resource_name->authority;
   if (absl::ConsumePrefix(&authority_name, "xdstp:")) {
-    auto* authority = bootstrap_.LookupAuthority(std::string(authority_name));
+    auto* authority = bootstrap_->LookupAuthority(std::string(authority_name));
     if (authority == nullptr) {
       fail(absl::UnavailableError(
           absl::StrCat("authority \"", authority_name,
@@ -1493,7 +1487,7 @@
       xds_server = &authority->xds_servers[0];
     }
   }
-  if (xds_server == nullptr) xds_server = &bootstrap_.server();
+  if (xds_server == nullptr) xds_server = &bootstrap_->server();
   {
     MutexLock lock(&mu_);
     MaybeRegisterResourceTypeLocked(type);
@@ -1641,7 +1635,7 @@
 RefCountedPtr<XdsClusterDropStats> XdsClient::AddClusterDropStats(
     const XdsBootstrap::XdsServer& xds_server, absl::string_view cluster_name,
     absl::string_view eds_service_name) {
-  if (!bootstrap_.XdsServerExists(xds_server)) return nullptr;
+  if (!bootstrap_->XdsServerExists(xds_server)) return nullptr;
   auto key =
       std::make_pair(std::string(cluster_name), std::string(eds_service_name));
   RefCountedPtr<XdsClusterDropStats> cluster_drop_stats;
@@ -1707,7 +1701,7 @@
     const XdsBootstrap::XdsServer& xds_server, absl::string_view cluster_name,
     absl::string_view eds_service_name,
     RefCountedPtr<XdsLocalityName> locality) {
-  if (!bootstrap_.XdsServerExists(xds_server)) return nullptr;
+  if (!bootstrap_->XdsServerExists(xds_server)) return nullptr;
   auto key =
       std::make_pair(std::string(cluster_name), std::string(eds_service_name));
   RefCountedPtr<XdsClusterLocalityStats> cluster_locality_stats;
@@ -1784,11 +1778,11 @@
 }
 
 void XdsClient::NotifyOnErrorLocked(absl::Status status) {
-  const auto* node = bootstrap_.node();
+  const auto* node = bootstrap_->node();
   if (node != nullptr) {
     status = absl::Status(
         status.code(), absl::StrCat(status.message(),
-                                    " (node ID:", bootstrap_.node()->id, ")"));
+                                    " (node ID:", bootstrap_->node()->id, ")"));
   }
   std::set<RefCountedPtr<ResourceWatcherInterface>> watchers;
   for (const auto& a : authority_state_map_) {     // authority
@@ -1815,11 +1809,11 @@
     const std::map<ResourceWatcherInterface*,
                    RefCountedPtr<ResourceWatcherInterface>>& watchers,
     absl::Status status) {
-  const auto* node = bootstrap_.node();
+  const auto* node = bootstrap_->node();
   if (node != nullptr) {
     status = absl::Status(
         status.code(), absl::StrCat(status.message(),
-                                    " (node ID:", bootstrap_.node()->id, ")"));
+                                    " (node ID:", bootstrap_->node()->id, ")"));
   }
   work_serializer_.Schedule(
       [watchers, status]() ABSL_EXCLUSIVE_LOCKS_REQUIRED(&work_serializer_) {
