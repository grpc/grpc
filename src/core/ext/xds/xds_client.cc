/*
 *
 * Copyright 2018 gRPC authors.
 *
 * Licensed under the Apache License, Version 2.0 (the "License");
 * you may not use this file except in compliance with the License.
 * You may obtain a copy of the License at
 *
 *     http://www.apache.org/licenses/LICENSE-2.0
 *
 * Unless required by applicable law or agreed to in writing, software
 * distributed under the License is distributed on an "AS IS" BASIS,
 * WITHOUT WARRANTIES OR CONDITIONS OF ANY KIND, either express or implied.
 * See the License for the specific language governing permissions and
 * limitations under the License.
 *
 */

#include <grpc/support/port_platform.h>

#include <inttypes.h>
#include <limits.h>
#include <string.h>

#include "absl/container/inlined_vector.h"
#include "absl/strings/str_format.h"
#include "absl/strings/str_join.h"
#include "absl/strings/string_view.h"

#include <grpc/byte_buffer_reader.h>
#include <grpc/grpc.h>
#include <grpc/support/alloc.h>
#include <grpc/support/time.h>

#include "src/core/ext/filters/client_channel/client_channel.h"
#include "src/core/ext/filters/client_channel/service_config.h"
#include "src/core/ext/xds/xds_api.h"
#include "src/core/ext/xds/xds_channel_args.h"
#include "src/core/ext/xds/xds_client.h"
#include "src/core/ext/xds/xds_client_stats.h"
#include "src/core/lib/backoff/backoff.h"
#include "src/core/lib/channel/channel_args.h"
#include "src/core/lib/channel/channel_stack.h"
#include "src/core/lib/gpr/string.h"
#include "src/core/lib/gprpp/map.h"
#include "src/core/lib/gprpp/memory.h"
#include "src/core/lib/gprpp/orphanable.h"
#include "src/core/lib/gprpp/ref_counted_ptr.h"
#include "src/core/lib/gprpp/sync.h"
#include "src/core/lib/iomgr/sockaddr.h"
#include "src/core/lib/iomgr/sockaddr_utils.h"
#include "src/core/lib/iomgr/timer.h"
#include "src/core/lib/iomgr/work_serializer.h"
#include "src/core/lib/security/credentials/credentials.h"
#include "src/core/lib/security/credentials/fake/fake_credentials.h"
#include "src/core/lib/slice/slice_internal.h"
#include "src/core/lib/slice/slice_string_helpers.h"
#include "src/core/lib/surface/call.h"
#include "src/core/lib/surface/channel.h"
#include "src/core/lib/surface/channel_init.h"
#include "src/core/lib/transport/static_metadata.h"

#define GRPC_XDS_INITIAL_CONNECT_BACKOFF_SECONDS 1
#define GRPC_XDS_RECONNECT_BACKOFF_MULTIPLIER 1.6
#define GRPC_XDS_RECONNECT_MAX_BACKOFF_SECONDS 120
#define GRPC_XDS_RECONNECT_JITTER 0.2
#define GRPC_XDS_MIN_CLIENT_LOAD_REPORTING_INTERVAL_MS 1000

namespace grpc_core {

TraceFlag grpc_xds_client_trace(false, "xds_client");

//
// Internal class declarations
//

// An xds call wrapper that can restart a call upon failure. Holds a ref to
// the xds channel. The template parameter is the kind of wrapped xds call.
template <typename T>
class XdsClient::ChannelState::RetryableCall
    : public InternallyRefCounted<RetryableCall<T>> {
 public:
  explicit RetryableCall(RefCountedPtr<ChannelState> chand);

  void Orphan() override;

  void OnCallFinishedLocked();

  T* calld() const { return calld_.get(); }
  ChannelState* chand() const { return chand_.get(); }

  bool IsCurrentCallOnChannel() const;

 private:
  void StartNewCallLocked();
  void StartRetryTimerLocked();
  static void OnRetryTimer(void* arg, grpc_error* error);
  void OnRetryTimerLocked(grpc_error* error);

  // The wrapped xds call that talks to the xds server. It's instantiated
  // every time we start a new call. It's null during call retry backoff.
  OrphanablePtr<T> calld_;
  // The owning xds channel.
  RefCountedPtr<ChannelState> chand_;

  // Retry state.
  BackOff backoff_;
  grpc_timer retry_timer_;
  grpc_closure on_retry_timer_;
  bool retry_timer_callback_pending_ = false;

  bool shutting_down_ = false;
};

// Contains an ADS call to the xds server.
class XdsClient::ChannelState::AdsCallState
    : public InternallyRefCounted<AdsCallState> {
 public:
  // The ctor and dtor should not be used directly.
  explicit AdsCallState(RefCountedPtr<RetryableCall<AdsCallState>> parent);
  ~AdsCallState() override;

  void Orphan() override;

  RetryableCall<AdsCallState>* parent() const { return parent_.get(); }
  ChannelState* chand() const { return parent_->chand(); }
  XdsClient* xds_client() const { return chand()->xds_client(); }
  bool seen_response() const { return seen_response_; }

  void Subscribe(const std::string& type_url, const std::string& name);
  void Unsubscribe(const std::string& type_url, const std::string& name,
                   bool delay_unsubscription);

  bool HasSubscribedResources() const;

 private:
  class ResourceState : public InternallyRefCounted<ResourceState> {
   public:
    ResourceState(const std::string& type_url, const std::string& name)
        : type_url_(type_url), name_(name) {
      GRPC_CLOSURE_INIT(&timer_callback_, OnTimer, this,
                        grpc_schedule_on_exec_ctx);
    }

    void Orphan() override {
      Finish();
      Unref(DEBUG_LOCATION, "Orphan");
    }

    void Start(RefCountedPtr<AdsCallState> ads_calld) {
      if (sent_) return;
      sent_ = true;
      ads_calld_ = std::move(ads_calld);
      Ref(DEBUG_LOCATION, "timer").release();
      timer_pending_ = true;
      grpc_timer_init(
          &timer_,
          ExecCtx::Get()->Now() + ads_calld_->xds_client()->request_timeout_,
          &timer_callback_);
    }

    void Finish() {
      if (timer_pending_) {
        grpc_timer_cancel(&timer_);
        timer_pending_ = false;
      }
    }

   private:
    static void OnTimer(void* arg, grpc_error* error) {
      ResourceState* self = static_cast<ResourceState*>(arg);
      GRPC_ERROR_REF(error);  // ref owned by lambda
      self->ads_calld_->xds_client()->work_serializer_->Run(
          [self, error]() { self->OnTimerLocked(error); }, DEBUG_LOCATION);
    }

    void OnTimerLocked(grpc_error* error) {
      if (error == GRPC_ERROR_NONE && timer_pending_) {
        timer_pending_ = false;
        grpc_error* watcher_error = GRPC_ERROR_CREATE_FROM_COPIED_STRING(
            absl::StrFormat(
                "timeout obtaining resource {type=%s name=%s} from xds server",
                type_url_, name_)
                .c_str());
        if (GRPC_TRACE_FLAG_ENABLED(grpc_xds_client_trace)) {
          gpr_log(GPR_INFO, "[xds_client %p] %s", ads_calld_->xds_client(),
                  grpc_error_string(watcher_error));
        }
        if (type_url_ == XdsApi::kLdsTypeUrl) {
          ListenerState& state = ads_calld_->xds_client()->listener_map_[name_];
          for (const auto& p : state.watchers) {
            p.first->OnError(GRPC_ERROR_REF(watcher_error));
          }
        } else if (type_url_ == XdsApi::kRdsTypeUrl) {
          RouteConfigState& state =
              ads_calld_->xds_client()->route_config_map_[name_];
          for (const auto& p : state.watchers) {
            p.first->OnError(GRPC_ERROR_REF(watcher_error));
          }
        } else if (type_url_ == XdsApi::kCdsTypeUrl) {
          ClusterState& state = ads_calld_->xds_client()->cluster_map_[name_];
          for (const auto& p : state.watchers) {
            p.first->OnError(GRPC_ERROR_REF(watcher_error));
          }
        } else if (type_url_ == XdsApi::kEdsTypeUrl) {
          EndpointState& state = ads_calld_->xds_client()->endpoint_map_[name_];
          for (const auto& p : state.watchers) {
            p.first->OnError(GRPC_ERROR_REF(watcher_error));
          }
        } else {
          GPR_UNREACHABLE_CODE(return );
        }
        GRPC_ERROR_UNREF(watcher_error);
      }
      ads_calld_.reset();
      Unref(DEBUG_LOCATION, "timer");
      GRPC_ERROR_UNREF(error);
    }

    const std::string type_url_;
    const std::string name_;

    RefCountedPtr<AdsCallState> ads_calld_;
    bool sent_ = false;
    bool timer_pending_ = false;
    grpc_timer timer_;
    grpc_closure timer_callback_;
  };

  struct ResourceTypeState {
    ~ResourceTypeState() { GRPC_ERROR_UNREF(error); }

    // Version, nonce, and error for this resource type.
    std::string version;
    std::string nonce;
    grpc_error* error = GRPC_ERROR_NONE;

    // Subscribed resources of this type.
    std::map<std::string /* name */, OrphanablePtr<ResourceState>>
        subscribed_resources;
  };

  void SendMessageLocked(const std::string& type_url);

  void AcceptLdsUpdate(XdsApi::LdsUpdateMap lds_update_map);
  void AcceptRdsUpdate(XdsApi::RdsUpdateMap rds_update_map);
  void AcceptCdsUpdate(XdsApi::CdsUpdateMap cds_update_map);
  void AcceptEdsUpdate(XdsApi::EdsUpdateMap eds_update_map);

  static void OnRequestSent(void* arg, grpc_error* error);
  void OnRequestSentLocked(grpc_error* error);
  static void OnResponseReceived(void* arg, grpc_error* error);
  void OnResponseReceivedLocked();
  static void OnStatusReceived(void* arg, grpc_error* error);
  void OnStatusReceivedLocked(grpc_error* error);

  bool IsCurrentCallOnChannel() const;

  std::set<absl::string_view> ResourceNamesForRequest(
      const std::string& type_url);

  // The owning RetryableCall<>.
  RefCountedPtr<RetryableCall<AdsCallState>> parent_;

  bool sent_initial_message_ = false;
  bool seen_response_ = false;

  // Always non-NULL.
  grpc_call* call_;

  // recv_initial_metadata
  grpc_metadata_array initial_metadata_recv_;

  // send_message
  grpc_byte_buffer* send_message_payload_ = nullptr;
  grpc_closure on_request_sent_;

  // recv_message
  grpc_byte_buffer* recv_message_payload_ = nullptr;
  grpc_closure on_response_received_;

  // recv_trailing_metadata
  grpc_metadata_array trailing_metadata_recv_;
  grpc_status_code status_code_;
  grpc_slice status_details_;
  grpc_closure on_status_received_;

  // Resource types for which requests need to be sent.
  std::set<std::string /*type_url*/> buffered_requests_;

  // State for each resource type.
  std::map<std::string /*type_url*/, ResourceTypeState> state_map_;
};

// Contains an LRS call to the xds server.
class XdsClient::ChannelState::LrsCallState
    : public InternallyRefCounted<LrsCallState> {
 public:
  // The ctor and dtor should not be used directly.
  explicit LrsCallState(RefCountedPtr<RetryableCall<LrsCallState>> parent);
  ~LrsCallState() override;

  void Orphan() override;

  void MaybeStartReportingLocked();

  RetryableCall<LrsCallState>* parent() { return parent_.get(); }
  ChannelState* chand() const { return parent_->chand(); }
  XdsClient* xds_client() const { return chand()->xds_client(); }
  bool seen_response() const { return seen_response_; }

 private:
  // Reports client-side load stats according to a fixed interval.
  class Reporter : public InternallyRefCounted<Reporter> {
   public:
    Reporter(RefCountedPtr<LrsCallState> parent, grpc_millis report_interval)
        : parent_(std::move(parent)), report_interval_(report_interval) {
      GRPC_CLOSURE_INIT(&on_next_report_timer_, OnNextReportTimer, this,
                        grpc_schedule_on_exec_ctx);
      GRPC_CLOSURE_INIT(&on_report_done_, OnReportDone, this,
                        grpc_schedule_on_exec_ctx);
      ScheduleNextReportLocked();
    }

    void Orphan() override;

   private:
    void ScheduleNextReportLocked();
    static void OnNextReportTimer(void* arg, grpc_error* error);
    void OnNextReportTimerLocked(grpc_error* error);
    void SendReportLocked();
    static void OnReportDone(void* arg, grpc_error* error);
    void OnReportDoneLocked(grpc_error* error);

    bool IsCurrentReporterOnCall() const {
      return this == parent_->reporter_.get();
    }
    XdsClient* xds_client() const { return parent_->xds_client(); }

    // The owning LRS call.
    RefCountedPtr<LrsCallState> parent_;

    // The load reporting state.
    const grpc_millis report_interval_;
    bool last_report_counters_were_zero_ = false;
    bool next_report_timer_callback_pending_ = false;
    grpc_timer next_report_timer_;
    grpc_closure on_next_report_timer_;
    grpc_closure on_report_done_;
  };

  static void OnInitialRequestSent(void* arg, grpc_error* error);
  void OnInitialRequestSentLocked();
  static void OnResponseReceived(void* arg, grpc_error* error);
  void OnResponseReceivedLocked();
  static void OnStatusReceived(void* arg, grpc_error* error);
  void OnStatusReceivedLocked(grpc_error* error);

  bool IsCurrentCallOnChannel() const;

  // The owning RetryableCall<>.
  RefCountedPtr<RetryableCall<LrsCallState>> parent_;
  bool seen_response_ = false;

  // Always non-NULL.
  grpc_call* call_;

  // recv_initial_metadata
  grpc_metadata_array initial_metadata_recv_;

  // send_message
  grpc_byte_buffer* send_message_payload_ = nullptr;
  grpc_closure on_initial_request_sent_;

  // recv_message
  grpc_byte_buffer* recv_message_payload_ = nullptr;
  grpc_closure on_response_received_;

  // recv_trailing_metadata
  grpc_metadata_array trailing_metadata_recv_;
  grpc_status_code status_code_;
  grpc_slice status_details_;
  grpc_closure on_status_received_;

  // Load reporting state.
  bool send_all_clusters_ = false;
  std::set<std::string> cluster_names_;  // Asked for by the LRS server.
  grpc_millis load_reporting_interval_ = 0;
  OrphanablePtr<Reporter> reporter_;
};

//
// XdsClient::ChannelState::StateWatcher
//

class XdsClient::ChannelState::StateWatcher
    : public AsyncConnectivityStateWatcherInterface {
 public:
  explicit StateWatcher(RefCountedPtr<ChannelState> parent)
      : AsyncConnectivityStateWatcherInterface(
            parent->xds_client()->work_serializer_),
        parent_(std::move(parent)) {}

 private:
  void OnConnectivityStateChange(grpc_connectivity_state new_state,
                                 const absl::Status& status) override {
    if (!parent_->shutting_down_ &&
        new_state == GRPC_CHANNEL_TRANSIENT_FAILURE) {
      // In TRANSIENT_FAILURE.  Notify all watchers of error.
      gpr_log(GPR_INFO,
              "[xds_client %p] xds channel in state:TRANSIENT_FAILURE "
              "status_message:(%s)",
              parent_->xds_client(), status.ToString().c_str());
      parent_->xds_client()->NotifyOnError(GRPC_ERROR_CREATE_FROM_STATIC_STRING(
          "xds channel in TRANSIENT_FAILURE"));
    }
  }

  RefCountedPtr<ChannelState> parent_;
};

//
// XdsClient::ChannelState
//

namespace {

// Returns the channel args for the xds channel.
grpc_channel_args* BuildXdsChannelArgs(const grpc_channel_args& args) {
  static const char* args_to_remove[] = {
      // LB policy name, since we want to use the default (pick_first) in
      // the LB channel.
      GRPC_ARG_LB_POLICY_NAME,
      // The service config that contains the LB config. We don't want to
      // recursively use xds in the LB channel.
      GRPC_ARG_SERVICE_CONFIG,
      // The channel arg for the server URI, since that will be different for
      // the xds channel than for the parent channel.  The client channel
      // factory will re-add this arg with the right value.
      GRPC_ARG_SERVER_URI,
      // The xds channel should use the authority indicated by the target
      // authority table (see \a ModifyXdsChannelArgs),
      // as opposed to the authority from the parent channel.
      GRPC_ARG_DEFAULT_AUTHORITY,
      // Just as for \a GRPC_ARG_DEFAULT_AUTHORITY, the xds channel should be
      // treated as a stand-alone channel and not inherit this argument from the
      // args of the parent channel.
      GRPC_SSL_TARGET_NAME_OVERRIDE_ARG,
      // Don't want to pass down channelz node from parent; the balancer
      // channel will get its own.
      GRPC_ARG_CHANNELZ_CHANNEL_NODE,
      // Keepalive interval.  We are explicitly setting our own value below.
      GRPC_ARG_KEEPALIVE_TIME_MS,
  };
  // Channel args to add.
  absl::InlinedVector<grpc_arg, 3> args_to_add;
  // Keepalive interval.
  args_to_add.emplace_back(grpc_channel_arg_integer_create(
      const_cast<char*>(GRPC_ARG_KEEPALIVE_TIME_MS), 5 * 60 * GPR_MS_PER_SEC));
  // A channel arg indicating that the target is an xds server.
  // TODO(roth): Once we figure out our fallback and credentials story, decide
  // whether this is actually needed.  Note that it's currently used by the
  // fake security connector as well.
  args_to_add.emplace_back(grpc_channel_arg_integer_create(
      const_cast<char*>(GRPC_ARG_ADDRESS_IS_XDS_SERVER), 1));
  // The parent channel's channelz uuid.
  channelz::ChannelNode* channelz_node = nullptr;
  const grpc_arg* arg =
      grpc_channel_args_find(&args, GRPC_ARG_CHANNELZ_CHANNEL_NODE);
  if (arg != nullptr && arg->type == GRPC_ARG_POINTER &&
      arg->value.pointer.p != nullptr) {
    channelz_node = static_cast<channelz::ChannelNode*>(arg->value.pointer.p);
    args_to_add.emplace_back(
        channelz::MakeParentUuidArg(channelz_node->uuid()));
  }
  // Construct channel args.
  return grpc_channel_args_copy_and_add_and_remove(
      &args, args_to_remove, GPR_ARRAY_SIZE(args_to_remove), args_to_add.data(),
      args_to_add.size());
}

}  // namespace

XdsClient::ChannelState::ChannelState(RefCountedPtr<XdsClient> xds_client,
                                      grpc_channel* channel)
    : InternallyRefCounted<ChannelState>(&grpc_xds_client_trace),
      xds_client_(std::move(xds_client)),
      channel_(channel) {
  GPR_ASSERT(channel_ != nullptr);
  StartConnectivityWatchLocked();
}

XdsClient::ChannelState::~ChannelState() {
  if (GRPC_TRACE_FLAG_ENABLED(grpc_xds_client_trace)) {
    gpr_log(GPR_INFO, "[xds_client %p] Destroying xds channel %p", xds_client(),
            this);
  }
  grpc_channel_destroy(channel_);
  xds_client_.reset(DEBUG_LOCATION, "ChannelState");
}

void XdsClient::ChannelState::Orphan() {
  shutting_down_ = true;
  CancelConnectivityWatchLocked();
  ads_calld_.reset();
  lrs_calld_.reset();
  Unref(DEBUG_LOCATION, "ChannelState+orphaned");
}

XdsClient::ChannelState::AdsCallState* XdsClient::ChannelState::ads_calld()
    const {
  return ads_calld_->calld();
}

XdsClient::ChannelState::LrsCallState* XdsClient::ChannelState::lrs_calld()
    const {
  return lrs_calld_->calld();
}

bool XdsClient::ChannelState::HasActiveAdsCall() const {
  return ads_calld_->calld() != nullptr;
}

void XdsClient::ChannelState::MaybeStartLrsCall() {
  if (lrs_calld_ != nullptr) return;
  lrs_calld_.reset(
      new RetryableCall<LrsCallState>(Ref(DEBUG_LOCATION, "ChannelState+lrs")));
}

void XdsClient::ChannelState::StopLrsCall() { lrs_calld_.reset(); }

void XdsClient::ChannelState::StartConnectivityWatchLocked() {
  grpc_channel_element* client_channel_elem =
      grpc_channel_stack_last_element(grpc_channel_get_channel_stack(channel_));
  GPR_ASSERT(client_channel_elem->filter == &grpc_client_channel_filter);
  watcher_ = new StateWatcher(Ref(DEBUG_LOCATION, "ChannelState+watch"));
  grpc_client_channel_start_connectivity_watch(
      client_channel_elem, GRPC_CHANNEL_IDLE,
      OrphanablePtr<AsyncConnectivityStateWatcherInterface>(watcher_));
}

void XdsClient::ChannelState::CancelConnectivityWatchLocked() {
  grpc_channel_element* client_channel_elem =
      grpc_channel_stack_last_element(grpc_channel_get_channel_stack(channel_));
  GPR_ASSERT(client_channel_elem->filter == &grpc_client_channel_filter);
  grpc_client_channel_stop_connectivity_watch(client_channel_elem, watcher_);
}

void XdsClient::ChannelState::Subscribe(const std::string& type_url,
                                        const std::string& name) {
  if (ads_calld_ == nullptr) {
    // Start the ADS call if this is the first request.
    ads_calld_.reset(new RetryableCall<AdsCallState>(
        Ref(DEBUG_LOCATION, "ChannelState+ads")));
    // Note: AdsCallState's ctor will automatically subscribe to all
    // resources that the XdsClient already has watchers for, so we can
    // return here.
    return;
  }
  // If the ADS call is in backoff state, we don't need to do anything now
  // because when the call is restarted it will resend all necessary requests.
  if (ads_calld() == nullptr) return;
  // Subscribe to this resource if the ADS call is active.
  ads_calld()->Subscribe(type_url, name);
}

void XdsClient::ChannelState::Unsubscribe(const std::string& type_url,
                                          const std::string& name,
                                          bool delay_unsubscription) {
  if (ads_calld_ != nullptr) {
    auto* calld = ads_calld_->calld();
    if (calld != nullptr) {
      calld->Unsubscribe(type_url, name, delay_unsubscription);
      if (!calld->HasSubscribedResources()) ads_calld_.reset();
    }
  }
}

//
// XdsClient::ChannelState::RetryableCall<>
//

template <typename T>
XdsClient::ChannelState::RetryableCall<T>::RetryableCall(
    RefCountedPtr<ChannelState> chand)
    : chand_(std::move(chand)),
      backoff_(
          BackOff::Options()
              .set_initial_backoff(GRPC_XDS_INITIAL_CONNECT_BACKOFF_SECONDS *
                                   1000)
              .set_multiplier(GRPC_XDS_RECONNECT_BACKOFF_MULTIPLIER)
              .set_jitter(GRPC_XDS_RECONNECT_JITTER)
              .set_max_backoff(GRPC_XDS_RECONNECT_MAX_BACKOFF_SECONDS * 1000)) {
  // Closure Initialization
  GRPC_CLOSURE_INIT(&on_retry_timer_, OnRetryTimer, this,
                    grpc_schedule_on_exec_ctx);
  StartNewCallLocked();
}

template <typename T>
void XdsClient::ChannelState::RetryableCall<T>::Orphan() {
  shutting_down_ = true;
  calld_.reset();
  if (retry_timer_callback_pending_) grpc_timer_cancel(&retry_timer_);
  this->Unref(DEBUG_LOCATION, "RetryableCall+orphaned");
}

template <typename T>
void XdsClient::ChannelState::RetryableCall<T>::OnCallFinishedLocked() {
  const bool seen_response = calld_->seen_response();
  calld_.reset();
  if (seen_response) {
    // If we lost connection to the xds server, reset backoff and restart the
    // call immediately.
    backoff_.Reset();
    StartNewCallLocked();
  } else {
    // If we failed to connect to the xds server, retry later.
    StartRetryTimerLocked();
  }
}

template <typename T>
void XdsClient::ChannelState::RetryableCall<T>::StartNewCallLocked() {
  if (shutting_down_) return;
  GPR_ASSERT(chand_->channel_ != nullptr);
  GPR_ASSERT(calld_ == nullptr);
  if (GRPC_TRACE_FLAG_ENABLED(grpc_xds_client_trace)) {
    gpr_log(GPR_INFO,
            "[xds_client %p] Start new call from retryable call (chand: %p, "
            "retryable call: %p)",
            chand()->xds_client(), chand(), this);
  }
  calld_ = MakeOrphanable<T>(
      this->Ref(DEBUG_LOCATION, "RetryableCall+start_new_call"));
}

template <typename T>
void XdsClient::ChannelState::RetryableCall<T>::StartRetryTimerLocked() {
  if (shutting_down_) return;
  const grpc_millis next_attempt_time = backoff_.NextAttemptTime();
  if (GRPC_TRACE_FLAG_ENABLED(grpc_xds_client_trace)) {
    grpc_millis timeout = GPR_MAX(next_attempt_time - ExecCtx::Get()->Now(), 0);
    gpr_log(GPR_INFO,
            "[xds_client %p] Failed to connect to xds server (chand: %p) "
            "retry timer will fire in %" PRId64 "ms.",
            chand()->xds_client(), chand(), timeout);
  }
  this->Ref(DEBUG_LOCATION, "RetryableCall+retry_timer_start").release();
  grpc_timer_init(&retry_timer_, next_attempt_time, &on_retry_timer_);
  retry_timer_callback_pending_ = true;
}

template <typename T>
void XdsClient::ChannelState::RetryableCall<T>::OnRetryTimer(
    void* arg, grpc_error* error) {
  RetryableCall* calld = static_cast<RetryableCall*>(arg);
  GRPC_ERROR_REF(error);  // ref owned by lambda
  calld->chand_->xds_client()->work_serializer_->Run(
      [calld, error]() { calld->OnRetryTimerLocked(error); }, DEBUG_LOCATION);
}

template <typename T>
void XdsClient::ChannelState::RetryableCall<T>::OnRetryTimerLocked(
    grpc_error* error) {
  retry_timer_callback_pending_ = false;
  if (!shutting_down_ && error == GRPC_ERROR_NONE) {
    if (GRPC_TRACE_FLAG_ENABLED(grpc_xds_client_trace)) {
      gpr_log(
          GPR_INFO,
          "[xds_client %p] Retry timer fires (chand: %p, retryable call: %p)",
          chand()->xds_client(), chand(), this);
    }
    StartNewCallLocked();
  }
  this->Unref(DEBUG_LOCATION, "RetryableCall+retry_timer_done");
  GRPC_ERROR_UNREF(error);
}

//
// XdsClient::ChannelState::AdsCallState
//

XdsClient::ChannelState::AdsCallState::AdsCallState(
    RefCountedPtr<RetryableCall<AdsCallState>> parent)
    : InternallyRefCounted<AdsCallState>(&grpc_xds_client_trace),
      parent_(std::move(parent)) {
  // Init the ADS call. Note that the call will progress every time there's
  // activity in xds_client()->interested_parties_, which is comprised of
  // the polling entities from client_channel.
  GPR_ASSERT(xds_client() != nullptr);
  // Create a call with the specified method name.
  const auto& method =
      xds_client()->bootstrap_->server().ShouldUseV3()
          ? GRPC_MDSTR_SLASH_ENVOY_DOT_SERVICE_DOT_DISCOVERY_DOT_V3_DOT_AGGREGATEDDISCOVERYSERVICE_SLASH_STREAMAGGREGATEDRESOURCES
          : GRPC_MDSTR_SLASH_ENVOY_DOT_SERVICE_DOT_DISCOVERY_DOT_V2_DOT_AGGREGATEDDISCOVERYSERVICE_SLASH_STREAMAGGREGATEDRESOURCES;
  call_ = grpc_channel_create_pollset_set_call(
      chand()->channel_, nullptr, GRPC_PROPAGATE_DEFAULTS,
      xds_client()->interested_parties_, method, nullptr,
      GRPC_MILLIS_INF_FUTURE, nullptr);
  GPR_ASSERT(call_ != nullptr);
  // Init data associated with the call.
  grpc_metadata_array_init(&initial_metadata_recv_);
  grpc_metadata_array_init(&trailing_metadata_recv_);
  // Start the call.
  if (GRPC_TRACE_FLAG_ENABLED(grpc_xds_client_trace)) {
    gpr_log(GPR_INFO,
            "[xds_client %p] Starting ADS call (chand: %p, calld: %p, "
            "call: %p)",
            xds_client(), chand(), this, call_);
  }
  // Create the ops.
  grpc_call_error call_error;
  grpc_op ops[3];
  memset(ops, 0, sizeof(ops));
  // Op: send initial metadata.
  grpc_op* op = ops;
  op->op = GRPC_OP_SEND_INITIAL_METADATA;
  op->data.send_initial_metadata.count = 0;
  op->flags = GRPC_INITIAL_METADATA_WAIT_FOR_READY |
              GRPC_INITIAL_METADATA_WAIT_FOR_READY_EXPLICITLY_SET;
  op->reserved = nullptr;
  op++;
  call_error = grpc_call_start_batch_and_execute(call_, ops, (size_t)(op - ops),
                                                 nullptr);
  GPR_ASSERT(GRPC_CALL_OK == call_error);
  // Op: send request message.
  GRPC_CLOSURE_INIT(&on_request_sent_, OnRequestSent, this,
                    grpc_schedule_on_exec_ctx);
  for (const auto& p : xds_client()->listener_map_) {
    Subscribe(XdsApi::kLdsTypeUrl, std::string(p.first));
  }
  for (const auto& p : xds_client()->route_config_map_) {
    Subscribe(XdsApi::kRdsTypeUrl, std::string(p.first));
  }
  for (const auto& p : xds_client()->cluster_map_) {
    Subscribe(XdsApi::kCdsTypeUrl, std::string(p.first));
  }
  for (const auto& p : xds_client()->endpoint_map_) {
    Subscribe(XdsApi::kEdsTypeUrl, std::string(p.first));
  }
  // Op: recv initial metadata.
  op = ops;
  op->op = GRPC_OP_RECV_INITIAL_METADATA;
  op->data.recv_initial_metadata.recv_initial_metadata =
      &initial_metadata_recv_;
  op->flags = 0;
  op->reserved = nullptr;
  op++;
  // Op: recv response.
  op->op = GRPC_OP_RECV_MESSAGE;
  op->data.recv_message.recv_message = &recv_message_payload_;
  op->flags = 0;
  op->reserved = nullptr;
  op++;
  Ref(DEBUG_LOCATION, "ADS+OnResponseReceivedLocked").release();
  GRPC_CLOSURE_INIT(&on_response_received_, OnResponseReceived, this,
                    grpc_schedule_on_exec_ctx);
  call_error = grpc_call_start_batch_and_execute(call_, ops, (size_t)(op - ops),
                                                 &on_response_received_);
  GPR_ASSERT(GRPC_CALL_OK == call_error);
  // Op: recv server status.
  op = ops;
  op->op = GRPC_OP_RECV_STATUS_ON_CLIENT;
  op->data.recv_status_on_client.trailing_metadata = &trailing_metadata_recv_;
  op->data.recv_status_on_client.status = &status_code_;
  op->data.recv_status_on_client.status_details = &status_details_;
  op->flags = 0;
  op->reserved = nullptr;
  op++;
  // This callback signals the end of the call, so it relies on the initial
  // ref instead of a new ref. When it's invoked, it's the initial ref that is
  // unreffed.
  GRPC_CLOSURE_INIT(&on_status_received_, OnStatusReceived, this,
                    grpc_schedule_on_exec_ctx);
  call_error = grpc_call_start_batch_and_execute(call_, ops, (size_t)(op - ops),
                                                 &on_status_received_);
  GPR_ASSERT(GRPC_CALL_OK == call_error);
}

XdsClient::ChannelState::AdsCallState::~AdsCallState() {
  grpc_metadata_array_destroy(&initial_metadata_recv_);
  grpc_metadata_array_destroy(&trailing_metadata_recv_);
  grpc_byte_buffer_destroy(send_message_payload_);
  grpc_byte_buffer_destroy(recv_message_payload_);
  grpc_slice_unref_internal(status_details_);
  GPR_ASSERT(call_ != nullptr);
  grpc_call_unref(call_);
}

void XdsClient::ChannelState::AdsCallState::Orphan() {
  GPR_ASSERT(call_ != nullptr);
  // If we are here because xds_client wants to cancel the call,
  // on_status_received_ will complete the cancellation and clean up. Otherwise,
  // we are here because xds_client has to orphan a failed call, then the
  // following cancellation will be a no-op.
  grpc_call_cancel_internal(call_);
  state_map_.clear();
  // Note that the initial ref is hold by on_status_received_. So the
  // corresponding unref happens in on_status_received_ instead of here.
}

void XdsClient::ChannelState::AdsCallState::SendMessageLocked(
    const std::string& type_url) {
  // Buffer message sending if an existing message is in flight.
  if (send_message_payload_ != nullptr) {
    buffered_requests_.insert(type_url);
    return;
  }
  auto& state = state_map_[type_url];
  grpc_slice request_payload_slice;
  std::set<absl::string_view> resource_names =
      ResourceNamesForRequest(type_url);
  request_payload_slice = xds_client()->api_.CreateAdsRequest(
      type_url, resource_names, state.version, state.nonce,
      GRPC_ERROR_REF(state.error), !sent_initial_message_);
  if (type_url != XdsApi::kLdsTypeUrl && type_url != XdsApi::kRdsTypeUrl &&
      type_url != XdsApi::kCdsTypeUrl && type_url != XdsApi::kEdsTypeUrl) {
    state_map_.erase(type_url);
  }
  sent_initial_message_ = true;
  if (GRPC_TRACE_FLAG_ENABLED(grpc_xds_client_trace)) {
    gpr_log(GPR_INFO,
            "[xds_client %p] sending ADS request: type=%s version=%s nonce=%s "
            "error=%s resources=%s",
            xds_client(), type_url.c_str(), state.version.c_str(),
            state.nonce.c_str(), grpc_error_string(state.error),
            absl::StrJoin(resource_names, " ").c_str());
  }
  GRPC_ERROR_UNREF(state.error);
  state.error = GRPC_ERROR_NONE;
  // Create message payload.
  send_message_payload_ =
      grpc_raw_byte_buffer_create(&request_payload_slice, 1);
  grpc_slice_unref_internal(request_payload_slice);
  // Send the message.
  grpc_op op;
  memset(&op, 0, sizeof(op));
  op.op = GRPC_OP_SEND_MESSAGE;
  op.data.send_message.send_message = send_message_payload_;
  Ref(DEBUG_LOCATION, "ADS+OnRequestSentLocked").release();
  GRPC_CLOSURE_INIT(&on_request_sent_, OnRequestSent, this,
                    grpc_schedule_on_exec_ctx);
  grpc_call_error call_error =
      grpc_call_start_batch_and_execute(call_, &op, 1, &on_request_sent_);
  if (GPR_UNLIKELY(call_error != GRPC_CALL_OK)) {
    gpr_log(GPR_ERROR,
            "[xds_client %p] calld=%p call_error=%d sending ADS message",
            xds_client(), this, call_error);
    GPR_ASSERT(GRPC_CALL_OK == call_error);
  }
}

void XdsClient::ChannelState::AdsCallState::Subscribe(
    const std::string& type_url, const std::string& name) {
  auto& state = state_map_[type_url].subscribed_resources[name];
  if (state == nullptr) {
    state = MakeOrphanable<ResourceState>(type_url, name);
    SendMessageLocked(type_url);
  }
}

void XdsClient::ChannelState::AdsCallState::Unsubscribe(
    const std::string& type_url, const std::string& name,
    bool delay_unsubscription) {
  state_map_[type_url].subscribed_resources.erase(name);
  if (!delay_unsubscription) SendMessageLocked(type_url);
}

bool XdsClient::ChannelState::AdsCallState::HasSubscribedResources() const {
  for (const auto& p : state_map_) {
    if (!p.second.subscribed_resources.empty()) return true;
  }
  return false;
}

void XdsClient::ChannelState::AdsCallState::AcceptLdsUpdate(
    XdsApi::LdsUpdateMap lds_update_map) {
  if (GRPC_TRACE_FLAG_ENABLED(grpc_xds_client_trace)) {
    gpr_log(GPR_INFO,
            "[xds_client %p] LDS update received containing %" PRIuPTR
            " resources",
            xds_client(), lds_update_map.size());
  }
  auto& lds_state = state_map_[XdsApi::kLdsTypeUrl];
  std::set<std::string> rds_resource_names_seen;
  for (auto& p : lds_update_map) {
    const std::string& listener_name = p.first;
    XdsApi::LdsUpdate& lds_update = p.second;
    auto& state = lds_state.subscribed_resources[listener_name];
    if (state != nullptr) state->Finish();
    if (GRPC_TRACE_FLAG_ENABLED(grpc_xds_client_trace)) {
      gpr_log(GPR_INFO, "[xds_client %p] LDS resource %s: route_config_name=%s",
              xds_client(), listener_name.c_str(),
              (!lds_update.route_config_name.empty()
                   ? lds_update.route_config_name.c_str()
                   : "<inlined>"));
      if (lds_update.rds_update.has_value()) {
        gpr_log(GPR_INFO, "RouteConfiguration: %s",
                lds_update.rds_update->ToString().c_str());
      }
    }
    // Record the RDS resource names seen.
    if (!lds_update.route_config_name.empty()) {
      rds_resource_names_seen.insert(lds_update.route_config_name);
    }
    // Ignore identical update.
    ListenerState& listener_state = xds_client()->listener_map_[listener_name];
    if (listener_state.update.has_value() &&
        *listener_state.update == lds_update) {
      if (GRPC_TRACE_FLAG_ENABLED(grpc_xds_client_trace)) {
        gpr_log(GPR_INFO,
                "[xds_client %p] LDS update for %s identical to current, "
                "ignoring.",
                xds_client(), listener_name.c_str());
      }
      continue;
    }
    // Update the listener state.
    listener_state.update = std::move(lds_update);
    // Notify watchers.
    for (const auto& p : listener_state.watchers) {
      p.first->OnListenerChanged(*listener_state.update);
    }
  }
  // For any subscribed resource that is not present in the update,
  // remove it from the cache and notify watchers that it does not exist.
  for (const auto& p : lds_state.subscribed_resources) {
    const std::string& listener_name = p.first;
    if (lds_update_map.find(listener_name) == lds_update_map.end()) {
      ListenerState& listener_state =
          xds_client()->listener_map_[listener_name];
      // If the resource was newly requested but has not yet been received,
      // we don't want to generate an error for the watchers, because this LDS
      // response may be in reaction to an earlier request that did not yet
      // request the new resource, so its absence from the response does not
      // necessarily indicate that the resource does not exist.
      // For that case, we rely on the request timeout instead.
      if (!listener_state.update.has_value()) continue;
      listener_state.update.reset();
      for (const auto& p : listener_state.watchers) {
        p.first->OnResourceDoesNotExist();
      }
    }
  }
  // For any RDS resource that is no longer referred to by any LDS
  // resources, remove it from the cache and notify watchers that it
  // does not exist.
  auto& rds_state = state_map_[XdsApi::kRdsTypeUrl];
  for (const auto& p : rds_state.subscribed_resources) {
    const std::string& rds_resource_name = p.first;
    if (rds_resource_names_seen.find(rds_resource_name) ==
        rds_resource_names_seen.end()) {
      RouteConfigState& route_config_state =
          xds_client()->route_config_map_[rds_resource_name];
      route_config_state.update.reset();
      for (const auto& p : route_config_state.watchers) {
        p.first->OnResourceDoesNotExist();
      }
    }
  }
}

void XdsClient::ChannelState::AdsCallState::AcceptRdsUpdate(
    XdsApi::RdsUpdateMap rds_update_map) {
  if (GRPC_TRACE_FLAG_ENABLED(grpc_xds_client_trace)) {
    gpr_log(GPR_INFO,
            "[xds_client %p] RDS update received containing %" PRIuPTR
            " resources",
            xds_client(), rds_update_map.size());
  }
  auto& rds_state = state_map_[XdsApi::kLdsTypeUrl];
  for (auto& p : rds_update_map) {
    const std::string& route_config_name = p.first;
    XdsApi::RdsUpdate& rds_update = p.second;
    auto& state = rds_state.subscribed_resources[route_config_name];
    if (state != nullptr) state->Finish();
    if (GRPC_TRACE_FLAG_ENABLED(grpc_xds_client_trace)) {
      gpr_log(GPR_INFO, "[xds_client %p] RDS resource:\n%s", xds_client(),
              rds_update.ToString().c_str());
    }
    RouteConfigState& route_config_state =
        xds_client()->route_config_map_[route_config_name];
    // Ignore identical update.
    if (route_config_state.update.has_value() &&
        *route_config_state.update == rds_update) {
      if (GRPC_TRACE_FLAG_ENABLED(grpc_xds_client_trace)) {
        gpr_log(GPR_INFO,
                "[xds_client %p] RDS resource identical to current, ignoring",
                xds_client());
      }
      continue;
    }
    // Update the cache.
    route_config_state.update = std::move(rds_update);
    // Notify all watchers.
    for (const auto& p : route_config_state.watchers) {
      p.first->OnRouteConfigChanged(*route_config_state.update);
    }
  }
}

void XdsClient::ChannelState::AdsCallState::AcceptCdsUpdate(
    XdsApi::CdsUpdateMap cds_update_map) {
  if (GRPC_TRACE_FLAG_ENABLED(grpc_xds_client_trace)) {
    gpr_log(GPR_INFO,
            "[xds_client %p] CDS update received containing %" PRIuPTR
            " resources",
            xds_client(), cds_update_map.size());
  }
  auto& cds_state = state_map_[XdsApi::kCdsTypeUrl];
  std::set<std::string> eds_resource_names_seen;
  for (auto& p : cds_update_map) {
    const char* cluster_name = p.first.c_str();
    XdsApi::CdsUpdate& cds_update = p.second;
    auto& state = cds_state.subscribed_resources[cluster_name];
    if (state != nullptr) state->Finish();
    if (GRPC_TRACE_FLAG_ENABLED(grpc_xds_client_trace)) {
      gpr_log(GPR_INFO,
<<<<<<< HEAD
              "[xds_client %p] CDS resource \"%s\": "
              "eds_service_name=%s, lrs_load_reporting_server_name=%s",
=======
              "[xds_client %p] cluster=%s: eds_service_name=%s, "
              "lrs_load_reporting_server_name=%s",
>>>>>>> f8fe2932
              xds_client(), cluster_name, cds_update.eds_service_name.c_str(),
              cds_update.lrs_load_reporting_server_name.has_value()
                  ? cds_update.lrs_load_reporting_server_name.value().c_str()
                  : "(N/A)");
    }
    // Record the EDS resource names seen.
    eds_resource_names_seen.insert(cds_update.eds_service_name.empty()
                                       ? cluster_name
                                       : cds_update.eds_service_name);
    // Ignore identical update.
    ClusterState& cluster_state = xds_client()->cluster_map_[cluster_name];
    if (cluster_state.update.has_value() &&
        *cluster_state.update == cds_update) {
      if (GRPC_TRACE_FLAG_ENABLED(grpc_xds_client_trace)) {
        gpr_log(GPR_INFO,
                "[xds_client %p] CDS update identical to current, ignoring.",
                xds_client());
      }
      continue;
    }
    // Update the cluster state.
    cluster_state.update = std::move(cds_update);
    // Notify all watchers.
    for (const auto& p : cluster_state.watchers) {
      p.first->OnClusterChanged(cluster_state.update.value());
    }
  }
  // For any subscribed resource that is not present in the update,
  // remove it from the cache and notify watchers that it does not exist.
  for (const auto& p : cds_state.subscribed_resources) {
    const std::string& cluster_name = p.first;
    if (cds_update_map.find(cluster_name) == cds_update_map.end()) {
      ClusterState& cluster_state = xds_client()->cluster_map_[cluster_name];
      // If the resource was newly requested but has not yet been received,
      // we don't want to generate an error for the watchers, because this CDS
      // response may be in reaction to an earlier request that did not yet
      // request the new resource, so its absence from the response does not
      // necessarily indicate that the resource does not exist.
      // For that case, we rely on the request timeout instead.
      if (!cluster_state.update.has_value()) continue;
      cluster_state.update.reset();
      for (const auto& p : cluster_state.watchers) {
        p.first->OnResourceDoesNotExist();
      }
    }
  }
  // For any EDS resource that is no longer referred to by any CDS
  // resources, remove it from the cache and notify watchers that it
  // does not exist.
  auto& eds_state = state_map_[XdsApi::kEdsTypeUrl];
  for (const auto& p : eds_state.subscribed_resources) {
    const std::string& eds_resource_name = p.first;
    if (eds_resource_names_seen.find(eds_resource_name) ==
        eds_resource_names_seen.end()) {
      EndpointState& endpoint_state =
          xds_client()->endpoint_map_[eds_resource_name];
      endpoint_state.update.reset();
      for (const auto& p : endpoint_state.watchers) {
        p.first->OnResourceDoesNotExist();
      }
    }
  }
}

void XdsClient::ChannelState::AdsCallState::AcceptEdsUpdate(
    XdsApi::EdsUpdateMap eds_update_map) {
  if (GRPC_TRACE_FLAG_ENABLED(grpc_xds_client_trace)) {
    gpr_log(GPR_INFO,
            "[xds_client %p] EDS update received containing %" PRIuPTR
            " resources",
            xds_client(), eds_update_map.size());
  }
  auto& eds_state = state_map_[XdsApi::kEdsTypeUrl];
  for (auto& p : eds_update_map) {
    const char* eds_service_name = p.first.c_str();
    XdsApi::EdsUpdate& eds_update = p.second;
    auto& state = eds_state.subscribed_resources[eds_service_name];
    if (state != nullptr) state->Finish();
    if (GRPC_TRACE_FLAG_ENABLED(grpc_xds_client_trace)) {
<<<<<<< HEAD
      gpr_log(GPR_INFO,
              "[xds_client %p] EDS resource \"%s\": %" PRIuPTR
              " priorities and %" PRIuPTR " drop categories (drop_all=%d)",
              xds_client(), eds_service_name,
              eds_update.priority_list_update.size(),
              eds_update.drop_config->drop_category_list().size(),
              eds_update.drop_config->drop_all());
      for (size_t priority = 0;
           priority < eds_update.priority_list_update.size(); ++priority) {
        const auto* locality_map_update = eds_update.priority_list_update.Find(
            static_cast<uint32_t>(priority));
        gpr_log(GPR_INFO,
                "[xds_client %p] Priority %" PRIuPTR " contains %" PRIuPTR
                " localities",
                xds_client(), priority, locality_map_update->size());
        size_t locality_count = 0;
        for (const auto& p : locality_map_update->localities) {
          const auto& locality = p.second;
          gpr_log(GPR_INFO,
                  "[xds_client %p] Priority %" PRIuPTR ", locality %" PRIuPTR
                  " %s has weight %d, contains %" PRIuPTR " server addresses",
                  xds_client(), priority, locality_count,
                  locality.name->AsHumanReadableString().c_str(),
                  locality.lb_weight, locality.serverlist.size());
          for (size_t i = 0; i < locality.serverlist.size(); ++i) {
            std::string ipport = grpc_sockaddr_to_string(
                &locality.serverlist[i].address(), false);
            gpr_log(GPR_INFO,
                    "[xds_client %p] Priority %" PRIuPTR ", locality %" PRIuPTR
                    " %s, server address %" PRIuPTR ": %s",
                    xds_client(), priority, locality_count,
                    locality.name->AsHumanReadableString().c_str(), i,
                    ipport.c_str());
          }
          ++locality_count;
        }
      }
      for (size_t i = 0;
           i < eds_update.drop_config->drop_category_list().size(); ++i) {
        const XdsApi::DropConfig::DropCategory& drop_category =
            eds_update.drop_config->drop_category_list()[i];
        gpr_log(GPR_INFO,
                "[xds_client %p] Drop category %s has drop rate %d per million",
                xds_client(), drop_category.name.c_str(),
                drop_category.parts_per_million);
      }
=======
      gpr_log(GPR_INFO, "[xds_client %p] EDS resource %s: %s", xds_client(),
              eds_service_name, eds_update.ToString().c_str());
>>>>>>> f8fe2932
    }
    EndpointState& endpoint_state =
        xds_client()->endpoint_map_[eds_service_name];
    // Ignore identical update.
<<<<<<< HEAD
    if (endpoint_state.update.has_value() &&
        *endpoint_state.update == eds_update) {
      if (GRPC_TRACE_FLAG_ENABLED(grpc_xds_client_trace)) {
        gpr_log(GPR_INFO,
                "[xds_client %p] EDS update identical to current, ignoring.",
                xds_client());
=======
    if (endpoint_state.update.has_value()) {
      const XdsApi::EdsUpdate& prev_update = endpoint_state.update.value();
      const bool priority_list_changed =
          prev_update.priorities != eds_update.priorities;
      const bool drop_config_changed =
          prev_update.drop_config == nullptr ||
          *prev_update.drop_config != *eds_update.drop_config;
      if (!priority_list_changed && !drop_config_changed) {
        if (GRPC_TRACE_FLAG_ENABLED(grpc_xds_client_trace)) {
          gpr_log(GPR_INFO,
                  "[xds_client %p] EDS update identical to current, ignoring.",
                  xds_client());
        }
        continue;
>>>>>>> f8fe2932
      }
      continue;
    }
    // Update the cluster state.
    endpoint_state.update = std::move(eds_update);
    // Notify all watchers.
    for (const auto& p : endpoint_state.watchers) {
      p.first->OnEndpointChanged(endpoint_state.update.value());
    }
  }
}

void XdsClient::ChannelState::AdsCallState::OnRequestSent(void* arg,
                                                          grpc_error* error) {
  AdsCallState* ads_calld = static_cast<AdsCallState*>(arg);
  GRPC_ERROR_REF(error);  // ref owned by lambda
  ads_calld->xds_client()->work_serializer_->Run(
      [ads_calld, error]() { ads_calld->OnRequestSentLocked(error); },
      DEBUG_LOCATION);
}

void XdsClient::ChannelState::AdsCallState::OnRequestSentLocked(
    grpc_error* error) {
  if (IsCurrentCallOnChannel() && error == GRPC_ERROR_NONE) {
    // Clean up the sent message.
    grpc_byte_buffer_destroy(send_message_payload_);
    send_message_payload_ = nullptr;
    // Continue to send another pending message if any.
    // TODO(roth): The current code to handle buffered messages has the
    // advantage of sending only the most recent list of resource names for
    // each resource type (no matter how many times that resource type has
    // been requested to send while the current message sending is still
    // pending). But its disadvantage is that we send the requests in fixed
    // order of resource types. We need to fix this if we are seeing some
    // resource type(s) starved due to frequent requests of other resource
    // type(s).
    auto it = buffered_requests_.begin();
    if (it != buffered_requests_.end()) {
      SendMessageLocked(*it);
      buffered_requests_.erase(it);
    }
  }
  Unref(DEBUG_LOCATION, "ADS+OnRequestSentLocked");
  GRPC_ERROR_UNREF(error);
}

void XdsClient::ChannelState::AdsCallState::OnResponseReceived(
    void* arg, grpc_error* /* error */) {
  AdsCallState* ads_calld = static_cast<AdsCallState*>(arg);
  ads_calld->xds_client()->work_serializer_->Run(
      [ads_calld]() { ads_calld->OnResponseReceivedLocked(); }, DEBUG_LOCATION);
}

void XdsClient::ChannelState::AdsCallState::OnResponseReceivedLocked() {
  // Empty payload means the call was cancelled.
  if (!IsCurrentCallOnChannel() || recv_message_payload_ == nullptr) {
    Unref(DEBUG_LOCATION, "ADS+OnResponseReceivedLocked");
    return;
  }
  // Read the response.
  grpc_byte_buffer_reader bbr;
  grpc_byte_buffer_reader_init(&bbr, recv_message_payload_);
  grpc_slice response_slice = grpc_byte_buffer_reader_readall(&bbr);
  grpc_byte_buffer_reader_destroy(&bbr);
  grpc_byte_buffer_destroy(recv_message_payload_);
  recv_message_payload_ = nullptr;
  // Parse and validate the response.
  XdsApi::AdsParseResult result = xds_client()->api_.ParseAdsResponse(
      response_slice, ResourceNamesForRequest(XdsApi::kLdsTypeUrl),
      ResourceNamesForRequest(XdsApi::kRdsTypeUrl),
      ResourceNamesForRequest(XdsApi::kCdsTypeUrl),
      ResourceNamesForRequest(XdsApi::kEdsTypeUrl));
  grpc_slice_unref_internal(response_slice);
  if (result.type_url.empty()) {
    // Ignore unparsable response.
    gpr_log(GPR_ERROR,
            "[xds_client %p] Error parsing ADS response (%s) -- ignoring",
            xds_client(), grpc_error_string(result.parse_error));
    GRPC_ERROR_UNREF(result.parse_error);
  } else {
    // Update nonce.
    auto& state = state_map_[result.type_url];
    state.nonce = std::move(result.nonce);
    // NACK or ACK the response.
    if (result.parse_error != GRPC_ERROR_NONE) {
      GRPC_ERROR_UNREF(state.error);
      state.error = result.parse_error;
      // NACK unacceptable update.
      gpr_log(GPR_ERROR,
              "[xds_client %p] ADS response invalid for resource type %s "
              "version %s, will NACK: nonce=%s error=%s",
              xds_client(), result.type_url.c_str(), result.version.c_str(),
              state.nonce.c_str(), grpc_error_string(result.parse_error));
      SendMessageLocked(result.type_url);
    } else {
      seen_response_ = true;
      // Accept the ADS response according to the type_url.
      if (result.type_url == XdsApi::kLdsTypeUrl) {
        AcceptLdsUpdate(std::move(result.lds_update_map));
      } else if (result.type_url == XdsApi::kRdsTypeUrl) {
        AcceptRdsUpdate(std::move(result.rds_update_map));
      } else if (result.type_url == XdsApi::kCdsTypeUrl) {
        AcceptCdsUpdate(std::move(result.cds_update_map));
      } else if (result.type_url == XdsApi::kEdsTypeUrl) {
        AcceptEdsUpdate(std::move(result.eds_update_map));
      }
      state.version = std::move(result.version);
      // ACK the update.
      SendMessageLocked(result.type_url);
      // Start load reporting if needed.
      auto& lrs_call = chand()->lrs_calld_;
      if (lrs_call != nullptr) {
        LrsCallState* lrs_calld = lrs_call->calld();
        if (lrs_calld != nullptr) lrs_calld->MaybeStartReportingLocked();
      }
    }
  }
  if (xds_client()->shutting_down_) {
    Unref(DEBUG_LOCATION, "ADS+OnResponseReceivedLocked+xds_shutdown");
    return;
  }
  // Keep listening for updates.
  grpc_op op;
  memset(&op, 0, sizeof(op));
  op.op = GRPC_OP_RECV_MESSAGE;
  op.data.recv_message.recv_message = &recv_message_payload_;
  op.flags = 0;
  op.reserved = nullptr;
  GPR_ASSERT(call_ != nullptr);
  // Reuse the "ADS+OnResponseReceivedLocked" ref taken in ctor.
  const grpc_call_error call_error =
      grpc_call_start_batch_and_execute(call_, &op, 1, &on_response_received_);
  GPR_ASSERT(GRPC_CALL_OK == call_error);
}

void XdsClient::ChannelState::AdsCallState::OnStatusReceived(
    void* arg, grpc_error* error) {
  AdsCallState* ads_calld = static_cast<AdsCallState*>(arg);
  GRPC_ERROR_REF(error);  // ref owned by lambda
  ads_calld->xds_client()->work_serializer_->Run(
      [ads_calld, error]() { ads_calld->OnStatusReceivedLocked(error); },
      DEBUG_LOCATION);
}

void XdsClient::ChannelState::AdsCallState::OnStatusReceivedLocked(
    grpc_error* error) {
  if (GRPC_TRACE_FLAG_ENABLED(grpc_xds_client_trace)) {
    char* status_details = grpc_slice_to_c_string(status_details_);
    gpr_log(GPR_INFO,
            "[xds_client %p] ADS call status received. Status = %d, details "
            "= '%s', (chand: %p, ads_calld: %p, call: %p), error '%s'",
            xds_client(), status_code_, status_details, chand(), this, call_,
            grpc_error_string(error));
    gpr_free(status_details);
  }
  // Ignore status from a stale call.
  if (IsCurrentCallOnChannel()) {
    // Try to restart the call.
    parent_->OnCallFinishedLocked();
    // Send error to all watchers.
    xds_client()->NotifyOnError(
        GRPC_ERROR_CREATE_FROM_STATIC_STRING("xds call failed"));
  }
  Unref(DEBUG_LOCATION, "ADS+OnStatusReceivedLocked");
  GRPC_ERROR_UNREF(error);
}

bool XdsClient::ChannelState::AdsCallState::IsCurrentCallOnChannel() const {
  // If the retryable ADS call is null (which only happens when the xds channel
  // is shutting down), all the ADS calls are stale.
  if (chand()->ads_calld_ == nullptr) return false;
  return this == chand()->ads_calld_->calld();
}

std::set<absl::string_view>
XdsClient::ChannelState::AdsCallState::ResourceNamesForRequest(
    const std::string& type_url) {
  std::set<absl::string_view> resource_names;
  auto it = state_map_.find(type_url);
  if (it != state_map_.end()) {
    for (auto& p : it->second.subscribed_resources) {
      resource_names.insert(p.first);
      OrphanablePtr<ResourceState>& state = p.second;
      state->Start(Ref(DEBUG_LOCATION, "ResourceState"));
    }
  }
  return resource_names;
}

//
// XdsClient::ChannelState::LrsCallState::Reporter
//

void XdsClient::ChannelState::LrsCallState::Reporter::Orphan() {
  if (next_report_timer_callback_pending_) {
    grpc_timer_cancel(&next_report_timer_);
  }
}

void XdsClient::ChannelState::LrsCallState::Reporter::
    ScheduleNextReportLocked() {
  const grpc_millis next_report_time = ExecCtx::Get()->Now() + report_interval_;
  grpc_timer_init(&next_report_timer_, next_report_time,
                  &on_next_report_timer_);
  next_report_timer_callback_pending_ = true;
}

void XdsClient::ChannelState::LrsCallState::Reporter::OnNextReportTimer(
    void* arg, grpc_error* error) {
  Reporter* self = static_cast<Reporter*>(arg);
  GRPC_ERROR_REF(error);  // ref owned by lambda
  self->xds_client()->work_serializer_->Run(
      [self, error]() { self->OnNextReportTimerLocked(error); },
      DEBUG_LOCATION);
}

void XdsClient::ChannelState::LrsCallState::Reporter::OnNextReportTimerLocked(
    grpc_error* error) {
  next_report_timer_callback_pending_ = false;
  if (error != GRPC_ERROR_NONE || !IsCurrentReporterOnCall()) {
    Unref(DEBUG_LOCATION, "Reporter+timer");
  } else {
    SendReportLocked();
  }
  GRPC_ERROR_UNREF(error);
}

namespace {

bool LoadReportCountersAreZero(const XdsApi::ClusterLoadReportMap& snapshot) {
  for (const auto& p : snapshot) {
    const XdsApi::ClusterLoadReport& cluster_snapshot = p.second;
    for (const auto& q : cluster_snapshot.dropped_requests) {
      if (q.second > 0) return false;
    }
    for (const auto& q : cluster_snapshot.locality_stats) {
      const XdsClusterLocalityStats::Snapshot& locality_snapshot = q.second;
      if (!locality_snapshot.IsZero()) return false;
    }
  }
  return true;
}

}  // namespace

void XdsClient::ChannelState::LrsCallState::Reporter::SendReportLocked() {
  // Construct snapshot from all reported stats.
  XdsApi::ClusterLoadReportMap snapshot = xds_client()->BuildLoadReportSnapshot(
      parent_->send_all_clusters_, parent_->cluster_names_);
  // Skip client load report if the counters were all zero in the last
  // report and they are still zero in this one.
  const bool old_val = last_report_counters_were_zero_;
  last_report_counters_were_zero_ = LoadReportCountersAreZero(snapshot);
  if (old_val && last_report_counters_were_zero_) {
    ScheduleNextReportLocked();
    return;
  }
  // Create a request that contains the snapshot.
  grpc_slice request_payload_slice =
      xds_client()->api_.CreateLrsRequest(std::move(snapshot));
  parent_->send_message_payload_ =
      grpc_raw_byte_buffer_create(&request_payload_slice, 1);
  grpc_slice_unref_internal(request_payload_slice);
  // Send the report.
  grpc_op op;
  memset(&op, 0, sizeof(op));
  op.op = GRPC_OP_SEND_MESSAGE;
  op.data.send_message.send_message = parent_->send_message_payload_;
  grpc_call_error call_error = grpc_call_start_batch_and_execute(
      parent_->call_, &op, 1, &on_report_done_);
  if (GPR_UNLIKELY(call_error != GRPC_CALL_OK)) {
    gpr_log(GPR_ERROR,
            "[xds_client %p] calld=%p call_error=%d sending client load report",
            xds_client(), this, call_error);
    GPR_ASSERT(GRPC_CALL_OK == call_error);
  }
}

void XdsClient::ChannelState::LrsCallState::Reporter::OnReportDone(
    void* arg, grpc_error* error) {
  Reporter* self = static_cast<Reporter*>(arg);
  GRPC_ERROR_REF(error);  // ref owned by lambda
  self->xds_client()->work_serializer_->Run(
      [self, error]() { self->OnReportDoneLocked(error); }, DEBUG_LOCATION);
}

void XdsClient::ChannelState::LrsCallState::Reporter::OnReportDoneLocked(
    grpc_error* error) {
  grpc_byte_buffer_destroy(parent_->send_message_payload_);
  parent_->send_message_payload_ = nullptr;
  // If there are no more registered stats to report, cancel the call.
  if (xds_client()->load_report_map_.empty()) {
    parent_->chand()->StopLrsCall();
    Unref(DEBUG_LOCATION, "Reporter+report_done+no_more_reporters");
    return;
  }
  if (error != GRPC_ERROR_NONE || !IsCurrentReporterOnCall()) {
    // If this reporter is no longer the current one on the call, the reason
    // might be that it was orphaned for a new one due to config update.
    if (!IsCurrentReporterOnCall()) {
      parent_->MaybeStartReportingLocked();
    }
    Unref(DEBUG_LOCATION, "Reporter+report_done");
  } else {
    ScheduleNextReportLocked();
  }
  GRPC_ERROR_UNREF(error);
}

//
// XdsClient::ChannelState::LrsCallState
//

XdsClient::ChannelState::LrsCallState::LrsCallState(
    RefCountedPtr<RetryableCall<LrsCallState>> parent)
    : InternallyRefCounted<LrsCallState>(&grpc_xds_client_trace),
      parent_(std::move(parent)) {
  // Init the LRS call. Note that the call will progress every time there's
  // activity in xds_client()->interested_parties_, which is comprised of
  // the polling entities from client_channel.
  GPR_ASSERT(xds_client() != nullptr);
  GPR_ASSERT(!xds_client()->server_name_.empty());
  const auto& method =
      xds_client()->bootstrap_->server().ShouldUseV3()
          ? GRPC_MDSTR_SLASH_ENVOY_DOT_SERVICE_DOT_LOAD_STATS_DOT_V3_DOT_LOADREPORTINGSERVICE_SLASH_STREAMLOADSTATS
          : GRPC_MDSTR_SLASH_ENVOY_DOT_SERVICE_DOT_LOAD_STATS_DOT_V2_DOT_LOADREPORTINGSERVICE_SLASH_STREAMLOADSTATS;
  call_ = grpc_channel_create_pollset_set_call(
      chand()->channel_, nullptr, GRPC_PROPAGATE_DEFAULTS,
      xds_client()->interested_parties_, method, nullptr,
      GRPC_MILLIS_INF_FUTURE, nullptr);
  GPR_ASSERT(call_ != nullptr);
  // Init the request payload.
  grpc_slice request_payload_slice =
      xds_client()->api_.CreateLrsInitialRequest(xds_client()->server_name_);
  send_message_payload_ =
      grpc_raw_byte_buffer_create(&request_payload_slice, 1);
  grpc_slice_unref_internal(request_payload_slice);
  // Init other data associated with the LRS call.
  grpc_metadata_array_init(&initial_metadata_recv_);
  grpc_metadata_array_init(&trailing_metadata_recv_);
  // Start the call.
  if (GRPC_TRACE_FLAG_ENABLED(grpc_xds_client_trace)) {
    gpr_log(GPR_INFO,
            "[xds_client %p] Starting LRS call (chand: %p, calld: %p, "
            "call: %p)",
            xds_client(), chand(), this, call_);
  }
  // Create the ops.
  grpc_call_error call_error;
  grpc_op ops[3];
  memset(ops, 0, sizeof(ops));
  // Op: send initial metadata.
  grpc_op* op = ops;
  op->op = GRPC_OP_SEND_INITIAL_METADATA;
  op->data.send_initial_metadata.count = 0;
  op->flags = GRPC_INITIAL_METADATA_WAIT_FOR_READY |
              GRPC_INITIAL_METADATA_WAIT_FOR_READY_EXPLICITLY_SET;
  op->reserved = nullptr;
  op++;
  // Op: send request message.
  GPR_ASSERT(send_message_payload_ != nullptr);
  op->op = GRPC_OP_SEND_MESSAGE;
  op->data.send_message.send_message = send_message_payload_;
  op->flags = 0;
  op->reserved = nullptr;
  op++;
  Ref(DEBUG_LOCATION, "LRS+OnInitialRequestSentLocked").release();
  GRPC_CLOSURE_INIT(&on_initial_request_sent_, OnInitialRequestSent, this,
                    grpc_schedule_on_exec_ctx);
  call_error = grpc_call_start_batch_and_execute(call_, ops, (size_t)(op - ops),
                                                 &on_initial_request_sent_);
  GPR_ASSERT(GRPC_CALL_OK == call_error);
  // Op: recv initial metadata.
  op = ops;
  op->op = GRPC_OP_RECV_INITIAL_METADATA;
  op->data.recv_initial_metadata.recv_initial_metadata =
      &initial_metadata_recv_;
  op->flags = 0;
  op->reserved = nullptr;
  op++;
  // Op: recv response.
  op->op = GRPC_OP_RECV_MESSAGE;
  op->data.recv_message.recv_message = &recv_message_payload_;
  op->flags = 0;
  op->reserved = nullptr;
  op++;
  Ref(DEBUG_LOCATION, "LRS+OnResponseReceivedLocked").release();
  GRPC_CLOSURE_INIT(&on_response_received_, OnResponseReceived, this,
                    grpc_schedule_on_exec_ctx);
  call_error = grpc_call_start_batch_and_execute(call_, ops, (size_t)(op - ops),
                                                 &on_response_received_);
  GPR_ASSERT(GRPC_CALL_OK == call_error);
  // Op: recv server status.
  op = ops;
  op->op = GRPC_OP_RECV_STATUS_ON_CLIENT;
  op->data.recv_status_on_client.trailing_metadata = &trailing_metadata_recv_;
  op->data.recv_status_on_client.status = &status_code_;
  op->data.recv_status_on_client.status_details = &status_details_;
  op->flags = 0;
  op->reserved = nullptr;
  op++;
  // This callback signals the end of the call, so it relies on the initial
  // ref instead of a new ref. When it's invoked, it's the initial ref that is
  // unreffed.
  GRPC_CLOSURE_INIT(&on_status_received_, OnStatusReceived, this,
                    grpc_schedule_on_exec_ctx);
  call_error = grpc_call_start_batch_and_execute(call_, ops, (size_t)(op - ops),
                                                 &on_status_received_);
  GPR_ASSERT(GRPC_CALL_OK == call_error);
}

XdsClient::ChannelState::LrsCallState::~LrsCallState() {
  grpc_metadata_array_destroy(&initial_metadata_recv_);
  grpc_metadata_array_destroy(&trailing_metadata_recv_);
  grpc_byte_buffer_destroy(send_message_payload_);
  grpc_byte_buffer_destroy(recv_message_payload_);
  grpc_slice_unref_internal(status_details_);
  GPR_ASSERT(call_ != nullptr);
  grpc_call_unref(call_);
}

void XdsClient::ChannelState::LrsCallState::Orphan() {
  reporter_.reset();
  GPR_ASSERT(call_ != nullptr);
  // If we are here because xds_client wants to cancel the call,
  // on_status_received_ will complete the cancellation and clean up. Otherwise,
  // we are here because xds_client has to orphan a failed call, then the
  // following cancellation will be a no-op.
  grpc_call_cancel_internal(call_);
  // Note that the initial ref is hold by on_status_received_. So the
  // corresponding unref happens in on_status_received_ instead of here.
}

void XdsClient::ChannelState::LrsCallState::MaybeStartReportingLocked() {
  // Don't start again if already started.
  if (reporter_ != nullptr) return;
  // Don't start if the previous send_message op (of the initial request or the
  // last report of the previous reporter) hasn't completed.
  if (send_message_payload_ != nullptr) return;
  // Don't start if no LRS response has arrived.
  if (!seen_response()) return;
  // Don't start if the ADS call hasn't received any valid response. Note that
  // this must be the first channel because it is the current channel but its
  // ADS call hasn't seen any response.
  if (chand()->ads_calld_ == nullptr ||
      chand()->ads_calld_->calld() == nullptr ||
      !chand()->ads_calld_->calld()->seen_response()) {
    return;
  }
  // Start reporting.
  reporter_ = MakeOrphanable<Reporter>(
      Ref(DEBUG_LOCATION, "LRS+load_report+start"), load_reporting_interval_);
}

void XdsClient::ChannelState::LrsCallState::OnInitialRequestSent(
    void* arg, grpc_error* /*error*/) {
  LrsCallState* lrs_calld = static_cast<LrsCallState*>(arg);
  lrs_calld->xds_client()->work_serializer_->Run(
      [lrs_calld]() { lrs_calld->OnInitialRequestSentLocked(); },
      DEBUG_LOCATION);
}

void XdsClient::ChannelState::LrsCallState::OnInitialRequestSentLocked() {
  // Clear the send_message_payload_.
  grpc_byte_buffer_destroy(send_message_payload_);
  send_message_payload_ = nullptr;
  MaybeStartReportingLocked();
  Unref(DEBUG_LOCATION, "LRS+OnInitialRequestSentLocked");
}

void XdsClient::ChannelState::LrsCallState::OnResponseReceived(
    void* arg, grpc_error* /*error*/) {
  LrsCallState* lrs_calld = static_cast<LrsCallState*>(arg);
  lrs_calld->xds_client()->work_serializer_->Run(
      [lrs_calld]() { lrs_calld->OnResponseReceivedLocked(); }, DEBUG_LOCATION);
}

void XdsClient::ChannelState::LrsCallState::OnResponseReceivedLocked() {
  // Empty payload means the call was cancelled.
  if (!IsCurrentCallOnChannel() || recv_message_payload_ == nullptr) {
    Unref(DEBUG_LOCATION, "LRS+OnResponseReceivedLocked");
    return;
  }
  // Read the response.
  grpc_byte_buffer_reader bbr;
  grpc_byte_buffer_reader_init(&bbr, recv_message_payload_);
  grpc_slice response_slice = grpc_byte_buffer_reader_readall(&bbr);
  grpc_byte_buffer_reader_destroy(&bbr);
  grpc_byte_buffer_destroy(recv_message_payload_);
  recv_message_payload_ = nullptr;
  // This anonymous lambda is a hack to avoid the usage of goto.
  [&]() {
    // Parse the response.
    bool send_all_clusters = false;
    std::set<std::string> new_cluster_names;
    grpc_millis new_load_reporting_interval;
    grpc_error* parse_error = xds_client()->api_.ParseLrsResponse(
        response_slice, &send_all_clusters, &new_cluster_names,
        &new_load_reporting_interval);
    if (parse_error != GRPC_ERROR_NONE) {
      gpr_log(GPR_ERROR,
              "[xds_client %p] LRS response parsing failed. error=%s",
              xds_client(), grpc_error_string(parse_error));
      GRPC_ERROR_UNREF(parse_error);
      return;
    }
    seen_response_ = true;
    if (GRPC_TRACE_FLAG_ENABLED(grpc_xds_client_trace)) {
      gpr_log(
          GPR_INFO,
          "[xds_client %p] LRS response received, %" PRIuPTR
          " cluster names, send_all_clusters=%d, load_report_interval=%" PRId64
          "ms",
          xds_client(), new_cluster_names.size(), send_all_clusters,
          new_load_reporting_interval);
      size_t i = 0;
      for (const auto& name : new_cluster_names) {
        gpr_log(GPR_INFO, "[xds_client %p] cluster_name %" PRIuPTR ": %s",
                xds_client(), i++, name.c_str());
      }
    }
    if (new_load_reporting_interval <
        GRPC_XDS_MIN_CLIENT_LOAD_REPORTING_INTERVAL_MS) {
      new_load_reporting_interval =
          GRPC_XDS_MIN_CLIENT_LOAD_REPORTING_INTERVAL_MS;
      if (GRPC_TRACE_FLAG_ENABLED(grpc_xds_client_trace)) {
        gpr_log(GPR_INFO,
                "[xds_client %p] Increased load_report_interval to minimum "
                "value %dms",
                xds_client(), GRPC_XDS_MIN_CLIENT_LOAD_REPORTING_INTERVAL_MS);
      }
    }
    // Ignore identical update.
    if (send_all_clusters == send_all_clusters_ &&
        cluster_names_ == new_cluster_names &&
        load_reporting_interval_ == new_load_reporting_interval) {
      if (GRPC_TRACE_FLAG_ENABLED(grpc_xds_client_trace)) {
        gpr_log(GPR_INFO,
                "[xds_client %p] Incoming LRS response identical to current, "
                "ignoring.",
                xds_client());
      }
      return;
    }
    // Stop current load reporting (if any) to adopt the new config.
    reporter_.reset();
    // Record the new config.
    send_all_clusters_ = send_all_clusters;
    cluster_names_ = std::move(new_cluster_names);
    load_reporting_interval_ = new_load_reporting_interval;
    // Try starting sending load report.
    MaybeStartReportingLocked();
  }();
  grpc_slice_unref_internal(response_slice);
  if (xds_client()->shutting_down_) {
    Unref(DEBUG_LOCATION, "LRS+OnResponseReceivedLocked+xds_shutdown");
    return;
  }
  // Keep listening for LRS config updates.
  grpc_op op;
  memset(&op, 0, sizeof(op));
  op.op = GRPC_OP_RECV_MESSAGE;
  op.data.recv_message.recv_message = &recv_message_payload_;
  op.flags = 0;
  op.reserved = nullptr;
  GPR_ASSERT(call_ != nullptr);
  // Reuse the "OnResponseReceivedLocked" ref taken in ctor.
  const grpc_call_error call_error =
      grpc_call_start_batch_and_execute(call_, &op, 1, &on_response_received_);
  GPR_ASSERT(GRPC_CALL_OK == call_error);
}

void XdsClient::ChannelState::LrsCallState::OnStatusReceived(
    void* arg, grpc_error* error) {
  LrsCallState* lrs_calld = static_cast<LrsCallState*>(arg);
  GRPC_ERROR_REF(error);  // ref owned by lambda
  lrs_calld->xds_client()->work_serializer_->Run(
      [lrs_calld, error]() { lrs_calld->OnStatusReceivedLocked(error); },
      DEBUG_LOCATION);
}

void XdsClient::ChannelState::LrsCallState::OnStatusReceivedLocked(
    grpc_error* error) {
  GPR_ASSERT(call_ != nullptr);
  if (GRPC_TRACE_FLAG_ENABLED(grpc_xds_client_trace)) {
    char* status_details = grpc_slice_to_c_string(status_details_);
    gpr_log(GPR_INFO,
            "[xds_client %p] LRS call status received. Status = %d, details "
            "= '%s', (chand: %p, calld: %p, call: %p), error '%s'",
            xds_client(), status_code_, status_details, chand(), this, call_,
            grpc_error_string(error));
    gpr_free(status_details);
  }
  // Ignore status from a stale call.
  if (IsCurrentCallOnChannel()) {
    GPR_ASSERT(!xds_client()->shutting_down_);
    // Try to restart the call.
    parent_->OnCallFinishedLocked();
  }
  Unref(DEBUG_LOCATION, "LRS+OnStatusReceivedLocked");
  GRPC_ERROR_UNREF(error);
}

bool XdsClient::ChannelState::LrsCallState::IsCurrentCallOnChannel() const {
  // If the retryable LRS call is null (which only happens when the xds channel
  // is shutting down), all the LRS calls are stale.
  if (chand()->lrs_calld_ == nullptr) return false;
  return this == chand()->lrs_calld_->calld();
}

//
// XdsClient
//

namespace {

grpc_millis GetRequestTimeout(const grpc_channel_args& args) {
  return grpc_channel_args_find_integer(
      &args, GRPC_ARG_XDS_RESOURCE_DOES_NOT_EXIST_TIMEOUT_MS,
      {15000, 0, INT_MAX});
}

grpc_channel* CreateXdsChannel(const XdsBootstrap& bootstrap,
                               const grpc_channel_args& args,
                               grpc_error** error) {
  RefCountedPtr<grpc_channel_credentials> creds;
  for (const auto& channel_creds : bootstrap.server().channel_creds) {
    if (channel_creds.type == "google_default") {
      creds.reset(grpc_google_default_credentials_create(nullptr));
      break;
    }
    if (channel_creds.type == "insecure") {
      return grpc_insecure_channel_create(bootstrap.server().server_uri.c_str(),
                                          &args, nullptr);
    }
    if (channel_creds.type == "fake") {
      creds.reset(grpc_fake_transport_security_credentials_create());
      break;
    }
  }
  if (creds == nullptr) {
    *error = GRPC_ERROR_CREATE_FROM_STATIC_STRING(
        "no supported credential types found");
    return nullptr;
  }
  const char* arg_to_remove = GRPC_ARG_CHANNEL_CREDENTIALS;
  grpc_channel_args* new_args =
      grpc_channel_args_copy_and_remove(&args, &arg_to_remove, 1);
  grpc_channel* channel = grpc_secure_channel_create(
      creds.get(), bootstrap.server().server_uri.c_str(), new_args, nullptr);
  grpc_channel_args_destroy(new_args);
  return channel;
}

}  // namespace

XdsClient::XdsClient(std::shared_ptr<WorkSerializer> work_serializer,
                     absl::string_view server_name,
                     const grpc_channel_args& channel_args, grpc_error** error)
    : InternallyRefCounted<XdsClient>(&grpc_xds_client_trace),
      request_timeout_(GetRequestTimeout(channel_args)),
      work_serializer_(std::move(work_serializer)),
      interested_parties_(grpc_pollset_set_create()),
      bootstrap_(
          XdsBootstrap::ReadFromFile(this, &grpc_xds_client_trace, error)),
      api_(this, &grpc_xds_client_trace, bootstrap_.get()),
      server_name_(server_name) {
  if (GRPC_TRACE_FLAG_ENABLED(grpc_xds_client_trace)) {
    gpr_log(GPR_INFO, "[xds_client %p] creating xds client", this);
  }
  if (*error != GRPC_ERROR_NONE) {
    gpr_log(GPR_ERROR, "[xds_client %p] failed to read bootstrap file: %s",
            this, grpc_error_string(*error));
    return;
  }
  if (GRPC_TRACE_FLAG_ENABLED(grpc_xds_client_trace)) {
    gpr_log(GPR_INFO, "[xds_client %p] creating channel to %s", this,
            bootstrap_->server().server_uri.c_str());
  }
  grpc_channel_args* new_args = BuildXdsChannelArgs(channel_args);
  grpc_channel* channel = CreateXdsChannel(*bootstrap_, *new_args, error);
  grpc_channel_args_destroy(new_args);
  if (*error != GRPC_ERROR_NONE) {
    gpr_log(GPR_ERROR, "[xds_client %p] failed to create xds channel: %s", this,
            grpc_error_string(*error));
    return;
  }
  chand_ = MakeOrphanable<ChannelState>(
      Ref(DEBUG_LOCATION, "XdsClient+ChannelState"), channel);
}

XdsClient::~XdsClient() {
  if (GRPC_TRACE_FLAG_ENABLED(grpc_xds_client_trace)) {
    gpr_log(GPR_INFO, "[xds_client %p] destroying xds client", this);
  }
  grpc_pollset_set_destroy(interested_parties_);
}

void XdsClient::Orphan() {
  if (GRPC_TRACE_FLAG_ENABLED(grpc_xds_client_trace)) {
    gpr_log(GPR_INFO, "[xds_client %p] shutting down xds client", this);
  }
  shutting_down_ = true;
  chand_.reset();
  // We do not clear cluster_map_ and endpoint_map_ if the xds client was
  // created by the XdsResolver because the maps contain refs for watchers which
  // in turn hold refs to the loadbalancing policies. At this point, it is
  // possible for ADS calls to be in progress. Unreffing the loadbalancing
  // policies before those calls are done would lead to issues such as
  // https://github.com/grpc/grpc/issues/20928.
  if (!listener_map_.empty()) {
    cluster_map_.clear();
    endpoint_map_.clear();
  }
  Unref(DEBUG_LOCATION, "XdsClient::Orphan()");
}

void XdsClient::WatchListenerData(
    absl::string_view listener_name,
    std::unique_ptr<ListenerWatcherInterface> watcher) {
  std::string listener_name_str = std::string(listener_name);
  ListenerState& listener_state = listener_map_[listener_name_str];
  ListenerWatcherInterface* w = watcher.get();
  listener_state.watchers[w] = std::move(watcher);
  // If we've already received an LDS update, notify the new watcher
  // immediately.
  if (listener_state.update.has_value()) {
    if (GRPC_TRACE_FLAG_ENABLED(grpc_xds_client_trace)) {
      gpr_log(GPR_INFO, "[xds_client %p] returning cached listener data for %s",
              this, listener_name_str.c_str());
    }
    w->OnListenerChanged(*listener_state.update);
  }
  chand_->Subscribe(XdsApi::kLdsTypeUrl, listener_name_str);
}

void XdsClient::CancelListenerDataWatch(absl::string_view listener_name,
                                        ListenerWatcherInterface* watcher,
                                        bool delay_unsubscription) {
  if (shutting_down_) return;
  std::string listener_name_str = std::string(listener_name);
  ListenerState& listener_state = listener_map_[listener_name_str];
  auto it = listener_state.watchers.find(watcher);
  if (it != listener_state.watchers.end()) {
    listener_state.watchers.erase(it);
    if (listener_state.watchers.empty()) {
      listener_map_.erase(listener_name_str);
      chand_->Unsubscribe(XdsApi::kLdsTypeUrl, listener_name_str,
                          delay_unsubscription);
    }
  }
}

void XdsClient::WatchRouteConfigData(
    absl::string_view route_config_name,
    std::unique_ptr<RouteConfigWatcherInterface> watcher) {
  std::string route_config_name_str = std::string(route_config_name);
  RouteConfigState& route_config_state =
      route_config_map_[route_config_name_str];
  RouteConfigWatcherInterface* w = watcher.get();
  route_config_state.watchers[w] = std::move(watcher);
  // If we've already received an RDS update, notify the new watcher
  // immediately.
  if (route_config_state.update.has_value()) {
    if (GRPC_TRACE_FLAG_ENABLED(grpc_xds_client_trace)) {
      gpr_log(GPR_INFO,
              "[xds_client %p] returning cached route config data for %s", this,
              route_config_name_str.c_str());
    }
    w->OnRouteConfigChanged(*route_config_state.update);
  }
  chand_->Subscribe(XdsApi::kRdsTypeUrl, route_config_name_str);
}

void XdsClient::CancelRouteConfigDataWatch(absl::string_view route_config_name,
                                           RouteConfigWatcherInterface* watcher,
                                           bool delay_unsubscription) {
  if (shutting_down_) return;
  std::string route_config_name_str = std::string(route_config_name);
  RouteConfigState& route_config_state =
      route_config_map_[route_config_name_str];
  auto it = route_config_state.watchers.find(watcher);
  if (it != route_config_state.watchers.end()) {
    route_config_state.watchers.erase(it);
    if (route_config_state.watchers.empty()) {
      route_config_map_.erase(route_config_name_str);
      chand_->Unsubscribe(XdsApi::kRdsTypeUrl, route_config_name_str,
                          delay_unsubscription);
    }
  }
}

void XdsClient::WatchClusterData(
    absl::string_view cluster_name,
    std::unique_ptr<ClusterWatcherInterface> watcher) {
  std::string cluster_name_str = std::string(cluster_name);
  ClusterState& cluster_state = cluster_map_[cluster_name_str];
  ClusterWatcherInterface* w = watcher.get();
  cluster_state.watchers[w] = std::move(watcher);
  // If we've already received a CDS update, notify the new watcher
  // immediately.
  if (cluster_state.update.has_value()) {
    if (GRPC_TRACE_FLAG_ENABLED(grpc_xds_client_trace)) {
      gpr_log(GPR_INFO, "[xds_client %p] returning cached cluster data for %s",
              this, cluster_name_str.c_str());
    }
    w->OnClusterChanged(cluster_state.update.value());
  }
  chand_->Subscribe(XdsApi::kCdsTypeUrl, cluster_name_str);
}

void XdsClient::CancelClusterDataWatch(absl::string_view cluster_name,
                                       ClusterWatcherInterface* watcher,
                                       bool delay_unsubscription) {
  if (shutting_down_) return;
  std::string cluster_name_str = std::string(cluster_name);
  ClusterState& cluster_state = cluster_map_[cluster_name_str];
  auto it = cluster_state.watchers.find(watcher);
  if (it != cluster_state.watchers.end()) {
    cluster_state.watchers.erase(it);
    if (cluster_state.watchers.empty()) {
      cluster_map_.erase(cluster_name_str);
      chand_->Unsubscribe(XdsApi::kCdsTypeUrl, cluster_name_str,
                          delay_unsubscription);
    }
  }
}

void XdsClient::WatchEndpointData(
    absl::string_view eds_service_name,
    std::unique_ptr<EndpointWatcherInterface> watcher) {
  std::string eds_service_name_str = std::string(eds_service_name);
  EndpointState& endpoint_state = endpoint_map_[eds_service_name_str];
  EndpointWatcherInterface* w = watcher.get();
  endpoint_state.watchers[w] = std::move(watcher);
  // If we've already received an EDS update, notify the new watcher
  // immediately.
  if (endpoint_state.update.has_value()) {
    if (GRPC_TRACE_FLAG_ENABLED(grpc_xds_client_trace)) {
      gpr_log(GPR_INFO, "[xds_client %p] returning cached endpoint data for %s",
              this, eds_service_name_str.c_str());
    }
    w->OnEndpointChanged(endpoint_state.update.value());
  }
  chand_->Subscribe(XdsApi::kEdsTypeUrl, eds_service_name_str);
}

void XdsClient::CancelEndpointDataWatch(absl::string_view eds_service_name,
                                        EndpointWatcherInterface* watcher,
                                        bool delay_unsubscription) {
  if (shutting_down_) return;
  std::string eds_service_name_str = std::string(eds_service_name);
  EndpointState& endpoint_state = endpoint_map_[eds_service_name_str];
  auto it = endpoint_state.watchers.find(watcher);
  if (it != endpoint_state.watchers.end()) {
    endpoint_state.watchers.erase(it);
    if (endpoint_state.watchers.empty()) {
      endpoint_map_.erase(eds_service_name_str);
      chand_->Unsubscribe(XdsApi::kEdsTypeUrl, eds_service_name_str,
                          delay_unsubscription);
    }
  }
}

RefCountedPtr<XdsClusterDropStats> XdsClient::AddClusterDropStats(
    absl::string_view lrs_server, absl::string_view cluster_name,
    absl::string_view eds_service_name) {
  // TODO(roth): When we add support for direct federation, use the
  // server name specified in lrs_server.
  auto key =
      std::make_pair(std::string(cluster_name), std::string(eds_service_name));
  // We jump through some hoops here to make sure that the absl::string_views
  // stored in the XdsClusterDropStats object point to the strings
  // in the load_report_map_ key, so that they have the same lifetime.
  auto it = load_report_map_
                .emplace(std::make_pair(std::move(key), LoadReportState()))
                .first;
  auto cluster_drop_stats = MakeRefCounted<XdsClusterDropStats>(
      Ref(DEBUG_LOCATION, "DropStats"), lrs_server,
      it->first.first /*cluster_name*/, it->first.second /*eds_service_name*/);
  it->second.drop_stats.insert(cluster_drop_stats.get());
  chand_->MaybeStartLrsCall();
  return cluster_drop_stats;
}

void XdsClient::RemoveClusterDropStats(
    absl::string_view /*lrs_server*/, absl::string_view cluster_name,
    absl::string_view eds_service_name,
    XdsClusterDropStats* cluster_drop_stats) {
  auto load_report_it = load_report_map_.find(
      std::make_pair(std::string(cluster_name), std::string(eds_service_name)));
  if (load_report_it == load_report_map_.end()) return;
  LoadReportState& load_report_state = load_report_it->second;
  // TODO(roth): When we add support for direct federation, use the
  // server name specified in lrs_server.
  auto it = load_report_state.drop_stats.find(cluster_drop_stats);
  if (it != load_report_state.drop_stats.end()) {
    // Record final drop stats in deleted_drop_stats, which will be
    // added to the next load report.
    for (const auto& p : cluster_drop_stats->GetSnapshotAndReset()) {
      load_report_state.deleted_drop_stats[p.first] += p.second;
    }
    load_report_state.drop_stats.erase(it);
  }
}

RefCountedPtr<XdsClusterLocalityStats> XdsClient::AddClusterLocalityStats(
    absl::string_view lrs_server, absl::string_view cluster_name,
    absl::string_view eds_service_name,
    RefCountedPtr<XdsLocalityName> locality) {
  // TODO(roth): When we add support for direct federation, use the
  // server name specified in lrs_server.
  auto key =
      std::make_pair(std::string(cluster_name), std::string(eds_service_name));
  // We jump through some hoops here to make sure that the absl::string_views
  // stored in the XdsClusterLocalityStats object point to the strings
  // in the load_report_map_ key, so that they have the same lifetime.
  auto it = load_report_map_
                .emplace(std::make_pair(std::move(key), LoadReportState()))
                .first;
  auto cluster_locality_stats = MakeRefCounted<XdsClusterLocalityStats>(
      Ref(DEBUG_LOCATION, "LocalityStats"), lrs_server,
      it->first.first /*cluster_name*/, it->first.second /*eds_service_name*/,
      locality);
  it->second.locality_stats[std::move(locality)].locality_stats.insert(
      cluster_locality_stats.get());
  chand_->MaybeStartLrsCall();
  return cluster_locality_stats;
}

void XdsClient::RemoveClusterLocalityStats(
    absl::string_view /*lrs_server*/, absl::string_view cluster_name,
    absl::string_view eds_service_name,
    const RefCountedPtr<XdsLocalityName>& locality,
    XdsClusterLocalityStats* cluster_locality_stats) {
  auto load_report_it = load_report_map_.find(
      std::make_pair(std::string(cluster_name), std::string(eds_service_name)));
  if (load_report_it == load_report_map_.end()) return;
  LoadReportState& load_report_state = load_report_it->second;
  // TODO(roth): When we add support for direct federation, use the
  // server name specified in lrs_server.
  auto locality_it = load_report_state.locality_stats.find(locality);
  if (locality_it == load_report_state.locality_stats.end()) return;
  auto& locality_set = locality_it->second.locality_stats;
  auto it = locality_set.find(cluster_locality_stats);
  if (it != locality_set.end()) {
    // Record final snapshot in deleted_locality_stats, which will be
    // added to the next load report.
    locality_it->second.deleted_locality_stats.emplace_back(
        cluster_locality_stats->GetSnapshotAndReset());
    locality_set.erase(it);
  }
}

void XdsClient::ResetBackoff() {
  if (chand_ != nullptr) {
    grpc_channel_reset_connect_backoff(chand_->channel());
  }
}

XdsApi::ClusterLoadReportMap XdsClient::BuildLoadReportSnapshot(
    bool send_all_clusters, const std::set<std::string>& clusters) {
  XdsApi::ClusterLoadReportMap snapshot_map;
  for (auto load_report_it = load_report_map_.begin();
       load_report_it != load_report_map_.end();) {
    // Cluster key is cluster and EDS service name.
    const auto& cluster_key = load_report_it->first;
    LoadReportState& load_report = load_report_it->second;
    // If the CDS response for a cluster indicates to use LRS but the
    // LRS server does not say that it wants reports for this cluster,
    // then we'll have stats objects here whose data we're not going to
    // include in the load report.  However, we still need to clear out
    // the data from the stats objects, so that if the LRS server starts
    // asking for the data in the future, we don't incorrectly include
    // data from previous reporting intervals in that future report.
    const bool record_stats =
        send_all_clusters || clusters.find(cluster_key.first) != clusters.end();
    XdsApi::ClusterLoadReport snapshot;
    // Aggregate drop stats.
    snapshot.dropped_requests = std::move(load_report.deleted_drop_stats);
    for (auto& drop_stats : load_report.drop_stats) {
      for (const auto& p : drop_stats->GetSnapshotAndReset()) {
        snapshot.dropped_requests[p.first] += p.second;
      }
    }
    // Aggregate locality stats.
    for (auto it = load_report.locality_stats.begin();
         it != load_report.locality_stats.end();) {
      const RefCountedPtr<XdsLocalityName>& locality_name = it->first;
      auto& locality_state = it->second;
      XdsClusterLocalityStats::Snapshot& locality_snapshot =
          snapshot.locality_stats[locality_name];
      for (auto& locality_stats : locality_state.locality_stats) {
        locality_snapshot += locality_stats->GetSnapshotAndReset();
      }
      // Add final snapshots from recently deleted locality stats objects.
      for (auto& deleted_locality_stats :
           locality_state.deleted_locality_stats) {
        locality_snapshot += deleted_locality_stats;
      }
      locality_state.deleted_locality_stats.clear();
      // If the only thing left in this entry was final snapshots from
      // deleted locality stats objects, remove the entry.
      if (locality_state.locality_stats.empty()) {
        it = load_report.locality_stats.erase(it);
      } else {
        ++it;
      }
    }
    if (record_stats) {
      // Compute load report interval.
      const grpc_millis now = ExecCtx::Get()->Now();
      snapshot.load_report_interval = now - load_report.last_report_time;
      load_report.last_report_time = now;
      // Record snapshot.
      snapshot_map[cluster_key] = std::move(snapshot);
    }
    // If the only thing left in this entry was final snapshots from
    // deleted stats objects, remove the entry.
    if (load_report.locality_stats.empty() && load_report.drop_stats.empty()) {
      load_report_it = load_report_map_.erase(load_report_it);
    } else {
      ++load_report_it;
    }
  }
  return snapshot_map;
}

void XdsClient::NotifyOnError(grpc_error* error) {
  for (const auto& p : listener_map_) {
    const ListenerState& listener_state = p.second;
    for (const auto& p : listener_state.watchers) {
      p.first->OnError(GRPC_ERROR_REF(error));
    }
  }
  for (const auto& p : route_config_map_) {
    const RouteConfigState& route_config_state = p.second;
    for (const auto& p : route_config_state.watchers) {
      p.first->OnError(GRPC_ERROR_REF(error));
    }
  }
  for (const auto& p : cluster_map_) {
    const ClusterState& cluster_state = p.second;
    for (const auto& p : cluster_state.watchers) {
      p.first->OnError(GRPC_ERROR_REF(error));
    }
  }
  for (const auto& p : endpoint_map_) {
    const EndpointState& endpoint_state = p.second;
    for (const auto& p : endpoint_state.watchers) {
      p.first->OnError(GRPC_ERROR_REF(error));
    }
  }
  GRPC_ERROR_UNREF(error);
}

void* XdsClient::ChannelArgCopy(void* p) {
  XdsClient* xds_client = static_cast<XdsClient*>(p);
  xds_client->Ref(DEBUG_LOCATION, "channel arg").release();
  return p;
}

void XdsClient::ChannelArgDestroy(void* p) {
  XdsClient* xds_client = static_cast<XdsClient*>(p);
  xds_client->Unref(DEBUG_LOCATION, "channel arg");
}

int XdsClient::ChannelArgCmp(void* p, void* q) { return GPR_ICMP(p, q); }

const grpc_arg_pointer_vtable XdsClient::kXdsClientVtable = {
    XdsClient::ChannelArgCopy, XdsClient::ChannelArgDestroy,
    XdsClient::ChannelArgCmp};

grpc_arg XdsClient::MakeChannelArg() const {
  return grpc_channel_arg_pointer_create(const_cast<char*>(GRPC_ARG_XDS_CLIENT),
                                         const_cast<XdsClient*>(this),
                                         &XdsClient::kXdsClientVtable);
}

RefCountedPtr<XdsClient> XdsClient::GetFromChannelArgs(
    const grpc_channel_args& args) {
  XdsClient* xds_client =
      grpc_channel_args_find_pointer<XdsClient>(&args, GRPC_ARG_XDS_CLIENT);
  if (xds_client == nullptr) return nullptr;
  return xds_client->Ref(DEBUG_LOCATION, "GetFromChannelArgs");
}

grpc_channel_args* XdsClient::RemoveFromChannelArgs(
    const grpc_channel_args& args) {
  const char* arg_name = GRPC_ARG_XDS_CLIENT;
  return grpc_channel_args_copy_and_remove(&args, &arg_name, 1);
}

}  // namespace grpc_core<|MERGE_RESOLUTION|>--- conflicted
+++ resolved
@@ -1017,13 +1017,8 @@
     if (state != nullptr) state->Finish();
     if (GRPC_TRACE_FLAG_ENABLED(grpc_xds_client_trace)) {
       gpr_log(GPR_INFO,
-<<<<<<< HEAD
-              "[xds_client %p] CDS resource \"%s\": "
-              "eds_service_name=%s, lrs_load_reporting_server_name=%s",
-=======
               "[xds_client %p] cluster=%s: eds_service_name=%s, "
               "lrs_load_reporting_server_name=%s",
->>>>>>> f8fe2932
               xds_client(), cluster_name, cds_update.eds_service_name.c_str(),
               cds_update.lrs_load_reporting_server_name.has_value()
                   ? cds_update.lrs_load_reporting_server_name.value().c_str()
@@ -1103,84 +1098,18 @@
     auto& state = eds_state.subscribed_resources[eds_service_name];
     if (state != nullptr) state->Finish();
     if (GRPC_TRACE_FLAG_ENABLED(grpc_xds_client_trace)) {
-<<<<<<< HEAD
-      gpr_log(GPR_INFO,
-              "[xds_client %p] EDS resource \"%s\": %" PRIuPTR
-              " priorities and %" PRIuPTR " drop categories (drop_all=%d)",
-              xds_client(), eds_service_name,
-              eds_update.priority_list_update.size(),
-              eds_update.drop_config->drop_category_list().size(),
-              eds_update.drop_config->drop_all());
-      for (size_t priority = 0;
-           priority < eds_update.priority_list_update.size(); ++priority) {
-        const auto* locality_map_update = eds_update.priority_list_update.Find(
-            static_cast<uint32_t>(priority));
-        gpr_log(GPR_INFO,
-                "[xds_client %p] Priority %" PRIuPTR " contains %" PRIuPTR
-                " localities",
-                xds_client(), priority, locality_map_update->size());
-        size_t locality_count = 0;
-        for (const auto& p : locality_map_update->localities) {
-          const auto& locality = p.second;
-          gpr_log(GPR_INFO,
-                  "[xds_client %p] Priority %" PRIuPTR ", locality %" PRIuPTR
-                  " %s has weight %d, contains %" PRIuPTR " server addresses",
-                  xds_client(), priority, locality_count,
-                  locality.name->AsHumanReadableString().c_str(),
-                  locality.lb_weight, locality.serverlist.size());
-          for (size_t i = 0; i < locality.serverlist.size(); ++i) {
-            std::string ipport = grpc_sockaddr_to_string(
-                &locality.serverlist[i].address(), false);
-            gpr_log(GPR_INFO,
-                    "[xds_client %p] Priority %" PRIuPTR ", locality %" PRIuPTR
-                    " %s, server address %" PRIuPTR ": %s",
-                    xds_client(), priority, locality_count,
-                    locality.name->AsHumanReadableString().c_str(), i,
-                    ipport.c_str());
-          }
-          ++locality_count;
-        }
-      }
-      for (size_t i = 0;
-           i < eds_update.drop_config->drop_category_list().size(); ++i) {
-        const XdsApi::DropConfig::DropCategory& drop_category =
-            eds_update.drop_config->drop_category_list()[i];
-        gpr_log(GPR_INFO,
-                "[xds_client %p] Drop category %s has drop rate %d per million",
-                xds_client(), drop_category.name.c_str(),
-                drop_category.parts_per_million);
-      }
-=======
       gpr_log(GPR_INFO, "[xds_client %p] EDS resource %s: %s", xds_client(),
               eds_service_name, eds_update.ToString().c_str());
->>>>>>> f8fe2932
     }
     EndpointState& endpoint_state =
         xds_client()->endpoint_map_[eds_service_name];
     // Ignore identical update.
-<<<<<<< HEAD
     if (endpoint_state.update.has_value() &&
         *endpoint_state.update == eds_update) {
       if (GRPC_TRACE_FLAG_ENABLED(grpc_xds_client_trace)) {
         gpr_log(GPR_INFO,
                 "[xds_client %p] EDS update identical to current, ignoring.",
                 xds_client());
-=======
-    if (endpoint_state.update.has_value()) {
-      const XdsApi::EdsUpdate& prev_update = endpoint_state.update.value();
-      const bool priority_list_changed =
-          prev_update.priorities != eds_update.priorities;
-      const bool drop_config_changed =
-          prev_update.drop_config == nullptr ||
-          *prev_update.drop_config != *eds_update.drop_config;
-      if (!priority_list_changed && !drop_config_changed) {
-        if (GRPC_TRACE_FLAG_ENABLED(grpc_xds_client_trace)) {
-          gpr_log(GPR_INFO,
-                  "[xds_client %p] EDS update identical to current, ignoring.",
-                  xds_client());
-        }
-        continue;
->>>>>>> f8fe2932
       }
       continue;
     }
