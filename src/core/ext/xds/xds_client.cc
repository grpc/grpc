//
// Copyright 2018 gRPC authors.
//
// Licensed under the Apache License, Version 2.0 (the "License");
// you may not use this file except in compliance with the License.
// You may obtain a copy of the License at
//
//     http://www.apache.org/licenses/LICENSE-2.0
//
// Unless required by applicable law or agreed to in writing, software
// distributed under the License is distributed on an "AS IS" BASIS,
// WITHOUT WARRANTIES OR CONDITIONS OF ANY KIND, either express or implied.
// See the License for the specific language governing permissions and
// limitations under the License.
//

#include <grpc/support/port_platform.h>

#include "src/core/ext/xds/xds_client.h"

#include <inttypes.h>
#include <string.h>

#include <algorithm>

#include "absl/strings/match.h"
#include "absl/strings/str_cat.h"
#include "absl/strings/str_join.h"
#include "absl/strings/str_split.h"
#include "absl/strings/string_view.h"
#include "absl/strings/strip.h"
#include "absl/types/optional.h"
#include "upb/arena.h"

#include <grpc/event_engine/event_engine.h>
#include <grpc/support/log.h>

#include "src/core/ext/xds/xds_api.h"
#include "src/core/ext/xds/xds_bootstrap.h"
#include "src/core/ext/xds/xds_client_stats.h"
#include "src/core/lib/backoff/backoff.h"
#include "src/core/lib/event_engine/default_event_engine.h"
#include "src/core/lib/gprpp/debug_location.h"
#include "src/core/lib/gprpp/orphanable.h"
#include "src/core/lib/gprpp/ref_counted_ptr.h"
#include "src/core/lib/gprpp/sync.h"
#include "src/core/lib/iomgr/exec_ctx.h"
#include "src/core/lib/uri/uri_parser.h"

#define GRPC_XDS_INITIAL_CONNECT_BACKOFF_SECONDS 1
#define GRPC_XDS_RECONNECT_BACKOFF_MULTIPLIER 1.6
#define GRPC_XDS_RECONNECT_MAX_BACKOFF_SECONDS 120
#define GRPC_XDS_RECONNECT_JITTER 0.2
#define GRPC_XDS_MIN_CLIENT_LOAD_REPORTING_INTERVAL_MS 1000

namespace grpc_core {

using ::grpc_event_engine::experimental::EventEngine;

TraceFlag grpc_xds_client_trace(false, "xds_client");
TraceFlag grpc_xds_client_refcount_trace(false, "xds_client_refcount");

//
// Internal class declarations
//

// An xds call wrapper that can restart a call upon failure. Holds a ref to
// the xds channel. The template parameter is the kind of wrapped xds call.
template <typename T>
class XdsClient::ChannelState::RetryableCall
    : public InternallyRefCounted<RetryableCall<T>> {
 public:
  explicit RetryableCall(WeakRefCountedPtr<ChannelState> chand);

  // Disable thread-safety analysis because this method is called via
  // OrphanablePtr<>, but there's no way to pass the lock annotation
  // through there.
  void Orphan() override ABSL_NO_THREAD_SAFETY_ANALYSIS;

  void OnCallFinishedLocked() ABSL_EXCLUSIVE_LOCKS_REQUIRED(&XdsClient::mu_);

  T* calld() const { return calld_.get(); }
  ChannelState* chand() const { return chand_.get(); }

  bool IsCurrentCallOnChannel() const;

 private:
  void StartNewCallLocked();
  void StartRetryTimerLocked() ABSL_EXCLUSIVE_LOCKS_REQUIRED(&XdsClient::mu_);

  void OnRetryTimer();

  // The wrapped xds call that talks to the xds server. It's instantiated
  // every time we start a new call. It's null during call retry backoff.
  OrphanablePtr<T> calld_;
  // The owning xds channel.
  WeakRefCountedPtr<ChannelState> chand_;

  // Retry state.
  BackOff backoff_;
  absl::optional<EventEngine::TaskHandle> timer_handle_
      ABSL_GUARDED_BY(&XdsClient::mu_);

  bool shutting_down_ = false;
};

// Contains an ADS call to the xds server.
class XdsClient::ChannelState::AdsCallState
    : public InternallyRefCounted<AdsCallState> {
 public:
  // The ctor and dtor should not be used directly.
  explicit AdsCallState(RefCountedPtr<RetryableCall<AdsCallState>> parent);

  // Disable thread-safety analysis because this method is called via
  // OrphanablePtr<>, but there's no way to pass the lock annotation
  // through there.
  void Orphan() override ABSL_NO_THREAD_SAFETY_ANALYSIS;

  RetryableCall<AdsCallState>* parent() const { return parent_.get(); }
  ChannelState* chand() const { return parent_->chand(); }
  XdsClient* xds_client() const { return chand()->xds_client(); }
  bool seen_response() const { return seen_response_; }

  void SubscribeLocked(const XdsResourceType* type, const XdsResourceName& name,
                       bool delay_send, bool present_at_stream_start = false)
      ABSL_EXCLUSIVE_LOCKS_REQUIRED(&XdsClient::mu_);
  void UnsubscribeLocked(const XdsResourceType* type,
                         const XdsResourceName& name, bool delay_unsubscription)
      ABSL_EXCLUSIVE_LOCKS_REQUIRED(&XdsClient::mu_);

  bool HasSubscribedResources() const;

  void MaybeCancelSeenResponseTimer()
      ABSL_EXCLUSIVE_LOCKS_REQUIRED(&XdsClient::mu_);

 private:
  class AdsResponseParser : public XdsApi::AdsResponseParserInterface {
   public:
    struct Result {
      const XdsResourceType* type;
      std::string type_url;
      std::string version;
      std::string nonce;
      std::vector<std::string> errors;
      std::map<std::string /*authority*/, std::set<XdsResourceKey>>
          resources_seen;
      bool have_valid_resources = false;
    };

    explicit AdsResponseParser(AdsCallState* ads_call_state)
        : ads_call_state_(ads_call_state) {}

    absl::Status ProcessAdsResponseFields(AdsResponseFields fields) override
        ABSL_EXCLUSIVE_LOCKS_REQUIRED(&XdsClient::mu_);

    void ParseResource(upb_Arena* arena, size_t idx, absl::string_view type_url,
                       absl::string_view resource_name,
                       absl::string_view serialized_resource) override
        ABSL_EXCLUSIVE_LOCKS_REQUIRED(&XdsClient::mu_);

    void ResourceWrapperParsingFailed(size_t idx) override;

    Result TakeResult() { return std::move(result_); }

   private:
    XdsClient* xds_client() const { return ads_call_state_->xds_client(); }

    AdsCallState* ads_call_state_;
    const Timestamp update_time_ = Timestamp::Now();
    Result result_;
  };

  class ResourceTimer : public InternallyRefCounted<ResourceTimer> {
   public:
    ResourceTimer(const XdsResourceType* type, const XdsResourceName& name,
                  bool present_at_stream_start = false)
        : type_(type),
          name_(name),
          present_at_stream_start_(present_at_stream_start) {}

    bool present_at_stream_start() const { return present_at_stream_start_; }

    bool seen() const ABSL_EXCLUSIVE_LOCKS_REQUIRED(&XdsClient::mu_) {
      return seen_;
    }

    // Disable thread-safety analysis because this method is called via
    // OrphanablePtr<>, but there's no way to pass the lock annotation
    // through there.
    void Orphan() override ABSL_NO_THREAD_SAFETY_ANALYSIS {
      MaybeCancelTimer();
      Unref(DEBUG_LOCATION, "Orphan");
    }

    void MaybeStartTimer(RefCountedPtr<AdsCallState> ads_calld)
        ABSL_EXCLUSIVE_LOCKS_REQUIRED(&XdsClient::mu_) {
      if (!timer_start_needed_) return;
      timer_start_needed_ = false;
      // Check if we already have a cached version of this resource
      // (i.e., if this is the initial request for the resource after an
      // ADS stream restart).  If so, we don't start the timer, because
      // (a) we already have the resource and (b) the server may
      // optimize by not resending the resource that we already have.
      auto& authority_state =
          ads_calld->xds_client()->authority_state_map_[name_.authority];
      ResourceState& state = authority_state.resource_map[type_][name_.key];
      if (state.resource != nullptr) return;
      // Start timer.
      ads_calld_ = std::move(ads_calld);
      timer_handle_ = ads_calld_->xds_client()->engine_->RunAfter(
          ads_calld_->xds_client()->resource_request_timeout_,
          [self = Ref(DEBUG_LOCATION, "timer")]() {
            ApplicationCallbackExecCtx callback_exec_ctx;
            ExecCtx exec_ctx;
            self->OnTimer();
          });
    }

    void MarkSeen() ABSL_EXCLUSIVE_LOCKS_REQUIRED(&XdsClient::mu_) {
      seen_ = true;
      MaybeCancelTimer();
    }

   private:
    void OnTimer() {
      {
        MutexLock lock(&ads_calld_->xds_client()->mu_);
        if (timer_handle_.has_value()) {
          timer_handle_.reset();
          if (GRPC_TRACE_FLAG_ENABLED(grpc_xds_client_trace)) {
            gpr_log(GPR_INFO,
                    "[xds_client %p] xds server %s: timeout obtaining resource "
                    "{type=%s name=%s} from xds server",
                    ads_calld_->xds_client(),
                    ads_calld_->chand()->server_.server_uri().c_str(),
                    std::string(type_->type_url()).c_str(),
                    XdsClient::ConstructFullXdsResourceName(
                        name_.authority, type_->type_url(), name_.key)
                        .c_str());
          }
          auto& authority_state =
              ads_calld_->xds_client()->authority_state_map_[name_.authority];
          ResourceState& state = authority_state.resource_map[type_][name_.key];
          state.meta.client_status = XdsApi::ResourceMetadata::DOES_NOT_EXIST;
          ads_calld_->xds_client()->NotifyWatchersOnResourceDoesNotExist(
              state.watchers);
          seen_ = true;  // Consider it seen on this stream.
        }
      }
      ads_calld_->xds_client()->work_serializer_.DrainQueue();
      ads_calld_.reset();
    }

    void MaybeCancelTimer() ABSL_EXCLUSIVE_LOCKS_REQUIRED(&XdsClient::mu_) {
      // If the timer hasn't been started yet, make sure we don't start
      // it later.  This can happen if the last watch for an LDS or CDS
      // resource is cancelled and then restarted, both while an ADS
      // request for a different resource type is being sent (causing
      // the unsubscription and then resubscription requests to be
      // queued), and then we get a response for the LDS or CDS resource.
      // In that case, we would call MaybeCancelTimer() when we receive the
      // response and then MaybeStartTimer() when we finally send the new
      // LDS or CDS request, thus causing the timer to fire when it shouldn't.
      // For details, see https://github.com/grpc/grpc/issues/29583.
      // TODO(roth): Find a way to write a test for this case.
      timer_start_needed_ = false;
      if (timer_handle_.has_value()) {
        ads_calld_->xds_client()->engine_->Cancel(*timer_handle_);
        timer_handle_.reset();
      }
    }

    const XdsResourceType* type_;
    const XdsResourceName name_;
    const bool present_at_stream_start_;

    bool seen_ ABSL_GUARDED_BY(&XdsClient::mu_) = false;

    RefCountedPtr<AdsCallState> ads_calld_;
    bool timer_start_needed_ ABSL_GUARDED_BY(&XdsClient::mu_) = true;
    absl::optional<EventEngine::TaskHandle> timer_handle_
        ABSL_GUARDED_BY(&XdsClient::mu_);
  };

  class StreamEventHandler
      : public XdsTransportFactory::XdsTransport::StreamingCall::EventHandler {
   public:
    explicit StreamEventHandler(RefCountedPtr<AdsCallState> ads_calld)
        : ads_calld_(std::move(ads_calld)) {}

    void OnRequestSent(bool ok) override { ads_calld_->OnRequestSent(ok); }
    void OnRecvMessage(absl::string_view payload) override {
      ads_calld_->OnRecvMessage(payload);
    }
    void OnStatusReceived(absl::Status status) override {
      ads_calld_->OnStatusReceived(std::move(status));
    }

   private:
    RefCountedPtr<AdsCallState> ads_calld_;
  };

  struct ResourceTypeState {
    // Stream state for this resource type.
    std::string version;
    std::string nonce;
    absl::Status status;

    // Subscribed resources of this type.
    std::map<std::string /*authority*/,
             std::map<XdsResourceKey, OrphanablePtr<ResourceTimer>>>
        subscribed_resources;
  };

  void SendMessageLocked(const XdsResourceType* type)
      ABSL_EXCLUSIVE_LOCKS_REQUIRED(&XdsClient::mu_);

  void OnRequestSent(bool ok);
  void OnRecvMessage(absl::string_view payload);
  void OnStatusReceived(absl::Status status);

  bool IsCurrentCallOnChannel() const;

  void OnSeenResponseTimer();

  // Constructs a list of resource names of a given type for an ADS
  // request.  Also starts the timer for each resource if needed.
  std::vector<std::string> ResourceNamesForRequest(const XdsResourceType* type)
      ABSL_EXCLUSIVE_LOCKS_REQUIRED(&XdsClient::mu_);

  // The owning RetryableCall<>.
  RefCountedPtr<RetryableCall<AdsCallState>> parent_;

  OrphanablePtr<XdsTransportFactory::XdsTransport::StreamingCall> call_
      ABSL_GUARDED_BY(&XdsClient::mu_);

  bool sent_initial_message_ = false;
  bool seen_response_ = false;
  bool send_message_pending_ ABSL_GUARDED_BY(&XdsClient::mu_) = false;

  // Resource types for which requests need to be sent.
  std::set<const XdsResourceType*> buffered_requests_;

  // State for each resource type.
  std::map<const XdsResourceType*, ResourceTypeState> state_map_;

  absl::optional<EventEngine::TaskHandle> seen_response_timer_handle_
      ABSL_GUARDED_BY(&XdsClient::mu_);
};

// Contains an LRS call to the xds server.
class XdsClient::ChannelState::LrsCallState
    : public InternallyRefCounted<LrsCallState> {
 public:
  // The ctor and dtor should not be used directly.
  explicit LrsCallState(RefCountedPtr<RetryableCall<LrsCallState>> parent);

  void Orphan() override;

  void MaybeStartReportingLocked()
      ABSL_EXCLUSIVE_LOCKS_REQUIRED(&XdsClient::mu_);

  RetryableCall<LrsCallState>* parent() { return parent_.get(); }
  ChannelState* chand() const { return parent_->chand(); }
  XdsClient* xds_client() const { return chand()->xds_client(); }
  bool seen_response() const { return seen_response_; }

 private:
  class StreamEventHandler
      : public XdsTransportFactory::XdsTransport::StreamingCall::EventHandler {
   public:
    explicit StreamEventHandler(RefCountedPtr<LrsCallState> lrs_calld)
        : lrs_calld_(std::move(lrs_calld)) {}

    void OnRequestSent(bool ok) override { lrs_calld_->OnRequestSent(ok); }
    void OnRecvMessage(absl::string_view payload) override {
      lrs_calld_->OnRecvMessage(payload);
    }
    void OnStatusReceived(absl::Status status) override {
      lrs_calld_->OnStatusReceived(std::move(status));
    }

   private:
    RefCountedPtr<LrsCallState> lrs_calld_;
  };

  // Reports client-side load stats according to a fixed interval.
  class Reporter : public InternallyRefCounted<Reporter> {
   public:
    Reporter(RefCountedPtr<LrsCallState> parent, Duration report_interval)
        : parent_(std::move(parent)), report_interval_(report_interval) {
      ScheduleNextReportLocked();
    }

    // Disable thread-safety analysis because this method is called via
    // OrphanablePtr<>, but there's no way to pass the lock annotation
    // through there.
    void Orphan() override ABSL_NO_THREAD_SAFETY_ANALYSIS;

    void OnReportDoneLocked() ABSL_EXCLUSIVE_LOCKS_REQUIRED(&XdsClient::mu_);

   private:
    void ScheduleNextReportLocked()
        ABSL_EXCLUSIVE_LOCKS_REQUIRED(&XdsClient::mu_);
    bool OnNextReportTimer();
    bool SendReportLocked() ABSL_EXCLUSIVE_LOCKS_REQUIRED(&XdsClient::mu_);

    bool IsCurrentReporterOnCall() const {
      return this == parent_->reporter_.get();
    }
    XdsClient* xds_client() const { return parent_->xds_client(); }

    // The owning LRS call.
    RefCountedPtr<LrsCallState> parent_;

    // The load reporting state.
    const Duration report_interval_;
    bool last_report_counters_were_zero_ = false;
    absl::optional<EventEngine::TaskHandle> timer_handle_
        ABSL_GUARDED_BY(&XdsClient::mu_);
  };

  void OnRequestSent(bool ok);
  void OnRecvMessage(absl::string_view payload);
  void OnStatusReceived(absl::Status status);

  bool IsCurrentCallOnChannel() const;

  // The owning RetryableCall<>.
  RefCountedPtr<RetryableCall<LrsCallState>> parent_;

  OrphanablePtr<XdsTransportFactory::XdsTransport::StreamingCall> call_;

  bool seen_response_ = false;
  bool send_message_pending_ ABSL_GUARDED_BY(&XdsClient::mu_) = false;

  // Load reporting state.
  bool send_all_clusters_ = false;
  std::set<std::string> cluster_names_;  // Asked for by the LRS server.
  Duration load_reporting_interval_;
  OrphanablePtr<Reporter> reporter_;
};

//
// XdsClient::ChannelState
//

XdsClient::ChannelState::ChannelState(WeakRefCountedPtr<XdsClient> xds_client,
                                      const XdsBootstrap::XdsServer& server)
    : DualRefCounted<ChannelState>(
          GRPC_TRACE_FLAG_ENABLED(grpc_xds_client_refcount_trace)
              ? "ChannelState"
              : nullptr),
      xds_client_(std::move(xds_client)),
      server_(server) {
  if (GRPC_TRACE_FLAG_ENABLED(grpc_xds_client_trace)) {
    gpr_log(GPR_INFO, "[xds_client %p] creating channel to %s",
            xds_client_.get(), server.server_uri().c_str());
  }
  absl::Status status;
  transport_ = xds_client_->transport_factory_->Create(
      server,
      [self = WeakRef(DEBUG_LOCATION, "OnConnectivityFailure")](
          absl::Status status) {
        self->OnConnectivityFailure(std::move(status));
      },
      &status);
  GPR_ASSERT(transport_ != nullptr);
  if (!status.ok()) SetChannelStatusLocked(std::move(status));
}

XdsClient::ChannelState::~ChannelState() {
  if (GRPC_TRACE_FLAG_ENABLED(grpc_xds_client_trace)) {
    gpr_log(GPR_INFO, "[xds_client %p] destroying xds channel %p for server %s",
            xds_client(), this, server_.server_uri().c_str());
  }
  xds_client_.reset(DEBUG_LOCATION, "ChannelState");
}

// This method should only ever be called when holding the lock, but we can't
// use a ABSL_EXCLUSIVE_LOCKS_REQUIRED annotation, because Orphan() will be
// called from DualRefCounted::Unref, which cannot have a lock annotation for
// a lock in this subclass.
void XdsClient::ChannelState::Orphan() ABSL_NO_THREAD_SAFETY_ANALYSIS {
  shutting_down_ = true;
  transport_.reset();
  // At this time, all strong refs are removed, remove from channel map to
  // prevent subsequent subscription from trying to use this ChannelState as
  // it is shutting down.
  xds_client_->xds_server_channel_map_.erase(&server_);
  ads_calld_.reset();
  lrs_calld_.reset();
}

void XdsClient::ChannelState::ResetBackoff() { transport_->ResetBackoff(); }

XdsClient::ChannelState::AdsCallState* XdsClient::ChannelState::ads_calld()
    const {
  return ads_calld_->calld();
}

XdsClient::ChannelState::LrsCallState* XdsClient::ChannelState::lrs_calld()
    const {
  return lrs_calld_->calld();
}

void XdsClient::ChannelState::MaybeStartLrsCall() {
  if (lrs_calld_ != nullptr) return;
  lrs_calld_.reset(new RetryableCall<LrsCallState>(
      WeakRef(DEBUG_LOCATION, "ChannelState+lrs")));
}

void XdsClient::ChannelState::StopLrsCallLocked() {
  xds_client_->xds_load_report_server_map_.erase(&server_);
  lrs_calld_.reset();
}

void XdsClient::ChannelState::SubscribeLocked(const XdsResourceType* type,
                                              const XdsResourceName& name) {
  if (ads_calld_ == nullptr) {
    // Start the ADS call if this is the first request.
    ads_calld_.reset(new RetryableCall<AdsCallState>(
        WeakRef(DEBUG_LOCATION, "ChannelState+ads")));
    // Note: AdsCallState's ctor will automatically subscribe to all
    // resources that the XdsClient already has watchers for, so we can
    // return here.
    return;
  }
  // If the ADS call is in backoff state, we don't need to do anything now
  // because when the call is restarted it will resend all necessary requests.
  if (ads_calld() == nullptr) return;
  // Subscribe to this resource if the ADS call is active.
  ads_calld()->SubscribeLocked(type, name, /*delay_send=*/false);
}

void XdsClient::ChannelState::UnsubscribeLocked(const XdsResourceType* type,
                                                const XdsResourceName& name,
                                                bool delay_unsubscription) {
  if (ads_calld_ != nullptr) {
    auto* calld = ads_calld_->calld();
    if (calld != nullptr) {
      calld->UnsubscribeLocked(type, name, delay_unsubscription);
      if (!calld->HasSubscribedResources()) {
        ads_calld_.reset();
      }
    }
  }
}

void XdsClient::ChannelState::OnConnectivityFailure(absl::Status status) {
  {
    MutexLock lock(&xds_client_->mu_);
    SetChannelStatusLocked(std::move(status));
    if (ads_calld_ != nullptr) {
      auto* calld = ads_calld_->calld();
      if (calld != nullptr) calld->MaybeCancelSeenResponseTimer();
    }
  }
  xds_client_->work_serializer_.DrainQueue();
}

void XdsClient::ChannelState::SetChannelStatusLocked(absl::Status status) {
  if (shutting_down_) return;
  status = absl::Status(status.code(), absl::StrCat("xDS channel for server ",
                                                    server_.server_uri(), ": ",
                                                    status.message()));
  gpr_log(GPR_INFO, "[xds_client %p] %s", xds_client(),
          status.ToString().c_str());
  // If the node ID is set, append that to the status message that we send to
  // the watchers, so that it will appear in log messages visible to users.
  const auto* node = xds_client_->bootstrap_->node();
  if (node != nullptr) {
    status = absl::Status(
        status.code(),
        absl::StrCat(status.message(),
                     " (node ID:", xds_client_->bootstrap_->node()->id(), ")"));
  }
  // Save status in channel, so that we can immediately generate an
  // error for any new watchers that may be started.
  status_ = status;
  // Find all watchers for this channel.
  std::set<RefCountedPtr<ResourceWatcherInterface>> watchers;
  for (const auto& a : xds_client_->authority_state_map_) {  // authority
    if (a.second.channel_state != this) continue;
    for (const auto& t : a.second.resource_map) {  // type
      for (const auto& r : t.second) {             // resource id
        for (const auto& w : r.second.watchers) {  // watchers
          watchers.insert(w.second);
        }
      }
    }
  }
  // Enqueue notification for the watchers.
  xds_client_->work_serializer_.Schedule(
      [watchers = std::move(watchers), status = std::move(status)]()
          ABSL_EXCLUSIVE_LOCKS_REQUIRED(xds_client_->work_serializer_) {
            for (const auto& watcher : watchers) {
              watcher->OnError(status);
            }
          },
      DEBUG_LOCATION);
}

//
// XdsClient::ChannelState::RetryableCall<>
//

template <typename T>
XdsClient::ChannelState::RetryableCall<T>::RetryableCall(
    WeakRefCountedPtr<ChannelState> chand)
    : chand_(std::move(chand)),
      backoff_(BackOff::Options()
                   .set_initial_backoff(Duration::Seconds(
                       GRPC_XDS_INITIAL_CONNECT_BACKOFF_SECONDS))
                   .set_multiplier(GRPC_XDS_RECONNECT_BACKOFF_MULTIPLIER)
                   .set_jitter(GRPC_XDS_RECONNECT_JITTER)
                   .set_max_backoff(Duration::Seconds(
                       GRPC_XDS_RECONNECT_MAX_BACKOFF_SECONDS))) {
  StartNewCallLocked();
}

template <typename T>
void XdsClient::ChannelState::RetryableCall<T>::Orphan() {
  shutting_down_ = true;
  calld_.reset();
  if (timer_handle_.has_value()) {
    chand()->xds_client()->engine_->Cancel(*timer_handle_);
    timer_handle_.reset();
  }
  this->Unref(DEBUG_LOCATION, "RetryableCall+orphaned");
}

template <typename T>
void XdsClient::ChannelState::RetryableCall<T>::OnCallFinishedLocked() {
  // If we saw a response on the current stream, reset backoff.
  if (calld_->seen_response()) backoff_.Reset();
  calld_.reset();
  // Start retry timer.
  StartRetryTimerLocked();
}

template <typename T>
void XdsClient::ChannelState::RetryableCall<T>::StartNewCallLocked() {
  if (shutting_down_) return;
  GPR_ASSERT(chand_->transport_ != nullptr);
  GPR_ASSERT(calld_ == nullptr);
  if (GRPC_TRACE_FLAG_ENABLED(grpc_xds_client_trace)) {
    gpr_log(GPR_INFO,
            "[xds_client %p] xds server %s: start new call from retryable "
            "call %p",
            chand()->xds_client(), chand()->server_.server_uri().c_str(), this);
  }
  calld_ = MakeOrphanable<T>(
      this->Ref(DEBUG_LOCATION, "RetryableCall+start_new_call"));
}

template <typename T>
void XdsClient::ChannelState::RetryableCall<T>::StartRetryTimerLocked() {
  if (shutting_down_) return;
  const Timestamp next_attempt_time = backoff_.NextAttemptTime();
  const Duration timeout =
      std::max(next_attempt_time - Timestamp::Now(), Duration::Zero());
  if (GRPC_TRACE_FLAG_ENABLED(grpc_xds_client_trace)) {
    gpr_log(GPR_INFO,
            "[xds_client %p] xds server %s: call attempt failed; "
            "retry timer will fire in %" PRId64 "ms.",
            chand()->xds_client(), chand()->server_.server_uri().c_str(),
            timeout.millis());
  }
  timer_handle_ = chand()->xds_client()->engine_->RunAfter(
      timeout,
      [self = this->Ref(DEBUG_LOCATION, "RetryableCall+retry_timer_start")]() {
        ApplicationCallbackExecCtx callback_exec_ctx;
        ExecCtx exec_ctx;
        self->OnRetryTimer();
      });
}

template <typename T>
void XdsClient::ChannelState::RetryableCall<T>::OnRetryTimer() {
  MutexLock lock(&chand_->xds_client()->mu_);
  if (timer_handle_.has_value()) {
    timer_handle_.reset();
    if (shutting_down_) return;
    if (GRPC_TRACE_FLAG_ENABLED(grpc_xds_client_trace)) {
      gpr_log(GPR_INFO,
              "[xds_client %p] xds server %s: retry timer fired (retryable "
              "call: %p)",
              chand()->xds_client(), chand()->server_.server_uri().c_str(),
              this);
    }
    StartNewCallLocked();
  }
}

//
// XdsClient::ChannelState::AdsCallState::AdsResponseParser
//

absl::Status XdsClient::ChannelState::AdsCallState::AdsResponseParser::
    ProcessAdsResponseFields(AdsResponseFields fields) {
  if (GRPC_TRACE_FLAG_ENABLED(grpc_xds_client_trace)) {
    gpr_log(
        GPR_INFO,
        "[xds_client %p] xds server %s: received ADS response: type_url=%s, "
        "version=%s, nonce=%s, num_resources=%" PRIuPTR,
        ads_call_state_->xds_client(),
        ads_call_state_->chand()->server_.server_uri().c_str(),
        fields.type_url.c_str(), fields.version.c_str(), fields.nonce.c_str(),
        fields.num_resources);
  }
  result_.type =
      ads_call_state_->xds_client()->GetResourceTypeLocked(fields.type_url);
  if (result_.type == nullptr) {
    return absl::InvalidArgumentError(
        absl::StrCat("unknown resource type ", fields.type_url));
  }
  result_.type_url = std::move(fields.type_url);
  result_.version = std::move(fields.version);
  result_.nonce = std::move(fields.nonce);
  return absl::OkStatus();
}

namespace {

// Build a resource metadata struct for ADS result accepting methods and CSDS.
XdsApi::ResourceMetadata CreateResourceMetadataAcked(
    std::string serialized_proto, std::string version, Timestamp update_time) {
  XdsApi::ResourceMetadata resource_metadata;
  resource_metadata.serialized_proto = std::move(serialized_proto);
  resource_metadata.update_time = update_time;
  resource_metadata.version = std::move(version);
  resource_metadata.client_status = XdsApi::ResourceMetadata::ACKED;
  return resource_metadata;
}

// Update resource_metadata for NACK.
void UpdateResourceMetadataNacked(const std::string& version,
                                  const std::string& details,
                                  Timestamp update_time,
                                  XdsApi::ResourceMetadata* resource_metadata) {
  resource_metadata->client_status = XdsApi::ResourceMetadata::NACKED;
  resource_metadata->failed_version = version;
  resource_metadata->failed_details = details;
  resource_metadata->failed_update_time = update_time;
}

}  // namespace

void XdsClient::ChannelState::AdsCallState::AdsResponseParser::ParseResource(
    upb_Arena* arena, size_t idx, absl::string_view type_url,
    absl::string_view resource_name, absl::string_view serialized_resource) {
  std::string error_prefix = absl::StrCat(
      "resource index ", idx, ": ",
      resource_name.empty() ? "" : absl::StrCat(resource_name, ": "));
  // Check the type_url of the resource.
  if (result_.type_url != type_url) {
    result_.errors.emplace_back(
        absl::StrCat(error_prefix, "incorrect resource type ", type_url,
                     " (should be ", result_.type_url, ")"));
    return;
  }
  // Parse the resource.
  XdsResourceType::DecodeContext context = {
      xds_client(), ads_call_state_->chand()->server_, &grpc_xds_client_trace,
      xds_client()->symtab_.ptr(), arena};
  XdsResourceType::DecodeResult decode_result =
      result_.type->Decode(context, serialized_resource);
  // If we didn't already have the resource name from the Resource
  // wrapper, try to get it from the decoding result.
  if (resource_name.empty()) {
    if (decode_result.name.has_value()) {
      resource_name = *decode_result.name;
      error_prefix =
          absl::StrCat("resource index ", idx, ": ", resource_name, ": ");
    } else {
      // We don't have any way of determining the resource name, so
      // there's nothing more we can do here.
      result_.errors.emplace_back(absl::StrCat(
          error_prefix, decode_result.resource.status().ToString()));
      return;
    }
  }
  // If decoding failed, make sure we include the error in the NACK.
  const absl::Status& decode_status = decode_result.resource.status();
  if (!decode_status.ok()) {
    result_.errors.emplace_back(
        absl::StrCat(error_prefix, decode_status.ToString()));
  }
  // Check the resource name.
  auto parsed_resource_name =
      xds_client()->ParseXdsResourceName(resource_name, result_.type);
  if (!parsed_resource_name.ok()) {
    result_.errors.emplace_back(
        absl::StrCat(error_prefix, "Cannot parse xDS resource name"));
    return;
  }
  // Cancel resource-does-not-exist timer, if needed.
  auto timer_it = ads_call_state_->state_map_.find(result_.type);
  if (timer_it != ads_call_state_->state_map_.end()) {
    auto it = timer_it->second.subscribed_resources.find(
        parsed_resource_name->authority);
    if (it != timer_it->second.subscribed_resources.end()) {
      auto res_it = it->second.find(parsed_resource_name->key);
      if (res_it != it->second.end()) {
        res_it->second->MarkSeen();
      }
    }
  }
  // Lookup the authority in the cache.
  auto authority_it =
      xds_client()->authority_state_map_.find(parsed_resource_name->authority);
  if (authority_it == xds_client()->authority_state_map_.end()) {
    return;  // Skip resource -- we don't have a subscription for it.
  }
  // Found authority, so look up type.
  AuthorityState& authority_state = authority_it->second;
  auto type_it = authority_state.resource_map.find(result_.type);
  if (type_it == authority_state.resource_map.end()) {
    return;  // Skip resource -- we don't have a subscription for it.
  }
  auto& type_map = type_it->second;
  // Found type, so look up resource key.
  auto it = type_map.find(parsed_resource_name->key);
  if (it == type_map.end()) {
    return;  // Skip resource -- we don't have a subscription for it.
  }
  ResourceState& resource_state = it->second;
  // If needed, record that we've seen this resource.
  if (result_.type->AllResourcesRequiredInSotW()) {
    result_.resources_seen[parsed_resource_name->authority].insert(
        parsed_resource_name->key);
  }
  // If we previously ignored the resource's deletion, log that we're
  // now re-adding it.
  if (resource_state.ignored_deletion) {
    gpr_log(GPR_INFO,
            "[xds_client %p] xds server %s: server returned new version of "
            "resource for which we previously ignored a deletion: type %s "
            "name %s",
            xds_client(),
            ads_call_state_->chand()->server_.server_uri().c_str(),
            std::string(type_url).c_str(), std::string(resource_name).c_str());
    resource_state.ignored_deletion = false;
  }
  // Update resource state based on whether the resource is valid.
  if (!decode_status.ok()) {
    xds_client()->NotifyWatchersOnErrorLocked(
        resource_state.watchers,
        absl::UnavailableError(
            absl::StrCat("invalid resource: ", decode_status.ToString())));
    UpdateResourceMetadataNacked(result_.version, decode_status.ToString(),
                                 update_time_, &resource_state.meta);
    return;
  }
  // Resource is valid.
  result_.have_valid_resources = true;
  // If it didn't change, ignore it.
  if (resource_state.resource != nullptr &&
      result_.type->ResourcesEqual(resource_state.resource.get(),
                                   decode_result.resource->get())) {
    if (GRPC_TRACE_FLAG_ENABLED(grpc_xds_client_trace)) {
      gpr_log(GPR_INFO,
              "[xds_client %p] %s resource %s identical to current, ignoring.",
              xds_client(), result_.type_url.c_str(),
              std::string(resource_name).c_str());
    }
    return;
  }
  // Update the resource state.
  resource_state.resource = std::move(*decode_result.resource);
  resource_state.meta = CreateResourceMetadataAcked(
      std::string(serialized_resource), result_.version, update_time_);
  // Notify watchers.
  auto& watchers_list = resource_state.watchers;
  auto* value =
      result_.type->CopyResource(resource_state.resource.get()).release();
  xds_client()->work_serializer_.Schedule(
      [watchers_list, value]()
          ABSL_EXCLUSIVE_LOCKS_REQUIRED(&xds_client()->work_serializer_) {
            for (const auto& p : watchers_list) {
              p.first->OnGenericResourceChanged(value);
            }
            delete value;
          },
      DEBUG_LOCATION);
}

void XdsClient::ChannelState::AdsCallState::AdsResponseParser::
    ResourceWrapperParsingFailed(size_t idx) {
  result_.errors.emplace_back(absl::StrCat(
      "resource index ", idx, ": Can't decode Resource proto wrapper"));
}

//
// XdsClient::ChannelState::AdsCallState
//

XdsClient::ChannelState::AdsCallState::AdsCallState(
    RefCountedPtr<RetryableCall<AdsCallState>> parent)
    : InternallyRefCounted<AdsCallState>(
          GRPC_TRACE_FLAG_ENABLED(grpc_xds_client_refcount_trace)
              ? "AdsCallState"
              : nullptr),
      parent_(std::move(parent)) {
  GPR_ASSERT(xds_client() != nullptr);
  // Init the ADS call.
  const char* method =
      "/envoy.service.discovery.v3.AggregatedDiscoveryService/"
      "StreamAggregatedResources";
  call_ = chand()->transport_->CreateStreamingCall(
      method, std::make_unique<StreamEventHandler>(
                  // Passing the initial ref here.  This ref will go away when
                  // the StreamEventHandler is destroyed.
                  RefCountedPtr<AdsCallState>(this)));
  GPR_ASSERT(call_ != nullptr);
  // Start the call.
  if (GRPC_TRACE_FLAG_ENABLED(grpc_xds_client_trace)) {
    gpr_log(GPR_INFO,
            "[xds_client %p] xds server %s: starting ADS call "
            "(calld: %p, call: %p)",
            xds_client(), chand()->server_.server_uri().c_str(), this,
            call_.get());
  }
  // If this is a reconnect, add any necessary subscriptions from what's
  // already in the cache.
  for (const auto& a : xds_client()->authority_state_map_) {
    const std::string& authority = a.first;
    // Skip authorities that are not using this xDS channel.
    if (a.second.channel_state != chand()) continue;
    for (const auto& t : a.second.resource_map) {
      const XdsResourceType* type = t.first;
      for (const auto& r : t.second) {
        const XdsResourceKey& resource_key = r.first;
        SubscribeLocked(type, {authority, resource_key}, /*delay_send=*/true,
                        /*present_at_stream_start=*/true);
      }
    }
  }
  // Send initial message if we added any subscriptions above.
  for (const auto& p : state_map_) {
    SendMessageLocked(p.first);
  }
  // Start a timer to wait for ADS response.  This ensures that if we're
  // talking to an xDS server that is not responding at the application level,
  // we will cancel the call and restart it before too long.
  seen_response_timer_handle_ = xds_client()->engine_->RunAfter(
      xds_client()->seen_ads_response_timeout_,
      [self = Ref(DEBUG_LOCATION, "SeenResponseTimer")]() {
        ApplicationCallbackExecCtx callback_exec_ctx;
        ExecCtx exec_ctx;
        self->OnSeenResponseTimer();
      });
}

void XdsClient::ChannelState::AdsCallState::Orphan() {
  state_map_.clear();
  MaybeCancelSeenResponseTimer();
  // Note that the initial ref is held by the StreamEventHandler, which
  // will be destroyed when call_ is destroyed, which may not happen
  // here, since there may be other refs held to call_ by internal callbacks.
  call_.reset();
}

void XdsClient::ChannelState::AdsCallState::SendMessageLocked(
    const XdsResourceType* type)
    ABSL_EXCLUSIVE_LOCKS_REQUIRED(&XdsClient::mu_) {
  // Buffer message sending if an existing message is in flight.
  if (send_message_pending_) {
    buffered_requests_.insert(type);
    return;
  }
  auto& state = state_map_[type];
  std::string serialized_message = xds_client()->api_.CreateAdsRequest(
<<<<<<< HEAD
      chand()->server_,
      chand()->server_.ShouldUseV3() ? type->type_url() : type->v2_type_url(),
      state.version, state.nonce, ResourceNamesForRequest(type), state.status,
      !sent_initial_message_);
=======
      type->type_url(), chand()->resource_type_version_map_[type], state.nonce,
      ResourceNamesForRequest(type), state.status, !sent_initial_message_);
>>>>>>> bd4b5d70
  sent_initial_message_ = true;
  if (GRPC_TRACE_FLAG_ENABLED(grpc_xds_client_trace)) {
    gpr_log(GPR_INFO,
            "[xds_client %p] xds server %s: sending ADS request: type=%s "
            "version=%s nonce=%s error=%s",
            xds_client(), chand()->server_.server_uri().c_str(),
            std::string(type->type_url()).c_str(), state.version.c_str(),
            state.nonce.c_str(), state.status.ToString().c_str());
  }
  state.status = absl::OkStatus();
  call_->SendMessage(std::move(serialized_message));
  send_message_pending_ = true;
}

void XdsClient::ChannelState::AdsCallState::SubscribeLocked(
    const XdsResourceType* type, const XdsResourceName& name, bool delay_send,
    bool present_at_stream_start) {
  auto& state = state_map_[type].subscribed_resources[name.authority][name.key];
  if (state == nullptr) {
    state = MakeOrphanable<ResourceTimer>(type, name, present_at_stream_start);
    if (!delay_send) SendMessageLocked(type);
  }
}

void XdsClient::ChannelState::AdsCallState::UnsubscribeLocked(
    const XdsResourceType* type, const XdsResourceName& name,
    bool delay_unsubscription) {
  auto& type_state_map = state_map_[type];
  auto& authority_map = type_state_map.subscribed_resources[name.authority];
  authority_map.erase(name.key);
  if (authority_map.empty()) {
    type_state_map.subscribed_resources.erase(name.authority);
  }
  if (!delay_unsubscription) SendMessageLocked(type);
}

bool XdsClient::ChannelState::AdsCallState::HasSubscribedResources() const {
  for (const auto& p : state_map_) {
    if (!p.second.subscribed_resources.empty()) return true;
  }
  return false;
}

void XdsClient::ChannelState::AdsCallState::MaybeCancelSeenResponseTimer() {
  if (seen_response_timer_handle_.has_value() &&
      xds_client()->engine_->Cancel(*seen_response_timer_handle_)) {
    seen_response_timer_handle_.reset();
  }
}

void XdsClient::ChannelState::AdsCallState::OnSeenResponseTimer() {
  MutexLock lock(&xds_client()->mu_);
  if (GRPC_TRACE_FLAG_ENABLED(grpc_xds_client_trace)) {
    gpr_log(GPR_INFO,
            "[xds_client %p] xds server %s: seen-response timer fired; "
            "cancelling ADS call",
            xds_client(), chand()->server_.server_uri().c_str());
  }
  seen_response_timer_handle_.reset();
  if (call_ != nullptr) {
    call_->CancelWithStatus(
        absl::UnavailableError("timed out waiting for ADS response"));
  }
}

void XdsClient::ChannelState::AdsCallState::OnRequestSent(bool ok) {
  MutexLock lock(&xds_client()->mu_);
  send_message_pending_ = false;
  if (ok && IsCurrentCallOnChannel()) {
    // Continue to send another pending message if any.
    // TODO(roth): The current code to handle buffered messages has the
    // advantage of sending only the most recent list of resource names for
    // each resource type (no matter how many times that resource type has
    // been requested to send while the current message sending is still
    // pending). But its disadvantage is that we send the requests in fixed
    // order of resource types. We need to fix this if we are seeing some
    // resource type(s) starved due to frequent requests of other resource
    // type(s).
    auto it = buffered_requests_.begin();
    if (it != buffered_requests_.end()) {
      SendMessageLocked(*it);
      buffered_requests_.erase(it);
    }
  }
}

void XdsClient::ChannelState::AdsCallState::OnRecvMessage(
    absl::string_view payload) {
  {
    MutexLock lock(&xds_client()->mu_);
    if (!IsCurrentCallOnChannel()) return;
    // Parse and validate the response.
    AdsResponseParser parser(this);
    absl::Status status = xds_client()->api_.ParseAdsResponse(payload, &parser);
    if (!status.ok()) {
      // Ignore unparsable response.
      gpr_log(GPR_ERROR,
              "[xds_client %p] xds server %s: error parsing ADS response (%s) "
              "-- ignoring",
              xds_client(), chand()->server_.server_uri().c_str(),
              status.ToString().c_str());
    } else {
      // Update state to indicate that we've seen a response.
      seen_response_ = true;
      MaybeCancelSeenResponseTimer();
      chand()->status_ = absl::OkStatus();
      // Process result.
      AdsResponseParser::Result result = parser.TakeResult();
      // Update nonce.
      auto& state = state_map_[result.type];
      state.nonce = result.nonce;
      // If we got an error, set state.status so that we'll NACK the update.
      if (!result.errors.empty()) {
        state.status = absl::UnavailableError(
            absl::StrCat("xDS response validation errors: [",
                         absl::StrJoin(result.errors, "; "), "]"));
        gpr_log(GPR_ERROR,
                "[xds_client %p] xds server %s: ADS response invalid for "
                "resource "
                "type %s version %s, will NACK: nonce=%s status=%s",
                xds_client(), chand()->server_.server_uri().c_str(),
                result.type_url.c_str(), result.version.c_str(),
                state.nonce.c_str(), state.status.ToString().c_str());
      }
      // Delete resources not seen in update if needed.
      if (result.type->AllResourcesRequiredInSotW()) {
        for (auto& a : xds_client()->authority_state_map_) {
          const std::string& authority = a.first;
          AuthorityState& authority_state = a.second;
          // Skip authorities that are not using this xDS channel.
          if (authority_state.channel_state != chand()) continue;
          auto seen_authority_it = result.resources_seen.find(authority);
          // Find this resource type.
          auto type_it = authority_state.resource_map.find(result.type);
          if (type_it == authority_state.resource_map.end()) continue;
          // Iterate over resource ids.
          for (auto& r : type_it->second) {
            const XdsResourceKey& resource_key = r.first;
            ResourceState& resource_state = r.second;
            if (seen_authority_it == result.resources_seen.end() ||
                seen_authority_it->second.find(resource_key) ==
                    seen_authority_it->second.end()) {
              // If the resource was newly requested but has not yet been
              // received, we don't want to generate an error for the
              // watchers, because this ADS response may be in reaction to an
              // earlier request that did not yet request the new resource, so
              // its absence from the response does not necessarily indicate
              // that the resource does not exist.  For that case, we rely on
              // the request timeout instead.
              if (resource_state.resource == nullptr) continue;
              if (chand()->server_.IgnoreResourceDeletion()) {
                if (!resource_state.ignored_deletion) {
                  gpr_log(GPR_ERROR,
                          "[xds_client %p] xds server %s: ignoring deletion "
                          "for resource type %s name %s",
                          xds_client(), chand()->server_.server_uri().c_str(),
                          result.type_url.c_str(),
                          XdsClient::ConstructFullXdsResourceName(
                              authority, result.type_url.c_str(), resource_key)
                              .c_str());
                  resource_state.ignored_deletion = true;
                }
              } else {
                resource_state.resource.reset();
                xds_client()->NotifyWatchersOnResourceDoesNotExist(
                    resource_state.watchers);
              }
            }
          }
        }
      }
      // If we had valid resources, update the version.
      if (result.have_valid_resources) {
        state.version = std::move(result.version);
        // Start load reporting if needed.
        auto& lrs_call = chand()->lrs_calld_;
        if (lrs_call != nullptr) {
          LrsCallState* lrs_calld = lrs_call->calld();
          if (lrs_calld != nullptr) lrs_calld->MaybeStartReportingLocked();
        }
      }
      // Send ACK or NACK.
      SendMessageLocked(result.type);
    }
  }
  xds_client()->work_serializer_.DrainQueue();
}

void XdsClient::ChannelState::AdsCallState::OnStatusReceived(
    absl::Status status) {
  {
    MutexLock lock(&xds_client()->mu_);
    if (GRPC_TRACE_FLAG_ENABLED(grpc_xds_client_trace)) {
      gpr_log(GPR_INFO,
              "[xds_client %p] xds server %s: ADS call status received "
              "(chand=%p, ads_calld=%p, call=%p): %s",
              xds_client(), chand()->server_.server_uri().c_str(), chand(),
              this, call_.get(), status.ToString().c_str());
    }
    // Ignore status from a stale call.
    if (IsCurrentCallOnChannel()) {
      // If we didn't see a response to all of the initial resource
      // subscriptions on this call, then set the channel status to
      // indicate an error.  This will notify all watchers.
      bool seen_all_resources_from_stream_start =
          [&]() ABSL_EXCLUSIVE_LOCKS_REQUIRED(&XdsClient::mu_) {
            for (const auto& p : state_map_) {
              for (const auto& q : p.second.subscribed_resources) {
                for (const auto& r : q.second) {
                  if (r.second->present_at_stream_start() &&
                      !r.second->seen()) {
                    return false;
                  }
                }
              }
            }
            return true;
          }();
      if (!seen_all_resources_from_stream_start) {
        chand()->SetChannelStatusLocked(absl::UnavailableError(
            absl::StrCat("xDS call failed before initially subscribed "
                         "resources seen; status: ",
                         status.ToString())));
      }
      // Try to restart the call.
      parent_->OnCallFinishedLocked();
    }
  }
  xds_client()->work_serializer_.DrainQueue();
}

bool XdsClient::ChannelState::AdsCallState::IsCurrentCallOnChannel() const {
  // If the retryable ADS call is null (which only happens when the xds
  // channel is shutting down), all the ADS calls are stale.
  if (chand()->ads_calld_ == nullptr) return false;
  return this == chand()->ads_calld_->calld();
}

std::vector<std::string>
XdsClient::ChannelState::AdsCallState::ResourceNamesForRequest(
    const XdsResourceType* type) {
  std::vector<std::string> resource_names;
  auto it = state_map_.find(type);
  if (it != state_map_.end()) {
    for (auto& a : it->second.subscribed_resources) {
      const std::string& authority = a.first;
      for (auto& p : a.second) {
        const XdsResourceKey& resource_key = p.first;
        resource_names.emplace_back(XdsClient::ConstructFullXdsResourceName(
            authority, type->type_url(), resource_key));
        OrphanablePtr<ResourceTimer>& resource_timer = p.second;
        resource_timer->MaybeStartTimer(Ref(DEBUG_LOCATION, "ResourceTimer"));
      }
    }
  }
  return resource_names;
}

//
// XdsClient::ChannelState::LrsCallState::Reporter
//

void XdsClient::ChannelState::LrsCallState::Reporter::Orphan() {
  if (timer_handle_.has_value() &&
      xds_client()->engine_->Cancel(*timer_handle_)) {
    timer_handle_.reset();
    Unref(DEBUG_LOCATION, "Orphan");
  }
}

void XdsClient::ChannelState::LrsCallState::Reporter::
    ScheduleNextReportLocked() {
  timer_handle_ = xds_client()->engine_->RunAfter(report_interval_, [this]() {
    ApplicationCallbackExecCtx callback_exec_ctx;
    ExecCtx exec_ctx;
    if (OnNextReportTimer()) {
      Unref(DEBUG_LOCATION, "OnNextReportTimer()");
    }
  });
}

bool XdsClient::ChannelState::LrsCallState::Reporter::OnNextReportTimer() {
  MutexLock lock(&xds_client()->mu_);
  timer_handle_.reset();
  if (!IsCurrentReporterOnCall()) return true;
  SendReportLocked();
  return false;
}

namespace {

bool LoadReportCountersAreZero(const XdsApi::ClusterLoadReportMap& snapshot) {
  for (const auto& p : snapshot) {
    const XdsApi::ClusterLoadReport& cluster_snapshot = p.second;
    if (!cluster_snapshot.dropped_requests.IsZero()) return false;
    for (const auto& q : cluster_snapshot.locality_stats) {
      const XdsClusterLocalityStats::Snapshot& locality_snapshot = q.second;
      if (!locality_snapshot.IsZero()) return false;
    }
  }
  return true;
}

}  // namespace

bool XdsClient::ChannelState::LrsCallState::Reporter::SendReportLocked() {
  // Construct snapshot from all reported stats.
  XdsApi::ClusterLoadReportMap snapshot =
      xds_client()->BuildLoadReportSnapshotLocked(parent_->chand()->server_,
                                                  parent_->send_all_clusters_,
                                                  parent_->cluster_names_);
  // Skip client load report if the counters were all zero in the last
  // report and they are still zero in this one.
  const bool old_val = last_report_counters_were_zero_;
  last_report_counters_were_zero_ = LoadReportCountersAreZero(snapshot);
  if (old_val && last_report_counters_were_zero_) {
    auto it = xds_client()->xds_load_report_server_map_.find(
        &parent_->chand()->server_);
    if (it == xds_client()->xds_load_report_server_map_.end() ||
        it->second.load_report_map.empty()) {
      it->second.channel_state->StopLrsCallLocked();
      return true;
    }
    ScheduleNextReportLocked();
    return false;
  }
  // Send a request that contains the snapshot.
  std::string serialized_payload =
      xds_client()->api_.CreateLrsRequest(std::move(snapshot));
  parent_->call_->SendMessage(std::move(serialized_payload));
  parent_->send_message_pending_ = true;
  return false;
}

void XdsClient::ChannelState::LrsCallState::Reporter::OnReportDoneLocked() {
  // If a reporter starts a send_message op, then the reporting interval
  // changes and we destroy that reporter and create a new one, and then
  // the send_message op started by the old reporter finishes, this
  // method will be called even though it was for a completion started
  // by the old reporter.  In that case, the timer will be pending, so
  // we just ignore the completion and wait for the timer to fire.
  if (timer_handle_.has_value()) return;
  // If there are no more registered stats to report, cancel the call.
  auto it = xds_client()->xds_load_report_server_map_.find(
      &parent_->chand()->server_);
  if (it == xds_client()->xds_load_report_server_map_.end()) return;
  if (it->second.load_report_map.empty()) {
    if (it->second.channel_state != nullptr) {
      it->second.channel_state->StopLrsCallLocked();
    }
    return;
  }
  // Otherwise, schedule the next load report.
  ScheduleNextReportLocked();
}

//
// XdsClient::ChannelState::LrsCallState
//

XdsClient::ChannelState::LrsCallState::LrsCallState(
    RefCountedPtr<RetryableCall<LrsCallState>> parent)
    : InternallyRefCounted<LrsCallState>(
          GRPC_TRACE_FLAG_ENABLED(grpc_xds_client_refcount_trace)
              ? "LrsCallState"
              : nullptr),
      parent_(std::move(parent)) {
  // Init the LRS call. Note that the call will progress every time there's
  // activity in xds_client()->interested_parties_, which is comprised of
  // the polling entities from client_channel.
  GPR_ASSERT(xds_client() != nullptr);
  const char* method =
      "/envoy.service.load_stats.v3.LoadReportingService/StreamLoadStats";
  call_ = chand()->transport_->CreateStreamingCall(
      method, std::make_unique<StreamEventHandler>(
                  // Passing the initial ref here.  This ref will go away when
                  // the StreamEventHandler is destroyed.
                  RefCountedPtr<LrsCallState>(this)));
  GPR_ASSERT(call_ != nullptr);
  // Start the call.
  if (GRPC_TRACE_FLAG_ENABLED(grpc_xds_client_trace)) {
    gpr_log(GPR_INFO,
            "[xds_client %p] xds server %s: starting LRS call (calld=%p, "
            "call=%p)",
            xds_client(), chand()->server_.server_uri().c_str(), this,
            call_.get());
  }
  // Send the initial request.
  std::string serialized_payload = xds_client()->api_.CreateLrsInitialRequest();
  call_->SendMessage(std::move(serialized_payload));
  send_message_pending_ = true;
}

void XdsClient::ChannelState::LrsCallState::Orphan() {
  reporter_.reset();
  // Note that the initial ref is held by the StreamEventHandler, which
  // will be destroyed when call_ is destroyed, which may not happen
  // here, since there may be other refs held to call_ by internal callbacks.
  call_.reset();
}

void XdsClient::ChannelState::LrsCallState::MaybeStartReportingLocked() {
  // Don't start again if already started.
  if (reporter_ != nullptr) return;
  // Don't start if the previous send_message op (of the initial request or
  // the last report of the previous reporter) hasn't completed.
  if (call_ != nullptr && send_message_pending_) return;
  // Don't start if no LRS response has arrived.
  if (!seen_response()) return;
  // Don't start if the ADS call hasn't received any valid response. Note that
  // this must be the first channel because it is the current channel but its
  // ADS call hasn't seen any response.
  if (chand()->ads_calld_ == nullptr ||
      chand()->ads_calld_->calld() == nullptr ||
      !chand()->ads_calld_->calld()->seen_response()) {
    return;
  }
  // Start reporting.
  reporter_ = MakeOrphanable<Reporter>(
      Ref(DEBUG_LOCATION, "LRS+load_report+start"), load_reporting_interval_);
}

void XdsClient::ChannelState::LrsCallState::OnRequestSent(bool /*ok*/) {
  MutexLock lock(&xds_client()->mu_);
  send_message_pending_ = false;
  if (reporter_ != nullptr) {
    reporter_->OnReportDoneLocked();
  } else {
    MaybeStartReportingLocked();
  }
}

void XdsClient::ChannelState::LrsCallState::OnRecvMessage(
    absl::string_view payload) {
  MutexLock lock(&xds_client()->mu_);
  // If we're no longer the current call, ignore the result.
  if (!IsCurrentCallOnChannel()) return;
  // Parse the response.
  bool send_all_clusters = false;
  std::set<std::string> new_cluster_names;
  Duration new_load_reporting_interval;
  absl::Status status = xds_client()->api_.ParseLrsResponse(
      payload, &send_all_clusters, &new_cluster_names,
      &new_load_reporting_interval);
  if (!status.ok()) {
    gpr_log(GPR_ERROR,
            "[xds_client %p] xds server %s: LRS response parsing failed: %s",
            xds_client(), chand()->server_.server_uri().c_str(),
            status.ToString().c_str());
    return;
  }
  seen_response_ = true;
  if (GRPC_TRACE_FLAG_ENABLED(grpc_xds_client_trace)) {
    gpr_log(
        GPR_INFO,
        "[xds_client %p] xds server %s: LRS response received, %" PRIuPTR
        " cluster names, send_all_clusters=%d, load_report_interval=%" PRId64
        "ms",
        xds_client(), chand()->server_.server_uri().c_str(),
        new_cluster_names.size(), send_all_clusters,
        new_load_reporting_interval.millis());
    size_t i = 0;
    for (const auto& name : new_cluster_names) {
      gpr_log(GPR_INFO, "[xds_client %p] cluster_name %" PRIuPTR ": %s",
              xds_client(), i++, name.c_str());
    }
  }
  if (new_load_reporting_interval <
      Duration::Milliseconds(GRPC_XDS_MIN_CLIENT_LOAD_REPORTING_INTERVAL_MS)) {
    new_load_reporting_interval =
        Duration::Milliseconds(GRPC_XDS_MIN_CLIENT_LOAD_REPORTING_INTERVAL_MS);
    if (GRPC_TRACE_FLAG_ENABLED(grpc_xds_client_trace)) {
      gpr_log(GPR_INFO,
              "[xds_client %p] xds server %s: increased load_report_interval "
              "to minimum value %dms",
              xds_client(), chand()->server_.server_uri().c_str(),
              GRPC_XDS_MIN_CLIENT_LOAD_REPORTING_INTERVAL_MS);
    }
  }
  // Ignore identical update.
  if (send_all_clusters == send_all_clusters_ &&
      cluster_names_ == new_cluster_names &&
      load_reporting_interval_ == new_load_reporting_interval) {
    if (GRPC_TRACE_FLAG_ENABLED(grpc_xds_client_trace)) {
      gpr_log(GPR_INFO,
              "[xds_client %p] xds server %s: incoming LRS response identical "
              "to current, ignoring.",
              xds_client(), chand()->server_.server_uri().c_str());
    }
    return;
  }
  // Stop current load reporting (if any) to adopt the new config.
  reporter_.reset();
  // Record the new config.
  send_all_clusters_ = send_all_clusters;
  cluster_names_ = std::move(new_cluster_names);
  load_reporting_interval_ = new_load_reporting_interval;
  // Try starting sending load report.
  MaybeStartReportingLocked();
}

void XdsClient::ChannelState::LrsCallState::OnStatusReceived(
    absl::Status status) {
  MutexLock lock(&xds_client()->mu_);
  if (GRPC_TRACE_FLAG_ENABLED(grpc_xds_client_trace)) {
    gpr_log(GPR_INFO,
            "[xds_client %p] xds server %s: LRS call status received "
            "(chand=%p, calld=%p, call=%p): %s",
            xds_client(), chand()->server_.server_uri().c_str(), chand(), this,
            call_.get(), status.ToString().c_str());
  }
  // Ignore status from a stale call.
  if (IsCurrentCallOnChannel()) {
    // Try to restart the call.
    parent_->OnCallFinishedLocked();
  }
}

bool XdsClient::ChannelState::LrsCallState::IsCurrentCallOnChannel() const {
  // If the retryable LRS call is null (which only happens when the xds
  // channel is shutting down), all the LRS calls are stale.
  if (chand()->lrs_calld_ == nullptr) return false;
  return this == chand()->lrs_calld_->calld();
}

//
// XdsClient
//

XdsClient::XdsClient(std::unique_ptr<XdsBootstrap> bootstrap,
                     OrphanablePtr<XdsTransportFactory> transport_factory,
                     Duration resource_request_timeout,
                     Duration seen_ads_response_timeout)
    : DualRefCounted<XdsClient>(
          GRPC_TRACE_FLAG_ENABLED(grpc_xds_client_refcount_trace) ? "XdsClient"
                                                                  : nullptr),
      bootstrap_(std::move(bootstrap)),
      transport_factory_(std::move(transport_factory)),
      resource_request_timeout_(resource_request_timeout),
      seen_ads_response_timeout_(seen_ads_response_timeout),
      xds_federation_enabled_(XdsFederationEnabled()),
      api_(this, &grpc_xds_client_trace, bootstrap_->node(), &symtab_),
      engine_(grpc_event_engine::experimental::GetDefaultEventEngine()) {
  if (GRPC_TRACE_FLAG_ENABLED(grpc_xds_client_trace)) {
    gpr_log(GPR_INFO, "[xds_client %p] creating xds client", this);
  }
  GPR_ASSERT(bootstrap_ != nullptr);
}

XdsClient::~XdsClient() {
  if (GRPC_TRACE_FLAG_ENABLED(grpc_xds_client_trace)) {
    gpr_log(GPR_INFO, "[xds_client %p] destroying xds client", this);
  }
}

void XdsClient::Orphan() {
  if (GRPC_TRACE_FLAG_ENABLED(grpc_xds_client_trace)) {
    gpr_log(GPR_INFO, "[xds_client %p] shutting down xds client", this);
  }
  MutexLock lock(&mu_);
  shutting_down_ = true;
  // Clear cache and any remaining watchers that may not have been cancelled.
  authority_state_map_.clear();
  invalid_watchers_.clear();
  // We may still be sending lingering queued load report data, so don't
  // just clear the load reporting map, but we do want to clear the refs
  // we're holding to the ChannelState objects, to make sure that
  // everything shuts down properly.
  for (auto& p : xds_load_report_server_map_) {
    p.second.channel_state.reset(DEBUG_LOCATION, "XdsClient::Orphan()");
  }
}

RefCountedPtr<XdsClient::ChannelState> XdsClient::GetOrCreateChannelStateLocked(
    const XdsBootstrap::XdsServer& server, const char* reason) {
  auto it = xds_server_channel_map_.find(&server);
  if (it != xds_server_channel_map_.end()) {
    return it->second->Ref(DEBUG_LOCATION, reason);
  }
  // Channel not found, so create a new one.
  auto channel_state = MakeRefCounted<ChannelState>(
      WeakRef(DEBUG_LOCATION, "ChannelState"), server);
  xds_server_channel_map_[&server] = channel_state.get();
  return channel_state;
}

void XdsClient::WatchResource(const XdsResourceType* type,
                              absl::string_view name,
                              RefCountedPtr<ResourceWatcherInterface> watcher) {
  ResourceWatcherInterface* w = watcher.get();
  // Lambda for handling failure cases.
  auto fail = [&](absl::Status status) mutable {
    {
      MutexLock lock(&mu_);
      MaybeRegisterResourceTypeLocked(type);
      invalid_watchers_[w] = watcher;
    }
    work_serializer_.Run(
        [watcher = std::move(watcher), status = std::move(status)]()
            ABSL_EXCLUSIVE_LOCKS_REQUIRED(&work_serializer_) {
              watcher->OnError(status);
            },
        DEBUG_LOCATION);
  };
  auto resource_name = ParseXdsResourceName(name, type);
  if (!resource_name.ok()) {
    fail(absl::UnavailableError(
        absl::StrCat("Unable to parse resource name ", name)));
    return;
  }
  // Find server to use.
  const XdsBootstrap::XdsServer* xds_server = nullptr;
  absl::string_view authority_name = resource_name->authority;
  if (absl::ConsumePrefix(&authority_name, "xdstp:")) {
    auto* authority = bootstrap_->LookupAuthority(std::string(authority_name));
    if (authority == nullptr) {
      fail(absl::UnavailableError(
          absl::StrCat("authority \"", authority_name,
                       "\" not present in bootstrap config")));
      return;
    }
    xds_server = authority->server();
  }
  if (xds_server == nullptr) xds_server = &bootstrap_->server();
  {
    MutexLock lock(&mu_);
    MaybeRegisterResourceTypeLocked(type);
    AuthorityState& authority_state =
        authority_state_map_[resource_name->authority];
    ResourceState& resource_state =
        authority_state.resource_map[type][resource_name->key];
    resource_state.watchers[w] = watcher;
    // If we already have a cached value for the resource, notify the new
    // watcher immediately.
    if (resource_state.resource != nullptr) {
      if (GRPC_TRACE_FLAG_ENABLED(grpc_xds_client_trace)) {
        gpr_log(GPR_INFO,
                "[xds_client %p] returning cached listener data for %s", this,
                std::string(name).c_str());
      }
      auto* value = type->CopyResource(resource_state.resource.get()).release();
      work_serializer_.Schedule(
          [watcher, value]() ABSL_EXCLUSIVE_LOCKS_REQUIRED(&work_serializer_) {
            watcher->OnGenericResourceChanged(value);
            delete value;
          },
          DEBUG_LOCATION);
    } else if (resource_state.meta.client_status ==
               XdsApi::ResourceMetadata::DOES_NOT_EXIST) {
      if (GRPC_TRACE_FLAG_ENABLED(grpc_xds_client_trace)) {
        gpr_log(GPR_INFO,
                "[xds_client %p] reporting cached does-not-exist for %s", this,
                std::string(name).c_str());
      }
      work_serializer_.Schedule(
          [watcher]() ABSL_EXCLUSIVE_LOCKS_REQUIRED(&work_serializer_) {
            watcher->OnResourceDoesNotExist();
          },
          DEBUG_LOCATION);
    } else if (resource_state.meta.client_status ==
               XdsApi::ResourceMetadata::NACKED) {
      if (GRPC_TRACE_FLAG_ENABLED(grpc_xds_client_trace)) {
        gpr_log(
            GPR_INFO,
            "[xds_client %p] reporting cached validation failure for %s: %s",
            this, std::string(name).c_str(),
            resource_state.meta.failed_details.c_str());
      }
      std::string details = resource_state.meta.failed_details;
      const auto* node = bootstrap_->node();
      if (node != nullptr) {
        absl::StrAppend(&details, " (node ID:", bootstrap_->node()->id(), ")");
      }
      work_serializer_.Schedule(
          [watcher, details = std::move(details)]()
              ABSL_EXCLUSIVE_LOCKS_REQUIRED(&work_serializer_) {
                watcher->OnError(absl::UnavailableError(
                    absl::StrCat("invalid resource: ", details)));
              },
          DEBUG_LOCATION);
    }
    // If the authority doesn't yet have a channel, set it, creating it if
    // needed.
    if (authority_state.channel_state == nullptr) {
      authority_state.channel_state =
          GetOrCreateChannelStateLocked(*xds_server, "start watch");
    }
    absl::Status channel_status = authority_state.channel_state->status();
    if (!channel_status.ok()) {
      if (GRPC_TRACE_FLAG_ENABLED(grpc_xds_client_trace)) {
        gpr_log(GPR_INFO,
                "[xds_client %p] returning cached channel error for %s: %s",
                this, std::string(name).c_str(),
                channel_status.ToString().c_str());
      }
      work_serializer_.Schedule(
          [watcher = std::move(watcher), status = std::move(channel_status)]()
              ABSL_EXCLUSIVE_LOCKS_REQUIRED(&work_serializer_) mutable {
                watcher->OnError(std::move(status));
              },
          DEBUG_LOCATION);
    }
    authority_state.channel_state->SubscribeLocked(type, *resource_name);
  }
  work_serializer_.DrainQueue();
}

void XdsClient::CancelResourceWatch(const XdsResourceType* type,
                                    absl::string_view name,
                                    ResourceWatcherInterface* watcher,
                                    bool delay_unsubscription) {
  auto resource_name = ParseXdsResourceName(name, type);
  MutexLock lock(&mu_);
  // We cannot be sure whether the watcher is in invalid_watchers_ or in
  // authority_state_map_, so we check both, just to be safe.
  invalid_watchers_.erase(watcher);
  // Find authority.
  if (!resource_name.ok()) return;
  auto authority_it = authority_state_map_.find(resource_name->authority);
  if (authority_it == authority_state_map_.end()) return;
  AuthorityState& authority_state = authority_it->second;
  // Find type map.
  auto type_it = authority_state.resource_map.find(type);
  if (type_it == authority_state.resource_map.end()) return;
  auto& type_map = type_it->second;
  // Find resource key.
  auto resource_it = type_map.find(resource_name->key);
  if (resource_it == type_map.end()) return;
  ResourceState& resource_state = resource_it->second;
  // Remove watcher.
  resource_state.watchers.erase(watcher);
  // Clean up empty map entries, if any.
  if (resource_state.watchers.empty()) {
    if (resource_state.ignored_deletion) {
      gpr_log(GPR_INFO,
              "[xds_client %p] unsubscribing from a resource for which we "
              "previously ignored a deletion: type %s name %s",
              this, std::string(type->type_url()).c_str(),
              std::string(name).c_str());
    }
    authority_state.channel_state->UnsubscribeLocked(type, *resource_name,
                                                     delay_unsubscription);
    type_map.erase(resource_it);
    if (type_map.empty()) {
      authority_state.resource_map.erase(type_it);
      if (authority_state.resource_map.empty()) {
        authority_state.channel_state.reset();
      }
    }
  }
}

void XdsClient::MaybeRegisterResourceTypeLocked(
    const XdsResourceType* resource_type) {
  auto it = resource_types_.find(resource_type->type_url());
  if (it != resource_types_.end()) {
    GPR_ASSERT(it->second == resource_type);
    return;
  }
  resource_types_.emplace(resource_type->type_url(), resource_type);
  resource_type->InitUpbSymtab(symtab_.ptr());
}

const XdsResourceType* XdsClient::GetResourceTypeLocked(
    absl::string_view resource_type) {
  auto it = resource_types_.find(resource_type);
  if (it != resource_types_.end()) return it->second;
  return nullptr;
}

absl::StatusOr<XdsClient::XdsResourceName> XdsClient::ParseXdsResourceName(
    absl::string_view name, const XdsResourceType* type) {
  // Old-style names use the empty string for authority.
  // authority is prefixed with "old:" to indicate that it's an old-style
  // name.
  if (!xds_federation_enabled_ || !absl::StartsWith(name, "xdstp:")) {
    return XdsResourceName{"old:", {std::string(name), {}}};
  }
  // New style name.  Parse URI.
  auto uri = URI::Parse(name);
  if (!uri.ok()) return uri.status();
  // Split the resource type off of the path to get the id.
  std::pair<absl::string_view, absl::string_view> path_parts = absl::StrSplit(
      absl::StripPrefix(uri->path(), "/"), absl::MaxSplits('/', 1));
  if (type->type_url() != path_parts.first) {
    return absl::InvalidArgumentError(
        "xdstp URI path must indicate valid xDS resource type");
  }
  // Canonicalize order of query params.
  std::vector<URI::QueryParam> query_params;
  for (const auto& p : uri->query_parameter_map()) {
    query_params.emplace_back(
        URI::QueryParam{std::string(p.first), std::string(p.second)});
  }
  return XdsResourceName{
      absl::StrCat("xdstp:", uri->authority()),
      {std::string(path_parts.second), std::move(query_params)}};
}

std::string XdsClient::ConstructFullXdsResourceName(
    absl::string_view authority, absl::string_view resource_type,
    const XdsResourceKey& key) {
  if (absl::ConsumePrefix(&authority, "xdstp:")) {
    auto uri = URI::Create("xdstp", std::string(authority),
                           absl::StrCat("/", resource_type, "/", key.id),
                           key.query_params, /*fragment=*/"");
    GPR_ASSERT(uri.ok());
    return uri->ToString();
  }
  // Old-style name.
  return key.id;
}

RefCountedPtr<XdsClusterDropStats> XdsClient::AddClusterDropStats(
    const XdsBootstrap::XdsServer& xds_server, absl::string_view cluster_name,
    absl::string_view eds_service_name) {
  const auto* server = bootstrap_->FindXdsServer(xds_server);
  if (server == nullptr) return nullptr;
  auto key =
      std::make_pair(std::string(cluster_name), std::string(eds_service_name));
  RefCountedPtr<XdsClusterDropStats> cluster_drop_stats;
  {
    MutexLock lock(&mu_);
    // We jump through some hoops here to make sure that the const
    // XdsBootstrap::XdsServer& and absl::string_views
    // stored in the XdsClusterDropStats object point to the
    // XdsBootstrap::XdsServer and strings
    // in the load_report_map_ key, so that they have the same lifetime.
    auto server_it =
        xds_load_report_server_map_.emplace(server, LoadReportServer()).first;
    if (server_it->second.channel_state == nullptr) {
      server_it->second.channel_state = GetOrCreateChannelStateLocked(
          *server, "load report map (drop stats)");
    }
    auto load_report_it = server_it->second.load_report_map
                              .emplace(std::move(key), LoadReportState())
                              .first;
    LoadReportState& load_report_state = load_report_it->second;
    if (load_report_state.drop_stats != nullptr) {
      cluster_drop_stats = load_report_state.drop_stats->RefIfNonZero();
    }
    if (cluster_drop_stats == nullptr) {
      if (load_report_state.drop_stats != nullptr) {
        load_report_state.deleted_drop_stats +=
            load_report_state.drop_stats->GetSnapshotAndReset();
      }
      cluster_drop_stats = MakeRefCounted<XdsClusterDropStats>(
          Ref(DEBUG_LOCATION, "DropStats"), *server,
          load_report_it->first.first /*cluster_name*/,
          load_report_it->first.second /*eds_service_name*/);
      load_report_state.drop_stats = cluster_drop_stats.get();
    }
    server_it->second.channel_state->MaybeStartLrsCall();
  }
  work_serializer_.DrainQueue();
  return cluster_drop_stats;
}

void XdsClient::RemoveClusterDropStats(
    const XdsBootstrap::XdsServer& xds_server, absl::string_view cluster_name,
    absl::string_view eds_service_name,
    XdsClusterDropStats* cluster_drop_stats) {
  const auto* server = bootstrap_->FindXdsServer(xds_server);
  if (server == nullptr) return;
  MutexLock lock(&mu_);
  auto server_it = xds_load_report_server_map_.find(server);
  if (server_it == xds_load_report_server_map_.end()) return;
  auto load_report_it = server_it->second.load_report_map.find(
      std::make_pair(std::string(cluster_name), std::string(eds_service_name)));
  if (load_report_it == server_it->second.load_report_map.end()) return;
  LoadReportState& load_report_state = load_report_it->second;
  if (load_report_state.drop_stats == cluster_drop_stats) {
    // Record final snapshot in deleted_drop_stats, which will be
    // added to the next load report.
    load_report_state.deleted_drop_stats +=
        load_report_state.drop_stats->GetSnapshotAndReset();
    load_report_state.drop_stats = nullptr;
  }
}

RefCountedPtr<XdsClusterLocalityStats> XdsClient::AddClusterLocalityStats(
    const XdsBootstrap::XdsServer& xds_server, absl::string_view cluster_name,
    absl::string_view eds_service_name,
    RefCountedPtr<XdsLocalityName> locality) {
  const auto* server = bootstrap_->FindXdsServer(xds_server);
  if (server == nullptr) return nullptr;
  auto key =
      std::make_pair(std::string(cluster_name), std::string(eds_service_name));
  RefCountedPtr<XdsClusterLocalityStats> cluster_locality_stats;
  {
    MutexLock lock(&mu_);
    // We jump through some hoops here to make sure that the const
    // XdsBootstrap::XdsServer& and absl::string_views
    // stored in the XdsClusterDropStats object point to the
    // XdsBootstrap::XdsServer and strings
    // in the load_report_map_ key, so that they have the same lifetime.
    auto server_it =
        xds_load_report_server_map_.emplace(server, LoadReportServer()).first;
    if (server_it->second.channel_state == nullptr) {
      server_it->second.channel_state = GetOrCreateChannelStateLocked(
          *server, "load report map (locality stats)");
    }
    auto load_report_it = server_it->second.load_report_map
                              .emplace(std::move(key), LoadReportState())
                              .first;
    LoadReportState& load_report_state = load_report_it->second;
    LoadReportState::LocalityState& locality_state =
        load_report_state.locality_stats[locality];
    if (locality_state.locality_stats != nullptr) {
      cluster_locality_stats = locality_state.locality_stats->RefIfNonZero();
    }
    if (cluster_locality_stats == nullptr) {
      if (locality_state.locality_stats != nullptr) {
        locality_state.deleted_locality_stats +=
            locality_state.locality_stats->GetSnapshotAndReset();
      }
      cluster_locality_stats = MakeRefCounted<XdsClusterLocalityStats>(
          Ref(DEBUG_LOCATION, "LocalityStats"), *server,
          load_report_it->first.first /*cluster_name*/,
          load_report_it->first.second /*eds_service_name*/,
          std::move(locality));
      locality_state.locality_stats = cluster_locality_stats.get();
    }
    server_it->second.channel_state->MaybeStartLrsCall();
  }
  work_serializer_.DrainQueue();
  return cluster_locality_stats;
}

void XdsClient::RemoveClusterLocalityStats(
    const XdsBootstrap::XdsServer& xds_server, absl::string_view cluster_name,
    absl::string_view eds_service_name,
    const RefCountedPtr<XdsLocalityName>& locality,
    XdsClusterLocalityStats* cluster_locality_stats) {
  const auto* server = bootstrap_->FindXdsServer(xds_server);
  if (server == nullptr) return;
  MutexLock lock(&mu_);
  auto server_it = xds_load_report_server_map_.find(server);
  if (server_it == xds_load_report_server_map_.end()) return;
  auto load_report_it = server_it->second.load_report_map.find(
      std::make_pair(std::string(cluster_name), std::string(eds_service_name)));
  if (load_report_it == server_it->second.load_report_map.end()) return;
  LoadReportState& load_report_state = load_report_it->second;
  auto locality_it = load_report_state.locality_stats.find(locality);
  if (locality_it == load_report_state.locality_stats.end()) return;
  LoadReportState::LocalityState& locality_state = locality_it->second;
  if (locality_state.locality_stats == cluster_locality_stats) {
    // Record final snapshot in deleted_locality_stats, which will be
    // added to the next load report.
    locality_state.deleted_locality_stats +=
        locality_state.locality_stats->GetSnapshotAndReset();
    locality_state.locality_stats = nullptr;
  }
}

void XdsClient::ResetBackoff() {
  MutexLock lock(&mu_);
  for (auto& p : xds_server_channel_map_) {
    p.second->ResetBackoff();
  }
}

void XdsClient::NotifyWatchersOnErrorLocked(
    const std::map<ResourceWatcherInterface*,
                   RefCountedPtr<ResourceWatcherInterface>>& watchers,
    absl::Status status) {
  const auto* node = bootstrap_->node();
  if (node != nullptr) {
    status = absl::Status(
        status.code(),
        absl::StrCat(status.message(), " (node ID:", node->id(), ")"));
  }
  work_serializer_.Schedule(
      [watchers, status = std::move(status)]()
          ABSL_EXCLUSIVE_LOCKS_REQUIRED(&work_serializer_) {
            for (const auto& p : watchers) {
              p.first->OnError(status);
            }
          },
      DEBUG_LOCATION);
}

void XdsClient::NotifyWatchersOnResourceDoesNotExist(
    const std::map<ResourceWatcherInterface*,
                   RefCountedPtr<ResourceWatcherInterface>>& watchers) {
  work_serializer_.Schedule(
      [watchers]() ABSL_EXCLUSIVE_LOCKS_REQUIRED(&work_serializer_) {
        for (const auto& p : watchers) {
          p.first->OnResourceDoesNotExist();
        }
      },
      DEBUG_LOCATION);
}

XdsApi::ClusterLoadReportMap XdsClient::BuildLoadReportSnapshotLocked(
    const XdsBootstrap::XdsServer& xds_server, bool send_all_clusters,
    const std::set<std::string>& clusters) {
  if (GRPC_TRACE_FLAG_ENABLED(grpc_xds_client_trace)) {
    gpr_log(GPR_INFO, "[xds_client %p] start building load report", this);
  }
  XdsApi::ClusterLoadReportMap snapshot_map;
  auto server_it = xds_load_report_server_map_.find(&xds_server);
  if (server_it == xds_load_report_server_map_.end()) return snapshot_map;
  auto& load_report_map = server_it->second.load_report_map;
  for (auto load_report_it = load_report_map.begin();
       load_report_it != load_report_map.end();) {
    // Cluster key is cluster and EDS service name.
    const auto& cluster_key = load_report_it->first;
    LoadReportState& load_report = load_report_it->second;
    // If the CDS response for a cluster indicates to use LRS but the
    // LRS server does not say that it wants reports for this cluster,
    // then we'll have stats objects here whose data we're not going to
    // include in the load report.  However, we still need to clear out
    // the data from the stats objects, so that if the LRS server starts
    // asking for the data in the future, we don't incorrectly include
    // data from previous reporting intervals in that future report.
    const bool record_stats =
        send_all_clusters || clusters.find(cluster_key.first) != clusters.end();
    XdsApi::ClusterLoadReport snapshot;
    // Aggregate drop stats.
    snapshot.dropped_requests = std::move(load_report.deleted_drop_stats);
    if (load_report.drop_stats != nullptr) {
      snapshot.dropped_requests +=
          load_report.drop_stats->GetSnapshotAndReset();
      if (GRPC_TRACE_FLAG_ENABLED(grpc_xds_client_trace)) {
        gpr_log(GPR_INFO,
                "[xds_client %p] cluster=%s eds_service_name=%s drop_stats=%p",
                this, cluster_key.first.c_str(), cluster_key.second.c_str(),
                load_report.drop_stats);
      }
    }
    // Aggregate locality stats.
    for (auto it = load_report.locality_stats.begin();
         it != load_report.locality_stats.end();) {
      const RefCountedPtr<XdsLocalityName>& locality_name = it->first;
      auto& locality_state = it->second;
      XdsClusterLocalityStats::Snapshot& locality_snapshot =
          snapshot.locality_stats[locality_name];
      locality_snapshot = std::move(locality_state.deleted_locality_stats);
      if (locality_state.locality_stats != nullptr) {
        locality_snapshot +=
            locality_state.locality_stats->GetSnapshotAndReset();
        if (GRPC_TRACE_FLAG_ENABLED(grpc_xds_client_trace)) {
          gpr_log(GPR_INFO,
                  "[xds_client %p] cluster=%s eds_service_name=%s "
                  "locality=%s locality_stats=%p",
                  this, cluster_key.first.c_str(), cluster_key.second.c_str(),
                  locality_name->AsHumanReadableString().c_str(),
                  locality_state.locality_stats);
        }
      }
      // If the only thing left in this entry was final snapshots from
      // deleted locality stats objects, remove the entry.
      if (locality_state.locality_stats == nullptr) {
        it = load_report.locality_stats.erase(it);
      } else {
        ++it;
      }
    }
    // Compute load report interval.
    const Timestamp now = Timestamp::Now();
    snapshot.load_report_interval = now - load_report.last_report_time;
    load_report.last_report_time = now;
    // Record snapshot.
    if (record_stats) {
      snapshot_map[cluster_key] = std::move(snapshot);
    }
    // If the only thing left in this entry was final snapshots from
    // deleted stats objects, remove the entry.
    if (load_report.locality_stats.empty() &&
        load_report.drop_stats == nullptr) {
      load_report_it = load_report_map.erase(load_report_it);
    } else {
      ++load_report_it;
    }
  }
  return snapshot_map;
}

std::string XdsClient::DumpClientConfigBinary() {
  MutexLock lock(&mu_);
  XdsApi::ResourceTypeMetadataMap resource_type_metadata_map;
  for (const auto& a : authority_state_map_) {  // authority
    const std::string& authority = a.first;
    for (const auto& t : a.second.resource_map) {  // type
      const XdsResourceType* type = t.first;
      auto& resource_metadata_map =
          resource_type_metadata_map[type->type_url()];
      for (const auto& r : t.second) {  // resource id
        const XdsResourceKey& resource_key = r.first;
        const ResourceState& resource_state = r.second;
        resource_metadata_map[ConstructFullXdsResourceName(
            authority, type->type_url(), resource_key)] = &resource_state.meta;
      }
    }
  }
  // Assemble config dump messages
  return api_.AssembleClientConfig(resource_type_metadata_map);
}

}  // namespace grpc_core<|MERGE_RESOLUTION|>--- conflicted
+++ resolved
@@ -972,15 +972,8 @@
   }
   auto& state = state_map_[type];
   std::string serialized_message = xds_client()->api_.CreateAdsRequest(
-<<<<<<< HEAD
-      chand()->server_,
-      chand()->server_.ShouldUseV3() ? type->type_url() : type->v2_type_url(),
-      state.version, state.nonce, ResourceNamesForRequest(type), state.status,
-      !sent_initial_message_);
-=======
-      type->type_url(), chand()->resource_type_version_map_[type], state.nonce,
+      type->type_url(), state.version, state.nonce,
       ResourceNamesForRequest(type), state.status, !sent_initial_message_);
->>>>>>> bd4b5d70
   sent_initial_message_ = true;
   if (GRPC_TRACE_FLAG_ENABLED(grpc_xds_client_trace)) {
     gpr_log(GPR_INFO,
