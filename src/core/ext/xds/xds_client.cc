--- conflicted
+++ resolved
@@ -526,12 +526,12 @@
   xds_client_->work_serializer_.DrainQueue();
 }
 
-<<<<<<< HEAD
 void XdsClient::ChannelState::SetChannelStatusLocked(absl::Status status) {
   if (shutting_down_) return;
   status = absl::Status(
-      status.code(), absl::StrCat("xDS channel for server ", server_.server_uri,
-                                  ": ", status.message()));
+      status.code(),
+      absl::StrCat("xDS channel for server ", server_.server_uri(), ": ",
+                   status.message()));
   gpr_log(GPR_INFO, "[xds_client %p] %s", xds_client(),
           status.ToString().c_str());
   // If the node ID is set, append that to the status message that we send to
@@ -539,8 +539,9 @@
   const auto* node = xds_client_->bootstrap_->node();
   if (node != nullptr) {
     status = absl::Status(
-        status.code(), absl::StrCat(status.message(), " (node ID:",
-                                    xds_client_->bootstrap_->node()->id, ")"));
+        status.code(),
+        absl::StrCat(status.message(), " (node ID:",
+                     xds_client_->bootstrap_->node()->id(), ")"));
   }
   // Save status in channel, so that we can immediately generate an
   // error for any new watchers that may be started.
@@ -556,20 +557,6 @@
         }
       }
     }
-=======
-void XdsClient::ChannelState::OnConnectivityStateChangeLocked(
-    absl::Status status) {
-  if (!shutting_down_) {
-    // Notify all watchers of error.
-    gpr_log(GPR_INFO,
-            "[xds_client %p] xds channel for server %s in "
-            "state TRANSIENT_FAILURE: %s",
-            xds_client(), server_.server_uri().c_str(),
-            status.ToString().c_str());
-    xds_client_->NotifyOnErrorLocked(absl::UnavailableError(
-        absl::StrCat("xds channel in TRANSIENT_FAILURE, connectivity error: ",
-                     status.ToString())));
->>>>>>> 04ddf3d0
   }
   // Enqueue notification for the watchers.
   xds_client_->work_serializer_.Schedule(
@@ -1131,16 +1118,9 @@
     if (IsCurrentCallOnChannel()) {
       // Try to restart the call.
       parent_->OnCallFinishedLocked();
-<<<<<<< HEAD
       // Send error to all watchers for the channel.
       chand()->SetChannelStatusLocked(absl::UnavailableError(absl::StrFormat(
           "xDS call failed; status: %s", status.ToString().c_str())));
-=======
-      // Send error to all watchers.
-      xds_client()->NotifyOnErrorLocked(absl::UnavailableError(absl::StrFormat(
-          "xDS call failed: xDS server: %s, ADS call status: %s",
-          chand()->server_.server_uri(), status.ToString().c_str())));
->>>>>>> 04ddf3d0
     }
   }
   xds_client()->work_serializer_.DrainQueue();
@@ -1587,7 +1567,7 @@
       std::string details = resource_state.meta.failed_details;
       const auto* node = bootstrap_->node();
       if (node != nullptr) {
-        absl::StrAppend(&details, " (node ID:", bootstrap_->node()->id, ")");
+        absl::StrAppend(&details, " (node ID:", bootstrap_->node()->id(), ")");
       }
       work_serializer_.Schedule(
           [watcher, details = std::move(details)]()
@@ -1881,37 +1861,6 @@
   }
 }
 
-<<<<<<< HEAD
-=======
-void XdsClient::NotifyOnErrorLocked(absl::Status status) {
-  const auto* node = bootstrap_->node();
-  if (node != nullptr) {
-    status = absl::Status(
-        status.code(),
-        absl::StrCat(status.message(), " (node ID:", node->id(), ")"));
-  }
-  std::set<RefCountedPtr<ResourceWatcherInterface>> watchers;
-  for (const auto& a : authority_state_map_) {     // authority
-    for (const auto& t : a.second.resource_map) {  // type
-      for (const auto& r : t.second) {             // resource id
-        for (const auto& w : r.second.watchers) {  // watchers
-          watchers.insert(w.second);
-        }
-      }
-    }
-  }
-  work_serializer_.Schedule(
-      // TODO(yashykt): When we move to C++14, capture watchers using
-      // std::move()
-      [watchers, status]() ABSL_EXCLUSIVE_LOCKS_REQUIRED(work_serializer_) {
-        for (const auto& watcher : watchers) {
-          watcher->OnError(status);
-        }
-      },
-      DEBUG_LOCATION);
-}
-
->>>>>>> 04ddf3d0
 void XdsClient::NotifyWatchersOnErrorLocked(
     const std::map<ResourceWatcherInterface*,
                    RefCountedPtr<ResourceWatcherInterface>>& watchers,
