--- conflicted
+++ resolved
@@ -529,16 +529,9 @@
 
 void XdsClient::ChannelState::SetChannelStatusLocked(absl::Status status) {
   if (shutting_down_) return;
-<<<<<<< HEAD
-  status = absl::Status(
-      status.code(),
-      absl::StrCat("xDS channel for server ", server_.server_uri(), ": ",
-                   status.message()));
-=======
   status = absl::Status(status.code(), absl::StrCat("xDS channel for server ",
                                                     server_.server_uri(), ": ",
                                                     status.message()));
->>>>>>> 6b955739
   gpr_log(GPR_INFO, "[xds_client %p] %s", xds_client(),
           status.ToString().c_str());
   // If the node ID is set, append that to the status message that we send to
@@ -547,13 +540,8 @@
   if (node != nullptr) {
     status = absl::Status(
         status.code(),
-<<<<<<< HEAD
-        absl::StrCat(status.message(), " (node ID:",
-                     xds_client_->bootstrap_->node()->id(), ")"));
-=======
         absl::StrCat(status.message(),
                      " (node ID:", xds_client_->bootstrap_->node()->id(), ")"));
->>>>>>> 6b955739
   }
   // Save status in channel, so that we can immediately generate an
   // error for any new watchers that may be started.
@@ -745,45 +733,25 @@
   XdsResourceType::DecodeContext context = {
       xds_client(), ads_call_state_->chand()->server_, &grpc_xds_client_trace,
       xds_client()->symtab_.ptr(), arena};
-<<<<<<< HEAD
   XdsResourceType::DecodeResult decode_result =
-=======
-  absl::StatusOr<XdsResourceType::DecodeResult> decode_result =
->>>>>>> 6b955739
       result_.type->Decode(context, serialized_resource, is_v2);
   // If we didn't already have the resource name from the Resource
   // wrapper, try to get it from the decoding result.
   if (resource_name.empty()) {
-<<<<<<< HEAD
     if (decode_result.name.has_value()) {
       resource_name = *decode_result.name;
-=======
-    if (decode_result.ok()) {
-      resource_name = decode_result->name;
->>>>>>> 6b955739
       error_prefix =
           absl::StrCat("resource index ", idx, ": ", resource_name, ": ");
     } else {
       // We don't have any way of determining the resource name, so
       // there's nothing more we can do here.
-<<<<<<< HEAD
       result_.errors.emplace_back(absl::StrCat(
           error_prefix, decode_result.resource.status().ToString()));
-=======
-      result_.errors.emplace_back(
-          absl::StrCat(error_prefix, decode_result.status().ToString()));
->>>>>>> 6b955739
       return;
     }
   }
   // If decoding failed, make sure we include the error in the NACK.
-<<<<<<< HEAD
   const absl::Status& decode_status = decode_result.resource.status();
-=======
-  const absl::Status& decode_status = decode_result.ok()
-                                          ? decode_result->resource.status()
-                                          : decode_result.status();
->>>>>>> 6b955739
   if (!decode_status.ok()) {
     result_.errors.emplace_back(
         absl::StrCat(error_prefix, decode_status.ToString()));
@@ -859,11 +827,7 @@
   // If it didn't change, ignore it.
   if (resource_state.resource != nullptr &&
       result_.type->ResourcesEqual(resource_state.resource.get(),
-<<<<<<< HEAD
                                    decode_result.resource->get())) {
-=======
-                                   decode_result->resource->get())) {
->>>>>>> 6b955739
     if (GRPC_TRACE_FLAG_ENABLED(grpc_xds_client_trace)) {
       gpr_log(GPR_INFO,
               "[xds_client %p] %s resource %s identical to current, ignoring.",
@@ -873,11 +837,7 @@
     return;
   }
   // Update the resource state.
-<<<<<<< HEAD
   resource_state.resource = std::move(*decode_result.resource);
-=======
-  resource_state.resource = std::move(*decode_result->resource);
->>>>>>> 6b955739
   resource_state.meta = CreateResourceMetadataAcked(
       std::string(serialized_resource), result_.version, update_time_);
   // Notify watchers.
