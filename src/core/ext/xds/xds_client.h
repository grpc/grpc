//
// Copyright 2019 gRPC authors.
//
// Licensed under the Apache License, Version 2.0 (the "License");
// you may not use this file except in compliance with the License.
// You may obtain a copy of the License at
//
//     http://www.apache.org/licenses/LICENSE-2.0
//
// Unless required by applicable law or agreed to in writing, software
// distributed under the License is distributed on an "AS IS" BASIS,
// WITHOUT WARRANTIES OR CONDITIONS OF ANY KIND, either express or implied.
// See the License for the specific language governing permissions and
// limitations under the License.
//

#ifndef GRPC_SRC_CORE_EXT_XDS_XDS_CLIENT_H
#define GRPC_SRC_CORE_EXT_XDS_XDS_CLIENT_H

#include <grpc/support/port_platform.h>

#include <map>
#include <memory>
#include <set>
#include <string>
#include <utility>
#include <vector>

#include "absl/base/thread_annotations.h"
#include "absl/status/status.h"
#include "absl/status/statusor.h"
#include "absl/strings/string_view.h"
#include "upb/reflection/def.hpp"

#include <grpc/event_engine/event_engine.h>

#include "src/core/ext/xds/xds_api.h"
#include "src/core/ext/xds/xds_bootstrap.h"
#include "src/core/ext/xds/xds_client_stats.h"
#include "src/core/ext/xds/xds_metrics.h"
#include "src/core/ext/xds/xds_resource_type.h"
#include "src/core/ext/xds/xds_transport.h"
#include "src/core/lib/debug/trace.h"
#include "src/core/lib/gprpp/dual_ref_counted.h"
#include "src/core/lib/gprpp/orphanable.h"
#include "src/core/lib/gprpp/ref_counted.h"
#include "src/core/lib/gprpp/ref_counted_ptr.h"
#include "src/core/lib/gprpp/sync.h"
#include "src/core/lib/gprpp/time.h"
#include "src/core/lib/gprpp/work_serializer.h"
#include "src/core/lib/uri/uri_parser.h"

namespace grpc_core {

namespace testing {
class XdsClientTestPeer;
}

extern TraceFlag grpc_xds_client_trace;
extern TraceFlag grpc_xds_client_refcount_trace;

class XdsClient : public DualRefCounted<XdsClient> {
 public:
  // The authority reported for old-style (non-xdstp) resource names.
  static constexpr absl::string_view kOldStyleAuthority = "#old";

  class ReadDelayHandle : public RefCounted<ReadDelayHandle> {
   public:
    static RefCountedPtr<ReadDelayHandle> NoWait() { return nullptr; }
  };

  // Resource watcher interface.  Implemented by callers.
  // Note: Most callers will not use this API directly but rather via a
  // resource-type-specific wrapper API provided by the relevant
  // XdsResourceType implementation.
  class ResourceWatcherInterface : public RefCounted<ResourceWatcherInterface> {
   public:
    virtual void OnGenericResourceChanged(
        std::shared_ptr<const XdsResourceType::ResourceData> resource,
        RefCountedPtr<ReadDelayHandle> read_delay_handle)
        ABSL_EXCLUSIVE_LOCKS_REQUIRED(&work_serializer_) = 0;
    virtual void OnError(absl::Status status,
                         RefCountedPtr<ReadDelayHandle> read_delay_handle)
        ABSL_EXCLUSIVE_LOCKS_REQUIRED(&work_serializer_) = 0;
    virtual void OnResourceDoesNotExist(
        RefCountedPtr<ReadDelayHandle> read_delay_handle)
        ABSL_EXCLUSIVE_LOCKS_REQUIRED(&work_serializer_) = 0;
  };

  XdsClient(
      std::unique_ptr<XdsBootstrap> bootstrap,
      OrphanablePtr<XdsTransportFactory> transport_factory,
      std::shared_ptr<grpc_event_engine::experimental::EventEngine> engine,
      std::unique_ptr<XdsMetricsReporter> metrics_reporter,
      std::string user_agent_name, std::string user_agent_version,
      Duration resource_request_timeout = Duration::Seconds(15));
  ~XdsClient() override;

  const XdsBootstrap& bootstrap() const {
    return *bootstrap_;  // ctor asserts that it is non-null
  }

  XdsTransportFactory* transport_factory() const {
    return transport_factory_.get();
  }

  // Start and cancel watch for a resource.
  //
  // The XdsClient takes ownership of the watcher, but the caller may
  // keep a raw pointer to the watcher, which may be used only for
  // cancellation.  (Because the caller does not own the watcher, the
  // pointer must not be used for any other purpose.)
  // If the caller is going to start a new watch after cancelling the
  // old one, it should set delay_unsubscription to true.
  //
  // The resource type object must be a global singleton, since the first
  // time the XdsClient sees a particular resource type object, it will
  // store the pointer to that object as the authoritative implementation for
  // its type URLs.  The resource type object must outlive the XdsClient object,
  // and it is illegal to start a subsequent watch for the same type URLs using
  // a different resource type object.
  //
  // Note: Most callers will not use this API directly but rather via a
  // resource-type-specific wrapper API provided by the relevant
  // XdsResourceType implementation.
  void WatchResource(const XdsResourceType* type, absl::string_view name,
                     RefCountedPtr<ResourceWatcherInterface> watcher);
  void CancelResourceWatch(const XdsResourceType* type,
                           absl::string_view listener_name,
                           ResourceWatcherInterface* watcher,
                           bool delay_unsubscription = false);

  // Adds and removes drop stats for cluster_name and eds_service_name.
  RefCountedPtr<XdsClusterDropStats> AddClusterDropStats(
      const XdsBootstrap::XdsServer& xds_server, absl::string_view cluster_name,
      absl::string_view eds_service_name);
  void RemoveClusterDropStats(absl::string_view xds_server,
                              absl::string_view cluster_name,
                              absl::string_view eds_service_name,
                              XdsClusterDropStats* cluster_drop_stats);

  // Adds and removes locality stats for cluster_name and eds_service_name
  // for the specified locality.
  RefCountedPtr<XdsClusterLocalityStats> AddClusterLocalityStats(
      const XdsBootstrap::XdsServer& xds_server, absl::string_view cluster_name,
      absl::string_view eds_service_name,
      RefCountedPtr<XdsLocalityName> locality);
  void RemoveClusterLocalityStats(
      absl::string_view xds_server, absl::string_view cluster_name,
      absl::string_view eds_service_name,
      const RefCountedPtr<XdsLocalityName>& locality,
      XdsClusterLocalityStats* cluster_locality_stats);

  // Resets connection backoff state.
  void ResetBackoff();

  grpc_event_engine::experimental::EventEngine* engine() {
    return engine_.get();
  }

 protected:
  void Orphaned() override;

  Mutex* mu() ABSL_LOCK_RETURNED(&mu_) { return &mu_; }

  // Dumps the active xDS config to the provided
  // envoy.service.status.v3.ClientConfig message including the config status
  // (e.g., CLIENT_REQUESTED, CLIENT_ACKED, CLIENT_NACKED).
  void DumpClientConfig(std::set<std::string>* string_pool, upb_Arena* arena,
                        envoy_service_status_v3_ClientConfig* client_config)
      ABSL_EXCLUSIVE_LOCKS_REQUIRED(&mu_);

  // Invokes func once for each combination of labels to report the
  // resource count for those labels.
  struct ResourceCountLabels {
    absl::string_view xds_authority;
    absl::string_view resource_type;
    absl::string_view cache_state;
  };
  void ReportResourceCounts(
      absl::FunctionRef<void(const ResourceCountLabels&, uint64_t)> func)
      ABSL_EXCLUSIVE_LOCKS_REQUIRED(&mu_);

  // Invokes func once for each xDS server to report whether the
  // connection to that server is working.
  void ReportServerConnections(
      absl::FunctionRef<void(absl::string_view /*xds_server*/, bool)> func)
      ABSL_EXCLUSIVE_LOCKS_REQUIRED(&mu_);

 private:
  friend testing::XdsClientTestPeer;

  struct XdsResourceKey {
    std::string id;
    std::vector<URI::QueryParam> query_params;

    bool operator<(const XdsResourceKey& other) const {
      int c = id.compare(other.id);
      if (c != 0) return c < 0;
      return query_params < other.query_params;
    }
  };

  struct AuthorityState;

  struct XdsResourceName {
    std::string authority;
    XdsResourceKey key;
  };

  // Contains a channel to the xds server and all the data related to the
  // channel.  Holds a ref to the xds client object.
  class XdsChannel final : public DualRefCounted<XdsChannel> {
   public:
    template <typename T>
    class RetryableCall;

    class AdsCall;
    class LrsCall;

    XdsChannel(WeakRefCountedPtr<XdsClient> xds_client,
               const XdsBootstrap::XdsServer& server);
    ~XdsChannel() override;

    XdsClient* xds_client() const { return xds_client_.get(); }
    AdsCall* ads_call() const;
    LrsCall* lrs_call() const;

    void ResetBackoff();

    void MaybeStartLrsCall();
    void StopLrsCallLocked() ABSL_EXCLUSIVE_LOCKS_REQUIRED(&XdsClient::mu_);

    // Returns non-OK if there has been an error since the last time the
    // ADS stream saw a response.
    const absl::Status& status() const { return status_; }

    void SubscribeLocked(const XdsResourceType* type,
                         const XdsResourceName& name)
        ABSL_EXCLUSIVE_LOCKS_REQUIRED(&XdsClient::mu_);
    void UnsubscribeLocked(const XdsResourceType* type,
                           const XdsResourceName& name,
                           bool delay_unsubscription)
        ABSL_EXCLUSIVE_LOCKS_REQUIRED(&XdsClient::mu_);

    absl::string_view server_uri() const { return server_.server_uri(); }

   private:
<<<<<<< HEAD
    // Attempts to find a suitable Xds fallback server. Returns true if
    // a connection to a suitable server had been established.
    bool MaybeFallbackLocked(const std::string& authority,
                             XdsClient::AuthorityState& authority_state)
        ABSL_EXCLUSIVE_LOCKS_REQUIRED(&XdsClient::mu_);
    void SetHealthyLocked() ABSL_EXCLUSIVE_LOCKS_REQUIRED(&XdsClient::mu_);
=======
    void Orphaned() override;

>>>>>>> 4bea1235
    void OnConnectivityFailure(absl::Status status);

    // Enqueues error notifications to watchers.  Caller must drain
    // XdsClient::work_serializer_ after releasing the lock.
    void SetChannelStatusLocked(absl::Status status)
        ABSL_EXCLUSIVE_LOCKS_REQUIRED(&XdsClient::mu_);

    // The owning xds client.
    WeakRefCountedPtr<XdsClient> xds_client_;

    const XdsBootstrap::XdsServer& server_;  // Owned by bootstrap.

    OrphanablePtr<XdsTransportFactory::XdsTransport> transport_;

    bool shutting_down_ = false;

    // The retryable ADS and LRS calls.
    OrphanablePtr<RetryableCall<AdsCall>> ads_call_;
    OrphanablePtr<RetryableCall<LrsCall>> lrs_call_;

    // Stores the most recent accepted resource version for each resource type.
    std::map<const XdsResourceType*, std::string /*version*/>
        resource_type_version_map_;

    absl::Status status_;
  };

  struct ResourceState {
    std::map<ResourceWatcherInterface*, RefCountedPtr<ResourceWatcherInterface>>
        watchers;
    // The latest data seen for the resource.
    std::shared_ptr<const XdsResourceType::ResourceData> resource;
    XdsApi::ResourceMetadata meta;
    bool ignored_deletion = false;
  };

  struct AuthorityState {
    std::vector<RefCountedPtr<XdsChannel>> xds_channels;
    std::map<const XdsResourceType*, std::map<XdsResourceKey, ResourceState>>
        resource_map;
  };

  struct LoadReportState {
    struct LocalityState {
      XdsClusterLocalityStats* locality_stats = nullptr;
      XdsClusterLocalityStats::Snapshot deleted_locality_stats;
    };

    XdsClusterDropStats* drop_stats = nullptr;
    XdsClusterDropStats::Snapshot deleted_drop_stats;
    std::map<RefCountedPtr<XdsLocalityName>, LocalityState,
             XdsLocalityName::Less>
        locality_stats;
    Timestamp last_report_time = Timestamp::Now();
  };

  // Load report data.
  using LoadReportMap = std::map<
      std::pair<std::string /*cluster_name*/, std::string /*eds_service_name*/>,
      LoadReportState>;

  struct LoadReportServer {
    RefCountedPtr<XdsChannel> xds_channel;
    LoadReportMap load_report_map;
  };

  // Sends an error notification to a specific set of watchers.
  void NotifyWatchersOnErrorLocked(
      const std::map<ResourceWatcherInterface*,
                     RefCountedPtr<ResourceWatcherInterface>>& watchers,
      absl::Status status, RefCountedPtr<ReadDelayHandle> read_delay_handle);
  // Sends a resource-does-not-exist notification to a specific set of watchers.
  void NotifyWatchersOnResourceDoesNotExist(
      const std::map<ResourceWatcherInterface*,
                     RefCountedPtr<ResourceWatcherInterface>>& watchers,
      RefCountedPtr<ReadDelayHandle> read_delay_handle);

  void MaybeRegisterResourceTypeLocked(const XdsResourceType* resource_type)
      ABSL_EXCLUSIVE_LOCKS_REQUIRED(mu_);

  // Gets the type for resource_type, or null if the type is unknown.
  const XdsResourceType* GetResourceTypeLocked(absl::string_view resource_type)
      ABSL_EXCLUSIVE_LOCKS_REQUIRED(mu_);

  absl::StatusOr<XdsResourceName> ParseXdsResourceName(
      absl::string_view name, const XdsResourceType* type);
  static std::string ConstructFullXdsResourceName(
      absl::string_view authority, absl::string_view resource_type,
      const XdsResourceKey& key);

  XdsApi::ClusterLoadReportMap BuildLoadReportSnapshotLocked(
      const XdsBootstrap::XdsServer& xds_server, bool send_all_clusters,
      const std::set<std::string>& clusters) ABSL_EXCLUSIVE_LOCKS_REQUIRED(mu_);
  RefCountedPtr<XdsChannel> GetOrCreateXdsChannelLocked(
      const XdsBootstrap::XdsServer& server, const char* reason)
      ABSL_EXCLUSIVE_LOCKS_REQUIRED(mu_);
  bool HasUncachedResources(const AuthorityState& authority_state);

  std::unique_ptr<XdsBootstrap> bootstrap_;
  OrphanablePtr<XdsTransportFactory> transport_factory_;
  const Duration request_timeout_;
  const bool xds_federation_enabled_;
  XdsApi api_;
  WorkSerializer work_serializer_;
  std::shared_ptr<grpc_event_engine::experimental::EventEngine> engine_;
  std::unique_ptr<XdsMetricsReporter> metrics_reporter_;

  Mutex mu_;

  // Stores resource type objects seen by type URL.
  std::map<absl::string_view /*resource_type*/, const XdsResourceType*>
      resource_types_ ABSL_GUARDED_BY(mu_);
  upb::DefPool def_pool_ ABSL_GUARDED_BY(mu_);

  // Map of existing xDS server channels.
  std::map<std::string /*XdsServer key*/, XdsChannel*> xds_channel_map_
      ABSL_GUARDED_BY(mu_);

  std::map<std::string /*authority*/, AuthorityState> authority_state_map_
      ABSL_GUARDED_BY(mu_);

  std::map<std::string /*XdsServer key*/, LoadReportServer, std::less<>>
      xds_load_report_server_map_ ABSL_GUARDED_BY(mu_);

  // Stores started watchers whose resource name was not parsed successfully,
  // waiting to be cancelled or reset in Orphan().
  std::map<ResourceWatcherInterface*, RefCountedPtr<ResourceWatcherInterface>>
      invalid_watchers_ ABSL_GUARDED_BY(mu_);

  bool shutting_down_ ABSL_GUARDED_BY(mu_) = false;
};

}  // namespace grpc_core

#endif  // GRPC_SRC_CORE_EXT_XDS_XDS_CLIENT_H<|MERGE_RESOLUTION|>--- conflicted
+++ resolved
@@ -246,17 +246,14 @@
     absl::string_view server_uri() const { return server_.server_uri(); }
 
    private:
-<<<<<<< HEAD
     // Attempts to find a suitable Xds fallback server. Returns true if
     // a connection to a suitable server had been established.
     bool MaybeFallbackLocked(const std::string& authority,
                              XdsClient::AuthorityState& authority_state)
         ABSL_EXCLUSIVE_LOCKS_REQUIRED(&XdsClient::mu_);
     void SetHealthyLocked() ABSL_EXCLUSIVE_LOCKS_REQUIRED(&XdsClient::mu_);
-=======
     void Orphaned() override;
 
->>>>>>> 4bea1235
     void OnConnectivityFailure(absl::Status status);
 
     // Enqueues error notifications to watchers.  Caller must drain
