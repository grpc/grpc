//
// Copyright 2019 gRPC authors.
//
// Licensed under the Apache License, Version 2.0 (the "License");
// you may not use this file except in compliance with the License.
// You may obtain a copy of the License at
//
//     http://www.apache.org/licenses/LICENSE-2.0
//
// Unless required by applicable law or agreed to in writing, software
// distributed under the License is distributed on an "AS IS" BASIS,
// WITHOUT WARRANTIES OR CONDITIONS OF ANY KIND, either express or implied.
// See the License for the specific language governing permissions and
// limitations under the License.
//

#ifndef GRPC_CORE_EXT_XDS_XDS_CLIENT_H
#define GRPC_CORE_EXT_XDS_XDS_CLIENT_H

#include <grpc/support/port_platform.h>

#include <map>
#include <memory>
#include <set>
#include <string>
#include <utility>
#include <vector>

#include "absl/base/thread_annotations.h"
#include "absl/status/status.h"
#include "absl/status/statusor.h"
#include "absl/strings/string_view.h"
#include "upb/def.hpp"

#include "src/core/ext/xds/xds_api.h"
#include "src/core/ext/xds/xds_bootstrap.h"
#include "src/core/ext/xds/xds_client_stats.h"
#include "src/core/ext/xds/xds_cluster_specifier_plugin.h"
#include "src/core/ext/xds/xds_http_filters.h"
#include "src/core/ext/xds/xds_lb_policy_registry.h"
#include "src/core/ext/xds/xds_resource_type.h"
#include "src/core/ext/xds/xds_transport.h"
#include "src/core/lib/debug/trace.h"
#include "src/core/lib/gprpp/dual_ref_counted.h"
#include "src/core/lib/gprpp/orphanable.h"
#include "src/core/lib/gprpp/ref_counted.h"
#include "src/core/lib/gprpp/ref_counted_ptr.h"
#include "src/core/lib/gprpp/sync.h"
#include "src/core/lib/gprpp/time.h"
#include "src/core/lib/gprpp/work_serializer.h"
#include "src/core/lib/iomgr/exec_ctx.h"
#include "src/core/lib/uri/uri_parser.h"

namespace grpc_core {

extern TraceFlag grpc_xds_client_trace;
extern TraceFlag grpc_xds_client_refcount_trace;

class XdsClient : public DualRefCounted<XdsClient> {
 public:
  // Resource watcher interface.  Implemented by callers.
  // Note: Most callers will not use this API directly but rather via a
  // resource-type-specific wrapper API provided by the relevant
  // XdsResourceType implementation.
  class ResourceWatcherInterface : public RefCounted<ResourceWatcherInterface> {
   public:
    virtual void OnGenericResourceChanged(
        const XdsResourceType::ResourceData* resource)
        ABSL_EXCLUSIVE_LOCKS_REQUIRED(&work_serializer_) = 0;
    virtual void OnError(absl::Status status)
        ABSL_EXCLUSIVE_LOCKS_REQUIRED(&work_serializer_) = 0;
    virtual void OnResourceDoesNotExist()
        ABSL_EXCLUSIVE_LOCKS_REQUIRED(&work_serializer_) = 0;
  };

  XdsClient(
      std::unique_ptr<XdsBootstrap> bootstrap,
      OrphanablePtr<XdsTransportFactory> transport_factory,
      XdsHttpFilterRegistry xds_http_filter_registry,
      XdsClusterSpecifierPluginRegistry xds_cluster_specifier_plugin_registry,
      XdsLbPolicyRegistry xds_lb_policy_registry,
      Duration resource_request_timeout = Duration::Seconds(15));
  ~XdsClient() override;

  const XdsBootstrap& bootstrap() const {
    // bootstrap_ is guaranteed to be non-null since XdsClient::GetOrCreate()
    // would return a null object if bootstrap_ was null.
    return *bootstrap_;
  }

  XdsTransportFactory* transport_factory() const {
    return transport_factory_.get();
  }

<<<<<<< HEAD
  const XdsHttpFilterRegistry& xds_http_filter_registry() const {
    return xds_http_filter_registry_;
  }

  const XdsClusterSpecifierPluginRegistry&
  xds_cluster_specifier_plugin_registry() const {
    return xds_cluster_specifier_plugin_registry_;
  }

  const XdsLbPolicyRegistry& xds_lb_policy_registry() const {
    return xds_lb_policy_registry_;
  }

  CertificateProviderStore& certificate_provider_store() {
    return *certificate_provider_store_;
  }

=======
>>>>>>> dc4414aa
  void Orphan() override;

  // Start and cancel watch for a resource.
  //
  // The XdsClient takes ownership of the watcher, but the caller may
  // keep a raw pointer to the watcher, which may be used only for
  // cancellation.  (Because the caller does not own the watcher, the
  // pointer must not be used for any other purpose.)
  // If the caller is going to start a new watch after cancelling the
  // old one, it should set delay_unsubscription to true.
  //
  // The resource type object must be a global singleton, since the first
  // time the XdsClient sees a particular resource type object, it will
  // store the pointer to that object as the authoritative implementation for
  // its type URLs.  The resource type object must outlive the XdsClient object,
  // and it is illegal to start a subsequent watch for the same type URLs using
  // a different resource type object.
  //
  // Note: Most callers will not use this API directly but rather via a
  // resource-type-specific wrapper API provided by the relevant
  // XdsResourceType implementation.
  void WatchResource(const XdsResourceType* type, absl::string_view name,
                     RefCountedPtr<ResourceWatcherInterface> watcher);
  void CancelResourceWatch(const XdsResourceType* type,
                           absl::string_view listener_name,
                           ResourceWatcherInterface* watcher,
                           bool delay_unsubscription = false);

  // Adds and removes drop stats for cluster_name and eds_service_name.
  RefCountedPtr<XdsClusterDropStats> AddClusterDropStats(
      const XdsBootstrap::XdsServer& xds_server, absl::string_view cluster_name,
      absl::string_view eds_service_name);
  void RemoveClusterDropStats(const XdsBootstrap::XdsServer& xds_server,
                              absl::string_view cluster_name,
                              absl::string_view eds_service_name,
                              XdsClusterDropStats* cluster_drop_stats);

  // Adds and removes locality stats for cluster_name and eds_service_name
  // for the specified locality.
  RefCountedPtr<XdsClusterLocalityStats> AddClusterLocalityStats(
      const XdsBootstrap::XdsServer& xds_server, absl::string_view cluster_name,
      absl::string_view eds_service_name,
      RefCountedPtr<XdsLocalityName> locality);
  void RemoveClusterLocalityStats(
      const XdsBootstrap::XdsServer& xds_server, absl::string_view cluster_name,
      absl::string_view eds_service_name,
      const RefCountedPtr<XdsLocalityName>& locality,
      XdsClusterLocalityStats* cluster_locality_stats);

  // Resets connection backoff state.
  void ResetBackoff();

  // Dumps the active xDS config in JSON format.
  // Individual xDS resource is encoded as envoy.admin.v3.*ConfigDump. Returns
  // envoy.service.status.v3.ClientConfig which also includes the config
  // status (e.g., CLIENT_REQUESTED, CLIENT_ACKED, CLIENT_NACKED).
  //
  // Expected to be invoked by wrapper languages in their CSDS service
  // implementation.
  std::string DumpClientConfigBinary();

 private:
  struct XdsResourceKey {
    std::string id;
    std::vector<URI::QueryParam> query_params;

    bool operator<(const XdsResourceKey& other) const {
      int c = id.compare(other.id);
      if (c != 0) return c < 0;
      return query_params < other.query_params;
    }
  };

  struct XdsResourceName {
    std::string authority;
    XdsResourceKey key;
  };

  // Contains a channel to the xds server and all the data related to the
  // channel.  Holds a ref to the xds client object.
  class ChannelState : public DualRefCounted<ChannelState> {
   public:
    template <typename T>
    class RetryableCall;

    class AdsCallState;
    class LrsCallState;

    ChannelState(WeakRefCountedPtr<XdsClient> xds_client,
                 const XdsBootstrap::XdsServer& server);
    ~ChannelState() override;

    void Orphan() override;

    XdsClient* xds_client() const { return xds_client_.get(); }
    AdsCallState* ads_calld() const;
    LrsCallState* lrs_calld() const;

    void ResetBackoff();

    void MaybeStartLrsCall();
    void StopLrsCallLocked() ABSL_EXCLUSIVE_LOCKS_REQUIRED(&XdsClient::mu_);

    bool HasAdsCall() const;
    bool HasActiveAdsCall() const;

    void SubscribeLocked(const XdsResourceType* type,
                         const XdsResourceName& name)
        ABSL_EXCLUSIVE_LOCKS_REQUIRED(&XdsClient::mu_);
    void UnsubscribeLocked(const XdsResourceType* type,
                           const XdsResourceName& name,
                           bool delay_unsubscription)
        ABSL_EXCLUSIVE_LOCKS_REQUIRED(&XdsClient::mu_);

   private:
    void OnConnectivityStateChange(absl::Status status);
    void OnConnectivityStateChangeLocked(absl::Status status)
        ABSL_EXCLUSIVE_LOCKS_REQUIRED(&XdsClient::mu_);

    // The owning xds client.
    WeakRefCountedPtr<XdsClient> xds_client_;

    const XdsBootstrap::XdsServer& server_;

    OrphanablePtr<XdsTransportFactory::XdsTransport> transport_;

    bool shutting_down_ = false;

    // The retryable XDS calls.
    OrphanablePtr<RetryableCall<AdsCallState>> ads_calld_;
    OrphanablePtr<RetryableCall<LrsCallState>> lrs_calld_;

    // Stores the most recent accepted resource version for each resource type.
    std::map<const XdsResourceType*, std::string /*version*/>
        resource_type_version_map_;
  };

  struct ResourceState {
    std::map<ResourceWatcherInterface*, RefCountedPtr<ResourceWatcherInterface>>
        watchers;
    // The latest data seen for the resource.
    std::unique_ptr<XdsResourceType::ResourceData> resource;
    XdsApi::ResourceMetadata meta;
    bool ignored_deletion = false;
  };

  struct AuthorityState {
    RefCountedPtr<ChannelState> channel_state;
    std::map<const XdsResourceType*, std::map<XdsResourceKey, ResourceState>>
        resource_map;
  };

  struct LoadReportState {
    struct LocalityState {
      XdsClusterLocalityStats* locality_stats = nullptr;
      XdsClusterLocalityStats::Snapshot deleted_locality_stats;
    };

    XdsClusterDropStats* drop_stats = nullptr;
    XdsClusterDropStats::Snapshot deleted_drop_stats;
    std::map<RefCountedPtr<XdsLocalityName>, LocalityState,
             XdsLocalityName::Less>
        locality_stats;
    Timestamp last_report_time = ExecCtx::Get()->Now();
  };

  // Load report data.
  using LoadReportMap = std::map<
      std::pair<std::string /*cluster_name*/, std::string /*eds_service_name*/>,
      LoadReportState>;

  struct LoadReportServer {
    RefCountedPtr<ChannelState> channel_state;
    LoadReportMap load_report_map;
  };

  // Sends an error notification to all watchers.
  void NotifyOnErrorLocked(absl::Status status)
      ABSL_EXCLUSIVE_LOCKS_REQUIRED(mu_);
  // Sends an error notification to a specific set of watchers.
  void NotifyWatchersOnErrorLocked(
      const std::map<ResourceWatcherInterface*,
                     RefCountedPtr<ResourceWatcherInterface>>& watchers,
      absl::Status status);
  // Sends a resource-does-not-exist notification to a specific set of watchers.
  void NotifyWatchersOnResourceDoesNotExist(
      const std::map<ResourceWatcherInterface*,
                     RefCountedPtr<ResourceWatcherInterface>>& watchers);

  void MaybeRegisterResourceTypeLocked(const XdsResourceType* resource_type)
      ABSL_EXCLUSIVE_LOCKS_REQUIRED(mu_);

  // Gets the type for resource_type, or null if the type is unknown.
  const XdsResourceType* GetResourceTypeLocked(absl::string_view resource_type)
      ABSL_EXCLUSIVE_LOCKS_REQUIRED(mu_);

  absl::StatusOr<XdsResourceName> ParseXdsResourceName(
      absl::string_view name, const XdsResourceType* type);
  static std::string ConstructFullXdsResourceName(
      absl::string_view authority, absl::string_view resource_type,
      const XdsResourceKey& key);

  XdsApi::ClusterLoadReportMap BuildLoadReportSnapshotLocked(
      const XdsBootstrap::XdsServer& xds_server, bool send_all_clusters,
      const std::set<std::string>& clusters) ABSL_EXCLUSIVE_LOCKS_REQUIRED(mu_);

  RefCountedPtr<ChannelState> GetOrCreateChannelStateLocked(
      const XdsBootstrap::XdsServer& server, const char* reason)
      ABSL_EXCLUSIVE_LOCKS_REQUIRED(mu_);

  std::unique_ptr<XdsBootstrap> bootstrap_;
  OrphanablePtr<XdsTransportFactory> transport_factory_;
  XdsHttpFilterRegistry xds_http_filter_registry_;
  XdsClusterSpecifierPluginRegistry xds_cluster_specifier_plugin_registry_;
  XdsLbPolicyRegistry xds_lb_policy_registry_;
  const Duration request_timeout_;
  const bool xds_federation_enabled_;
  XdsApi api_;
  WorkSerializer work_serializer_;

  Mutex mu_;

  // Stores resource type objects seen by type URL.
  std::map<absl::string_view /*resource_type*/, const XdsResourceType*>
      resource_types_ ABSL_GUARDED_BY(mu_);
  std::map<absl::string_view /*v2_resource_type*/, const XdsResourceType*>
      v2_resource_types_ ABSL_GUARDED_BY(mu_);
  upb::SymbolTable symtab_ ABSL_GUARDED_BY(mu_);

  //  Map of existing xDS server channels.
  std::map<XdsBootstrap::XdsServer, ChannelState*> xds_server_channel_map_
      ABSL_GUARDED_BY(mu_);

  std::map<std::string /*authority*/, AuthorityState> authority_state_map_
      ABSL_GUARDED_BY(mu_);

  std::map<XdsBootstrap::XdsServer, LoadReportServer>
      xds_load_report_server_map_ ABSL_GUARDED_BY(mu_);

  // Stores started watchers whose resource name was not parsed successfully,
  // waiting to be cancelled or reset in Orphan().
  std::map<ResourceWatcherInterface*, RefCountedPtr<ResourceWatcherInterface>>
      invalid_watchers_ ABSL_GUARDED_BY(mu_);

  bool shutting_down_ ABSL_GUARDED_BY(mu_) = false;
};

}  // namespace grpc_core

#endif  // GRPC_CORE_EXT_XDS_XDS_CLIENT_H<|MERGE_RESOLUTION|>--- conflicted
+++ resolved
@@ -92,7 +92,6 @@
     return transport_factory_.get();
   }
 
-<<<<<<< HEAD
   const XdsHttpFilterRegistry& xds_http_filter_registry() const {
     return xds_http_filter_registry_;
   }
@@ -106,12 +105,6 @@
     return xds_lb_policy_registry_;
   }
 
-  CertificateProviderStore& certificate_provider_store() {
-    return *certificate_provider_store_;
-  }
-
-=======
->>>>>>> dc4414aa
   void Orphan() override;
 
   // Start and cancel watch for a resource.
