--- conflicted
+++ resolved
@@ -102,24 +102,6 @@
 
 }  // namespace
 
-<<<<<<< HEAD
-XdsCertificateProvider::XdsCertificateProvider(
-    absl::string_view root_cert_name,
-    RefCountedPtr<grpc_tls_certificate_distributor> root_cert_distributor,
-    absl::string_view identity_cert_name,
-    RefCountedPtr<grpc_tls_certificate_distributor> identity_cert_distributor,
-    std::vector<XdsApi::StringMatcher> san_matchers,
-    bool require_client_certificate)
-    : root_cert_name_(root_cert_name),
-      identity_cert_name_(identity_cert_name),
-      root_cert_distributor_(std::move(root_cert_distributor)),
-      identity_cert_distributor_(std::move(identity_cert_distributor)),
-      distributor_(MakeRefCounted<grpc_tls_certificate_distributor>()),
-      san_matchers_(std::move(san_matchers)),
-      require_client_certificate_(require_client_certificate) {
-  distributor_->SetWatchStatusCallback(
-      absl::bind_front(&XdsCertificateProvider::WatchStatusCallback, this));
-=======
 //
 // XdsCertificateProvider::ClusterCertificateState
 //
@@ -132,7 +114,6 @@
     identity_cert_distributor_->CancelTlsCertificatesWatch(
         identity_cert_watcher_);
   }
->>>>>>> 4ea16b6a
 }
 
 bool XdsCertificateProvider::ClusterCertificateState::IsSafeToRemove() const {
@@ -299,7 +280,7 @@
   if (it == certificate_state_map_.end()) {
     it = certificate_state_map_
              .emplace(cert_name,
-                      absl::make_unique<ClusterCertificateState>(Ref()))
+                      absl::make_unique<ClusterCertificateState>(this))
              .first;
   }
   it->second->UpdateRootCertNameAndDistributor(cert_name, root_cert_name,
@@ -324,7 +305,7 @@
   if (it == certificate_state_map_.end()) {
     it = certificate_state_map_
              .emplace(cert_name,
-                      absl::make_unique<ClusterCertificateState>(Ref()))
+                      absl::make_unique<ClusterCertificateState>(this))
              .first;
   }
   it->second->UpdateIdentityCertNameAndDistributor(
@@ -351,6 +332,22 @@
   }
 }
 
+bool XdsCertificateProvider::GetRequireClientCertificate(
+    const std::string& cert_name) {
+  MutexLock lock(&mu_);
+  auto it = certificate_state_map_.find(cert_name);
+  if (it == certificate_state_map_.end()) return false;
+  return it->second->require_client_certificate();
+}
+
+void XdsCertificateProvider::UpdateRequireClientCertificate(
+    const std::string& cert_name, bool require_client_certificate) {
+  MutexLock lock(&mu_);
+  auto it = certificate_state_map_.find(cert_name);
+  if (it == certificate_state_map_.end()) return;
+  return it->second->set_require_client_certificate(require_client_certificate);
+}
+
 void XdsCertificateProvider::WatchStatusCallback(std::string cert_name,
                                                  bool root_being_watched,
                                                  bool identity_being_watched) {
@@ -359,7 +356,7 @@
   if (it == certificate_state_map_.end()) {
     it = certificate_state_map_
              .emplace(cert_name,
-                      absl::make_unique<ClusterCertificateState>(Ref()))
+                      absl::make_unique<ClusterCertificateState>(this))
              .first;
   }
   it->second->WatchStatusCallback(cert_name, root_being_watched,
