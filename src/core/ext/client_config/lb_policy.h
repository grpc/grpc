--- conflicted
+++ resolved
@@ -70,17 +70,11 @@
 
   /** \see grpc_lb_policy_pick */
   int (*pick)(grpc_exec_ctx *exec_ctx, grpc_lb_policy *policy,
-<<<<<<< HEAD
-              grpc_metadata_batch *initial_metadata,
-              uint32_t initial_metadata_flags,
-              grpc_connected_subchannel **target, grpc_closure *on_complete);
-=======
               const grpc_lb_policy_pick_args *pick_args,
               grpc_connected_subchannel **target, void **user_data,
               grpc_closure *on_complete);
 
   /** \see grpc_lb_policy_cancel_pick */
->>>>>>> b410f80b
   void (*cancel_pick)(grpc_exec_ctx *exec_ctx, grpc_lb_policy *policy,
                       grpc_connected_subchannel **target);
 
@@ -143,30 +137,19 @@
 void grpc_lb_policy_init(grpc_lb_policy *policy,
                          const grpc_lb_policy_vtable *vtable);
 
-<<<<<<< HEAD
-/** Given initial metadata in \a initial_metadata, find an appropriate
-    target for this rpc, and 'return' it by calling \a on_complete after setting
-    \a target.
-    Picking can be asynchronous. Any IO should be done under the \a
-    interested_parties \a grpc_pollset_set in the \a grpc_lb_policy struct. */
-int grpc_lb_policy_pick(grpc_exec_ctx *exec_ctx, grpc_lb_policy *policy,
-                        grpc_metadata_batch *initial_metadata,
-                        uint32_t initial_metadata_flags,
-                        grpc_connected_subchannel **target,
-=======
 /** Find an appropriate target for this call, based on \a pick_args.
     Picking can be synchronous or asynchronous. In the synchronous case, when a
     pick is readily available, it'll be returned in \a target and a non-zero
     value will be returned.
     In the asynchronous case, zero is returned and \a on_complete will be called
     once \a target and \a user_data have been set. Any IO should be done under
-    \a pick_args->pollent. The opaque \a user_data output argument corresponds
-    to information that may need be propagated from the LB policy. It may be
-    NULL. Errors are signaled by receiving a NULL \a *target. */
+    the \a interested_parties \a grpc_pollset_set in the \a grpc_lb_policy
+    struct. The opaque \a user_data output argument corresponds to information
+    that may need be propagated from the LB policy. It may be NULL. Errors are
+    signaled receiving a NULL \a *target. */
 int grpc_lb_policy_pick(grpc_exec_ctx *exec_ctx, grpc_lb_policy *policy,
                         const grpc_lb_policy_pick_args *pick_args,
                         grpc_connected_subchannel **target, void **user_data,
->>>>>>> b410f80b
                         grpc_closure *on_complete);
 
 /** Perform a connected subchannel ping (see \a grpc_connected_subchannel_ping)
