/*
 *
 * Copyright 2015 gRPC authors.
 *
 * Licensed under the Apache License, Version 2.0 (the "License");
 * you may not use this file except in compliance with the License.
 * You may obtain a copy of the License at
 *
 *     http://www.apache.org/licenses/LICENSE-2.0
 *
 * Unless required by applicable law or agreed to in writing, software
 * distributed under the License is distributed on an "AS IS" BASIS,
 * WITHOUT WARRANTIES OR CONDITIONS OF ANY KIND, either express or implied.
 * See the License for the specific language governing permissions and
 * limitations under the License.
 *
 */

#include <grpc/support/port_platform.h>

#include "src/core/tsi/ssl_transport_security.h"

#include <limits.h>
#include <string.h>

/* TODO(jboeuf): refactor inet_ntop into a portability header. */
/* Note: for whomever reads this and tries to refactor this, this
   can't be in grpc, it has to be in gpr. */
#ifdef GPR_WINDOWS
#include <ws2tcpip.h>
#else
#include <arpa/inet.h>
#include <sys/socket.h>
#endif

#include <string>

#include <openssl/bio.h>
#include <openssl/crypto.h> /* For OPENSSL_free */
#include <openssl/engine.h>
#include <openssl/err.h>
#include <openssl/ssl.h>
#include <openssl/tls1.h>
#include <openssl/x509.h>
#include <openssl/x509v3.h>

#include "absl/strings/match.h"
#include "absl/strings/str_cat.h"
#include "absl/strings/string_view.h"

#include <grpc/grpc_security.h>
#include <grpc/support/alloc.h>
#include <grpc/support/log.h>
#include <grpc/support/string_util.h>
#include <grpc/support/sync.h>
#include <grpc/support/thd_id.h>

#include "src/core/lib/gpr/useful.h"
#include "src/core/tsi/ssl/key_logging/ssl_key_logging.h"
#include "src/core/tsi/ssl/session_cache/ssl_session_cache.h"
#include "src/core/tsi/ssl_transport_security_utils.h"
#include "src/core/tsi/ssl_types.h"
#include "src/core/tsi/transport_security.h"

/* --- Constants. ---*/

#define TSI_SSL_MAX_PROTECTED_FRAME_SIZE_UPPER_BOUND 16384
#define TSI_SSL_MAX_PROTECTED_FRAME_SIZE_LOWER_BOUND 1024
#define TSI_SSL_HANDSHAKER_OUTGOING_BUFFER_INITIAL_SIZE 1024

/* Putting a macro like this and littering the source file with #if is really
   bad practice.
   TODO(jboeuf): refactor all the #if / #endif in a separate module. */
#ifndef TSI_OPENSSL_ALPN_SUPPORT
#define TSI_OPENSSL_ALPN_SUPPORT 1
#endif

/* TODO(jboeuf): I have not found a way to get this number dynamically from the
   SSL structure. This is what we would ultimately want though... */
#define TSI_SSL_MAX_PROTECTION_OVERHEAD 100

using TlsSessionKeyLogger = tsi::TlsSessionKeyLoggerCache::TlsSessionKeyLogger;

/* --- Structure definitions. ---*/

struct tsi_ssl_root_certs_store {
  X509_STORE* store;
};

struct tsi_ssl_handshaker_factory {
  const tsi_ssl_handshaker_factory_vtable* vtable;
  gpr_refcount refcount;
};

struct tsi_ssl_client_handshaker_factory {
  tsi_ssl_handshaker_factory base;
  SSL_CTX* ssl_context;
  unsigned char* alpn_protocol_list;
  size_t alpn_protocol_list_length;
  grpc_core::RefCountedPtr<tsi::SslSessionLRUCache> session_cache;
  grpc_core::RefCountedPtr<TlsSessionKeyLogger> key_logger;
};

struct tsi_ssl_server_handshaker_factory {
  /* Several contexts to support SNI.
     The tsi_peer array contains the subject names of the server certificates
     associated with the contexts at the same index.  */
  tsi_ssl_handshaker_factory base;
  SSL_CTX** ssl_contexts;
  tsi_peer* ssl_context_x509_subject_names;
  size_t ssl_context_count;
  unsigned char* alpn_protocol_list;
  size_t alpn_protocol_list_length;
  grpc_core::RefCountedPtr<TlsSessionKeyLogger> key_logger;
};

struct tsi_ssl_handshaker {
  tsi_handshaker base;
  SSL* ssl;
  BIO* network_io;
  tsi_result result;
  unsigned char* outgoing_bytes_buffer;
  size_t outgoing_bytes_buffer_size;
  tsi_ssl_handshaker_factory* factory_ref;
};
struct tsi_ssl_handshaker_result {
  tsi_handshaker_result base;
  SSL* ssl;
  BIO* network_io;
  unsigned char* unused_bytes;
  size_t unused_bytes_size;
};
struct tsi_ssl_frame_protector {
  tsi_frame_protector base;
  SSL* ssl;
  BIO* network_io;
  unsigned char* buffer;
  size_t buffer_size;
  size_t buffer_offset;
};
/* --- Library Initialization. ---*/

static gpr_once g_init_openssl_once = GPR_ONCE_INIT;
static int g_ssl_ctx_ex_factory_index = -1;
static const unsigned char kSslSessionIdContext[] = {'g', 'r', 'p', 'c'};
#if !defined(OPENSSL_IS_BORINGSSL) && !defined(OPENSSL_NO_ENGINE)
static const char kSslEnginePrefix[] = "engine:";
#endif

#if OPENSSL_VERSION_NUMBER < 0x10100000
static gpr_mu* g_openssl_mutexes = nullptr;
static void openssl_locking_cb(int mode, int type, const char* file,
                               int line) GRPC_UNUSED;
static unsigned long openssl_thread_id_cb(void) GRPC_UNUSED;

static void openssl_locking_cb(int mode, int type, const char* file, int line) {
  if (mode & CRYPTO_LOCK) {
    gpr_mu_lock(&g_openssl_mutexes[type]);
  } else {
    gpr_mu_unlock(&g_openssl_mutexes[type]);
  }
}

static unsigned long openssl_thread_id_cb(void) {
  return static_cast<unsigned long>(gpr_thd_currentid());
}
#endif

static void init_openssl(void) {
#if OPENSSL_VERSION_NUMBER >= 0x10100000
  OPENSSL_init_ssl(0, nullptr);
#else
  SSL_library_init();
  SSL_load_error_strings();
  OpenSSL_add_all_algorithms();
#endif
#if OPENSSL_VERSION_NUMBER < 0x10100000
  if (!CRYPTO_get_locking_callback()) {
    int num_locks = CRYPTO_num_locks();
    GPR_ASSERT(num_locks > 0);
    g_openssl_mutexes = static_cast<gpr_mu*>(
        gpr_malloc(static_cast<size_t>(num_locks) * sizeof(gpr_mu)));
    for (int i = 0; i < num_locks; i++) {
      gpr_mu_init(&g_openssl_mutexes[i]);
    }
    CRYPTO_set_locking_callback(openssl_locking_cb);
    CRYPTO_set_id_callback(openssl_thread_id_cb);
  } else {
    gpr_log(GPR_INFO, "OpenSSL callback has already been set.");
  }
#endif
  g_ssl_ctx_ex_factory_index =
      SSL_CTX_get_ex_new_index(0, nullptr, nullptr, nullptr, nullptr);
  GPR_ASSERT(g_ssl_ctx_ex_factory_index != -1);
}

/* --- Ssl utils. ---*/

/* TODO(jboeuf): Remove when we are past the debugging phase with this code. */
static void ssl_log_where_info(const SSL* ssl, int where, int flag,
                               const char* msg) {
  if ((where & flag) && GRPC_TRACE_FLAG_ENABLED(tsi_tracing_enabled)) {
    gpr_log(GPR_INFO, "%20.20s - %30.30s  - %5.10s", msg,
            SSL_state_string_long(ssl), SSL_state_string(ssl));
  }
}

/* Used for debugging. TODO(jboeuf): Remove when code is mature enough. */
static void ssl_info_callback(const SSL* ssl, int where, int ret) {
  if (ret == 0) {
    gpr_log(GPR_ERROR, "ssl_info_callback: error occurred.\n");
    return;
  }

  ssl_log_where_info(ssl, where, SSL_CB_LOOP, "LOOP");
  ssl_log_where_info(ssl, where, SSL_CB_HANDSHAKE_START, "HANDSHAKE START");
  ssl_log_where_info(ssl, where, SSL_CB_HANDSHAKE_DONE, "HANDSHAKE DONE");
}

/* Returns 1 if name looks like an IP address, 0 otherwise.
   This is a very rough heuristic, and only handles IPv6 in hexadecimal form. */
static int looks_like_ip_address(absl::string_view name) {
  size_t dot_count = 0;
  size_t num_size = 0;
  for (size_t i = 0; i < name.size(); ++i) {
    if (name[i] == ':') {
      /* IPv6 Address in hexadecimal form, : is not allowed in DNS names. */
      return 1;
    }
    if (name[i] >= '0' && name[i] <= '9') {
      if (num_size > 3) return 0;
      num_size++;
    } else if (name[i] == '.') {
      if (dot_count > 3 || num_size == 0) return 0;
      dot_count++;
      num_size = 0;
    } else {
      return 0;
    }
  }
  if (dot_count < 3 || num_size == 0) return 0;
  return 1;
}

/* Gets the subject CN from an X509 cert. */
static tsi_result ssl_get_x509_common_name(X509* cert, unsigned char** utf8,
                                           size_t* utf8_size) {
  int common_name_index = -1;
  X509_NAME_ENTRY* common_name_entry = nullptr;
  ASN1_STRING* common_name_asn1 = nullptr;
  X509_NAME* subject_name = X509_get_subject_name(cert);
  int utf8_returned_size = 0;
  if (subject_name == nullptr) {
    gpr_log(GPR_INFO, "Could not get subject name from certificate.");
    return TSI_NOT_FOUND;
  }
  common_name_index =
      X509_NAME_get_index_by_NID(subject_name, NID_commonName, -1);
  if (common_name_index == -1) {
    gpr_log(GPR_INFO, "Could not get common name of subject from certificate.");
    return TSI_NOT_FOUND;
  }
  common_name_entry = X509_NAME_get_entry(subject_name, common_name_index);
  if (common_name_entry == nullptr) {
    gpr_log(GPR_ERROR, "Could not get common name entry from certificate.");
    return TSI_INTERNAL_ERROR;
  }
  common_name_asn1 = X509_NAME_ENTRY_get_data(common_name_entry);
  if (common_name_asn1 == nullptr) {
    gpr_log(GPR_ERROR,
            "Could not get common name entry asn1 from certificate.");
    return TSI_INTERNAL_ERROR;
  }
  utf8_returned_size = ASN1_STRING_to_UTF8(utf8, common_name_asn1);
  if (utf8_returned_size < 0) {
    gpr_log(GPR_ERROR, "Could not extract utf8 from asn1 string.");
    return TSI_OUT_OF_RESOURCES;
  }
  *utf8_size = static_cast<size_t>(utf8_returned_size);
  return TSI_OK;
}

/* Gets the subject CN of an X509 cert as a tsi_peer_property. */
static tsi_result peer_property_from_x509_common_name(
    X509* cert, tsi_peer_property* property) {
  unsigned char* common_name;
  size_t common_name_size;
  tsi_result result =
      ssl_get_x509_common_name(cert, &common_name, &common_name_size);
  if (result != TSI_OK) {
    if (result == TSI_NOT_FOUND) {
      common_name = nullptr;
      common_name_size = 0;
    } else {
      return result;
    }
  }
  result = tsi_construct_string_peer_property(
      TSI_X509_SUBJECT_COMMON_NAME_PEER_PROPERTY,
      common_name == nullptr ? "" : reinterpret_cast<const char*>(common_name),
      common_name_size, property);
  OPENSSL_free(common_name);
  return result;
}

/* Gets the subject of an X509 cert as a tsi_peer_property. */
static tsi_result peer_property_from_x509_subject(X509* cert,
                                                  tsi_peer_property* property) {
  X509_NAME* subject_name = X509_get_subject_name(cert);
  if (subject_name == nullptr) {
    gpr_log(GPR_INFO, "Could not get subject name from certificate.");
    return TSI_NOT_FOUND;
  }
  BIO* bio = BIO_new(BIO_s_mem());
  X509_NAME_print_ex(bio, subject_name, 0, XN_FLAG_RFC2253);
  char* contents;
  long len = BIO_get_mem_data(bio, &contents);
  if (len < 0) {
    gpr_log(GPR_ERROR, "Could not get subject entry from certificate.");
    BIO_free(bio);
    return TSI_INTERNAL_ERROR;
  }
  tsi_result result = tsi_construct_string_peer_property(
      TSI_X509_SUBJECT_PEER_PROPERTY, contents, static_cast<size_t>(len),
      property);
  BIO_free(bio);
  return result;
}

/* Gets the X509 cert in PEM format as a tsi_peer_property. */
static tsi_result add_pem_certificate(X509* cert, tsi_peer_property* property) {
  BIO* bio = BIO_new(BIO_s_mem());
  if (!PEM_write_bio_X509(bio, cert)) {
    BIO_free(bio);
    return TSI_INTERNAL_ERROR;
  }
  char* contents;
  long len = BIO_get_mem_data(bio, &contents);
  if (len <= 0) {
    BIO_free(bio);
    return TSI_INTERNAL_ERROR;
  }
  tsi_result result = tsi_construct_string_peer_property(
      TSI_X509_PEM_CERT_PROPERTY, contents, static_cast<size_t>(len), property);
  BIO_free(bio);
  return result;
}

/* Gets the subject SANs from an X509 cert as a tsi_peer_property. */
static tsi_result add_subject_alt_names_properties_to_peer(
    tsi_peer* peer, GENERAL_NAMES* subject_alt_names,
    size_t subject_alt_name_count, int* current_insert_index) {
  size_t i;
  tsi_result result = TSI_OK;

  for (i = 0; i < subject_alt_name_count; i++) {
    GENERAL_NAME* subject_alt_name =
        sk_GENERAL_NAME_value(subject_alt_names, TSI_SIZE_AS_SIZE(i));
    if (subject_alt_name->type == GEN_DNS ||
        subject_alt_name->type == GEN_EMAIL ||
        subject_alt_name->type == GEN_URI) {
      unsigned char* name = nullptr;
      int name_size;
      std::string property_name;
      if (subject_alt_name->type == GEN_DNS) {
        name_size = ASN1_STRING_to_UTF8(&name, subject_alt_name->d.dNSName);
        property_name = TSI_X509_DNS_PEER_PROPERTY;
      } else if (subject_alt_name->type == GEN_EMAIL) {
        name_size = ASN1_STRING_to_UTF8(&name, subject_alt_name->d.rfc822Name);
        property_name = TSI_X509_EMAIL_PEER_PROPERTY;
      } else {
        name_size = ASN1_STRING_to_UTF8(
            &name, subject_alt_name->d.uniformResourceIdentifier);
        property_name = TSI_X509_URI_PEER_PROPERTY;
      }
      if (name_size < 0) {
        gpr_log(GPR_ERROR, "Could not get utf8 from asn1 string.");
        result = TSI_INTERNAL_ERROR;
        break;
      }
      result = tsi_construct_string_peer_property(
          TSI_X509_SUBJECT_ALTERNATIVE_NAME_PEER_PROPERTY,
          reinterpret_cast<const char*>(name), static_cast<size_t>(name_size),
          &peer->properties[(*current_insert_index)++]);
      if (result != TSI_OK) {
        OPENSSL_free(name);
        break;
      }
      result = tsi_construct_string_peer_property(
          property_name.c_str(), reinterpret_cast<const char*>(name),
          static_cast<size_t>(name_size),
          &peer->properties[(*current_insert_index)++]);
      OPENSSL_free(name);
    } else if (subject_alt_name->type == GEN_IPADD) {
      char ntop_buf[INET6_ADDRSTRLEN];
      int af;

      if (subject_alt_name->d.iPAddress->length == 4) {
        af = AF_INET;
      } else if (subject_alt_name->d.iPAddress->length == 16) {
        af = AF_INET6;
      } else {
        gpr_log(GPR_ERROR, "SAN IP Address contained invalid IP");
        result = TSI_INTERNAL_ERROR;
        break;
      }
      const char* name = inet_ntop(af, subject_alt_name->d.iPAddress->data,
                                   ntop_buf, INET6_ADDRSTRLEN);
      if (name == nullptr) {
        gpr_log(GPR_ERROR, "Could not get IP string from asn1 octet.");
        result = TSI_INTERNAL_ERROR;
        break;
      }

      result = tsi_construct_string_peer_property_from_cstring(
          TSI_X509_SUBJECT_ALTERNATIVE_NAME_PEER_PROPERTY, name,
          &peer->properties[(*current_insert_index)++]);
      if (result != TSI_OK) break;
      result = tsi_construct_string_peer_property_from_cstring(
          TSI_X509_IP_PEER_PROPERTY, name,
          &peer->properties[(*current_insert_index)++]);
    } else {
      result = tsi_construct_string_peer_property_from_cstring(
          TSI_X509_SUBJECT_ALTERNATIVE_NAME_PEER_PROPERTY, "other types of SAN",
          &peer->properties[(*current_insert_index)++]);
    }
    if (result != TSI_OK) break;
  }
  return result;
}

/* Gets information about the peer's X509 cert as a tsi_peer object. */
static tsi_result peer_from_x509(X509* cert, int include_certificate_type,
                                 tsi_peer* peer) {
  /* TODO(jboeuf): Maybe add more properties. */
  GENERAL_NAMES* subject_alt_names = static_cast<GENERAL_NAMES*>(
      X509_get_ext_d2i(cert, NID_subject_alt_name, nullptr, nullptr));
  int subject_alt_name_count =
      (subject_alt_names != nullptr)
          ? static_cast<int>(sk_GENERAL_NAME_num(subject_alt_names))
          : 0;
  size_t property_count;
  tsi_result result;
  GPR_ASSERT(subject_alt_name_count >= 0);
  property_count = (include_certificate_type ? static_cast<size_t>(1) : 0) +
                   3 /* subject, common name, certificate */ +
                   static_cast<size_t>(subject_alt_name_count);
  for (int i = 0; i < subject_alt_name_count; i++) {
    GENERAL_NAME* subject_alt_name =
        sk_GENERAL_NAME_value(subject_alt_names, TSI_SIZE_AS_SIZE(i));
    // TODO(zhenlian): Clean up tsi_peer to avoid duplicate entries.
    // URI, DNS, email and ip address SAN fields are plumbed to tsi_peer, in
    // addition to all SAN fields (results in duplicate values). This code
    // snippet updates property_count accordingly.
    if (subject_alt_name->type == GEN_URI ||
        subject_alt_name->type == GEN_DNS ||
        subject_alt_name->type == GEN_EMAIL ||
        subject_alt_name->type == GEN_IPADD) {
      property_count += 1;
    }
  }
  result = tsi_construct_peer(property_count, peer);
  if (result != TSI_OK) return result;
  int current_insert_index = 0;
  do {
    if (include_certificate_type) {
      result = tsi_construct_string_peer_property_from_cstring(
          TSI_CERTIFICATE_TYPE_PEER_PROPERTY, TSI_X509_CERTIFICATE_TYPE,
          &peer->properties[current_insert_index++]);
      if (result != TSI_OK) break;
    }

    result = peer_property_from_x509_subject(
        cert, &peer->properties[current_insert_index++]);
    if (result != TSI_OK) break;

    result = peer_property_from_x509_common_name(
        cert, &peer->properties[current_insert_index++]);
    if (result != TSI_OK) break;

    result =
        add_pem_certificate(cert, &peer->properties[current_insert_index++]);
    if (result != TSI_OK) break;

    if (subject_alt_name_count != 0) {
      result = add_subject_alt_names_properties_to_peer(
          peer, subject_alt_names, static_cast<size_t>(subject_alt_name_count),
          &current_insert_index);
      if (result != TSI_OK) break;
    }
  } while (false);

  if (subject_alt_names != nullptr) {
    sk_GENERAL_NAME_pop_free(subject_alt_names, GENERAL_NAME_free);
  }
  if (result != TSI_OK) tsi_peer_destruct(peer);

  GPR_ASSERT((int)peer->property_count == current_insert_index);
  return result;
}

/* Loads an in-memory PEM certificate chain into the SSL context. */
static tsi_result ssl_ctx_use_certificate_chain(SSL_CTX* context,
                                                const char* pem_cert_chain,
                                                size_t pem_cert_chain_size) {
  tsi_result result = TSI_OK;
  X509* certificate = nullptr;
  BIO* pem;
  GPR_ASSERT(pem_cert_chain_size <= INT_MAX);
  pem = BIO_new_mem_buf(pem_cert_chain, static_cast<int>(pem_cert_chain_size));
  if (pem == nullptr) return TSI_OUT_OF_RESOURCES;

  do {
    certificate =
        PEM_read_bio_X509_AUX(pem, nullptr, nullptr, const_cast<char*>(""));
    if (certificate == nullptr) {
      result = TSI_INVALID_ARGUMENT;
      break;
    }
    if (!SSL_CTX_use_certificate(context, certificate)) {
      result = TSI_INVALID_ARGUMENT;
      break;
    }
    while (true) {
      X509* certificate_authority =
          PEM_read_bio_X509(pem, nullptr, nullptr, const_cast<char*>(""));
      if (certificate_authority == nullptr) {
        ERR_clear_error();
        break; /* Done reading. */
      }
      if (!SSL_CTX_add_extra_chain_cert(context, certificate_authority)) {
        X509_free(certificate_authority);
        result = TSI_INVALID_ARGUMENT;
        break;
      }
      /* We don't need to free certificate_authority as its ownership has been
         transferred to the context. That is not the case for certificate
         though.
       */
    }
  } while (false);

  if (certificate != nullptr) X509_free(certificate);
  BIO_free(pem);
  return result;
}

#if !defined(OPENSSL_IS_BORINGSSL) && !defined(OPENSSL_NO_ENGINE)
static tsi_result ssl_ctx_use_engine_private_key(SSL_CTX* context,
                                                 const char* pem_key,
                                                 size_t pem_key_size) {
  tsi_result result = TSI_OK;
  EVP_PKEY* private_key = nullptr;
  ENGINE* engine = nullptr;
  char* engine_name = nullptr;
  // Parse key which is in following format engine:<engine_id>:<key_id>
  do {
    char* engine_start = (char*)pem_key + strlen(kSslEnginePrefix);
    char* engine_end = (char*)strchr(engine_start, ':');
    if (engine_end == nullptr) {
      result = TSI_INVALID_ARGUMENT;
      break;
    }
    char* key_id = engine_end + 1;
    int engine_name_length = engine_end - engine_start;
    if (engine_name_length == 0) {
      result = TSI_INVALID_ARGUMENT;
      break;
    }
    engine_name = static_cast<char*>(gpr_zalloc(engine_name_length + 1));
    memcpy(engine_name, engine_start, engine_name_length);
    gpr_log(GPR_DEBUG, "ENGINE key: %s", engine_name);
    ENGINE_load_dynamic();
    engine = ENGINE_by_id(engine_name);
    if (engine == nullptr) {
      // If not available at ENGINE_DIR, use dynamic to load from
      // current working directory.
      engine = ENGINE_by_id("dynamic");
      if (engine == nullptr) {
        gpr_log(GPR_ERROR, "Cannot load dynamic engine");
        result = TSI_INVALID_ARGUMENT;
        break;
      }
      if (!ENGINE_ctrl_cmd_string(engine, "ID", engine_name, 0) ||
          !ENGINE_ctrl_cmd_string(engine, "DIR_LOAD", "2", 0) ||
          !ENGINE_ctrl_cmd_string(engine, "DIR_ADD", ".", 0) ||
          !ENGINE_ctrl_cmd_string(engine, "LIST_ADD", "1", 0) ||
          !ENGINE_ctrl_cmd_string(engine, "LOAD", NULL, 0)) {
        gpr_log(GPR_ERROR, "Cannot find engine");
        result = TSI_INVALID_ARGUMENT;
        break;
      }
    }
    if (!ENGINE_set_default(engine, ENGINE_METHOD_ALL)) {
      gpr_log(GPR_ERROR, "ENGINE_set_default with ENGINE_METHOD_ALL failed");
      result = TSI_INVALID_ARGUMENT;
      break;
    }
    if (!ENGINE_init(engine)) {
      gpr_log(GPR_ERROR, "ENGINE_init failed");
      result = TSI_INVALID_ARGUMENT;
      break;
    }
    private_key = ENGINE_load_private_key(engine, key_id, 0, 0);
    if (private_key == nullptr) {
      gpr_log(GPR_ERROR, "ENGINE_load_private_key failed");
      result = TSI_INVALID_ARGUMENT;
      break;
    }
    if (!SSL_CTX_use_PrivateKey(context, private_key)) {
      gpr_log(GPR_ERROR, "SSL_CTX_use_PrivateKey failed");
      result = TSI_INVALID_ARGUMENT;
      break;
    }
  } while (0);
  if (engine != nullptr) ENGINE_free(engine);
  if (private_key != nullptr) EVP_PKEY_free(private_key);
  if (engine_name != nullptr) gpr_free(engine_name);
  return result;
}
#endif /* !defined(OPENSSL_IS_BORINGSSL) && !defined(OPENSSL_NO_ENGINE) */

static tsi_result ssl_ctx_use_pem_private_key(SSL_CTX* context,
                                              const char* pem_key,
                                              size_t pem_key_size) {
  tsi_result result = TSI_OK;
  EVP_PKEY* private_key = nullptr;
  BIO* pem;
  GPR_ASSERT(pem_key_size <= INT_MAX);
  pem = BIO_new_mem_buf(pem_key, static_cast<int>(pem_key_size));
  if (pem == nullptr) return TSI_OUT_OF_RESOURCES;
  do {
    private_key =
        PEM_read_bio_PrivateKey(pem, nullptr, nullptr, const_cast<char*>(""));
    if (private_key == nullptr) {
      result = TSI_INVALID_ARGUMENT;
      break;
    }
    if (!SSL_CTX_use_PrivateKey(context, private_key)) {
      result = TSI_INVALID_ARGUMENT;
      break;
    }
  } while (false);
  if (private_key != nullptr) EVP_PKEY_free(private_key);
  BIO_free(pem);
  return result;
}

/* Loads an in-memory PEM private key into the SSL context. */
static tsi_result ssl_ctx_use_private_key(SSL_CTX* context, const char* pem_key,
                                          size_t pem_key_size) {
// BoringSSL does not have ENGINE support
#if !defined(OPENSSL_IS_BORINGSSL) && !defined(OPENSSL_NO_ENGINE)
  if (strncmp(pem_key, kSslEnginePrefix, strlen(kSslEnginePrefix)) == 0) {
    return ssl_ctx_use_engine_private_key(context, pem_key, pem_key_size);
  } else
#endif /* !defined(OPENSSL_IS_BORINGSSL) && !defined(OPENSSL_NO_ENGINE) */
  {
    return ssl_ctx_use_pem_private_key(context, pem_key, pem_key_size);
  }
}

/* Loads in-memory PEM verification certs into the SSL context and optionally
   returns the verification cert names (root_names can be NULL). */
static tsi_result x509_store_load_certs(X509_STORE* cert_store,
                                        const char* pem_roots,
                                        size_t pem_roots_size,
                                        STACK_OF(X509_NAME) * *root_names) {
  tsi_result result = TSI_OK;
  size_t num_roots = 0;
  X509* root = nullptr;
  X509_NAME* root_name = nullptr;
  BIO* pem;
  GPR_ASSERT(pem_roots_size <= INT_MAX);
  pem = BIO_new_mem_buf(pem_roots, static_cast<int>(pem_roots_size));
  if (cert_store == nullptr) return TSI_INVALID_ARGUMENT;
  if (pem == nullptr) return TSI_OUT_OF_RESOURCES;
  if (root_names != nullptr) {
    *root_names = sk_X509_NAME_new_null();
    if (*root_names == nullptr) return TSI_OUT_OF_RESOURCES;
  }

  while (true) {
    root = PEM_read_bio_X509_AUX(pem, nullptr, nullptr, const_cast<char*>(""));
    if (root == nullptr) {
      ERR_clear_error();
      break; /* We're at the end of stream. */
    }
    if (root_names != nullptr) {
      root_name = X509_get_subject_name(root);
      if (root_name == nullptr) {
        gpr_log(GPR_ERROR, "Could not get name from root certificate.");
        result = TSI_INVALID_ARGUMENT;
        break;
      }
      root_name = X509_NAME_dup(root_name);
      if (root_name == nullptr) {
        result = TSI_OUT_OF_RESOURCES;
        break;
      }
      sk_X509_NAME_push(*root_names, root_name);
      root_name = nullptr;
    }
    ERR_clear_error();
    if (!X509_STORE_add_cert(cert_store, root)) {
      unsigned long error = ERR_get_error();
      if (ERR_GET_LIB(error) != ERR_LIB_X509 ||
          ERR_GET_REASON(error) != X509_R_CERT_ALREADY_IN_HASH_TABLE) {
        gpr_log(GPR_ERROR, "Could not add root certificate to ssl context.");
        result = TSI_INTERNAL_ERROR;
        break;
      }
    }
    X509_free(root);
    num_roots++;
  }
  if (num_roots == 0) {
    gpr_log(GPR_ERROR, "Could not load any root certificate.");
    result = TSI_INVALID_ARGUMENT;
  }

  if (result != TSI_OK) {
    if (root != nullptr) X509_free(root);
    if (root_names != nullptr) {
      sk_X509_NAME_pop_free(*root_names, X509_NAME_free);
      *root_names = nullptr;
      if (root_name != nullptr) X509_NAME_free(root_name);
    }
  }
  BIO_free(pem);
  return result;
}

static tsi_result ssl_ctx_load_verification_certs(SSL_CTX* context,
                                                  const char* pem_roots,
                                                  size_t pem_roots_size,
                                                  STACK_OF(X509_NAME) *
                                                      *root_name) {
  X509_STORE* cert_store = SSL_CTX_get_cert_store(context);
  X509_STORE_set_flags(cert_store,
                       X509_V_FLAG_PARTIAL_CHAIN | X509_V_FLAG_TRUSTED_FIRST);
  return x509_store_load_certs(cert_store, pem_roots, pem_roots_size,
                               root_name);
}

/* Populates the SSL context with a private key and a cert chain, and sets the
   cipher list and the ephemeral ECDH key. */
static tsi_result populate_ssl_context(
    SSL_CTX* context, const tsi_ssl_pem_key_cert_pair* key_cert_pair,
    const char* cipher_list) {
  tsi_result result = TSI_OK;
  if (key_cert_pair != nullptr) {
    if (key_cert_pair->cert_chain != nullptr) {
      result = ssl_ctx_use_certificate_chain(context, key_cert_pair->cert_chain,
                                             strlen(key_cert_pair->cert_chain));
      if (result != TSI_OK) {
        gpr_log(GPR_ERROR, "Invalid cert chain file.");
        return result;
      }
    }
    if (key_cert_pair->private_key != nullptr) {
      result = ssl_ctx_use_private_key(context, key_cert_pair->private_key,
                                       strlen(key_cert_pair->private_key));
      if (result != TSI_OK || !SSL_CTX_check_private_key(context)) {
        gpr_log(GPR_ERROR, "Invalid private key.");
        return result != TSI_OK ? result : TSI_INVALID_ARGUMENT;
      }
    }
  }
  if ((cipher_list != nullptr) &&
      !SSL_CTX_set_cipher_list(context, cipher_list)) {
    gpr_log(GPR_ERROR, "Invalid cipher list: %s.", cipher_list);
    return TSI_INVALID_ARGUMENT;
  }
  {
    EC_KEY* ecdh = EC_KEY_new_by_curve_name(NID_X9_62_prime256v1);
    if (!SSL_CTX_set_tmp_ecdh(context, ecdh)) {
      gpr_log(GPR_ERROR, "Could not set ephemeral ECDH key.");
      EC_KEY_free(ecdh);
      return TSI_INTERNAL_ERROR;
    }
    SSL_CTX_set_options(context, SSL_OP_SINGLE_ECDH_USE);
    EC_KEY_free(ecdh);
  }
  return TSI_OK;
}

/* Extracts the CN and the SANs from an X509 cert as a peer object. */
tsi_result tsi_ssl_extract_x509_subject_names_from_pem_cert(
    const char* pem_cert, tsi_peer* peer) {
  tsi_result result = TSI_OK;
  X509* cert = nullptr;
  BIO* pem;
  pem = BIO_new_mem_buf(pem_cert, static_cast<int>(strlen(pem_cert)));
  if (pem == nullptr) return TSI_OUT_OF_RESOURCES;

  cert = PEM_read_bio_X509(pem, nullptr, nullptr, const_cast<char*>(""));
  if (cert == nullptr) {
    gpr_log(GPR_ERROR, "Invalid certificate");
    result = TSI_INVALID_ARGUMENT;
  } else {
    result = peer_from_x509(cert, 0, peer);
  }
  if (cert != nullptr) X509_free(cert);
  BIO_free(pem);
  return result;
}

/* Builds the alpn protocol name list according to rfc 7301. */
static tsi_result build_alpn_protocol_name_list(
    const char** alpn_protocols, uint16_t num_alpn_protocols,
    unsigned char** protocol_name_list, size_t* protocol_name_list_length) {
  uint16_t i;
  unsigned char* current;
  *protocol_name_list = nullptr;
  *protocol_name_list_length = 0;
  if (num_alpn_protocols == 0) return TSI_INVALID_ARGUMENT;
  for (i = 0; i < num_alpn_protocols; i++) {
    size_t length =
        alpn_protocols[i] == nullptr ? 0 : strlen(alpn_protocols[i]);
    if (length == 0 || length > 255) {
      gpr_log(GPR_ERROR, "Invalid protocol name length: %d.",
              static_cast<int>(length));
      return TSI_INVALID_ARGUMENT;
    }
    *protocol_name_list_length += length + 1;
  }
  *protocol_name_list =
      static_cast<unsigned char*>(gpr_malloc(*protocol_name_list_length));
  if (*protocol_name_list == nullptr) return TSI_OUT_OF_RESOURCES;
  current = *protocol_name_list;
  for (i = 0; i < num_alpn_protocols; i++) {
    size_t length = strlen(alpn_protocols[i]);
    *(current++) = static_cast<uint8_t>(length); /* max checked above. */
    memcpy(current, alpn_protocols[i], length);
    current += length;
  }
  /* Safety check. */
  if ((current < *protocol_name_list) ||
      (static_cast<uintptr_t>(current - *protocol_name_list) !=
       *protocol_name_list_length)) {
    return TSI_INTERNAL_ERROR;
  }
  return TSI_OK;
}

// The verification callback is used for clients that don't really care about
// the server's certificate, but we need to pull it anyway, in case a higher
// layer wants to look at it. In this case the verification may fail, but
// we don't really care.
static int NullVerifyCallback(int /*preverify_ok*/, X509_STORE_CTX* /*ctx*/) {
  return 1;
}

// Sets the min and max TLS version of |ssl_context| to |min_tls_version| and
// |max_tls_version|, respectively. Calling this method is a no-op when using
// OpenSSL versions < 1.1.
static tsi_result tsi_set_min_and_max_tls_versions(
    SSL_CTX* ssl_context, tsi_tls_version min_tls_version,
    tsi_tls_version max_tls_version) {
  if (ssl_context == nullptr) {
    gpr_log(GPR_INFO,
            "Invalid nullptr argument to |tsi_set_min_and_max_tls_versions|.");
    return TSI_INVALID_ARGUMENT;
  }
#if OPENSSL_VERSION_NUMBER >= 0x10100000
  // Set the min TLS version of the SSL context if using OpenSSL version
  // >= 1.1.0. This OpenSSL version is required because the
  // |SSL_CTX_set_min_proto_version| and |SSL_CTX_set_max_proto_version| APIs
  // only exist in this version range.
  switch (min_tls_version) {
    case tsi_tls_version::TSI_TLS1_2:
      SSL_CTX_set_min_proto_version(ssl_context, TLS1_2_VERSION);
      break;
#if defined(TLS1_3_VERSION)
    // If the library does not support TLS 1.3 and the caller requests a minimum
    // of TLS 1.3, then return an error because the caller's request cannot be
    // satisfied.
    case tsi_tls_version::TSI_TLS1_3:
      SSL_CTX_set_min_proto_version(ssl_context, TLS1_3_VERSION);
      break;
#endif
    default:
      gpr_log(GPR_INFO, "TLS version is not supported.");
      return TSI_FAILED_PRECONDITION;
  }

  // Set the max TLS version of the SSL context.
  switch (max_tls_version) {
    case tsi_tls_version::TSI_TLS1_2:
      SSL_CTX_set_max_proto_version(ssl_context, TLS1_2_VERSION);
      break;
    case tsi_tls_version::TSI_TLS1_3:
#if defined(TLS1_3_VERSION)
      SSL_CTX_set_max_proto_version(ssl_context, TLS1_3_VERSION);
#else
      // If the library does not support TLS 1.3, then set the max TLS version
      // to TLS 1.2 instead.
      SSL_CTX_set_max_proto_version(ssl_context, TLS1_2_VERSION);
#endif
      break;
    default:
      gpr_log(GPR_INFO, "TLS version is not supported.");
      return TSI_FAILED_PRECONDITION;
  }
#endif
  return TSI_OK;
}

/* --- tsi_ssl_root_certs_store methods implementation. ---*/

tsi_ssl_root_certs_store* tsi_ssl_root_certs_store_create(
    const char* pem_roots) {
  if (pem_roots == nullptr) {
    gpr_log(GPR_ERROR, "The root certificates are empty.");
    return nullptr;
  }
  tsi_ssl_root_certs_store* root_store = static_cast<tsi_ssl_root_certs_store*>(
      gpr_zalloc(sizeof(tsi_ssl_root_certs_store)));
  if (root_store == nullptr) {
    gpr_log(GPR_ERROR, "Could not allocate buffer for ssl_root_certs_store.");
    return nullptr;
  }
  root_store->store = X509_STORE_new();
  if (root_store->store == nullptr) {
    gpr_log(GPR_ERROR, "Could not allocate buffer for X509_STORE.");
    gpr_free(root_store);
    return nullptr;
  }
  tsi_result result = x509_store_load_certs(root_store->store, pem_roots,
                                            strlen(pem_roots), nullptr);
  if (result != TSI_OK) {
    gpr_log(GPR_ERROR, "Could not load root certificates.");
    X509_STORE_free(root_store->store);
    gpr_free(root_store);
    return nullptr;
  }
  return root_store;
}

void tsi_ssl_root_certs_store_destroy(tsi_ssl_root_certs_store* self) {
  if (self == nullptr) return;
  X509_STORE_free(self->store);
  gpr_free(self);
}

/* --- tsi_ssl_session_cache methods implementation. ---*/

tsi_ssl_session_cache* tsi_ssl_session_cache_create_lru(size_t capacity) {
  /* Pointer will be dereferenced by unref call. */
  return tsi::SslSessionLRUCache::Create(capacity).release()->c_ptr();
}

void tsi_ssl_session_cache_ref(tsi_ssl_session_cache* cache) {
  /* Pointer will be dereferenced by unref call. */
  tsi::SslSessionLRUCache::FromC(cache)->Ref().release();
}

void tsi_ssl_session_cache_unref(tsi_ssl_session_cache* cache) {
  tsi::SslSessionLRUCache::FromC(cache)->Unref();
}

/* --- tsi_frame_protector methods implementation. ---*/

static tsi_result ssl_protector_protect(tsi_frame_protector* self,
                                        const unsigned char* unprotected_bytes,
                                        size_t* unprotected_bytes_size,
                                        unsigned char* protected_output_frames,
                                        size_t* protected_output_frames_size) {
  tsi_ssl_frame_protector* impl =
      reinterpret_cast<tsi_ssl_frame_protector*>(self);

  return grpc_core::SslProtectorProtect(
      unprotected_bytes, impl->buffer_size, impl->buffer_offset, impl->buffer,
      impl->ssl, impl->network_io, unprotected_bytes_size,
      protected_output_frames, protected_output_frames_size);
}

static tsi_result ssl_protector_protect_flush(
    tsi_frame_protector* self, unsigned char* protected_output_frames,
    size_t* protected_output_frames_size, size_t* still_pending_size) {
  tsi_ssl_frame_protector* impl =
      reinterpret_cast<tsi_ssl_frame_protector*>(self);
  return grpc_core::SslProtectorProtectFlush(
      impl->buffer_offset, impl->buffer, impl->ssl, impl->network_io,
      protected_output_frames, protected_output_frames_size,
      still_pending_size);
}

static tsi_result ssl_protector_unprotect(
    tsi_frame_protector* self, const unsigned char* protected_frames_bytes,
    size_t* protected_frames_bytes_size, unsigned char* unprotected_bytes,
    size_t* unprotected_bytes_size) {
  tsi_ssl_frame_protector* impl =
      reinterpret_cast<tsi_ssl_frame_protector*>(self);
  return grpc_core::SslProtectorUnprotect(
      protected_frames_bytes, impl->ssl, impl->network_io,
      protected_frames_bytes_size, unprotected_bytes, unprotected_bytes_size);
}

static void ssl_protector_destroy(tsi_frame_protector* self) {
  tsi_ssl_frame_protector* impl =
      reinterpret_cast<tsi_ssl_frame_protector*>(self);
  if (impl->buffer != nullptr) gpr_free(impl->buffer);
  if (impl->ssl != nullptr) SSL_free(impl->ssl);
  if (impl->network_io != nullptr) BIO_free(impl->network_io);
  gpr_free(self);
}

static const tsi_frame_protector_vtable frame_protector_vtable = {
    ssl_protector_protect,
    ssl_protector_protect_flush,
    ssl_protector_unprotect,
    ssl_protector_destroy,
};

/* --- tsi_server_handshaker_factory methods implementation. --- */

static void tsi_ssl_handshaker_factory_destroy(
    tsi_ssl_handshaker_factory* factory) {
  if (factory == nullptr) return;

  if (factory->vtable != nullptr && factory->vtable->destroy != nullptr) {
    factory->vtable->destroy(factory);
  }
  /* Note, we don't free(self) here because this object is always directly
   * embedded in another object. If tsi_ssl_handshaker_factory_init allocates
   * any memory, it should be free'd here. */
}

static tsi_ssl_handshaker_factory* tsi_ssl_handshaker_factory_ref(
    tsi_ssl_handshaker_factory* factory) {
  if (factory == nullptr) return nullptr;
  gpr_refn(&factory->refcount, 1);
  return factory;
}

static void tsi_ssl_handshaker_factory_unref(
    tsi_ssl_handshaker_factory* factory) {
  if (factory == nullptr) return;

  if (gpr_unref(&factory->refcount)) {
    tsi_ssl_handshaker_factory_destroy(factory);
  }
}

static tsi_ssl_handshaker_factory_vtable handshaker_factory_vtable = {nullptr};

/* Initializes a tsi_ssl_handshaker_factory object. Caller is responsible for
 * allocating memory for the factory. */
static void tsi_ssl_handshaker_factory_init(
    tsi_ssl_handshaker_factory* factory) {
  GPR_ASSERT(factory != nullptr);

  factory->vtable = &handshaker_factory_vtable;
  gpr_ref_init(&factory->refcount, 1);
}

/* Gets the X509 cert chain in PEM format as a tsi_peer_property. */
tsi_result tsi_ssl_get_cert_chain_contents(STACK_OF(X509) * peer_chain,
                                           tsi_peer_property* property) {
  BIO* bio = BIO_new(BIO_s_mem());
  const auto peer_chain_len = sk_X509_num(peer_chain);
  for (auto i = decltype(peer_chain_len){0}; i < peer_chain_len; i++) {
    if (!PEM_write_bio_X509(bio, sk_X509_value(peer_chain, i))) {
      BIO_free(bio);
      return TSI_INTERNAL_ERROR;
    }
  }
  char* contents;
  long len = BIO_get_mem_data(bio, &contents);
  if (len <= 0) {
    BIO_free(bio);
    return TSI_INTERNAL_ERROR;
  }
  tsi_result result = tsi_construct_string_peer_property(
      TSI_X509_PEM_CERT_CHAIN_PROPERTY, contents, static_cast<size_t>(len),
      property);
  BIO_free(bio);
  return result;
}

/* --- tsi_handshaker_result methods implementation. ---*/
static tsi_result ssl_handshaker_result_extract_peer(
    const tsi_handshaker_result* self, tsi_peer* peer) {
  tsi_result result = TSI_OK;
  const unsigned char* alpn_selected = nullptr;
  unsigned int alpn_selected_len;
  const tsi_ssl_handshaker_result* impl =
      reinterpret_cast<const tsi_ssl_handshaker_result*>(self);
  X509* peer_cert = SSL_get_peer_certificate(impl->ssl);
  if (peer_cert != nullptr) {
    result = peer_from_x509(peer_cert, 1, peer);
    X509_free(peer_cert);
    if (result != TSI_OK) return result;
  }
#if TSI_OPENSSL_ALPN_SUPPORT
  SSL_get0_alpn_selected(impl->ssl, &alpn_selected, &alpn_selected_len);
#endif /* TSI_OPENSSL_ALPN_SUPPORT */
  if (alpn_selected == nullptr) {
    /* Try npn. */
    SSL_get0_next_proto_negotiated(impl->ssl, &alpn_selected,
                                   &alpn_selected_len);
  }
  // When called on the client side, the stack also contains the
  // peer's certificate; When called on the server side,
  // the peer's certificate is not present in the stack
  STACK_OF(X509)* peer_chain = SSL_get_peer_cert_chain(impl->ssl);
  // 1 is for session reused property.
  size_t new_property_count = peer->property_count + 3;
  if (alpn_selected != nullptr) new_property_count++;
  if (peer_chain != nullptr) new_property_count++;
  tsi_peer_property* new_properties = static_cast<tsi_peer_property*>(
      gpr_zalloc(sizeof(*new_properties) * new_property_count));
  for (size_t i = 0; i < peer->property_count; i++) {
    new_properties[i] = peer->properties[i];
  }
  if (peer->properties != nullptr) gpr_free(peer->properties);
  peer->properties = new_properties;
  // Add peer chain if available
  if (peer_chain != nullptr) {
    result = tsi_ssl_get_cert_chain_contents(
        peer_chain, &peer->properties[peer->property_count]);
    if (result == TSI_OK) peer->property_count++;
  }
  if (alpn_selected != nullptr) {
    result = tsi_construct_string_peer_property(
        TSI_SSL_ALPN_SELECTED_PROTOCOL,
        reinterpret_cast<const char*>(alpn_selected), alpn_selected_len,
        &peer->properties[peer->property_count]);
    if (result != TSI_OK) return result;
    peer->property_count++;
  }
  // Add security_level peer property.
  result = tsi_construct_string_peer_property_from_cstring(
      TSI_SECURITY_LEVEL_PEER_PROPERTY,
      tsi_security_level_to_string(TSI_PRIVACY_AND_INTEGRITY),
      &peer->properties[peer->property_count]);
  if (result != TSI_OK) return result;
  peer->property_count++;

  const char* session_reused = SSL_session_reused(impl->ssl) ? "true" : "false";
  result = tsi_construct_string_peer_property_from_cstring(
      TSI_SSL_SESSION_REUSED_PEER_PROPERTY, session_reused,
      &peer->properties[peer->property_count]);
  if (result != TSI_OK) return result;
  peer->property_count++;
  return result;
}

static tsi_result ssl_handshaker_result_get_frame_protector_type(
    const tsi_handshaker_result* /*self*/,
    tsi_frame_protector_type* frame_protector_type) {
  *frame_protector_type = TSI_FRAME_PROTECTOR_NORMAL;
  return TSI_OK;
}

static tsi_result ssl_handshaker_result_create_frame_protector(
    const tsi_handshaker_result* self, size_t* max_output_protected_frame_size,
    tsi_frame_protector** protector) {
  size_t actual_max_output_protected_frame_size =
      TSI_SSL_MAX_PROTECTED_FRAME_SIZE_UPPER_BOUND;
  tsi_ssl_handshaker_result* impl =
      reinterpret_cast<tsi_ssl_handshaker_result*>(
          const_cast<tsi_handshaker_result*>(self));
  tsi_ssl_frame_protector* protector_impl =
      static_cast<tsi_ssl_frame_protector*>(
          gpr_zalloc(sizeof(*protector_impl)));

  if (max_output_protected_frame_size != nullptr) {
    if (*max_output_protected_frame_size >
        TSI_SSL_MAX_PROTECTED_FRAME_SIZE_UPPER_BOUND) {
      *max_output_protected_frame_size =
          TSI_SSL_MAX_PROTECTED_FRAME_SIZE_UPPER_BOUND;
    } else if (*max_output_protected_frame_size <
               TSI_SSL_MAX_PROTECTED_FRAME_SIZE_LOWER_BOUND) {
      *max_output_protected_frame_size =
          TSI_SSL_MAX_PROTECTED_FRAME_SIZE_LOWER_BOUND;
    }
    actual_max_output_protected_frame_size = *max_output_protected_frame_size;
  }
  protector_impl->buffer_size =
      actual_max_output_protected_frame_size - TSI_SSL_MAX_PROTECTION_OVERHEAD;
  protector_impl->buffer =
      static_cast<unsigned char*>(gpr_malloc(protector_impl->buffer_size));
  if (protector_impl->buffer == nullptr) {
    gpr_log(GPR_ERROR,
            "Could not allocated buffer for tsi_ssl_frame_protector.");
    gpr_free(protector_impl);
    return TSI_INTERNAL_ERROR;
  }

  /* Transfer ownership of ssl and network_io to the frame protector. */
  protector_impl->ssl = impl->ssl;
  impl->ssl = nullptr;
  protector_impl->network_io = impl->network_io;
  impl->network_io = nullptr;
  protector_impl->base.vtable = &frame_protector_vtable;
  *protector = &protector_impl->base;
  return TSI_OK;
}

static tsi_result ssl_handshaker_result_get_unused_bytes(
    const tsi_handshaker_result* self, const unsigned char** bytes,
    size_t* bytes_size) {
  const tsi_ssl_handshaker_result* impl =
      reinterpret_cast<const tsi_ssl_handshaker_result*>(self);
  *bytes_size = impl->unused_bytes_size;
  *bytes = impl->unused_bytes;
  return TSI_OK;
}

static void ssl_handshaker_result_destroy(tsi_handshaker_result* self) {
  tsi_ssl_handshaker_result* impl =
      reinterpret_cast<tsi_ssl_handshaker_result*>(self);
  SSL_free(impl->ssl);
  BIO_free(impl->network_io);
  gpr_free(impl->unused_bytes);
  gpr_free(impl);
}

static const tsi_handshaker_result_vtable handshaker_result_vtable = {
    ssl_handshaker_result_extract_peer,
    ssl_handshaker_result_get_frame_protector_type,
    nullptr, /* create_zero_copy_grpc_protector */
    ssl_handshaker_result_create_frame_protector,
    ssl_handshaker_result_get_unused_bytes,
    ssl_handshaker_result_destroy,
};

static tsi_result ssl_handshaker_result_create(
    tsi_ssl_handshaker* handshaker, unsigned char* unused_bytes,
    size_t unused_bytes_size, tsi_handshaker_result** handshaker_result,
    std::string* error) {
  if (handshaker == nullptr || handshaker_result == nullptr ||
      (unused_bytes_size > 0 && unused_bytes == nullptr)) {
    if (error != nullptr) *error = "invalid argument";
    return TSI_INVALID_ARGUMENT;
  }
  tsi_ssl_handshaker_result* result =
      grpc_core::Zalloc<tsi_ssl_handshaker_result>();
  result->base.vtable = &handshaker_result_vtable;
  /* Transfer ownership of ssl and network_io to the handshaker result. */
  result->ssl = handshaker->ssl;
  handshaker->ssl = nullptr;
  result->network_io = handshaker->network_io;
  handshaker->network_io = nullptr;
  /* Transfer ownership of |unused_bytes| to the handshaker result. */
  result->unused_bytes = unused_bytes;
  result->unused_bytes_size = unused_bytes_size;
  *handshaker_result = &result->base;
  return TSI_OK;
}

/* --- tsi_handshaker methods implementation. ---*/

static tsi_result ssl_handshaker_get_bytes_to_send_to_peer(
    tsi_ssl_handshaker* impl, unsigned char* bytes, size_t* bytes_size,
    std::string* error) {
  int bytes_read_from_ssl = 0;
  if (bytes == nullptr || bytes_size == nullptr || *bytes_size > INT_MAX) {
    if (error != nullptr) *error = "invalid argument";
    return TSI_INVALID_ARGUMENT;
  }
  GPR_ASSERT(*bytes_size <= INT_MAX);
  bytes_read_from_ssl =
      BIO_read(impl->network_io, bytes, static_cast<int>(*bytes_size));
  if (bytes_read_from_ssl < 0) {
    *bytes_size = 0;
    if (!BIO_should_retry(impl->network_io)) {
      if (error != nullptr) *error = "error reading from BIO";
      impl->result = TSI_INTERNAL_ERROR;
      return impl->result;
    } else {
      return TSI_OK;
    }
  }
  *bytes_size = static_cast<size_t>(bytes_read_from_ssl);
  return BIO_pending(impl->network_io) == 0 ? TSI_OK : TSI_INCOMPLETE_DATA;
}

static tsi_result ssl_handshaker_get_result(tsi_ssl_handshaker* impl) {
  if ((impl->result == TSI_HANDSHAKE_IN_PROGRESS) &&
      SSL_is_init_finished(impl->ssl)) {
    impl->result = TSI_OK;
  }
  return impl->result;
}

static tsi_result ssl_handshaker_do_handshake(tsi_ssl_handshaker* impl,
                                              std::string* error) {
  if (ssl_handshaker_get_result(impl) != TSI_HANDSHAKE_IN_PROGRESS) {
    impl->result = TSI_OK;
    return impl->result;
  } else {
    ERR_clear_error();
    /* Get ready to get some bytes from SSL. */
    int ssl_result = SSL_do_handshake(impl->ssl);
    ssl_result = SSL_get_error(impl->ssl, ssl_result);
    switch (ssl_result) {
      case SSL_ERROR_WANT_READ:
        if (BIO_pending(impl->network_io) == 0) {
          /* We need more data. */
          return TSI_INCOMPLETE_DATA;
        } else {
          return TSI_OK;
        }
      case SSL_ERROR_NONE:
        return TSI_OK;
      case SSL_ERROR_WANT_WRITE:
        return TSI_DRAIN_BUFFER;
      default: {
        char err_str[256];
        ERR_error_string_n(ERR_get_error(), err_str, sizeof(err_str));
        gpr_log(GPR_ERROR, "Handshake failed with fatal error %s: %s.",
<<<<<<< HEAD
                grpc_core::SslErrorString(ssl_result), err_str);
=======
                ssl_error_string(ssl_result), err_str);
        if (error != nullptr) {
          *error = absl::StrCat(ssl_error_string(ssl_result), ": ", err_str);
        }
>>>>>>> 658632fc
        impl->result = TSI_PROTOCOL_FAILURE;
        return impl->result;
      }
    }
  }
}

static tsi_result ssl_handshaker_process_bytes_from_peer(
    tsi_ssl_handshaker* impl, const unsigned char* bytes, size_t* bytes_size,
    std::string* error) {
  int bytes_written_into_ssl_size = 0;
  if (bytes == nullptr || bytes_size == nullptr || *bytes_size > INT_MAX) {
    if (error != nullptr) *error = "invalid argument";
    return TSI_INVALID_ARGUMENT;
  }
  GPR_ASSERT(*bytes_size <= INT_MAX);
  bytes_written_into_ssl_size =
      BIO_write(impl->network_io, bytes, static_cast<int>(*bytes_size));
  if (bytes_written_into_ssl_size < 0) {
    gpr_log(GPR_ERROR, "Could not write to memory BIO.");
    if (error != nullptr) *error = "could not write to memory BIO";
    impl->result = TSI_INTERNAL_ERROR;
    return impl->result;
  }
  *bytes_size = static_cast<size_t>(bytes_written_into_ssl_size);
  return ssl_handshaker_do_handshake(impl, error);
}

static void ssl_handshaker_destroy(tsi_handshaker* self) {
  tsi_ssl_handshaker* impl = reinterpret_cast<tsi_ssl_handshaker*>(self);
  SSL_free(impl->ssl);
  BIO_free(impl->network_io);
  gpr_free(impl->outgoing_bytes_buffer);
  tsi_ssl_handshaker_factory_unref(impl->factory_ref);
  gpr_free(impl);
}

// Removes the bytes remaining in |impl->SSL|'s read BIO and writes them to
// |bytes_remaining|.
static tsi_result ssl_bytes_remaining(tsi_ssl_handshaker* impl,
                                      unsigned char** bytes_remaining,
                                      size_t* bytes_remaining_size,
                                      std::string* error) {
  if (impl == nullptr || bytes_remaining == nullptr ||
      bytes_remaining_size == nullptr) {
    if (error != nullptr) *error = "invalid argument";
    return TSI_INVALID_ARGUMENT;
  }
  // Atempt to read all of the bytes in SSL's read BIO. These bytes should
  // contain application data records that were appended to a handshake record
  // containing the ClientFinished or ServerFinished message.
  size_t bytes_in_ssl = BIO_pending(SSL_get_rbio(impl->ssl));
  if (bytes_in_ssl == 0) return TSI_OK;
  *bytes_remaining = static_cast<uint8_t*>(gpr_malloc(bytes_in_ssl));
  int bytes_read = BIO_read(SSL_get_rbio(impl->ssl), *bytes_remaining,
                            static_cast<int>(bytes_in_ssl));
  // If an unexpected number of bytes were read, return an error status and free
  // all of the bytes that were read.
  if (bytes_read < 0 || static_cast<size_t>(bytes_read) != bytes_in_ssl) {
    gpr_log(GPR_ERROR,
            "Failed to read the expected number of bytes from SSL object.");
    gpr_free(*bytes_remaining);
    *bytes_remaining = nullptr;
    if (error != nullptr) {
      *error = "Failed to read the expected number of bytes from SSL object.";
    }
    return TSI_INTERNAL_ERROR;
  }
  *bytes_remaining_size = static_cast<size_t>(bytes_read);
  return TSI_OK;
}

// Write handshake data received from SSL to an unbound output buffer.
// By doing that, we drain SSL bio buffer used to hold handshake data.
// This API needs to be repeatedly called until all handshake data are
// received from SSL.
static tsi_result ssl_handshaker_write_output_buffer(tsi_handshaker* self,
                                                     size_t* bytes_written,
                                                     std::string* error) {
  tsi_ssl_handshaker* impl = reinterpret_cast<tsi_ssl_handshaker*>(self);
  tsi_result status = TSI_OK;
  size_t offset = *bytes_written;
  do {
    size_t to_send_size = impl->outgoing_bytes_buffer_size - offset;
    status = ssl_handshaker_get_bytes_to_send_to_peer(
        impl, impl->outgoing_bytes_buffer + offset, &to_send_size, error);
    offset += to_send_size;
    if (status == TSI_INCOMPLETE_DATA) {
      impl->outgoing_bytes_buffer_size *= 2;
      impl->outgoing_bytes_buffer = static_cast<unsigned char*>(gpr_realloc(
          impl->outgoing_bytes_buffer, impl->outgoing_bytes_buffer_size));
    }
  } while (status == TSI_INCOMPLETE_DATA);
  *bytes_written = offset;
  return status;
}

static tsi_result ssl_handshaker_next(tsi_handshaker* self,
                                      const unsigned char* received_bytes,
                                      size_t received_bytes_size,
                                      const unsigned char** bytes_to_send,
                                      size_t* bytes_to_send_size,
                                      tsi_handshaker_result** handshaker_result,
                                      tsi_handshaker_on_next_done_cb /*cb*/,
                                      void* /*user_data*/, std::string* error) {
  /* Input sanity check.  */
  if ((received_bytes_size > 0 && received_bytes == nullptr) ||
      bytes_to_send == nullptr || bytes_to_send_size == nullptr ||
      handshaker_result == nullptr) {
    if (error != nullptr) *error = "invalid argument";
    return TSI_INVALID_ARGUMENT;
  }
  /* If there are received bytes, process them first.  */
  tsi_ssl_handshaker* impl = reinterpret_cast<tsi_ssl_handshaker*>(self);
  tsi_result status = TSI_OK;
  size_t bytes_consumed = received_bytes_size;
  size_t bytes_written = 0;
  if (received_bytes_size > 0) {
    status = ssl_handshaker_process_bytes_from_peer(impl, received_bytes,
                                                    &bytes_consumed, error);
    while (status == TSI_DRAIN_BUFFER) {
      status = ssl_handshaker_write_output_buffer(self, &bytes_written, error);
      if (status != TSI_OK) return status;
      status = ssl_handshaker_do_handshake(impl, error);
    }
  }
  if (status != TSI_OK) return status;
  /* Get bytes to send to the peer, if available.  */
  status = ssl_handshaker_write_output_buffer(self, &bytes_written, error);
  if (status != TSI_OK) return status;
  *bytes_to_send = impl->outgoing_bytes_buffer;
  *bytes_to_send_size = bytes_written;
  /* If handshake completes, create tsi_handshaker_result.  */
  if (ssl_handshaker_get_result(impl) == TSI_HANDSHAKE_IN_PROGRESS) {
    *handshaker_result = nullptr;
  } else {
    // Any bytes that remain in |impl->ssl|'s read BIO after the handshake is
    // complete must be extracted and set to the unused bytes of the handshaker
    // result. This indicates to the gRPC stack that there are bytes from the
    // peer that must be processed.
    unsigned char* unused_bytes = nullptr;
    size_t unused_bytes_size = 0;
    status =
        ssl_bytes_remaining(impl, &unused_bytes, &unused_bytes_size, error);
    if (status != TSI_OK) return status;
    if (unused_bytes_size > received_bytes_size) {
      gpr_log(GPR_ERROR, "More unused bytes than received bytes.");
      gpr_free(unused_bytes);
      if (error != nullptr) *error = "More unused bytes than received bytes.";
      return TSI_INTERNAL_ERROR;
    }
    status = ssl_handshaker_result_create(impl, unused_bytes, unused_bytes_size,
                                          handshaker_result, error);
    if (status == TSI_OK) {
      /* Indicates that the handshake has completed and that a handshaker_result
       * has been created. */
      self->handshaker_result_created = true;
    }
  }
  return status;
}

static const tsi_handshaker_vtable handshaker_vtable = {
    nullptr, /* get_bytes_to_send_to_peer -- deprecated */
    nullptr, /* process_bytes_from_peer   -- deprecated */
    nullptr, /* get_result                -- deprecated */
    nullptr, /* extract_peer              -- deprecated */
    nullptr, /* create_frame_protector    -- deprecated */
    ssl_handshaker_destroy,
    ssl_handshaker_next,
    nullptr, /* shutdown */
};

/* --- tsi_ssl_handshaker_factory common methods. --- */

static void tsi_ssl_handshaker_resume_session(
    SSL* ssl, tsi::SslSessionLRUCache* session_cache) {
  const char* server_name = SSL_get_servername(ssl, TLSEXT_NAMETYPE_host_name);
  if (server_name == nullptr) {
    return;
  }
  tsi::SslSessionPtr session = session_cache->Get(server_name);
  if (session != nullptr) {
    // SSL_set_session internally increments reference counter.
    SSL_set_session(ssl, session.get());
  }
}

static tsi_result create_tsi_ssl_handshaker(SSL_CTX* ctx, int is_client,
                                            const char* server_name_indication,
                                            size_t network_bio_buf_size,
                                            size_t ssl_bio_buf_size,
                                            tsi_ssl_handshaker_factory* factory,
                                            tsi_handshaker** handshaker) {
  SSL* ssl = SSL_new(ctx);
  BIO* network_io = nullptr;
  BIO* ssl_io = nullptr;
  tsi_ssl_handshaker* impl = nullptr;
  *handshaker = nullptr;
  if (ctx == nullptr) {
    gpr_log(GPR_ERROR, "SSL Context is null. Should never happen.");
    return TSI_INTERNAL_ERROR;
  }
  if (ssl == nullptr) {
    return TSI_OUT_OF_RESOURCES;
  }
  SSL_set_info_callback(ssl, ssl_info_callback);

  if (!BIO_new_bio_pair(&network_io, network_bio_buf_size, &ssl_io,
                        ssl_bio_buf_size)) {
    gpr_log(GPR_ERROR, "BIO_new_bio_pair failed.");
    SSL_free(ssl);
    return TSI_OUT_OF_RESOURCES;
  }
  SSL_set_bio(ssl, ssl_io, ssl_io);
  if (is_client) {
    int ssl_result;
    SSL_set_connect_state(ssl);
    if (server_name_indication != nullptr) {
      if (!SSL_set_tlsext_host_name(ssl, server_name_indication)) {
        gpr_log(GPR_ERROR, "Invalid server name indication %s.",
                server_name_indication);
        SSL_free(ssl);
        BIO_free(network_io);
        return TSI_INTERNAL_ERROR;
      }
    }
    tsi_ssl_client_handshaker_factory* client_factory =
        reinterpret_cast<tsi_ssl_client_handshaker_factory*>(factory);
    if (client_factory->session_cache != nullptr) {
      tsi_ssl_handshaker_resume_session(ssl,
                                        client_factory->session_cache.get());
    }
    ERR_clear_error();
    ssl_result = SSL_do_handshake(ssl);
    ssl_result = SSL_get_error(ssl, ssl_result);
    if (ssl_result != SSL_ERROR_WANT_READ) {
      gpr_log(GPR_ERROR,
              "Unexpected error received from first SSL_do_handshake call: %s",
              grpc_core::SslErrorString(ssl_result));
      SSL_free(ssl);
      BIO_free(network_io);
      return TSI_INTERNAL_ERROR;
    }
  } else {
    SSL_set_accept_state(ssl);
  }

  impl = grpc_core::Zalloc<tsi_ssl_handshaker>();
  impl->ssl = ssl;
  impl->network_io = network_io;
  impl->result = TSI_HANDSHAKE_IN_PROGRESS;
  impl->outgoing_bytes_buffer_size =
      TSI_SSL_HANDSHAKER_OUTGOING_BUFFER_INITIAL_SIZE;
  impl->outgoing_bytes_buffer =
      static_cast<unsigned char*>(gpr_zalloc(impl->outgoing_bytes_buffer_size));
  impl->base.vtable = &handshaker_vtable;
  impl->factory_ref = tsi_ssl_handshaker_factory_ref(factory);
  *handshaker = &impl->base;
  return TSI_OK;
}

static int select_protocol_list(const unsigned char** out,
                                unsigned char* outlen,
                                const unsigned char* client_list,
                                size_t client_list_len,
                                const unsigned char* server_list,
                                size_t server_list_len) {
  const unsigned char* client_current = client_list;
  while (static_cast<unsigned int>(client_current - client_list) <
         client_list_len) {
    unsigned char client_current_len = *(client_current++);
    const unsigned char* server_current = server_list;
    while ((server_current >= server_list) &&
           static_cast<uintptr_t>(server_current - server_list) <
               server_list_len) {
      unsigned char server_current_len = *(server_current++);
      if ((client_current_len == server_current_len) &&
          !memcmp(client_current, server_current, server_current_len)) {
        *out = server_current;
        *outlen = server_current_len;
        return SSL_TLSEXT_ERR_OK;
      }
      server_current += server_current_len;
    }
    client_current += client_current_len;
  }
  return SSL_TLSEXT_ERR_NOACK;
}

/* --- tsi_ssl_client_handshaker_factory methods implementation. --- */

tsi_result tsi_ssl_client_handshaker_factory_create_handshaker(
    tsi_ssl_client_handshaker_factory* factory,
    const char* server_name_indication, size_t network_bio_buf_size,
    size_t ssl_bio_buf_size, tsi_handshaker** handshaker) {
  return create_tsi_ssl_handshaker(
      factory->ssl_context, 1, server_name_indication, network_bio_buf_size,
      ssl_bio_buf_size, &factory->base, handshaker);
}

void tsi_ssl_client_handshaker_factory_unref(
    tsi_ssl_client_handshaker_factory* factory) {
  if (factory == nullptr) return;
  tsi_ssl_handshaker_factory_unref(&factory->base);
}

static void tsi_ssl_client_handshaker_factory_destroy(
    tsi_ssl_handshaker_factory* factory) {
  if (factory == nullptr) return;
  tsi_ssl_client_handshaker_factory* self =
      reinterpret_cast<tsi_ssl_client_handshaker_factory*>(factory);
  if (self->ssl_context != nullptr) SSL_CTX_free(self->ssl_context);
  if (self->alpn_protocol_list != nullptr) gpr_free(self->alpn_protocol_list);
  self->session_cache.reset();
  self->key_logger.reset();
  gpr_free(self);
}

static int client_handshaker_factory_npn_callback(
    SSL* /*ssl*/, unsigned char** out, unsigned char* outlen,
    const unsigned char* in, unsigned int inlen, void* arg) {
  tsi_ssl_client_handshaker_factory* factory =
      static_cast<tsi_ssl_client_handshaker_factory*>(arg);
  return select_protocol_list(const_cast<const unsigned char**>(out), outlen,
                              factory->alpn_protocol_list,
                              factory->alpn_protocol_list_length, in, inlen);
}

/* --- tsi_ssl_server_handshaker_factory methods implementation. --- */

tsi_result tsi_ssl_server_handshaker_factory_create_handshaker(
    tsi_ssl_server_handshaker_factory* factory, size_t network_bio_buf_size,
    size_t ssl_bio_buf_size, tsi_handshaker** handshaker) {
  if (factory->ssl_context_count == 0) return TSI_INVALID_ARGUMENT;
  /* Create the handshaker with the first context. We will switch if needed
     because of SNI in ssl_server_handshaker_factory_servername_callback.  */
  return create_tsi_ssl_handshaker(factory->ssl_contexts[0], 0, nullptr,
                                   network_bio_buf_size, ssl_bio_buf_size,
                                   &factory->base, handshaker);
}

void tsi_ssl_server_handshaker_factory_unref(
    tsi_ssl_server_handshaker_factory* factory) {
  if (factory == nullptr) return;
  tsi_ssl_handshaker_factory_unref(&factory->base);
}

static void tsi_ssl_server_handshaker_factory_destroy(
    tsi_ssl_handshaker_factory* factory) {
  if (factory == nullptr) return;
  tsi_ssl_server_handshaker_factory* self =
      reinterpret_cast<tsi_ssl_server_handshaker_factory*>(factory);
  size_t i;
  for (i = 0; i < self->ssl_context_count; i++) {
    if (self->ssl_contexts[i] != nullptr) {
      SSL_CTX_free(self->ssl_contexts[i]);
      tsi_peer_destruct(&self->ssl_context_x509_subject_names[i]);
    }
  }
  if (self->ssl_contexts != nullptr) gpr_free(self->ssl_contexts);
  if (self->ssl_context_x509_subject_names != nullptr) {
    gpr_free(self->ssl_context_x509_subject_names);
  }
  if (self->alpn_protocol_list != nullptr) gpr_free(self->alpn_protocol_list);
  self->key_logger.reset();
  gpr_free(self);
}

static int does_entry_match_name(absl::string_view entry,
                                 absl::string_view name) {
  if (entry.empty()) return 0;

  /* Take care of '.' terminations. */
  if (name.back() == '.') {
    name.remove_suffix(1);
  }
  if (entry.back() == '.') {
    entry.remove_suffix(1);
    if (entry.empty()) return 0;
  }

  if (absl::EqualsIgnoreCase(name, entry)) {
    return 1; /* Perfect match. */
  }
  if (entry.front() != '*') return 0;

  /* Wildchar subdomain matching. */
  if (entry.size() < 3 || entry[1] != '.') { /* At least *.x */
    gpr_log(GPR_ERROR, "Invalid wildchar entry.");
    return 0;
  }
  size_t name_subdomain_pos = name.find('.');
  if (name_subdomain_pos == absl::string_view::npos) return 0;
  if (name_subdomain_pos >= name.size() - 2) return 0;
  absl::string_view name_subdomain =
      name.substr(name_subdomain_pos + 1); /* Starts after the dot. */
  entry.remove_prefix(2);                  /* Remove *. */
  size_t dot = name_subdomain.find('.');
  if (dot == absl::string_view::npos || dot == name_subdomain.size() - 1) {
    gpr_log(GPR_ERROR, "Invalid toplevel subdomain: %s",
            std::string(name_subdomain).c_str());
    return 0;
  }
  if (name_subdomain.back() == '.') {
    name_subdomain.remove_suffix(1);
  }
  return !entry.empty() && absl::EqualsIgnoreCase(name_subdomain, entry);
}

static int ssl_server_handshaker_factory_servername_callback(SSL* ssl,
                                                             int* /*ap*/,
                                                             void* arg) {
  tsi_ssl_server_handshaker_factory* impl =
      static_cast<tsi_ssl_server_handshaker_factory*>(arg);
  size_t i = 0;
  const char* servername = SSL_get_servername(ssl, TLSEXT_NAMETYPE_host_name);
  if (servername == nullptr || strlen(servername) == 0) {
    return SSL_TLSEXT_ERR_NOACK;
  }

  for (i = 0; i < impl->ssl_context_count; i++) {
    if (tsi_ssl_peer_matches_name(&impl->ssl_context_x509_subject_names[i],
                                  servername)) {
      SSL_set_SSL_CTX(ssl, impl->ssl_contexts[i]);
      return SSL_TLSEXT_ERR_OK;
    }
  }
  gpr_log(GPR_ERROR, "No match found for server name: %s.", servername);
  return SSL_TLSEXT_ERR_NOACK;
}

#if TSI_OPENSSL_ALPN_SUPPORT
static int server_handshaker_factory_alpn_callback(
    SSL* /*ssl*/, const unsigned char** out, unsigned char* outlen,
    const unsigned char* in, unsigned int inlen, void* arg) {
  tsi_ssl_server_handshaker_factory* factory =
      static_cast<tsi_ssl_server_handshaker_factory*>(arg);
  return select_protocol_list(out, outlen, in, inlen,
                              factory->alpn_protocol_list,
                              factory->alpn_protocol_list_length);
}
#endif /* TSI_OPENSSL_ALPN_SUPPORT */

static int server_handshaker_factory_npn_advertised_callback(
    SSL* /*ssl*/, const unsigned char** out, unsigned int* outlen, void* arg) {
  tsi_ssl_server_handshaker_factory* factory =
      static_cast<tsi_ssl_server_handshaker_factory*>(arg);
  *out = factory->alpn_protocol_list;
  GPR_ASSERT(factory->alpn_protocol_list_length <= UINT_MAX);
  *outlen = static_cast<unsigned int>(factory->alpn_protocol_list_length);
  return SSL_TLSEXT_ERR_OK;
}

/// This callback is called when new \a session is established and ready to
/// be cached. This session can be reused for new connections to similar
/// servers at later point of time.
/// It's intended to be used with SSL_CTX_sess_set_new_cb function.
///
/// It returns 1 if callback takes ownership over \a session and 0 otherwise.
static int server_handshaker_factory_new_session_callback(
    SSL* ssl, SSL_SESSION* session) {
  SSL_CTX* ssl_context = SSL_get_SSL_CTX(ssl);
  if (ssl_context == nullptr) {
    return 0;
  }
  void* arg = SSL_CTX_get_ex_data(ssl_context, g_ssl_ctx_ex_factory_index);
  tsi_ssl_client_handshaker_factory* factory =
      static_cast<tsi_ssl_client_handshaker_factory*>(arg);
  const char* server_name = SSL_get_servername(ssl, TLSEXT_NAMETYPE_host_name);
  if (server_name == nullptr) {
    return 0;
  }
  factory->session_cache->Put(server_name, tsi::SslSessionPtr(session));
  // Return 1 to indicate transferred ownership over the given session.
  return 1;
}

/// This callback is invoked at client or server when ssl/tls handshakes
/// complete and keylogging is enabled.
template <typename T>
static void ssl_keylogging_callback(const SSL* ssl, const char* info) {
  SSL_CTX* ssl_context = SSL_get_SSL_CTX(ssl);
  GPR_ASSERT(ssl_context != nullptr);
  void* arg = SSL_CTX_get_ex_data(ssl_context, g_ssl_ctx_ex_factory_index);
  T* factory = static_cast<T*>(arg);
  factory->key_logger->LogSessionKeys(ssl_context, info);
}

// This callback is invoked when the CRL has been verified and will soft-fail
// errors in verification depending on certain error types.
static int verify_cb(int ok, X509_STORE_CTX* ctx) {
  int cert_error = X509_STORE_CTX_get_error(ctx);
  if (cert_error == X509_V_ERR_UNABLE_TO_GET_CRL) {
    gpr_log(
        GPR_INFO,
        "Certificate verification failed to get CRL files. Ignoring error.");
    return 1;
  }
  if (cert_error != 0) {
    gpr_log(GPR_ERROR, "Certificate verify failed with code %d", cert_error);
  }
  return ok;
}

/* --- tsi_ssl_handshaker_factory constructors. --- */

static tsi_ssl_handshaker_factory_vtable client_handshaker_factory_vtable = {
    tsi_ssl_client_handshaker_factory_destroy};

tsi_result tsi_create_ssl_client_handshaker_factory(
    const tsi_ssl_pem_key_cert_pair* pem_key_cert_pair,
    const char* pem_root_certs, const char* cipher_suites,
    const char** alpn_protocols, uint16_t num_alpn_protocols,
    tsi_ssl_client_handshaker_factory** factory) {
  tsi_ssl_client_handshaker_options options;
  options.pem_key_cert_pair = pem_key_cert_pair;
  options.pem_root_certs = pem_root_certs;
  options.cipher_suites = cipher_suites;
  options.alpn_protocols = alpn_protocols;
  options.num_alpn_protocols = num_alpn_protocols;
  return tsi_create_ssl_client_handshaker_factory_with_options(&options,
                                                               factory);
}

tsi_result tsi_create_ssl_client_handshaker_factory_with_options(
    const tsi_ssl_client_handshaker_options* options,
    tsi_ssl_client_handshaker_factory** factory) {
  SSL_CTX* ssl_context = nullptr;
  tsi_ssl_client_handshaker_factory* impl = nullptr;
  tsi_result result = TSI_OK;

  gpr_once_init(&g_init_openssl_once, init_openssl);

  if (factory == nullptr) return TSI_INVALID_ARGUMENT;
  *factory = nullptr;
  if (options->pem_root_certs == nullptr && options->root_store == nullptr) {
    return TSI_INVALID_ARGUMENT;
  }

#if OPENSSL_VERSION_NUMBER >= 0x10100000
  ssl_context = SSL_CTX_new(TLS_method());
#else
  ssl_context = SSL_CTX_new(TLSv1_2_method());
#endif
  if (ssl_context == nullptr) {
    grpc_core::LogSslErrorStack();
    gpr_log(GPR_ERROR, "Could not create ssl context.");
    return TSI_INVALID_ARGUMENT;
  }

  result = tsi_set_min_and_max_tls_versions(
      ssl_context, options->min_tls_version, options->max_tls_version);
  if (result != TSI_OK) return result;

  impl = static_cast<tsi_ssl_client_handshaker_factory*>(
      gpr_zalloc(sizeof(*impl)));
  tsi_ssl_handshaker_factory_init(&impl->base);
  impl->base.vtable = &client_handshaker_factory_vtable;
  impl->ssl_context = ssl_context;
  if (options->session_cache != nullptr) {
    // Unref is called manually on factory destruction.
    impl->session_cache =
        reinterpret_cast<tsi::SslSessionLRUCache*>(options->session_cache)
            ->Ref();
    SSL_CTX_sess_set_new_cb(ssl_context,
                            server_handshaker_factory_new_session_callback);
    SSL_CTX_set_session_cache_mode(ssl_context, SSL_SESS_CACHE_CLIENT);
  }

#if OPENSSL_VERSION_NUMBER >= 0x10101000 && !defined(LIBRESSL_VERSION_NUMBER)
  if (options->key_logger != nullptr) {
    impl->key_logger = options->key_logger->Ref();
    // SSL_CTX_set_keylog_callback is set here to register callback
    // when ssl/tls handshakes complete.
    SSL_CTX_set_keylog_callback(
        ssl_context,
        ssl_keylogging_callback<tsi_ssl_client_handshaker_factory>);
  }
#endif

  if (options->session_cache != nullptr || options->key_logger != nullptr) {
    // Need to set factory at g_ssl_ctx_ex_factory_index
    SSL_CTX_set_ex_data(ssl_context, g_ssl_ctx_ex_factory_index, impl);
  }

  do {
    result = populate_ssl_context(ssl_context, options->pem_key_cert_pair,
                                  options->cipher_suites);
    if (result != TSI_OK) break;

#if OPENSSL_VERSION_NUMBER >= 0x10100000
    // X509_STORE_up_ref is only available since OpenSSL 1.1.
    if (options->root_store != nullptr) {
      X509_STORE_up_ref(options->root_store->store);
      SSL_CTX_set_cert_store(ssl_context, options->root_store->store);
    }
#endif
    if (OPENSSL_VERSION_NUMBER < 0x10100000 || options->root_store == nullptr) {
      result = ssl_ctx_load_verification_certs(
          ssl_context, options->pem_root_certs, strlen(options->pem_root_certs),
          nullptr);
      if (result != TSI_OK) {
        gpr_log(GPR_ERROR, "Cannot load server root certificates.");
        break;
      }
    }

    if (options->num_alpn_protocols != 0) {
      result = build_alpn_protocol_name_list(
          options->alpn_protocols, options->num_alpn_protocols,
          &impl->alpn_protocol_list, &impl->alpn_protocol_list_length);
      if (result != TSI_OK) {
        gpr_log(GPR_ERROR, "Building alpn list failed with error %s.",
                tsi_result_to_string(result));
        break;
      }
#if TSI_OPENSSL_ALPN_SUPPORT
      GPR_ASSERT(impl->alpn_protocol_list_length < UINT_MAX);
      if (SSL_CTX_set_alpn_protos(
              ssl_context, impl->alpn_protocol_list,
              static_cast<unsigned int>(impl->alpn_protocol_list_length))) {
        gpr_log(GPR_ERROR, "Could not set alpn protocol list to context.");
        result = TSI_INVALID_ARGUMENT;
        break;
      }
#endif /* TSI_OPENSSL_ALPN_SUPPORT */
      SSL_CTX_set_next_proto_select_cb(
          ssl_context, client_handshaker_factory_npn_callback, impl);
    }
  } while (false);
  if (result != TSI_OK) {
    tsi_ssl_handshaker_factory_unref(&impl->base);
    return result;
  }
  if (options->skip_server_certificate_verification) {
    SSL_CTX_set_verify(ssl_context, SSL_VERIFY_PEER, NullVerifyCallback);
  } else {
    SSL_CTX_set_verify(ssl_context, SSL_VERIFY_PEER, nullptr);
  }

#if OPENSSL_VERSION_NUMBER >= 0x10100000
  if (options->crl_directory != nullptr &&
      strcmp(options->crl_directory, "") != 0) {
    gpr_log(GPR_INFO, "enabling client CRL checking with path: %s",
            options->crl_directory);
    X509_STORE* cert_store = SSL_CTX_get_cert_store(ssl_context);
    X509_STORE_set_verify_cb(cert_store, verify_cb);
    if (!X509_STORE_load_locations(cert_store, nullptr,
                                   options->crl_directory)) {
      gpr_log(GPR_ERROR, "Failed to load CRL File from directory.");
    } else {
      X509_VERIFY_PARAM* param = X509_STORE_get0_param(cert_store);
      X509_VERIFY_PARAM_set_flags(param, X509_V_FLAG_CRL_CHECK);
      gpr_log(GPR_INFO, "enabled client side CRL checking.");
    }
  }
#endif

  *factory = impl;
  return TSI_OK;
}

static tsi_ssl_handshaker_factory_vtable server_handshaker_factory_vtable = {
    tsi_ssl_server_handshaker_factory_destroy};

tsi_result tsi_create_ssl_server_handshaker_factory(
    const tsi_ssl_pem_key_cert_pair* pem_key_cert_pairs,
    size_t num_key_cert_pairs, const char* pem_client_root_certs,
    int force_client_auth, const char* cipher_suites,
    const char** alpn_protocols, uint16_t num_alpn_protocols,
    tsi_ssl_server_handshaker_factory** factory) {
  return tsi_create_ssl_server_handshaker_factory_ex(
      pem_key_cert_pairs, num_key_cert_pairs, pem_client_root_certs,
      force_client_auth ? TSI_REQUEST_AND_REQUIRE_CLIENT_CERTIFICATE_AND_VERIFY
                        : TSI_DONT_REQUEST_CLIENT_CERTIFICATE,
      cipher_suites, alpn_protocols, num_alpn_protocols, factory);
}

tsi_result tsi_create_ssl_server_handshaker_factory_ex(
    const tsi_ssl_pem_key_cert_pair* pem_key_cert_pairs,
    size_t num_key_cert_pairs, const char* pem_client_root_certs,
    tsi_client_certificate_request_type client_certificate_request,
    const char* cipher_suites, const char** alpn_protocols,
    uint16_t num_alpn_protocols, tsi_ssl_server_handshaker_factory** factory) {
  tsi_ssl_server_handshaker_options options;
  options.pem_key_cert_pairs = pem_key_cert_pairs;
  options.num_key_cert_pairs = num_key_cert_pairs;
  options.pem_client_root_certs = pem_client_root_certs;
  options.client_certificate_request = client_certificate_request;
  options.cipher_suites = cipher_suites;
  options.alpn_protocols = alpn_protocols;
  options.num_alpn_protocols = num_alpn_protocols;
  return tsi_create_ssl_server_handshaker_factory_with_options(&options,
                                                               factory);
}

tsi_result tsi_create_ssl_server_handshaker_factory_with_options(
    const tsi_ssl_server_handshaker_options* options,
    tsi_ssl_server_handshaker_factory** factory) {
  tsi_ssl_server_handshaker_factory* impl = nullptr;
  tsi_result result = TSI_OK;
  size_t i = 0;

  gpr_once_init(&g_init_openssl_once, init_openssl);

  if (factory == nullptr) return TSI_INVALID_ARGUMENT;
  *factory = nullptr;
  if (options->num_key_cert_pairs == 0 ||
      options->pem_key_cert_pairs == nullptr) {
    return TSI_INVALID_ARGUMENT;
  }

  impl = static_cast<tsi_ssl_server_handshaker_factory*>(
      gpr_zalloc(sizeof(*impl)));
  tsi_ssl_handshaker_factory_init(&impl->base);
  impl->base.vtable = &server_handshaker_factory_vtable;

  impl->ssl_contexts = static_cast<SSL_CTX**>(
      gpr_zalloc(options->num_key_cert_pairs * sizeof(SSL_CTX*)));
  impl->ssl_context_x509_subject_names = static_cast<tsi_peer*>(
      gpr_zalloc(options->num_key_cert_pairs * sizeof(tsi_peer)));
  if (impl->ssl_contexts == nullptr ||
      impl->ssl_context_x509_subject_names == nullptr) {
    tsi_ssl_handshaker_factory_unref(&impl->base);
    return TSI_OUT_OF_RESOURCES;
  }
  impl->ssl_context_count = options->num_key_cert_pairs;

  if (options->num_alpn_protocols > 0) {
    result = build_alpn_protocol_name_list(
        options->alpn_protocols, options->num_alpn_protocols,
        &impl->alpn_protocol_list, &impl->alpn_protocol_list_length);
    if (result != TSI_OK) {
      tsi_ssl_handshaker_factory_unref(&impl->base);
      return result;
    }
  }

  if (options->key_logger != nullptr) {
    impl->key_logger = options->key_logger->Ref();
  }

  for (i = 0; i < options->num_key_cert_pairs; i++) {
    do {
#if OPENSSL_VERSION_NUMBER >= 0x10100000
      impl->ssl_contexts[i] = SSL_CTX_new(TLS_method());
#else
      impl->ssl_contexts[i] = SSL_CTX_new(TLSv1_2_method());
#endif
      if (impl->ssl_contexts[i] == nullptr) {
        grpc_core::LogSslErrorStack();
        gpr_log(GPR_ERROR, "Could not create ssl context.");
        result = TSI_OUT_OF_RESOURCES;
        break;
      }

      result = tsi_set_min_and_max_tls_versions(impl->ssl_contexts[i],
                                                options->min_tls_version,
                                                options->max_tls_version);
      if (result != TSI_OK) return result;

      result = populate_ssl_context(impl->ssl_contexts[i],
                                    &options->pem_key_cert_pairs[i],
                                    options->cipher_suites);
      if (result != TSI_OK) break;

      // TODO(elessar): Provide ability to disable session ticket keys.

      // Allow client cache sessions (it's needed for OpenSSL only).
      int set_sid_ctx_result = SSL_CTX_set_session_id_context(
          impl->ssl_contexts[i], kSslSessionIdContext,
          GPR_ARRAY_SIZE(kSslSessionIdContext));
      if (set_sid_ctx_result == 0) {
        gpr_log(GPR_ERROR, "Failed to set session id context.");
        result = TSI_INTERNAL_ERROR;
        break;
      }

      if (options->session_ticket_key != nullptr) {
        if (SSL_CTX_set_tlsext_ticket_keys(
                impl->ssl_contexts[i],
                const_cast<char*>(options->session_ticket_key),
                options->session_ticket_key_size) == 0) {
          gpr_log(GPR_ERROR, "Invalid STEK size.");
          result = TSI_INVALID_ARGUMENT;
          break;
        }
      }

      if (options->pem_client_root_certs != nullptr) {
        STACK_OF(X509_NAME)* root_names = nullptr;
        result = ssl_ctx_load_verification_certs(
            impl->ssl_contexts[i], options->pem_client_root_certs,
            strlen(options->pem_client_root_certs), &root_names);
        if (result != TSI_OK) {
          gpr_log(GPR_ERROR, "Invalid verification certs.");
          break;
        }
        SSL_CTX_set_client_CA_list(impl->ssl_contexts[i], root_names);
      }
      switch (options->client_certificate_request) {
        case TSI_DONT_REQUEST_CLIENT_CERTIFICATE:
          SSL_CTX_set_verify(impl->ssl_contexts[i], SSL_VERIFY_NONE, nullptr);
          break;
        case TSI_REQUEST_CLIENT_CERTIFICATE_BUT_DONT_VERIFY:
          SSL_CTX_set_verify(impl->ssl_contexts[i], SSL_VERIFY_PEER,
                             NullVerifyCallback);
          break;
        case TSI_REQUEST_CLIENT_CERTIFICATE_AND_VERIFY:
          SSL_CTX_set_verify(impl->ssl_contexts[i], SSL_VERIFY_PEER, nullptr);
          break;
        case TSI_REQUEST_AND_REQUIRE_CLIENT_CERTIFICATE_BUT_DONT_VERIFY:
          SSL_CTX_set_verify(impl->ssl_contexts[i],
                             SSL_VERIFY_PEER | SSL_VERIFY_FAIL_IF_NO_PEER_CERT,
                             NullVerifyCallback);
          break;
        case TSI_REQUEST_AND_REQUIRE_CLIENT_CERTIFICATE_AND_VERIFY:
          SSL_CTX_set_verify(impl->ssl_contexts[i],
                             SSL_VERIFY_PEER | SSL_VERIFY_FAIL_IF_NO_PEER_CERT,
                             nullptr);
          break;
      }

#if OPENSSL_VERSION_NUMBER >= 0x10100000
      if (options->crl_directory != nullptr &&
          strcmp(options->crl_directory, "") != 0) {
        gpr_log(GPR_INFO, "enabling server CRL checking with path %s",
                options->crl_directory);
        X509_STORE* cert_store = SSL_CTX_get_cert_store(impl->ssl_contexts[i]);
        X509_STORE_set_verify_cb(cert_store, verify_cb);
        if (!X509_STORE_load_locations(cert_store, nullptr,
                                       options->crl_directory)) {
          gpr_log(GPR_ERROR, "Failed to load CRL File from directory.");
        } else {
          X509_VERIFY_PARAM* param = X509_STORE_get0_param(cert_store);
          X509_VERIFY_PARAM_set_flags(param, X509_V_FLAG_CRL_CHECK);
          gpr_log(GPR_INFO, "enabled server CRL checking.");
        }
      }
#endif

      result = tsi_ssl_extract_x509_subject_names_from_pem_cert(
          options->pem_key_cert_pairs[i].cert_chain,
          &impl->ssl_context_x509_subject_names[i]);
      if (result != TSI_OK) break;

      SSL_CTX_set_tlsext_servername_callback(
          impl->ssl_contexts[i],
          ssl_server_handshaker_factory_servername_callback);
      SSL_CTX_set_tlsext_servername_arg(impl->ssl_contexts[i], impl);
#if TSI_OPENSSL_ALPN_SUPPORT
      SSL_CTX_set_alpn_select_cb(impl->ssl_contexts[i],
                                 server_handshaker_factory_alpn_callback, impl);
#endif /* TSI_OPENSSL_ALPN_SUPPORT */
      SSL_CTX_set_next_protos_advertised_cb(
          impl->ssl_contexts[i],
          server_handshaker_factory_npn_advertised_callback, impl);

#if OPENSSL_VERSION_NUMBER >= 0x10101000 && !defined(LIBRESSL_VERSION_NUMBER)
      /* Register factory at index */
      if (options->key_logger != nullptr) {
        // Need to set factory at g_ssl_ctx_ex_factory_index
        SSL_CTX_set_ex_data(impl->ssl_contexts[i], g_ssl_ctx_ex_factory_index,
                            impl);
        // SSL_CTX_set_keylog_callback is set here to register callback
        // when ssl/tls handshakes complete.
        SSL_CTX_set_keylog_callback(
            impl->ssl_contexts[i],
            ssl_keylogging_callback<tsi_ssl_server_handshaker_factory>);
      }
#endif
    } while (false);

    if (result != TSI_OK) {
      tsi_ssl_handshaker_factory_unref(&impl->base);
      return result;
    }
  }

  *factory = impl;
  return TSI_OK;
}

/* --- tsi_ssl utils. --- */

int tsi_ssl_peer_matches_name(const tsi_peer* peer, absl::string_view name) {
  size_t i = 0;
  size_t san_count = 0;
  const tsi_peer_property* cn_property = nullptr;
  int like_ip = looks_like_ip_address(name);

  /* Check the SAN first. */
  for (i = 0; i < peer->property_count; i++) {
    const tsi_peer_property* property = &peer->properties[i];
    if (property->name == nullptr) continue;
    if (strcmp(property->name,
               TSI_X509_SUBJECT_ALTERNATIVE_NAME_PEER_PROPERTY) == 0) {
      san_count++;

      absl::string_view entry(property->value.data, property->value.length);
      if (!like_ip && does_entry_match_name(entry, name)) {
        return 1;
      } else if (like_ip && name == entry) {
        /* IP Addresses are exact matches only. */
        return 1;
      }
    } else if (strcmp(property->name,
                      TSI_X509_SUBJECT_COMMON_NAME_PEER_PROPERTY) == 0) {
      cn_property = property;
    }
  }

  /* If there's no SAN, try the CN, but only if its not like an IP Address */
  if (san_count == 0 && cn_property != nullptr && !like_ip) {
    if (does_entry_match_name(absl::string_view(cn_property->value.data,
                                                cn_property->value.length),
                              name)) {
      return 1;
    }
  }

  return 0; /* Not found. */
}

/* --- Testing support. --- */
const tsi_ssl_handshaker_factory_vtable* tsi_ssl_handshaker_factory_swap_vtable(
    tsi_ssl_handshaker_factory* factory,
    tsi_ssl_handshaker_factory_vtable* new_vtable) {
  GPR_ASSERT(factory != nullptr);
  GPR_ASSERT(factory->vtable != nullptr);

  const tsi_ssl_handshaker_factory_vtable* orig_vtable = factory->vtable;
  factory->vtable = new_vtable;
  return orig_vtable;
}<|MERGE_RESOLUTION|>--- conflicted
+++ resolved
@@ -1313,14 +1313,10 @@
         char err_str[256];
         ERR_error_string_n(ERR_get_error(), err_str, sizeof(err_str));
         gpr_log(GPR_ERROR, "Handshake failed with fatal error %s: %s.",
-<<<<<<< HEAD
                 grpc_core::SslErrorString(ssl_result), err_str);
-=======
-                ssl_error_string(ssl_result), err_str);
         if (error != nullptr) {
           *error = absl::StrCat(ssl_error_string(ssl_result), ": ", err_str);
         }
->>>>>>> 658632fc
         impl->result = TSI_PROTOCOL_FAILURE;
         return impl->result;
       }
