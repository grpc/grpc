--- conflicted
+++ resolved
@@ -1928,7 +1928,6 @@
   return 1;
 }
 
-<<<<<<< HEAD
 /// This callback is invoked at client or server when ssl/tls handshakes
 /// complete and keylogging is enabled.
 template <typename T>
@@ -1938,14 +1937,14 @@
   void* arg = SSL_CTX_get_ex_data(ssl_context, g_ssl_ctx_ex_factory_index);
   T* factory = static_cast<T*>(arg);
   factory->key_logger->LogSessionKeys(ssl_context, info);
-=======
+}
+
 static int verify_cb(int ok, X509_STORE_CTX* ctx) {
   int cert_error = X509_STORE_CTX_get_error(ctx);
   if (cert_error != 0) {
     gpr_log(GPR_ERROR, "Certificate verify failed with code %d", cert_error);
   }
   return ok;
->>>>>>> 8015ae16
 }
 
 /* --- tsi_ssl_handshaker_factory constructors. --- */
