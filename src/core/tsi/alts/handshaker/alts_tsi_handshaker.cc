//
//
// Copyright 2018 gRPC authors.
//
// Licensed under the Apache License, Version 2.0 (the "License");
// you may not use this file except in compliance with the License.
// You may obtain a copy of the License at
//
//     http://www.apache.org/licenses/LICENSE-2.0
//
// Unless required by applicable law or agreed to in writing, software
// distributed under the License is distributed on an "AS IS" BASIS,
// WITHOUT WARRANTIES OR CONDITIONS OF ANY KIND, either express or implied.
// See the License for the specific language governing permissions and
// limitations under the License.
//
//

#include "src/core/tsi/alts/handshaker/alts_tsi_handshaker.h"

#include <grpc/credentials.h>
#include <grpc/grpc_security.h>
#include <grpc/support/alloc.h>
#include <grpc/support/port_platform.h>
#include <grpc/support/string_util.h>
#include <grpc/support/sync.h>
#include <grpc/support/thd_id.h>
#include <stdio.h>
#include <stdlib.h>
#include <string.h>

#include "absl/log/log.h"
#include "src/core/lib/iomgr/closure.h"
#include "src/core/lib/iomgr/exec_ctx.h"
#include "src/core/lib/surface/channel.h"
#include "src/core/tsi/alts/frame_protector/alts_frame_protector.h"
#include "src/core/tsi/alts/handshaker/alts_handshaker_client.h"
#include "src/core/tsi/alts/handshaker/alts_shared_resource.h"
#include "src/core/tsi/alts/zero_copy_frame_protector/alts_zero_copy_grpc_protector.h"
#include "src/core/util/env.h"
#include "src/core/util/grpc_check.h"
#include "src/core/util/memory.h"
#include "src/core/util/sync.h"
#include "upb/mem/arena.hpp"

namespace {
constexpr absl::string_view kUseGrpcExperimentalAltsHandshakerKeepaliveParams =
    "GRPC_EXPERIMENTAL_ALTS_HANDSHAKER_KEEPALIVE_PARAMS";

// 10 seconds
constexpr int kExperimentalKeepAliveTimeoutMs = 10 * 1000;
// 10 minutes
constexpr int kExperimentalKeepAliveTimeMs = 10 * 60 * 1000;
}  // namespace

// Main struct for ALTS TSI handshaker.
struct alts_tsi_handshaker {
  tsi_handshaker base;
  grpc_slice target_name;
  bool is_client;
  bool has_sent_start_message = false;
  bool has_created_handshaker_client = false;
  char* handshaker_service_url;
  grpc_pollset_set* interested_parties;
  grpc_alts_credentials_options* options;
  alts_handshaker_client_vtable* client_vtable_for_testing = nullptr;
  grpc_channel* channel = nullptr;
  bool use_dedicated_cq;
  // mu synchronizes all fields below. Note these are the
  // only fields that can be concurrently accessed (due to
  // potential concurrency of tsi_handshaker_shutdown and
  // tsi_handshaker_next).
  grpc_core::Mutex mu;
  alts_handshaker_client* client = nullptr;
  // shutdown effectively follows base.handshake_shutdown,
  // but is synchronized by the mutex of this object.
  bool shutdown = false;
  // Maximum frame size used by frame protector.
  size_t max_frame_size;
  // A comma-separated list of preferred transport protocols, sorted by
  // preference.
  std::optional<std::string> preferred_transport_protocols;
};

// Main struct for ALTS TSI handshaker result.
typedef struct alts_tsi_handshaker_result {
  tsi_handshaker_result base;
  char* peer_identity;
  char* key_data;
  unsigned char* unused_bytes;
  size_t unused_bytes_size;
  grpc_slice rpc_versions;
  bool is_client;
  grpc_slice serialized_context;
  // Peer's maximum frame size.
  size_t max_frame_size;
  std::string record_protocol;
  std::optional<std::string> negotiated_transport_protocol;
} alts_tsi_handshaker_result;

static tsi_result handshaker_result_extract_peer(
    const tsi_handshaker_result* self, tsi_peer* peer) {
  if (self == nullptr || peer == nullptr) {
    LOG(ERROR) << "Invalid argument to handshaker_result_extract_peer()";
    return TSI_INVALID_ARGUMENT;
  }
  alts_tsi_handshaker_result* result =
      reinterpret_cast<alts_tsi_handshaker_result*>(
          const_cast<tsi_handshaker_result*>(self));
  const int peer_properties_count =
      (result && result->negotiated_transport_protocol.has_value())
          ? (kTsiAltsMinNumOfPeerProperties + 1)
          : kTsiAltsMinNumOfPeerProperties;
  tsi_result ok = tsi_construct_peer(peer_properties_count, peer);
  int index = 0;
  if (ok != TSI_OK) {
    LOG(ERROR) << "Failed to construct tsi peer";
    return ok;
  }
  GRPC_CHECK_NE(&peer->properties[index], nullptr);
  ok = tsi_construct_string_peer_property_from_cstring(
      TSI_CERTIFICATE_TYPE_PEER_PROPERTY, TSI_ALTS_CERTIFICATE_TYPE,
      &peer->properties[index]);
  if (ok != TSI_OK) {
    tsi_peer_destruct(peer);
    LOG(ERROR) << "Failed to set tsi peer property";
    return ok;
  }
  index++;
  GRPC_CHECK_NE(&peer->properties[index], nullptr);
  ok = tsi_construct_string_peer_property_from_cstring(
      TSI_ALTS_SERVICE_ACCOUNT_PEER_PROPERTY, result->peer_identity,
      &peer->properties[index]);
  if (ok != TSI_OK) {
    tsi_peer_destruct(peer);
    LOG(ERROR) << "Failed to set tsi peer property";
  }
  index++;
  GRPC_CHECK_NE(&peer->properties[index], nullptr);
  ok = tsi_construct_string_peer_property(
      TSI_ALTS_RPC_VERSIONS,
      reinterpret_cast<char*>(GRPC_SLICE_START_PTR(result->rpc_versions)),
      GRPC_SLICE_LENGTH(result->rpc_versions), &peer->properties[index]);
  if (ok != TSI_OK) {
    tsi_peer_destruct(peer);
    LOG(ERROR) << "Failed to set tsi peer property";
  }
  index++;
  GRPC_CHECK_NE(&peer->properties[index], nullptr);
  ok = tsi_construct_string_peer_property(
      TSI_ALTS_CONTEXT,
      reinterpret_cast<char*>(GRPC_SLICE_START_PTR(result->serialized_context)),
      GRPC_SLICE_LENGTH(result->serialized_context), &peer->properties[index]);
  if (ok != TSI_OK) {
    tsi_peer_destruct(peer);
    LOG(ERROR) << "Failed to set tsi peer property";
  }
  index++;
<<<<<<< HEAD
  GRPC_CHECK_NE(&peer->properties[index], nullptr);
=======
  CHECK_NE(&peer->properties[index], nullptr);
  tsi_security_level security_level =
      result->record_protocol == ALTS_INTEGRITY_ONLY_RECORD_PROTOCOL
          ? TSI_INTEGRITY_ONLY
          : TSI_PRIVACY_AND_INTEGRITY;
>>>>>>> fa502592
  ok = tsi_construct_string_peer_property_from_cstring(
      TSI_SECURITY_LEVEL_PEER_PROPERTY,
      tsi_security_level_to_string(security_level), &peer->properties[index]);
  if (ok != TSI_OK) {
    tsi_peer_destruct(peer);
    LOG(ERROR) << "Failed to set tsi peer property";
  }
  if (result->negotiated_transport_protocol.has_value()) {
    index++;
    GRPC_CHECK_NE(&peer->properties[index], nullptr);
    ok = tsi_construct_string_peer_property_from_cstring(
        TSI_ALTS_NEGOTIATED_TRANSPORT_PROTOCOL,
        result->negotiated_transport_protocol.value().c_str(),
        &peer->properties[index]);
    if (ok != TSI_OK) {
      tsi_peer_destruct(peer);
      LOG(ERROR) << "Failed to set tsi peer property";
    }
  }
  GRPC_CHECK(++index == peer_properties_count);
  return ok;
}

static tsi_result handshaker_result_get_frame_protector_type(
    const tsi_handshaker_result* /*self*/,
    tsi_frame_protector_type* frame_protector_type) {
  *frame_protector_type = TSI_FRAME_PROTECTOR_NORMAL_OR_ZERO_COPY;
  return TSI_OK;
}

static tsi_result handshaker_result_create_zero_copy_grpc_protector(
    const tsi_handshaker_result* self, size_t* max_output_protected_frame_size,
    tsi_zero_copy_grpc_protector** protector) {
  if (self == nullptr || protector == nullptr) {
    LOG(ERROR) << "Invalid arguments to create_zero_copy_grpc_protector()";
    return TSI_INVALID_ARGUMENT;
  }
  alts_tsi_handshaker_result* result =
      reinterpret_cast<alts_tsi_handshaker_result*>(
          const_cast<tsi_handshaker_result*>(self));

  // In case the peer does not send max frame size (e.g. peer is gRPC Go or
  // peer uses an old binary), the negotiated frame size is set to
  // kTsiAltsMinFrameSize (ignoring max_output_protected_frame_size value if
  // present). Otherwise, it is based on peer and user specified max frame
  // size (if present).
  size_t max_frame_size = kTsiAltsMinFrameSize;
  if (result->max_frame_size) {
    size_t peer_max_frame_size = result->max_frame_size;
    max_frame_size = std::min<size_t>(peer_max_frame_size,
                                      max_output_protected_frame_size == nullptr
                                          ? kTsiAltsMaxFrameSize
                                          : *max_output_protected_frame_size);
    max_frame_size = std::max<size_t>(max_frame_size, kTsiAltsMinFrameSize);
  }
  max_output_protected_frame_size = &max_frame_size;
  VLOG(2) << "After Frame Size Negotiation, maximum frame size used by frame "
             "protector equals "
          << *max_output_protected_frame_size;
  tsi_result ok = alts_zero_copy_grpc_protector_create(
      grpc_core::GsecKeyFactory({reinterpret_cast<uint8_t*>(result->key_data),
                                 kAltsAes128GcmRekeyKeyLength},
                                /*is_rekey=*/true),
      result->is_client,
      /*is_integrity_only=*/
      (result->record_protocol == ALTS_INTEGRITY_ONLY_RECORD_PROTOCOL),
      /*enable_extra_copy=*/false, max_output_protected_frame_size, protector);
  if (ok != TSI_OK) {
    LOG(ERROR) << "Failed to create zero-copy grpc protector";
  }
  return ok;
}

static tsi_result handshaker_result_create_frame_protector(
    const tsi_handshaker_result* self, size_t* max_output_protected_frame_size,
    tsi_frame_protector** protector) {
  if (self == nullptr || protector == nullptr) {
    LOG(ERROR)
        << "Invalid arguments to handshaker_result_create_frame_protector()";
    return TSI_INVALID_ARGUMENT;
  }
  alts_tsi_handshaker_result* result =
      reinterpret_cast<alts_tsi_handshaker_result*>(
          const_cast<tsi_handshaker_result*>(self));
  tsi_result ok = alts_create_frame_protector(
      reinterpret_cast<const uint8_t*>(result->key_data),
      kAltsAes128GcmRekeyKeyLength, result->is_client, /*is_rekey=*/true,
      max_output_protected_frame_size, protector);
  if (ok != TSI_OK) {
    LOG(ERROR) << "Failed to create frame protector";
  }
  return ok;
}

static tsi_result handshaker_result_get_unused_bytes(
    const tsi_handshaker_result* self, const unsigned char** bytes,
    size_t* bytes_size) {
  if (self == nullptr || bytes == nullptr || bytes_size == nullptr) {
    LOG(ERROR) << "Invalid arguments to handshaker_result_get_unused_bytes()";
    return TSI_INVALID_ARGUMENT;
  }
  alts_tsi_handshaker_result* result =
      reinterpret_cast<alts_tsi_handshaker_result*>(
          const_cast<tsi_handshaker_result*>(self));
  *bytes = result->unused_bytes;
  *bytes_size = result->unused_bytes_size;
  return TSI_OK;
}

static void handshaker_result_destroy(tsi_handshaker_result* self) {
  if (self == nullptr) {
    return;
  }
  alts_tsi_handshaker_result* result =
      reinterpret_cast<alts_tsi_handshaker_result*>(
          const_cast<tsi_handshaker_result*>(self));
  gpr_free(result->peer_identity);
  gpr_free(result->key_data);
  gpr_free(result->unused_bytes);
  grpc_core::CSliceUnref(result->rpc_versions);
  grpc_core::CSliceUnref(result->serialized_context);
  delete result;
}

static const tsi_handshaker_result_vtable result_vtable = {
    handshaker_result_extract_peer,
    handshaker_result_get_frame_protector_type,
    handshaker_result_create_zero_copy_grpc_protector,
    handshaker_result_create_frame_protector,
    handshaker_result_get_unused_bytes,
    handshaker_result_destroy};

tsi_result alts_tsi_handshaker_result_create(grpc_gcp_HandshakerResp* resp,
                                             bool is_client,
                                             tsi_handshaker_result** result) {
  if (result == nullptr || resp == nullptr) {
    LOG(ERROR) << "Invalid arguments to create_handshaker_result()";
    return TSI_INVALID_ARGUMENT;
  }
  const grpc_gcp_HandshakerResult* hresult =
      grpc_gcp_HandshakerResp_result(resp);
  const grpc_gcp_Identity* identity =
      grpc_gcp_HandshakerResult_peer_identity(hresult);
  if (identity == nullptr) {
    LOG(ERROR) << "Invalid identity";
    return TSI_FAILED_PRECONDITION;
  }
  upb_StringView peer_service_account =
      grpc_gcp_Identity_service_account(identity);
  if (peer_service_account.size == 0) {
    LOG(ERROR) << "Invalid peer service account";
    return TSI_FAILED_PRECONDITION;
  }
  upb_StringView key_data = grpc_gcp_HandshakerResult_key_data(hresult);
  if (key_data.size < kAltsAes128GcmRekeyKeyLength) {
    LOG(ERROR) << "Bad key length";
    return TSI_FAILED_PRECONDITION;
  }
  const grpc_gcp_RpcProtocolVersions* peer_rpc_version =
      grpc_gcp_HandshakerResult_peer_rpc_versions(hresult);
  if (peer_rpc_version == nullptr) {
    LOG(ERROR) << "Peer does not set RPC protocol versions.";
    return TSI_FAILED_PRECONDITION;
  }
  upb_StringView application_protocol =
      grpc_gcp_HandshakerResult_application_protocol(hresult);
  if (application_protocol.size == 0) {
    LOG(ERROR) << "Invalid application protocol";
    return TSI_FAILED_PRECONDITION;
  }
  upb_StringView record_protocol =
      grpc_gcp_HandshakerResult_record_protocol(hresult);
  if (record_protocol.size == 0) {
    LOG(ERROR) << "Invalid record protocol";
    return TSI_FAILED_PRECONDITION;
  }
  const grpc_gcp_Identity* local_identity =
      grpc_gcp_HandshakerResult_local_identity(hresult);
  if (local_identity == nullptr) {
    LOG(ERROR) << "Invalid local identity";
    return TSI_FAILED_PRECONDITION;
  }
  upb_StringView local_service_account =
      grpc_gcp_Identity_service_account(local_identity);
  // We don't check if local service account is empty here
  // because local identity could be empty in certain situations.
  alts_tsi_handshaker_result* sresult = new alts_tsi_handshaker_result();
  sresult->key_data =
      static_cast<char*>(gpr_zalloc(kAltsAes128GcmRekeyKeyLength));
  memcpy(sresult->key_data, key_data.data, kAltsAes128GcmRekeyKeyLength);
  sresult->peer_identity =
      static_cast<char*>(gpr_zalloc(peer_service_account.size + 1));
  memcpy(sresult->peer_identity, peer_service_account.data,
         peer_service_account.size);
  sresult->max_frame_size = grpc_gcp_HandshakerResult_max_frame_size(hresult);
  const grpc_gcp_NegotiatedTransportProtocol* negotiated_transport_protocol =
      grpc_gcp_HandshakerResult_transport_protocol(hresult);

  sresult->negotiated_transport_protocol = std::nullopt;
  if (negotiated_transport_protocol != nullptr) {
    upb_StringView transport_protocol =
        grpc_gcp_NegotiatedTransportProtocol_transport_protocol(
            negotiated_transport_protocol);
    if (transport_protocol.size != 0) {
      sresult->negotiated_transport_protocol =
          std::string(transport_protocol.data, transport_protocol.size);
    }
  }

  sresult->record_protocol =
      std::string(record_protocol.data, record_protocol.size);

  upb::Arena rpc_versions_arena;
  bool serialized = grpc_gcp_rpc_protocol_versions_encode(
      peer_rpc_version, rpc_versions_arena.ptr(), &sresult->rpc_versions);
  if (!serialized) {
    LOG(ERROR) << "Failed to serialize peer's RPC protocol versions.";
    return TSI_FAILED_PRECONDITION;
  }
  upb::Arena context_arena;
  grpc_gcp_AltsContext* context = grpc_gcp_AltsContext_new(context_arena.ptr());
  grpc_gcp_AltsContext_set_application_protocol(context, application_protocol);
  grpc_gcp_AltsContext_set_record_protocol(context, record_protocol);
  grpc_gcp_AltsContext_set_security_level(
      context, sresult->record_protocol == ALTS_INTEGRITY_ONLY_RECORD_PROTOCOL
                   ? TSI_INTEGRITY_ONLY
                   : TSI_PRIVACY_AND_INTEGRITY);
  grpc_gcp_AltsContext_set_peer_service_account(context, peer_service_account);
  grpc_gcp_AltsContext_set_local_service_account(context,
                                                 local_service_account);
  grpc_gcp_AltsContext_set_peer_rpc_versions(
      context, const_cast<grpc_gcp_RpcProtocolVersions*>(peer_rpc_version));
  grpc_gcp_Identity* peer_identity = const_cast<grpc_gcp_Identity*>(identity);
  if (peer_identity == nullptr) {
    LOG(ERROR) << "Null peer identity in ALTS context.";
    return TSI_FAILED_PRECONDITION;
  }
  if (grpc_gcp_Identity_attributes_size(identity) != 0) {
    size_t iter = kUpb_Map_Begin;
    upb_StringView key;
    upb_StringView val;
    while (
        grpc_gcp_Identity_attributes_next(peer_identity, &key, &val, &iter)) {
      grpc_gcp_AltsContext_peer_attributes_set(context, key, val,
                                               context_arena.ptr());
    }
  }

  size_t serialized_ctx_length;
  char* serialized_ctx = grpc_gcp_AltsContext_serialize(
      context, context_arena.ptr(), &serialized_ctx_length);
  if (serialized_ctx == nullptr) {
    LOG(ERROR) << "Failed to serialize peer's ALTS context.";
    return TSI_FAILED_PRECONDITION;
  }
  sresult->serialized_context =
      grpc_slice_from_copied_buffer(serialized_ctx, serialized_ctx_length);
  sresult->is_client = is_client;
  sresult->base.vtable = &result_vtable;
  *result = &sresult->base;
  return TSI_OK;
}

// gRPC provided callback used when gRPC thread model is applied.
static void on_handshaker_service_resp_recv(void* arg,
                                            grpc_error_handle error) {
  alts_handshaker_client* client = static_cast<alts_handshaker_client*>(arg);
  if (client == nullptr) {
    LOG(ERROR) << "ALTS handshaker client is nullptr";
    return;
  }
  bool success = true;
  if (!error.ok()) {
    VLOG(2) << "ALTS handshaker on_handshaker_service_resp_recv error: "
            << grpc_core::StatusToString(error);
    success = false;
  }
  alts_handshaker_client_handle_response(client, success);
}

// gRPC provided callback used when dedicatd CQ and thread are used.
// It serves to safely bring the control back to application.
static void on_handshaker_service_resp_recv_dedicated(
    void* arg, grpc_error_handle /*error*/) {
  alts_shared_resource_dedicated* resource =
      grpc_alts_get_shared_resource_dedicated();
  grpc_cq_end_op(
      resource->cq, arg, absl::OkStatus(),
      [](void* /*done_arg*/, grpc_cq_completion* /*storage*/) {}, nullptr,
      &resource->storage);
}

// Returns TSI_OK if and only if no error is encountered.
static tsi_result alts_tsi_handshaker_continue_handshaker_next(
    alts_tsi_handshaker* handshaker, const unsigned char* received_bytes,
    size_t received_bytes_size, tsi_handshaker_on_next_done_cb cb,
    void* user_data, std::string* error) {
  if (!handshaker->has_created_handshaker_client) {
    if (handshaker->channel == nullptr) {
      grpc_alts_shared_resource_dedicated_start(
          handshaker->handshaker_service_url);
      handshaker->interested_parties =
          grpc_alts_get_shared_resource_dedicated()->interested_parties;
      GRPC_CHECK_NE(handshaker->interested_parties, nullptr);
    }
    grpc_iomgr_cb_func grpc_cb = handshaker->channel == nullptr
                                     ? on_handshaker_service_resp_recv_dedicated
                                     : on_handshaker_service_resp_recv;
    grpc_channel* channel =
        handshaker->channel == nullptr
            ? grpc_alts_get_shared_resource_dedicated()->channel
            : handshaker->channel;
    alts_handshaker_client* client = alts_grpc_handshaker_client_create(
        handshaker, channel, handshaker->handshaker_service_url,
        handshaker->interested_parties, handshaker->options,
        handshaker->target_name, grpc_cb, cb, user_data,
        handshaker->client_vtable_for_testing, handshaker->is_client,
        handshaker->max_frame_size, handshaker->preferred_transport_protocols,
        error);
    if (client == nullptr) {
      LOG(ERROR) << "Failed to create ALTS handshaker client";
      if (error != nullptr) *error = "Failed to create ALTS handshaker client";
      return TSI_FAILED_PRECONDITION;
    }
    {
      grpc_core::MutexLock lock(&handshaker->mu);
      GRPC_CHECK_EQ(handshaker->client, nullptr);
      handshaker->client = client;
      if (handshaker->shutdown) {
        VLOG(2) << "TSI handshake shutdown";
        if (error != nullptr) *error = "TSI handshaker shutdown";
        return TSI_HANDSHAKE_SHUTDOWN;
      }
    }
    handshaker->has_created_handshaker_client = true;
  }
  if (handshaker->channel == nullptr &&
      handshaker->client_vtable_for_testing == nullptr) {
    GRPC_CHECK(grpc_cq_begin_op(grpc_alts_get_shared_resource_dedicated()->cq,
                                handshaker->client));
  }
  grpc_slice slice = (received_bytes == nullptr || received_bytes_size == 0)
                         ? grpc_empty_slice()
                         : grpc_slice_from_copied_buffer(
                               reinterpret_cast<const char*>(received_bytes),
                               received_bytes_size);
  tsi_result ok = TSI_OK;
  if (!handshaker->has_sent_start_message) {
    handshaker->has_sent_start_message = true;
    ok = handshaker->is_client
             ? alts_handshaker_client_start_client(handshaker->client)
             : alts_handshaker_client_start_server(handshaker->client, &slice);
    // It's unsafe for the current thread to access any state in handshaker
    // at this point, since alts_handshaker_client_start_client/server
    // have potentially just started an op batch on the handshake call.
    // The completion callback for that batch is unsynchronized and so
    // can invoke the TSI next API callback from any thread, at which point
    // there is nothing taking ownership of this handshaker to prevent it
    // from being destroyed.
  } else {
    ok = alts_handshaker_client_next(handshaker->client, &slice);
  }
  grpc_core::CSliceUnref(slice);
  return ok;
}

struct alts_tsi_handshaker_continue_handshaker_next_args {
  alts_tsi_handshaker* handshaker;
  unsigned char* received_bytes;
  size_t received_bytes_size;
  tsi_handshaker_on_next_done_cb cb;
  void* user_data;
  grpc_closure closure;
  std::string* error = nullptr;
};

static void alts_tsi_handshaker_create_channel(
    void* arg, grpc_error_handle /* unused_error */) {
  alts_tsi_handshaker_continue_handshaker_next_args* next_args =
      static_cast<alts_tsi_handshaker_continue_handshaker_next_args*>(arg);
  alts_tsi_handshaker* handshaker = next_args->handshaker;
  GRPC_CHECK_EQ(handshaker->channel, nullptr);
  grpc_channel_credentials* creds = grpc_insecure_credentials_create();
  // Disable retries so that we quickly get a signal when the
  // handshake server is not reachable.
  std::vector<grpc_arg> args_vec;
  args_vec.push_back(grpc_channel_arg_integer_create(
      const_cast<char*>(GRPC_ARG_ENABLE_RETRIES), 0));
  // TODO(gtcooke94) - Flag to try new values for ALTS keep alive settings,
  // remove after trial
  std::optional<std::string> env = grpc_core::GetEnv(
      kUseGrpcExperimentalAltsHandshakerKeepaliveParams.data());
  if (env.has_value() && (*env == "true")) {
    args_vec.push_back(grpc_channel_arg_integer_create(
        const_cast<char*>(GRPC_ARG_KEEPALIVE_TIMEOUT_MS),
        kExperimentalKeepAliveTimeoutMs));
    args_vec.push_back(grpc_channel_arg_integer_create(
        const_cast<char*>(GRPC_ARG_KEEPALIVE_TIME_MS),
        kExperimentalKeepAliveTimeMs));
  }
  grpc_channel_args args = {args_vec.size(), args_vec.data()};
  handshaker->channel = grpc_channel_create(
      next_args->handshaker->handshaker_service_url, creds, &args);
  grpc_channel_credentials_release(creds);
  tsi_result continue_next_result =
      alts_tsi_handshaker_continue_handshaker_next(
          handshaker, next_args->received_bytes, next_args->received_bytes_size,
          next_args->cb, next_args->user_data, next_args->error);
  if (continue_next_result != TSI_OK) {
    next_args->cb(continue_next_result, next_args->user_data, nullptr, 0,
                  nullptr);
  }
  gpr_free(next_args->received_bytes);
  delete next_args;
}

static tsi_result handshaker_next(
    tsi_handshaker* self, const unsigned char* received_bytes,
    size_t received_bytes_size, const unsigned char** /*bytes_to_send*/,
    size_t* /*bytes_to_send_size*/, tsi_handshaker_result** /*result*/,
    tsi_handshaker_on_next_done_cb cb, void* user_data, std::string* error) {
  if (self == nullptr || cb == nullptr) {
    LOG(ERROR) << "Invalid arguments to handshaker_next()";
    if (error != nullptr) *error = "invalid argument";
    return TSI_INVALID_ARGUMENT;
  }
  alts_tsi_handshaker* handshaker =
      reinterpret_cast<alts_tsi_handshaker*>(self);
  {
    grpc_core::MutexLock lock(&handshaker->mu);
    if (handshaker->shutdown) {
      LOG(INFO) << "TSI handshake shutdown";
      if (error != nullptr) *error = "handshake shutdown";
      return TSI_HANDSHAKE_SHUTDOWN;
    }
  }

  if (!handshaker->is_client && received_bytes_size == 0) {
    return TSI_INCOMPLETE_DATA;
  }
  if (handshaker->channel == nullptr && !handshaker->use_dedicated_cq) {
    alts_tsi_handshaker_continue_handshaker_next_args* args =
        new alts_tsi_handshaker_continue_handshaker_next_args();
    args->handshaker = handshaker;
    args->received_bytes = nullptr;
    args->received_bytes_size = received_bytes_size;
    args->error = error;
    if (received_bytes_size > 0) {
      args->received_bytes =
          static_cast<unsigned char*>(gpr_zalloc(received_bytes_size));
      memcpy(args->received_bytes, received_bytes, received_bytes_size);
    }
    args->cb = cb;
    args->user_data = user_data;
    GRPC_CLOSURE_INIT(&args->closure, alts_tsi_handshaker_create_channel, args,
                      grpc_schedule_on_exec_ctx);
    // We continue this handshaker_next call at the bottom of the ExecCtx just
    // so that we can invoke grpc_channel_create at the bottom of the call
    // stack. Doing so avoids potential lock cycles between g_init_mu and other
    // mutexes within core that might be held on the current call stack
    // (note that g_init_mu gets acquired during channel creation).
    grpc_core::ExecCtx::Run(DEBUG_LOCATION, &args->closure, absl::OkStatus());
  } else {
    tsi_result ok = alts_tsi_handshaker_continue_handshaker_next(
        handshaker, received_bytes, received_bytes_size, cb, user_data, error);
    if (ok != TSI_OK) {
      LOG(ERROR) << "Failed to schedule ALTS handshaker requests";
      return ok;
    }
  }
  return TSI_ASYNC;
}

//
// This API will be invoked by a non-gRPC application, and an ExecCtx needs
// to be explicitly created in order to invoke ALTS handshaker client API's
// that assumes the caller is inside gRPC core.
//
static tsi_result handshaker_next_dedicated(
    tsi_handshaker* self, const unsigned char* received_bytes,
    size_t received_bytes_size, const unsigned char** bytes_to_send,
    size_t* bytes_to_send_size, tsi_handshaker_result** result,
    tsi_handshaker_on_next_done_cb cb, void* user_data, std::string* error) {
  grpc_core::ExecCtx exec_ctx;
  return handshaker_next(self, received_bytes, received_bytes_size,
                         bytes_to_send, bytes_to_send_size, result, cb,
                         user_data, error);
}

static void handshaker_shutdown(tsi_handshaker* self) {
  GRPC_CHECK_NE(self, nullptr);
  alts_tsi_handshaker* handshaker =
      reinterpret_cast<alts_tsi_handshaker*>(self);
  grpc_core::MutexLock lock(&handshaker->mu);
  if (handshaker->shutdown) {
    return;
  }
  if (handshaker->client != nullptr) {
    alts_handshaker_client_shutdown(handshaker->client);
  }
  handshaker->shutdown = true;
}

static void handshaker_destroy(tsi_handshaker* self) {
  if (self == nullptr) {
    return;
  }
  alts_tsi_handshaker* handshaker =
      reinterpret_cast<alts_tsi_handshaker*>(self);
  alts_handshaker_client_destroy(handshaker->client);
  grpc_core::CSliceUnref(handshaker->target_name);
  grpc_alts_credentials_options_destroy(handshaker->options);
  if (handshaker->channel != nullptr) {
    grpc_channel_destroy_internal(handshaker->channel);
  }
  gpr_free(handshaker->handshaker_service_url);
  delete handshaker;
}

static const tsi_handshaker_vtable handshaker_vtable = {
    nullptr,         nullptr,
    nullptr,         nullptr,
    nullptr,         handshaker_destroy,
    handshaker_next, handshaker_shutdown};

static const tsi_handshaker_vtable handshaker_vtable_dedicated = {
    nullptr,
    nullptr,
    nullptr,
    nullptr,
    nullptr,
    handshaker_destroy,
    handshaker_next_dedicated,
    handshaker_shutdown};

bool alts_tsi_handshaker_has_shutdown(alts_tsi_handshaker* handshaker) {
  GRPC_CHECK_NE(handshaker, nullptr);
  grpc_core::MutexLock lock(&handshaker->mu);
  return handshaker->shutdown;
}

tsi_result alts_tsi_handshaker_create(
    const grpc_alts_credentials_options* options, const char* target_name,
    const char* handshaker_service_url, bool is_client,
    grpc_pollset_set* interested_parties, tsi_handshaker** self,
    size_t user_specified_max_frame_size,
    std::optional<std::string> preferred_transport_protocols) {
  if (handshaker_service_url == nullptr || self == nullptr ||
      options == nullptr || (is_client && target_name == nullptr)) {
    LOG(ERROR) << "Invalid arguments to alts_tsi_handshaker_create()";
    return TSI_INVALID_ARGUMENT;
  }
  bool use_dedicated_cq = interested_parties == nullptr;
  alts_tsi_handshaker* handshaker = new alts_tsi_handshaker();
  memset(&handshaker->base, 0, sizeof(handshaker->base));
  handshaker->base.vtable =
      use_dedicated_cq ? &handshaker_vtable_dedicated : &handshaker_vtable;
  handshaker->target_name = target_name == nullptr
                                ? grpc_empty_slice()
                                : grpc_slice_from_static_string(target_name);
  handshaker->is_client = is_client;
  handshaker->handshaker_service_url = gpr_strdup(handshaker_service_url);
  handshaker->interested_parties = interested_parties;
  handshaker->options = grpc_alts_credentials_options_copy(options);
  handshaker->use_dedicated_cq = use_dedicated_cq;
  handshaker->max_frame_size = user_specified_max_frame_size != 0
                                   ? user_specified_max_frame_size
                                   : kTsiAltsMaxFrameSize;
  handshaker->preferred_transport_protocols = preferred_transport_protocols;
  *self = &handshaker->base;
  return TSI_OK;
}

void alts_tsi_handshaker_result_set_unused_bytes(tsi_handshaker_result* result,
                                                 grpc_slice* recv_bytes,
                                                 size_t bytes_consumed) {
  GRPC_CHECK(recv_bytes != nullptr);
  GRPC_CHECK_NE(result, nullptr);
  if (GRPC_SLICE_LENGTH(*recv_bytes) == bytes_consumed) {
    return;
  }
  alts_tsi_handshaker_result* sresult =
      reinterpret_cast<alts_tsi_handshaker_result*>(result);
  sresult->unused_bytes_size = GRPC_SLICE_LENGTH(*recv_bytes) - bytes_consumed;
  sresult->unused_bytes =
      static_cast<unsigned char*>(gpr_zalloc(sresult->unused_bytes_size));
  memcpy(sresult->unused_bytes,
         GRPC_SLICE_START_PTR(*recv_bytes) + bytes_consumed,
         sresult->unused_bytes_size);
}

namespace grpc_core {
namespace internal {

bool alts_tsi_handshaker_get_has_sent_start_message_for_testing(
    alts_tsi_handshaker* handshaker) {
  GRPC_CHECK_NE(handshaker, nullptr);
  return handshaker->has_sent_start_message;
}

void alts_tsi_handshaker_set_client_vtable_for_testing(
    alts_tsi_handshaker* handshaker, alts_handshaker_client_vtable* vtable) {
  GRPC_CHECK_NE(handshaker, nullptr);
  handshaker->client_vtable_for_testing = vtable;
}

bool alts_tsi_handshaker_get_is_client_for_testing(
    alts_tsi_handshaker* handshaker) {
  GRPC_CHECK_NE(handshaker, nullptr);
  return handshaker->is_client;
}

alts_handshaker_client* alts_tsi_handshaker_get_client_for_testing(
    alts_tsi_handshaker* handshaker) {
  return handshaker->client;
}

}  // namespace internal
}  // namespace grpc_core<|MERGE_RESOLUTION|>--- conflicted
+++ resolved
@@ -156,15 +156,11 @@
     LOG(ERROR) << "Failed to set tsi peer property";
   }
   index++;
-<<<<<<< HEAD
   GRPC_CHECK_NE(&peer->properties[index], nullptr);
-=======
-  CHECK_NE(&peer->properties[index], nullptr);
   tsi_security_level security_level =
       result->record_protocol == ALTS_INTEGRITY_ONLY_RECORD_PROTOCOL
           ? TSI_INTEGRITY_ONLY
           : TSI_PRIVACY_AND_INTEGRITY;
->>>>>>> fa502592
   ok = tsi_construct_string_peer_property_from_cstring(
       TSI_SECURITY_LEVEL_PEER_PROPERTY,
       tsi_security_level_to_string(security_level), &peer->properties[index]);
