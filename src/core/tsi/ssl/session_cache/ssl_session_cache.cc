--- conflicted
+++ resolved
@@ -36,11 +36,6 @@
     SetSession(std::move(session));
   }
 
-<<<<<<< HEAD
-  ~Node() = default;
-
-=======
->>>>>>> 4dc6a112
   // Not copyable nor movable.
   Node(const Node&) = delete;
   Node& operator=(const Node&) = delete;
