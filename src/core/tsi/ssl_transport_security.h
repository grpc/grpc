/*
 *
 * Copyright 2015 gRPC authors.
 *
 * Licensed under the Apache License, Version 2.0 (the "License");
 * you may not use this file except in compliance with the License.
 * You may obtain a copy of the License at
 *
 *     http://www.apache.org/licenses/LICENSE-2.0
 *
 * Unless required by applicable law or agreed to in writing, software
 * distributed under the License is distributed on an "AS IS" BASIS,
 * WITHOUT WARRANTIES OR CONDITIONS OF ANY KIND, either express or implied.
 * See the License for the specific language governing permissions and
 * limitations under the License.
 *
 */

#ifndef GRPC_CORE_TSI_SSL_TRANSPORT_SECURITY_H
#define GRPC_CORE_TSI_SSL_TRANSPORT_SECURITY_H

#include <grpc/support/port_platform.h>

#include <openssl/x509.h>

#include "absl/strings/string_view.h"

#include <grpc/grpc_security_constants.h>

#include "src/core/tsi/ssl/key_logging/ssl_key_logging.h"
#include "src/core/tsi/transport_security_interface.h"

/* Value for the TSI_CERTIFICATE_TYPE_PEER_PROPERTY property for X509 certs. */
#define TSI_X509_CERTIFICATE_TYPE "X509"

/* This property is of type TSI_PEER_PROPERTY_STRING.  */
#define TSI_X509_SUBJECT_PEER_PROPERTY "x509_subject"
#define TSI_X509_SUBJECT_COMMON_NAME_PEER_PROPERTY "x509_subject_common_name"
#define TSI_X509_SUBJECT_ALTERNATIVE_NAME_PEER_PROPERTY \
  "x509_subject_alternative_name"
#define TSI_SSL_SESSION_REUSED_PEER_PROPERTY "ssl_session_reused"
#define TSI_X509_PEM_CERT_PROPERTY "x509_pem_cert"
#define TSI_X509_PEM_CERT_CHAIN_PROPERTY "x509_pem_cert_chain"
#define TSI_SSL_ALPN_SELECTED_PROTOCOL "ssl_alpn_selected_protocol"
#define TSI_X509_DNS_PEER_PROPERTY "x509_dns"
#define TSI_X509_URI_PEER_PROPERTY "x509_uri"
#define TSI_X509_EMAIL_PEER_PROPERTY "x509_email"
#define TSI_X509_IP_PEER_PROPERTY "x509_ip"

/* --- tsi_ssl_root_certs_store object ---

   This object stores SSL root certificates. It can be shared by multiple SSL
   context. */
typedef struct tsi_ssl_root_certs_store tsi_ssl_root_certs_store;

/* Given a NULL-terminated string containing the PEM encoding of the root
   certificates, creates a tsi_ssl_root_certs_store object. */
tsi_ssl_root_certs_store* tsi_ssl_root_certs_store_create(
    const char* pem_roots);

/* Destroys the tsi_ssl_root_certs_store object. */
void tsi_ssl_root_certs_store_destroy(tsi_ssl_root_certs_store* self);

/* --- tsi_ssl_session_cache object ---

   Cache for SSL sessions for sessions resumption.  */

typedef struct tsi_ssl_session_cache tsi_ssl_session_cache;

/* Create LRU cache for SSL sessions with \a capacity.  */
tsi_ssl_session_cache* tsi_ssl_session_cache_create_lru(size_t capacity);

/* Increment reference counter of \a cache.  */
void tsi_ssl_session_cache_ref(tsi_ssl_session_cache* cache);

/* Decrement reference counter of \a cache.  */
void tsi_ssl_session_cache_unref(tsi_ssl_session_cache* cache);

/* --- tsi_ssl_key_logger object ---

   Experimental SSL Key logging functionality to enable decryption of
   packet captures.  */
static constexpr bool tsi_tls_session_key_logging_supported() {
// Supported only for open-ssl versions >= 1.1.1
#if OPENSSL_VERSION_NUMBER >= 0x10101000 && !defined(LIBRESSL_VERSION_NUMBER)
  return true;
#else
  return false;
#endif
}

/* --- tsi_ssl_client_handshaker_factory object ---

   This object creates a client tsi_handshaker objects implemented in terms of
   the TLS 1.2 specificiation.  */

typedef struct tsi_ssl_client_handshaker_factory
    tsi_ssl_client_handshaker_factory;

/* Object that holds a private key / certificate chain pair in PEM format. */
struct tsi_ssl_pem_key_cert_pair {
  /* private_key is the NULL-terminated string containing the PEM encoding of
     the client's private key. */
  const char* private_key;

  /* cert_chain is the NULL-terminated string containing the PEM encoding of
     the client's certificate chain. */
  const char* cert_chain;
};
/* TO BE DEPRECATED.
   Creates a client handshaker factory.
   - pem_key_cert_pair is a pointer to the object containing client's private
     key and certificate chain. This parameter can be NULL if the client does
     not have such a key/cert pair.
   - pem_roots_cert is the NULL-terminated string containing the PEM encoding of
     the server root certificates.
   - cipher_suites contains an optional list of the ciphers that the client
     supports. The format of this string is described in:
     https://www.openssl.org/docs/apps/ciphers.html.
     This parameter can be set to NULL to use the default set of ciphers.
     TODO(jboeuf): Revisit the format of this parameter.
   - alpn_protocols is an array containing the NULL terminated protocol names
     that the handshakers created with this factory support. This parameter can
     be NULL.
   - num_alpn_protocols is the number of alpn protocols and associated lengths
     specified. If this parameter is 0, the other alpn parameters must be NULL.
   - factory is the address of the factory pointer to be created.

   - This method returns TSI_OK on success or TSI_INVALID_PARAMETER in the case
     where a parameter is invalid.  */
tsi_result tsi_create_ssl_client_handshaker_factory(
    const tsi_ssl_pem_key_cert_pair* pem_key_cert_pair,
    const char* pem_root_certs, const char* cipher_suites,
    const char** alpn_protocols, uint16_t num_alpn_protocols,
    tsi_ssl_client_handshaker_factory** factory);

struct tsi_ssl_client_handshaker_options {
  /* pem_key_cert_pair is a pointer to the object containing client's private
     key and certificate chain. This parameter can be NULL if the client does
     not have such a key/cert pair. */
  const tsi_ssl_pem_key_cert_pair* pem_key_cert_pair;
  /* pem_roots_cert is the NULL-terminated string containing the PEM encoding of
     the client root certificates. */
  const char* pem_root_certs;
  /* root_store is a pointer to the ssl_root_certs_store object. If root_store
    is not nullptr and SSL implementation permits, root_store will be used as
    root certificates. Otherwise, pem_roots_cert will be used to load server
    root certificates. */
  const tsi_ssl_root_certs_store* root_store;
  /* cipher_suites contains an optional list of the ciphers that the client
     supports. The format of this string is described in:
     https://www.openssl.org/docs/apps/ciphers.html.
     This parameter can be set to NULL to use the default set of ciphers.
     TODO(jboeuf): Revisit the format of this parameter. */
  const char* cipher_suites;
  /* alpn_protocols is an array containing the NULL terminated protocol names
     that the handshakers created with this factory support. This parameter can
     be NULL. */
  const char** alpn_protocols;
  /* num_alpn_protocols is the number of alpn protocols and associated lengths
     specified. If this parameter is 0, the other alpn parameters must be
     NULL. */
  size_t num_alpn_protocols;
  /* ssl_session_cache is a cache for reusable client-side sessions. */
  tsi_ssl_session_cache* session_cache;
  /* tsi_ssl_key_logger is an instance used to log SSL keys to a file. */
  tsi::TlsSessionKeyLoggerCache::TlsSessionKeyLogger* key_logger;

  /* skip server certificate verification. */
  bool skip_server_certificate_verification;

  /* The min and max TLS versions that will be negotiated by the handshaker. */
  tsi_tls_version min_tls_version;
  tsi_tls_version max_tls_version;

  /* The directory where all hashed CRL files enforced by the handshaker are
     located. If the directory is invalid, CRL checking will fail open and just
     log. An empty directory will not enable crl checking. Only OpenSSL version
     > 1.1 is supported for CRL checking*/
  const char* crl_directory;

  tsi_ssl_client_handshaker_options()
      : pem_key_cert_pair(nullptr),
        pem_root_certs(nullptr),
        root_store(nullptr),
        cipher_suites(nullptr),
        alpn_protocols(nullptr),
        num_alpn_protocols(0),
        session_cache(nullptr),
        key_logger(nullptr),
        skip_server_certificate_verification(false),
        min_tls_version(tsi_tls_version::TSI_TLS1_2),
        max_tls_version(tsi_tls_version::TSI_TLS1_3),
        crl_directory(nullptr) {}
};

/* Creates a client handshaker factory.
   - options is the options used to create a factory.
   - factory is the address of the factory pointer to be created.

   - This method returns TSI_OK on success or TSI_INVALID_PARAMETER in the case
     where a parameter is invalid. */
tsi_result tsi_create_ssl_client_handshaker_factory_with_options(
    const tsi_ssl_client_handshaker_options* options,
    tsi_ssl_client_handshaker_factory** factory);

/* Creates a client handshaker.
  - factory is the factory from which the handshaker will be created.
  - server_name_indication indicates the name of the server the client is
    trying to connect to which will be relayed to the server using the SNI
    extension.
  - handshaker is the address of the handshaker pointer to be created.

  - This method returns TSI_OK on success or TSI_INVALID_PARAMETER in the case
    where a parameter is invalid.  */
tsi_result tsi_ssl_client_handshaker_factory_create_handshaker(
    tsi_ssl_client_handshaker_factory* factory,
    const char* server_name_indication, tsi_handshaker** handshaker);

/* Decrements reference count of the handshaker factory. Handshaker factory will
 * be destroyed once no references exist. */
void tsi_ssl_client_handshaker_factory_unref(
    tsi_ssl_client_handshaker_factory* factory);

/* --- tsi_ssl_server_handshaker_factory object ---

   This object creates a client tsi_handshaker objects implemented in terms of
   the TLS 1.2 specificiation.  */

typedef struct tsi_ssl_server_handshaker_factory
    tsi_ssl_server_handshaker_factory;

/* TO BE DEPRECATED.
   Creates a server handshaker factory.
   - pem_key_cert_pairs is an array private key / certificate chains of the
     server.
   - num_key_cert_pairs is the number of items in the pem_key_cert_pairs array.
   - pem_root_certs is the NULL-terminated string containing the PEM encoding
     of the client root certificates. This parameter may be NULL if the server
     does not want the client to be authenticated with SSL.
   - cipher_suites contains an optional list of the ciphers that the server
     supports. The format of this string is described in:
     https://www.openssl.org/docs/apps/ciphers.html.
     This parameter can be set to NULL to use the default set of ciphers.
     TODO(jboeuf): Revisit the format of this parameter.
   - alpn_protocols is an array containing the NULL terminated protocol names
     that the handshakers created with this factory support. This parameter can
     be NULL.
   - num_alpn_protocols is the number of alpn protocols and associated lengths
     specified. If this parameter is 0, the other alpn parameters must be NULL.
   - factory is the address of the factory pointer to be created.

   - This method returns TSI_OK on success or TSI_INVALID_PARAMETER in the case
     where a parameter is invalid.  */
tsi_result tsi_create_ssl_server_handshaker_factory(
    const tsi_ssl_pem_key_cert_pair* pem_key_cert_pairs,
    size_t num_key_cert_pairs, const char* pem_client_root_certs,
    int force_client_auth, const char* cipher_suites,
    const char** alpn_protocols, uint16_t num_alpn_protocols,
    tsi_ssl_server_handshaker_factory** factory);

/* TO BE DEPRECATED.
   Same as tsi_create_ssl_server_handshaker_factory method except uses
   tsi_client_certificate_request_type to support more ways to handle client
   certificate authentication.
   - client_certificate_request, if set to non-zero will force the client to
     authenticate with an SSL cert. Note that this option is ignored if
     pem_client_root_certs is NULL or pem_client_roots_certs_size is 0 */
tsi_result tsi_create_ssl_server_handshaker_factory_ex(
    const tsi_ssl_pem_key_cert_pair* pem_key_cert_pairs,
    size_t num_key_cert_pairs, const char* pem_client_root_certs,
    tsi_client_certificate_request_type client_certificate_request,
    const char* cipher_suites, const char** alpn_protocols,
    uint16_t num_alpn_protocols, tsi_ssl_server_handshaker_factory** factory);

struct tsi_ssl_server_handshaker_options {
  /* pem_key_cert_pairs is an array private key / certificate chains of the
     server. */
  const tsi_ssl_pem_key_cert_pair* pem_key_cert_pairs;
  /* num_key_cert_pairs is the number of items in the pem_key_cert_pairs
     array. */
  size_t num_key_cert_pairs;
  /* pem_root_certs is the NULL-terminated string containing the PEM encoding
     of the server root certificates. This parameter may be NULL if the server
     does not want the client to be authenticated with SSL. */
  const char* pem_client_root_certs;
  /* client_certificate_request, if set to non-zero will force the client to
     authenticate with an SSL cert. Note that this option is ignored if
     pem_client_root_certs is NULL or pem_client_roots_certs_size is 0. */
  tsi_client_certificate_request_type client_certificate_request;
  /* cipher_suites contains an optional list of the ciphers that the server
     supports. The format of this string is described in:
     https://www.openssl.org/docs/apps/ciphers.html.
     This parameter can be set to NULL to use the default set of ciphers.
     TODO(jboeuf): Revisit the format of this parameter. */
  const char* cipher_suites;
  /* alpn_protocols is an array containing the NULL terminated protocol names
     that the handshakers created with this factory support. This parameter can
     be NULL. */
  const char** alpn_protocols;
  /* num_alpn_protocols is the number of alpn protocols and associated lengths
     specified. If this parameter is 0, the other alpn parameters must be
     NULL. */
  uint16_t num_alpn_protocols;
  /* session_ticket_key is optional key for encrypting session keys. If
     parameter is not specified it must be NULL. */
  const char* session_ticket_key;
  /* session_ticket_key_size is a size of session ticket encryption key. */
  size_t session_ticket_key_size;
  /* The min and max TLS versions that will be negotiated by the handshaker. */
  tsi_tls_version min_tls_version;
  tsi_tls_version max_tls_version;
  /* tsi_ssl_key_logger is an instance used to log SSL keys to a file. */
  tsi::TlsSessionKeyLoggerCache::TlsSessionKeyLogger* key_logger;

  /* The directory where all hashed CRL files are cached in the x.509 store and
   * enforced by the handshaker are located. If the directory is invalid, CRL
   * checking will fail open and just log. An empty directory will not enable
   * crl checking. Only OpenSSL version > 1.1 is supported for CRL checking */
  const char* crl_directory;

  tsi_ssl_server_handshaker_options()
      : pem_key_cert_pairs(nullptr),
        num_key_cert_pairs(0),
        pem_client_root_certs(nullptr),
        client_certificate_request(TSI_DONT_REQUEST_CLIENT_CERTIFICATE),
        cipher_suites(nullptr),
        alpn_protocols(nullptr),
        num_alpn_protocols(0),
        session_ticket_key(nullptr),
        session_ticket_key_size(0),
        min_tls_version(tsi_tls_version::TSI_TLS1_2),
        max_tls_version(tsi_tls_version::TSI_TLS1_3),
<<<<<<< HEAD
        key_logger(nullptr) {}
=======
        crl_directory(nullptr) {}
>>>>>>> 8015ae16
};

/* Creates a server handshaker factory.
   - options is the options used to create a factory.
   - factory is the address of the factory pointer to be created.

   - This method returns TSI_OK on success or TSI_INVALID_PARAMETER in the case
     where a parameter is invalid. */
tsi_result tsi_create_ssl_server_handshaker_factory_with_options(
    const tsi_ssl_server_handshaker_options* options,
    tsi_ssl_server_handshaker_factory** factory);

/* Creates a server handshaker.
  - factory is the factory from which the handshaker will be created.
  - handshaker is the address of the handshaker pointer to be created.

  - This method returns TSI_OK on success or TSI_INVALID_PARAMETER in the case
    where a parameter is invalid.  */
tsi_result tsi_ssl_server_handshaker_factory_create_handshaker(
    tsi_ssl_server_handshaker_factory* factory, tsi_handshaker** handshaker);

/* Decrements reference count of the handshaker factory. Handshaker factory will
 * be destroyed once no references exist. */
void tsi_ssl_server_handshaker_factory_unref(
    tsi_ssl_server_handshaker_factory* factory);

/* Util that checks that an ssl peer matches a specific name.
   Still TODO(jboeuf):
   - handle mixed case.
   - handle %encoded chars.
   - handle public suffix wildchar more strictly (e.g. *.co.uk) */
int tsi_ssl_peer_matches_name(const tsi_peer* peer, absl::string_view name);

/* --- Testing support. ---

   These functions and typedefs are not intended to be used outside of testing.
   */

/* Base type of client and server handshaker factories. */
typedef struct tsi_ssl_handshaker_factory tsi_ssl_handshaker_factory;

/* Function pointer to handshaker_factory destructor. */
typedef void (*tsi_ssl_handshaker_factory_destructor)(
    tsi_ssl_handshaker_factory* factory);

/* Virtual table for tsi_ssl_handshaker_factory. */
struct tsi_ssl_handshaker_factory_vtable {
  tsi_ssl_handshaker_factory_destructor destroy;
};
/* Set destructor of handshaker_factory to new_destructor, returns previous
   destructor. */
const tsi_ssl_handshaker_factory_vtable* tsi_ssl_handshaker_factory_swap_vtable(
    tsi_ssl_handshaker_factory* factory,
    tsi_ssl_handshaker_factory_vtable* new_vtable);

/* Exposed for testing only. */
tsi_result tsi_ssl_extract_x509_subject_names_from_pem_cert(
    const char* pem_cert, tsi_peer* peer);

/* Exposed for testing only. */
tsi_result tsi_ssl_get_cert_chain_contents(STACK_OF(X509) * peer_chain,
                                           tsi_peer_property* property);

#endif /* GRPC_CORE_TSI_SSL_TRANSPORT_SECURITY_H */<|MERGE_RESOLUTION|>--- conflicted
+++ resolved
@@ -331,11 +331,8 @@
         session_ticket_key_size(0),
         min_tls_version(tsi_tls_version::TSI_TLS1_2),
         max_tls_version(tsi_tls_version::TSI_TLS1_3),
-<<<<<<< HEAD
-        key_logger(nullptr) {}
-=======
+        key_logger(nullptr),
         crl_directory(nullptr) {}
->>>>>>> 8015ae16
 };
 
 /* Creates a server handshaker factory.
