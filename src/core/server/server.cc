//
// Copyright 2015-2016 gRPC authors.
//
// Licensed under the Apache License, Version 2.0 (the "License");
// you may not use this file except in compliance with the License.
// You may obtain a copy of the License at
//
//     http://www.apache.org/licenses/LICENSE-2.0
//
// Unless required by applicable law or agreed to in writing, software
// distributed under the License is distributed on an "AS IS" BASIS,
// WITHOUT WARRANTIES OR CONDITIONS OF ANY KIND, either express or implied.
// See the License for the specific language governing permissions and
// limitations under the License.
//

#include "src/core/server/server.h"

#include <inttypes.h>
#include <stdlib.h>
#include <string.h>

#include <algorithm>
#include <atomic>
#include <list>
#include <memory>
#include <new>
#include <queue>
#include <type_traits>
#include <utility>
#include <vector>

#include "absl/cleanup/cleanup.h"
#include "absl/container/flat_hash_map.h"
#include "absl/log/check.h"
#include "absl/log/log.h"
#include "absl/status/status.h"
#include "absl/types/optional.h"

#include <grpc/byte_buffer.h>
#include <grpc/grpc.h>
#include <grpc/impl/channel_arg_names.h>
#include <grpc/impl/connectivity_state.h>
#include <grpc/slice.h>
#include <grpc/status.h>
#include <grpc/support/log.h>
#include <grpc/support/port_platform.h>
#include <grpc/support/time.h>

#include "src/core/channelz/channel_trace.h"
#include "src/core/channelz/channelz.h"
#include "src/core/lib/channel/channel_args.h"
#include "src/core/lib/channel/channel_args_preconditioning.h"
#include "src/core/lib/config/core_configuration.h"
#include "src/core/lib/debug/stats.h"
#include "src/core/lib/experiments/experiments.h"
#include "src/core/lib/gprpp/crash.h"
#include "src/core/lib/gprpp/debug_location.h"
#include "src/core/lib/gprpp/mpscq.h"
#include "src/core/lib/gprpp/orphanable.h"
#include "src/core/lib/gprpp/status_helper.h"
#include "src/core/lib/iomgr/exec_ctx.h"
#include "src/core/lib/iomgr/pollset_set.h"
#include "src/core/lib/promise/activity.h"
#include "src/core/lib/promise/cancel_callback.h"
#include "src/core/lib/promise/context.h"
#include "src/core/lib/promise/map.h"
#include "src/core/lib/promise/pipe.h"
#include "src/core/lib/promise/poll.h"
#include "src/core/lib/promise/promise.h"
#include "src/core/lib/promise/seq.h"
#include "src/core/lib/promise/try_join.h"
#include "src/core/lib/promise/try_seq.h"
#include "src/core/lib/slice/slice_buffer.h"
#include "src/core/lib/slice/slice_internal.h"
#include "src/core/lib/surface/api_trace.h"
#include "src/core/lib/surface/call.h"
#include "src/core/lib/surface/channel.h"
#include "src/core/lib/surface/channel_stack_type.h"
#include "src/core/lib/surface/completion_queue.h"
#include "src/core/lib/surface/legacy_channel.h"
#include "src/core/lib/surface/wait_for_cq_end_op.h"
#include "src/core/lib/transport/connectivity_state.h"
#include "src/core/lib/transport/error_utils.h"
#include "src/core/lib/transport/interception_chain.h"
#include "src/core/util/useful.h"

namespace grpc_core {

//
// Server::RegisteredMethod
//

struct Server::RegisteredMethod {
  RegisteredMethod(
      const char* method_arg, const char* host_arg,
      grpc_server_register_method_payload_handling payload_handling_arg,
      uint32_t flags_arg)
      : method(method_arg == nullptr ? "" : method_arg),
        host(host_arg == nullptr ? "" : host_arg),
        payload_handling(payload_handling_arg),
        flags(flags_arg) {}

  ~RegisteredMethod() = default;

  const std::string method;
  const std::string host;
  const grpc_server_register_method_payload_handling payload_handling;
  const uint32_t flags;
  // One request matcher per method.
  std::unique_ptr<RequestMatcherInterface> matcher;
};

//
// Server::RequestMatcherInterface
//

// RPCs that come in from the transport must be matched against RPC requests
// from the application. An incoming request from the application can be matched
// to an RPC that has already arrived or can be queued up for later use.
// Likewise, an RPC coming in from the transport can either be matched to a
// request that already arrived from the application or can be queued up for
// later use (marked pending). If there is a match, the request's tag is posted
// on the request's notification CQ.
//
// RequestMatcherInterface is the base class to provide this functionality.
class Server::RequestMatcherInterface {
 public:
  virtual ~RequestMatcherInterface() {}

  // Unref the calls associated with any incoming RPCs in the pending queue (not
  // yet matched to an application-requested RPC).
  virtual void ZombifyPending() = 0;

  // Mark all application-requested RPCs failed if they have not been matched to
  // an incoming RPC. The error parameter indicates why the RPCs are being
  // failed (always server shutdown in all current implementations).
  virtual void KillRequests(grpc_error_handle error) = 0;

  // How many request queues are supported by this matcher. This is an abstract
  // concept that essentially maps to gRPC completion queues.
  virtual size_t request_queue_count() const = 0;

  // This function is invoked when the application requests a new RPC whose
  // information is in the call parameter. The request_queue_index marks the
  // queue onto which to place this RPC, and is typically associated with a gRPC
  // CQ. If there are pending RPCs waiting to be matched, publish one (match it
  // and notify the CQ).
  virtual void RequestCallWithPossiblePublish(size_t request_queue_index,
                                              RequestedCall* call) = 0;

  class MatchResult {
   public:
    MatchResult(Server* server, size_t cq_idx, RequestedCall* requested_call)
        : server_(server), cq_idx_(cq_idx), requested_call_(requested_call) {}
    ~MatchResult() {
      if (requested_call_ != nullptr) {
        server_->FailCall(cq_idx_, requested_call_, absl::CancelledError());
      }
    }

    MatchResult(const MatchResult&) = delete;
    MatchResult& operator=(const MatchResult&) = delete;

    MatchResult(MatchResult&& other) noexcept
        : server_(other.server_),
          cq_idx_(other.cq_idx_),
          requested_call_(std::exchange(other.requested_call_, nullptr)) {}

    RequestedCall* TakeCall() {
      return std::exchange(requested_call_, nullptr);
    }

    grpc_completion_queue* cq() const { return server_->cqs_[cq_idx_]; }
    size_t cq_idx() const { return cq_idx_; }

   private:
    Server* server_;
    size_t cq_idx_;
    RequestedCall* requested_call_;
  };

  // This function is invoked on an incoming promise based RPC.
  // The RequestMatcher will try to match it against an application-requested
  // RPC if possible or will place it in the pending queue otherwise. To enable
  // some measure of fairness between server CQs, the match is done starting at
  // the start_request_queue_index parameter in a cyclic order rather than
  // always starting at 0.
  virtual ArenaPromise<absl::StatusOr<MatchResult>> MatchRequest(
      size_t start_request_queue_index) = 0;

  // This function is invoked on an incoming RPC, represented by the calld
  // object. The RequestMatcher will try to match it against an
  // application-requested RPC if possible or will place it in the pending queue
  // otherwise. To enable some measure of fairness between server CQs, the match
  // is done starting at the start_request_queue_index parameter in a cyclic
  // order rather than always starting at 0.
  virtual void MatchOrQueue(size_t start_request_queue_index,
                            CallData* calld) = 0;

  // Returns the server associated with this request matcher
  virtual Server* server() const = 0;
};

//
// Server::RequestedCall
//

struct Server::RequestedCall {
  enum class Type { BATCH_CALL, REGISTERED_CALL };

  RequestedCall(void* tag_arg, grpc_completion_queue* call_cq,
                grpc_call** call_arg, grpc_metadata_array* initial_md,
                grpc_call_details* details)
      : type(Type::BATCH_CALL),
        tag(tag_arg),
        cq_bound_to_call(call_cq),
        call(call_arg),
        initial_metadata(initial_md) {
    data.batch.details = details;
  }

  RequestedCall(void* tag_arg, grpc_completion_queue* call_cq,
                grpc_call** call_arg, grpc_metadata_array* initial_md,
                RegisteredMethod* rm, gpr_timespec* deadline,
                grpc_byte_buffer** optional_payload)
      : type(Type::REGISTERED_CALL),
        tag(tag_arg),
        cq_bound_to_call(call_cq),
        call(call_arg),
        initial_metadata(initial_md) {
    data.registered.method = rm;
    data.registered.deadline = deadline;
    data.registered.optional_payload = optional_payload;
  }

  template <typename OptionalPayload>
  void Complete(OptionalPayload payload, ClientMetadata& md) {
    Timestamp deadline =
        md.get(GrpcTimeoutMetadata()).value_or(Timestamp::InfFuture());
    switch (type) {
      case RequestedCall::Type::BATCH_CALL:
        CHECK(!payload.has_value());
        data.batch.details->host =
            CSliceRef(md.get_pointer(HttpAuthorityMetadata())->c_slice());
        data.batch.details->method =
            CSliceRef(md.Take(HttpPathMetadata())->c_slice());
        data.batch.details->deadline =
            deadline.as_timespec(GPR_CLOCK_MONOTONIC);
        break;
      case RequestedCall::Type::REGISTERED_CALL:
        md.Remove(HttpPathMetadata());
        *data.registered.deadline = deadline.as_timespec(GPR_CLOCK_MONOTONIC);
        if (data.registered.optional_payload != nullptr) {
          if (payload.has_value()) {
            auto* sb = payload.value()->payload()->c_slice_buffer();
            *data.registered.optional_payload =
                grpc_raw_byte_buffer_create(sb->slices, sb->count);
          } else {
            *data.registered.optional_payload = nullptr;
          }
        }
        break;
      default:
        GPR_UNREACHABLE_CODE(abort());
    }
  }

  MultiProducerSingleConsumerQueue::Node mpscq_node;
  const Type type;
  void* const tag;
  grpc_completion_queue* const cq_bound_to_call;
  grpc_call** const call;
  grpc_cq_completion completion;
  grpc_metadata_array* const initial_metadata;
  union {
    struct {
      grpc_call_details* details;
    } batch;
    struct {
      RegisteredMethod* method;
      gpr_timespec* deadline;
      grpc_byte_buffer** optional_payload;
    } registered;
  } data;
};

// The RealRequestMatcher is an implementation of RequestMatcherInterface that
// actually uses all the features of RequestMatcherInterface: expecting the
// application to explicitly request RPCs and then matching those to incoming
// RPCs, along with a slow path by which incoming RPCs are put on a locked
// pending list if they aren't able to be matched to an application request.
class Server::RealRequestMatcher : public RequestMatcherInterface {
 public:
  explicit RealRequestMatcher(Server* server)
      : server_(server), requests_per_cq_(server->cqs_.size()) {}

  ~RealRequestMatcher() override {
    for (LockedMultiProducerSingleConsumerQueue& queue : requests_per_cq_) {
      CHECK_EQ(queue.Pop(), nullptr);
    }
    CHECK(pending_filter_stack_.empty());
    CHECK(pending_promises_.empty());
  }

  void ZombifyPending() override {
    while (!pending_filter_stack_.empty()) {
      pending_filter_stack_.front().calld->SetState(
          CallData::CallState::ZOMBIED);
      pending_filter_stack_.front().calld->KillZombie();
      pending_filter_stack_.pop();
    }
    while (!pending_promises_.empty()) {
      pending_promises_.front()->Finish(absl::InternalError("Server closed"));
      pending_promises_.pop();
    }
  }

  void KillRequests(grpc_error_handle error) override {
    for (size_t i = 0; i < requests_per_cq_.size(); i++) {
      RequestedCall* rc;
      while ((rc = reinterpret_cast<RequestedCall*>(
                  requests_per_cq_[i].Pop())) != nullptr) {
        server_->FailCall(i, rc, error);
      }
    }
  }

  size_t request_queue_count() const override {
    return requests_per_cq_.size();
  }

  void RequestCallWithPossiblePublish(size_t request_queue_index,
                                      RequestedCall* call) override {
    if (requests_per_cq_[request_queue_index].Push(&call->mpscq_node)) {
      // this was the first queued request: we need to lock and start
      // matching calls
      struct NextPendingCall {
        RequestedCall* rc = nullptr;
        CallData* pending_filter_stack = nullptr;
        PendingCallPromises pending_promise;
      };
      while (true) {
        NextPendingCall pending_call;
        {
          MutexLock lock(&server_->mu_call_);
          while (!pending_filter_stack_.empty() &&
                 pending_filter_stack_.front().Age() >
                     server_->max_time_in_pending_queue_) {
            pending_filter_stack_.front().calld->SetState(
                CallData::CallState::ZOMBIED);
            pending_filter_stack_.front().calld->KillZombie();
            pending_filter_stack_.pop();
          }
          if (!pending_promises_.empty()) {
            pending_call.rc = reinterpret_cast<RequestedCall*>(
                requests_per_cq_[request_queue_index].Pop());
            if (pending_call.rc != nullptr) {
              pending_call.pending_promise =
                  std::move(pending_promises_.front());
              pending_promises_.pop();
            }
          } else if (!pending_filter_stack_.empty()) {
            pending_call.rc = reinterpret_cast<RequestedCall*>(
                requests_per_cq_[request_queue_index].Pop());
            if (pending_call.rc != nullptr) {
              pending_call.pending_filter_stack =
                  pending_filter_stack_.front().calld;
              pending_filter_stack_.pop();
            }
          }
        }
        if (pending_call.rc == nullptr) break;
        if (pending_call.pending_filter_stack != nullptr) {
          if (!pending_call.pending_filter_stack->MaybeActivate()) {
            // Zombied Call
            pending_call.pending_filter_stack->KillZombie();
            requests_per_cq_[request_queue_index].Push(
                &pending_call.rc->mpscq_node);
          } else {
            pending_call.pending_filter_stack->Publish(request_queue_index,
                                                       pending_call.rc);
          }
        } else {
          if (!pending_call.pending_promise->Finish(
                  server(), request_queue_index, pending_call.rc)) {
            requests_per_cq_[request_queue_index].Push(
                &pending_call.rc->mpscq_node);
          }
        }
      }
    }
  }

  void MatchOrQueue(size_t start_request_queue_index,
                    CallData* calld) override {
    for (size_t i = 0; i < requests_per_cq_.size(); i++) {
      size_t cq_idx = (start_request_queue_index + i) % requests_per_cq_.size();
      RequestedCall* rc =
          reinterpret_cast<RequestedCall*>(requests_per_cq_[cq_idx].TryPop());
      if (rc != nullptr) {
        calld->SetState(CallData::CallState::ACTIVATED);
        calld->Publish(cq_idx, rc);
        return;
      }
    }
    // No cq to take the request found; queue it on the slow list.
    // We need to ensure that all the queues are empty.  We do this under
    // the server mu_call_ lock to ensure that if something is added to
    // an empty request queue, it will block until the call is actually
    // added to the pending list.
    RequestedCall* rc = nullptr;
    size_t cq_idx = 0;
    size_t loop_count;
    {
      MutexLock lock(&server_->mu_call_);
      for (loop_count = 0; loop_count < requests_per_cq_.size(); loop_count++) {
        cq_idx =
            (start_request_queue_index + loop_count) % requests_per_cq_.size();
        rc = reinterpret_cast<RequestedCall*>(requests_per_cq_[cq_idx].Pop());
        if (rc != nullptr) {
          break;
        }
      }
      if (rc == nullptr) {
        calld->SetState(CallData::CallState::PENDING);
        pending_filter_stack_.push(PendingCallFilterStack{calld});
        return;
      }
    }
    calld->SetState(CallData::CallState::ACTIVATED);
    calld->Publish(cq_idx, rc);
  }

  ArenaPromise<absl::StatusOr<MatchResult>> MatchRequest(
      size_t start_request_queue_index) override {
    for (size_t i = 0; i < requests_per_cq_.size(); i++) {
      size_t cq_idx = (start_request_queue_index + i) % requests_per_cq_.size();
      RequestedCall* rc =
          reinterpret_cast<RequestedCall*>(requests_per_cq_[cq_idx].TryPop());
      if (rc != nullptr) {
        return Immediate(MatchResult(server(), cq_idx, rc));
      }
    }
    // No cq to take the request found; queue it on the slow list.
    // We need to ensure that all the queues are empty.  We do this under
    // the server mu_call_ lock to ensure that if something is added to
    // an empty request queue, it will block until the call is actually
    // added to the pending list.
    RequestedCall* rc = nullptr;
    size_t cq_idx = 0;
    size_t loop_count;
    {
      std::vector<std::shared_ptr<ActivityWaiter>> removed_pending;
      MutexLock lock(&server_->mu_call_);
      while (!pending_promises_.empty() &&
             pending_promises_.front()->Age() >
                 server_->max_time_in_pending_queue_) {
        removed_pending.push_back(std::move(pending_promises_.front()));
        pending_promises_.pop();
      }
      for (loop_count = 0; loop_count < requests_per_cq_.size(); loop_count++) {
        cq_idx =
            (start_request_queue_index + loop_count) % requests_per_cq_.size();
        rc = reinterpret_cast<RequestedCall*>(requests_per_cq_[cq_idx].Pop());
        if (rc != nullptr) break;
      }
      if (rc == nullptr) {
        if (server_->pending_backlog_protector_.Reject(pending_promises_.size(),
                                                       server_->bitgen_)) {
          return Immediate(absl::ResourceExhaustedError(
              "Too many pending requests for this server"));
        }
        auto w = std::make_shared<ActivityWaiter>(
            GetContext<Activity>()->MakeOwningWaker());
        pending_promises_.push(w);
        return OnCancel(
            [w]() -> Poll<absl::StatusOr<MatchResult>> {
              std::unique_ptr<absl::StatusOr<MatchResult>> r(
                  w->result.exchange(nullptr, std::memory_order_acq_rel));
              if (r == nullptr) return Pending{};
              return std::move(*r);
            },
            [w]() { w->Expire(); });
      }
    }
    return Immediate(MatchResult(server(), cq_idx, rc));
  }

  Server* server() const final { return server_; }

 private:
  Server* const server_;
  struct PendingCallFilterStack {
    CallData* calld;
    Timestamp created = Timestamp::Now();
    Duration Age() { return Timestamp::Now() - created; }
  };
  struct ActivityWaiter {
    using ResultType = absl::StatusOr<MatchResult>;
    explicit ActivityWaiter(Waker waker) : waker(std::move(waker)) {}
    ~ActivityWaiter() { delete result.load(std::memory_order_acquire); }
    void Finish(absl::Status status) {
      delete result.exchange(new ResultType(std::move(status)),
                             std::memory_order_acq_rel);
      waker.WakeupAsync();
    }
    // Returns true if requested_call consumed, false otherwise.
    GRPC_MUST_USE_RESULT bool Finish(Server* server, size_t cq_idx,
                                     RequestedCall* requested_call) {
      ResultType* expected = nullptr;
      ResultType* new_value =
          new ResultType(MatchResult(server, cq_idx, requested_call));
      if (!result.compare_exchange_strong(expected, new_value,
                                          std::memory_order_acq_rel,
                                          std::memory_order_acquire)) {
        CHECK(new_value->value().TakeCall() == requested_call);
        delete new_value;
        return false;
      }
      waker.WakeupAsync();
      return true;
    }
    void Expire() {
      delete result.exchange(new ResultType(absl::CancelledError()),
                             std::memory_order_acq_rel);
    }
    Duration Age() { return Timestamp::Now() - created; }
    Waker waker;
    std::atomic<ResultType*> result{nullptr};
    const Timestamp created = Timestamp::Now();
  };
  using PendingCallPromises = std::shared_ptr<ActivityWaiter>;
  std::queue<PendingCallFilterStack> pending_filter_stack_;
  std::queue<PendingCallPromises> pending_promises_;
  std::vector<LockedMultiProducerSingleConsumerQueue> requests_per_cq_;
};

// AllocatingRequestMatchers don't allow the application to request an RPC in
// advance or queue up any incoming RPC for later match. Instead, MatchOrQueue
// will call out to an allocation function passed in at the construction of the
// object. These request matchers are designed for the C++ callback API, so they
// only support 1 completion queue (passed in at the constructor). They are also
// used for the sync API.
class Server::AllocatingRequestMatcherBase : public RequestMatcherInterface {
 public:
  AllocatingRequestMatcherBase(Server* server, grpc_completion_queue* cq)
      : server_(server), cq_(cq) {
    size_t idx;
    for (idx = 0; idx < server->cqs_.size(); idx++) {
      if (server->cqs_[idx] == cq) {
        break;
      }
    }
    CHECK(idx < server->cqs_.size());
    cq_idx_ = idx;
  }

  void ZombifyPending() override {}

  void KillRequests(grpc_error_handle /*error*/) override {}

  size_t request_queue_count() const override { return 0; }

  void RequestCallWithPossiblePublish(size_t /*request_queue_index*/,
                                      RequestedCall* /*call*/) final {
    Crash("unreachable");
  }

  Server* server() const final { return server_; }

  // Supply the completion queue related to this request matcher
  grpc_completion_queue* cq() const { return cq_; }

  // Supply the completion queue's index relative to the server.
  size_t cq_idx() const { return cq_idx_; }

 private:
  Server* const server_;
  grpc_completion_queue* const cq_;
  size_t cq_idx_;
};

// An allocating request matcher for non-registered methods (used for generic
// API and unimplemented RPCs).
class Server::AllocatingRequestMatcherBatch
    : public AllocatingRequestMatcherBase {
 public:
  AllocatingRequestMatcherBatch(Server* server, grpc_completion_queue* cq,
                                std::function<BatchCallAllocation()> allocator)
      : AllocatingRequestMatcherBase(server, cq),
        allocator_(std::move(allocator)) {}

  void MatchOrQueue(size_t /*start_request_queue_index*/,
                    CallData* calld) override {
    const bool still_running = server()->ShutdownRefOnRequest();
    auto cleanup_ref =
        absl::MakeCleanup([this] { server()->ShutdownUnrefOnRequest(); });
    if (still_running) {
      BatchCallAllocation call_info = allocator_();
      CHECK(server()->ValidateServerRequest(cq(),
                                            static_cast<void*>(call_info.tag),
                                            nullptr, nullptr) == GRPC_CALL_OK);
      RequestedCall* rc = new RequestedCall(
          static_cast<void*>(call_info.tag), call_info.cq, call_info.call,
          call_info.initial_metadata, call_info.details);
      calld->SetState(CallData::CallState::ACTIVATED);
      calld->Publish(cq_idx(), rc);
    } else {
      calld->FailCallCreation();
    }
  }

  ArenaPromise<absl::StatusOr<MatchResult>> MatchRequest(
      size_t /*start_request_queue_index*/) override {
    BatchCallAllocation call_info = allocator_();
    CHECK(server()->ValidateServerRequest(cq(),
                                          static_cast<void*>(call_info.tag),
                                          nullptr, nullptr) == GRPC_CALL_OK);
    RequestedCall* rc = new RequestedCall(
        static_cast<void*>(call_info.tag), call_info.cq, call_info.call,
        call_info.initial_metadata, call_info.details);
    return Immediate(MatchResult(server(), cq_idx(), rc));
  }

 private:
  std::function<BatchCallAllocation()> allocator_;
};

// An allocating request matcher for registered methods.
class Server::AllocatingRequestMatcherRegistered
    : public AllocatingRequestMatcherBase {
 public:
  AllocatingRequestMatcherRegistered(
      Server* server, grpc_completion_queue* cq, RegisteredMethod* rm,
      std::function<RegisteredCallAllocation()> allocator)
      : AllocatingRequestMatcherBase(server, cq),
        registered_method_(rm),
        allocator_(std::move(allocator)) {}

  void MatchOrQueue(size_t /*start_request_queue_index*/,
                    CallData* calld) override {
    auto cleanup_ref =
        absl::MakeCleanup([this] { server()->ShutdownUnrefOnRequest(); });
    if (server()->ShutdownRefOnRequest()) {
      RegisteredCallAllocation call_info = allocator_();
      CHECK(server()->ValidateServerRequest(
                cq(), call_info.tag, call_info.optional_payload,
                registered_method_) == GRPC_CALL_OK);
      RequestedCall* rc =
          new RequestedCall(call_info.tag, call_info.cq, call_info.call,
                            call_info.initial_metadata, registered_method_,
                            call_info.deadline, call_info.optional_payload);
      calld->SetState(CallData::CallState::ACTIVATED);
      calld->Publish(cq_idx(), rc);
    } else {
      calld->FailCallCreation();
    }
  }

  ArenaPromise<absl::StatusOr<MatchResult>> MatchRequest(
      size_t /*start_request_queue_index*/) override {
    RegisteredCallAllocation call_info = allocator_();
    CHECK(server()->ValidateServerRequest(cq(), call_info.tag,
                                          call_info.optional_payload,
                                          registered_method_) == GRPC_CALL_OK);
    RequestedCall* rc = new RequestedCall(
        call_info.tag, call_info.cq, call_info.call, call_info.initial_metadata,
        registered_method_, call_info.deadline, call_info.optional_payload);
    return Immediate(MatchResult(server(), cq_idx(), rc));
  }

 private:
  RegisteredMethod* const registered_method_;
  std::function<RegisteredCallAllocation()> allocator_;
};

//
// ChannelBroadcaster
//

namespace {

class ChannelBroadcaster {
 public:
  // This can have an empty constructor and destructor since we want to control
  // when the actual setup and shutdown broadcast take place.

  // Copies over the channels from the locked server.
  void FillChannelsLocked(std::vector<RefCountedPtr<Channel>> channels) {
    DCHECK(channels_.empty());
    channels_ = std::move(channels);
  }

  // Broadcasts a shutdown on each channel.
  void BroadcastShutdown(bool send_goaway, grpc_error_handle force_disconnect) {
    for (const RefCountedPtr<Channel>& channel : channels_) {
      SendShutdown(channel.get(), send_goaway, force_disconnect);
    }
    channels_.clear();  // just for safety against double broadcast
  }

 private:
  struct ShutdownCleanupArgs {
    grpc_closure closure;
    grpc_slice slice;
  };

  static void ShutdownCleanup(void* arg, grpc_error_handle /*error*/) {
    ShutdownCleanupArgs* a = static_cast<ShutdownCleanupArgs*>(arg);
    CSliceUnref(a->slice);
    delete a;
  }

  static void SendShutdown(Channel* channel, bool send_goaway,
                           grpc_error_handle send_disconnect) {
    ShutdownCleanupArgs* sc = new ShutdownCleanupArgs;
    GRPC_CLOSURE_INIT(&sc->closure, ShutdownCleanup, sc,
                      grpc_schedule_on_exec_ctx);
    grpc_transport_op* op = grpc_make_transport_op(&sc->closure);
    grpc_channel_element* elem;
    op->goaway_error =
        send_goaway
            ? grpc_error_set_int(GRPC_ERROR_CREATE("Server shutdown"),
                                 StatusIntProperty::kRpcStatus, GRPC_STATUS_OK)
            : absl::OkStatus();
    sc->slice = grpc_slice_from_copied_string("Server shutdown");
    op->disconnect_with_error = send_disconnect;
    elem = grpc_channel_stack_element(channel->channel_stack(), 0);
    elem->filter->start_transport_op(elem, op);
  }

  std::vector<RefCountedPtr<Channel>> channels_;
};

}  // namespace

//
// Server::TransportConnectivityWatcher
//

class Server::TransportConnectivityWatcher
    : public AsyncConnectivityStateWatcherInterface {
 public:
  TransportConnectivityWatcher(RefCountedPtr<ServerTransport> transport,
                               RefCountedPtr<Server> server)
      : transport_(std::move(transport)), server_(std::move(server)) {}

 private:
  void OnConnectivityStateChange(grpc_connectivity_state new_state,
                                 const absl::Status& /*status*/) override {
    // Don't do anything until we are being shut down.
    if (new_state != GRPC_CHANNEL_SHUTDOWN) return;
    // Shut down channel.
    MutexLock lock(&server_->mu_global_);
    server_->connections_.erase(transport_.get());
    --server_->connections_open_;
    server_->MaybeFinishShutdown();
  }

  RefCountedPtr<ServerTransport> transport_;
  RefCountedPtr<Server> server_;
};

//
// Server
//

const grpc_channel_filter Server::kServerTopFilter = {
    Server::CallData::StartTransportStreamOpBatch,
    nullptr,
    [](grpc_channel_element*, CallSpineInterface*) {
      // TODO(ctiller): remove the server filter when call-v3 is finalized
    },
    grpc_channel_next_op,
    sizeof(Server::CallData),
    Server::CallData::InitCallElement,
    grpc_call_stack_ignore_set_pollset_or_pollset_set,
    Server::CallData::DestroyCallElement,
    sizeof(Server::ChannelData),
    Server::ChannelData::InitChannelElement,
    grpc_channel_stack_no_post_init,
    Server::ChannelData::DestroyChannelElement,
    grpc_channel_next_get_info,
    "server",
};

namespace {

RefCountedPtr<channelz::ServerNode> CreateChannelzNode(
    const ChannelArgs& args) {
  RefCountedPtr<channelz::ServerNode> channelz_node;
  if (args.GetBool(GRPC_ARG_ENABLE_CHANNELZ)
          .value_or(GRPC_ENABLE_CHANNELZ_DEFAULT)) {
    size_t channel_tracer_max_memory = std::max(
        0, args.GetInt(GRPC_ARG_MAX_CHANNEL_TRACE_EVENT_MEMORY_PER_NODE)
               .value_or(GRPC_MAX_CHANNEL_TRACE_EVENT_MEMORY_PER_NODE_DEFAULT));
    channelz_node =
        MakeRefCounted<channelz::ServerNode>(channel_tracer_max_memory);
    channelz_node->AddTraceEvent(
        channelz::ChannelTrace::Severity::Info,
        grpc_slice_from_static_string("Server created"));
  }
  return channelz_node;
}

absl::StatusOr<ClientMetadataHandle> CheckClientMetadata(
    ValueOrFailure<ClientMetadataHandle> md) {
  if (!md.ok()) {
    return absl::InternalError("Missing metadata");
  }
  if (!md.value()->get_pointer(HttpPathMetadata())) {
    return absl::InternalError("Missing :path header");
  }
  if (!md.value()->get_pointer(HttpAuthorityMetadata())) {
    return absl::InternalError("Missing :authority header");
  }
  return std::move(*md);
}
}  // namespace

auto Server::MatchAndPublishCall(CallHandler call_handler) {
  call_handler.SpawnGuarded("request_matcher", [this, call_handler]() mutable {
    return TrySeq(
        // Wait for initial metadata to pass through all filters
        Map(call_handler.PullClientInitialMetadata(), CheckClientMetadata),
        // Match request with requested call
        [this, call_handler](ClientMetadataHandle md) mutable {
          auto* registered_method = static_cast<RegisteredMethod*>(
              md->get(GrpcRegisteredMethod()).value_or(nullptr));
          RequestMatcherInterface* rm;
          grpc_server_register_method_payload_handling payload_handling =
              GRPC_SRM_PAYLOAD_NONE;
          if (registered_method == nullptr) {
            rm = unregistered_request_matcher_.get();
          } else {
            payload_handling = registered_method->payload_handling;
            rm = registered_method->matcher.get();
          }
          auto maybe_read_first_message = If(
              payload_handling == GRPC_SRM_PAYLOAD_READ_INITIAL_BYTE_BUFFER,
              [call_handler]() mutable { return call_handler.PullMessage(); },
              []() -> ValueOrFailure<absl::optional<MessageHandle>> {
                return ValueOrFailure<absl::optional<MessageHandle>>(
                    absl::nullopt);
              });
          return TryJoin<absl::StatusOr>(
              std::move(maybe_read_first_message), rm->MatchRequest(0),
              [md = std::move(md)]() mutable {
                return ValueOrFailure<ClientMetadataHandle>(std::move(md));
              });
        },
        // Publish call to cq
        [call_handler, this](std::tuple<absl::optional<MessageHandle>,
                                        RequestMatcherInterface::MatchResult,
                                        ClientMetadataHandle>
                                 r) {
          RequestMatcherInterface::MatchResult& mr = std::get<1>(r);
          auto md = std::move(std::get<2>(r));
          auto* rc = mr.TakeCall();
          rc->Complete(std::move(std::get<0>(r)), *md);
          grpc_call* call =
              MakeServerCall(call_handler, std::move(md), this,
                             rc->cq_bound_to_call, rc->initial_metadata);
          *rc->call = call;
          return Map(WaitForCqEndOp(false, rc->tag, absl::OkStatus(), mr.cq()),
                     [rc = std::unique_ptr<RequestedCall>(rc)](Empty) {
                       return absl::OkStatus();
                     });
        });
  });
}

absl::StatusOr<RefCountedPtr<UnstartedCallDestination>>
Server::MakeCallDestination(const ChannelArgs& args) {
  InterceptionChainBuilder builder(args);
  builder.AddOnClientInitialMetadata(
      [this](ClientMetadata& md) { SetRegisteredMethodOnMetadata(md); });
  CoreConfiguration::Get().channel_init().AddToInterceptionChainBuilder(
      GRPC_SERVER_CHANNEL, builder);
  return builder.Build(
      MakeCallDestinationFromHandlerFunction([this](CallHandler handler) {
        return MatchAndPublishCall(std::move(handler));
      }));
}

Server::Server(const ChannelArgs& args)
    : channel_args_(args),
      channelz_node_(CreateChannelzNode(args)),
      server_call_tracer_factory_(ServerCallTracerFactory::Get(args)),
      compression_options_(CompressionOptionsFromChannelArgs(args)),
      max_time_in_pending_queue_(Duration::Seconds(
          channel_args_
              .GetInt(GRPC_ARG_SERVER_MAX_UNREQUESTED_TIME_IN_SERVER_SECONDS)
              .value_or(30))) {}

Server::~Server() {
  // Remove the cq pollsets from the config_fetcher.
  if (started_ && config_fetcher_ != nullptr &&
      config_fetcher_->interested_parties() != nullptr) {
    for (grpc_pollset* pollset : pollsets_) {
      grpc_pollset_set_del_pollset(config_fetcher_->interested_parties(),
                                   pollset);
    }
  }
  for (size_t i = 0; i < cqs_.size(); i++) {
    GRPC_CQ_INTERNAL_UNREF(cqs_[i], "server");
  }
}

void Server::AddListener(OrphanablePtr<ListenerInterface> listener) {
  channelz::ListenSocketNode* listen_socket_node =
      listener->channelz_listen_socket_node();
  if (listen_socket_node != nullptr && channelz_node_ != nullptr) {
    channelz_node_->AddChildListenSocket(
        listen_socket_node->RefAsSubclass<channelz::ListenSocketNode>());
  }
  listeners_.emplace_back(std::move(listener));
}

void Server::Start() {
  started_ = true;
  for (grpc_completion_queue* cq : cqs_) {
    if (grpc_cq_can_listen(cq)) {
      pollsets_.push_back(grpc_cq_pollset(cq));
    }
  }
  if (unregistered_request_matcher_ == nullptr) {
    unregistered_request_matcher_ = std::make_unique<RealRequestMatcher>(this);
  }
  for (auto& rm : registered_methods_) {
    if (rm.second->matcher == nullptr) {
      rm.second->matcher = std::make_unique<RealRequestMatcher>(this);
    }
  }
  {
    MutexLock lock(&mu_global_);
    starting_ = true;
  }
  // Register the interested parties from the config fetcher to the cq pollsets
  // before starting listeners so that config fetcher is being polled when the
  // listeners start watch the fetcher.
  if (config_fetcher_ != nullptr &&
      config_fetcher_->interested_parties() != nullptr) {
    for (grpc_pollset* pollset : pollsets_) {
      grpc_pollset_set_add_pollset(config_fetcher_->interested_parties(),
                                   pollset);
    }
  }
  for (auto& listener : listeners_) {
    listener.listener->Start(this, &pollsets_);
  }
  MutexLock lock(&mu_global_);
  starting_ = false;
  starting_cv_.Signal();
}

grpc_error_handle Server::SetupTransport(
    Transport* transport, grpc_pollset* accepting_pollset,
    const ChannelArgs& args,
    const RefCountedPtr<channelz::SocketNode>& socket_node) {
  // Create channel.
  global_stats().IncrementServerChannelsCreated();
  // Set up channelz node.
  if (transport->server_transport() != nullptr) {
    // Take ownership
    // TODO(ctiller): post-v3-transition make this method take an
    // OrphanablePtr<ServerTransport> directly.
    OrphanablePtr<ServerTransport> t(transport->server_transport());
    auto destination = MakeCallDestination(args.SetObject(transport));
    if (!destination.ok()) {
      return absl_status_to_grpc_error(destination.status());
    }
    // TODO(ctiller): add channelz node
    t->SetCallDestination(std::move(*destination));
    MutexLock lock(&mu_global_);
    if (ShutdownCalled()) {
      t->DisconnectWithError(GRPC_ERROR_CREATE("Server shutdown"));
    }
    t->StartConnectivityWatch(MakeOrphanable<TransportConnectivityWatcher>(
        t->RefAsSubclass<ServerTransport>(), Ref()));
    LOG(INFO) << "Adding connection";
    connections_.emplace(std::move(t));
    ++connections_open_;
  } else {
    CHECK(transport->filter_stack_transport() != nullptr);
    absl::StatusOr<OrphanablePtr<Channel>> channel = LegacyChannel::Create(
        "", args.SetObject(transport), GRPC_SERVER_CHANNEL);
    if (!channel.ok()) {
      return absl_status_to_grpc_error(channel.status());
    }
    ChannelData* chand = static_cast<ChannelData*>(
        grpc_channel_stack_element((*channel)->channel_stack(), 0)
            ->channel_data);
    // Set up CQs.
    size_t cq_idx;
    for (cq_idx = 0; cq_idx < cqs_.size(); cq_idx++) {
      if (grpc_cq_pollset(cqs_[cq_idx]) == accepting_pollset) break;
    }
    if (cq_idx == cqs_.size()) {
      // Completion queue not found.  Pick a random one to publish new calls to.
      cq_idx = static_cast<size_t>(rand()) % std::max<size_t>(1, cqs_.size());
    }
    intptr_t channelz_socket_uuid = 0;
    if (socket_node != nullptr) {
      channelz_socket_uuid = socket_node->uuid();
      channelz_node_->AddChildSocket(socket_node);
    }
    // Initialize chand.
    chand->InitTransport(Ref(), std::move(*channel), cq_idx, transport,
                         channelz_socket_uuid);
  }
  return absl::OkStatus();
}

bool Server::HasOpenConnections() {
  MutexLock lock(&mu_global_);
  return !channels_.empty() || !connections_.empty();
}

void Server::SetRegisteredMethodAllocator(
    grpc_completion_queue* cq, void* method_tag,
    std::function<RegisteredCallAllocation()> allocator) {
  RegisteredMethod* rm = static_cast<RegisteredMethod*>(method_tag);
  rm->matcher = std::make_unique<AllocatingRequestMatcherRegistered>(
      this, cq, rm, std::move(allocator));
}

void Server::SetBatchMethodAllocator(
    grpc_completion_queue* cq, std::function<BatchCallAllocation()> allocator) {
  DCHECK(unregistered_request_matcher_ == nullptr);
  unregistered_request_matcher_ =
      std::make_unique<AllocatingRequestMatcherBatch>(this, cq,
                                                      std::move(allocator));
}

void Server::RegisterCompletionQueue(grpc_completion_queue* cq) {
  for (grpc_completion_queue* queue : cqs_) {
    if (queue == cq) return;
  }
  GRPC_CQ_INTERNAL_REF(cq, "server");
  cqs_.push_back(cq);
}

Server::RegisteredMethod* Server::RegisterMethod(
    const char* method, const char* host,
    grpc_server_register_method_payload_handling payload_handling,
    uint32_t flags) {
  if (started_) {
    Crash("Attempting to register method after server started");
  }

  if (!method) {
    gpr_log(GPR_ERROR,
            "grpc_server_register_method method string cannot be NULL");
    return nullptr;
  }
  auto key = std::make_pair(host ? host : "", method);
  if (registered_methods_.find(key) != registered_methods_.end()) {
    gpr_log(GPR_ERROR, "duplicate registration for %s@%s", method,
            host ? host : "*");
    return nullptr;
  }
  if (flags != 0) {
    gpr_log(GPR_ERROR, "grpc_server_register_method invalid flags 0x%08x",
            flags);
    return nullptr;
  }
  auto it = registered_methods_.emplace(
      key, std::make_unique<RegisteredMethod>(method, host, payload_handling,
                                              flags));
  return it.first->second.get();
}

void Server::DoneRequestEvent(void* req, grpc_cq_completion* /*c*/) {
  delete static_cast<RequestedCall*>(req);
}

void Server::FailCall(size_t cq_idx, RequestedCall* rc,
                      grpc_error_handle error) {
  *rc->call = nullptr;
  rc->initial_metadata->count = 0;
  CHECK(!error.ok());
  grpc_cq_end_op(cqs_[cq_idx], rc->tag, error, DoneRequestEvent, rc,
                 &rc->completion);
}

// Before calling MaybeFinishShutdown(), we must hold mu_global_ and not
// hold mu_call_.
void Server::MaybeFinishShutdown() {
  if (!ShutdownReady() || shutdown_published_) {
    return;
  }
  {
    MutexLock lock(&mu_call_);
    KillPendingWorkLocked(GRPC_ERROR_CREATE("Server Shutdown"));
  }
  if (!channels_.empty() || connections_open_ > 0 ||
      listeners_destroyed_ < listeners_.size()) {
    if (gpr_time_cmp(gpr_time_sub(gpr_now(GPR_CLOCK_REALTIME),
                                  last_shutdown_message_time_),
                     gpr_time_from_seconds(1, GPR_TIMESPAN)) >= 0) {
      last_shutdown_message_time_ = gpr_now(GPR_CLOCK_REALTIME);
      gpr_log(GPR_DEBUG,
              "Waiting for %" PRIuPTR " channels %" PRIuPTR
              " connections and %" PRIuPTR "/%" PRIuPTR
              " listeners to be destroyed before shutting down server",
              channels_.size(), connections_open_,
              listeners_.size() - listeners_destroyed_, listeners_.size());
    }
    return;
  }
  shutdown_published_ = true;
  for (auto& shutdown_tag : shutdown_tags_) {
    Ref().release();
    grpc_cq_end_op(shutdown_tag.cq, shutdown_tag.tag, absl::OkStatus(),
                   DoneShutdownEvent, this, &shutdown_tag.completion);
  }
}

void Server::KillPendingWorkLocked(grpc_error_handle error) {
  if (started_) {
    unregistered_request_matcher_->KillRequests(error);
    unregistered_request_matcher_->ZombifyPending();
    for (auto& rm : registered_methods_) {
      rm.second->matcher->KillRequests(error);
      rm.second->matcher->ZombifyPending();
    }
  }
}

std::vector<RefCountedPtr<Channel>> Server::GetChannelsLocked() const {
  std::vector<RefCountedPtr<Channel>> channels;
  channels.reserve(channels_.size());
  for (const ChannelData* chand : channels_) {
    channels.push_back(chand->channel()->Ref());
  }
  return channels;
}

void Server::ListenerDestroyDone(void* arg, grpc_error_handle /*error*/) {
  Server* server = static_cast<Server*>(arg);
  MutexLock lock(&server->mu_global_);
  server->listeners_destroyed_++;
  server->MaybeFinishShutdown();
}

namespace {

void DonePublishedShutdown(void* /*done_arg*/, grpc_cq_completion* storage) {
  delete storage;
}

}  // namespace

// - Kills all pending requests-for-incoming-RPC-calls (i.e., the requests made
//   via grpc_server_request_call() and grpc_server_request_registered_call()
//   will now be cancelled). See KillPendingWorkLocked().
//
// - Shuts down the listeners (i.e., the server will no longer listen on the
//   port for new incoming channels).
//
// - Iterates through all channels on the server and sends shutdown msg (see
//   ChannelBroadcaster::BroadcastShutdown() for details) to the clients via
//   the transport layer. The transport layer then guarantees the following:
//    -- Sends shutdown to the client (e.g., HTTP2 transport sends GOAWAY).
//    -- If the server has outstanding calls that are in the process, the
//       connection is NOT closed until the server is done with all those calls.
//    -- Once there are no more calls in progress, the channel is closed.
void Server::ShutdownAndNotify(grpc_completion_queue* cq, void* tag) {
  ChannelBroadcaster broadcaster;
  absl::flat_hash_set<OrphanablePtr<ServerTransport>> removing_connections;
  {
    // Wait for startup to be finished.  Locks mu_global.
    MutexLock lock(&mu_global_);
    while (starting_) {
      starting_cv_.Wait(&mu_global_);
    }
    // Stay locked, and gather up some stuff to do.
    CHECK(grpc_cq_begin_op(cq, tag));
    if (shutdown_published_) {
      grpc_cq_end_op(cq, tag, absl::OkStatus(), DonePublishedShutdown, nullptr,
                     new grpc_cq_completion);
      return;
    }
    shutdown_tags_.emplace_back(tag, cq);
    if (ShutdownCalled()) {
      return;
    }
    last_shutdown_message_time_ = gpr_now(GPR_CLOCK_REALTIME);
    broadcaster.FillChannelsLocked(GetChannelsLocked());
    removing_connections.swap(connections_);
    // Collect all unregistered then registered calls.
    {
      MutexLock lock(&mu_call_);
      KillPendingWorkLocked(GRPC_ERROR_CREATE("Server Shutdown"));
    }
    ShutdownUnrefOnShutdownCall();
  }
  StopListening();
  broadcaster.BroadcastShutdown(/*send_goaway=*/true, absl::OkStatus());
}

void Server::StopListening() {
  for (auto& listener : listeners_) {
    if (listener.listener == nullptr) continue;
    channelz::ListenSocketNode* channelz_listen_socket_node =
        listener.listener->channelz_listen_socket_node();
    if (channelz_node_ != nullptr && channelz_listen_socket_node != nullptr) {
      channelz_node_->RemoveChildListenSocket(
          channelz_listen_socket_node->uuid());
    }
    GRPC_CLOSURE_INIT(&listener.destroy_done, ListenerDestroyDone, this,
                      grpc_schedule_on_exec_ctx);
    listener.listener->SetOnDestroyDone(&listener.destroy_done);
    listener.listener.reset();
  }
}

void Server::CancelAllCalls() {
  ChannelBroadcaster broadcaster;
  {
    MutexLock lock(&mu_global_);
    broadcaster.FillChannelsLocked(GetChannelsLocked());
  }
  broadcaster.BroadcastShutdown(
      /*send_goaway=*/false, GRPC_ERROR_CREATE("Cancelling all calls"));
}

void Server::SendGoaways() {
  ChannelBroadcaster broadcaster;
  {
    MutexLock lock(&mu_global_);
    broadcaster.FillChannelsLocked(GetChannelsLocked());
  }
  broadcaster.BroadcastShutdown(/*send_goaway=*/true, absl::OkStatus());
}

void Server::Orphan() {
  {
    MutexLock lock(&mu_global_);
    CHECK(ShutdownCalled() || listeners_.empty());
    CHECK(listeners_destroyed_ == listeners_.size());
  }
  Unref();
}

grpc_call_error Server::ValidateServerRequest(
    grpc_completion_queue* cq_for_notification, void* tag,
    grpc_byte_buffer** optional_payload, RegisteredMethod* rm) {
  if ((rm == nullptr && optional_payload != nullptr) ||
      ((rm != nullptr) && ((optional_payload == nullptr) !=
                           (rm->payload_handling == GRPC_SRM_PAYLOAD_NONE)))) {
    return GRPC_CALL_ERROR_PAYLOAD_TYPE_MISMATCH;
  }
  if (!grpc_cq_begin_op(cq_for_notification, tag)) {
    return GRPC_CALL_ERROR_COMPLETION_QUEUE_SHUTDOWN;
  }
  return GRPC_CALL_OK;
}

grpc_call_error Server::ValidateServerRequestAndCq(
    size_t* cq_idx, grpc_completion_queue* cq_for_notification, void* tag,
    grpc_byte_buffer** optional_payload, RegisteredMethod* rm) {
  size_t idx;
  for (idx = 0; idx < cqs_.size(); idx++) {
    if (cqs_[idx] == cq_for_notification) {
      break;
    }
  }
  if (idx == cqs_.size()) {
    return GRPC_CALL_ERROR_NOT_SERVER_COMPLETION_QUEUE;
  }
  grpc_call_error error =
      ValidateServerRequest(cq_for_notification, tag, optional_payload, rm);
  if (error != GRPC_CALL_OK) {
    return error;
  }
  *cq_idx = idx;
  return GRPC_CALL_OK;
}

grpc_call_error Server::QueueRequestedCall(size_t cq_idx, RequestedCall* rc) {
  if (ShutdownCalled()) {
    FailCall(cq_idx, rc, GRPC_ERROR_CREATE("Server Shutdown"));
    return GRPC_CALL_OK;
  }
  RequestMatcherInterface* rm;
  switch (rc->type) {
    case RequestedCall::Type::BATCH_CALL:
      rm = unregistered_request_matcher_.get();
      break;
    case RequestedCall::Type::REGISTERED_CALL:
      rm = rc->data.registered.method->matcher.get();
      break;
  }
  rm->RequestCallWithPossiblePublish(cq_idx, rc);
  return GRPC_CALL_OK;
}

grpc_call_error Server::RequestCall(grpc_call** call,
                                    grpc_call_details* details,
                                    grpc_metadata_array* request_metadata,
                                    grpc_completion_queue* cq_bound_to_call,
                                    grpc_completion_queue* cq_for_notification,
                                    void* tag) {
  size_t cq_idx;
  grpc_call_error error = ValidateServerRequestAndCq(
      &cq_idx, cq_for_notification, tag, nullptr, nullptr);
  if (error != GRPC_CALL_OK) {
    return error;
  }
  RequestedCall* rc =
      new RequestedCall(tag, cq_bound_to_call, call, request_metadata, details);
  return QueueRequestedCall(cq_idx, rc);
}

grpc_call_error Server::RequestRegisteredCall(
    RegisteredMethod* rm, grpc_call** call, gpr_timespec* deadline,
    grpc_metadata_array* request_metadata, grpc_byte_buffer** optional_payload,
    grpc_completion_queue* cq_bound_to_call,
    grpc_completion_queue* cq_for_notification, void* tag_new) {
  size_t cq_idx;
  grpc_call_error error = ValidateServerRequestAndCq(
      &cq_idx, cq_for_notification, tag_new, optional_payload, rm);
  if (error != GRPC_CALL_OK) {
    return error;
  }
  RequestedCall* rc =
      new RequestedCall(tag_new, cq_bound_to_call, call, request_metadata, rm,
                        deadline, optional_payload);
  return QueueRequestedCall(cq_idx, rc);
}

//
// Server::ChannelData::ConnectivityWatcher
//

class Server::ChannelData::ConnectivityWatcher
    : public AsyncConnectivityStateWatcherInterface {
 public:
  explicit ConnectivityWatcher(ChannelData* chand)
      : chand_(chand), channel_(chand_->channel_->Ref()) {}

 private:
  void OnConnectivityStateChange(grpc_connectivity_state new_state,
                                 const absl::Status& /*status*/) override {
    // Don't do anything until we are being shut down.
    if (new_state != GRPC_CHANNEL_SHUTDOWN) return;
    // Shut down channel.
    MutexLock lock(&chand_->server_->mu_global_);
    chand_->Destroy();
  }

  ChannelData* const chand_;
  const RefCountedPtr<Channel> channel_;
};

//
// Server::ChannelData
//

Server::ChannelData::~ChannelData() {
  if (server_ != nullptr) {
    if (server_->channelz_node_ != nullptr && channelz_socket_uuid_ != 0) {
      server_->channelz_node_->RemoveChildSocket(channelz_socket_uuid_);
    }
    {
      MutexLock lock(&server_->mu_global_);
      if (list_position_.has_value()) {
        server_->channels_.erase(*list_position_);
        list_position_.reset();
      }
      server_->MaybeFinishShutdown();
    }
  }
}

void Server::ChannelData::InitTransport(RefCountedPtr<Server> server,
                                        OrphanablePtr<Channel> channel,
                                        size_t cq_idx, Transport* transport,
                                        intptr_t channelz_socket_uuid) {
  server_ = std::move(server);
  channel_ = std::move(channel);
  cq_idx_ = cq_idx;
  channelz_socket_uuid_ = channelz_socket_uuid;
  // Publish channel.
  {
    MutexLock lock(&server_->mu_global_);
    server_->channels_.push_front(this);
    list_position_ = server_->channels_.begin();
  }
  // Start accept_stream transport op.
  grpc_transport_op* op = grpc_make_transport_op(nullptr);
  CHECK(transport->filter_stack_transport() != nullptr);
  op->set_accept_stream = true;
  op->set_accept_stream_fn = AcceptStream;
  op->set_registered_method_matcher_fn = [](void* arg,
                                            ClientMetadata* metadata) {
    static_cast<ChannelData*>(arg)->server_->SetRegisteredMethodOnMetadata(
        *metadata);
  };
  op->set_accept_stream_user_data = this;
  op->start_connectivity_watch = MakeOrphanable<ConnectivityWatcher>(this);
  if (server_->ShutdownCalled()) {
    op->disconnect_with_error = GRPC_ERROR_CREATE("Server shutdown");
  }
  transport->PerformOp(op);
}

Server::RegisteredMethod* Server::GetRegisteredMethod(
    const absl::string_view& host, const absl::string_view& path) {
  if (registered_methods_.empty()) return nullptr;
  // check for an exact match with host
  auto it = registered_methods_.find(std::make_pair(host, path));
  if (it != registered_methods_.end()) {
    return it->second.get();
  }
  // check for wildcard method definition (no host set)
  it = registered_methods_.find(std::make_pair("", path));
  if (it != registered_methods_.end()) {
    return it->second.get();
  }
  return nullptr;
}

void Server::SetRegisteredMethodOnMetadata(ClientMetadata& metadata) {
  auto* authority = metadata.get_pointer(HttpAuthorityMetadata());
  if (authority == nullptr) {
    authority = metadata.get_pointer(HostMetadata());
    if (authority == nullptr) {
      // Authority not being set is an RPC error.
      return;
    }
  }
  auto* path = metadata.get_pointer(HttpPathMetadata());
  if (path == nullptr) {
    // Path not being set would result in an RPC error.
    return;
  }
  RegisteredMethod* method =
      GetRegisteredMethod(authority->as_string_view(), path->as_string_view());
  // insert in metadata
  metadata.Set(GrpcRegisteredMethod(), method);
}

void Server::ChannelData::AcceptStream(void* arg, Transport* /*transport*/,
                                       const void* transport_server_data) {
  auto* chand = static_cast<Server::ChannelData*>(arg);
  // create a call
  grpc_call_create_args args;
  args.channel = chand->channel_->Ref();
  args.server = chand->server_.get();
  args.parent = nullptr;
  args.propagation_mask = 0;
  args.cq = nullptr;
  args.pollset_set_alternative = nullptr;
  args.server_transport_data = transport_server_data;
  args.send_deadline = Timestamp::InfFuture();
  grpc_call* call;
  grpc_error_handle error = grpc_call_create(&args, &call);
  grpc_call_stack* call_stack = grpc_call_get_call_stack(call);
  CHECK_NE(call_stack, nullptr);
  grpc_call_element* elem = grpc_call_stack_element(call_stack, 0);
  auto* calld = static_cast<Server::CallData*>(elem->call_data);
  if (!error.ok()) {
    calld->FailCallCreation();
    return;
  }
  calld->Start(elem);
}

void Server::ChannelData::FinishDestroy(void* arg,
                                        grpc_error_handle /*error*/) {
  auto* chand = static_cast<Server::ChannelData*>(arg);
  Server* server = chand->server_.get();
  auto* channel_stack = chand->channel_->channel_stack();
  chand->channel_.reset();
  server->Unref();
  GRPC_CHANNEL_STACK_UNREF(channel_stack, "Server::ChannelData::Destroy");
}

void Server::ChannelData::Destroy() {
  if (!list_position_.has_value()) return;
  CHECK(server_ != nullptr);
  server_->channels_.erase(*list_position_);
  list_position_.reset();
  server_->Ref().release();
  server_->MaybeFinishShutdown();
  // Unreffed by FinishDestroy
  GRPC_CHANNEL_STACK_REF(channel_->channel_stack(),
                         "Server::ChannelData::Destroy");
  GRPC_CLOSURE_INIT(&finish_destroy_channel_closure_, FinishDestroy, this,
                    grpc_schedule_on_exec_ctx);
<<<<<<< HEAD
  if (GRPC_TRACE_FLAG_ENABLED(server_channel)) {
    gpr_log(GPR_INFO, "Disconnected client");
=======
  if (GRPC_TRACE_FLAG_ENABLED(grpc_server_channel_trace)) {
    LOG(INFO) << "Disconnected client";
>>>>>>> 271b2f17
  }
  grpc_transport_op* op =
      grpc_make_transport_op(&finish_destroy_channel_closure_);
  op->set_accept_stream = true;
  grpc_channel_next_op(grpc_channel_stack_element(channel_->channel_stack(), 0),
                       op);
}

grpc_error_handle Server::ChannelData::InitChannelElement(
    grpc_channel_element* elem, grpc_channel_element_args* args) {
  CHECK(args->is_first);
  CHECK(!args->is_last);
  new (elem->channel_data) ChannelData();
  return absl::OkStatus();
}

void Server::ChannelData::DestroyChannelElement(grpc_channel_element* elem) {
  auto* chand = static_cast<ChannelData*>(elem->channel_data);
  chand->~ChannelData();
}

//
// Server::CallData
//

Server::CallData::CallData(grpc_call_element* elem,
                           const grpc_call_element_args& args,
                           RefCountedPtr<Server> server)
    : server_(std::move(server)),
      call_(grpc_call_from_top_element(elem)),
      call_combiner_(args.call_combiner) {
  GRPC_CLOSURE_INIT(&recv_initial_metadata_ready_, RecvInitialMetadataReady,
                    elem, grpc_schedule_on_exec_ctx);
  GRPC_CLOSURE_INIT(&recv_trailing_metadata_ready_, RecvTrailingMetadataReady,
                    elem, grpc_schedule_on_exec_ctx);
}

Server::CallData::~CallData() {
  CHECK(state_.load(std::memory_order_relaxed) != CallState::PENDING);
  grpc_metadata_array_destroy(&initial_metadata_);
  grpc_byte_buffer_destroy(payload_);
}

void Server::CallData::SetState(CallState state) {
  state_.store(state, std::memory_order_relaxed);
}

bool Server::CallData::MaybeActivate() {
  CallState expected = CallState::PENDING;
  return state_.compare_exchange_strong(expected, CallState::ACTIVATED,
                                        std::memory_order_acq_rel,
                                        std::memory_order_relaxed);
}

void Server::CallData::FailCallCreation() {
  CallState expected_not_started = CallState::NOT_STARTED;
  CallState expected_pending = CallState::PENDING;
  if (state_.compare_exchange_strong(expected_not_started, CallState::ZOMBIED,
                                     std::memory_order_acq_rel,
                                     std::memory_order_acquire)) {
    KillZombie();
  } else if (state_.compare_exchange_strong(
                 expected_pending, CallState::ZOMBIED,
                 std::memory_order_acq_rel, std::memory_order_relaxed)) {
    // Zombied call will be destroyed when it's removed from the pending
    // queue... later.
  }
}

void Server::CallData::Start(grpc_call_element* elem) {
  grpc_op op;
  op.op = GRPC_OP_RECV_INITIAL_METADATA;
  op.flags = 0;
  op.reserved = nullptr;
  op.data.recv_initial_metadata.recv_initial_metadata = &initial_metadata_;
  GRPC_CLOSURE_INIT(&recv_initial_metadata_batch_complete_,
                    RecvInitialMetadataBatchComplete, elem,
                    grpc_schedule_on_exec_ctx);
  grpc_call_start_batch_and_execute(call_, &op, 1,
                                    &recv_initial_metadata_batch_complete_);
}

void Server::CallData::Publish(size_t cq_idx, RequestedCall* rc) {
  grpc_call_set_completion_queue(call_, rc->cq_bound_to_call);
  *rc->call = call_;
  cq_new_ = server_->cqs_[cq_idx];
  std::swap(*rc->initial_metadata, initial_metadata_);
  switch (rc->type) {
    case RequestedCall::Type::BATCH_CALL:
      CHECK(host_.has_value());
      CHECK(path_.has_value());
      rc->data.batch.details->host = CSliceRef(host_->c_slice());
      rc->data.batch.details->method = CSliceRef(path_->c_slice());
      rc->data.batch.details->deadline =
          deadline_.as_timespec(GPR_CLOCK_MONOTONIC);
      break;
    case RequestedCall::Type::REGISTERED_CALL:
      *rc->data.registered.deadline =
          deadline_.as_timespec(GPR_CLOCK_MONOTONIC);
      if (rc->data.registered.optional_payload != nullptr) {
        *rc->data.registered.optional_payload = payload_;
        payload_ = nullptr;
      }
      break;
    default:
      GPR_UNREACHABLE_CODE(return);
  }
  grpc_cq_end_op(cq_new_, rc->tag, absl::OkStatus(), Server::DoneRequestEvent,
                 rc, &rc->completion, true);
}

void Server::CallData::PublishNewRpc(void* arg, grpc_error_handle error) {
  grpc_call_element* call_elem = static_cast<grpc_call_element*>(arg);
  auto* calld = static_cast<Server::CallData*>(call_elem->call_data);
  auto* chand = static_cast<Server::ChannelData*>(call_elem->channel_data);
  RequestMatcherInterface* rm = calld->matcher_;
  Server* server = rm->server();
  if (!error.ok() || server->ShutdownCalled()) {
    calld->state_.store(CallState::ZOMBIED, std::memory_order_relaxed);
    calld->KillZombie();
    return;
  }
  rm->MatchOrQueue(chand->cq_idx(), calld);
}

namespace {

void KillZombieClosure(void* call, grpc_error_handle /*error*/) {
  grpc_call_unref(static_cast<grpc_call*>(call));
}

}  // namespace

void Server::CallData::KillZombie() {
  GRPC_CLOSURE_INIT(&kill_zombie_closure_, KillZombieClosure, call_,
                    grpc_schedule_on_exec_ctx);
  ExecCtx::Run(DEBUG_LOCATION, &kill_zombie_closure_, absl::OkStatus());
}

// If this changes, change MakeCallPromise too.
void Server::CallData::StartNewRpc(grpc_call_element* elem) {
  if (server_->ShutdownCalled()) {
    state_.store(CallState::ZOMBIED, std::memory_order_relaxed);
    KillZombie();
    return;
  }
  // Find request matcher.
  matcher_ = server_->unregistered_request_matcher_.get();
  grpc_server_register_method_payload_handling payload_handling =
      GRPC_SRM_PAYLOAD_NONE;
  if (path_.has_value() && host_.has_value()) {
    RegisteredMethod* rm = static_cast<RegisteredMethod*>(
        recv_initial_metadata_->get(GrpcRegisteredMethod()).value_or(nullptr));
    if (rm != nullptr) {
      matcher_ = rm->matcher.get();
      payload_handling = rm->payload_handling;
    }
  }
  // Start recv_message op if needed.
  switch (payload_handling) {
    case GRPC_SRM_PAYLOAD_NONE:
      PublishNewRpc(elem, absl::OkStatus());
      break;
    case GRPC_SRM_PAYLOAD_READ_INITIAL_BYTE_BUFFER: {
      grpc_op op;
      op.op = GRPC_OP_RECV_MESSAGE;
      op.flags = 0;
      op.reserved = nullptr;
      op.data.recv_message.recv_message = &payload_;
      GRPC_CLOSURE_INIT(&publish_, PublishNewRpc, elem,
                        grpc_schedule_on_exec_ctx);
      grpc_call_start_batch_and_execute(call_, &op, 1, &publish_);
      break;
    }
  }
}

void Server::CallData::RecvInitialMetadataBatchComplete(
    void* arg, grpc_error_handle error) {
  grpc_call_element* elem = static_cast<grpc_call_element*>(arg);
  auto* calld = static_cast<Server::CallData*>(elem->call_data);
  if (!error.ok()) {
    gpr_log(GPR_DEBUG, "Failed call creation: %s",
            StatusToString(error).c_str());
    calld->FailCallCreation();
    return;
  }
  calld->StartNewRpc(elem);
}

void Server::CallData::StartTransportStreamOpBatchImpl(
    grpc_call_element* elem, grpc_transport_stream_op_batch* batch) {
  if (batch->recv_initial_metadata) {
    recv_initial_metadata_ =
        batch->payload->recv_initial_metadata.recv_initial_metadata;
    original_recv_initial_metadata_ready_ =
        batch->payload->recv_initial_metadata.recv_initial_metadata_ready;
    batch->payload->recv_initial_metadata.recv_initial_metadata_ready =
        &recv_initial_metadata_ready_;
  }
  if (batch->recv_trailing_metadata) {
    original_recv_trailing_metadata_ready_ =
        batch->payload->recv_trailing_metadata.recv_trailing_metadata_ready;
    batch->payload->recv_trailing_metadata.recv_trailing_metadata_ready =
        &recv_trailing_metadata_ready_;
  }
  grpc_call_next_op(elem, batch);
}

void Server::CallData::RecvInitialMetadataReady(void* arg,
                                                grpc_error_handle error) {
  grpc_call_element* elem = static_cast<grpc_call_element*>(arg);
  CallData* calld = static_cast<CallData*>(elem->call_data);
  if (error.ok()) {
    calld->path_ = calld->recv_initial_metadata_->Take(HttpPathMetadata());
    auto* host =
        calld->recv_initial_metadata_->get_pointer(HttpAuthorityMetadata());
    if (host != nullptr) calld->host_.emplace(host->Ref());
  }
  auto op_deadline = calld->recv_initial_metadata_->get(GrpcTimeoutMetadata());
  if (op_deadline.has_value()) {
    calld->deadline_ = *op_deadline;
    Call::FromC(calld->call_)->UpdateDeadline(*op_deadline);
  }
  if (calld->host_.has_value() && calld->path_.has_value()) {
    // do nothing
  } else if (error.ok()) {
    // Pass the error reference to calld->recv_initial_metadata_error
    error = absl::UnknownError("Missing :authority or :path");
    calld->recv_initial_metadata_error_ = error;
  }
  grpc_closure* closure = calld->original_recv_initial_metadata_ready_;
  calld->original_recv_initial_metadata_ready_ = nullptr;
  if (calld->seen_recv_trailing_metadata_ready_) {
    GRPC_CALL_COMBINER_START(calld->call_combiner_,
                             &calld->recv_trailing_metadata_ready_,
                             calld->recv_trailing_metadata_error_,
                             "continue server recv_trailing_metadata_ready");
  }
  Closure::Run(DEBUG_LOCATION, closure, error);
}

void Server::CallData::RecvTrailingMetadataReady(void* arg,
                                                 grpc_error_handle error) {
  grpc_call_element* elem = static_cast<grpc_call_element*>(arg);
  CallData* calld = static_cast<CallData*>(elem->call_data);
  if (calld->original_recv_initial_metadata_ready_ != nullptr) {
    calld->recv_trailing_metadata_error_ = error;
    calld->seen_recv_trailing_metadata_ready_ = true;
    GRPC_CLOSURE_INIT(&calld->recv_trailing_metadata_ready_,
                      RecvTrailingMetadataReady, elem,
                      grpc_schedule_on_exec_ctx);
    GRPC_CALL_COMBINER_STOP(calld->call_combiner_,
                            "deferring server recv_trailing_metadata_ready "
                            "until after recv_initial_metadata_ready");
    return;
  }
  error = grpc_error_add_child(error, calld->recv_initial_metadata_error_);
  Closure::Run(DEBUG_LOCATION, calld->original_recv_trailing_metadata_ready_,
               error);
}

grpc_error_handle Server::CallData::InitCallElement(
    grpc_call_element* elem, const grpc_call_element_args* args) {
  auto* chand = static_cast<ChannelData*>(elem->channel_data);
  new (elem->call_data) Server::CallData(elem, *args, chand->server());
  return absl::OkStatus();
}

void Server::CallData::DestroyCallElement(
    grpc_call_element* elem, const grpc_call_final_info* /*final_info*/,
    grpc_closure* /*ignored*/) {
  auto* calld = static_cast<CallData*>(elem->call_data);
  calld->~CallData();
}

void Server::CallData::StartTransportStreamOpBatch(
    grpc_call_element* elem, grpc_transport_stream_op_batch* batch) {
  auto* calld = static_cast<CallData*>(elem->call_data);
  calld->StartTransportStreamOpBatchImpl(elem, batch);
}

}  // namespace grpc_core

//
// C-core API
//

grpc_server* grpc_server_create(const grpc_channel_args* args, void* reserved) {
  grpc_core::ExecCtx exec_ctx;
  GRPC_API_TRACE("grpc_server_create(%p, %p)", 2, (args, reserved));
  grpc_core::Server* server =
      new grpc_core::Server(grpc_core::CoreConfiguration::Get()
                                .channel_args_preconditioning()
                                .PreconditionChannelArgs(args));
  return server->c_ptr();
}

void grpc_server_register_completion_queue(grpc_server* server,
                                           grpc_completion_queue* cq,
                                           void* reserved) {
  GRPC_API_TRACE(
      "grpc_server_register_completion_queue(server=%p, cq=%p, reserved=%p)", 3,
      (server, cq, reserved));
  CHECK(!reserved);
  auto cq_type = grpc_get_cq_completion_type(cq);
  if (cq_type != GRPC_CQ_NEXT && cq_type != GRPC_CQ_CALLBACK) {
    gpr_log(GPR_INFO,
            "Completion queue of type %d is being registered as a "
            "server-completion-queue",
            static_cast<int>(cq_type));
    // Ideally we should log an error and abort but ruby-wrapped-language API
    // calls grpc_completion_queue_pluck() on server completion queues
  }
  grpc_core::Server::FromC(server)->RegisterCompletionQueue(cq);
}

void* grpc_server_register_method(
    grpc_server* server, const char* method, const char* host,
    grpc_server_register_method_payload_handling payload_handling,
    uint32_t flags) {
  GRPC_API_TRACE(
      "grpc_server_register_method(server=%p, method=%s, host=%s, "
      "flags=0x%08x)",
      4, (server, method, host, flags));
  return grpc_core::Server::FromC(server)->RegisterMethod(
      method, host, payload_handling, flags);
}

void grpc_server_start(grpc_server* server) {
  grpc_core::ExecCtx exec_ctx;
  GRPC_API_TRACE("grpc_server_start(server=%p)", 1, (server));
  grpc_core::Server::FromC(server)->Start();
}

void grpc_server_shutdown_and_notify(grpc_server* server,
                                     grpc_completion_queue* cq, void* tag) {
  grpc_core::ApplicationCallbackExecCtx callback_exec_ctx;
  grpc_core::ExecCtx exec_ctx;
  GRPC_API_TRACE("grpc_server_shutdown_and_notify(server=%p, cq=%p, tag=%p)", 3,
                 (server, cq, tag));
  grpc_core::Server::FromC(server)->ShutdownAndNotify(cq, tag);
}

void grpc_server_cancel_all_calls(grpc_server* server) {
  grpc_core::ApplicationCallbackExecCtx callback_exec_ctx;
  grpc_core::ExecCtx exec_ctx;
  GRPC_API_TRACE("grpc_server_cancel_all_calls(server=%p)", 1, (server));
  grpc_core::Server::FromC(server)->CancelAllCalls();
}

void grpc_server_destroy(grpc_server* server) {
  grpc_core::ApplicationCallbackExecCtx callback_exec_ctx;
  grpc_core::ExecCtx exec_ctx;
  GRPC_API_TRACE("grpc_server_destroy(server=%p)", 1, (server));
  grpc_core::Server::FromC(server)->Orphan();
}

grpc_call_error grpc_server_request_call(
    grpc_server* server, grpc_call** call, grpc_call_details* details,
    grpc_metadata_array* request_metadata,
    grpc_completion_queue* cq_bound_to_call,
    grpc_completion_queue* cq_for_notification, void* tag) {
  grpc_core::ApplicationCallbackExecCtx callback_exec_ctx;
  grpc_core::ExecCtx exec_ctx;
  GRPC_API_TRACE(
      "grpc_server_request_call("
      "server=%p, call=%p, details=%p, initial_metadata=%p, "
      "cq_bound_to_call=%p, cq_for_notification=%p, tag=%p)",
      7,
      (server, call, details, request_metadata, cq_bound_to_call,
       cq_for_notification, tag));
  return grpc_core::Server::FromC(server)->RequestCall(
      call, details, request_metadata, cq_bound_to_call, cq_for_notification,
      tag);
}

grpc_call_error grpc_server_request_registered_call(
    grpc_server* server, void* registered_method, grpc_call** call,
    gpr_timespec* deadline, grpc_metadata_array* request_metadata,
    grpc_byte_buffer** optional_payload,
    grpc_completion_queue* cq_bound_to_call,
    grpc_completion_queue* cq_for_notification, void* tag_new) {
  grpc_core::ApplicationCallbackExecCtx callback_exec_ctx;
  grpc_core::ExecCtx exec_ctx;
  auto* rm =
      static_cast<grpc_core::Server::RegisteredMethod*>(registered_method);
  GRPC_API_TRACE(
      "grpc_server_request_registered_call("
      "server=%p, registered_method=%p, call=%p, deadline=%p, "
      "request_metadata=%p, "
      "optional_payload=%p, cq_bound_to_call=%p, cq_for_notification=%p, "
      "tag=%p)",
      9,
      (server, registered_method, call, deadline, request_metadata,
       optional_payload, cq_bound_to_call, cq_for_notification, tag_new));
  return grpc_core::Server::FromC(server)->RequestRegisteredCall(
      rm, call, deadline, request_metadata, optional_payload, cq_bound_to_call,
      cq_for_notification, tag_new);
}

void grpc_server_set_config_fetcher(
    grpc_server* server, grpc_server_config_fetcher* server_config_fetcher) {
  grpc_core::ApplicationCallbackExecCtx callback_exec_ctx;
  grpc_core::ExecCtx exec_ctx;
  GRPC_API_TRACE("grpc_server_set_config_fetcher(server=%p, config_fetcher=%p)",
                 2, (server, server_config_fetcher));
  grpc_core::Server::FromC(server)->set_config_fetcher(
      std::unique_ptr<grpc_server_config_fetcher>(server_config_fetcher));
}

void grpc_server_config_fetcher_destroy(
    grpc_server_config_fetcher* server_config_fetcher) {
  grpc_core::ApplicationCallbackExecCtx callback_exec_ctx;
  grpc_core::ExecCtx exec_ctx;
  GRPC_API_TRACE("grpc_server_config_fetcher_destroy(config_fetcher=%p)", 1,
                 (server_config_fetcher));
  delete server_config_fetcher;
}<|MERGE_RESOLUTION|>--- conflicted
+++ resolved
@@ -1492,14 +1492,7 @@
                          "Server::ChannelData::Destroy");
   GRPC_CLOSURE_INIT(&finish_destroy_channel_closure_, FinishDestroy, this,
                     grpc_schedule_on_exec_ctx);
-<<<<<<< HEAD
-  if (GRPC_TRACE_FLAG_ENABLED(server_channel)) {
-    gpr_log(GPR_INFO, "Disconnected client");
-=======
-  if (GRPC_TRACE_FLAG_ENABLED(grpc_server_channel_trace)) {
-    LOG(INFO) << "Disconnected client";
->>>>>>> 271b2f17
-  }
+  GRPC_TRACE_LOG(server_channel, INFO) << "Disconnected client";
   grpc_transport_op* op =
       grpc_make_transport_op(&finish_destroy_channel_closure_);
   op->set_accept_stream = true;
