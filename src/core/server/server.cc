//
// Copyright 2015-2016 gRPC authors.
//
// Licensed under the Apache License, Version 2.0 (the "License");
// you may not use this file except in compliance with the License.
// You may obtain a copy of the License at
//
//     http://www.apache.org/licenses/LICENSE-2.0
//
// Unless required by applicable law or agreed to in writing, software
// distributed under the License is distributed on an "AS IS" BASIS,
// WITHOUT WARRANTIES OR CONDITIONS OF ANY KIND, either express or implied.
// See the License for the specific language governing permissions and
// limitations under the License.
//

#include "src/core/server/server.h"

#include <grpc/byte_buffer.h>
#include <grpc/grpc.h>
#include <grpc/impl/channel_arg_names.h>
#include <grpc/impl/connectivity_state.h>
#include <grpc/slice.h>
#include <grpc/status.h>
#include <grpc/support/port_platform.h>
#include <grpc/support/time.h>
#include <inttypes.h>
#include <stdlib.h>
#include <string.h>

#include <algorithm>
#include <atomic>
#include <list>
#include <memory>
#include <new>
#include <optional>
#include <queue>
#include <type_traits>
#include <utility>
#include <vector>

#include "absl/cleanup/cleanup.h"
#include "absl/container/flat_hash_map.h"
#include "absl/log/check.h"
#include "absl/log/log.h"
#include "absl/status/status.h"
#include "src/core/call/interception_chain.h"
#include "src/core/call/server_call.h"
#include "src/core/channelz/channel_trace.h"
#include "src/core/channelz/channelz.h"
#include "src/core/channelz/property_list.h"
#include "src/core/config/core_configuration.h"
#include "src/core/credentials/transport/transport_credentials.h"
#include "src/core/lib/address_utils/sockaddr_utils.h"
#include "src/core/lib/channel/channel_args.h"
#include "src/core/lib/channel/channel_args_preconditioning.h"
#include "src/core/lib/experiments/experiments.h"
#include "src/core/lib/iomgr/exec_ctx.h"
#include "src/core/lib/iomgr/pollset_set.h"
#include "src/core/lib/promise/activity.h"
#include "src/core/lib/promise/cancel_callback.h"
#include "src/core/lib/promise/context.h"
#include "src/core/lib/promise/map.h"
#include "src/core/lib/promise/pipe.h"
#include "src/core/lib/promise/poll.h"
#include "src/core/lib/promise/promise.h"
#include "src/core/lib/promise/seq.h"
#include "src/core/lib/promise/try_join.h"
#include "src/core/lib/promise/try_seq.h"
#include "src/core/lib/slice/slice_buffer.h"
#include "src/core/lib/slice/slice_internal.h"
#include "src/core/lib/surface/call.h"
#include "src/core/lib/surface/call_utils.h"
#include "src/core/lib/surface/channel.h"
#include "src/core/lib/surface/channel_stack_type.h"
#include "src/core/lib/surface/completion_queue.h"
#include "src/core/lib/surface/legacy_channel.h"
#include "src/core/lib/transport/connectivity_state.h"
#include "src/core/lib/transport/error_utils.h"
#include "src/core/telemetry/stats.h"
#include "src/core/util/crash.h"
#include "src/core/util/debug_location.h"
#include "src/core/util/mpscq.h"
#include "src/core/util/orphanable.h"
#include "src/core/util/shared_bit_gen.h"
#include "src/core/util/status_helper.h"
#include "src/core/util/useful.h"

namespace grpc_core {

using http2::Http2ErrorCode;

//
// Server::ListenerState::ConfigFetcherWatcher
//

void Server::ListenerState::ConfigFetcherWatcher::UpdateConnectionManager(
    RefCountedPtr<ServerConfigFetcher::ConnectionManager> connection_manager) {
  RefCountedPtr<ServerConfigFetcher::ConnectionManager>
      connection_manager_to_destroy;
  {
    MutexLock lock(&listener_state_->mu_);
    connection_manager_to_destroy = listener_state_->connection_manager_;
    listener_state_->connection_manager_ = std::move(connection_manager);
    listener_state_->DrainConnectionsLocked();
    if (listener_state_->server_->ShutdownCalled()) {
      return;
    }
    listener_state_->is_serving_ = true;
    if (listener_state_->started_) return;
    listener_state_->started_ = true;
  }
  listener_state_->listener_->Start();
}

void Server::ListenerState::ConfigFetcherWatcher::StopServing() {
  MutexLock lock(&listener_state_->mu_);
  listener_state_->is_serving_ = false;
  listener_state_->DrainConnectionsLocked();
}

//
// Server::ListenerState
//

Server::ListenerState::ListenerState(RefCountedPtr<Server> server,
                                     OrphanablePtr<ListenerInterface> l)
    : server_(std::move(server)),
      memory_quota_(
          server_->channel_args().GetObject<ResourceQuota>()->memory_quota()),
      connection_quota_(MakeRefCounted<ConnectionQuota>()),
      event_engine_(
          server_->channel_args()
              .GetObject<grpc_event_engine::experimental::EventEngine>()),
      listener_(std::move(l)) {
  auto max_allowed_incoming_connections =
      server_->channel_args().GetInt(GRPC_ARG_MAX_ALLOWED_INCOMING_CONNECTIONS);
  if (max_allowed_incoming_connections.has_value()) {
    connection_quota_->SetMaxIncomingConnections(
        max_allowed_incoming_connections.value());
  }
}

void Server::ListenerState::Start() {
  if (server_->config_fetcher() != nullptr) {
    auto watcher = std::make_unique<ConfigFetcherWatcher>(this);
    config_fetcher_watcher_ = watcher.get();
    server_->config_fetcher()->StartWatch(
        grpc_sockaddr_to_string(listener_->resolved_address(), false).value(),
        std::move(watcher));
  } else {
    {
      MutexLock lock(&mu_);
      started_ = true;
      is_serving_ = true;
    }
    listener_->Start();
  }
}

void Server::ListenerState::Stop() {
  absl::flat_hash_set<OrphanablePtr<ListenerInterface::LogicalConnection>>
      connections;
  {
    MutexLock lock(&mu_);
    // Orphan the connections so that they can start cleaning up.
    connections = std::move(connections_);
    connections_.clear();
    is_serving_ = false;
  }
  if (config_fetcher_watcher_ != nullptr) {
    CHECK_NE(server_->config_fetcher(), nullptr);
    server_->config_fetcher()->CancelWatch(config_fetcher_watcher_);
  }
  GRPC_CLOSURE_INIT(&destroy_done_, ListenerDestroyDone, server_.get(),
                    grpc_schedule_on_exec_ctx);
  listener_->SetOnDestroyDone(&destroy_done_);
  listener_.reset();
}

std::optional<ChannelArgs> Server::ListenerState::AddLogicalConnection(
    OrphanablePtr<ListenerInterface::LogicalConnection> connection,
    const ChannelArgs& args, grpc_endpoint* endpoint) {
  RefCountedPtr<ServerConfigFetcher::ConnectionManager> connection_manager;
  {
    MutexLock lock(&mu_);
    if (!is_serving_) {
      // Not serving
      return std::nullopt;
    }
    connection_manager = connection_manager_;
  }
  // The following section is intentionally outside the critical section. The
  // operation to update channel args for a connection is heavy and complicated.
  // For example, if using the xDS config fetcher, an involved matching process
  // is performed to determine the filter chain to apply for this connection,
  // prepare the filters, config selector and credentials. Subsequently, the
  // credentials are used to create a security connector as well. Doing this
  // outside the critical region allows us to get a larger degree of parallelism
  // for the handling of incoming connections.
  ChannelArgs new_args = args;
  if (server_->config_fetcher() != nullptr) {
    if (connection_manager == nullptr) {
      // Connection manager not available
      return std::nullopt;
    }
    absl::StatusOr<ChannelArgs> args_result =
        connection_manager->UpdateChannelArgsForConnection(new_args, endpoint);
    if (!args_result.ok()) {
      return std::nullopt;
    }
    auto* server_credentials =
        (*args_result).GetObject<grpc_server_credentials>();
    if (server_credentials == nullptr) {
      // Could not find server credentials
      return std::nullopt;
    }
    auto security_connector =
        server_credentials->create_security_connector(*args_result);
    if (security_connector == nullptr) {
      // Unable to create secure server with credentials
      return std::nullopt;
    }
    new_args = (*args_result).SetObject(security_connector);
  }
  MutexLock lock(&mu_);
  // Since we let go of the lock earlier, we need to protect ourselves against
  // time-of-check-to-time-of-use cases. The server may have stopped serving
  // or the connection manager may have changed before we add the connection
  // to the list of tracked connections.
  if (!is_serving_ || connection_manager != connection_manager_) {
    // Not serving
    return std::nullopt;
  }
  connections_.emplace(std::move(connection));
  return new_args;
}

void Server::ListenerState::OnHandshakeDone(
    ListenerInterface::LogicalConnection* connection) {
  if (server_->config_fetcher() != nullptr) {
    return;
  }
  // There is no config fetcher, so we can remove this connection from being
  // tracked immediately.
  OrphanablePtr<ListenerInterface::LogicalConnection> connection_to_remove;
  {
    // Remove the connection if it wasn't already removed.
    MutexLock lock(&mu_);
    auto connection_handle = connections_.extract(connection);
    if (!connection_handle.empty()) {
      connection_to_remove = std::move(connection_handle.value());
    }
    // We do not need to check connections_to_be_drained_list_ since that only
    // gets set if there is a config fetcher.
  }
}

void Server::ListenerState::RemoveLogicalConnection(
    ListenerInterface::LogicalConnection* connection) {
  OrphanablePtr<ListenerInterface::LogicalConnection> connection_to_remove;
  // Remove the connection if it wasn't already removed.
  MutexLock lock(&mu_);
  auto connection_handle = connections_.extract(connection);
  if (!connection_handle.empty()) {
    connection_to_remove = std::move(connection_handle.value());
    return;
  }
  // The connection might be getting drained.
  for (auto it = connections_to_be_drained_list_.begin();
       it != connections_to_be_drained_list_.end(); ++it) {
    auto connection_handle = it->connections.extract(connection);
    if (!connection_handle.empty()) {
      connection_to_remove = std::move(connection_handle.value());
      RemoveConnectionsToBeDrainedOnEmptyLocked(it);
      return;
    }
  }
}

void Server::ListenerState::DrainConnectionsLocked() {
  if (connections_.empty()) {
    return;
  }
  // Send GOAWAYs on the transports so that they disconnect when existing
  // RPCs finish.
  for (auto& connection : connections_) {
    connection->SendGoAway();
  }
  connections_to_be_drained_list_.emplace_back();
  auto& connections_to_be_drained = connections_to_be_drained_list_.back();
  connections_to_be_drained.connections = std::move(connections_);
  connections_.clear();
  connections_to_be_drained.timestamp =
      Timestamp::Now() +
      std::max(Duration::Zero(),
               server_->channel_args()
                   .GetDurationFromIntMillis(
                       GRPC_ARG_SERVER_CONFIG_CHANGE_DRAIN_GRACE_TIME_MS)
                   .value_or(Duration::Minutes(10)));
  MaybeStartNewGraceTimerLocked();
}

void Server::ListenerState::OnDrainGraceTimer() {
  absl::flat_hash_set<OrphanablePtr<ListenerInterface::LogicalConnection>>
      connections_to_be_drained;
  {
    MutexLock lock(&mu_);
    if (connections_to_be_drained_list_.empty()) {
      return;
    }
    connections_to_be_drained =
        std::move(connections_to_be_drained_list_.front().connections);
    connections_to_be_drained_list_.pop_front();
    MaybeStartNewGraceTimerLocked();
  }
  for (auto& connection : connections_to_be_drained) {
    connection->DisconnectImmediately();
  }
}

void Server::ListenerState::MaybeStartNewGraceTimerLocked() {
  if (connections_to_be_drained_list_.empty()) {
    return;
  }
  drain_grace_timer_handle_ = event_engine()->RunAfter(
      connections_to_be_drained_list_.front().timestamp - Timestamp::Now(),
      [self = Ref()]() mutable {
        ExecCtx exec_ctx;
        self->OnDrainGraceTimer();
        // resetting within an active ExecCtx
        self.reset();
      });
}

void Server::ListenerState::RemoveConnectionsToBeDrainedOnEmptyLocked(
    std::deque<ConnectionsToBeDrained>::iterator it) {
  if (it->connections.empty()) {
    // Cancel the timer if the set of connections is now empty.
    if (event_engine()->Cancel(drain_grace_timer_handle_)) {
      // Only remove the entry from the list if the cancellation was
      // actually successful. OnDrainGraceTimer() will remove if
      // cancellation is not successful.
      connections_to_be_drained_list_.erase(it);
      MaybeStartNewGraceTimerLocked();
    }
  }
}

//
// Server::RequestMatcherInterface
//

// RPCs that come in from the transport must be matched against RPC requests
// from the application. An incoming request from the application can be matched
// to an RPC that has already arrived or can be queued up for later use.
// Likewise, an RPC coming in from the transport can either be matched to a
// request that already arrived from the application or can be queued up for
// later use (marked pending). If there is a match, the request's tag is posted
// on the request's notification CQ.
//
// RequestMatcherInterface is the base class to provide this functionality.
class Server::RequestMatcherInterface {
 public:
  virtual ~RequestMatcherInterface() {}

  // Unref the calls associated with any incoming RPCs in the pending queue (not
  // yet matched to an application-requested RPC).
  virtual void ZombifyPending() = 0;

  // Mark all application-requested RPCs failed if they have not been matched to
  // an incoming RPC. The error parameter indicates why the RPCs are being
  // failed (always server shutdown in all current implementations).
  virtual void KillRequests(grpc_error_handle error) = 0;

  // How many request queues are supported by this matcher. This is an abstract
  // concept that essentially maps to gRPC completion queues.
  virtual size_t request_queue_count() const = 0;

  // This function is invoked when the application requests a new RPC whose
  // information is in the call parameter. The request_queue_index marks the
  // queue onto which to place this RPC, and is typically associated with a gRPC
  // CQ. If there are pending RPCs waiting to be matched, publish one (match it
  // and notify the CQ).
  virtual void RequestCallWithPossiblePublish(size_t request_queue_index,
                                              RequestedCall* call) = 0;

  class MatchResult {
   public:
    MatchResult(Server* server, size_t cq_idx, RequestedCall* requested_call)
        : server_(server), cq_idx_(cq_idx), requested_call_(requested_call) {}
    ~MatchResult() {
      if (requested_call_ != nullptr) {
        server_->FailCall(cq_idx_, requested_call_, absl::CancelledError());
      }
    }

    MatchResult(const MatchResult&) = delete;
    MatchResult& operator=(const MatchResult&) = delete;

    MatchResult(MatchResult&& other) noexcept
        : server_(other.server_),
          cq_idx_(other.cq_idx_),
          requested_call_(std::exchange(other.requested_call_, nullptr)) {}

    RequestedCall* TakeCall() {
      return std::exchange(requested_call_, nullptr);
    }

    grpc_completion_queue* cq() const { return server_->cqs_[cq_idx_]; }
    size_t cq_idx() const { return cq_idx_; }

   private:
    Server* server_;
    size_t cq_idx_;
    RequestedCall* requested_call_;
  };

  // This function is invoked on an incoming promise based RPC.
  // The RequestMatcher will try to match it against an application-requested
  // RPC if possible or will place it in the pending queue otherwise. To enable
  // some measure of fairness between server CQs, the match is done starting at
  // the start_request_queue_index parameter in a cyclic order rather than
  // always starting at 0.
  virtual ArenaPromise<absl::StatusOr<MatchResult>> MatchRequest(
      size_t start_request_queue_index) = 0;

  // This function is invoked on an incoming RPC, represented by the calld
  // object. The RequestMatcher will try to match it against an
  // application-requested RPC if possible or will place it in the pending queue
  // otherwise. To enable some measure of fairness between server CQs, the match
  // is done starting at the start_request_queue_index parameter in a cyclic
  // order rather than always starting at 0.
  virtual void MatchOrQueue(size_t start_request_queue_index,
                            CallData* calld) = 0;

  // Returns the server associated with this request matcher
  virtual Server* server() const = 0;
};

//
// Server::RegisteredMethod
//

struct Server::RegisteredMethod {
  RegisteredMethod(
      const char* method_arg, const char* host_arg,
      grpc_server_register_method_payload_handling payload_handling_arg,
      uint32_t flags_arg)
      : method(method_arg == nullptr ? "" : method_arg),
        host(host_arg == nullptr ? "" : host_arg),
        payload_handling(payload_handling_arg),
        flags(flags_arg) {}

  ~RegisteredMethod() = default;

  const std::string method;
  const std::string host;
  const grpc_server_register_method_payload_handling payload_handling;
  const uint32_t flags;
  // One request matcher per method.
  std::unique_ptr<RequestMatcherInterface> matcher;
};

//
// Server::RequestedCall
//

struct Server::RequestedCall {
  enum class Type { BATCH_CALL, REGISTERED_CALL };

  RequestedCall(void* tag_arg, grpc_completion_queue* call_cq,
                grpc_call** call_arg, grpc_metadata_array* initial_md,
                grpc_call_details* details)
      : type(Type::BATCH_CALL),
        tag(tag_arg),
        cq_bound_to_call(call_cq),
        call(call_arg),
        initial_metadata(initial_md) {
    data.batch.details = details;
  }

  RequestedCall(void* tag_arg, grpc_completion_queue* call_cq,
                grpc_call** call_arg, grpc_metadata_array* initial_md,
                RegisteredMethod* rm, gpr_timespec* deadline,
                grpc_byte_buffer** optional_payload)
      : type(Type::REGISTERED_CALL),
        tag(tag_arg),
        cq_bound_to_call(call_cq),
        call(call_arg),
        initial_metadata(initial_md) {
    data.registered.method = rm;
    data.registered.deadline = deadline;
    data.registered.optional_payload = optional_payload;
  }

  template <typename OptionalPayload>
  void Complete(OptionalPayload payload, ClientMetadata& md) {
    Timestamp deadline =
        md.get(GrpcTimeoutMetadata()).value_or(Timestamp::InfFuture());
    switch (type) {
      case RequestedCall::Type::BATCH_CALL:
        CHECK(!payload.has_value());
        data.batch.details->host =
            CSliceRef(md.get_pointer(HttpAuthorityMetadata())->c_slice());
        data.batch.details->method =
            CSliceRef(md.Take(HttpPathMetadata())->c_slice());
        data.batch.details->deadline =
            deadline.as_timespec(GPR_CLOCK_MONOTONIC);
        break;
      case RequestedCall::Type::REGISTERED_CALL:
        md.Remove(HttpPathMetadata());
        *data.registered.deadline = deadline.as_timespec(GPR_CLOCK_MONOTONIC);
        if (data.registered.optional_payload != nullptr) {
          if (payload.has_value()) {
            auto* sb = payload.value()->payload()->c_slice_buffer();
            *data.registered.optional_payload =
                grpc_raw_byte_buffer_create(sb->slices, sb->count);
          } else {
            *data.registered.optional_payload = nullptr;
          }
        }
        break;
      default:
        GPR_UNREACHABLE_CODE(abort());
    }
  }

  MultiProducerSingleConsumerQueue::Node mpscq_node;
  const Type type;
  void* const tag;
  grpc_completion_queue* const cq_bound_to_call;
  grpc_call** const call;
  grpc_cq_completion completion;
  grpc_metadata_array* const initial_metadata;
  union {
    struct {
      grpc_call_details* details;
    } batch;
    struct {
      RegisteredMethod* method;
      gpr_timespec* deadline;
      grpc_byte_buffer** optional_payload;
    } registered;
  } data;
};

// The RealRequestMatcher is an implementation of RequestMatcherInterface that
// actually uses all the features of RequestMatcherInterface: expecting the
// application to explicitly request RPCs and then matching those to incoming
// RPCs, along with a slow path by which incoming RPCs are put on a locked
// pending list if they aren't able to be matched to an application request.
class Server::RealRequestMatcher : public RequestMatcherInterface {
 public:
  explicit RealRequestMatcher(Server* server)
      : server_(server), requests_per_cq_(server->cqs_.size()) {}

  ~RealRequestMatcher() override {
    for (LockedMultiProducerSingleConsumerQueue& queue : requests_per_cq_) {
      CHECK_EQ(queue.Pop(), nullptr);
    }
    CHECK(pending_filter_stack_.empty());
    CHECK(pending_promises_.empty());
  }

  void ZombifyPending() override {
    while (!pending_filter_stack_.empty()) {
      pending_filter_stack_.front().calld->SetState(
          CallData::CallState::ZOMBIED);
      pending_filter_stack_.front().calld->KillZombie();
      pending_filter_stack_.pop();
    }
    while (!pending_promises_.empty()) {
      pending_promises_.front()->Finish(absl::InternalError("Server closed"));
      pending_promises_.pop();
    }
    zombified_ = true;
  }

  void KillRequests(grpc_error_handle error) override {
    for (size_t i = 0; i < requests_per_cq_.size(); i++) {
      RequestedCall* rc;
      while ((rc = reinterpret_cast<RequestedCall*>(
                  requests_per_cq_[i].Pop())) != nullptr) {
        server_->FailCall(i, rc, error);
      }
    }
  }

  size_t request_queue_count() const override {
    return requests_per_cq_.size();
  }

  void RequestCallWithPossiblePublish(size_t request_queue_index,
                                      RequestedCall* call) override {
    if (requests_per_cq_[request_queue_index].Push(&call->mpscq_node)) {
      // this was the first queued request: we need to lock and start
      // matching calls
      struct NextPendingCall {
        RequestedCall* rc = nullptr;
        CallData* pending_filter_stack = nullptr;
        PendingCallPromises pending_promise;
      };
      while (true) {
        NextPendingCall pending_call;
        {
          MutexLock lock(&server_->mu_call_);
          while (!pending_filter_stack_.empty() &&
                 pending_filter_stack_.front().Age() >
                     server_->max_time_in_pending_queue_) {
            pending_filter_stack_.front().calld->SetState(
                CallData::CallState::ZOMBIED);
            pending_filter_stack_.front().calld->KillZombie();
            pending_filter_stack_.pop();
          }
          if (!pending_promises_.empty()) {
            pending_call.rc = reinterpret_cast<RequestedCall*>(
                requests_per_cq_[request_queue_index].Pop());
            if (pending_call.rc != nullptr) {
              pending_call.pending_promise =
                  std::move(pending_promises_.front());
              pending_promises_.pop();
            }
          } else if (!pending_filter_stack_.empty()) {
            pending_call.rc = reinterpret_cast<RequestedCall*>(
                requests_per_cq_[request_queue_index].Pop());
            if (pending_call.rc != nullptr) {
              pending_call.pending_filter_stack =
                  pending_filter_stack_.front().calld;
              pending_filter_stack_.pop();
            }
          }
        }
        if (pending_call.rc == nullptr) break;
        if (pending_call.pending_filter_stack != nullptr) {
          if (!pending_call.pending_filter_stack->MaybeActivate()) {
            // Zombied Call
            pending_call.pending_filter_stack->KillZombie();
            requests_per_cq_[request_queue_index].Push(
                &pending_call.rc->mpscq_node);
          } else {
            pending_call.pending_filter_stack->Publish(request_queue_index,
                                                       pending_call.rc);
          }
        } else {
          if (!pending_call.pending_promise->Finish(
                  server(), request_queue_index, pending_call.rc)) {
            requests_per_cq_[request_queue_index].Push(
                &pending_call.rc->mpscq_node);
          }
        }
      }
    }
  }

  void MatchOrQueue(size_t start_request_queue_index,
                    CallData* calld) override {
    for (size_t i = 0; i < requests_per_cq_.size(); i++) {
      size_t cq_idx = (start_request_queue_index + i) % requests_per_cq_.size();
      RequestedCall* rc =
          reinterpret_cast<RequestedCall*>(requests_per_cq_[cq_idx].TryPop());
      if (rc != nullptr) {
        calld->SetState(CallData::CallState::ACTIVATED);
        calld->Publish(cq_idx, rc);
        return;
      }
    }
    // No cq to take the request found; queue it on the slow list.
    // We need to ensure that all the queues are empty.  We do this under
    // the server mu_call_ lock to ensure that if something is added to
    // an empty request queue, it will block until the call is actually
    // added to the pending list.
    RequestedCall* rc = nullptr;
    size_t cq_idx = 0;
    size_t loop_count;
    {
      MutexLock lock(&server_->mu_call_);
      for (loop_count = 0; loop_count < requests_per_cq_.size(); loop_count++) {
        cq_idx =
            (start_request_queue_index + loop_count) % requests_per_cq_.size();
        rc = reinterpret_cast<RequestedCall*>(requests_per_cq_[cq_idx].Pop());
        if (rc != nullptr) {
          break;
        }
      }
      if (rc == nullptr) {
        calld->SetState(CallData::CallState::PENDING);
        pending_filter_stack_.push(PendingCallFilterStack{calld});
        return;
      }
    }
    calld->SetState(CallData::CallState::ACTIVATED);
    calld->Publish(cq_idx, rc);
  }

  ArenaPromise<absl::StatusOr<MatchResult>> MatchRequest(
      size_t start_request_queue_index) override {
    for (size_t i = 0; i < requests_per_cq_.size(); i++) {
      size_t cq_idx = (start_request_queue_index + i) % requests_per_cq_.size();
      RequestedCall* rc =
          reinterpret_cast<RequestedCall*>(requests_per_cq_[cq_idx].TryPop());
      if (rc != nullptr) {
        return Immediate(MatchResult(server(), cq_idx, rc));
      }
    }
    // No cq to take the request found; queue it on the slow list.
    // We need to ensure that all the queues are empty.  We do this under
    // the server mu_call_ lock to ensure that if something is added to
    // an empty request queue, it will block until the call is actually
    // added to the pending list.
    RequestedCall* rc = nullptr;
    size_t cq_idx = 0;
    size_t loop_count;
    {
      std::vector<std::shared_ptr<ActivityWaiter>> removed_pending;
      MutexLock lock(&server_->mu_call_);
      while (!pending_promises_.empty() &&
             pending_promises_.front()->Age() >
                 server_->max_time_in_pending_queue_) {
        removed_pending.push_back(std::move(pending_promises_.front()));
        pending_promises_.pop();
      }
      for (loop_count = 0; loop_count < requests_per_cq_.size(); loop_count++) {
        cq_idx =
            (start_request_queue_index + loop_count) % requests_per_cq_.size();
        rc = reinterpret_cast<RequestedCall*>(requests_per_cq_[cq_idx].Pop());
        if (rc != nullptr) break;
      }
      if (rc == nullptr) {
        if (server_->pending_backlog_protector_.Reject(pending_promises_.size(),
                                                       SharedBitGen())) {
          return Immediate(absl::ResourceExhaustedError(
              "Too many pending requests for this server"));
        }
        if (zombified_) {
          return Immediate(absl::InternalError("Server closed"));
        }
        auto w = std::make_shared<ActivityWaiter>(
            GetContext<Activity>()->MakeOwningWaker());
        pending_promises_.push(w);
        return OnCancel(
            [w]() -> Poll<absl::StatusOr<MatchResult>> {
              std::unique_ptr<absl::StatusOr<MatchResult>> r(
                  w->result.exchange(nullptr, std::memory_order_acq_rel));
              if (r == nullptr) return Pending{};
              return std::move(*r);
            },
            [w]() { w->Finish(absl::CancelledError()); });
      }
    }
    return Immediate(MatchResult(server(), cq_idx, rc));
  }

  Server* server() const final { return server_; }

 private:
  Server* const server_;
  struct PendingCallFilterStack {
    CallData* calld;
    Timestamp created = Timestamp::Now();
    Duration Age() { return Timestamp::Now() - created; }
  };
  struct ActivityWaiter {
    using ResultType = absl::StatusOr<MatchResult>;
    explicit ActivityWaiter(Waker waker) : waker(std::move(waker)) {}
    ~ActivityWaiter() { delete result.load(std::memory_order_acquire); }
    void Finish(absl::Status status) {
      ResultType* expected = nullptr;
      ResultType* new_value = new ResultType(std::move(status));
      if (!result.compare_exchange_strong(expected, new_value,
                                          std::memory_order_acq_rel,
                                          std::memory_order_acquire)) {
        delete new_value;
        return;
      }
      waker.WakeupAsync();
    }
    // Returns true if requested_call consumed, false otherwise.
    GRPC_MUST_USE_RESULT bool Finish(Server* server, size_t cq_idx,
                                     RequestedCall* requested_call) {
      ResultType* expected = nullptr;
      ResultType* new_value =
          new ResultType(MatchResult(server, cq_idx, requested_call));
      if (!result.compare_exchange_strong(expected, new_value,
                                          std::memory_order_acq_rel,
                                          std::memory_order_acquire)) {
        CHECK(new_value->value().TakeCall() == requested_call);
        delete new_value;
        return false;
      }
      waker.WakeupAsync();
      return true;
    }
    Duration Age() { return Timestamp::Now() - created; }
    Waker waker;
    std::atomic<ResultType*> result{nullptr};
    const Timestamp created = Timestamp::Now();
  };
  using PendingCallPromises = std::shared_ptr<ActivityWaiter>;
  std::queue<PendingCallFilterStack> pending_filter_stack_;
  std::queue<PendingCallPromises> pending_promises_;
  std::vector<LockedMultiProducerSingleConsumerQueue> requests_per_cq_;
  bool zombified_ = false;
};

// AllocatingRequestMatchers don't allow the application to request an RPC in
// advance or queue up any incoming RPC for later match. Instead, MatchOrQueue
// will call out to an allocation function passed in at the construction of the
// object. These request matchers are designed for the C++ callback API, so they
// only support 1 completion queue (passed in at the constructor). They are also
// used for the sync API.
class Server::AllocatingRequestMatcherBase : public RequestMatcherInterface {
 public:
  AllocatingRequestMatcherBase(Server* server, grpc_completion_queue* cq)
      : server_(server), cq_(cq) {
    size_t idx;
    for (idx = 0; idx < server->cqs_.size(); idx++) {
      if (server->cqs_[idx] == cq) {
        break;
      }
    }
    CHECK(idx < server->cqs_.size());
    cq_idx_ = idx;
  }

  void ZombifyPending() override {}

  void KillRequests(grpc_error_handle /*error*/) override {}

  size_t request_queue_count() const override { return 0; }

  void RequestCallWithPossiblePublish(size_t /*request_queue_index*/,
                                      RequestedCall* /*call*/) final {
    Crash("unreachable");
  }

  Server* server() const final { return server_; }

  // Supply the completion queue related to this request matcher
  grpc_completion_queue* cq() const { return cq_; }

  // Supply the completion queue's index relative to the server.
  size_t cq_idx() const { return cq_idx_; }

 private:
  Server* const server_;
  grpc_completion_queue* const cq_;
  size_t cq_idx_;
};

// An allocating request matcher for non-registered methods (used for generic
// API and unimplemented RPCs).
class Server::AllocatingRequestMatcherBatch
    : public AllocatingRequestMatcherBase {
 public:
  AllocatingRequestMatcherBatch(Server* server, grpc_completion_queue* cq,
                                std::function<BatchCallAllocation()> allocator)
      : AllocatingRequestMatcherBase(server, cq),
        allocator_(std::move(allocator)) {}

  void MatchOrQueue(size_t /*start_request_queue_index*/,
                    CallData* calld) override {
    const bool still_running = server()->ShutdownRefOnRequest();
    auto cleanup_ref =
        absl::MakeCleanup([this] { server()->ShutdownUnrefOnRequest(); });
    if (still_running) {
      BatchCallAllocation call_info = allocator_();
      CHECK(server()->ValidateServerRequest(cq(),
                                            static_cast<void*>(call_info.tag),
                                            nullptr, nullptr) == GRPC_CALL_OK);
      RequestedCall* rc = new RequestedCall(
          static_cast<void*>(call_info.tag), call_info.cq, call_info.call,
          call_info.initial_metadata, call_info.details);
      calld->SetState(CallData::CallState::ACTIVATED);
      calld->Publish(cq_idx(), rc);
    } else {
      calld->FailCallCreation();
    }
  }

  ArenaPromise<absl::StatusOr<MatchResult>> MatchRequest(
      size_t /*start_request_queue_index*/) override {
    BatchCallAllocation call_info = allocator_();
    CHECK(server()->ValidateServerRequest(cq(),
                                          static_cast<void*>(call_info.tag),
                                          nullptr, nullptr) == GRPC_CALL_OK);
    RequestedCall* rc = new RequestedCall(
        static_cast<void*>(call_info.tag), call_info.cq, call_info.call,
        call_info.initial_metadata, call_info.details);
    return Immediate(MatchResult(server(), cq_idx(), rc));
  }

 private:
  std::function<BatchCallAllocation()> allocator_;
};

// An allocating request matcher for registered methods.
class Server::AllocatingRequestMatcherRegistered
    : public AllocatingRequestMatcherBase {
 public:
  AllocatingRequestMatcherRegistered(
      Server* server, grpc_completion_queue* cq, RegisteredMethod* rm,
      std::function<RegisteredCallAllocation()> allocator)
      : AllocatingRequestMatcherBase(server, cq),
        registered_method_(rm),
        allocator_(std::move(allocator)) {}

  void MatchOrQueue(size_t /*start_request_queue_index*/,
                    CallData* calld) override {
    auto cleanup_ref =
        absl::MakeCleanup([this] { server()->ShutdownUnrefOnRequest(); });
    if (server()->ShutdownRefOnRequest()) {
      RegisteredCallAllocation call_info = allocator_();
      CHECK(server()->ValidateServerRequest(
                cq(), call_info.tag, call_info.optional_payload,
                registered_method_) == GRPC_CALL_OK);
      RequestedCall* rc =
          new RequestedCall(call_info.tag, call_info.cq, call_info.call,
                            call_info.initial_metadata, registered_method_,
                            call_info.deadline, call_info.optional_payload);
      calld->SetState(CallData::CallState::ACTIVATED);
      calld->Publish(cq_idx(), rc);
    } else {
      calld->FailCallCreation();
    }
  }

  ArenaPromise<absl::StatusOr<MatchResult>> MatchRequest(
      size_t /*start_request_queue_index*/) override {
    RegisteredCallAllocation call_info = allocator_();
    CHECK(server()->ValidateServerRequest(cq(), call_info.tag,
                                          call_info.optional_payload,
                                          registered_method_) == GRPC_CALL_OK);
    RequestedCall* rc = new RequestedCall(
        call_info.tag, call_info.cq, call_info.call, call_info.initial_metadata,
        registered_method_, call_info.deadline, call_info.optional_payload);
    return Immediate(MatchResult(server(), cq_idx(), rc));
  }

 private:
  RegisteredMethod* const registered_method_;
  std::function<RegisteredCallAllocation()> allocator_;
};

//
// ChannelBroadcaster
//

namespace {

class ChannelBroadcaster {
 public:
  // This can have an empty constructor and destructor since we want to control
  // when the actual setup and shutdown broadcast take place.

  // Copies over the channels from the locked server.
  void FillChannelsLocked(std::vector<RefCountedPtr<Channel>> channels) {
    DCHECK(channels_.empty());
    channels_ = std::move(channels);
  }

  // Broadcasts a shutdown on each channel.
  void BroadcastShutdown(bool send_goaway, grpc_error_handle force_disconnect) {
    for (const RefCountedPtr<Channel>& channel : channels_) {
      SendShutdown(channel.get(), send_goaway, force_disconnect);
    }
    channels_.clear();  // just for safety against double broadcast
  }

 private:
  struct ShutdownCleanupArgs {
    grpc_closure closure;
    grpc_slice slice;
  };

  static void ShutdownCleanup(void* arg, grpc_error_handle /*error*/) {
    ShutdownCleanupArgs* a = static_cast<ShutdownCleanupArgs*>(arg);
    CSliceUnref(a->slice);
    delete a;
  }

  static void SendShutdown(Channel* channel, bool send_goaway,
                           grpc_error_handle send_disconnect) {
    ShutdownCleanupArgs* sc = new ShutdownCleanupArgs;
    GRPC_CLOSURE_INIT(&sc->closure, ShutdownCleanup, sc,
                      grpc_schedule_on_exec_ctx);
    grpc_transport_op* op = grpc_make_transport_op(&sc->closure);
    grpc_channel_element* elem;
    op->goaway_error =
        send_goaway
            ? grpc_error_set_int(GRPC_ERROR_CREATE("Server shutdown"),
                                 StatusIntProperty::kHttp2Error,
                                 static_cast<int>(Http2ErrorCode::kNoError))
            : absl::OkStatus();
    sc->slice = grpc_slice_from_copied_string("Server shutdown");
    op->disconnect_with_error = send_disconnect;
    elem = grpc_channel_stack_element(channel->channel_stack(), 0);
    elem->filter->start_transport_op(elem, op);
  }

  std::vector<RefCountedPtr<Channel>> channels_;
};

}  // namespace

//
// Server::TransportConnectivityWatcher
//

class Server::TransportConnectivityWatcher
    : public AsyncConnectivityStateWatcherInterface {
 public:
  TransportConnectivityWatcher(RefCountedPtr<ServerTransport> transport,
                               RefCountedPtr<Server> server)
      : transport_(std::move(transport)), server_(std::move(server)) {}

 private:
  void OnConnectivityStateChange(grpc_connectivity_state new_state,
                                 const absl::Status& /*status*/) override {
    // Don't do anything until we are being shut down.
    if (new_state != GRPC_CHANNEL_SHUTDOWN) return;
    // Shut down channel.
    MutexLock lock(&server_->mu_global_);
    server_->connections_.erase(transport_.get());
    --server_->connections_open_;
    server_->MaybeFinishShutdown();
  }

  RefCountedPtr<ServerTransport> transport_;
  RefCountedPtr<Server> server_;
};

//
// Server
//

const grpc_channel_filter Server::kServerTopFilter = {
    Server::CallData::StartTransportStreamOpBatch,
    grpc_channel_next_op,
    sizeof(Server::CallData),
    Server::CallData::InitCallElement,
    grpc_call_stack_ignore_set_pollset_or_pollset_set,
    Server::CallData::DestroyCallElement,
    sizeof(Server::ChannelData),
    Server::ChannelData::InitChannelElement,
    grpc_channel_stack_no_post_init,
    Server::ChannelData::DestroyChannelElement,
    grpc_channel_next_get_info,
    GRPC_UNIQUE_TYPE_NAME_HERE("server"),
};

namespace {

RefCountedPtr<channelz::ServerNode> CreateChannelzNode(
    const ChannelArgs& args) {
  RefCountedPtr<channelz::ServerNode> channelz_node;
  if (args.GetBool(GRPC_ARG_ENABLE_CHANNELZ)
          .value_or(GRPC_ENABLE_CHANNELZ_DEFAULT)) {
    size_t channel_tracer_max_memory = std::max(
        0, args.GetInt(GRPC_ARG_MAX_CHANNEL_TRACE_EVENT_MEMORY_PER_NODE)
               .value_or(GRPC_MAX_CHANNEL_TRACE_EVENT_MEMORY_PER_NODE_DEFAULT));
    channelz_node =
        MakeRefCounted<channelz::ServerNode>(channel_tracer_max_memory);
<<<<<<< HEAD
    channelz_node->NewTraceNode("Server created").Commit();
=======
    GRPC_CHANNELZ_LOG(channelz_node) << "Server created";
>>>>>>> 0227d87f
    channelz_node->SetChannelArgs(args);
  }
  return channelz_node;
}

absl::StatusOr<ClientMetadataHandle> CheckClientMetadata(
    ValueOrFailure<ClientMetadataHandle> md) {
  if (!md.ok()) {
    return absl::InternalError("Error reading metadata");
  }
  if (!md.value()->get_pointer(HttpPathMetadata())) {
    return absl::InternalError("Missing :path header");
  }
  if (!md.value()->get_pointer(HttpAuthorityMetadata())) {
    return absl::InternalError("Missing :authority header");
  }
  return std::move(*md);
}
}  // namespace

auto Server::MatchRequestAndMaybeReadFirstMessage(CallHandler call_handler,
                                                  ClientMetadataHandle md) {
  auto* registered_method = static_cast<RegisteredMethod*>(
      md->get(GrpcRegisteredMethod()).value_or(nullptr));
  RequestMatcherInterface* rm;
  grpc_server_register_method_payload_handling payload_handling =
      GRPC_SRM_PAYLOAD_NONE;
  if (registered_method == nullptr) {
    rm = unregistered_request_matcher_.get();
  } else {
    payload_handling = registered_method->payload_handling;
    rm = registered_method->matcher.get();
  }
  using FirstMessageResult = ValueOrFailure<std::optional<MessageHandle>>;
  auto maybe_read_first_message = If(
      payload_handling == GRPC_SRM_PAYLOAD_READ_INITIAL_BYTE_BUFFER,
      [call_handler]() mutable {
        return Map(
            call_handler.PullMessage(),
            [](ClientToServerNextMessage next_msg) -> FirstMessageResult {
              if (!next_msg.ok()) return Failure{};
              if (!next_msg.has_value()) {
                return FirstMessageResult(std::nullopt);
              }
              return FirstMessageResult(next_msg.TakeValue());
            });
      },
      []() -> FirstMessageResult { return FirstMessageResult(std::nullopt); });
  return TryJoin<absl::StatusOr>(
      std::move(maybe_read_first_message), rm->MatchRequest(0),
      [md = std::move(md)]() mutable {
        return ValueOrFailure<ClientMetadataHandle>(std::move(md));
      });
}

auto Server::MatchAndPublishCall(CallHandler call_handler) {
  call_handler.SpawnGuarded("request_matcher", [this, call_handler]() mutable {
    return TrySeq(
        call_handler.UntilCallCompletes(TrySeq(
            // Wait for initial metadata to pass through all filters
            Map(call_handler.PullClientInitialMetadata(), CheckClientMetadata),
            // Match request with requested call
            [this, call_handler](ClientMetadataHandle md) mutable {
              return MatchRequestAndMaybeReadFirstMessage(
                  std::move(call_handler), std::move(md));
            })),
        // Publish call to cq
        [call_handler, this](std::tuple<std::optional<MessageHandle>,
                                        RequestMatcherInterface::MatchResult,
                                        ClientMetadataHandle>
                                 r) {
          RequestMatcherInterface::MatchResult& mr = std::get<1>(r);
          auto md = std::move(std::get<2>(r));
          auto* rc = mr.TakeCall();
          rc->Complete(std::move(std::get<0>(r)), *md);
          grpc_call* call =
              MakeServerCall(call_handler, std::move(md), this,
                             rc->cq_bound_to_call, rc->initial_metadata);
          *rc->call = call;
          return Map(WaitForCqEndOp(false, rc->tag, absl::OkStatus(), mr.cq()),
                     [rc = std::unique_ptr<RequestedCall>(rc)](Empty) {
                       return absl::OkStatus();
                     });
        });
  });
}

absl::StatusOr<RefCountedPtr<UnstartedCallDestination>>
Server::MakeCallDestination(const ChannelArgs& args) {
  InterceptionChainBuilder builder(args);
  // TODO(ctiller): find a way to avoid adding a server ref per call
  builder.AddOnClientInitialMetadata([self = Ref()](ClientMetadata& md) {
    self->SetRegisteredMethodOnMetadata(md);
  });
  CoreConfiguration::Get().channel_init().AddToInterceptionChainBuilder(
      GRPC_SERVER_CHANNEL, builder);
  return builder.Build(
      MakeCallDestinationFromHandlerFunction([this](CallHandler handler) {
        return MatchAndPublishCall(std::move(handler));
      }));
}

Server::Server(const ChannelArgs& args)
    : channelz::DataSource(CreateChannelzNode(args)),
      channel_args_(args),
      channelz_node_(channelz::DataSource::channelz_node() == nullptr
                         ? nullptr
                         : channelz::DataSource::channelz_node()
                               ->RefAsSubclass<channelz::ServerNode>()),
      server_call_tracer_factory_(ServerCallTracerFactory::Get(args)),
      compression_options_(CompressionOptionsFromChannelArgs(args)),
      max_time_in_pending_queue_(Duration::Seconds(
          channel_args_
              .GetInt(GRPC_ARG_SERVER_MAX_UNREQUESTED_TIME_IN_SERVER_SECONDS)
              .value_or(30))) {}

Server::~Server() {
  ResetDataSource();
  // Remove the cq pollsets from the config_fetcher.
  if (started_ && config_fetcher_ != nullptr &&
      config_fetcher_->interested_parties() != nullptr) {
    for (grpc_pollset* pollset : pollsets_) {
      grpc_pollset_set_del_pollset(config_fetcher_->interested_parties(),
                                   pollset);
    }
  }
  for (size_t i = 0; i < cqs_.size(); i++) {
    GRPC_CQ_INTERNAL_UNREF(cqs_[i], "server");
  }
}

void Server::AddData(channelz::DataSink sink) {
  MutexLock global_lock(&mu_global_);
  sink.AddAdditionalInfo(
      "server",
      channelz::PropertyList()
          // TODO(ctiller): config_fetcher?
          // TODO(ctiller): server_call_tracer_factory?
          // TODO(ctiller): compression_options?
          // TODO(ctiller): unregistered_request_matcher?
          // TODO(ctiller): connection_manager?
          .Set("registered_cqs", cqs_.size())
          .Set("pollsets", pollsets_.size())
          .Set("started", started_)
          .Set("starting", starting_)
          .Set("registered_methods",
               [this]() {
                 channelz::PropertyGrid grid;
                 for (auto& [host_method, rm] : registered_methods_) {
                   grid.Set("host", host_method.second, host_method.first)
                       .Set("payload_handling", host_method.second,
                            rm->payload_handling ==
                                    GRPC_SRM_PAYLOAD_READ_INITIAL_BYTE_BUFFER
                                ? "READ_INITIAL_BYTE_BUFFER"
                                : "PAYLOAD_NONE");
                 }
                 return grid;
               }())
          .Set("shutdown_refs", shutdown_refs_.load(std::memory_order_relaxed))
          .Set("shutdown_published", shutdown_published_)
          .Set("num_shutdown_tags", shutdown_tags_.size())
          .Set("max_time_in_pending_queue", max_time_in_pending_queue_)
          .Set("num_channels", channels_.size())
          .Set("num_connections", connections_.size())
          .Set("connections_open", connections_open_)
          .Set("num_listener_states", listener_states_.size())
          .Set("listeners_destroyed", listeners_destroyed_));
}

void Server::AddListener(OrphanablePtr<ListenerInterface> listener) {
  channelz::ListenSocketNode* listen_socket_node =
      listener->channelz_listen_socket_node();
  if (listen_socket_node != nullptr && channelz_node_ != nullptr) {
    listen_socket_node->AddParent(channelz_node_.get());
  }
  ListenerInterface* ptr = listener.get();
  listener_states_.emplace_back(
      MakeRefCounted<ListenerState>(Ref(), std::move(listener)));
  ptr->SetServerListenerState(listener_states_.back());
}

void Server::Start() {
  started_ = true;
  for (grpc_completion_queue* cq : cqs_) {
    if (grpc_cq_can_listen(cq)) {
      pollsets_.push_back(grpc_cq_pollset(cq));
    }
  }
  if (unregistered_request_matcher_ == nullptr) {
    unregistered_request_matcher_ = std::make_unique<RealRequestMatcher>(this);
  }
  for (auto& rm : registered_methods_) {
    if (rm.second->matcher == nullptr) {
      rm.second->matcher = std::make_unique<RealRequestMatcher>(this);
    }
  }
  {
    MutexLock lock(&mu_global_);
    starting_ = true;
  }
  // Register the interested parties from the config fetcher to the cq pollsets
  // before starting listeners so that config fetcher is being polled when the
  // listeners start watch the fetcher.
  if (config_fetcher_ != nullptr &&
      config_fetcher_->interested_parties() != nullptr) {
    for (grpc_pollset* pollset : pollsets_) {
      grpc_pollset_set_add_pollset(config_fetcher_->interested_parties(),
                                   pollset);
    }
  }
  for (auto& listener_state : listener_states_) {
    listener_state->Start();
  }
  MutexLock lock(&mu_global_);
  starting_ = false;
  starting_cv_.Signal();
}

grpc_error_handle Server::SetupTransport(Transport* transport,
                                         grpc_pollset* accepting_pollset,
                                         const ChannelArgs& args) {
  GRPC_LATENT_SEE_INNER_SCOPE("Server::SetupTransport");
  // Create channel.
  global_stats().IncrementServerChannelsCreated();
  // Set up channelz node.
  if (transport->server_transport() != nullptr) {
    // Take ownership
    // TODO(ctiller): post-v3-transition make this method take an
    // OrphanablePtr<ServerTransport> directly.
    OrphanablePtr<ServerTransport> t(transport->server_transport());
    auto destination = MakeCallDestination(
        args.SetObject(transport).SetObject<channelz::BaseNode>(
            transport->GetSocketNode()));
    if (!destination.ok()) {
      return absl_status_to_grpc_error(destination.status());
    }
    t->SetCallDestination(std::move(*destination));
    MutexLock lock(&mu_global_);
    if (ShutdownCalled()) {
      t->DisconnectWithError(GRPC_ERROR_CREATE("Server shutdown"));
    }
    t->StartConnectivityWatch(MakeOrphanable<TransportConnectivityWatcher>(
        t->RefAsSubclass<ServerTransport>(), Ref()));
    if (auto socket_node = transport->GetSocketNode(); socket_node != nullptr) {
      socket_node->AddParent(channelz_node_.get());
    }
    GRPC_TRACE_LOG(server_channel, INFO) << "Adding connection";
    connections_.emplace(std::move(t));
    ++connections_open_;
  } else {
    CHECK(transport->filter_stack_transport() != nullptr);
    absl::StatusOr<RefCountedPtr<Channel>> channel = LegacyChannel::Create(
        "",
        args.SetObject(transport).SetObject<channelz::BaseNode>(
            transport->GetSocketNode()),
        GRPC_SERVER_CHANNEL);
    if (!channel.ok()) {
      return absl_status_to_grpc_error(channel.status());
    }
    CHECK(*channel != nullptr);
    auto* channel_stack = (*channel)->channel_stack();
    CHECK(channel_stack != nullptr);
    ChannelData* chand = static_cast<ChannelData*>(
        grpc_channel_stack_element(channel_stack, 0)->channel_data);
    // Set up CQs.
    size_t cq_idx;
    for (cq_idx = 0; cq_idx < cqs_.size(); cq_idx++) {
      if (grpc_cq_pollset(cqs_[cq_idx]) == accepting_pollset) break;
    }
    if (cq_idx == cqs_.size()) {
      // Completion queue not found.  Pick a random one to publish new calls to.
      cq_idx = static_cast<size_t>(rand()) % std::max<size_t>(1, cqs_.size());
    }
    intptr_t channelz_socket_uuid = 0;
    if (auto socket_node = transport->GetSocketNode(); socket_node != nullptr) {
      channelz_socket_uuid = socket_node->uuid();
      socket_node->AddParent(channelz_node_.get());
    }
    // Initialize chand.
    chand->InitTransport(Ref(), std::move(*channel), cq_idx, transport,
                         channelz_socket_uuid);
  }
  return absl::OkStatus();
}

bool Server::HasOpenConnections() {
  MutexLock lock(&mu_global_);
  return !channels_.empty() || !connections_.empty();
}

void Server::SetRegisteredMethodAllocator(
    grpc_completion_queue* cq, void* method_tag,
    std::function<RegisteredCallAllocation()> allocator) {
  RegisteredMethod* rm = static_cast<RegisteredMethod*>(method_tag);
  rm->matcher = std::make_unique<AllocatingRequestMatcherRegistered>(
      this, cq, rm, std::move(allocator));
}

void Server::SetBatchMethodAllocator(
    grpc_completion_queue* cq, std::function<BatchCallAllocation()> allocator) {
  DCHECK(unregistered_request_matcher_ == nullptr);
  unregistered_request_matcher_ =
      std::make_unique<AllocatingRequestMatcherBatch>(this, cq,
                                                      std::move(allocator));
}

void Server::RegisterCompletionQueue(grpc_completion_queue* cq) {
  for (grpc_completion_queue* queue : cqs_) {
    if (queue == cq) return;
  }
  GRPC_CQ_INTERNAL_REF(cq, "server");
  cqs_.push_back(cq);
}

Server::RegisteredMethod* Server::RegisterMethod(
    const char* method, const char* host,
    grpc_server_register_method_payload_handling payload_handling,
    uint32_t flags) {
  if (started_) {
    Crash("Attempting to register method after server started");
  }

  if (!method) {
    LOG(ERROR) << "grpc_server_register_method method string cannot be NULL";
    return nullptr;
  }
  auto key = std::pair(host ? host : "", method);
  if (registered_methods_.find(key) != registered_methods_.end()) {
    LOG(ERROR) << "duplicate registration for " << method << "@"
               << (host ? host : "*");
    return nullptr;
  }
  if (flags != 0) {
    LOG(ERROR) << "grpc_server_register_method invalid flags "
               << absl::StrFormat("0x%08x", flags);
    return nullptr;
  }
  auto it = registered_methods_.emplace(
      key, std::make_unique<RegisteredMethod>(method, host, payload_handling,
                                              flags));
  return it.first->second.get();
}

void Server::DoneRequestEvent(void* req, grpc_cq_completion* /*c*/) {
  delete static_cast<RequestedCall*>(req);
}

void Server::FailCall(size_t cq_idx, RequestedCall* rc,
                      grpc_error_handle error) {
  *rc->call = nullptr;
  rc->initial_metadata->count = 0;
  CHECK(!error.ok());
  grpc_cq_end_op(cqs_[cq_idx], rc->tag, error, DoneRequestEvent, rc,
                 &rc->completion);
}

// Before calling MaybeFinishShutdown(), we must hold mu_global_ and not
// hold mu_call_.
void Server::MaybeFinishShutdown() {
  if (!ShutdownReady() || shutdown_published_) {
    return;
  }
  {
    MutexLock lock(&mu_call_);
    KillPendingWorkLocked(GRPC_ERROR_CREATE("Server Shutdown"));
  }
  if (!channels_.empty() || connections_open_ > 0 ||
      listeners_destroyed_ < listener_states_.size()) {
    if (gpr_time_cmp(gpr_time_sub(gpr_now(GPR_CLOCK_REALTIME),
                                  last_shutdown_message_time_),
                     gpr_time_from_seconds(1, GPR_TIMESPAN)) >= 0) {
      last_shutdown_message_time_ = gpr_now(GPR_CLOCK_REALTIME);
      VLOG(2) << "Waiting for " << channels_.size() << " channels "
              << connections_open_ << " connections and "
              << listener_states_.size() - listeners_destroyed_ << "/"
              << listener_states_.size()
              << " listeners to be destroyed before shutting down server";
    }
    return;
  }
  shutdown_published_ = true;
  for (auto& shutdown_tag : shutdown_tags_) {
    Ref().release();
    grpc_cq_end_op(shutdown_tag.cq, shutdown_tag.tag, absl::OkStatus(),
                   DoneShutdownEvent, this, &shutdown_tag.completion);
  }
}

void Server::KillPendingWorkLocked(grpc_error_handle error) {
  if (started_) {
    unregistered_request_matcher_->KillRequests(error);
    unregistered_request_matcher_->ZombifyPending();
    for (auto& rm : registered_methods_) {
      rm.second->matcher->KillRequests(error);
      rm.second->matcher->ZombifyPending();
    }
  }
}

std::vector<RefCountedPtr<Channel>> Server::GetChannelsLocked() const {
  std::vector<RefCountedPtr<Channel>> channels;
  channels.reserve(channels_.size());
  for (const ChannelData* chand : channels_) {
    channels.push_back(chand->channel()->RefAsSubclass<Channel>());
  }
  return channels;
}

void Server::ListenerDestroyDone(void* arg, grpc_error_handle /*error*/) {
  Server* server = static_cast<Server*>(arg);
  MutexLock lock(&server->mu_global_);
  server->listeners_destroyed_++;
  server->MaybeFinishShutdown();
}

namespace {

void DonePublishedShutdown(void* /*done_arg*/, grpc_cq_completion* storage) {
  delete storage;
}

}  // namespace

// - Kills all pending requests-for-incoming-RPC-calls (i.e., the requests made
//   via grpc_server_request_call() and grpc_server_request_registered_call()
//   will now be cancelled). See KillPendingWorkLocked().
//
// - Shuts down the listeners (i.e., the server will no longer listen on the
//   port for new incoming channels).
//
// - Iterates through all channels on the server and sends shutdown msg (see
//   ChannelBroadcaster::BroadcastShutdown() for details) to the clients via
//   the transport layer. The transport layer then guarantees the following:
//    -- Sends shutdown to the client (e.g., HTTP2 transport sends GOAWAY).
//    -- If the server has outstanding calls that are in the process, the
//       connection is NOT closed until the server is done with all those calls.
//    -- Once there are no more calls in progress, the channel is closed.
void Server::ShutdownAndNotify(grpc_completion_queue* cq, void* tag) {
  ChannelBroadcaster broadcaster;
  absl::flat_hash_set<OrphanablePtr<ServerTransport>> removing_connections;
  {
    // Wait for startup to be finished.  Locks mu_global.
    MutexLock lock(&mu_global_);
    while (starting_) {
      starting_cv_.Wait(&mu_global_);
    }
    // Stay locked, and gather up some stuff to do.
    CHECK(grpc_cq_begin_op(cq, tag));
    if (shutdown_published_) {
      grpc_cq_end_op(cq, tag, absl::OkStatus(), DonePublishedShutdown, nullptr,
                     new grpc_cq_completion);
      return;
    }
    shutdown_tags_.emplace_back(tag, cq);
    if (ShutdownCalled()) {
      return;
    }
    last_shutdown_message_time_ = gpr_now(GPR_CLOCK_REALTIME);
    broadcaster.FillChannelsLocked(GetChannelsLocked());
    removing_connections.swap(connections_);
    // Collect all unregistered then registered calls.
    {
      MutexLock lock(&mu_call_);
      KillPendingWorkLocked(GRPC_ERROR_CREATE("Server Shutdown"));
    }
    ShutdownUnrefOnShutdownCall();
  }
  StopListening();
  broadcaster.BroadcastShutdown(/*send_goaway=*/true, absl::OkStatus());
}

void Server::StopListening() {
  for (auto& listener_state : listener_states_) {
    if (listener_state->listener() == nullptr) continue;
    channelz::ListenSocketNode* channelz_listen_socket_node =
        listener_state->listener()->channelz_listen_socket_node();
    if (channelz_node_ != nullptr && channelz_listen_socket_node != nullptr) {
      channelz_listen_socket_node->RemoveParent(channelz_node_.get());
    }
    listener_state->Stop();
  }
}

void Server::CancelAllCalls() {
  ChannelBroadcaster broadcaster;
  {
    MutexLock lock(&mu_global_);
    broadcaster.FillChannelsLocked(GetChannelsLocked());
  }
  broadcaster.BroadcastShutdown(
      /*send_goaway=*/false, GRPC_ERROR_CREATE("Cancelling all calls"));
}

void Server::SendGoaways() {
  ChannelBroadcaster broadcaster;
  {
    MutexLock lock(&mu_global_);
    broadcaster.FillChannelsLocked(GetChannelsLocked());
  }
  broadcaster.BroadcastShutdown(/*send_goaway=*/true, absl::OkStatus());
}

void Server::Orphan() {
  {
    MutexLock lock(&mu_global_);
    CHECK(ShutdownCalled() || listener_states_.empty());
    CHECK(listeners_destroyed_ == listener_states_.size());
  }
  listener_states_.clear();
  Unref();
}

grpc_call_error Server::ValidateServerRequest(
    grpc_completion_queue* cq_for_notification, void* tag,
    grpc_byte_buffer** optional_payload, RegisteredMethod* rm) {
  if ((rm == nullptr && optional_payload != nullptr) ||
      ((rm != nullptr) && ((optional_payload == nullptr) !=
                           (rm->payload_handling == GRPC_SRM_PAYLOAD_NONE)))) {
    return GRPC_CALL_ERROR_PAYLOAD_TYPE_MISMATCH;
  }
  if (!grpc_cq_begin_op(cq_for_notification, tag)) {
    return GRPC_CALL_ERROR_COMPLETION_QUEUE_SHUTDOWN;
  }
  return GRPC_CALL_OK;
}

grpc_call_error Server::ValidateServerRequestAndCq(
    size_t* cq_idx, grpc_completion_queue* cq_for_notification, void* tag,
    grpc_byte_buffer** optional_payload, RegisteredMethod* rm) {
  size_t idx;
  for (idx = 0; idx < cqs_.size(); idx++) {
    if (cqs_[idx] == cq_for_notification) {
      break;
    }
  }
  if (idx == cqs_.size()) {
    return GRPC_CALL_ERROR_NOT_SERVER_COMPLETION_QUEUE;
  }
  grpc_call_error error =
      ValidateServerRequest(cq_for_notification, tag, optional_payload, rm);
  if (error != GRPC_CALL_OK) {
    return error;
  }
  *cq_idx = idx;
  return GRPC_CALL_OK;
}

grpc_call_error Server::QueueRequestedCall(size_t cq_idx, RequestedCall* rc) {
  if (ShutdownCalled()) {
    FailCall(cq_idx, rc, GRPC_ERROR_CREATE("Server Shutdown"));
    return GRPC_CALL_OK;
  }
  RequestMatcherInterface* rm;
  switch (rc->type) {
    case RequestedCall::Type::BATCH_CALL:
      rm = unregistered_request_matcher_.get();
      break;
    case RequestedCall::Type::REGISTERED_CALL:
      rm = rc->data.registered.method->matcher.get();
      break;
  }
  rm->RequestCallWithPossiblePublish(cq_idx, rc);
  return GRPC_CALL_OK;
}

grpc_call_error Server::RequestCall(grpc_call** call,
                                    grpc_call_details* details,
                                    grpc_metadata_array* request_metadata,
                                    grpc_completion_queue* cq_bound_to_call,
                                    grpc_completion_queue* cq_for_notification,
                                    void* tag) {
  size_t cq_idx;
  grpc_call_error error = ValidateServerRequestAndCq(
      &cq_idx, cq_for_notification, tag, nullptr, nullptr);
  if (error != GRPC_CALL_OK) {
    return error;
  }
  RequestedCall* rc =
      new RequestedCall(tag, cq_bound_to_call, call, request_metadata, details);
  return QueueRequestedCall(cq_idx, rc);
}

grpc_call_error Server::RequestRegisteredCall(
    RegisteredMethod* rm, grpc_call** call, gpr_timespec* deadline,
    grpc_metadata_array* request_metadata, grpc_byte_buffer** optional_payload,
    grpc_completion_queue* cq_bound_to_call,
    grpc_completion_queue* cq_for_notification, void* tag_new) {
  size_t cq_idx;
  grpc_call_error error = ValidateServerRequestAndCq(
      &cq_idx, cq_for_notification, tag_new, optional_payload, rm);
  if (error != GRPC_CALL_OK) {
    return error;
  }
  RequestedCall* rc =
      new RequestedCall(tag_new, cq_bound_to_call, call, request_metadata, rm,
                        deadline, optional_payload);
  return QueueRequestedCall(cq_idx, rc);
}

//
// Server::ChannelData::ConnectivityWatcher
//

class Server::ChannelData::ConnectivityWatcher
    : public AsyncConnectivityStateWatcherInterface {
 public:
  explicit ConnectivityWatcher(ChannelData* chand)
      : chand_(chand), channel_(chand_->channel_->RefAsSubclass<Channel>()) {}

 private:
  void OnConnectivityStateChange(grpc_connectivity_state new_state,
                                 const absl::Status& /*status*/) override {
    // Don't do anything until we are being shut down.
    if (new_state != GRPC_CHANNEL_SHUTDOWN) return;
    // Shut down channel.
    MutexLock lock(&chand_->server_->mu_global_);
    chand_->Destroy();
  }

  ChannelData* const chand_;
  const RefCountedPtr<Channel> channel_;
};

//
// Server::ChannelData
//

Server::ChannelData::~ChannelData() {
  if (server_ != nullptr) {
    MutexLock lock(&server_->mu_global_);
    if (list_position_.has_value()) {
      server_->channels_.erase(*list_position_);
      list_position_.reset();
    }
    server_->MaybeFinishShutdown();
  }
}

void Server::ChannelData::InitTransport(RefCountedPtr<Server> server,
                                        RefCountedPtr<Channel> channel,
                                        size_t cq_idx, Transport* transport,
                                        intptr_t channelz_socket_uuid) {
  server_ = std::move(server);
  channel_ = std::move(channel);
  cq_idx_ = cq_idx;
  channelz_socket_uuid_ = channelz_socket_uuid;
  // Publish channel.
  {
    MutexLock lock(&server_->mu_global_);
    server_->channels_.push_front(this);
    list_position_ = server_->channels_.begin();
  }
  // Start accept_stream transport op.
  grpc_transport_op* op = grpc_make_transport_op(nullptr);
  CHECK(transport->filter_stack_transport() != nullptr);
  op->set_accept_stream = true;
  op->set_accept_stream_fn = AcceptStream;
  op->set_registered_method_matcher_fn = [](void* arg,
                                            ClientMetadata* metadata) {
    static_cast<ChannelData*>(arg)->server_->SetRegisteredMethodOnMetadata(
        *metadata);
  };
  op->set_accept_stream_user_data = this;
  op->start_connectivity_watch = MakeOrphanable<ConnectivityWatcher>(this);
  if (server_->ShutdownCalled()) {
    op->disconnect_with_error = GRPC_ERROR_CREATE("Server shutdown");
  }
  transport->PerformOp(op);
}

Server::RegisteredMethod* Server::GetRegisteredMethod(
    const absl::string_view& host, const absl::string_view& path) {
  if (registered_methods_.empty()) return nullptr;
  // check for an exact match with host
  auto it = registered_methods_.find(std::pair(host, path));
  if (it != registered_methods_.end()) {
    return it->second.get();
  }
  // check for wildcard method definition (no host set)
  it = registered_methods_.find(std::pair("", path));
  if (it != registered_methods_.end()) {
    return it->second.get();
  }
  return nullptr;
}

void Server::SetRegisteredMethodOnMetadata(ClientMetadata& metadata) {
  auto* authority = metadata.get_pointer(HttpAuthorityMetadata());
  if (authority == nullptr) {
    authority = metadata.get_pointer(HostMetadata());
    if (authority == nullptr) {
      // Authority not being set is an RPC error.
      return;
    }
  }
  auto* path = metadata.get_pointer(HttpPathMetadata());
  if (path == nullptr) {
    // Path not being set would result in an RPC error.
    return;
  }
  RegisteredMethod* method =
      GetRegisteredMethod(authority->as_string_view(), path->as_string_view());
  // insert in metadata
  metadata.Set(GrpcRegisteredMethod(), method);
}

void Server::ChannelData::AcceptStream(void* arg, Transport* /*transport*/,
                                       const void* transport_server_data) {
  auto* chand = static_cast<Server::ChannelData*>(arg);
  // create a call
  grpc_call_create_args args;
  args.channel = chand->channel_->RefAsSubclass<Channel>();
  args.server = chand->server_.get();
  args.parent = nullptr;
  args.propagation_mask = 0;
  args.cq = nullptr;
  args.pollset_set_alternative = nullptr;
  args.server_transport_data = transport_server_data;
  args.send_deadline = Timestamp::InfFuture();
  grpc_call* call;
  grpc_error_handle error = grpc_call_create(&args, &call);
  grpc_call_stack* call_stack = grpc_call_get_call_stack(call);
  CHECK_NE(call_stack, nullptr);
  grpc_call_element* elem = grpc_call_stack_element(call_stack, 0);
  auto* calld = static_cast<Server::CallData*>(elem->call_data);
  if (!error.ok()) {
    calld->FailCallCreation();
    return;
  }
  calld->Start(elem);
}

void Server::ChannelData::FinishDestroy(void* arg,
                                        grpc_error_handle /*error*/) {
  auto* chand = static_cast<Server::ChannelData*>(arg);
  Server* server = chand->server_.get();
  auto* channel_stack = chand->channel_->channel_stack();
  chand->channel_.reset();
  server->Unref();
  GRPC_CHANNEL_STACK_UNREF(channel_stack, "Server::ChannelData::Destroy");
}

void Server::ChannelData::Destroy() {
  if (!list_position_.has_value()) return;
  CHECK(server_ != nullptr);
  server_->channels_.erase(*list_position_);
  list_position_.reset();
  server_->Ref().release();
  server_->MaybeFinishShutdown();
  // Unreffed by FinishDestroy
  GRPC_CHANNEL_STACK_REF(channel_->channel_stack(),
                         "Server::ChannelData::Destroy");
  GRPC_CLOSURE_INIT(&finish_destroy_channel_closure_, FinishDestroy, this,
                    grpc_schedule_on_exec_ctx);
  GRPC_TRACE_LOG(server_channel, INFO) << "Disconnected client";
  grpc_transport_op* op =
      grpc_make_transport_op(&finish_destroy_channel_closure_);
  op->set_accept_stream = true;
  grpc_channel_next_op(grpc_channel_stack_element(channel_->channel_stack(), 0),
                       op);
}

grpc_error_handle Server::ChannelData::InitChannelElement(
    grpc_channel_element* elem, grpc_channel_element_args* args) {
  CHECK(args->is_first);
  CHECK(!args->is_last);
  new (elem->channel_data) ChannelData();
  return absl::OkStatus();
}

void Server::ChannelData::DestroyChannelElement(grpc_channel_element* elem) {
  auto* chand = static_cast<ChannelData*>(elem->channel_data);
  chand->~ChannelData();
}

//
// Server::CallData
//

Server::CallData::CallData(grpc_call_element* elem,
                           const grpc_call_element_args& args,
                           RefCountedPtr<Server> server)
    : server_(std::move(server)),
      call_(grpc_call_from_top_element(elem)),
      call_combiner_(args.call_combiner) {
  GRPC_CLOSURE_INIT(&recv_initial_metadata_ready_, RecvInitialMetadataReady,
                    elem, grpc_schedule_on_exec_ctx);
  GRPC_CLOSURE_INIT(&recv_trailing_metadata_ready_, RecvTrailingMetadataReady,
                    elem, grpc_schedule_on_exec_ctx);
}

Server::CallData::~CallData() {
  CHECK(state_.load(std::memory_order_relaxed) != CallState::PENDING);
  grpc_metadata_array_destroy(&initial_metadata_);
  grpc_byte_buffer_destroy(payload_);
}

void Server::CallData::SetState(CallState state) {
  state_.store(state, std::memory_order_relaxed);
}

bool Server::CallData::MaybeActivate() {
  CallState expected = CallState::PENDING;
  return state_.compare_exchange_strong(expected, CallState::ACTIVATED,
                                        std::memory_order_acq_rel,
                                        std::memory_order_relaxed);
}

void Server::CallData::FailCallCreation() {
  CallState expected_not_started = CallState::NOT_STARTED;
  CallState expected_pending = CallState::PENDING;
  if (state_.compare_exchange_strong(expected_not_started, CallState::ZOMBIED,
                                     std::memory_order_acq_rel,
                                     std::memory_order_acquire)) {
    KillZombie();
  } else if (state_.compare_exchange_strong(
                 expected_pending, CallState::ZOMBIED,
                 std::memory_order_acq_rel, std::memory_order_relaxed)) {
    // Zombied call will be destroyed when it's removed from the pending
    // queue... later.
  }
}

void Server::CallData::Start(grpc_call_element* elem) {
  grpc_op op;
  op.op = GRPC_OP_RECV_INITIAL_METADATA;
  op.flags = 0;
  op.reserved = nullptr;
  op.data.recv_initial_metadata.recv_initial_metadata = &initial_metadata_;
  GRPC_CLOSURE_INIT(&recv_initial_metadata_batch_complete_,
                    RecvInitialMetadataBatchComplete, elem,
                    grpc_schedule_on_exec_ctx);
  grpc_call_start_batch_and_execute(call_, &op, 1,
                                    &recv_initial_metadata_batch_complete_);
}

void Server::CallData::Publish(size_t cq_idx, RequestedCall* rc) {
  grpc_call_set_completion_queue(call_, rc->cq_bound_to_call);
  *rc->call = call_;
  cq_new_ = server_->cqs_[cq_idx];
  std::swap(*rc->initial_metadata, initial_metadata_);
  switch (rc->type) {
    case RequestedCall::Type::BATCH_CALL:
      CHECK(host_.has_value());
      CHECK(path_.has_value());
      rc->data.batch.details->host = CSliceRef(host_->c_slice());
      rc->data.batch.details->method = CSliceRef(path_->c_slice());
      rc->data.batch.details->deadline =
          deadline_.as_timespec(GPR_CLOCK_MONOTONIC);
      break;
    case RequestedCall::Type::REGISTERED_CALL:
      *rc->data.registered.deadline =
          deadline_.as_timespec(GPR_CLOCK_MONOTONIC);
      if (rc->data.registered.optional_payload != nullptr) {
        *rc->data.registered.optional_payload = payload_;
        payload_ = nullptr;
      }
      break;
    default:
      GPR_UNREACHABLE_CODE(return);
  }
  grpc_cq_end_op(cq_new_, rc->tag, absl::OkStatus(), Server::DoneRequestEvent,
                 rc, &rc->completion, true);
}

void Server::CallData::PublishNewRpc(void* arg, grpc_error_handle error) {
  grpc_call_element* call_elem = static_cast<grpc_call_element*>(arg);
  auto* calld = static_cast<Server::CallData*>(call_elem->call_data);
  auto* chand = static_cast<Server::ChannelData*>(call_elem->channel_data);
  RequestMatcherInterface* rm = calld->matcher_;
  Server* server = rm->server();
  if (!error.ok() || server->ShutdownCalled()) {
    calld->state_.store(CallState::ZOMBIED, std::memory_order_relaxed);
    calld->KillZombie();
    return;
  }
  rm->MatchOrQueue(chand->cq_idx(), calld);
}

namespace {

void KillZombieClosure(void* call, grpc_error_handle /*error*/) {
  grpc_call_unref(static_cast<grpc_call*>(call));
}

}  // namespace

void Server::CallData::KillZombie() {
  GRPC_CLOSURE_INIT(&kill_zombie_closure_, KillZombieClosure, call_,
                    grpc_schedule_on_exec_ctx);
  ExecCtx::Run(DEBUG_LOCATION, &kill_zombie_closure_, absl::OkStatus());
}

// If this changes, change MakeCallPromise too.
void Server::CallData::StartNewRpc(grpc_call_element* elem) {
  if (server_->ShutdownCalled()) {
    state_.store(CallState::ZOMBIED, std::memory_order_relaxed);
    KillZombie();
    return;
  }
  // Find request matcher.
  matcher_ = server_->unregistered_request_matcher_.get();
  grpc_server_register_method_payload_handling payload_handling =
      GRPC_SRM_PAYLOAD_NONE;
  if (path_.has_value() && host_.has_value()) {
    RegisteredMethod* rm = static_cast<RegisteredMethod*>(
        recv_initial_metadata_->get(GrpcRegisteredMethod()).value_or(nullptr));
    if (rm != nullptr) {
      matcher_ = rm->matcher.get();
      payload_handling = rm->payload_handling;
    }
  }
  // Start recv_message op if needed.
  switch (payload_handling) {
    case GRPC_SRM_PAYLOAD_NONE:
      PublishNewRpc(elem, absl::OkStatus());
      break;
    case GRPC_SRM_PAYLOAD_READ_INITIAL_BYTE_BUFFER: {
      grpc_op op;
      op.op = GRPC_OP_RECV_MESSAGE;
      op.flags = 0;
      op.reserved = nullptr;
      op.data.recv_message.recv_message = &payload_;
      GRPC_CLOSURE_INIT(&publish_, PublishNewRpc, elem,
                        grpc_schedule_on_exec_ctx);
      grpc_call_start_batch_and_execute(call_, &op, 1, &publish_);
      break;
    }
  }
}

void Server::CallData::RecvInitialMetadataBatchComplete(
    void* arg, grpc_error_handle error) {
  grpc_call_element* elem = static_cast<grpc_call_element*>(arg);
  auto* calld = static_cast<Server::CallData*>(elem->call_data);
  if (!error.ok()) {
    VLOG(2) << "Failed call creation: " << StatusToString(error);
    calld->FailCallCreation();
    return;
  }
  calld->StartNewRpc(elem);
}

void Server::CallData::StartTransportStreamOpBatchImpl(
    grpc_call_element* elem, grpc_transport_stream_op_batch* batch) {
  if (batch->recv_initial_metadata) {
    recv_initial_metadata_ =
        batch->payload->recv_initial_metadata.recv_initial_metadata;
    original_recv_initial_metadata_ready_ =
        batch->payload->recv_initial_metadata.recv_initial_metadata_ready;
    batch->payload->recv_initial_metadata.recv_initial_metadata_ready =
        &recv_initial_metadata_ready_;
  }
  if (batch->recv_trailing_metadata) {
    original_recv_trailing_metadata_ready_ =
        batch->payload->recv_trailing_metadata.recv_trailing_metadata_ready;
    batch->payload->recv_trailing_metadata.recv_trailing_metadata_ready =
        &recv_trailing_metadata_ready_;
  }
  grpc_call_next_op(elem, batch);
}

void Server::CallData::RecvInitialMetadataReady(void* arg,
                                                grpc_error_handle error) {
  grpc_call_element* elem = static_cast<grpc_call_element*>(arg);
  CallData* calld = static_cast<CallData*>(elem->call_data);
  if (error.ok()) {
    calld->path_ = calld->recv_initial_metadata_->Take(HttpPathMetadata());
    auto* host =
        calld->recv_initial_metadata_->get_pointer(HttpAuthorityMetadata());
    if (host != nullptr) calld->host_.emplace(host->Ref());
  }
  auto op_deadline = calld->recv_initial_metadata_->get(GrpcTimeoutMetadata());
  if (op_deadline.has_value()) {
    calld->deadline_ = *op_deadline;
    Call::FromC(calld->call_)->UpdateDeadline(*op_deadline);
  }
  if (calld->host_.has_value() && calld->path_.has_value()) {
    // do nothing
  } else if (error.ok()) {
    // Pass the error reference to calld->recv_initial_metadata_error
    error = absl::UnknownError("Missing :authority or :path");
    calld->recv_initial_metadata_error_ = error;
  }
  grpc_closure* closure = calld->original_recv_initial_metadata_ready_;
  calld->original_recv_initial_metadata_ready_ = nullptr;
  if (calld->seen_recv_trailing_metadata_ready_) {
    GRPC_CALL_COMBINER_START(calld->call_combiner_,
                             &calld->recv_trailing_metadata_ready_,
                             calld->recv_trailing_metadata_error_,
                             "continue server recv_trailing_metadata_ready");
  }
  Closure::Run(DEBUG_LOCATION, closure, error);
}

void Server::CallData::RecvTrailingMetadataReady(void* arg,
                                                 grpc_error_handle error) {
  grpc_call_element* elem = static_cast<grpc_call_element*>(arg);
  CallData* calld = static_cast<CallData*>(elem->call_data);
  if (calld->original_recv_initial_metadata_ready_ != nullptr) {
    calld->recv_trailing_metadata_error_ = error;
    calld->seen_recv_trailing_metadata_ready_ = true;
    GRPC_CLOSURE_INIT(&calld->recv_trailing_metadata_ready_,
                      RecvTrailingMetadataReady, elem,
                      grpc_schedule_on_exec_ctx);
    GRPC_CALL_COMBINER_STOP(calld->call_combiner_,
                            "deferring server recv_trailing_metadata_ready "
                            "until after recv_initial_metadata_ready");
    return;
  }
  error = grpc_error_add_child(error, calld->recv_initial_metadata_error_);
  Closure::Run(DEBUG_LOCATION, calld->original_recv_trailing_metadata_ready_,
               error);
}

grpc_error_handle Server::CallData::InitCallElement(
    grpc_call_element* elem, const grpc_call_element_args* args) {
  auto* chand = static_cast<ChannelData*>(elem->channel_data);
  new (elem->call_data) Server::CallData(elem, *args, chand->server());
  return absl::OkStatus();
}

void Server::CallData::DestroyCallElement(
    grpc_call_element* elem, const grpc_call_final_info* /*final_info*/,
    grpc_closure* /*ignored*/) {
  auto* calld = static_cast<CallData*>(elem->call_data);
  calld->~CallData();
}

void Server::CallData::StartTransportStreamOpBatch(
    grpc_call_element* elem, grpc_transport_stream_op_batch* batch) {
  auto* calld = static_cast<CallData*>(elem->call_data);
  calld->StartTransportStreamOpBatchImpl(elem, batch);
}

}  // namespace grpc_core

//
// C-core API
//

grpc_server* grpc_server_create(const grpc_channel_args* args, void* reserved) {
  grpc_core::ExecCtx exec_ctx;
  GRPC_TRACE_LOG(api, INFO)
      << "grpc_server_create(" << args << ", " << reserved << ")";
  grpc_core::Server* server =
      new grpc_core::Server(grpc_core::CoreConfiguration::Get()
                                .channel_args_preconditioning()
                                .PreconditionChannelArgs(args));
  return server->c_ptr();
}

void grpc_server_register_completion_queue(grpc_server* server,
                                           grpc_completion_queue* cq,
                                           void* reserved) {
  GRPC_TRACE_LOG(api, INFO)
      << "grpc_server_register_completion_queue(server=" << server
      << ", cq=" << cq << ", reserved=" << reserved << ")";
  CHECK(!reserved);
  auto cq_type = grpc_get_cq_completion_type(cq);
  if (cq_type != GRPC_CQ_NEXT && cq_type != GRPC_CQ_CALLBACK) {
    VLOG(2) << "Completion queue of type " << static_cast<int>(cq_type)
            << " is being registered as a server-completion-queue";
    // Ideally we should log an error and abort but ruby-wrapped-language API
    // calls grpc_completion_queue_pluck() on server completion queues
  }
  grpc_core::Server::FromC(server)->RegisterCompletionQueue(cq);
}

void* grpc_server_register_method(
    grpc_server* server, const char* method, const char* host,
    grpc_server_register_method_payload_handling payload_handling,
    uint32_t flags) {
  GRPC_TRACE_LOG(api, INFO) << "grpc_server_register_method(server=" << server
                            << ", method=" << method << ", host=" << host
                            << ", flags=" << absl::StrFormat("0x%08x", flags);
  return grpc_core::Server::FromC(server)->RegisterMethod(
      method, host, payload_handling, flags);
}

void grpc_server_start(grpc_server* server) {
  grpc_core::ExecCtx exec_ctx;
  GRPC_TRACE_LOG(api, INFO) << "grpc_server_start(server=" << server << ")";
  grpc_core::Server::FromC(server)->Start();
}

void grpc_server_shutdown_and_notify(grpc_server* server,
                                     grpc_completion_queue* cq, void* tag) {
  grpc_core::ExecCtx exec_ctx;
  GRPC_TRACE_LOG(api, INFO)
      << "grpc_server_shutdown_and_notify(server=" << server << ", cq=" << cq
      << ", tag=" << tag << ")";
  grpc_core::Server::FromC(server)->ShutdownAndNotify(cq, tag);
}

void grpc_server_cancel_all_calls(grpc_server* server) {
  grpc_core::ExecCtx exec_ctx;
  GRPC_TRACE_LOG(api, INFO)
      << "grpc_server_cancel_all_calls(server=" << server << ")";
  grpc_core::Server::FromC(server)->CancelAllCalls();
}

void grpc_server_destroy(grpc_server* server) {
  grpc_core::ExecCtx exec_ctx;
  GRPC_TRACE_LOG(api, INFO) << "grpc_server_destroy(server=" << server << ")";
  grpc_core::Server::FromC(server)->Orphan();
}

grpc_call_error grpc_server_request_call(
    grpc_server* server, grpc_call** call, grpc_call_details* details,
    grpc_metadata_array* request_metadata,
    grpc_completion_queue* cq_bound_to_call,
    grpc_completion_queue* cq_for_notification, void* tag) {
  grpc_core::ExecCtx exec_ctx;
  GRPC_TRACE_LOG(api, INFO)
      << "grpc_server_request_call(" << "server=" << server << ", call=" << call
      << ", details=" << details << ", initial_metadata=" << request_metadata
      << ", cq_bound_to_call=" << cq_bound_to_call
      << ", cq_for_notification=" << cq_for_notification << ", tag=" << tag;
  return grpc_core::Server::FromC(server)->RequestCall(
      call, details, request_metadata, cq_bound_to_call, cq_for_notification,
      tag);
}

grpc_call_error grpc_server_request_registered_call(
    grpc_server* server, void* registered_method, grpc_call** call,
    gpr_timespec* deadline, grpc_metadata_array* request_metadata,
    grpc_byte_buffer** optional_payload,
    grpc_completion_queue* cq_bound_to_call,
    grpc_completion_queue* cq_for_notification, void* tag_new) {
  grpc_core::ExecCtx exec_ctx;
  auto* rm =
      static_cast<grpc_core::Server::RegisteredMethod*>(registered_method);
  GRPC_TRACE_LOG(api, INFO)
      << "grpc_server_request_registered_call(" << "server=" << server
      << ", registered_method=" << registered_method << ", call=" << call
      << ", deadline=" << deadline << ", request_metadata=" << request_metadata
      << ", optional_payload=" << optional_payload
      << ", cq_bound_to_call=" << cq_bound_to_call
      << ", cq_for_notification=" << cq_for_notification << ", tag=" << tag_new
      << ")";
  return grpc_core::Server::FromC(server)->RequestRegisteredCall(
      rm, call, deadline, request_metadata, optional_payload, cq_bound_to_call,
      cq_for_notification, tag_new);
}

void grpc_server_set_config_fetcher(
    grpc_server* server, grpc_server_config_fetcher* server_config_fetcher) {
  grpc_core::ExecCtx exec_ctx;
  GRPC_TRACE_LOG(api, INFO)
      << "grpc_server_set_config_fetcher(server=" << server
      << ", config_fetcher=" << server_config_fetcher << ")";
  grpc_core::Server::FromC(server)->set_config_fetcher(
      std::unique_ptr<grpc_core::ServerConfigFetcher>(
          grpc_core::ServerConfigFetcher::FromC(server_config_fetcher)));
}

void grpc_server_config_fetcher_destroy(
    grpc_server_config_fetcher* server_config_fetcher) {
  grpc_core::ExecCtx exec_ctx;
  GRPC_TRACE_LOG(api, INFO)
      << "grpc_server_config_fetcher_destroy(config_fetcher="
      << server_config_fetcher << ")";
  delete grpc_core::ServerConfigFetcher::FromC(server_config_fetcher);
}<|MERGE_RESOLUTION|>--- conflicted
+++ resolved
@@ -1061,11 +1061,7 @@
                .value_or(GRPC_MAX_CHANNEL_TRACE_EVENT_MEMORY_PER_NODE_DEFAULT));
     channelz_node =
         MakeRefCounted<channelz::ServerNode>(channel_tracer_max_memory);
-<<<<<<< HEAD
-    channelz_node->NewTraceNode("Server created").Commit();
-=======
     GRPC_CHANNELZ_LOG(channelz_node) << "Server created";
->>>>>>> 0227d87f
     channelz_node->SetChannelArgs(args);
   }
   return channelz_node;
