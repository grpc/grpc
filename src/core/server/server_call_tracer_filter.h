// Copyright 2024 The gRPC Authors.
//
// Licensed under the Apache License, Version 2.0 (the "License");
// you may not use this file except in compliance with the License.
// You may obtain a copy of the License at
//
//     http://www.apache.org/licenses/LICENSE-2.0
//
// Unless required by applicable law or agreed to in writing, software
// distributed under the License is distributed on an "AS IS" BASIS,
// WITHOUT WARRANTIES OR CONDITIONS OF ANY KIND, either express or implied.
// See the License for the specific language governing permissions and
// limitations under the License.

#ifndef GRPC_SRC_CORE_SERVER_SERVER_CALL_TRACER_FILTER_H
#define GRPC_SRC_CORE_SERVER_SERVER_CALL_TRACER_FILTER_H

#include <grpc/support/port_platform.h>

#include "src/core/config/core_configuration.h"

namespace grpc_core {

<<<<<<< HEAD
class ServerCallTracerFilter
    : public ImplementChannelFilter<ServerCallTracerFilter> {
 public:
  static const grpc_channel_filter kFilter;

  static absl::string_view TypeName() { return "server_call_tracer"; }

  static absl::StatusOr<std::unique_ptr<ServerCallTracerFilter>> Create(
      const ChannelArgs& /*args*/, ChannelFilter::Args /*filter_args*/);

  class Call {
   public:
    void OnClientInitialMetadata(ClientMetadata& client_initial_metadata) {
      GRPC_LATENT_SEE_SCOPE("ServerCallTracerFilter::Call::OnClientInitialMetadata");
      auto* call_tracer = MaybeGetContext<ServerCallTracer>();
      if (call_tracer == nullptr) return;
      call_tracer->RecordReceivedInitialMetadata(&client_initial_metadata);
    }

    void OnServerInitialMetadata(ServerMetadata& server_initial_metadata) {
      GRPC_LATENT_SEE_SCOPE("ServerCallTracerFilter::Call::OnServerInitialMetadata");
      auto* call_tracer = MaybeGetContext<ServerCallTracer>();
      if (call_tracer == nullptr) return;
      call_tracer->RecordSendInitialMetadata(&server_initial_metadata);
    }

    void OnFinalize(const grpc_call_final_info* final_info) {
      GRPC_LATENT_SEE_SCOPE("ServerCallTracerFilter::Call::OnFinalize");
      auto* call_tracer = MaybeGetContext<ServerCallTracer>();
      if (call_tracer == nullptr) return;
      call_tracer->RecordEnd(final_info);
    }

    void OnServerTrailingMetadata(ServerMetadata& server_trailing_metadata) {
      GRPC_LATENT_SEE_SCOPE("ServerCallTracerFilter::Call::OnServerTrailingMetadata");
      auto* call_tracer = MaybeGetContext<ServerCallTracer>();
      if (call_tracer == nullptr) return;
      call_tracer->RecordSendTrailingMetadata(&server_trailing_metadata);
    }

    static inline const NoInterceptor OnClientToServerMessage;
    static inline const NoInterceptor OnClientToServerHalfClose;
    static inline const NoInterceptor OnServerToClientMessage;
  };
};

=======
>>>>>>> 17251ed9
void RegisterServerCallTracerFilter(CoreConfiguration::Builder* builder);

}  // namespace grpc_core

#endif  // GRPC_SRC_CORE_SERVER_SERVER_CALL_TRACER_FILTER_H<|MERGE_RESOLUTION|>--- conflicted
+++ resolved
@@ -21,55 +21,6 @@
 
 namespace grpc_core {
 
-<<<<<<< HEAD
-class ServerCallTracerFilter
-    : public ImplementChannelFilter<ServerCallTracerFilter> {
- public:
-  static const grpc_channel_filter kFilter;
-
-  static absl::string_view TypeName() { return "server_call_tracer"; }
-
-  static absl::StatusOr<std::unique_ptr<ServerCallTracerFilter>> Create(
-      const ChannelArgs& /*args*/, ChannelFilter::Args /*filter_args*/);
-
-  class Call {
-   public:
-    void OnClientInitialMetadata(ClientMetadata& client_initial_metadata) {
-      GRPC_LATENT_SEE_SCOPE("ServerCallTracerFilter::Call::OnClientInitialMetadata");
-      auto* call_tracer = MaybeGetContext<ServerCallTracer>();
-      if (call_tracer == nullptr) return;
-      call_tracer->RecordReceivedInitialMetadata(&client_initial_metadata);
-    }
-
-    void OnServerInitialMetadata(ServerMetadata& server_initial_metadata) {
-      GRPC_LATENT_SEE_SCOPE("ServerCallTracerFilter::Call::OnServerInitialMetadata");
-      auto* call_tracer = MaybeGetContext<ServerCallTracer>();
-      if (call_tracer == nullptr) return;
-      call_tracer->RecordSendInitialMetadata(&server_initial_metadata);
-    }
-
-    void OnFinalize(const grpc_call_final_info* final_info) {
-      GRPC_LATENT_SEE_SCOPE("ServerCallTracerFilter::Call::OnFinalize");
-      auto* call_tracer = MaybeGetContext<ServerCallTracer>();
-      if (call_tracer == nullptr) return;
-      call_tracer->RecordEnd(final_info);
-    }
-
-    void OnServerTrailingMetadata(ServerMetadata& server_trailing_metadata) {
-      GRPC_LATENT_SEE_SCOPE("ServerCallTracerFilter::Call::OnServerTrailingMetadata");
-      auto* call_tracer = MaybeGetContext<ServerCallTracer>();
-      if (call_tracer == nullptr) return;
-      call_tracer->RecordSendTrailingMetadata(&server_trailing_metadata);
-    }
-
-    static inline const NoInterceptor OnClientToServerMessage;
-    static inline const NoInterceptor OnClientToServerHalfClose;
-    static inline const NoInterceptor OnServerToClientMessage;
-  };
-};
-
-=======
->>>>>>> 17251ed9
 void RegisterServerCallTracerFilter(CoreConfiguration::Builder* builder);
 
 }  // namespace grpc_core
