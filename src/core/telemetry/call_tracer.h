--- conflicted
+++ resolved
@@ -399,27 +399,15 @@
                          absl::Span<ServerCallTracerInterface* const> tracer);
 
 template <>
-<<<<<<< HEAD
-struct ArenaContextType<CallTracerInterface> {
+struct ArenaContextType<CallTracer> {
   static constexpr ArenaContextPropagation kPropagation =
-      ArenaContextPropagation::kForward;
-  static void Destroy(CallTracerAnnotationInterface*) {}
-};
-
-template <>
-struct ArenaContextType<CallTracerAnnotationInterface> {
-  static constexpr ArenaContextPropagation kPropagation =
-      ArenaContextPropagation::kForward;
-  static void Destroy(CallTracerAnnotationInterface*) {}
-=======
-struct ArenaContextType<CallTracer> {
-  static void Destroy(CallTracer*) {}
+      ArenaContextPropagation::kForward;  static void Destroy(CallTracer*) {}
 };
 
 template <>
 struct ArenaContextType<CallSpan> {
-  static void Destroy(CallSpan*) {}
->>>>>>> 5db63228
+  static constexpr ArenaContextPropagation kPropagation =
+      ArenaContextPropagation::kForward;  static void Destroy(CallSpan*) {}
 };
 
 template <>
