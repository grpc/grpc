// $Id$
// vim:ft=javascript

ARG_WITH("grpc", "grpc support", "no");

<<<<<<< HEAD
if (PHP_GRPC != "no") {
=======
if (PHP_GRPC != "no") {

  EXTENSION("grpc",
    "src\\core\\ext\\filters\\backend_metrics\\backend_metric_filter.cc " +
    "src\\core\\ext\\filters\\census\\grpc_context.cc " +
    "src\\core\\ext\\filters\\channel_idle\\channel_idle_filter.cc " +
    "src\\core\\ext\\filters\\channel_idle\\idle_filter_state.cc " +
    "src\\core\\ext\\filters\\client_channel\\backend_metric.cc " +
    "src\\core\\ext\\filters\\client_channel\\backup_poller.cc " +
    "src\\core\\ext\\filters\\client_channel\\channel_connectivity.cc " +
    "src\\core\\ext\\filters\\client_channel\\client_channel.cc " +
    "src\\core\\ext\\filters\\client_channel\\client_channel_channelz.cc " +
    "src\\core\\ext\\filters\\client_channel\\client_channel_factory.cc " +
    "src\\core\\ext\\filters\\client_channel\\client_channel_plugin.cc " +
    "src\\core\\ext\\filters\\client_channel\\client_channel_service_config.cc " +
    "src\\core\\ext\\filters\\client_channel\\config_selector.cc " +
    "src\\core\\ext\\filters\\client_channel\\dynamic_filters.cc " +
    "src\\core\\ext\\filters\\client_channel\\global_subchannel_pool.cc " +
    "src\\core\\ext\\filters\\client_channel\\http_proxy.cc " +
    "src\\core\\ext\\filters\\client_channel\\lb_policy\\address_filtering.cc " +
    "src\\core\\ext\\filters\\client_channel\\lb_policy\\child_policy_handler.cc " +
    "src\\core\\ext\\filters\\client_channel\\lb_policy\\grpclb\\client_load_reporting_filter.cc " +
    "src\\core\\ext\\filters\\client_channel\\lb_policy\\grpclb\\grpclb.cc " +
    "src\\core\\ext\\filters\\client_channel\\lb_policy\\grpclb\\grpclb_balancer_addresses.cc " +
    "src\\core\\ext\\filters\\client_channel\\lb_policy\\grpclb\\grpclb_client_stats.cc " +
    "src\\core\\ext\\filters\\client_channel\\lb_policy\\grpclb\\load_balancer_api.cc " +
    "src\\core\\ext\\filters\\client_channel\\lb_policy\\health_check_client.cc " +
    "src\\core\\ext\\filters\\client_channel\\lb_policy\\oob_backend_metric.cc " +
    "src\\core\\ext\\filters\\client_channel\\lb_policy\\outlier_detection\\outlier_detection.cc " +
    "src\\core\\ext\\filters\\client_channel\\lb_policy\\pick_first\\pick_first.cc " +
    "src\\core\\ext\\filters\\client_channel\\lb_policy\\priority\\priority.cc " +
    "src\\core\\ext\\filters\\client_channel\\lb_policy\\ring_hash\\ring_hash.cc " +
    "src\\core\\ext\\filters\\client_channel\\lb_policy\\rls\\rls.cc " +
    "src\\core\\ext\\filters\\client_channel\\lb_policy\\round_robin\\round_robin.cc " +
    "src\\core\\ext\\filters\\client_channel\\lb_policy\\weighted_round_robin\\static_stride_scheduler.cc " +
    "src\\core\\ext\\filters\\client_channel\\lb_policy\\weighted_round_robin\\weighted_round_robin.cc " +
    "src\\core\\ext\\filters\\client_channel\\lb_policy\\weighted_target\\weighted_target.cc " +
    "src\\core\\ext\\filters\\client_channel\\lb_policy\\xds\\cds.cc " +
    "src\\core\\ext\\filters\\client_channel\\lb_policy\\xds\\xds_attributes.cc " +
    "src\\core\\ext\\filters\\client_channel\\lb_policy\\xds\\xds_cluster_impl.cc " +
    "src\\core\\ext\\filters\\client_channel\\lb_policy\\xds\\xds_cluster_manager.cc " +
    "src\\core\\ext\\filters\\client_channel\\lb_policy\\xds\\xds_cluster_resolver.cc " +
    "src\\core\\ext\\filters\\client_channel\\lb_policy\\xds\\xds_override_host.cc " +
    "src\\core\\ext\\filters\\client_channel\\lb_policy\\xds\\xds_wrr_locality.cc " +
    "src\\core\\ext\\filters\\client_channel\\local_subchannel_pool.cc " +
    "src\\core\\ext\\filters\\client_channel\\resolver\\binder\\binder_resolver.cc " +
    "src\\core\\ext\\filters\\client_channel\\resolver\\dns\\c_ares\\dns_resolver_ares.cc " +
    "src\\core\\ext\\filters\\client_channel\\resolver\\dns\\c_ares\\grpc_ares_ev_driver_posix.cc " +
    "src\\core\\ext\\filters\\client_channel\\resolver\\dns\\c_ares\\grpc_ares_ev_driver_windows.cc " +
    "src\\core\\ext\\filters\\client_channel\\resolver\\dns\\c_ares\\grpc_ares_wrapper.cc " +
    "src\\core\\ext\\filters\\client_channel\\resolver\\dns\\c_ares\\grpc_ares_wrapper_posix.cc " +
    "src\\core\\ext\\filters\\client_channel\\resolver\\dns\\c_ares\\grpc_ares_wrapper_windows.cc " +
    "src\\core\\ext\\filters\\client_channel\\resolver\\dns\\dns_resolver_plugin.cc " +
    "src\\core\\ext\\filters\\client_channel\\resolver\\dns\\event_engine\\event_engine_client_channel_resolver.cc " +
    "src\\core\\ext\\filters\\client_channel\\resolver\\dns\\event_engine\\service_config_helper.cc " +
    "src\\core\\ext\\filters\\client_channel\\resolver\\dns\\native\\dns_resolver.cc " +
    "src\\core\\ext\\filters\\client_channel\\resolver\\fake\\fake_resolver.cc " +
    "src\\core\\ext\\filters\\client_channel\\resolver\\google_c2p\\google_c2p_resolver.cc " +
    "src\\core\\ext\\filters\\client_channel\\resolver\\polling_resolver.cc " +
    "src\\core\\ext\\filters\\client_channel\\resolver\\sockaddr\\sockaddr_resolver.cc " +
    "src\\core\\ext\\filters\\client_channel\\resolver\\xds\\xds_resolver.cc " +
    "src\\core\\ext\\filters\\client_channel\\retry_filter.cc " +
    "src\\core\\ext\\filters\\client_channel\\retry_service_config.cc " +
    "src\\core\\ext\\filters\\client_channel\\retry_throttle.cc " +
    "src\\core\\ext\\filters\\client_channel\\service_config_channel_arg_filter.cc " +
    "src\\core\\ext\\filters\\client_channel\\subchannel.cc " +
    "src\\core\\ext\\filters\\client_channel\\subchannel_pool_interface.cc " +
    "src\\core\\ext\\filters\\client_channel\\subchannel_stream_client.cc " +
    "src\\core\\ext\\filters\\deadline\\deadline_filter.cc " +
    "src\\core\\ext\\filters\\fault_injection\\fault_injection_filter.cc " +
    "src\\core\\ext\\filters\\fault_injection\\fault_injection_service_config_parser.cc " +
    "src\\core\\ext\\filters\\http\\client\\http_client_filter.cc " +
    "src\\core\\ext\\filters\\http\\client_authority_filter.cc " +
    "src\\core\\ext\\filters\\http\\http_filters_plugin.cc " +
    "src\\core\\ext\\filters\\http\\message_compress\\compression_filter.cc " +
    "src\\core\\ext\\filters\\http\\server\\http_server_filter.cc " +
    "src\\core\\ext\\filters\\message_size\\message_size_filter.cc " +
    "src\\core\\ext\\filters\\rbac\\rbac_filter.cc " +
    "src\\core\\ext\\filters\\rbac\\rbac_service_config_parser.cc " +
    "src\\core\\ext\\filters\\server_config_selector\\server_config_selector_filter.cc " +
    "src\\core\\ext\\filters\\stateful_session\\stateful_session_filter.cc " +
    "src\\core\\ext\\filters\\stateful_session\\stateful_session_service_config_parser.cc " +
    "src\\core\\ext\\gcp\\metadata_query.cc " +
    "src\\core\\ext\\transport\\chttp2\\alpn\\alpn.cc " +
    "src\\core\\ext\\transport\\chttp2\\client\\chttp2_connector.cc " +
    "src\\core\\ext\\transport\\chttp2\\server\\chttp2_server.cc " +
    "src\\core\\ext\\transport\\chttp2\\transport\\bin_decoder.cc " +
    "src\\core\\ext\\transport\\chttp2\\transport\\bin_encoder.cc " +
    "src\\core\\ext\\transport\\chttp2\\transport\\chttp2_transport.cc " +
    "src\\core\\ext\\transport\\chttp2\\transport\\decode_huff.cc " +
    "src\\core\\ext\\transport\\chttp2\\transport\\flow_control.cc " +
    "src\\core\\ext\\transport\\chttp2\\transport\\frame_data.cc " +
    "src\\core\\ext\\transport\\chttp2\\transport\\frame_goaway.cc " +
    "src\\core\\ext\\transport\\chttp2\\transport\\frame_ping.cc " +
    "src\\core\\ext\\transport\\chttp2\\transport\\frame_rst_stream.cc " +
    "src\\core\\ext\\transport\\chttp2\\transport\\frame_settings.cc " +
    "src\\core\\ext\\transport\\chttp2\\transport\\frame_window_update.cc " +
    "src\\core\\ext\\transport\\chttp2\\transport\\hpack_encoder.cc " +
    "src\\core\\ext\\transport\\chttp2\\transport\\hpack_encoder_table.cc " +
    "src\\core\\ext\\transport\\chttp2\\transport\\hpack_parser.cc " +
    "src\\core\\ext\\transport\\chttp2\\transport\\hpack_parser_table.cc " +
    "src\\core\\ext\\transport\\chttp2\\transport\\http2_settings.cc " +
    "src\\core\\ext\\transport\\chttp2\\transport\\http_trace.cc " +
    "src\\core\\ext\\transport\\chttp2\\transport\\huffsyms.cc " +
    "src\\core\\ext\\transport\\chttp2\\transport\\parsing.cc " +
    "src\\core\\ext\\transport\\chttp2\\transport\\stream_lists.cc " +
    "src\\core\\ext\\transport\\chttp2\\transport\\stream_map.cc " +
    "src\\core\\ext\\transport\\chttp2\\transport\\varint.cc " +
    "src\\core\\ext\\transport\\chttp2\\transport\\writing.cc " +
    "src\\core\\ext\\transport\\inproc\\inproc_plugin.cc " +
    "src\\core\\ext\\transport\\inproc\\inproc_transport.cc " +
    "src\\core\\ext\\upb-generated\\envoy\\admin\\v3\\certs.upb.c " +
    "src\\core\\ext\\upb-generated\\envoy\\admin\\v3\\clusters.upb.c " +
    "src\\core\\ext\\upb-generated\\envoy\\admin\\v3\\config_dump.upb.c " +
    "src\\core\\ext\\upb-generated\\envoy\\admin\\v3\\config_dump_shared.upb.c " +
    "src\\core\\ext\\upb-generated\\envoy\\admin\\v3\\init_dump.upb.c " +
    "src\\core\\ext\\upb-generated\\envoy\\admin\\v3\\listeners.upb.c " +
    "src\\core\\ext\\upb-generated\\envoy\\admin\\v3\\memory.upb.c " +
    "src\\core\\ext\\upb-generated\\envoy\\admin\\v3\\metrics.upb.c " +
    "src\\core\\ext\\upb-generated\\envoy\\admin\\v3\\mutex_stats.upb.c " +
    "src\\core\\ext\\upb-generated\\envoy\\admin\\v3\\server_info.upb.c " +
    "src\\core\\ext\\upb-generated\\envoy\\admin\\v3\\tap.upb.c " +
    "src\\core\\ext\\upb-generated\\envoy\\annotations\\deprecation.upb.c " +
    "src\\core\\ext\\upb-generated\\envoy\\annotations\\resource.upb.c " +
    "src\\core\\ext\\upb-generated\\envoy\\config\\accesslog\\v3\\accesslog.upb.c " +
    "src\\core\\ext\\upb-generated\\envoy\\config\\bootstrap\\v3\\bootstrap.upb.c " +
    "src\\core\\ext\\upb-generated\\envoy\\config\\cluster\\v3\\circuit_breaker.upb.c " +
    "src\\core\\ext\\upb-generated\\envoy\\config\\cluster\\v3\\cluster.upb.c " +
    "src\\core\\ext\\upb-generated\\envoy\\config\\cluster\\v3\\filter.upb.c " +
    "src\\core\\ext\\upb-generated\\envoy\\config\\cluster\\v3\\outlier_detection.upb.c " +
    "src\\core\\ext\\upb-generated\\envoy\\config\\common\\matcher\\v3\\matcher.upb.c " +
    "src\\core\\ext\\upb-generated\\envoy\\config\\core\\v3\\address.upb.c " +
    "src\\core\\ext\\upb-generated\\envoy\\config\\core\\v3\\backoff.upb.c " +
    "src\\core\\ext\\upb-generated\\envoy\\config\\core\\v3\\base.upb.c " +
    "src\\core\\ext\\upb-generated\\envoy\\config\\core\\v3\\config_source.upb.c " +
    "src\\core\\ext\\upb-generated\\envoy\\config\\core\\v3\\event_service_config.upb.c " +
    "src\\core\\ext\\upb-generated\\envoy\\config\\core\\v3\\extension.upb.c " +
    "src\\core\\ext\\upb-generated\\envoy\\config\\core\\v3\\grpc_method_list.upb.c " +
    "src\\core\\ext\\upb-generated\\envoy\\config\\core\\v3\\grpc_service.upb.c " +
    "src\\core\\ext\\upb-generated\\envoy\\config\\core\\v3\\health_check.upb.c " +
    "src\\core\\ext\\upb-generated\\envoy\\config\\core\\v3\\http_uri.upb.c " +
    "src\\core\\ext\\upb-generated\\envoy\\config\\core\\v3\\protocol.upb.c " +
    "src\\core\\ext\\upb-generated\\envoy\\config\\core\\v3\\proxy_protocol.upb.c " +
    "src\\core\\ext\\upb-generated\\envoy\\config\\core\\v3\\resolver.upb.c " +
    "src\\core\\ext\\upb-generated\\envoy\\config\\core\\v3\\socket_option.upb.c " +
    "src\\core\\ext\\upb-generated\\envoy\\config\\core\\v3\\substitution_format_string.upb.c " +
    "src\\core\\ext\\upb-generated\\envoy\\config\\core\\v3\\udp_socket_config.upb.c " +
    "src\\core\\ext\\upb-generated\\envoy\\config\\endpoint\\v3\\endpoint.upb.c " +
    "src\\core\\ext\\upb-generated\\envoy\\config\\endpoint\\v3\\endpoint_components.upb.c " +
    "src\\core\\ext\\upb-generated\\envoy\\config\\endpoint\\v3\\load_report.upb.c " +
    "src\\core\\ext\\upb-generated\\envoy\\config\\listener\\v3\\api_listener.upb.c " +
    "src\\core\\ext\\upb-generated\\envoy\\config\\listener\\v3\\listener.upb.c " +
    "src\\core\\ext\\upb-generated\\envoy\\config\\listener\\v3\\listener_components.upb.c " +
    "src\\core\\ext\\upb-generated\\envoy\\config\\listener\\v3\\quic_config.upb.c " +
    "src\\core\\ext\\upb-generated\\envoy\\config\\listener\\v3\\udp_listener_config.upb.c " +
    "src\\core\\ext\\upb-generated\\envoy\\config\\metrics\\v3\\metrics_service.upb.c " +
    "src\\core\\ext\\upb-generated\\envoy\\config\\metrics\\v3\\stats.upb.c " +
    "src\\core\\ext\\upb-generated\\envoy\\config\\overload\\v3\\overload.upb.c " +
    "src\\core\\ext\\upb-generated\\envoy\\config\\rbac\\v3\\rbac.upb.c " +
    "src\\core\\ext\\upb-generated\\envoy\\config\\route\\v3\\route.upb.c " +
    "src\\core\\ext\\upb-generated\\envoy\\config\\route\\v3\\route_components.upb.c " +
    "src\\core\\ext\\upb-generated\\envoy\\config\\route\\v3\\scoped_route.upb.c " +
    "src\\core\\ext\\upb-generated\\envoy\\config\\tap\\v3\\common.upb.c " +
    "src\\core\\ext\\upb-generated\\envoy\\config\\trace\\v3\\datadog.upb.c " +
    "src\\core\\ext\\upb-generated\\envoy\\config\\trace\\v3\\dynamic_ot.upb.c " +
    "src\\core\\ext\\upb-generated\\envoy\\config\\trace\\v3\\http_tracer.upb.c " +
    "src\\core\\ext\\upb-generated\\envoy\\config\\trace\\v3\\lightstep.upb.c " +
    "src\\core\\ext\\upb-generated\\envoy\\config\\trace\\v3\\opencensus.upb.c " +
    "src\\core\\ext\\upb-generated\\envoy\\config\\trace\\v3\\opentelemetry.upb.c " +
    "src\\core\\ext\\upb-generated\\envoy\\config\\trace\\v3\\service.upb.c " +
    "src\\core\\ext\\upb-generated\\envoy\\config\\trace\\v3\\skywalking.upb.c " +
    "src\\core\\ext\\upb-generated\\envoy\\config\\trace\\v3\\trace.upb.c " +
    "src\\core\\ext\\upb-generated\\envoy\\config\\trace\\v3\\xray.upb.c " +
    "src\\core\\ext\\upb-generated\\envoy\\config\\trace\\v3\\zipkin.upb.c " +
    "src\\core\\ext\\upb-generated\\envoy\\extensions\\clusters\\aggregate\\v3\\cluster.upb.c " +
    "src\\core\\ext\\upb-generated\\envoy\\extensions\\filters\\common\\fault\\v3\\fault.upb.c " +
    "src\\core\\ext\\upb-generated\\envoy\\extensions\\filters\\http\\fault\\v3\\fault.upb.c " +
    "src\\core\\ext\\upb-generated\\envoy\\extensions\\filters\\http\\rbac\\v3\\rbac.upb.c " +
    "src\\core\\ext\\upb-generated\\envoy\\extensions\\filters\\http\\router\\v3\\router.upb.c " +
    "src\\core\\ext\\upb-generated\\envoy\\extensions\\filters\\http\\stateful_session\\v3\\stateful_session.upb.c " +
    "src\\core\\ext\\upb-generated\\envoy\\extensions\\filters\\network\\http_connection_manager\\v3\\http_connection_manager.upb.c " +
    "src\\core\\ext\\upb-generated\\envoy\\extensions\\http\\stateful_session\\cookie\\v3\\cookie.upb.c " +
    "src\\core\\ext\\upb-generated\\envoy\\extensions\\load_balancing_policies\\client_side_weighted_round_robin\\v3\\client_side_weighted_round_robin.upb.c " +
    "src\\core\\ext\\upb-generated\\envoy\\extensions\\load_balancing_policies\\common\\v3\\common.upb.c " +
    "src\\core\\ext\\upb-generated\\envoy\\extensions\\load_balancing_policies\\ring_hash\\v3\\ring_hash.upb.c " +
    "src\\core\\ext\\upb-generated\\envoy\\extensions\\load_balancing_policies\\wrr_locality\\v3\\wrr_locality.upb.c " +
    "src\\core\\ext\\upb-generated\\envoy\\extensions\\transport_sockets\\tls\\v3\\cert.upb.c " +
    "src\\core\\ext\\upb-generated\\envoy\\extensions\\transport_sockets\\tls\\v3\\common.upb.c " +
    "src\\core\\ext\\upb-generated\\envoy\\extensions\\transport_sockets\\tls\\v3\\secret.upb.c " +
    "src\\core\\ext\\upb-generated\\envoy\\extensions\\transport_sockets\\tls\\v3\\tls.upb.c " +
    "src\\core\\ext\\upb-generated\\envoy\\extensions\\transport_sockets\\tls\\v3\\tls_spiffe_validator_config.upb.c " +
    "src\\core\\ext\\upb-generated\\envoy\\service\\discovery\\v3\\ads.upb.c " +
    "src\\core\\ext\\upb-generated\\envoy\\service\\discovery\\v3\\discovery.upb.c " +
    "src\\core\\ext\\upb-generated\\envoy\\service\\load_stats\\v3\\lrs.upb.c " +
    "src\\core\\ext\\upb-generated\\envoy\\service\\status\\v3\\csds.upb.c " +
    "src\\core\\ext\\upb-generated\\envoy\\type\\http\\v3\\cookie.upb.c " +
    "src\\core\\ext\\upb-generated\\envoy\\type\\http\\v3\\path_transformation.upb.c " +
    "src\\core\\ext\\upb-generated\\envoy\\type\\matcher\\v3\\filter_state.upb.c " +
    "src\\core\\ext\\upb-generated\\envoy\\type\\matcher\\v3\\http_inputs.upb.c " +
    "src\\core\\ext\\upb-generated\\envoy\\type\\matcher\\v3\\metadata.upb.c " +
    "src\\core\\ext\\upb-generated\\envoy\\type\\matcher\\v3\\node.upb.c " +
    "src\\core\\ext\\upb-generated\\envoy\\type\\matcher\\v3\\number.upb.c " +
    "src\\core\\ext\\upb-generated\\envoy\\type\\matcher\\v3\\path.upb.c " +
    "src\\core\\ext\\upb-generated\\envoy\\type\\matcher\\v3\\regex.upb.c " +
    "src\\core\\ext\\upb-generated\\envoy\\type\\matcher\\v3\\status_code_input.upb.c " +
    "src\\core\\ext\\upb-generated\\envoy\\type\\matcher\\v3\\string.upb.c " +
    "src\\core\\ext\\upb-generated\\envoy\\type\\matcher\\v3\\struct.upb.c " +
    "src\\core\\ext\\upb-generated\\envoy\\type\\matcher\\v3\\value.upb.c " +
    "src\\core\\ext\\upb-generated\\envoy\\type\\metadata\\v3\\metadata.upb.c " +
    "src\\core\\ext\\upb-generated\\envoy\\type\\tracing\\v3\\custom_tag.upb.c " +
    "src\\core\\ext\\upb-generated\\envoy\\type\\v3\\hash_policy.upb.c " +
    "src\\core\\ext\\upb-generated\\envoy\\type\\v3\\http.upb.c " +
    "src\\core\\ext\\upb-generated\\envoy\\type\\v3\\http_status.upb.c " +
    "src\\core\\ext\\upb-generated\\envoy\\type\\v3\\percent.upb.c " +
    "src\\core\\ext\\upb-generated\\envoy\\type\\v3\\range.upb.c " +
    "src\\core\\ext\\upb-generated\\envoy\\type\\v3\\ratelimit_strategy.upb.c " +
    "src\\core\\ext\\upb-generated\\envoy\\type\\v3\\ratelimit_unit.upb.c " +
    "src\\core\\ext\\upb-generated\\envoy\\type\\v3\\semantic_version.upb.c " +
    "src\\core\\ext\\upb-generated\\envoy\\type\\v3\\token_bucket.upb.c " +
    "src\\core\\ext\\upb-generated\\google\\api\\annotations.upb.c " +
    "src\\core\\ext\\upb-generated\\google\\api\\expr\\v1alpha1\\checked.upb.c " +
    "src\\core\\ext\\upb-generated\\google\\api\\expr\\v1alpha1\\syntax.upb.c " +
    "src\\core\\ext\\upb-generated\\google\\api\\http.upb.c " +
    "src\\core\\ext\\upb-generated\\google\\api\\httpbody.upb.c " +
    "src\\core\\ext\\upb-generated\\google\\protobuf\\any.upb.c " +
    "src\\core\\ext\\upb-generated\\google\\protobuf\\descriptor.upb.c " +
    "src\\core\\ext\\upb-generated\\google\\protobuf\\duration.upb.c " +
    "src\\core\\ext\\upb-generated\\google\\protobuf\\empty.upb.c " +
    "src\\core\\ext\\upb-generated\\google\\protobuf\\struct.upb.c " +
    "src\\core\\ext\\upb-generated\\google\\protobuf\\timestamp.upb.c " +
    "src\\core\\ext\\upb-generated\\google\\protobuf\\wrappers.upb.c " +
    "src\\core\\ext\\upb-generated\\google\\rpc\\status.upb.c " +
    "src\\core\\ext\\upb-generated\\opencensus\\proto\\trace\\v1\\trace_config.upb.c " +
    "src\\core\\ext\\upb-generated\\src\\proto\\grpc\\gcp\\altscontext.upb.c " +
    "src\\core\\ext\\upb-generated\\src\\proto\\grpc\\gcp\\handshaker.upb.c " +
    "src\\core\\ext\\upb-generated\\src\\proto\\grpc\\gcp\\transport_security_common.upb.c " +
    "src\\core\\ext\\upb-generated\\src\\proto\\grpc\\health\\v1\\health.upb.c " +
    "src\\core\\ext\\upb-generated\\src\\proto\\grpc\\lb\\v1\\load_balancer.upb.c " +
    "src\\core\\ext\\upb-generated\\src\\proto\\grpc\\lookup\\v1\\rls.upb.c " +
    "src\\core\\ext\\upb-generated\\src\\proto\\grpc\\lookup\\v1\\rls_config.upb.c " +
    "src\\core\\ext\\upb-generated\\udpa\\annotations\\migrate.upb.c " +
    "src\\core\\ext\\upb-generated\\udpa\\annotations\\security.upb.c " +
    "src\\core\\ext\\upb-generated\\udpa\\annotations\\sensitive.upb.c " +
    "src\\core\\ext\\upb-generated\\udpa\\annotations\\status.upb.c " +
    "src\\core\\ext\\upb-generated\\udpa\\annotations\\versioning.upb.c " +
    "src\\core\\ext\\upb-generated\\validate\\validate.upb.c " +
    "src\\core\\ext\\upb-generated\\xds\\annotations\\v3\\migrate.upb.c " +
    "src\\core\\ext\\upb-generated\\xds\\annotations\\v3\\security.upb.c " +
    "src\\core\\ext\\upb-generated\\xds\\annotations\\v3\\sensitive.upb.c " +
    "src\\core\\ext\\upb-generated\\xds\\annotations\\v3\\status.upb.c " +
    "src\\core\\ext\\upb-generated\\xds\\annotations\\v3\\versioning.upb.c " +
    "src\\core\\ext\\upb-generated\\xds\\core\\v3\\authority.upb.c " +
    "src\\core\\ext\\upb-generated\\xds\\core\\v3\\cidr.upb.c " +
    "src\\core\\ext\\upb-generated\\xds\\core\\v3\\collection_entry.upb.c " +
    "src\\core\\ext\\upb-generated\\xds\\core\\v3\\context_params.upb.c " +
    "src\\core\\ext\\upb-generated\\xds\\core\\v3\\extension.upb.c " +
    "src\\core\\ext\\upb-generated\\xds\\core\\v3\\resource.upb.c " +
    "src\\core\\ext\\upb-generated\\xds\\core\\v3\\resource_locator.upb.c " +
    "src\\core\\ext\\upb-generated\\xds\\core\\v3\\resource_name.upb.c " +
    "src\\core\\ext\\upb-generated\\xds\\data\\orca\\v3\\orca_load_report.upb.c " +
    "src\\core\\ext\\upb-generated\\xds\\service\\orca\\v3\\orca.upb.c " +
    "src\\core\\ext\\upb-generated\\xds\\type\\matcher\\v3\\cel.upb.c " +
    "src\\core\\ext\\upb-generated\\xds\\type\\matcher\\v3\\domain.upb.c " +
    "src\\core\\ext\\upb-generated\\xds\\type\\matcher\\v3\\http_inputs.upb.c " +
    "src\\core\\ext\\upb-generated\\xds\\type\\matcher\\v3\\ip.upb.c " +
    "src\\core\\ext\\upb-generated\\xds\\type\\matcher\\v3\\matcher.upb.c " +
    "src\\core\\ext\\upb-generated\\xds\\type\\matcher\\v3\\range.upb.c " +
    "src\\core\\ext\\upb-generated\\xds\\type\\matcher\\v3\\regex.upb.c " +
    "src\\core\\ext\\upb-generated\\xds\\type\\matcher\\v3\\string.upb.c " +
    "src\\core\\ext\\upb-generated\\xds\\type\\v3\\cel.upb.c " +
    "src\\core\\ext\\upb-generated\\xds\\type\\v3\\range.upb.c " +
    "src\\core\\ext\\upb-generated\\xds\\type\\v3\\typed_struct.upb.c " +
    "src\\core\\ext\\upbdefs-generated\\envoy\\admin\\v3\\certs.upbdefs.c " +
    "src\\core\\ext\\upbdefs-generated\\envoy\\admin\\v3\\clusters.upbdefs.c " +
    "src\\core\\ext\\upbdefs-generated\\envoy\\admin\\v3\\config_dump.upbdefs.c " +
    "src\\core\\ext\\upbdefs-generated\\envoy\\admin\\v3\\config_dump_shared.upbdefs.c " +
    "src\\core\\ext\\upbdefs-generated\\envoy\\admin\\v3\\init_dump.upbdefs.c " +
    "src\\core\\ext\\upbdefs-generated\\envoy\\admin\\v3\\listeners.upbdefs.c " +
    "src\\core\\ext\\upbdefs-generated\\envoy\\admin\\v3\\memory.upbdefs.c " +
    "src\\core\\ext\\upbdefs-generated\\envoy\\admin\\v3\\metrics.upbdefs.c " +
    "src\\core\\ext\\upbdefs-generated\\envoy\\admin\\v3\\mutex_stats.upbdefs.c " +
    "src\\core\\ext\\upbdefs-generated\\envoy\\admin\\v3\\server_info.upbdefs.c " +
    "src\\core\\ext\\upbdefs-generated\\envoy\\admin\\v3\\tap.upbdefs.c " +
    "src\\core\\ext\\upbdefs-generated\\envoy\\annotations\\deprecation.upbdefs.c " +
    "src\\core\\ext\\upbdefs-generated\\envoy\\annotations\\resource.upbdefs.c " +
    "src\\core\\ext\\upbdefs-generated\\envoy\\config\\accesslog\\v3\\accesslog.upbdefs.c " +
    "src\\core\\ext\\upbdefs-generated\\envoy\\config\\bootstrap\\v3\\bootstrap.upbdefs.c " +
    "src\\core\\ext\\upbdefs-generated\\envoy\\config\\cluster\\v3\\circuit_breaker.upbdefs.c " +
    "src\\core\\ext\\upbdefs-generated\\envoy\\config\\cluster\\v3\\cluster.upbdefs.c " +
    "src\\core\\ext\\upbdefs-generated\\envoy\\config\\cluster\\v3\\filter.upbdefs.c " +
    "src\\core\\ext\\upbdefs-generated\\envoy\\config\\cluster\\v3\\outlier_detection.upbdefs.c " +
    "src\\core\\ext\\upbdefs-generated\\envoy\\config\\common\\matcher\\v3\\matcher.upbdefs.c " +
    "src\\core\\ext\\upbdefs-generated\\envoy\\config\\core\\v3\\address.upbdefs.c " +
    "src\\core\\ext\\upbdefs-generated\\envoy\\config\\core\\v3\\backoff.upbdefs.c " +
    "src\\core\\ext\\upbdefs-generated\\envoy\\config\\core\\v3\\base.upbdefs.c " +
    "src\\core\\ext\\upbdefs-generated\\envoy\\config\\core\\v3\\config_source.upbdefs.c " +
    "src\\core\\ext\\upbdefs-generated\\envoy\\config\\core\\v3\\event_service_config.upbdefs.c " +
    "src\\core\\ext\\upbdefs-generated\\envoy\\config\\core\\v3\\extension.upbdefs.c " +
    "src\\core\\ext\\upbdefs-generated\\envoy\\config\\core\\v3\\grpc_method_list.upbdefs.c " +
    "src\\core\\ext\\upbdefs-generated\\envoy\\config\\core\\v3\\grpc_service.upbdefs.c " +
    "src\\core\\ext\\upbdefs-generated\\envoy\\config\\core\\v3\\health_check.upbdefs.c " +
    "src\\core\\ext\\upbdefs-generated\\envoy\\config\\core\\v3\\http_uri.upbdefs.c " +
    "src\\core\\ext\\upbdefs-generated\\envoy\\config\\core\\v3\\protocol.upbdefs.c " +
    "src\\core\\ext\\upbdefs-generated\\envoy\\config\\core\\v3\\proxy_protocol.upbdefs.c " +
    "src\\core\\ext\\upbdefs-generated\\envoy\\config\\core\\v3\\resolver.upbdefs.c " +
    "src\\core\\ext\\upbdefs-generated\\envoy\\config\\core\\v3\\socket_option.upbdefs.c " +
    "src\\core\\ext\\upbdefs-generated\\envoy\\config\\core\\v3\\substitution_format_string.upbdefs.c " +
    "src\\core\\ext\\upbdefs-generated\\envoy\\config\\core\\v3\\udp_socket_config.upbdefs.c " +
    "src\\core\\ext\\upbdefs-generated\\envoy\\config\\endpoint\\v3\\endpoint.upbdefs.c " +
    "src\\core\\ext\\upbdefs-generated\\envoy\\config\\endpoint\\v3\\endpoint_components.upbdefs.c " +
    "src\\core\\ext\\upbdefs-generated\\envoy\\config\\endpoint\\v3\\load_report.upbdefs.c " +
    "src\\core\\ext\\upbdefs-generated\\envoy\\config\\listener\\v3\\api_listener.upbdefs.c " +
    "src\\core\\ext\\upbdefs-generated\\envoy\\config\\listener\\v3\\listener.upbdefs.c " +
    "src\\core\\ext\\upbdefs-generated\\envoy\\config\\listener\\v3\\listener_components.upbdefs.c " +
    "src\\core\\ext\\upbdefs-generated\\envoy\\config\\listener\\v3\\quic_config.upbdefs.c " +
    "src\\core\\ext\\upbdefs-generated\\envoy\\config\\listener\\v3\\udp_listener_config.upbdefs.c " +
    "src\\core\\ext\\upbdefs-generated\\envoy\\config\\metrics\\v3\\metrics_service.upbdefs.c " +
    "src\\core\\ext\\upbdefs-generated\\envoy\\config\\metrics\\v3\\stats.upbdefs.c " +
    "src\\core\\ext\\upbdefs-generated\\envoy\\config\\overload\\v3\\overload.upbdefs.c " +
    "src\\core\\ext\\upbdefs-generated\\envoy\\config\\rbac\\v3\\rbac.upbdefs.c " +
    "src\\core\\ext\\upbdefs-generated\\envoy\\config\\route\\v3\\route.upbdefs.c " +
    "src\\core\\ext\\upbdefs-generated\\envoy\\config\\route\\v3\\route_components.upbdefs.c " +
    "src\\core\\ext\\upbdefs-generated\\envoy\\config\\route\\v3\\scoped_route.upbdefs.c " +
    "src\\core\\ext\\upbdefs-generated\\envoy\\config\\tap\\v3\\common.upbdefs.c " +
    "src\\core\\ext\\upbdefs-generated\\envoy\\config\\trace\\v3\\datadog.upbdefs.c " +
    "src\\core\\ext\\upbdefs-generated\\envoy\\config\\trace\\v3\\dynamic_ot.upbdefs.c " +
    "src\\core\\ext\\upbdefs-generated\\envoy\\config\\trace\\v3\\http_tracer.upbdefs.c " +
    "src\\core\\ext\\upbdefs-generated\\envoy\\config\\trace\\v3\\lightstep.upbdefs.c " +
    "src\\core\\ext\\upbdefs-generated\\envoy\\config\\trace\\v3\\opencensus.upbdefs.c " +
    "src\\core\\ext\\upbdefs-generated\\envoy\\config\\trace\\v3\\opentelemetry.upbdefs.c " +
    "src\\core\\ext\\upbdefs-generated\\envoy\\config\\trace\\v3\\service.upbdefs.c " +
    "src\\core\\ext\\upbdefs-generated\\envoy\\config\\trace\\v3\\skywalking.upbdefs.c " +
    "src\\core\\ext\\upbdefs-generated\\envoy\\config\\trace\\v3\\trace.upbdefs.c " +
    "src\\core\\ext\\upbdefs-generated\\envoy\\config\\trace\\v3\\xray.upbdefs.c " +
    "src\\core\\ext\\upbdefs-generated\\envoy\\config\\trace\\v3\\zipkin.upbdefs.c " +
    "src\\core\\ext\\upbdefs-generated\\envoy\\extensions\\clusters\\aggregate\\v3\\cluster.upbdefs.c " +
    "src\\core\\ext\\upbdefs-generated\\envoy\\extensions\\filters\\common\\fault\\v3\\fault.upbdefs.c " +
    "src\\core\\ext\\upbdefs-generated\\envoy\\extensions\\filters\\http\\fault\\v3\\fault.upbdefs.c " +
    "src\\core\\ext\\upbdefs-generated\\envoy\\extensions\\filters\\http\\rbac\\v3\\rbac.upbdefs.c " +
    "src\\core\\ext\\upbdefs-generated\\envoy\\extensions\\filters\\http\\router\\v3\\router.upbdefs.c " +
    "src\\core\\ext\\upbdefs-generated\\envoy\\extensions\\filters\\http\\stateful_session\\v3\\stateful_session.upbdefs.c " +
    "src\\core\\ext\\upbdefs-generated\\envoy\\extensions\\filters\\network\\http_connection_manager\\v3\\http_connection_manager.upbdefs.c " +
    "src\\core\\ext\\upbdefs-generated\\envoy\\extensions\\http\\stateful_session\\cookie\\v3\\cookie.upbdefs.c " +
    "src\\core\\ext\\upbdefs-generated\\envoy\\extensions\\transport_sockets\\tls\\v3\\cert.upbdefs.c " +
    "src\\core\\ext\\upbdefs-generated\\envoy\\extensions\\transport_sockets\\tls\\v3\\common.upbdefs.c " +
    "src\\core\\ext\\upbdefs-generated\\envoy\\extensions\\transport_sockets\\tls\\v3\\secret.upbdefs.c " +
    "src\\core\\ext\\upbdefs-generated\\envoy\\extensions\\transport_sockets\\tls\\v3\\tls.upbdefs.c " +
    "src\\core\\ext\\upbdefs-generated\\envoy\\extensions\\transport_sockets\\tls\\v3\\tls_spiffe_validator_config.upbdefs.c " +
    "src\\core\\ext\\upbdefs-generated\\envoy\\service\\discovery\\v3\\ads.upbdefs.c " +
    "src\\core\\ext\\upbdefs-generated\\envoy\\service\\discovery\\v3\\discovery.upbdefs.c " +
    "src\\core\\ext\\upbdefs-generated\\envoy\\service\\load_stats\\v3\\lrs.upbdefs.c " +
    "src\\core\\ext\\upbdefs-generated\\envoy\\service\\status\\v3\\csds.upbdefs.c " +
    "src\\core\\ext\\upbdefs-generated\\envoy\\type\\http\\v3\\cookie.upbdefs.c " +
    "src\\core\\ext\\upbdefs-generated\\envoy\\type\\http\\v3\\path_transformation.upbdefs.c " +
    "src\\core\\ext\\upbdefs-generated\\envoy\\type\\matcher\\v3\\filter_state.upbdefs.c " +
    "src\\core\\ext\\upbdefs-generated\\envoy\\type\\matcher\\v3\\http_inputs.upbdefs.c " +
    "src\\core\\ext\\upbdefs-generated\\envoy\\type\\matcher\\v3\\metadata.upbdefs.c " +
    "src\\core\\ext\\upbdefs-generated\\envoy\\type\\matcher\\v3\\node.upbdefs.c " +
    "src\\core\\ext\\upbdefs-generated\\envoy\\type\\matcher\\v3\\number.upbdefs.c " +
    "src\\core\\ext\\upbdefs-generated\\envoy\\type\\matcher\\v3\\path.upbdefs.c " +
    "src\\core\\ext\\upbdefs-generated\\envoy\\type\\matcher\\v3\\regex.upbdefs.c " +
    "src\\core\\ext\\upbdefs-generated\\envoy\\type\\matcher\\v3\\status_code_input.upbdefs.c " +
    "src\\core\\ext\\upbdefs-generated\\envoy\\type\\matcher\\v3\\string.upbdefs.c " +
    "src\\core\\ext\\upbdefs-generated\\envoy\\type\\matcher\\v3\\struct.upbdefs.c " +
    "src\\core\\ext\\upbdefs-generated\\envoy\\type\\matcher\\v3\\value.upbdefs.c " +
    "src\\core\\ext\\upbdefs-generated\\envoy\\type\\metadata\\v3\\metadata.upbdefs.c " +
    "src\\core\\ext\\upbdefs-generated\\envoy\\type\\tracing\\v3\\custom_tag.upbdefs.c " +
    "src\\core\\ext\\upbdefs-generated\\envoy\\type\\v3\\hash_policy.upbdefs.c " +
    "src\\core\\ext\\upbdefs-generated\\envoy\\type\\v3\\http.upbdefs.c " +
    "src\\core\\ext\\upbdefs-generated\\envoy\\type\\v3\\http_status.upbdefs.c " +
    "src\\core\\ext\\upbdefs-generated\\envoy\\type\\v3\\percent.upbdefs.c " +
    "src\\core\\ext\\upbdefs-generated\\envoy\\type\\v3\\range.upbdefs.c " +
    "src\\core\\ext\\upbdefs-generated\\envoy\\type\\v3\\ratelimit_strategy.upbdefs.c " +
    "src\\core\\ext\\upbdefs-generated\\envoy\\type\\v3\\ratelimit_unit.upbdefs.c " +
    "src\\core\\ext\\upbdefs-generated\\envoy\\type\\v3\\semantic_version.upbdefs.c " +
    "src\\core\\ext\\upbdefs-generated\\envoy\\type\\v3\\token_bucket.upbdefs.c " +
    "src\\core\\ext\\upbdefs-generated\\google\\api\\annotations.upbdefs.c " +
    "src\\core\\ext\\upbdefs-generated\\google\\api\\expr\\v1alpha1\\checked.upbdefs.c " +
    "src\\core\\ext\\upbdefs-generated\\google\\api\\expr\\v1alpha1\\syntax.upbdefs.c " +
    "src\\core\\ext\\upbdefs-generated\\google\\api\\http.upbdefs.c " +
    "src\\core\\ext\\upbdefs-generated\\google\\api\\httpbody.upbdefs.c " +
    "src\\core\\ext\\upbdefs-generated\\google\\protobuf\\any.upbdefs.c " +
    "src\\core\\ext\\upbdefs-generated\\google\\protobuf\\descriptor.upbdefs.c " +
    "src\\core\\ext\\upbdefs-generated\\google\\protobuf\\duration.upbdefs.c " +
    "src\\core\\ext\\upbdefs-generated\\google\\protobuf\\empty.upbdefs.c " +
    "src\\core\\ext\\upbdefs-generated\\google\\protobuf\\struct.upbdefs.c " +
    "src\\core\\ext\\upbdefs-generated\\google\\protobuf\\timestamp.upbdefs.c " +
    "src\\core\\ext\\upbdefs-generated\\google\\protobuf\\wrappers.upbdefs.c " +
    "src\\core\\ext\\upbdefs-generated\\google\\rpc\\status.upbdefs.c " +
    "src\\core\\ext\\upbdefs-generated\\opencensus\\proto\\trace\\v1\\trace_config.upbdefs.c " +
    "src\\core\\ext\\upbdefs-generated\\src\\proto\\grpc\\lookup\\v1\\rls_config.upbdefs.c " +
    "src\\core\\ext\\upbdefs-generated\\udpa\\annotations\\migrate.upbdefs.c " +
    "src\\core\\ext\\upbdefs-generated\\udpa\\annotations\\security.upbdefs.c " +
    "src\\core\\ext\\upbdefs-generated\\udpa\\annotations\\sensitive.upbdefs.c " +
    "src\\core\\ext\\upbdefs-generated\\udpa\\annotations\\status.upbdefs.c " +
    "src\\core\\ext\\upbdefs-generated\\udpa\\annotations\\versioning.upbdefs.c " +
    "src\\core\\ext\\upbdefs-generated\\validate\\validate.upbdefs.c " +
    "src\\core\\ext\\upbdefs-generated\\xds\\annotations\\v3\\migrate.upbdefs.c " +
    "src\\core\\ext\\upbdefs-generated\\xds\\annotations\\v3\\security.upbdefs.c " +
    "src\\core\\ext\\upbdefs-generated\\xds\\annotations\\v3\\sensitive.upbdefs.c " +
    "src\\core\\ext\\upbdefs-generated\\xds\\annotations\\v3\\status.upbdefs.c " +
    "src\\core\\ext\\upbdefs-generated\\xds\\annotations\\v3\\versioning.upbdefs.c " +
    "src\\core\\ext\\upbdefs-generated\\xds\\core\\v3\\authority.upbdefs.c " +
    "src\\core\\ext\\upbdefs-generated\\xds\\core\\v3\\cidr.upbdefs.c " +
    "src\\core\\ext\\upbdefs-generated\\xds\\core\\v3\\collection_entry.upbdefs.c " +
    "src\\core\\ext\\upbdefs-generated\\xds\\core\\v3\\context_params.upbdefs.c " +
    "src\\core\\ext\\upbdefs-generated\\xds\\core\\v3\\extension.upbdefs.c " +
    "src\\core\\ext\\upbdefs-generated\\xds\\core\\v3\\resource.upbdefs.c " +
    "src\\core\\ext\\upbdefs-generated\\xds\\core\\v3\\resource_locator.upbdefs.c " +
    "src\\core\\ext\\upbdefs-generated\\xds\\core\\v3\\resource_name.upbdefs.c " +
    "src\\core\\ext\\upbdefs-generated\\xds\\type\\matcher\\v3\\cel.upbdefs.c " +
    "src\\core\\ext\\upbdefs-generated\\xds\\type\\matcher\\v3\\domain.upbdefs.c " +
    "src\\core\\ext\\upbdefs-generated\\xds\\type\\matcher\\v3\\http_inputs.upbdefs.c " +
    "src\\core\\ext\\upbdefs-generated\\xds\\type\\matcher\\v3\\ip.upbdefs.c " +
    "src\\core\\ext\\upbdefs-generated\\xds\\type\\matcher\\v3\\matcher.upbdefs.c " +
    "src\\core\\ext\\upbdefs-generated\\xds\\type\\matcher\\v3\\range.upbdefs.c " +
    "src\\core\\ext\\upbdefs-generated\\xds\\type\\matcher\\v3\\regex.upbdefs.c " +
    "src\\core\\ext\\upbdefs-generated\\xds\\type\\matcher\\v3\\string.upbdefs.c " +
    "src\\core\\ext\\upbdefs-generated\\xds\\type\\v3\\cel.upbdefs.c " +
    "src\\core\\ext\\upbdefs-generated\\xds\\type\\v3\\range.upbdefs.c " +
    "src\\core\\ext\\upbdefs-generated\\xds\\type\\v3\\typed_struct.upbdefs.c " +
    "src\\core\\ext\\xds\\certificate_provider_store.cc " +
    "src\\core\\ext\\xds\\file_watcher_certificate_provider_factory.cc " +
    "src\\core\\ext\\xds\\xds_api.cc " +
    "src\\core\\ext\\xds\\xds_bootstrap.cc " +
    "src\\core\\ext\\xds\\xds_bootstrap_grpc.cc " +
    "src\\core\\ext\\xds\\xds_certificate_provider.cc " +
    "src\\core\\ext\\xds\\xds_channel_stack_modifier.cc " +
    "src\\core\\ext\\xds\\xds_client.cc " +
    "src\\core\\ext\\xds\\xds_client_grpc.cc " +
    "src\\core\\ext\\xds\\xds_client_stats.cc " +
    "src\\core\\ext\\xds\\xds_cluster.cc " +
    "src\\core\\ext\\xds\\xds_cluster_specifier_plugin.cc " +
    "src\\core\\ext\\xds\\xds_common_types.cc " +
    "src\\core\\ext\\xds\\xds_endpoint.cc " +
    "src\\core\\ext\\xds\\xds_health_status.cc " +
    "src\\core\\ext\\xds\\xds_http_fault_filter.cc " +
    "src\\core\\ext\\xds\\xds_http_filters.cc " +
    "src\\core\\ext\\xds\\xds_http_rbac_filter.cc " +
    "src\\core\\ext\\xds\\xds_http_stateful_session_filter.cc " +
    "src\\core\\ext\\xds\\xds_lb_policy_registry.cc " +
    "src\\core\\ext\\xds\\xds_listener.cc " +
    "src\\core\\ext\\xds\\xds_route_config.cc " +
    "src\\core\\ext\\xds\\xds_routing.cc " +
    "src\\core\\ext\\xds\\xds_server_config_fetcher.cc " +
    "src\\core\\ext\\xds\\xds_transport_grpc.cc " +
    "src\\core\\lib\\address_utils\\parse_address.cc " +
    "src\\core\\lib\\address_utils\\sockaddr_utils.cc " +
    "src\\core\\lib\\backoff\\backoff.cc " +
    "src\\core\\lib\\backoff\\random_early_detection.cc " +
    "src\\core\\lib\\channel\\call_tracer.cc " +
    "src\\core\\lib\\channel\\channel_args.cc " +
    "src\\core\\lib\\channel\\channel_args_preconditioning.cc " +
    "src\\core\\lib\\channel\\channel_stack.cc " +
    "src\\core\\lib\\channel\\channel_stack_builder.cc " +
    "src\\core\\lib\\channel\\channel_stack_builder_impl.cc " +
    "src\\core\\lib\\channel\\channel_trace.cc " +
    "src\\core\\lib\\channel\\channelz.cc " +
    "src\\core\\lib\\channel\\channelz_registry.cc " +
    "src\\core\\lib\\channel\\connected_channel.cc " +
    "src\\core\\lib\\channel\\promise_based_filter.cc " +
    "src\\core\\lib\\channel\\server_call_tracer_filter.cc " +
    "src\\core\\lib\\channel\\status_util.cc " +
    "src\\core\\lib\\compression\\compression.cc " +
    "src\\core\\lib\\compression\\compression_internal.cc " +
    "src\\core\\lib\\compression\\message_compress.cc " +
    "src\\core\\lib\\config\\config_vars.cc " +
    "src\\core\\lib\\config\\config_vars_non_generated.cc " +
    "src\\core\\lib\\config\\core_configuration.cc " +
    "src\\core\\lib\\config\\load_config.cc " +
    "src\\core\\lib\\debug\\event_log.cc " +
    "src\\core\\lib\\debug\\histogram_view.cc " +
    "src\\core\\lib\\debug\\stats.cc " +
    "src\\core\\lib\\debug\\stats_data.cc " +
    "src\\core\\lib\\debug\\trace.cc " +
    "src\\core\\lib\\event_engine\\channel_args_endpoint_config.cc " +
    "src\\core\\lib\\event_engine\\default_event_engine.cc " +
    "src\\core\\lib\\event_engine\\default_event_engine_factory.cc " +
    "src\\core\\lib\\event_engine\\event_engine.cc " +
    "src\\core\\lib\\event_engine\\forkable.cc " +
    "src\\core\\lib\\event_engine\\memory_allocator.cc " +
    "src\\core\\lib\\event_engine\\posix_engine\\ev_epoll1_linux.cc " +
    "src\\core\\lib\\event_engine\\posix_engine\\ev_poll_posix.cc " +
    "src\\core\\lib\\event_engine\\posix_engine\\event_poller_posix_default.cc " +
    "src\\core\\lib\\event_engine\\posix_engine\\internal_errqueue.cc " +
    "src\\core\\lib\\event_engine\\posix_engine\\lockfree_event.cc " +
    "src\\core\\lib\\event_engine\\posix_engine\\posix_endpoint.cc " +
    "src\\core\\lib\\event_engine\\posix_engine\\posix_engine.cc " +
    "src\\core\\lib\\event_engine\\posix_engine\\posix_engine_listener.cc " +
    "src\\core\\lib\\event_engine\\posix_engine\\posix_engine_listener_utils.cc " +
    "src\\core\\lib\\event_engine\\posix_engine\\tcp_socket_utils.cc " +
    "src\\core\\lib\\event_engine\\posix_engine\\timer.cc " +
    "src\\core\\lib\\event_engine\\posix_engine\\timer_heap.cc " +
    "src\\core\\lib\\event_engine\\posix_engine\\timer_manager.cc " +
    "src\\core\\lib\\event_engine\\posix_engine\\traced_buffer_list.cc " +
    "src\\core\\lib\\event_engine\\posix_engine\\wakeup_fd_eventfd.cc " +
    "src\\core\\lib\\event_engine\\posix_engine\\wakeup_fd_pipe.cc " +
    "src\\core\\lib\\event_engine\\posix_engine\\wakeup_fd_posix_default.cc " +
    "src\\core\\lib\\event_engine\\resolved_address.cc " +
    "src\\core\\lib\\event_engine\\shim.cc " +
    "src\\core\\lib\\event_engine\\slice.cc " +
    "src\\core\\lib\\event_engine\\slice_buffer.cc " +
    "src\\core\\lib\\event_engine\\tcp_socket_utils.cc " +
    "src\\core\\lib\\event_engine\\thread_local.cc " +
    "src\\core\\lib\\event_engine\\thread_pool.cc " +
    "src\\core\\lib\\event_engine\\time_util.cc " +
    "src\\core\\lib\\event_engine\\trace.cc " +
    "src\\core\\lib\\event_engine\\utils.cc " +
    "src\\core\\lib\\event_engine\\windows\\iocp.cc " +
    "src\\core\\lib\\event_engine\\windows\\win_socket.cc " +
    "src\\core\\lib\\event_engine\\windows\\windows_endpoint.cc " +
    "src\\core\\lib\\event_engine\\windows\\windows_engine.cc " +
    "src\\core\\lib\\event_engine\\windows\\windows_listener.cc " +
    "src\\core\\lib\\experiments\\config.cc " +
    "src\\core\\lib\\experiments\\experiments.cc " +
    "src\\core\\lib\\gpr\\alloc.cc " +
    "src\\core\\lib\\gpr\\android\\log.cc " +
    "src\\core\\lib\\gpr\\atm.cc " +
    "src\\core\\lib\\gpr\\iphone\\cpu.cc " +
    "src\\core\\lib\\gpr\\linux\\cpu.cc " +
    "src\\core\\lib\\gpr\\linux\\log.cc " +
    "src\\core\\lib\\gpr\\log.cc " +
    "src\\core\\lib\\gpr\\msys\\tmpfile.cc " +
    "src\\core\\lib\\gpr\\posix\\cpu.cc " +
    "src\\core\\lib\\gpr\\posix\\log.cc " +
    "src\\core\\lib\\gpr\\posix\\string.cc " +
    "src\\core\\lib\\gpr\\posix\\sync.cc " +
    "src\\core\\lib\\gpr\\posix\\time.cc " +
    "src\\core\\lib\\gpr\\posix\\tmpfile.cc " +
    "src\\core\\lib\\gpr\\string.cc " +
    "src\\core\\lib\\gpr\\sync.cc " +
    "src\\core\\lib\\gpr\\sync_abseil.cc " +
    "src\\core\\lib\\gpr\\time.cc " +
    "src\\core\\lib\\gpr\\time_precise.cc " +
    "src\\core\\lib\\gpr\\windows\\cpu.cc " +
    "src\\core\\lib\\gpr\\windows\\log.cc " +
    "src\\core\\lib\\gpr\\windows\\string.cc " +
    "src\\core\\lib\\gpr\\windows\\string_util.cc " +
    "src\\core\\lib\\gpr\\windows\\sync.cc " +
    "src\\core\\lib\\gpr\\windows\\time.cc " +
    "src\\core\\lib\\gpr\\windows\\tmpfile.cc " +
    "src\\core\\lib\\gpr\\wrap_memcpy.cc " +
    "src\\core\\lib\\gprpp\\crash.cc " +
    "src\\core\\lib\\gprpp\\examine_stack.cc " +
    "src\\core\\lib\\gprpp\\fork.cc " +
    "src\\core\\lib\\gprpp\\host_port.cc " +
    "src\\core\\lib\\gprpp\\linux\\env.cc " +
    "src\\core\\lib\\gprpp\\load_file.cc " +
    "src\\core\\lib\\gprpp\\mpscq.cc " +
    "src\\core\\lib\\gprpp\\posix\\env.cc " +
    "src\\core\\lib\\gprpp\\posix\\stat.cc " +
    "src\\core\\lib\\gprpp\\posix\\thd.cc " +
    "src\\core\\lib\\gprpp\\status_helper.cc " +
    "src\\core\\lib\\gprpp\\strerror.cc " +
    "src\\core\\lib\\gprpp\\tchar.cc " +
    "src\\core\\lib\\gprpp\\time.cc " +
    "src\\core\\lib\\gprpp\\time_averaged_stats.cc " +
    "src\\core\\lib\\gprpp\\time_util.cc " +
    "src\\core\\lib\\gprpp\\validation_errors.cc " +
    "src\\core\\lib\\gprpp\\windows\\env.cc " +
    "src\\core\\lib\\gprpp\\windows\\stat.cc " +
    "src\\core\\lib\\gprpp\\windows\\thd.cc " +
    "src\\core\\lib\\gprpp\\work_serializer.cc " +
    "src\\core\\lib\\handshaker\\proxy_mapper_registry.cc " +
    "src\\core\\lib\\http\\format_request.cc " +
    "src\\core\\lib\\http\\httpcli.cc " +
    "src\\core\\lib\\http\\httpcli_security_connector.cc " +
    "src\\core\\lib\\http\\parser.cc " +
    "src\\core\\lib\\iomgr\\buffer_list.cc " +
    "src\\core\\lib\\iomgr\\call_combiner.cc " +
    "src\\core\\lib\\iomgr\\cfstream_handle.cc " +
    "src\\core\\lib\\iomgr\\closure.cc " +
    "src\\core\\lib\\iomgr\\combiner.cc " +
    "src\\core\\lib\\iomgr\\dualstack_socket_posix.cc " +
    "src\\core\\lib\\iomgr\\endpoint.cc " +
    "src\\core\\lib\\iomgr\\endpoint_cfstream.cc " +
    "src\\core\\lib\\iomgr\\endpoint_pair_posix.cc " +
    "src\\core\\lib\\iomgr\\endpoint_pair_windows.cc " +
    "src\\core\\lib\\iomgr\\error.cc " +
    "src\\core\\lib\\iomgr\\error_cfstream.cc " +
    "src\\core\\lib\\iomgr\\ev_apple.cc " +
    "src\\core\\lib\\iomgr\\ev_epoll1_linux.cc " +
    "src\\core\\lib\\iomgr\\ev_poll_posix.cc " +
    "src\\core\\lib\\iomgr\\ev_posix.cc " +
    "src\\core\\lib\\iomgr\\ev_windows.cc " +
    "src\\core\\lib\\iomgr\\event_engine_shims\\closure.cc " +
    "src\\core\\lib\\iomgr\\event_engine_shims\\endpoint.cc " +
    "src\\core\\lib\\iomgr\\event_engine_shims\\tcp_client.cc " +
    "src\\core\\lib\\iomgr\\exec_ctx.cc " +
    "src\\core\\lib\\iomgr\\executor.cc " +
    "src\\core\\lib\\iomgr\\fork_posix.cc " +
    "src\\core\\lib\\iomgr\\fork_windows.cc " +
    "src\\core\\lib\\iomgr\\gethostname_fallback.cc " +
    "src\\core\\lib\\iomgr\\gethostname_host_name_max.cc " +
    "src\\core\\lib\\iomgr\\gethostname_sysconf.cc " +
    "src\\core\\lib\\iomgr\\grpc_if_nametoindex_posix.cc " +
    "src\\core\\lib\\iomgr\\grpc_if_nametoindex_unsupported.cc " +
    "src\\core\\lib\\iomgr\\internal_errqueue.cc " +
    "src\\core\\lib\\iomgr\\iocp_windows.cc " +
    "src\\core\\lib\\iomgr\\iomgr.cc " +
    "src\\core\\lib\\iomgr\\iomgr_internal.cc " +
    "src\\core\\lib\\iomgr\\iomgr_posix.cc " +
    "src\\core\\lib\\iomgr\\iomgr_posix_cfstream.cc " +
    "src\\core\\lib\\iomgr\\iomgr_windows.cc " +
    "src\\core\\lib\\iomgr\\load_file.cc " +
    "src\\core\\lib\\iomgr\\lockfree_event.cc " +
    "src\\core\\lib\\iomgr\\polling_entity.cc " +
    "src\\core\\lib\\iomgr\\pollset.cc " +
    "src\\core\\lib\\iomgr\\pollset_set.cc " +
    "src\\core\\lib\\iomgr\\pollset_set_windows.cc " +
    "src\\core\\lib\\iomgr\\pollset_windows.cc " +
    "src\\core\\lib\\iomgr\\resolve_address.cc " +
    "src\\core\\lib\\iomgr\\resolve_address_posix.cc " +
    "src\\core\\lib\\iomgr\\resolve_address_windows.cc " +
    "src\\core\\lib\\iomgr\\sockaddr_utils_posix.cc " +
    "src\\core\\lib\\iomgr\\socket_factory_posix.cc " +
    "src\\core\\lib\\iomgr\\socket_mutator.cc " +
    "src\\core\\lib\\iomgr\\socket_utils_common_posix.cc " +
    "src\\core\\lib\\iomgr\\socket_utils_linux.cc " +
    "src\\core\\lib\\iomgr\\socket_utils_posix.cc " +
    "src\\core\\lib\\iomgr\\socket_utils_windows.cc " +
    "src\\core\\lib\\iomgr\\socket_windows.cc " +
    "src\\core\\lib\\iomgr\\systemd_utils.cc " +
    "src\\core\\lib\\iomgr\\tcp_client.cc " +
    "src\\core\\lib\\iomgr\\tcp_client_cfstream.cc " +
    "src\\core\\lib\\iomgr\\tcp_client_posix.cc " +
    "src\\core\\lib\\iomgr\\tcp_client_windows.cc " +
    "src\\core\\lib\\iomgr\\tcp_posix.cc " +
    "src\\core\\lib\\iomgr\\tcp_server.cc " +
    "src\\core\\lib\\iomgr\\tcp_server_posix.cc " +
    "src\\core\\lib\\iomgr\\tcp_server_utils_posix_common.cc " +
    "src\\core\\lib\\iomgr\\tcp_server_utils_posix_ifaddrs.cc " +
    "src\\core\\lib\\iomgr\\tcp_server_utils_posix_noifaddrs.cc " +
    "src\\core\\lib\\iomgr\\tcp_server_windows.cc " +
    "src\\core\\lib\\iomgr\\tcp_windows.cc " +
    "src\\core\\lib\\iomgr\\timer.cc " +
    "src\\core\\lib\\iomgr\\timer_generic.cc " +
    "src\\core\\lib\\iomgr\\timer_heap.cc " +
    "src\\core\\lib\\iomgr\\timer_manager.cc " +
    "src\\core\\lib\\iomgr\\unix_sockets_posix.cc " +
    "src\\core\\lib\\iomgr\\unix_sockets_posix_noop.cc " +
    "src\\core\\lib\\iomgr\\wakeup_fd_eventfd.cc " +
    "src\\core\\lib\\iomgr\\wakeup_fd_nospecial.cc " +
    "src\\core\\lib\\iomgr\\wakeup_fd_pipe.cc " +
    "src\\core\\lib\\iomgr\\wakeup_fd_posix.cc " +
    "src\\core\\lib\\json\\json_object_loader.cc " +
    "src\\core\\lib\\json\\json_reader.cc " +
    "src\\core\\lib\\json\\json_util.cc " +
    "src\\core\\lib\\json\\json_writer.cc " +
    "src\\core\\lib\\load_balancing\\lb_policy.cc " +
    "src\\core\\lib\\load_balancing\\lb_policy_registry.cc " +
    "src\\core\\lib\\matchers\\matchers.cc " +
    "src\\core\\lib\\promise\\activity.cc " +
    "src\\core\\lib\\promise\\party.cc " +
    "src\\core\\lib\\promise\\sleep.cc " +
    "src\\core\\lib\\promise\\trace.cc " +
    "src\\core\\lib\\resolver\\resolver.cc " +
    "src\\core\\lib\\resolver\\resolver_registry.cc " +
    "src\\core\\lib\\resolver\\server_address.cc " +
    "src\\core\\lib\\resource_quota\\api.cc " +
    "src\\core\\lib\\resource_quota\\arena.cc " +
    "src\\core\\lib\\resource_quota\\memory_quota.cc " +
    "src\\core\\lib\\resource_quota\\periodic_update.cc " +
    "src\\core\\lib\\resource_quota\\resource_quota.cc " +
    "src\\core\\lib\\resource_quota\\thread_quota.cc " +
    "src\\core\\lib\\resource_quota\\trace.cc " +
    "src\\core\\lib\\security\\authorization\\authorization_policy_provider_vtable.cc " +
    "src\\core\\lib\\security\\authorization\\evaluate_args.cc " +
    "src\\core\\lib\\security\\authorization\\grpc_authorization_engine.cc " +
    "src\\core\\lib\\security\\authorization\\grpc_server_authz_filter.cc " +
    "src\\core\\lib\\security\\authorization\\matchers.cc " +
    "src\\core\\lib\\security\\authorization\\rbac_policy.cc " +
    "src\\core\\lib\\security\\certificate_provider\\certificate_provider_registry.cc " +
    "src\\core\\lib\\security\\context\\security_context.cc " +
    "src\\core\\lib\\security\\credentials\\alts\\alts_credentials.cc " +
    "src\\core\\lib\\security\\credentials\\alts\\check_gcp_environment.cc " +
    "src\\core\\lib\\security\\credentials\\alts\\check_gcp_environment_linux.cc " +
    "src\\core\\lib\\security\\credentials\\alts\\check_gcp_environment_no_op.cc " +
    "src\\core\\lib\\security\\credentials\\alts\\check_gcp_environment_windows.cc " +
    "src\\core\\lib\\security\\credentials\\alts\\grpc_alts_credentials_client_options.cc " +
    "src\\core\\lib\\security\\credentials\\alts\\grpc_alts_credentials_options.cc " +
    "src\\core\\lib\\security\\credentials\\alts\\grpc_alts_credentials_server_options.cc " +
    "src\\core\\lib\\security\\credentials\\call_creds_util.cc " +
    "src\\core\\lib\\security\\credentials\\channel_creds_registry_init.cc " +
    "src\\core\\lib\\security\\credentials\\composite\\composite_credentials.cc " +
    "src\\core\\lib\\security\\credentials\\credentials.cc " +
    "src\\core\\lib\\security\\credentials\\external\\aws_external_account_credentials.cc " +
    "src\\core\\lib\\security\\credentials\\external\\aws_request_signer.cc " +
    "src\\core\\lib\\security\\credentials\\external\\external_account_credentials.cc " +
    "src\\core\\lib\\security\\credentials\\external\\file_external_account_credentials.cc " +
    "src\\core\\lib\\security\\credentials\\external\\url_external_account_credentials.cc " +
    "src\\core\\lib\\security\\credentials\\fake\\fake_credentials.cc " +
    "src\\core\\lib\\security\\credentials\\google_default\\credentials_generic.cc " +
    "src\\core\\lib\\security\\credentials\\google_default\\google_default_credentials.cc " +
    "src\\core\\lib\\security\\credentials\\iam\\iam_credentials.cc " +
    "src\\core\\lib\\security\\credentials\\insecure\\insecure_credentials.cc " +
    "src\\core\\lib\\security\\credentials\\jwt\\json_token.cc " +
    "src\\core\\lib\\security\\credentials\\jwt\\jwt_credentials.cc " +
    "src\\core\\lib\\security\\credentials\\jwt\\jwt_verifier.cc " +
    "src\\core\\lib\\security\\credentials\\local\\local_credentials.cc " +
    "src\\core\\lib\\security\\credentials\\oauth2\\oauth2_credentials.cc " +
    "src\\core\\lib\\security\\credentials\\plugin\\plugin_credentials.cc " +
    "src\\core\\lib\\security\\credentials\\ssl\\ssl_credentials.cc " +
    "src\\core\\lib\\security\\credentials\\tls\\grpc_tls_certificate_distributor.cc " +
    "src\\core\\lib\\security\\credentials\\tls\\grpc_tls_certificate_provider.cc " +
    "src\\core\\lib\\security\\credentials\\tls\\grpc_tls_certificate_verifier.cc " +
    "src\\core\\lib\\security\\credentials\\tls\\grpc_tls_credentials_options.cc " +
    "src\\core\\lib\\security\\credentials\\tls\\tls_credentials.cc " +
    "src\\core\\lib\\security\\credentials\\tls\\tls_utils.cc " +
    "src\\core\\lib\\security\\credentials\\xds\\xds_credentials.cc " +
    "src\\core\\lib\\security\\security_connector\\alts\\alts_security_connector.cc " +
    "src\\core\\lib\\security\\security_connector\\fake\\fake_security_connector.cc " +
    "src\\core\\lib\\security\\security_connector\\insecure\\insecure_security_connector.cc " +
    "src\\core\\lib\\security\\security_connector\\load_system_roots_fallback.cc " +
    "src\\core\\lib\\security\\security_connector\\load_system_roots_supported.cc " +
    "src\\core\\lib\\security\\security_connector\\local\\local_security_connector.cc " +
    "src\\core\\lib\\security\\security_connector\\security_connector.cc " +
    "src\\core\\lib\\security\\security_connector\\ssl\\ssl_security_connector.cc " +
    "src\\core\\lib\\security\\security_connector\\ssl_utils.cc " +
    "src\\core\\lib\\security\\security_connector\\tls\\tls_security_connector.cc " +
    "src\\core\\lib\\security\\transport\\client_auth_filter.cc " +
    "src\\core\\lib\\security\\transport\\secure_endpoint.cc " +
    "src\\core\\lib\\security\\transport\\security_handshaker.cc " +
    "src\\core\\lib\\security\\transport\\server_auth_filter.cc " +
    "src\\core\\lib\\security\\transport\\tsi_error.cc " +
    "src\\core\\lib\\security\\util\\json_util.cc " +
    "src\\core\\lib\\service_config\\service_config_impl.cc " +
    "src\\core\\lib\\service_config\\service_config_parser.cc " +
    "src\\core\\lib\\slice\\b64.cc " +
    "src\\core\\lib\\slice\\percent_encoding.cc " +
    "src\\core\\lib\\slice\\slice.cc " +
    "src\\core\\lib\\slice\\slice_buffer.cc " +
    "src\\core\\lib\\slice\\slice_refcount.cc " +
    "src\\core\\lib\\slice\\slice_string_helpers.cc " +
    "src\\core\\lib\\surface\\api_trace.cc " +
    "src\\core\\lib\\surface\\builtins.cc " +
    "src\\core\\lib\\surface\\byte_buffer.cc " +
    "src\\core\\lib\\surface\\byte_buffer_reader.cc " +
    "src\\core\\lib\\surface\\call.cc " +
    "src\\core\\lib\\surface\\call_details.cc " +
    "src\\core\\lib\\surface\\call_log_batch.cc " +
    "src\\core\\lib\\surface\\call_trace.cc " +
    "src\\core\\lib\\surface\\channel.cc " +
    "src\\core\\lib\\surface\\channel_init.cc " +
    "src\\core\\lib\\surface\\channel_ping.cc " +
    "src\\core\\lib\\surface\\channel_stack_type.cc " +
    "src\\core\\lib\\surface\\completion_queue.cc " +
    "src\\core\\lib\\surface\\completion_queue_factory.cc " +
    "src\\core\\lib\\surface\\event_string.cc " +
    "src\\core\\lib\\surface\\init.cc " +
    "src\\core\\lib\\surface\\init_internally.cc " +
    "src\\core\\lib\\surface\\lame_client.cc " +
    "src\\core\\lib\\surface\\metadata_array.cc " +
    "src\\core\\lib\\surface\\server.cc " +
    "src\\core\\lib\\surface\\validate_metadata.cc " +
    "src\\core\\lib\\surface\\version.cc " +
    "src\\core\\lib\\transport\\batch_builder.cc " +
    "src\\core\\lib\\transport\\bdp_estimator.cc " +
    "src\\core\\lib\\transport\\connectivity_state.cc " +
    "src\\core\\lib\\transport\\error_utils.cc " +
    "src\\core\\lib\\transport\\handshaker.cc " +
    "src\\core\\lib\\transport\\handshaker_registry.cc " +
    "src\\core\\lib\\transport\\http_connect_handshaker.cc " +
    "src\\core\\lib\\transport\\metadata_batch.cc " +
    "src\\core\\lib\\transport\\parsed_metadata.cc " +
    "src\\core\\lib\\transport\\pid_controller.cc " +
    "src\\core\\lib\\transport\\status_conversion.cc " +
    "src\\core\\lib\\transport\\tcp_connect_handshaker.cc " +
    "src\\core\\lib\\transport\\timeout_encoding.cc " +
    "src\\core\\lib\\transport\\transport.cc " +
    "src\\core\\lib\\transport\\transport_op_string.cc " +
    "src\\core\\lib\\uri\\uri_parser.cc " +
    "src\\core\\plugin_registry\\grpc_plugin_registry.cc " +
    "src\\core\\plugin_registry\\grpc_plugin_registry_extra.cc " +
    "src\\core\\tsi\\alts\\crypt\\aes_gcm.cc " +
    "src\\core\\tsi\\alts\\crypt\\gsec.cc " +
    "src\\core\\tsi\\alts\\frame_protector\\alts_counter.cc " +
    "src\\core\\tsi\\alts\\frame_protector\\alts_crypter.cc " +
    "src\\core\\tsi\\alts\\frame_protector\\alts_frame_protector.cc " +
    "src\\core\\tsi\\alts\\frame_protector\\alts_record_protocol_crypter_common.cc " +
    "src\\core\\tsi\\alts\\frame_protector\\alts_seal_privacy_integrity_crypter.cc " +
    "src\\core\\tsi\\alts\\frame_protector\\alts_unseal_privacy_integrity_crypter.cc " +
    "src\\core\\tsi\\alts\\frame_protector\\frame_handler.cc " +
    "src\\core\\tsi\\alts\\handshaker\\alts_handshaker_client.cc " +
    "src\\core\\tsi\\alts\\handshaker\\alts_shared_resource.cc " +
    "src\\core\\tsi\\alts\\handshaker\\alts_tsi_handshaker.cc " +
    "src\\core\\tsi\\alts\\handshaker\\alts_tsi_utils.cc " +
    "src\\core\\tsi\\alts\\handshaker\\transport_security_common_api.cc " +
    "src\\core\\tsi\\alts\\zero_copy_frame_protector\\alts_grpc_integrity_only_record_protocol.cc " +
    "src\\core\\tsi\\alts\\zero_copy_frame_protector\\alts_grpc_privacy_integrity_record_protocol.cc " +
    "src\\core\\tsi\\alts\\zero_copy_frame_protector\\alts_grpc_record_protocol_common.cc " +
    "src\\core\\tsi\\alts\\zero_copy_frame_protector\\alts_iovec_record_protocol.cc " +
    "src\\core\\tsi\\alts\\zero_copy_frame_protector\\alts_zero_copy_grpc_protector.cc " +
    "src\\core\\tsi\\fake_transport_security.cc " +
    "src\\core\\tsi\\local_transport_security.cc " +
    "src\\core\\tsi\\ssl\\key_logging\\ssl_key_logging.cc " +
    "src\\core\\tsi\\ssl\\session_cache\\ssl_session_boringssl.cc " +
    "src\\core\\tsi\\ssl\\session_cache\\ssl_session_cache.cc " +
    "src\\core\\tsi\\ssl\\session_cache\\ssl_session_openssl.cc " +
    "src\\core\\tsi\\ssl_transport_security.cc " +
    "src\\core\\tsi\\ssl_transport_security_utils.cc " +
    "src\\core\\tsi\\transport_security.cc " +
    "src\\core\\tsi\\transport_security_grpc.cc " +
    "src\\php\\ext\\grpc\\byte_buffer.c " +
    "src\\php\\ext\\grpc\\call.c " +
    "src\\php\\ext\\grpc\\call_credentials.c " +
    "src\\php\\ext\\grpc\\channel.c " +
    "src\\php\\ext\\grpc\\channel_credentials.c " +
    "src\\php\\ext\\grpc\\completion_queue.c " +
    "src\\php\\ext\\grpc\\php_grpc.c " +
    "src\\php\\ext\\grpc\\server.c " +
    "src\\php\\ext\\grpc\\server_credentials.c " +
    "src\\php\\ext\\grpc\\timeval.c " +
    "third_party\\abseil-cpp\\absl\\base\\internal\\cycleclock.cc " +
    "third_party\\abseil-cpp\\absl\\base\\internal\\low_level_alloc.cc " +
    "third_party\\abseil-cpp\\absl\\base\\internal\\raw_logging.cc " +
    "third_party\\abseil-cpp\\absl\\base\\internal\\spinlock.cc " +
    "third_party\\abseil-cpp\\absl\\base\\internal\\spinlock_wait.cc " +
    "third_party\\abseil-cpp\\absl\\base\\internal\\strerror.cc " +
    "third_party\\abseil-cpp\\absl\\base\\internal\\sysinfo.cc " +
    "third_party\\abseil-cpp\\absl\\base\\internal\\thread_identity.cc " +
    "third_party\\abseil-cpp\\absl\\base\\internal\\throw_delegate.cc " +
    "third_party\\abseil-cpp\\absl\\base\\internal\\unscaledcycleclock.cc " +
    "third_party\\abseil-cpp\\absl\\base\\log_severity.cc " +
    "third_party\\abseil-cpp\\absl\\container\\internal\\hashtablez_sampler.cc " +
    "third_party\\abseil-cpp\\absl\\container\\internal\\hashtablez_sampler_force_weak_definition.cc " +
    "third_party\\abseil-cpp\\absl\\container\\internal\\raw_hash_set.cc " +
    "third_party\\abseil-cpp\\absl\\crc\\crc32c.cc " +
    "third_party\\abseil-cpp\\absl\\crc\\internal\\cpu_detect.cc " +
    "third_party\\abseil-cpp\\absl\\crc\\internal\\crc.cc " +
    "third_party\\abseil-cpp\\absl\\crc\\internal\\crc_cord_state.cc " +
    "third_party\\abseil-cpp\\absl\\crc\\internal\\crc_memcpy_fallback.cc " +
    "third_party\\abseil-cpp\\absl\\crc\\internal\\crc_memcpy_x86_64.cc " +
    "third_party\\abseil-cpp\\absl\\crc\\internal\\crc_non_temporal_memcpy.cc " +
    "third_party\\abseil-cpp\\absl\\crc\\internal\\crc_x86_arm_combined.cc " +
    "third_party\\abseil-cpp\\absl\\debugging\\internal\\address_is_readable.cc " +
    "third_party\\abseil-cpp\\absl\\debugging\\internal\\demangle.cc " +
    "third_party\\abseil-cpp\\absl\\debugging\\internal\\elf_mem_image.cc " +
    "third_party\\abseil-cpp\\absl\\debugging\\internal\\vdso_support.cc " +
    "third_party\\abseil-cpp\\absl\\debugging\\stacktrace.cc " +
    "third_party\\abseil-cpp\\absl\\debugging\\symbolize.cc " +
    "third_party\\abseil-cpp\\absl\\flags\\commandlineflag.cc " +
    "third_party\\abseil-cpp\\absl\\flags\\flag.cc " +
    "third_party\\abseil-cpp\\absl\\flags\\internal\\commandlineflag.cc " +
    "third_party\\abseil-cpp\\absl\\flags\\internal\\flag.cc " +
    "third_party\\abseil-cpp\\absl\\flags\\internal\\private_handle_accessor.cc " +
    "third_party\\abseil-cpp\\absl\\flags\\internal\\program_name.cc " +
    "third_party\\abseil-cpp\\absl\\flags\\marshalling.cc " +
    "third_party\\abseil-cpp\\absl\\flags\\reflection.cc " +
    "third_party\\abseil-cpp\\absl\\flags\\usage_config.cc " +
    "third_party\\abseil-cpp\\absl\\hash\\internal\\city.cc " +
    "third_party\\abseil-cpp\\absl\\hash\\internal\\hash.cc " +
    "third_party\\abseil-cpp\\absl\\hash\\internal\\low_level_hash.cc " +
    "third_party\\abseil-cpp\\absl\\numeric\\int128.cc " +
    "third_party\\abseil-cpp\\absl\\profiling\\internal\\exponential_biased.cc " +
    "third_party\\abseil-cpp\\absl\\random\\discrete_distribution.cc " +
    "third_party\\abseil-cpp\\absl\\random\\gaussian_distribution.cc " +
    "third_party\\abseil-cpp\\absl\\random\\internal\\pool_urbg.cc " +
    "third_party\\abseil-cpp\\absl\\random\\internal\\randen.cc " +
    "third_party\\abseil-cpp\\absl\\random\\internal\\randen_detect.cc " +
    "third_party\\abseil-cpp\\absl\\random\\internal\\randen_hwaes.cc " +
    "third_party\\abseil-cpp\\absl\\random\\internal\\randen_round_keys.cc " +
    "third_party\\abseil-cpp\\absl\\random\\internal\\randen_slow.cc " +
    "third_party\\abseil-cpp\\absl\\random\\internal\\seed_material.cc " +
    "third_party\\abseil-cpp\\absl\\random\\seed_gen_exception.cc " +
    "third_party\\abseil-cpp\\absl\\random\\seed_sequences.cc " +
    "third_party\\abseil-cpp\\absl\\status\\status.cc " +
    "third_party\\abseil-cpp\\absl\\status\\status_payload_printer.cc " +
    "third_party\\abseil-cpp\\absl\\status\\statusor.cc " +
    "third_party\\abseil-cpp\\absl\\strings\\ascii.cc " +
    "third_party\\abseil-cpp\\absl\\strings\\charconv.cc " +
    "third_party\\abseil-cpp\\absl\\strings\\cord.cc " +
    "third_party\\abseil-cpp\\absl\\strings\\cord_analysis.cc " +
    "third_party\\abseil-cpp\\absl\\strings\\cord_buffer.cc " +
    "third_party\\abseil-cpp\\absl\\strings\\escaping.cc " +
    "third_party\\abseil-cpp\\absl\\strings\\internal\\charconv_bigint.cc " +
    "third_party\\abseil-cpp\\absl\\strings\\internal\\charconv_parse.cc " +
    "third_party\\abseil-cpp\\absl\\strings\\internal\\cord_internal.cc " +
    "third_party\\abseil-cpp\\absl\\strings\\internal\\cord_rep_btree.cc " +
    "third_party\\abseil-cpp\\absl\\strings\\internal\\cord_rep_btree_navigator.cc " +
    "third_party\\abseil-cpp\\absl\\strings\\internal\\cord_rep_btree_reader.cc " +
    "third_party\\abseil-cpp\\absl\\strings\\internal\\cord_rep_consume.cc " +
    "third_party\\abseil-cpp\\absl\\strings\\internal\\cord_rep_crc.cc " +
    "third_party\\abseil-cpp\\absl\\strings\\internal\\cord_rep_ring.cc " +
    "third_party\\abseil-cpp\\absl\\strings\\internal\\cordz_functions.cc " +
    "third_party\\abseil-cpp\\absl\\strings\\internal\\cordz_handle.cc " +
    "third_party\\abseil-cpp\\absl\\strings\\internal\\cordz_info.cc " +
    "third_party\\abseil-cpp\\absl\\strings\\internal\\damerau_levenshtein_distance.cc " +
    "third_party\\abseil-cpp\\absl\\strings\\internal\\escaping.cc " +
    "third_party\\abseil-cpp\\absl\\strings\\internal\\memutil.cc " +
    "third_party\\abseil-cpp\\absl\\strings\\internal\\ostringstream.cc " +
    "third_party\\abseil-cpp\\absl\\strings\\internal\\str_format\\arg.cc " +
    "third_party\\abseil-cpp\\absl\\strings\\internal\\str_format\\bind.cc " +
    "third_party\\abseil-cpp\\absl\\strings\\internal\\str_format\\extension.cc " +
    "third_party\\abseil-cpp\\absl\\strings\\internal\\str_format\\float_conversion.cc " +
    "third_party\\abseil-cpp\\absl\\strings\\internal\\str_format\\output.cc " +
    "third_party\\abseil-cpp\\absl\\strings\\internal\\str_format\\parser.cc " +
    "third_party\\abseil-cpp\\absl\\strings\\internal\\stringify_sink.cc " +
    "third_party\\abseil-cpp\\absl\\strings\\internal\\utf8.cc " +
    "third_party\\abseil-cpp\\absl\\strings\\match.cc " +
    "third_party\\abseil-cpp\\absl\\strings\\numbers.cc " +
    "third_party\\abseil-cpp\\absl\\strings\\str_cat.cc " +
    "third_party\\abseil-cpp\\absl\\strings\\str_replace.cc " +
    "third_party\\abseil-cpp\\absl\\strings\\str_split.cc " +
    "third_party\\abseil-cpp\\absl\\strings\\string_view.cc " +
    "third_party\\abseil-cpp\\absl\\strings\\substitute.cc " +
    "third_party\\abseil-cpp\\absl\\synchronization\\barrier.cc " +
    "third_party\\abseil-cpp\\absl\\synchronization\\blocking_counter.cc " +
    "third_party\\abseil-cpp\\absl\\synchronization\\internal\\create_thread_identity.cc " +
    "third_party\\abseil-cpp\\absl\\synchronization\\internal\\graphcycles.cc " +
    "third_party\\abseil-cpp\\absl\\synchronization\\internal\\per_thread_sem.cc " +
    "third_party\\abseil-cpp\\absl\\synchronization\\internal\\waiter.cc " +
    "third_party\\abseil-cpp\\absl\\synchronization\\mutex.cc " +
    "third_party\\abseil-cpp\\absl\\synchronization\\notification.cc " +
    "third_party\\abseil-cpp\\absl\\time\\civil_time.cc " +
    "third_party\\abseil-cpp\\absl\\time\\clock.cc " +
    "third_party\\abseil-cpp\\absl\\time\\duration.cc " +
    "third_party\\abseil-cpp\\absl\\time\\format.cc " +
    "third_party\\abseil-cpp\\absl\\time\\internal\\cctz\\src\\civil_time_detail.cc " +
    "third_party\\abseil-cpp\\absl\\time\\internal\\cctz\\src\\time_zone_fixed.cc " +
    "third_party\\abseil-cpp\\absl\\time\\internal\\cctz\\src\\time_zone_format.cc " +
    "third_party\\abseil-cpp\\absl\\time\\internal\\cctz\\src\\time_zone_if.cc " +
    "third_party\\abseil-cpp\\absl\\time\\internal\\cctz\\src\\time_zone_impl.cc " +
    "third_party\\abseil-cpp\\absl\\time\\internal\\cctz\\src\\time_zone_info.cc " +
    "third_party\\abseil-cpp\\absl\\time\\internal\\cctz\\src\\time_zone_libc.cc " +
    "third_party\\abseil-cpp\\absl\\time\\internal\\cctz\\src\\time_zone_lookup.cc " +
    "third_party\\abseil-cpp\\absl\\time\\internal\\cctz\\src\\time_zone_posix.cc " +
    "third_party\\abseil-cpp\\absl\\time\\internal\\cctz\\src\\zone_info_source.cc " +
    "third_party\\abseil-cpp\\absl\\time\\time.cc " +
    "third_party\\abseil-cpp\\absl\\types\\bad_optional_access.cc " +
    "third_party\\abseil-cpp\\absl\\types\\bad_variant_access.cc " +
    "third_party\\address_sorting\\address_sorting.c " +
    "third_party\\address_sorting\\address_sorting_posix.c " +
    "third_party\\address_sorting\\address_sorting_windows.c " +
    "third_party\\boringssl-with-bazel\\err_data.c " +
    "third_party\\boringssl-with-bazel\\src\\crypto\\asn1\\a_bitstr.c " +
    "third_party\\boringssl-with-bazel\\src\\crypto\\asn1\\a_bool.c " +
    "third_party\\boringssl-with-bazel\\src\\crypto\\asn1\\a_d2i_fp.c " +
    "third_party\\boringssl-with-bazel\\src\\crypto\\asn1\\a_dup.c " +
    "third_party\\boringssl-with-bazel\\src\\crypto\\asn1\\a_gentm.c " +
    "third_party\\boringssl-with-bazel\\src\\crypto\\asn1\\a_i2d_fp.c " +
    "third_party\\boringssl-with-bazel\\src\\crypto\\asn1\\a_int.c " +
    "third_party\\boringssl-with-bazel\\src\\crypto\\asn1\\a_mbstr.c " +
    "third_party\\boringssl-with-bazel\\src\\crypto\\asn1\\a_object.c " +
    "third_party\\boringssl-with-bazel\\src\\crypto\\asn1\\a_octet.c " +
    "third_party\\boringssl-with-bazel\\src\\crypto\\asn1\\a_strex.c " +
    "third_party\\boringssl-with-bazel\\src\\crypto\\asn1\\a_strnid.c " +
    "third_party\\boringssl-with-bazel\\src\\crypto\\asn1\\a_time.c " +
    "third_party\\boringssl-with-bazel\\src\\crypto\\asn1\\a_type.c " +
    "third_party\\boringssl-with-bazel\\src\\crypto\\asn1\\a_utctm.c " +
    "third_party\\boringssl-with-bazel\\src\\crypto\\asn1\\asn1_lib.c " +
    "third_party\\boringssl-with-bazel\\src\\crypto\\asn1\\asn1_par.c " +
    "third_party\\boringssl-with-bazel\\src\\crypto\\asn1\\asn_pack.c " +
    "third_party\\boringssl-with-bazel\\src\\crypto\\asn1\\f_int.c " +
    "third_party\\boringssl-with-bazel\\src\\crypto\\asn1\\f_string.c " +
    "third_party\\boringssl-with-bazel\\src\\crypto\\asn1\\posix_time.c " +
    "third_party\\boringssl-with-bazel\\src\\crypto\\asn1\\tasn_dec.c " +
    "third_party\\boringssl-with-bazel\\src\\crypto\\asn1\\tasn_enc.c " +
    "third_party\\boringssl-with-bazel\\src\\crypto\\asn1\\tasn_fre.c " +
    "third_party\\boringssl-with-bazel\\src\\crypto\\asn1\\tasn_new.c " +
    "third_party\\boringssl-with-bazel\\src\\crypto\\asn1\\tasn_typ.c " +
    "third_party\\boringssl-with-bazel\\src\\crypto\\asn1\\tasn_utl.c " +
    "third_party\\boringssl-with-bazel\\src\\crypto\\base64\\base64.c " +
    "third_party\\boringssl-with-bazel\\src\\crypto\\bio\\bio.c " +
    "third_party\\boringssl-with-bazel\\src\\crypto\\bio\\bio_mem.c " +
    "third_party\\boringssl-with-bazel\\src\\crypto\\bio\\connect.c " +
    "third_party\\boringssl-with-bazel\\src\\crypto\\bio\\fd.c " +
    "third_party\\boringssl-with-bazel\\src\\crypto\\bio\\file.c " +
    "third_party\\boringssl-with-bazel\\src\\crypto\\bio\\hexdump.c " +
    "third_party\\boringssl-with-bazel\\src\\crypto\\bio\\pair.c " +
    "third_party\\boringssl-with-bazel\\src\\crypto\\bio\\printf.c " +
    "third_party\\boringssl-with-bazel\\src\\crypto\\bio\\socket.c " +
    "third_party\\boringssl-with-bazel\\src\\crypto\\bio\\socket_helper.c " +
    "third_party\\boringssl-with-bazel\\src\\crypto\\blake2\\blake2.c " +
    "third_party\\boringssl-with-bazel\\src\\crypto\\bn_extra\\bn_asn1.c " +
    "third_party\\boringssl-with-bazel\\src\\crypto\\bn_extra\\convert.c " +
    "third_party\\boringssl-with-bazel\\src\\crypto\\buf\\buf.c " +
    "third_party\\boringssl-with-bazel\\src\\crypto\\bytestring\\asn1_compat.c " +
    "third_party\\boringssl-with-bazel\\src\\crypto\\bytestring\\ber.c " +
    "third_party\\boringssl-with-bazel\\src\\crypto\\bytestring\\cbb.c " +
    "third_party\\boringssl-with-bazel\\src\\crypto\\bytestring\\cbs.c " +
    "third_party\\boringssl-with-bazel\\src\\crypto\\bytestring\\unicode.c " +
    "third_party\\boringssl-with-bazel\\src\\crypto\\chacha\\chacha.c " +
    "third_party\\boringssl-with-bazel\\src\\crypto\\cipher_extra\\cipher_extra.c " +
    "third_party\\boringssl-with-bazel\\src\\crypto\\cipher_extra\\derive_key.c " +
    "third_party\\boringssl-with-bazel\\src\\crypto\\cipher_extra\\e_aesctrhmac.c " +
    "third_party\\boringssl-with-bazel\\src\\crypto\\cipher_extra\\e_aesgcmsiv.c " +
    "third_party\\boringssl-with-bazel\\src\\crypto\\cipher_extra\\e_chacha20poly1305.c " +
    "third_party\\boringssl-with-bazel\\src\\crypto\\cipher_extra\\e_des.c " +
    "third_party\\boringssl-with-bazel\\src\\crypto\\cipher_extra\\e_null.c " +
    "third_party\\boringssl-with-bazel\\src\\crypto\\cipher_extra\\e_rc2.c " +
    "third_party\\boringssl-with-bazel\\src\\crypto\\cipher_extra\\e_rc4.c " +
    "third_party\\boringssl-with-bazel\\src\\crypto\\cipher_extra\\e_tls.c " +
    "third_party\\boringssl-with-bazel\\src\\crypto\\cipher_extra\\tls_cbc.c " +
    "third_party\\boringssl-with-bazel\\src\\crypto\\conf\\conf.c " +
    "third_party\\boringssl-with-bazel\\src\\crypto\\cpu_aarch64_apple.c " +
    "third_party\\boringssl-with-bazel\\src\\crypto\\cpu_aarch64_freebsd.c " +
    "third_party\\boringssl-with-bazel\\src\\crypto\\cpu_aarch64_fuchsia.c " +
    "third_party\\boringssl-with-bazel\\src\\crypto\\cpu_aarch64_linux.c " +
    "third_party\\boringssl-with-bazel\\src\\crypto\\cpu_aarch64_win.c " +
    "third_party\\boringssl-with-bazel\\src\\crypto\\cpu_arm.c " +
    "third_party\\boringssl-with-bazel\\src\\crypto\\cpu_arm_freebsd.c " +
    "third_party\\boringssl-with-bazel\\src\\crypto\\cpu_arm_linux.c " +
    "third_party\\boringssl-with-bazel\\src\\crypto\\cpu_intel.c " +
    "third_party\\boringssl-with-bazel\\src\\crypto\\crypto.c " +
    "third_party\\boringssl-with-bazel\\src\\crypto\\curve25519\\curve25519.c " +
    "third_party\\boringssl-with-bazel\\src\\crypto\\curve25519\\spake25519.c " +
    "third_party\\boringssl-with-bazel\\src\\crypto\\des\\des.c " +
    "third_party\\boringssl-with-bazel\\src\\crypto\\dh_extra\\dh_asn1.c " +
    "third_party\\boringssl-with-bazel\\src\\crypto\\dh_extra\\params.c " +
    "third_party\\boringssl-with-bazel\\src\\crypto\\digest_extra\\digest_extra.c " +
    "third_party\\boringssl-with-bazel\\src\\crypto\\dsa\\dsa.c " +
    "third_party\\boringssl-with-bazel\\src\\crypto\\dsa\\dsa_asn1.c " +
    "third_party\\boringssl-with-bazel\\src\\crypto\\ec_extra\\ec_asn1.c " +
    "third_party\\boringssl-with-bazel\\src\\crypto\\ec_extra\\ec_derive.c " +
    "third_party\\boringssl-with-bazel\\src\\crypto\\ec_extra\\hash_to_curve.c " +
    "third_party\\boringssl-with-bazel\\src\\crypto\\ecdh_extra\\ecdh_extra.c " +
    "third_party\\boringssl-with-bazel\\src\\crypto\\ecdsa_extra\\ecdsa_asn1.c " +
    "third_party\\boringssl-with-bazel\\src\\crypto\\engine\\engine.c " +
    "third_party\\boringssl-with-bazel\\src\\crypto\\err\\err.c " +
    "third_party\\boringssl-with-bazel\\src\\crypto\\evp\\evp.c " +
    "third_party\\boringssl-with-bazel\\src\\crypto\\evp\\evp_asn1.c " +
    "third_party\\boringssl-with-bazel\\src\\crypto\\evp\\evp_ctx.c " +
    "third_party\\boringssl-with-bazel\\src\\crypto\\evp\\p_dsa_asn1.c " +
    "third_party\\boringssl-with-bazel\\src\\crypto\\evp\\p_ec.c " +
    "third_party\\boringssl-with-bazel\\src\\crypto\\evp\\p_ec_asn1.c " +
    "third_party\\boringssl-with-bazel\\src\\crypto\\evp\\p_ed25519.c " +
    "third_party\\boringssl-with-bazel\\src\\crypto\\evp\\p_ed25519_asn1.c " +
    "third_party\\boringssl-with-bazel\\src\\crypto\\evp\\p_hkdf.c " +
    "third_party\\boringssl-with-bazel\\src\\crypto\\evp\\p_rsa.c " +
    "third_party\\boringssl-with-bazel\\src\\crypto\\evp\\p_rsa_asn1.c " +
    "third_party\\boringssl-with-bazel\\src\\crypto\\evp\\p_x25519.c " +
    "third_party\\boringssl-with-bazel\\src\\crypto\\evp\\p_x25519_asn1.c " +
    "third_party\\boringssl-with-bazel\\src\\crypto\\evp\\pbkdf.c " +
    "third_party\\boringssl-with-bazel\\src\\crypto\\evp\\print.c " +
    "third_party\\boringssl-with-bazel\\src\\crypto\\evp\\scrypt.c " +
    "third_party\\boringssl-with-bazel\\src\\crypto\\evp\\sign.c " +
    "third_party\\boringssl-with-bazel\\src\\crypto\\ex_data.c " +
    "third_party\\boringssl-with-bazel\\src\\crypto\\fipsmodule\\bcm.c " +
    "third_party\\boringssl-with-bazel\\src\\crypto\\fipsmodule\\fips_shared_support.c " +
    "third_party\\boringssl-with-bazel\\src\\crypto\\hkdf\\hkdf.c " +
    "third_party\\boringssl-with-bazel\\src\\crypto\\hpke\\hpke.c " +
    "third_party\\boringssl-with-bazel\\src\\crypto\\hrss\\hrss.c " +
    "third_party\\boringssl-with-bazel\\src\\crypto\\kyber\\keccak.c " +
    "third_party\\boringssl-with-bazel\\src\\crypto\\kyber\\kyber.c " +
    "third_party\\boringssl-with-bazel\\src\\crypto\\lhash\\lhash.c " +
    "third_party\\boringssl-with-bazel\\src\\crypto\\mem.c " +
    "third_party\\boringssl-with-bazel\\src\\crypto\\obj\\obj.c " +
    "third_party\\boringssl-with-bazel\\src\\crypto\\obj\\obj_xref.c " +
    "third_party\\boringssl-with-bazel\\src\\crypto\\pem\\pem_all.c " +
    "third_party\\boringssl-with-bazel\\src\\crypto\\pem\\pem_info.c " +
    "third_party\\boringssl-with-bazel\\src\\crypto\\pem\\pem_lib.c " +
    "third_party\\boringssl-with-bazel\\src\\crypto\\pem\\pem_oth.c " +
    "third_party\\boringssl-with-bazel\\src\\crypto\\pem\\pem_pk8.c " +
    "third_party\\boringssl-with-bazel\\src\\crypto\\pem\\pem_pkey.c " +
    "third_party\\boringssl-with-bazel\\src\\crypto\\pem\\pem_x509.c " +
    "third_party\\boringssl-with-bazel\\src\\crypto\\pem\\pem_xaux.c " +
    "third_party\\boringssl-with-bazel\\src\\crypto\\pkcs7\\pkcs7.c " +
    "third_party\\boringssl-with-bazel\\src\\crypto\\pkcs7\\pkcs7_x509.c " +
    "third_party\\boringssl-with-bazel\\src\\crypto\\pkcs8\\p5_pbev2.c " +
    "third_party\\boringssl-with-bazel\\src\\crypto\\pkcs8\\pkcs8.c " +
    "third_party\\boringssl-with-bazel\\src\\crypto\\pkcs8\\pkcs8_x509.c " +
    "third_party\\boringssl-with-bazel\\src\\crypto\\poly1305\\poly1305.c " +
    "third_party\\boringssl-with-bazel\\src\\crypto\\poly1305\\poly1305_arm.c " +
    "third_party\\boringssl-with-bazel\\src\\crypto\\poly1305\\poly1305_vec.c " +
    "third_party\\boringssl-with-bazel\\src\\crypto\\pool\\pool.c " +
    "third_party\\boringssl-with-bazel\\src\\crypto\\rand_extra\\deterministic.c " +
    "third_party\\boringssl-with-bazel\\src\\crypto\\rand_extra\\forkunsafe.c " +
    "third_party\\boringssl-with-bazel\\src\\crypto\\rand_extra\\fuchsia.c " +
    "third_party\\boringssl-with-bazel\\src\\crypto\\rand_extra\\passive.c " +
    "third_party\\boringssl-with-bazel\\src\\crypto\\rand_extra\\rand_extra.c " +
    "third_party\\boringssl-with-bazel\\src\\crypto\\rand_extra\\windows.c " +
    "third_party\\boringssl-with-bazel\\src\\crypto\\rc4\\rc4.c " +
    "third_party\\boringssl-with-bazel\\src\\crypto\\refcount_c11.c " +
    "third_party\\boringssl-with-bazel\\src\\crypto\\refcount_lock.c " +
    "third_party\\boringssl-with-bazel\\src\\crypto\\rsa_extra\\rsa_asn1.c " +
    "third_party\\boringssl-with-bazel\\src\\crypto\\rsa_extra\\rsa_print.c " +
    "third_party\\boringssl-with-bazel\\src\\crypto\\siphash\\siphash.c " +
    "third_party\\boringssl-with-bazel\\src\\crypto\\stack\\stack.c " +
    "third_party\\boringssl-with-bazel\\src\\crypto\\thread.c " +
    "third_party\\boringssl-with-bazel\\src\\crypto\\thread_none.c " +
    "third_party\\boringssl-with-bazel\\src\\crypto\\thread_pthread.c " +
    "third_party\\boringssl-with-bazel\\src\\crypto\\thread_win.c " +
    "third_party\\boringssl-with-bazel\\src\\crypto\\trust_token\\pmbtoken.c " +
    "third_party\\boringssl-with-bazel\\src\\crypto\\trust_token\\trust_token.c " +
    "third_party\\boringssl-with-bazel\\src\\crypto\\trust_token\\voprf.c " +
    "third_party\\boringssl-with-bazel\\src\\crypto\\x509\\a_digest.c " +
    "third_party\\boringssl-with-bazel\\src\\crypto\\x509\\a_sign.c " +
    "third_party\\boringssl-with-bazel\\src\\crypto\\x509\\a_verify.c " +
    "third_party\\boringssl-with-bazel\\src\\crypto\\x509\\algorithm.c " +
    "third_party\\boringssl-with-bazel\\src\\crypto\\x509\\asn1_gen.c " +
    "third_party\\boringssl-with-bazel\\src\\crypto\\x509\\by_dir.c " +
    "third_party\\boringssl-with-bazel\\src\\crypto\\x509\\by_file.c " +
    "third_party\\boringssl-with-bazel\\src\\crypto\\x509\\i2d_pr.c " +
    "third_party\\boringssl-with-bazel\\src\\crypto\\x509\\name_print.c " +
    "third_party\\boringssl-with-bazel\\src\\crypto\\x509\\policy.c " +
    "third_party\\boringssl-with-bazel\\src\\crypto\\x509\\rsa_pss.c " +
    "third_party\\boringssl-with-bazel\\src\\crypto\\x509\\t_crl.c " +
    "third_party\\boringssl-with-bazel\\src\\crypto\\x509\\t_req.c " +
    "third_party\\boringssl-with-bazel\\src\\crypto\\x509\\t_x509.c " +
    "third_party\\boringssl-with-bazel\\src\\crypto\\x509\\t_x509a.c " +
    "third_party\\boringssl-with-bazel\\src\\crypto\\x509\\x509.c " +
    "third_party\\boringssl-with-bazel\\src\\crypto\\x509\\x509_att.c " +
    "third_party\\boringssl-with-bazel\\src\\crypto\\x509\\x509_cmp.c " +
    "third_party\\boringssl-with-bazel\\src\\crypto\\x509\\x509_d2.c " +
    "third_party\\boringssl-with-bazel\\src\\crypto\\x509\\x509_def.c " +
    "third_party\\boringssl-with-bazel\\src\\crypto\\x509\\x509_ext.c " +
    "third_party\\boringssl-with-bazel\\src\\crypto\\x509\\x509_lu.c " +
    "third_party\\boringssl-with-bazel\\src\\crypto\\x509\\x509_obj.c " +
    "third_party\\boringssl-with-bazel\\src\\crypto\\x509\\x509_req.c " +
    "third_party\\boringssl-with-bazel\\src\\crypto\\x509\\x509_set.c " +
    "third_party\\boringssl-with-bazel\\src\\crypto\\x509\\x509_trs.c " +
    "third_party\\boringssl-with-bazel\\src\\crypto\\x509\\x509_txt.c " +
    "third_party\\boringssl-with-bazel\\src\\crypto\\x509\\x509_v3.c " +
    "third_party\\boringssl-with-bazel\\src\\crypto\\x509\\x509_vfy.c " +
    "third_party\\boringssl-with-bazel\\src\\crypto\\x509\\x509_vpm.c " +
    "third_party\\boringssl-with-bazel\\src\\crypto\\x509\\x509cset.c " +
    "third_party\\boringssl-with-bazel\\src\\crypto\\x509\\x509name.c " +
    "third_party\\boringssl-with-bazel\\src\\crypto\\x509\\x509rset.c " +
    "third_party\\boringssl-with-bazel\\src\\crypto\\x509\\x509spki.c " +
    "third_party\\boringssl-with-bazel\\src\\crypto\\x509\\x_algor.c " +
    "third_party\\boringssl-with-bazel\\src\\crypto\\x509\\x_all.c " +
    "third_party\\boringssl-with-bazel\\src\\crypto\\x509\\x_attrib.c " +
    "third_party\\boringssl-with-bazel\\src\\crypto\\x509\\x_crl.c " +
    "third_party\\boringssl-with-bazel\\src\\crypto\\x509\\x_exten.c " +
    "third_party\\boringssl-with-bazel\\src\\crypto\\x509\\x_info.c " +
    "third_party\\boringssl-with-bazel\\src\\crypto\\x509\\x_name.c " +
    "third_party\\boringssl-with-bazel\\src\\crypto\\x509\\x_pkey.c " +
    "third_party\\boringssl-with-bazel\\src\\crypto\\x509\\x_pubkey.c " +
    "third_party\\boringssl-with-bazel\\src\\crypto\\x509\\x_req.c " +
    "third_party\\boringssl-with-bazel\\src\\crypto\\x509\\x_sig.c " +
    "third_party\\boringssl-with-bazel\\src\\crypto\\x509\\x_spki.c " +
    "third_party\\boringssl-with-bazel\\src\\crypto\\x509\\x_val.c " +
    "third_party\\boringssl-with-bazel\\src\\crypto\\x509\\x_x509.c " +
    "third_party\\boringssl-with-bazel\\src\\crypto\\x509\\x_x509a.c " +
    "third_party\\boringssl-with-bazel\\src\\crypto\\x509v3\\v3_akey.c " +
    "third_party\\boringssl-with-bazel\\src\\crypto\\x509v3\\v3_akeya.c " +
    "third_party\\boringssl-with-bazel\\src\\crypto\\x509v3\\v3_alt.c " +
    "third_party\\boringssl-with-bazel\\src\\crypto\\x509v3\\v3_bcons.c " +
    "third_party\\boringssl-with-bazel\\src\\crypto\\x509v3\\v3_bitst.c " +
    "third_party\\boringssl-with-bazel\\src\\crypto\\x509v3\\v3_conf.c " +
    "third_party\\boringssl-with-bazel\\src\\crypto\\x509v3\\v3_cpols.c " +
    "third_party\\boringssl-with-bazel\\src\\crypto\\x509v3\\v3_crld.c " +
    "third_party\\boringssl-with-bazel\\src\\crypto\\x509v3\\v3_enum.c " +
    "third_party\\boringssl-with-bazel\\src\\crypto\\x509v3\\v3_extku.c " +
    "third_party\\boringssl-with-bazel\\src\\crypto\\x509v3\\v3_genn.c " +
    "third_party\\boringssl-with-bazel\\src\\crypto\\x509v3\\v3_ia5.c " +
    "third_party\\boringssl-with-bazel\\src\\crypto\\x509v3\\v3_info.c " +
    "third_party\\boringssl-with-bazel\\src\\crypto\\x509v3\\v3_int.c " +
    "third_party\\boringssl-with-bazel\\src\\crypto\\x509v3\\v3_lib.c " +
    "third_party\\boringssl-with-bazel\\src\\crypto\\x509v3\\v3_ncons.c " +
    "third_party\\boringssl-with-bazel\\src\\crypto\\x509v3\\v3_ocsp.c " +
    "third_party\\boringssl-with-bazel\\src\\crypto\\x509v3\\v3_pcons.c " +
    "third_party\\boringssl-with-bazel\\src\\crypto\\x509v3\\v3_pmaps.c " +
    "third_party\\boringssl-with-bazel\\src\\crypto\\x509v3\\v3_prn.c " +
    "third_party\\boringssl-with-bazel\\src\\crypto\\x509v3\\v3_purp.c " +
    "third_party\\boringssl-with-bazel\\src\\crypto\\x509v3\\v3_skey.c " +
    "third_party\\boringssl-with-bazel\\src\\crypto\\x509v3\\v3_utl.c " +
    "third_party\\boringssl-with-bazel\\src\\ssl\\bio_ssl.cc " +
    "third_party\\boringssl-with-bazel\\src\\ssl\\d1_both.cc " +
    "third_party\\boringssl-with-bazel\\src\\ssl\\d1_lib.cc " +
    "third_party\\boringssl-with-bazel\\src\\ssl\\d1_pkt.cc " +
    "third_party\\boringssl-with-bazel\\src\\ssl\\d1_srtp.cc " +
    "third_party\\boringssl-with-bazel\\src\\ssl\\dtls_method.cc " +
    "third_party\\boringssl-with-bazel\\src\\ssl\\dtls_record.cc " +
    "third_party\\boringssl-with-bazel\\src\\ssl\\encrypted_client_hello.cc " +
    "third_party\\boringssl-with-bazel\\src\\ssl\\extensions.cc " +
    "third_party\\boringssl-with-bazel\\src\\ssl\\handoff.cc " +
    "third_party\\boringssl-with-bazel\\src\\ssl\\handshake.cc " +
    "third_party\\boringssl-with-bazel\\src\\ssl\\handshake_client.cc " +
    "third_party\\boringssl-with-bazel\\src\\ssl\\handshake_server.cc " +
    "third_party\\boringssl-with-bazel\\src\\ssl\\s3_both.cc " +
    "third_party\\boringssl-with-bazel\\src\\ssl\\s3_lib.cc " +
    "third_party\\boringssl-with-bazel\\src\\ssl\\s3_pkt.cc " +
    "third_party\\boringssl-with-bazel\\src\\ssl\\ssl_aead_ctx.cc " +
    "third_party\\boringssl-with-bazel\\src\\ssl\\ssl_asn1.cc " +
    "third_party\\boringssl-with-bazel\\src\\ssl\\ssl_buffer.cc " +
    "third_party\\boringssl-with-bazel\\src\\ssl\\ssl_cert.cc " +
    "third_party\\boringssl-with-bazel\\src\\ssl\\ssl_cipher.cc " +
    "third_party\\boringssl-with-bazel\\src\\ssl\\ssl_file.cc " +
    "third_party\\boringssl-with-bazel\\src\\ssl\\ssl_key_share.cc " +
    "third_party\\boringssl-with-bazel\\src\\ssl\\ssl_lib.cc " +
    "third_party\\boringssl-with-bazel\\src\\ssl\\ssl_privkey.cc " +
    "third_party\\boringssl-with-bazel\\src\\ssl\\ssl_session.cc " +
    "third_party\\boringssl-with-bazel\\src\\ssl\\ssl_stat.cc " +
    "third_party\\boringssl-with-bazel\\src\\ssl\\ssl_transcript.cc " +
    "third_party\\boringssl-with-bazel\\src\\ssl\\ssl_versions.cc " +
    "third_party\\boringssl-with-bazel\\src\\ssl\\ssl_x509.cc " +
    "third_party\\boringssl-with-bazel\\src\\ssl\\t1_enc.cc " +
    "third_party\\boringssl-with-bazel\\src\\ssl\\tls13_both.cc " +
    "third_party\\boringssl-with-bazel\\src\\ssl\\tls13_client.cc " +
    "third_party\\boringssl-with-bazel\\src\\ssl\\tls13_enc.cc " +
    "third_party\\boringssl-with-bazel\\src\\ssl\\tls13_server.cc " +
    "third_party\\boringssl-with-bazel\\src\\ssl\\tls_method.cc " +
    "third_party\\boringssl-with-bazel\\src\\ssl\\tls_record.cc " +
    "third_party\\re2\\re2\\bitstate.cc " +
    "third_party\\re2\\re2\\compile.cc " +
    "third_party\\re2\\re2\\dfa.cc " +
    "third_party\\re2\\re2\\filtered_re2.cc " +
    "third_party\\re2\\re2\\mimics_pcre.cc " +
    "third_party\\re2\\re2\\nfa.cc " +
    "third_party\\re2\\re2\\onepass.cc " +
    "third_party\\re2\\re2\\parse.cc " +
    "third_party\\re2\\re2\\perl_groups.cc " +
    "third_party\\re2\\re2\\prefilter.cc " +
    "third_party\\re2\\re2\\prefilter_tree.cc " +
    "third_party\\re2\\re2\\prog.cc " +
    "third_party\\re2\\re2\\re2.cc " +
    "third_party\\re2\\re2\\regexp.cc " +
    "third_party\\re2\\re2\\set.cc " +
    "third_party\\re2\\re2\\simplify.cc " +
    "third_party\\re2\\re2\\stringpiece.cc " +
    "third_party\\re2\\re2\\tostring.cc " +
    "third_party\\re2\\re2\\unicode_casefold.cc " +
    "third_party\\re2\\re2\\unicode_groups.cc " +
    "third_party\\re2\\util\\pcre.cc " +
    "third_party\\re2\\util\\rune.cc " +
    "third_party\\re2\\util\\strutil.cc " +
    "third_party\\upb\\upb\\base\\status.c " +
    "third_party\\upb\\upb\\collections\\array.c " +
    "third_party\\upb\\upb\\collections\\map.c " +
    "third_party\\upb\\upb\\collections\\map_sorter.c " +
    "third_party\\upb\\upb\\hash\\common.c " +
    "third_party\\upb\\upb\\json\\decode.c " +
    "third_party\\upb\\upb\\json\\encode.c " +
    "third_party\\upb\\upb\\lex\\atoi.c " +
    "third_party\\upb\\upb\\lex\\round_trip.c " +
    "third_party\\upb\\upb\\lex\\strtod.c " +
    "third_party\\upb\\upb\\lex\\unicode.c " +
    "third_party\\upb\\upb\\mem\\alloc.c " +
    "third_party\\upb\\upb\\mem\\arena.c " +
    "third_party\\upb\\upb\\message\\accessors.c " +
    "third_party\\upb\\upb\\message\\message.c " +
    "third_party\\upb\\upb\\mini_table\\common.c " +
    "third_party\\upb\\upb\\mini_table\\decode.c " +
    "third_party\\upb\\upb\\mini_table\\encode.c " +
    "third_party\\upb\\upb\\mini_table\\extension_registry.c " +
    "third_party\\upb\\upb\\reflection\\def_builder.c " +
    "third_party\\upb\\upb\\reflection\\def_pool.c " +
    "third_party\\upb\\upb\\reflection\\def_type.c " +
    "third_party\\upb\\upb\\reflection\\desc_state.c " +
    "third_party\\upb\\upb\\reflection\\enum_def.c " +
    "third_party\\upb\\upb\\reflection\\enum_reserved_range.c " +
    "third_party\\upb\\upb\\reflection\\enum_value_def.c " +
    "third_party\\upb\\upb\\reflection\\extension_range.c " +
    "third_party\\upb\\upb\\reflection\\field_def.c " +
    "third_party\\upb\\upb\\reflection\\file_def.c " +
    "third_party\\upb\\upb\\reflection\\message.c " +
    "third_party\\upb\\upb\\reflection\\message_def.c " +
    "third_party\\upb\\upb\\reflection\\message_reserved_range.c " +
    "third_party\\upb\\upb\\reflection\\method_def.c " +
    "third_party\\upb\\upb\\reflection\\oneof_def.c " +
    "third_party\\upb\\upb\\reflection\\service_def.c " +
    "third_party\\upb\\upb\\text\\encode.c " +
    "third_party\\upb\\upb\\wire\\decode.c " +
    "third_party\\upb\\upb\\wire\\decode_fast.c " +
    "third_party\\upb\\upb\\wire\\encode.c " +
    "third_party\\upb\\upb\\wire\\eps_copy_input_stream.c " +
    "third_party\\upb\\upb\\wire\\reader.c " +
    "third_party\\utf8_range\\naive.c " +
    "third_party\\utf8_range\\range2-neon.c " +
    "third_party\\utf8_range\\range2-sse.c " +
    "third_party\\zlib\\adler32.c " +
    "third_party\\zlib\\compress.c " +
    "third_party\\zlib\\crc32.c " +
    "third_party\\zlib\\deflate.c " +
    "third_party\\zlib\\gzclose.c " +
    "third_party\\zlib\\gzlib.c " +
    "third_party\\zlib\\gzread.c " +
    "third_party\\zlib\\gzwrite.c " +
    "third_party\\zlib\\infback.c " +
    "third_party\\zlib\\inffast.c " +
    "third_party\\zlib\\inflate.c " +
    "third_party\\zlib\\inftrees.c " +
    "third_party\\zlib\\trees.c " +
    "third_party\\zlib\\uncompr.c " +
    "third_party\\zlib\\zutil.c " +
    ""
    , null,
    "/DOPENSSL_NO_ASM /D_GNU_SOURCE /DWIN32_LEAN_AND_MEAN "+
    "/D_HAS_EXCEPTIONS=0 /DNOMINMAX /DGRPC_ARES=0 /D_WIN32_WINNT=0x600 "+
    "/I"+configure_module_dirname+" "+
    "/I"+configure_module_dirname+"\\include "+
    "/I"+configure_module_dirname+"\\src\\core\\ext\\upb-generated "+
    "/I"+configure_module_dirname+"\\src\\core\\ext\\upbdefs-generated "+
    "/I"+configure_module_dirname+"\\src\\php\\ext\\grpc "+
    "/I"+configure_module_dirname+"\\third_party\\abseil-cpp "+
    "/I"+configure_module_dirname+"\\third_party\\address_sorting\\include "+
    "/I"+configure_module_dirname+"\\third_party\\boringssl-with-bazel\\src\\include "+
    "/I"+configure_module_dirname+"\\third_party\\re2 "+
    "/I"+configure_module_dirname+"\\third_party\\upb "+
    "/I"+configure_module_dirname+"\\third_party\\utf8_range "+
    "/I"+configure_module_dirname+"\\third_party\\xxhash "+
    "/I"+configure_module_dirname+"\\third_party\\zlib ");

  base_dir = get_define('BUILD_DIR');
  FSO.CreateFolder(base_dir+"\\ext");
  FSO.CreateFolder(base_dir+"\\ext\\grpc");
  FSO.CreateFolder(base_dir+"\\ext\\grpc\\src");
  FSO.CreateFolder(base_dir+"\\ext\\grpc\\src\\core");
  FSO.CreateFolder(base_dir+"\\ext\\grpc\\src\\core\\ext");
  FSO.CreateFolder(base_dir+"\\ext\\grpc\\src\\core\\ext\\filters");
  FSO.CreateFolder(base_dir+"\\ext\\grpc\\src\\core\\ext\\filters\\backend_metrics");
  FSO.CreateFolder(base_dir+"\\ext\\grpc\\src\\core\\ext\\filters\\census");
  FSO.CreateFolder(base_dir+"\\ext\\grpc\\src\\core\\ext\\filters\\channel_idle");
  FSO.CreateFolder(base_dir+"\\ext\\grpc\\src\\core\\ext\\filters\\client_channel");
  FSO.CreateFolder(base_dir+"\\ext\\grpc\\src\\core\\ext\\filters\\client_channel\\lb_policy");
  FSO.CreateFolder(base_dir+"\\ext\\grpc\\src\\core\\ext\\filters\\client_channel\\lb_policy\\grpclb");
  FSO.CreateFolder(base_dir+"\\ext\\grpc\\src\\core\\ext\\filters\\client_channel\\lb_policy\\outlier_detection");
  FSO.CreateFolder(base_dir+"\\ext\\grpc\\src\\core\\ext\\filters\\client_channel\\lb_policy\\pick_first");
  FSO.CreateFolder(base_dir+"\\ext\\grpc\\src\\core\\ext\\filters\\client_channel\\lb_policy\\priority");
  FSO.CreateFolder(base_dir+"\\ext\\grpc\\src\\core\\ext\\filters\\client_channel\\lb_policy\\ring_hash");
  FSO.CreateFolder(base_dir+"\\ext\\grpc\\src\\core\\ext\\filters\\client_channel\\lb_policy\\rls");
  FSO.CreateFolder(base_dir+"\\ext\\grpc\\src\\core\\ext\\filters\\client_channel\\lb_policy\\round_robin");
  FSO.CreateFolder(base_dir+"\\ext\\grpc\\src\\core\\ext\\filters\\client_channel\\lb_policy\\weighted_round_robin");
  FSO.CreateFolder(base_dir+"\\ext\\grpc\\src\\core\\ext\\filters\\client_channel\\lb_policy\\weighted_target");
  FSO.CreateFolder(base_dir+"\\ext\\grpc\\src\\core\\ext\\filters\\client_channel\\lb_policy\\xds");
  FSO.CreateFolder(base_dir+"\\ext\\grpc\\src\\core\\ext\\filters\\client_channel\\resolver");
  FSO.CreateFolder(base_dir+"\\ext\\grpc\\src\\core\\ext\\filters\\client_channel\\resolver\\binder");
  FSO.CreateFolder(base_dir+"\\ext\\grpc\\src\\core\\ext\\filters\\client_channel\\resolver\\dns");
  FSO.CreateFolder(base_dir+"\\ext\\grpc\\src\\core\\ext\\filters\\client_channel\\resolver\\dns\\c_ares");
  FSO.CreateFolder(base_dir+"\\ext\\grpc\\src\\core\\ext\\filters\\client_channel\\resolver\\dns\\event_engine");
  FSO.CreateFolder(base_dir+"\\ext\\grpc\\src\\core\\ext\\filters\\client_channel\\resolver\\dns\\native");
  FSO.CreateFolder(base_dir+"\\ext\\grpc\\src\\core\\ext\\filters\\client_channel\\resolver\\fake");
  FSO.CreateFolder(base_dir+"\\ext\\grpc\\src\\core\\ext\\filters\\client_channel\\resolver\\google_c2p");
  FSO.CreateFolder(base_dir+"\\ext\\grpc\\src\\core\\ext\\filters\\client_channel\\resolver\\sockaddr");
  FSO.CreateFolder(base_dir+"\\ext\\grpc\\src\\core\\ext\\filters\\client_channel\\resolver\\xds");
  FSO.CreateFolder(base_dir+"\\ext\\grpc\\src\\core\\ext\\filters\\deadline");
  FSO.CreateFolder(base_dir+"\\ext\\grpc\\src\\core\\ext\\filters\\fault_injection");
  FSO.CreateFolder(base_dir+"\\ext\\grpc\\src\\core\\ext\\filters\\http");
  FSO.CreateFolder(base_dir+"\\ext\\grpc\\src\\core\\ext\\filters\\http\\client");
  FSO.CreateFolder(base_dir+"\\ext\\grpc\\src\\core\\ext\\filters\\http\\message_compress");
  FSO.CreateFolder(base_dir+"\\ext\\grpc\\src\\core\\ext\\filters\\http\\server");
  FSO.CreateFolder(base_dir+"\\ext\\grpc\\src\\core\\ext\\filters\\message_size");
  FSO.CreateFolder(base_dir+"\\ext\\grpc\\src\\core\\ext\\filters\\rbac");
  FSO.CreateFolder(base_dir+"\\ext\\grpc\\src\\core\\ext\\filters\\server_config_selector");
  FSO.CreateFolder(base_dir+"\\ext\\grpc\\src\\core\\ext\\filters\\stateful_session");
  FSO.CreateFolder(base_dir+"\\ext\\grpc\\src\\core\\ext\\gcp");
  FSO.CreateFolder(base_dir+"\\ext\\grpc\\src\\core\\ext\\transport");
  FSO.CreateFolder(base_dir+"\\ext\\grpc\\src\\core\\ext\\transport\\chttp2");
  FSO.CreateFolder(base_dir+"\\ext\\grpc\\src\\core\\ext\\transport\\chttp2\\alpn");
  FSO.CreateFolder(base_dir+"\\ext\\grpc\\src\\core\\ext\\transport\\chttp2\\client");
  FSO.CreateFolder(base_dir+"\\ext\\grpc\\src\\core\\ext\\transport\\chttp2\\server");
  FSO.CreateFolder(base_dir+"\\ext\\grpc\\src\\core\\ext\\transport\\chttp2\\transport");
  FSO.CreateFolder(base_dir+"\\ext\\grpc\\src\\core\\ext\\transport\\inproc");
  FSO.CreateFolder(base_dir+"\\ext\\grpc\\src\\core\\ext\\upb-generated");
  FSO.CreateFolder(base_dir+"\\ext\\grpc\\src\\core\\ext\\upb-generated\\envoy");
  FSO.CreateFolder(base_dir+"\\ext\\grpc\\src\\core\\ext\\upb-generated\\envoy\\admin");
  FSO.CreateFolder(base_dir+"\\ext\\grpc\\src\\core\\ext\\upb-generated\\envoy\\admin\\v3");
  FSO.CreateFolder(base_dir+"\\ext\\grpc\\src\\core\\ext\\upb-generated\\envoy\\annotations");
  FSO.CreateFolder(base_dir+"\\ext\\grpc\\src\\core\\ext\\upb-generated\\envoy\\config");
  FSO.CreateFolder(base_dir+"\\ext\\grpc\\src\\core\\ext\\upb-generated\\envoy\\config\\accesslog");
  FSO.CreateFolder(base_dir+"\\ext\\grpc\\src\\core\\ext\\upb-generated\\envoy\\config\\accesslog\\v3");
  FSO.CreateFolder(base_dir+"\\ext\\grpc\\src\\core\\ext\\upb-generated\\envoy\\config\\bootstrap");
  FSO.CreateFolder(base_dir+"\\ext\\grpc\\src\\core\\ext\\upb-generated\\envoy\\config\\bootstrap\\v3");
  FSO.CreateFolder(base_dir+"\\ext\\grpc\\src\\core\\ext\\upb-generated\\envoy\\config\\cluster");
  FSO.CreateFolder(base_dir+"\\ext\\grpc\\src\\core\\ext\\upb-generated\\envoy\\config\\cluster\\v3");
  FSO.CreateFolder(base_dir+"\\ext\\grpc\\src\\core\\ext\\upb-generated\\envoy\\config\\common");
  FSO.CreateFolder(base_dir+"\\ext\\grpc\\src\\core\\ext\\upb-generated\\envoy\\config\\common\\matcher");
  FSO.CreateFolder(base_dir+"\\ext\\grpc\\src\\core\\ext\\upb-generated\\envoy\\config\\common\\matcher\\v3");
  FSO.CreateFolder(base_dir+"\\ext\\grpc\\src\\core\\ext\\upb-generated\\envoy\\config\\core");
  FSO.CreateFolder(base_dir+"\\ext\\grpc\\src\\core\\ext\\upb-generated\\envoy\\config\\core\\v3");
  FSO.CreateFolder(base_dir+"\\ext\\grpc\\src\\core\\ext\\upb-generated\\envoy\\config\\endpoint");
  FSO.CreateFolder(base_dir+"\\ext\\grpc\\src\\core\\ext\\upb-generated\\envoy\\config\\endpoint\\v3");
  FSO.CreateFolder(base_dir+"\\ext\\grpc\\src\\core\\ext\\upb-generated\\envoy\\config\\listener");
  FSO.CreateFolder(base_dir+"\\ext\\grpc\\src\\core\\ext\\upb-generated\\envoy\\config\\listener\\v3");
  FSO.CreateFolder(base_dir+"\\ext\\grpc\\src\\core\\ext\\upb-generated\\envoy\\config\\metrics");
  FSO.CreateFolder(base_dir+"\\ext\\grpc\\src\\core\\ext\\upb-generated\\envoy\\config\\metrics\\v3");
  FSO.CreateFolder(base_dir+"\\ext\\grpc\\src\\core\\ext\\upb-generated\\envoy\\config\\overload");
  FSO.CreateFolder(base_dir+"\\ext\\grpc\\src\\core\\ext\\upb-generated\\envoy\\config\\overload\\v3");
  FSO.CreateFolder(base_dir+"\\ext\\grpc\\src\\core\\ext\\upb-generated\\envoy\\config\\rbac");
  FSO.CreateFolder(base_dir+"\\ext\\grpc\\src\\core\\ext\\upb-generated\\envoy\\config\\rbac\\v3");
  FSO.CreateFolder(base_dir+"\\ext\\grpc\\src\\core\\ext\\upb-generated\\envoy\\config\\route");
  FSO.CreateFolder(base_dir+"\\ext\\grpc\\src\\core\\ext\\upb-generated\\envoy\\config\\route\\v3");
  FSO.CreateFolder(base_dir+"\\ext\\grpc\\src\\core\\ext\\upb-generated\\envoy\\config\\tap");
  FSO.CreateFolder(base_dir+"\\ext\\grpc\\src\\core\\ext\\upb-generated\\envoy\\config\\tap\\v3");
  FSO.CreateFolder(base_dir+"\\ext\\grpc\\src\\core\\ext\\upb-generated\\envoy\\config\\trace");
  FSO.CreateFolder(base_dir+"\\ext\\grpc\\src\\core\\ext\\upb-generated\\envoy\\config\\trace\\v3");
  FSO.CreateFolder(base_dir+"\\ext\\grpc\\src\\core\\ext\\upb-generated\\envoy\\extensions");
  FSO.CreateFolder(base_dir+"\\ext\\grpc\\src\\core\\ext\\upb-generated\\envoy\\extensions\\clusters");
  FSO.CreateFolder(base_dir+"\\ext\\grpc\\src\\core\\ext\\upb-generated\\envoy\\extensions\\clusters\\aggregate");
  FSO.CreateFolder(base_dir+"\\ext\\grpc\\src\\core\\ext\\upb-generated\\envoy\\extensions\\clusters\\aggregate\\v3");
  FSO.CreateFolder(base_dir+"\\ext\\grpc\\src\\core\\ext\\upb-generated\\envoy\\extensions\\filters");
  FSO.CreateFolder(base_dir+"\\ext\\grpc\\src\\core\\ext\\upb-generated\\envoy\\extensions\\filters\\common");
  FSO.CreateFolder(base_dir+"\\ext\\grpc\\src\\core\\ext\\upb-generated\\envoy\\extensions\\filters\\common\\fault");
  FSO.CreateFolder(base_dir+"\\ext\\grpc\\src\\core\\ext\\upb-generated\\envoy\\extensions\\filters\\common\\fault\\v3");
  FSO.CreateFolder(base_dir+"\\ext\\grpc\\src\\core\\ext\\upb-generated\\envoy\\extensions\\filters\\http");
  FSO.CreateFolder(base_dir+"\\ext\\grpc\\src\\core\\ext\\upb-generated\\envoy\\extensions\\filters\\http\\fault");
  FSO.CreateFolder(base_dir+"\\ext\\grpc\\src\\core\\ext\\upb-generated\\envoy\\extensions\\filters\\http\\fault\\v3");
  FSO.CreateFolder(base_dir+"\\ext\\grpc\\src\\core\\ext\\upb-generated\\envoy\\extensions\\filters\\http\\rbac");
  FSO.CreateFolder(base_dir+"\\ext\\grpc\\src\\core\\ext\\upb-generated\\envoy\\extensions\\filters\\http\\rbac\\v3");
  FSO.CreateFolder(base_dir+"\\ext\\grpc\\src\\core\\ext\\upb-generated\\envoy\\extensions\\filters\\http\\router");
  FSO.CreateFolder(base_dir+"\\ext\\grpc\\src\\core\\ext\\upb-generated\\envoy\\extensions\\filters\\http\\router\\v3");
  FSO.CreateFolder(base_dir+"\\ext\\grpc\\src\\core\\ext\\upb-generated\\envoy\\extensions\\filters\\http\\stateful_session");
  FSO.CreateFolder(base_dir+"\\ext\\grpc\\src\\core\\ext\\upb-generated\\envoy\\extensions\\filters\\http\\stateful_session\\v3");
  FSO.CreateFolder(base_dir+"\\ext\\grpc\\src\\core\\ext\\upb-generated\\envoy\\extensions\\filters\\network");
  FSO.CreateFolder(base_dir+"\\ext\\grpc\\src\\core\\ext\\upb-generated\\envoy\\extensions\\filters\\network\\http_connection_manager");
  FSO.CreateFolder(base_dir+"\\ext\\grpc\\src\\core\\ext\\upb-generated\\envoy\\extensions\\filters\\network\\http_connection_manager\\v3");
  FSO.CreateFolder(base_dir+"\\ext\\grpc\\src\\core\\ext\\upb-generated\\envoy\\extensions\\http");
  FSO.CreateFolder(base_dir+"\\ext\\grpc\\src\\core\\ext\\upb-generated\\envoy\\extensions\\http\\stateful_session");
  FSO.CreateFolder(base_dir+"\\ext\\grpc\\src\\core\\ext\\upb-generated\\envoy\\extensions\\http\\stateful_session\\cookie");
  FSO.CreateFolder(base_dir+"\\ext\\grpc\\src\\core\\ext\\upb-generated\\envoy\\extensions\\http\\stateful_session\\cookie\\v3");
  FSO.CreateFolder(base_dir+"\\ext\\grpc\\src\\core\\ext\\upb-generated\\envoy\\extensions\\load_balancing_policies");
  FSO.CreateFolder(base_dir+"\\ext\\grpc\\src\\core\\ext\\upb-generated\\envoy\\extensions\\load_balancing_policies\\client_side_weighted_round_robin");
  FSO.CreateFolder(base_dir+"\\ext\\grpc\\src\\core\\ext\\upb-generated\\envoy\\extensions\\load_balancing_policies\\client_side_weighted_round_robin\\v3");
  FSO.CreateFolder(base_dir+"\\ext\\grpc\\src\\core\\ext\\upb-generated\\envoy\\extensions\\load_balancing_policies\\common");
  FSO.CreateFolder(base_dir+"\\ext\\grpc\\src\\core\\ext\\upb-generated\\envoy\\extensions\\load_balancing_policies\\common\\v3");
  FSO.CreateFolder(base_dir+"\\ext\\grpc\\src\\core\\ext\\upb-generated\\envoy\\extensions\\load_balancing_policies\\ring_hash");
  FSO.CreateFolder(base_dir+"\\ext\\grpc\\src\\core\\ext\\upb-generated\\envoy\\extensions\\load_balancing_policies\\ring_hash\\v3");
  FSO.CreateFolder(base_dir+"\\ext\\grpc\\src\\core\\ext\\upb-generated\\envoy\\extensions\\load_balancing_policies\\wrr_locality");
  FSO.CreateFolder(base_dir+"\\ext\\grpc\\src\\core\\ext\\upb-generated\\envoy\\extensions\\load_balancing_policies\\wrr_locality\\v3");
  FSO.CreateFolder(base_dir+"\\ext\\grpc\\src\\core\\ext\\upb-generated\\envoy\\extensions\\transport_sockets");
  FSO.CreateFolder(base_dir+"\\ext\\grpc\\src\\core\\ext\\upb-generated\\envoy\\extensions\\transport_sockets\\tls");
  FSO.CreateFolder(base_dir+"\\ext\\grpc\\src\\core\\ext\\upb-generated\\envoy\\extensions\\transport_sockets\\tls\\v3");
  FSO.CreateFolder(base_dir+"\\ext\\grpc\\src\\core\\ext\\upb-generated\\envoy\\service");
  FSO.CreateFolder(base_dir+"\\ext\\grpc\\src\\core\\ext\\upb-generated\\envoy\\service\\discovery");
  FSO.CreateFolder(base_dir+"\\ext\\grpc\\src\\core\\ext\\upb-generated\\envoy\\service\\discovery\\v3");
  FSO.CreateFolder(base_dir+"\\ext\\grpc\\src\\core\\ext\\upb-generated\\envoy\\service\\load_stats");
  FSO.CreateFolder(base_dir+"\\ext\\grpc\\src\\core\\ext\\upb-generated\\envoy\\service\\load_stats\\v3");
  FSO.CreateFolder(base_dir+"\\ext\\grpc\\src\\core\\ext\\upb-generated\\envoy\\service\\status");
  FSO.CreateFolder(base_dir+"\\ext\\grpc\\src\\core\\ext\\upb-generated\\envoy\\service\\status\\v3");
  FSO.CreateFolder(base_dir+"\\ext\\grpc\\src\\core\\ext\\upb-generated\\envoy\\type");
  FSO.CreateFolder(base_dir+"\\ext\\grpc\\src\\core\\ext\\upb-generated\\envoy\\type\\http");
  FSO.CreateFolder(base_dir+"\\ext\\grpc\\src\\core\\ext\\upb-generated\\envoy\\type\\http\\v3");
  FSO.CreateFolder(base_dir+"\\ext\\grpc\\src\\core\\ext\\upb-generated\\envoy\\type\\matcher");
  FSO.CreateFolder(base_dir+"\\ext\\grpc\\src\\core\\ext\\upb-generated\\envoy\\type\\matcher\\v3");
  FSO.CreateFolder(base_dir+"\\ext\\grpc\\src\\core\\ext\\upb-generated\\envoy\\type\\metadata");
  FSO.CreateFolder(base_dir+"\\ext\\grpc\\src\\core\\ext\\upb-generated\\envoy\\type\\metadata\\v3");
  FSO.CreateFolder(base_dir+"\\ext\\grpc\\src\\core\\ext\\upb-generated\\envoy\\type\\tracing");
  FSO.CreateFolder(base_dir+"\\ext\\grpc\\src\\core\\ext\\upb-generated\\envoy\\type\\tracing\\v3");
  FSO.CreateFolder(base_dir+"\\ext\\grpc\\src\\core\\ext\\upb-generated\\envoy\\type\\v3");
  FSO.CreateFolder(base_dir+"\\ext\\grpc\\src\\core\\ext\\upb-generated\\google");
  FSO.CreateFolder(base_dir+"\\ext\\grpc\\src\\core\\ext\\upb-generated\\google\\api");
  FSO.CreateFolder(base_dir+"\\ext\\grpc\\src\\core\\ext\\upb-generated\\google\\api\\expr");
  FSO.CreateFolder(base_dir+"\\ext\\grpc\\src\\core\\ext\\upb-generated\\google\\api\\expr\\v1alpha1");
  FSO.CreateFolder(base_dir+"\\ext\\grpc\\src\\core\\ext\\upb-generated\\google\\protobuf");
  FSO.CreateFolder(base_dir+"\\ext\\grpc\\src\\core\\ext\\upb-generated\\google\\rpc");
  FSO.CreateFolder(base_dir+"\\ext\\grpc\\src\\core\\ext\\upb-generated\\opencensus");
  FSO.CreateFolder(base_dir+"\\ext\\grpc\\src\\core\\ext\\upb-generated\\opencensus\\proto");
  FSO.CreateFolder(base_dir+"\\ext\\grpc\\src\\core\\ext\\upb-generated\\opencensus\\proto\\trace");
  FSO.CreateFolder(base_dir+"\\ext\\grpc\\src\\core\\ext\\upb-generated\\opencensus\\proto\\trace\\v1");
  FSO.CreateFolder(base_dir+"\\ext\\grpc\\src\\core\\ext\\upb-generated\\src");
  FSO.CreateFolder(base_dir+"\\ext\\grpc\\src\\core\\ext\\upb-generated\\src\\proto");
  FSO.CreateFolder(base_dir+"\\ext\\grpc\\src\\core\\ext\\upb-generated\\src\\proto\\grpc");
  FSO.CreateFolder(base_dir+"\\ext\\grpc\\src\\core\\ext\\upb-generated\\src\\proto\\grpc\\gcp");
  FSO.CreateFolder(base_dir+"\\ext\\grpc\\src\\core\\ext\\upb-generated\\src\\proto\\grpc\\health");
  FSO.CreateFolder(base_dir+"\\ext\\grpc\\src\\core\\ext\\upb-generated\\src\\proto\\grpc\\health\\v1");
  FSO.CreateFolder(base_dir+"\\ext\\grpc\\src\\core\\ext\\upb-generated\\src\\proto\\grpc\\lb");
  FSO.CreateFolder(base_dir+"\\ext\\grpc\\src\\core\\ext\\upb-generated\\src\\proto\\grpc\\lb\\v1");
  FSO.CreateFolder(base_dir+"\\ext\\grpc\\src\\core\\ext\\upb-generated\\src\\proto\\grpc\\lookup");
  FSO.CreateFolder(base_dir+"\\ext\\grpc\\src\\core\\ext\\upb-generated\\src\\proto\\grpc\\lookup\\v1");
  FSO.CreateFolder(base_dir+"\\ext\\grpc\\src\\core\\ext\\upb-generated\\udpa");
  FSO.CreateFolder(base_dir+"\\ext\\grpc\\src\\core\\ext\\upb-generated\\udpa\\annotations");
  FSO.CreateFolder(base_dir+"\\ext\\grpc\\src\\core\\ext\\upb-generated\\validate");
  FSO.CreateFolder(base_dir+"\\ext\\grpc\\src\\core\\ext\\upb-generated\\xds");
  FSO.CreateFolder(base_dir+"\\ext\\grpc\\src\\core\\ext\\upb-generated\\xds\\annotations");
  FSO.CreateFolder(base_dir+"\\ext\\grpc\\src\\core\\ext\\upb-generated\\xds\\annotations\\v3");
  FSO.CreateFolder(base_dir+"\\ext\\grpc\\src\\core\\ext\\upb-generated\\xds\\core");
  FSO.CreateFolder(base_dir+"\\ext\\grpc\\src\\core\\ext\\upb-generated\\xds\\core\\v3");
  FSO.CreateFolder(base_dir+"\\ext\\grpc\\src\\core\\ext\\upb-generated\\xds\\data");
  FSO.CreateFolder(base_dir+"\\ext\\grpc\\src\\core\\ext\\upb-generated\\xds\\data\\orca");
  FSO.CreateFolder(base_dir+"\\ext\\grpc\\src\\core\\ext\\upb-generated\\xds\\data\\orca\\v3");
  FSO.CreateFolder(base_dir+"\\ext\\grpc\\src\\core\\ext\\upb-generated\\xds\\service");
  FSO.CreateFolder(base_dir+"\\ext\\grpc\\src\\core\\ext\\upb-generated\\xds\\service\\orca");
  FSO.CreateFolder(base_dir+"\\ext\\grpc\\src\\core\\ext\\upb-generated\\xds\\service\\orca\\v3");
  FSO.CreateFolder(base_dir+"\\ext\\grpc\\src\\core\\ext\\upb-generated\\xds\\type");
  FSO.CreateFolder(base_dir+"\\ext\\grpc\\src\\core\\ext\\upb-generated\\xds\\type\\matcher");
  FSO.CreateFolder(base_dir+"\\ext\\grpc\\src\\core\\ext\\upb-generated\\xds\\type\\matcher\\v3");
  FSO.CreateFolder(base_dir+"\\ext\\grpc\\src\\core\\ext\\upb-generated\\xds\\type\\v3");
  FSO.CreateFolder(base_dir+"\\ext\\grpc\\src\\core\\ext\\upbdefs-generated");
  FSO.CreateFolder(base_dir+"\\ext\\grpc\\src\\core\\ext\\upbdefs-generated\\envoy");
  FSO.CreateFolder(base_dir+"\\ext\\grpc\\src\\core\\ext\\upbdefs-generated\\envoy\\admin");
  FSO.CreateFolder(base_dir+"\\ext\\grpc\\src\\core\\ext\\upbdefs-generated\\envoy\\admin\\v3");
  FSO.CreateFolder(base_dir+"\\ext\\grpc\\src\\core\\ext\\upbdefs-generated\\envoy\\annotations");
  FSO.CreateFolder(base_dir+"\\ext\\grpc\\src\\core\\ext\\upbdefs-generated\\envoy\\config");
  FSO.CreateFolder(base_dir+"\\ext\\grpc\\src\\core\\ext\\upbdefs-generated\\envoy\\config\\accesslog");
  FSO.CreateFolder(base_dir+"\\ext\\grpc\\src\\core\\ext\\upbdefs-generated\\envoy\\config\\accesslog\\v3");
  FSO.CreateFolder(base_dir+"\\ext\\grpc\\src\\core\\ext\\upbdefs-generated\\envoy\\config\\bootstrap");
  FSO.CreateFolder(base_dir+"\\ext\\grpc\\src\\core\\ext\\upbdefs-generated\\envoy\\config\\bootstrap\\v3");
  FSO.CreateFolder(base_dir+"\\ext\\grpc\\src\\core\\ext\\upbdefs-generated\\envoy\\config\\cluster");
  FSO.CreateFolder(base_dir+"\\ext\\grpc\\src\\core\\ext\\upbdefs-generated\\envoy\\config\\cluster\\v3");
  FSO.CreateFolder(base_dir+"\\ext\\grpc\\src\\core\\ext\\upbdefs-generated\\envoy\\config\\common");
  FSO.CreateFolder(base_dir+"\\ext\\grpc\\src\\core\\ext\\upbdefs-generated\\envoy\\config\\common\\matcher");
  FSO.CreateFolder(base_dir+"\\ext\\grpc\\src\\core\\ext\\upbdefs-generated\\envoy\\config\\common\\matcher\\v3");
  FSO.CreateFolder(base_dir+"\\ext\\grpc\\src\\core\\ext\\upbdefs-generated\\envoy\\config\\core");
  FSO.CreateFolder(base_dir+"\\ext\\grpc\\src\\core\\ext\\upbdefs-generated\\envoy\\config\\core\\v3");
  FSO.CreateFolder(base_dir+"\\ext\\grpc\\src\\core\\ext\\upbdefs-generated\\envoy\\config\\endpoint");
  FSO.CreateFolder(base_dir+"\\ext\\grpc\\src\\core\\ext\\upbdefs-generated\\envoy\\config\\endpoint\\v3");
  FSO.CreateFolder(base_dir+"\\ext\\grpc\\src\\core\\ext\\upbdefs-generated\\envoy\\config\\listener");
  FSO.CreateFolder(base_dir+"\\ext\\grpc\\src\\core\\ext\\upbdefs-generated\\envoy\\config\\listener\\v3");
  FSO.CreateFolder(base_dir+"\\ext\\grpc\\src\\core\\ext\\upbdefs-generated\\envoy\\config\\metrics");
  FSO.CreateFolder(base_dir+"\\ext\\grpc\\src\\core\\ext\\upbdefs-generated\\envoy\\config\\metrics\\v3");
  FSO.CreateFolder(base_dir+"\\ext\\grpc\\src\\core\\ext\\upbdefs-generated\\envoy\\config\\overload");
  FSO.CreateFolder(base_dir+"\\ext\\grpc\\src\\core\\ext\\upbdefs-generated\\envoy\\config\\overload\\v3");
  FSO.CreateFolder(base_dir+"\\ext\\grpc\\src\\core\\ext\\upbdefs-generated\\envoy\\config\\rbac");
  FSO.CreateFolder(base_dir+"\\ext\\grpc\\src\\core\\ext\\upbdefs-generated\\envoy\\config\\rbac\\v3");
  FSO.CreateFolder(base_dir+"\\ext\\grpc\\src\\core\\ext\\upbdefs-generated\\envoy\\config\\route");
  FSO.CreateFolder(base_dir+"\\ext\\grpc\\src\\core\\ext\\upbdefs-generated\\envoy\\config\\route\\v3");
  FSO.CreateFolder(base_dir+"\\ext\\grpc\\src\\core\\ext\\upbdefs-generated\\envoy\\config\\tap");
  FSO.CreateFolder(base_dir+"\\ext\\grpc\\src\\core\\ext\\upbdefs-generated\\envoy\\config\\tap\\v3");
  FSO.CreateFolder(base_dir+"\\ext\\grpc\\src\\core\\ext\\upbdefs-generated\\envoy\\config\\trace");
  FSO.CreateFolder(base_dir+"\\ext\\grpc\\src\\core\\ext\\upbdefs-generated\\envoy\\config\\trace\\v3");
  FSO.CreateFolder(base_dir+"\\ext\\grpc\\src\\core\\ext\\upbdefs-generated\\envoy\\extensions");
  FSO.CreateFolder(base_dir+"\\ext\\grpc\\src\\core\\ext\\upbdefs-generated\\envoy\\extensions\\clusters");
  FSO.CreateFolder(base_dir+"\\ext\\grpc\\src\\core\\ext\\upbdefs-generated\\envoy\\extensions\\clusters\\aggregate");
  FSO.CreateFolder(base_dir+"\\ext\\grpc\\src\\core\\ext\\upbdefs-generated\\envoy\\extensions\\clusters\\aggregate\\v3");
  FSO.CreateFolder(base_dir+"\\ext\\grpc\\src\\core\\ext\\upbdefs-generated\\envoy\\extensions\\filters");
  FSO.CreateFolder(base_dir+"\\ext\\grpc\\src\\core\\ext\\upbdefs-generated\\envoy\\extensions\\filters\\common");
  FSO.CreateFolder(base_dir+"\\ext\\grpc\\src\\core\\ext\\upbdefs-generated\\envoy\\extensions\\filters\\common\\fault");
  FSO.CreateFolder(base_dir+"\\ext\\grpc\\src\\core\\ext\\upbdefs-generated\\envoy\\extensions\\filters\\common\\fault\\v3");
  FSO.CreateFolder(base_dir+"\\ext\\grpc\\src\\core\\ext\\upbdefs-generated\\envoy\\extensions\\filters\\http");
  FSO.CreateFolder(base_dir+"\\ext\\grpc\\src\\core\\ext\\upbdefs-generated\\envoy\\extensions\\filters\\http\\fault");
  FSO.CreateFolder(base_dir+"\\ext\\grpc\\src\\core\\ext\\upbdefs-generated\\envoy\\extensions\\filters\\http\\fault\\v3");
  FSO.CreateFolder(base_dir+"\\ext\\grpc\\src\\core\\ext\\upbdefs-generated\\envoy\\extensions\\filters\\http\\rbac");
  FSO.CreateFolder(base_dir+"\\ext\\grpc\\src\\core\\ext\\upbdefs-generated\\envoy\\extensions\\filters\\http\\rbac\\v3");
  FSO.CreateFolder(base_dir+"\\ext\\grpc\\src\\core\\ext\\upbdefs-generated\\envoy\\extensions\\filters\\http\\router");
  FSO.CreateFolder(base_dir+"\\ext\\grpc\\src\\core\\ext\\upbdefs-generated\\envoy\\extensions\\filters\\http\\router\\v3");
  FSO.CreateFolder(base_dir+"\\ext\\grpc\\src\\core\\ext\\upbdefs-generated\\envoy\\extensions\\filters\\http\\stateful_session");
  FSO.CreateFolder(base_dir+"\\ext\\grpc\\src\\core\\ext\\upbdefs-generated\\envoy\\extensions\\filters\\http\\stateful_session\\v3");
  FSO.CreateFolder(base_dir+"\\ext\\grpc\\src\\core\\ext\\upbdefs-generated\\envoy\\extensions\\filters\\network");
  FSO.CreateFolder(base_dir+"\\ext\\grpc\\src\\core\\ext\\upbdefs-generated\\envoy\\extensions\\filters\\network\\http_connection_manager");
  FSO.CreateFolder(base_dir+"\\ext\\grpc\\src\\core\\ext\\upbdefs-generated\\envoy\\extensions\\filters\\network\\http_connection_manager\\v3");
  FSO.CreateFolder(base_dir+"\\ext\\grpc\\src\\core\\ext\\upbdefs-generated\\envoy\\extensions\\http");
  FSO.CreateFolder(base_dir+"\\ext\\grpc\\src\\core\\ext\\upbdefs-generated\\envoy\\extensions\\http\\stateful_session");
  FSO.CreateFolder(base_dir+"\\ext\\grpc\\src\\core\\ext\\upbdefs-generated\\envoy\\extensions\\http\\stateful_session\\cookie");
  FSO.CreateFolder(base_dir+"\\ext\\grpc\\src\\core\\ext\\upbdefs-generated\\envoy\\extensions\\http\\stateful_session\\cookie\\v3");
  FSO.CreateFolder(base_dir+"\\ext\\grpc\\src\\core\\ext\\upbdefs-generated\\envoy\\extensions\\transport_sockets");
  FSO.CreateFolder(base_dir+"\\ext\\grpc\\src\\core\\ext\\upbdefs-generated\\envoy\\extensions\\transport_sockets\\tls");
  FSO.CreateFolder(base_dir+"\\ext\\grpc\\src\\core\\ext\\upbdefs-generated\\envoy\\extensions\\transport_sockets\\tls\\v3");
  FSO.CreateFolder(base_dir+"\\ext\\grpc\\src\\core\\ext\\upbdefs-generated\\envoy\\service");
  FSO.CreateFolder(base_dir+"\\ext\\grpc\\src\\core\\ext\\upbdefs-generated\\envoy\\service\\discovery");
  FSO.CreateFolder(base_dir+"\\ext\\grpc\\src\\core\\ext\\upbdefs-generated\\envoy\\service\\discovery\\v3");
  FSO.CreateFolder(base_dir+"\\ext\\grpc\\src\\core\\ext\\upbdefs-generated\\envoy\\service\\load_stats");
  FSO.CreateFolder(base_dir+"\\ext\\grpc\\src\\core\\ext\\upbdefs-generated\\envoy\\service\\load_stats\\v3");
  FSO.CreateFolder(base_dir+"\\ext\\grpc\\src\\core\\ext\\upbdefs-generated\\envoy\\service\\status");
  FSO.CreateFolder(base_dir+"\\ext\\grpc\\src\\core\\ext\\upbdefs-generated\\envoy\\service\\status\\v3");
  FSO.CreateFolder(base_dir+"\\ext\\grpc\\src\\core\\ext\\upbdefs-generated\\envoy\\type");
  FSO.CreateFolder(base_dir+"\\ext\\grpc\\src\\core\\ext\\upbdefs-generated\\envoy\\type\\http");
  FSO.CreateFolder(base_dir+"\\ext\\grpc\\src\\core\\ext\\upbdefs-generated\\envoy\\type\\http\\v3");
  FSO.CreateFolder(base_dir+"\\ext\\grpc\\src\\core\\ext\\upbdefs-generated\\envoy\\type\\matcher");
  FSO.CreateFolder(base_dir+"\\ext\\grpc\\src\\core\\ext\\upbdefs-generated\\envoy\\type\\matcher\\v3");
  FSO.CreateFolder(base_dir+"\\ext\\grpc\\src\\core\\ext\\upbdefs-generated\\envoy\\type\\metadata");
  FSO.CreateFolder(base_dir+"\\ext\\grpc\\src\\core\\ext\\upbdefs-generated\\envoy\\type\\metadata\\v3");
  FSO.CreateFolder(base_dir+"\\ext\\grpc\\src\\core\\ext\\upbdefs-generated\\envoy\\type\\tracing");
  FSO.CreateFolder(base_dir+"\\ext\\grpc\\src\\core\\ext\\upbdefs-generated\\envoy\\type\\tracing\\v3");
  FSO.CreateFolder(base_dir+"\\ext\\grpc\\src\\core\\ext\\upbdefs-generated\\envoy\\type\\v3");
  FSO.CreateFolder(base_dir+"\\ext\\grpc\\src\\core\\ext\\upbdefs-generated\\google");
  FSO.CreateFolder(base_dir+"\\ext\\grpc\\src\\core\\ext\\upbdefs-generated\\google\\api");
  FSO.CreateFolder(base_dir+"\\ext\\grpc\\src\\core\\ext\\upbdefs-generated\\google\\api\\expr");
  FSO.CreateFolder(base_dir+"\\ext\\grpc\\src\\core\\ext\\upbdefs-generated\\google\\api\\expr\\v1alpha1");
  FSO.CreateFolder(base_dir+"\\ext\\grpc\\src\\core\\ext\\upbdefs-generated\\google\\protobuf");
  FSO.CreateFolder(base_dir+"\\ext\\grpc\\src\\core\\ext\\upbdefs-generated\\google\\rpc");
  FSO.CreateFolder(base_dir+"\\ext\\grpc\\src\\core\\ext\\upbdefs-generated\\opencensus");
  FSO.CreateFolder(base_dir+"\\ext\\grpc\\src\\core\\ext\\upbdefs-generated\\opencensus\\proto");
  FSO.CreateFolder(base_dir+"\\ext\\grpc\\src\\core\\ext\\upbdefs-generated\\opencensus\\proto\\trace");
  FSO.CreateFolder(base_dir+"\\ext\\grpc\\src\\core\\ext\\upbdefs-generated\\opencensus\\proto\\trace\\v1");
  FSO.CreateFolder(base_dir+"\\ext\\grpc\\src\\core\\ext\\upbdefs-generated\\src");
  FSO.CreateFolder(base_dir+"\\ext\\grpc\\src\\core\\ext\\upbdefs-generated\\src\\proto");
  FSO.CreateFolder(base_dir+"\\ext\\grpc\\src\\core\\ext\\upbdefs-generated\\src\\proto\\grpc");
  FSO.CreateFolder(base_dir+"\\ext\\grpc\\src\\core\\ext\\upbdefs-generated\\src\\proto\\grpc\\lookup");
  FSO.CreateFolder(base_dir+"\\ext\\grpc\\src\\core\\ext\\upbdefs-generated\\src\\proto\\grpc\\lookup\\v1");
  FSO.CreateFolder(base_dir+"\\ext\\grpc\\src\\core\\ext\\upbdefs-generated\\udpa");
  FSO.CreateFolder(base_dir+"\\ext\\grpc\\src\\core\\ext\\upbdefs-generated\\udpa\\annotations");
  FSO.CreateFolder(base_dir+"\\ext\\grpc\\src\\core\\ext\\upbdefs-generated\\validate");
  FSO.CreateFolder(base_dir+"\\ext\\grpc\\src\\core\\ext\\upbdefs-generated\\xds");
  FSO.CreateFolder(base_dir+"\\ext\\grpc\\src\\core\\ext\\upbdefs-generated\\xds\\annotations");
  FSO.CreateFolder(base_dir+"\\ext\\grpc\\src\\core\\ext\\upbdefs-generated\\xds\\annotations\\v3");
  FSO.CreateFolder(base_dir+"\\ext\\grpc\\src\\core\\ext\\upbdefs-generated\\xds\\core");
  FSO.CreateFolder(base_dir+"\\ext\\grpc\\src\\core\\ext\\upbdefs-generated\\xds\\core\\v3");
  FSO.CreateFolder(base_dir+"\\ext\\grpc\\src\\core\\ext\\upbdefs-generated\\xds\\type");
  FSO.CreateFolder(base_dir+"\\ext\\grpc\\src\\core\\ext\\upbdefs-generated\\xds\\type\\matcher");
  FSO.CreateFolder(base_dir+"\\ext\\grpc\\src\\core\\ext\\upbdefs-generated\\xds\\type\\matcher\\v3");
  FSO.CreateFolder(base_dir+"\\ext\\grpc\\src\\core\\ext\\upbdefs-generated\\xds\\type\\v3");
  FSO.CreateFolder(base_dir+"\\ext\\grpc\\src\\core\\ext\\xds");
  FSO.CreateFolder(base_dir+"\\ext\\grpc\\src\\core\\lib");
  FSO.CreateFolder(base_dir+"\\ext\\grpc\\src\\core\\lib\\address_utils");
  FSO.CreateFolder(base_dir+"\\ext\\grpc\\src\\core\\lib\\backoff");
  FSO.CreateFolder(base_dir+"\\ext\\grpc\\src\\core\\lib\\channel");
  FSO.CreateFolder(base_dir+"\\ext\\grpc\\src\\core\\lib\\compression");
  FSO.CreateFolder(base_dir+"\\ext\\grpc\\src\\core\\lib\\config");
  FSO.CreateFolder(base_dir+"\\ext\\grpc\\src\\core\\lib\\debug");
  FSO.CreateFolder(base_dir+"\\ext\\grpc\\src\\core\\lib\\event_engine");
  FSO.CreateFolder(base_dir+"\\ext\\grpc\\src\\core\\lib\\event_engine\\posix_engine");
  FSO.CreateFolder(base_dir+"\\ext\\grpc\\src\\core\\lib\\event_engine\\windows");
  FSO.CreateFolder(base_dir+"\\ext\\grpc\\src\\core\\lib\\experiments");
  FSO.CreateFolder(base_dir+"\\ext\\grpc\\src\\core\\lib\\gpr");
  FSO.CreateFolder(base_dir+"\\ext\\grpc\\src\\core\\lib\\gpr\\android");
  FSO.CreateFolder(base_dir+"\\ext\\grpc\\src\\core\\lib\\gpr\\iphone");
  FSO.CreateFolder(base_dir+"\\ext\\grpc\\src\\core\\lib\\gpr\\linux");
  FSO.CreateFolder(base_dir+"\\ext\\grpc\\src\\core\\lib\\gpr\\msys");
  FSO.CreateFolder(base_dir+"\\ext\\grpc\\src\\core\\lib\\gpr\\posix");
  FSO.CreateFolder(base_dir+"\\ext\\grpc\\src\\core\\lib\\gpr\\windows");
  FSO.CreateFolder(base_dir+"\\ext\\grpc\\src\\core\\lib\\gprpp");
  FSO.CreateFolder(base_dir+"\\ext\\grpc\\src\\core\\lib\\gprpp\\linux");
  FSO.CreateFolder(base_dir+"\\ext\\grpc\\src\\core\\lib\\gprpp\\posix");
  FSO.CreateFolder(base_dir+"\\ext\\grpc\\src\\core\\lib\\gprpp\\windows");
  FSO.CreateFolder(base_dir+"\\ext\\grpc\\src\\core\\lib\\handshaker");
  FSO.CreateFolder(base_dir+"\\ext\\grpc\\src\\core\\lib\\http");
  FSO.CreateFolder(base_dir+"\\ext\\grpc\\src\\core\\lib\\iomgr");
  FSO.CreateFolder(base_dir+"\\ext\\grpc\\src\\core\\lib\\iomgr\\event_engine_shims");
  FSO.CreateFolder(base_dir+"\\ext\\grpc\\src\\core\\lib\\json");
  FSO.CreateFolder(base_dir+"\\ext\\grpc\\src\\core\\lib\\load_balancing");
  FSO.CreateFolder(base_dir+"\\ext\\grpc\\src\\core\\lib\\matchers");
  FSO.CreateFolder(base_dir+"\\ext\\grpc\\src\\core\\lib\\promise");
  FSO.CreateFolder(base_dir+"\\ext\\grpc\\src\\core\\lib\\resolver");
  FSO.CreateFolder(base_dir+"\\ext\\grpc\\src\\core\\lib\\resource_quota");
  FSO.CreateFolder(base_dir+"\\ext\\grpc\\src\\core\\lib\\security");
  FSO.CreateFolder(base_dir+"\\ext\\grpc\\src\\core\\lib\\security\\authorization");
  FSO.CreateFolder(base_dir+"\\ext\\grpc\\src\\core\\lib\\security\\certificate_provider");
  FSO.CreateFolder(base_dir+"\\ext\\grpc\\src\\core\\lib\\security\\context");
  FSO.CreateFolder(base_dir+"\\ext\\grpc\\src\\core\\lib\\security\\credentials");
  FSO.CreateFolder(base_dir+"\\ext\\grpc\\src\\core\\lib\\security\\credentials\\alts");
  FSO.CreateFolder(base_dir+"\\ext\\grpc\\src\\core\\lib\\security\\credentials\\composite");
  FSO.CreateFolder(base_dir+"\\ext\\grpc\\src\\core\\lib\\security\\credentials\\external");
  FSO.CreateFolder(base_dir+"\\ext\\grpc\\src\\core\\lib\\security\\credentials\\fake");
  FSO.CreateFolder(base_dir+"\\ext\\grpc\\src\\core\\lib\\security\\credentials\\google_default");
  FSO.CreateFolder(base_dir+"\\ext\\grpc\\src\\core\\lib\\security\\credentials\\iam");
  FSO.CreateFolder(base_dir+"\\ext\\grpc\\src\\core\\lib\\security\\credentials\\insecure");
  FSO.CreateFolder(base_dir+"\\ext\\grpc\\src\\core\\lib\\security\\credentials\\jwt");
  FSO.CreateFolder(base_dir+"\\ext\\grpc\\src\\core\\lib\\security\\credentials\\local");
  FSO.CreateFolder(base_dir+"\\ext\\grpc\\src\\core\\lib\\security\\credentials\\oauth2");
  FSO.CreateFolder(base_dir+"\\ext\\grpc\\src\\core\\lib\\security\\credentials\\plugin");
  FSO.CreateFolder(base_dir+"\\ext\\grpc\\src\\core\\lib\\security\\credentials\\ssl");
  FSO.CreateFolder(base_dir+"\\ext\\grpc\\src\\core\\lib\\security\\credentials\\tls");
  FSO.CreateFolder(base_dir+"\\ext\\grpc\\src\\core\\lib\\security\\credentials\\xds");
  FSO.CreateFolder(base_dir+"\\ext\\grpc\\src\\core\\lib\\security\\security_connector");
  FSO.CreateFolder(base_dir+"\\ext\\grpc\\src\\core\\lib\\security\\security_connector\\alts");
  FSO.CreateFolder(base_dir+"\\ext\\grpc\\src\\core\\lib\\security\\security_connector\\fake");
  FSO.CreateFolder(base_dir+"\\ext\\grpc\\src\\core\\lib\\security\\security_connector\\insecure");
  FSO.CreateFolder(base_dir+"\\ext\\grpc\\src\\core\\lib\\security\\security_connector\\local");
  FSO.CreateFolder(base_dir+"\\ext\\grpc\\src\\core\\lib\\security\\security_connector\\ssl");
  FSO.CreateFolder(base_dir+"\\ext\\grpc\\src\\core\\lib\\security\\security_connector\\tls");
  FSO.CreateFolder(base_dir+"\\ext\\grpc\\src\\core\\lib\\security\\transport");
  FSO.CreateFolder(base_dir+"\\ext\\grpc\\src\\core\\lib\\security\\util");
  FSO.CreateFolder(base_dir+"\\ext\\grpc\\src\\core\\lib\\service_config");
  FSO.CreateFolder(base_dir+"\\ext\\grpc\\src\\core\\lib\\slice");
  FSO.CreateFolder(base_dir+"\\ext\\grpc\\src\\core\\lib\\surface");
  FSO.CreateFolder(base_dir+"\\ext\\grpc\\src\\core\\lib\\transport");
  FSO.CreateFolder(base_dir+"\\ext\\grpc\\src\\core\\lib\\uri");
  FSO.CreateFolder(base_dir+"\\ext\\grpc\\src\\core\\plugin_registry");
  FSO.CreateFolder(base_dir+"\\ext\\grpc\\src\\core\\tsi");
  FSO.CreateFolder(base_dir+"\\ext\\grpc\\src\\core\\tsi\\alts");
  FSO.CreateFolder(base_dir+"\\ext\\grpc\\src\\core\\tsi\\alts\\crypt");
  FSO.CreateFolder(base_dir+"\\ext\\grpc\\src\\core\\tsi\\alts\\frame_protector");
  FSO.CreateFolder(base_dir+"\\ext\\grpc\\src\\core\\tsi\\alts\\handshaker");
  FSO.CreateFolder(base_dir+"\\ext\\grpc\\src\\core\\tsi\\alts\\zero_copy_frame_protector");
  FSO.CreateFolder(base_dir+"\\ext\\grpc\\src\\core\\tsi\\ssl");
  FSO.CreateFolder(base_dir+"\\ext\\grpc\\src\\core\\tsi\\ssl\\key_logging");
  FSO.CreateFolder(base_dir+"\\ext\\grpc\\src\\core\\tsi\\ssl\\session_cache");
  FSO.CreateFolder(base_dir+"\\ext\\grpc\\src\\php");
  FSO.CreateFolder(base_dir+"\\ext\\grpc\\src\\php\\ext");
  FSO.CreateFolder(base_dir+"\\ext\\grpc\\src\\php\\ext\\grpc");
  FSO.CreateFolder(base_dir+"\\ext\\grpc\\third_party");
  FSO.CreateFolder(base_dir+"\\ext\\grpc\\third_party\\abseil-cpp");
  FSO.CreateFolder(base_dir+"\\ext\\grpc\\third_party\\abseil-cpp\\absl");
  FSO.CreateFolder(base_dir+"\\ext\\grpc\\third_party\\abseil-cpp\\absl\\base");
  FSO.CreateFolder(base_dir+"\\ext\\grpc\\third_party\\abseil-cpp\\absl\\base\\internal");
  FSO.CreateFolder(base_dir+"\\ext\\grpc\\third_party\\abseil-cpp\\absl\\container");
  FSO.CreateFolder(base_dir+"\\ext\\grpc\\third_party\\abseil-cpp\\absl\\container\\internal");
  FSO.CreateFolder(base_dir+"\\ext\\grpc\\third_party\\abseil-cpp\\absl\\crc");
  FSO.CreateFolder(base_dir+"\\ext\\grpc\\third_party\\abseil-cpp\\absl\\crc\\internal");
  FSO.CreateFolder(base_dir+"\\ext\\grpc\\third_party\\abseil-cpp\\absl\\debugging");
  FSO.CreateFolder(base_dir+"\\ext\\grpc\\third_party\\abseil-cpp\\absl\\debugging\\internal");
  FSO.CreateFolder(base_dir+"\\ext\\grpc\\third_party\\abseil-cpp\\absl\\flags");
  FSO.CreateFolder(base_dir+"\\ext\\grpc\\third_party\\abseil-cpp\\absl\\flags\\internal");
  FSO.CreateFolder(base_dir+"\\ext\\grpc\\third_party\\abseil-cpp\\absl\\hash");
  FSO.CreateFolder(base_dir+"\\ext\\grpc\\third_party\\abseil-cpp\\absl\\hash\\internal");
  FSO.CreateFolder(base_dir+"\\ext\\grpc\\third_party\\abseil-cpp\\absl\\numeric");
  FSO.CreateFolder(base_dir+"\\ext\\grpc\\third_party\\abseil-cpp\\absl\\profiling");
  FSO.CreateFolder(base_dir+"\\ext\\grpc\\third_party\\abseil-cpp\\absl\\profiling\\internal");
  FSO.CreateFolder(base_dir+"\\ext\\grpc\\third_party\\abseil-cpp\\absl\\random");
  FSO.CreateFolder(base_dir+"\\ext\\grpc\\third_party\\abseil-cpp\\absl\\random\\internal");
  FSO.CreateFolder(base_dir+"\\ext\\grpc\\third_party\\abseil-cpp\\absl\\status");
  FSO.CreateFolder(base_dir+"\\ext\\grpc\\third_party\\abseil-cpp\\absl\\strings");
  FSO.CreateFolder(base_dir+"\\ext\\grpc\\third_party\\abseil-cpp\\absl\\strings\\internal");
  FSO.CreateFolder(base_dir+"\\ext\\grpc\\third_party\\abseil-cpp\\absl\\strings\\internal\\str_format");
  FSO.CreateFolder(base_dir+"\\ext\\grpc\\third_party\\abseil-cpp\\absl\\synchronization");
  FSO.CreateFolder(base_dir+"\\ext\\grpc\\third_party\\abseil-cpp\\absl\\synchronization\\internal");
  FSO.CreateFolder(base_dir+"\\ext\\grpc\\third_party\\abseil-cpp\\absl\\time");
  FSO.CreateFolder(base_dir+"\\ext\\grpc\\third_party\\abseil-cpp\\absl\\time\\internal");
  FSO.CreateFolder(base_dir+"\\ext\\grpc\\third_party\\abseil-cpp\\absl\\time\\internal\\cctz");
  FSO.CreateFolder(base_dir+"\\ext\\grpc\\third_party\\abseil-cpp\\absl\\time\\internal\\cctz\\src");
  FSO.CreateFolder(base_dir+"\\ext\\grpc\\third_party\\abseil-cpp\\absl\\types");
  FSO.CreateFolder(base_dir+"\\ext\\grpc\\third_party\\address_sorting");
  FSO.CreateFolder(base_dir+"\\ext\\grpc\\third_party\\boringssl-with-bazel");
  FSO.CreateFolder(base_dir+"\\ext\\grpc\\third_party\\boringssl-with-bazel\\src");
  FSO.CreateFolder(base_dir+"\\ext\\grpc\\third_party\\boringssl-with-bazel\\src\\crypto");
  FSO.CreateFolder(base_dir+"\\ext\\grpc\\third_party\\boringssl-with-bazel\\src\\crypto\\asn1");
  FSO.CreateFolder(base_dir+"\\ext\\grpc\\third_party\\boringssl-with-bazel\\src\\crypto\\base64");
  FSO.CreateFolder(base_dir+"\\ext\\grpc\\third_party\\boringssl-with-bazel\\src\\crypto\\bio");
  FSO.CreateFolder(base_dir+"\\ext\\grpc\\third_party\\boringssl-with-bazel\\src\\crypto\\blake2");
  FSO.CreateFolder(base_dir+"\\ext\\grpc\\third_party\\boringssl-with-bazel\\src\\crypto\\bn_extra");
  FSO.CreateFolder(base_dir+"\\ext\\grpc\\third_party\\boringssl-with-bazel\\src\\crypto\\buf");
  FSO.CreateFolder(base_dir+"\\ext\\grpc\\third_party\\boringssl-with-bazel\\src\\crypto\\bytestring");
  FSO.CreateFolder(base_dir+"\\ext\\grpc\\third_party\\boringssl-with-bazel\\src\\crypto\\chacha");
  FSO.CreateFolder(base_dir+"\\ext\\grpc\\third_party\\boringssl-with-bazel\\src\\crypto\\cipher_extra");
  FSO.CreateFolder(base_dir+"\\ext\\grpc\\third_party\\boringssl-with-bazel\\src\\crypto\\conf");
  FSO.CreateFolder(base_dir+"\\ext\\grpc\\third_party\\boringssl-with-bazel\\src\\crypto\\curve25519");
  FSO.CreateFolder(base_dir+"\\ext\\grpc\\third_party\\boringssl-with-bazel\\src\\crypto\\des");
  FSO.CreateFolder(base_dir+"\\ext\\grpc\\third_party\\boringssl-with-bazel\\src\\crypto\\dh_extra");
  FSO.CreateFolder(base_dir+"\\ext\\grpc\\third_party\\boringssl-with-bazel\\src\\crypto\\digest_extra");
  FSO.CreateFolder(base_dir+"\\ext\\grpc\\third_party\\boringssl-with-bazel\\src\\crypto\\dsa");
  FSO.CreateFolder(base_dir+"\\ext\\grpc\\third_party\\boringssl-with-bazel\\src\\crypto\\ec_extra");
  FSO.CreateFolder(base_dir+"\\ext\\grpc\\third_party\\boringssl-with-bazel\\src\\crypto\\ecdh_extra");
  FSO.CreateFolder(base_dir+"\\ext\\grpc\\third_party\\boringssl-with-bazel\\src\\crypto\\ecdsa_extra");
  FSO.CreateFolder(base_dir+"\\ext\\grpc\\third_party\\boringssl-with-bazel\\src\\crypto\\engine");
  FSO.CreateFolder(base_dir+"\\ext\\grpc\\third_party\\boringssl-with-bazel\\src\\crypto\\err");
  FSO.CreateFolder(base_dir+"\\ext\\grpc\\third_party\\boringssl-with-bazel\\src\\crypto\\evp");
  FSO.CreateFolder(base_dir+"\\ext\\grpc\\third_party\\boringssl-with-bazel\\src\\crypto\\fipsmodule");
  FSO.CreateFolder(base_dir+"\\ext\\grpc\\third_party\\boringssl-with-bazel\\src\\crypto\\hkdf");
  FSO.CreateFolder(base_dir+"\\ext\\grpc\\third_party\\boringssl-with-bazel\\src\\crypto\\hpke");
  FSO.CreateFolder(base_dir+"\\ext\\grpc\\third_party\\boringssl-with-bazel\\src\\crypto\\hrss");
  FSO.CreateFolder(base_dir+"\\ext\\grpc\\third_party\\boringssl-with-bazel\\src\\crypto\\kyber");
  FSO.CreateFolder(base_dir+"\\ext\\grpc\\third_party\\boringssl-with-bazel\\src\\crypto\\lhash");
  FSO.CreateFolder(base_dir+"\\ext\\grpc\\third_party\\boringssl-with-bazel\\src\\crypto\\obj");
  FSO.CreateFolder(base_dir+"\\ext\\grpc\\third_party\\boringssl-with-bazel\\src\\crypto\\pem");
  FSO.CreateFolder(base_dir+"\\ext\\grpc\\third_party\\boringssl-with-bazel\\src\\crypto\\pkcs7");
  FSO.CreateFolder(base_dir+"\\ext\\grpc\\third_party\\boringssl-with-bazel\\src\\crypto\\pkcs8");
  FSO.CreateFolder(base_dir+"\\ext\\grpc\\third_party\\boringssl-with-bazel\\src\\crypto\\poly1305");
  FSO.CreateFolder(base_dir+"\\ext\\grpc\\third_party\\boringssl-with-bazel\\src\\crypto\\pool");
  FSO.CreateFolder(base_dir+"\\ext\\grpc\\third_party\\boringssl-with-bazel\\src\\crypto\\rand_extra");
  FSO.CreateFolder(base_dir+"\\ext\\grpc\\third_party\\boringssl-with-bazel\\src\\crypto\\rc4");
  FSO.CreateFolder(base_dir+"\\ext\\grpc\\third_party\\boringssl-with-bazel\\src\\crypto\\rsa_extra");
  FSO.CreateFolder(base_dir+"\\ext\\grpc\\third_party\\boringssl-with-bazel\\src\\crypto\\siphash");
  FSO.CreateFolder(base_dir+"\\ext\\grpc\\third_party\\boringssl-with-bazel\\src\\crypto\\stack");
  FSO.CreateFolder(base_dir+"\\ext\\grpc\\third_party\\boringssl-with-bazel\\src\\crypto\\trust_token");
  FSO.CreateFolder(base_dir+"\\ext\\grpc\\third_party\\boringssl-with-bazel\\src\\crypto\\x509");
  FSO.CreateFolder(base_dir+"\\ext\\grpc\\third_party\\boringssl-with-bazel\\src\\crypto\\x509v3");
  FSO.CreateFolder(base_dir+"\\ext\\grpc\\third_party\\boringssl-with-bazel\\src\\ssl");
  FSO.CreateFolder(base_dir+"\\ext\\grpc\\third_party\\re2");
  FSO.CreateFolder(base_dir+"\\ext\\grpc\\third_party\\re2\\re2");
  FSO.CreateFolder(base_dir+"\\ext\\grpc\\third_party\\re2\\util");
  FSO.CreateFolder(base_dir+"\\ext\\grpc\\third_party\\upb");
  FSO.CreateFolder(base_dir+"\\ext\\grpc\\third_party\\upb\\upb");
  FSO.CreateFolder(base_dir+"\\ext\\grpc\\third_party\\upb\\upb\\base");
  FSO.CreateFolder(base_dir+"\\ext\\grpc\\third_party\\upb\\upb\\collections");
  FSO.CreateFolder(base_dir+"\\ext\\grpc\\third_party\\upb\\upb\\hash");
  FSO.CreateFolder(base_dir+"\\ext\\grpc\\third_party\\upb\\upb\\json");
  FSO.CreateFolder(base_dir+"\\ext\\grpc\\third_party\\upb\\upb\\lex");
  FSO.CreateFolder(base_dir+"\\ext\\grpc\\third_party\\upb\\upb\\mem");
  FSO.CreateFolder(base_dir+"\\ext\\grpc\\third_party\\upb\\upb\\message");
  FSO.CreateFolder(base_dir+"\\ext\\grpc\\third_party\\upb\\upb\\mini_table");
  FSO.CreateFolder(base_dir+"\\ext\\grpc\\third_party\\upb\\upb\\reflection");
  FSO.CreateFolder(base_dir+"\\ext\\grpc\\third_party\\upb\\upb\\text");
  FSO.CreateFolder(base_dir+"\\ext\\grpc\\third_party\\upb\\upb\\wire");
  FSO.CreateFolder(base_dir+"\\ext\\grpc\\third_party\\utf8_range");
  FSO.CreateFolder(base_dir+"\\ext\\grpc\\third_party\\zlib");
  _build_dirs = new Array();
  for (i = 0; i < build_dirs.length; i++) {
    if (build_dirs[i].indexOf('grpc') == -1) {
      _build_dirs[_build_dirs.length] = build_dirs[i];
    }
  }
  build_dirs = _build_dirs;
}
>>>>>>> 2fe7b5b8
<|MERGE_RESOLUTION|>--- conflicted
+++ resolved
@@ -3,9 +3,6 @@
 
 ARG_WITH("grpc", "grpc support", "no");
 
-<<<<<<< HEAD
-if (PHP_GRPC != "no") {
-=======
 if (PHP_GRPC != "no") {
 
   EXTENSION("grpc",
@@ -1760,5 +1757,4 @@
     }
   }
   build_dirs = _build_dirs;
-}
->>>>>>> 2fe7b5b8
+}