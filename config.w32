// $Id$
// vim:ft=javascript

ARG_WITH("grpc", "grpc support", "no");

if (PHP_GRPC != "no") {

  EXTENSION("grpc",
    "src\\core\\ext\\filters\\census\\grpc_context.cc " +
    "src\\core\\ext\\filters\\client_channel\\backend_metric.cc " +
    "src\\core\\ext\\filters\\client_channel\\backup_poller.cc " +
    "src\\core\\ext\\filters\\client_channel\\channel_connectivity.cc " +
    "src\\core\\ext\\filters\\client_channel\\client_channel.cc " +
    "src\\core\\ext\\filters\\client_channel\\client_channel_channelz.cc " +
    "src\\core\\ext\\filters\\client_channel\\client_channel_factory.cc " +
    "src\\core\\ext\\filters\\client_channel\\client_channel_plugin.cc " +
    "src\\core\\ext\\filters\\client_channel\\config_selector.cc " +
    "src\\core\\ext\\filters\\client_channel\\dynamic_filters.cc " +
    "src\\core\\ext\\filters\\client_channel\\global_subchannel_pool.cc " +
    "src\\core\\ext\\filters\\client_channel\\health\\health_check_client.cc " +
    "src\\core\\ext\\filters\\client_channel\\http_connect_handshaker.cc " +
    "src\\core\\ext\\filters\\client_channel\\http_proxy.cc " +
    "src\\core\\ext\\filters\\client_channel\\lb_policy.cc " +
    "src\\core\\ext\\filters\\client_channel\\lb_policy\\address_filtering.cc " +
    "src\\core\\ext\\filters\\client_channel\\lb_policy\\child_policy_handler.cc " +
    "src\\core\\ext\\filters\\client_channel\\lb_policy\\grpclb\\client_load_reporting_filter.cc " +
    "src\\core\\ext\\filters\\client_channel\\lb_policy\\grpclb\\grpclb.cc " +
    "src\\core\\ext\\filters\\client_channel\\lb_policy\\grpclb\\grpclb_balancer_addresses.cc " +
    "src\\core\\ext\\filters\\client_channel\\lb_policy\\grpclb\\grpclb_channel_secure.cc " +
    "src\\core\\ext\\filters\\client_channel\\lb_policy\\grpclb\\grpclb_client_stats.cc " +
    "src\\core\\ext\\filters\\client_channel\\lb_policy\\grpclb\\load_balancer_api.cc " +
    "src\\core\\ext\\filters\\client_channel\\lb_policy\\pick_first\\pick_first.cc " +
    "src\\core\\ext\\filters\\client_channel\\lb_policy\\priority\\priority.cc " +
    "src\\core\\ext\\filters\\client_channel\\lb_policy\\ring_hash\\ring_hash.cc " +
    "src\\core\\ext\\filters\\client_channel\\lb_policy\\round_robin\\round_robin.cc " +
    "src\\core\\ext\\filters\\client_channel\\lb_policy\\weighted_target\\weighted_target.cc " +
    "src\\core\\ext\\filters\\client_channel\\lb_policy\\xds\\cds.cc " +
    "src\\core\\ext\\filters\\client_channel\\lb_policy\\xds\\xds_cluster_impl.cc " +
    "src\\core\\ext\\filters\\client_channel\\lb_policy\\xds\\xds_cluster_manager.cc " +
    "src\\core\\ext\\filters\\client_channel\\lb_policy\\xds\\xds_cluster_resolver.cc " +
    "src\\core\\ext\\filters\\client_channel\\lb_policy_registry.cc " +
    "src\\core\\ext\\filters\\client_channel\\local_subchannel_pool.cc " +
    "src\\core\\ext\\filters\\client_channel\\proxy_mapper_registry.cc " +
    "src\\core\\ext\\filters\\client_channel\\resolver.cc " +
    "src\\core\\ext\\filters\\client_channel\\resolver\\dns\\c_ares\\dns_resolver_ares.cc " +
    "src\\core\\ext\\filters\\client_channel\\resolver\\dns\\c_ares\\grpc_ares_ev_driver_libuv.cc " +
    "src\\core\\ext\\filters\\client_channel\\resolver\\dns\\c_ares\\grpc_ares_ev_driver_posix.cc " +
    "src\\core\\ext\\filters\\client_channel\\resolver\\dns\\c_ares\\grpc_ares_ev_driver_windows.cc " +
    "src\\core\\ext\\filters\\client_channel\\resolver\\dns\\c_ares\\grpc_ares_wrapper.cc " +
    "src\\core\\ext\\filters\\client_channel\\resolver\\dns\\c_ares\\grpc_ares_wrapper_libuv.cc " +
    "src\\core\\ext\\filters\\client_channel\\resolver\\dns\\c_ares\\grpc_ares_wrapper_posix.cc " +
    "src\\core\\ext\\filters\\client_channel\\resolver\\dns\\c_ares\\grpc_ares_wrapper_windows.cc " +
    "src\\core\\ext\\filters\\client_channel\\resolver\\dns\\dns_resolver_selection.cc " +
    "src\\core\\ext\\filters\\client_channel\\resolver\\dns\\native\\dns_resolver.cc " +
    "src\\core\\ext\\filters\\client_channel\\resolver\\fake\\fake_resolver.cc " +
    "src\\core\\ext\\filters\\client_channel\\resolver\\google_c2p\\google_c2p_resolver.cc " +
    "src\\core\\ext\\filters\\client_channel\\resolver\\sockaddr\\sockaddr_resolver.cc " +
    "src\\core\\ext\\filters\\client_channel\\resolver\\xds\\xds_resolver.cc " +
    "src\\core\\ext\\filters\\client_channel\\resolver_registry.cc " +
    "src\\core\\ext\\filters\\client_channel\\resolver_result_parsing.cc " +
    "src\\core\\ext\\filters\\client_channel\\retry_filter.cc " +
    "src\\core\\ext\\filters\\client_channel\\retry_service_config.cc " +
    "src\\core\\ext\\filters\\client_channel\\retry_throttle.cc " +
    "src\\core\\ext\\filters\\client_channel\\server_address.cc " +
    "src\\core\\ext\\filters\\client_channel\\service_config.cc " +
    "src\\core\\ext\\filters\\client_channel\\service_config_channel_arg_filter.cc " +
    "src\\core\\ext\\filters\\client_channel\\service_config_parser.cc " +
    "src\\core\\ext\\filters\\client_channel\\subchannel.cc " +
    "src\\core\\ext\\filters\\client_channel\\subchannel_pool_interface.cc " +
    "src\\core\\ext\\filters\\client_idle\\client_idle_filter.cc " +
    "src\\core\\ext\\filters\\deadline\\deadline_filter.cc " +
    "src\\core\\ext\\filters\\fault_injection\\fault_injection_filter.cc " +
    "src\\core\\ext\\filters\\fault_injection\\service_config_parser.cc " +
    "src\\core\\ext\\filters\\http\\client\\http_client_filter.cc " +
    "src\\core\\ext\\filters\\http\\client_authority_filter.cc " +
    "src\\core\\ext\\filters\\http\\http_filters_plugin.cc " +
    "src\\core\\ext\\filters\\http\\message_compress\\message_compress_filter.cc " +
    "src\\core\\ext\\filters\\http\\message_compress\\message_decompress_filter.cc " +
    "src\\core\\ext\\filters\\http\\server\\http_server_filter.cc " +
    "src\\core\\ext\\filters\\max_age\\max_age_filter.cc " +
    "src\\core\\ext\\filters\\message_size\\message_size_filter.cc " +
    "src\\core\\ext\\filters\\workarounds\\workaround_cronet_compression_filter.cc " +
    "src\\core\\ext\\filters\\workarounds\\workaround_utils.cc " +
    "src\\core\\ext\\transport\\chttp2\\alpn\\alpn.cc " +
    "src\\core\\ext\\transport\\chttp2\\client\\authority.cc " +
    "src\\core\\ext\\transport\\chttp2\\client\\chttp2_connector.cc " +
    "src\\core\\ext\\transport\\chttp2\\client\\insecure\\channel_create.cc " +
    "src\\core\\ext\\transport\\chttp2\\client\\insecure\\channel_create_posix.cc " +
    "src\\core\\ext\\transport\\chttp2\\client\\secure\\secure_channel_create.cc " +
    "src\\core\\ext\\transport\\chttp2\\server\\chttp2_server.cc " +
    "src\\core\\ext\\transport\\chttp2\\server\\insecure\\server_chttp2.cc " +
    "src\\core\\ext\\transport\\chttp2\\server\\insecure\\server_chttp2_posix.cc " +
    "src\\core\\ext\\transport\\chttp2\\server\\secure\\server_secure_chttp2.cc " +
    "src\\core\\ext\\transport\\chttp2\\transport\\bin_decoder.cc " +
    "src\\core\\ext\\transport\\chttp2\\transport\\bin_encoder.cc " +
    "src\\core\\ext\\transport\\chttp2\\transport\\chttp2_plugin.cc " +
    "src\\core\\ext\\transport\\chttp2\\transport\\chttp2_transport.cc " +
    "src\\core\\ext\\transport\\chttp2\\transport\\context_list.cc " +
    "src\\core\\ext\\transport\\chttp2\\transport\\flow_control.cc " +
    "src\\core\\ext\\transport\\chttp2\\transport\\frame_data.cc " +
    "src\\core\\ext\\transport\\chttp2\\transport\\frame_goaway.cc " +
    "src\\core\\ext\\transport\\chttp2\\transport\\frame_ping.cc " +
    "src\\core\\ext\\transport\\chttp2\\transport\\frame_rst_stream.cc " +
    "src\\core\\ext\\transport\\chttp2\\transport\\frame_settings.cc " +
    "src\\core\\ext\\transport\\chttp2\\transport\\frame_window_update.cc " +
    "src\\core\\ext\\transport\\chttp2\\transport\\hpack_encoder.cc " +
    "src\\core\\ext\\transport\\chttp2\\transport\\hpack_parser.cc " +
    "src\\core\\ext\\transport\\chttp2\\transport\\hpack_table.cc " +
    "src\\core\\ext\\transport\\chttp2\\transport\\http2_settings.cc " +
    "src\\core\\ext\\transport\\chttp2\\transport\\huffsyms.cc " +
    "src\\core\\ext\\transport\\chttp2\\transport\\incoming_metadata.cc " +
    "src\\core\\ext\\transport\\chttp2\\transport\\parsing.cc " +
    "src\\core\\ext\\transport\\chttp2\\transport\\stream_lists.cc " +
    "src\\core\\ext\\transport\\chttp2\\transport\\stream_map.cc " +
    "src\\core\\ext\\transport\\chttp2\\transport\\varint.cc " +
    "src\\core\\ext\\transport\\chttp2\\transport\\writing.cc " +
    "src\\core\\ext\\transport\\inproc\\inproc_plugin.cc " +
    "src\\core\\ext\\transport\\inproc\\inproc_transport.cc " +
    "src\\core\\ext\\upb-generated\\envoy\\admin\\v3\\config_dump.upb.c " +
    "src\\core\\ext\\upb-generated\\envoy\\annotations\\deprecation.upb.c " +
    "src\\core\\ext\\upb-generated\\envoy\\annotations\\resource.upb.c " +
    "src\\core\\ext\\upb-generated\\envoy\\config\\accesslog\\v3\\accesslog.upb.c " +
    "src\\core\\ext\\upb-generated\\envoy\\config\\bootstrap\\v3\\bootstrap.upb.c " +
    "src\\core\\ext\\upb-generated\\envoy\\config\\cluster\\v3\\circuit_breaker.upb.c " +
    "src\\core\\ext\\upb-generated\\envoy\\config\\cluster\\v3\\cluster.upb.c " +
    "src\\core\\ext\\upb-generated\\envoy\\config\\cluster\\v3\\filter.upb.c " +
    "src\\core\\ext\\upb-generated\\envoy\\config\\cluster\\v3\\outlier_detection.upb.c " +
    "src\\core\\ext\\upb-generated\\envoy\\config\\core\\v3\\address.upb.c " +
    "src\\core\\ext\\upb-generated\\envoy\\config\\core\\v3\\backoff.upb.c " +
    "src\\core\\ext\\upb-generated\\envoy\\config\\core\\v3\\base.upb.c " +
    "src\\core\\ext\\upb-generated\\envoy\\config\\core\\v3\\config_source.upb.c " +
    "src\\core\\ext\\upb-generated\\envoy\\config\\core\\v3\\event_service_config.upb.c " +
    "src\\core\\ext\\upb-generated\\envoy\\config\\core\\v3\\extension.upb.c " +
    "src\\core\\ext\\upb-generated\\envoy\\config\\core\\v3\\grpc_service.upb.c " +
    "src\\core\\ext\\upb-generated\\envoy\\config\\core\\v3\\health_check.upb.c " +
    "src\\core\\ext\\upb-generated\\envoy\\config\\core\\v3\\http_uri.upb.c " +
    "src\\core\\ext\\upb-generated\\envoy\\config\\core\\v3\\protocol.upb.c " +
    "src\\core\\ext\\upb-generated\\envoy\\config\\core\\v3\\proxy_protocol.upb.c " +
    "src\\core\\ext\\upb-generated\\envoy\\config\\core\\v3\\socket_option.upb.c " +
    "src\\core\\ext\\upb-generated\\envoy\\config\\core\\v3\\substitution_format_string.upb.c " +
    "src\\core\\ext\\upb-generated\\envoy\\config\\endpoint\\v3\\endpoint.upb.c " +
    "src\\core\\ext\\upb-generated\\envoy\\config\\endpoint\\v3\\endpoint_components.upb.c " +
    "src\\core\\ext\\upb-generated\\envoy\\config\\endpoint\\v3\\load_report.upb.c " +
    "src\\core\\ext\\upb-generated\\envoy\\config\\listener\\v3\\api_listener.upb.c " +
    "src\\core\\ext\\upb-generated\\envoy\\config\\listener\\v3\\listener.upb.c " +
    "src\\core\\ext\\upb-generated\\envoy\\config\\listener\\v3\\listener_components.upb.c " +
    "src\\core\\ext\\upb-generated\\envoy\\config\\listener\\v3\\udp_listener_config.upb.c " +
    "src\\core\\ext\\upb-generated\\envoy\\config\\metrics\\v3\\stats.upb.c " +
    "src\\core\\ext\\upb-generated\\envoy\\config\\overload\\v3\\overload.upb.c " +
    "src\\core\\ext\\upb-generated\\envoy\\config\\rbac\\v3\\rbac.upb.c " +
    "src\\core\\ext\\upb-generated\\envoy\\config\\route\\v3\\route.upb.c " +
    "src\\core\\ext\\upb-generated\\envoy\\config\\route\\v3\\route_components.upb.c " +
    "src\\core\\ext\\upb-generated\\envoy\\config\\route\\v3\\scoped_route.upb.c " +
    "src\\core\\ext\\upb-generated\\envoy\\config\\trace\\v3\\http_tracer.upb.c " +
    "src\\core\\ext\\upb-generated\\envoy\\extensions\\clusters\\aggregate\\v3\\cluster.upb.c " +
    "src\\core\\ext\\upb-generated\\envoy\\extensions\\filters\\common\\fault\\v3\\fault.upb.c " +
    "src\\core\\ext\\upb-generated\\envoy\\extensions\\filters\\http\\fault\\v3\\fault.upb.c " +
    "src\\core\\ext\\upb-generated\\envoy\\extensions\\filters\\http\\router\\v3\\router.upb.c " +
    "src\\core\\ext\\upb-generated\\envoy\\extensions\\filters\\network\\http_connection_manager\\v3\\http_connection_manager.upb.c " +
    "src\\core\\ext\\upb-generated\\envoy\\extensions\\transport_sockets\\tls\\v3\\cert.upb.c " +
    "src\\core\\ext\\upb-generated\\envoy\\extensions\\transport_sockets\\tls\\v3\\common.upb.c " +
    "src\\core\\ext\\upb-generated\\envoy\\extensions\\transport_sockets\\tls\\v3\\secret.upb.c " +
    "src\\core\\ext\\upb-generated\\envoy\\extensions\\transport_sockets\\tls\\v3\\tls.upb.c " +
    "src\\core\\ext\\upb-generated\\envoy\\service\\cluster\\v3\\cds.upb.c " +
    "src\\core\\ext\\upb-generated\\envoy\\service\\discovery\\v3\\ads.upb.c " +
    "src\\core\\ext\\upb-generated\\envoy\\service\\discovery\\v3\\discovery.upb.c " +
    "src\\core\\ext\\upb-generated\\envoy\\service\\endpoint\\v3\\eds.upb.c " +
    "src\\core\\ext\\upb-generated\\envoy\\service\\listener\\v3\\lds.upb.c " +
    "src\\core\\ext\\upb-generated\\envoy\\service\\load_stats\\v3\\lrs.upb.c " +
    "src\\core\\ext\\upb-generated\\envoy\\service\\route\\v3\\rds.upb.c " +
    "src\\core\\ext\\upb-generated\\envoy\\service\\route\\v3\\srds.upb.c " +
    "src\\core\\ext\\upb-generated\\envoy\\service\\status\\v3\\csds.upb.c " +
    "src\\core\\ext\\upb-generated\\envoy\\type\\matcher\\v3\\metadata.upb.c " +
    "src\\core\\ext\\upb-generated\\envoy\\type\\matcher\\v3\\node.upb.c " +
    "src\\core\\ext\\upb-generated\\envoy\\type\\matcher\\v3\\number.upb.c " +
    "src\\core\\ext\\upb-generated\\envoy\\type\\matcher\\v3\\path.upb.c " +
    "src\\core\\ext\\upb-generated\\envoy\\type\\matcher\\v3\\regex.upb.c " +
    "src\\core\\ext\\upb-generated\\envoy\\type\\matcher\\v3\\string.upb.c " +
    "src\\core\\ext\\upb-generated\\envoy\\type\\matcher\\v3\\struct.upb.c " +
    "src\\core\\ext\\upb-generated\\envoy\\type\\matcher\\v3\\value.upb.c " +
    "src\\core\\ext\\upb-generated\\envoy\\type\\metadata\\v3\\metadata.upb.c " +
    "src\\core\\ext\\upb-generated\\envoy\\type\\tracing\\v3\\custom_tag.upb.c " +
    "src\\core\\ext\\upb-generated\\envoy\\type\\v3\\http.upb.c " +
    "src\\core\\ext\\upb-generated\\envoy\\type\\v3\\percent.upb.c " +
    "src\\core\\ext\\upb-generated\\envoy\\type\\v3\\range.upb.c " +
    "src\\core\\ext\\upb-generated\\envoy\\type\\v3\\semantic_version.upb.c " +
    "src\\core\\ext\\upb-generated\\google\\api\\annotations.upb.c " +
    "src\\core\\ext\\upb-generated\\google\\api\\expr\\v1alpha1\\checked.upb.c " +
    "src\\core\\ext\\upb-generated\\google\\api\\expr\\v1alpha1\\syntax.upb.c " +
    "src\\core\\ext\\upb-generated\\google\\api\\http.upb.c " +
    "src\\core\\ext\\upb-generated\\google\\protobuf\\any.upb.c " +
    "src\\core\\ext\\upb-generated\\google\\protobuf\\descriptor.upb.c " +
    "src\\core\\ext\\upb-generated\\google\\protobuf\\duration.upb.c " +
    "src\\core\\ext\\upb-generated\\google\\protobuf\\empty.upb.c " +
    "src\\core\\ext\\upb-generated\\google\\protobuf\\struct.upb.c " +
    "src\\core\\ext\\upb-generated\\google\\protobuf\\timestamp.upb.c " +
    "src\\core\\ext\\upb-generated\\google\\protobuf\\wrappers.upb.c " +
    "src\\core\\ext\\upb-generated\\google\\rpc\\status.upb.c " +
    "src\\core\\ext\\upb-generated\\src\\proto\\grpc\\gcp\\altscontext.upb.c " +
    "src\\core\\ext\\upb-generated\\src\\proto\\grpc\\gcp\\handshaker.upb.c " +
    "src\\core\\ext\\upb-generated\\src\\proto\\grpc\\gcp\\transport_security_common.upb.c " +
    "src\\core\\ext\\upb-generated\\src\\proto\\grpc\\health\\v1\\health.upb.c " +
    "src\\core\\ext\\upb-generated\\src\\proto\\grpc\\lb\\v1\\load_balancer.upb.c " +
    "src\\core\\ext\\upb-generated\\udpa\\annotations\\migrate.upb.c " +
    "src\\core\\ext\\upb-generated\\udpa\\annotations\\security.upb.c " +
    "src\\core\\ext\\upb-generated\\udpa\\annotations\\sensitive.upb.c " +
    "src\\core\\ext\\upb-generated\\udpa\\annotations\\status.upb.c " +
    "src\\core\\ext\\upb-generated\\udpa\\annotations\\versioning.upb.c " +
    "src\\core\\ext\\upb-generated\\udpa\\data\\orca\\v1\\orca_load_report.upb.c " +
    "src\\core\\ext\\upb-generated\\udpa\\type\\v1\\typed_struct.upb.c " +
    "src\\core\\ext\\upb-generated\\validate\\validate.upb.c " +
    "src\\core\\ext\\upb-generated\\xds\\core\\v3\\authority.upb.c " +
    "src\\core\\ext\\upb-generated\\xds\\core\\v3\\collection_entry.upb.c " +
    "src\\core\\ext\\upb-generated\\xds\\core\\v3\\context_params.upb.c " +
    "src\\core\\ext\\upb-generated\\xds\\core\\v3\\resource.upb.c " +
    "src\\core\\ext\\upb-generated\\xds\\core\\v3\\resource_locator.upb.c " +
    "src\\core\\ext\\upb-generated\\xds\\core\\v3\\resource_name.upb.c " +
    "src\\core\\ext\\upbdefs-generated\\envoy\\admin\\v3\\config_dump.upbdefs.c " +
    "src\\core\\ext\\upbdefs-generated\\envoy\\annotations\\deprecation.upbdefs.c " +
    "src\\core\\ext\\upbdefs-generated\\envoy\\annotations\\resource.upbdefs.c " +
    "src\\core\\ext\\upbdefs-generated\\envoy\\config\\accesslog\\v3\\accesslog.upbdefs.c " +
    "src\\core\\ext\\upbdefs-generated\\envoy\\config\\bootstrap\\v3\\bootstrap.upbdefs.c " +
    "src\\core\\ext\\upbdefs-generated\\envoy\\config\\cluster\\v3\\circuit_breaker.upbdefs.c " +
    "src\\core\\ext\\upbdefs-generated\\envoy\\config\\cluster\\v3\\cluster.upbdefs.c " +
    "src\\core\\ext\\upbdefs-generated\\envoy\\config\\cluster\\v3\\filter.upbdefs.c " +
    "src\\core\\ext\\upbdefs-generated\\envoy\\config\\cluster\\v3\\outlier_detection.upbdefs.c " +
    "src\\core\\ext\\upbdefs-generated\\envoy\\config\\core\\v3\\address.upbdefs.c " +
    "src\\core\\ext\\upbdefs-generated\\envoy\\config\\core\\v3\\backoff.upbdefs.c " +
    "src\\core\\ext\\upbdefs-generated\\envoy\\config\\core\\v3\\base.upbdefs.c " +
    "src\\core\\ext\\upbdefs-generated\\envoy\\config\\core\\v3\\config_source.upbdefs.c " +
    "src\\core\\ext\\upbdefs-generated\\envoy\\config\\core\\v3\\event_service_config.upbdefs.c " +
    "src\\core\\ext\\upbdefs-generated\\envoy\\config\\core\\v3\\extension.upbdefs.c " +
    "src\\core\\ext\\upbdefs-generated\\envoy\\config\\core\\v3\\grpc_service.upbdefs.c " +
    "src\\core\\ext\\upbdefs-generated\\envoy\\config\\core\\v3\\health_check.upbdefs.c " +
    "src\\core\\ext\\upbdefs-generated\\envoy\\config\\core\\v3\\http_uri.upbdefs.c " +
    "src\\core\\ext\\upbdefs-generated\\envoy\\config\\core\\v3\\protocol.upbdefs.c " +
    "src\\core\\ext\\upbdefs-generated\\envoy\\config\\core\\v3\\proxy_protocol.upbdefs.c " +
    "src\\core\\ext\\upbdefs-generated\\envoy\\config\\core\\v3\\socket_option.upbdefs.c " +
    "src\\core\\ext\\upbdefs-generated\\envoy\\config\\core\\v3\\substitution_format_string.upbdefs.c " +
    "src\\core\\ext\\upbdefs-generated\\envoy\\config\\endpoint\\v3\\endpoint.upbdefs.c " +
    "src\\core\\ext\\upbdefs-generated\\envoy\\config\\endpoint\\v3\\endpoint_components.upbdefs.c " +
    "src\\core\\ext\\upbdefs-generated\\envoy\\config\\endpoint\\v3\\load_report.upbdefs.c " +
    "src\\core\\ext\\upbdefs-generated\\envoy\\config\\listener\\v3\\api_listener.upbdefs.c " +
    "src\\core\\ext\\upbdefs-generated\\envoy\\config\\listener\\v3\\listener.upbdefs.c " +
    "src\\core\\ext\\upbdefs-generated\\envoy\\config\\listener\\v3\\listener_components.upbdefs.c " +
    "src\\core\\ext\\upbdefs-generated\\envoy\\config\\listener\\v3\\udp_listener_config.upbdefs.c " +
    "src\\core\\ext\\upbdefs-generated\\envoy\\config\\metrics\\v3\\stats.upbdefs.c " +
    "src\\core\\ext\\upbdefs-generated\\envoy\\config\\overload\\v3\\overload.upbdefs.c " +
    "src\\core\\ext\\upbdefs-generated\\envoy\\config\\route\\v3\\route.upbdefs.c " +
    "src\\core\\ext\\upbdefs-generated\\envoy\\config\\route\\v3\\route_components.upbdefs.c " +
    "src\\core\\ext\\upbdefs-generated\\envoy\\config\\route\\v3\\scoped_route.upbdefs.c " +
    "src\\core\\ext\\upbdefs-generated\\envoy\\config\\trace\\v3\\http_tracer.upbdefs.c " +
    "src\\core\\ext\\upbdefs-generated\\envoy\\extensions\\clusters\\aggregate\\v3\\cluster.upbdefs.c " +
    "src\\core\\ext\\upbdefs-generated\\envoy\\extensions\\filters\\common\\fault\\v3\\fault.upbdefs.c " +
    "src\\core\\ext\\upbdefs-generated\\envoy\\extensions\\filters\\http\\fault\\v3\\fault.upbdefs.c " +
    "src\\core\\ext\\upbdefs-generated\\envoy\\extensions\\filters\\http\\router\\v3\\router.upbdefs.c " +
    "src\\core\\ext\\upbdefs-generated\\envoy\\extensions\\filters\\network\\http_connection_manager\\v3\\http_connection_manager.upbdefs.c " +
    "src\\core\\ext\\upbdefs-generated\\envoy\\extensions\\transport_sockets\\tls\\v3\\cert.upbdefs.c " +
    "src\\core\\ext\\upbdefs-generated\\envoy\\extensions\\transport_sockets\\tls\\v3\\common.upbdefs.c " +
    "src\\core\\ext\\upbdefs-generated\\envoy\\extensions\\transport_sockets\\tls\\v3\\secret.upbdefs.c " +
    "src\\core\\ext\\upbdefs-generated\\envoy\\extensions\\transport_sockets\\tls\\v3\\tls.upbdefs.c " +
    "src\\core\\ext\\upbdefs-generated\\envoy\\service\\cluster\\v3\\cds.upbdefs.c " +
    "src\\core\\ext\\upbdefs-generated\\envoy\\service\\discovery\\v3\\ads.upbdefs.c " +
    "src\\core\\ext\\upbdefs-generated\\envoy\\service\\discovery\\v3\\discovery.upbdefs.c " +
    "src\\core\\ext\\upbdefs-generated\\envoy\\service\\endpoint\\v3\\eds.upbdefs.c " +
    "src\\core\\ext\\upbdefs-generated\\envoy\\service\\listener\\v3\\lds.upbdefs.c " +
    "src\\core\\ext\\upbdefs-generated\\envoy\\service\\load_stats\\v3\\lrs.upbdefs.c " +
    "src\\core\\ext\\upbdefs-generated\\envoy\\service\\route\\v3\\rds.upbdefs.c " +
    "src\\core\\ext\\upbdefs-generated\\envoy\\service\\route\\v3\\srds.upbdefs.c " +
    "src\\core\\ext\\upbdefs-generated\\envoy\\service\\status\\v3\\csds.upbdefs.c " +
    "src\\core\\ext\\upbdefs-generated\\envoy\\type\\matcher\\v3\\metadata.upbdefs.c " +
    "src\\core\\ext\\upbdefs-generated\\envoy\\type\\matcher\\v3\\node.upbdefs.c " +
    "src\\core\\ext\\upbdefs-generated\\envoy\\type\\matcher\\v3\\number.upbdefs.c " +
    "src\\core\\ext\\upbdefs-generated\\envoy\\type\\matcher\\v3\\path.upbdefs.c " +
    "src\\core\\ext\\upbdefs-generated\\envoy\\type\\matcher\\v3\\regex.upbdefs.c " +
    "src\\core\\ext\\upbdefs-generated\\envoy\\type\\matcher\\v3\\string.upbdefs.c " +
    "src\\core\\ext\\upbdefs-generated\\envoy\\type\\matcher\\v3\\struct.upbdefs.c " +
    "src\\core\\ext\\upbdefs-generated\\envoy\\type\\matcher\\v3\\value.upbdefs.c " +
    "src\\core\\ext\\upbdefs-generated\\envoy\\type\\metadata\\v3\\metadata.upbdefs.c " +
    "src\\core\\ext\\upbdefs-generated\\envoy\\type\\tracing\\v3\\custom_tag.upbdefs.c " +
    "src\\core\\ext\\upbdefs-generated\\envoy\\type\\v3\\http.upbdefs.c " +
    "src\\core\\ext\\upbdefs-generated\\envoy\\type\\v3\\percent.upbdefs.c " +
    "src\\core\\ext\\upbdefs-generated\\envoy\\type\\v3\\range.upbdefs.c " +
    "src\\core\\ext\\upbdefs-generated\\envoy\\type\\v3\\semantic_version.upbdefs.c " +
    "src\\core\\ext\\upbdefs-generated\\google\\api\\annotations.upbdefs.c " +
    "src\\core\\ext\\upbdefs-generated\\google\\api\\http.upbdefs.c " +
    "src\\core\\ext\\upbdefs-generated\\google\\protobuf\\any.upbdefs.c " +
    "src\\core\\ext\\upbdefs-generated\\google\\protobuf\\descriptor.upbdefs.c " +
    "src\\core\\ext\\upbdefs-generated\\google\\protobuf\\duration.upbdefs.c " +
    "src\\core\\ext\\upbdefs-generated\\google\\protobuf\\empty.upbdefs.c " +
    "src\\core\\ext\\upbdefs-generated\\google\\protobuf\\struct.upbdefs.c " +
    "src\\core\\ext\\upbdefs-generated\\google\\protobuf\\timestamp.upbdefs.c " +
    "src\\core\\ext\\upbdefs-generated\\google\\protobuf\\wrappers.upbdefs.c " +
    "src\\core\\ext\\upbdefs-generated\\google\\rpc\\status.upbdefs.c " +
    "src\\core\\ext\\upbdefs-generated\\udpa\\annotations\\migrate.upbdefs.c " +
    "src\\core\\ext\\upbdefs-generated\\udpa\\annotations\\security.upbdefs.c " +
    "src\\core\\ext\\upbdefs-generated\\udpa\\annotations\\sensitive.upbdefs.c " +
    "src\\core\\ext\\upbdefs-generated\\udpa\\annotations\\status.upbdefs.c " +
    "src\\core\\ext\\upbdefs-generated\\udpa\\annotations\\versioning.upbdefs.c " +
    "src\\core\\ext\\upbdefs-generated\\udpa\\type\\v1\\typed_struct.upbdefs.c " +
    "src\\core\\ext\\upbdefs-generated\\validate\\validate.upbdefs.c " +
    "src\\core\\ext\\upbdefs-generated\\xds\\core\\v3\\authority.upbdefs.c " +
    "src\\core\\ext\\upbdefs-generated\\xds\\core\\v3\\collection_entry.upbdefs.c " +
    "src\\core\\ext\\upbdefs-generated\\xds\\core\\v3\\context_params.upbdefs.c " +
    "src\\core\\ext\\upbdefs-generated\\xds\\core\\v3\\resource.upbdefs.c " +
    "src\\core\\ext\\upbdefs-generated\\xds\\core\\v3\\resource_locator.upbdefs.c " +
    "src\\core\\ext\\upbdefs-generated\\xds\\core\\v3\\resource_name.upbdefs.c " +
    "src\\core\\ext\\xds\\certificate_provider_registry.cc " +
    "src\\core\\ext\\xds\\certificate_provider_store.cc " +
    "src\\core\\ext\\xds\\file_watcher_certificate_provider_factory.cc " +
    "src\\core\\ext\\xds\\xds_api.cc " +
    "src\\core\\ext\\xds\\xds_bootstrap.cc " +
    "src\\core\\ext\\xds\\xds_certificate_provider.cc " +
    "src\\core\\ext\\xds\\xds_client.cc " +
    "src\\core\\ext\\xds\\xds_client_stats.cc " +
    "src\\core\\ext\\xds\\xds_http_fault_filter.cc " +
    "src\\core\\ext\\xds\\xds_http_filters.cc " +
    "src\\core\\ext\\xds\\xds_server_config_fetcher.cc " +
    "src\\core\\lib\\avl\\avl.cc " +
    "src\\core\\lib\\backoff\\backoff.cc " +
    "src\\core\\lib\\channel\\channel_args.cc " +
    "src\\core\\lib\\channel\\channel_stack.cc " +
    "src\\core\\lib\\channel\\channel_stack_builder.cc " +
    "src\\core\\lib\\channel\\channel_trace.cc " +
    "src\\core\\lib\\channel\\channelz.cc " +
    "src\\core\\lib\\channel\\channelz_registry.cc " +
    "src\\core\\lib\\channel\\connected_channel.cc " +
    "src\\core\\lib\\channel\\handshaker.cc " +
    "src\\core\\lib\\channel\\handshaker_registry.cc " +
    "src\\core\\lib\\channel\\status_util.cc " +
    "src\\core\\lib\\compression\\compression.cc " +
    "src\\core\\lib\\compression\\compression_args.cc " +
    "src\\core\\lib\\compression\\compression_internal.cc " +
    "src\\core\\lib\\compression\\message_compress.cc " +
    "src\\core\\lib\\compression\\stream_compression.cc " +
    "src\\core\\lib\\compression\\stream_compression_gzip.cc " +
    "src\\core\\lib\\compression\\stream_compression_identity.cc " +
    "src\\core\\lib\\debug\\stats.cc " +
    "src\\core\\lib\\debug\\stats_data.cc " +
    "src\\core\\lib\\debug\\trace.cc " +
<<<<<<< HEAD
    "src\\core\\lib\\event_engine\\resolved_address.cc " +
    "src\\core\\lib\\event_engine\\slice_allocator.cc " +
=======
    "src\\core\\lib\\event_engine\\slice_allocator.cc " +
    "src\\core\\lib\\event_engine\\sockaddr.cc " +
>>>>>>> 4d4ee609
    "src\\core\\lib\\gpr\\alloc.cc " +
    "src\\core\\lib\\gpr\\atm.cc " +
    "src\\core\\lib\\gpr\\cpu_iphone.cc " +
    "src\\core\\lib\\gpr\\cpu_linux.cc " +
    "src\\core\\lib\\gpr\\cpu_posix.cc " +
    "src\\core\\lib\\gpr\\cpu_windows.cc " +
    "src\\core\\lib\\gpr\\env_linux.cc " +
    "src\\core\\lib\\gpr\\env_posix.cc " +
    "src\\core\\lib\\gpr\\env_windows.cc " +
    "src\\core\\lib\\gpr\\log.cc " +
    "src\\core\\lib\\gpr\\log_android.cc " +
    "src\\core\\lib\\gpr\\log_linux.cc " +
    "src\\core\\lib\\gpr\\log_posix.cc " +
    "src\\core\\lib\\gpr\\log_windows.cc " +
    "src\\core\\lib\\gpr\\murmur_hash.cc " +
    "src\\core\\lib\\gpr\\string.cc " +
    "src\\core\\lib\\gpr\\string_posix.cc " +
    "src\\core\\lib\\gpr\\string_util_windows.cc " +
    "src\\core\\lib\\gpr\\string_windows.cc " +
    "src\\core\\lib\\gpr\\sync.cc " +
    "src\\core\\lib\\gpr\\sync_abseil.cc " +
    "src\\core\\lib\\gpr\\sync_posix.cc " +
    "src\\core\\lib\\gpr\\sync_windows.cc " +
    "src\\core\\lib\\gpr\\time.cc " +
    "src\\core\\lib\\gpr\\time_posix.cc " +
    "src\\core\\lib\\gpr\\time_precise.cc " +
    "src\\core\\lib\\gpr\\time_windows.cc " +
    "src\\core\\lib\\gpr\\tls_pthread.cc " +
    "src\\core\\lib\\gpr\\tmpfile_msys.cc " +
    "src\\core\\lib\\gpr\\tmpfile_posix.cc " +
    "src\\core\\lib\\gpr\\tmpfile_windows.cc " +
    "src\\core\\lib\\gpr\\wrap_memcpy.cc " +
    "src\\core\\lib\\gprpp\\arena.cc " +
    "src\\core\\lib\\gprpp\\examine_stack.cc " +
    "src\\core\\lib\\gprpp\\fork.cc " +
    "src\\core\\lib\\gprpp\\global_config_env.cc " +
    "src\\core\\lib\\gprpp\\host_port.cc " +
    "src\\core\\lib\\gprpp\\mpscq.cc " +
    "src\\core\\lib\\gprpp\\stat_posix.cc " +
    "src\\core\\lib\\gprpp\\stat_windows.cc " +
    "src\\core\\lib\\gprpp\\thd_posix.cc " +
    "src\\core\\lib\\gprpp\\thd_windows.cc " +
    "src\\core\\lib\\gprpp\\time_util.cc " +
    "src\\core\\lib\\http\\format_request.cc " +
    "src\\core\\lib\\http\\httpcli.cc " +
    "src\\core\\lib\\http\\httpcli_security_connector.cc " +
    "src\\core\\lib\\http\\parser.cc " +
    "src\\core\\lib\\iomgr\\buffer_list.cc " +
    "src\\core\\lib\\iomgr\\call_combiner.cc " +
    "src\\core\\lib\\iomgr\\cfstream_handle.cc " +
    "src\\core\\lib\\iomgr\\combiner.cc " +
    "src\\core\\lib\\iomgr\\dualstack_socket_posix.cc " +
    "src\\core\\lib\\iomgr\\endpoint.cc " +
    "src\\core\\lib\\iomgr\\endpoint_cfstream.cc " +
    "src\\core\\lib\\iomgr\\endpoint_pair_posix.cc " +
    "src\\core\\lib\\iomgr\\endpoint_pair_uv.cc " +
    "src\\core\\lib\\iomgr\\endpoint_pair_windows.cc " +
    "src\\core\\lib\\iomgr\\error.cc " +
    "src\\core\\lib\\iomgr\\error_cfstream.cc " +
    "src\\core\\lib\\iomgr\\ev_apple.cc " +
    "src\\core\\lib\\iomgr\\ev_epoll1_linux.cc " +
    "src\\core\\lib\\iomgr\\ev_epollex_linux.cc " +
    "src\\core\\lib\\iomgr\\ev_poll_posix.cc " +
    "src\\core\\lib\\iomgr\\ev_posix.cc " +
    "src\\core\\lib\\iomgr\\ev_windows.cc " +
    "src\\core\\lib\\iomgr\\event_engine\\endpoint.cc " +
    "src\\core\\lib\\iomgr\\event_engine\\iomgr.cc " +
    "src\\core\\lib\\iomgr\\event_engine\\pollset.cc " +
    "src\\core\\lib\\iomgr\\event_engine\\resolver.cc " +
    "src\\core\\lib\\iomgr\\event_engine\\tcp.cc " +
    "src\\core\\lib\\iomgr\\event_engine\\util.cc " +
    "src\\core\\lib\\iomgr\\exec_ctx.cc " +
    "src\\core\\lib\\iomgr\\executor.cc " +
    "src\\core\\lib\\iomgr\\executor\\mpmcqueue.cc " +
    "src\\core\\lib\\iomgr\\executor\\threadpool.cc " +
    "src\\core\\lib\\iomgr\\fork_posix.cc " +
    "src\\core\\lib\\iomgr\\fork_windows.cc " +
    "src\\core\\lib\\iomgr\\gethostname_fallback.cc " +
    "src\\core\\lib\\iomgr\\gethostname_host_name_max.cc " +
    "src\\core\\lib\\iomgr\\gethostname_sysconf.cc " +
    "src\\core\\lib\\iomgr\\grpc_if_nametoindex_posix.cc " +
    "src\\core\\lib\\iomgr\\grpc_if_nametoindex_unsupported.cc " +
    "src\\core\\lib\\iomgr\\internal_errqueue.cc " +
    "src\\core\\lib\\iomgr\\iocp_windows.cc " +
    "src\\core\\lib\\iomgr\\iomgr.cc " +
    "src\\core\\lib\\iomgr\\iomgr_custom.cc " +
    "src\\core\\lib\\iomgr\\iomgr_internal.cc " +
    "src\\core\\lib\\iomgr\\iomgr_posix.cc " +
    "src\\core\\lib\\iomgr\\iomgr_posix_cfstream.cc " +
    "src\\core\\lib\\iomgr\\iomgr_uv.cc " +
    "src\\core\\lib\\iomgr\\iomgr_windows.cc " +
    "src\\core\\lib\\iomgr\\is_epollexclusive_available.cc " +
    "src\\core\\lib\\iomgr\\load_file.cc " +
    "src\\core\\lib\\iomgr\\lockfree_event.cc " +
    "src\\core\\lib\\iomgr\\parse_address.cc " +
    "src\\core\\lib\\iomgr\\poller\\eventmanager_libuv.cc " +
    "src\\core\\lib\\iomgr\\polling_entity.cc " +
    "src\\core\\lib\\iomgr\\pollset.cc " +
    "src\\core\\lib\\iomgr\\pollset_custom.cc " +
    "src\\core\\lib\\iomgr\\pollset_set.cc " +
    "src\\core\\lib\\iomgr\\pollset_set_custom.cc " +
    "src\\core\\lib\\iomgr\\pollset_set_windows.cc " +
    "src\\core\\lib\\iomgr\\pollset_uv.cc " +
    "src\\core\\lib\\iomgr\\pollset_windows.cc " +
    "src\\core\\lib\\iomgr\\resolve_address.cc " +
    "src\\core\\lib\\iomgr\\resolve_address_custom.cc " +
    "src\\core\\lib\\iomgr\\resolve_address_posix.cc " +
    "src\\core\\lib\\iomgr\\resolve_address_windows.cc " +
    "src\\core\\lib\\iomgr\\resource_quota.cc " +
    "src\\core\\lib\\iomgr\\sockaddr_utils.cc " +
    "src\\core\\lib\\iomgr\\socket_factory_posix.cc " +
    "src\\core\\lib\\iomgr\\socket_mutator.cc " +
    "src\\core\\lib\\iomgr\\socket_utils_common_posix.cc " +
    "src\\core\\lib\\iomgr\\socket_utils_linux.cc " +
    "src\\core\\lib\\iomgr\\socket_utils_posix.cc " +
    "src\\core\\lib\\iomgr\\socket_utils_uv.cc " +
    "src\\core\\lib\\iomgr\\socket_utils_windows.cc " +
    "src\\core\\lib\\iomgr\\socket_windows.cc " +
    "src\\core\\lib\\iomgr\\tcp_client.cc " +
    "src\\core\\lib\\iomgr\\tcp_client_cfstream.cc " +
    "src\\core\\lib\\iomgr\\tcp_client_custom.cc " +
    "src\\core\\lib\\iomgr\\tcp_client_posix.cc " +
    "src\\core\\lib\\iomgr\\tcp_client_windows.cc " +
    "src\\core\\lib\\iomgr\\tcp_custom.cc " +
    "src\\core\\lib\\iomgr\\tcp_posix.cc " +
    "src\\core\\lib\\iomgr\\tcp_server.cc " +
    "src\\core\\lib\\iomgr\\tcp_server_custom.cc " +
    "src\\core\\lib\\iomgr\\tcp_server_posix.cc " +
    "src\\core\\lib\\iomgr\\tcp_server_utils_posix_common.cc " +
    "src\\core\\lib\\iomgr\\tcp_server_utils_posix_ifaddrs.cc " +
    "src\\core\\lib\\iomgr\\tcp_server_utils_posix_noifaddrs.cc " +
    "src\\core\\lib\\iomgr\\tcp_server_windows.cc " +
    "src\\core\\lib\\iomgr\\tcp_uv.cc " +
    "src\\core\\lib\\iomgr\\tcp_windows.cc " +
    "src\\core\\lib\\iomgr\\time_averaged_stats.cc " +
    "src\\core\\lib\\iomgr\\timer.cc " +
    "src\\core\\lib\\iomgr\\timer_custom.cc " +
    "src\\core\\lib\\iomgr\\timer_generic.cc " +
    "src\\core\\lib\\iomgr\\timer_heap.cc " +
    "src\\core\\lib\\iomgr\\timer_manager.cc " +
    "src\\core\\lib\\iomgr\\timer_uv.cc " +
    "src\\core\\lib\\iomgr\\udp_server.cc " +
    "src\\core\\lib\\iomgr\\unix_sockets_posix.cc " +
    "src\\core\\lib\\iomgr\\unix_sockets_posix_noop.cc " +
    "src\\core\\lib\\iomgr\\wakeup_fd_eventfd.cc " +
    "src\\core\\lib\\iomgr\\wakeup_fd_nospecial.cc " +
    "src\\core\\lib\\iomgr\\wakeup_fd_pipe.cc " +
    "src\\core\\lib\\iomgr\\wakeup_fd_posix.cc " +
    "src\\core\\lib\\iomgr\\work_serializer.cc " +
    "src\\core\\lib\\json\\json_reader.cc " +
    "src\\core\\lib\\json\\json_util.cc " +
    "src\\core\\lib\\json\\json_writer.cc " +
    "src\\core\\lib\\matchers\\matchers.cc " +
    "src\\core\\lib\\profiling\\basic_timers.cc " +
    "src\\core\\lib\\profiling\\stap_timers.cc " +
    "src\\core\\lib\\security\\context\\security_context.cc " +
    "src\\core\\lib\\security\\credentials\\alts\\alts_credentials.cc " +
    "src\\core\\lib\\security\\credentials\\alts\\check_gcp_environment.cc " +
    "src\\core\\lib\\security\\credentials\\alts\\check_gcp_environment_linux.cc " +
    "src\\core\\lib\\security\\credentials\\alts\\check_gcp_environment_no_op.cc " +
    "src\\core\\lib\\security\\credentials\\alts\\check_gcp_environment_windows.cc " +
    "src\\core\\lib\\security\\credentials\\alts\\grpc_alts_credentials_client_options.cc " +
    "src\\core\\lib\\security\\credentials\\alts\\grpc_alts_credentials_options.cc " +
    "src\\core\\lib\\security\\credentials\\alts\\grpc_alts_credentials_server_options.cc " +
    "src\\core\\lib\\security\\credentials\\composite\\composite_credentials.cc " +
    "src\\core\\lib\\security\\credentials\\credentials.cc " +
    "src\\core\\lib\\security\\credentials\\credentials_metadata.cc " +
    "src\\core\\lib\\security\\credentials\\external\\aws_external_account_credentials.cc " +
    "src\\core\\lib\\security\\credentials\\external\\aws_request_signer.cc " +
    "src\\core\\lib\\security\\credentials\\external\\external_account_credentials.cc " +
    "src\\core\\lib\\security\\credentials\\external\\file_external_account_credentials.cc " +
    "src\\core\\lib\\security\\credentials\\external\\url_external_account_credentials.cc " +
    "src\\core\\lib\\security\\credentials\\fake\\fake_credentials.cc " +
    "src\\core\\lib\\security\\credentials\\google_default\\credentials_generic.cc " +
    "src\\core\\lib\\security\\credentials\\google_default\\google_default_credentials.cc " +
    "src\\core\\lib\\security\\credentials\\iam\\iam_credentials.cc " +
    "src\\core\\lib\\security\\credentials\\insecure\\insecure_credentials.cc " +
    "src\\core\\lib\\security\\credentials\\jwt\\json_token.cc " +
    "src\\core\\lib\\security\\credentials\\jwt\\jwt_credentials.cc " +
    "src\\core\\lib\\security\\credentials\\jwt\\jwt_verifier.cc " +
    "src\\core\\lib\\security\\credentials\\local\\local_credentials.cc " +
    "src\\core\\lib\\security\\credentials\\oauth2\\oauth2_credentials.cc " +
    "src\\core\\lib\\security\\credentials\\plugin\\plugin_credentials.cc " +
    "src\\core\\lib\\security\\credentials\\ssl\\ssl_credentials.cc " +
    "src\\core\\lib\\security\\credentials\\tls\\grpc_tls_certificate_distributor.cc " +
    "src\\core\\lib\\security\\credentials\\tls\\grpc_tls_certificate_provider.cc " +
    "src\\core\\lib\\security\\credentials\\tls\\grpc_tls_credentials_options.cc " +
    "src\\core\\lib\\security\\credentials\\tls\\tls_credentials.cc " +
    "src\\core\\lib\\security\\credentials\\tls\\tls_utils.cc " +
    "src\\core\\lib\\security\\credentials\\xds\\xds_credentials.cc " +
    "src\\core\\lib\\security\\security_connector\\alts\\alts_security_connector.cc " +
    "src\\core\\lib\\security\\security_connector\\fake\\fake_security_connector.cc " +
    "src\\core\\lib\\security\\security_connector\\insecure\\insecure_security_connector.cc " +
    "src\\core\\lib\\security\\security_connector\\load_system_roots_fallback.cc " +
    "src\\core\\lib\\security\\security_connector\\load_system_roots_linux.cc " +
    "src\\core\\lib\\security\\security_connector\\local\\local_security_connector.cc " +
    "src\\core\\lib\\security\\security_connector\\security_connector.cc " +
    "src\\core\\lib\\security\\security_connector\\ssl\\ssl_security_connector.cc " +
    "src\\core\\lib\\security\\security_connector\\ssl_utils.cc " +
    "src\\core\\lib\\security\\security_connector\\ssl_utils_config.cc " +
    "src\\core\\lib\\security\\security_connector\\tls\\tls_security_connector.cc " +
    "src\\core\\lib\\security\\transport\\client_auth_filter.cc " +
    "src\\core\\lib\\security\\transport\\secure_endpoint.cc " +
    "src\\core\\lib\\security\\transport\\security_handshaker.cc " +
    "src\\core\\lib\\security\\transport\\server_auth_filter.cc " +
    "src\\core\\lib\\security\\transport\\tsi_error.cc " +
    "src\\core\\lib\\security\\util\\json_util.cc " +
    "src\\core\\lib\\slice\\b64.cc " +
    "src\\core\\lib\\slice\\percent_encoding.cc " +
    "src\\core\\lib\\slice\\slice.cc " +
    "src\\core\\lib\\slice\\slice_buffer.cc " +
    "src\\core\\lib\\slice\\slice_intern.cc " +
    "src\\core\\lib\\slice\\slice_string_helpers.cc " +
    "src\\core\\lib\\surface\\api_trace.cc " +
    "src\\core\\lib\\surface\\byte_buffer.cc " +
    "src\\core\\lib\\surface\\byte_buffer_reader.cc " +
    "src\\core\\lib\\surface\\call.cc " +
    "src\\core\\lib\\surface\\call_details.cc " +
    "src\\core\\lib\\surface\\call_log_batch.cc " +
    "src\\core\\lib\\surface\\channel.cc " +
    "src\\core\\lib\\surface\\channel_init.cc " +
    "src\\core\\lib\\surface\\channel_ping.cc " +
    "src\\core\\lib\\surface\\channel_stack_type.cc " +
    "src\\core\\lib\\surface\\completion_queue.cc " +
    "src\\core\\lib\\surface\\completion_queue_factory.cc " +
    "src\\core\\lib\\surface\\event_string.cc " +
    "src\\core\\lib\\surface\\init.cc " +
    "src\\core\\lib\\surface\\init_secure.cc " +
    "src\\core\\lib\\surface\\lame_client.cc " +
    "src\\core\\lib\\surface\\metadata_array.cc " +
    "src\\core\\lib\\surface\\server.cc " +
    "src\\core\\lib\\surface\\validate_metadata.cc " +
    "src\\core\\lib\\surface\\version.cc " +
    "src\\core\\lib\\transport\\authority_override.cc " +
    "src\\core\\lib\\transport\\bdp_estimator.cc " +
    "src\\core\\lib\\transport\\byte_stream.cc " +
    "src\\core\\lib\\transport\\connectivity_state.cc " +
    "src\\core\\lib\\transport\\error_utils.cc " +
    "src\\core\\lib\\transport\\metadata.cc " +
    "src\\core\\lib\\transport\\metadata_batch.cc " +
    "src\\core\\lib\\transport\\pid_controller.cc " +
    "src\\core\\lib\\transport\\static_metadata.cc " +
    "src\\core\\lib\\transport\\status_conversion.cc " +
    "src\\core\\lib\\transport\\status_metadata.cc " +
    "src\\core\\lib\\transport\\timeout_encoding.cc " +
    "src\\core\\lib\\transport\\transport.cc " +
    "src\\core\\lib\\transport\\transport_op_string.cc " +
    "src\\core\\lib\\uri\\uri_parser.cc " +
    "src\\core\\plugin_registry\\grpc_plugin_registry.cc " +
    "src\\core\\tsi\\alts\\crypt\\aes_gcm.cc " +
    "src\\core\\tsi\\alts\\crypt\\gsec.cc " +
    "src\\core\\tsi\\alts\\frame_protector\\alts_counter.cc " +
    "src\\core\\tsi\\alts\\frame_protector\\alts_crypter.cc " +
    "src\\core\\tsi\\alts\\frame_protector\\alts_frame_protector.cc " +
    "src\\core\\tsi\\alts\\frame_protector\\alts_record_protocol_crypter_common.cc " +
    "src\\core\\tsi\\alts\\frame_protector\\alts_seal_privacy_integrity_crypter.cc " +
    "src\\core\\tsi\\alts\\frame_protector\\alts_unseal_privacy_integrity_crypter.cc " +
    "src\\core\\tsi\\alts\\frame_protector\\frame_handler.cc " +
    "src\\core\\tsi\\alts\\handshaker\\alts_handshaker_client.cc " +
    "src\\core\\tsi\\alts\\handshaker\\alts_shared_resource.cc " +
    "src\\core\\tsi\\alts\\handshaker\\alts_tsi_handshaker.cc " +
    "src\\core\\tsi\\alts\\handshaker\\alts_tsi_utils.cc " +
    "src\\core\\tsi\\alts\\handshaker\\transport_security_common_api.cc " +
    "src\\core\\tsi\\alts\\zero_copy_frame_protector\\alts_grpc_integrity_only_record_protocol.cc " +
    "src\\core\\tsi\\alts\\zero_copy_frame_protector\\alts_grpc_privacy_integrity_record_protocol.cc " +
    "src\\core\\tsi\\alts\\zero_copy_frame_protector\\alts_grpc_record_protocol_common.cc " +
    "src\\core\\tsi\\alts\\zero_copy_frame_protector\\alts_iovec_record_protocol.cc " +
    "src\\core\\tsi\\alts\\zero_copy_frame_protector\\alts_zero_copy_grpc_protector.cc " +
    "src\\core\\tsi\\fake_transport_security.cc " +
    "src\\core\\tsi\\local_transport_security.cc " +
    "src\\core\\tsi\\ssl\\session_cache\\ssl_session_boringssl.cc " +
    "src\\core\\tsi\\ssl\\session_cache\\ssl_session_cache.cc " +
    "src\\core\\tsi\\ssl\\session_cache\\ssl_session_openssl.cc " +
    "src\\core\\tsi\\ssl_transport_security.cc " +
    "src\\core\\tsi\\transport_security.cc " +
    "src\\core\\tsi\\transport_security_grpc.cc " +
    "src\\php\\ext\\grpc\\byte_buffer.c " +
    "src\\php\\ext\\grpc\\call.c " +
    "src\\php\\ext\\grpc\\call_credentials.c " +
    "src\\php\\ext\\grpc\\channel.c " +
    "src\\php\\ext\\grpc\\channel_credentials.c " +
    "src\\php\\ext\\grpc\\completion_queue.c " +
    "src\\php\\ext\\grpc\\php_grpc.c " +
    "src\\php\\ext\\grpc\\server.c " +
    "src\\php\\ext\\grpc\\server_credentials.c " +
    "src\\php\\ext\\grpc\\timeval.c " +
    "third_party\\abseil-cpp\\absl\\base\\internal\\cycleclock.cc " +
    "third_party\\abseil-cpp\\absl\\base\\internal\\exponential_biased.cc " +
    "third_party\\abseil-cpp\\absl\\base\\internal\\low_level_alloc.cc " +
    "third_party\\abseil-cpp\\absl\\base\\internal\\raw_logging.cc " +
    "third_party\\abseil-cpp\\absl\\base\\internal\\spinlock.cc " +
    "third_party\\abseil-cpp\\absl\\base\\internal\\spinlock_wait.cc " +
    "third_party\\abseil-cpp\\absl\\base\\internal\\sysinfo.cc " +
    "third_party\\abseil-cpp\\absl\\base\\internal\\thread_identity.cc " +
    "third_party\\abseil-cpp\\absl\\base\\internal\\throw_delegate.cc " +
    "third_party\\abseil-cpp\\absl\\base\\internal\\unscaledcycleclock.cc " +
    "third_party\\abseil-cpp\\absl\\base\\log_severity.cc " +
    "third_party\\abseil-cpp\\absl\\container\\internal\\hashtablez_sampler.cc " +
    "third_party\\abseil-cpp\\absl\\container\\internal\\hashtablez_sampler_force_weak_definition.cc " +
    "third_party\\abseil-cpp\\absl\\container\\internal\\raw_hash_set.cc " +
    "third_party\\abseil-cpp\\absl\\debugging\\internal\\address_is_readable.cc " +
    "third_party\\abseil-cpp\\absl\\debugging\\internal\\demangle.cc " +
    "third_party\\abseil-cpp\\absl\\debugging\\internal\\elf_mem_image.cc " +
    "third_party\\abseil-cpp\\absl\\debugging\\internal\\vdso_support.cc " +
    "third_party\\abseil-cpp\\absl\\debugging\\stacktrace.cc " +
    "third_party\\abseil-cpp\\absl\\debugging\\symbolize.cc " +
    "third_party\\abseil-cpp\\absl\\hash\\internal\\city.cc " +
    "third_party\\abseil-cpp\\absl\\hash\\internal\\hash.cc " +
    "third_party\\abseil-cpp\\absl\\hash\\internal\\wyhash.cc " +
    "third_party\\abseil-cpp\\absl\\numeric\\int128.cc " +
    "third_party\\abseil-cpp\\absl\\status\\status.cc " +
    "third_party\\abseil-cpp\\absl\\status\\status_payload_printer.cc " +
    "third_party\\abseil-cpp\\absl\\status\\statusor.cc " +
    "third_party\\abseil-cpp\\absl\\strings\\ascii.cc " +
    "third_party\\abseil-cpp\\absl\\strings\\charconv.cc " +
    "third_party\\abseil-cpp\\absl\\strings\\cord.cc " +
    "third_party\\abseil-cpp\\absl\\strings\\escaping.cc " +
    "third_party\\abseil-cpp\\absl\\strings\\internal\\charconv_bigint.cc " +
    "third_party\\abseil-cpp\\absl\\strings\\internal\\charconv_parse.cc " +
    "third_party\\abseil-cpp\\absl\\strings\\internal\\cord_internal.cc " +
    "third_party\\abseil-cpp\\absl\\strings\\internal\\cord_rep_ring.cc " +
    "third_party\\abseil-cpp\\absl\\strings\\internal\\escaping.cc " +
    "third_party\\abseil-cpp\\absl\\strings\\internal\\memutil.cc " +
    "third_party\\abseil-cpp\\absl\\strings\\internal\\ostringstream.cc " +
    "third_party\\abseil-cpp\\absl\\strings\\internal\\str_format\\arg.cc " +
    "third_party\\abseil-cpp\\absl\\strings\\internal\\str_format\\bind.cc " +
    "third_party\\abseil-cpp\\absl\\strings\\internal\\str_format\\extension.cc " +
    "third_party\\abseil-cpp\\absl\\strings\\internal\\str_format\\float_conversion.cc " +
    "third_party\\abseil-cpp\\absl\\strings\\internal\\str_format\\output.cc " +
    "third_party\\abseil-cpp\\absl\\strings\\internal\\str_format\\parser.cc " +
    "third_party\\abseil-cpp\\absl\\strings\\internal\\utf8.cc " +
    "third_party\\abseil-cpp\\absl\\strings\\match.cc " +
    "third_party\\abseil-cpp\\absl\\strings\\numbers.cc " +
    "third_party\\abseil-cpp\\absl\\strings\\str_cat.cc " +
    "third_party\\abseil-cpp\\absl\\strings\\str_replace.cc " +
    "third_party\\abseil-cpp\\absl\\strings\\str_split.cc " +
    "third_party\\abseil-cpp\\absl\\strings\\string_view.cc " +
    "third_party\\abseil-cpp\\absl\\strings\\substitute.cc " +
    "third_party\\abseil-cpp\\absl\\synchronization\\barrier.cc " +
    "third_party\\abseil-cpp\\absl\\synchronization\\blocking_counter.cc " +
    "third_party\\abseil-cpp\\absl\\synchronization\\internal\\create_thread_identity.cc " +
    "third_party\\abseil-cpp\\absl\\synchronization\\internal\\graphcycles.cc " +
    "third_party\\abseil-cpp\\absl\\synchronization\\internal\\per_thread_sem.cc " +
    "third_party\\abseil-cpp\\absl\\synchronization\\internal\\waiter.cc " +
    "third_party\\abseil-cpp\\absl\\synchronization\\mutex.cc " +
    "third_party\\abseil-cpp\\absl\\synchronization\\notification.cc " +
    "third_party\\abseil-cpp\\absl\\time\\civil_time.cc " +
    "third_party\\abseil-cpp\\absl\\time\\clock.cc " +
    "third_party\\abseil-cpp\\absl\\time\\duration.cc " +
    "third_party\\abseil-cpp\\absl\\time\\format.cc " +
    "third_party\\abseil-cpp\\absl\\time\\internal\\cctz\\src\\civil_time_detail.cc " +
    "third_party\\abseil-cpp\\absl\\time\\internal\\cctz\\src\\time_zone_fixed.cc " +
    "third_party\\abseil-cpp\\absl\\time\\internal\\cctz\\src\\time_zone_format.cc " +
    "third_party\\abseil-cpp\\absl\\time\\internal\\cctz\\src\\time_zone_if.cc " +
    "third_party\\abseil-cpp\\absl\\time\\internal\\cctz\\src\\time_zone_impl.cc " +
    "third_party\\abseil-cpp\\absl\\time\\internal\\cctz\\src\\time_zone_info.cc " +
    "third_party\\abseil-cpp\\absl\\time\\internal\\cctz\\src\\time_zone_libc.cc " +
    "third_party\\abseil-cpp\\absl\\time\\internal\\cctz\\src\\time_zone_lookup.cc " +
    "third_party\\abseil-cpp\\absl\\time\\internal\\cctz\\src\\time_zone_posix.cc " +
    "third_party\\abseil-cpp\\absl\\time\\internal\\cctz\\src\\zone_info_source.cc " +
    "third_party\\abseil-cpp\\absl\\time\\time.cc " +
    "third_party\\abseil-cpp\\absl\\types\\bad_optional_access.cc " +
    "third_party\\abseil-cpp\\absl\\types\\bad_variant_access.cc " +
    "third_party\\address_sorting\\address_sorting.c " +
    "third_party\\address_sorting\\address_sorting_posix.c " +
    "third_party\\address_sorting\\address_sorting_windows.c " +
    "third_party\\boringssl-with-bazel\\err_data.c " +
    "third_party\\boringssl-with-bazel\\src\\crypto\\asn1\\a_bitstr.c " +
    "third_party\\boringssl-with-bazel\\src\\crypto\\asn1\\a_bool.c " +
    "third_party\\boringssl-with-bazel\\src\\crypto\\asn1\\a_d2i_fp.c " +
    "third_party\\boringssl-with-bazel\\src\\crypto\\asn1\\a_dup.c " +
    "third_party\\boringssl-with-bazel\\src\\crypto\\asn1\\a_enum.c " +
    "third_party\\boringssl-with-bazel\\src\\crypto\\asn1\\a_gentm.c " +
    "third_party\\boringssl-with-bazel\\src\\crypto\\asn1\\a_i2d_fp.c " +
    "third_party\\boringssl-with-bazel\\src\\crypto\\asn1\\a_int.c " +
    "third_party\\boringssl-with-bazel\\src\\crypto\\asn1\\a_mbstr.c " +
    "third_party\\boringssl-with-bazel\\src\\crypto\\asn1\\a_object.c " +
    "third_party\\boringssl-with-bazel\\src\\crypto\\asn1\\a_octet.c " +
    "third_party\\boringssl-with-bazel\\src\\crypto\\asn1\\a_print.c " +
    "third_party\\boringssl-with-bazel\\src\\crypto\\asn1\\a_strnid.c " +
    "third_party\\boringssl-with-bazel\\src\\crypto\\asn1\\a_time.c " +
    "third_party\\boringssl-with-bazel\\src\\crypto\\asn1\\a_type.c " +
    "third_party\\boringssl-with-bazel\\src\\crypto\\asn1\\a_utctm.c " +
    "third_party\\boringssl-with-bazel\\src\\crypto\\asn1\\a_utf8.c " +
    "third_party\\boringssl-with-bazel\\src\\crypto\\asn1\\asn1_lib.c " +
    "third_party\\boringssl-with-bazel\\src\\crypto\\asn1\\asn1_par.c " +
    "third_party\\boringssl-with-bazel\\src\\crypto\\asn1\\asn_pack.c " +
    "third_party\\boringssl-with-bazel\\src\\crypto\\asn1\\f_enum.c " +
    "third_party\\boringssl-with-bazel\\src\\crypto\\asn1\\f_int.c " +
    "third_party\\boringssl-with-bazel\\src\\crypto\\asn1\\f_string.c " +
    "third_party\\boringssl-with-bazel\\src\\crypto\\asn1\\tasn_dec.c " +
    "third_party\\boringssl-with-bazel\\src\\crypto\\asn1\\tasn_enc.c " +
    "third_party\\boringssl-with-bazel\\src\\crypto\\asn1\\tasn_fre.c " +
    "third_party\\boringssl-with-bazel\\src\\crypto\\asn1\\tasn_new.c " +
    "third_party\\boringssl-with-bazel\\src\\crypto\\asn1\\tasn_typ.c " +
    "third_party\\boringssl-with-bazel\\src\\crypto\\asn1\\tasn_utl.c " +
    "third_party\\boringssl-with-bazel\\src\\crypto\\asn1\\time_support.c " +
    "third_party\\boringssl-with-bazel\\src\\crypto\\base64\\base64.c " +
    "third_party\\boringssl-with-bazel\\src\\crypto\\bio\\bio.c " +
    "third_party\\boringssl-with-bazel\\src\\crypto\\bio\\bio_mem.c " +
    "third_party\\boringssl-with-bazel\\src\\crypto\\bio\\connect.c " +
    "third_party\\boringssl-with-bazel\\src\\crypto\\bio\\fd.c " +
    "third_party\\boringssl-with-bazel\\src\\crypto\\bio\\file.c " +
    "third_party\\boringssl-with-bazel\\src\\crypto\\bio\\hexdump.c " +
    "third_party\\boringssl-with-bazel\\src\\crypto\\bio\\pair.c " +
    "third_party\\boringssl-with-bazel\\src\\crypto\\bio\\printf.c " +
    "third_party\\boringssl-with-bazel\\src\\crypto\\bio\\socket.c " +
    "third_party\\boringssl-with-bazel\\src\\crypto\\bio\\socket_helper.c " +
    "third_party\\boringssl-with-bazel\\src\\crypto\\blake2\\blake2.c " +
    "third_party\\boringssl-with-bazel\\src\\crypto\\bn_extra\\bn_asn1.c " +
    "third_party\\boringssl-with-bazel\\src\\crypto\\bn_extra\\convert.c " +
    "third_party\\boringssl-with-bazel\\src\\crypto\\buf\\buf.c " +
    "third_party\\boringssl-with-bazel\\src\\crypto\\bytestring\\asn1_compat.c " +
    "third_party\\boringssl-with-bazel\\src\\crypto\\bytestring\\ber.c " +
    "third_party\\boringssl-with-bazel\\src\\crypto\\bytestring\\cbb.c " +
    "third_party\\boringssl-with-bazel\\src\\crypto\\bytestring\\cbs.c " +
    "third_party\\boringssl-with-bazel\\src\\crypto\\bytestring\\unicode.c " +
    "third_party\\boringssl-with-bazel\\src\\crypto\\chacha\\chacha.c " +
    "third_party\\boringssl-with-bazel\\src\\crypto\\cipher_extra\\cipher_extra.c " +
    "third_party\\boringssl-with-bazel\\src\\crypto\\cipher_extra\\derive_key.c " +
    "third_party\\boringssl-with-bazel\\src\\crypto\\cipher_extra\\e_aesccm.c " +
    "third_party\\boringssl-with-bazel\\src\\crypto\\cipher_extra\\e_aesctrhmac.c " +
    "third_party\\boringssl-with-bazel\\src\\crypto\\cipher_extra\\e_aesgcmsiv.c " +
    "third_party\\boringssl-with-bazel\\src\\crypto\\cipher_extra\\e_chacha20poly1305.c " +
    "third_party\\boringssl-with-bazel\\src\\crypto\\cipher_extra\\e_null.c " +
    "third_party\\boringssl-with-bazel\\src\\crypto\\cipher_extra\\e_rc2.c " +
    "third_party\\boringssl-with-bazel\\src\\crypto\\cipher_extra\\e_rc4.c " +
    "third_party\\boringssl-with-bazel\\src\\crypto\\cipher_extra\\e_tls.c " +
    "third_party\\boringssl-with-bazel\\src\\crypto\\cipher_extra\\tls_cbc.c " +
    "third_party\\boringssl-with-bazel\\src\\crypto\\cmac\\cmac.c " +
    "third_party\\boringssl-with-bazel\\src\\crypto\\conf\\conf.c " +
    "third_party\\boringssl-with-bazel\\src\\crypto\\cpu-aarch64-fuchsia.c " +
    "third_party\\boringssl-with-bazel\\src\\crypto\\cpu-aarch64-linux.c " +
    "third_party\\boringssl-with-bazel\\src\\crypto\\cpu-aarch64-win.c " +
    "third_party\\boringssl-with-bazel\\src\\crypto\\cpu-arm-linux.c " +
    "third_party\\boringssl-with-bazel\\src\\crypto\\cpu-arm.c " +
    "third_party\\boringssl-with-bazel\\src\\crypto\\cpu-intel.c " +
    "third_party\\boringssl-with-bazel\\src\\crypto\\cpu-ppc64le.c " +
    "third_party\\boringssl-with-bazel\\src\\crypto\\crypto.c " +
    "third_party\\boringssl-with-bazel\\src\\crypto\\curve25519\\curve25519.c " +
    "third_party\\boringssl-with-bazel\\src\\crypto\\curve25519\\spake25519.c " +
    "third_party\\boringssl-with-bazel\\src\\crypto\\dh_extra\\dh_asn1.c " +
    "third_party\\boringssl-with-bazel\\src\\crypto\\dh_extra\\params.c " +
    "third_party\\boringssl-with-bazel\\src\\crypto\\digest_extra\\digest_extra.c " +
    "third_party\\boringssl-with-bazel\\src\\crypto\\dsa\\dsa.c " +
    "third_party\\boringssl-with-bazel\\src\\crypto\\dsa\\dsa_asn1.c " +
    "third_party\\boringssl-with-bazel\\src\\crypto\\ec_extra\\ec_asn1.c " +
    "third_party\\boringssl-with-bazel\\src\\crypto\\ec_extra\\ec_derive.c " +
    "third_party\\boringssl-with-bazel\\src\\crypto\\ec_extra\\hash_to_curve.c " +
    "third_party\\boringssl-with-bazel\\src\\crypto\\ecdh_extra\\ecdh_extra.c " +
    "third_party\\boringssl-with-bazel\\src\\crypto\\ecdsa_extra\\ecdsa_asn1.c " +
    "third_party\\boringssl-with-bazel\\src\\crypto\\engine\\engine.c " +
    "third_party\\boringssl-with-bazel\\src\\crypto\\err\\err.c " +
    "third_party\\boringssl-with-bazel\\src\\crypto\\evp\\digestsign.c " +
    "third_party\\boringssl-with-bazel\\src\\crypto\\evp\\evp.c " +
    "third_party\\boringssl-with-bazel\\src\\crypto\\evp\\evp_asn1.c " +
    "third_party\\boringssl-with-bazel\\src\\crypto\\evp\\evp_ctx.c " +
    "third_party\\boringssl-with-bazel\\src\\crypto\\evp\\p_dsa_asn1.c " +
    "third_party\\boringssl-with-bazel\\src\\crypto\\evp\\p_ec.c " +
    "third_party\\boringssl-with-bazel\\src\\crypto\\evp\\p_ec_asn1.c " +
    "third_party\\boringssl-with-bazel\\src\\crypto\\evp\\p_ed25519.c " +
    "third_party\\boringssl-with-bazel\\src\\crypto\\evp\\p_ed25519_asn1.c " +
    "third_party\\boringssl-with-bazel\\src\\crypto\\evp\\p_rsa.c " +
    "third_party\\boringssl-with-bazel\\src\\crypto\\evp\\p_rsa_asn1.c " +
    "third_party\\boringssl-with-bazel\\src\\crypto\\evp\\p_x25519.c " +
    "third_party\\boringssl-with-bazel\\src\\crypto\\evp\\p_x25519_asn1.c " +
    "third_party\\boringssl-with-bazel\\src\\crypto\\evp\\pbkdf.c " +
    "third_party\\boringssl-with-bazel\\src\\crypto\\evp\\print.c " +
    "third_party\\boringssl-with-bazel\\src\\crypto\\evp\\scrypt.c " +
    "third_party\\boringssl-with-bazel\\src\\crypto\\evp\\sign.c " +
    "third_party\\boringssl-with-bazel\\src\\crypto\\ex_data.c " +
    "third_party\\boringssl-with-bazel\\src\\crypto\\fipsmodule\\bcm.c " +
    "third_party\\boringssl-with-bazel\\src\\crypto\\fipsmodule\\fips_shared_support.c " +
    "third_party\\boringssl-with-bazel\\src\\crypto\\fipsmodule\\is_fips.c " +
    "third_party\\boringssl-with-bazel\\src\\crypto\\hkdf\\hkdf.c " +
    "third_party\\boringssl-with-bazel\\src\\crypto\\hpke\\hpke.c " +
    "third_party\\boringssl-with-bazel\\src\\crypto\\hrss\\hrss.c " +
    "third_party\\boringssl-with-bazel\\src\\crypto\\lhash\\lhash.c " +
    "third_party\\boringssl-with-bazel\\src\\crypto\\mem.c " +
    "third_party\\boringssl-with-bazel\\src\\crypto\\obj\\obj.c " +
    "third_party\\boringssl-with-bazel\\src\\crypto\\obj\\obj_xref.c " +
    "third_party\\boringssl-with-bazel\\src\\crypto\\pem\\pem_all.c " +
    "third_party\\boringssl-with-bazel\\src\\crypto\\pem\\pem_info.c " +
    "third_party\\boringssl-with-bazel\\src\\crypto\\pem\\pem_lib.c " +
    "third_party\\boringssl-with-bazel\\src\\crypto\\pem\\pem_oth.c " +
    "third_party\\boringssl-with-bazel\\src\\crypto\\pem\\pem_pk8.c " +
    "third_party\\boringssl-with-bazel\\src\\crypto\\pem\\pem_pkey.c " +
    "third_party\\boringssl-with-bazel\\src\\crypto\\pem\\pem_x509.c " +
    "third_party\\boringssl-with-bazel\\src\\crypto\\pem\\pem_xaux.c " +
    "third_party\\boringssl-with-bazel\\src\\crypto\\pkcs7\\pkcs7.c " +
    "third_party\\boringssl-with-bazel\\src\\crypto\\pkcs7\\pkcs7_x509.c " +
    "third_party\\boringssl-with-bazel\\src\\crypto\\pkcs8\\p5_pbev2.c " +
    "third_party\\boringssl-with-bazel\\src\\crypto\\pkcs8\\pkcs8.c " +
    "third_party\\boringssl-with-bazel\\src\\crypto\\pkcs8\\pkcs8_x509.c " +
    "third_party\\boringssl-with-bazel\\src\\crypto\\poly1305\\poly1305.c " +
    "third_party\\boringssl-with-bazel\\src\\crypto\\poly1305\\poly1305_arm.c " +
    "third_party\\boringssl-with-bazel\\src\\crypto\\poly1305\\poly1305_vec.c " +
    "third_party\\boringssl-with-bazel\\src\\crypto\\pool\\pool.c " +
    "third_party\\boringssl-with-bazel\\src\\crypto\\rand_extra\\deterministic.c " +
    "third_party\\boringssl-with-bazel\\src\\crypto\\rand_extra\\forkunsafe.c " +
    "third_party\\boringssl-with-bazel\\src\\crypto\\rand_extra\\fuchsia.c " +
    "third_party\\boringssl-with-bazel\\src\\crypto\\rand_extra\\passive.c " +
    "third_party\\boringssl-with-bazel\\src\\crypto\\rand_extra\\rand_extra.c " +
    "third_party\\boringssl-with-bazel\\src\\crypto\\rand_extra\\windows.c " +
    "third_party\\boringssl-with-bazel\\src\\crypto\\rc4\\rc4.c " +
    "third_party\\boringssl-with-bazel\\src\\crypto\\refcount_c11.c " +
    "third_party\\boringssl-with-bazel\\src\\crypto\\refcount_lock.c " +
    "third_party\\boringssl-with-bazel\\src\\crypto\\rsa_extra\\rsa_asn1.c " +
    "third_party\\boringssl-with-bazel\\src\\crypto\\rsa_extra\\rsa_print.c " +
    "third_party\\boringssl-with-bazel\\src\\crypto\\siphash\\siphash.c " +
    "third_party\\boringssl-with-bazel\\src\\crypto\\stack\\stack.c " +
    "third_party\\boringssl-with-bazel\\src\\crypto\\thread.c " +
    "third_party\\boringssl-with-bazel\\src\\crypto\\thread_none.c " +
    "third_party\\boringssl-with-bazel\\src\\crypto\\thread_pthread.c " +
    "third_party\\boringssl-with-bazel\\src\\crypto\\thread_win.c " +
    "third_party\\boringssl-with-bazel\\src\\crypto\\trust_token\\pmbtoken.c " +
    "third_party\\boringssl-with-bazel\\src\\crypto\\trust_token\\trust_token.c " +
    "third_party\\boringssl-with-bazel\\src\\crypto\\trust_token\\voprf.c " +
    "third_party\\boringssl-with-bazel\\src\\crypto\\x509\\a_digest.c " +
    "third_party\\boringssl-with-bazel\\src\\crypto\\x509\\a_sign.c " +
    "third_party\\boringssl-with-bazel\\src\\crypto\\x509\\a_strex.c " +
    "third_party\\boringssl-with-bazel\\src\\crypto\\x509\\a_verify.c " +
    "third_party\\boringssl-with-bazel\\src\\crypto\\x509\\algorithm.c " +
    "third_party\\boringssl-with-bazel\\src\\crypto\\x509\\asn1_gen.c " +
    "third_party\\boringssl-with-bazel\\src\\crypto\\x509\\by_dir.c " +
    "third_party\\boringssl-with-bazel\\src\\crypto\\x509\\by_file.c " +
    "third_party\\boringssl-with-bazel\\src\\crypto\\x509\\i2d_pr.c " +
    "third_party\\boringssl-with-bazel\\src\\crypto\\x509\\rsa_pss.c " +
    "third_party\\boringssl-with-bazel\\src\\crypto\\x509\\t_crl.c " +
    "third_party\\boringssl-with-bazel\\src\\crypto\\x509\\t_req.c " +
    "third_party\\boringssl-with-bazel\\src\\crypto\\x509\\t_x509.c " +
    "third_party\\boringssl-with-bazel\\src\\crypto\\x509\\t_x509a.c " +
    "third_party\\boringssl-with-bazel\\src\\crypto\\x509\\x509.c " +
    "third_party\\boringssl-with-bazel\\src\\crypto\\x509\\x509_att.c " +
    "third_party\\boringssl-with-bazel\\src\\crypto\\x509\\x509_cmp.c " +
    "third_party\\boringssl-with-bazel\\src\\crypto\\x509\\x509_d2.c " +
    "third_party\\boringssl-with-bazel\\src\\crypto\\x509\\x509_def.c " +
    "third_party\\boringssl-with-bazel\\src\\crypto\\x509\\x509_ext.c " +
    "third_party\\boringssl-with-bazel\\src\\crypto\\x509\\x509_lu.c " +
    "third_party\\boringssl-with-bazel\\src\\crypto\\x509\\x509_obj.c " +
    "third_party\\boringssl-with-bazel\\src\\crypto\\x509\\x509_r2x.c " +
    "third_party\\boringssl-with-bazel\\src\\crypto\\x509\\x509_req.c " +
    "third_party\\boringssl-with-bazel\\src\\crypto\\x509\\x509_set.c " +
    "third_party\\boringssl-with-bazel\\src\\crypto\\x509\\x509_trs.c " +
    "third_party\\boringssl-with-bazel\\src\\crypto\\x509\\x509_txt.c " +
    "third_party\\boringssl-with-bazel\\src\\crypto\\x509\\x509_v3.c " +
    "third_party\\boringssl-with-bazel\\src\\crypto\\x509\\x509_vfy.c " +
    "third_party\\boringssl-with-bazel\\src\\crypto\\x509\\x509_vpm.c " +
    "third_party\\boringssl-with-bazel\\src\\crypto\\x509\\x509cset.c " +
    "third_party\\boringssl-with-bazel\\src\\crypto\\x509\\x509name.c " +
    "third_party\\boringssl-with-bazel\\src\\crypto\\x509\\x509rset.c " +
    "third_party\\boringssl-with-bazel\\src\\crypto\\x509\\x509spki.c " +
    "third_party\\boringssl-with-bazel\\src\\crypto\\x509\\x_algor.c " +
    "third_party\\boringssl-with-bazel\\src\\crypto\\x509\\x_all.c " +
    "third_party\\boringssl-with-bazel\\src\\crypto\\x509\\x_attrib.c " +
    "third_party\\boringssl-with-bazel\\src\\crypto\\x509\\x_crl.c " +
    "third_party\\boringssl-with-bazel\\src\\crypto\\x509\\x_exten.c " +
    "third_party\\boringssl-with-bazel\\src\\crypto\\x509\\x_info.c " +
    "third_party\\boringssl-with-bazel\\src\\crypto\\x509\\x_name.c " +
    "third_party\\boringssl-with-bazel\\src\\crypto\\x509\\x_pkey.c " +
    "third_party\\boringssl-with-bazel\\src\\crypto\\x509\\x_pubkey.c " +
    "third_party\\boringssl-with-bazel\\src\\crypto\\x509\\x_req.c " +
    "third_party\\boringssl-with-bazel\\src\\crypto\\x509\\x_sig.c " +
    "third_party\\boringssl-with-bazel\\src\\crypto\\x509\\x_spki.c " +
    "third_party\\boringssl-with-bazel\\src\\crypto\\x509\\x_val.c " +
    "third_party\\boringssl-with-bazel\\src\\crypto\\x509\\x_x509.c " +
    "third_party\\boringssl-with-bazel\\src\\crypto\\x509\\x_x509a.c " +
    "third_party\\boringssl-with-bazel\\src\\crypto\\x509v3\\pcy_cache.c " +
    "third_party\\boringssl-with-bazel\\src\\crypto\\x509v3\\pcy_data.c " +
    "third_party\\boringssl-with-bazel\\src\\crypto\\x509v3\\pcy_lib.c " +
    "third_party\\boringssl-with-bazel\\src\\crypto\\x509v3\\pcy_map.c " +
    "third_party\\boringssl-with-bazel\\src\\crypto\\x509v3\\pcy_node.c " +
    "third_party\\boringssl-with-bazel\\src\\crypto\\x509v3\\pcy_tree.c " +
    "third_party\\boringssl-with-bazel\\src\\crypto\\x509v3\\v3_akey.c " +
    "third_party\\boringssl-with-bazel\\src\\crypto\\x509v3\\v3_akeya.c " +
    "third_party\\boringssl-with-bazel\\src\\crypto\\x509v3\\v3_alt.c " +
    "third_party\\boringssl-with-bazel\\src\\crypto\\x509v3\\v3_bcons.c " +
    "third_party\\boringssl-with-bazel\\src\\crypto\\x509v3\\v3_bitst.c " +
    "third_party\\boringssl-with-bazel\\src\\crypto\\x509v3\\v3_conf.c " +
    "third_party\\boringssl-with-bazel\\src\\crypto\\x509v3\\v3_cpols.c " +
    "third_party\\boringssl-with-bazel\\src\\crypto\\x509v3\\v3_crld.c " +
    "third_party\\boringssl-with-bazel\\src\\crypto\\x509v3\\v3_enum.c " +
    "third_party\\boringssl-with-bazel\\src\\crypto\\x509v3\\v3_extku.c " +
    "third_party\\boringssl-with-bazel\\src\\crypto\\x509v3\\v3_genn.c " +
    "third_party\\boringssl-with-bazel\\src\\crypto\\x509v3\\v3_ia5.c " +
    "third_party\\boringssl-with-bazel\\src\\crypto\\x509v3\\v3_info.c " +
    "third_party\\boringssl-with-bazel\\src\\crypto\\x509v3\\v3_int.c " +
    "third_party\\boringssl-with-bazel\\src\\crypto\\x509v3\\v3_lib.c " +
    "third_party\\boringssl-with-bazel\\src\\crypto\\x509v3\\v3_ncons.c " +
    "third_party\\boringssl-with-bazel\\src\\crypto\\x509v3\\v3_ocsp.c " +
    "third_party\\boringssl-with-bazel\\src\\crypto\\x509v3\\v3_pci.c " +
    "third_party\\boringssl-with-bazel\\src\\crypto\\x509v3\\v3_pcia.c " +
    "third_party\\boringssl-with-bazel\\src\\crypto\\x509v3\\v3_pcons.c " +
    "third_party\\boringssl-with-bazel\\src\\crypto\\x509v3\\v3_pmaps.c " +
    "third_party\\boringssl-with-bazel\\src\\crypto\\x509v3\\v3_prn.c " +
    "third_party\\boringssl-with-bazel\\src\\crypto\\x509v3\\v3_purp.c " +
    "third_party\\boringssl-with-bazel\\src\\crypto\\x509v3\\v3_skey.c " +
    "third_party\\boringssl-with-bazel\\src\\crypto\\x509v3\\v3_utl.c " +
    "third_party\\boringssl-with-bazel\\src\\ssl\\bio_ssl.cc " +
    "third_party\\boringssl-with-bazel\\src\\ssl\\d1_both.cc " +
    "third_party\\boringssl-with-bazel\\src\\ssl\\d1_lib.cc " +
    "third_party\\boringssl-with-bazel\\src\\ssl\\d1_pkt.cc " +
    "third_party\\boringssl-with-bazel\\src\\ssl\\d1_srtp.cc " +
    "third_party\\boringssl-with-bazel\\src\\ssl\\dtls_method.cc " +
    "third_party\\boringssl-with-bazel\\src\\ssl\\dtls_record.cc " +
    "third_party\\boringssl-with-bazel\\src\\ssl\\handoff.cc " +
    "third_party\\boringssl-with-bazel\\src\\ssl\\handshake.cc " +
    "third_party\\boringssl-with-bazel\\src\\ssl\\handshake_client.cc " +
    "third_party\\boringssl-with-bazel\\src\\ssl\\handshake_server.cc " +
    "third_party\\boringssl-with-bazel\\src\\ssl\\s3_both.cc " +
    "third_party\\boringssl-with-bazel\\src\\ssl\\s3_lib.cc " +
    "third_party\\boringssl-with-bazel\\src\\ssl\\s3_pkt.cc " +
    "third_party\\boringssl-with-bazel\\src\\ssl\\ssl_aead_ctx.cc " +
    "third_party\\boringssl-with-bazel\\src\\ssl\\ssl_asn1.cc " +
    "third_party\\boringssl-with-bazel\\src\\ssl\\ssl_buffer.cc " +
    "third_party\\boringssl-with-bazel\\src\\ssl\\ssl_cert.cc " +
    "third_party\\boringssl-with-bazel\\src\\ssl\\ssl_cipher.cc " +
    "third_party\\boringssl-with-bazel\\src\\ssl\\ssl_file.cc " +
    "third_party\\boringssl-with-bazel\\src\\ssl\\ssl_key_share.cc " +
    "third_party\\boringssl-with-bazel\\src\\ssl\\ssl_lib.cc " +
    "third_party\\boringssl-with-bazel\\src\\ssl\\ssl_privkey.cc " +
    "third_party\\boringssl-with-bazel\\src\\ssl\\ssl_session.cc " +
    "third_party\\boringssl-with-bazel\\src\\ssl\\ssl_stat.cc " +
    "third_party\\boringssl-with-bazel\\src\\ssl\\ssl_transcript.cc " +
    "third_party\\boringssl-with-bazel\\src\\ssl\\ssl_versions.cc " +
    "third_party\\boringssl-with-bazel\\src\\ssl\\ssl_x509.cc " +
    "third_party\\boringssl-with-bazel\\src\\ssl\\t1_enc.cc " +
    "third_party\\boringssl-with-bazel\\src\\ssl\\t1_lib.cc " +
    "third_party\\boringssl-with-bazel\\src\\ssl\\tls13_both.cc " +
    "third_party\\boringssl-with-bazel\\src\\ssl\\tls13_client.cc " +
    "third_party\\boringssl-with-bazel\\src\\ssl\\tls13_enc.cc " +
    "third_party\\boringssl-with-bazel\\src\\ssl\\tls13_server.cc " +
    "third_party\\boringssl-with-bazel\\src\\ssl\\tls_method.cc " +
    "third_party\\boringssl-with-bazel\\src\\ssl\\tls_record.cc " +
    "third_party\\re2\\re2\\bitstate.cc " +
    "third_party\\re2\\re2\\compile.cc " +
    "third_party\\re2\\re2\\dfa.cc " +
    "third_party\\re2\\re2\\filtered_re2.cc " +
    "third_party\\re2\\re2\\mimics_pcre.cc " +
    "third_party\\re2\\re2\\nfa.cc " +
    "third_party\\re2\\re2\\onepass.cc " +
    "third_party\\re2\\re2\\parse.cc " +
    "third_party\\re2\\re2\\perl_groups.cc " +
    "third_party\\re2\\re2\\prefilter.cc " +
    "third_party\\re2\\re2\\prefilter_tree.cc " +
    "third_party\\re2\\re2\\prog.cc " +
    "third_party\\re2\\re2\\re2.cc " +
    "third_party\\re2\\re2\\regexp.cc " +
    "third_party\\re2\\re2\\set.cc " +
    "third_party\\re2\\re2\\simplify.cc " +
    "third_party\\re2\\re2\\stringpiece.cc " +
    "third_party\\re2\\re2\\tostring.cc " +
    "third_party\\re2\\re2\\unicode_casefold.cc " +
    "third_party\\re2\\re2\\unicode_groups.cc " +
    "third_party\\re2\\util\\pcre.cc " +
    "third_party\\re2\\util\\rune.cc " +
    "third_party\\re2\\util\\strutil.cc " +
    "third_party\\upb\\upb\\decode.c " +
    "third_party\\upb\\upb\\decode_fast.c " +
    "third_party\\upb\\upb\\def.c " +
    "third_party\\upb\\upb\\encode.c " +
    "third_party\\upb\\upb\\msg.c " +
    "third_party\\upb\\upb\\reflection.c " +
    "third_party\\upb\\upb\\table.c " +
    "third_party\\upb\\upb\\text_encode.c " +
    "third_party\\upb\\upb\\upb.c " +
    "third_party\\zlib\\adler32.c " +
    "third_party\\zlib\\compress.c " +
    "third_party\\zlib\\crc32.c " +
    "third_party\\zlib\\deflate.c " +
    "third_party\\zlib\\gzclose.c " +
    "third_party\\zlib\\gzlib.c " +
    "third_party\\zlib\\gzread.c " +
    "third_party\\zlib\\gzwrite.c " +
    "third_party\\zlib\\infback.c " +
    "third_party\\zlib\\inffast.c " +
    "third_party\\zlib\\inflate.c " +
    "third_party\\zlib\\inftrees.c " +
    "third_party\\zlib\\trees.c " +
    "third_party\\zlib\\uncompr.c " +
    "third_party\\zlib\\zutil.c " +
    ""
    , null,
    "/DOPENSSL_NO_ASM /D_GNU_SOURCE /DWIN32_LEAN_AND_MEAN "+
    "/D_HAS_EXCEPTIONS=0 /DNOMINMAX /DGRPC_ARES=0 /D_WIN32_WINNT=0x600 "+
    "/I"+configure_module_dirname+" "+
    "/I"+configure_module_dirname+"\\include "+
    "/I"+configure_module_dirname+"\\src\\core\\ext\\upb-generated "+
    "/I"+configure_module_dirname+"\\src\\core\\ext\\upbdefs-generated "+
    "/I"+configure_module_dirname+"\\src\\php\\ext\\grpc "+
    "/I"+configure_module_dirname+"\\third_party\\abseil-cpp "+
    "/I"+configure_module_dirname+"\\third_party\\address_sorting\\include "+
    "/I"+configure_module_dirname+"\\third_party\\boringssl-with-bazel\\src\\include "+
    "/I"+configure_module_dirname+"\\third_party\\re2 "+
    "/I"+configure_module_dirname+"\\third_party\\upb "+
    "/I"+configure_module_dirname+"\\third_party\\zlib ");

  base_dir = get_define('BUILD_DIR');
  FSO.CreateFolder(base_dir+"\\ext");
  FSO.CreateFolder(base_dir+"\\ext\\grpc");
  FSO.CreateFolder(base_dir+"\\ext\\grpc\\src");
  FSO.CreateFolder(base_dir+"\\ext\\grpc\\src\\core");
  FSO.CreateFolder(base_dir+"\\ext\\grpc\\src\\core\\ext");
  FSO.CreateFolder(base_dir+"\\ext\\grpc\\src\\core\\ext\\filters");
  FSO.CreateFolder(base_dir+"\\ext\\grpc\\src\\core\\ext\\filters\\census");
  FSO.CreateFolder(base_dir+"\\ext\\grpc\\src\\core\\ext\\filters\\client_channel");
  FSO.CreateFolder(base_dir+"\\ext\\grpc\\src\\core\\ext\\filters\\client_channel\\health");
  FSO.CreateFolder(base_dir+"\\ext\\grpc\\src\\core\\ext\\filters\\client_channel\\lb_policy");
  FSO.CreateFolder(base_dir+"\\ext\\grpc\\src\\core\\ext\\filters\\client_channel\\lb_policy\\grpclb");
  FSO.CreateFolder(base_dir+"\\ext\\grpc\\src\\core\\ext\\filters\\client_channel\\lb_policy\\pick_first");
  FSO.CreateFolder(base_dir+"\\ext\\grpc\\src\\core\\ext\\filters\\client_channel\\lb_policy\\priority");
  FSO.CreateFolder(base_dir+"\\ext\\grpc\\src\\core\\ext\\filters\\client_channel\\lb_policy\\ring_hash");
  FSO.CreateFolder(base_dir+"\\ext\\grpc\\src\\core\\ext\\filters\\client_channel\\lb_policy\\round_robin");
  FSO.CreateFolder(base_dir+"\\ext\\grpc\\src\\core\\ext\\filters\\client_channel\\lb_policy\\weighted_target");
  FSO.CreateFolder(base_dir+"\\ext\\grpc\\src\\core\\ext\\filters\\client_channel\\lb_policy\\xds");
  FSO.CreateFolder(base_dir+"\\ext\\grpc\\src\\core\\ext\\filters\\client_channel\\resolver");
  FSO.CreateFolder(base_dir+"\\ext\\grpc\\src\\core\\ext\\filters\\client_channel\\resolver\\dns");
  FSO.CreateFolder(base_dir+"\\ext\\grpc\\src\\core\\ext\\filters\\client_channel\\resolver\\dns\\c_ares");
  FSO.CreateFolder(base_dir+"\\ext\\grpc\\src\\core\\ext\\filters\\client_channel\\resolver\\dns\\native");
  FSO.CreateFolder(base_dir+"\\ext\\grpc\\src\\core\\ext\\filters\\client_channel\\resolver\\fake");
  FSO.CreateFolder(base_dir+"\\ext\\grpc\\src\\core\\ext\\filters\\client_channel\\resolver\\google_c2p");
  FSO.CreateFolder(base_dir+"\\ext\\grpc\\src\\core\\ext\\filters\\client_channel\\resolver\\sockaddr");
  FSO.CreateFolder(base_dir+"\\ext\\grpc\\src\\core\\ext\\filters\\client_channel\\resolver\\xds");
  FSO.CreateFolder(base_dir+"\\ext\\grpc\\src\\core\\ext\\filters\\client_idle");
  FSO.CreateFolder(base_dir+"\\ext\\grpc\\src\\core\\ext\\filters\\deadline");
  FSO.CreateFolder(base_dir+"\\ext\\grpc\\src\\core\\ext\\filters\\fault_injection");
  FSO.CreateFolder(base_dir+"\\ext\\grpc\\src\\core\\ext\\filters\\http");
  FSO.CreateFolder(base_dir+"\\ext\\grpc\\src\\core\\ext\\filters\\http\\client");
  FSO.CreateFolder(base_dir+"\\ext\\grpc\\src\\core\\ext\\filters\\http\\message_compress");
  FSO.CreateFolder(base_dir+"\\ext\\grpc\\src\\core\\ext\\filters\\http\\server");
  FSO.CreateFolder(base_dir+"\\ext\\grpc\\src\\core\\ext\\filters\\max_age");
  FSO.CreateFolder(base_dir+"\\ext\\grpc\\src\\core\\ext\\filters\\message_size");
  FSO.CreateFolder(base_dir+"\\ext\\grpc\\src\\core\\ext\\filters\\workarounds");
  FSO.CreateFolder(base_dir+"\\ext\\grpc\\src\\core\\ext\\transport");
  FSO.CreateFolder(base_dir+"\\ext\\grpc\\src\\core\\ext\\transport\\chttp2");
  FSO.CreateFolder(base_dir+"\\ext\\grpc\\src\\core\\ext\\transport\\chttp2\\alpn");
  FSO.CreateFolder(base_dir+"\\ext\\grpc\\src\\core\\ext\\transport\\chttp2\\client");
  FSO.CreateFolder(base_dir+"\\ext\\grpc\\src\\core\\ext\\transport\\chttp2\\client\\insecure");
  FSO.CreateFolder(base_dir+"\\ext\\grpc\\src\\core\\ext\\transport\\chttp2\\client\\secure");
  FSO.CreateFolder(base_dir+"\\ext\\grpc\\src\\core\\ext\\transport\\chttp2\\server");
  FSO.CreateFolder(base_dir+"\\ext\\grpc\\src\\core\\ext\\transport\\chttp2\\server\\insecure");
  FSO.CreateFolder(base_dir+"\\ext\\grpc\\src\\core\\ext\\transport\\chttp2\\server\\secure");
  FSO.CreateFolder(base_dir+"\\ext\\grpc\\src\\core\\ext\\transport\\chttp2\\transport");
  FSO.CreateFolder(base_dir+"\\ext\\grpc\\src\\core\\ext\\transport\\inproc");
  FSO.CreateFolder(base_dir+"\\ext\\grpc\\src\\core\\ext\\upb-generated");
  FSO.CreateFolder(base_dir+"\\ext\\grpc\\src\\core\\ext\\upb-generated\\envoy");
  FSO.CreateFolder(base_dir+"\\ext\\grpc\\src\\core\\ext\\upb-generated\\envoy\\admin");
  FSO.CreateFolder(base_dir+"\\ext\\grpc\\src\\core\\ext\\upb-generated\\envoy\\admin\\v3");
  FSO.CreateFolder(base_dir+"\\ext\\grpc\\src\\core\\ext\\upb-generated\\envoy\\annotations");
  FSO.CreateFolder(base_dir+"\\ext\\grpc\\src\\core\\ext\\upb-generated\\envoy\\config");
  FSO.CreateFolder(base_dir+"\\ext\\grpc\\src\\core\\ext\\upb-generated\\envoy\\config\\accesslog");
  FSO.CreateFolder(base_dir+"\\ext\\grpc\\src\\core\\ext\\upb-generated\\envoy\\config\\accesslog\\v3");
  FSO.CreateFolder(base_dir+"\\ext\\grpc\\src\\core\\ext\\upb-generated\\envoy\\config\\bootstrap");
  FSO.CreateFolder(base_dir+"\\ext\\grpc\\src\\core\\ext\\upb-generated\\envoy\\config\\bootstrap\\v3");
  FSO.CreateFolder(base_dir+"\\ext\\grpc\\src\\core\\ext\\upb-generated\\envoy\\config\\cluster");
  FSO.CreateFolder(base_dir+"\\ext\\grpc\\src\\core\\ext\\upb-generated\\envoy\\config\\cluster\\v3");
  FSO.CreateFolder(base_dir+"\\ext\\grpc\\src\\core\\ext\\upb-generated\\envoy\\config\\core");
  FSO.CreateFolder(base_dir+"\\ext\\grpc\\src\\core\\ext\\upb-generated\\envoy\\config\\core\\v3");
  FSO.CreateFolder(base_dir+"\\ext\\grpc\\src\\core\\ext\\upb-generated\\envoy\\config\\endpoint");
  FSO.CreateFolder(base_dir+"\\ext\\grpc\\src\\core\\ext\\upb-generated\\envoy\\config\\endpoint\\v3");
  FSO.CreateFolder(base_dir+"\\ext\\grpc\\src\\core\\ext\\upb-generated\\envoy\\config\\listener");
  FSO.CreateFolder(base_dir+"\\ext\\grpc\\src\\core\\ext\\upb-generated\\envoy\\config\\listener\\v3");
  FSO.CreateFolder(base_dir+"\\ext\\grpc\\src\\core\\ext\\upb-generated\\envoy\\config\\metrics");
  FSO.CreateFolder(base_dir+"\\ext\\grpc\\src\\core\\ext\\upb-generated\\envoy\\config\\metrics\\v3");
  FSO.CreateFolder(base_dir+"\\ext\\grpc\\src\\core\\ext\\upb-generated\\envoy\\config\\overload");
  FSO.CreateFolder(base_dir+"\\ext\\grpc\\src\\core\\ext\\upb-generated\\envoy\\config\\overload\\v3");
  FSO.CreateFolder(base_dir+"\\ext\\grpc\\src\\core\\ext\\upb-generated\\envoy\\config\\rbac");
  FSO.CreateFolder(base_dir+"\\ext\\grpc\\src\\core\\ext\\upb-generated\\envoy\\config\\rbac\\v3");
  FSO.CreateFolder(base_dir+"\\ext\\grpc\\src\\core\\ext\\upb-generated\\envoy\\config\\route");
  FSO.CreateFolder(base_dir+"\\ext\\grpc\\src\\core\\ext\\upb-generated\\envoy\\config\\route\\v3");
  FSO.CreateFolder(base_dir+"\\ext\\grpc\\src\\core\\ext\\upb-generated\\envoy\\config\\trace");
  FSO.CreateFolder(base_dir+"\\ext\\grpc\\src\\core\\ext\\upb-generated\\envoy\\config\\trace\\v3");
  FSO.CreateFolder(base_dir+"\\ext\\grpc\\src\\core\\ext\\upb-generated\\envoy\\extensions");
  FSO.CreateFolder(base_dir+"\\ext\\grpc\\src\\core\\ext\\upb-generated\\envoy\\extensions\\clusters");
  FSO.CreateFolder(base_dir+"\\ext\\grpc\\src\\core\\ext\\upb-generated\\envoy\\extensions\\clusters\\aggregate");
  FSO.CreateFolder(base_dir+"\\ext\\grpc\\src\\core\\ext\\upb-generated\\envoy\\extensions\\clusters\\aggregate\\v3");
  FSO.CreateFolder(base_dir+"\\ext\\grpc\\src\\core\\ext\\upb-generated\\envoy\\extensions\\filters");
  FSO.CreateFolder(base_dir+"\\ext\\grpc\\src\\core\\ext\\upb-generated\\envoy\\extensions\\filters\\common");
  FSO.CreateFolder(base_dir+"\\ext\\grpc\\src\\core\\ext\\upb-generated\\envoy\\extensions\\filters\\common\\fault");
  FSO.CreateFolder(base_dir+"\\ext\\grpc\\src\\core\\ext\\upb-generated\\envoy\\extensions\\filters\\common\\fault\\v3");
  FSO.CreateFolder(base_dir+"\\ext\\grpc\\src\\core\\ext\\upb-generated\\envoy\\extensions\\filters\\http");
  FSO.CreateFolder(base_dir+"\\ext\\grpc\\src\\core\\ext\\upb-generated\\envoy\\extensions\\filters\\http\\fault");
  FSO.CreateFolder(base_dir+"\\ext\\grpc\\src\\core\\ext\\upb-generated\\envoy\\extensions\\filters\\http\\fault\\v3");
  FSO.CreateFolder(base_dir+"\\ext\\grpc\\src\\core\\ext\\upb-generated\\envoy\\extensions\\filters\\http\\router");
  FSO.CreateFolder(base_dir+"\\ext\\grpc\\src\\core\\ext\\upb-generated\\envoy\\extensions\\filters\\http\\router\\v3");
  FSO.CreateFolder(base_dir+"\\ext\\grpc\\src\\core\\ext\\upb-generated\\envoy\\extensions\\filters\\network");
  FSO.CreateFolder(base_dir+"\\ext\\grpc\\src\\core\\ext\\upb-generated\\envoy\\extensions\\filters\\network\\http_connection_manager");
  FSO.CreateFolder(base_dir+"\\ext\\grpc\\src\\core\\ext\\upb-generated\\envoy\\extensions\\filters\\network\\http_connection_manager\\v3");
  FSO.CreateFolder(base_dir+"\\ext\\grpc\\src\\core\\ext\\upb-generated\\envoy\\extensions\\transport_sockets");
  FSO.CreateFolder(base_dir+"\\ext\\grpc\\src\\core\\ext\\upb-generated\\envoy\\extensions\\transport_sockets\\tls");
  FSO.CreateFolder(base_dir+"\\ext\\grpc\\src\\core\\ext\\upb-generated\\envoy\\extensions\\transport_sockets\\tls\\v3");
  FSO.CreateFolder(base_dir+"\\ext\\grpc\\src\\core\\ext\\upb-generated\\envoy\\service");
  FSO.CreateFolder(base_dir+"\\ext\\grpc\\src\\core\\ext\\upb-generated\\envoy\\service\\cluster");
  FSO.CreateFolder(base_dir+"\\ext\\grpc\\src\\core\\ext\\upb-generated\\envoy\\service\\cluster\\v3");
  FSO.CreateFolder(base_dir+"\\ext\\grpc\\src\\core\\ext\\upb-generated\\envoy\\service\\discovery");
  FSO.CreateFolder(base_dir+"\\ext\\grpc\\src\\core\\ext\\upb-generated\\envoy\\service\\discovery\\v3");
  FSO.CreateFolder(base_dir+"\\ext\\grpc\\src\\core\\ext\\upb-generated\\envoy\\service\\endpoint");
  FSO.CreateFolder(base_dir+"\\ext\\grpc\\src\\core\\ext\\upb-generated\\envoy\\service\\endpoint\\v3");
  FSO.CreateFolder(base_dir+"\\ext\\grpc\\src\\core\\ext\\upb-generated\\envoy\\service\\listener");
  FSO.CreateFolder(base_dir+"\\ext\\grpc\\src\\core\\ext\\upb-generated\\envoy\\service\\listener\\v3");
  FSO.CreateFolder(base_dir+"\\ext\\grpc\\src\\core\\ext\\upb-generated\\envoy\\service\\load_stats");
  FSO.CreateFolder(base_dir+"\\ext\\grpc\\src\\core\\ext\\upb-generated\\envoy\\service\\load_stats\\v3");
  FSO.CreateFolder(base_dir+"\\ext\\grpc\\src\\core\\ext\\upb-generated\\envoy\\service\\route");
  FSO.CreateFolder(base_dir+"\\ext\\grpc\\src\\core\\ext\\upb-generated\\envoy\\service\\route\\v3");
  FSO.CreateFolder(base_dir+"\\ext\\grpc\\src\\core\\ext\\upb-generated\\envoy\\service\\status");
  FSO.CreateFolder(base_dir+"\\ext\\grpc\\src\\core\\ext\\upb-generated\\envoy\\service\\status\\v3");
  FSO.CreateFolder(base_dir+"\\ext\\grpc\\src\\core\\ext\\upb-generated\\envoy\\type");
  FSO.CreateFolder(base_dir+"\\ext\\grpc\\src\\core\\ext\\upb-generated\\envoy\\type\\matcher");
  FSO.CreateFolder(base_dir+"\\ext\\grpc\\src\\core\\ext\\upb-generated\\envoy\\type\\matcher\\v3");
  FSO.CreateFolder(base_dir+"\\ext\\grpc\\src\\core\\ext\\upb-generated\\envoy\\type\\metadata");
  FSO.CreateFolder(base_dir+"\\ext\\grpc\\src\\core\\ext\\upb-generated\\envoy\\type\\metadata\\v3");
  FSO.CreateFolder(base_dir+"\\ext\\grpc\\src\\core\\ext\\upb-generated\\envoy\\type\\tracing");
  FSO.CreateFolder(base_dir+"\\ext\\grpc\\src\\core\\ext\\upb-generated\\envoy\\type\\tracing\\v3");
  FSO.CreateFolder(base_dir+"\\ext\\grpc\\src\\core\\ext\\upb-generated\\envoy\\type\\v3");
  FSO.CreateFolder(base_dir+"\\ext\\grpc\\src\\core\\ext\\upb-generated\\google");
  FSO.CreateFolder(base_dir+"\\ext\\grpc\\src\\core\\ext\\upb-generated\\google\\api");
  FSO.CreateFolder(base_dir+"\\ext\\grpc\\src\\core\\ext\\upb-generated\\google\\api\\expr");
  FSO.CreateFolder(base_dir+"\\ext\\grpc\\src\\core\\ext\\upb-generated\\google\\api\\expr\\v1alpha1");
  FSO.CreateFolder(base_dir+"\\ext\\grpc\\src\\core\\ext\\upb-generated\\google\\protobuf");
  FSO.CreateFolder(base_dir+"\\ext\\grpc\\src\\core\\ext\\upb-generated\\google\\rpc");
  FSO.CreateFolder(base_dir+"\\ext\\grpc\\src\\core\\ext\\upb-generated\\src");
  FSO.CreateFolder(base_dir+"\\ext\\grpc\\src\\core\\ext\\upb-generated\\src\\proto");
  FSO.CreateFolder(base_dir+"\\ext\\grpc\\src\\core\\ext\\upb-generated\\src\\proto\\grpc");
  FSO.CreateFolder(base_dir+"\\ext\\grpc\\src\\core\\ext\\upb-generated\\src\\proto\\grpc\\gcp");
  FSO.CreateFolder(base_dir+"\\ext\\grpc\\src\\core\\ext\\upb-generated\\src\\proto\\grpc\\health");
  FSO.CreateFolder(base_dir+"\\ext\\grpc\\src\\core\\ext\\upb-generated\\src\\proto\\grpc\\health\\v1");
  FSO.CreateFolder(base_dir+"\\ext\\grpc\\src\\core\\ext\\upb-generated\\src\\proto\\grpc\\lb");
  FSO.CreateFolder(base_dir+"\\ext\\grpc\\src\\core\\ext\\upb-generated\\src\\proto\\grpc\\lb\\v1");
  FSO.CreateFolder(base_dir+"\\ext\\grpc\\src\\core\\ext\\upb-generated\\udpa");
  FSO.CreateFolder(base_dir+"\\ext\\grpc\\src\\core\\ext\\upb-generated\\udpa\\annotations");
  FSO.CreateFolder(base_dir+"\\ext\\grpc\\src\\core\\ext\\upb-generated\\udpa\\data");
  FSO.CreateFolder(base_dir+"\\ext\\grpc\\src\\core\\ext\\upb-generated\\udpa\\data\\orca");
  FSO.CreateFolder(base_dir+"\\ext\\grpc\\src\\core\\ext\\upb-generated\\udpa\\data\\orca\\v1");
  FSO.CreateFolder(base_dir+"\\ext\\grpc\\src\\core\\ext\\upb-generated\\udpa\\type");
  FSO.CreateFolder(base_dir+"\\ext\\grpc\\src\\core\\ext\\upb-generated\\udpa\\type\\v1");
  FSO.CreateFolder(base_dir+"\\ext\\grpc\\src\\core\\ext\\upb-generated\\validate");
  FSO.CreateFolder(base_dir+"\\ext\\grpc\\src\\core\\ext\\upb-generated\\xds");
  FSO.CreateFolder(base_dir+"\\ext\\grpc\\src\\core\\ext\\upb-generated\\xds\\core");
  FSO.CreateFolder(base_dir+"\\ext\\grpc\\src\\core\\ext\\upb-generated\\xds\\core\\v3");
  FSO.CreateFolder(base_dir+"\\ext\\grpc\\src\\core\\ext\\upbdefs-generated");
  FSO.CreateFolder(base_dir+"\\ext\\grpc\\src\\core\\ext\\upbdefs-generated\\envoy");
  FSO.CreateFolder(base_dir+"\\ext\\grpc\\src\\core\\ext\\upbdefs-generated\\envoy\\admin");
  FSO.CreateFolder(base_dir+"\\ext\\grpc\\src\\core\\ext\\upbdefs-generated\\envoy\\admin\\v3");
  FSO.CreateFolder(base_dir+"\\ext\\grpc\\src\\core\\ext\\upbdefs-generated\\envoy\\annotations");
  FSO.CreateFolder(base_dir+"\\ext\\grpc\\src\\core\\ext\\upbdefs-generated\\envoy\\config");
  FSO.CreateFolder(base_dir+"\\ext\\grpc\\src\\core\\ext\\upbdefs-generated\\envoy\\config\\accesslog");
  FSO.CreateFolder(base_dir+"\\ext\\grpc\\src\\core\\ext\\upbdefs-generated\\envoy\\config\\accesslog\\v3");
  FSO.CreateFolder(base_dir+"\\ext\\grpc\\src\\core\\ext\\upbdefs-generated\\envoy\\config\\bootstrap");
  FSO.CreateFolder(base_dir+"\\ext\\grpc\\src\\core\\ext\\upbdefs-generated\\envoy\\config\\bootstrap\\v3");
  FSO.CreateFolder(base_dir+"\\ext\\grpc\\src\\core\\ext\\upbdefs-generated\\envoy\\config\\cluster");
  FSO.CreateFolder(base_dir+"\\ext\\grpc\\src\\core\\ext\\upbdefs-generated\\envoy\\config\\cluster\\v3");
  FSO.CreateFolder(base_dir+"\\ext\\grpc\\src\\core\\ext\\upbdefs-generated\\envoy\\config\\core");
  FSO.CreateFolder(base_dir+"\\ext\\grpc\\src\\core\\ext\\upbdefs-generated\\envoy\\config\\core\\v3");
  FSO.CreateFolder(base_dir+"\\ext\\grpc\\src\\core\\ext\\upbdefs-generated\\envoy\\config\\endpoint");
  FSO.CreateFolder(base_dir+"\\ext\\grpc\\src\\core\\ext\\upbdefs-generated\\envoy\\config\\endpoint\\v3");
  FSO.CreateFolder(base_dir+"\\ext\\grpc\\src\\core\\ext\\upbdefs-generated\\envoy\\config\\listener");
  FSO.CreateFolder(base_dir+"\\ext\\grpc\\src\\core\\ext\\upbdefs-generated\\envoy\\config\\listener\\v3");
  FSO.CreateFolder(base_dir+"\\ext\\grpc\\src\\core\\ext\\upbdefs-generated\\envoy\\config\\metrics");
  FSO.CreateFolder(base_dir+"\\ext\\grpc\\src\\core\\ext\\upbdefs-generated\\envoy\\config\\metrics\\v3");
  FSO.CreateFolder(base_dir+"\\ext\\grpc\\src\\core\\ext\\upbdefs-generated\\envoy\\config\\overload");
  FSO.CreateFolder(base_dir+"\\ext\\grpc\\src\\core\\ext\\upbdefs-generated\\envoy\\config\\overload\\v3");
  FSO.CreateFolder(base_dir+"\\ext\\grpc\\src\\core\\ext\\upbdefs-generated\\envoy\\config\\route");
  FSO.CreateFolder(base_dir+"\\ext\\grpc\\src\\core\\ext\\upbdefs-generated\\envoy\\config\\route\\v3");
  FSO.CreateFolder(base_dir+"\\ext\\grpc\\src\\core\\ext\\upbdefs-generated\\envoy\\config\\trace");
  FSO.CreateFolder(base_dir+"\\ext\\grpc\\src\\core\\ext\\upbdefs-generated\\envoy\\config\\trace\\v3");
  FSO.CreateFolder(base_dir+"\\ext\\grpc\\src\\core\\ext\\upbdefs-generated\\envoy\\extensions");
  FSO.CreateFolder(base_dir+"\\ext\\grpc\\src\\core\\ext\\upbdefs-generated\\envoy\\extensions\\clusters");
  FSO.CreateFolder(base_dir+"\\ext\\grpc\\src\\core\\ext\\upbdefs-generated\\envoy\\extensions\\clusters\\aggregate");
  FSO.CreateFolder(base_dir+"\\ext\\grpc\\src\\core\\ext\\upbdefs-generated\\envoy\\extensions\\clusters\\aggregate\\v3");
  FSO.CreateFolder(base_dir+"\\ext\\grpc\\src\\core\\ext\\upbdefs-generated\\envoy\\extensions\\filters");
  FSO.CreateFolder(base_dir+"\\ext\\grpc\\src\\core\\ext\\upbdefs-generated\\envoy\\extensions\\filters\\common");
  FSO.CreateFolder(base_dir+"\\ext\\grpc\\src\\core\\ext\\upbdefs-generated\\envoy\\extensions\\filters\\common\\fault");
  FSO.CreateFolder(base_dir+"\\ext\\grpc\\src\\core\\ext\\upbdefs-generated\\envoy\\extensions\\filters\\common\\fault\\v3");
  FSO.CreateFolder(base_dir+"\\ext\\grpc\\src\\core\\ext\\upbdefs-generated\\envoy\\extensions\\filters\\http");
  FSO.CreateFolder(base_dir+"\\ext\\grpc\\src\\core\\ext\\upbdefs-generated\\envoy\\extensions\\filters\\http\\fault");
  FSO.CreateFolder(base_dir+"\\ext\\grpc\\src\\core\\ext\\upbdefs-generated\\envoy\\extensions\\filters\\http\\fault\\v3");
  FSO.CreateFolder(base_dir+"\\ext\\grpc\\src\\core\\ext\\upbdefs-generated\\envoy\\extensions\\filters\\http\\router");
  FSO.CreateFolder(base_dir+"\\ext\\grpc\\src\\core\\ext\\upbdefs-generated\\envoy\\extensions\\filters\\http\\router\\v3");
  FSO.CreateFolder(base_dir+"\\ext\\grpc\\src\\core\\ext\\upbdefs-generated\\envoy\\extensions\\filters\\network");
  FSO.CreateFolder(base_dir+"\\ext\\grpc\\src\\core\\ext\\upbdefs-generated\\envoy\\extensions\\filters\\network\\http_connection_manager");
  FSO.CreateFolder(base_dir+"\\ext\\grpc\\src\\core\\ext\\upbdefs-generated\\envoy\\extensions\\filters\\network\\http_connection_manager\\v3");
  FSO.CreateFolder(base_dir+"\\ext\\grpc\\src\\core\\ext\\upbdefs-generated\\envoy\\extensions\\transport_sockets");
  FSO.CreateFolder(base_dir+"\\ext\\grpc\\src\\core\\ext\\upbdefs-generated\\envoy\\extensions\\transport_sockets\\tls");
  FSO.CreateFolder(base_dir+"\\ext\\grpc\\src\\core\\ext\\upbdefs-generated\\envoy\\extensions\\transport_sockets\\tls\\v3");
  FSO.CreateFolder(base_dir+"\\ext\\grpc\\src\\core\\ext\\upbdefs-generated\\envoy\\service");
  FSO.CreateFolder(base_dir+"\\ext\\grpc\\src\\core\\ext\\upbdefs-generated\\envoy\\service\\cluster");
  FSO.CreateFolder(base_dir+"\\ext\\grpc\\src\\core\\ext\\upbdefs-generated\\envoy\\service\\cluster\\v3");
  FSO.CreateFolder(base_dir+"\\ext\\grpc\\src\\core\\ext\\upbdefs-generated\\envoy\\service\\discovery");
  FSO.CreateFolder(base_dir+"\\ext\\grpc\\src\\core\\ext\\upbdefs-generated\\envoy\\service\\discovery\\v3");
  FSO.CreateFolder(base_dir+"\\ext\\grpc\\src\\core\\ext\\upbdefs-generated\\envoy\\service\\endpoint");
  FSO.CreateFolder(base_dir+"\\ext\\grpc\\src\\core\\ext\\upbdefs-generated\\envoy\\service\\endpoint\\v3");
  FSO.CreateFolder(base_dir+"\\ext\\grpc\\src\\core\\ext\\upbdefs-generated\\envoy\\service\\listener");
  FSO.CreateFolder(base_dir+"\\ext\\grpc\\src\\core\\ext\\upbdefs-generated\\envoy\\service\\listener\\v3");
  FSO.CreateFolder(base_dir+"\\ext\\grpc\\src\\core\\ext\\upbdefs-generated\\envoy\\service\\load_stats");
  FSO.CreateFolder(base_dir+"\\ext\\grpc\\src\\core\\ext\\upbdefs-generated\\envoy\\service\\load_stats\\v3");
  FSO.CreateFolder(base_dir+"\\ext\\grpc\\src\\core\\ext\\upbdefs-generated\\envoy\\service\\route");
  FSO.CreateFolder(base_dir+"\\ext\\grpc\\src\\core\\ext\\upbdefs-generated\\envoy\\service\\route\\v3");
  FSO.CreateFolder(base_dir+"\\ext\\grpc\\src\\core\\ext\\upbdefs-generated\\envoy\\service\\status");
  FSO.CreateFolder(base_dir+"\\ext\\grpc\\src\\core\\ext\\upbdefs-generated\\envoy\\service\\status\\v3");
  FSO.CreateFolder(base_dir+"\\ext\\grpc\\src\\core\\ext\\upbdefs-generated\\envoy\\type");
  FSO.CreateFolder(base_dir+"\\ext\\grpc\\src\\core\\ext\\upbdefs-generated\\envoy\\type\\matcher");
  FSO.CreateFolder(base_dir+"\\ext\\grpc\\src\\core\\ext\\upbdefs-generated\\envoy\\type\\matcher\\v3");
  FSO.CreateFolder(base_dir+"\\ext\\grpc\\src\\core\\ext\\upbdefs-generated\\envoy\\type\\metadata");
  FSO.CreateFolder(base_dir+"\\ext\\grpc\\src\\core\\ext\\upbdefs-generated\\envoy\\type\\metadata\\v3");
  FSO.CreateFolder(base_dir+"\\ext\\grpc\\src\\core\\ext\\upbdefs-generated\\envoy\\type\\tracing");
  FSO.CreateFolder(base_dir+"\\ext\\grpc\\src\\core\\ext\\upbdefs-generated\\envoy\\type\\tracing\\v3");
  FSO.CreateFolder(base_dir+"\\ext\\grpc\\src\\core\\ext\\upbdefs-generated\\envoy\\type\\v3");
  FSO.CreateFolder(base_dir+"\\ext\\grpc\\src\\core\\ext\\upbdefs-generated\\google");
  FSO.CreateFolder(base_dir+"\\ext\\grpc\\src\\core\\ext\\upbdefs-generated\\google\\api");
  FSO.CreateFolder(base_dir+"\\ext\\grpc\\src\\core\\ext\\upbdefs-generated\\google\\protobuf");
  FSO.CreateFolder(base_dir+"\\ext\\grpc\\src\\core\\ext\\upbdefs-generated\\google\\rpc");
  FSO.CreateFolder(base_dir+"\\ext\\grpc\\src\\core\\ext\\upbdefs-generated\\udpa");
  FSO.CreateFolder(base_dir+"\\ext\\grpc\\src\\core\\ext\\upbdefs-generated\\udpa\\annotations");
  FSO.CreateFolder(base_dir+"\\ext\\grpc\\src\\core\\ext\\upbdefs-generated\\udpa\\type");
  FSO.CreateFolder(base_dir+"\\ext\\grpc\\src\\core\\ext\\upbdefs-generated\\udpa\\type\\v1");
  FSO.CreateFolder(base_dir+"\\ext\\grpc\\src\\core\\ext\\upbdefs-generated\\validate");
  FSO.CreateFolder(base_dir+"\\ext\\grpc\\src\\core\\ext\\upbdefs-generated\\xds");
  FSO.CreateFolder(base_dir+"\\ext\\grpc\\src\\core\\ext\\upbdefs-generated\\xds\\core");
  FSO.CreateFolder(base_dir+"\\ext\\grpc\\src\\core\\ext\\upbdefs-generated\\xds\\core\\v3");
  FSO.CreateFolder(base_dir+"\\ext\\grpc\\src\\core\\ext\\xds");
  FSO.CreateFolder(base_dir+"\\ext\\grpc\\src\\core\\lib");
  FSO.CreateFolder(base_dir+"\\ext\\grpc\\src\\core\\lib\\avl");
  FSO.CreateFolder(base_dir+"\\ext\\grpc\\src\\core\\lib\\backoff");
  FSO.CreateFolder(base_dir+"\\ext\\grpc\\src\\core\\lib\\channel");
  FSO.CreateFolder(base_dir+"\\ext\\grpc\\src\\core\\lib\\compression");
  FSO.CreateFolder(base_dir+"\\ext\\grpc\\src\\core\\lib\\debug");
  FSO.CreateFolder(base_dir+"\\ext\\grpc\\src\\core\\lib\\event_engine");
  FSO.CreateFolder(base_dir+"\\ext\\grpc\\src\\core\\lib\\gpr");
  FSO.CreateFolder(base_dir+"\\ext\\grpc\\src\\core\\lib\\gprpp");
  FSO.CreateFolder(base_dir+"\\ext\\grpc\\src\\core\\lib\\http");
  FSO.CreateFolder(base_dir+"\\ext\\grpc\\src\\core\\lib\\iomgr");
  FSO.CreateFolder(base_dir+"\\ext\\grpc\\src\\core\\lib\\iomgr\\event_engine");
  FSO.CreateFolder(base_dir+"\\ext\\grpc\\src\\core\\lib\\iomgr\\executor");
  FSO.CreateFolder(base_dir+"\\ext\\grpc\\src\\core\\lib\\iomgr\\poller");
  FSO.CreateFolder(base_dir+"\\ext\\grpc\\src\\core\\lib\\json");
  FSO.CreateFolder(base_dir+"\\ext\\grpc\\src\\core\\lib\\matchers");
  FSO.CreateFolder(base_dir+"\\ext\\grpc\\src\\core\\lib\\profiling");
  FSO.CreateFolder(base_dir+"\\ext\\grpc\\src\\core\\lib\\security");
  FSO.CreateFolder(base_dir+"\\ext\\grpc\\src\\core\\lib\\security\\context");
  FSO.CreateFolder(base_dir+"\\ext\\grpc\\src\\core\\lib\\security\\credentials");
  FSO.CreateFolder(base_dir+"\\ext\\grpc\\src\\core\\lib\\security\\credentials\\alts");
  FSO.CreateFolder(base_dir+"\\ext\\grpc\\src\\core\\lib\\security\\credentials\\composite");
  FSO.CreateFolder(base_dir+"\\ext\\grpc\\src\\core\\lib\\security\\credentials\\external");
  FSO.CreateFolder(base_dir+"\\ext\\grpc\\src\\core\\lib\\security\\credentials\\fake");
  FSO.CreateFolder(base_dir+"\\ext\\grpc\\src\\core\\lib\\security\\credentials\\google_default");
  FSO.CreateFolder(base_dir+"\\ext\\grpc\\src\\core\\lib\\security\\credentials\\iam");
  FSO.CreateFolder(base_dir+"\\ext\\grpc\\src\\core\\lib\\security\\credentials\\insecure");
  FSO.CreateFolder(base_dir+"\\ext\\grpc\\src\\core\\lib\\security\\credentials\\jwt");
  FSO.CreateFolder(base_dir+"\\ext\\grpc\\src\\core\\lib\\security\\credentials\\local");
  FSO.CreateFolder(base_dir+"\\ext\\grpc\\src\\core\\lib\\security\\credentials\\oauth2");
  FSO.CreateFolder(base_dir+"\\ext\\grpc\\src\\core\\lib\\security\\credentials\\plugin");
  FSO.CreateFolder(base_dir+"\\ext\\grpc\\src\\core\\lib\\security\\credentials\\ssl");
  FSO.CreateFolder(base_dir+"\\ext\\grpc\\src\\core\\lib\\security\\credentials\\tls");
  FSO.CreateFolder(base_dir+"\\ext\\grpc\\src\\core\\lib\\security\\credentials\\xds");
  FSO.CreateFolder(base_dir+"\\ext\\grpc\\src\\core\\lib\\security\\security_connector");
  FSO.CreateFolder(base_dir+"\\ext\\grpc\\src\\core\\lib\\security\\security_connector\\alts");
  FSO.CreateFolder(base_dir+"\\ext\\grpc\\src\\core\\lib\\security\\security_connector\\fake");
  FSO.CreateFolder(base_dir+"\\ext\\grpc\\src\\core\\lib\\security\\security_connector\\insecure");
  FSO.CreateFolder(base_dir+"\\ext\\grpc\\src\\core\\lib\\security\\security_connector\\local");
  FSO.CreateFolder(base_dir+"\\ext\\grpc\\src\\core\\lib\\security\\security_connector\\ssl");
  FSO.CreateFolder(base_dir+"\\ext\\grpc\\src\\core\\lib\\security\\security_connector\\tls");
  FSO.CreateFolder(base_dir+"\\ext\\grpc\\src\\core\\lib\\security\\transport");
  FSO.CreateFolder(base_dir+"\\ext\\grpc\\src\\core\\lib\\security\\util");
  FSO.CreateFolder(base_dir+"\\ext\\grpc\\src\\core\\lib\\slice");
  FSO.CreateFolder(base_dir+"\\ext\\grpc\\src\\core\\lib\\surface");
  FSO.CreateFolder(base_dir+"\\ext\\grpc\\src\\core\\lib\\transport");
  FSO.CreateFolder(base_dir+"\\ext\\grpc\\src\\core\\lib\\uri");
  FSO.CreateFolder(base_dir+"\\ext\\grpc\\src\\core\\plugin_registry");
  FSO.CreateFolder(base_dir+"\\ext\\grpc\\src\\core\\tsi");
  FSO.CreateFolder(base_dir+"\\ext\\grpc\\src\\core\\tsi\\alts");
  FSO.CreateFolder(base_dir+"\\ext\\grpc\\src\\core\\tsi\\alts\\crypt");
  FSO.CreateFolder(base_dir+"\\ext\\grpc\\src\\core\\tsi\\alts\\frame_protector");
  FSO.CreateFolder(base_dir+"\\ext\\grpc\\src\\core\\tsi\\alts\\handshaker");
  FSO.CreateFolder(base_dir+"\\ext\\grpc\\src\\core\\tsi\\alts\\zero_copy_frame_protector");
  FSO.CreateFolder(base_dir+"\\ext\\grpc\\src\\core\\tsi\\ssl");
  FSO.CreateFolder(base_dir+"\\ext\\grpc\\src\\core\\tsi\\ssl\\session_cache");
  FSO.CreateFolder(base_dir+"\\ext\\grpc\\src\\php");
  FSO.CreateFolder(base_dir+"\\ext\\grpc\\src\\php\\ext");
  FSO.CreateFolder(base_dir+"\\ext\\grpc\\src\\php\\ext\\grpc");
  FSO.CreateFolder(base_dir+"\\ext\\grpc\\third_party");
  FSO.CreateFolder(base_dir+"\\ext\\grpc\\third_party\\abseil-cpp");
  FSO.CreateFolder(base_dir+"\\ext\\grpc\\third_party\\abseil-cpp\\absl");
  FSO.CreateFolder(base_dir+"\\ext\\grpc\\third_party\\abseil-cpp\\absl\\base");
  FSO.CreateFolder(base_dir+"\\ext\\grpc\\third_party\\abseil-cpp\\absl\\base\\internal");
  FSO.CreateFolder(base_dir+"\\ext\\grpc\\third_party\\abseil-cpp\\absl\\container");
  FSO.CreateFolder(base_dir+"\\ext\\grpc\\third_party\\abseil-cpp\\absl\\container\\internal");
  FSO.CreateFolder(base_dir+"\\ext\\grpc\\third_party\\abseil-cpp\\absl\\debugging");
  FSO.CreateFolder(base_dir+"\\ext\\grpc\\third_party\\abseil-cpp\\absl\\debugging\\internal");
  FSO.CreateFolder(base_dir+"\\ext\\grpc\\third_party\\abseil-cpp\\absl\\hash");
  FSO.CreateFolder(base_dir+"\\ext\\grpc\\third_party\\abseil-cpp\\absl\\hash\\internal");
  FSO.CreateFolder(base_dir+"\\ext\\grpc\\third_party\\abseil-cpp\\absl\\numeric");
  FSO.CreateFolder(base_dir+"\\ext\\grpc\\third_party\\abseil-cpp\\absl\\status");
  FSO.CreateFolder(base_dir+"\\ext\\grpc\\third_party\\abseil-cpp\\absl\\strings");
  FSO.CreateFolder(base_dir+"\\ext\\grpc\\third_party\\abseil-cpp\\absl\\strings\\internal");
  FSO.CreateFolder(base_dir+"\\ext\\grpc\\third_party\\abseil-cpp\\absl\\strings\\internal\\str_format");
  FSO.CreateFolder(base_dir+"\\ext\\grpc\\third_party\\abseil-cpp\\absl\\synchronization");
  FSO.CreateFolder(base_dir+"\\ext\\grpc\\third_party\\abseil-cpp\\absl\\synchronization\\internal");
  FSO.CreateFolder(base_dir+"\\ext\\grpc\\third_party\\abseil-cpp\\absl\\time");
  FSO.CreateFolder(base_dir+"\\ext\\grpc\\third_party\\abseil-cpp\\absl\\time\\internal");
  FSO.CreateFolder(base_dir+"\\ext\\grpc\\third_party\\abseil-cpp\\absl\\time\\internal\\cctz");
  FSO.CreateFolder(base_dir+"\\ext\\grpc\\third_party\\abseil-cpp\\absl\\time\\internal\\cctz\\src");
  FSO.CreateFolder(base_dir+"\\ext\\grpc\\third_party\\abseil-cpp\\absl\\types");
  FSO.CreateFolder(base_dir+"\\ext\\grpc\\third_party\\address_sorting");
  FSO.CreateFolder(base_dir+"\\ext\\grpc\\third_party\\boringssl-with-bazel");
  FSO.CreateFolder(base_dir+"\\ext\\grpc\\third_party\\boringssl-with-bazel\\src");
  FSO.CreateFolder(base_dir+"\\ext\\grpc\\third_party\\boringssl-with-bazel\\src\\crypto");
  FSO.CreateFolder(base_dir+"\\ext\\grpc\\third_party\\boringssl-with-bazel\\src\\crypto\\asn1");
  FSO.CreateFolder(base_dir+"\\ext\\grpc\\third_party\\boringssl-with-bazel\\src\\crypto\\base64");
  FSO.CreateFolder(base_dir+"\\ext\\grpc\\third_party\\boringssl-with-bazel\\src\\crypto\\bio");
  FSO.CreateFolder(base_dir+"\\ext\\grpc\\third_party\\boringssl-with-bazel\\src\\crypto\\blake2");
  FSO.CreateFolder(base_dir+"\\ext\\grpc\\third_party\\boringssl-with-bazel\\src\\crypto\\bn_extra");
  FSO.CreateFolder(base_dir+"\\ext\\grpc\\third_party\\boringssl-with-bazel\\src\\crypto\\buf");
  FSO.CreateFolder(base_dir+"\\ext\\grpc\\third_party\\boringssl-with-bazel\\src\\crypto\\bytestring");
  FSO.CreateFolder(base_dir+"\\ext\\grpc\\third_party\\boringssl-with-bazel\\src\\crypto\\chacha");
  FSO.CreateFolder(base_dir+"\\ext\\grpc\\third_party\\boringssl-with-bazel\\src\\crypto\\cipher_extra");
  FSO.CreateFolder(base_dir+"\\ext\\grpc\\third_party\\boringssl-with-bazel\\src\\crypto\\cmac");
  FSO.CreateFolder(base_dir+"\\ext\\grpc\\third_party\\boringssl-with-bazel\\src\\crypto\\conf");
  FSO.CreateFolder(base_dir+"\\ext\\grpc\\third_party\\boringssl-with-bazel\\src\\crypto\\curve25519");
  FSO.CreateFolder(base_dir+"\\ext\\grpc\\third_party\\boringssl-with-bazel\\src\\crypto\\dh_extra");
  FSO.CreateFolder(base_dir+"\\ext\\grpc\\third_party\\boringssl-with-bazel\\src\\crypto\\digest_extra");
  FSO.CreateFolder(base_dir+"\\ext\\grpc\\third_party\\boringssl-with-bazel\\src\\crypto\\dsa");
  FSO.CreateFolder(base_dir+"\\ext\\grpc\\third_party\\boringssl-with-bazel\\src\\crypto\\ec_extra");
  FSO.CreateFolder(base_dir+"\\ext\\grpc\\third_party\\boringssl-with-bazel\\src\\crypto\\ecdh_extra");
  FSO.CreateFolder(base_dir+"\\ext\\grpc\\third_party\\boringssl-with-bazel\\src\\crypto\\ecdsa_extra");
  FSO.CreateFolder(base_dir+"\\ext\\grpc\\third_party\\boringssl-with-bazel\\src\\crypto\\engine");
  FSO.CreateFolder(base_dir+"\\ext\\grpc\\third_party\\boringssl-with-bazel\\src\\crypto\\err");
  FSO.CreateFolder(base_dir+"\\ext\\grpc\\third_party\\boringssl-with-bazel\\src\\crypto\\evp");
  FSO.CreateFolder(base_dir+"\\ext\\grpc\\third_party\\boringssl-with-bazel\\src\\crypto\\fipsmodule");
  FSO.CreateFolder(base_dir+"\\ext\\grpc\\third_party\\boringssl-with-bazel\\src\\crypto\\hkdf");
  FSO.CreateFolder(base_dir+"\\ext\\grpc\\third_party\\boringssl-with-bazel\\src\\crypto\\hpke");
  FSO.CreateFolder(base_dir+"\\ext\\grpc\\third_party\\boringssl-with-bazel\\src\\crypto\\hrss");
  FSO.CreateFolder(base_dir+"\\ext\\grpc\\third_party\\boringssl-with-bazel\\src\\crypto\\lhash");
  FSO.CreateFolder(base_dir+"\\ext\\grpc\\third_party\\boringssl-with-bazel\\src\\crypto\\obj");
  FSO.CreateFolder(base_dir+"\\ext\\grpc\\third_party\\boringssl-with-bazel\\src\\crypto\\pem");
  FSO.CreateFolder(base_dir+"\\ext\\grpc\\third_party\\boringssl-with-bazel\\src\\crypto\\pkcs7");
  FSO.CreateFolder(base_dir+"\\ext\\grpc\\third_party\\boringssl-with-bazel\\src\\crypto\\pkcs8");
  FSO.CreateFolder(base_dir+"\\ext\\grpc\\third_party\\boringssl-with-bazel\\src\\crypto\\poly1305");
  FSO.CreateFolder(base_dir+"\\ext\\grpc\\third_party\\boringssl-with-bazel\\src\\crypto\\pool");
  FSO.CreateFolder(base_dir+"\\ext\\grpc\\third_party\\boringssl-with-bazel\\src\\crypto\\rand_extra");
  FSO.CreateFolder(base_dir+"\\ext\\grpc\\third_party\\boringssl-with-bazel\\src\\crypto\\rc4");
  FSO.CreateFolder(base_dir+"\\ext\\grpc\\third_party\\boringssl-with-bazel\\src\\crypto\\rsa_extra");
  FSO.CreateFolder(base_dir+"\\ext\\grpc\\third_party\\boringssl-with-bazel\\src\\crypto\\siphash");
  FSO.CreateFolder(base_dir+"\\ext\\grpc\\third_party\\boringssl-with-bazel\\src\\crypto\\stack");
  FSO.CreateFolder(base_dir+"\\ext\\grpc\\third_party\\boringssl-with-bazel\\src\\crypto\\trust_token");
  FSO.CreateFolder(base_dir+"\\ext\\grpc\\third_party\\boringssl-with-bazel\\src\\crypto\\x509");
  FSO.CreateFolder(base_dir+"\\ext\\grpc\\third_party\\boringssl-with-bazel\\src\\crypto\\x509v3");
  FSO.CreateFolder(base_dir+"\\ext\\grpc\\third_party\\boringssl-with-bazel\\src\\ssl");
  FSO.CreateFolder(base_dir+"\\ext\\grpc\\third_party\\re2");
  FSO.CreateFolder(base_dir+"\\ext\\grpc\\third_party\\re2\\re2");
  FSO.CreateFolder(base_dir+"\\ext\\grpc\\third_party\\re2\\util");
  FSO.CreateFolder(base_dir+"\\ext\\grpc\\third_party\\upb");
  FSO.CreateFolder(base_dir+"\\ext\\grpc\\third_party\\upb\\upb");
  FSO.CreateFolder(base_dir+"\\ext\\grpc\\third_party\\zlib");
  _build_dirs = new Array();
  for (i = 0; i < build_dirs.length; i++) {
    if (build_dirs[i].indexOf('grpc') == -1) {
      _build_dirs[_build_dirs.length] = build_dirs[i];
    }
  }
  build_dirs = _build_dirs;
}<|MERGE_RESOLUTION|>--- conflicted
+++ resolved
@@ -338,13 +338,9 @@
     "src\\core\\lib\\debug\\stats.cc " +
     "src\\core\\lib\\debug\\stats_data.cc " +
     "src\\core\\lib\\debug\\trace.cc " +
-<<<<<<< HEAD
     "src\\core\\lib\\event_engine\\resolved_address.cc " +
     "src\\core\\lib\\event_engine\\slice_allocator.cc " +
-=======
-    "src\\core\\lib\\event_engine\\slice_allocator.cc " +
     "src\\core\\lib\\event_engine\\sockaddr.cc " +
->>>>>>> 4d4ee609
     "src\\core\\lib\\gpr\\alloc.cc " +
     "src\\core\\lib\\gpr\\atm.cc " +
     "src\\core\\lib\\gpr\\cpu_iphone.cc " +
