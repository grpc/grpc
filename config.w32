--- conflicted
+++ resolved
@@ -290,40 +290,6 @@
     "third_party\\nanopb\\pb_common.c " +
     "third_party\\nanopb\\pb_decode.c " +
     "third_party\\nanopb\\pb_encode.c " +
-<<<<<<< HEAD
-    "src\\core\\ext\\filters\\client_channel\\resolver\\fake\\fake_resolver.c " +
-    "src\\core\\ext\\filters\\client_channel\\lb_policy\\pick_first\\pick_first.c " +
-    "src\\core\\ext\\filters\\client_channel\\lb_policy\\round_robin\\round_robin.c " +
-    "src\\core\\ext\\filters\\client_channel\\resolver\\dns\\c_ares\\dns_resolver_ares.c " +
-    "src\\core\\ext\\filters\\client_channel\\resolver\\dns\\c_ares\\grpc_ares_ev_driver_posix.c " +
-    "src\\core\\ext\\filters\\client_channel\\resolver\\dns\\c_ares\\grpc_ares_ev_driver_windows.c " +
-    "src\\core\\ext\\filters\\client_channel\\resolver\\dns\\c_ares\\grpc_ares_wrapper.c " +
-    "src\\core\\ext\\filters\\client_channel\\resolver\\dns\\c_ares\\grpc_ares_wrapper_fallback.c " +
-    "src\\core\\ext\\filters\\client_channel\\resolver\\dns\\native\\dns_resolver.c " +
-    "src\\core\\ext\\filters\\client_channel\\resolver\\sockaddr\\sockaddr_resolver.c " +
-    "src\\core\\ext\\filters\\load_reporting\\load_reporting.c " +
-    "src\\core\\ext\\filters\\load_reporting\\load_reporting_filter.c " +
-    "src\\core\\ext\\census\\base_resources.c " +
-    "src\\core\\ext\\census\\context.c " +
-    "src\\core\\ext\\census\\gen\\census.pb.c " +
-    "src\\core\\ext\\census\\gen\\trace_context.pb.c " +
-    "src\\core\\ext\\census\\grpc_context.c " +
-    "src\\core\\ext\\census\\grpc_filter.c " +
-    "src\\core\\ext\\census\\grpc_plugin.c " +
-    "src\\core\\ext\\census\\initialize.c " +
-    "src\\core\\ext\\census\\intrusive_hash_map.c " +
-    "src\\core\\ext\\census\\mlog.c " +
-    "src\\core\\ext\\census\\operation.c " +
-    "src\\core\\ext\\census\\placeholders.c " +
-    "src\\core\\ext\\census\\resource.c " +
-    "src\\core\\ext\\census\\trace_context.c " +
-    "src\\core\\ext\\census\\tracing.c " +
-    "src\\core\\ext\\filters\\max_age\\max_age_filter.c " +
-    "src\\core\\ext\\filters\\message_size\\message_size_filter.c " +
-    "src\\core\\ext\\filters\\workarounds\\workaround_cronet_compression_filter.c " +
-    "src\\core\\ext\\filters\\workarounds\\workaround_utils.c " +
-    "src\\core\\plugin_registry\\grpc_plugin_registry.c " +
-=======
     "src\\core\\tsi\\transport_security.cc " +
     "src\\core\\tsi\\transport_security_adapter.cc " +
     "src\\core\\ext\\transport\\chttp2\\client\\insecure\\channel_create.cc " +
@@ -377,6 +343,7 @@
     "src\\core\\ext\\filters\\client_channel\\lb_policy\\round_robin\\round_robin.cc " +
     "src\\core\\ext\\filters\\client_channel\\resolver\\dns\\c_ares\\dns_resolver_ares.cc " +
     "src\\core\\ext\\filters\\client_channel\\resolver\\dns\\c_ares\\grpc_ares_ev_driver_posix.cc " +
+    "src\\core\\ext\\filters\\client_channel\\resolver\\dns\\c_ares\\grpc_ares_ev_driver_windows.cc " +
     "src\\core\\ext\\filters\\client_channel\\resolver\\dns\\c_ares\\grpc_ares_wrapper.cc " +
     "src\\core\\ext\\filters\\client_channel\\resolver\\dns\\c_ares\\grpc_ares_wrapper_fallback.cc " +
     "src\\core\\ext\\filters\\client_channel\\resolver\\dns\\native\\dns_resolver.cc " +
@@ -389,7 +356,6 @@
     "src\\core\\ext\\filters\\workarounds\\workaround_cronet_compression_filter.cc " +
     "src\\core\\ext\\filters\\workarounds\\workaround_utils.cc " +
     "src\\core\\plugin_registry\\grpc_plugin_registry.cc " +
->>>>>>> 920f63f8
     "src\\boringssl\\err_data.c " +
     "third_party\\boringssl\\crypto\\asn1\\a_bitstr.c " +
     "third_party\\boringssl\\crypto\\asn1\\a_bool.c " +
