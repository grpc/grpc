--- conflicted
+++ resolved
@@ -15,11 +15,7 @@
     "src\\core\\client_channel\\client_channel_filter.cc " +
     "src\\core\\client_channel\\client_channel_plugin.cc " +
     "src\\core\\client_channel\\client_channel_service_config.cc " +
-<<<<<<< HEAD
-    "src\\core\\client_channel\\config_selector.cc " +
     "src\\core\\client_channel\\direct_channel.cc " +
-=======
->>>>>>> 8a304916
     "src\\core\\client_channel\\dynamic_filters.cc " +
     "src\\core\\client_channel\\global_subchannel_pool.cc " +
     "src\\core\\client_channel\\load_balanced_call_destination.cc " +
