--- conflicted
+++ resolved
@@ -66,15 +66,12 @@
                 "chaotic_good_legacy_protocol",
                 "event_engine_dns_non_client_channel",
                 "local_connector_secure",
-<<<<<<< HEAD
-                "server_listener",
-=======
                 "posix_ee_skip_grpc_init",
                 "retry_in_callv3",
-            ],
-            "cpp_end2end_test": [
-                "posix_ee_skip_grpc_init",
->>>>>>> 3c00b978
+                "server_listener",
+            ],
+            "cpp_end2end_test": [
+                "posix_ee_skip_grpc_init",
             ],
             "endpoint_test": [
                 "tcp_frame_size_tuning",
@@ -135,15 +132,12 @@
                 "chaotic_good_legacy_protocol",
                 "event_engine_dns_non_client_channel",
                 "local_connector_secure",
-<<<<<<< HEAD
-                "server_listener",
-=======
                 "posix_ee_skip_grpc_init",
                 "retry_in_callv3",
-            ],
-            "cpp_end2end_test": [
-                "posix_ee_skip_grpc_init",
->>>>>>> 3c00b978
+                "server_listener",
+            ],
+            "cpp_end2end_test": [
+                "posix_ee_skip_grpc_init",
             ],
             "endpoint_test": [
                 "tcp_frame_size_tuning",
@@ -190,15 +184,12 @@
                 "chaotic_good_legacy_protocol",
                 "event_engine_dns_non_client_channel",
                 "local_connector_secure",
-<<<<<<< HEAD
-                "server_listener",
-=======
                 "posix_ee_skip_grpc_init",
                 "retry_in_callv3",
-            ],
-            "cpp_end2end_test": [
-                "posix_ee_skip_grpc_init",
->>>>>>> 3c00b978
+                "server_listener",
+            ],
+            "cpp_end2end_test": [
+                "posix_ee_skip_grpc_init",
             ],
             "endpoint_test": [
                 "tcp_frame_size_tuning",
