--- conflicted
+++ resolved
@@ -18,11 +18,8 @@
 
 EXPERIMENTS = {
     "core_end2end_test": [
-<<<<<<< HEAD
+        "flow_control_fixes",
         "peer_state_based_framing",
-=======
-        "flow_control_fixes",
->>>>>>> 381976dc
         "tcp_frame_size_tuning",
         "tcp_rcv_lowat",
         "tcp_read_chunks",
