# Copyright 2017 gRPC authors.
#
# Licensed under the Apache License, Version 2.0 (the "License");
# you may not use this file except in compliance with the License.
# You may obtain a copy of the License at
#
#     http://www.apache.org/licenses/LICENSE-2.0
#
# Unless required by applicable law or agreed to in writing, software
# distributed under the License is distributed on an "AS IS" BASIS,
# WITHOUT WARRANTIES OR CONDITIONS OF ANY KIND, either express or implied.
# See the License for the specific language governing permissions and
# limitations under the License.

"""
Contains build targets used by Starlark files in the bazel/ directory.
"""

licenses(["notice"])

package(default_visibility = ["//:__subpackages__"])

<<<<<<< HEAD
load(":cc_grpc_library.bzl", "cc_grpc_library")

=======
>>>>>>> bb025623
filegroup(
    name = "_gevent_test_main",
    srcs = ["_gevent_test_main.py"],
)<|MERGE_RESOLUTION|>--- conflicted
+++ resolved
@@ -20,11 +20,8 @@
 
 package(default_visibility = ["//:__subpackages__"])
 
-<<<<<<< HEAD
 load(":cc_grpc_library.bzl", "cc_grpc_library")
 
-=======
->>>>>>> bb025623
 filegroup(
     name = "_gevent_test_main",
     srcs = ["_gevent_test_main.py"],
