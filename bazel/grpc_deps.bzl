--- conflicted
+++ resolved
@@ -211,35 +211,6 @@
     if "upb" not in native.existing_rules():
         http_archive(
             name = "upb",
-<<<<<<< HEAD
-            strip_prefix = "upb-f9dab27de3f3a77650199da487dd450a49ed35b2",
-            url = "https://github.com/google/upb/archive/f9dab27de3f3a77650199da487dd450a49ed35b2.tar.gz",
-        )
-
-    if "envoy_api" not in native.existing_rules():
-        http_archive(
-            name = "envoy_api",
-            strip_prefix = "data-plane-api-35f6d31f6db891186b08cd3830cdbbf77a362ea3",
-            url = "https://github.com/envoyproxy/data-plane-api/archive/35f6d31f6db891186b08cd3830cdbbf77a362ea3.tar.gz",
-            sha256 = "d463b7c97bb0af18b479a9e6b3f4077499943074589fbab7e2f67b9f30b75435",
-        )
-
-    http_archive(
-        name = "bazel_gazelle",
-        url = "https://github.com/bazelbuild/bazel-gazelle/releases/download/0.16.0/bazel-gazelle-0.16.0.tar.gz",
-        sha256 = "7949fc6cc17b5b191103e97481cf8889217263acf52e00b560683413af204fcb",
-    )
-
-    http_archive(
-        name = "io_bazel_rules_go",
-        urls = [
-            "https://storage.googleapis.com/bazel-mirror/github.com/bazelbuild/rules_go/releases/download/0.18.7/rules_go-0.18.7.tar.gz",
-            "https://github.com/bazelbuild/rules_go/releases/download/0.18.7/rules_go-0.18.7.tar.gz",
-        ],
-        sha256 = "45409e6c4f748baa9e05f8f6ab6efaa05739aa064e3ab94e5a1a09849c51806a",
-    )
-
-=======
             sha256 = "73deded75313f80779eba109c32f3c59a813addf5064bf6e7c213fca1e7d8e32",
             strip_prefix = "upb-423ea5ca9ce8da69611e6e95559efcb3a1ba8ad8",
             url = "https://github.com/protocolbuffers/upb/archive/423ea5ca9ce8da69611e6e95559efcb3a1ba8ad8.tar.gz",
@@ -258,7 +229,7 @@
             urls = ["https://github.com/bazelbuild/rules_go/releases/download/0.18.5/rules_go-0.18.5.tar.gz"],
             sha256 = "a82a352bffae6bee4e95f68a8d80a70e87f42c4741e6a448bec11998fcc82329",
         )
->>>>>>> c6f61f1d
+
 # TODO: move some dependencies from "grpc_deps" here?
 def grpc_test_only_deps():
     """Internal, not intended for use by packages that are consuming grpc.
