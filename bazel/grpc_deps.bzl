"""Load dependencies needed to compile and test the grpc library as a 3rd-party consumer."""

load("@bazel_tools//tools/build_defs/repo:http.bzl", "http_archive")
load("@com_github_grpc_grpc//bazel:grpc_python_deps.bzl", "grpc_python_deps")


def _parse_version(version):
    return tuple([int(n) for n in version.split(".")])


def _bazel_version_at_least(version):
    return _parse_version(native.bazel_version) >= _parse_version(version)


def grpc_deps():
    """Loads dependencies need to compile and test the grpc library."""

    native.bind(
        name = "upb_lib",
        actual = "@upb//:upb",
    )

    native.bind(
        name = "upb_lib_descriptor",
        actual = "@upb//:descriptor_upb_proto",
    )

    native.bind(
        name = "upb_lib_descriptor_reflection",
        actual = "@upb//:descriptor_upb_proto_reflection",
    )

    native.bind(
        name = "upb_textformat_lib",
        actual = "@upb//:textformat",
    )

    native.bind(
        name = "upb_json_lib",
        actual = "@upb//:json",
    )

    native.bind(
        name = "absl",
        actual = "@com_google_absl//absl",
    )

    native.bind(
        name = "absl-base",
        actual = "@com_google_absl//absl/base",
    )

    native.bind(
        name = "absl-time",
        actual = "@com_google_absl//absl/time:time",
    )

    native.bind(
        name = "libssl",
        actual = "@boringssl//:ssl",
    )

    native.bind(
        name = "madler_zlib",
        actual = "@zlib//:zlib",
    )

    native.bind(
        name = "protobuf",
        actual = "@com_google_protobuf//:protobuf",
    )

    native.bind(
        name = "protobuf_clib",
        actual = "@com_google_protobuf//:protoc_lib",
    )

    native.bind(
        name = "protobuf_headers",
        actual = "@com_google_protobuf//:protobuf_headers",
    )

    native.bind(
        name = "protocol_compiler",
        actual = "@com_google_protobuf//:protoc",
    )

    native.bind(
        name = "cares",
        actual = "@com_github_cares_cares//:ares",
    )

    native.bind(
        name = "gtest",
        actual = "@com_google_googletest//:gtest",
    )

    native.bind(
        name = "benchmark",
        actual = "@com_github_google_benchmark//:benchmark",
    )

    native.bind(
        name = "re2",
        actual = "@com_github_google_re2//:re2",
    )

    native.bind(
        name = "grpc_cpp_plugin",
        actual = "@com_github_grpc_grpc//src/compiler:grpc_cpp_plugin",
    )

    native.bind(
        name = "grpc++_codegen_proto",
        actual = "@com_github_grpc_grpc//:grpc++_codegen_proto",
    )

    native.bind(
        name = "opencensus-context",
        actual = "@io_opencensus_cpp//opencensus/context:context",
    )

    native.bind(
        name = "opencensus-trace",
        actual = "@io_opencensus_cpp//opencensus/trace:trace",
    )

    native.bind(
        name = "opencensus-trace-context_util",
        actual = "@io_opencensus_cpp//opencensus/trace:context_util",
    )

    native.bind(
        name = "opencensus-stats",
        actual = "@io_opencensus_cpp//opencensus/stats:stats",
    )

    native.bind(
        name = "opencensus-stats-test",
        actual = "@io_opencensus_cpp//opencensus/stats:test_utils",
    )

    native.bind(
        name = "opencensus-with-tag-map",
        actual = "@io_opencensus_cpp//opencensus/tags:with_tag_map",
    )

    native.bind(
        name = "opencensus-tags",
        actual = "@io_opencensus_cpp//opencensus/tags:tags",
    )

    native.bind(
        name = "libuv",
        actual = "@libuv//:libuv",
    )

    if "boringssl" not in native.existing_rules():
        http_archive(
            name = "boringssl",
            # Use github mirror instead of https://boringssl.googlesource.com/boringssl
            # to obtain a boringssl archive with consistent sha256
            sha256 = "e8c02bb7043644dc138e422a9a3412108732b6ff30590db4a05664476b209c03",
            strip_prefix = "boringssl-29c6e0e27268f5a43e039cd2ed4e849d6b736fc1",
            urls = [
                "https://storage.googleapis.com/grpc-bazel-mirror/github.com/google/boringssl/archive/29c6e0e27268f5a43e039cd2ed4e849d6b736fc1.tar.gz",
                "https://github.com/google/boringssl/archive/29c6e0e27268f5a43e039cd2ed4e849d6b736fc1.tar.gz",
            ],
        )

    if "zlib" not in native.existing_rules():
        http_archive(
            name = "zlib",
            build_file = "@com_github_grpc_grpc//third_party:zlib.BUILD",
            sha256 = "6d4d6640ca3121620995ee255945161821218752b551a1a180f4215f7d124d45",
            strip_prefix = "zlib-cacf7f1d4e3d44d871b605da3b647f07d718623f",
            urls = [
                "https://storage.googleapis.com/grpc-bazel-mirror/github.com/madler/zlib/archive/cacf7f1d4e3d44d871b605da3b647f07d718623f.tar.gz",
                "https://github.com/madler/zlib/archive/cacf7f1d4e3d44d871b605da3b647f07d718623f.tar.gz",
            ],
        )

    if "com_google_protobuf" not in native.existing_rules():
        http_archive(
            name = "com_google_protobuf",
            sha256 = "88f7b3d062759e9428394cd2b854722c7142de6d9ea1cc0514a251dcec91bc0b",
            strip_prefix = "protobuf-19fb89416f3fdc2d6668f3738f444885575285bc",
            urls = [
                "https://storage.googleapis.com/grpc-bazel-mirror/github.com/google/protobuf/archive/19fb89416f3fdc2d6668f3738f444885575285bc.tar.gz",
                "https://github.com/google/protobuf/archive/19fb89416f3fdc2d6668f3738f444885575285bc.tar.gz",
            ],
            patches = ["@com_github_grpc_grpc//third_party:protobuf.patch"],
            patch_args = ["-p1"],
        )

    if "com_google_googletest" not in native.existing_rules():
        http_archive(
            name = "com_google_googletest",
            sha256 = "443d383db648ebb8e391382c0ab63263b7091d03197f304390baac10f178a468",
            strip_prefix = "googletest-c9ccac7cb7345901884aabf5d1a786cfa6e2f397",
            urls = [
                # 2019-08-19
                "https://storage.googleapis.com/grpc-bazel-mirror/github.com/google/googletest/archive/c9ccac7cb7345901884aabf5d1a786cfa6e2f397.tar.gz",
                "https://github.com/google/googletest/archive/c9ccac7cb7345901884aabf5d1a786cfa6e2f397.tar.gz",
            ],
        )

    if "rules_cc" not in native.existing_rules():
        http_archive(
            name = "rules_cc",
            sha256 = "35f2fb4ea0b3e61ad64a369de284e4fbbdcdba71836a5555abb5e194cf119509",
            strip_prefix = "rules_cc-624b5d59dfb45672d4239422fa1e3de1822ee110",
            urls = [
                #2019-08-15
                "https://storage.googleapis.com/grpc-bazel-mirror/github.com/bazelbuild/rules_cc/archive/624b5d59dfb45672d4239422fa1e3de1822ee110.tar.gz",
                "https://github.com/bazelbuild/rules_cc/archive/624b5d59dfb45672d4239422fa1e3de1822ee110.tar.gz",
            ],
        )

    if "com_github_google_benchmark" not in native.existing_rules():
        http_archive(
            name = "com_github_google_benchmark",
            sha256 = "f68aec93154d010324c05bcd8c5cc53468b87af88d87acb5ddcfaa1bba044837",
            strip_prefix = "benchmark-090faecb454fbd6e6e17a75ef8146acb037118d4",
            urls = [
                "https://storage.googleapis.com/grpc-bazel-mirror/github.com/google/benchmark/archive/090faecb454fbd6e6e17a75ef8146acb037118d4.tar.gz",
                "https://github.com/google/benchmark/archive/090faecb454fbd6e6e17a75ef8146acb037118d4.tar.gz",
            ],
        )

    if "com_github_google_re2" not in native.existing_rules():
        http_archive(
            name = "com_github_google_re2",
            sha256 = "9f385e146410a8150b6f4cb1a57eab7ec806ced48d427554b1e754877ff26c3e",
            strip_prefix = "re2-aecba11114cf1fac5497aeb844b6966106de3eb6",
            urls = [
                "https://storage.googleapis.com/grpc-bazel-mirror/github.com/google/re2/archive/aecba11114cf1fac5497aeb844b6966106de3eb6.tar.gz",
                "https://github.com/google/re2/archive/aecba11114cf1fac5497aeb844b6966106de3eb6.tar.gz",
            ],
        )

    if "com_github_cares_cares" not in native.existing_rules():
        http_archive(
            name = "com_github_cares_cares",
            build_file = "@com_github_grpc_grpc//third_party:cares/cares.BUILD",
            sha256 = "e8c2751ddc70fed9dc6f999acd92e232d5846f009ee1674f8aee81f19b2b915a",
            strip_prefix = "c-ares-e982924acee7f7313b4baa4ee5ec000c5e373c30",
            urls = [
                "https://storage.googleapis.com/grpc-bazel-mirror/github.com/c-ares/c-ares/archive/e982924acee7f7313b4baa4ee5ec000c5e373c30.tar.gz",
                "https://github.com/c-ares/c-ares/archive/e982924acee7f7313b4baa4ee5ec000c5e373c30.tar.gz",
            ],
        )

    if "com_google_absl" not in native.existing_rules():
        http_archive(
            name = "com_google_absl",
            sha256 = "62c27e7a633e965a2f40ff16b487c3b778eae440bab64cad83b34ef1cbe3aa93",
            strip_prefix = "abseil-cpp-6f9d96a1f41439ac172ee2ef7ccd8edf0e5d068c",
            urls = [
                "https://storage.googleapis.com/grpc-bazel-mirror/github.com/abseil/abseil-cpp/archive/6f9d96a1f41439ac172ee2ef7ccd8edf0e5d068c.tar.gz",
                "https://github.com/abseil/abseil-cpp/archive/6f9d96a1f41439ac172ee2ef7ccd8edf0e5d068c.tar.gz",
            ],
        )

    if "bazel_toolchains" not in native.existing_rules():
        # list of releases is at https://releases.bazel.build/bazel-toolchains.html
        http_archive(
            name = "bazel_toolchains",
            sha256 = "8c9728dc1bb3e8356b344088dfd10038984be74e1c8d6e92dbb05f21cabbb8e4",
            strip_prefix = "bazel-toolchains-3.7.1",
            urls = [
                "https://github.com/bazelbuild/bazel-toolchains/releases/download/3.7.1/bazel-toolchains-3.7.1.tar.gz",
                "https://mirror.bazel.build/github.com/bazelbuild/bazel-toolchains/releases/download/3.7.1/bazel-toolchains-3.7.1.tar.gz",
            ],
        )

    if "bazel_skylib" not in native.existing_rules():
        http_archive(
            name = "bazel_skylib",
            urls = [
                "https://mirror.bazel.build/github.com/bazelbuild/bazel-skylib/releases/download/1.0.2/bazel-skylib-1.0.2.tar.gz",
                "https://github.com/bazelbuild/bazel-skylib/releases/download/1.0.2/bazel-skylib-1.0.2.tar.gz",
            ],
            sha256 = "97e70364e9249702246c0e9444bccdc4b847bed1eb03c5a3ece4f83dfe6abc44",
        )

    if "bazel_compdb" not in native.existing_rules():
        http_archive(
            name = "bazel_compdb",
            sha256 = "bcecfd622c4ef272fd4ba42726a52e140b961c4eac23025f18b346c968a8cfb4",
            strip_prefix = "bazel-compilation-database-0.4.5",
            urls = [
                "https://storage.googleapis.com/grpc-bazel-mirror/github.com/grailbio/bazel-compilation-database/archive/0.4.5.tar.gz",
                "https://github.com/grailbio/bazel-compilation-database/archive/0.4.5.tar.gz",
            ],
        )

    if "io_opencensus_cpp" not in native.existing_rules():
        http_archive(
            name = "io_opencensus_cpp",
            sha256 = "90d6fafa8b1a2ea613bf662731d3086e1c2ed286f458a95c81744df2dbae41b1",
            strip_prefix = "opencensus-cpp-c9a4da319bc669a772928ffc55af4a61be1a1176",
            urls = [
                "https://storage.googleapis.com/grpc-bazel-mirror/github.com/census-instrumentation/opencensus-cpp/archive/c9a4da319bc669a772928ffc55af4a61be1a1176.tar.gz",
                "https://github.com/census-instrumentation/opencensus-cpp/archive/c9a4da319bc669a772928ffc55af4a61be1a1176.tar.gz",
            ],
        )

    if "upb" not in native.existing_rules():
<<<<<<< HEAD
        if _bazel_version_at_least("4.0.0"):
            http_archive(
                name = "upb",
                sha256 = "69685d3e671d69ab3e2bb442f61054416b76c1ad0d69e2d61129ab388e2abd57",
                strip_prefix = "upb-0f40d59258173b13f989a9f801967f44291fa30d",
                urls = [
                    "https://github.com/protocolbuffers/upb/archive/0f40d59258173b13f989a9f801967f44291fa30d.tar.gz",
                ],
            )
        else:
            http_archive(
                name = "upb",
                sha256 = "7992217989f3156f8109931c1fc6db3434b7414957cb82371552377beaeb9d6c",
                strip_prefix = "upb-382d5afc60e05470c23e8de19b19fc5ad231e732",
                urls = [
                    "https://storage.googleapis.com/grpc-bazel-mirror/github.com/protocolbuffers/upb/archive/382d5afc60e05470c23e8de19b19fc5ad231e732.tar.gz",
                    "https://github.com/protocolbuffers/upb/archive/382d5afc60e05470c23e8de19b19fc5ad231e732.tar.gz",
                ],
            )
=======
        http_archive(
            name = "upb",
            sha256 = "c0b97bf91dfea7e8d7579c24e2ecdd02d10b00f3c5defc3dce23d95100d0e664",
            strip_prefix = "upb-60607da72e89ba0c84c84054d2e562d8b6b61177",
            urls = [
                "https://storage.googleapis.com/grpc-bazel-mirror/github.com/protocolbuffers/upb/archive/60607da72e89ba0c84c84054d2e562d8b6b61177.tar.gz",
                "https://github.com/protocolbuffers/upb/archive/60607da72e89ba0c84c84054d2e562d8b6b61177.tar.gz",
            ],
        )
>>>>>>> c7e49549

    if "envoy_api" not in native.existing_rules():
        http_archive(
            name = "envoy_api",
            sha256 = "466585f253471259ce17641348149f458270316e81ec6702fdd8bf0b1b681256",
            strip_prefix = "data-plane-api-9997e1137cdb59e622af13e57ca915a2f3c9f84f",
            urls = [
                "https://storage.googleapis.com/grpc-bazel-mirror/github.com/envoyproxy/data-plane-api/archive/9997e1137cdb59e622af13e57ca915a2f3c9f84f.tar.gz",
                "https://github.com/envoyproxy/data-plane-api/archive/9997e1137cdb59e622af13e57ca915a2f3c9f84f.tar.gz",
            ],
        )

    if "io_bazel_rules_go" not in native.existing_rules():
        http_archive(
            name = "io_bazel_rules_go",
            sha256 = "a82a352bffae6bee4e95f68a8d80a70e87f42c4741e6a448bec11998fcc82329",
            urls = [
                "https://storage.googleapis.com/grpc-bazel-mirror/github.com/bazelbuild/rules_go/releases/download/0.18.5/rules_go-0.18.5.tar.gz",
                "https://github.com/bazelbuild/rules_go/releases/download/0.18.5/rules_go-0.18.5.tar.gz",
            ],
        )

    if "build_bazel_rules_apple" not in native.existing_rules():
        http_archive(
            name = "build_bazel_rules_apple",
            strip_prefix = "rules_apple-b869b0d3868d78a1d4ffd866ccb304fb68aa12c3",
            sha256 = "bdc8e66e70b8a75da23b79f1f8c6207356df07d041d96d2189add7ee0780cf4e",
            urls = [
                "https://storage.googleapis.com/grpc-bazel-mirror/github.com/bazelbuild/rules_apple/archive/b869b0d3868d78a1d4ffd866ccb304fb68aa12c3.tar.gz",
                "https://github.com/bazelbuild/rules_apple/archive/b869b0d3868d78a1d4ffd866ccb304fb68aa12c3.tar.gz",
            ],
        )

    if "build_bazel_apple_support" not in native.existing_rules():
        http_archive(
            name = "build_bazel_apple_support",
            urls = [
                "https://storage.googleapis.com/grpc-bazel-mirror/github.com/bazelbuild/apple_support/releases/download/0.7.1/apple_support.0.7.1.tar.gz",
                "https://github.com/bazelbuild/apple_support/releases/download/0.7.1/apple_support.0.7.1.tar.gz",
            ],
            sha256 = "122ebf7fe7d1c8e938af6aeaee0efe788a3a2449ece5a8d6a428cb18d6f88033",
        )

    if "libuv" not in native.existing_rules():
        http_archive(
            name = "libuv",
            build_file = "@com_github_grpc_grpc//third_party:libuv.BUILD",
            sha256 = "dfb4fe1ff0b47340978490a14bf253475159ecfcbad46ab2a350c78f9ce3360f",
            strip_prefix = "libuv-15ae750151ac9341e5945eb38f8982d59fb99201",
            urls = [
                "https://storage.googleapis.com/grpc-bazel-mirror/github.com/libuv/libuv/archive/15ae750151ac9341e5945eb38f8982d59fb99201.tar.gz",
                "https://github.com/libuv/libuv/archive/15ae750151ac9341e5945eb38f8982d59fb99201.tar.gz",
            ],
        )

    grpc_python_deps()

# TODO: move some dependencies from "grpc_deps" here?
def grpc_test_only_deps():
    """Internal, not intended for use by packages that are consuming grpc.
       Loads dependencies that are only needed to run grpc library's tests."""
    native.bind(
        name = "twisted",
        actual = "@com_github_twisted_twisted//:twisted",
    )

    native.bind(
        name = "yaml",
        actual = "@com_github_yaml_pyyaml//:yaml",
    )

    if "com_github_twisted_twisted" not in native.existing_rules():
        http_archive(
            name = "com_github_twisted_twisted",
            sha256 = "ca17699d0d62eafc5c28daf2c7d0a18e62ae77b4137300b6c7d7868b39b06139",
            strip_prefix = "twisted-twisted-17.5.0",
            urls = [
                "https://storage.googleapis.com/grpc-bazel-mirror/github.com/twisted/twisted/archive/twisted-17.5.0.zip",
                "https://github.com/twisted/twisted/archive/twisted-17.5.0.zip",
            ],
            build_file = "@com_github_grpc_grpc//third_party:twisted.BUILD",
        )

    if "com_github_yaml_pyyaml" not in native.existing_rules():
        http_archive(
            name = "com_github_yaml_pyyaml",
            sha256 = "6b4314b1b2051ddb9d4fcd1634e1fa9c1bb4012954273c9ff3ef689f6ec6c93e",
            strip_prefix = "pyyaml-3.12",
            urls = [
                "https://storage.googleapis.com/grpc-bazel-mirror/github.com/yaml/pyyaml/archive/3.12.zip",
                "https://github.com/yaml/pyyaml/archive/3.12.zip",
            ],
            build_file = "@com_github_grpc_grpc//third_party:yaml.BUILD",
        )

    if "com_github_twisted_incremental" not in native.existing_rules():
        http_archive(
            name = "com_github_twisted_incremental",
            sha256 = "f0ca93359ee70243ff7fbf2d904a6291810bd88cb80ed4aca6fa77f318a41a36",
            strip_prefix = "incremental-incremental-17.5.0",
            urls = [
                "https://storage.googleapis.com/grpc-bazel-mirror/github.com/twisted/incremental/archive/incremental-17.5.0.zip",
                "https://github.com/twisted/incremental/archive/incremental-17.5.0.zip",
            ],
            build_file = "@com_github_grpc_grpc//third_party:incremental.BUILD",
        )

    if "com_github_zopefoundation_zope_interface" not in native.existing_rules():
        http_archive(
            name = "com_github_zopefoundation_zope_interface",
            sha256 = "e9579fc6149294339897be3aa9ecd8a29217c0b013fe6f44fcdae00e3204198a",
            strip_prefix = "zope.interface-4.4.3",
            urls = [
                "https://storage.googleapis.com/grpc-bazel-mirror/github.com/zopefoundation/zope.interface/archive/4.4.3.zip",
                "https://github.com/zopefoundation/zope.interface/archive/4.4.3.zip",
            ],
            build_file = "@com_github_grpc_grpc//third_party:zope_interface.BUILD",
        )

    if "com_github_twisted_constantly" not in native.existing_rules():
        http_archive(
            name = "com_github_twisted_constantly",
            sha256 = "2702cd322161a579d2c0dbf94af4e57712eedc7bd7bbbdc554a230544f7d346c",
            strip_prefix = "constantly-15.1.0",
            urls = [
                "https://storage.googleapis.com/grpc-bazel-mirror/github.com/twisted/constantly/archive/15.1.0.zip",
                "https://github.com/twisted/constantly/archive/15.1.0.zip",
            ],
            build_file = "@com_github_grpc_grpc//third_party:constantly.BUILD",
        )<|MERGE_RESOLUTION|>--- conflicted
+++ resolved
@@ -307,14 +307,14 @@
         )
 
     if "upb" not in native.existing_rules():
-<<<<<<< HEAD
-        if _bazel_version_at_least("4.0.0"):
+        if _bazel_version_at_least("3.0.0"):
             http_archive(
                 name = "upb",
-                sha256 = "69685d3e671d69ab3e2bb442f61054416b76c1ad0d69e2d61129ab388e2abd57",
-                strip_prefix = "upb-0f40d59258173b13f989a9f801967f44291fa30d",
+                sha256 = "c0b97bf91dfea7e8d7579c24e2ecdd02d10b00f3c5defc3dce23d95100d0e664",
+                strip_prefix = "upb-60607da72e89ba0c84c84054d2e562d8b6b61177",
                 urls = [
-                    "https://github.com/protocolbuffers/upb/archive/0f40d59258173b13f989a9f801967f44291fa30d.tar.gz",
+                    "https://storage.googleapis.com/grpc-bazel-mirror/github.com/protocolbuffers/upb/archive/60607da72e89ba0c84c84054d2e562d8b6b61177.tar.gz",
+                    "https://github.com/protocolbuffers/upb/archive/60607da72e89ba0c84c84054d2e562d8b6b61177.tar.gz",
                 ],
             )
         else:
@@ -327,17 +327,6 @@
                     "https://github.com/protocolbuffers/upb/archive/382d5afc60e05470c23e8de19b19fc5ad231e732.tar.gz",
                 ],
             )
-=======
-        http_archive(
-            name = "upb",
-            sha256 = "c0b97bf91dfea7e8d7579c24e2ecdd02d10b00f3c5defc3dce23d95100d0e664",
-            strip_prefix = "upb-60607da72e89ba0c84c84054d2e562d8b6b61177",
-            urls = [
-                "https://storage.googleapis.com/grpc-bazel-mirror/github.com/protocolbuffers/upb/archive/60607da72e89ba0c84c84054d2e562d8b6b61177.tar.gz",
-                "https://github.com/protocolbuffers/upb/archive/60607da72e89ba0c84c84054d2e562d8b6b61177.tar.gz",
-            ],
-        )
->>>>>>> c7e49549
 
     if "envoy_api" not in native.existing_rules():
         http_archive(
