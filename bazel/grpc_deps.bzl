--- conflicted
+++ resolved
@@ -147,19 +147,13 @@
         # TODO: Update once https://github.com/protocolbuffers/protobuf/pull/7119 is merged.
         native.local_repository(
             name = "com_google_protobuf",
-<<<<<<< HEAD
             path = "/usr/local/google/home/rbellevi/Dev/protobuf",
-=======
-            sha256 = "51398b0b97b353c1c226d0ade0bae80c80380e691cba7c1a108918986784a1c7",
-            strip_prefix = "protobuf-29cd005ce1fe1a8fabf11e325cb13006a6646d59",
-            url = "https://github.com/google/protobuf/archive/29cd005ce1fe1a8fabf11e325cb13006a6646d59.tar.gz",
->>>>>>> 3dc40607
         )
         # http_archive(
         #     name = "com_google_protobuf",
-        #     sha256 = "416212e14481cff8fd4849b1c1c1200a7f34808a54377e22d7447efdf54ad758",
-        #     strip_prefix = "protobuf-09745575a923640154bcf307fba8aedff47f240a",
-        #     url = "https://github.com/google/protobuf/archive/09745575a923640154bcf307fba8aedff47f240a.tar.gz",
+        #     sha256 = "51398b0b97b353c1c226d0ade0bae80c80380e691cba7c1a108918986784a1c7",
+        #     strip_prefix = "protobuf-29cd005ce1fe1a8fabf11e325cb13006a6646d59",
+        #     url = "https://github.com/google/protobuf/archive/29cd005ce1fe1a8fabf11e325cb13006a6646d59.tar.gz",
         # )
 
     if "com_github_google_googletest" not in native.existing_rules():
