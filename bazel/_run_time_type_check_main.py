--- conflicted
+++ resolved
@@ -22,15 +22,12 @@
 
 from typeguard import install_import_hook
 
-<<<<<<< HEAD
 # Fix the type hierarchy issue for HandlerCallDetails
 import grpc
 from grpc._cython import cygrpc
 # Register the cython class as a virtual subclass of the abstract base class
 grpc.HandlerCallDetails.register(cygrpc._HandlerCallDetails)
 
-=======
->>>>>>> 3ea05831
 # AIO
 install_import_hook('grpc.aio')
 install_import_hook('grpc.aio._channel')
