--- conflicted
+++ resolved
@@ -1460,11 +1460,8 @@
     src/core/lib/event_engine/memory_allocator.cc \
     src/core/lib/event_engine/resolved_address.cc \
     src/core/lib/event_engine/sockaddr.cc \
-<<<<<<< HEAD
     src/core/lib/event_engine/uv/libuv_event_engine.cc \
-=======
     src/core/lib/gprpp/time.cc \
->>>>>>> 5fc3ff82
     src/core/lib/http/format_request.cc \
     src/core/lib/http/httpcli.cc \
     src/core/lib/http/httpcli_security_connector.cc \
@@ -1955,11 +1952,8 @@
     src/core/lib/event_engine/memory_allocator.cc \
     src/core/lib/event_engine/resolved_address.cc \
     src/core/lib/event_engine/sockaddr.cc \
-<<<<<<< HEAD
     src/core/lib/event_engine/uv/libuv_event_engine.cc \
-=======
     src/core/lib/gprpp/time.cc \
->>>>>>> 5fc3ff82
     src/core/lib/http/format_request.cc \
     src/core/lib/http/httpcli.cc \
     src/core/lib/http/parser.cc \
