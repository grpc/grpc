--- conflicted
+++ resolved
@@ -1059,11 +1059,6 @@
     src/core/ext/xds/xds_audit_logger_registry.cc \
     src/core/ext/xds/xds_bootstrap_grpc.cc \
     src/core/ext/xds/xds_certificate_provider.cc \
-<<<<<<< HEAD
-    src/core/ext/xds/xds_channel_stack_modifier.cc \
-=======
-    src/core/ext/xds/xds_client.cc \
->>>>>>> 30edc04c
     src/core/ext/xds/xds_client_grpc.cc \
     src/core/ext/xds/xds_cluster.cc \
     src/core/ext/xds/xds_cluster_specifier_plugin.cc \
