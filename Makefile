# GRPC global makefile
# This currently builds C and C++ code.
# This file has been automatically generated from a template file.
# Please look at the templates directory instead.
# This file can be regenerated from the template by running
# tools/buildgen/generate_projects.sh

# Copyright 2015 gRPC authors.
#
# Licensed under the Apache License, Version 2.0 (the "License");
# you may not use this file except in compliance with the License.
# You may obtain a copy of the License at
#
#     http://www.apache.org/licenses/LICENSE-2.0
#
# Unless required by applicable law or agreed to in writing, software
# distributed under the License is distributed on an "AS IS" BASIS,
# WITHOUT WARRANTIES OR CONDITIONS OF ANY KIND, either express or implied.
# See the License for the specific language governing permissions and
# limitations under the License.



comma := ,


# Basic platform detection
HOST_SYSTEM = $(shell uname | cut -f 1 -d_)
SYSTEM ?= $(HOST_SYSTEM)
ifeq ($(SYSTEM),MSYS)
SYSTEM = MINGW32
endif
ifeq ($(SYSTEM),MINGW64)
SYSTEM = MINGW32
endif

MAKEFILE_PATH := $(abspath $(lastword $(MAKEFILE_LIST)))
ifndef BUILDDIR
BUILDDIR_ABSOLUTE = $(patsubst %/,%,$(dir $(MAKEFILE_PATH)))
else
BUILDDIR_ABSOLUTE = $(abspath $(BUILDDIR))
endif

HAS_GCC = $(shell which gcc > /dev/null 2> /dev/null && echo true || echo false)
HAS_CC = $(shell which cc > /dev/null 2> /dev/null && echo true || echo false)
HAS_CLANG = $(shell which clang > /dev/null 2> /dev/null && echo true || echo false)

ifeq ($(HAS_CC),true)
DEFAULT_CC = cc
DEFAULT_CXX = c++
else
ifeq ($(HAS_GCC),true)
DEFAULT_CC = gcc
DEFAULT_CXX = g++
else
ifeq ($(HAS_CLANG),true)
DEFAULT_CC = clang
DEFAULT_CXX = clang++
else
DEFAULT_CC = no_c_compiler
DEFAULT_CXX = no_c++_compiler
endif
endif
endif


BINDIR = $(BUILDDIR_ABSOLUTE)/bins
OBJDIR = $(BUILDDIR_ABSOLUTE)/objs
LIBDIR = $(BUILDDIR_ABSOLUTE)/libs
GENDIR = $(BUILDDIR_ABSOLUTE)/gens

# Configurations (as defined under "configs" section in build_handwritten.yaml)

VALID_CONFIG_asan = 1
REQUIRE_CUSTOM_LIBRARIES_asan = 1
CC_asan = clang
CXX_asan = clang++
LD_asan = clang++
LDXX_asan = clang++
CPPFLAGS_asan = -O0 -fsanitize-coverage=edge,trace-pc-guard -fsanitize=address -fno-omit-frame-pointer -Wno-unused-command-line-argument -DGPR_NO_DIRECT_SYSCALLS
LDFLAGS_asan = -fsanitize=address

VALID_CONFIG_asan-noleaks = 1
REQUIRE_CUSTOM_LIBRARIES_asan-noleaks = 1
CC_asan-noleaks = clang
CXX_asan-noleaks = clang++
LD_asan-noleaks = clang++
LDXX_asan-noleaks = clang++
CPPFLAGS_asan-noleaks = -O0 -fsanitize-coverage=edge,trace-pc-guard -fsanitize=address -fno-omit-frame-pointer -Wno-unused-command-line-argument -DGPR_NO_DIRECT_SYSCALLS
LDFLAGS_asan-noleaks = fsanitize=address

VALID_CONFIG_asan-trace-cmp = 1
REQUIRE_CUSTOM_LIBRARIES_asan-trace-cmp = 1
CC_asan-trace-cmp = clang
CXX_asan-trace-cmp = clang++
LD_asan-trace-cmp = clang++
LDXX_asan-trace-cmp = clang++
CPPFLAGS_asan-trace-cmp = -O0 -fsanitize-coverage=edge,trace-pc-guard -fsanitize-coverage=trace-cmp -fsanitize=address -fno-omit-frame-pointer -Wno-unused-command-line-argument -DGPR_NO_DIRECT_SYSCALLS
LDFLAGS_asan-trace-cmp = -fsanitize=address

VALID_CONFIG_basicprof = 1
CC_basicprof = $(DEFAULT_CC)
CXX_basicprof = $(DEFAULT_CXX)
LD_basicprof = $(DEFAULT_CC)
LDXX_basicprof = $(DEFAULT_CXX)
CPPFLAGS_basicprof = -O2 -DGRPC_BASIC_PROFILER -DGRPC_TIMERS_RDTSC
DEFINES_basicprof = NDEBUG

VALID_CONFIG_c++-compat = 1
CC_c++-compat = $(DEFAULT_CC)
CXX_c++-compat = $(DEFAULT_CXX)
LD_c++-compat = $(DEFAULT_CC)
LDXX_c++-compat = $(DEFAULT_CXX)
CFLAGS_c++-compat = -Wc++-compat
CPPFLAGS_c++-compat = -O0
DEFINES_c++-compat = _DEBUG DEBUG

VALID_CONFIG_counters = 1
CC_counters = $(DEFAULT_CC)
CXX_counters = $(DEFAULT_CXX)
LD_counters = $(DEFAULT_CC)
LDXX_counters = $(DEFAULT_CXX)
CPPFLAGS_counters = -O2 -DGPR_LOW_LEVEL_COUNTERS
DEFINES_counters = NDEBUG

VALID_CONFIG_counters_with_memory_counter = 1
CC_counters_with_memory_counter = $(DEFAULT_CC)
CXX_counters_with_memory_counter = $(DEFAULT_CXX)
LD_counters_with_memory_counter = $(DEFAULT_CC)
LDXX_counters_with_memory_counter = $(DEFAULT_CXX)
CPPFLAGS_counters_with_memory_counter = -O2 -DGPR_LOW_LEVEL_COUNTERS -DGPR_WRAP_MEMORY_COUNTER
LDFLAGS_counters_with_memory_counter = -Wl,--wrap=malloc -Wl,--wrap=calloc -Wl,--wrap=realloc -Wl,--wrap=free
DEFINES_counters_with_memory_counter = NDEBUG

VALID_CONFIG_dbg = 1
CC_dbg = $(DEFAULT_CC)
CXX_dbg = $(DEFAULT_CXX)
LD_dbg = $(DEFAULT_CC)
LDXX_dbg = $(DEFAULT_CXX)
CPPFLAGS_dbg = -O0
DEFINES_dbg = _DEBUG DEBUG

VALID_CONFIG_gcov = 1
CC_gcov = gcc
CXX_gcov = g++
LD_gcov = gcc
LDXX_gcov = g++
CPPFLAGS_gcov = -O0 -fprofile-arcs -ftest-coverage -Wno-return-type
LDFLAGS_gcov = -fprofile-arcs -ftest-coverage -rdynamic -lstdc++
DEFINES_gcov = _DEBUG DEBUG GPR_GCOV

VALID_CONFIG_helgrind = 1
CC_helgrind = $(DEFAULT_CC)
CXX_helgrind = $(DEFAULT_CXX)
LD_helgrind = $(DEFAULT_CC)
LDXX_helgrind = $(DEFAULT_CXX)
CPPFLAGS_helgrind = -O0
LDFLAGS_helgrind = -rdynamic
DEFINES_helgrind = _DEBUG DEBUG

VALID_CONFIG_lto = 1
CC_lto = $(DEFAULT_CC)
CXX_lto = $(DEFAULT_CXX)
LD_lto = $(DEFAULT_CC)
LDXX_lto = $(DEFAULT_CXX)
CPPFLAGS_lto = -O2
DEFINES_lto = NDEBUG

VALID_CONFIG_memcheck = 1
CC_memcheck = $(DEFAULT_CC)
CXX_memcheck = $(DEFAULT_CXX)
LD_memcheck = $(DEFAULT_CC)
LDXX_memcheck = $(DEFAULT_CXX)
CPPFLAGS_memcheck = -O0
LDFLAGS_memcheck = -rdynamic
DEFINES_memcheck = _DEBUG DEBUG

VALID_CONFIG_msan = 1
REQUIRE_CUSTOM_LIBRARIES_msan = 1
CC_msan = clang
CXX_msan = clang++
LD_msan = clang++
LDXX_msan = clang++
CPPFLAGS_msan = -O0 -stdlib=libc++ -fsanitize-coverage=edge,trace-pc-guard -fsanitize=memory -fsanitize-memory-track-origins -fsanitize-memory-use-after-dtor -fno-omit-frame-pointer -DGTEST_HAS_TR1_TUPLE=0 -DGTEST_USE_OWN_TR1_TUPLE=1 -Wno-unused-command-line-argument -fPIE -pie -DGPR_NO_DIRECT_SYSCALLS
LDFLAGS_msan = -stdlib=libc++ -fsanitize=memory -DGTEST_HAS_TR1_TUPLE=0 -DGTEST_USE_OWN_TR1_TUPLE=1 -fPIE -pie $(if $(JENKINS_BUILD),-Wl$(comma)-Ttext-segment=0x7e0000000000,)
DEFINES_msan = NDEBUG

VALID_CONFIG_mutrace = 1
CC_mutrace = $(DEFAULT_CC)
CXX_mutrace = $(DEFAULT_CXX)
LD_mutrace = $(DEFAULT_CC)
LDXX_mutrace = $(DEFAULT_CXX)
CPPFLAGS_mutrace = -O3 -fno-omit-frame-pointer
LDFLAGS_mutrace = -rdynamic
DEFINES_mutrace = NDEBUG

VALID_CONFIG_noexcept = 1
CC_noexcept = $(DEFAULT_CC)
CXX_noexcept = $(DEFAULT_CXX)
LD_noexcept = $(DEFAULT_CC)
LDXX_noexcept = $(DEFAULT_CXX)
CXXFLAGS_noexcept = -fno-exceptions
CPPFLAGS_noexcept = -O2 -Wframe-larger-than=16384
DEFINES_noexcept = NDEBUG

VALID_CONFIG_opt = 1
CC_opt = $(DEFAULT_CC)
CXX_opt = $(DEFAULT_CXX)
LD_opt = $(DEFAULT_CC)
LDXX_opt = $(DEFAULT_CXX)
CPPFLAGS_opt = -O2 -Wframe-larger-than=16384
DEFINES_opt = NDEBUG

VALID_CONFIG_stapprof = 1
CC_stapprof = $(DEFAULT_CC)
CXX_stapprof = $(DEFAULT_CXX)
LD_stapprof = $(DEFAULT_CC)
LDXX_stapprof = $(DEFAULT_CXX)
CPPFLAGS_stapprof = -O2 -DGRPC_STAP_PROFILER
DEFINES_stapprof = NDEBUG

VALID_CONFIG_tsan = 1
REQUIRE_CUSTOM_LIBRARIES_tsan = 1
CC_tsan = clang
CXX_tsan = clang++
LD_tsan = clang++
LDXX_tsan = clang++
CPPFLAGS_tsan = -O0 -fsanitize=thread -fno-omit-frame-pointer -Wno-unused-command-line-argument -DGPR_NO_DIRECT_SYSCALLS
LDFLAGS_tsan = -fsanitize=thread
DEFINES_tsan = GRPC_TSAN

VALID_CONFIG_ubsan = 1
REQUIRE_CUSTOM_LIBRARIES_ubsan = 1
CC_ubsan = clang
CXX_ubsan = clang++
LD_ubsan = clang++
LDXX_ubsan = clang++
CPPFLAGS_ubsan = -O0 -stdlib=libc++ -fsanitize-coverage=edge,trace-pc-guard -fsanitize=undefined -fno-omit-frame-pointer -Wno-unused-command-line-argument -Wvarargs
LDFLAGS_ubsan = -stdlib=libc++ -fsanitize=undefined,unsigned-integer-overflow
DEFINES_ubsan = NDEBUG GRPC_UBSAN



# General settings.
# You may want to change these depending on your system.

prefix ?= /usr/local

DTRACE ?= dtrace
CONFIG ?= opt
# Doing X ?= Y is the same as:
# ifeq ($(origin X), undefined)
#  X = Y
# endif
# but some variables, such as CC, CXX, LD or AR, have defaults.
# So instead of using ?= on them, we need to check their origin.
# See:
#  https://www.gnu.org/software/make/manual/html_node/Implicit-Variables.html
#  https://www.gnu.org/software/make/manual/html_node/Flavors.html#index-_003f_003d
#  https://www.gnu.org/software/make/manual/html_node/Origin-Function.html
ifeq ($(origin CC), default)
CC = $(CC_$(CONFIG))
endif
ifeq ($(origin CXX), default)
CXX = $(CXX_$(CONFIG))
endif
ifeq ($(origin LD), default)
LD = $(LD_$(CONFIG))
endif
LDXX ?= $(LDXX_$(CONFIG))
ARFLAGS ?= rcs
ifeq ($(SYSTEM),Linux)
ifeq ($(origin AR), default)
AR = ar
endif
STRIP ?= strip --strip-unneeded
else
ifeq ($(SYSTEM),Darwin)
ifeq ($(origin AR), default)
AR = libtool
ARFLAGS = -no_warning_for_no_symbols -o
endif
STRIP ?= strip -x
else
ifeq ($(SYSTEM),MINGW32)
ifeq ($(origin AR), default)
AR = ar
endif
STRIP ?= strip --strip-unneeded
else
ifeq ($(origin AR), default)
AR = ar
endif
STRIP ?= strip
endif
endif
endif
INSTALL ?= install
RM ?= rm -f
PKG_CONFIG ?= pkg-config
RANLIB ?= ranlib
ifeq ($(SYSTEM),Darwin)
APPLE_RANLIB = $(shell [[ "`$(RANLIB) -V 2>/dev/null`" == "Apple Inc."* ]]; echo $$?)
ifeq ($(APPLE_RANLIB),0)
RANLIBFLAGS = -no_warning_for_no_symbols
endif
endif

ifndef VALID_CONFIG_$(CONFIG)
$(error Invalid CONFIG value '$(CONFIG)')
endif

ifeq ($(SYSTEM),Linux)
TMPOUT = /dev/null
else
TMPOUT = `mktemp /tmp/test-out-XXXXXX`
endif

CHECK_NO_CXX14_COMPAT_WORKS_CMD = $(CC) -std=c++14 -Werror -Wno-c++14-compat -o $(TMPOUT) -c test/build/no-c++14-compat.cc
HAS_WORKING_NO_CXX14_COMPAT = $(shell $(CHECK_NO_CXX14_COMPAT_WORKS_CMD) 2> /dev/null && echo true || echo false)
ifeq ($(HAS_WORKING_NO_CXX14_COMPAT),true)
W_NO_CXX14_COMPAT=-Wno-c++14-compat
endif

CHECK_EXTRA_SEMI_WORKS_CMD = $(CC) -std=c99 -Werror -Wextra-semi -o $(TMPOUT) -c test/build/extra-semi.c
HAS_WORKING_EXTRA_SEMI = $(shell $(CHECK_EXTRA_SEMI_WORKS_CMD) 2> /dev/null && echo true || echo false)
ifeq ($(HAS_WORKING_EXTRA_SEMI),true)
W_EXTRA_SEMI=-Wextra-semi
NO_W_EXTRA_SEMI=-Wno-extra-semi
endif
CHECK_NO_SHIFT_NEGATIVE_VALUE_WORKS_CMD = $(CC) -std=c99 -Werror -Wno-shift-negative-value -o $(TMPOUT) -c test/build/no-shift-negative-value.c
HAS_WORKING_NO_SHIFT_NEGATIVE_VALUE = $(shell $(CHECK_NO_SHIFT_NEGATIVE_VALUE_WORKS_CMD) 2> /dev/null && echo true || echo false)
ifeq ($(HAS_WORKING_NO_SHIFT_NEGATIVE_VALUE),true)
W_NO_SHIFT_NEGATIVE_VALUE=-Wno-shift-negative-value
NO_W_NO_SHIFT_NEGATIVE_VALUE=-Wshift-negative-value
endif
CHECK_NO_UNUSED_BUT_SET_VARIABLE_WORKS_CMD = $(CC) -std=c99 -Werror -Wno-unused-but-set-variable -o $(TMPOUT) -c test/build/no-unused-but-set-variable.c
HAS_WORKING_NO_UNUSED_BUT_SET_VARIABLE = $(shell $(CHECK_NO_UNUSED_BUT_SET_VARIABLE_WORKS_CMD) 2> /dev/null && echo true || echo false)
ifeq ($(HAS_WORKING_NO_UNUSED_BUT_SET_VARIABLE),true)
W_NO_UNUSED_BUT_SET_VARIABLE=-Wno-unused-but-set-variable
NO_W_NO_UNUSED_BUT_SET_VARIABLE=-Wunused-but-set-variable
endif
CHECK_NO_MAYBE_UNINITIALIZED_WORKS_CMD = $(CC) -std=c99 -Werror -Wno-maybe-uninitialized -o $(TMPOUT) -c test/build/no-maybe-uninitialized.c
HAS_WORKING_NO_MAYBE_UNINITIALIZED = $(shell $(CHECK_NO_MAYBE_UNINITIALIZED_WORKS_CMD) 2> /dev/null && echo true || echo false)
ifeq ($(HAS_WORKING_NO_MAYBE_UNINITIALIZED),true)
W_NO_MAYBE_UNINITIALIZED=-Wno-maybe-uninitialized
NO_W_NO_MAYBE_UNINITIALIZED=-Wmaybe-uninitialized
endif
CHECK_NO_UNKNOWN_WARNING_OPTION_WORKS_CMD = $(CC) -std=c99 -Werror -Wno-unknown-warning-option -o $(TMPOUT) -c test/build/no-unknown-warning-option.c
HAS_WORKING_NO_UNKNOWN_WARNING_OPTION = $(shell $(CHECK_NO_UNKNOWN_WARNING_OPTION_WORKS_CMD) 2> /dev/null && echo true || echo false)
ifeq ($(HAS_WORKING_NO_UNKNOWN_WARNING_OPTION),true)
W_NO_UNKNOWN_WARNING_OPTION=-Wno-unknown-warning-option
NO_W_NO_UNKNOWN_WARNING_OPTION=-Wunknown-warning-option
endif

# The HOST compiler settings are used to compile the protoc plugins.
# In most cases, you won't have to change anything, but if you are
# cross-compiling, you can override these variables from GNU make's
# command line: make CC=cross-gcc HOST_CC=gcc

HOST_CC ?= $(CC)
HOST_CXX ?= $(CXX)
HOST_LD ?= $(LD)
HOST_LDXX ?= $(LDXX)

CFLAGS += -std=c11 $(W_EXTRA_SEMI)
CXXFLAGS += -std=c++14
ifeq ($(SYSTEM),Darwin)
CXXFLAGS += -stdlib=libc++
LDFLAGS += -framework CoreFoundation
endif
CFLAGS += -g
CPPFLAGS += -g -Wall -Wextra -DOSATOMIC_USE_INLINED=1 -Ithird_party/abseil-cpp -Ithird_party/re2 -Ithird_party/upb -Isrc/core/ext/upb-generated -Isrc/core/ext/upbdefs-generated -Ithird_party/xxhash
COREFLAGS += -fno-exceptions
LDFLAGS += -g

CPPFLAGS += $(CPPFLAGS_$(CONFIG))
CFLAGS += $(CFLAGS_$(CONFIG))
CXXFLAGS += $(CXXFLAGS_$(CONFIG))
DEFINES += $(DEFINES_$(CONFIG)) INSTALL_PREFIX=\"$(prefix)\"
LDFLAGS += $(LDFLAGS_$(CONFIG))

ifneq ($(SYSTEM),MINGW32)
PIC_CPPFLAGS = -fPIC
CPPFLAGS += -fPIC
LDFLAGS += -fPIC
endif

INCLUDES = . include $(GENDIR)
LDFLAGS += -Llibs/$(CONFIG)

ifeq ($(SYSTEM),Darwin)
ifneq ($(wildcard /usr/local/ssl/include),)
INCLUDES += /usr/local/ssl/include
endif
ifneq ($(wildcard /opt/local/include),)
INCLUDES += /opt/local/include
endif
ifneq ($(wildcard /usr/local/include),)
INCLUDES += /usr/local/include
endif
LIBS = m z
ifneq ($(wildcard /usr/local/ssl/lib),)
LDFLAGS += -L/usr/local/ssl/lib
endif
ifneq ($(wildcard /opt/local/lib),)
LDFLAGS += -L/opt/local/lib
endif
ifneq ($(wildcard /usr/local/lib),)
LDFLAGS += -L/usr/local/lib
endif
endif

ifeq ($(SYSTEM),Linux)
LIBS = dl rt m pthread
LDFLAGS += -pthread
endif

ifeq ($(SYSTEM),MINGW32)
LIBS = m pthread ws2_32 dbghelp bcrypt
LDFLAGS += -pthread
endif

#
# The steps for cross-compiling are as follows:
# First, clone and make install of grpc using the native compilers for the host.
# Also, install protoc (e.g., from a package like apt-get)
# Then clone a fresh grpc for the actual cross-compiled build
# Set the environment variable GRPC_CROSS_COMPILE to true
# Set CC, CXX, LD, LDXX, AR, and STRIP to the cross-compiling binaries
# Also set PROTOBUF_CONFIG_OPTS to indicate cross-compilation to protobuf (e.g.,
#  PROTOBUF_CONFIG_OPTS="--host=arm-linux --with-protoc=/usr/local/bin/protoc" )
# Set HAS_PKG_CONFIG=false
# To build tests, go to third_party/gflags and follow its ccmake instructions
# Make sure that you enable building shared libraries and set your prefix to
# something useful like /usr/local/cross
# You will also need to set GRPC_CROSS_LDOPTS and GRPC_CROSS_AROPTS to hold
# additional required arguments for LD and AR (examples below)
# Then you can do a make from the cross-compiling fresh clone!
#
ifeq ($(GRPC_CROSS_COMPILE),true)
LDFLAGS += $(GRPC_CROSS_LDOPTS) # e.g. -L/usr/local/lib -L/usr/local/cross/lib
ARFLAGS += $(GRPC_CROSS_AROPTS) # e.g., rc --target=elf32-little
USE_BUILT_PROTOC = false
endif

# V=1 can be used to print commands run by make
ifeq ($(V),1)
E = @:
Q =
else
E = @echo
Q = @
endif

CORE_VERSION = 26.0.0
CPP_VERSION = 1.49.0-dev
CSHARP_VERSION = 2.49.0-dev

CPPFLAGS_NO_ARCH += $(addprefix -I, $(INCLUDES)) $(addprefix -D, $(DEFINES))
CPPFLAGS += $(CPPFLAGS_NO_ARCH) $(ARCH_FLAGS)

LDFLAGS += $(ARCH_FLAGS)
LDLIBS += $(addprefix -l, $(LIBS))
LDLIBSXX += $(addprefix -l, $(LIBSXX))


CFLAGS += $(EXTRA_CFLAGS)
CXXFLAGS += $(EXTRA_CXXFLAGS)
CPPFLAGS += $(EXTRA_CPPFLAGS)
LDFLAGS += $(EXTRA_LDFLAGS)
DEFINES += $(EXTRA_DEFINES)
LDLIBS += $(EXTRA_LDLIBS)

HOST_CPPFLAGS += $(CPPFLAGS)
HOST_CFLAGS += $(CFLAGS)
HOST_CXXFLAGS += $(CXXFLAGS)
HOST_LDFLAGS += $(LDFLAGS)
HOST_LDLIBS += $(LDLIBS)

# These are automatically computed variables.
# There shouldn't be any need to change anything from now on.

-include cache.mk

CACHE_MK =

ifeq ($(SYSTEM),MINGW32)
EXECUTABLE_SUFFIX = .exe
SHARED_EXT_CORE = dll
SHARED_EXT_CPP = dll
SHARED_EXT_CSHARP = dll
SHARED_PREFIX =
SHARED_VERSION_CORE = -26
SHARED_VERSION_CPP = -1
SHARED_VERSION_CSHARP = -2
else ifeq ($(SYSTEM),Darwin)
EXECUTABLE_SUFFIX =
SHARED_EXT_CORE = dylib
SHARED_EXT_CPP = dylib
SHARED_EXT_CSHARP = dylib
SHARED_PREFIX = lib
SHARED_VERSION_CORE =
SHARED_VERSION_CPP =
SHARED_VERSION_CSHARP =
else
EXECUTABLE_SUFFIX =
SHARED_EXT_CORE = so.$(CORE_VERSION)
SHARED_EXT_CPP = so.$(CPP_VERSION)
SHARED_EXT_CSHARP = so.$(CSHARP_VERSION)
SHARED_PREFIX = lib
SHARED_VERSION_CORE =
SHARED_VERSION_CPP =
SHARED_VERSION_CSHARP =
endif

ifeq ($(wildcard .git),)
IS_GIT_FOLDER = false
else
IS_GIT_FOLDER = true
endif

# Setup zlib dependency

ifeq ($(wildcard third_party/zlib/zlib.h),)
HAS_EMBEDDED_ZLIB = false
else
HAS_EMBEDDED_ZLIB = true
endif

# for zlib, we support building both from submodule
# and from system-installed zlib. In some builds,
# embedding zlib is not desirable.
# By default we use the system zlib (to match legacy behavior)
EMBED_ZLIB ?= false

ifeq ($(EMBED_ZLIB),true)
ZLIB_DEP = $(LIBDIR)/$(CONFIG)/libz.a
ZLIB_MERGE_LIBS = $(LIBDIR)/$(CONFIG)/libz.a
ZLIB_MERGE_OBJS = $(LIBZ_OBJS)
CPPFLAGS += -Ithird_party/zlib
else
LIBS += z
endif

# Setup c-ares dependency

ifeq ($(wildcard third_party/cares/cares/include/ares.h),)
HAS_EMBEDDED_CARES = false
else
HAS_EMBEDDED_CARES = true
endif

ifeq ($(HAS_EMBEDDED_CARES),true)
EMBED_CARES ?= true
else
# only building with c-ares from submodule is supported
DEP_MISSING += cares
EMBED_CARES ?= broken
endif

ifeq ($(EMBED_CARES),true)
CARES_DEP = $(LIBDIR)/$(CONFIG)/libares.a
CARES_MERGE_OBJS = $(LIBARES_OBJS)
CARES_MERGE_LIBS = $(LIBDIR)/$(CONFIG)/libares.a
CPPFLAGS := -Ithird_party/cares/cares/include -Ithird_party/cares -Ithird_party/cares/cares $(CPPFLAGS)
endif

# Setup address_sorting dependency

ADDRESS_SORTING_DEP = $(LIBDIR)/$(CONFIG)/libaddress_sorting.a
ADDRESS_SORTING_MERGE_OBJS = $(LIBADDRESS_SORTING_OBJS)
ADDRESS_SORTING_MERGE_LIBS = $(LIBDIR)/$(CONFIG)/libaddress_sorting.a
CPPFLAGS := -Ithird_party/address_sorting/include $(CPPFLAGS)

# Setup abseil dependency

GRPC_ABSEIL_DEP = $(LIBDIR)/$(CONFIG)/libgrpc_abseil.a
GRPC_ABSEIL_MERGE_LIBS = $(LIBDIR)/$(CONFIG)/libgrpc_abseil.a

# Setup re2 dependency

RE2_DEP = $(LIBDIR)/$(CONFIG)/libre2.a
RE2_MERGE_OBJS = $(LIBRE2_OBJS)
RE2_MERGE_LIBS = $(LIBDIR)/$(CONFIG)/libre2.a

# Setup upb dependency

UPB_DEP = $(LIBDIR)/$(CONFIG)/libupb.a
UPB_MERGE_OBJS = $(LIBUPB_OBJS)
UPB_MERGE_LIBS = $(LIBDIR)/$(CONFIG)/libupb.a

# Setup boringssl dependency

ifeq ($(wildcard third_party/boringssl-with-bazel/src/include/openssl/ssl.h),)
HAS_EMBEDDED_OPENSSL = false
else
HAS_EMBEDDED_OPENSSL = true
endif

ifeq ($(HAS_EMBEDDED_OPENSSL),true)
EMBED_OPENSSL ?= true
else
# only support building boringssl from submodule
DEP_MISSING += openssl
EMBED_OPENSSL ?= broken
endif

ifeq ($(EMBED_OPENSSL),true)
OPENSSL_DEP += $(LIBDIR)/$(CONFIG)/libboringssl.a
OPENSSL_MERGE_LIBS += $(LIBDIR)/$(CONFIG)/libboringssl.a
OPENSSL_MERGE_OBJS += $(LIBBORINGSSL_OBJS)
# need to prefix these to ensure overriding system libraries
CPPFLAGS := -Ithird_party/boringssl-with-bazel/src/include $(CPPFLAGS)  
ifeq ($(DISABLE_ALPN),true)
CPPFLAGS += -DTSI_OPENSSL_ALPN_SUPPORT=0
LIBS_SECURE = $(OPENSSL_LIBS)
endif # DISABLE_ALPN
endif # EMBED_OPENSSL

LDLIBS_SECURE += $(addprefix -l, $(LIBS_SECURE))

ifeq ($(MAKECMDGOALS),clean)
NO_DEPS = true
endif

.SECONDARY = %.pb.h %.pb.cc

ifeq ($(DEP_MISSING),)
all: static shared
dep_error:
	@echo "You shouldn't see this message - all of your dependencies are correct."
else
all: dep_error git_update stop

dep_error:
	@echo
	@echo "DEPENDENCY ERROR"
	@echo
	@echo "You are missing system dependencies that are essential to build grpc,"
	@echo "and the third_party directory doesn't have them:"
	@echo
	@echo "  $(DEP_MISSING)"
	@echo
	@echo "Installing the development packages for your system will solve"
	@echo "this issue. Please consult INSTALL to get more information."
	@echo
	@echo "If you need information about why these tests failed, run:"
	@echo
	@echo "  make run_dep_checks"
	@echo
endif

git_update:
ifeq ($(IS_GIT_FOLDER),true)
	@echo "Additionally, since you are in a git clone, you can download the"
	@echo "missing dependencies in third_party by running the following command:"
	@echo
	@echo "  git submodule update --init"
	@echo
endif

openssl_dep_error: openssl_dep_message git_update stop

openssl_dep_message:
	@echo
	@echo "DEPENDENCY ERROR"
	@echo
	@echo "The target you are trying to run requires an OpenSSL implementation."
	@echo "Your system doesn't have one, and either the third_party directory"
	@echo "doesn't have it, or your compiler can't build BoringSSL."
	@echo
	@echo "Please consult BUILDING.md to get more information."
	@echo
	@echo "If you need information about why these tests failed, run:"
	@echo
	@echo "  make run_dep_checks"
	@echo

systemtap_dep_error:
	@echo
	@echo "DEPENDENCY ERROR"
	@echo
	@echo "Under the '$(CONFIG)' configutation, the target you are trying "
	@echo "to build requires systemtap 2.7+ (on Linux) or dtrace (on other "
	@echo "platforms such as Solaris and *BSD). "
	@echo
	@echo "Please consult BUILDING.md to get more information."
	@echo

install_not_supported_message:
	@echo
	@echo "Installing via 'make' is no longer supported. Use cmake or bazel instead."
	@echo
	@echo "Please consult BUILDING.md to get more information."
	@echo

install_not_supported_error: install_not_supported_message stop

stop:
	@false


run_dep_checks:
	@echo "run_dep_checks target has been deprecated."

static: static_c static_cxx

static_c: cache.mk  $(LIBDIR)/$(CONFIG)/libaddress_sorting.a $(LIBDIR)/$(CONFIG)/libgpr.a $(LIBDIR)/$(CONFIG)/libgrpc.a $(LIBDIR)/$(CONFIG)/libgrpc_unsecure.a $(LIBDIR)/$(CONFIG)/libupb.a

static_cxx: cache.mk 

static_csharp: static_c 

shared: shared_c shared_cxx

shared_c: cache.mk $(LIBDIR)/$(CONFIG)/$(SHARED_PREFIX)address_sorting$(SHARED_VERSION_CORE).$(SHARED_EXT_CORE) $(LIBDIR)/$(CONFIG)/$(SHARED_PREFIX)gpr$(SHARED_VERSION_CORE).$(SHARED_EXT_CORE) $(LIBDIR)/$(CONFIG)/$(SHARED_PREFIX)grpc$(SHARED_VERSION_CORE).$(SHARED_EXT_CORE) $(LIBDIR)/$(CONFIG)/$(SHARED_PREFIX)grpc_unsecure$(SHARED_VERSION_CORE).$(SHARED_EXT_CORE) $(LIBDIR)/$(CONFIG)/$(SHARED_PREFIX)upb$(SHARED_VERSION_CORE).$(SHARED_EXT_CORE)
shared_cxx: cache.mk

shared_csharp: shared_c 
grpc_csharp_ext: shared_csharp

privatelibs: privatelibs_c privatelibs_cxx

privatelibs_c:  $(LIBDIR)/$(CONFIG)/libre2.a $(LIBDIR)/$(CONFIG)/libz.a $(LIBDIR)/$(CONFIG)/libares.a
ifeq ($(EMBED_OPENSSL),true)
privatelibs_cxx: 
else
privatelibs_cxx: 
endif


strip: strip-static strip-shared

strip-static: strip-static_c strip-static_cxx

strip-shared: strip-shared_c strip-shared_cxx

strip-static_c: static_c
ifeq ($(CONFIG),opt)
	$(E) "[STRIP]   Stripping libaddress_sorting.a"
	$(Q) $(STRIP) $(LIBDIR)/$(CONFIG)/libaddress_sorting.a
	$(E) "[STRIP]   Stripping libgpr.a"
	$(Q) $(STRIP) $(LIBDIR)/$(CONFIG)/libgpr.a
	$(E) "[STRIP]   Stripping libgrpc.a"
	$(Q) $(STRIP) $(LIBDIR)/$(CONFIG)/libgrpc.a
	$(E) "[STRIP]   Stripping libgrpc_unsecure.a"
	$(Q) $(STRIP) $(LIBDIR)/$(CONFIG)/libgrpc_unsecure.a
	$(E) "[STRIP]   Stripping libupb.a"
	$(Q) $(STRIP) $(LIBDIR)/$(CONFIG)/libupb.a
endif

strip-static_cxx: static_cxx
ifeq ($(CONFIG),opt)
endif

strip-shared_c: shared_c
ifeq ($(CONFIG),opt)
	$(E) "[STRIP]   Stripping $(SHARED_PREFIX)address_sorting$(SHARED_VERSION_CORE).$(SHARED_EXT_CORE)"
	$(Q) $(STRIP) $(LIBDIR)/$(CONFIG)/$(SHARED_PREFIX)address_sorting$(SHARED_VERSION_CORE).$(SHARED_EXT_CORE)
	$(E) "[STRIP]   Stripping $(SHARED_PREFIX)gpr$(SHARED_VERSION_CORE).$(SHARED_EXT_CORE)"
	$(Q) $(STRIP) $(LIBDIR)/$(CONFIG)/$(SHARED_PREFIX)gpr$(SHARED_VERSION_CORE).$(SHARED_EXT_CORE)
	$(E) "[STRIP]   Stripping $(SHARED_PREFIX)grpc$(SHARED_VERSION_CORE).$(SHARED_EXT_CORE)"
	$(Q) $(STRIP) $(LIBDIR)/$(CONFIG)/$(SHARED_PREFIX)grpc$(SHARED_VERSION_CORE).$(SHARED_EXT_CORE)
	$(E) "[STRIP]   Stripping $(SHARED_PREFIX)grpc_unsecure$(SHARED_VERSION_CORE).$(SHARED_EXT_CORE)"
	$(Q) $(STRIP) $(LIBDIR)/$(CONFIG)/$(SHARED_PREFIX)grpc_unsecure$(SHARED_VERSION_CORE).$(SHARED_EXT_CORE)
	$(E) "[STRIP]   Stripping $(SHARED_PREFIX)upb$(SHARED_VERSION_CORE).$(SHARED_EXT_CORE)"
	$(Q) $(STRIP) $(LIBDIR)/$(CONFIG)/$(SHARED_PREFIX)upb$(SHARED_VERSION_CORE).$(SHARED_EXT_CORE)
endif

strip-shared_cxx: shared_cxx
ifeq ($(CONFIG),opt)
endif

strip-shared_csharp: shared_csharp
ifeq ($(CONFIG),opt)
endif

cache.mk::
	$(E) "[MAKE]    Generating $@"
	$(Q) echo "$(CACHE_MK)" | tr , '\n' >$@

ifeq ($(CONFIG),stapprof)
src/core/profiling/stap_timers.c: $(GENDIR)/src/core/profiling/stap_probes.h
ifeq ($(HAS_SYSTEMTAP),true)
$(GENDIR)/src/core/profiling/stap_probes.h: src/core/profiling/stap_probes.d
	$(E) "[DTRACE]  Compiling $<"
	$(Q) mkdir -p `dirname $@`
	$(Q) $(DTRACE) -C -h -s $< -o $@
else
$(GENDIR)/src/core/profiling/stap_probes.h: systemtap_dep_error stop
endif
endif

$(OBJDIR)/$(CONFIG)/%.o : %.c
	$(E) "[C]       Compiling $<"
	$(Q) mkdir -p `dirname $@`
	$(Q) $(CC) $(CPPFLAGS) $(CFLAGS) -MMD -MF $(addsuffix .dep, $(basename $@)) -c -o $@ $<

$(OBJDIR)/$(CONFIG)/%.o : $(GENDIR)/%.pb.cc
	$(E) "[CXX]     Compiling $<"
	$(Q) mkdir -p `dirname $@`
	$(Q) $(CXX) $(CPPFLAGS) $(CXXFLAGS) -MMD -MF $(addsuffix .dep, $(basename $@)) -c -o $@ $<

$(OBJDIR)/$(CONFIG)/src/compiler/%.o : src/compiler/%.cc
	$(E) "[HOSTCXX] Compiling $<"
	$(Q) mkdir -p `dirname $@`
	$(Q) $(HOST_CXX) $(HOST_CXXFLAGS) $(HOST_CPPFLAGS) -MMD -MF $(addsuffix .dep, $(basename $@)) -c -o $@ $<

$(OBJDIR)/$(CONFIG)/src/core/%.o : src/core/%.cc
	$(E) "[CXX]     Compiling $<"
	$(Q) mkdir -p `dirname $@`
	$(Q) $(CXX) $(CPPFLAGS) $(CXXFLAGS) $(COREFLAGS) -MMD -MF $(addsuffix .dep, $(basename $@)) -c -o $@ $<

$(OBJDIR)/$(CONFIG)/test/core/%.o : test/core/%.cc
	$(E) "[CXX]     Compiling $<"
	$(Q) mkdir -p `dirname $@`
	$(Q) $(CXX) $(CPPFLAGS) $(CXXFLAGS) $(COREFLAGS) -MMD -MF $(addsuffix .dep, $(basename $@)) -c -o $@ $<

$(OBJDIR)/$(CONFIG)/%.o : %.cc
	$(E) "[CXX]     Compiling $<"
	$(Q) mkdir -p `dirname $@`
	$(Q) $(CXX) $(CPPFLAGS) $(CXXFLAGS) -MMD -MF $(addsuffix .dep, $(basename $@)) -c -o $@ $<

$(OBJDIR)/$(CONFIG)/%.o : %.cpp
	$(E) "[CXX]     Compiling $<"
	$(Q) mkdir -p `dirname $@`
	$(Q) $(CXX) $(CPPFLAGS) $(CXXFLAGS) -MMD -MF $(addsuffix .dep, $(basename $@)) -c -o $@ $<

install: install_not_supported_error

install_c: install_not_supported_error

install_cxx: install_not_supported_error

install_csharp: install_not_supported_error

install-static: install_not_supported_error

install-certs: install_not_supported_error

clean:
	$(E) "[CLEAN]   Cleaning build directories."
	$(Q) $(RM) -rf $(OBJDIR) $(LIBDIR) $(BINDIR) $(GENDIR) cache.mk


# The various libraries


# start of build recipe for library "address_sorting" (generated by makelib(lib) template function)
LIBADDRESS_SORTING_SRC = \
    third_party/address_sorting/address_sorting.c \
    third_party/address_sorting/address_sorting_posix.c \
    third_party/address_sorting/address_sorting_windows.c \

PUBLIC_HEADERS_C += \

LIBADDRESS_SORTING_OBJS = $(addprefix $(OBJDIR)/$(CONFIG)/, $(addsuffix .o, $(basename $(LIBADDRESS_SORTING_SRC))))


$(LIBDIR)/$(CONFIG)/libaddress_sorting.a:  $(LIBADDRESS_SORTING_OBJS) 
	$(E) "[AR]      Creating $@"
	$(Q) mkdir -p `dirname $@`
	$(Q) rm -f $(LIBDIR)/$(CONFIG)/libaddress_sorting.a
	$(Q) $(AR) $(ARFLAGS) $(LIBDIR)/$(CONFIG)/libaddress_sorting.a $(LIBADDRESS_SORTING_OBJS) 
ifeq ($(SYSTEM),Darwin)
	$(Q) $(RANLIB) $(RANLIBFLAGS) $(LIBDIR)/$(CONFIG)/libaddress_sorting.a
endif



ifeq ($(SYSTEM),MINGW32)
$(LIBDIR)/$(CONFIG)/address_sorting$(SHARED_VERSION_CORE).$(SHARED_EXT_CORE): $(LIBADDRESS_SORTING_OBJS)  $(ZLIB_DEP) $(CARES_DEP) $(ADDRESS_SORTING_DEP) $(RE2_DEP) $(UPB_DEP) $(GRPC_ABSEIL_DEP)
	$(E) "[LD]      Linking $@"
	$(Q) mkdir -p `dirname $@`
	$(Q) $(LDXX) $(LDFLAGS) -L$(LIBDIR)/$(CONFIG) -shared -Wl,--output-def=$(LIBDIR)/$(CONFIG)/address_sorting$(SHARED_VERSION_CORE).def -Wl,--out-implib=$(LIBDIR)/$(CONFIG)/libaddress_sorting$(SHARED_VERSION_CORE)-dll.a -o $(LIBDIR)/$(CONFIG)/address_sorting$(SHARED_VERSION_CORE).$(SHARED_EXT_CORE) $(LIBADDRESS_SORTING_OBJS) $(ZLIB_MERGE_LIBS) $(CARES_MERGE_LIBS) $(ADDRESS_SORTING_MERGE_LIBS) $(RE2_MERGE_LIBS) $(UPB_MERGE_LIBS) $(GRPC_ABSEIL_MERGE_LIBS) $(LDLIBS)
else
$(LIBDIR)/$(CONFIG)/libaddress_sorting$(SHARED_VERSION_CORE).$(SHARED_EXT_CORE): $(LIBADDRESS_SORTING_OBJS)  $(ZLIB_DEP) $(CARES_DEP) $(ADDRESS_SORTING_DEP) $(RE2_DEP) $(UPB_DEP) $(GRPC_ABSEIL_DEP)
	$(E) "[LD]      Linking $@"
	$(Q) mkdir -p `dirname $@`
ifeq ($(SYSTEM),Darwin)
	$(Q) $(LDXX) $(LDFLAGS) -L$(LIBDIR)/$(CONFIG) -install_name $(SHARED_PREFIX)address_sorting$(SHARED_VERSION_CORE).$(SHARED_EXT_CORE) -dynamiclib -o $(LIBDIR)/$(CONFIG)/libaddress_sorting$(SHARED_VERSION_CORE).$(SHARED_EXT_CORE) $(LIBADDRESS_SORTING_OBJS) $(ZLIB_MERGE_LIBS) $(CARES_MERGE_LIBS) $(ADDRESS_SORTING_MERGE_LIBS) $(RE2_MERGE_LIBS) $(UPB_MERGE_LIBS) $(GRPC_ABSEIL_MERGE_LIBS) $(LDLIBS)
else
	$(Q) $(LDXX) $(LDFLAGS) -L$(LIBDIR)/$(CONFIG) -shared -Wl,-soname,libaddress_sorting.so.26 -o $(LIBDIR)/$(CONFIG)/libaddress_sorting$(SHARED_VERSION_CORE).$(SHARED_EXT_CORE) $(LIBADDRESS_SORTING_OBJS) $(ZLIB_MERGE_LIBS) $(CARES_MERGE_LIBS) $(ADDRESS_SORTING_MERGE_LIBS) $(RE2_MERGE_LIBS) $(UPB_MERGE_LIBS) $(GRPC_ABSEIL_MERGE_LIBS) $(LDLIBS)
	$(Q) ln -sf $(SHARED_PREFIX)address_sorting$(SHARED_VERSION_CORE).$(SHARED_EXT_CORE) $(LIBDIR)/$(CONFIG)/libaddress_sorting$(SHARED_VERSION_CORE).so.26
	$(Q) ln -sf $(SHARED_PREFIX)address_sorting$(SHARED_VERSION_CORE).$(SHARED_EXT_CORE) $(LIBDIR)/$(CONFIG)/libaddress_sorting$(SHARED_VERSION_CORE).so
endif
endif

ifneq ($(NO_DEPS),true)
-include $(LIBADDRESS_SORTING_OBJS:.o=.dep)
endif
# end of build recipe for library "address_sorting"


# start of build recipe for library "gpr" (generated by makelib(lib) template function)
LIBGPR_SRC = \
    src/core/lib/gpr/alloc.cc \
    src/core/lib/gpr/atm.cc \
    src/core/lib/gpr/cpu_iphone.cc \
    src/core/lib/gpr/cpu_linux.cc \
    src/core/lib/gpr/cpu_posix.cc \
    src/core/lib/gpr/cpu_windows.cc \
    src/core/lib/gpr/env_linux.cc \
    src/core/lib/gpr/env_posix.cc \
    src/core/lib/gpr/env_windows.cc \
    src/core/lib/gpr/log.cc \
    src/core/lib/gpr/log_android.cc \
    src/core/lib/gpr/log_linux.cc \
    src/core/lib/gpr/log_posix.cc \
    src/core/lib/gpr/log_windows.cc \
    src/core/lib/gpr/murmur_hash.cc \
    src/core/lib/gpr/string.cc \
    src/core/lib/gpr/string_posix.cc \
    src/core/lib/gpr/string_util_windows.cc \
    src/core/lib/gpr/string_windows.cc \
    src/core/lib/gpr/sync.cc \
    src/core/lib/gpr/sync_abseil.cc \
    src/core/lib/gpr/sync_posix.cc \
    src/core/lib/gpr/sync_windows.cc \
    src/core/lib/gpr/time.cc \
    src/core/lib/gpr/time_posix.cc \
    src/core/lib/gpr/time_precise.cc \
    src/core/lib/gpr/time_windows.cc \
    src/core/lib/gpr/tmpfile_msys.cc \
    src/core/lib/gpr/tmpfile_posix.cc \
    src/core/lib/gpr/tmpfile_windows.cc \
    src/core/lib/gpr/wrap_memcpy.cc \
    src/core/lib/gprpp/examine_stack.cc \
    src/core/lib/gprpp/fork.cc \
    src/core/lib/gprpp/global_config_env.cc \
    src/core/lib/gprpp/host_port.cc \
    src/core/lib/gprpp/mpscq.cc \
    src/core/lib/gprpp/stat_posix.cc \
    src/core/lib/gprpp/stat_windows.cc \
    src/core/lib/gprpp/thd_posix.cc \
    src/core/lib/gprpp/thd_windows.cc \
    src/core/lib/gprpp/time_util.cc \
    src/core/lib/profiling/basic_timers.cc \
    src/core/lib/profiling/stap_timers.cc \

PUBLIC_HEADERS_C += \
    include/grpc/impl/codegen/atm.h \
    include/grpc/impl/codegen/atm_gcc_atomic.h \
    include/grpc/impl/codegen/atm_gcc_sync.h \
    include/grpc/impl/codegen/atm_windows.h \
    include/grpc/impl/codegen/byte_buffer.h \
    include/grpc/impl/codegen/byte_buffer_reader.h \
    include/grpc/impl/codegen/compression_types.h \
    include/grpc/impl/codegen/connectivity_state.h \
    include/grpc/impl/codegen/fork.h \
    include/grpc/impl/codegen/gpr_slice.h \
    include/grpc/impl/codegen/gpr_types.h \
    include/grpc/impl/codegen/grpc_types.h \
    include/grpc/impl/codegen/log.h \
    include/grpc/impl/codegen/port_platform.h \
    include/grpc/impl/codegen/propagation_bits.h \
    include/grpc/impl/codegen/slice.h \
    include/grpc/impl/codegen/status.h \
    include/grpc/impl/codegen/sync.h \
    include/grpc/impl/codegen/sync_abseil.h \
    include/grpc/impl/codegen/sync_custom.h \
    include/grpc/impl/codegen/sync_generic.h \
    include/grpc/impl/codegen/sync_posix.h \
    include/grpc/impl/codegen/sync_windows.h \
    include/grpc/support/alloc.h \
    include/grpc/support/atm.h \
    include/grpc/support/atm_gcc_atomic.h \
    include/grpc/support/atm_gcc_sync.h \
    include/grpc/support/atm_windows.h \
    include/grpc/support/cpu.h \
    include/grpc/support/log.h \
    include/grpc/support/log_windows.h \
    include/grpc/support/port_platform.h \
    include/grpc/support/string_util.h \
    include/grpc/support/sync.h \
    include/grpc/support/sync_abseil.h \
    include/grpc/support/sync_custom.h \
    include/grpc/support/sync_generic.h \
    include/grpc/support/sync_posix.h \
    include/grpc/support/sync_windows.h \
    include/grpc/support/thd_id.h \
    include/grpc/support/time.h \

LIBGPR_OBJS = $(addprefix $(OBJDIR)/$(CONFIG)/, $(addsuffix .o, $(basename $(LIBGPR_SRC))))


$(LIBDIR)/$(CONFIG)/libgpr.a: $(ZLIB_DEP) $(CARES_DEP) $(ADDRESS_SORTING_DEP) $(RE2_DEP) $(UPB_DEP) $(GRPC_ABSEIL_DEP)  $(LIBGPR_OBJS) 
	$(E) "[AR]      Creating $@"
	$(Q) mkdir -p `dirname $@`
	$(Q) rm -f $(LIBDIR)/$(CONFIG)/libgpr.a
	$(Q) $(AR) $(ARFLAGS) $(LIBDIR)/$(CONFIG)/libgpr.a $(LIBGPR_OBJS) 
ifeq ($(SYSTEM),Darwin)
	$(Q) $(RANLIB) $(RANLIBFLAGS) $(LIBDIR)/$(CONFIG)/libgpr.a
endif



ifeq ($(SYSTEM),MINGW32)
$(LIBDIR)/$(CONFIG)/gpr$(SHARED_VERSION_CORE).$(SHARED_EXT_CORE): $(LIBGPR_OBJS)  $(ZLIB_DEP) $(CARES_DEP) $(ADDRESS_SORTING_DEP) $(RE2_DEP) $(UPB_DEP) $(GRPC_ABSEIL_DEP)
	$(E) "[LD]      Linking $@"
	$(Q) mkdir -p `dirname $@`
	$(Q) $(LDXX) $(LDFLAGS) -L$(LIBDIR)/$(CONFIG) -shared -Wl,--output-def=$(LIBDIR)/$(CONFIG)/gpr$(SHARED_VERSION_CORE).def -Wl,--out-implib=$(LIBDIR)/$(CONFIG)/libgpr$(SHARED_VERSION_CORE)-dll.a -o $(LIBDIR)/$(CONFIG)/gpr$(SHARED_VERSION_CORE).$(SHARED_EXT_CORE) $(LIBGPR_OBJS) $(ZLIB_MERGE_LIBS) $(CARES_MERGE_LIBS) $(ADDRESS_SORTING_MERGE_LIBS) $(RE2_MERGE_LIBS) $(UPB_MERGE_LIBS) $(GRPC_ABSEIL_MERGE_LIBS) $(LDLIBS)
else
$(LIBDIR)/$(CONFIG)/libgpr$(SHARED_VERSION_CORE).$(SHARED_EXT_CORE): $(LIBGPR_OBJS)  $(ZLIB_DEP) $(CARES_DEP) $(ADDRESS_SORTING_DEP) $(RE2_DEP) $(UPB_DEP) $(GRPC_ABSEIL_DEP)
	$(E) "[LD]      Linking $@"
	$(Q) mkdir -p `dirname $@`
ifeq ($(SYSTEM),Darwin)
	$(Q) $(LDXX) $(LDFLAGS) -L$(LIBDIR)/$(CONFIG) -install_name $(SHARED_PREFIX)gpr$(SHARED_VERSION_CORE).$(SHARED_EXT_CORE) -dynamiclib -o $(LIBDIR)/$(CONFIG)/libgpr$(SHARED_VERSION_CORE).$(SHARED_EXT_CORE) $(LIBGPR_OBJS) $(ZLIB_MERGE_LIBS) $(CARES_MERGE_LIBS) $(ADDRESS_SORTING_MERGE_LIBS) $(RE2_MERGE_LIBS) $(UPB_MERGE_LIBS) $(GRPC_ABSEIL_MERGE_LIBS) $(LDLIBS)
else
	$(Q) $(LDXX) $(LDFLAGS) -L$(LIBDIR)/$(CONFIG) -shared -Wl,-soname,libgpr.so.26 -o $(LIBDIR)/$(CONFIG)/libgpr$(SHARED_VERSION_CORE).$(SHARED_EXT_CORE) $(LIBGPR_OBJS) $(ZLIB_MERGE_LIBS) $(CARES_MERGE_LIBS) $(ADDRESS_SORTING_MERGE_LIBS) $(RE2_MERGE_LIBS) $(UPB_MERGE_LIBS) $(GRPC_ABSEIL_MERGE_LIBS) $(LDLIBS)
	$(Q) ln -sf $(SHARED_PREFIX)gpr$(SHARED_VERSION_CORE).$(SHARED_EXT_CORE) $(LIBDIR)/$(CONFIG)/libgpr$(SHARED_VERSION_CORE).so.26
	$(Q) ln -sf $(SHARED_PREFIX)gpr$(SHARED_VERSION_CORE).$(SHARED_EXT_CORE) $(LIBDIR)/$(CONFIG)/libgpr$(SHARED_VERSION_CORE).so
endif
endif

ifneq ($(NO_DEPS),true)
-include $(LIBGPR_OBJS:.o=.dep)
endif
# end of build recipe for library "gpr"


# start of build recipe for library "grpc" (generated by makelib(lib) template function)
LIBGRPC_SRC = \
    src/core/ext/filters/census/grpc_context.cc \
    src/core/ext/filters/channel_idle/channel_idle_filter.cc \
    src/core/ext/filters/channel_idle/idle_filter_state.cc \
    src/core/ext/filters/client_channel/backend_metric.cc \
    src/core/ext/filters/client_channel/backup_poller.cc \
    src/core/ext/filters/client_channel/channel_connectivity.cc \
    src/core/ext/filters/client_channel/client_channel.cc \
    src/core/ext/filters/client_channel/client_channel_channelz.cc \
    src/core/ext/filters/client_channel/client_channel_factory.cc \
    src/core/ext/filters/client_channel/client_channel_plugin.cc \
    src/core/ext/filters/client_channel/config_selector.cc \
    src/core/ext/filters/client_channel/dynamic_filters.cc \
    src/core/ext/filters/client_channel/global_subchannel_pool.cc \
    src/core/ext/filters/client_channel/health/health_check_client.cc \
    src/core/ext/filters/client_channel/http_proxy.cc \
    src/core/ext/filters/client_channel/lb_policy.cc \
    src/core/ext/filters/client_channel/lb_policy/address_filtering.cc \
    src/core/ext/filters/client_channel/lb_policy/child_policy_handler.cc \
    src/core/ext/filters/client_channel/lb_policy/grpclb/client_load_reporting_filter.cc \
    src/core/ext/filters/client_channel/lb_policy/grpclb/grpclb.cc \
    src/core/ext/filters/client_channel/lb_policy/grpclb/grpclb_balancer_addresses.cc \
    src/core/ext/filters/client_channel/lb_policy/grpclb/grpclb_client_stats.cc \
    src/core/ext/filters/client_channel/lb_policy/grpclb/load_balancer_api.cc \
    src/core/ext/filters/client_channel/lb_policy/oob_backend_metric.cc \
    src/core/ext/filters/client_channel/lb_policy/outlier_detection/outlier_detection.cc \
    src/core/ext/filters/client_channel/lb_policy/pick_first/pick_first.cc \
    src/core/ext/filters/client_channel/lb_policy/priority/priority.cc \
    src/core/ext/filters/client_channel/lb_policy/ring_hash/ring_hash.cc \
    src/core/ext/filters/client_channel/lb_policy/rls/rls.cc \
    src/core/ext/filters/client_channel/lb_policy/round_robin/round_robin.cc \
    src/core/ext/filters/client_channel/lb_policy/weighted_target/weighted_target.cc \
    src/core/ext/filters/client_channel/lb_policy/xds/cds.cc \
    src/core/ext/filters/client_channel/lb_policy/xds/xds_cluster_impl.cc \
    src/core/ext/filters/client_channel/lb_policy/xds/xds_cluster_manager.cc \
    src/core/ext/filters/client_channel/lb_policy/xds/xds_cluster_resolver.cc \
    src/core/ext/filters/client_channel/lb_policy_registry.cc \
    src/core/ext/filters/client_channel/local_subchannel_pool.cc \
    src/core/ext/filters/client_channel/proxy_mapper_registry.cc \
    src/core/ext/filters/client_channel/resolver/binder/binder_resolver.cc \
    src/core/ext/filters/client_channel/resolver/dns/c_ares/dns_resolver_ares.cc \
    src/core/ext/filters/client_channel/resolver/dns/c_ares/grpc_ares_ev_driver_posix.cc \
    src/core/ext/filters/client_channel/resolver/dns/c_ares/grpc_ares_ev_driver_windows.cc \
    src/core/ext/filters/client_channel/resolver/dns/c_ares/grpc_ares_wrapper.cc \
    src/core/ext/filters/client_channel/resolver/dns/c_ares/grpc_ares_wrapper_posix.cc \
    src/core/ext/filters/client_channel/resolver/dns/c_ares/grpc_ares_wrapper_windows.cc \
    src/core/ext/filters/client_channel/resolver/dns/dns_resolver_selection.cc \
    src/core/ext/filters/client_channel/resolver/dns/native/dns_resolver.cc \
    src/core/ext/filters/client_channel/resolver/fake/fake_resolver.cc \
    src/core/ext/filters/client_channel/resolver/google_c2p/google_c2p_resolver.cc \
    src/core/ext/filters/client_channel/resolver/polling_resolver.cc \
    src/core/ext/filters/client_channel/resolver/sockaddr/sockaddr_resolver.cc \
    src/core/ext/filters/client_channel/resolver/xds/xds_resolver.cc \
    src/core/ext/filters/client_channel/resolver_result_parsing.cc \
    src/core/ext/filters/client_channel/retry_filter.cc \
    src/core/ext/filters/client_channel/retry_service_config.cc \
    src/core/ext/filters/client_channel/retry_throttle.cc \
    src/core/ext/filters/client_channel/service_config_channel_arg_filter.cc \
    src/core/ext/filters/client_channel/subchannel.cc \
    src/core/ext/filters/client_channel/subchannel_pool_interface.cc \
    src/core/ext/filters/client_channel/subchannel_stream_client.cc \
    src/core/ext/filters/deadline/deadline_filter.cc \
    src/core/ext/filters/fault_injection/fault_injection_filter.cc \
    src/core/ext/filters/fault_injection/service_config_parser.cc \
    src/core/ext/filters/http/client/http_client_filter.cc \
    src/core/ext/filters/http/client_authority_filter.cc \
    src/core/ext/filters/http/http_filters_plugin.cc \
    src/core/ext/filters/http/message_compress/message_compress_filter.cc \
    src/core/ext/filters/http/message_compress/message_decompress_filter.cc \
    src/core/ext/filters/http/server/http_server_filter.cc \
    src/core/ext/filters/message_size/message_size_filter.cc \
    src/core/ext/filters/rbac/rbac_filter.cc \
    src/core/ext/filters/rbac/rbac_service_config_parser.cc \
    src/core/ext/filters/server_config_selector/server_config_selector.cc \
    src/core/ext/filters/server_config_selector/server_config_selector_filter.cc \
    src/core/ext/transport/chttp2/alpn/alpn.cc \
    src/core/ext/transport/chttp2/client/chttp2_connector.cc \
    src/core/ext/transport/chttp2/server/chttp2_server.cc \
    src/core/ext/transport/chttp2/transport/bin_decoder.cc \
    src/core/ext/transport/chttp2/transport/bin_encoder.cc \
    src/core/ext/transport/chttp2/transport/chttp2_transport.cc \
    src/core/ext/transport/chttp2/transport/context_list.cc \
    src/core/ext/transport/chttp2/transport/flow_control.cc \
    src/core/ext/transport/chttp2/transport/frame_data.cc \
    src/core/ext/transport/chttp2/transport/frame_goaway.cc \
    src/core/ext/transport/chttp2/transport/frame_ping.cc \
    src/core/ext/transport/chttp2/transport/frame_rst_stream.cc \
    src/core/ext/transport/chttp2/transport/frame_settings.cc \
    src/core/ext/transport/chttp2/transport/frame_window_update.cc \
    src/core/ext/transport/chttp2/transport/hpack_encoder.cc \
    src/core/ext/transport/chttp2/transport/hpack_encoder_table.cc \
    src/core/ext/transport/chttp2/transport/hpack_parser.cc \
    src/core/ext/transport/chttp2/transport/hpack_parser_table.cc \
    src/core/ext/transport/chttp2/transport/http2_settings.cc \
    src/core/ext/transport/chttp2/transport/huffsyms.cc \
    src/core/ext/transport/chttp2/transport/parsing.cc \
    src/core/ext/transport/chttp2/transport/stream_lists.cc \
    src/core/ext/transport/chttp2/transport/stream_map.cc \
    src/core/ext/transport/chttp2/transport/varint.cc \
    src/core/ext/transport/chttp2/transport/writing.cc \
    src/core/ext/transport/inproc/inproc_plugin.cc \
    src/core/ext/transport/inproc/inproc_transport.cc \
    src/core/ext/upb-generated/envoy/admin/v3/certs.upb.c \
    src/core/ext/upb-generated/envoy/admin/v3/clusters.upb.c \
    src/core/ext/upb-generated/envoy/admin/v3/config_dump.upb.c \
    src/core/ext/upb-generated/envoy/admin/v3/init_dump.upb.c \
    src/core/ext/upb-generated/envoy/admin/v3/listeners.upb.c \
    src/core/ext/upb-generated/envoy/admin/v3/memory.upb.c \
    src/core/ext/upb-generated/envoy/admin/v3/metrics.upb.c \
    src/core/ext/upb-generated/envoy/admin/v3/mutex_stats.upb.c \
    src/core/ext/upb-generated/envoy/admin/v3/server_info.upb.c \
    src/core/ext/upb-generated/envoy/admin/v3/tap.upb.c \
    src/core/ext/upb-generated/envoy/annotations/deprecation.upb.c \
    src/core/ext/upb-generated/envoy/annotations/resource.upb.c \
    src/core/ext/upb-generated/envoy/config/accesslog/v3/accesslog.upb.c \
    src/core/ext/upb-generated/envoy/config/bootstrap/v3/bootstrap.upb.c \
    src/core/ext/upb-generated/envoy/config/cluster/v3/circuit_breaker.upb.c \
    src/core/ext/upb-generated/envoy/config/cluster/v3/cluster.upb.c \
    src/core/ext/upb-generated/envoy/config/cluster/v3/filter.upb.c \
    src/core/ext/upb-generated/envoy/config/cluster/v3/outlier_detection.upb.c \
    src/core/ext/upb-generated/envoy/config/common/matcher/v3/matcher.upb.c \
    src/core/ext/upb-generated/envoy/config/core/v3/address.upb.c \
    src/core/ext/upb-generated/envoy/config/core/v3/backoff.upb.c \
    src/core/ext/upb-generated/envoy/config/core/v3/base.upb.c \
    src/core/ext/upb-generated/envoy/config/core/v3/config_source.upb.c \
    src/core/ext/upb-generated/envoy/config/core/v3/event_service_config.upb.c \
    src/core/ext/upb-generated/envoy/config/core/v3/extension.upb.c \
    src/core/ext/upb-generated/envoy/config/core/v3/grpc_method_list.upb.c \
    src/core/ext/upb-generated/envoy/config/core/v3/grpc_service.upb.c \
    src/core/ext/upb-generated/envoy/config/core/v3/health_check.upb.c \
    src/core/ext/upb-generated/envoy/config/core/v3/http_uri.upb.c \
    src/core/ext/upb-generated/envoy/config/core/v3/protocol.upb.c \
    src/core/ext/upb-generated/envoy/config/core/v3/proxy_protocol.upb.c \
    src/core/ext/upb-generated/envoy/config/core/v3/resolver.upb.c \
    src/core/ext/upb-generated/envoy/config/core/v3/socket_option.upb.c \
    src/core/ext/upb-generated/envoy/config/core/v3/substitution_format_string.upb.c \
    src/core/ext/upb-generated/envoy/config/core/v3/udp_socket_config.upb.c \
    src/core/ext/upb-generated/envoy/config/endpoint/v3/endpoint.upb.c \
    src/core/ext/upb-generated/envoy/config/endpoint/v3/endpoint_components.upb.c \
    src/core/ext/upb-generated/envoy/config/endpoint/v3/load_report.upb.c \
    src/core/ext/upb-generated/envoy/config/listener/v3/api_listener.upb.c \
    src/core/ext/upb-generated/envoy/config/listener/v3/listener.upb.c \
    src/core/ext/upb-generated/envoy/config/listener/v3/listener_components.upb.c \
    src/core/ext/upb-generated/envoy/config/listener/v3/quic_config.upb.c \
    src/core/ext/upb-generated/envoy/config/listener/v3/udp_listener_config.upb.c \
    src/core/ext/upb-generated/envoy/config/metrics/v3/metrics_service.upb.c \
    src/core/ext/upb-generated/envoy/config/metrics/v3/stats.upb.c \
    src/core/ext/upb-generated/envoy/config/overload/v3/overload.upb.c \
    src/core/ext/upb-generated/envoy/config/rbac/v3/rbac.upb.c \
    src/core/ext/upb-generated/envoy/config/route/v3/route.upb.c \
    src/core/ext/upb-generated/envoy/config/route/v3/route_components.upb.c \
    src/core/ext/upb-generated/envoy/config/route/v3/scoped_route.upb.c \
    src/core/ext/upb-generated/envoy/config/tap/v3/common.upb.c \
    src/core/ext/upb-generated/envoy/config/trace/v3/datadog.upb.c \
    src/core/ext/upb-generated/envoy/config/trace/v3/dynamic_ot.upb.c \
    src/core/ext/upb-generated/envoy/config/trace/v3/http_tracer.upb.c \
    src/core/ext/upb-generated/envoy/config/trace/v3/lightstep.upb.c \
    src/core/ext/upb-generated/envoy/config/trace/v3/opencensus.upb.c \
    src/core/ext/upb-generated/envoy/config/trace/v3/service.upb.c \
    src/core/ext/upb-generated/envoy/config/trace/v3/skywalking.upb.c \
    src/core/ext/upb-generated/envoy/config/trace/v3/trace.upb.c \
    src/core/ext/upb-generated/envoy/config/trace/v3/xray.upb.c \
    src/core/ext/upb-generated/envoy/config/trace/v3/zipkin.upb.c \
    src/core/ext/upb-generated/envoy/extensions/clusters/aggregate/v3/cluster.upb.c \
    src/core/ext/upb-generated/envoy/extensions/filters/common/fault/v3/fault.upb.c \
    src/core/ext/upb-generated/envoy/extensions/filters/http/fault/v3/fault.upb.c \
    src/core/ext/upb-generated/envoy/extensions/filters/http/rbac/v3/rbac.upb.c \
    src/core/ext/upb-generated/envoy/extensions/filters/http/router/v3/router.upb.c \
    src/core/ext/upb-generated/envoy/extensions/filters/network/http_connection_manager/v3/http_connection_manager.upb.c \
    src/core/ext/upb-generated/envoy/extensions/load_balancing_policies/ring_hash/v3/ring_hash.upb.c \
    src/core/ext/upb-generated/envoy/extensions/load_balancing_policies/wrr_locality/v3/wrr_locality.upb.c \
    src/core/ext/upb-generated/envoy/extensions/transport_sockets/tls/v3/cert.upb.c \
    src/core/ext/upb-generated/envoy/extensions/transport_sockets/tls/v3/common.upb.c \
    src/core/ext/upb-generated/envoy/extensions/transport_sockets/tls/v3/secret.upb.c \
    src/core/ext/upb-generated/envoy/extensions/transport_sockets/tls/v3/tls.upb.c \
    src/core/ext/upb-generated/envoy/extensions/transport_sockets/tls/v3/tls_spiffe_validator_config.upb.c \
    src/core/ext/upb-generated/envoy/service/discovery/v3/ads.upb.c \
    src/core/ext/upb-generated/envoy/service/discovery/v3/discovery.upb.c \
    src/core/ext/upb-generated/envoy/service/load_stats/v3/lrs.upb.c \
    src/core/ext/upb-generated/envoy/service/status/v3/csds.upb.c \
    src/core/ext/upb-generated/envoy/type/http/v3/cookie.upb.c \
    src/core/ext/upb-generated/envoy/type/http/v3/path_transformation.upb.c \
    src/core/ext/upb-generated/envoy/type/matcher/v3/http_inputs.upb.c \
    src/core/ext/upb-generated/envoy/type/matcher/v3/metadata.upb.c \
    src/core/ext/upb-generated/envoy/type/matcher/v3/node.upb.c \
    src/core/ext/upb-generated/envoy/type/matcher/v3/number.upb.c \
    src/core/ext/upb-generated/envoy/type/matcher/v3/path.upb.c \
    src/core/ext/upb-generated/envoy/type/matcher/v3/regex.upb.c \
    src/core/ext/upb-generated/envoy/type/matcher/v3/string.upb.c \
    src/core/ext/upb-generated/envoy/type/matcher/v3/struct.upb.c \
    src/core/ext/upb-generated/envoy/type/matcher/v3/value.upb.c \
    src/core/ext/upb-generated/envoy/type/metadata/v3/metadata.upb.c \
    src/core/ext/upb-generated/envoy/type/tracing/v3/custom_tag.upb.c \
    src/core/ext/upb-generated/envoy/type/v3/hash_policy.upb.c \
    src/core/ext/upb-generated/envoy/type/v3/http.upb.c \
    src/core/ext/upb-generated/envoy/type/v3/http_status.upb.c \
    src/core/ext/upb-generated/envoy/type/v3/percent.upb.c \
    src/core/ext/upb-generated/envoy/type/v3/range.upb.c \
    src/core/ext/upb-generated/envoy/type/v3/ratelimit_unit.upb.c \
    src/core/ext/upb-generated/envoy/type/v3/semantic_version.upb.c \
    src/core/ext/upb-generated/envoy/type/v3/token_bucket.upb.c \
    src/core/ext/upb-generated/google/api/annotations.upb.c \
    src/core/ext/upb-generated/google/api/expr/v1alpha1/checked.upb.c \
    src/core/ext/upb-generated/google/api/expr/v1alpha1/syntax.upb.c \
    src/core/ext/upb-generated/google/api/http.upb.c \
    src/core/ext/upb-generated/google/api/httpbody.upb.c \
    src/core/ext/upb-generated/google/protobuf/any.upb.c \
    src/core/ext/upb-generated/google/protobuf/descriptor.upb.c \
    src/core/ext/upb-generated/google/protobuf/duration.upb.c \
    src/core/ext/upb-generated/google/protobuf/empty.upb.c \
    src/core/ext/upb-generated/google/protobuf/struct.upb.c \
    src/core/ext/upb-generated/google/protobuf/timestamp.upb.c \
    src/core/ext/upb-generated/google/protobuf/wrappers.upb.c \
    src/core/ext/upb-generated/google/rpc/status.upb.c \
    src/core/ext/upb-generated/opencensus/proto/trace/v1/trace_config.upb.c \
    src/core/ext/upb-generated/src/proto/grpc/gcp/altscontext.upb.c \
    src/core/ext/upb-generated/src/proto/grpc/gcp/handshaker.upb.c \
    src/core/ext/upb-generated/src/proto/grpc/gcp/transport_security_common.upb.c \
    src/core/ext/upb-generated/src/proto/grpc/health/v1/health.upb.c \
    src/core/ext/upb-generated/src/proto/grpc/lb/v1/load_balancer.upb.c \
    src/core/ext/upb-generated/src/proto/grpc/lookup/v1/rls.upb.c \
    src/core/ext/upb-generated/src/proto/grpc/lookup/v1/rls_config.upb.c \
    src/core/ext/upb-generated/udpa/annotations/migrate.upb.c \
    src/core/ext/upb-generated/udpa/annotations/security.upb.c \
    src/core/ext/upb-generated/udpa/annotations/sensitive.upb.c \
    src/core/ext/upb-generated/udpa/annotations/status.upb.c \
    src/core/ext/upb-generated/udpa/annotations/versioning.upb.c \
    src/core/ext/upb-generated/validate/validate.upb.c \
    src/core/ext/upb-generated/xds/annotations/v3/migrate.upb.c \
    src/core/ext/upb-generated/xds/annotations/v3/security.upb.c \
    src/core/ext/upb-generated/xds/annotations/v3/sensitive.upb.c \
    src/core/ext/upb-generated/xds/annotations/v3/status.upb.c \
    src/core/ext/upb-generated/xds/annotations/v3/versioning.upb.c \
    src/core/ext/upb-generated/xds/core/v3/authority.upb.c \
    src/core/ext/upb-generated/xds/core/v3/collection_entry.upb.c \
    src/core/ext/upb-generated/xds/core/v3/context_params.upb.c \
    src/core/ext/upb-generated/xds/core/v3/extension.upb.c \
    src/core/ext/upb-generated/xds/core/v3/resource.upb.c \
    src/core/ext/upb-generated/xds/core/v3/resource_locator.upb.c \
    src/core/ext/upb-generated/xds/core/v3/resource_name.upb.c \
    src/core/ext/upb-generated/xds/data/orca/v3/orca_load_report.upb.c \
    src/core/ext/upb-generated/xds/service/orca/v3/orca.upb.c \
    src/core/ext/upb-generated/xds/type/matcher/v3/matcher.upb.c \
    src/core/ext/upb-generated/xds/type/matcher/v3/regex.upb.c \
    src/core/ext/upb-generated/xds/type/matcher/v3/string.upb.c \
    src/core/ext/upb-generated/xds/type/v3/typed_struct.upb.c \
    src/core/ext/upbdefs-generated/envoy/admin/v3/certs.upbdefs.c \
    src/core/ext/upbdefs-generated/envoy/admin/v3/clusters.upbdefs.c \
    src/core/ext/upbdefs-generated/envoy/admin/v3/config_dump.upbdefs.c \
    src/core/ext/upbdefs-generated/envoy/admin/v3/init_dump.upbdefs.c \
    src/core/ext/upbdefs-generated/envoy/admin/v3/listeners.upbdefs.c \
    src/core/ext/upbdefs-generated/envoy/admin/v3/memory.upbdefs.c \
    src/core/ext/upbdefs-generated/envoy/admin/v3/metrics.upbdefs.c \
    src/core/ext/upbdefs-generated/envoy/admin/v3/mutex_stats.upbdefs.c \
    src/core/ext/upbdefs-generated/envoy/admin/v3/server_info.upbdefs.c \
    src/core/ext/upbdefs-generated/envoy/admin/v3/tap.upbdefs.c \
    src/core/ext/upbdefs-generated/envoy/annotations/deprecation.upbdefs.c \
    src/core/ext/upbdefs-generated/envoy/annotations/resource.upbdefs.c \
    src/core/ext/upbdefs-generated/envoy/config/accesslog/v3/accesslog.upbdefs.c \
    src/core/ext/upbdefs-generated/envoy/config/bootstrap/v3/bootstrap.upbdefs.c \
    src/core/ext/upbdefs-generated/envoy/config/cluster/v3/circuit_breaker.upbdefs.c \
    src/core/ext/upbdefs-generated/envoy/config/cluster/v3/cluster.upbdefs.c \
    src/core/ext/upbdefs-generated/envoy/config/cluster/v3/filter.upbdefs.c \
    src/core/ext/upbdefs-generated/envoy/config/cluster/v3/outlier_detection.upbdefs.c \
    src/core/ext/upbdefs-generated/envoy/config/common/matcher/v3/matcher.upbdefs.c \
    src/core/ext/upbdefs-generated/envoy/config/core/v3/address.upbdefs.c \
    src/core/ext/upbdefs-generated/envoy/config/core/v3/backoff.upbdefs.c \
    src/core/ext/upbdefs-generated/envoy/config/core/v3/base.upbdefs.c \
    src/core/ext/upbdefs-generated/envoy/config/core/v3/config_source.upbdefs.c \
    src/core/ext/upbdefs-generated/envoy/config/core/v3/event_service_config.upbdefs.c \
    src/core/ext/upbdefs-generated/envoy/config/core/v3/extension.upbdefs.c \
    src/core/ext/upbdefs-generated/envoy/config/core/v3/grpc_method_list.upbdefs.c \
    src/core/ext/upbdefs-generated/envoy/config/core/v3/grpc_service.upbdefs.c \
    src/core/ext/upbdefs-generated/envoy/config/core/v3/health_check.upbdefs.c \
    src/core/ext/upbdefs-generated/envoy/config/core/v3/http_uri.upbdefs.c \
    src/core/ext/upbdefs-generated/envoy/config/core/v3/protocol.upbdefs.c \
    src/core/ext/upbdefs-generated/envoy/config/core/v3/proxy_protocol.upbdefs.c \
    src/core/ext/upbdefs-generated/envoy/config/core/v3/resolver.upbdefs.c \
    src/core/ext/upbdefs-generated/envoy/config/core/v3/socket_option.upbdefs.c \
    src/core/ext/upbdefs-generated/envoy/config/core/v3/substitution_format_string.upbdefs.c \
    src/core/ext/upbdefs-generated/envoy/config/core/v3/udp_socket_config.upbdefs.c \
    src/core/ext/upbdefs-generated/envoy/config/endpoint/v3/endpoint.upbdefs.c \
    src/core/ext/upbdefs-generated/envoy/config/endpoint/v3/endpoint_components.upbdefs.c \
    src/core/ext/upbdefs-generated/envoy/config/endpoint/v3/load_report.upbdefs.c \
    src/core/ext/upbdefs-generated/envoy/config/listener/v3/api_listener.upbdefs.c \
    src/core/ext/upbdefs-generated/envoy/config/listener/v3/listener.upbdefs.c \
    src/core/ext/upbdefs-generated/envoy/config/listener/v3/listener_components.upbdefs.c \
    src/core/ext/upbdefs-generated/envoy/config/listener/v3/quic_config.upbdefs.c \
    src/core/ext/upbdefs-generated/envoy/config/listener/v3/udp_listener_config.upbdefs.c \
    src/core/ext/upbdefs-generated/envoy/config/metrics/v3/metrics_service.upbdefs.c \
    src/core/ext/upbdefs-generated/envoy/config/metrics/v3/stats.upbdefs.c \
    src/core/ext/upbdefs-generated/envoy/config/overload/v3/overload.upbdefs.c \
    src/core/ext/upbdefs-generated/envoy/config/rbac/v3/rbac.upbdefs.c \
    src/core/ext/upbdefs-generated/envoy/config/route/v3/route.upbdefs.c \
    src/core/ext/upbdefs-generated/envoy/config/route/v3/route_components.upbdefs.c \
    src/core/ext/upbdefs-generated/envoy/config/route/v3/scoped_route.upbdefs.c \
    src/core/ext/upbdefs-generated/envoy/config/tap/v3/common.upbdefs.c \
    src/core/ext/upbdefs-generated/envoy/config/trace/v3/datadog.upbdefs.c \
    src/core/ext/upbdefs-generated/envoy/config/trace/v3/dynamic_ot.upbdefs.c \
    src/core/ext/upbdefs-generated/envoy/config/trace/v3/http_tracer.upbdefs.c \
    src/core/ext/upbdefs-generated/envoy/config/trace/v3/lightstep.upbdefs.c \
    src/core/ext/upbdefs-generated/envoy/config/trace/v3/opencensus.upbdefs.c \
    src/core/ext/upbdefs-generated/envoy/config/trace/v3/service.upbdefs.c \
    src/core/ext/upbdefs-generated/envoy/config/trace/v3/skywalking.upbdefs.c \
    src/core/ext/upbdefs-generated/envoy/config/trace/v3/trace.upbdefs.c \
    src/core/ext/upbdefs-generated/envoy/config/trace/v3/xray.upbdefs.c \
    src/core/ext/upbdefs-generated/envoy/config/trace/v3/zipkin.upbdefs.c \
    src/core/ext/upbdefs-generated/envoy/extensions/clusters/aggregate/v3/cluster.upbdefs.c \
    src/core/ext/upbdefs-generated/envoy/extensions/filters/common/fault/v3/fault.upbdefs.c \
    src/core/ext/upbdefs-generated/envoy/extensions/filters/http/fault/v3/fault.upbdefs.c \
    src/core/ext/upbdefs-generated/envoy/extensions/filters/http/rbac/v3/rbac.upbdefs.c \
    src/core/ext/upbdefs-generated/envoy/extensions/filters/http/router/v3/router.upbdefs.c \
    src/core/ext/upbdefs-generated/envoy/extensions/filters/network/http_connection_manager/v3/http_connection_manager.upbdefs.c \
    src/core/ext/upbdefs-generated/envoy/extensions/transport_sockets/tls/v3/cert.upbdefs.c \
    src/core/ext/upbdefs-generated/envoy/extensions/transport_sockets/tls/v3/common.upbdefs.c \
    src/core/ext/upbdefs-generated/envoy/extensions/transport_sockets/tls/v3/secret.upbdefs.c \
    src/core/ext/upbdefs-generated/envoy/extensions/transport_sockets/tls/v3/tls.upbdefs.c \
    src/core/ext/upbdefs-generated/envoy/extensions/transport_sockets/tls/v3/tls_spiffe_validator_config.upbdefs.c \
    src/core/ext/upbdefs-generated/envoy/service/discovery/v3/ads.upbdefs.c \
    src/core/ext/upbdefs-generated/envoy/service/discovery/v3/discovery.upbdefs.c \
    src/core/ext/upbdefs-generated/envoy/service/load_stats/v3/lrs.upbdefs.c \
    src/core/ext/upbdefs-generated/envoy/service/status/v3/csds.upbdefs.c \
    src/core/ext/upbdefs-generated/envoy/type/http/v3/cookie.upbdefs.c \
    src/core/ext/upbdefs-generated/envoy/type/http/v3/path_transformation.upbdefs.c \
    src/core/ext/upbdefs-generated/envoy/type/matcher/v3/http_inputs.upbdefs.c \
    src/core/ext/upbdefs-generated/envoy/type/matcher/v3/metadata.upbdefs.c \
    src/core/ext/upbdefs-generated/envoy/type/matcher/v3/node.upbdefs.c \
    src/core/ext/upbdefs-generated/envoy/type/matcher/v3/number.upbdefs.c \
    src/core/ext/upbdefs-generated/envoy/type/matcher/v3/path.upbdefs.c \
    src/core/ext/upbdefs-generated/envoy/type/matcher/v3/regex.upbdefs.c \
    src/core/ext/upbdefs-generated/envoy/type/matcher/v3/string.upbdefs.c \
    src/core/ext/upbdefs-generated/envoy/type/matcher/v3/struct.upbdefs.c \
    src/core/ext/upbdefs-generated/envoy/type/matcher/v3/value.upbdefs.c \
    src/core/ext/upbdefs-generated/envoy/type/metadata/v3/metadata.upbdefs.c \
    src/core/ext/upbdefs-generated/envoy/type/tracing/v3/custom_tag.upbdefs.c \
    src/core/ext/upbdefs-generated/envoy/type/v3/hash_policy.upbdefs.c \
    src/core/ext/upbdefs-generated/envoy/type/v3/http.upbdefs.c \
    src/core/ext/upbdefs-generated/envoy/type/v3/http_status.upbdefs.c \
    src/core/ext/upbdefs-generated/envoy/type/v3/percent.upbdefs.c \
    src/core/ext/upbdefs-generated/envoy/type/v3/range.upbdefs.c \
    src/core/ext/upbdefs-generated/envoy/type/v3/ratelimit_unit.upbdefs.c \
    src/core/ext/upbdefs-generated/envoy/type/v3/semantic_version.upbdefs.c \
    src/core/ext/upbdefs-generated/envoy/type/v3/token_bucket.upbdefs.c \
    src/core/ext/upbdefs-generated/google/api/annotations.upbdefs.c \
    src/core/ext/upbdefs-generated/google/api/expr/v1alpha1/checked.upbdefs.c \
    src/core/ext/upbdefs-generated/google/api/expr/v1alpha1/syntax.upbdefs.c \
    src/core/ext/upbdefs-generated/google/api/http.upbdefs.c \
    src/core/ext/upbdefs-generated/google/api/httpbody.upbdefs.c \
    src/core/ext/upbdefs-generated/google/protobuf/any.upbdefs.c \
    src/core/ext/upbdefs-generated/google/protobuf/descriptor.upbdefs.c \
    src/core/ext/upbdefs-generated/google/protobuf/duration.upbdefs.c \
    src/core/ext/upbdefs-generated/google/protobuf/empty.upbdefs.c \
    src/core/ext/upbdefs-generated/google/protobuf/struct.upbdefs.c \
    src/core/ext/upbdefs-generated/google/protobuf/timestamp.upbdefs.c \
    src/core/ext/upbdefs-generated/google/protobuf/wrappers.upbdefs.c \
    src/core/ext/upbdefs-generated/google/rpc/status.upbdefs.c \
    src/core/ext/upbdefs-generated/opencensus/proto/trace/v1/trace_config.upbdefs.c \
    src/core/ext/upbdefs-generated/src/proto/grpc/lookup/v1/rls_config.upbdefs.c \
    src/core/ext/upbdefs-generated/udpa/annotations/migrate.upbdefs.c \
    src/core/ext/upbdefs-generated/udpa/annotations/security.upbdefs.c \
    src/core/ext/upbdefs-generated/udpa/annotations/sensitive.upbdefs.c \
    src/core/ext/upbdefs-generated/udpa/annotations/status.upbdefs.c \
    src/core/ext/upbdefs-generated/udpa/annotations/versioning.upbdefs.c \
    src/core/ext/upbdefs-generated/validate/validate.upbdefs.c \
    src/core/ext/upbdefs-generated/xds/annotations/v3/migrate.upbdefs.c \
    src/core/ext/upbdefs-generated/xds/annotations/v3/security.upbdefs.c \
    src/core/ext/upbdefs-generated/xds/annotations/v3/sensitive.upbdefs.c \
    src/core/ext/upbdefs-generated/xds/annotations/v3/status.upbdefs.c \
    src/core/ext/upbdefs-generated/xds/annotations/v3/versioning.upbdefs.c \
    src/core/ext/upbdefs-generated/xds/core/v3/authority.upbdefs.c \
    src/core/ext/upbdefs-generated/xds/core/v3/collection_entry.upbdefs.c \
    src/core/ext/upbdefs-generated/xds/core/v3/context_params.upbdefs.c \
    src/core/ext/upbdefs-generated/xds/core/v3/extension.upbdefs.c \
    src/core/ext/upbdefs-generated/xds/core/v3/resource.upbdefs.c \
    src/core/ext/upbdefs-generated/xds/core/v3/resource_locator.upbdefs.c \
    src/core/ext/upbdefs-generated/xds/core/v3/resource_name.upbdefs.c \
    src/core/ext/upbdefs-generated/xds/type/matcher/v3/matcher.upbdefs.c \
    src/core/ext/upbdefs-generated/xds/type/matcher/v3/regex.upbdefs.c \
    src/core/ext/upbdefs-generated/xds/type/matcher/v3/string.upbdefs.c \
    src/core/ext/upbdefs-generated/xds/type/v3/typed_struct.upbdefs.c \
    src/core/ext/xds/certificate_provider_registry.cc \
    src/core/ext/xds/certificate_provider_store.cc \
    src/core/ext/xds/file_watcher_certificate_provider_factory.cc \
    src/core/ext/xds/xds_api.cc \
    src/core/ext/xds/xds_bootstrap.cc \
    src/core/ext/xds/xds_certificate_provider.cc \
    src/core/ext/xds/xds_channel_stack_modifier.cc \
    src/core/ext/xds/xds_client.cc \
    src/core/ext/xds/xds_client_grpc.cc \
    src/core/ext/xds/xds_client_stats.cc \
    src/core/ext/xds/xds_cluster.cc \
    src/core/ext/xds/xds_cluster_specifier_plugin.cc \
    src/core/ext/xds/xds_common_types.cc \
    src/core/ext/xds/xds_endpoint.cc \
    src/core/ext/xds/xds_http_fault_filter.cc \
    src/core/ext/xds/xds_http_filters.cc \
    src/core/ext/xds/xds_http_rbac_filter.cc \
    src/core/ext/xds/xds_lb_policy_registry.cc \
    src/core/ext/xds/xds_listener.cc \
    src/core/ext/xds/xds_resource_type.cc \
    src/core/ext/xds/xds_route_config.cc \
    src/core/ext/xds/xds_routing.cc \
    src/core/ext/xds/xds_server_config_fetcher.cc \
    src/core/ext/xds/xds_transport_grpc.cc \
    src/core/lib/address_utils/parse_address.cc \
    src/core/lib/address_utils/sockaddr_utils.cc \
    src/core/lib/backoff/backoff.cc \
    src/core/lib/channel/channel_args.cc \
    src/core/lib/channel/channel_args_preconditioning.cc \
    src/core/lib/channel/channel_stack.cc \
    src/core/lib/channel/channel_stack_builder.cc \
    src/core/lib/channel/channel_stack_builder_impl.cc \
    src/core/lib/channel/channel_trace.cc \
    src/core/lib/channel/channelz.cc \
    src/core/lib/channel/channelz_registry.cc \
    src/core/lib/channel/connected_channel.cc \
    src/core/lib/channel/promise_based_filter.cc \
    src/core/lib/channel/status_util.cc \
    src/core/lib/compression/compression.cc \
    src/core/lib/compression/compression_internal.cc \
    src/core/lib/compression/message_compress.cc \
    src/core/lib/config/core_configuration.cc \
    src/core/lib/debug/stats.cc \
    src/core/lib/debug/stats_data.cc \
    src/core/lib/debug/trace.cc \
    src/core/lib/event_engine/channel_args_endpoint_config.cc \
    src/core/lib/event_engine/default_event_engine_factory.cc \
    src/core/lib/event_engine/event_engine.cc \
    src/core/lib/event_engine/iomgr_engine/iomgr_engine.cc \
    src/core/lib/event_engine/iomgr_engine/thread_pool.cc \
    src/core/lib/event_engine/iomgr_engine/timer.cc \
    src/core/lib/event_engine/iomgr_engine/timer_heap.cc \
    src/core/lib/event_engine/iomgr_engine/timer_manager.cc \
    src/core/lib/event_engine/memory_allocator.cc \
    src/core/lib/event_engine/resolved_address.cc \
    src/core/lib/event_engine/slice.cc \
    src/core/lib/event_engine/slice_buffer.cc \
    src/core/lib/event_engine/trace.cc \
    src/core/lib/gprpp/status_helper.cc \
    src/core/lib/gprpp/time.cc \
<<<<<<< HEAD
    src/core/lib/gprpp/time_averaged_stats.cc \
=======
    src/core/lib/gprpp/work_serializer.cc \
>>>>>>> caf0a49e
    src/core/lib/http/format_request.cc \
    src/core/lib/http/httpcli.cc \
    src/core/lib/http/httpcli_security_connector.cc \
    src/core/lib/http/parser.cc \
    src/core/lib/iomgr/buffer_list.cc \
    src/core/lib/iomgr/call_combiner.cc \
    src/core/lib/iomgr/cfstream_handle.cc \
    src/core/lib/iomgr/combiner.cc \
    src/core/lib/iomgr/dualstack_socket_posix.cc \
    src/core/lib/iomgr/endpoint.cc \
    src/core/lib/iomgr/endpoint_cfstream.cc \
    src/core/lib/iomgr/endpoint_pair_posix.cc \
    src/core/lib/iomgr/endpoint_pair_windows.cc \
    src/core/lib/iomgr/error.cc \
    src/core/lib/iomgr/error_cfstream.cc \
    src/core/lib/iomgr/ev_apple.cc \
    src/core/lib/iomgr/ev_epoll1_linux.cc \
    src/core/lib/iomgr/ev_poll_posix.cc \
    src/core/lib/iomgr/ev_posix.cc \
    src/core/lib/iomgr/ev_windows.cc \
    src/core/lib/iomgr/exec_ctx.cc \
    src/core/lib/iomgr/executor.cc \
    src/core/lib/iomgr/fork_posix.cc \
    src/core/lib/iomgr/fork_windows.cc \
    src/core/lib/iomgr/gethostname_fallback.cc \
    src/core/lib/iomgr/gethostname_host_name_max.cc \
    src/core/lib/iomgr/gethostname_sysconf.cc \
    src/core/lib/iomgr/grpc_if_nametoindex_posix.cc \
    src/core/lib/iomgr/grpc_if_nametoindex_unsupported.cc \
    src/core/lib/iomgr/internal_errqueue.cc \
    src/core/lib/iomgr/iocp_windows.cc \
    src/core/lib/iomgr/iomgr.cc \
    src/core/lib/iomgr/iomgr_internal.cc \
    src/core/lib/iomgr/iomgr_posix.cc \
    src/core/lib/iomgr/iomgr_posix_cfstream.cc \
    src/core/lib/iomgr/iomgr_windows.cc \
    src/core/lib/iomgr/load_file.cc \
    src/core/lib/iomgr/lockfree_event.cc \
    src/core/lib/iomgr/polling_entity.cc \
    src/core/lib/iomgr/pollset.cc \
    src/core/lib/iomgr/pollset_set.cc \
    src/core/lib/iomgr/pollset_set_windows.cc \
    src/core/lib/iomgr/pollset_windows.cc \
    src/core/lib/iomgr/resolve_address.cc \
    src/core/lib/iomgr/resolve_address_posix.cc \
    src/core/lib/iomgr/resolve_address_windows.cc \
    src/core/lib/iomgr/sockaddr_utils_posix.cc \
    src/core/lib/iomgr/socket_factory_posix.cc \
    src/core/lib/iomgr/socket_mutator.cc \
    src/core/lib/iomgr/socket_utils_common_posix.cc \
    src/core/lib/iomgr/socket_utils_linux.cc \
    src/core/lib/iomgr/socket_utils_posix.cc \
    src/core/lib/iomgr/socket_utils_windows.cc \
    src/core/lib/iomgr/socket_windows.cc \
    src/core/lib/iomgr/tcp_client.cc \
    src/core/lib/iomgr/tcp_client_cfstream.cc \
    src/core/lib/iomgr/tcp_client_posix.cc \
    src/core/lib/iomgr/tcp_client_windows.cc \
    src/core/lib/iomgr/tcp_posix.cc \
    src/core/lib/iomgr/tcp_server.cc \
    src/core/lib/iomgr/tcp_server_posix.cc \
    src/core/lib/iomgr/tcp_server_utils_posix_common.cc \
    src/core/lib/iomgr/tcp_server_utils_posix_ifaddrs.cc \
    src/core/lib/iomgr/tcp_server_utils_posix_noifaddrs.cc \
    src/core/lib/iomgr/tcp_server_windows.cc \
    src/core/lib/iomgr/tcp_windows.cc \
    src/core/lib/iomgr/timer.cc \
    src/core/lib/iomgr/timer_generic.cc \
    src/core/lib/iomgr/timer_heap.cc \
    src/core/lib/iomgr/timer_manager.cc \
    src/core/lib/iomgr/unix_sockets_posix.cc \
    src/core/lib/iomgr/unix_sockets_posix_noop.cc \
    src/core/lib/iomgr/wakeup_fd_eventfd.cc \
    src/core/lib/iomgr/wakeup_fd_nospecial.cc \
    src/core/lib/iomgr/wakeup_fd_pipe.cc \
    src/core/lib/iomgr/wakeup_fd_posix.cc \
    src/core/lib/json/json_reader.cc \
    src/core/lib/json/json_util.cc \
    src/core/lib/json/json_writer.cc \
    src/core/lib/matchers/matchers.cc \
    src/core/lib/promise/activity.cc \
    src/core/lib/promise/sleep.cc \
    src/core/lib/resolver/resolver.cc \
    src/core/lib/resolver/resolver_registry.cc \
    src/core/lib/resolver/server_address.cc \
    src/core/lib/resource_quota/api.cc \
    src/core/lib/resource_quota/arena.cc \
    src/core/lib/resource_quota/memory_quota.cc \
    src/core/lib/resource_quota/resource_quota.cc \
    src/core/lib/resource_quota/thread_quota.cc \
    src/core/lib/resource_quota/trace.cc \
    src/core/lib/security/authorization/authorization_policy_provider_vtable.cc \
    src/core/lib/security/authorization/evaluate_args.cc \
    src/core/lib/security/authorization/grpc_authorization_engine.cc \
    src/core/lib/security/authorization/grpc_server_authz_filter.cc \
    src/core/lib/security/authorization/matchers.cc \
    src/core/lib/security/authorization/rbac_policy.cc \
    src/core/lib/security/context/security_context.cc \
    src/core/lib/security/credentials/alts/alts_credentials.cc \
    src/core/lib/security/credentials/alts/check_gcp_environment.cc \
    src/core/lib/security/credentials/alts/check_gcp_environment_linux.cc \
    src/core/lib/security/credentials/alts/check_gcp_environment_no_op.cc \
    src/core/lib/security/credentials/alts/check_gcp_environment_windows.cc \
    src/core/lib/security/credentials/alts/grpc_alts_credentials_client_options.cc \
    src/core/lib/security/credentials/alts/grpc_alts_credentials_options.cc \
    src/core/lib/security/credentials/alts/grpc_alts_credentials_server_options.cc \
    src/core/lib/security/credentials/call_creds_util.cc \
    src/core/lib/security/credentials/channel_creds_registry_init.cc \
    src/core/lib/security/credentials/composite/composite_credentials.cc \
    src/core/lib/security/credentials/credentials.cc \
    src/core/lib/security/credentials/external/aws_external_account_credentials.cc \
    src/core/lib/security/credentials/external/aws_request_signer.cc \
    src/core/lib/security/credentials/external/external_account_credentials.cc \
    src/core/lib/security/credentials/external/file_external_account_credentials.cc \
    src/core/lib/security/credentials/external/url_external_account_credentials.cc \
    src/core/lib/security/credentials/fake/fake_credentials.cc \
    src/core/lib/security/credentials/google_default/credentials_generic.cc \
    src/core/lib/security/credentials/google_default/google_default_credentials.cc \
    src/core/lib/security/credentials/iam/iam_credentials.cc \
    src/core/lib/security/credentials/insecure/insecure_credentials.cc \
    src/core/lib/security/credentials/jwt/json_token.cc \
    src/core/lib/security/credentials/jwt/jwt_credentials.cc \
    src/core/lib/security/credentials/jwt/jwt_verifier.cc \
    src/core/lib/security/credentials/local/local_credentials.cc \
    src/core/lib/security/credentials/oauth2/oauth2_credentials.cc \
    src/core/lib/security/credentials/plugin/plugin_credentials.cc \
    src/core/lib/security/credentials/ssl/ssl_credentials.cc \
    src/core/lib/security/credentials/tls/grpc_tls_certificate_distributor.cc \
    src/core/lib/security/credentials/tls/grpc_tls_certificate_provider.cc \
    src/core/lib/security/credentials/tls/grpc_tls_certificate_verifier.cc \
    src/core/lib/security/credentials/tls/grpc_tls_credentials_options.cc \
    src/core/lib/security/credentials/tls/tls_credentials.cc \
    src/core/lib/security/credentials/tls/tls_utils.cc \
    src/core/lib/security/credentials/xds/xds_credentials.cc \
    src/core/lib/security/security_connector/alts/alts_security_connector.cc \
    src/core/lib/security/security_connector/fake/fake_security_connector.cc \
    src/core/lib/security/security_connector/insecure/insecure_security_connector.cc \
    src/core/lib/security/security_connector/load_system_roots_fallback.cc \
    src/core/lib/security/security_connector/load_system_roots_supported.cc \
    src/core/lib/security/security_connector/local/local_security_connector.cc \
    src/core/lib/security/security_connector/security_connector.cc \
    src/core/lib/security/security_connector/ssl/ssl_security_connector.cc \
    src/core/lib/security/security_connector/ssl_utils.cc \
    src/core/lib/security/security_connector/ssl_utils_config.cc \
    src/core/lib/security/security_connector/tls/tls_security_connector.cc \
    src/core/lib/security/transport/client_auth_filter.cc \
    src/core/lib/security/transport/secure_endpoint.cc \
    src/core/lib/security/transport/security_handshaker.cc \
    src/core/lib/security/transport/server_auth_filter.cc \
    src/core/lib/security/transport/tsi_error.cc \
    src/core/lib/security/util/json_util.cc \
    src/core/lib/service_config/service_config_impl.cc \
    src/core/lib/service_config/service_config_parser.cc \
    src/core/lib/slice/b64.cc \
    src/core/lib/slice/percent_encoding.cc \
    src/core/lib/slice/slice.cc \
    src/core/lib/slice/slice_api.cc \
    src/core/lib/slice/slice_buffer.cc \
    src/core/lib/slice/slice_buffer_api.cc \
    src/core/lib/slice/slice_refcount.cc \
    src/core/lib/slice/slice_string_helpers.cc \
    src/core/lib/surface/api_trace.cc \
    src/core/lib/surface/builtins.cc \
    src/core/lib/surface/byte_buffer.cc \
    src/core/lib/surface/byte_buffer_reader.cc \
    src/core/lib/surface/call.cc \
    src/core/lib/surface/call_details.cc \
    src/core/lib/surface/call_log_batch.cc \
    src/core/lib/surface/channel.cc \
    src/core/lib/surface/channel_init.cc \
    src/core/lib/surface/channel_ping.cc \
    src/core/lib/surface/channel_stack_type.cc \
    src/core/lib/surface/completion_queue.cc \
    src/core/lib/surface/completion_queue_factory.cc \
    src/core/lib/surface/event_string.cc \
    src/core/lib/surface/init.cc \
    src/core/lib/surface/lame_client.cc \
    src/core/lib/surface/metadata_array.cc \
    src/core/lib/surface/server.cc \
    src/core/lib/surface/validate_metadata.cc \
    src/core/lib/surface/version.cc \
    src/core/lib/transport/bdp_estimator.cc \
    src/core/lib/transport/connectivity_state.cc \
    src/core/lib/transport/error_utils.cc \
    src/core/lib/transport/handshaker.cc \
    src/core/lib/transport/handshaker_registry.cc \
    src/core/lib/transport/http_connect_handshaker.cc \
    src/core/lib/transport/metadata_batch.cc \
    src/core/lib/transport/parsed_metadata.cc \
    src/core/lib/transport/pid_controller.cc \
    src/core/lib/transport/status_conversion.cc \
    src/core/lib/transport/tcp_connect_handshaker.cc \
    src/core/lib/transport/timeout_encoding.cc \
    src/core/lib/transport/transport.cc \
    src/core/lib/transport/transport_op_string.cc \
    src/core/lib/uri/uri_parser.cc \
    src/core/plugin_registry/grpc_plugin_registry.cc \
    src/core/plugin_registry/grpc_plugin_registry_extra.cc \
    src/core/tsi/alts/crypt/aes_gcm.cc \
    src/core/tsi/alts/crypt/gsec.cc \
    src/core/tsi/alts/frame_protector/alts_counter.cc \
    src/core/tsi/alts/frame_protector/alts_crypter.cc \
    src/core/tsi/alts/frame_protector/alts_frame_protector.cc \
    src/core/tsi/alts/frame_protector/alts_record_protocol_crypter_common.cc \
    src/core/tsi/alts/frame_protector/alts_seal_privacy_integrity_crypter.cc \
    src/core/tsi/alts/frame_protector/alts_unseal_privacy_integrity_crypter.cc \
    src/core/tsi/alts/frame_protector/frame_handler.cc \
    src/core/tsi/alts/handshaker/alts_handshaker_client.cc \
    src/core/tsi/alts/handshaker/alts_shared_resource.cc \
    src/core/tsi/alts/handshaker/alts_tsi_handshaker.cc \
    src/core/tsi/alts/handshaker/alts_tsi_utils.cc \
    src/core/tsi/alts/handshaker/transport_security_common_api.cc \
    src/core/tsi/alts/zero_copy_frame_protector/alts_grpc_integrity_only_record_protocol.cc \
    src/core/tsi/alts/zero_copy_frame_protector/alts_grpc_privacy_integrity_record_protocol.cc \
    src/core/tsi/alts/zero_copy_frame_protector/alts_grpc_record_protocol_common.cc \
    src/core/tsi/alts/zero_copy_frame_protector/alts_iovec_record_protocol.cc \
    src/core/tsi/alts/zero_copy_frame_protector/alts_zero_copy_grpc_protector.cc \
    src/core/tsi/fake_transport_security.cc \
    src/core/tsi/local_transport_security.cc \
    src/core/tsi/ssl/key_logging/ssl_key_logging.cc \
    src/core/tsi/ssl/session_cache/ssl_session_boringssl.cc \
    src/core/tsi/ssl/session_cache/ssl_session_cache.cc \
    src/core/tsi/ssl/session_cache/ssl_session_openssl.cc \
    src/core/tsi/ssl_transport_security.cc \
    src/core/tsi/transport_security.cc \
    src/core/tsi/transport_security_grpc.cc \

PUBLIC_HEADERS_C += \
    include/grpc/byte_buffer.h \
    include/grpc/byte_buffer_reader.h \
    include/grpc/census.h \
    include/grpc/compression.h \
    include/grpc/event_engine/endpoint_config.h \
    include/grpc/event_engine/event_engine.h \
    include/grpc/event_engine/internal/memory_allocator_impl.h \
    include/grpc/event_engine/memory_allocator.h \
    include/grpc/event_engine/memory_request.h \
    include/grpc/event_engine/port.h \
    include/grpc/event_engine/slice.h \
    include/grpc/event_engine/slice_buffer.h \
    include/grpc/fork.h \
    include/grpc/grpc.h \
    include/grpc/grpc_posix.h \
    include/grpc/grpc_security.h \
    include/grpc/grpc_security_constants.h \
    include/grpc/load_reporting.h \
    include/grpc/slice.h \
    include/grpc/slice_buffer.h \
    include/grpc/status.h \
    include/grpc/support/alloc.h \
    include/grpc/support/atm.h \
    include/grpc/support/atm_gcc_atomic.h \
    include/grpc/support/atm_gcc_sync.h \
    include/grpc/support/atm_windows.h \
    include/grpc/support/cpu.h \
    include/grpc/support/log.h \
    include/grpc/support/log_windows.h \
    include/grpc/support/port_platform.h \
    include/grpc/support/string_util.h \
    include/grpc/support/sync.h \
    include/grpc/support/sync_abseil.h \
    include/grpc/support/sync_custom.h \
    include/grpc/support/sync_generic.h \
    include/grpc/support/sync_posix.h \
    include/grpc/support/sync_windows.h \
    include/grpc/support/thd_id.h \
    include/grpc/support/time.h \
    include/grpc/support/workaround_list.h \

LIBGRPC_OBJS = $(addprefix $(OBJDIR)/$(CONFIG)/, $(addsuffix .o, $(basename $(LIBGRPC_SRC))))


ifeq ($(NO_SECURE),true)

# You can't build secure libraries if you don't have OpenSSL.

$(LIBDIR)/$(CONFIG)/libgrpc.a: openssl_dep_error

$(LIBDIR)/$(CONFIG)/$(SHARED_PREFIX)grpc$(SHARED_VERSION_CORE).$(SHARED_EXT_CORE): openssl_dep_error

else

$(LIBDIR)/$(CONFIG)/libgrpc.a: $(ZLIB_DEP) $(OPENSSL_DEP) $(CARES_DEP) $(ADDRESS_SORTING_DEP) $(RE2_DEP) $(UPB_DEP) $(GRPC_ABSEIL_DEP)  $(LIBGRPC_OBJS)  $(LIBGPR_OBJS)  $(LIBGRPC_ABSEIL_OBJS)  $(ZLIB_MERGE_OBJS)  $(CARES_MERGE_OBJS)  $(ADDRESS_SORTING_MERGE_OBJS)  $(RE2_MERGE_OBJS)  $(UPB_MERGE_OBJS)  $(OPENSSL_MERGE_OBJS) 
	$(E) "[AR]      Creating $@"
	$(Q) mkdir -p `dirname $@`
	$(Q) rm -f $(LIBDIR)/$(CONFIG)/libgrpc.a
	$(Q) $(AR) $(ARFLAGS) $(LIBDIR)/$(CONFIG)/libgrpc.a $(LIBGRPC_OBJS)  $(LIBGPR_OBJS)  $(LIBGRPC_ABSEIL_OBJS)  $(ZLIB_MERGE_OBJS)  $(CARES_MERGE_OBJS)  $(ADDRESS_SORTING_MERGE_OBJS)  $(RE2_MERGE_OBJS)  $(UPB_MERGE_OBJS)  $(OPENSSL_MERGE_OBJS) 
ifeq ($(SYSTEM),Darwin)
	$(Q) $(RANLIB) $(RANLIBFLAGS) $(LIBDIR)/$(CONFIG)/libgrpc.a
endif



ifeq ($(SYSTEM),MINGW32)
$(LIBDIR)/$(CONFIG)/grpc$(SHARED_VERSION_CORE).$(SHARED_EXT_CORE): $(LIBGRPC_OBJS)  $(ZLIB_DEP) $(CARES_DEP) $(ADDRESS_SORTING_DEP) $(RE2_DEP) $(UPB_DEP) $(GRPC_ABSEIL_DEP) $(LIBDIR)/$(CONFIG)/libgpr.a $(LIBDIR)/$(CONFIG)/libaddress_sorting.a $(LIBDIR)/$(CONFIG)/libupb.a $(OPENSSL_DEP)
	$(E) "[LD]      Linking $@"
	$(Q) mkdir -p `dirname $@`
	$(Q) $(LDXX) $(LDFLAGS) -L$(LIBDIR)/$(CONFIG) -shared -Wl,--output-def=$(LIBDIR)/$(CONFIG)/grpc$(SHARED_VERSION_CORE).def -Wl,--out-implib=$(LIBDIR)/$(CONFIG)/libgrpc$(SHARED_VERSION_CORE)-dll.a -o $(LIBDIR)/$(CONFIG)/grpc$(SHARED_VERSION_CORE).$(SHARED_EXT_CORE) $(LIBGRPC_OBJS) $(LIBDIR)/$(CONFIG)/libgpr.a $(LIBDIR)/$(CONFIG)/libaddress_sorting.a $(LIBDIR)/$(CONFIG)/libupb.a $(OPENSSL_MERGE_LIBS) $(LDLIBS_SECURE) $(ZLIB_MERGE_LIBS) $(CARES_MERGE_LIBS) $(ADDRESS_SORTING_MERGE_LIBS) $(RE2_MERGE_LIBS) $(UPB_MERGE_LIBS) $(GRPC_ABSEIL_MERGE_LIBS) $(LDLIBS)
else
$(LIBDIR)/$(CONFIG)/libgrpc$(SHARED_VERSION_CORE).$(SHARED_EXT_CORE): $(LIBGRPC_OBJS)  $(ZLIB_DEP) $(CARES_DEP) $(ADDRESS_SORTING_DEP) $(RE2_DEP) $(UPB_DEP) $(GRPC_ABSEIL_DEP) $(LIBDIR)/$(CONFIG)/libgpr.a $(LIBDIR)/$(CONFIG)/libaddress_sorting.a $(LIBDIR)/$(CONFIG)/libupb.a $(OPENSSL_DEP)
	$(E) "[LD]      Linking $@"
	$(Q) mkdir -p `dirname $@`
ifeq ($(SYSTEM),Darwin)
	$(Q) $(LDXX) $(LDFLAGS) -L$(LIBDIR)/$(CONFIG) -install_name $(SHARED_PREFIX)grpc$(SHARED_VERSION_CORE).$(SHARED_EXT_CORE) -dynamiclib -o $(LIBDIR)/$(CONFIG)/libgrpc$(SHARED_VERSION_CORE).$(SHARED_EXT_CORE) $(LIBGRPC_OBJS) $(LIBDIR)/$(CONFIG)/libgpr.a $(LIBDIR)/$(CONFIG)/libaddress_sorting.a $(LIBDIR)/$(CONFIG)/libupb.a $(OPENSSL_MERGE_LIBS) $(LDLIBS_SECURE) $(ZLIB_MERGE_LIBS) $(CARES_MERGE_LIBS) $(ADDRESS_SORTING_MERGE_LIBS) $(RE2_MERGE_LIBS) $(UPB_MERGE_LIBS) $(GRPC_ABSEIL_MERGE_LIBS) $(LDLIBS)
else
	$(Q) $(LDXX) $(LDFLAGS) -L$(LIBDIR)/$(CONFIG) -shared -Wl,-soname,libgrpc.so.26 -o $(LIBDIR)/$(CONFIG)/libgrpc$(SHARED_VERSION_CORE).$(SHARED_EXT_CORE) $(LIBGRPC_OBJS) $(LIBDIR)/$(CONFIG)/libgpr.a $(LIBDIR)/$(CONFIG)/libaddress_sorting.a $(LIBDIR)/$(CONFIG)/libupb.a $(OPENSSL_MERGE_LIBS) $(LDLIBS_SECURE) $(ZLIB_MERGE_LIBS) $(CARES_MERGE_LIBS) $(ADDRESS_SORTING_MERGE_LIBS) $(RE2_MERGE_LIBS) $(UPB_MERGE_LIBS) $(GRPC_ABSEIL_MERGE_LIBS) $(LDLIBS)
	$(Q) ln -sf $(SHARED_PREFIX)grpc$(SHARED_VERSION_CORE).$(SHARED_EXT_CORE) $(LIBDIR)/$(CONFIG)/libgrpc$(SHARED_VERSION_CORE).so.26
	$(Q) ln -sf $(SHARED_PREFIX)grpc$(SHARED_VERSION_CORE).$(SHARED_EXT_CORE) $(LIBDIR)/$(CONFIG)/libgrpc$(SHARED_VERSION_CORE).so
endif
endif

endif

ifneq ($(NO_SECURE),true)
ifneq ($(NO_DEPS),true)
-include $(LIBGRPC_OBJS:.o=.dep)
endif
endif
# end of build recipe for library "grpc"


# start of build recipe for library "grpc_unsecure" (generated by makelib(lib) template function)
LIBGRPC_UNSECURE_SRC = \
    src/core/ext/filters/census/grpc_context.cc \
    src/core/ext/filters/channel_idle/channel_idle_filter.cc \
    src/core/ext/filters/channel_idle/idle_filter_state.cc \
    src/core/ext/filters/client_channel/backend_metric.cc \
    src/core/ext/filters/client_channel/backup_poller.cc \
    src/core/ext/filters/client_channel/channel_connectivity.cc \
    src/core/ext/filters/client_channel/client_channel.cc \
    src/core/ext/filters/client_channel/client_channel_channelz.cc \
    src/core/ext/filters/client_channel/client_channel_factory.cc \
    src/core/ext/filters/client_channel/client_channel_plugin.cc \
    src/core/ext/filters/client_channel/config_selector.cc \
    src/core/ext/filters/client_channel/dynamic_filters.cc \
    src/core/ext/filters/client_channel/global_subchannel_pool.cc \
    src/core/ext/filters/client_channel/health/health_check_client.cc \
    src/core/ext/filters/client_channel/http_proxy.cc \
    src/core/ext/filters/client_channel/lb_policy.cc \
    src/core/ext/filters/client_channel/lb_policy/address_filtering.cc \
    src/core/ext/filters/client_channel/lb_policy/child_policy_handler.cc \
    src/core/ext/filters/client_channel/lb_policy/grpclb/client_load_reporting_filter.cc \
    src/core/ext/filters/client_channel/lb_policy/grpclb/grpclb.cc \
    src/core/ext/filters/client_channel/lb_policy/grpclb/grpclb_balancer_addresses.cc \
    src/core/ext/filters/client_channel/lb_policy/grpclb/grpclb_client_stats.cc \
    src/core/ext/filters/client_channel/lb_policy/grpclb/load_balancer_api.cc \
    src/core/ext/filters/client_channel/lb_policy/oob_backend_metric.cc \
    src/core/ext/filters/client_channel/lb_policy/outlier_detection/outlier_detection.cc \
    src/core/ext/filters/client_channel/lb_policy/pick_first/pick_first.cc \
    src/core/ext/filters/client_channel/lb_policy/priority/priority.cc \
    src/core/ext/filters/client_channel/lb_policy/ring_hash/ring_hash.cc \
    src/core/ext/filters/client_channel/lb_policy/rls/rls.cc \
    src/core/ext/filters/client_channel/lb_policy/round_robin/round_robin.cc \
    src/core/ext/filters/client_channel/lb_policy/weighted_target/weighted_target.cc \
    src/core/ext/filters/client_channel/lb_policy_registry.cc \
    src/core/ext/filters/client_channel/local_subchannel_pool.cc \
    src/core/ext/filters/client_channel/proxy_mapper_registry.cc \
    src/core/ext/filters/client_channel/resolver/binder/binder_resolver.cc \
    src/core/ext/filters/client_channel/resolver/dns/c_ares/dns_resolver_ares.cc \
    src/core/ext/filters/client_channel/resolver/dns/c_ares/grpc_ares_ev_driver_posix.cc \
    src/core/ext/filters/client_channel/resolver/dns/c_ares/grpc_ares_ev_driver_windows.cc \
    src/core/ext/filters/client_channel/resolver/dns/c_ares/grpc_ares_wrapper.cc \
    src/core/ext/filters/client_channel/resolver/dns/c_ares/grpc_ares_wrapper_posix.cc \
    src/core/ext/filters/client_channel/resolver/dns/c_ares/grpc_ares_wrapper_windows.cc \
    src/core/ext/filters/client_channel/resolver/dns/dns_resolver_selection.cc \
    src/core/ext/filters/client_channel/resolver/dns/native/dns_resolver.cc \
    src/core/ext/filters/client_channel/resolver/fake/fake_resolver.cc \
    src/core/ext/filters/client_channel/resolver/polling_resolver.cc \
    src/core/ext/filters/client_channel/resolver/sockaddr/sockaddr_resolver.cc \
    src/core/ext/filters/client_channel/resolver_result_parsing.cc \
    src/core/ext/filters/client_channel/retry_filter.cc \
    src/core/ext/filters/client_channel/retry_service_config.cc \
    src/core/ext/filters/client_channel/retry_throttle.cc \
    src/core/ext/filters/client_channel/service_config_channel_arg_filter.cc \
    src/core/ext/filters/client_channel/subchannel.cc \
    src/core/ext/filters/client_channel/subchannel_pool_interface.cc \
    src/core/ext/filters/client_channel/subchannel_stream_client.cc \
    src/core/ext/filters/deadline/deadline_filter.cc \
    src/core/ext/filters/fault_injection/fault_injection_filter.cc \
    src/core/ext/filters/fault_injection/service_config_parser.cc \
    src/core/ext/filters/http/client/http_client_filter.cc \
    src/core/ext/filters/http/client_authority_filter.cc \
    src/core/ext/filters/http/http_filters_plugin.cc \
    src/core/ext/filters/http/message_compress/message_compress_filter.cc \
    src/core/ext/filters/http/message_compress/message_decompress_filter.cc \
    src/core/ext/filters/http/server/http_server_filter.cc \
    src/core/ext/filters/message_size/message_size_filter.cc \
    src/core/ext/transport/chttp2/alpn/alpn.cc \
    src/core/ext/transport/chttp2/client/chttp2_connector.cc \
    src/core/ext/transport/chttp2/server/chttp2_server.cc \
    src/core/ext/transport/chttp2/transport/bin_decoder.cc \
    src/core/ext/transport/chttp2/transport/bin_encoder.cc \
    src/core/ext/transport/chttp2/transport/chttp2_transport.cc \
    src/core/ext/transport/chttp2/transport/context_list.cc \
    src/core/ext/transport/chttp2/transport/flow_control.cc \
    src/core/ext/transport/chttp2/transport/frame_data.cc \
    src/core/ext/transport/chttp2/transport/frame_goaway.cc \
    src/core/ext/transport/chttp2/transport/frame_ping.cc \
    src/core/ext/transport/chttp2/transport/frame_rst_stream.cc \
    src/core/ext/transport/chttp2/transport/frame_settings.cc \
    src/core/ext/transport/chttp2/transport/frame_window_update.cc \
    src/core/ext/transport/chttp2/transport/hpack_encoder.cc \
    src/core/ext/transport/chttp2/transport/hpack_encoder_table.cc \
    src/core/ext/transport/chttp2/transport/hpack_parser.cc \
    src/core/ext/transport/chttp2/transport/hpack_parser_table.cc \
    src/core/ext/transport/chttp2/transport/http2_settings.cc \
    src/core/ext/transport/chttp2/transport/huffsyms.cc \
    src/core/ext/transport/chttp2/transport/parsing.cc \
    src/core/ext/transport/chttp2/transport/stream_lists.cc \
    src/core/ext/transport/chttp2/transport/stream_map.cc \
    src/core/ext/transport/chttp2/transport/varint.cc \
    src/core/ext/transport/chttp2/transport/writing.cc \
    src/core/ext/transport/inproc/inproc_plugin.cc \
    src/core/ext/transport/inproc/inproc_transport.cc \
    src/core/ext/upb-generated/google/api/annotations.upb.c \
    src/core/ext/upb-generated/google/api/http.upb.c \
    src/core/ext/upb-generated/google/protobuf/any.upb.c \
    src/core/ext/upb-generated/google/protobuf/descriptor.upb.c \
    src/core/ext/upb-generated/google/protobuf/duration.upb.c \
    src/core/ext/upb-generated/google/protobuf/empty.upb.c \
    src/core/ext/upb-generated/google/protobuf/struct.upb.c \
    src/core/ext/upb-generated/google/protobuf/timestamp.upb.c \
    src/core/ext/upb-generated/google/protobuf/wrappers.upb.c \
    src/core/ext/upb-generated/google/rpc/status.upb.c \
    src/core/ext/upb-generated/src/proto/grpc/health/v1/health.upb.c \
    src/core/ext/upb-generated/src/proto/grpc/lb/v1/load_balancer.upb.c \
    src/core/ext/upb-generated/src/proto/grpc/lookup/v1/rls.upb.c \
    src/core/ext/upb-generated/validate/validate.upb.c \
    src/core/ext/upb-generated/xds/data/orca/v3/orca_load_report.upb.c \
    src/core/ext/upb-generated/xds/service/orca/v3/orca.upb.c \
    src/core/lib/address_utils/parse_address.cc \
    src/core/lib/address_utils/sockaddr_utils.cc \
    src/core/lib/backoff/backoff.cc \
    src/core/lib/channel/channel_args.cc \
    src/core/lib/channel/channel_args_preconditioning.cc \
    src/core/lib/channel/channel_stack.cc \
    src/core/lib/channel/channel_stack_builder.cc \
    src/core/lib/channel/channel_stack_builder_impl.cc \
    src/core/lib/channel/channel_trace.cc \
    src/core/lib/channel/channelz.cc \
    src/core/lib/channel/channelz_registry.cc \
    src/core/lib/channel/connected_channel.cc \
    src/core/lib/channel/promise_based_filter.cc \
    src/core/lib/channel/status_util.cc \
    src/core/lib/compression/compression.cc \
    src/core/lib/compression/compression_internal.cc \
    src/core/lib/compression/message_compress.cc \
    src/core/lib/config/core_configuration.cc \
    src/core/lib/debug/stats.cc \
    src/core/lib/debug/stats_data.cc \
    src/core/lib/debug/trace.cc \
    src/core/lib/event_engine/channel_args_endpoint_config.cc \
    src/core/lib/event_engine/default_event_engine_factory.cc \
    src/core/lib/event_engine/event_engine.cc \
    src/core/lib/event_engine/iomgr_engine/iomgr_engine.cc \
    src/core/lib/event_engine/iomgr_engine/thread_pool.cc \
    src/core/lib/event_engine/iomgr_engine/timer.cc \
    src/core/lib/event_engine/iomgr_engine/timer_heap.cc \
    src/core/lib/event_engine/iomgr_engine/timer_manager.cc \
    src/core/lib/event_engine/memory_allocator.cc \
    src/core/lib/event_engine/resolved_address.cc \
    src/core/lib/event_engine/slice.cc \
    src/core/lib/event_engine/slice_buffer.cc \
    src/core/lib/event_engine/trace.cc \
    src/core/lib/gprpp/status_helper.cc \
    src/core/lib/gprpp/time.cc \
<<<<<<< HEAD
    src/core/lib/gprpp/time_averaged_stats.cc \
=======
    src/core/lib/gprpp/work_serializer.cc \
>>>>>>> caf0a49e
    src/core/lib/http/format_request.cc \
    src/core/lib/http/httpcli.cc \
    src/core/lib/http/parser.cc \
    src/core/lib/iomgr/buffer_list.cc \
    src/core/lib/iomgr/call_combiner.cc \
    src/core/lib/iomgr/cfstream_handle.cc \
    src/core/lib/iomgr/combiner.cc \
    src/core/lib/iomgr/dualstack_socket_posix.cc \
    src/core/lib/iomgr/endpoint.cc \
    src/core/lib/iomgr/endpoint_cfstream.cc \
    src/core/lib/iomgr/endpoint_pair_posix.cc \
    src/core/lib/iomgr/endpoint_pair_windows.cc \
    src/core/lib/iomgr/error.cc \
    src/core/lib/iomgr/error_cfstream.cc \
    src/core/lib/iomgr/ev_apple.cc \
    src/core/lib/iomgr/ev_epoll1_linux.cc \
    src/core/lib/iomgr/ev_poll_posix.cc \
    src/core/lib/iomgr/ev_posix.cc \
    src/core/lib/iomgr/ev_windows.cc \
    src/core/lib/iomgr/exec_ctx.cc \
    src/core/lib/iomgr/executor.cc \
    src/core/lib/iomgr/fork_posix.cc \
    src/core/lib/iomgr/fork_windows.cc \
    src/core/lib/iomgr/gethostname_fallback.cc \
    src/core/lib/iomgr/gethostname_host_name_max.cc \
    src/core/lib/iomgr/gethostname_sysconf.cc \
    src/core/lib/iomgr/grpc_if_nametoindex_posix.cc \
    src/core/lib/iomgr/grpc_if_nametoindex_unsupported.cc \
    src/core/lib/iomgr/internal_errqueue.cc \
    src/core/lib/iomgr/iocp_windows.cc \
    src/core/lib/iomgr/iomgr.cc \
    src/core/lib/iomgr/iomgr_internal.cc \
    src/core/lib/iomgr/iomgr_posix.cc \
    src/core/lib/iomgr/iomgr_posix_cfstream.cc \
    src/core/lib/iomgr/iomgr_windows.cc \
    src/core/lib/iomgr/load_file.cc \
    src/core/lib/iomgr/lockfree_event.cc \
    src/core/lib/iomgr/polling_entity.cc \
    src/core/lib/iomgr/pollset.cc \
    src/core/lib/iomgr/pollset_set.cc \
    src/core/lib/iomgr/pollset_set_windows.cc \
    src/core/lib/iomgr/pollset_windows.cc \
    src/core/lib/iomgr/resolve_address.cc \
    src/core/lib/iomgr/resolve_address_posix.cc \
    src/core/lib/iomgr/resolve_address_windows.cc \
    src/core/lib/iomgr/sockaddr_utils_posix.cc \
    src/core/lib/iomgr/socket_factory_posix.cc \
    src/core/lib/iomgr/socket_mutator.cc \
    src/core/lib/iomgr/socket_utils_common_posix.cc \
    src/core/lib/iomgr/socket_utils_linux.cc \
    src/core/lib/iomgr/socket_utils_posix.cc \
    src/core/lib/iomgr/socket_utils_windows.cc \
    src/core/lib/iomgr/socket_windows.cc \
    src/core/lib/iomgr/tcp_client.cc \
    src/core/lib/iomgr/tcp_client_cfstream.cc \
    src/core/lib/iomgr/tcp_client_posix.cc \
    src/core/lib/iomgr/tcp_client_windows.cc \
    src/core/lib/iomgr/tcp_posix.cc \
    src/core/lib/iomgr/tcp_server.cc \
    src/core/lib/iomgr/tcp_server_posix.cc \
    src/core/lib/iomgr/tcp_server_utils_posix_common.cc \
    src/core/lib/iomgr/tcp_server_utils_posix_ifaddrs.cc \
    src/core/lib/iomgr/tcp_server_utils_posix_noifaddrs.cc \
    src/core/lib/iomgr/tcp_server_windows.cc \
    src/core/lib/iomgr/tcp_windows.cc \
    src/core/lib/iomgr/timer.cc \
    src/core/lib/iomgr/timer_generic.cc \
    src/core/lib/iomgr/timer_heap.cc \
    src/core/lib/iomgr/timer_manager.cc \
    src/core/lib/iomgr/unix_sockets_posix.cc \
    src/core/lib/iomgr/unix_sockets_posix_noop.cc \
    src/core/lib/iomgr/wakeup_fd_eventfd.cc \
    src/core/lib/iomgr/wakeup_fd_nospecial.cc \
    src/core/lib/iomgr/wakeup_fd_pipe.cc \
    src/core/lib/iomgr/wakeup_fd_posix.cc \
    src/core/lib/json/json_reader.cc \
    src/core/lib/json/json_util.cc \
    src/core/lib/json/json_writer.cc \
    src/core/lib/promise/activity.cc \
    src/core/lib/promise/sleep.cc \
    src/core/lib/resolver/resolver.cc \
    src/core/lib/resolver/resolver_registry.cc \
    src/core/lib/resolver/server_address.cc \
    src/core/lib/resource_quota/api.cc \
    src/core/lib/resource_quota/arena.cc \
    src/core/lib/resource_quota/memory_quota.cc \
    src/core/lib/resource_quota/resource_quota.cc \
    src/core/lib/resource_quota/thread_quota.cc \
    src/core/lib/resource_quota/trace.cc \
    src/core/lib/security/authorization/authorization_policy_provider_vtable.cc \
    src/core/lib/security/authorization/evaluate_args.cc \
    src/core/lib/security/authorization/grpc_server_authz_filter.cc \
    src/core/lib/security/context/security_context.cc \
    src/core/lib/security/credentials/call_creds_util.cc \
    src/core/lib/security/credentials/composite/composite_credentials.cc \
    src/core/lib/security/credentials/credentials.cc \
    src/core/lib/security/credentials/fake/fake_credentials.cc \
    src/core/lib/security/credentials/insecure/insecure_credentials.cc \
    src/core/lib/security/credentials/plugin/plugin_credentials.cc \
    src/core/lib/security/credentials/tls/tls_utils.cc \
    src/core/lib/security/security_connector/fake/fake_security_connector.cc \
    src/core/lib/security/security_connector/insecure/insecure_security_connector.cc \
    src/core/lib/security/security_connector/load_system_roots_fallback.cc \
    src/core/lib/security/security_connector/load_system_roots_supported.cc \
    src/core/lib/security/security_connector/security_connector.cc \
    src/core/lib/security/transport/client_auth_filter.cc \
    src/core/lib/security/transport/secure_endpoint.cc \
    src/core/lib/security/transport/security_handshaker.cc \
    src/core/lib/security/transport/server_auth_filter.cc \
    src/core/lib/security/transport/tsi_error.cc \
    src/core/lib/security/util/json_util.cc \
    src/core/lib/service_config/service_config_impl.cc \
    src/core/lib/service_config/service_config_parser.cc \
    src/core/lib/slice/b64.cc \
    src/core/lib/slice/percent_encoding.cc \
    src/core/lib/slice/slice.cc \
    src/core/lib/slice/slice_api.cc \
    src/core/lib/slice/slice_buffer.cc \
    src/core/lib/slice/slice_buffer_api.cc \
    src/core/lib/slice/slice_refcount.cc \
    src/core/lib/slice/slice_string_helpers.cc \
    src/core/lib/surface/api_trace.cc \
    src/core/lib/surface/builtins.cc \
    src/core/lib/surface/byte_buffer.cc \
    src/core/lib/surface/byte_buffer_reader.cc \
    src/core/lib/surface/call.cc \
    src/core/lib/surface/call_details.cc \
    src/core/lib/surface/call_log_batch.cc \
    src/core/lib/surface/channel.cc \
    src/core/lib/surface/channel_init.cc \
    src/core/lib/surface/channel_ping.cc \
    src/core/lib/surface/channel_stack_type.cc \
    src/core/lib/surface/completion_queue.cc \
    src/core/lib/surface/completion_queue_factory.cc \
    src/core/lib/surface/event_string.cc \
    src/core/lib/surface/init.cc \
    src/core/lib/surface/lame_client.cc \
    src/core/lib/surface/metadata_array.cc \
    src/core/lib/surface/server.cc \
    src/core/lib/surface/validate_metadata.cc \
    src/core/lib/surface/version.cc \
    src/core/lib/transport/bdp_estimator.cc \
    src/core/lib/transport/connectivity_state.cc \
    src/core/lib/transport/error_utils.cc \
    src/core/lib/transport/handshaker.cc \
    src/core/lib/transport/handshaker_registry.cc \
    src/core/lib/transport/http_connect_handshaker.cc \
    src/core/lib/transport/metadata_batch.cc \
    src/core/lib/transport/parsed_metadata.cc \
    src/core/lib/transport/pid_controller.cc \
    src/core/lib/transport/status_conversion.cc \
    src/core/lib/transport/tcp_connect_handshaker.cc \
    src/core/lib/transport/timeout_encoding.cc \
    src/core/lib/transport/transport.cc \
    src/core/lib/transport/transport_op_string.cc \
    src/core/lib/uri/uri_parser.cc \
    src/core/plugin_registry/grpc_plugin_registry.cc \
    src/core/plugin_registry/grpc_plugin_registry_noextra.cc \
    src/core/tsi/fake_transport_security.cc \
    src/core/tsi/local_transport_security.cc \
    src/core/tsi/transport_security.cc \
    src/core/tsi/transport_security_grpc.cc \

PUBLIC_HEADERS_C += \
    include/grpc/byte_buffer.h \
    include/grpc/byte_buffer_reader.h \
    include/grpc/census.h \
    include/grpc/compression.h \
    include/grpc/event_engine/endpoint_config.h \
    include/grpc/event_engine/event_engine.h \
    include/grpc/event_engine/internal/memory_allocator_impl.h \
    include/grpc/event_engine/memory_allocator.h \
    include/grpc/event_engine/memory_request.h \
    include/grpc/event_engine/port.h \
    include/grpc/event_engine/slice.h \
    include/grpc/event_engine/slice_buffer.h \
    include/grpc/fork.h \
    include/grpc/grpc.h \
    include/grpc/grpc_posix.h \
    include/grpc/grpc_security.h \
    include/grpc/grpc_security_constants.h \
    include/grpc/load_reporting.h \
    include/grpc/slice.h \
    include/grpc/slice_buffer.h \
    include/grpc/status.h \
    include/grpc/support/alloc.h \
    include/grpc/support/atm.h \
    include/grpc/support/atm_gcc_atomic.h \
    include/grpc/support/atm_gcc_sync.h \
    include/grpc/support/atm_windows.h \
    include/grpc/support/cpu.h \
    include/grpc/support/log.h \
    include/grpc/support/log_windows.h \
    include/grpc/support/port_platform.h \
    include/grpc/support/string_util.h \
    include/grpc/support/sync.h \
    include/grpc/support/sync_abseil.h \
    include/grpc/support/sync_custom.h \
    include/grpc/support/sync_generic.h \
    include/grpc/support/sync_posix.h \
    include/grpc/support/sync_windows.h \
    include/grpc/support/thd_id.h \
    include/grpc/support/time.h \
    include/grpc/support/workaround_list.h \

LIBGRPC_UNSECURE_OBJS = $(addprefix $(OBJDIR)/$(CONFIG)/, $(addsuffix .o, $(basename $(LIBGRPC_UNSECURE_SRC))))


$(LIBDIR)/$(CONFIG)/libgrpc_unsecure.a: $(ZLIB_DEP) $(CARES_DEP) $(ADDRESS_SORTING_DEP) $(RE2_DEP) $(UPB_DEP) $(GRPC_ABSEIL_DEP)  $(LIBGRPC_UNSECURE_OBJS)  $(LIBGPR_OBJS)  $(LIBGRPC_ABSEIL_OBJS)  $(ZLIB_MERGE_OBJS)  $(CARES_MERGE_OBJS)  $(ADDRESS_SORTING_MERGE_OBJS)  $(RE2_MERGE_OBJS)  $(UPB_MERGE_OBJS) 
	$(E) "[AR]      Creating $@"
	$(Q) mkdir -p `dirname $@`
	$(Q) rm -f $(LIBDIR)/$(CONFIG)/libgrpc_unsecure.a
	$(Q) $(AR) $(ARFLAGS) $(LIBDIR)/$(CONFIG)/libgrpc_unsecure.a $(LIBGRPC_UNSECURE_OBJS)  $(LIBGPR_OBJS)  $(LIBGRPC_ABSEIL_OBJS)  $(ZLIB_MERGE_OBJS)  $(CARES_MERGE_OBJS)  $(ADDRESS_SORTING_MERGE_OBJS)  $(RE2_MERGE_OBJS)  $(UPB_MERGE_OBJS) 
ifeq ($(SYSTEM),Darwin)
	$(Q) $(RANLIB) $(RANLIBFLAGS) $(LIBDIR)/$(CONFIG)/libgrpc_unsecure.a
endif



ifeq ($(SYSTEM),MINGW32)
$(LIBDIR)/$(CONFIG)/grpc_unsecure$(SHARED_VERSION_CORE).$(SHARED_EXT_CORE): $(LIBGRPC_UNSECURE_OBJS)  $(ZLIB_DEP) $(CARES_DEP) $(ADDRESS_SORTING_DEP) $(RE2_DEP) $(UPB_DEP) $(GRPC_ABSEIL_DEP) $(LIBDIR)/$(CONFIG)/libgpr.a $(LIBDIR)/$(CONFIG)/libaddress_sorting.a $(LIBDIR)/$(CONFIG)/libupb.a
	$(E) "[LD]      Linking $@"
	$(Q) mkdir -p `dirname $@`
	$(Q) $(LDXX) $(LDFLAGS) -L$(LIBDIR)/$(CONFIG) -shared -Wl,--output-def=$(LIBDIR)/$(CONFIG)/grpc_unsecure$(SHARED_VERSION_CORE).def -Wl,--out-implib=$(LIBDIR)/$(CONFIG)/libgrpc_unsecure$(SHARED_VERSION_CORE)-dll.a -o $(LIBDIR)/$(CONFIG)/grpc_unsecure$(SHARED_VERSION_CORE).$(SHARED_EXT_CORE) $(LIBGRPC_UNSECURE_OBJS) $(LIBDIR)/$(CONFIG)/libgpr.a $(LIBDIR)/$(CONFIG)/libaddress_sorting.a $(LIBDIR)/$(CONFIG)/libupb.a $(ZLIB_MERGE_LIBS) $(CARES_MERGE_LIBS) $(ADDRESS_SORTING_MERGE_LIBS) $(RE2_MERGE_LIBS) $(UPB_MERGE_LIBS) $(GRPC_ABSEIL_MERGE_LIBS) $(LDLIBS)
else
$(LIBDIR)/$(CONFIG)/libgrpc_unsecure$(SHARED_VERSION_CORE).$(SHARED_EXT_CORE): $(LIBGRPC_UNSECURE_OBJS)  $(ZLIB_DEP) $(CARES_DEP) $(ADDRESS_SORTING_DEP) $(RE2_DEP) $(UPB_DEP) $(GRPC_ABSEIL_DEP) $(LIBDIR)/$(CONFIG)/libgpr.a $(LIBDIR)/$(CONFIG)/libaddress_sorting.a $(LIBDIR)/$(CONFIG)/libupb.a
	$(E) "[LD]      Linking $@"
	$(Q) mkdir -p `dirname $@`
ifeq ($(SYSTEM),Darwin)
	$(Q) $(LDXX) $(LDFLAGS) -L$(LIBDIR)/$(CONFIG) -install_name $(SHARED_PREFIX)grpc_unsecure$(SHARED_VERSION_CORE).$(SHARED_EXT_CORE) -dynamiclib -o $(LIBDIR)/$(CONFIG)/libgrpc_unsecure$(SHARED_VERSION_CORE).$(SHARED_EXT_CORE) $(LIBGRPC_UNSECURE_OBJS) $(LIBDIR)/$(CONFIG)/libgpr.a $(LIBDIR)/$(CONFIG)/libaddress_sorting.a $(LIBDIR)/$(CONFIG)/libupb.a $(ZLIB_MERGE_LIBS) $(CARES_MERGE_LIBS) $(ADDRESS_SORTING_MERGE_LIBS) $(RE2_MERGE_LIBS) $(UPB_MERGE_LIBS) $(GRPC_ABSEIL_MERGE_LIBS) $(LDLIBS)
else
	$(Q) $(LDXX) $(LDFLAGS) -L$(LIBDIR)/$(CONFIG) -shared -Wl,-soname,libgrpc_unsecure.so.26 -o $(LIBDIR)/$(CONFIG)/libgrpc_unsecure$(SHARED_VERSION_CORE).$(SHARED_EXT_CORE) $(LIBGRPC_UNSECURE_OBJS) $(LIBDIR)/$(CONFIG)/libgpr.a $(LIBDIR)/$(CONFIG)/libaddress_sorting.a $(LIBDIR)/$(CONFIG)/libupb.a $(ZLIB_MERGE_LIBS) $(CARES_MERGE_LIBS) $(ADDRESS_SORTING_MERGE_LIBS) $(RE2_MERGE_LIBS) $(UPB_MERGE_LIBS) $(GRPC_ABSEIL_MERGE_LIBS) $(LDLIBS)
	$(Q) ln -sf $(SHARED_PREFIX)grpc_unsecure$(SHARED_VERSION_CORE).$(SHARED_EXT_CORE) $(LIBDIR)/$(CONFIG)/libgrpc_unsecure$(SHARED_VERSION_CORE).so.26
	$(Q) ln -sf $(SHARED_PREFIX)grpc_unsecure$(SHARED_VERSION_CORE).$(SHARED_EXT_CORE) $(LIBDIR)/$(CONFIG)/libgrpc_unsecure$(SHARED_VERSION_CORE).so
endif
endif

ifneq ($(NO_DEPS),true)
-include $(LIBGRPC_UNSECURE_OBJS:.o=.dep)
endif
# end of build recipe for library "grpc_unsecure"


# start of build recipe for library "boringssl" (generated by makelib(lib) template function)
LIBBORINGSSL_SRC = \
    third_party/boringssl-with-bazel/err_data.c \
    third_party/boringssl-with-bazel/src/crypto/asn1/a_bitstr.c \
    third_party/boringssl-with-bazel/src/crypto/asn1/a_bool.c \
    third_party/boringssl-with-bazel/src/crypto/asn1/a_d2i_fp.c \
    third_party/boringssl-with-bazel/src/crypto/asn1/a_dup.c \
    third_party/boringssl-with-bazel/src/crypto/asn1/a_enum.c \
    third_party/boringssl-with-bazel/src/crypto/asn1/a_gentm.c \
    third_party/boringssl-with-bazel/src/crypto/asn1/a_i2d_fp.c \
    third_party/boringssl-with-bazel/src/crypto/asn1/a_int.c \
    third_party/boringssl-with-bazel/src/crypto/asn1/a_mbstr.c \
    third_party/boringssl-with-bazel/src/crypto/asn1/a_object.c \
    third_party/boringssl-with-bazel/src/crypto/asn1/a_octet.c \
    third_party/boringssl-with-bazel/src/crypto/asn1/a_print.c \
    third_party/boringssl-with-bazel/src/crypto/asn1/a_strex.c \
    third_party/boringssl-with-bazel/src/crypto/asn1/a_strnid.c \
    third_party/boringssl-with-bazel/src/crypto/asn1/a_time.c \
    third_party/boringssl-with-bazel/src/crypto/asn1/a_type.c \
    third_party/boringssl-with-bazel/src/crypto/asn1/a_utctm.c \
    third_party/boringssl-with-bazel/src/crypto/asn1/a_utf8.c \
    third_party/boringssl-with-bazel/src/crypto/asn1/asn1_lib.c \
    third_party/boringssl-with-bazel/src/crypto/asn1/asn1_par.c \
    third_party/boringssl-with-bazel/src/crypto/asn1/asn_pack.c \
    third_party/boringssl-with-bazel/src/crypto/asn1/f_int.c \
    third_party/boringssl-with-bazel/src/crypto/asn1/f_string.c \
    third_party/boringssl-with-bazel/src/crypto/asn1/tasn_dec.c \
    third_party/boringssl-with-bazel/src/crypto/asn1/tasn_enc.c \
    third_party/boringssl-with-bazel/src/crypto/asn1/tasn_fre.c \
    third_party/boringssl-with-bazel/src/crypto/asn1/tasn_new.c \
    third_party/boringssl-with-bazel/src/crypto/asn1/tasn_typ.c \
    third_party/boringssl-with-bazel/src/crypto/asn1/tasn_utl.c \
    third_party/boringssl-with-bazel/src/crypto/asn1/time_support.c \
    third_party/boringssl-with-bazel/src/crypto/base64/base64.c \
    third_party/boringssl-with-bazel/src/crypto/bio/bio.c \
    third_party/boringssl-with-bazel/src/crypto/bio/bio_mem.c \
    third_party/boringssl-with-bazel/src/crypto/bio/connect.c \
    third_party/boringssl-with-bazel/src/crypto/bio/fd.c \
    third_party/boringssl-with-bazel/src/crypto/bio/file.c \
    third_party/boringssl-with-bazel/src/crypto/bio/hexdump.c \
    third_party/boringssl-with-bazel/src/crypto/bio/pair.c \
    third_party/boringssl-with-bazel/src/crypto/bio/printf.c \
    third_party/boringssl-with-bazel/src/crypto/bio/socket.c \
    third_party/boringssl-with-bazel/src/crypto/bio/socket_helper.c \
    third_party/boringssl-with-bazel/src/crypto/blake2/blake2.c \
    third_party/boringssl-with-bazel/src/crypto/bn_extra/bn_asn1.c \
    third_party/boringssl-with-bazel/src/crypto/bn_extra/convert.c \
    third_party/boringssl-with-bazel/src/crypto/buf/buf.c \
    third_party/boringssl-with-bazel/src/crypto/bytestring/asn1_compat.c \
    third_party/boringssl-with-bazel/src/crypto/bytestring/ber.c \
    third_party/boringssl-with-bazel/src/crypto/bytestring/cbb.c \
    third_party/boringssl-with-bazel/src/crypto/bytestring/cbs.c \
    third_party/boringssl-with-bazel/src/crypto/bytestring/unicode.c \
    third_party/boringssl-with-bazel/src/crypto/chacha/chacha.c \
    third_party/boringssl-with-bazel/src/crypto/cipher_extra/cipher_extra.c \
    third_party/boringssl-with-bazel/src/crypto/cipher_extra/derive_key.c \
    third_party/boringssl-with-bazel/src/crypto/cipher_extra/e_aesccm.c \
    third_party/boringssl-with-bazel/src/crypto/cipher_extra/e_aesctrhmac.c \
    third_party/boringssl-with-bazel/src/crypto/cipher_extra/e_aesgcmsiv.c \
    third_party/boringssl-with-bazel/src/crypto/cipher_extra/e_chacha20poly1305.c \
    third_party/boringssl-with-bazel/src/crypto/cipher_extra/e_null.c \
    third_party/boringssl-with-bazel/src/crypto/cipher_extra/e_rc2.c \
    third_party/boringssl-with-bazel/src/crypto/cipher_extra/e_rc4.c \
    third_party/boringssl-with-bazel/src/crypto/cipher_extra/e_tls.c \
    third_party/boringssl-with-bazel/src/crypto/cipher_extra/tls_cbc.c \
    third_party/boringssl-with-bazel/src/crypto/cmac/cmac.c \
    third_party/boringssl-with-bazel/src/crypto/conf/conf.c \
    third_party/boringssl-with-bazel/src/crypto/cpu-aarch64-fuchsia.c \
    third_party/boringssl-with-bazel/src/crypto/cpu-aarch64-linux.c \
    third_party/boringssl-with-bazel/src/crypto/cpu-aarch64-win.c \
    third_party/boringssl-with-bazel/src/crypto/cpu-arm-linux.c \
    third_party/boringssl-with-bazel/src/crypto/cpu-arm.c \
    third_party/boringssl-with-bazel/src/crypto/cpu-intel.c \
    third_party/boringssl-with-bazel/src/crypto/cpu-ppc64le.c \
    third_party/boringssl-with-bazel/src/crypto/crypto.c \
    third_party/boringssl-with-bazel/src/crypto/curve25519/curve25519.c \
    third_party/boringssl-with-bazel/src/crypto/curve25519/spake25519.c \
    third_party/boringssl-with-bazel/src/crypto/dh_extra/dh_asn1.c \
    third_party/boringssl-with-bazel/src/crypto/dh_extra/params.c \
    third_party/boringssl-with-bazel/src/crypto/digest_extra/digest_extra.c \
    third_party/boringssl-with-bazel/src/crypto/dsa/dsa.c \
    third_party/boringssl-with-bazel/src/crypto/dsa/dsa_asn1.c \
    third_party/boringssl-with-bazel/src/crypto/ec_extra/ec_asn1.c \
    third_party/boringssl-with-bazel/src/crypto/ec_extra/ec_derive.c \
    third_party/boringssl-with-bazel/src/crypto/ec_extra/hash_to_curve.c \
    third_party/boringssl-with-bazel/src/crypto/ecdh_extra/ecdh_extra.c \
    third_party/boringssl-with-bazel/src/crypto/ecdsa_extra/ecdsa_asn1.c \
    third_party/boringssl-with-bazel/src/crypto/engine/engine.c \
    third_party/boringssl-with-bazel/src/crypto/err/err.c \
    third_party/boringssl-with-bazel/src/crypto/evp/digestsign.c \
    third_party/boringssl-with-bazel/src/crypto/evp/evp.c \
    third_party/boringssl-with-bazel/src/crypto/evp/evp_asn1.c \
    third_party/boringssl-with-bazel/src/crypto/evp/evp_ctx.c \
    third_party/boringssl-with-bazel/src/crypto/evp/p_dsa_asn1.c \
    third_party/boringssl-with-bazel/src/crypto/evp/p_ec.c \
    third_party/boringssl-with-bazel/src/crypto/evp/p_ec_asn1.c \
    third_party/boringssl-with-bazel/src/crypto/evp/p_ed25519.c \
    third_party/boringssl-with-bazel/src/crypto/evp/p_ed25519_asn1.c \
    third_party/boringssl-with-bazel/src/crypto/evp/p_rsa.c \
    third_party/boringssl-with-bazel/src/crypto/evp/p_rsa_asn1.c \
    third_party/boringssl-with-bazel/src/crypto/evp/p_x25519.c \
    third_party/boringssl-with-bazel/src/crypto/evp/p_x25519_asn1.c \
    third_party/boringssl-with-bazel/src/crypto/evp/pbkdf.c \
    third_party/boringssl-with-bazel/src/crypto/evp/print.c \
    third_party/boringssl-with-bazel/src/crypto/evp/scrypt.c \
    third_party/boringssl-with-bazel/src/crypto/evp/sign.c \
    third_party/boringssl-with-bazel/src/crypto/ex_data.c \
    third_party/boringssl-with-bazel/src/crypto/fipsmodule/bcm.c \
    third_party/boringssl-with-bazel/src/crypto/fipsmodule/fips_shared_support.c \
    third_party/boringssl-with-bazel/src/crypto/hkdf/hkdf.c \
    third_party/boringssl-with-bazel/src/crypto/hpke/hpke.c \
    third_party/boringssl-with-bazel/src/crypto/hrss/hrss.c \
    third_party/boringssl-with-bazel/src/crypto/lhash/lhash.c \
    third_party/boringssl-with-bazel/src/crypto/mem.c \
    third_party/boringssl-with-bazel/src/crypto/obj/obj.c \
    third_party/boringssl-with-bazel/src/crypto/obj/obj_xref.c \
    third_party/boringssl-with-bazel/src/crypto/pem/pem_all.c \
    third_party/boringssl-with-bazel/src/crypto/pem/pem_info.c \
    third_party/boringssl-with-bazel/src/crypto/pem/pem_lib.c \
    third_party/boringssl-with-bazel/src/crypto/pem/pem_oth.c \
    third_party/boringssl-with-bazel/src/crypto/pem/pem_pk8.c \
    third_party/boringssl-with-bazel/src/crypto/pem/pem_pkey.c \
    third_party/boringssl-with-bazel/src/crypto/pem/pem_x509.c \
    third_party/boringssl-with-bazel/src/crypto/pem/pem_xaux.c \
    third_party/boringssl-with-bazel/src/crypto/pkcs7/pkcs7.c \
    third_party/boringssl-with-bazel/src/crypto/pkcs7/pkcs7_x509.c \
    third_party/boringssl-with-bazel/src/crypto/pkcs8/p5_pbev2.c \
    third_party/boringssl-with-bazel/src/crypto/pkcs8/pkcs8.c \
    third_party/boringssl-with-bazel/src/crypto/pkcs8/pkcs8_x509.c \
    third_party/boringssl-with-bazel/src/crypto/poly1305/poly1305.c \
    third_party/boringssl-with-bazel/src/crypto/poly1305/poly1305_arm.c \
    third_party/boringssl-with-bazel/src/crypto/poly1305/poly1305_vec.c \
    third_party/boringssl-with-bazel/src/crypto/pool/pool.c \
    third_party/boringssl-with-bazel/src/crypto/rand_extra/deterministic.c \
    third_party/boringssl-with-bazel/src/crypto/rand_extra/forkunsafe.c \
    third_party/boringssl-with-bazel/src/crypto/rand_extra/fuchsia.c \
    third_party/boringssl-with-bazel/src/crypto/rand_extra/passive.c \
    third_party/boringssl-with-bazel/src/crypto/rand_extra/rand_extra.c \
    third_party/boringssl-with-bazel/src/crypto/rand_extra/windows.c \
    third_party/boringssl-with-bazel/src/crypto/rc4/rc4.c \
    third_party/boringssl-with-bazel/src/crypto/refcount_c11.c \
    third_party/boringssl-with-bazel/src/crypto/refcount_lock.c \
    third_party/boringssl-with-bazel/src/crypto/rsa_extra/rsa_asn1.c \
    third_party/boringssl-with-bazel/src/crypto/rsa_extra/rsa_print.c \
    third_party/boringssl-with-bazel/src/crypto/siphash/siphash.c \
    third_party/boringssl-with-bazel/src/crypto/stack/stack.c \
    third_party/boringssl-with-bazel/src/crypto/thread.c \
    third_party/boringssl-with-bazel/src/crypto/thread_none.c \
    third_party/boringssl-with-bazel/src/crypto/thread_pthread.c \
    third_party/boringssl-with-bazel/src/crypto/thread_win.c \
    third_party/boringssl-with-bazel/src/crypto/trust_token/pmbtoken.c \
    third_party/boringssl-with-bazel/src/crypto/trust_token/trust_token.c \
    third_party/boringssl-with-bazel/src/crypto/trust_token/voprf.c \
    third_party/boringssl-with-bazel/src/crypto/x509/a_digest.c \
    third_party/boringssl-with-bazel/src/crypto/x509/a_sign.c \
    third_party/boringssl-with-bazel/src/crypto/x509/a_verify.c \
    third_party/boringssl-with-bazel/src/crypto/x509/algorithm.c \
    third_party/boringssl-with-bazel/src/crypto/x509/asn1_gen.c \
    third_party/boringssl-with-bazel/src/crypto/x509/by_dir.c \
    third_party/boringssl-with-bazel/src/crypto/x509/by_file.c \
    third_party/boringssl-with-bazel/src/crypto/x509/i2d_pr.c \
    third_party/boringssl-with-bazel/src/crypto/x509/name_print.c \
    third_party/boringssl-with-bazel/src/crypto/x509/rsa_pss.c \
    third_party/boringssl-with-bazel/src/crypto/x509/t_crl.c \
    third_party/boringssl-with-bazel/src/crypto/x509/t_req.c \
    third_party/boringssl-with-bazel/src/crypto/x509/t_x509.c \
    third_party/boringssl-with-bazel/src/crypto/x509/t_x509a.c \
    third_party/boringssl-with-bazel/src/crypto/x509/x509.c \
    third_party/boringssl-with-bazel/src/crypto/x509/x509_att.c \
    third_party/boringssl-with-bazel/src/crypto/x509/x509_cmp.c \
    third_party/boringssl-with-bazel/src/crypto/x509/x509_d2.c \
    third_party/boringssl-with-bazel/src/crypto/x509/x509_def.c \
    third_party/boringssl-with-bazel/src/crypto/x509/x509_ext.c \
    third_party/boringssl-with-bazel/src/crypto/x509/x509_lu.c \
    third_party/boringssl-with-bazel/src/crypto/x509/x509_obj.c \
    third_party/boringssl-with-bazel/src/crypto/x509/x509_req.c \
    third_party/boringssl-with-bazel/src/crypto/x509/x509_set.c \
    third_party/boringssl-with-bazel/src/crypto/x509/x509_trs.c \
    third_party/boringssl-with-bazel/src/crypto/x509/x509_txt.c \
    third_party/boringssl-with-bazel/src/crypto/x509/x509_v3.c \
    third_party/boringssl-with-bazel/src/crypto/x509/x509_vfy.c \
    third_party/boringssl-with-bazel/src/crypto/x509/x509_vpm.c \
    third_party/boringssl-with-bazel/src/crypto/x509/x509cset.c \
    third_party/boringssl-with-bazel/src/crypto/x509/x509name.c \
    third_party/boringssl-with-bazel/src/crypto/x509/x509rset.c \
    third_party/boringssl-with-bazel/src/crypto/x509/x509spki.c \
    third_party/boringssl-with-bazel/src/crypto/x509/x_algor.c \
    third_party/boringssl-with-bazel/src/crypto/x509/x_all.c \
    third_party/boringssl-with-bazel/src/crypto/x509/x_attrib.c \
    third_party/boringssl-with-bazel/src/crypto/x509/x_crl.c \
    third_party/boringssl-with-bazel/src/crypto/x509/x_exten.c \
    third_party/boringssl-with-bazel/src/crypto/x509/x_info.c \
    third_party/boringssl-with-bazel/src/crypto/x509/x_name.c \
    third_party/boringssl-with-bazel/src/crypto/x509/x_pkey.c \
    third_party/boringssl-with-bazel/src/crypto/x509/x_pubkey.c \
    third_party/boringssl-with-bazel/src/crypto/x509/x_req.c \
    third_party/boringssl-with-bazel/src/crypto/x509/x_sig.c \
    third_party/boringssl-with-bazel/src/crypto/x509/x_spki.c \
    third_party/boringssl-with-bazel/src/crypto/x509/x_val.c \
    third_party/boringssl-with-bazel/src/crypto/x509/x_x509.c \
    third_party/boringssl-with-bazel/src/crypto/x509/x_x509a.c \
    third_party/boringssl-with-bazel/src/crypto/x509v3/pcy_cache.c \
    third_party/boringssl-with-bazel/src/crypto/x509v3/pcy_data.c \
    third_party/boringssl-with-bazel/src/crypto/x509v3/pcy_lib.c \
    third_party/boringssl-with-bazel/src/crypto/x509v3/pcy_map.c \
    third_party/boringssl-with-bazel/src/crypto/x509v3/pcy_node.c \
    third_party/boringssl-with-bazel/src/crypto/x509v3/pcy_tree.c \
    third_party/boringssl-with-bazel/src/crypto/x509v3/v3_akey.c \
    third_party/boringssl-with-bazel/src/crypto/x509v3/v3_akeya.c \
    third_party/boringssl-with-bazel/src/crypto/x509v3/v3_alt.c \
    third_party/boringssl-with-bazel/src/crypto/x509v3/v3_bcons.c \
    third_party/boringssl-with-bazel/src/crypto/x509v3/v3_bitst.c \
    third_party/boringssl-with-bazel/src/crypto/x509v3/v3_conf.c \
    third_party/boringssl-with-bazel/src/crypto/x509v3/v3_cpols.c \
    third_party/boringssl-with-bazel/src/crypto/x509v3/v3_crld.c \
    third_party/boringssl-with-bazel/src/crypto/x509v3/v3_enum.c \
    third_party/boringssl-with-bazel/src/crypto/x509v3/v3_extku.c \
    third_party/boringssl-with-bazel/src/crypto/x509v3/v3_genn.c \
    third_party/boringssl-with-bazel/src/crypto/x509v3/v3_ia5.c \
    third_party/boringssl-with-bazel/src/crypto/x509v3/v3_info.c \
    third_party/boringssl-with-bazel/src/crypto/x509v3/v3_int.c \
    third_party/boringssl-with-bazel/src/crypto/x509v3/v3_lib.c \
    third_party/boringssl-with-bazel/src/crypto/x509v3/v3_ncons.c \
    third_party/boringssl-with-bazel/src/crypto/x509v3/v3_ocsp.c \
    third_party/boringssl-with-bazel/src/crypto/x509v3/v3_pci.c \
    third_party/boringssl-with-bazel/src/crypto/x509v3/v3_pcia.c \
    third_party/boringssl-with-bazel/src/crypto/x509v3/v3_pcons.c \
    third_party/boringssl-with-bazel/src/crypto/x509v3/v3_pmaps.c \
    third_party/boringssl-with-bazel/src/crypto/x509v3/v3_prn.c \
    third_party/boringssl-with-bazel/src/crypto/x509v3/v3_purp.c \
    third_party/boringssl-with-bazel/src/crypto/x509v3/v3_skey.c \
    third_party/boringssl-with-bazel/src/crypto/x509v3/v3_utl.c \
    third_party/boringssl-with-bazel/src/ssl/bio_ssl.cc \
    third_party/boringssl-with-bazel/src/ssl/d1_both.cc \
    third_party/boringssl-with-bazel/src/ssl/d1_lib.cc \
    third_party/boringssl-with-bazel/src/ssl/d1_pkt.cc \
    third_party/boringssl-with-bazel/src/ssl/d1_srtp.cc \
    third_party/boringssl-with-bazel/src/ssl/dtls_method.cc \
    third_party/boringssl-with-bazel/src/ssl/dtls_record.cc \
    third_party/boringssl-with-bazel/src/ssl/encrypted_client_hello.cc \
    third_party/boringssl-with-bazel/src/ssl/extensions.cc \
    third_party/boringssl-with-bazel/src/ssl/handoff.cc \
    third_party/boringssl-with-bazel/src/ssl/handshake.cc \
    third_party/boringssl-with-bazel/src/ssl/handshake_client.cc \
    third_party/boringssl-with-bazel/src/ssl/handshake_server.cc \
    third_party/boringssl-with-bazel/src/ssl/s3_both.cc \
    third_party/boringssl-with-bazel/src/ssl/s3_lib.cc \
    third_party/boringssl-with-bazel/src/ssl/s3_pkt.cc \
    third_party/boringssl-with-bazel/src/ssl/ssl_aead_ctx.cc \
    third_party/boringssl-with-bazel/src/ssl/ssl_asn1.cc \
    third_party/boringssl-with-bazel/src/ssl/ssl_buffer.cc \
    third_party/boringssl-with-bazel/src/ssl/ssl_cert.cc \
    third_party/boringssl-with-bazel/src/ssl/ssl_cipher.cc \
    third_party/boringssl-with-bazel/src/ssl/ssl_file.cc \
    third_party/boringssl-with-bazel/src/ssl/ssl_key_share.cc \
    third_party/boringssl-with-bazel/src/ssl/ssl_lib.cc \
    third_party/boringssl-with-bazel/src/ssl/ssl_privkey.cc \
    third_party/boringssl-with-bazel/src/ssl/ssl_session.cc \
    third_party/boringssl-with-bazel/src/ssl/ssl_stat.cc \
    third_party/boringssl-with-bazel/src/ssl/ssl_transcript.cc \
    third_party/boringssl-with-bazel/src/ssl/ssl_versions.cc \
    third_party/boringssl-with-bazel/src/ssl/ssl_x509.cc \
    third_party/boringssl-with-bazel/src/ssl/t1_enc.cc \
    third_party/boringssl-with-bazel/src/ssl/tls13_both.cc \
    third_party/boringssl-with-bazel/src/ssl/tls13_client.cc \
    third_party/boringssl-with-bazel/src/ssl/tls13_enc.cc \
    third_party/boringssl-with-bazel/src/ssl/tls13_server.cc \
    third_party/boringssl-with-bazel/src/ssl/tls_method.cc \
    third_party/boringssl-with-bazel/src/ssl/tls_record.cc \


LIBBORINGSSL_OBJS = $(addprefix $(OBJDIR)/$(CONFIG)/, $(addsuffix .o, $(basename $(LIBBORINGSSL_SRC))))

$(LIBBORINGSSL_OBJS): CFLAGS += -g
$(LIBBORINGSSL_OBJS): CPPFLAGS += -Ithird_party/boringssl-with-bazel/src/include -fvisibility=hidden -DOPENSSL_NO_ASM -D_GNU_SOURCE -DWIN32_LEAN_AND_MEAN -D_HAS_EXCEPTIONS=0 -DNOMINMAX
$(LIBBORINGSSL_OBJS): CXXFLAGS += -fno-exceptions

$(LIBDIR)/$(CONFIG)/libboringssl.a: $(ZLIB_DEP) $(CARES_DEP) $(ADDRESS_SORTING_DEP) $(RE2_DEP) $(UPB_DEP) $(GRPC_ABSEIL_DEP)  $(LIBBORINGSSL_OBJS) 
	$(E) "[AR]      Creating $@"
	$(Q) mkdir -p `dirname $@`
	$(Q) rm -f $(LIBDIR)/$(CONFIG)/libboringssl.a
	$(Q) $(AR) $(ARFLAGS) $(LIBDIR)/$(CONFIG)/libboringssl.a $(LIBBORINGSSL_OBJS) 
ifeq ($(SYSTEM),Darwin)
	$(Q) $(RANLIB) $(RANLIBFLAGS) $(LIBDIR)/$(CONFIG)/libboringssl.a
endif




ifneq ($(NO_DEPS),true)
-include $(LIBBORINGSSL_OBJS:.o=.dep)
endif
# end of build recipe for library "boringssl"


# start of build recipe for library "re2" (generated by makelib(lib) template function)
LIBRE2_SRC = \
    third_party/re2/re2/bitstate.cc \
    third_party/re2/re2/compile.cc \
    third_party/re2/re2/dfa.cc \
    third_party/re2/re2/filtered_re2.cc \
    third_party/re2/re2/mimics_pcre.cc \
    third_party/re2/re2/nfa.cc \
    third_party/re2/re2/onepass.cc \
    third_party/re2/re2/parse.cc \
    third_party/re2/re2/perl_groups.cc \
    third_party/re2/re2/prefilter.cc \
    third_party/re2/re2/prefilter_tree.cc \
    third_party/re2/re2/prog.cc \
    third_party/re2/re2/re2.cc \
    third_party/re2/re2/regexp.cc \
    third_party/re2/re2/set.cc \
    third_party/re2/re2/simplify.cc \
    third_party/re2/re2/stringpiece.cc \
    third_party/re2/re2/tostring.cc \
    third_party/re2/re2/unicode_casefold.cc \
    third_party/re2/re2/unicode_groups.cc \
    third_party/re2/util/pcre.cc \
    third_party/re2/util/rune.cc \
    third_party/re2/util/strutil.cc \


LIBRE2_OBJS = $(addprefix $(OBJDIR)/$(CONFIG)/, $(addsuffix .o, $(basename $(LIBRE2_SRC))))


$(LIBDIR)/$(CONFIG)/libre2.a:  $(LIBRE2_OBJS) 
	$(E) "[AR]      Creating $@"
	$(Q) mkdir -p `dirname $@`
	$(Q) rm -f $(LIBDIR)/$(CONFIG)/libre2.a
	$(Q) $(AR) $(ARFLAGS) $(LIBDIR)/$(CONFIG)/libre2.a $(LIBRE2_OBJS) 
ifeq ($(SYSTEM),Darwin)
	$(Q) $(RANLIB) $(RANLIBFLAGS) $(LIBDIR)/$(CONFIG)/libre2.a
endif




ifneq ($(NO_DEPS),true)
-include $(LIBRE2_OBJS:.o=.dep)
endif
# end of build recipe for library "re2"


# start of build recipe for library "upb" (generated by makelib(lib) template function)
LIBUPB_SRC = \
    third_party/upb/third_party/utf8_range/naive.c \
    third_party/upb/third_party/utf8_range/range2-neon.c \
    third_party/upb/third_party/utf8_range/range2-sse.c \
    third_party/upb/upb/arena.c \
    third_party/upb/upb/array.c \
    third_party/upb/upb/decode_fast.c \
    third_party/upb/upb/decode.c \
    third_party/upb/upb/def.c \
    third_party/upb/upb/encode.c \
    third_party/upb/upb/extension_registry.c \
    third_party/upb/upb/json_decode.c \
    third_party/upb/upb/json_encode.c \
    third_party/upb/upb/map.c \
    third_party/upb/upb/mini_table.c \
    third_party/upb/upb/msg.c \
    third_party/upb/upb/reflection.c \
    third_party/upb/upb/status.c \
    third_party/upb/upb/table.c \
    third_party/upb/upb/text_encode.c \
    third_party/upb/upb/upb.c \
    src/core/ext/upb-generated/google/protobuf/descriptor.upb.c \
    src/core/ext/upbdefs-generated/google/protobuf/descriptor.upbdefs.c \


LIBUPB_OBJS = $(addprefix $(OBJDIR)/$(CONFIG)/, $(addsuffix .o, $(basename $(LIBUPB_SRC))))


$(LIBDIR)/$(CONFIG)/libupb.a:  $(LIBUPB_OBJS) 
	$(E) "[AR]      Creating $@"
	$(Q) mkdir -p `dirname $@`
	$(Q) rm -f $(LIBDIR)/$(CONFIG)/libupb.a
	$(Q) $(AR) $(ARFLAGS) $(LIBDIR)/$(CONFIG)/libupb.a $(LIBUPB_OBJS) 
ifeq ($(SYSTEM),Darwin)
	$(Q) $(RANLIB) $(RANLIBFLAGS) $(LIBDIR)/$(CONFIG)/libupb.a
endif



ifeq ($(SYSTEM),MINGW32)
$(LIBDIR)/$(CONFIG)/upb$(SHARED_VERSION_CORE).$(SHARED_EXT_CORE): $(LIBUPB_OBJS)  $(ZLIB_DEP) $(CARES_DEP) $(ADDRESS_SORTING_DEP) $(RE2_DEP) $(UPB_DEP) $(GRPC_ABSEIL_DEP)
	$(E) "[LD]      Linking $@"
	$(Q) mkdir -p `dirname $@`
	$(Q) $(LDXX) $(LDFLAGS) -L$(LIBDIR)/$(CONFIG) -shared -Wl,--output-def=$(LIBDIR)/$(CONFIG)/upb$(SHARED_VERSION_CORE).def -Wl,--out-implib=$(LIBDIR)/$(CONFIG)/libupb$(SHARED_VERSION_CORE)-dll.a -o $(LIBDIR)/$(CONFIG)/upb$(SHARED_VERSION_CORE).$(SHARED_EXT_CORE) $(LIBUPB_OBJS) $(ZLIB_MERGE_LIBS) $(CARES_MERGE_LIBS) $(ADDRESS_SORTING_MERGE_LIBS) $(RE2_MERGE_LIBS) $(UPB_MERGE_LIBS) $(GRPC_ABSEIL_MERGE_LIBS) $(LDLIBS)
else
$(LIBDIR)/$(CONFIG)/libupb$(SHARED_VERSION_CORE).$(SHARED_EXT_CORE): $(LIBUPB_OBJS)  $(ZLIB_DEP) $(CARES_DEP) $(ADDRESS_SORTING_DEP) $(RE2_DEP) $(UPB_DEP) $(GRPC_ABSEIL_DEP)
	$(E) "[LD]      Linking $@"
	$(Q) mkdir -p `dirname $@`
ifeq ($(SYSTEM),Darwin)
	$(Q) $(LDXX) $(LDFLAGS) -L$(LIBDIR)/$(CONFIG) -install_name $(SHARED_PREFIX)upb$(SHARED_VERSION_CORE).$(SHARED_EXT_CORE) -dynamiclib -o $(LIBDIR)/$(CONFIG)/libupb$(SHARED_VERSION_CORE).$(SHARED_EXT_CORE) $(LIBUPB_OBJS) $(ZLIB_MERGE_LIBS) $(CARES_MERGE_LIBS) $(ADDRESS_SORTING_MERGE_LIBS) $(RE2_MERGE_LIBS) $(UPB_MERGE_LIBS) $(GRPC_ABSEIL_MERGE_LIBS) $(LDLIBS)
else
	$(Q) $(LDXX) $(LDFLAGS) -L$(LIBDIR)/$(CONFIG) -shared -Wl,-soname,libupb.so.26 -o $(LIBDIR)/$(CONFIG)/libupb$(SHARED_VERSION_CORE).$(SHARED_EXT_CORE) $(LIBUPB_OBJS) $(ZLIB_MERGE_LIBS) $(CARES_MERGE_LIBS) $(ADDRESS_SORTING_MERGE_LIBS) $(RE2_MERGE_LIBS) $(UPB_MERGE_LIBS) $(GRPC_ABSEIL_MERGE_LIBS) $(LDLIBS)
	$(Q) ln -sf $(SHARED_PREFIX)upb$(SHARED_VERSION_CORE).$(SHARED_EXT_CORE) $(LIBDIR)/$(CONFIG)/libupb$(SHARED_VERSION_CORE).so.26
	$(Q) ln -sf $(SHARED_PREFIX)upb$(SHARED_VERSION_CORE).$(SHARED_EXT_CORE) $(LIBDIR)/$(CONFIG)/libupb$(SHARED_VERSION_CORE).so
endif
endif

ifneq ($(NO_DEPS),true)
-include $(LIBUPB_OBJS:.o=.dep)
endif
# end of build recipe for library "upb"


# start of build recipe for library "z" (generated by makelib(lib) template function)
LIBZ_SRC = \
    third_party/zlib/adler32.c \
    third_party/zlib/compress.c \
    third_party/zlib/crc32.c \
    third_party/zlib/deflate.c \
    third_party/zlib/gzclose.c \
    third_party/zlib/gzlib.c \
    third_party/zlib/gzread.c \
    third_party/zlib/gzwrite.c \
    third_party/zlib/infback.c \
    third_party/zlib/inffast.c \
    third_party/zlib/inflate.c \
    third_party/zlib/inftrees.c \
    third_party/zlib/trees.c \
    third_party/zlib/uncompr.c \
    third_party/zlib/zutil.c \


LIBZ_OBJS = $(addprefix $(OBJDIR)/$(CONFIG)/, $(addsuffix .o, $(basename $(LIBZ_SRC))))

$(LIBZ_OBJS): CFLAGS += -fvisibility=hidden
$(LIBZ_OBJS): CPPFLAGS += -DHAVE_UNISTD_H

$(LIBDIR)/$(CONFIG)/libz.a:  $(LIBZ_OBJS) 
	$(E) "[AR]      Creating $@"
	$(Q) mkdir -p `dirname $@`
	$(Q) rm -f $(LIBDIR)/$(CONFIG)/libz.a
	$(Q) $(AR) $(ARFLAGS) $(LIBDIR)/$(CONFIG)/libz.a $(LIBZ_OBJS) 
ifeq ($(SYSTEM),Darwin)
	$(Q) $(RANLIB) $(RANLIBFLAGS) $(LIBDIR)/$(CONFIG)/libz.a
endif




ifneq ($(NO_DEPS),true)
-include $(LIBZ_OBJS:.o=.dep)
endif
# end of build recipe for library "z"


# start of build recipe for library "ares" (generated by makelib(lib) template function)
LIBARES_SRC = \
    third_party/cares/cares/src/lib/ares_init.c \
    third_party/cares/cares/src/lib/ares_expand_string.c \
    third_party/cares/cares/src/lib/ares_strcasecmp.c \
    third_party/cares/cares/src/lib/ares_destroy.c \
    third_party/cares/cares/src/lib/ares_free_string.c \
    third_party/cares/cares/src/lib/ares__timeval.c \
    third_party/cares/cares/src/lib/ares_library_init.c \
    third_party/cares/cares/src/lib/ares_getsock.c \
    third_party/cares/cares/src/lib/ares_process.c \
    third_party/cares/cares/src/lib/ares_create_query.c \
    third_party/cares/cares/src/lib/ares_fds.c \
    third_party/cares/cares/src/lib/ares_gethostbyname.c \
    third_party/cares/cares/src/lib/ares_mkquery.c \
    third_party/cares/cares/src/lib/ares_freeaddrinfo.c \
    third_party/cares/cares/src/lib/ares_strdup.c \
    third_party/cares/cares/src/lib/ares_timeout.c \
    third_party/cares/cares/src/lib/ares_getnameinfo.c \
    third_party/cares/cares/src/lib/ares_parse_soa_reply.c \
    third_party/cares/cares/src/lib/ares_parse_naptr_reply.c \
    third_party/cares/cares/src/lib/ares_parse_a_reply.c \
    third_party/cares/cares/src/lib/ares_send.c \
    third_party/cares/cares/src/lib/ares_nowarn.c \
    third_party/cares/cares/src/lib/ares__sortaddrinfo.c \
    third_party/cares/cares/src/lib/ares_android.c \
    third_party/cares/cares/src/lib/ares_strerror.c \
    third_party/cares/cares/src/lib/ares_parse_caa_reply.c \
    third_party/cares/cares/src/lib/ares__close_sockets.c \
    third_party/cares/cares/src/lib/ares_llist.c \
    third_party/cares/cares/src/lib/ares_parse_aaaa_reply.c \
    third_party/cares/cares/src/lib/ares_getaddrinfo.c \
    third_party/cares/cares/src/lib/ares_parse_ns_reply.c \
    third_party/cares/cares/src/lib/windows_port.c \
    third_party/cares/cares/src/lib/bitncmp.c \
    third_party/cares/cares/src/lib/ares_strsplit.c \
    third_party/cares/cares/src/lib/ares_data.c \
    third_party/cares/cares/src/lib/ares_free_hostent.c \
    third_party/cares/cares/src/lib/ares_platform.c \
    third_party/cares/cares/src/lib/ares_parse_txt_reply.c \
    third_party/cares/cares/src/lib/ares__parse_into_addrinfo.c \
    third_party/cares/cares/src/lib/ares_gethostbyaddr.c \
    third_party/cares/cares/src/lib/ares_parse_srv_reply.c \
    third_party/cares/cares/src/lib/ares_version.c \
    third_party/cares/cares/src/lib/ares_getenv.c \
    third_party/cares/cares/src/lib/ares_search.c \
    third_party/cares/cares/src/lib/ares_parse_mx_reply.c \
    third_party/cares/cares/src/lib/ares__get_hostent.c \
    third_party/cares/cares/src/lib/ares__readaddrinfo.c \
    third_party/cares/cares/src/lib/ares_parse_ptr_reply.c \
    third_party/cares/cares/src/lib/ares__read_line.c \
    third_party/cares/cares/src/lib/ares_query.c \
    third_party/cares/cares/src/lib/ares_options.c \
    third_party/cares/cares/src/lib/inet_net_pton.c \
    third_party/cares/cares/src/lib/ares_expand_name.c \
    third_party/cares/cares/src/lib/inet_ntop.c \
    third_party/cares/cares/src/lib/ares_cancel.c \
    third_party/cares/cares/src/lib/ares_writev.c \


LIBARES_OBJS = $(addprefix $(OBJDIR)/$(CONFIG)/, $(addsuffix .o, $(basename $(LIBARES_SRC))))

$(LIBARES_OBJS): CFLAGS += -g
$(LIBARES_OBJS): CPPFLAGS += -Ithird_party/cares/cares/include -Ithird_party/cares -Ithird_party/cares/cares -fvisibility=hidden -D_GNU_SOURCE $(if $(subst Darwin,,$(SYSTEM)),,-Ithird_party/cares/config_darwin) $(if $(subst FreeBSD,,$(SYSTEM)),,-Ithird_party/cares/config_freebsd) $(if $(subst Linux,,$(SYSTEM)),,-Ithird_party/cares/config_linux) $(if $(subst OpenBSD,,$(SYSTEM)),,-Ithird_party/cares/config_openbsd) -DWIN32_LEAN_AND_MEAN -D_HAS_EXCEPTIONS=0 -DNOMINMAX $(if $(subst MINGW32,,$(SYSTEM)),-DHAVE_CONFIG_H,)

$(LIBDIR)/$(CONFIG)/libares.a:  $(LIBARES_OBJS) 
	$(E) "[AR]      Creating $@"
	$(Q) mkdir -p `dirname $@`
	$(Q) rm -f $(LIBDIR)/$(CONFIG)/libares.a
	$(Q) $(AR) $(ARFLAGS) $(LIBDIR)/$(CONFIG)/libares.a $(LIBARES_OBJS) 
ifeq ($(SYSTEM),Darwin)
	$(Q) $(RANLIB) $(RANLIBFLAGS) $(LIBDIR)/$(CONFIG)/libares.a
endif




ifneq ($(NO_DEPS),true)
-include $(LIBARES_OBJS:.o=.dep)
endif
# end of build recipe for library "ares"


# Add private ABSEIL target which contains all sources used by all baselib libraries.


# start of build recipe for library "grpc_abseil" (generated by makelib(lib) template function)
LIBGRPC_ABSEIL_SRC = \
    third_party/abseil-cpp/absl/base/internal/cycleclock.cc \
    third_party/abseil-cpp/absl/base/internal/low_level_alloc.cc \
    third_party/abseil-cpp/absl/base/internal/raw_logging.cc \
    third_party/abseil-cpp/absl/base/internal/spinlock.cc \
    third_party/abseil-cpp/absl/base/internal/spinlock_wait.cc \
    third_party/abseil-cpp/absl/base/internal/strerror.cc \
    third_party/abseil-cpp/absl/base/internal/sysinfo.cc \
    third_party/abseil-cpp/absl/base/internal/thread_identity.cc \
    third_party/abseil-cpp/absl/base/internal/throw_delegate.cc \
    third_party/abseil-cpp/absl/base/internal/unscaledcycleclock.cc \
    third_party/abseil-cpp/absl/base/log_severity.cc \
    third_party/abseil-cpp/absl/container/internal/hashtablez_sampler.cc \
    third_party/abseil-cpp/absl/container/internal/hashtablez_sampler_force_weak_definition.cc \
    third_party/abseil-cpp/absl/container/internal/raw_hash_set.cc \
    third_party/abseil-cpp/absl/debugging/internal/address_is_readable.cc \
    third_party/abseil-cpp/absl/debugging/internal/demangle.cc \
    third_party/abseil-cpp/absl/debugging/internal/elf_mem_image.cc \
    third_party/abseil-cpp/absl/debugging/internal/vdso_support.cc \
    third_party/abseil-cpp/absl/debugging/stacktrace.cc \
    third_party/abseil-cpp/absl/debugging/symbolize.cc \
    third_party/abseil-cpp/absl/hash/internal/city.cc \
    third_party/abseil-cpp/absl/hash/internal/hash.cc \
    third_party/abseil-cpp/absl/hash/internal/low_level_hash.cc \
    third_party/abseil-cpp/absl/numeric/int128.cc \
    third_party/abseil-cpp/absl/profiling/internal/exponential_biased.cc \
    third_party/abseil-cpp/absl/random/discrete_distribution.cc \
    third_party/abseil-cpp/absl/random/gaussian_distribution.cc \
    third_party/abseil-cpp/absl/random/internal/pool_urbg.cc \
    third_party/abseil-cpp/absl/random/internal/randen.cc \
    third_party/abseil-cpp/absl/random/internal/randen_detect.cc \
    third_party/abseil-cpp/absl/random/internal/randen_hwaes.cc \
    third_party/abseil-cpp/absl/random/internal/randen_round_keys.cc \
    third_party/abseil-cpp/absl/random/internal/randen_slow.cc \
    third_party/abseil-cpp/absl/random/internal/seed_material.cc \
    third_party/abseil-cpp/absl/random/seed_gen_exception.cc \
    third_party/abseil-cpp/absl/random/seed_sequences.cc \
    third_party/abseil-cpp/absl/status/status.cc \
    third_party/abseil-cpp/absl/status/status_payload_printer.cc \
    third_party/abseil-cpp/absl/status/statusor.cc \
    third_party/abseil-cpp/absl/strings/ascii.cc \
    third_party/abseil-cpp/absl/strings/charconv.cc \
    third_party/abseil-cpp/absl/strings/cord.cc \
    third_party/abseil-cpp/absl/strings/cord_analysis.cc \
    third_party/abseil-cpp/absl/strings/cord_buffer.cc \
    third_party/abseil-cpp/absl/strings/escaping.cc \
    third_party/abseil-cpp/absl/strings/internal/charconv_bigint.cc \
    third_party/abseil-cpp/absl/strings/internal/charconv_parse.cc \
    third_party/abseil-cpp/absl/strings/internal/cord_internal.cc \
    third_party/abseil-cpp/absl/strings/internal/cord_rep_btree.cc \
    third_party/abseil-cpp/absl/strings/internal/cord_rep_btree_navigator.cc \
    third_party/abseil-cpp/absl/strings/internal/cord_rep_btree_reader.cc \
    third_party/abseil-cpp/absl/strings/internal/cord_rep_consume.cc \
    third_party/abseil-cpp/absl/strings/internal/cord_rep_crc.cc \
    third_party/abseil-cpp/absl/strings/internal/cord_rep_ring.cc \
    third_party/abseil-cpp/absl/strings/internal/cordz_functions.cc \
    third_party/abseil-cpp/absl/strings/internal/cordz_handle.cc \
    third_party/abseil-cpp/absl/strings/internal/cordz_info.cc \
    third_party/abseil-cpp/absl/strings/internal/escaping.cc \
    third_party/abseil-cpp/absl/strings/internal/memutil.cc \
    third_party/abseil-cpp/absl/strings/internal/ostringstream.cc \
    third_party/abseil-cpp/absl/strings/internal/str_format/arg.cc \
    third_party/abseil-cpp/absl/strings/internal/str_format/bind.cc \
    third_party/abseil-cpp/absl/strings/internal/str_format/extension.cc \
    third_party/abseil-cpp/absl/strings/internal/str_format/float_conversion.cc \
    third_party/abseil-cpp/absl/strings/internal/str_format/output.cc \
    third_party/abseil-cpp/absl/strings/internal/str_format/parser.cc \
    third_party/abseil-cpp/absl/strings/internal/utf8.cc \
    third_party/abseil-cpp/absl/strings/match.cc \
    third_party/abseil-cpp/absl/strings/numbers.cc \
    third_party/abseil-cpp/absl/strings/str_cat.cc \
    third_party/abseil-cpp/absl/strings/str_replace.cc \
    third_party/abseil-cpp/absl/strings/str_split.cc \
    third_party/abseil-cpp/absl/strings/string_view.cc \
    third_party/abseil-cpp/absl/strings/substitute.cc \
    third_party/abseil-cpp/absl/synchronization/barrier.cc \
    third_party/abseil-cpp/absl/synchronization/blocking_counter.cc \
    third_party/abseil-cpp/absl/synchronization/internal/create_thread_identity.cc \
    third_party/abseil-cpp/absl/synchronization/internal/graphcycles.cc \
    third_party/abseil-cpp/absl/synchronization/internal/per_thread_sem.cc \
    third_party/abseil-cpp/absl/synchronization/internal/waiter.cc \
    third_party/abseil-cpp/absl/synchronization/mutex.cc \
    third_party/abseil-cpp/absl/synchronization/notification.cc \
    third_party/abseil-cpp/absl/time/civil_time.cc \
    third_party/abseil-cpp/absl/time/clock.cc \
    third_party/abseil-cpp/absl/time/duration.cc \
    third_party/abseil-cpp/absl/time/format.cc \
    third_party/abseil-cpp/absl/time/internal/cctz/src/civil_time_detail.cc \
    third_party/abseil-cpp/absl/time/internal/cctz/src/time_zone_fixed.cc \
    third_party/abseil-cpp/absl/time/internal/cctz/src/time_zone_format.cc \
    third_party/abseil-cpp/absl/time/internal/cctz/src/time_zone_if.cc \
    third_party/abseil-cpp/absl/time/internal/cctz/src/time_zone_impl.cc \
    third_party/abseil-cpp/absl/time/internal/cctz/src/time_zone_info.cc \
    third_party/abseil-cpp/absl/time/internal/cctz/src/time_zone_libc.cc \
    third_party/abseil-cpp/absl/time/internal/cctz/src/time_zone_lookup.cc \
    third_party/abseil-cpp/absl/time/internal/cctz/src/time_zone_posix.cc \
    third_party/abseil-cpp/absl/time/internal/cctz/src/zone_info_source.cc \
    third_party/abseil-cpp/absl/time/time.cc \
    third_party/abseil-cpp/absl/types/bad_optional_access.cc \
    third_party/abseil-cpp/absl/types/bad_variant_access.cc \


LIBGRPC_ABSEIL_OBJS = $(addprefix $(OBJDIR)/$(CONFIG)/, $(addsuffix .o, $(basename $(LIBGRPC_ABSEIL_SRC))))

$(LIBGRPC_ABSEIL_OBJS): CPPFLAGS += -g -Ithird_party/abseil-cpp

$(LIBDIR)/$(CONFIG)/libgrpc_abseil.a:  $(LIBGRPC_ABSEIL_OBJS) 
	$(E) "[AR]      Creating $@"
	$(Q) mkdir -p `dirname $@`
	$(Q) rm -f $(LIBDIR)/$(CONFIG)/libgrpc_abseil.a
	$(Q) $(AR) $(ARFLAGS) $(LIBDIR)/$(CONFIG)/libgrpc_abseil.a $(LIBGRPC_ABSEIL_OBJS) 
ifeq ($(SYSTEM),Darwin)
	$(Q) $(RANLIB) $(RANLIBFLAGS) $(LIBDIR)/$(CONFIG)/libgrpc_abseil.a
endif




ifneq ($(NO_DEPS),true)
-include $(LIBGRPC_ABSEIL_OBJS:.o=.dep)
endif
# end of build recipe for library "grpc_abseil"




# TODO(jtattermusch): is there a way to get around this hack?
ifneq ($(OPENSSL_DEP),)
# This is to ensure the embedded OpenSSL is built beforehand, properly
# installing headers to their final destination on the drive. We need this
# otherwise parallel compilation will fail if a source is compiled first.
src/core/ext/filters/client_channel/lb_policy/xds/cds.cc: $(OPENSSL_DEP)
src/core/ext/filters/client_channel/lb_policy/xds/xds_cluster_impl.cc: $(OPENSSL_DEP)
src/core/ext/filters/client_channel/lb_policy/xds/xds_cluster_manager.cc: $(OPENSSL_DEP)
src/core/ext/filters/client_channel/lb_policy/xds/xds_cluster_resolver.cc: $(OPENSSL_DEP)
src/core/ext/filters/client_channel/resolver/google_c2p/google_c2p_resolver.cc: $(OPENSSL_DEP)
src/core/ext/filters/client_channel/resolver/xds/xds_resolver.cc: $(OPENSSL_DEP)
src/core/ext/filters/rbac/rbac_filter.cc: $(OPENSSL_DEP)
src/core/ext/filters/rbac/rbac_service_config_parser.cc: $(OPENSSL_DEP)
src/core/ext/filters/server_config_selector/server_config_selector.cc: $(OPENSSL_DEP)
src/core/ext/filters/server_config_selector/server_config_selector_filter.cc: $(OPENSSL_DEP)
src/core/ext/upb-generated/envoy/admin/v3/certs.upb.c: $(OPENSSL_DEP)
src/core/ext/upb-generated/envoy/admin/v3/clusters.upb.c: $(OPENSSL_DEP)
src/core/ext/upb-generated/envoy/admin/v3/config_dump.upb.c: $(OPENSSL_DEP)
src/core/ext/upb-generated/envoy/admin/v3/init_dump.upb.c: $(OPENSSL_DEP)
src/core/ext/upb-generated/envoy/admin/v3/listeners.upb.c: $(OPENSSL_DEP)
src/core/ext/upb-generated/envoy/admin/v3/memory.upb.c: $(OPENSSL_DEP)
src/core/ext/upb-generated/envoy/admin/v3/metrics.upb.c: $(OPENSSL_DEP)
src/core/ext/upb-generated/envoy/admin/v3/mutex_stats.upb.c: $(OPENSSL_DEP)
src/core/ext/upb-generated/envoy/admin/v3/server_info.upb.c: $(OPENSSL_DEP)
src/core/ext/upb-generated/envoy/admin/v3/tap.upb.c: $(OPENSSL_DEP)
src/core/ext/upb-generated/envoy/annotations/deprecation.upb.c: $(OPENSSL_DEP)
src/core/ext/upb-generated/envoy/annotations/resource.upb.c: $(OPENSSL_DEP)
src/core/ext/upb-generated/envoy/config/accesslog/v3/accesslog.upb.c: $(OPENSSL_DEP)
src/core/ext/upb-generated/envoy/config/bootstrap/v3/bootstrap.upb.c: $(OPENSSL_DEP)
src/core/ext/upb-generated/envoy/config/cluster/v3/circuit_breaker.upb.c: $(OPENSSL_DEP)
src/core/ext/upb-generated/envoy/config/cluster/v3/cluster.upb.c: $(OPENSSL_DEP)
src/core/ext/upb-generated/envoy/config/cluster/v3/filter.upb.c: $(OPENSSL_DEP)
src/core/ext/upb-generated/envoy/config/cluster/v3/outlier_detection.upb.c: $(OPENSSL_DEP)
src/core/ext/upb-generated/envoy/config/common/matcher/v3/matcher.upb.c: $(OPENSSL_DEP)
src/core/ext/upb-generated/envoy/config/core/v3/address.upb.c: $(OPENSSL_DEP)
src/core/ext/upb-generated/envoy/config/core/v3/backoff.upb.c: $(OPENSSL_DEP)
src/core/ext/upb-generated/envoy/config/core/v3/base.upb.c: $(OPENSSL_DEP)
src/core/ext/upb-generated/envoy/config/core/v3/config_source.upb.c: $(OPENSSL_DEP)
src/core/ext/upb-generated/envoy/config/core/v3/event_service_config.upb.c: $(OPENSSL_DEP)
src/core/ext/upb-generated/envoy/config/core/v3/extension.upb.c: $(OPENSSL_DEP)
src/core/ext/upb-generated/envoy/config/core/v3/grpc_method_list.upb.c: $(OPENSSL_DEP)
src/core/ext/upb-generated/envoy/config/core/v3/grpc_service.upb.c: $(OPENSSL_DEP)
src/core/ext/upb-generated/envoy/config/core/v3/health_check.upb.c: $(OPENSSL_DEP)
src/core/ext/upb-generated/envoy/config/core/v3/http_uri.upb.c: $(OPENSSL_DEP)
src/core/ext/upb-generated/envoy/config/core/v3/protocol.upb.c: $(OPENSSL_DEP)
src/core/ext/upb-generated/envoy/config/core/v3/proxy_protocol.upb.c: $(OPENSSL_DEP)
src/core/ext/upb-generated/envoy/config/core/v3/resolver.upb.c: $(OPENSSL_DEP)
src/core/ext/upb-generated/envoy/config/core/v3/socket_option.upb.c: $(OPENSSL_DEP)
src/core/ext/upb-generated/envoy/config/core/v3/substitution_format_string.upb.c: $(OPENSSL_DEP)
src/core/ext/upb-generated/envoy/config/core/v3/udp_socket_config.upb.c: $(OPENSSL_DEP)
src/core/ext/upb-generated/envoy/config/endpoint/v3/endpoint.upb.c: $(OPENSSL_DEP)
src/core/ext/upb-generated/envoy/config/endpoint/v3/endpoint_components.upb.c: $(OPENSSL_DEP)
src/core/ext/upb-generated/envoy/config/endpoint/v3/load_report.upb.c: $(OPENSSL_DEP)
src/core/ext/upb-generated/envoy/config/listener/v3/api_listener.upb.c: $(OPENSSL_DEP)
src/core/ext/upb-generated/envoy/config/listener/v3/listener.upb.c: $(OPENSSL_DEP)
src/core/ext/upb-generated/envoy/config/listener/v3/listener_components.upb.c: $(OPENSSL_DEP)
src/core/ext/upb-generated/envoy/config/listener/v3/quic_config.upb.c: $(OPENSSL_DEP)
src/core/ext/upb-generated/envoy/config/listener/v3/udp_listener_config.upb.c: $(OPENSSL_DEP)
src/core/ext/upb-generated/envoy/config/metrics/v3/metrics_service.upb.c: $(OPENSSL_DEP)
src/core/ext/upb-generated/envoy/config/metrics/v3/stats.upb.c: $(OPENSSL_DEP)
src/core/ext/upb-generated/envoy/config/overload/v3/overload.upb.c: $(OPENSSL_DEP)
src/core/ext/upb-generated/envoy/config/rbac/v3/rbac.upb.c: $(OPENSSL_DEP)
src/core/ext/upb-generated/envoy/config/route/v3/route.upb.c: $(OPENSSL_DEP)
src/core/ext/upb-generated/envoy/config/route/v3/route_components.upb.c: $(OPENSSL_DEP)
src/core/ext/upb-generated/envoy/config/route/v3/scoped_route.upb.c: $(OPENSSL_DEP)
src/core/ext/upb-generated/envoy/config/tap/v3/common.upb.c: $(OPENSSL_DEP)
src/core/ext/upb-generated/envoy/config/trace/v3/datadog.upb.c: $(OPENSSL_DEP)
src/core/ext/upb-generated/envoy/config/trace/v3/dynamic_ot.upb.c: $(OPENSSL_DEP)
src/core/ext/upb-generated/envoy/config/trace/v3/http_tracer.upb.c: $(OPENSSL_DEP)
src/core/ext/upb-generated/envoy/config/trace/v3/lightstep.upb.c: $(OPENSSL_DEP)
src/core/ext/upb-generated/envoy/config/trace/v3/opencensus.upb.c: $(OPENSSL_DEP)
src/core/ext/upb-generated/envoy/config/trace/v3/service.upb.c: $(OPENSSL_DEP)
src/core/ext/upb-generated/envoy/config/trace/v3/skywalking.upb.c: $(OPENSSL_DEP)
src/core/ext/upb-generated/envoy/config/trace/v3/trace.upb.c: $(OPENSSL_DEP)
src/core/ext/upb-generated/envoy/config/trace/v3/xray.upb.c: $(OPENSSL_DEP)
src/core/ext/upb-generated/envoy/config/trace/v3/zipkin.upb.c: $(OPENSSL_DEP)
src/core/ext/upb-generated/envoy/extensions/clusters/aggregate/v3/cluster.upb.c: $(OPENSSL_DEP)
src/core/ext/upb-generated/envoy/extensions/filters/common/fault/v3/fault.upb.c: $(OPENSSL_DEP)
src/core/ext/upb-generated/envoy/extensions/filters/http/fault/v3/fault.upb.c: $(OPENSSL_DEP)
src/core/ext/upb-generated/envoy/extensions/filters/http/rbac/v3/rbac.upb.c: $(OPENSSL_DEP)
src/core/ext/upb-generated/envoy/extensions/filters/http/router/v3/router.upb.c: $(OPENSSL_DEP)
src/core/ext/upb-generated/envoy/extensions/filters/network/http_connection_manager/v3/http_connection_manager.upb.c: $(OPENSSL_DEP)
src/core/ext/upb-generated/envoy/extensions/load_balancing_policies/ring_hash/v3/ring_hash.upb.c: $(OPENSSL_DEP)
src/core/ext/upb-generated/envoy/extensions/load_balancing_policies/wrr_locality/v3/wrr_locality.upb.c: $(OPENSSL_DEP)
src/core/ext/upb-generated/envoy/extensions/transport_sockets/tls/v3/cert.upb.c: $(OPENSSL_DEP)
src/core/ext/upb-generated/envoy/extensions/transport_sockets/tls/v3/common.upb.c: $(OPENSSL_DEP)
src/core/ext/upb-generated/envoy/extensions/transport_sockets/tls/v3/secret.upb.c: $(OPENSSL_DEP)
src/core/ext/upb-generated/envoy/extensions/transport_sockets/tls/v3/tls.upb.c: $(OPENSSL_DEP)
src/core/ext/upb-generated/envoy/extensions/transport_sockets/tls/v3/tls_spiffe_validator_config.upb.c: $(OPENSSL_DEP)
src/core/ext/upb-generated/envoy/service/discovery/v3/ads.upb.c: $(OPENSSL_DEP)
src/core/ext/upb-generated/envoy/service/discovery/v3/discovery.upb.c: $(OPENSSL_DEP)
src/core/ext/upb-generated/envoy/service/load_stats/v3/lrs.upb.c: $(OPENSSL_DEP)
src/core/ext/upb-generated/envoy/service/status/v3/csds.upb.c: $(OPENSSL_DEP)
src/core/ext/upb-generated/envoy/type/http/v3/cookie.upb.c: $(OPENSSL_DEP)
src/core/ext/upb-generated/envoy/type/http/v3/path_transformation.upb.c: $(OPENSSL_DEP)
src/core/ext/upb-generated/envoy/type/matcher/v3/http_inputs.upb.c: $(OPENSSL_DEP)
src/core/ext/upb-generated/envoy/type/matcher/v3/metadata.upb.c: $(OPENSSL_DEP)
src/core/ext/upb-generated/envoy/type/matcher/v3/node.upb.c: $(OPENSSL_DEP)
src/core/ext/upb-generated/envoy/type/matcher/v3/number.upb.c: $(OPENSSL_DEP)
src/core/ext/upb-generated/envoy/type/matcher/v3/path.upb.c: $(OPENSSL_DEP)
src/core/ext/upb-generated/envoy/type/matcher/v3/regex.upb.c: $(OPENSSL_DEP)
src/core/ext/upb-generated/envoy/type/matcher/v3/string.upb.c: $(OPENSSL_DEP)
src/core/ext/upb-generated/envoy/type/matcher/v3/struct.upb.c: $(OPENSSL_DEP)
src/core/ext/upb-generated/envoy/type/matcher/v3/value.upb.c: $(OPENSSL_DEP)
src/core/ext/upb-generated/envoy/type/metadata/v3/metadata.upb.c: $(OPENSSL_DEP)
src/core/ext/upb-generated/envoy/type/tracing/v3/custom_tag.upb.c: $(OPENSSL_DEP)
src/core/ext/upb-generated/envoy/type/v3/hash_policy.upb.c: $(OPENSSL_DEP)
src/core/ext/upb-generated/envoy/type/v3/http.upb.c: $(OPENSSL_DEP)
src/core/ext/upb-generated/envoy/type/v3/http_status.upb.c: $(OPENSSL_DEP)
src/core/ext/upb-generated/envoy/type/v3/percent.upb.c: $(OPENSSL_DEP)
src/core/ext/upb-generated/envoy/type/v3/range.upb.c: $(OPENSSL_DEP)
src/core/ext/upb-generated/envoy/type/v3/ratelimit_unit.upb.c: $(OPENSSL_DEP)
src/core/ext/upb-generated/envoy/type/v3/semantic_version.upb.c: $(OPENSSL_DEP)
src/core/ext/upb-generated/envoy/type/v3/token_bucket.upb.c: $(OPENSSL_DEP)
src/core/ext/upb-generated/google/api/expr/v1alpha1/checked.upb.c: $(OPENSSL_DEP)
src/core/ext/upb-generated/google/api/expr/v1alpha1/syntax.upb.c: $(OPENSSL_DEP)
src/core/ext/upb-generated/google/api/httpbody.upb.c: $(OPENSSL_DEP)
src/core/ext/upb-generated/opencensus/proto/trace/v1/trace_config.upb.c: $(OPENSSL_DEP)
src/core/ext/upb-generated/src/proto/grpc/gcp/altscontext.upb.c: $(OPENSSL_DEP)
src/core/ext/upb-generated/src/proto/grpc/gcp/handshaker.upb.c: $(OPENSSL_DEP)
src/core/ext/upb-generated/src/proto/grpc/gcp/transport_security_common.upb.c: $(OPENSSL_DEP)
src/core/ext/upb-generated/src/proto/grpc/lookup/v1/rls_config.upb.c: $(OPENSSL_DEP)
src/core/ext/upb-generated/udpa/annotations/migrate.upb.c: $(OPENSSL_DEP)
src/core/ext/upb-generated/udpa/annotations/security.upb.c: $(OPENSSL_DEP)
src/core/ext/upb-generated/udpa/annotations/sensitive.upb.c: $(OPENSSL_DEP)
src/core/ext/upb-generated/udpa/annotations/status.upb.c: $(OPENSSL_DEP)
src/core/ext/upb-generated/udpa/annotations/versioning.upb.c: $(OPENSSL_DEP)
src/core/ext/upb-generated/xds/annotations/v3/migrate.upb.c: $(OPENSSL_DEP)
src/core/ext/upb-generated/xds/annotations/v3/security.upb.c: $(OPENSSL_DEP)
src/core/ext/upb-generated/xds/annotations/v3/sensitive.upb.c: $(OPENSSL_DEP)
src/core/ext/upb-generated/xds/annotations/v3/status.upb.c: $(OPENSSL_DEP)
src/core/ext/upb-generated/xds/annotations/v3/versioning.upb.c: $(OPENSSL_DEP)
src/core/ext/upb-generated/xds/core/v3/authority.upb.c: $(OPENSSL_DEP)
src/core/ext/upb-generated/xds/core/v3/collection_entry.upb.c: $(OPENSSL_DEP)
src/core/ext/upb-generated/xds/core/v3/context_params.upb.c: $(OPENSSL_DEP)
src/core/ext/upb-generated/xds/core/v3/extension.upb.c: $(OPENSSL_DEP)
src/core/ext/upb-generated/xds/core/v3/resource.upb.c: $(OPENSSL_DEP)
src/core/ext/upb-generated/xds/core/v3/resource_locator.upb.c: $(OPENSSL_DEP)
src/core/ext/upb-generated/xds/core/v3/resource_name.upb.c: $(OPENSSL_DEP)
src/core/ext/upb-generated/xds/type/matcher/v3/matcher.upb.c: $(OPENSSL_DEP)
src/core/ext/upb-generated/xds/type/matcher/v3/regex.upb.c: $(OPENSSL_DEP)
src/core/ext/upb-generated/xds/type/matcher/v3/string.upb.c: $(OPENSSL_DEP)
src/core/ext/upb-generated/xds/type/v3/typed_struct.upb.c: $(OPENSSL_DEP)
src/core/ext/upbdefs-generated/envoy/admin/v3/certs.upbdefs.c: $(OPENSSL_DEP)
src/core/ext/upbdefs-generated/envoy/admin/v3/clusters.upbdefs.c: $(OPENSSL_DEP)
src/core/ext/upbdefs-generated/envoy/admin/v3/config_dump.upbdefs.c: $(OPENSSL_DEP)
src/core/ext/upbdefs-generated/envoy/admin/v3/init_dump.upbdefs.c: $(OPENSSL_DEP)
src/core/ext/upbdefs-generated/envoy/admin/v3/listeners.upbdefs.c: $(OPENSSL_DEP)
src/core/ext/upbdefs-generated/envoy/admin/v3/memory.upbdefs.c: $(OPENSSL_DEP)
src/core/ext/upbdefs-generated/envoy/admin/v3/metrics.upbdefs.c: $(OPENSSL_DEP)
src/core/ext/upbdefs-generated/envoy/admin/v3/mutex_stats.upbdefs.c: $(OPENSSL_DEP)
src/core/ext/upbdefs-generated/envoy/admin/v3/server_info.upbdefs.c: $(OPENSSL_DEP)
src/core/ext/upbdefs-generated/envoy/admin/v3/tap.upbdefs.c: $(OPENSSL_DEP)
src/core/ext/upbdefs-generated/envoy/annotations/deprecation.upbdefs.c: $(OPENSSL_DEP)
src/core/ext/upbdefs-generated/envoy/annotations/resource.upbdefs.c: $(OPENSSL_DEP)
src/core/ext/upbdefs-generated/envoy/config/accesslog/v3/accesslog.upbdefs.c: $(OPENSSL_DEP)
src/core/ext/upbdefs-generated/envoy/config/bootstrap/v3/bootstrap.upbdefs.c: $(OPENSSL_DEP)
src/core/ext/upbdefs-generated/envoy/config/cluster/v3/circuit_breaker.upbdefs.c: $(OPENSSL_DEP)
src/core/ext/upbdefs-generated/envoy/config/cluster/v3/cluster.upbdefs.c: $(OPENSSL_DEP)
src/core/ext/upbdefs-generated/envoy/config/cluster/v3/filter.upbdefs.c: $(OPENSSL_DEP)
src/core/ext/upbdefs-generated/envoy/config/cluster/v3/outlier_detection.upbdefs.c: $(OPENSSL_DEP)
src/core/ext/upbdefs-generated/envoy/config/common/matcher/v3/matcher.upbdefs.c: $(OPENSSL_DEP)
src/core/ext/upbdefs-generated/envoy/config/core/v3/address.upbdefs.c: $(OPENSSL_DEP)
src/core/ext/upbdefs-generated/envoy/config/core/v3/backoff.upbdefs.c: $(OPENSSL_DEP)
src/core/ext/upbdefs-generated/envoy/config/core/v3/base.upbdefs.c: $(OPENSSL_DEP)
src/core/ext/upbdefs-generated/envoy/config/core/v3/config_source.upbdefs.c: $(OPENSSL_DEP)
src/core/ext/upbdefs-generated/envoy/config/core/v3/event_service_config.upbdefs.c: $(OPENSSL_DEP)
src/core/ext/upbdefs-generated/envoy/config/core/v3/extension.upbdefs.c: $(OPENSSL_DEP)
src/core/ext/upbdefs-generated/envoy/config/core/v3/grpc_method_list.upbdefs.c: $(OPENSSL_DEP)
src/core/ext/upbdefs-generated/envoy/config/core/v3/grpc_service.upbdefs.c: $(OPENSSL_DEP)
src/core/ext/upbdefs-generated/envoy/config/core/v3/health_check.upbdefs.c: $(OPENSSL_DEP)
src/core/ext/upbdefs-generated/envoy/config/core/v3/http_uri.upbdefs.c: $(OPENSSL_DEP)
src/core/ext/upbdefs-generated/envoy/config/core/v3/protocol.upbdefs.c: $(OPENSSL_DEP)
src/core/ext/upbdefs-generated/envoy/config/core/v3/proxy_protocol.upbdefs.c: $(OPENSSL_DEP)
src/core/ext/upbdefs-generated/envoy/config/core/v3/resolver.upbdefs.c: $(OPENSSL_DEP)
src/core/ext/upbdefs-generated/envoy/config/core/v3/socket_option.upbdefs.c: $(OPENSSL_DEP)
src/core/ext/upbdefs-generated/envoy/config/core/v3/substitution_format_string.upbdefs.c: $(OPENSSL_DEP)
src/core/ext/upbdefs-generated/envoy/config/core/v3/udp_socket_config.upbdefs.c: $(OPENSSL_DEP)
src/core/ext/upbdefs-generated/envoy/config/endpoint/v3/endpoint.upbdefs.c: $(OPENSSL_DEP)
src/core/ext/upbdefs-generated/envoy/config/endpoint/v3/endpoint_components.upbdefs.c: $(OPENSSL_DEP)
src/core/ext/upbdefs-generated/envoy/config/endpoint/v3/load_report.upbdefs.c: $(OPENSSL_DEP)
src/core/ext/upbdefs-generated/envoy/config/listener/v3/api_listener.upbdefs.c: $(OPENSSL_DEP)
src/core/ext/upbdefs-generated/envoy/config/listener/v3/listener.upbdefs.c: $(OPENSSL_DEP)
src/core/ext/upbdefs-generated/envoy/config/listener/v3/listener_components.upbdefs.c: $(OPENSSL_DEP)
src/core/ext/upbdefs-generated/envoy/config/listener/v3/quic_config.upbdefs.c: $(OPENSSL_DEP)
src/core/ext/upbdefs-generated/envoy/config/listener/v3/udp_listener_config.upbdefs.c: $(OPENSSL_DEP)
src/core/ext/upbdefs-generated/envoy/config/metrics/v3/metrics_service.upbdefs.c: $(OPENSSL_DEP)
src/core/ext/upbdefs-generated/envoy/config/metrics/v3/stats.upbdefs.c: $(OPENSSL_DEP)
src/core/ext/upbdefs-generated/envoy/config/overload/v3/overload.upbdefs.c: $(OPENSSL_DEP)
src/core/ext/upbdefs-generated/envoy/config/rbac/v3/rbac.upbdefs.c: $(OPENSSL_DEP)
src/core/ext/upbdefs-generated/envoy/config/route/v3/route.upbdefs.c: $(OPENSSL_DEP)
src/core/ext/upbdefs-generated/envoy/config/route/v3/route_components.upbdefs.c: $(OPENSSL_DEP)
src/core/ext/upbdefs-generated/envoy/config/route/v3/scoped_route.upbdefs.c: $(OPENSSL_DEP)
src/core/ext/upbdefs-generated/envoy/config/tap/v3/common.upbdefs.c: $(OPENSSL_DEP)
src/core/ext/upbdefs-generated/envoy/config/trace/v3/datadog.upbdefs.c: $(OPENSSL_DEP)
src/core/ext/upbdefs-generated/envoy/config/trace/v3/dynamic_ot.upbdefs.c: $(OPENSSL_DEP)
src/core/ext/upbdefs-generated/envoy/config/trace/v3/http_tracer.upbdefs.c: $(OPENSSL_DEP)
src/core/ext/upbdefs-generated/envoy/config/trace/v3/lightstep.upbdefs.c: $(OPENSSL_DEP)
src/core/ext/upbdefs-generated/envoy/config/trace/v3/opencensus.upbdefs.c: $(OPENSSL_DEP)
src/core/ext/upbdefs-generated/envoy/config/trace/v3/service.upbdefs.c: $(OPENSSL_DEP)
src/core/ext/upbdefs-generated/envoy/config/trace/v3/skywalking.upbdefs.c: $(OPENSSL_DEP)
src/core/ext/upbdefs-generated/envoy/config/trace/v3/trace.upbdefs.c: $(OPENSSL_DEP)
src/core/ext/upbdefs-generated/envoy/config/trace/v3/xray.upbdefs.c: $(OPENSSL_DEP)
src/core/ext/upbdefs-generated/envoy/config/trace/v3/zipkin.upbdefs.c: $(OPENSSL_DEP)
src/core/ext/upbdefs-generated/envoy/extensions/clusters/aggregate/v3/cluster.upbdefs.c: $(OPENSSL_DEP)
src/core/ext/upbdefs-generated/envoy/extensions/filters/common/fault/v3/fault.upbdefs.c: $(OPENSSL_DEP)
src/core/ext/upbdefs-generated/envoy/extensions/filters/http/fault/v3/fault.upbdefs.c: $(OPENSSL_DEP)
src/core/ext/upbdefs-generated/envoy/extensions/filters/http/rbac/v3/rbac.upbdefs.c: $(OPENSSL_DEP)
src/core/ext/upbdefs-generated/envoy/extensions/filters/http/router/v3/router.upbdefs.c: $(OPENSSL_DEP)
src/core/ext/upbdefs-generated/envoy/extensions/filters/network/http_connection_manager/v3/http_connection_manager.upbdefs.c: $(OPENSSL_DEP)
src/core/ext/upbdefs-generated/envoy/extensions/transport_sockets/tls/v3/cert.upbdefs.c: $(OPENSSL_DEP)
src/core/ext/upbdefs-generated/envoy/extensions/transport_sockets/tls/v3/common.upbdefs.c: $(OPENSSL_DEP)
src/core/ext/upbdefs-generated/envoy/extensions/transport_sockets/tls/v3/secret.upbdefs.c: $(OPENSSL_DEP)
src/core/ext/upbdefs-generated/envoy/extensions/transport_sockets/tls/v3/tls.upbdefs.c: $(OPENSSL_DEP)
src/core/ext/upbdefs-generated/envoy/extensions/transport_sockets/tls/v3/tls_spiffe_validator_config.upbdefs.c: $(OPENSSL_DEP)
src/core/ext/upbdefs-generated/envoy/service/discovery/v3/ads.upbdefs.c: $(OPENSSL_DEP)
src/core/ext/upbdefs-generated/envoy/service/discovery/v3/discovery.upbdefs.c: $(OPENSSL_DEP)
src/core/ext/upbdefs-generated/envoy/service/load_stats/v3/lrs.upbdefs.c: $(OPENSSL_DEP)
src/core/ext/upbdefs-generated/envoy/service/status/v3/csds.upbdefs.c: $(OPENSSL_DEP)
src/core/ext/upbdefs-generated/envoy/type/http/v3/cookie.upbdefs.c: $(OPENSSL_DEP)
src/core/ext/upbdefs-generated/envoy/type/http/v3/path_transformation.upbdefs.c: $(OPENSSL_DEP)
src/core/ext/upbdefs-generated/envoy/type/matcher/v3/http_inputs.upbdefs.c: $(OPENSSL_DEP)
src/core/ext/upbdefs-generated/envoy/type/matcher/v3/metadata.upbdefs.c: $(OPENSSL_DEP)
src/core/ext/upbdefs-generated/envoy/type/matcher/v3/node.upbdefs.c: $(OPENSSL_DEP)
src/core/ext/upbdefs-generated/envoy/type/matcher/v3/number.upbdefs.c: $(OPENSSL_DEP)
src/core/ext/upbdefs-generated/envoy/type/matcher/v3/path.upbdefs.c: $(OPENSSL_DEP)
src/core/ext/upbdefs-generated/envoy/type/matcher/v3/regex.upbdefs.c: $(OPENSSL_DEP)
src/core/ext/upbdefs-generated/envoy/type/matcher/v3/string.upbdefs.c: $(OPENSSL_DEP)
src/core/ext/upbdefs-generated/envoy/type/matcher/v3/struct.upbdefs.c: $(OPENSSL_DEP)
src/core/ext/upbdefs-generated/envoy/type/matcher/v3/value.upbdefs.c: $(OPENSSL_DEP)
src/core/ext/upbdefs-generated/envoy/type/metadata/v3/metadata.upbdefs.c: $(OPENSSL_DEP)
src/core/ext/upbdefs-generated/envoy/type/tracing/v3/custom_tag.upbdefs.c: $(OPENSSL_DEP)
src/core/ext/upbdefs-generated/envoy/type/v3/hash_policy.upbdefs.c: $(OPENSSL_DEP)
src/core/ext/upbdefs-generated/envoy/type/v3/http.upbdefs.c: $(OPENSSL_DEP)
src/core/ext/upbdefs-generated/envoy/type/v3/http_status.upbdefs.c: $(OPENSSL_DEP)
src/core/ext/upbdefs-generated/envoy/type/v3/percent.upbdefs.c: $(OPENSSL_DEP)
src/core/ext/upbdefs-generated/envoy/type/v3/range.upbdefs.c: $(OPENSSL_DEP)
src/core/ext/upbdefs-generated/envoy/type/v3/ratelimit_unit.upbdefs.c: $(OPENSSL_DEP)
src/core/ext/upbdefs-generated/envoy/type/v3/semantic_version.upbdefs.c: $(OPENSSL_DEP)
src/core/ext/upbdefs-generated/envoy/type/v3/token_bucket.upbdefs.c: $(OPENSSL_DEP)
src/core/ext/upbdefs-generated/google/api/annotations.upbdefs.c: $(OPENSSL_DEP)
src/core/ext/upbdefs-generated/google/api/expr/v1alpha1/checked.upbdefs.c: $(OPENSSL_DEP)
src/core/ext/upbdefs-generated/google/api/expr/v1alpha1/syntax.upbdefs.c: $(OPENSSL_DEP)
src/core/ext/upbdefs-generated/google/api/http.upbdefs.c: $(OPENSSL_DEP)
src/core/ext/upbdefs-generated/google/api/httpbody.upbdefs.c: $(OPENSSL_DEP)
src/core/ext/upbdefs-generated/google/protobuf/any.upbdefs.c: $(OPENSSL_DEP)
src/core/ext/upbdefs-generated/google/protobuf/duration.upbdefs.c: $(OPENSSL_DEP)
src/core/ext/upbdefs-generated/google/protobuf/empty.upbdefs.c: $(OPENSSL_DEP)
src/core/ext/upbdefs-generated/google/protobuf/struct.upbdefs.c: $(OPENSSL_DEP)
src/core/ext/upbdefs-generated/google/protobuf/timestamp.upbdefs.c: $(OPENSSL_DEP)
src/core/ext/upbdefs-generated/google/protobuf/wrappers.upbdefs.c: $(OPENSSL_DEP)
src/core/ext/upbdefs-generated/google/rpc/status.upbdefs.c: $(OPENSSL_DEP)
src/core/ext/upbdefs-generated/opencensus/proto/trace/v1/trace_config.upbdefs.c: $(OPENSSL_DEP)
src/core/ext/upbdefs-generated/src/proto/grpc/lookup/v1/rls_config.upbdefs.c: $(OPENSSL_DEP)
src/core/ext/upbdefs-generated/udpa/annotations/migrate.upbdefs.c: $(OPENSSL_DEP)
src/core/ext/upbdefs-generated/udpa/annotations/security.upbdefs.c: $(OPENSSL_DEP)
src/core/ext/upbdefs-generated/udpa/annotations/sensitive.upbdefs.c: $(OPENSSL_DEP)
src/core/ext/upbdefs-generated/udpa/annotations/status.upbdefs.c: $(OPENSSL_DEP)
src/core/ext/upbdefs-generated/udpa/annotations/versioning.upbdefs.c: $(OPENSSL_DEP)
src/core/ext/upbdefs-generated/validate/validate.upbdefs.c: $(OPENSSL_DEP)
src/core/ext/upbdefs-generated/xds/annotations/v3/migrate.upbdefs.c: $(OPENSSL_DEP)
src/core/ext/upbdefs-generated/xds/annotations/v3/security.upbdefs.c: $(OPENSSL_DEP)
src/core/ext/upbdefs-generated/xds/annotations/v3/sensitive.upbdefs.c: $(OPENSSL_DEP)
src/core/ext/upbdefs-generated/xds/annotations/v3/status.upbdefs.c: $(OPENSSL_DEP)
src/core/ext/upbdefs-generated/xds/annotations/v3/versioning.upbdefs.c: $(OPENSSL_DEP)
src/core/ext/upbdefs-generated/xds/core/v3/authority.upbdefs.c: $(OPENSSL_DEP)
src/core/ext/upbdefs-generated/xds/core/v3/collection_entry.upbdefs.c: $(OPENSSL_DEP)
src/core/ext/upbdefs-generated/xds/core/v3/context_params.upbdefs.c: $(OPENSSL_DEP)
src/core/ext/upbdefs-generated/xds/core/v3/extension.upbdefs.c: $(OPENSSL_DEP)
src/core/ext/upbdefs-generated/xds/core/v3/resource.upbdefs.c: $(OPENSSL_DEP)
src/core/ext/upbdefs-generated/xds/core/v3/resource_locator.upbdefs.c: $(OPENSSL_DEP)
src/core/ext/upbdefs-generated/xds/core/v3/resource_name.upbdefs.c: $(OPENSSL_DEP)
src/core/ext/upbdefs-generated/xds/type/matcher/v3/matcher.upbdefs.c: $(OPENSSL_DEP)
src/core/ext/upbdefs-generated/xds/type/matcher/v3/regex.upbdefs.c: $(OPENSSL_DEP)
src/core/ext/upbdefs-generated/xds/type/matcher/v3/string.upbdefs.c: $(OPENSSL_DEP)
src/core/ext/upbdefs-generated/xds/type/v3/typed_struct.upbdefs.c: $(OPENSSL_DEP)
src/core/ext/xds/certificate_provider_registry.cc: $(OPENSSL_DEP)
src/core/ext/xds/certificate_provider_store.cc: $(OPENSSL_DEP)
src/core/ext/xds/file_watcher_certificate_provider_factory.cc: $(OPENSSL_DEP)
src/core/ext/xds/xds_api.cc: $(OPENSSL_DEP)
src/core/ext/xds/xds_bootstrap.cc: $(OPENSSL_DEP)
src/core/ext/xds/xds_certificate_provider.cc: $(OPENSSL_DEP)
src/core/ext/xds/xds_channel_stack_modifier.cc: $(OPENSSL_DEP)
src/core/ext/xds/xds_client.cc: $(OPENSSL_DEP)
src/core/ext/xds/xds_client_grpc.cc: $(OPENSSL_DEP)
src/core/ext/xds/xds_client_stats.cc: $(OPENSSL_DEP)
src/core/ext/xds/xds_cluster.cc: $(OPENSSL_DEP)
src/core/ext/xds/xds_cluster_specifier_plugin.cc: $(OPENSSL_DEP)
src/core/ext/xds/xds_common_types.cc: $(OPENSSL_DEP)
src/core/ext/xds/xds_endpoint.cc: $(OPENSSL_DEP)
src/core/ext/xds/xds_http_fault_filter.cc: $(OPENSSL_DEP)
src/core/ext/xds/xds_http_filters.cc: $(OPENSSL_DEP)
src/core/ext/xds/xds_http_rbac_filter.cc: $(OPENSSL_DEP)
src/core/ext/xds/xds_lb_policy_registry.cc: $(OPENSSL_DEP)
src/core/ext/xds/xds_listener.cc: $(OPENSSL_DEP)
src/core/ext/xds/xds_resource_type.cc: $(OPENSSL_DEP)
src/core/ext/xds/xds_route_config.cc: $(OPENSSL_DEP)
src/core/ext/xds/xds_routing.cc: $(OPENSSL_DEP)
src/core/ext/xds/xds_server_config_fetcher.cc: $(OPENSSL_DEP)
src/core/ext/xds/xds_transport_grpc.cc: $(OPENSSL_DEP)
src/core/lib/http/httpcli_security_connector.cc: $(OPENSSL_DEP)
src/core/lib/matchers/matchers.cc: $(OPENSSL_DEP)
src/core/lib/security/authorization/grpc_authorization_engine.cc: $(OPENSSL_DEP)
src/core/lib/security/authorization/matchers.cc: $(OPENSSL_DEP)
src/core/lib/security/authorization/rbac_policy.cc: $(OPENSSL_DEP)
src/core/lib/security/credentials/alts/alts_credentials.cc: $(OPENSSL_DEP)
src/core/lib/security/credentials/alts/check_gcp_environment.cc: $(OPENSSL_DEP)
src/core/lib/security/credentials/alts/check_gcp_environment_linux.cc: $(OPENSSL_DEP)
src/core/lib/security/credentials/alts/check_gcp_environment_no_op.cc: $(OPENSSL_DEP)
src/core/lib/security/credentials/alts/check_gcp_environment_windows.cc: $(OPENSSL_DEP)
src/core/lib/security/credentials/alts/grpc_alts_credentials_client_options.cc: $(OPENSSL_DEP)
src/core/lib/security/credentials/alts/grpc_alts_credentials_options.cc: $(OPENSSL_DEP)
src/core/lib/security/credentials/alts/grpc_alts_credentials_server_options.cc: $(OPENSSL_DEP)
src/core/lib/security/credentials/channel_creds_registry_init.cc: $(OPENSSL_DEP)
src/core/lib/security/credentials/external/aws_external_account_credentials.cc: $(OPENSSL_DEP)
src/core/lib/security/credentials/external/aws_request_signer.cc: $(OPENSSL_DEP)
src/core/lib/security/credentials/external/external_account_credentials.cc: $(OPENSSL_DEP)
src/core/lib/security/credentials/external/file_external_account_credentials.cc: $(OPENSSL_DEP)
src/core/lib/security/credentials/external/url_external_account_credentials.cc: $(OPENSSL_DEP)
src/core/lib/security/credentials/google_default/credentials_generic.cc: $(OPENSSL_DEP)
src/core/lib/security/credentials/google_default/google_default_credentials.cc: $(OPENSSL_DEP)
src/core/lib/security/credentials/iam/iam_credentials.cc: $(OPENSSL_DEP)
src/core/lib/security/credentials/jwt/json_token.cc: $(OPENSSL_DEP)
src/core/lib/security/credentials/jwt/jwt_credentials.cc: $(OPENSSL_DEP)
src/core/lib/security/credentials/jwt/jwt_verifier.cc: $(OPENSSL_DEP)
src/core/lib/security/credentials/local/local_credentials.cc: $(OPENSSL_DEP)
src/core/lib/security/credentials/oauth2/oauth2_credentials.cc: $(OPENSSL_DEP)
src/core/lib/security/credentials/ssl/ssl_credentials.cc: $(OPENSSL_DEP)
src/core/lib/security/credentials/tls/grpc_tls_certificate_distributor.cc: $(OPENSSL_DEP)
src/core/lib/security/credentials/tls/grpc_tls_certificate_provider.cc: $(OPENSSL_DEP)
src/core/lib/security/credentials/tls/grpc_tls_certificate_verifier.cc: $(OPENSSL_DEP)
src/core/lib/security/credentials/tls/grpc_tls_credentials_options.cc: $(OPENSSL_DEP)
src/core/lib/security/credentials/tls/tls_credentials.cc: $(OPENSSL_DEP)
src/core/lib/security/credentials/xds/xds_credentials.cc: $(OPENSSL_DEP)
src/core/lib/security/security_connector/alts/alts_security_connector.cc: $(OPENSSL_DEP)
src/core/lib/security/security_connector/local/local_security_connector.cc: $(OPENSSL_DEP)
src/core/lib/security/security_connector/ssl/ssl_security_connector.cc: $(OPENSSL_DEP)
src/core/lib/security/security_connector/ssl_utils.cc: $(OPENSSL_DEP)
src/core/lib/security/security_connector/ssl_utils_config.cc: $(OPENSSL_DEP)
src/core/lib/security/security_connector/tls/tls_security_connector.cc: $(OPENSSL_DEP)
src/core/plugin_registry/grpc_plugin_registry_extra.cc: $(OPENSSL_DEP)
src/core/tsi/alts/crypt/aes_gcm.cc: $(OPENSSL_DEP)
src/core/tsi/alts/crypt/gsec.cc: $(OPENSSL_DEP)
src/core/tsi/alts/frame_protector/alts_counter.cc: $(OPENSSL_DEP)
src/core/tsi/alts/frame_protector/alts_crypter.cc: $(OPENSSL_DEP)
src/core/tsi/alts/frame_protector/alts_frame_protector.cc: $(OPENSSL_DEP)
src/core/tsi/alts/frame_protector/alts_record_protocol_crypter_common.cc: $(OPENSSL_DEP)
src/core/tsi/alts/frame_protector/alts_seal_privacy_integrity_crypter.cc: $(OPENSSL_DEP)
src/core/tsi/alts/frame_protector/alts_unseal_privacy_integrity_crypter.cc: $(OPENSSL_DEP)
src/core/tsi/alts/frame_protector/frame_handler.cc: $(OPENSSL_DEP)
src/core/tsi/alts/handshaker/alts_handshaker_client.cc: $(OPENSSL_DEP)
src/core/tsi/alts/handshaker/alts_shared_resource.cc: $(OPENSSL_DEP)
src/core/tsi/alts/handshaker/alts_tsi_handshaker.cc: $(OPENSSL_DEP)
src/core/tsi/alts/handshaker/alts_tsi_utils.cc: $(OPENSSL_DEP)
src/core/tsi/alts/handshaker/transport_security_common_api.cc: $(OPENSSL_DEP)
src/core/tsi/alts/zero_copy_frame_protector/alts_grpc_integrity_only_record_protocol.cc: $(OPENSSL_DEP)
src/core/tsi/alts/zero_copy_frame_protector/alts_grpc_privacy_integrity_record_protocol.cc: $(OPENSSL_DEP)
src/core/tsi/alts/zero_copy_frame_protector/alts_grpc_record_protocol_common.cc: $(OPENSSL_DEP)
src/core/tsi/alts/zero_copy_frame_protector/alts_iovec_record_protocol.cc: $(OPENSSL_DEP)
src/core/tsi/alts/zero_copy_frame_protector/alts_zero_copy_grpc_protector.cc: $(OPENSSL_DEP)
src/core/tsi/ssl/key_logging/ssl_key_logging.cc: $(OPENSSL_DEP)
src/core/tsi/ssl/session_cache/ssl_session_boringssl.cc: $(OPENSSL_DEP)
src/core/tsi/ssl/session_cache/ssl_session_cache.cc: $(OPENSSL_DEP)
src/core/tsi/ssl/session_cache/ssl_session_openssl.cc: $(OPENSSL_DEP)
src/core/tsi/ssl_transport_security.cc: $(OPENSSL_DEP)
endif

.PHONY: all strip tools dep_error openssl_dep_error openssl_dep_message git_update stop buildtests buildtests_c buildtests_cxx test test_c test_cxx install install_c install_cxx install_csharp install-static install-certs strip strip-shared strip-static strip_c strip-shared_c strip-static_c strip_cxx strip-shared_cxx strip-static_cxx dep_c dep_cxx bins_dep_c bins_dep_cxx clean

.PHONY: printvars
printvars:
	@$(foreach V,$(sort $(.VARIABLES)),                 	  $(if $(filter-out environment% default automatic, 	  $(origin $V)),$(warning $V=$($V) ($(value $V)))))<|MERGE_RESOLUTION|>--- conflicted
+++ resolved
@@ -1461,11 +1461,8 @@
     src/core/lib/event_engine/trace.cc \
     src/core/lib/gprpp/status_helper.cc \
     src/core/lib/gprpp/time.cc \
-<<<<<<< HEAD
     src/core/lib/gprpp/time_averaged_stats.cc \
-=======
     src/core/lib/gprpp/work_serializer.cc \
->>>>>>> caf0a49e
     src/core/lib/http/format_request.cc \
     src/core/lib/http/httpcli.cc \
     src/core/lib/http/httpcli_security_connector.cc \
@@ -1932,11 +1929,8 @@
     src/core/lib/event_engine/trace.cc \
     src/core/lib/gprpp/status_helper.cc \
     src/core/lib/gprpp/time.cc \
-<<<<<<< HEAD
     src/core/lib/gprpp/time_averaged_stats.cc \
-=======
     src/core/lib/gprpp/work_serializer.cc \
->>>>>>> caf0a49e
     src/core/lib/http/format_request.cc \
     src/core/lib/http/httpcli.cc \
     src/core/lib/http/parser.cc \
