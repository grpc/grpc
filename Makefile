# GRPC global makefile
# This currently builds C and C++ code.
# This file has been automatically generated from a template file.
# Please look at the templates directory instead.
# This file can be regenerated from the template by running
# tools/buildgen/generate_projects.sh

# Copyright 2015 gRPC authors.
#
# Licensed under the Apache License, Version 2.0 (the "License");
# you may not use this file except in compliance with the License.
# You may obtain a copy of the License at
#
#     http://www.apache.org/licenses/LICENSE-2.0
#
# Unless required by applicable law or agreed to in writing, software
# distributed under the License is distributed on an "AS IS" BASIS,
# WITHOUT WARRANTIES OR CONDITIONS OF ANY KIND, either express or implied.
# See the License for the specific language governing permissions and
# limitations under the License.



comma := ,


# Basic platform detection
HOST_SYSTEM = $(shell uname | cut -f 1 -d_)
SYSTEM ?= $(HOST_SYSTEM)
ifeq ($(SYSTEM),MSYS)
SYSTEM = MINGW32
endif
ifeq ($(SYSTEM),MINGW64)
SYSTEM = MINGW32
endif

MAKEFILE_PATH := $(abspath $(lastword $(MAKEFILE_LIST)))
ifndef BUILDDIR
BUILDDIR_ABSOLUTE = $(patsubst %/,%,$(dir $(MAKEFILE_PATH)))
else
BUILDDIR_ABSOLUTE = $(abspath $(BUILDDIR))
endif

HAS_GCC = $(shell which gcc > /dev/null 2> /dev/null && echo true || echo false)
HAS_CC = $(shell which cc > /dev/null 2> /dev/null && echo true || echo false)
HAS_CLANG = $(shell which clang > /dev/null 2> /dev/null && echo true || echo false)

ifeq ($(HAS_CC),true)
DEFAULT_CC = cc
DEFAULT_CXX = c++
else
ifeq ($(HAS_GCC),true)
DEFAULT_CC = gcc
DEFAULT_CXX = g++
else
ifeq ($(HAS_CLANG),true)
DEFAULT_CC = clang
DEFAULT_CXX = clang++
else
DEFAULT_CC = no_c_compiler
DEFAULT_CXX = no_c++_compiler
endif
endif
endif


BINDIR = $(BUILDDIR_ABSOLUTE)/bins
OBJDIR = $(BUILDDIR_ABSOLUTE)/objs
LIBDIR = $(BUILDDIR_ABSOLUTE)/libs
GENDIR = $(BUILDDIR_ABSOLUTE)/gens

# Configurations (as defined under "configs" section in build_handwritten.yaml)

VALID_CONFIG_asan = 1
REQUIRE_CUSTOM_LIBRARIES_asan = 1
CC_asan = clang
CXX_asan = clang++
LD_asan = clang++
LDXX_asan = clang++
CPPFLAGS_asan = -O0 -fsanitize-coverage=edge,trace-pc-guard -fsanitize=address -fno-omit-frame-pointer -Wno-unused-command-line-argument -DGPR_NO_DIRECT_SYSCALLS
LDFLAGS_asan = -fsanitize=address

VALID_CONFIG_asan-noleaks = 1
REQUIRE_CUSTOM_LIBRARIES_asan-noleaks = 1
CC_asan-noleaks = clang
CXX_asan-noleaks = clang++
LD_asan-noleaks = clang++
LDXX_asan-noleaks = clang++
CPPFLAGS_asan-noleaks = -O0 -fsanitize-coverage=edge,trace-pc-guard -fsanitize=address -fno-omit-frame-pointer -Wno-unused-command-line-argument -DGPR_NO_DIRECT_SYSCALLS
LDFLAGS_asan-noleaks = fsanitize=address

VALID_CONFIG_asan-trace-cmp = 1
REQUIRE_CUSTOM_LIBRARIES_asan-trace-cmp = 1
CC_asan-trace-cmp = clang
CXX_asan-trace-cmp = clang++
LD_asan-trace-cmp = clang++
LDXX_asan-trace-cmp = clang++
CPPFLAGS_asan-trace-cmp = -O0 -fsanitize-coverage=edge,trace-pc-guard -fsanitize-coverage=trace-cmp -fsanitize=address -fno-omit-frame-pointer -Wno-unused-command-line-argument -DGPR_NO_DIRECT_SYSCALLS
LDFLAGS_asan-trace-cmp = -fsanitize=address

VALID_CONFIG_c++-compat = 1
CC_c++-compat = $(DEFAULT_CC)
CXX_c++-compat = $(DEFAULT_CXX)
LD_c++-compat = $(DEFAULT_CC)
LDXX_c++-compat = $(DEFAULT_CXX)
CFLAGS_c++-compat = -Wc++-compat
CPPFLAGS_c++-compat = -O0
DEFINES_c++-compat = _DEBUG DEBUG

VALID_CONFIG_dbg = 1
CC_dbg = $(DEFAULT_CC)
CXX_dbg = $(DEFAULT_CXX)
LD_dbg = $(DEFAULT_CC)
LDXX_dbg = $(DEFAULT_CXX)
CPPFLAGS_dbg = -O0
DEFINES_dbg = _DEBUG DEBUG

VALID_CONFIG_gcov = 1
CC_gcov = gcc
CXX_gcov = g++
LD_gcov = gcc
LDXX_gcov = g++
CPPFLAGS_gcov = -O0 -fprofile-arcs -ftest-coverage -Wno-return-type
LDFLAGS_gcov = -fprofile-arcs -ftest-coverage -rdynamic -lstdc++
DEFINES_gcov = _DEBUG DEBUG GPR_GCOV

VALID_CONFIG_helgrind = 1
CC_helgrind = $(DEFAULT_CC)
CXX_helgrind = $(DEFAULT_CXX)
LD_helgrind = $(DEFAULT_CC)
LDXX_helgrind = $(DEFAULT_CXX)
CPPFLAGS_helgrind = -O0
LDFLAGS_helgrind = -rdynamic
DEFINES_helgrind = _DEBUG DEBUG

VALID_CONFIG_lto = 1
CC_lto = $(DEFAULT_CC)
CXX_lto = $(DEFAULT_CXX)
LD_lto = $(DEFAULT_CC)
LDXX_lto = $(DEFAULT_CXX)
CPPFLAGS_lto = -O2
DEFINES_lto = NDEBUG

VALID_CONFIG_memcheck = 1
CC_memcheck = $(DEFAULT_CC)
CXX_memcheck = $(DEFAULT_CXX)
LD_memcheck = $(DEFAULT_CC)
LDXX_memcheck = $(DEFAULT_CXX)
CPPFLAGS_memcheck = -O0
LDFLAGS_memcheck = -rdynamic
DEFINES_memcheck = _DEBUG DEBUG

VALID_CONFIG_msan = 1
REQUIRE_CUSTOM_LIBRARIES_msan = 1
CC_msan = clang
CXX_msan = clang++
LD_msan = clang++
LDXX_msan = clang++
CPPFLAGS_msan = -O0 -stdlib=libc++ -fsanitize-coverage=edge,trace-pc-guard -fsanitize=memory -fsanitize-memory-track-origins -fsanitize-memory-use-after-dtor -fno-omit-frame-pointer -DGTEST_HAS_TR1_TUPLE=0 -DGTEST_USE_OWN_TR1_TUPLE=1 -Wno-unused-command-line-argument -fPIE -pie -DGPR_NO_DIRECT_SYSCALLS
LDFLAGS_msan = -stdlib=libc++ -fsanitize=memory -DGTEST_HAS_TR1_TUPLE=0 -DGTEST_USE_OWN_TR1_TUPLE=1 -fPIE -pie $(if $(JENKINS_BUILD),-Wl$(comma)-Ttext-segment=0x7e0000000000,)
DEFINES_msan = NDEBUG

VALID_CONFIG_noexcept = 1
CC_noexcept = $(DEFAULT_CC)
CXX_noexcept = $(DEFAULT_CXX)
LD_noexcept = $(DEFAULT_CC)
LDXX_noexcept = $(DEFAULT_CXX)
CXXFLAGS_noexcept = -fno-exceptions
CPPFLAGS_noexcept = -O2 -Wframe-larger-than=16384
DEFINES_noexcept = NDEBUG

VALID_CONFIG_opt = 1
CC_opt = $(DEFAULT_CC)
CXX_opt = $(DEFAULT_CXX)
LD_opt = $(DEFAULT_CC)
LDXX_opt = $(DEFAULT_CXX)
CPPFLAGS_opt = -O2 -Wframe-larger-than=16384
DEFINES_opt = NDEBUG

VALID_CONFIG_tsan = 1
REQUIRE_CUSTOM_LIBRARIES_tsan = 1
CC_tsan = clang
CXX_tsan = clang++
LD_tsan = clang++
LDXX_tsan = clang++
CPPFLAGS_tsan = -O0 -fsanitize=thread -fno-omit-frame-pointer -Wno-unused-command-line-argument -DGPR_NO_DIRECT_SYSCALLS
LDFLAGS_tsan = -fsanitize=thread
DEFINES_tsan = GRPC_TSAN

VALID_CONFIG_ubsan = 1
REQUIRE_CUSTOM_LIBRARIES_ubsan = 1
CC_ubsan = clang
CXX_ubsan = clang++
LD_ubsan = clang++
LDXX_ubsan = clang++
CPPFLAGS_ubsan = -O0 -stdlib=libc++ -fsanitize-coverage=edge,trace-pc-guard -fsanitize=undefined -fno-omit-frame-pointer -Wno-unused-command-line-argument -Wvarargs
LDFLAGS_ubsan = -stdlib=libc++ -fsanitize=undefined,unsigned-integer-overflow
DEFINES_ubsan = NDEBUG GRPC_UBSAN



# General settings.
# You may want to change these depending on your system.

prefix ?= /usr/local

DTRACE ?= dtrace
CONFIG ?= opt
# Doing X ?= Y is the same as:
# ifeq ($(origin X), undefined)
#  X = Y
# endif
# but some variables, such as CC, CXX, LD or AR, have defaults.
# So instead of using ?= on them, we need to check their origin.
# See:
#  https://www.gnu.org/software/make/manual/html_node/Implicit-Variables.html
#  https://www.gnu.org/software/make/manual/html_node/Flavors.html#index-_003f_003d
#  https://www.gnu.org/software/make/manual/html_node/Origin-Function.html
ifeq ($(origin CC), default)
CC = $(CC_$(CONFIG))
endif
ifeq ($(origin CXX), default)
CXX = $(CXX_$(CONFIG))
endif
ifeq ($(origin LD), default)
LD = $(LD_$(CONFIG))
endif
LDXX ?= $(LDXX_$(CONFIG))
ARFLAGS ?= rcs
ifeq ($(SYSTEM),Linux)
ifeq ($(origin AR), default)
AR = ar
endif
STRIP ?= strip --strip-unneeded
else
ifeq ($(SYSTEM),Darwin)
ifeq ($(origin AR), default)
AR = libtool
ARFLAGS = -no_warning_for_no_symbols -o
endif
STRIP ?= strip -x
else
ifeq ($(SYSTEM),MINGW32)
ifeq ($(origin AR), default)
AR = ar
endif
STRIP ?= strip --strip-unneeded
else
ifeq ($(origin AR), default)
AR = ar
endif
STRIP ?= strip
endif
endif
endif
INSTALL ?= install
RM ?= rm -f
PKG_CONFIG ?= pkg-config
RANLIB ?= ranlib
ifeq ($(SYSTEM),Darwin)
APPLE_RANLIB = $(shell [[ "`$(RANLIB) -V 2>/dev/null`" == "Apple Inc."* ]]; echo $$?)
ifeq ($(APPLE_RANLIB),0)
RANLIBFLAGS = -no_warning_for_no_symbols
endif
endif

ifndef VALID_CONFIG_$(CONFIG)
$(error Invalid CONFIG value '$(CONFIG)')
endif

# The HOST compiler settings are used to compile the protoc plugins.
# In most cases, you won't have to change anything, but if you are
# cross-compiling, you can override these variables from GNU make's
# command line: make CC=cross-gcc HOST_CC=gcc

HOST_CC ?= $(CC)
HOST_CXX ?= $(CXX)
HOST_LD ?= $(LD)
HOST_LDXX ?= $(LDXX)

CFLAGS += -std=c11
CXXFLAGS += -std=c++14
ifeq ($(SYSTEM),Darwin)
CXXFLAGS += -stdlib=libc++
LDFLAGS += -framework CoreFoundation
endif
CFLAGS += -g
CPPFLAGS += -g -Wall -Wextra -DOSATOMIC_USE_INLINED=1 -Ithird_party/abseil-cpp -Ithird_party/re2 -Ithird_party/upb -Isrc/core/ext/upb-gen -Isrc/core/ext/upbdefs-gen -Ithird_party/utf8_range -Ithird_party/xxhash -Ithird_party/cares/cares/include -Ithird_party/cares -Ithird_party/cares/cares -Ithird_party/address_sorting/include
COREFLAGS += -fno-exceptions
LDFLAGS += -g

CPPFLAGS += $(CPPFLAGS_$(CONFIG))
CFLAGS += $(CFLAGS_$(CONFIG))
CXXFLAGS += $(CXXFLAGS_$(CONFIG))
DEFINES += $(DEFINES_$(CONFIG)) INSTALL_PREFIX=\"$(prefix)\"
LDFLAGS += $(LDFLAGS_$(CONFIG))

ifneq ($(SYSTEM),MINGW32)
PIC_CPPFLAGS = -fPIC
CPPFLAGS += -fPIC
LDFLAGS += -fPIC
endif

INCLUDES = . include $(GENDIR)
LDFLAGS += -Llibs/$(CONFIG)

ifeq ($(SYSTEM),Darwin)
ifneq ($(wildcard /usr/local/ssl/include),)
INCLUDES += /usr/local/ssl/include
endif
ifneq ($(wildcard /opt/local/include),)
INCLUDES += /opt/local/include
endif
ifneq ($(wildcard /usr/local/include),)
INCLUDES += /usr/local/include
endif
LIBS = m z
ifneq ($(wildcard /usr/local/ssl/lib),)
LDFLAGS += -L/usr/local/ssl/lib
endif
ifneq ($(wildcard /opt/local/lib),)
LDFLAGS += -L/opt/local/lib
endif
ifneq ($(wildcard /usr/local/lib),)
LDFLAGS += -L/usr/local/lib
endif
endif

ifeq ($(SYSTEM),Linux)
LIBS = dl rt m pthread
LDFLAGS += -pthread
endif

ifeq ($(SYSTEM),MINGW32)
LIBS = m pthread ws2_32 crypt32 iphlpapi dbghelp bcrypt
LDFLAGS += -pthread
endif

#
# The steps for cross-compiling are as follows:
# First, clone and make install of grpc using the native compilers for the host.
# Also, install protoc (e.g., from a package like apt-get)
# Then clone a fresh grpc for the actual cross-compiled build
# Set the environment variable GRPC_CROSS_COMPILE to true
# Set CC, CXX, LD, LDXX, AR, and STRIP to the cross-compiling binaries
# Also set PROTOBUF_CONFIG_OPTS to indicate cross-compilation to protobuf (e.g.,
#  PROTOBUF_CONFIG_OPTS="--host=arm-linux --with-protoc=/usr/local/bin/protoc" )
# Set HAS_PKG_CONFIG=false
# Make sure that you enable building shared libraries and set your prefix to
# something useful like /usr/local/cross
# You will also need to set GRPC_CROSS_LDOPTS and GRPC_CROSS_AROPTS to hold
# additional required arguments for LD and AR (examples below)
# Then you can do a make from the cross-compiling fresh clone!
#
ifeq ($(GRPC_CROSS_COMPILE),true)
LDFLAGS += $(GRPC_CROSS_LDOPTS) # e.g. -L/usr/local/lib -L/usr/local/cross/lib
ARFLAGS += $(GRPC_CROSS_AROPTS) # e.g., rc --target=elf32-little
USE_BUILT_PROTOC = false
endif

# V=1 can be used to print commands run by make
ifeq ($(V),1)
E = @:
Q =
else
E = @echo
Q = @
endif

CORE_VERSION = 41.0.0
CPP_VERSION = 1.64.0-dev

CPPFLAGS_NO_ARCH += $(addprefix -I, $(INCLUDES)) $(addprefix -D, $(DEFINES))
CPPFLAGS += $(CPPFLAGS_NO_ARCH) $(ARCH_FLAGS)

LDFLAGS += $(ARCH_FLAGS)
LDLIBS += $(addprefix -l, $(LIBS))
LDLIBSXX += $(addprefix -l, $(LIBSXX))


CFLAGS += $(EXTRA_CFLAGS)
CXXFLAGS += $(EXTRA_CXXFLAGS)
CPPFLAGS += $(EXTRA_CPPFLAGS)
LDFLAGS += $(EXTRA_LDFLAGS)
DEFINES += $(EXTRA_DEFINES)
LDLIBS += $(EXTRA_LDLIBS)

HOST_CPPFLAGS += $(CPPFLAGS)
HOST_CFLAGS += $(CFLAGS)
HOST_CXXFLAGS += $(CXXFLAGS)
HOST_LDFLAGS += $(LDFLAGS)
HOST_LDLIBS += $(LDLIBS)

# These are automatically computed variables.
# There shouldn't be any need to change anything from now on.

-include cache.mk

CACHE_MK =

ifeq ($(SYSTEM),MINGW32)
EXECUTABLE_SUFFIX = .exe
SHARED_EXT_CORE = dll
SHARED_EXT_CPP = dll

SHARED_PREFIX =
SHARED_VERSION_CORE = -41
SHARED_VERSION_CPP = -1
else ifeq ($(SYSTEM),Darwin)
EXECUTABLE_SUFFIX =
SHARED_EXT_CORE = dylib
SHARED_EXT_CPP = dylib
SHARED_PREFIX = lib
SHARED_VERSION_CORE =
SHARED_VERSION_CPP =
else
EXECUTABLE_SUFFIX =
SHARED_EXT_CORE = so.$(CORE_VERSION)
SHARED_EXT_CPP = so.$(CPP_VERSION)
SHARED_PREFIX = lib
SHARED_VERSION_CORE =
SHARED_VERSION_CPP =
endif

ifeq ($(wildcard .git),)
IS_GIT_FOLDER = false
else
IS_GIT_FOLDER = true
endif

# Setup zlib dependency

ifeq ($(wildcard third_party/zlib/zlib.h),)
HAS_EMBEDDED_ZLIB = false
else
HAS_EMBEDDED_ZLIB = true
endif

# for zlib, we support building both from submodule
# and from system-installed zlib. In some builds,
# embedding zlib is not desirable.
# By default we use the system zlib (to match legacy behavior)
EMBED_ZLIB ?= false

ifeq ($(EMBED_ZLIB),true)
ZLIB_DEP = $(LIBDIR)/$(CONFIG)/libz.a
ZLIB_MERGE_LIBS = $(LIBDIR)/$(CONFIG)/libz.a
ZLIB_MERGE_OBJS = $(LIBZ_OBJS)
CPPFLAGS += -Ithird_party/zlib
else
LIBS += z
endif

# Setup boringssl dependency

ifeq ($(wildcard third_party/boringssl-with-bazel/src/include/openssl/ssl.h),)
HAS_EMBEDDED_OPENSSL = false
else
HAS_EMBEDDED_OPENSSL = true
endif

ifeq ($(HAS_EMBEDDED_OPENSSL),true)
EMBED_OPENSSL ?= true
else
# only support building boringssl from submodule
DEP_MISSING += openssl
EMBED_OPENSSL ?= broken
endif

ifeq ($(EMBED_OPENSSL),true)
OPENSSL_DEP += $(LIBDIR)/$(CONFIG)/libboringssl.a
OPENSSL_MERGE_LIBS += $(LIBDIR)/$(CONFIG)/libboringssl.a
OPENSSL_MERGE_OBJS += $(LIBBORINGSSL_OBJS)
# need to prefix these to ensure overriding system libraries
CPPFLAGS := -Ithird_party/boringssl-with-bazel/src/include $(CPPFLAGS)  
ifeq ($(DISABLE_ALPN),true)
CPPFLAGS += -DTSI_OPENSSL_ALPN_SUPPORT=0
LIBS_SECURE = $(OPENSSL_LIBS)
endif # DISABLE_ALPN
endif # EMBED_OPENSSL

LDLIBS_SECURE += $(addprefix -l, $(LIBS_SECURE))

ifeq ($(MAKECMDGOALS),clean)
NO_DEPS = true
endif

ifeq ($(DEP_MISSING),)
all: static shared

dep_error:
	@echo "You shouldn't see this message - all of your dependencies are correct."
else
all: dep_error git_update stop

dep_error:
	@echo
	@echo "DEPENDENCY ERROR"
	@echo
	@echo "You are missing system dependencies that are essential to build grpc,"
	@echo "and the third_party directory doesn't have them:"
	@echo
	@echo "  $(DEP_MISSING)"
	@echo
	@echo "Installing the development packages for your system will solve"
	@echo "this issue. Please consult INSTALL to get more information."
	@echo
	@echo "If you need information about why these tests failed, run:"
	@echo
	@echo "  make run_dep_checks"
	@echo
endif

git_update:
ifeq ($(IS_GIT_FOLDER),true)
	@echo "Additionally, since you are in a git clone, you can download the"
	@echo "missing dependencies in third_party by running the following command:"
	@echo
	@echo "  git submodule update --init"
	@echo
endif

openssl_dep_error: openssl_dep_message git_update stop

openssl_dep_message:
	@echo
	@echo "DEPENDENCY ERROR"
	@echo
	@echo "The target you are trying to run requires an OpenSSL implementation."
	@echo "Your system doesn't have one, and either the third_party directory"
	@echo "doesn't have it, or your compiler can't build BoringSSL."
	@echo
	@echo "Please consult BUILDING.md to get more information."
	@echo
	@echo "If you need information about why these tests failed, run:"
	@echo
	@echo "  make run_dep_checks"
	@echo

systemtap_dep_error:
	@echo
	@echo "DEPENDENCY ERROR"
	@echo
	@echo "Under the '$(CONFIG)' configuration, the target you are trying "
	@echo "to build requires systemtap 2.7+ (on Linux) or dtrace (on other "
	@echo "platforms such as Solaris and *BSD). "
	@echo
	@echo "Please consult BUILDING.md to get more information."
	@echo

install_not_supported_message:
	@echo
	@echo "Installing via 'make' is no longer supported. Use cmake or bazel instead."
	@echo
	@echo "Please consult BUILDING.md to get more information."
	@echo

install_not_supported_error: install_not_supported_message stop

stop:
	@false

run_dep_checks:
	@echo "run_dep_checks target has been deprecated."

static: static_c static_cxx

static_c: cache.mk  $(LIBDIR)/$(CONFIG)/libgrpc.a

static_cxx: cache.mk 

shared: shared_c shared_cxx

shared_c: cache.mk $(LIBDIR)/$(CONFIG)/$(SHARED_PREFIX)grpc$(SHARED_VERSION_CORE).$(SHARED_EXT_CORE)
shared_cxx: cache.mk

privatelibs: privatelibs_c privatelibs_cxx

privatelibs_c:  $(LIBDIR)/$(CONFIG)/libcares.a $(LIBDIR)/$(CONFIG)/libz.a
ifeq ($(EMBED_OPENSSL),true)
privatelibs_cxx: 
else
privatelibs_cxx: 
endif


strip: strip-static strip-shared

strip-static: strip-static_c strip-static_cxx

strip-shared: strip-shared_c strip-shared_cxx

strip-static_c: static_c
ifeq ($(CONFIG),opt)
	$(E) "[STRIP]   Stripping libgrpc.a"
	$(Q) $(STRIP) $(LIBDIR)/$(CONFIG)/libgrpc.a
endif

strip-static_cxx: static_cxx
ifeq ($(CONFIG),opt)
endif

strip-shared_c: shared_c
ifeq ($(CONFIG),opt)
	$(E) "[STRIP]   Stripping $(SHARED_PREFIX)grpc$(SHARED_VERSION_CORE).$(SHARED_EXT_CORE)"
	$(Q) $(STRIP) $(LIBDIR)/$(CONFIG)/$(SHARED_PREFIX)grpc$(SHARED_VERSION_CORE).$(SHARED_EXT_CORE)
endif

strip-shared_cxx: shared_cxx
ifeq ($(CONFIG),opt)
endif

cache.mk::
	$(E) "[MAKE]    Generating $@"
	$(Q) echo "$(CACHE_MK)" | tr , '\n' >$@

$(OBJDIR)/$(CONFIG)/%.o : %.c
	$(E) "[C]       Compiling $<"
	$(Q) mkdir -p `dirname $@`
	$(Q) $(CC) $(CPPFLAGS) $(CFLAGS) -MMD -MF $(addsuffix .dep, $(basename $@)) -c -o $@ $<

$(OBJDIR)/$(CONFIG)/%.o : $(GENDIR)/%.pb.cc
	$(E) "[CXX]     Compiling $<"
	$(Q) mkdir -p `dirname $@`
	$(Q) $(CXX) $(CPPFLAGS) $(CXXFLAGS) -MMD -MF $(addsuffix .dep, $(basename $@)) -c -o $@ $<

$(OBJDIR)/$(CONFIG)/src/compiler/%.o : src/compiler/%.cc
	$(E) "[HOSTCXX] Compiling $<"
	$(Q) mkdir -p `dirname $@`
	$(Q) $(HOST_CXX) $(HOST_CXXFLAGS) $(HOST_CPPFLAGS) -MMD -MF $(addsuffix .dep, $(basename $@)) -c -o $@ $<

$(OBJDIR)/$(CONFIG)/src/core/%.o : src/core/%.cc
	$(E) "[CXX]     Compiling $<"
	$(Q) mkdir -p `dirname $@`
	$(Q) $(CXX) $(CPPFLAGS) $(CXXFLAGS) $(COREFLAGS) -MMD -MF $(addsuffix .dep, $(basename $@)) -c -o $@ $<

$(OBJDIR)/$(CONFIG)/%.o : %.cc
	$(E) "[CXX]     Compiling $<"
	$(Q) mkdir -p `dirname $@`
	$(Q) $(CXX) $(CPPFLAGS) $(CXXFLAGS) -MMD -MF $(addsuffix .dep, $(basename $@)) -c -o $@ $<

$(OBJDIR)/$(CONFIG)/%.o : %.cpp
	$(E) "[CXX]     Compiling $<"
	$(Q) mkdir -p `dirname $@`
	$(Q) $(CXX) $(CPPFLAGS) $(CXXFLAGS) -MMD -MF $(addsuffix .dep, $(basename $@)) -c -o $@ $<

install: install_not_supported_error

install_c: install_not_supported_error

install_cxx: install_not_supported_error

install-static: install_not_supported_error

install-certs: install_not_supported_error

clean:
	$(E) "[CLEAN]   Cleaning build directories."
	$(Q) $(RM) -rf $(OBJDIR) $(LIBDIR) $(BINDIR) $(GENDIR) cache.mk


# The various libraries


# start of build recipe for library "grpc" (generated by makelib(lib) template function)
# deps: ['cares', 'libssl', 'z']
# transitive_deps: ['cares', 'libssl', 'z']
LIBGRPC_SRC = \
    src/core/channelz/channel_trace.cc \
    src/core/channelz/channelz.cc \
    src/core/channelz/channelz_registry.cc \
    src/core/client_channel/backup_poller.cc \
    src/core/client_channel/client_channel_factory.cc \
    src/core/client_channel/client_channel_filter.cc \
    src/core/client_channel/client_channel_plugin.cc \
    src/core/client_channel/client_channel_service_config.cc \
    src/core/client_channel/config_selector.cc \
    src/core/client_channel/dynamic_filters.cc \
    src/core/client_channel/global_subchannel_pool.cc \
    src/core/client_channel/local_subchannel_pool.cc \
    src/core/client_channel/retry_filter.cc \
    src/core/client_channel/retry_filter_legacy_call_data.cc \
    src/core/client_channel/retry_service_config.cc \
    src/core/client_channel/retry_throttle.cc \
    src/core/client_channel/subchannel.cc \
    src/core/client_channel/subchannel_pool_interface.cc \
    src/core/client_channel/subchannel_stream_client.cc \
    src/core/ext/filters/backend_metrics/backend_metric_filter.cc \
    src/core/ext/filters/census/grpc_context.cc \
    src/core/ext/filters/channel_idle/idle_filter_state.cc \
    src/core/ext/filters/channel_idle/legacy_channel_idle_filter.cc \
    src/core/ext/filters/fault_injection/fault_injection_filter.cc \
    src/core/ext/filters/fault_injection/fault_injection_service_config_parser.cc \
    src/core/ext/filters/http/client/http_client_filter.cc \
    src/core/ext/filters/http/client_authority_filter.cc \
    src/core/ext/filters/http/http_filters_plugin.cc \
    src/core/ext/filters/http/message_compress/compression_filter.cc \
    src/core/ext/filters/http/server/http_server_filter.cc \
    src/core/ext/filters/message_size/message_size_filter.cc \
    src/core/ext/filters/rbac/rbac_filter.cc \
    src/core/ext/filters/rbac/rbac_service_config_parser.cc \
    src/core/ext/filters/stateful_session/stateful_session_filter.cc \
    src/core/ext/filters/stateful_session/stateful_session_service_config_parser.cc \
    src/core/ext/gcp/metadata_query.cc \
    src/core/ext/transport/chttp2/alpn/alpn.cc \
    src/core/ext/transport/chttp2/client/chttp2_connector.cc \
    src/core/ext/transport/chttp2/server/chttp2_server.cc \
    src/core/ext/transport/chttp2/transport/bin_decoder.cc \
    src/core/ext/transport/chttp2/transport/bin_encoder.cc \
    src/core/ext/transport/chttp2/transport/chttp2_transport.cc \
    src/core/ext/transport/chttp2/transport/decode_huff.cc \
    src/core/ext/transport/chttp2/transport/flow_control.cc \
    src/core/ext/transport/chttp2/transport/frame.cc \
    src/core/ext/transport/chttp2/transport/frame_data.cc \
    src/core/ext/transport/chttp2/transport/frame_goaway.cc \
    src/core/ext/transport/chttp2/transport/frame_ping.cc \
    src/core/ext/transport/chttp2/transport/frame_rst_stream.cc \
    src/core/ext/transport/chttp2/transport/frame_settings.cc \
    src/core/ext/transport/chttp2/transport/frame_window_update.cc \
    src/core/ext/transport/chttp2/transport/hpack_encoder.cc \
    src/core/ext/transport/chttp2/transport/hpack_encoder_table.cc \
    src/core/ext/transport/chttp2/transport/hpack_parse_result.cc \
    src/core/ext/transport/chttp2/transport/hpack_parser.cc \
    src/core/ext/transport/chttp2/transport/hpack_parser_table.cc \
    src/core/ext/transport/chttp2/transport/http2_settings.cc \
    src/core/ext/transport/chttp2/transport/http_trace.cc \
    src/core/ext/transport/chttp2/transport/huffsyms.cc \
    src/core/ext/transport/chttp2/transport/max_concurrent_streams_policy.cc \
    src/core/ext/transport/chttp2/transport/parsing.cc \
    src/core/ext/transport/chttp2/transport/ping_abuse_policy.cc \
    src/core/ext/transport/chttp2/transport/ping_callbacks.cc \
    src/core/ext/transport/chttp2/transport/ping_rate_policy.cc \
    src/core/ext/transport/chttp2/transport/stream_lists.cc \
    src/core/ext/transport/chttp2/transport/varint.cc \
    src/core/ext/transport/chttp2/transport/write_size_policy.cc \
    src/core/ext/transport/chttp2/transport/writing.cc \
    src/core/ext/transport/inproc/inproc_plugin.cc \
    src/core/ext/transport/inproc/inproc_transport.cc \
    src/core/ext/transport/inproc/legacy_inproc_transport.cc \
    src/core/ext/upb-gen/envoy/admin/v3/certs.upb_minitable.c \
    src/core/ext/upb-gen/envoy/admin/v3/clusters.upb_minitable.c \
    src/core/ext/upb-gen/envoy/admin/v3/config_dump.upb_minitable.c \
    src/core/ext/upb-gen/envoy/admin/v3/config_dump_shared.upb_minitable.c \
    src/core/ext/upb-gen/envoy/admin/v3/init_dump.upb_minitable.c \
    src/core/ext/upb-gen/envoy/admin/v3/listeners.upb_minitable.c \
    src/core/ext/upb-gen/envoy/admin/v3/memory.upb_minitable.c \
    src/core/ext/upb-gen/envoy/admin/v3/metrics.upb_minitable.c \
    src/core/ext/upb-gen/envoy/admin/v3/mutex_stats.upb_minitable.c \
    src/core/ext/upb-gen/envoy/admin/v3/server_info.upb_minitable.c \
    src/core/ext/upb-gen/envoy/admin/v3/tap.upb_minitable.c \
    src/core/ext/upb-gen/envoy/annotations/deprecation.upb_minitable.c \
    src/core/ext/upb-gen/envoy/annotations/resource.upb_minitable.c \
    src/core/ext/upb-gen/envoy/config/accesslog/v3/accesslog.upb_minitable.c \
    src/core/ext/upb-gen/envoy/config/bootstrap/v3/bootstrap.upb_minitable.c \
    src/core/ext/upb-gen/envoy/config/cluster/v3/circuit_breaker.upb_minitable.c \
    src/core/ext/upb-gen/envoy/config/cluster/v3/cluster.upb_minitable.c \
    src/core/ext/upb-gen/envoy/config/cluster/v3/filter.upb_minitable.c \
    src/core/ext/upb-gen/envoy/config/cluster/v3/outlier_detection.upb_minitable.c \
    src/core/ext/upb-gen/envoy/config/common/matcher/v3/matcher.upb_minitable.c \
    src/core/ext/upb-gen/envoy/config/core/v3/address.upb_minitable.c \
    src/core/ext/upb-gen/envoy/config/core/v3/backoff.upb_minitable.c \
    src/core/ext/upb-gen/envoy/config/core/v3/base.upb_minitable.c \
    src/core/ext/upb-gen/envoy/config/core/v3/config_source.upb_minitable.c \
    src/core/ext/upb-gen/envoy/config/core/v3/event_service_config.upb_minitable.c \
    src/core/ext/upb-gen/envoy/config/core/v3/extension.upb_minitable.c \
    src/core/ext/upb-gen/envoy/config/core/v3/grpc_method_list.upb_minitable.c \
    src/core/ext/upb-gen/envoy/config/core/v3/grpc_service.upb_minitable.c \
    src/core/ext/upb-gen/envoy/config/core/v3/health_check.upb_minitable.c \
    src/core/ext/upb-gen/envoy/config/core/v3/http_service.upb_minitable.c \
    src/core/ext/upb-gen/envoy/config/core/v3/http_uri.upb_minitable.c \
    src/core/ext/upb-gen/envoy/config/core/v3/protocol.upb_minitable.c \
    src/core/ext/upb-gen/envoy/config/core/v3/proxy_protocol.upb_minitable.c \
    src/core/ext/upb-gen/envoy/config/core/v3/resolver.upb_minitable.c \
    src/core/ext/upb-gen/envoy/config/core/v3/socket_option.upb_minitable.c \
    src/core/ext/upb-gen/envoy/config/core/v3/substitution_format_string.upb_minitable.c \
    src/core/ext/upb-gen/envoy/config/core/v3/udp_socket_config.upb_minitable.c \
    src/core/ext/upb-gen/envoy/config/endpoint/v3/endpoint.upb_minitable.c \
    src/core/ext/upb-gen/envoy/config/endpoint/v3/endpoint_components.upb_minitable.c \
    src/core/ext/upb-gen/envoy/config/endpoint/v3/load_report.upb_minitable.c \
    src/core/ext/upb-gen/envoy/config/listener/v3/api_listener.upb_minitable.c \
    src/core/ext/upb-gen/envoy/config/listener/v3/listener.upb_minitable.c \
    src/core/ext/upb-gen/envoy/config/listener/v3/listener_components.upb_minitable.c \
    src/core/ext/upb-gen/envoy/config/listener/v3/quic_config.upb_minitable.c \
    src/core/ext/upb-gen/envoy/config/listener/v3/udp_listener_config.upb_minitable.c \
    src/core/ext/upb-gen/envoy/config/metrics/v3/metrics_service.upb_minitable.c \
    src/core/ext/upb-gen/envoy/config/metrics/v3/stats.upb_minitable.c \
    src/core/ext/upb-gen/envoy/config/overload/v3/overload.upb_minitable.c \
    src/core/ext/upb-gen/envoy/config/rbac/v3/rbac.upb_minitable.c \
    src/core/ext/upb-gen/envoy/config/route/v3/route.upb_minitable.c \
    src/core/ext/upb-gen/envoy/config/route/v3/route_components.upb_minitable.c \
    src/core/ext/upb-gen/envoy/config/route/v3/scoped_route.upb_minitable.c \
    src/core/ext/upb-gen/envoy/config/tap/v3/common.upb_minitable.c \
    src/core/ext/upb-gen/envoy/config/trace/v3/datadog.upb_minitable.c \
    src/core/ext/upb-gen/envoy/config/trace/v3/dynamic_ot.upb_minitable.c \
    src/core/ext/upb-gen/envoy/config/trace/v3/http_tracer.upb_minitable.c \
    src/core/ext/upb-gen/envoy/config/trace/v3/lightstep.upb_minitable.c \
    src/core/ext/upb-gen/envoy/config/trace/v3/opencensus.upb_minitable.c \
    src/core/ext/upb-gen/envoy/config/trace/v3/opentelemetry.upb_minitable.c \
    src/core/ext/upb-gen/envoy/config/trace/v3/service.upb_minitable.c \
    src/core/ext/upb-gen/envoy/config/trace/v3/skywalking.upb_minitable.c \
    src/core/ext/upb-gen/envoy/config/trace/v3/trace.upb_minitable.c \
    src/core/ext/upb-gen/envoy/config/trace/v3/xray.upb_minitable.c \
    src/core/ext/upb-gen/envoy/config/trace/v3/zipkin.upb_minitable.c \
    src/core/ext/upb-gen/envoy/data/accesslog/v3/accesslog.upb_minitable.c \
    src/core/ext/upb-gen/envoy/extensions/clusters/aggregate/v3/cluster.upb_minitable.c \
    src/core/ext/upb-gen/envoy/extensions/filters/common/fault/v3/fault.upb_minitable.c \
    src/core/ext/upb-gen/envoy/extensions/filters/http/fault/v3/fault.upb_minitable.c \
    src/core/ext/upb-gen/envoy/extensions/filters/http/rbac/v3/rbac.upb_minitable.c \
    src/core/ext/upb-gen/envoy/extensions/filters/http/router/v3/router.upb_minitable.c \
    src/core/ext/upb-gen/envoy/extensions/filters/http/stateful_session/v3/stateful_session.upb_minitable.c \
    src/core/ext/upb-gen/envoy/extensions/filters/network/http_connection_manager/v3/http_connection_manager.upb_minitable.c \
    src/core/ext/upb-gen/envoy/extensions/http/stateful_session/cookie/v3/cookie.upb_minitable.c \
    src/core/ext/upb-gen/envoy/extensions/load_balancing_policies/client_side_weighted_round_robin/v3/client_side_weighted_round_robin.upb_minitable.c \
    src/core/ext/upb-gen/envoy/extensions/load_balancing_policies/common/v3/common.upb_minitable.c \
    src/core/ext/upb-gen/envoy/extensions/load_balancing_policies/pick_first/v3/pick_first.upb_minitable.c \
    src/core/ext/upb-gen/envoy/extensions/load_balancing_policies/ring_hash/v3/ring_hash.upb_minitable.c \
    src/core/ext/upb-gen/envoy/extensions/load_balancing_policies/wrr_locality/v3/wrr_locality.upb_minitable.c \
    src/core/ext/upb-gen/envoy/extensions/transport_sockets/tls/v3/cert.upb_minitable.c \
    src/core/ext/upb-gen/envoy/extensions/transport_sockets/tls/v3/common.upb_minitable.c \
    src/core/ext/upb-gen/envoy/extensions/transport_sockets/tls/v3/secret.upb_minitable.c \
    src/core/ext/upb-gen/envoy/extensions/transport_sockets/tls/v3/tls.upb_minitable.c \
    src/core/ext/upb-gen/envoy/extensions/transport_sockets/tls/v3/tls_spiffe_validator_config.upb_minitable.c \
    src/core/ext/upb-gen/envoy/extensions/upstreams/http/v3/http_protocol_options.upb_minitable.c \
    src/core/ext/upb-gen/envoy/service/discovery/v3/ads.upb_minitable.c \
    src/core/ext/upb-gen/envoy/service/discovery/v3/discovery.upb_minitable.c \
    src/core/ext/upb-gen/envoy/service/load_stats/v3/lrs.upb_minitable.c \
    src/core/ext/upb-gen/envoy/service/status/v3/csds.upb_minitable.c \
    src/core/ext/upb-gen/envoy/type/http/v3/cookie.upb_minitable.c \
    src/core/ext/upb-gen/envoy/type/http/v3/path_transformation.upb_minitable.c \
    src/core/ext/upb-gen/envoy/type/matcher/v3/filter_state.upb_minitable.c \
    src/core/ext/upb-gen/envoy/type/matcher/v3/http_inputs.upb_minitable.c \
    src/core/ext/upb-gen/envoy/type/matcher/v3/metadata.upb_minitable.c \
    src/core/ext/upb-gen/envoy/type/matcher/v3/node.upb_minitable.c \
    src/core/ext/upb-gen/envoy/type/matcher/v3/number.upb_minitable.c \
    src/core/ext/upb-gen/envoy/type/matcher/v3/path.upb_minitable.c \
    src/core/ext/upb-gen/envoy/type/matcher/v3/regex.upb_minitable.c \
    src/core/ext/upb-gen/envoy/type/matcher/v3/status_code_input.upb_minitable.c \
    src/core/ext/upb-gen/envoy/type/matcher/v3/string.upb_minitable.c \
    src/core/ext/upb-gen/envoy/type/matcher/v3/struct.upb_minitable.c \
    src/core/ext/upb-gen/envoy/type/matcher/v3/value.upb_minitable.c \
    src/core/ext/upb-gen/envoy/type/metadata/v3/metadata.upb_minitable.c \
    src/core/ext/upb-gen/envoy/type/tracing/v3/custom_tag.upb_minitable.c \
    src/core/ext/upb-gen/envoy/type/v3/hash_policy.upb_minitable.c \
    src/core/ext/upb-gen/envoy/type/v3/http.upb_minitable.c \
    src/core/ext/upb-gen/envoy/type/v3/http_status.upb_minitable.c \
    src/core/ext/upb-gen/envoy/type/v3/percent.upb_minitable.c \
    src/core/ext/upb-gen/envoy/type/v3/range.upb_minitable.c \
    src/core/ext/upb-gen/envoy/type/v3/ratelimit_strategy.upb_minitable.c \
    src/core/ext/upb-gen/envoy/type/v3/ratelimit_unit.upb_minitable.c \
    src/core/ext/upb-gen/envoy/type/v3/semantic_version.upb_minitable.c \
    src/core/ext/upb-gen/envoy/type/v3/token_bucket.upb_minitable.c \
    src/core/ext/upb-gen/google/api/annotations.upb_minitable.c \
    src/core/ext/upb-gen/google/api/expr/v1alpha1/checked.upb_minitable.c \
    src/core/ext/upb-gen/google/api/expr/v1alpha1/syntax.upb_minitable.c \
    src/core/ext/upb-gen/google/api/http.upb_minitable.c \
    src/core/ext/upb-gen/google/api/httpbody.upb_minitable.c \
    src/core/ext/upb-gen/google/protobuf/any.upb_minitable.c \
    src/core/ext/upb-gen/google/protobuf/descriptor.upb_minitable.c \
    src/core/ext/upb-gen/google/protobuf/duration.upb_minitable.c \
    src/core/ext/upb-gen/google/protobuf/empty.upb_minitable.c \
    src/core/ext/upb-gen/google/protobuf/struct.upb_minitable.c \
    src/core/ext/upb-gen/google/protobuf/timestamp.upb_minitable.c \
    src/core/ext/upb-gen/google/protobuf/wrappers.upb_minitable.c \
    src/core/ext/upb-gen/google/rpc/status.upb_minitable.c \
    src/core/ext/upb-gen/opencensus/proto/trace/v1/trace_config.upb_minitable.c \
    src/core/ext/upb-gen/src/proto/grpc/gcp/altscontext.upb_minitable.c \
    src/core/ext/upb-gen/src/proto/grpc/gcp/handshaker.upb_minitable.c \
    src/core/ext/upb-gen/src/proto/grpc/gcp/transport_security_common.upb_minitable.c \
    src/core/ext/upb-gen/src/proto/grpc/health/v1/health.upb_minitable.c \
    src/core/ext/upb-gen/src/proto/grpc/lb/v1/load_balancer.upb_minitable.c \
    src/core/ext/upb-gen/src/proto/grpc/lookup/v1/rls.upb_minitable.c \
    src/core/ext/upb-gen/src/proto/grpc/lookup/v1/rls_config.upb_minitable.c \
    src/core/ext/upb-gen/udpa/annotations/migrate.upb_minitable.c \
    src/core/ext/upb-gen/udpa/annotations/security.upb_minitable.c \
    src/core/ext/upb-gen/udpa/annotations/sensitive.upb_minitable.c \
    src/core/ext/upb-gen/udpa/annotations/status.upb_minitable.c \
    src/core/ext/upb-gen/udpa/annotations/versioning.upb_minitable.c \
    src/core/ext/upb-gen/validate/validate.upb_minitable.c \
    src/core/ext/upb-gen/xds/annotations/v3/migrate.upb_minitable.c \
    src/core/ext/upb-gen/xds/annotations/v3/security.upb_minitable.c \
    src/core/ext/upb-gen/xds/annotations/v3/sensitive.upb_minitable.c \
    src/core/ext/upb-gen/xds/annotations/v3/status.upb_minitable.c \
    src/core/ext/upb-gen/xds/annotations/v3/versioning.upb_minitable.c \
    src/core/ext/upb-gen/xds/core/v3/authority.upb_minitable.c \
    src/core/ext/upb-gen/xds/core/v3/cidr.upb_minitable.c \
    src/core/ext/upb-gen/xds/core/v3/collection_entry.upb_minitable.c \
    src/core/ext/upb-gen/xds/core/v3/context_params.upb_minitable.c \
    src/core/ext/upb-gen/xds/core/v3/extension.upb_minitable.c \
    src/core/ext/upb-gen/xds/core/v3/resource.upb_minitable.c \
    src/core/ext/upb-gen/xds/core/v3/resource_locator.upb_minitable.c \
    src/core/ext/upb-gen/xds/core/v3/resource_name.upb_minitable.c \
    src/core/ext/upb-gen/xds/data/orca/v3/orca_load_report.upb_minitable.c \
    src/core/ext/upb-gen/xds/service/orca/v3/orca.upb_minitable.c \
    src/core/ext/upb-gen/xds/type/matcher/v3/cel.upb_minitable.c \
    src/core/ext/upb-gen/xds/type/matcher/v3/domain.upb_minitable.c \
    src/core/ext/upb-gen/xds/type/matcher/v3/http_inputs.upb_minitable.c \
    src/core/ext/upb-gen/xds/type/matcher/v3/ip.upb_minitable.c \
    src/core/ext/upb-gen/xds/type/matcher/v3/matcher.upb_minitable.c \
    src/core/ext/upb-gen/xds/type/matcher/v3/range.upb_minitable.c \
    src/core/ext/upb-gen/xds/type/matcher/v3/regex.upb_minitable.c \
    src/core/ext/upb-gen/xds/type/matcher/v3/string.upb_minitable.c \
    src/core/ext/upb-gen/xds/type/v3/cel.upb_minitable.c \
    src/core/ext/upb-gen/xds/type/v3/range.upb_minitable.c \
    src/core/ext/upb-gen/xds/type/v3/typed_struct.upb_minitable.c \
    src/core/ext/upbdefs-gen/envoy/admin/v3/certs.upbdefs.c \
    src/core/ext/upbdefs-gen/envoy/admin/v3/clusters.upbdefs.c \
    src/core/ext/upbdefs-gen/envoy/admin/v3/config_dump.upbdefs.c \
    src/core/ext/upbdefs-gen/envoy/admin/v3/config_dump_shared.upbdefs.c \
    src/core/ext/upbdefs-gen/envoy/admin/v3/init_dump.upbdefs.c \
    src/core/ext/upbdefs-gen/envoy/admin/v3/listeners.upbdefs.c \
    src/core/ext/upbdefs-gen/envoy/admin/v3/memory.upbdefs.c \
    src/core/ext/upbdefs-gen/envoy/admin/v3/metrics.upbdefs.c \
    src/core/ext/upbdefs-gen/envoy/admin/v3/mutex_stats.upbdefs.c \
    src/core/ext/upbdefs-gen/envoy/admin/v3/server_info.upbdefs.c \
    src/core/ext/upbdefs-gen/envoy/admin/v3/tap.upbdefs.c \
    src/core/ext/upbdefs-gen/envoy/annotations/deprecation.upbdefs.c \
    src/core/ext/upbdefs-gen/envoy/annotations/resource.upbdefs.c \
    src/core/ext/upbdefs-gen/envoy/config/accesslog/v3/accesslog.upbdefs.c \
    src/core/ext/upbdefs-gen/envoy/config/bootstrap/v3/bootstrap.upbdefs.c \
    src/core/ext/upbdefs-gen/envoy/config/cluster/v3/circuit_breaker.upbdefs.c \
    src/core/ext/upbdefs-gen/envoy/config/cluster/v3/cluster.upbdefs.c \
    src/core/ext/upbdefs-gen/envoy/config/cluster/v3/filter.upbdefs.c \
    src/core/ext/upbdefs-gen/envoy/config/cluster/v3/outlier_detection.upbdefs.c \
    src/core/ext/upbdefs-gen/envoy/config/common/matcher/v3/matcher.upbdefs.c \
    src/core/ext/upbdefs-gen/envoy/config/core/v3/address.upbdefs.c \
    src/core/ext/upbdefs-gen/envoy/config/core/v3/backoff.upbdefs.c \
    src/core/ext/upbdefs-gen/envoy/config/core/v3/base.upbdefs.c \
    src/core/ext/upbdefs-gen/envoy/config/core/v3/config_source.upbdefs.c \
    src/core/ext/upbdefs-gen/envoy/config/core/v3/event_service_config.upbdefs.c \
    src/core/ext/upbdefs-gen/envoy/config/core/v3/extension.upbdefs.c \
    src/core/ext/upbdefs-gen/envoy/config/core/v3/grpc_method_list.upbdefs.c \
    src/core/ext/upbdefs-gen/envoy/config/core/v3/grpc_service.upbdefs.c \
    src/core/ext/upbdefs-gen/envoy/config/core/v3/health_check.upbdefs.c \
    src/core/ext/upbdefs-gen/envoy/config/core/v3/http_service.upbdefs.c \
    src/core/ext/upbdefs-gen/envoy/config/core/v3/http_uri.upbdefs.c \
    src/core/ext/upbdefs-gen/envoy/config/core/v3/protocol.upbdefs.c \
    src/core/ext/upbdefs-gen/envoy/config/core/v3/proxy_protocol.upbdefs.c \
    src/core/ext/upbdefs-gen/envoy/config/core/v3/resolver.upbdefs.c \
    src/core/ext/upbdefs-gen/envoy/config/core/v3/socket_option.upbdefs.c \
    src/core/ext/upbdefs-gen/envoy/config/core/v3/substitution_format_string.upbdefs.c \
    src/core/ext/upbdefs-gen/envoy/config/core/v3/udp_socket_config.upbdefs.c \
    src/core/ext/upbdefs-gen/envoy/config/endpoint/v3/endpoint.upbdefs.c \
    src/core/ext/upbdefs-gen/envoy/config/endpoint/v3/endpoint_components.upbdefs.c \
    src/core/ext/upbdefs-gen/envoy/config/endpoint/v3/load_report.upbdefs.c \
    src/core/ext/upbdefs-gen/envoy/config/listener/v3/api_listener.upbdefs.c \
    src/core/ext/upbdefs-gen/envoy/config/listener/v3/listener.upbdefs.c \
    src/core/ext/upbdefs-gen/envoy/config/listener/v3/listener_components.upbdefs.c \
    src/core/ext/upbdefs-gen/envoy/config/listener/v3/quic_config.upbdefs.c \
    src/core/ext/upbdefs-gen/envoy/config/listener/v3/udp_listener_config.upbdefs.c \
    src/core/ext/upbdefs-gen/envoy/config/metrics/v3/metrics_service.upbdefs.c \
    src/core/ext/upbdefs-gen/envoy/config/metrics/v3/stats.upbdefs.c \
    src/core/ext/upbdefs-gen/envoy/config/overload/v3/overload.upbdefs.c \
    src/core/ext/upbdefs-gen/envoy/config/rbac/v3/rbac.upbdefs.c \
    src/core/ext/upbdefs-gen/envoy/config/route/v3/route.upbdefs.c \
    src/core/ext/upbdefs-gen/envoy/config/route/v3/route_components.upbdefs.c \
    src/core/ext/upbdefs-gen/envoy/config/route/v3/scoped_route.upbdefs.c \
    src/core/ext/upbdefs-gen/envoy/config/tap/v3/common.upbdefs.c \
    src/core/ext/upbdefs-gen/envoy/config/trace/v3/datadog.upbdefs.c \
    src/core/ext/upbdefs-gen/envoy/config/trace/v3/dynamic_ot.upbdefs.c \
    src/core/ext/upbdefs-gen/envoy/config/trace/v3/http_tracer.upbdefs.c \
    src/core/ext/upbdefs-gen/envoy/config/trace/v3/lightstep.upbdefs.c \
    src/core/ext/upbdefs-gen/envoy/config/trace/v3/opencensus.upbdefs.c \
    src/core/ext/upbdefs-gen/envoy/config/trace/v3/opentelemetry.upbdefs.c \
    src/core/ext/upbdefs-gen/envoy/config/trace/v3/service.upbdefs.c \
    src/core/ext/upbdefs-gen/envoy/config/trace/v3/skywalking.upbdefs.c \
    src/core/ext/upbdefs-gen/envoy/config/trace/v3/trace.upbdefs.c \
    src/core/ext/upbdefs-gen/envoy/config/trace/v3/xray.upbdefs.c \
    src/core/ext/upbdefs-gen/envoy/config/trace/v3/zipkin.upbdefs.c \
    src/core/ext/upbdefs-gen/envoy/data/accesslog/v3/accesslog.upbdefs.c \
    src/core/ext/upbdefs-gen/envoy/extensions/clusters/aggregate/v3/cluster.upbdefs.c \
    src/core/ext/upbdefs-gen/envoy/extensions/filters/common/fault/v3/fault.upbdefs.c \
    src/core/ext/upbdefs-gen/envoy/extensions/filters/http/fault/v3/fault.upbdefs.c \
    src/core/ext/upbdefs-gen/envoy/extensions/filters/http/rbac/v3/rbac.upbdefs.c \
    src/core/ext/upbdefs-gen/envoy/extensions/filters/http/router/v3/router.upbdefs.c \
    src/core/ext/upbdefs-gen/envoy/extensions/filters/http/stateful_session/v3/stateful_session.upbdefs.c \
    src/core/ext/upbdefs-gen/envoy/extensions/filters/network/http_connection_manager/v3/http_connection_manager.upbdefs.c \
    src/core/ext/upbdefs-gen/envoy/extensions/http/stateful_session/cookie/v3/cookie.upbdefs.c \
    src/core/ext/upbdefs-gen/envoy/extensions/transport_sockets/tls/v3/cert.upbdefs.c \
    src/core/ext/upbdefs-gen/envoy/extensions/transport_sockets/tls/v3/common.upbdefs.c \
    src/core/ext/upbdefs-gen/envoy/extensions/transport_sockets/tls/v3/secret.upbdefs.c \
    src/core/ext/upbdefs-gen/envoy/extensions/transport_sockets/tls/v3/tls.upbdefs.c \
    src/core/ext/upbdefs-gen/envoy/extensions/transport_sockets/tls/v3/tls_spiffe_validator_config.upbdefs.c \
    src/core/ext/upbdefs-gen/envoy/extensions/upstreams/http/v3/http_protocol_options.upbdefs.c \
    src/core/ext/upbdefs-gen/envoy/service/discovery/v3/ads.upbdefs.c \
    src/core/ext/upbdefs-gen/envoy/service/discovery/v3/discovery.upbdefs.c \
    src/core/ext/upbdefs-gen/envoy/service/load_stats/v3/lrs.upbdefs.c \
    src/core/ext/upbdefs-gen/envoy/service/status/v3/csds.upbdefs.c \
    src/core/ext/upbdefs-gen/envoy/type/http/v3/cookie.upbdefs.c \
    src/core/ext/upbdefs-gen/envoy/type/http/v3/path_transformation.upbdefs.c \
    src/core/ext/upbdefs-gen/envoy/type/matcher/v3/filter_state.upbdefs.c \
    src/core/ext/upbdefs-gen/envoy/type/matcher/v3/http_inputs.upbdefs.c \
    src/core/ext/upbdefs-gen/envoy/type/matcher/v3/metadata.upbdefs.c \
    src/core/ext/upbdefs-gen/envoy/type/matcher/v3/node.upbdefs.c \
    src/core/ext/upbdefs-gen/envoy/type/matcher/v3/number.upbdefs.c \
    src/core/ext/upbdefs-gen/envoy/type/matcher/v3/path.upbdefs.c \
    src/core/ext/upbdefs-gen/envoy/type/matcher/v3/regex.upbdefs.c \
    src/core/ext/upbdefs-gen/envoy/type/matcher/v3/status_code_input.upbdefs.c \
    src/core/ext/upbdefs-gen/envoy/type/matcher/v3/string.upbdefs.c \
    src/core/ext/upbdefs-gen/envoy/type/matcher/v3/struct.upbdefs.c \
    src/core/ext/upbdefs-gen/envoy/type/matcher/v3/value.upbdefs.c \
    src/core/ext/upbdefs-gen/envoy/type/metadata/v3/metadata.upbdefs.c \
    src/core/ext/upbdefs-gen/envoy/type/tracing/v3/custom_tag.upbdefs.c \
    src/core/ext/upbdefs-gen/envoy/type/v3/hash_policy.upbdefs.c \
    src/core/ext/upbdefs-gen/envoy/type/v3/http.upbdefs.c \
    src/core/ext/upbdefs-gen/envoy/type/v3/http_status.upbdefs.c \
    src/core/ext/upbdefs-gen/envoy/type/v3/percent.upbdefs.c \
    src/core/ext/upbdefs-gen/envoy/type/v3/range.upbdefs.c \
    src/core/ext/upbdefs-gen/envoy/type/v3/ratelimit_strategy.upbdefs.c \
    src/core/ext/upbdefs-gen/envoy/type/v3/ratelimit_unit.upbdefs.c \
    src/core/ext/upbdefs-gen/envoy/type/v3/semantic_version.upbdefs.c \
    src/core/ext/upbdefs-gen/envoy/type/v3/token_bucket.upbdefs.c \
    src/core/ext/upbdefs-gen/google/api/annotations.upbdefs.c \
    src/core/ext/upbdefs-gen/google/api/expr/v1alpha1/checked.upbdefs.c \
    src/core/ext/upbdefs-gen/google/api/expr/v1alpha1/syntax.upbdefs.c \
    src/core/ext/upbdefs-gen/google/api/http.upbdefs.c \
    src/core/ext/upbdefs-gen/google/api/httpbody.upbdefs.c \
    src/core/ext/upbdefs-gen/google/protobuf/any.upbdefs.c \
    src/core/ext/upbdefs-gen/google/protobuf/descriptor.upbdefs.c \
    src/core/ext/upbdefs-gen/google/protobuf/duration.upbdefs.c \
    src/core/ext/upbdefs-gen/google/protobuf/empty.upbdefs.c \
    src/core/ext/upbdefs-gen/google/protobuf/struct.upbdefs.c \
    src/core/ext/upbdefs-gen/google/protobuf/timestamp.upbdefs.c \
    src/core/ext/upbdefs-gen/google/protobuf/wrappers.upbdefs.c \
    src/core/ext/upbdefs-gen/google/rpc/status.upbdefs.c \
    src/core/ext/upbdefs-gen/opencensus/proto/trace/v1/trace_config.upbdefs.c \
    src/core/ext/upbdefs-gen/src/proto/grpc/lookup/v1/rls_config.upbdefs.c \
    src/core/ext/upbdefs-gen/udpa/annotations/migrate.upbdefs.c \
    src/core/ext/upbdefs-gen/udpa/annotations/security.upbdefs.c \
    src/core/ext/upbdefs-gen/udpa/annotations/sensitive.upbdefs.c \
    src/core/ext/upbdefs-gen/udpa/annotations/status.upbdefs.c \
    src/core/ext/upbdefs-gen/udpa/annotations/versioning.upbdefs.c \
    src/core/ext/upbdefs-gen/validate/validate.upbdefs.c \
    src/core/ext/upbdefs-gen/xds/annotations/v3/migrate.upbdefs.c \
    src/core/ext/upbdefs-gen/xds/annotations/v3/security.upbdefs.c \
    src/core/ext/upbdefs-gen/xds/annotations/v3/sensitive.upbdefs.c \
    src/core/ext/upbdefs-gen/xds/annotations/v3/status.upbdefs.c \
    src/core/ext/upbdefs-gen/xds/annotations/v3/versioning.upbdefs.c \
    src/core/ext/upbdefs-gen/xds/core/v3/authority.upbdefs.c \
    src/core/ext/upbdefs-gen/xds/core/v3/cidr.upbdefs.c \
    src/core/ext/upbdefs-gen/xds/core/v3/collection_entry.upbdefs.c \
    src/core/ext/upbdefs-gen/xds/core/v3/context_params.upbdefs.c \
    src/core/ext/upbdefs-gen/xds/core/v3/extension.upbdefs.c \
    src/core/ext/upbdefs-gen/xds/core/v3/resource.upbdefs.c \
    src/core/ext/upbdefs-gen/xds/core/v3/resource_locator.upbdefs.c \
    src/core/ext/upbdefs-gen/xds/core/v3/resource_name.upbdefs.c \
    src/core/ext/upbdefs-gen/xds/type/matcher/v3/cel.upbdefs.c \
    src/core/ext/upbdefs-gen/xds/type/matcher/v3/domain.upbdefs.c \
    src/core/ext/upbdefs-gen/xds/type/matcher/v3/http_inputs.upbdefs.c \
    src/core/ext/upbdefs-gen/xds/type/matcher/v3/ip.upbdefs.c \
    src/core/ext/upbdefs-gen/xds/type/matcher/v3/matcher.upbdefs.c \
    src/core/ext/upbdefs-gen/xds/type/matcher/v3/range.upbdefs.c \
    src/core/ext/upbdefs-gen/xds/type/matcher/v3/regex.upbdefs.c \
    src/core/ext/upbdefs-gen/xds/type/matcher/v3/string.upbdefs.c \
    src/core/ext/upbdefs-gen/xds/type/v3/cel.upbdefs.c \
    src/core/ext/upbdefs-gen/xds/type/v3/range.upbdefs.c \
    src/core/ext/upbdefs-gen/xds/type/v3/typed_struct.upbdefs.c \
<<<<<<< HEAD
=======
    src/core/ext/xds/certificate_provider_store.cc \
    src/core/ext/xds/file_watcher_certificate_provider_factory.cc \
    src/core/ext/xds/xds_api.cc \
    src/core/ext/xds/xds_audit_logger_registry.cc \
    src/core/ext/xds/xds_bootstrap.cc \
    src/core/ext/xds/xds_bootstrap_grpc.cc \
    src/core/ext/xds/xds_certificate_provider.cc \
    src/core/ext/xds/xds_client.cc \
    src/core/ext/xds/xds_client_grpc.cc \
    src/core/ext/xds/xds_client_stats.cc \
    src/core/ext/xds/xds_cluster.cc \
    src/core/ext/xds/xds_cluster_specifier_plugin.cc \
    src/core/ext/xds/xds_common_types.cc \
    src/core/ext/xds/xds_endpoint.cc \
    src/core/ext/xds/xds_health_status.cc \
    src/core/ext/xds/xds_http_fault_filter.cc \
    src/core/ext/xds/xds_http_filters.cc \
    src/core/ext/xds/xds_http_rbac_filter.cc \
    src/core/ext/xds/xds_http_stateful_session_filter.cc \
    src/core/ext/xds/xds_lb_policy_registry.cc \
    src/core/ext/xds/xds_listener.cc \
    src/core/ext/xds/xds_route_config.cc \
    src/core/ext/xds/xds_routing.cc \
    src/core/ext/xds/xds_transport_grpc.cc \
>>>>>>> 120b0d9e
    src/core/handshaker/endpoint_info/endpoint_info_handshaker.cc \
    src/core/handshaker/handshaker.cc \
    src/core/handshaker/handshaker_registry.cc \
    src/core/handshaker/http_connect/http_connect_handshaker.cc \
    src/core/handshaker/http_connect/http_proxy_mapper.cc \
    src/core/handshaker/proxy_mapper_registry.cc \
    src/core/handshaker/security/secure_endpoint.cc \
    src/core/handshaker/security/security_handshaker.cc \
    src/core/handshaker/security/tsi_error.cc \
    src/core/handshaker/tcp_connect/tcp_connect_handshaker.cc \
    src/core/lib/address_utils/parse_address.cc \
    src/core/lib/address_utils/sockaddr_utils.cc \
    src/core/lib/backoff/backoff.cc \
    src/core/lib/backoff/random_early_detection.cc \
    src/core/lib/channel/call_tracer.cc \
    src/core/lib/channel/channel_args.cc \
    src/core/lib/channel/channel_args_preconditioning.cc \
    src/core/lib/channel/channel_stack.cc \
    src/core/lib/channel/channel_stack_builder.cc \
    src/core/lib/channel/channel_stack_builder_impl.cc \
    src/core/lib/channel/channel_stack_trace.cc \
    src/core/lib/channel/connected_channel.cc \
    src/core/lib/channel/metrics.cc \
    src/core/lib/channel/promise_based_filter.cc \
    src/core/lib/channel/status_util.cc \
    src/core/lib/compression/compression.cc \
    src/core/lib/compression/compression_internal.cc \
    src/core/lib/compression/message_compress.cc \
    src/core/lib/config/config_vars.cc \
    src/core/lib/config/config_vars_non_generated.cc \
    src/core/lib/config/core_configuration.cc \
    src/core/lib/config/load_config.cc \
    src/core/lib/debug/event_log.cc \
    src/core/lib/debug/histogram_view.cc \
    src/core/lib/debug/stats.cc \
    src/core/lib/debug/stats_data.cc \
    src/core/lib/debug/trace.cc \
    src/core/lib/event_engine/ares_resolver.cc \
    src/core/lib/event_engine/cf_engine/cf_engine.cc \
    src/core/lib/event_engine/cf_engine/cfstream_endpoint.cc \
    src/core/lib/event_engine/cf_engine/dns_service_resolver.cc \
    src/core/lib/event_engine/channel_args_endpoint_config.cc \
    src/core/lib/event_engine/default_event_engine.cc \
    src/core/lib/event_engine/default_event_engine_factory.cc \
    src/core/lib/event_engine/event_engine.cc \
    src/core/lib/event_engine/forkable.cc \
    src/core/lib/event_engine/posix_engine/ev_epoll1_linux.cc \
    src/core/lib/event_engine/posix_engine/ev_poll_posix.cc \
    src/core/lib/event_engine/posix_engine/event_poller_posix_default.cc \
    src/core/lib/event_engine/posix_engine/internal_errqueue.cc \
    src/core/lib/event_engine/posix_engine/lockfree_event.cc \
    src/core/lib/event_engine/posix_engine/native_posix_dns_resolver.cc \
    src/core/lib/event_engine/posix_engine/posix_endpoint.cc \
    src/core/lib/event_engine/posix_engine/posix_engine.cc \
    src/core/lib/event_engine/posix_engine/posix_engine_listener.cc \
    src/core/lib/event_engine/posix_engine/posix_engine_listener_utils.cc \
    src/core/lib/event_engine/posix_engine/tcp_socket_utils.cc \
    src/core/lib/event_engine/posix_engine/timer.cc \
    src/core/lib/event_engine/posix_engine/timer_heap.cc \
    src/core/lib/event_engine/posix_engine/timer_manager.cc \
    src/core/lib/event_engine/posix_engine/traced_buffer_list.cc \
    src/core/lib/event_engine/posix_engine/wakeup_fd_eventfd.cc \
    src/core/lib/event_engine/posix_engine/wakeup_fd_pipe.cc \
    src/core/lib/event_engine/posix_engine/wakeup_fd_posix_default.cc \
    src/core/lib/event_engine/resolved_address.cc \
    src/core/lib/event_engine/shim.cc \
    src/core/lib/event_engine/slice.cc \
    src/core/lib/event_engine/slice_buffer.cc \
    src/core/lib/event_engine/tcp_socket_utils.cc \
    src/core/lib/event_engine/thread_local.cc \
    src/core/lib/event_engine/thread_pool/thread_count.cc \
    src/core/lib/event_engine/thread_pool/thread_pool_factory.cc \
    src/core/lib/event_engine/thread_pool/work_stealing_thread_pool.cc \
    src/core/lib/event_engine/thready_event_engine/thready_event_engine.cc \
    src/core/lib/event_engine/time_util.cc \
    src/core/lib/event_engine/trace.cc \
    src/core/lib/event_engine/utils.cc \
    src/core/lib/event_engine/windows/grpc_polled_fd_windows.cc \
    src/core/lib/event_engine/windows/iocp.cc \
    src/core/lib/event_engine/windows/native_windows_dns_resolver.cc \
    src/core/lib/event_engine/windows/win_socket.cc \
    src/core/lib/event_engine/windows/windows_endpoint.cc \
    src/core/lib/event_engine/windows/windows_engine.cc \
    src/core/lib/event_engine/windows/windows_listener.cc \
    src/core/lib/event_engine/work_queue/basic_work_queue.cc \
    src/core/lib/experiments/config.cc \
    src/core/lib/experiments/experiments.cc \
    src/core/lib/gpr/alloc.cc \
    src/core/lib/gpr/android/log.cc \
    src/core/lib/gpr/atm.cc \
    src/core/lib/gpr/iphone/cpu.cc \
    src/core/lib/gpr/linux/cpu.cc \
    src/core/lib/gpr/linux/log.cc \
    src/core/lib/gpr/log.cc \
    src/core/lib/gpr/msys/tmpfile.cc \
    src/core/lib/gpr/posix/cpu.cc \
    src/core/lib/gpr/posix/log.cc \
    src/core/lib/gpr/posix/string.cc \
    src/core/lib/gpr/posix/sync.cc \
    src/core/lib/gpr/posix/time.cc \
    src/core/lib/gpr/posix/tmpfile.cc \
    src/core/lib/gpr/string.cc \
    src/core/lib/gpr/sync.cc \
    src/core/lib/gpr/sync_abseil.cc \
    src/core/lib/gpr/time.cc \
    src/core/lib/gpr/time_precise.cc \
    src/core/lib/gpr/windows/cpu.cc \
    src/core/lib/gpr/windows/log.cc \
    src/core/lib/gpr/windows/string.cc \
    src/core/lib/gpr/windows/string_util.cc \
    src/core/lib/gpr/windows/sync.cc \
    src/core/lib/gpr/windows/time.cc \
    src/core/lib/gpr/windows/tmpfile.cc \
    src/core/lib/gprpp/crash.cc \
    src/core/lib/gprpp/examine_stack.cc \
    src/core/lib/gprpp/fork.cc \
    src/core/lib/gprpp/host_port.cc \
    src/core/lib/gprpp/linux/env.cc \
    src/core/lib/gprpp/load_file.cc \
    src/core/lib/gprpp/mpscq.cc \
    src/core/lib/gprpp/per_cpu.cc \
    src/core/lib/gprpp/posix/directory_reader.cc \
    src/core/lib/gprpp/posix/env.cc \
    src/core/lib/gprpp/posix/stat.cc \
    src/core/lib/gprpp/posix/thd.cc \
    src/core/lib/gprpp/ref_counted_string.cc \
    src/core/lib/gprpp/status_helper.cc \
    src/core/lib/gprpp/strerror.cc \
    src/core/lib/gprpp/tchar.cc \
    src/core/lib/gprpp/time.cc \
    src/core/lib/gprpp/time_averaged_stats.cc \
    src/core/lib/gprpp/time_util.cc \
    src/core/lib/gprpp/uuid_v4.cc \
    src/core/lib/gprpp/validation_errors.cc \
    src/core/lib/gprpp/windows/directory_reader.cc \
    src/core/lib/gprpp/windows/env.cc \
    src/core/lib/gprpp/windows/stat.cc \
    src/core/lib/gprpp/windows/thd.cc \
    src/core/lib/gprpp/work_serializer.cc \
    src/core/lib/http/format_request.cc \
    src/core/lib/http/httpcli.cc \
    src/core/lib/http/httpcli_security_connector.cc \
    src/core/lib/http/parser.cc \
    src/core/lib/iomgr/buffer_list.cc \
    src/core/lib/iomgr/call_combiner.cc \
    src/core/lib/iomgr/cfstream_handle.cc \
    src/core/lib/iomgr/closure.cc \
    src/core/lib/iomgr/combiner.cc \
    src/core/lib/iomgr/dualstack_socket_posix.cc \
    src/core/lib/iomgr/endpoint.cc \
    src/core/lib/iomgr/endpoint_cfstream.cc \
    src/core/lib/iomgr/endpoint_pair_posix.cc \
    src/core/lib/iomgr/endpoint_pair_windows.cc \
    src/core/lib/iomgr/error.cc \
    src/core/lib/iomgr/error_cfstream.cc \
    src/core/lib/iomgr/ev_apple.cc \
    src/core/lib/iomgr/ev_epoll1_linux.cc \
    src/core/lib/iomgr/ev_poll_posix.cc \
    src/core/lib/iomgr/ev_posix.cc \
    src/core/lib/iomgr/ev_windows.cc \
    src/core/lib/iomgr/event_engine_shims/closure.cc \
    src/core/lib/iomgr/event_engine_shims/endpoint.cc \
    src/core/lib/iomgr/event_engine_shims/tcp_client.cc \
    src/core/lib/iomgr/exec_ctx.cc \
    src/core/lib/iomgr/executor.cc \
    src/core/lib/iomgr/fork_posix.cc \
    src/core/lib/iomgr/fork_windows.cc \
    src/core/lib/iomgr/gethostname_fallback.cc \
    src/core/lib/iomgr/gethostname_host_name_max.cc \
    src/core/lib/iomgr/gethostname_sysconf.cc \
    src/core/lib/iomgr/grpc_if_nametoindex_posix.cc \
    src/core/lib/iomgr/grpc_if_nametoindex_unsupported.cc \
    src/core/lib/iomgr/internal_errqueue.cc \
    src/core/lib/iomgr/iocp_windows.cc \
    src/core/lib/iomgr/iomgr.cc \
    src/core/lib/iomgr/iomgr_internal.cc \
    src/core/lib/iomgr/iomgr_posix.cc \
    src/core/lib/iomgr/iomgr_posix_cfstream.cc \
    src/core/lib/iomgr/iomgr_windows.cc \
    src/core/lib/iomgr/lockfree_event.cc \
    src/core/lib/iomgr/polling_entity.cc \
    src/core/lib/iomgr/pollset.cc \
    src/core/lib/iomgr/pollset_set.cc \
    src/core/lib/iomgr/pollset_set_windows.cc \
    src/core/lib/iomgr/pollset_windows.cc \
    src/core/lib/iomgr/resolve_address.cc \
    src/core/lib/iomgr/resolve_address_posix.cc \
    src/core/lib/iomgr/resolve_address_windows.cc \
    src/core/lib/iomgr/sockaddr_utils_posix.cc \
    src/core/lib/iomgr/socket_factory_posix.cc \
    src/core/lib/iomgr/socket_mutator.cc \
    src/core/lib/iomgr/socket_utils_common_posix.cc \
    src/core/lib/iomgr/socket_utils_linux.cc \
    src/core/lib/iomgr/socket_utils_posix.cc \
    src/core/lib/iomgr/socket_utils_windows.cc \
    src/core/lib/iomgr/socket_windows.cc \
    src/core/lib/iomgr/systemd_utils.cc \
    src/core/lib/iomgr/tcp_client.cc \
    src/core/lib/iomgr/tcp_client_cfstream.cc \
    src/core/lib/iomgr/tcp_client_posix.cc \
    src/core/lib/iomgr/tcp_client_windows.cc \
    src/core/lib/iomgr/tcp_posix.cc \
    src/core/lib/iomgr/tcp_server.cc \
    src/core/lib/iomgr/tcp_server_posix.cc \
    src/core/lib/iomgr/tcp_server_utils_posix_common.cc \
    src/core/lib/iomgr/tcp_server_utils_posix_ifaddrs.cc \
    src/core/lib/iomgr/tcp_server_utils_posix_noifaddrs.cc \
    src/core/lib/iomgr/tcp_server_windows.cc \
    src/core/lib/iomgr/tcp_windows.cc \
    src/core/lib/iomgr/timer.cc \
    src/core/lib/iomgr/timer_generic.cc \
    src/core/lib/iomgr/timer_heap.cc \
    src/core/lib/iomgr/timer_manager.cc \
    src/core/lib/iomgr/unix_sockets_posix.cc \
    src/core/lib/iomgr/unix_sockets_posix_noop.cc \
    src/core/lib/iomgr/vsock.cc \
    src/core/lib/iomgr/wakeup_fd_eventfd.cc \
    src/core/lib/iomgr/wakeup_fd_nospecial.cc \
    src/core/lib/iomgr/wakeup_fd_pipe.cc \
    src/core/lib/iomgr/wakeup_fd_posix.cc \
    src/core/lib/json/json_object_loader.cc \
    src/core/lib/json/json_reader.cc \
    src/core/lib/json/json_util.cc \
    src/core/lib/json/json_writer.cc \
    src/core/lib/matchers/matchers.cc \
    src/core/lib/promise/activity.cc \
    src/core/lib/promise/party.cc \
    src/core/lib/promise/sleep.cc \
    src/core/lib/promise/trace.cc \
    src/core/lib/resource_quota/api.cc \
    src/core/lib/resource_quota/arena.cc \
    src/core/lib/resource_quota/connection_quota.cc \
    src/core/lib/resource_quota/memory_quota.cc \
    src/core/lib/resource_quota/periodic_update.cc \
    src/core/lib/resource_quota/resource_quota.cc \
    src/core/lib/resource_quota/thread_quota.cc \
    src/core/lib/resource_quota/trace.cc \
    src/core/lib/security/authorization/audit_logging.cc \
    src/core/lib/security/authorization/authorization_policy_provider_vtable.cc \
    src/core/lib/security/authorization/evaluate_args.cc \
    src/core/lib/security/authorization/grpc_authorization_engine.cc \
    src/core/lib/security/authorization/grpc_server_authz_filter.cc \
    src/core/lib/security/authorization/matchers.cc \
    src/core/lib/security/authorization/rbac_policy.cc \
    src/core/lib/security/authorization/stdout_logger.cc \
    src/core/lib/security/certificate_provider/certificate_provider_registry.cc \
    src/core/lib/security/context/security_context.cc \
    src/core/lib/security/credentials/alts/alts_credentials.cc \
    src/core/lib/security/credentials/alts/check_gcp_environment.cc \
    src/core/lib/security/credentials/alts/check_gcp_environment_linux.cc \
    src/core/lib/security/credentials/alts/check_gcp_environment_no_op.cc \
    src/core/lib/security/credentials/alts/check_gcp_environment_windows.cc \
    src/core/lib/security/credentials/alts/grpc_alts_credentials_client_options.cc \
    src/core/lib/security/credentials/alts/grpc_alts_credentials_options.cc \
    src/core/lib/security/credentials/alts/grpc_alts_credentials_server_options.cc \
    src/core/lib/security/credentials/call_creds_util.cc \
    src/core/lib/security/credentials/channel_creds_registry_init.cc \
    src/core/lib/security/credentials/composite/composite_credentials.cc \
    src/core/lib/security/credentials/credentials.cc \
    src/core/lib/security/credentials/external/aws_external_account_credentials.cc \
    src/core/lib/security/credentials/external/aws_request_signer.cc \
    src/core/lib/security/credentials/external/external_account_credentials.cc \
    src/core/lib/security/credentials/external/file_external_account_credentials.cc \
    src/core/lib/security/credentials/external/url_external_account_credentials.cc \
    src/core/lib/security/credentials/fake/fake_credentials.cc \
    src/core/lib/security/credentials/google_default/credentials_generic.cc \
    src/core/lib/security/credentials/google_default/google_default_credentials.cc \
    src/core/lib/security/credentials/iam/iam_credentials.cc \
    src/core/lib/security/credentials/insecure/insecure_credentials.cc \
    src/core/lib/security/credentials/jwt/json_token.cc \
    src/core/lib/security/credentials/jwt/jwt_credentials.cc \
    src/core/lib/security/credentials/jwt/jwt_verifier.cc \
    src/core/lib/security/credentials/local/local_credentials.cc \
    src/core/lib/security/credentials/oauth2/oauth2_credentials.cc \
    src/core/lib/security/credentials/plugin/plugin_credentials.cc \
    src/core/lib/security/credentials/ssl/ssl_credentials.cc \
    src/core/lib/security/credentials/tls/grpc_tls_certificate_distributor.cc \
    src/core/lib/security/credentials/tls/grpc_tls_certificate_match.cc \
    src/core/lib/security/credentials/tls/grpc_tls_certificate_provider.cc \
    src/core/lib/security/credentials/tls/grpc_tls_certificate_verifier.cc \
    src/core/lib/security/credentials/tls/grpc_tls_credentials_options.cc \
    src/core/lib/security/credentials/tls/grpc_tls_crl_provider.cc \
    src/core/lib/security/credentials/tls/tls_credentials.cc \
    src/core/lib/security/credentials/tls/tls_utils.cc \
    src/core/lib/security/credentials/xds/xds_credentials.cc \
    src/core/lib/security/security_connector/alts/alts_security_connector.cc \
    src/core/lib/security/security_connector/fake/fake_security_connector.cc \
    src/core/lib/security/security_connector/insecure/insecure_security_connector.cc \
    src/core/lib/security/security_connector/load_system_roots_fallback.cc \
    src/core/lib/security/security_connector/load_system_roots_supported.cc \
    src/core/lib/security/security_connector/load_system_roots_windows.cc \
    src/core/lib/security/security_connector/local/local_security_connector.cc \
    src/core/lib/security/security_connector/security_connector.cc \
    src/core/lib/security/security_connector/ssl/ssl_security_connector.cc \
    src/core/lib/security/security_connector/ssl_utils.cc \
    src/core/lib/security/security_connector/tls/tls_security_connector.cc \
    src/core/lib/security/transport/client_auth_filter.cc \
    src/core/lib/security/transport/server_auth_filter.cc \
    src/core/lib/security/util/json_util.cc \
    src/core/lib/slice/percent_encoding.cc \
    src/core/lib/slice/slice.cc \
    src/core/lib/slice/slice_buffer.cc \
    src/core/lib/slice/slice_refcount.cc \
    src/core/lib/slice/slice_string_helpers.cc \
    src/core/lib/surface/api_trace.cc \
    src/core/lib/surface/byte_buffer.cc \
    src/core/lib/surface/byte_buffer_reader.cc \
    src/core/lib/surface/call.cc \
    src/core/lib/surface/call_details.cc \
    src/core/lib/surface/call_log_batch.cc \
    src/core/lib/surface/channel.cc \
    src/core/lib/surface/channel_create.cc \
    src/core/lib/surface/channel_init.cc \
    src/core/lib/surface/channel_stack_type.cc \
    src/core/lib/surface/completion_queue.cc \
    src/core/lib/surface/completion_queue_factory.cc \
    src/core/lib/surface/event_string.cc \
    src/core/lib/surface/init.cc \
    src/core/lib/surface/init_internally.cc \
    src/core/lib/surface/lame_client.cc \
    src/core/lib/surface/legacy_channel.cc \
    src/core/lib/surface/metadata_array.cc \
    src/core/lib/surface/validate_metadata.cc \
    src/core/lib/surface/version.cc \
    src/core/lib/surface/wait_for_cq_end_op.cc \
    src/core/lib/transport/batch_builder.cc \
    src/core/lib/transport/bdp_estimator.cc \
    src/core/lib/transport/call_arena_allocator.cc \
    src/core/lib/transport/call_filters.cc \
    src/core/lib/transport/call_final_info.cc \
    src/core/lib/transport/call_spine.cc \
    src/core/lib/transport/connectivity_state.cc \
    src/core/lib/transport/error_utils.cc \
    src/core/lib/transport/message.cc \
    src/core/lib/transport/metadata.cc \
    src/core/lib/transport/metadata_batch.cc \
    src/core/lib/transport/metadata_info.cc \
    src/core/lib/transport/parsed_metadata.cc \
    src/core/lib/transport/status_conversion.cc \
    src/core/lib/transport/timeout_encoding.cc \
    src/core/lib/transport/transport.cc \
    src/core/lib/transport/transport_op_string.cc \
    src/core/lib/uri/uri_parser.cc \
    src/core/load_balancing/address_filtering.cc \
    src/core/load_balancing/backend_metric_parser.cc \
    src/core/load_balancing/child_policy_handler.cc \
    src/core/load_balancing/endpoint_list.cc \
    src/core/load_balancing/grpclb/client_load_reporting_filter.cc \
    src/core/load_balancing/grpclb/grpclb.cc \
    src/core/load_balancing/grpclb/grpclb_balancer_addresses.cc \
    src/core/load_balancing/grpclb/grpclb_client_stats.cc \
    src/core/load_balancing/grpclb/load_balancer_api.cc \
    src/core/load_balancing/health_check_client.cc \
    src/core/load_balancing/lb_policy.cc \
    src/core/load_balancing/lb_policy_registry.cc \
    src/core/load_balancing/oob_backend_metric.cc \
    src/core/load_balancing/outlier_detection/outlier_detection.cc \
    src/core/load_balancing/pick_first/pick_first.cc \
    src/core/load_balancing/priority/priority.cc \
    src/core/load_balancing/ring_hash/ring_hash.cc \
    src/core/load_balancing/rls/rls.cc \
    src/core/load_balancing/round_robin/round_robin.cc \
    src/core/load_balancing/weighted_round_robin/static_stride_scheduler.cc \
    src/core/load_balancing/weighted_round_robin/weighted_round_robin.cc \
    src/core/load_balancing/weighted_target/weighted_target.cc \
    src/core/load_balancing/xds/cds.cc \
    src/core/load_balancing/xds/xds_cluster_impl.cc \
    src/core/load_balancing/xds/xds_cluster_manager.cc \
    src/core/load_balancing/xds/xds_override_host.cc \
    src/core/load_balancing/xds/xds_wrr_locality.cc \
    src/core/plugin_registry/grpc_plugin_registry.cc \
    src/core/plugin_registry/grpc_plugin_registry_extra.cc \
    src/core/resolver/binder/binder_resolver.cc \
    src/core/resolver/dns/c_ares/dns_resolver_ares.cc \
    src/core/resolver/dns/c_ares/grpc_ares_ev_driver_posix.cc \
    src/core/resolver/dns/c_ares/grpc_ares_ev_driver_windows.cc \
    src/core/resolver/dns/c_ares/grpc_ares_wrapper.cc \
    src/core/resolver/dns/c_ares/grpc_ares_wrapper_posix.cc \
    src/core/resolver/dns/c_ares/grpc_ares_wrapper_windows.cc \
    src/core/resolver/dns/dns_resolver_plugin.cc \
    src/core/resolver/dns/event_engine/event_engine_client_channel_resolver.cc \
    src/core/resolver/dns/event_engine/service_config_helper.cc \
    src/core/resolver/dns/native/dns_resolver.cc \
    src/core/resolver/endpoint_addresses.cc \
    src/core/resolver/fake/fake_resolver.cc \
    src/core/resolver/google_c2p/google_c2p_resolver.cc \
    src/core/resolver/polling_resolver.cc \
    src/core/resolver/resolver.cc \
    src/core/resolver/resolver_registry.cc \
    src/core/resolver/sockaddr/sockaddr_resolver.cc \
    src/core/resolver/xds/xds_dependency_manager.cc \
    src/core/resolver/xds/xds_resolver.cc \
    src/core/resolver/xds/xds_resolver_trace.cc \
    src/core/server/server.cc \
    src/core/server/server_call_tracer_filter.cc \
    src/core/server/server_config_selector_filter.cc \
    src/core/server/xds_channel_stack_modifier.cc \
    src/core/server/xds_server_config_fetcher.cc \
    src/core/service_config/service_config_channel_arg_filter.cc \
    src/core/service_config/service_config_impl.cc \
    src/core/service_config/service_config_parser.cc \
    src/core/tsi/alts/crypt/aes_gcm.cc \
    src/core/tsi/alts/crypt/gsec.cc \
    src/core/tsi/alts/frame_protector/alts_counter.cc \
    src/core/tsi/alts/frame_protector/alts_crypter.cc \
    src/core/tsi/alts/frame_protector/alts_frame_protector.cc \
    src/core/tsi/alts/frame_protector/alts_record_protocol_crypter_common.cc \
    src/core/tsi/alts/frame_protector/alts_seal_privacy_integrity_crypter.cc \
    src/core/tsi/alts/frame_protector/alts_unseal_privacy_integrity_crypter.cc \
    src/core/tsi/alts/frame_protector/frame_handler.cc \
    src/core/tsi/alts/handshaker/alts_handshaker_client.cc \
    src/core/tsi/alts/handshaker/alts_shared_resource.cc \
    src/core/tsi/alts/handshaker/alts_tsi_handshaker.cc \
    src/core/tsi/alts/handshaker/alts_tsi_utils.cc \
    src/core/tsi/alts/handshaker/transport_security_common_api.cc \
    src/core/tsi/alts/zero_copy_frame_protector/alts_grpc_integrity_only_record_protocol.cc \
    src/core/tsi/alts/zero_copy_frame_protector/alts_grpc_privacy_integrity_record_protocol.cc \
    src/core/tsi/alts/zero_copy_frame_protector/alts_grpc_record_protocol_common.cc \
    src/core/tsi/alts/zero_copy_frame_protector/alts_iovec_record_protocol.cc \
    src/core/tsi/alts/zero_copy_frame_protector/alts_zero_copy_grpc_protector.cc \
    src/core/tsi/fake_transport_security.cc \
    src/core/tsi/local_transport_security.cc \
    src/core/tsi/ssl/key_logging/ssl_key_logging.cc \
    src/core/tsi/ssl/session_cache/ssl_session_boringssl.cc \
    src/core/tsi/ssl/session_cache/ssl_session_cache.cc \
    src/core/tsi/ssl/session_cache/ssl_session_openssl.cc \
    src/core/tsi/ssl_transport_security.cc \
    src/core/tsi/ssl_transport_security_utils.cc \
    src/core/tsi/transport_security.cc \
    src/core/tsi/transport_security_grpc.cc \
    src/core/xds/grpc/certificate_provider_store.cc \
    src/core/xds/grpc/file_watcher_certificate_provider_factory.cc \
    src/core/xds/grpc/xds_audit_logger_registry.cc \
    src/core/xds/grpc/xds_bootstrap_grpc.cc \
    src/core/xds/grpc/xds_certificate_provider.cc \
    src/core/xds/grpc/xds_client_grpc.cc \
    src/core/xds/grpc/xds_cluster.cc \
    src/core/xds/grpc/xds_cluster_specifier_plugin.cc \
    src/core/xds/grpc/xds_common_types.cc \
    src/core/xds/grpc/xds_endpoint.cc \
    src/core/xds/grpc/xds_health_status.cc \
    src/core/xds/grpc/xds_http_fault_filter.cc \
    src/core/xds/grpc/xds_http_filters.cc \
    src/core/xds/grpc/xds_http_rbac_filter.cc \
    src/core/xds/grpc/xds_http_stateful_session_filter.cc \
    src/core/xds/grpc/xds_lb_policy_registry.cc \
    src/core/xds/grpc/xds_listener.cc \
    src/core/xds/grpc/xds_route_config.cc \
    src/core/xds/grpc/xds_routing.cc \
    src/core/xds/grpc/xds_transport_grpc.cc \
    src/core/xds/xds_client/xds_api.cc \
    src/core/xds/xds_client/xds_bootstrap.cc \
    src/core/xds/xds_client/xds_client.cc \
    src/core/xds/xds_client/xds_client_stats.cc \
    third_party/abseil-cpp/absl/base/internal/cycleclock.cc \
    third_party/abseil-cpp/absl/base/internal/low_level_alloc.cc \
    third_party/abseil-cpp/absl/base/internal/raw_logging.cc \
    third_party/abseil-cpp/absl/base/internal/spinlock.cc \
    third_party/abseil-cpp/absl/base/internal/spinlock_wait.cc \
    third_party/abseil-cpp/absl/base/internal/strerror.cc \
    third_party/abseil-cpp/absl/base/internal/sysinfo.cc \
    third_party/abseil-cpp/absl/base/internal/thread_identity.cc \
    third_party/abseil-cpp/absl/base/internal/throw_delegate.cc \
    third_party/abseil-cpp/absl/base/internal/unscaledcycleclock.cc \
    third_party/abseil-cpp/absl/base/log_severity.cc \
    third_party/abseil-cpp/absl/container/internal/hashtablez_sampler.cc \
    third_party/abseil-cpp/absl/container/internal/hashtablez_sampler_force_weak_definition.cc \
    third_party/abseil-cpp/absl/container/internal/raw_hash_set.cc \
    third_party/abseil-cpp/absl/crc/crc32c.cc \
    third_party/abseil-cpp/absl/crc/internal/cpu_detect.cc \
    third_party/abseil-cpp/absl/crc/internal/crc.cc \
    third_party/abseil-cpp/absl/crc/internal/crc_cord_state.cc \
    third_party/abseil-cpp/absl/crc/internal/crc_memcpy_fallback.cc \
    third_party/abseil-cpp/absl/crc/internal/crc_memcpy_x86_arm_combined.cc \
    third_party/abseil-cpp/absl/crc/internal/crc_non_temporal_memcpy.cc \
    third_party/abseil-cpp/absl/crc/internal/crc_x86_arm_combined.cc \
    third_party/abseil-cpp/absl/debugging/internal/address_is_readable.cc \
    third_party/abseil-cpp/absl/debugging/internal/demangle.cc \
    third_party/abseil-cpp/absl/debugging/internal/elf_mem_image.cc \
    third_party/abseil-cpp/absl/debugging/internal/examine_stack.cc \
    third_party/abseil-cpp/absl/debugging/internal/vdso_support.cc \
    third_party/abseil-cpp/absl/debugging/stacktrace.cc \
    third_party/abseil-cpp/absl/debugging/symbolize.cc \
    third_party/abseil-cpp/absl/flags/commandlineflag.cc \
    third_party/abseil-cpp/absl/flags/internal/commandlineflag.cc \
    third_party/abseil-cpp/absl/flags/internal/flag.cc \
    third_party/abseil-cpp/absl/flags/internal/private_handle_accessor.cc \
    third_party/abseil-cpp/absl/flags/internal/program_name.cc \
    third_party/abseil-cpp/absl/flags/marshalling.cc \
    third_party/abseil-cpp/absl/flags/reflection.cc \
    third_party/abseil-cpp/absl/flags/usage_config.cc \
    third_party/abseil-cpp/absl/hash/internal/city.cc \
    third_party/abseil-cpp/absl/hash/internal/hash.cc \
    third_party/abseil-cpp/absl/hash/internal/low_level_hash.cc \
    third_party/abseil-cpp/absl/log/globals.cc \
    third_party/abseil-cpp/absl/log/internal/check_op.cc \
    third_party/abseil-cpp/absl/log/internal/conditions.cc \
    third_party/abseil-cpp/absl/log/internal/fnmatch.cc \
    third_party/abseil-cpp/absl/log/internal/globals.cc \
    third_party/abseil-cpp/absl/log/internal/log_format.cc \
    third_party/abseil-cpp/absl/log/internal/log_message.cc \
    third_party/abseil-cpp/absl/log/internal/log_sink_set.cc \
    third_party/abseil-cpp/absl/log/internal/nullguard.cc \
    third_party/abseil-cpp/absl/log/internal/proto.cc \
    third_party/abseil-cpp/absl/log/internal/vlog_config.cc \
    third_party/abseil-cpp/absl/log/log_entry.cc \
    third_party/abseil-cpp/absl/log/log_sink.cc \
    third_party/abseil-cpp/absl/numeric/int128.cc \
    third_party/abseil-cpp/absl/profiling/internal/exponential_biased.cc \
    third_party/abseil-cpp/absl/random/discrete_distribution.cc \
    third_party/abseil-cpp/absl/random/gaussian_distribution.cc \
    third_party/abseil-cpp/absl/random/internal/pool_urbg.cc \
    third_party/abseil-cpp/absl/random/internal/randen.cc \
    third_party/abseil-cpp/absl/random/internal/randen_detect.cc \
    third_party/abseil-cpp/absl/random/internal/randen_hwaes.cc \
    third_party/abseil-cpp/absl/random/internal/randen_round_keys.cc \
    third_party/abseil-cpp/absl/random/internal/randen_slow.cc \
    third_party/abseil-cpp/absl/random/internal/seed_material.cc \
    third_party/abseil-cpp/absl/random/seed_gen_exception.cc \
    third_party/abseil-cpp/absl/random/seed_sequences.cc \
    third_party/abseil-cpp/absl/status/internal/status_internal.cc \
    third_party/abseil-cpp/absl/status/status.cc \
    third_party/abseil-cpp/absl/status/status_payload_printer.cc \
    third_party/abseil-cpp/absl/status/statusor.cc \
    third_party/abseil-cpp/absl/strings/ascii.cc \
    third_party/abseil-cpp/absl/strings/charconv.cc \
    third_party/abseil-cpp/absl/strings/cord.cc \
    third_party/abseil-cpp/absl/strings/cord_analysis.cc \
    third_party/abseil-cpp/absl/strings/cord_buffer.cc \
    third_party/abseil-cpp/absl/strings/escaping.cc \
    third_party/abseil-cpp/absl/strings/internal/charconv_bigint.cc \
    third_party/abseil-cpp/absl/strings/internal/charconv_parse.cc \
    third_party/abseil-cpp/absl/strings/internal/cord_internal.cc \
    third_party/abseil-cpp/absl/strings/internal/cord_rep_btree.cc \
    third_party/abseil-cpp/absl/strings/internal/cord_rep_btree_navigator.cc \
    third_party/abseil-cpp/absl/strings/internal/cord_rep_btree_reader.cc \
    third_party/abseil-cpp/absl/strings/internal/cord_rep_consume.cc \
    third_party/abseil-cpp/absl/strings/internal/cord_rep_crc.cc \
    third_party/abseil-cpp/absl/strings/internal/cordz_functions.cc \
    third_party/abseil-cpp/absl/strings/internal/cordz_handle.cc \
    third_party/abseil-cpp/absl/strings/internal/cordz_info.cc \
    third_party/abseil-cpp/absl/strings/internal/damerau_levenshtein_distance.cc \
    third_party/abseil-cpp/absl/strings/internal/escaping.cc \
    third_party/abseil-cpp/absl/strings/internal/memutil.cc \
    third_party/abseil-cpp/absl/strings/internal/ostringstream.cc \
    third_party/abseil-cpp/absl/strings/internal/str_format/arg.cc \
    third_party/abseil-cpp/absl/strings/internal/str_format/bind.cc \
    third_party/abseil-cpp/absl/strings/internal/str_format/extension.cc \
    third_party/abseil-cpp/absl/strings/internal/str_format/float_conversion.cc \
    third_party/abseil-cpp/absl/strings/internal/str_format/output.cc \
    third_party/abseil-cpp/absl/strings/internal/str_format/parser.cc \
    third_party/abseil-cpp/absl/strings/internal/stringify_sink.cc \
    third_party/abseil-cpp/absl/strings/internal/utf8.cc \
    third_party/abseil-cpp/absl/strings/match.cc \
    third_party/abseil-cpp/absl/strings/numbers.cc \
    third_party/abseil-cpp/absl/strings/str_cat.cc \
    third_party/abseil-cpp/absl/strings/str_replace.cc \
    third_party/abseil-cpp/absl/strings/str_split.cc \
    third_party/abseil-cpp/absl/strings/string_view.cc \
    third_party/abseil-cpp/absl/strings/substitute.cc \
    third_party/abseil-cpp/absl/synchronization/barrier.cc \
    third_party/abseil-cpp/absl/synchronization/blocking_counter.cc \
    third_party/abseil-cpp/absl/synchronization/internal/create_thread_identity.cc \
    third_party/abseil-cpp/absl/synchronization/internal/futex_waiter.cc \
    third_party/abseil-cpp/absl/synchronization/internal/graphcycles.cc \
    third_party/abseil-cpp/absl/synchronization/internal/kernel_timeout.cc \
    third_party/abseil-cpp/absl/synchronization/internal/per_thread_sem.cc \
    third_party/abseil-cpp/absl/synchronization/internal/pthread_waiter.cc \
    third_party/abseil-cpp/absl/synchronization/internal/sem_waiter.cc \
    third_party/abseil-cpp/absl/synchronization/internal/stdcpp_waiter.cc \
    third_party/abseil-cpp/absl/synchronization/internal/waiter_base.cc \
    third_party/abseil-cpp/absl/synchronization/internal/win32_waiter.cc \
    third_party/abseil-cpp/absl/synchronization/mutex.cc \
    third_party/abseil-cpp/absl/synchronization/notification.cc \
    third_party/abseil-cpp/absl/time/civil_time.cc \
    third_party/abseil-cpp/absl/time/clock.cc \
    third_party/abseil-cpp/absl/time/duration.cc \
    third_party/abseil-cpp/absl/time/format.cc \
    third_party/abseil-cpp/absl/time/internal/cctz/src/civil_time_detail.cc \
    third_party/abseil-cpp/absl/time/internal/cctz/src/time_zone_fixed.cc \
    third_party/abseil-cpp/absl/time/internal/cctz/src/time_zone_format.cc \
    third_party/abseil-cpp/absl/time/internal/cctz/src/time_zone_if.cc \
    third_party/abseil-cpp/absl/time/internal/cctz/src/time_zone_impl.cc \
    third_party/abseil-cpp/absl/time/internal/cctz/src/time_zone_info.cc \
    third_party/abseil-cpp/absl/time/internal/cctz/src/time_zone_libc.cc \
    third_party/abseil-cpp/absl/time/internal/cctz/src/time_zone_lookup.cc \
    third_party/abseil-cpp/absl/time/internal/cctz/src/time_zone_posix.cc \
    third_party/abseil-cpp/absl/time/internal/cctz/src/zone_info_source.cc \
    third_party/abseil-cpp/absl/time/time.cc \
    third_party/abseil-cpp/absl/types/bad_optional_access.cc \
    third_party/abseil-cpp/absl/types/bad_variant_access.cc \
    third_party/address_sorting/address_sorting.c \
    third_party/address_sorting/address_sorting_posix.c \
    third_party/address_sorting/address_sorting_windows.c \
    third_party/re2/re2/bitstate.cc \
    third_party/re2/re2/compile.cc \
    third_party/re2/re2/dfa.cc \
    third_party/re2/re2/filtered_re2.cc \
    third_party/re2/re2/mimics_pcre.cc \
    third_party/re2/re2/nfa.cc \
    third_party/re2/re2/onepass.cc \
    third_party/re2/re2/parse.cc \
    third_party/re2/re2/perl_groups.cc \
    third_party/re2/re2/prefilter.cc \
    third_party/re2/re2/prefilter_tree.cc \
    third_party/re2/re2/prog.cc \
    third_party/re2/re2/re2.cc \
    third_party/re2/re2/regexp.cc \
    third_party/re2/re2/set.cc \
    third_party/re2/re2/simplify.cc \
    third_party/re2/re2/stringpiece.cc \
    third_party/re2/re2/tostring.cc \
    third_party/re2/re2/unicode_casefold.cc \
    third_party/re2/re2/unicode_groups.cc \
    third_party/re2/util/rune.cc \
    third_party/re2/util/strutil.cc \
    third_party/upb/upb/base/status.c \
    third_party/upb/upb/hash/common.c \
    third_party/upb/upb/json/decode.c \
    third_party/upb/upb/json/encode.c \
    third_party/upb/upb/lex/atoi.c \
    third_party/upb/upb/lex/round_trip.c \
    third_party/upb/upb/lex/strtod.c \
    third_party/upb/upb/lex/unicode.c \
    third_party/upb/upb/mem/alloc.c \
    third_party/upb/upb/mem/arena.c \
    third_party/upb/upb/message/accessors.c \
    third_party/upb/upb/message/array.c \
    third_party/upb/upb/message/compat.c \
    third_party/upb/upb/message/copy.c \
    third_party/upb/upb/message/internal/extension.c \
    third_party/upb/upb/message/internal/message.c \
    third_party/upb/upb/message/map.c \
    third_party/upb/upb/message/map_sorter.c \
    third_party/upb/upb/message/message.c \
    third_party/upb/upb/mini_descriptor/build_enum.c \
    third_party/upb/upb/mini_descriptor/decode.c \
    third_party/upb/upb/mini_descriptor/internal/base92.c \
    third_party/upb/upb/mini_descriptor/internal/encode.c \
    third_party/upb/upb/mini_descriptor/link.c \
    third_party/upb/upb/mini_table/extension_registry.c \
    third_party/upb/upb/mini_table/internal/message.c \
    third_party/upb/upb/mini_table/message.c \
    third_party/upb/upb/reflection/def_pool.c \
    third_party/upb/upb/reflection/def_type.c \
    third_party/upb/upb/reflection/desc_state.c \
    third_party/upb/upb/reflection/enum_def.c \
    third_party/upb/upb/reflection/enum_reserved_range.c \
    third_party/upb/upb/reflection/enum_value_def.c \
    third_party/upb/upb/reflection/extension_range.c \
    third_party/upb/upb/reflection/field_def.c \
    third_party/upb/upb/reflection/file_def.c \
    third_party/upb/upb/reflection/internal/def_builder.c \
    third_party/upb/upb/reflection/internal/strdup2.c \
    third_party/upb/upb/reflection/message.c \
    third_party/upb/upb/reflection/message_def.c \
    third_party/upb/upb/reflection/message_reserved_range.c \
    third_party/upb/upb/reflection/method_def.c \
    third_party/upb/upb/reflection/oneof_def.c \
    third_party/upb/upb/reflection/service_def.c \
    third_party/upb/upb/text/encode.c \
    third_party/upb/upb/wire/decode.c \
    third_party/upb/upb/wire/encode.c \
    third_party/upb/upb/wire/eps_copy_input_stream.c \
    third_party/upb/upb/wire/internal/decode_fast.c \
    third_party/upb/upb/wire/reader.c \
    third_party/utf8_range/utf8_range.c \

PUBLIC_HEADERS_C += \
    include/grpc/byte_buffer.h \
    include/grpc/byte_buffer_reader.h \
    include/grpc/census.h \
    include/grpc/compression.h \
    include/grpc/credentials.h \
    include/grpc/event_engine/endpoint_config.h \
    include/grpc/event_engine/event_engine.h \
    include/grpc/event_engine/extensible.h \
    include/grpc/event_engine/internal/memory_allocator_impl.h \
    include/grpc/event_engine/internal/slice_cast.h \
    include/grpc/event_engine/memory_allocator.h \
    include/grpc/event_engine/memory_request.h \
    include/grpc/event_engine/port.h \
    include/grpc/event_engine/slice.h \
    include/grpc/event_engine/slice_buffer.h \
    include/grpc/fork.h \
    include/grpc/grpc.h \
    include/grpc/grpc_audit_logging.h \
    include/grpc/grpc_crl_provider.h \
    include/grpc/grpc_posix.h \
    include/grpc/grpc_security.h \
    include/grpc/grpc_security_constants.h \
    include/grpc/impl/call.h \
    include/grpc/impl/channel_arg_names.h \
    include/grpc/impl/codegen/atm.h \
    include/grpc/impl/codegen/atm_gcc_atomic.h \
    include/grpc/impl/codegen/atm_gcc_sync.h \
    include/grpc/impl/codegen/atm_windows.h \
    include/grpc/impl/codegen/byte_buffer.h \
    include/grpc/impl/codegen/byte_buffer_reader.h \
    include/grpc/impl/codegen/compression_types.h \
    include/grpc/impl/codegen/connectivity_state.h \
    include/grpc/impl/codegen/fork.h \
    include/grpc/impl/codegen/gpr_types.h \
    include/grpc/impl/codegen/grpc_types.h \
    include/grpc/impl/codegen/log.h \
    include/grpc/impl/codegen/port_platform.h \
    include/grpc/impl/codegen/propagation_bits.h \
    include/grpc/impl/codegen/slice.h \
    include/grpc/impl/codegen/status.h \
    include/grpc/impl/codegen/sync.h \
    include/grpc/impl/codegen/sync_abseil.h \
    include/grpc/impl/codegen/sync_custom.h \
    include/grpc/impl/codegen/sync_generic.h \
    include/grpc/impl/codegen/sync_posix.h \
    include/grpc/impl/codegen/sync_windows.h \
    include/grpc/impl/compression_types.h \
    include/grpc/impl/connectivity_state.h \
    include/grpc/impl/grpc_types.h \
    include/grpc/impl/propagation_bits.h \
    include/grpc/impl/slice_type.h \
    include/grpc/load_reporting.h \
    include/grpc/passive_listener.h \
    include/grpc/slice.h \
    include/grpc/slice_buffer.h \
    include/grpc/status.h \
    include/grpc/support/alloc.h \
    include/grpc/support/atm_gcc_atomic.h \
    include/grpc/support/atm_gcc_sync.h \
    include/grpc/support/atm_windows.h \
    include/grpc/support/cpu.h \
    include/grpc/support/json.h \
    include/grpc/support/log.h \
    include/grpc/support/log_windows.h \
    include/grpc/support/metrics.h \
    include/grpc/support/port_platform.h \
    include/grpc/support/string_util.h \
    include/grpc/support/sync.h \
    include/grpc/support/sync_abseil.h \
    include/grpc/support/sync_custom.h \
    include/grpc/support/sync_generic.h \
    include/grpc/support/sync_posix.h \
    include/grpc/support/sync_windows.h \
    include/grpc/support/thd_id.h \
    include/grpc/support/time.h \
    include/grpc/support/workaround_list.h \

LIBGRPC_OBJS = $(addprefix $(OBJDIR)/$(CONFIG)/, $(addsuffix .o, $(basename $(LIBGRPC_SRC))))


ifeq ($(NO_SECURE),true)

# You can't build secure libraries if you don't have OpenSSL.

$(LIBDIR)/$(CONFIG)/libgrpc.a: openssl_dep_error

$(LIBDIR)/$(CONFIG)/$(SHARED_PREFIX)grpc$(SHARED_VERSION_CORE).$(SHARED_EXT_CORE): openssl_dep_error

else

# static library for "grpc"
$(LIBDIR)/$(CONFIG)/libgrpc.a: $(LIBDIR)/$(CONFIG)/libcares.a $(OPENSSL_DEP) $(ZLIB_DEP) $(LIBGRPC_OBJS) $(LIBCARES_OBJS) $(OPENSSL_MERGE_OBJS) $(ZLIB_MERGE_OBJS)
	$(E) "[AR]      Creating $@"
	$(Q) mkdir -p `dirname $@`
	$(Q) rm -f $(LIBDIR)/$(CONFIG)/libgrpc.a
	$(Q) $(AR) $(ARFLAGS) $(LIBDIR)/$(CONFIG)/libgrpc.a $(LIBGRPC_OBJS) $(LIBCARES_OBJS) $(OPENSSL_MERGE_OBJS) $(ZLIB_MERGE_OBJS)
ifeq ($(SYSTEM),Darwin)
	$(Q) $(RANLIB) $(RANLIBFLAGS) $(LIBDIR)/$(CONFIG)/libgrpc.a
endif

# shared library for "grpc"
ifeq ($(SYSTEM),MINGW32)
$(LIBDIR)/$(CONFIG)/grpc$(SHARED_VERSION_CORE).$(SHARED_EXT_CORE): $(LIBGRPC_OBJS) $(LIBDIR)/$(CONFIG)/libcares.a $(OPENSSL_DEP) $(ZLIB_DEP)
	$(E) "[LD]      Linking $@"
	$(Q) mkdir -p `dirname $@`
	$(Q) $(LDXX) $(LDFLAGS) -L$(LIBDIR)/$(CONFIG) -shared -Wl,--output-def=$(LIBDIR)/$(CONFIG)/grpc$(SHARED_VERSION_CORE).def -Wl,--out-implib=$(LIBDIR)/$(CONFIG)/libgrpc$(SHARED_VERSION_CORE)-dll.a -o $(LIBDIR)/$(CONFIG)/grpc$(SHARED_VERSION_CORE).$(SHARED_EXT_CORE) $(LIBGRPC_OBJS) $(LIBDIR)/$(CONFIG)/libcares.a $(OPENSSL_MERGE_LIBS) $(ZLIB_MERGE_LIBS) $(LDLIBS_SECURE) $(LDLIBS)
else
$(LIBDIR)/$(CONFIG)/libgrpc$(SHARED_VERSION_CORE).$(SHARED_EXT_CORE): $(LIBGRPC_OBJS) $(LIBDIR)/$(CONFIG)/libcares.a $(OPENSSL_DEP) $(ZLIB_DEP)
	$(E) "[LD]      Linking $@"
	$(Q) mkdir -p `dirname $@`
ifeq ($(SYSTEM),Darwin)
	$(Q) $(LDXX) $(LDFLAGS) -L$(LIBDIR)/$(CONFIG) -install_name $(SHARED_PREFIX)grpc$(SHARED_VERSION_CORE).$(SHARED_EXT_CORE) -dynamiclib -o $(LIBDIR)/$(CONFIG)/libgrpc$(SHARED_VERSION_CORE).$(SHARED_EXT_CORE) $(LIBGRPC_OBJS) $(LIBDIR)/$(CONFIG)/libcares.a $(OPENSSL_MERGE_LIBS) $(ZLIB_MERGE_LIBS) $(LDLIBS_SECURE) $(LDLIBS)
else
	$(Q) $(LDXX) $(LDFLAGS) -L$(LIBDIR)/$(CONFIG) -shared -Wl,-soname,libgrpc.so.41 -o $(LIBDIR)/$(CONFIG)/libgrpc$(SHARED_VERSION_CORE).$(SHARED_EXT_CORE) $(LIBGRPC_OBJS) $(LIBDIR)/$(CONFIG)/libcares.a $(OPENSSL_MERGE_LIBS) $(ZLIB_MERGE_LIBS) $(LDLIBS_SECURE) $(LDLIBS)
	$(Q) ln -sf $(SHARED_PREFIX)grpc$(SHARED_VERSION_CORE).$(SHARED_EXT_CORE) $(LIBDIR)/$(CONFIG)/libgrpc$(SHARED_VERSION_CORE).so.41
	$(Q) ln -sf $(SHARED_PREFIX)grpc$(SHARED_VERSION_CORE).$(SHARED_EXT_CORE) $(LIBDIR)/$(CONFIG)/libgrpc$(SHARED_VERSION_CORE).so
endif
endif

endif  # corresponds to the "ifeq ($(NO_SECURE),true)" above

ifneq ($(NO_SECURE),true)
ifneq ($(NO_DEPS),true)
-include $(LIBGRPC_OBJS:.o=.dep)
endif
endif
# end of build recipe for library "grpc"


# start of build recipe for library "boringssl" (generated by makelib(lib) template function)
# deps: []
# transitive_deps: []
LIBBORINGSSL_SRC = \
    third_party/boringssl-with-bazel/src/crypto/asn1/a_bitstr.c \
    third_party/boringssl-with-bazel/src/crypto/asn1/a_bool.c \
    third_party/boringssl-with-bazel/src/crypto/asn1/a_d2i_fp.c \
    third_party/boringssl-with-bazel/src/crypto/asn1/a_dup.c \
    third_party/boringssl-with-bazel/src/crypto/asn1/a_gentm.c \
    third_party/boringssl-with-bazel/src/crypto/asn1/a_i2d_fp.c \
    third_party/boringssl-with-bazel/src/crypto/asn1/a_int.c \
    third_party/boringssl-with-bazel/src/crypto/asn1/a_mbstr.c \
    third_party/boringssl-with-bazel/src/crypto/asn1/a_object.c \
    third_party/boringssl-with-bazel/src/crypto/asn1/a_octet.c \
    third_party/boringssl-with-bazel/src/crypto/asn1/a_strex.c \
    third_party/boringssl-with-bazel/src/crypto/asn1/a_strnid.c \
    third_party/boringssl-with-bazel/src/crypto/asn1/a_time.c \
    third_party/boringssl-with-bazel/src/crypto/asn1/a_type.c \
    third_party/boringssl-with-bazel/src/crypto/asn1/a_utctm.c \
    third_party/boringssl-with-bazel/src/crypto/asn1/asn1_lib.c \
    third_party/boringssl-with-bazel/src/crypto/asn1/asn1_par.c \
    third_party/boringssl-with-bazel/src/crypto/asn1/asn_pack.c \
    third_party/boringssl-with-bazel/src/crypto/asn1/f_int.c \
    third_party/boringssl-with-bazel/src/crypto/asn1/f_string.c \
    third_party/boringssl-with-bazel/src/crypto/asn1/posix_time.c \
    third_party/boringssl-with-bazel/src/crypto/asn1/tasn_dec.c \
    third_party/boringssl-with-bazel/src/crypto/asn1/tasn_enc.c \
    third_party/boringssl-with-bazel/src/crypto/asn1/tasn_fre.c \
    third_party/boringssl-with-bazel/src/crypto/asn1/tasn_new.c \
    third_party/boringssl-with-bazel/src/crypto/asn1/tasn_typ.c \
    third_party/boringssl-with-bazel/src/crypto/asn1/tasn_utl.c \
    third_party/boringssl-with-bazel/src/crypto/base64/base64.c \
    third_party/boringssl-with-bazel/src/crypto/bio/bio.c \
    third_party/boringssl-with-bazel/src/crypto/bio/bio_mem.c \
    third_party/boringssl-with-bazel/src/crypto/bio/connect.c \
    third_party/boringssl-with-bazel/src/crypto/bio/errno.c \
    third_party/boringssl-with-bazel/src/crypto/bio/fd.c \
    third_party/boringssl-with-bazel/src/crypto/bio/file.c \
    third_party/boringssl-with-bazel/src/crypto/bio/hexdump.c \
    third_party/boringssl-with-bazel/src/crypto/bio/pair.c \
    third_party/boringssl-with-bazel/src/crypto/bio/printf.c \
    third_party/boringssl-with-bazel/src/crypto/bio/socket.c \
    third_party/boringssl-with-bazel/src/crypto/bio/socket_helper.c \
    third_party/boringssl-with-bazel/src/crypto/blake2/blake2.c \
    third_party/boringssl-with-bazel/src/crypto/bn_extra/bn_asn1.c \
    third_party/boringssl-with-bazel/src/crypto/bn_extra/convert.c \
    third_party/boringssl-with-bazel/src/crypto/buf/buf.c \
    third_party/boringssl-with-bazel/src/crypto/bytestring/asn1_compat.c \
    third_party/boringssl-with-bazel/src/crypto/bytestring/ber.c \
    third_party/boringssl-with-bazel/src/crypto/bytestring/cbb.c \
    third_party/boringssl-with-bazel/src/crypto/bytestring/cbs.c \
    third_party/boringssl-with-bazel/src/crypto/bytestring/unicode.c \
    third_party/boringssl-with-bazel/src/crypto/chacha/chacha.c \
    third_party/boringssl-with-bazel/src/crypto/cipher_extra/cipher_extra.c \
    third_party/boringssl-with-bazel/src/crypto/cipher_extra/derive_key.c \
    third_party/boringssl-with-bazel/src/crypto/cipher_extra/e_aesctrhmac.c \
    third_party/boringssl-with-bazel/src/crypto/cipher_extra/e_aesgcmsiv.c \
    third_party/boringssl-with-bazel/src/crypto/cipher_extra/e_chacha20poly1305.c \
    third_party/boringssl-with-bazel/src/crypto/cipher_extra/e_des.c \
    third_party/boringssl-with-bazel/src/crypto/cipher_extra/e_null.c \
    third_party/boringssl-with-bazel/src/crypto/cipher_extra/e_rc2.c \
    third_party/boringssl-with-bazel/src/crypto/cipher_extra/e_rc4.c \
    third_party/boringssl-with-bazel/src/crypto/cipher_extra/e_tls.c \
    third_party/boringssl-with-bazel/src/crypto/cipher_extra/tls_cbc.c \
    third_party/boringssl-with-bazel/src/crypto/conf/conf.c \
    third_party/boringssl-with-bazel/src/crypto/cpu_aarch64_apple.c \
    third_party/boringssl-with-bazel/src/crypto/cpu_aarch64_fuchsia.c \
    third_party/boringssl-with-bazel/src/crypto/cpu_aarch64_linux.c \
    third_party/boringssl-with-bazel/src/crypto/cpu_aarch64_openbsd.c \
    third_party/boringssl-with-bazel/src/crypto/cpu_aarch64_sysreg.c \
    third_party/boringssl-with-bazel/src/crypto/cpu_aarch64_win.c \
    third_party/boringssl-with-bazel/src/crypto/cpu_arm_freebsd.c \
    third_party/boringssl-with-bazel/src/crypto/cpu_arm_linux.c \
    third_party/boringssl-with-bazel/src/crypto/cpu_intel.c \
    third_party/boringssl-with-bazel/src/crypto/crypto.c \
    third_party/boringssl-with-bazel/src/crypto/curve25519/curve25519.c \
    third_party/boringssl-with-bazel/src/crypto/curve25519/curve25519_64_adx.c \
    third_party/boringssl-with-bazel/src/crypto/curve25519/spake25519.c \
    third_party/boringssl-with-bazel/src/crypto/des/des.c \
    third_party/boringssl-with-bazel/src/crypto/dh_extra/dh_asn1.c \
    third_party/boringssl-with-bazel/src/crypto/dh_extra/params.c \
    third_party/boringssl-with-bazel/src/crypto/digest_extra/digest_extra.c \
    third_party/boringssl-with-bazel/src/crypto/dsa/dsa.c \
    third_party/boringssl-with-bazel/src/crypto/dsa/dsa_asn1.c \
    third_party/boringssl-with-bazel/src/crypto/ec_extra/ec_asn1.c \
    third_party/boringssl-with-bazel/src/crypto/ec_extra/ec_derive.c \
    third_party/boringssl-with-bazel/src/crypto/ec_extra/hash_to_curve.c \
    third_party/boringssl-with-bazel/src/crypto/ecdh_extra/ecdh_extra.c \
    third_party/boringssl-with-bazel/src/crypto/ecdsa_extra/ecdsa_asn1.c \
    third_party/boringssl-with-bazel/src/crypto/engine/engine.c \
    third_party/boringssl-with-bazel/src/crypto/err/err.c \
    third_party/boringssl-with-bazel/src/crypto/evp/evp.c \
    third_party/boringssl-with-bazel/src/crypto/evp/evp_asn1.c \
    third_party/boringssl-with-bazel/src/crypto/evp/evp_ctx.c \
    third_party/boringssl-with-bazel/src/crypto/evp/p_dh.c \
    third_party/boringssl-with-bazel/src/crypto/evp/p_dh_asn1.c \
    third_party/boringssl-with-bazel/src/crypto/evp/p_dsa_asn1.c \
    third_party/boringssl-with-bazel/src/crypto/evp/p_ec.c \
    third_party/boringssl-with-bazel/src/crypto/evp/p_ec_asn1.c \
    third_party/boringssl-with-bazel/src/crypto/evp/p_ed25519.c \
    third_party/boringssl-with-bazel/src/crypto/evp/p_ed25519_asn1.c \
    third_party/boringssl-with-bazel/src/crypto/evp/p_hkdf.c \
    third_party/boringssl-with-bazel/src/crypto/evp/p_rsa.c \
    third_party/boringssl-with-bazel/src/crypto/evp/p_rsa_asn1.c \
    third_party/boringssl-with-bazel/src/crypto/evp/p_x25519.c \
    third_party/boringssl-with-bazel/src/crypto/evp/p_x25519_asn1.c \
    third_party/boringssl-with-bazel/src/crypto/evp/pbkdf.c \
    third_party/boringssl-with-bazel/src/crypto/evp/print.c \
    third_party/boringssl-with-bazel/src/crypto/evp/scrypt.c \
    third_party/boringssl-with-bazel/src/crypto/evp/sign.c \
    third_party/boringssl-with-bazel/src/crypto/ex_data.c \
    third_party/boringssl-with-bazel/src/crypto/fipsmodule/bcm.c \
    third_party/boringssl-with-bazel/src/crypto/fipsmodule/fips_shared_support.c \
    third_party/boringssl-with-bazel/src/crypto/hpke/hpke.c \
    third_party/boringssl-with-bazel/src/crypto/hrss/hrss.c \
    third_party/boringssl-with-bazel/src/crypto/keccak/keccak.c \
    third_party/boringssl-with-bazel/src/crypto/kyber/kyber.c \
    third_party/boringssl-with-bazel/src/crypto/lhash/lhash.c \
    third_party/boringssl-with-bazel/src/crypto/mem.c \
    third_party/boringssl-with-bazel/src/crypto/obj/obj.c \
    third_party/boringssl-with-bazel/src/crypto/obj/obj_xref.c \
    third_party/boringssl-with-bazel/src/crypto/pem/pem_all.c \
    third_party/boringssl-with-bazel/src/crypto/pem/pem_info.c \
    third_party/boringssl-with-bazel/src/crypto/pem/pem_lib.c \
    third_party/boringssl-with-bazel/src/crypto/pem/pem_oth.c \
    third_party/boringssl-with-bazel/src/crypto/pem/pem_pk8.c \
    third_party/boringssl-with-bazel/src/crypto/pem/pem_pkey.c \
    third_party/boringssl-with-bazel/src/crypto/pem/pem_x509.c \
    third_party/boringssl-with-bazel/src/crypto/pem/pem_xaux.c \
    third_party/boringssl-with-bazel/src/crypto/pkcs7/pkcs7.c \
    third_party/boringssl-with-bazel/src/crypto/pkcs7/pkcs7_x509.c \
    third_party/boringssl-with-bazel/src/crypto/pkcs8/p5_pbev2.c \
    third_party/boringssl-with-bazel/src/crypto/pkcs8/pkcs8.c \
    third_party/boringssl-with-bazel/src/crypto/pkcs8/pkcs8_x509.c \
    third_party/boringssl-with-bazel/src/crypto/poly1305/poly1305.c \
    third_party/boringssl-with-bazel/src/crypto/poly1305/poly1305_arm.c \
    third_party/boringssl-with-bazel/src/crypto/poly1305/poly1305_vec.c \
    third_party/boringssl-with-bazel/src/crypto/pool/pool.c \
    third_party/boringssl-with-bazel/src/crypto/rand_extra/deterministic.c \
    third_party/boringssl-with-bazel/src/crypto/rand_extra/forkunsafe.c \
    third_party/boringssl-with-bazel/src/crypto/rand_extra/getentropy.c \
    third_party/boringssl-with-bazel/src/crypto/rand_extra/ios.c \
    third_party/boringssl-with-bazel/src/crypto/rand_extra/passive.c \
    third_party/boringssl-with-bazel/src/crypto/rand_extra/rand_extra.c \
    third_party/boringssl-with-bazel/src/crypto/rand_extra/trusty.c \
    third_party/boringssl-with-bazel/src/crypto/rand_extra/windows.c \
    third_party/boringssl-with-bazel/src/crypto/rc4/rc4.c \
    third_party/boringssl-with-bazel/src/crypto/refcount.c \
    third_party/boringssl-with-bazel/src/crypto/rsa_extra/rsa_asn1.c \
    third_party/boringssl-with-bazel/src/crypto/rsa_extra/rsa_crypt.c \
    third_party/boringssl-with-bazel/src/crypto/rsa_extra/rsa_print.c \
    third_party/boringssl-with-bazel/src/crypto/siphash/siphash.c \
    third_party/boringssl-with-bazel/src/crypto/spx/address.c \
    third_party/boringssl-with-bazel/src/crypto/spx/fors.c \
    third_party/boringssl-with-bazel/src/crypto/spx/merkle.c \
    third_party/boringssl-with-bazel/src/crypto/spx/spx.c \
    third_party/boringssl-with-bazel/src/crypto/spx/spx_util.c \
    third_party/boringssl-with-bazel/src/crypto/spx/thash.c \
    third_party/boringssl-with-bazel/src/crypto/spx/wots.c \
    third_party/boringssl-with-bazel/src/crypto/stack/stack.c \
    third_party/boringssl-with-bazel/src/crypto/thread.c \
    third_party/boringssl-with-bazel/src/crypto/thread_none.c \
    third_party/boringssl-with-bazel/src/crypto/thread_pthread.c \
    third_party/boringssl-with-bazel/src/crypto/thread_win.c \
    third_party/boringssl-with-bazel/src/crypto/trust_token/pmbtoken.c \
    third_party/boringssl-with-bazel/src/crypto/trust_token/trust_token.c \
    third_party/boringssl-with-bazel/src/crypto/trust_token/voprf.c \
    third_party/boringssl-with-bazel/src/crypto/x509/a_digest.c \
    third_party/boringssl-with-bazel/src/crypto/x509/a_sign.c \
    third_party/boringssl-with-bazel/src/crypto/x509/a_verify.c \
    third_party/boringssl-with-bazel/src/crypto/x509/algorithm.c \
    third_party/boringssl-with-bazel/src/crypto/x509/asn1_gen.c \
    third_party/boringssl-with-bazel/src/crypto/x509/by_dir.c \
    third_party/boringssl-with-bazel/src/crypto/x509/by_file.c \
    third_party/boringssl-with-bazel/src/crypto/x509/i2d_pr.c \
    third_party/boringssl-with-bazel/src/crypto/x509/name_print.c \
    third_party/boringssl-with-bazel/src/crypto/x509/policy.c \
    third_party/boringssl-with-bazel/src/crypto/x509/rsa_pss.c \
    third_party/boringssl-with-bazel/src/crypto/x509/t_crl.c \
    third_party/boringssl-with-bazel/src/crypto/x509/t_req.c \
    third_party/boringssl-with-bazel/src/crypto/x509/t_x509.c \
    third_party/boringssl-with-bazel/src/crypto/x509/t_x509a.c \
    third_party/boringssl-with-bazel/src/crypto/x509/v3_akey.c \
    third_party/boringssl-with-bazel/src/crypto/x509/v3_akeya.c \
    third_party/boringssl-with-bazel/src/crypto/x509/v3_alt.c \
    third_party/boringssl-with-bazel/src/crypto/x509/v3_bcons.c \
    third_party/boringssl-with-bazel/src/crypto/x509/v3_bitst.c \
    third_party/boringssl-with-bazel/src/crypto/x509/v3_conf.c \
    third_party/boringssl-with-bazel/src/crypto/x509/v3_cpols.c \
    third_party/boringssl-with-bazel/src/crypto/x509/v3_crld.c \
    third_party/boringssl-with-bazel/src/crypto/x509/v3_enum.c \
    third_party/boringssl-with-bazel/src/crypto/x509/v3_extku.c \
    third_party/boringssl-with-bazel/src/crypto/x509/v3_genn.c \
    third_party/boringssl-with-bazel/src/crypto/x509/v3_ia5.c \
    third_party/boringssl-with-bazel/src/crypto/x509/v3_info.c \
    third_party/boringssl-with-bazel/src/crypto/x509/v3_int.c \
    third_party/boringssl-with-bazel/src/crypto/x509/v3_lib.c \
    third_party/boringssl-with-bazel/src/crypto/x509/v3_ncons.c \
    third_party/boringssl-with-bazel/src/crypto/x509/v3_ocsp.c \
    third_party/boringssl-with-bazel/src/crypto/x509/v3_pcons.c \
    third_party/boringssl-with-bazel/src/crypto/x509/v3_pmaps.c \
    third_party/boringssl-with-bazel/src/crypto/x509/v3_prn.c \
    third_party/boringssl-with-bazel/src/crypto/x509/v3_purp.c \
    third_party/boringssl-with-bazel/src/crypto/x509/v3_skey.c \
    third_party/boringssl-with-bazel/src/crypto/x509/v3_utl.c \
    third_party/boringssl-with-bazel/src/crypto/x509/x509.c \
    third_party/boringssl-with-bazel/src/crypto/x509/x509_att.c \
    third_party/boringssl-with-bazel/src/crypto/x509/x509_cmp.c \
    third_party/boringssl-with-bazel/src/crypto/x509/x509_d2.c \
    third_party/boringssl-with-bazel/src/crypto/x509/x509_def.c \
    third_party/boringssl-with-bazel/src/crypto/x509/x509_ext.c \
    third_party/boringssl-with-bazel/src/crypto/x509/x509_lu.c \
    third_party/boringssl-with-bazel/src/crypto/x509/x509_obj.c \
    third_party/boringssl-with-bazel/src/crypto/x509/x509_req.c \
    third_party/boringssl-with-bazel/src/crypto/x509/x509_set.c \
    third_party/boringssl-with-bazel/src/crypto/x509/x509_trs.c \
    third_party/boringssl-with-bazel/src/crypto/x509/x509_txt.c \
    third_party/boringssl-with-bazel/src/crypto/x509/x509_v3.c \
    third_party/boringssl-with-bazel/src/crypto/x509/x509_vfy.c \
    third_party/boringssl-with-bazel/src/crypto/x509/x509_vpm.c \
    third_party/boringssl-with-bazel/src/crypto/x509/x509cset.c \
    third_party/boringssl-with-bazel/src/crypto/x509/x509name.c \
    third_party/boringssl-with-bazel/src/crypto/x509/x509rset.c \
    third_party/boringssl-with-bazel/src/crypto/x509/x509spki.c \
    third_party/boringssl-with-bazel/src/crypto/x509/x_algor.c \
    third_party/boringssl-with-bazel/src/crypto/x509/x_all.c \
    third_party/boringssl-with-bazel/src/crypto/x509/x_attrib.c \
    third_party/boringssl-with-bazel/src/crypto/x509/x_crl.c \
    third_party/boringssl-with-bazel/src/crypto/x509/x_exten.c \
    third_party/boringssl-with-bazel/src/crypto/x509/x_name.c \
    third_party/boringssl-with-bazel/src/crypto/x509/x_pubkey.c \
    third_party/boringssl-with-bazel/src/crypto/x509/x_req.c \
    third_party/boringssl-with-bazel/src/crypto/x509/x_sig.c \
    third_party/boringssl-with-bazel/src/crypto/x509/x_spki.c \
    third_party/boringssl-with-bazel/src/crypto/x509/x_val.c \
    third_party/boringssl-with-bazel/src/crypto/x509/x_x509.c \
    third_party/boringssl-with-bazel/src/crypto/x509/x_x509a.c \
    third_party/boringssl-with-bazel/src/gen/crypto/err_data.c \
    third_party/boringssl-with-bazel/src/ssl/bio_ssl.cc \
    third_party/boringssl-with-bazel/src/ssl/d1_both.cc \
    third_party/boringssl-with-bazel/src/ssl/d1_lib.cc \
    third_party/boringssl-with-bazel/src/ssl/d1_pkt.cc \
    third_party/boringssl-with-bazel/src/ssl/d1_srtp.cc \
    third_party/boringssl-with-bazel/src/ssl/dtls_method.cc \
    third_party/boringssl-with-bazel/src/ssl/dtls_record.cc \
    third_party/boringssl-with-bazel/src/ssl/encrypted_client_hello.cc \
    third_party/boringssl-with-bazel/src/ssl/extensions.cc \
    third_party/boringssl-with-bazel/src/ssl/handoff.cc \
    third_party/boringssl-with-bazel/src/ssl/handshake.cc \
    third_party/boringssl-with-bazel/src/ssl/handshake_client.cc \
    third_party/boringssl-with-bazel/src/ssl/handshake_server.cc \
    third_party/boringssl-with-bazel/src/ssl/s3_both.cc \
    third_party/boringssl-with-bazel/src/ssl/s3_lib.cc \
    third_party/boringssl-with-bazel/src/ssl/s3_pkt.cc \
    third_party/boringssl-with-bazel/src/ssl/ssl_aead_ctx.cc \
    third_party/boringssl-with-bazel/src/ssl/ssl_asn1.cc \
    third_party/boringssl-with-bazel/src/ssl/ssl_buffer.cc \
    third_party/boringssl-with-bazel/src/ssl/ssl_cert.cc \
    third_party/boringssl-with-bazel/src/ssl/ssl_cipher.cc \
    third_party/boringssl-with-bazel/src/ssl/ssl_credential.cc \
    third_party/boringssl-with-bazel/src/ssl/ssl_file.cc \
    third_party/boringssl-with-bazel/src/ssl/ssl_key_share.cc \
    third_party/boringssl-with-bazel/src/ssl/ssl_lib.cc \
    third_party/boringssl-with-bazel/src/ssl/ssl_privkey.cc \
    third_party/boringssl-with-bazel/src/ssl/ssl_session.cc \
    third_party/boringssl-with-bazel/src/ssl/ssl_stat.cc \
    third_party/boringssl-with-bazel/src/ssl/ssl_transcript.cc \
    third_party/boringssl-with-bazel/src/ssl/ssl_versions.cc \
    third_party/boringssl-with-bazel/src/ssl/ssl_x509.cc \
    third_party/boringssl-with-bazel/src/ssl/t1_enc.cc \
    third_party/boringssl-with-bazel/src/ssl/tls13_both.cc \
    third_party/boringssl-with-bazel/src/ssl/tls13_client.cc \
    third_party/boringssl-with-bazel/src/ssl/tls13_enc.cc \
    third_party/boringssl-with-bazel/src/ssl/tls13_server.cc \
    third_party/boringssl-with-bazel/src/ssl/tls_method.cc \
    third_party/boringssl-with-bazel/src/ssl/tls_record.cc \


LIBBORINGSSL_OBJS = $(addprefix $(OBJDIR)/$(CONFIG)/, $(addsuffix .o, $(basename $(LIBBORINGSSL_SRC))))

$(LIBBORINGSSL_OBJS): CFLAGS += -g
$(LIBBORINGSSL_OBJS): CPPFLAGS += -Ithird_party/boringssl-with-bazel/src/include -fvisibility=hidden -DOPENSSL_NO_ASM -D_GNU_SOURCE -DWIN32_LEAN_AND_MEAN -D_HAS_EXCEPTIONS=0 -DNOMINMAX
$(LIBBORINGSSL_OBJS): CXXFLAGS += -fno-exceptions

# static library for "boringssl"
$(LIBDIR)/$(CONFIG)/libboringssl.a: $(LIBBORINGSSL_OBJS)
	$(E) "[AR]      Creating $@"
	$(Q) mkdir -p `dirname $@`
	$(Q) rm -f $(LIBDIR)/$(CONFIG)/libboringssl.a
	$(Q) $(AR) $(ARFLAGS) $(LIBDIR)/$(CONFIG)/libboringssl.a $(LIBBORINGSSL_OBJS) 
ifeq ($(SYSTEM),Darwin)
	$(Q) $(RANLIB) $(RANLIBFLAGS) $(LIBDIR)/$(CONFIG)/libboringssl.a
endif

# shared library for "boringssl"

ifneq ($(NO_DEPS),true)
-include $(LIBBORINGSSL_OBJS:.o=.dep)
endif
# end of build recipe for library "boringssl"


# start of build recipe for library "cares" (generated by makelib(lib) template function)
# deps: []
# transitive_deps: []
LIBCARES_SRC = \
    third_party/cares/cares/src/lib/ares__addrinfo2hostent.c \
    third_party/cares/cares/src/lib/ares__addrinfo_localhost.c \
    third_party/cares/cares/src/lib/ares__close_sockets.c \
    third_party/cares/cares/src/lib/ares__get_hostent.c \
    third_party/cares/cares/src/lib/ares__parse_into_addrinfo.c \
    third_party/cares/cares/src/lib/ares__read_line.c \
    third_party/cares/cares/src/lib/ares__readaddrinfo.c \
    third_party/cares/cares/src/lib/ares__sortaddrinfo.c \
    third_party/cares/cares/src/lib/ares__timeval.c \
    third_party/cares/cares/src/lib/ares_android.c \
    third_party/cares/cares/src/lib/ares_cancel.c \
    third_party/cares/cares/src/lib/ares_create_query.c \
    third_party/cares/cares/src/lib/ares_data.c \
    third_party/cares/cares/src/lib/ares_destroy.c \
    third_party/cares/cares/src/lib/ares_expand_name.c \
    third_party/cares/cares/src/lib/ares_expand_string.c \
    third_party/cares/cares/src/lib/ares_fds.c \
    third_party/cares/cares/src/lib/ares_free_hostent.c \
    third_party/cares/cares/src/lib/ares_free_string.c \
    third_party/cares/cares/src/lib/ares_freeaddrinfo.c \
    third_party/cares/cares/src/lib/ares_getaddrinfo.c \
    third_party/cares/cares/src/lib/ares_getenv.c \
    third_party/cares/cares/src/lib/ares_gethostbyaddr.c \
    third_party/cares/cares/src/lib/ares_gethostbyname.c \
    third_party/cares/cares/src/lib/ares_getnameinfo.c \
    third_party/cares/cares/src/lib/ares_getsock.c \
    third_party/cares/cares/src/lib/ares_init.c \
    third_party/cares/cares/src/lib/ares_library_init.c \
    third_party/cares/cares/src/lib/ares_llist.c \
    third_party/cares/cares/src/lib/ares_mkquery.c \
    third_party/cares/cares/src/lib/ares_nowarn.c \
    third_party/cares/cares/src/lib/ares_options.c \
    third_party/cares/cares/src/lib/ares_parse_a_reply.c \
    third_party/cares/cares/src/lib/ares_parse_aaaa_reply.c \
    third_party/cares/cares/src/lib/ares_parse_caa_reply.c \
    third_party/cares/cares/src/lib/ares_parse_mx_reply.c \
    third_party/cares/cares/src/lib/ares_parse_naptr_reply.c \
    third_party/cares/cares/src/lib/ares_parse_ns_reply.c \
    third_party/cares/cares/src/lib/ares_parse_ptr_reply.c \
    third_party/cares/cares/src/lib/ares_parse_soa_reply.c \
    third_party/cares/cares/src/lib/ares_parse_srv_reply.c \
    third_party/cares/cares/src/lib/ares_parse_txt_reply.c \
    third_party/cares/cares/src/lib/ares_parse_uri_reply.c \
    third_party/cares/cares/src/lib/ares_platform.c \
    third_party/cares/cares/src/lib/ares_process.c \
    third_party/cares/cares/src/lib/ares_query.c \
    third_party/cares/cares/src/lib/ares_rand.c \
    third_party/cares/cares/src/lib/ares_search.c \
    third_party/cares/cares/src/lib/ares_send.c \
    third_party/cares/cares/src/lib/ares_strcasecmp.c \
    third_party/cares/cares/src/lib/ares_strdup.c \
    third_party/cares/cares/src/lib/ares_strerror.c \
    third_party/cares/cares/src/lib/ares_strsplit.c \
    third_party/cares/cares/src/lib/ares_timeout.c \
    third_party/cares/cares/src/lib/ares_version.c \
    third_party/cares/cares/src/lib/ares_writev.c \
    third_party/cares/cares/src/lib/bitncmp.c \
    third_party/cares/cares/src/lib/inet_net_pton.c \
    third_party/cares/cares/src/lib/inet_ntop.c \
    third_party/cares/cares/src/lib/windows_port.c \


LIBCARES_OBJS = $(addprefix $(OBJDIR)/$(CONFIG)/, $(addsuffix .o, $(basename $(LIBCARES_SRC))))

$(LIBCARES_OBJS): CFLAGS += -g
$(LIBCARES_OBJS): CPPFLAGS += -Ithird_party/cares/cares/include -Ithird_party/cares -Ithird_party/cares/cares -fvisibility=hidden -D_GNU_SOURCE $(if $(subst Darwin,,$(SYSTEM)),,-Ithird_party/cares/config_darwin) $(if $(subst FreeBSD,,$(SYSTEM)),,-Ithird_party/cares/config_freebsd) $(if $(subst Linux,,$(SYSTEM)),,-Ithird_party/cares/config_linux) $(if $(subst OpenBSD,,$(SYSTEM)),,-Ithird_party/cares/config_openbsd) -DWIN32_LEAN_AND_MEAN -D_HAS_EXCEPTIONS=0 -DNOMINMAX $(if $(subst MINGW32,,$(SYSTEM)),-DHAVE_CONFIG_H,)

# static library for "cares"
$(LIBDIR)/$(CONFIG)/libcares.a: $(LIBCARES_OBJS)
	$(E) "[AR]      Creating $@"
	$(Q) mkdir -p `dirname $@`
	$(Q) rm -f $(LIBDIR)/$(CONFIG)/libcares.a
	$(Q) $(AR) $(ARFLAGS) $(LIBDIR)/$(CONFIG)/libcares.a $(LIBCARES_OBJS) 
ifeq ($(SYSTEM),Darwin)
	$(Q) $(RANLIB) $(RANLIBFLAGS) $(LIBDIR)/$(CONFIG)/libcares.a
endif

# shared library for "cares"

ifneq ($(NO_DEPS),true)
-include $(LIBCARES_OBJS:.o=.dep)
endif
# end of build recipe for library "cares"


# start of build recipe for library "z" (generated by makelib(lib) template function)
# deps: []
# transitive_deps: []
LIBZ_SRC = \
    third_party/zlib/adler32.c \
    third_party/zlib/compress.c \
    third_party/zlib/crc32.c \
    third_party/zlib/deflate.c \
    third_party/zlib/infback.c \
    third_party/zlib/inffast.c \
    third_party/zlib/inflate.c \
    third_party/zlib/inftrees.c \
    third_party/zlib/trees.c \
    third_party/zlib/uncompr.c \
    third_party/zlib/zutil.c \

PUBLIC_HEADERS_C += \

LIBZ_OBJS = $(addprefix $(OBJDIR)/$(CONFIG)/, $(addsuffix .o, $(basename $(LIBZ_SRC))))

$(LIBZ_OBJS): CFLAGS += -fvisibility=hidden
$(LIBZ_OBJS): CPPFLAGS += -DHAVE_UNISTD_H

# static library for "z"
$(LIBDIR)/$(CONFIG)/libz.a: $(ZLIB_MERGE_OBJS)
	$(E) "[AR]      Creating $@"
	$(Q) mkdir -p `dirname $@`
	$(Q) rm -f $(LIBDIR)/$(CONFIG)/libz.a
	$(Q) $(AR) $(ARFLAGS) $(LIBDIR)/$(CONFIG)/libz.a $(LIBZ_OBJS) 
ifeq ($(SYSTEM),Darwin)
	$(Q) $(RANLIB) $(RANLIBFLAGS) $(LIBDIR)/$(CONFIG)/libz.a
endif

# shared library for "z"

ifneq ($(NO_DEPS),true)
-include $(LIBZ_OBJS:.o=.dep)
endif
# end of build recipe for library "z"




.PHONY: all strip tools dep_error openssl_dep_error openssl_dep_message git_update stop buildtests buildtests_c buildtests_cxx test test_c test_cxx install install_c install_cxx install-static install-certs strip strip-shared strip-static strip_c strip-shared_c strip-static_c strip_cxx strip-shared_cxx strip-static_cxx dep_c dep_cxx bins_dep_c bins_dep_cxx clean

.PHONY: printvars
printvars:
	@$(foreach V,$(sort $(.VARIABLES)),                 	  $(if $(filter-out environment% default automatic, 	  $(origin $V)),$(warning $V=$($V) ($(value $V)))))<|MERGE_RESOLUTION|>--- conflicted
+++ resolved
@@ -1054,33 +1054,6 @@
     src/core/ext/upbdefs-gen/xds/type/v3/cel.upbdefs.c \
     src/core/ext/upbdefs-gen/xds/type/v3/range.upbdefs.c \
     src/core/ext/upbdefs-gen/xds/type/v3/typed_struct.upbdefs.c \
-<<<<<<< HEAD
-=======
-    src/core/ext/xds/certificate_provider_store.cc \
-    src/core/ext/xds/file_watcher_certificate_provider_factory.cc \
-    src/core/ext/xds/xds_api.cc \
-    src/core/ext/xds/xds_audit_logger_registry.cc \
-    src/core/ext/xds/xds_bootstrap.cc \
-    src/core/ext/xds/xds_bootstrap_grpc.cc \
-    src/core/ext/xds/xds_certificate_provider.cc \
-    src/core/ext/xds/xds_client.cc \
-    src/core/ext/xds/xds_client_grpc.cc \
-    src/core/ext/xds/xds_client_stats.cc \
-    src/core/ext/xds/xds_cluster.cc \
-    src/core/ext/xds/xds_cluster_specifier_plugin.cc \
-    src/core/ext/xds/xds_common_types.cc \
-    src/core/ext/xds/xds_endpoint.cc \
-    src/core/ext/xds/xds_health_status.cc \
-    src/core/ext/xds/xds_http_fault_filter.cc \
-    src/core/ext/xds/xds_http_filters.cc \
-    src/core/ext/xds/xds_http_rbac_filter.cc \
-    src/core/ext/xds/xds_http_stateful_session_filter.cc \
-    src/core/ext/xds/xds_lb_policy_registry.cc \
-    src/core/ext/xds/xds_listener.cc \
-    src/core/ext/xds/xds_route_config.cc \
-    src/core/ext/xds/xds_routing.cc \
-    src/core/ext/xds/xds_transport_grpc.cc \
->>>>>>> 120b0d9e
     src/core/handshaker/endpoint_info/endpoint_info_handshaker.cc \
     src/core/handshaker/handshaker.cc \
     src/core/handshaker/handshaker_registry.cc \
