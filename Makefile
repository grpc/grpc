# GRPC global makefile
# This currently builds C and C++ code.
# This file has been automatically generated from a template file.
# Please look at the templates directory instead.
# This file can be regenerated from the template by running
# tools/buildgen/generate_projects.sh

# Copyright 2015 gRPC authors.
#
# Licensed under the Apache License, Version 2.0 (the "License");
# you may not use this file except in compliance with the License.
# You may obtain a copy of the License at
#
#     http://www.apache.org/licenses/LICENSE-2.0
#
# Unless required by applicable law or agreed to in writing, software
# distributed under the License is distributed on an "AS IS" BASIS,
# WITHOUT WARRANTIES OR CONDITIONS OF ANY KIND, either express or implied.
# See the License for the specific language governing permissions and
# limitations under the License.



comma := ,


# Basic platform detection
HOST_SYSTEM = $(shell uname | cut -f 1 -d_)
SYSTEM ?= $(HOST_SYSTEM)
ifeq ($(SYSTEM),MSYS)
SYSTEM = MINGW32
endif
ifeq ($(SYSTEM),MINGW64)
SYSTEM = MINGW32
endif

MAKEFILE_PATH := $(abspath $(lastword $(MAKEFILE_LIST)))
ifndef BUILDDIR
BUILDDIR_ABSOLUTE = $(patsubst %/,%,$(dir $(MAKEFILE_PATH)))
else
BUILDDIR_ABSOLUTE = $(abspath $(BUILDDIR))
endif

HAS_GCC = $(shell which gcc > /dev/null 2> /dev/null && echo true || echo false)
HAS_CC = $(shell which cc > /dev/null 2> /dev/null && echo true || echo false)
HAS_CLANG = $(shell which clang > /dev/null 2> /dev/null && echo true || echo false)

ifeq ($(HAS_CC),true)
DEFAULT_CC = cc
DEFAULT_CXX = c++
else
ifeq ($(HAS_GCC),true)
DEFAULT_CC = gcc
DEFAULT_CXX = g++
else
ifeq ($(HAS_CLANG),true)
DEFAULT_CC = clang
DEFAULT_CXX = clang++
else
DEFAULT_CC = no_c_compiler
DEFAULT_CXX = no_c++_compiler
endif
endif
endif


BINDIR = $(BUILDDIR_ABSOLUTE)/bins
OBJDIR = $(BUILDDIR_ABSOLUTE)/objs
LIBDIR = $(BUILDDIR_ABSOLUTE)/libs
GENDIR = $(BUILDDIR_ABSOLUTE)/gens

# Configurations (as defined under "configs" section in build_handwritten.yaml)

VALID_CONFIG_asan = 1
REQUIRE_CUSTOM_LIBRARIES_asan = 1
CC_asan = clang
CXX_asan = clang++
LD_asan = clang++
LDXX_asan = clang++
CPPFLAGS_asan = -O0 -fsanitize-coverage=edge,trace-pc-guard -fsanitize=address -fno-omit-frame-pointer -Wno-unused-command-line-argument -DGPR_NO_DIRECT_SYSCALLS
LDFLAGS_asan = -fsanitize=address

VALID_CONFIG_asan-noleaks = 1
REQUIRE_CUSTOM_LIBRARIES_asan-noleaks = 1
CC_asan-noleaks = clang
CXX_asan-noleaks = clang++
LD_asan-noleaks = clang++
LDXX_asan-noleaks = clang++
CPPFLAGS_asan-noleaks = -O0 -fsanitize-coverage=edge,trace-pc-guard -fsanitize=address -fno-omit-frame-pointer -Wno-unused-command-line-argument -DGPR_NO_DIRECT_SYSCALLS
LDFLAGS_asan-noleaks = fsanitize=address

VALID_CONFIG_asan-trace-cmp = 1
REQUIRE_CUSTOM_LIBRARIES_asan-trace-cmp = 1
CC_asan-trace-cmp = clang
CXX_asan-trace-cmp = clang++
LD_asan-trace-cmp = clang++
LDXX_asan-trace-cmp = clang++
CPPFLAGS_asan-trace-cmp = -O0 -fsanitize-coverage=edge,trace-pc-guard -fsanitize-coverage=trace-cmp -fsanitize=address -fno-omit-frame-pointer -Wno-unused-command-line-argument -DGPR_NO_DIRECT_SYSCALLS
LDFLAGS_asan-trace-cmp = -fsanitize=address

VALID_CONFIG_c++-compat = 1
CC_c++-compat = $(DEFAULT_CC)
CXX_c++-compat = $(DEFAULT_CXX)
LD_c++-compat = $(DEFAULT_CC)
LDXX_c++-compat = $(DEFAULT_CXX)
CFLAGS_c++-compat = -Wc++-compat
CPPFLAGS_c++-compat = -O0
DEFINES_c++-compat = _DEBUG DEBUG

VALID_CONFIG_dbg = 1
CC_dbg = $(DEFAULT_CC)
CXX_dbg = $(DEFAULT_CXX)
LD_dbg = $(DEFAULT_CC)
LDXX_dbg = $(DEFAULT_CXX)
CPPFLAGS_dbg = -O0
DEFINES_dbg = _DEBUG DEBUG

VALID_CONFIG_gcov = 1
CC_gcov = gcc
CXX_gcov = g++
LD_gcov = gcc
LDXX_gcov = g++
CPPFLAGS_gcov = -O0 -fprofile-arcs -ftest-coverage -Wno-return-type
LDFLAGS_gcov = -fprofile-arcs -ftest-coverage -rdynamic -lstdc++
DEFINES_gcov = _DEBUG DEBUG GPR_GCOV

VALID_CONFIG_helgrind = 1
CC_helgrind = $(DEFAULT_CC)
CXX_helgrind = $(DEFAULT_CXX)
LD_helgrind = $(DEFAULT_CC)
LDXX_helgrind = $(DEFAULT_CXX)
CPPFLAGS_helgrind = -O0
LDFLAGS_helgrind = -rdynamic
DEFINES_helgrind = _DEBUG DEBUG

VALID_CONFIG_lto = 1
CC_lto = $(DEFAULT_CC)
CXX_lto = $(DEFAULT_CXX)
LD_lto = $(DEFAULT_CC)
LDXX_lto = $(DEFAULT_CXX)
CPPFLAGS_lto = -O2
DEFINES_lto = NDEBUG

VALID_CONFIG_memcheck = 1
CC_memcheck = $(DEFAULT_CC)
CXX_memcheck = $(DEFAULT_CXX)
LD_memcheck = $(DEFAULT_CC)
LDXX_memcheck = $(DEFAULT_CXX)
CPPFLAGS_memcheck = -O0
LDFLAGS_memcheck = -rdynamic
DEFINES_memcheck = _DEBUG DEBUG

VALID_CONFIG_msan = 1
REQUIRE_CUSTOM_LIBRARIES_msan = 1
CC_msan = clang
CXX_msan = clang++
LD_msan = clang++
LDXX_msan = clang++
CPPFLAGS_msan = -O0 -stdlib=libc++ -fsanitize-coverage=edge,trace-pc-guard -fsanitize=memory -fsanitize-memory-track-origins -fsanitize-memory-use-after-dtor -fno-omit-frame-pointer -DGTEST_HAS_TR1_TUPLE=0 -DGTEST_USE_OWN_TR1_TUPLE=1 -Wno-unused-command-line-argument -fPIE -pie -DGPR_NO_DIRECT_SYSCALLS
LDFLAGS_msan = -stdlib=libc++ -fsanitize=memory -DGTEST_HAS_TR1_TUPLE=0 -DGTEST_USE_OWN_TR1_TUPLE=1 -fPIE -pie $(if $(JENKINS_BUILD),-Wl$(comma)-Ttext-segment=0x7e0000000000,)
DEFINES_msan = NDEBUG

VALID_CONFIG_noexcept = 1
CC_noexcept = $(DEFAULT_CC)
CXX_noexcept = $(DEFAULT_CXX)
LD_noexcept = $(DEFAULT_CC)
LDXX_noexcept = $(DEFAULT_CXX)
CXXFLAGS_noexcept = -fno-exceptions
CPPFLAGS_noexcept = -O2 -Wframe-larger-than=16384
DEFINES_noexcept = NDEBUG

VALID_CONFIG_opt = 1
CC_opt = $(DEFAULT_CC)
CXX_opt = $(DEFAULT_CXX)
LD_opt = $(DEFAULT_CC)
LDXX_opt = $(DEFAULT_CXX)
CPPFLAGS_opt = -O2 -Wframe-larger-than=16384
DEFINES_opt = NDEBUG

VALID_CONFIG_tsan = 1
REQUIRE_CUSTOM_LIBRARIES_tsan = 1
CC_tsan = clang
CXX_tsan = clang++
LD_tsan = clang++
LDXX_tsan = clang++
CPPFLAGS_tsan = -O0 -fsanitize=thread -fno-omit-frame-pointer -Wno-unused-command-line-argument -DGPR_NO_DIRECT_SYSCALLS
LDFLAGS_tsan = -fsanitize=thread
DEFINES_tsan = GRPC_TSAN

VALID_CONFIG_ubsan = 1
REQUIRE_CUSTOM_LIBRARIES_ubsan = 1
CC_ubsan = clang
CXX_ubsan = clang++
LD_ubsan = clang++
LDXX_ubsan = clang++
CPPFLAGS_ubsan = -O0 -stdlib=libc++ -fsanitize-coverage=edge,trace-pc-guard -fsanitize=undefined -fno-omit-frame-pointer -Wno-unused-command-line-argument -Wvarargs
LDFLAGS_ubsan = -stdlib=libc++ -fsanitize=undefined,unsigned-integer-overflow
DEFINES_ubsan = NDEBUG GRPC_UBSAN



# General settings.
# You may want to change these depending on your system.

prefix ?= /usr/local

DTRACE ?= dtrace
CONFIG ?= opt
# Doing X ?= Y is the same as:
# ifeq ($(origin X), undefined)
#  X = Y
# endif
# but some variables, such as CC, CXX, LD or AR, have defaults.
# So instead of using ?= on them, we need to check their origin.
# See:
#  https://www.gnu.org/software/make/manual/html_node/Implicit-Variables.html
#  https://www.gnu.org/software/make/manual/html_node/Flavors.html#index-_003f_003d
#  https://www.gnu.org/software/make/manual/html_node/Origin-Function.html
ifeq ($(origin CC), default)
CC = $(CC_$(CONFIG))
endif
ifeq ($(origin CXX), default)
CXX = $(CXX_$(CONFIG))
endif
ifeq ($(origin LD), default)
LD = $(LD_$(CONFIG))
endif
LDXX ?= $(LDXX_$(CONFIG))
ARFLAGS ?= rcs
ifeq ($(SYSTEM),Linux)
ifeq ($(origin AR), default)
AR = ar
endif
STRIP ?= strip --strip-unneeded
else
ifeq ($(SYSTEM),Darwin)
ifeq ($(origin AR), default)
AR = libtool
ARFLAGS = -no_warning_for_no_symbols -o
endif
STRIP ?= strip -x
else
ifeq ($(SYSTEM),MINGW32)
ifeq ($(origin AR), default)
AR = ar
endif
STRIP ?= strip --strip-unneeded
else
ifeq ($(origin AR), default)
AR = ar
endif
STRIP ?= strip
endif
endif
endif
INSTALL ?= install
RM ?= rm -f
PKG_CONFIG ?= pkg-config
RANLIB ?= ranlib
ifeq ($(SYSTEM),Darwin)
APPLE_RANLIB = $(shell [[ "`$(RANLIB) -V 2>/dev/null`" == "Apple Inc."* ]]; echo $$?)
ifeq ($(APPLE_RANLIB),0)
RANLIBFLAGS = -no_warning_for_no_symbols
endif
endif

ifndef VALID_CONFIG_$(CONFIG)
$(error Invalid CONFIG value '$(CONFIG)')
endif

# The HOST compiler settings are used to compile the protoc plugins.
# In most cases, you won't have to change anything, but if you are
# cross-compiling, you can override these variables from GNU make's
# command line: make CC=cross-gcc HOST_CC=gcc

HOST_CC ?= $(CC)
HOST_CXX ?= $(CXX)
HOST_LD ?= $(LD)
HOST_LDXX ?= $(LDXX)

CFLAGS += -std=c11
CXXFLAGS += -std=c++14
ifeq ($(SYSTEM),Darwin)
CXXFLAGS += -stdlib=libc++
LDFLAGS += -framework CoreFoundation
endif
CFLAGS += -g
CPPFLAGS += -g -Wall -Wextra -DOSATOMIC_USE_INLINED=1 -Ithird_party/abseil-cpp -Ithird_party/re2 -Ithird_party/upb -Isrc/core/ext/upb-gen -Isrc/core/ext/upbdefs-gen -Ithird_party/utf8_range -Ithird_party/xxhash -Ithird_party/cares/cares/include -Ithird_party/cares -Ithird_party/cares/cares -Ithird_party/address_sorting/include
COREFLAGS += -fno-exceptions
LDFLAGS += -g

CPPFLAGS += $(CPPFLAGS_$(CONFIG))
CFLAGS += $(CFLAGS_$(CONFIG))
CXXFLAGS += $(CXXFLAGS_$(CONFIG))
DEFINES += $(DEFINES_$(CONFIG)) INSTALL_PREFIX=\"$(prefix)\"
LDFLAGS += $(LDFLAGS_$(CONFIG))

ifneq ($(SYSTEM),MINGW32)
PIC_CPPFLAGS = -fPIC
CPPFLAGS += -fPIC
LDFLAGS += -fPIC
endif

INCLUDES = . include $(GENDIR)
LDFLAGS += -Llibs/$(CONFIG)

ifeq ($(SYSTEM),Darwin)
ifneq ($(wildcard /usr/local/ssl/include),)
INCLUDES += /usr/local/ssl/include
endif
ifneq ($(wildcard /opt/local/include),)
INCLUDES += /opt/local/include
endif
ifneq ($(wildcard /usr/local/include),)
INCLUDES += /usr/local/include
endif
LIBS = m z
ifneq ($(wildcard /usr/local/ssl/lib),)
LDFLAGS += -L/usr/local/ssl/lib
endif
ifneq ($(wildcard /opt/local/lib),)
LDFLAGS += -L/opt/local/lib
endif
ifneq ($(wildcard /usr/local/lib),)
LDFLAGS += -L/usr/local/lib
endif
endif

ifeq ($(SYSTEM),Linux)
LIBS = dl rt m pthread
LDFLAGS += -pthread
endif

ifeq ($(SYSTEM),MINGW32)
LIBS = m pthread ws2_32 crypt32 iphlpapi dbghelp bcrypt
LDFLAGS += -pthread
endif

#
# The steps for cross-compiling are as follows:
# First, clone and make install of grpc using the native compilers for the host.
# Also, install protoc (e.g., from a package like apt-get)
# Then clone a fresh grpc for the actual cross-compiled build
# Set the environment variable GRPC_CROSS_COMPILE to true
# Set CC, CXX, LD, LDXX, AR, and STRIP to the cross-compiling binaries
# Also set PROTOBUF_CONFIG_OPTS to indicate cross-compilation to protobuf (e.g.,
#  PROTOBUF_CONFIG_OPTS="--host=arm-linux --with-protoc=/usr/local/bin/protoc" )
# Set HAS_PKG_CONFIG=false
# Make sure that you enable building shared libraries and set your prefix to
# something useful like /usr/local/cross
# You will also need to set GRPC_CROSS_LDOPTS and GRPC_CROSS_AROPTS to hold
# additional required arguments for LD and AR (examples below)
# Then you can do a make from the cross-compiling fresh clone!
#
ifeq ($(GRPC_CROSS_COMPILE),true)
LDFLAGS += $(GRPC_CROSS_LDOPTS) # e.g. -L/usr/local/lib -L/usr/local/cross/lib
ARFLAGS += $(GRPC_CROSS_AROPTS) # e.g., rc --target=elf32-little
USE_BUILT_PROTOC = false
endif

# V=1 can be used to print commands run by make
ifeq ($(V),1)
E = @:
Q =
else
E = @echo
Q = @
endif

CORE_VERSION = 43.0.0
CPP_VERSION = 1.67.0-dev

CPPFLAGS_NO_ARCH += $(addprefix -I, $(INCLUDES)) $(addprefix -D, $(DEFINES))
CPPFLAGS += $(CPPFLAGS_NO_ARCH) $(ARCH_FLAGS)

LDFLAGS += $(ARCH_FLAGS)
LDLIBS += $(addprefix -l, $(LIBS))
LDLIBSXX += $(addprefix -l, $(LIBSXX))


CFLAGS += $(EXTRA_CFLAGS)
CXXFLAGS += $(EXTRA_CXXFLAGS)
CPPFLAGS += $(EXTRA_CPPFLAGS)
LDFLAGS += $(EXTRA_LDFLAGS)
DEFINES += $(EXTRA_DEFINES)
LDLIBS += $(EXTRA_LDLIBS)

HOST_CPPFLAGS += $(CPPFLAGS)
HOST_CFLAGS += $(CFLAGS)
HOST_CXXFLAGS += $(CXXFLAGS)
HOST_LDFLAGS += $(LDFLAGS)
HOST_LDLIBS += $(LDLIBS)

# These are automatically computed variables.
# There shouldn't be any need to change anything from now on.

-include cache.mk

CACHE_MK =

ifeq ($(SYSTEM),MINGW32)
EXECUTABLE_SUFFIX = .exe
SHARED_EXT_CORE = dll
SHARED_EXT_CPP = dll

SHARED_PREFIX =
SHARED_VERSION_CORE = -43
SHARED_VERSION_CPP = -1
else ifeq ($(SYSTEM),Darwin)
EXECUTABLE_SUFFIX =
SHARED_EXT_CORE = dylib
SHARED_EXT_CPP = dylib
SHARED_PREFIX = lib
SHARED_VERSION_CORE =
SHARED_VERSION_CPP =
else
EXECUTABLE_SUFFIX =
SHARED_EXT_CORE = so.$(CORE_VERSION)
SHARED_EXT_CPP = so.$(CPP_VERSION)
SHARED_PREFIX = lib
SHARED_VERSION_CORE =
SHARED_VERSION_CPP =
endif

ifeq ($(wildcard .git),)
IS_GIT_FOLDER = false
else
IS_GIT_FOLDER = true
endif

# Setup zlib dependency

ifeq ($(wildcard third_party/zlib/zlib.h),)
HAS_EMBEDDED_ZLIB = false
else
HAS_EMBEDDED_ZLIB = true
endif

# for zlib, we support building both from submodule
# and from system-installed zlib. In some builds,
# embedding zlib is not desirable.
# By default we use the system zlib (to match legacy behavior)
EMBED_ZLIB ?= false

ifeq ($(EMBED_ZLIB),true)
ZLIB_DEP = $(LIBDIR)/$(CONFIG)/libz.a
ZLIB_MERGE_LIBS = $(LIBDIR)/$(CONFIG)/libz.a
ZLIB_MERGE_OBJS = $(LIBZ_OBJS)
CPPFLAGS += -Ithird_party/zlib
else
LIBS += z
endif

# Setup boringssl dependency

ifeq ($(wildcard third_party/boringssl-with-bazel/src/include/openssl/ssl.h),)
HAS_EMBEDDED_OPENSSL = false
else
HAS_EMBEDDED_OPENSSL = true
endif

ifeq ($(HAS_EMBEDDED_OPENSSL),true)
EMBED_OPENSSL ?= true
else
# only support building boringssl from submodule
DEP_MISSING += openssl
EMBED_OPENSSL ?= broken
endif

ifeq ($(EMBED_OPENSSL),true)
OPENSSL_DEP += $(LIBDIR)/$(CONFIG)/libboringssl.a
OPENSSL_MERGE_LIBS += $(LIBDIR)/$(CONFIG)/libboringssl.a
OPENSSL_MERGE_OBJS += $(LIBBORINGSSL_OBJS)
# need to prefix these to ensure overriding system libraries
CPPFLAGS := -Ithird_party/boringssl-with-bazel/src/include $(CPPFLAGS)  
ifeq ($(DISABLE_ALPN),true)
CPPFLAGS += -DTSI_OPENSSL_ALPN_SUPPORT=0
LIBS_SECURE = $(OPENSSL_LIBS)
endif # DISABLE_ALPN
endif # EMBED_OPENSSL

LDLIBS_SECURE += $(addprefix -l, $(LIBS_SECURE))

ifeq ($(MAKECMDGOALS),clean)
NO_DEPS = true
endif

ifeq ($(DEP_MISSING),)
all: static shared

dep_error:
	@echo "You shouldn't see this message - all of your dependencies are correct."
else
all: dep_error git_update stop

dep_error:
	@echo
	@echo "DEPENDENCY ERROR"
	@echo
	@echo "You are missing system dependencies that are essential to build grpc,"
	@echo "and the third_party directory doesn't have them:"
	@echo
	@echo "  $(DEP_MISSING)"
	@echo
	@echo "Installing the development packages for your system will solve"
	@echo "this issue. Please consult INSTALL to get more information."
	@echo
	@echo "If you need information about why these tests failed, run:"
	@echo
	@echo "  make run_dep_checks"
	@echo
endif

git_update:
ifeq ($(IS_GIT_FOLDER),true)
	@echo "Additionally, since you are in a git clone, you can download the"
	@echo "missing dependencies in third_party by running the following command:"
	@echo
	@echo "  git submodule update --init"
	@echo
endif

openssl_dep_error: openssl_dep_message git_update stop

openssl_dep_message:
	@echo
	@echo "DEPENDENCY ERROR"
	@echo
	@echo "The target you are trying to run requires an OpenSSL implementation."
	@echo "Your system doesn't have one, and either the third_party directory"
	@echo "doesn't have it, or your compiler can't build BoringSSL."
	@echo
	@echo "Please consult BUILDING.md to get more information."
	@echo
	@echo "If you need information about why these tests failed, run:"
	@echo
	@echo "  make run_dep_checks"
	@echo

systemtap_dep_error:
	@echo
	@echo "DEPENDENCY ERROR"
	@echo
	@echo "Under the '$(CONFIG)' configuration, the target you are trying "
	@echo "to build requires systemtap 2.7+ (on Linux) or dtrace (on other "
	@echo "platforms such as Solaris and *BSD). "
	@echo
	@echo "Please consult BUILDING.md to get more information."
	@echo

install_not_supported_message:
	@echo
	@echo "Installing via 'make' is no longer supported. Use cmake or bazel instead."
	@echo
	@echo "Please consult BUILDING.md to get more information."
	@echo

install_not_supported_error: install_not_supported_message stop

stop:
	@false

run_dep_checks:
	@echo "run_dep_checks target has been deprecated."

static: static_c static_cxx

static_c: cache.mk  $(LIBDIR)/$(CONFIG)/libgrpc.a

static_cxx: cache.mk 

shared: shared_c shared_cxx

shared_c: cache.mk $(LIBDIR)/$(CONFIG)/$(SHARED_PREFIX)grpc$(SHARED_VERSION_CORE).$(SHARED_EXT_CORE)
shared_cxx: cache.mk

privatelibs: privatelibs_c privatelibs_cxx

privatelibs_c:  $(LIBDIR)/$(CONFIG)/libcares.a $(LIBDIR)/$(CONFIG)/libz.a
ifeq ($(EMBED_OPENSSL),true)
privatelibs_cxx: 
else
privatelibs_cxx: 
endif


strip: strip-static strip-shared

strip-static: strip-static_c strip-static_cxx

strip-shared: strip-shared_c strip-shared_cxx

strip-static_c: static_c
ifeq ($(CONFIG),opt)
	$(E) "[STRIP]   Stripping libgrpc.a"
	$(Q) $(STRIP) $(LIBDIR)/$(CONFIG)/libgrpc.a
endif

strip-static_cxx: static_cxx
ifeq ($(CONFIG),opt)
endif

strip-shared_c: shared_c
ifeq ($(CONFIG),opt)
	$(E) "[STRIP]   Stripping $(SHARED_PREFIX)grpc$(SHARED_VERSION_CORE).$(SHARED_EXT_CORE)"
	$(Q) $(STRIP) $(LIBDIR)/$(CONFIG)/$(SHARED_PREFIX)grpc$(SHARED_VERSION_CORE).$(SHARED_EXT_CORE)
endif

strip-shared_cxx: shared_cxx
ifeq ($(CONFIG),opt)
endif

cache.mk::
	$(E) "[MAKE]    Generating $@"
	$(Q) echo "$(CACHE_MK)" | tr , '\n' >$@

$(OBJDIR)/$(CONFIG)/%.o : %.c
	$(E) "[C]       Compiling $<"
	$(Q) mkdir -p `dirname $@`
	$(Q) $(CC) $(CPPFLAGS) $(CFLAGS) -MMD -MF $(addsuffix .dep, $(basename $@)) -c -o $@ $<

$(OBJDIR)/$(CONFIG)/%.o : $(GENDIR)/%.pb.cc
	$(E) "[CXX]     Compiling $<"
	$(Q) mkdir -p `dirname $@`
	$(Q) $(CXX) $(CPPFLAGS) $(CXXFLAGS) -MMD -MF $(addsuffix .dep, $(basename $@)) -c -o $@ $<

$(OBJDIR)/$(CONFIG)/src/compiler/%.o : src/compiler/%.cc
	$(E) "[HOSTCXX] Compiling $<"
	$(Q) mkdir -p `dirname $@`
	$(Q) $(HOST_CXX) $(HOST_CXXFLAGS) $(HOST_CPPFLAGS) -MMD -MF $(addsuffix .dep, $(basename $@)) -c -o $@ $<

$(OBJDIR)/$(CONFIG)/src/core/%.o : src/core/%.cc
	$(E) "[CXX]     Compiling $<"
	$(Q) mkdir -p `dirname $@`
	$(Q) $(CXX) $(CPPFLAGS) $(CXXFLAGS) $(COREFLAGS) -MMD -MF $(addsuffix .dep, $(basename $@)) -c -o $@ $<

$(OBJDIR)/$(CONFIG)/%.o : %.cc
	$(E) "[CXX]     Compiling $<"
	$(Q) mkdir -p `dirname $@`
	$(Q) $(CXX) $(CPPFLAGS) $(CXXFLAGS) -MMD -MF $(addsuffix .dep, $(basename $@)) -c -o $@ $<

$(OBJDIR)/$(CONFIG)/%.o : %.cpp
	$(E) "[CXX]     Compiling $<"
	$(Q) mkdir -p `dirname $@`
	$(Q) $(CXX) $(CPPFLAGS) $(CXXFLAGS) -MMD -MF $(addsuffix .dep, $(basename $@)) -c -o $@ $<

install: install_not_supported_error

install_c: install_not_supported_error

install_cxx: install_not_supported_error

install-static: install_not_supported_error

install-certs: install_not_supported_error

clean:
	$(E) "[CLEAN]   Cleaning build directories."
	$(Q) $(RM) -rf $(OBJDIR) $(LIBDIR) $(BINDIR) $(GENDIR) cache.mk


# The various libraries


# start of build recipe for library "grpc" (generated by makelib(lib) template function)
# deps: ['cares', 'libssl', 'z']
# transitive_deps: ['cares', 'libssl', 'z']
LIBGRPC_SRC = \
    src/core/channelz/channel_trace.cc \
    src/core/channelz/channelz.cc \
    src/core/channelz/channelz_registry.cc \
    src/core/client_channel/backup_poller.cc \
    src/core/client_channel/client_channel.cc \
    src/core/client_channel/client_channel_factory.cc \
    src/core/client_channel/client_channel_filter.cc \
    src/core/client_channel/client_channel_plugin.cc \
    src/core/client_channel/client_channel_service_config.cc \
    src/core/client_channel/direct_channel.cc \
    src/core/client_channel/dynamic_filters.cc \
    src/core/client_channel/global_subchannel_pool.cc \
    src/core/client_channel/lb_metadata.cc \
    src/core/client_channel/load_balanced_call_destination.cc \
    src/core/client_channel/local_subchannel_pool.cc \
    src/core/client_channel/retry_filter.cc \
    src/core/client_channel/retry_filter_legacy_call_data.cc \
    src/core/client_channel/retry_service_config.cc \
    src/core/client_channel/retry_throttle.cc \
    src/core/client_channel/subchannel.cc \
    src/core/client_channel/subchannel_pool_interface.cc \
    src/core/client_channel/subchannel_stream_client.cc \
    src/core/ext/filters/backend_metrics/backend_metric_filter.cc \
    src/core/ext/filters/census/grpc_context.cc \
    src/core/ext/filters/channel_idle/idle_filter_state.cc \
    src/core/ext/filters/channel_idle/legacy_channel_idle_filter.cc \
    src/core/ext/filters/fault_injection/fault_injection_filter.cc \
    src/core/ext/filters/fault_injection/fault_injection_service_config_parser.cc \
    src/core/ext/filters/http/client/http_client_filter.cc \
    src/core/ext/filters/http/client_authority_filter.cc \
    src/core/ext/filters/http/http_filters_plugin.cc \
    src/core/ext/filters/http/message_compress/compression_filter.cc \
    src/core/ext/filters/http/server/http_server_filter.cc \
    src/core/ext/filters/message_size/message_size_filter.cc \
    src/core/ext/filters/rbac/rbac_filter.cc \
    src/core/ext/filters/rbac/rbac_service_config_parser.cc \
    src/core/ext/filters/stateful_session/stateful_session_filter.cc \
    src/core/ext/filters/stateful_session/stateful_session_service_config_parser.cc \
    src/core/ext/transport/chttp2/alpn/alpn.cc \
    src/core/ext/transport/chttp2/client/chttp2_connector.cc \
    src/core/ext/transport/chttp2/server/chttp2_server.cc \
    src/core/ext/transport/chttp2/transport/bin_decoder.cc \
    src/core/ext/transport/chttp2/transport/bin_encoder.cc \
    src/core/ext/transport/chttp2/transport/chttp2_transport.cc \
    src/core/ext/transport/chttp2/transport/decode_huff.cc \
    src/core/ext/transport/chttp2/transport/flow_control.cc \
    src/core/ext/transport/chttp2/transport/frame.cc \
    src/core/ext/transport/chttp2/transport/frame_data.cc \
    src/core/ext/transport/chttp2/transport/frame_goaway.cc \
    src/core/ext/transport/chttp2/transport/frame_ping.cc \
    src/core/ext/transport/chttp2/transport/frame_rst_stream.cc \
    src/core/ext/transport/chttp2/transport/frame_settings.cc \
    src/core/ext/transport/chttp2/transport/frame_window_update.cc \
    src/core/ext/transport/chttp2/transport/hpack_encoder.cc \
    src/core/ext/transport/chttp2/transport/hpack_encoder_table.cc \
    src/core/ext/transport/chttp2/transport/hpack_parse_result.cc \
    src/core/ext/transport/chttp2/transport/hpack_parser.cc \
    src/core/ext/transport/chttp2/transport/hpack_parser_table.cc \
    src/core/ext/transport/chttp2/transport/http2_settings.cc \
    src/core/ext/transport/chttp2/transport/huffsyms.cc \
    src/core/ext/transport/chttp2/transport/parsing.cc \
    src/core/ext/transport/chttp2/transport/ping_abuse_policy.cc \
    src/core/ext/transport/chttp2/transport/ping_callbacks.cc \
    src/core/ext/transport/chttp2/transport/ping_rate_policy.cc \
    src/core/ext/transport/chttp2/transport/stream_lists.cc \
    src/core/ext/transport/chttp2/transport/varint.cc \
    src/core/ext/transport/chttp2/transport/write_size_policy.cc \
    src/core/ext/transport/chttp2/transport/writing.cc \
    src/core/ext/transport/inproc/inproc_transport.cc \
    src/core/ext/transport/inproc/legacy_inproc_transport.cc \
    src/core/ext/upb-gen/envoy/admin/v3/certs.upb_minitable.c \
    src/core/ext/upb-gen/envoy/admin/v3/clusters.upb_minitable.c \
    src/core/ext/upb-gen/envoy/admin/v3/config_dump.upb_minitable.c \
    src/core/ext/upb-gen/envoy/admin/v3/config_dump_shared.upb_minitable.c \
    src/core/ext/upb-gen/envoy/admin/v3/init_dump.upb_minitable.c \
    src/core/ext/upb-gen/envoy/admin/v3/listeners.upb_minitable.c \
    src/core/ext/upb-gen/envoy/admin/v3/memory.upb_minitable.c \
    src/core/ext/upb-gen/envoy/admin/v3/metrics.upb_minitable.c \
    src/core/ext/upb-gen/envoy/admin/v3/mutex_stats.upb_minitable.c \
    src/core/ext/upb-gen/envoy/admin/v3/server_info.upb_minitable.c \
    src/core/ext/upb-gen/envoy/admin/v3/tap.upb_minitable.c \
    src/core/ext/upb-gen/envoy/annotations/deprecation.upb_minitable.c \
    src/core/ext/upb-gen/envoy/annotations/resource.upb_minitable.c \
    src/core/ext/upb-gen/envoy/config/accesslog/v3/accesslog.upb_minitable.c \
    src/core/ext/upb-gen/envoy/config/bootstrap/v3/bootstrap.upb_minitable.c \
    src/core/ext/upb-gen/envoy/config/cluster/v3/circuit_breaker.upb_minitable.c \
    src/core/ext/upb-gen/envoy/config/cluster/v3/cluster.upb_minitable.c \
    src/core/ext/upb-gen/envoy/config/cluster/v3/filter.upb_minitable.c \
    src/core/ext/upb-gen/envoy/config/cluster/v3/outlier_detection.upb_minitable.c \
    src/core/ext/upb-gen/envoy/config/common/matcher/v3/matcher.upb_minitable.c \
    src/core/ext/upb-gen/envoy/config/core/v3/address.upb_minitable.c \
    src/core/ext/upb-gen/envoy/config/core/v3/backoff.upb_minitable.c \
    src/core/ext/upb-gen/envoy/config/core/v3/base.upb_minitable.c \
    src/core/ext/upb-gen/envoy/config/core/v3/config_source.upb_minitable.c \
    src/core/ext/upb-gen/envoy/config/core/v3/event_service_config.upb_minitable.c \
    src/core/ext/upb-gen/envoy/config/core/v3/extension.upb_minitable.c \
    src/core/ext/upb-gen/envoy/config/core/v3/grpc_method_list.upb_minitable.c \
    src/core/ext/upb-gen/envoy/config/core/v3/grpc_service.upb_minitable.c \
    src/core/ext/upb-gen/envoy/config/core/v3/health_check.upb_minitable.c \
    src/core/ext/upb-gen/envoy/config/core/v3/http_service.upb_minitable.c \
    src/core/ext/upb-gen/envoy/config/core/v3/http_uri.upb_minitable.c \
    src/core/ext/upb-gen/envoy/config/core/v3/protocol.upb_minitable.c \
    src/core/ext/upb-gen/envoy/config/core/v3/proxy_protocol.upb_minitable.c \
    src/core/ext/upb-gen/envoy/config/core/v3/resolver.upb_minitable.c \
    src/core/ext/upb-gen/envoy/config/core/v3/socket_option.upb_minitable.c \
    src/core/ext/upb-gen/envoy/config/core/v3/substitution_format_string.upb_minitable.c \
    src/core/ext/upb-gen/envoy/config/core/v3/udp_socket_config.upb_minitable.c \
    src/core/ext/upb-gen/envoy/config/endpoint/v3/endpoint.upb_minitable.c \
    src/core/ext/upb-gen/envoy/config/endpoint/v3/endpoint_components.upb_minitable.c \
    src/core/ext/upb-gen/envoy/config/endpoint/v3/load_report.upb_minitable.c \
    src/core/ext/upb-gen/envoy/config/listener/v3/api_listener.upb_minitable.c \
    src/core/ext/upb-gen/envoy/config/listener/v3/listener.upb_minitable.c \
    src/core/ext/upb-gen/envoy/config/listener/v3/listener_components.upb_minitable.c \
    src/core/ext/upb-gen/envoy/config/listener/v3/quic_config.upb_minitable.c \
    src/core/ext/upb-gen/envoy/config/listener/v3/udp_listener_config.upb_minitable.c \
    src/core/ext/upb-gen/envoy/config/metrics/v3/metrics_service.upb_minitable.c \
    src/core/ext/upb-gen/envoy/config/metrics/v3/stats.upb_minitable.c \
    src/core/ext/upb-gen/envoy/config/overload/v3/overload.upb_minitable.c \
    src/core/ext/upb-gen/envoy/config/rbac/v3/rbac.upb_minitable.c \
    src/core/ext/upb-gen/envoy/config/route/v3/route.upb_minitable.c \
    src/core/ext/upb-gen/envoy/config/route/v3/route_components.upb_minitable.c \
    src/core/ext/upb-gen/envoy/config/route/v3/scoped_route.upb_minitable.c \
    src/core/ext/upb-gen/envoy/config/tap/v3/common.upb_minitable.c \
    src/core/ext/upb-gen/envoy/config/trace/v3/datadog.upb_minitable.c \
    src/core/ext/upb-gen/envoy/config/trace/v3/dynamic_ot.upb_minitable.c \
    src/core/ext/upb-gen/envoy/config/trace/v3/http_tracer.upb_minitable.c \
    src/core/ext/upb-gen/envoy/config/trace/v3/lightstep.upb_minitable.c \
    src/core/ext/upb-gen/envoy/config/trace/v3/opencensus.upb_minitable.c \
    src/core/ext/upb-gen/envoy/config/trace/v3/opentelemetry.upb_minitable.c \
    src/core/ext/upb-gen/envoy/config/trace/v3/service.upb_minitable.c \
    src/core/ext/upb-gen/envoy/config/trace/v3/skywalking.upb_minitable.c \
    src/core/ext/upb-gen/envoy/config/trace/v3/trace.upb_minitable.c \
    src/core/ext/upb-gen/envoy/config/trace/v3/xray.upb_minitable.c \
    src/core/ext/upb-gen/envoy/config/trace/v3/zipkin.upb_minitable.c \
    src/core/ext/upb-gen/envoy/data/accesslog/v3/accesslog.upb_minitable.c \
    src/core/ext/upb-gen/envoy/extensions/clusters/aggregate/v3/cluster.upb_minitable.c \
    src/core/ext/upb-gen/envoy/extensions/filters/common/fault/v3/fault.upb_minitable.c \
    src/core/ext/upb-gen/envoy/extensions/filters/http/fault/v3/fault.upb_minitable.c \
    src/core/ext/upb-gen/envoy/extensions/filters/http/rbac/v3/rbac.upb_minitable.c \
    src/core/ext/upb-gen/envoy/extensions/filters/http/router/v3/router.upb_minitable.c \
    src/core/ext/upb-gen/envoy/extensions/filters/http/stateful_session/v3/stateful_session.upb_minitable.c \
    src/core/ext/upb-gen/envoy/extensions/filters/network/http_connection_manager/v3/http_connection_manager.upb_minitable.c \
    src/core/ext/upb-gen/envoy/extensions/http/stateful_session/cookie/v3/cookie.upb_minitable.c \
    src/core/ext/upb-gen/envoy/extensions/load_balancing_policies/client_side_weighted_round_robin/v3/client_side_weighted_round_robin.upb_minitable.c \
    src/core/ext/upb-gen/envoy/extensions/load_balancing_policies/common/v3/common.upb_minitable.c \
    src/core/ext/upb-gen/envoy/extensions/load_balancing_policies/pick_first/v3/pick_first.upb_minitable.c \
    src/core/ext/upb-gen/envoy/extensions/load_balancing_policies/ring_hash/v3/ring_hash.upb_minitable.c \
    src/core/ext/upb-gen/envoy/extensions/load_balancing_policies/wrr_locality/v3/wrr_locality.upb_minitable.c \
    src/core/ext/upb-gen/envoy/extensions/transport_sockets/tls/v3/cert.upb_minitable.c \
    src/core/ext/upb-gen/envoy/extensions/transport_sockets/tls/v3/common.upb_minitable.c \
    src/core/ext/upb-gen/envoy/extensions/transport_sockets/tls/v3/secret.upb_minitable.c \
    src/core/ext/upb-gen/envoy/extensions/transport_sockets/tls/v3/tls.upb_minitable.c \
    src/core/ext/upb-gen/envoy/extensions/transport_sockets/tls/v3/tls_spiffe_validator_config.upb_minitable.c \
    src/core/ext/upb-gen/envoy/extensions/upstreams/http/v3/http_protocol_options.upb_minitable.c \
    src/core/ext/upb-gen/envoy/service/discovery/v3/ads.upb_minitable.c \
    src/core/ext/upb-gen/envoy/service/discovery/v3/discovery.upb_minitable.c \
    src/core/ext/upb-gen/envoy/service/load_stats/v3/lrs.upb_minitable.c \
    src/core/ext/upb-gen/envoy/service/status/v3/csds.upb_minitable.c \
    src/core/ext/upb-gen/envoy/type/http/v3/cookie.upb_minitable.c \
    src/core/ext/upb-gen/envoy/type/http/v3/path_transformation.upb_minitable.c \
    src/core/ext/upb-gen/envoy/type/matcher/v3/filter_state.upb_minitable.c \
    src/core/ext/upb-gen/envoy/type/matcher/v3/http_inputs.upb_minitable.c \
    src/core/ext/upb-gen/envoy/type/matcher/v3/metadata.upb_minitable.c \
    src/core/ext/upb-gen/envoy/type/matcher/v3/node.upb_minitable.c \
    src/core/ext/upb-gen/envoy/type/matcher/v3/number.upb_minitable.c \
    src/core/ext/upb-gen/envoy/type/matcher/v3/path.upb_minitable.c \
    src/core/ext/upb-gen/envoy/type/matcher/v3/regex.upb_minitable.c \
    src/core/ext/upb-gen/envoy/type/matcher/v3/status_code_input.upb_minitable.c \
    src/core/ext/upb-gen/envoy/type/matcher/v3/string.upb_minitable.c \
    src/core/ext/upb-gen/envoy/type/matcher/v3/struct.upb_minitable.c \
    src/core/ext/upb-gen/envoy/type/matcher/v3/value.upb_minitable.c \
    src/core/ext/upb-gen/envoy/type/metadata/v3/metadata.upb_minitable.c \
    src/core/ext/upb-gen/envoy/type/tracing/v3/custom_tag.upb_minitable.c \
    src/core/ext/upb-gen/envoy/type/v3/hash_policy.upb_minitable.c \
    src/core/ext/upb-gen/envoy/type/v3/http.upb_minitable.c \
    src/core/ext/upb-gen/envoy/type/v3/http_status.upb_minitable.c \
    src/core/ext/upb-gen/envoy/type/v3/percent.upb_minitable.c \
    src/core/ext/upb-gen/envoy/type/v3/range.upb_minitable.c \
    src/core/ext/upb-gen/envoy/type/v3/ratelimit_strategy.upb_minitable.c \
    src/core/ext/upb-gen/envoy/type/v3/ratelimit_unit.upb_minitable.c \
    src/core/ext/upb-gen/envoy/type/v3/semantic_version.upb_minitable.c \
    src/core/ext/upb-gen/envoy/type/v3/token_bucket.upb_minitable.c \
    src/core/ext/upb-gen/google/api/annotations.upb_minitable.c \
    src/core/ext/upb-gen/google/api/expr/v1alpha1/checked.upb_minitable.c \
    src/core/ext/upb-gen/google/api/expr/v1alpha1/syntax.upb_minitable.c \
    src/core/ext/upb-gen/google/api/http.upb_minitable.c \
    src/core/ext/upb-gen/google/api/httpbody.upb_minitable.c \
    src/core/ext/upb-gen/google/protobuf/any.upb_minitable.c \
    src/core/ext/upb-gen/google/protobuf/descriptor.upb_minitable.c \
    src/core/ext/upb-gen/google/protobuf/duration.upb_minitable.c \
    src/core/ext/upb-gen/google/protobuf/empty.upb_minitable.c \
    src/core/ext/upb-gen/google/protobuf/struct.upb_minitable.c \
    src/core/ext/upb-gen/google/protobuf/timestamp.upb_minitable.c \
    src/core/ext/upb-gen/google/protobuf/wrappers.upb_minitable.c \
    src/core/ext/upb-gen/google/rpc/status.upb_minitable.c \
    src/core/ext/upb-gen/opencensus/proto/trace/v1/trace_config.upb_minitable.c \
    src/core/ext/upb-gen/src/proto/grpc/gcp/altscontext.upb_minitable.c \
    src/core/ext/upb-gen/src/proto/grpc/gcp/handshaker.upb_minitable.c \
    src/core/ext/upb-gen/src/proto/grpc/gcp/transport_security_common.upb_minitable.c \
    src/core/ext/upb-gen/src/proto/grpc/health/v1/health.upb_minitable.c \
    src/core/ext/upb-gen/src/proto/grpc/lb/v1/load_balancer.upb_minitable.c \
    src/core/ext/upb-gen/src/proto/grpc/lookup/v1/rls.upb_minitable.c \
    src/core/ext/upb-gen/src/proto/grpc/lookup/v1/rls_config.upb_minitable.c \
    src/core/ext/upb-gen/udpa/annotations/migrate.upb_minitable.c \
    src/core/ext/upb-gen/udpa/annotations/security.upb_minitable.c \
    src/core/ext/upb-gen/udpa/annotations/sensitive.upb_minitable.c \
    src/core/ext/upb-gen/udpa/annotations/status.upb_minitable.c \
    src/core/ext/upb-gen/udpa/annotations/versioning.upb_minitable.c \
    src/core/ext/upb-gen/validate/validate.upb_minitable.c \
    src/core/ext/upb-gen/xds/annotations/v3/migrate.upb_minitable.c \
    src/core/ext/upb-gen/xds/annotations/v3/security.upb_minitable.c \
    src/core/ext/upb-gen/xds/annotations/v3/sensitive.upb_minitable.c \
    src/core/ext/upb-gen/xds/annotations/v3/status.upb_minitable.c \
    src/core/ext/upb-gen/xds/annotations/v3/versioning.upb_minitable.c \
    src/core/ext/upb-gen/xds/core/v3/authority.upb_minitable.c \
    src/core/ext/upb-gen/xds/core/v3/cidr.upb_minitable.c \
    src/core/ext/upb-gen/xds/core/v3/collection_entry.upb_minitable.c \
    src/core/ext/upb-gen/xds/core/v3/context_params.upb_minitable.c \
    src/core/ext/upb-gen/xds/core/v3/extension.upb_minitable.c \
    src/core/ext/upb-gen/xds/core/v3/resource.upb_minitable.c \
    src/core/ext/upb-gen/xds/core/v3/resource_locator.upb_minitable.c \
    src/core/ext/upb-gen/xds/core/v3/resource_name.upb_minitable.c \
    src/core/ext/upb-gen/xds/data/orca/v3/orca_load_report.upb_minitable.c \
    src/core/ext/upb-gen/xds/service/orca/v3/orca.upb_minitable.c \
    src/core/ext/upb-gen/xds/type/matcher/v3/cel.upb_minitable.c \
    src/core/ext/upb-gen/xds/type/matcher/v3/domain.upb_minitable.c \
    src/core/ext/upb-gen/xds/type/matcher/v3/http_inputs.upb_minitable.c \
    src/core/ext/upb-gen/xds/type/matcher/v3/ip.upb_minitable.c \
    src/core/ext/upb-gen/xds/type/matcher/v3/matcher.upb_minitable.c \
    src/core/ext/upb-gen/xds/type/matcher/v3/range.upb_minitable.c \
    src/core/ext/upb-gen/xds/type/matcher/v3/regex.upb_minitable.c \
    src/core/ext/upb-gen/xds/type/matcher/v3/string.upb_minitable.c \
    src/core/ext/upb-gen/xds/type/v3/cel.upb_minitable.c \
    src/core/ext/upb-gen/xds/type/v3/range.upb_minitable.c \
    src/core/ext/upb-gen/xds/type/v3/typed_struct.upb_minitable.c \
    src/core/ext/upbdefs-gen/envoy/admin/v3/certs.upbdefs.c \
    src/core/ext/upbdefs-gen/envoy/admin/v3/clusters.upbdefs.c \
    src/core/ext/upbdefs-gen/envoy/admin/v3/config_dump.upbdefs.c \
    src/core/ext/upbdefs-gen/envoy/admin/v3/config_dump_shared.upbdefs.c \
    src/core/ext/upbdefs-gen/envoy/admin/v3/init_dump.upbdefs.c \
    src/core/ext/upbdefs-gen/envoy/admin/v3/listeners.upbdefs.c \
    src/core/ext/upbdefs-gen/envoy/admin/v3/memory.upbdefs.c \
    src/core/ext/upbdefs-gen/envoy/admin/v3/metrics.upbdefs.c \
    src/core/ext/upbdefs-gen/envoy/admin/v3/mutex_stats.upbdefs.c \
    src/core/ext/upbdefs-gen/envoy/admin/v3/server_info.upbdefs.c \
    src/core/ext/upbdefs-gen/envoy/admin/v3/tap.upbdefs.c \
    src/core/ext/upbdefs-gen/envoy/annotations/deprecation.upbdefs.c \
    src/core/ext/upbdefs-gen/envoy/annotations/resource.upbdefs.c \
    src/core/ext/upbdefs-gen/envoy/config/accesslog/v3/accesslog.upbdefs.c \
    src/core/ext/upbdefs-gen/envoy/config/bootstrap/v3/bootstrap.upbdefs.c \
    src/core/ext/upbdefs-gen/envoy/config/cluster/v3/circuit_breaker.upbdefs.c \
    src/core/ext/upbdefs-gen/envoy/config/cluster/v3/cluster.upbdefs.c \
    src/core/ext/upbdefs-gen/envoy/config/cluster/v3/filter.upbdefs.c \
    src/core/ext/upbdefs-gen/envoy/config/cluster/v3/outlier_detection.upbdefs.c \
    src/core/ext/upbdefs-gen/envoy/config/common/matcher/v3/matcher.upbdefs.c \
    src/core/ext/upbdefs-gen/envoy/config/core/v3/address.upbdefs.c \
    src/core/ext/upbdefs-gen/envoy/config/core/v3/backoff.upbdefs.c \
    src/core/ext/upbdefs-gen/envoy/config/core/v3/base.upbdefs.c \
    src/core/ext/upbdefs-gen/envoy/config/core/v3/config_source.upbdefs.c \
    src/core/ext/upbdefs-gen/envoy/config/core/v3/event_service_config.upbdefs.c \
    src/core/ext/upbdefs-gen/envoy/config/core/v3/extension.upbdefs.c \
    src/core/ext/upbdefs-gen/envoy/config/core/v3/grpc_method_list.upbdefs.c \
    src/core/ext/upbdefs-gen/envoy/config/core/v3/grpc_service.upbdefs.c \
    src/core/ext/upbdefs-gen/envoy/config/core/v3/health_check.upbdefs.c \
    src/core/ext/upbdefs-gen/envoy/config/core/v3/http_service.upbdefs.c \
    src/core/ext/upbdefs-gen/envoy/config/core/v3/http_uri.upbdefs.c \
    src/core/ext/upbdefs-gen/envoy/config/core/v3/protocol.upbdefs.c \
    src/core/ext/upbdefs-gen/envoy/config/core/v3/proxy_protocol.upbdefs.c \
    src/core/ext/upbdefs-gen/envoy/config/core/v3/resolver.upbdefs.c \
    src/core/ext/upbdefs-gen/envoy/config/core/v3/socket_option.upbdefs.c \
    src/core/ext/upbdefs-gen/envoy/config/core/v3/substitution_format_string.upbdefs.c \
    src/core/ext/upbdefs-gen/envoy/config/core/v3/udp_socket_config.upbdefs.c \
    src/core/ext/upbdefs-gen/envoy/config/endpoint/v3/endpoint.upbdefs.c \
    src/core/ext/upbdefs-gen/envoy/config/endpoint/v3/endpoint_components.upbdefs.c \
    src/core/ext/upbdefs-gen/envoy/config/endpoint/v3/load_report.upbdefs.c \
    src/core/ext/upbdefs-gen/envoy/config/listener/v3/api_listener.upbdefs.c \
    src/core/ext/upbdefs-gen/envoy/config/listener/v3/listener.upbdefs.c \
    src/core/ext/upbdefs-gen/envoy/config/listener/v3/listener_components.upbdefs.c \
    src/core/ext/upbdefs-gen/envoy/config/listener/v3/quic_config.upbdefs.c \
    src/core/ext/upbdefs-gen/envoy/config/listener/v3/udp_listener_config.upbdefs.c \
    src/core/ext/upbdefs-gen/envoy/config/metrics/v3/metrics_service.upbdefs.c \
    src/core/ext/upbdefs-gen/envoy/config/metrics/v3/stats.upbdefs.c \
    src/core/ext/upbdefs-gen/envoy/config/overload/v3/overload.upbdefs.c \
    src/core/ext/upbdefs-gen/envoy/config/rbac/v3/rbac.upbdefs.c \
    src/core/ext/upbdefs-gen/envoy/config/route/v3/route.upbdefs.c \
    src/core/ext/upbdefs-gen/envoy/config/route/v3/route_components.upbdefs.c \
    src/core/ext/upbdefs-gen/envoy/config/route/v3/scoped_route.upbdefs.c \
    src/core/ext/upbdefs-gen/envoy/config/tap/v3/common.upbdefs.c \
    src/core/ext/upbdefs-gen/envoy/config/trace/v3/datadog.upbdefs.c \
    src/core/ext/upbdefs-gen/envoy/config/trace/v3/dynamic_ot.upbdefs.c \
    src/core/ext/upbdefs-gen/envoy/config/trace/v3/http_tracer.upbdefs.c \
    src/core/ext/upbdefs-gen/envoy/config/trace/v3/lightstep.upbdefs.c \
    src/core/ext/upbdefs-gen/envoy/config/trace/v3/opencensus.upbdefs.c \
    src/core/ext/upbdefs-gen/envoy/config/trace/v3/opentelemetry.upbdefs.c \
    src/core/ext/upbdefs-gen/envoy/config/trace/v3/service.upbdefs.c \
    src/core/ext/upbdefs-gen/envoy/config/trace/v3/skywalking.upbdefs.c \
    src/core/ext/upbdefs-gen/envoy/config/trace/v3/trace.upbdefs.c \
    src/core/ext/upbdefs-gen/envoy/config/trace/v3/xray.upbdefs.c \
    src/core/ext/upbdefs-gen/envoy/config/trace/v3/zipkin.upbdefs.c \
    src/core/ext/upbdefs-gen/envoy/data/accesslog/v3/accesslog.upbdefs.c \
    src/core/ext/upbdefs-gen/envoy/extensions/clusters/aggregate/v3/cluster.upbdefs.c \
    src/core/ext/upbdefs-gen/envoy/extensions/filters/common/fault/v3/fault.upbdefs.c \
    src/core/ext/upbdefs-gen/envoy/extensions/filters/http/fault/v3/fault.upbdefs.c \
    src/core/ext/upbdefs-gen/envoy/extensions/filters/http/rbac/v3/rbac.upbdefs.c \
    src/core/ext/upbdefs-gen/envoy/extensions/filters/http/router/v3/router.upbdefs.c \
    src/core/ext/upbdefs-gen/envoy/extensions/filters/http/stateful_session/v3/stateful_session.upbdefs.c \
    src/core/ext/upbdefs-gen/envoy/extensions/filters/network/http_connection_manager/v3/http_connection_manager.upbdefs.c \
    src/core/ext/upbdefs-gen/envoy/extensions/http/stateful_session/cookie/v3/cookie.upbdefs.c \
    src/core/ext/upbdefs-gen/envoy/extensions/transport_sockets/tls/v3/cert.upbdefs.c \
    src/core/ext/upbdefs-gen/envoy/extensions/transport_sockets/tls/v3/common.upbdefs.c \
    src/core/ext/upbdefs-gen/envoy/extensions/transport_sockets/tls/v3/secret.upbdefs.c \
    src/core/ext/upbdefs-gen/envoy/extensions/transport_sockets/tls/v3/tls.upbdefs.c \
    src/core/ext/upbdefs-gen/envoy/extensions/transport_sockets/tls/v3/tls_spiffe_validator_config.upbdefs.c \
    src/core/ext/upbdefs-gen/envoy/extensions/upstreams/http/v3/http_protocol_options.upbdefs.c \
    src/core/ext/upbdefs-gen/envoy/service/discovery/v3/ads.upbdefs.c \
    src/core/ext/upbdefs-gen/envoy/service/discovery/v3/discovery.upbdefs.c \
    src/core/ext/upbdefs-gen/envoy/service/load_stats/v3/lrs.upbdefs.c \
    src/core/ext/upbdefs-gen/envoy/service/status/v3/csds.upbdefs.c \
    src/core/ext/upbdefs-gen/envoy/type/http/v3/cookie.upbdefs.c \
    src/core/ext/upbdefs-gen/envoy/type/http/v3/path_transformation.upbdefs.c \
    src/core/ext/upbdefs-gen/envoy/type/matcher/v3/filter_state.upbdefs.c \
    src/core/ext/upbdefs-gen/envoy/type/matcher/v3/http_inputs.upbdefs.c \
    src/core/ext/upbdefs-gen/envoy/type/matcher/v3/metadata.upbdefs.c \
    src/core/ext/upbdefs-gen/envoy/type/matcher/v3/node.upbdefs.c \
    src/core/ext/upbdefs-gen/envoy/type/matcher/v3/number.upbdefs.c \
    src/core/ext/upbdefs-gen/envoy/type/matcher/v3/path.upbdefs.c \
    src/core/ext/upbdefs-gen/envoy/type/matcher/v3/regex.upbdefs.c \
    src/core/ext/upbdefs-gen/envoy/type/matcher/v3/status_code_input.upbdefs.c \
    src/core/ext/upbdefs-gen/envoy/type/matcher/v3/string.upbdefs.c \
    src/core/ext/upbdefs-gen/envoy/type/matcher/v3/struct.upbdefs.c \
    src/core/ext/upbdefs-gen/envoy/type/matcher/v3/value.upbdefs.c \
    src/core/ext/upbdefs-gen/envoy/type/metadata/v3/metadata.upbdefs.c \
    src/core/ext/upbdefs-gen/envoy/type/tracing/v3/custom_tag.upbdefs.c \
    src/core/ext/upbdefs-gen/envoy/type/v3/hash_policy.upbdefs.c \
    src/core/ext/upbdefs-gen/envoy/type/v3/http.upbdefs.c \
    src/core/ext/upbdefs-gen/envoy/type/v3/http_status.upbdefs.c \
    src/core/ext/upbdefs-gen/envoy/type/v3/percent.upbdefs.c \
    src/core/ext/upbdefs-gen/envoy/type/v3/range.upbdefs.c \
    src/core/ext/upbdefs-gen/envoy/type/v3/ratelimit_strategy.upbdefs.c \
    src/core/ext/upbdefs-gen/envoy/type/v3/ratelimit_unit.upbdefs.c \
    src/core/ext/upbdefs-gen/envoy/type/v3/semantic_version.upbdefs.c \
    src/core/ext/upbdefs-gen/envoy/type/v3/token_bucket.upbdefs.c \
    src/core/ext/upbdefs-gen/google/api/annotations.upbdefs.c \
    src/core/ext/upbdefs-gen/google/api/expr/v1alpha1/checked.upbdefs.c \
    src/core/ext/upbdefs-gen/google/api/expr/v1alpha1/syntax.upbdefs.c \
    src/core/ext/upbdefs-gen/google/api/http.upbdefs.c \
    src/core/ext/upbdefs-gen/google/api/httpbody.upbdefs.c \
    src/core/ext/upbdefs-gen/google/protobuf/any.upbdefs.c \
    src/core/ext/upbdefs-gen/google/protobuf/descriptor.upbdefs.c \
    src/core/ext/upbdefs-gen/google/protobuf/duration.upbdefs.c \
    src/core/ext/upbdefs-gen/google/protobuf/empty.upbdefs.c \
    src/core/ext/upbdefs-gen/google/protobuf/struct.upbdefs.c \
    src/core/ext/upbdefs-gen/google/protobuf/timestamp.upbdefs.c \
    src/core/ext/upbdefs-gen/google/protobuf/wrappers.upbdefs.c \
    src/core/ext/upbdefs-gen/google/rpc/status.upbdefs.c \
    src/core/ext/upbdefs-gen/opencensus/proto/trace/v1/trace_config.upbdefs.c \
    src/core/ext/upbdefs-gen/src/proto/grpc/lookup/v1/rls_config.upbdefs.c \
    src/core/ext/upbdefs-gen/udpa/annotations/migrate.upbdefs.c \
    src/core/ext/upbdefs-gen/udpa/annotations/security.upbdefs.c \
    src/core/ext/upbdefs-gen/udpa/annotations/sensitive.upbdefs.c \
    src/core/ext/upbdefs-gen/udpa/annotations/status.upbdefs.c \
    src/core/ext/upbdefs-gen/udpa/annotations/versioning.upbdefs.c \
    src/core/ext/upbdefs-gen/validate/validate.upbdefs.c \
    src/core/ext/upbdefs-gen/xds/annotations/v3/migrate.upbdefs.c \
    src/core/ext/upbdefs-gen/xds/annotations/v3/security.upbdefs.c \
    src/core/ext/upbdefs-gen/xds/annotations/v3/sensitive.upbdefs.c \
    src/core/ext/upbdefs-gen/xds/annotations/v3/status.upbdefs.c \
    src/core/ext/upbdefs-gen/xds/annotations/v3/versioning.upbdefs.c \
    src/core/ext/upbdefs-gen/xds/core/v3/authority.upbdefs.c \
    src/core/ext/upbdefs-gen/xds/core/v3/cidr.upbdefs.c \
    src/core/ext/upbdefs-gen/xds/core/v3/collection_entry.upbdefs.c \
    src/core/ext/upbdefs-gen/xds/core/v3/context_params.upbdefs.c \
    src/core/ext/upbdefs-gen/xds/core/v3/extension.upbdefs.c \
    src/core/ext/upbdefs-gen/xds/core/v3/resource.upbdefs.c \
    src/core/ext/upbdefs-gen/xds/core/v3/resource_locator.upbdefs.c \
    src/core/ext/upbdefs-gen/xds/core/v3/resource_name.upbdefs.c \
    src/core/ext/upbdefs-gen/xds/type/matcher/v3/cel.upbdefs.c \
    src/core/ext/upbdefs-gen/xds/type/matcher/v3/domain.upbdefs.c \
    src/core/ext/upbdefs-gen/xds/type/matcher/v3/http_inputs.upbdefs.c \
    src/core/ext/upbdefs-gen/xds/type/matcher/v3/ip.upbdefs.c \
    src/core/ext/upbdefs-gen/xds/type/matcher/v3/matcher.upbdefs.c \
    src/core/ext/upbdefs-gen/xds/type/matcher/v3/range.upbdefs.c \
    src/core/ext/upbdefs-gen/xds/type/matcher/v3/regex.upbdefs.c \
    src/core/ext/upbdefs-gen/xds/type/matcher/v3/string.upbdefs.c \
    src/core/ext/upbdefs-gen/xds/type/v3/cel.upbdefs.c \
    src/core/ext/upbdefs-gen/xds/type/v3/range.upbdefs.c \
    src/core/ext/upbdefs-gen/xds/type/v3/typed_struct.upbdefs.c \
    src/core/handshaker/endpoint_info/endpoint_info_handshaker.cc \
    src/core/handshaker/handshaker.cc \
    src/core/handshaker/handshaker_registry.cc \
    src/core/handshaker/http_connect/http_connect_handshaker.cc \
    src/core/handshaker/http_connect/http_proxy_mapper.cc \
    src/core/handshaker/proxy_mapper_registry.cc \
    src/core/handshaker/security/secure_endpoint.cc \
    src/core/handshaker/security/security_handshaker.cc \
    src/core/handshaker/tcp_connect/tcp_connect_handshaker.cc \
    src/core/lib/address_utils/parse_address.cc \
    src/core/lib/address_utils/sockaddr_utils.cc \
    src/core/lib/channel/channel_args.cc \
    src/core/lib/channel/channel_args_preconditioning.cc \
    src/core/lib/channel/channel_stack.cc \
    src/core/lib/channel/channel_stack_builder.cc \
    src/core/lib/channel/channel_stack_builder_impl.cc \
    src/core/lib/channel/connected_channel.cc \
    src/core/lib/channel/promise_based_filter.cc \
    src/core/lib/channel/status_util.cc \
    src/core/lib/compression/compression.cc \
    src/core/lib/compression/compression_internal.cc \
    src/core/lib/compression/message_compress.cc \
    src/core/lib/config/config_vars.cc \
    src/core/lib/config/config_vars_non_generated.cc \
    src/core/lib/config/core_configuration.cc \
    src/core/lib/config/load_config.cc \
    src/core/lib/debug/trace.cc \
    src/core/lib/debug/trace_flags.cc \
    src/core/lib/event_engine/ares_resolver.cc \
    src/core/lib/event_engine/cf_engine/cf_engine.cc \
    src/core/lib/event_engine/cf_engine/cfstream_endpoint.cc \
    src/core/lib/event_engine/cf_engine/dns_service_resolver.cc \
    src/core/lib/event_engine/channel_args_endpoint_config.cc \
    src/core/lib/event_engine/default_event_engine.cc \
    src/core/lib/event_engine/default_event_engine_factory.cc \
    src/core/lib/event_engine/event_engine.cc \
    src/core/lib/event_engine/forkable.cc \
    src/core/lib/event_engine/posix_engine/ev_epoll1_linux.cc \
    src/core/lib/event_engine/posix_engine/ev_poll_posix.cc \
    src/core/lib/event_engine/posix_engine/event_poller_posix_default.cc \
    src/core/lib/event_engine/posix_engine/internal_errqueue.cc \
    src/core/lib/event_engine/posix_engine/lockfree_event.cc \
    src/core/lib/event_engine/posix_engine/native_posix_dns_resolver.cc \
    src/core/lib/event_engine/posix_engine/posix_endpoint.cc \
    src/core/lib/event_engine/posix_engine/posix_engine.cc \
    src/core/lib/event_engine/posix_engine/posix_engine_listener.cc \
    src/core/lib/event_engine/posix_engine/posix_engine_listener_utils.cc \
    src/core/lib/event_engine/posix_engine/tcp_socket_utils.cc \
    src/core/lib/event_engine/posix_engine/timer.cc \
    src/core/lib/event_engine/posix_engine/timer_heap.cc \
    src/core/lib/event_engine/posix_engine/timer_manager.cc \
    src/core/lib/event_engine/posix_engine/traced_buffer_list.cc \
    src/core/lib/event_engine/posix_engine/wakeup_fd_eventfd.cc \
    src/core/lib/event_engine/posix_engine/wakeup_fd_pipe.cc \
    src/core/lib/event_engine/posix_engine/wakeup_fd_posix_default.cc \
    src/core/lib/event_engine/resolved_address.cc \
    src/core/lib/event_engine/shim.cc \
    src/core/lib/event_engine/slice.cc \
    src/core/lib/event_engine/slice_buffer.cc \
    src/core/lib/event_engine/tcp_socket_utils.cc \
    src/core/lib/event_engine/thread_local.cc \
    src/core/lib/event_engine/thread_pool/thread_count.cc \
    src/core/lib/event_engine/thread_pool/thread_pool_factory.cc \
    src/core/lib/event_engine/thread_pool/work_stealing_thread_pool.cc \
    src/core/lib/event_engine/thready_event_engine/thready_event_engine.cc \
    src/core/lib/event_engine/time_util.cc \
    src/core/lib/event_engine/utils.cc \
    src/core/lib/event_engine/windows/grpc_polled_fd_windows.cc \
    src/core/lib/event_engine/windows/iocp.cc \
    src/core/lib/event_engine/windows/native_windows_dns_resolver.cc \
    src/core/lib/event_engine/windows/win_socket.cc \
    src/core/lib/event_engine/windows/windows_endpoint.cc \
    src/core/lib/event_engine/windows/windows_engine.cc \
    src/core/lib/event_engine/windows/windows_listener.cc \
    src/core/lib/event_engine/work_queue/basic_work_queue.cc \
    src/core/lib/experiments/config.cc \
    src/core/lib/experiments/experiments.cc \
<<<<<<< HEAD
=======
    src/core/lib/gprpp/crash.cc \
    src/core/lib/gprpp/dump_args.cc \
    src/core/lib/gprpp/examine_stack.cc \
    src/core/lib/gprpp/fork.cc \
    src/core/lib/gprpp/glob.cc \
    src/core/lib/gprpp/host_port.cc \
    src/core/lib/gprpp/linux/env.cc \
    src/core/lib/gprpp/load_file.cc \
    src/core/lib/gprpp/mpscq.cc \
    src/core/lib/gprpp/per_cpu.cc \
    src/core/lib/gprpp/posix/directory_reader.cc \
    src/core/lib/gprpp/posix/env.cc \
    src/core/lib/gprpp/posix/stat.cc \
    src/core/lib/gprpp/posix/thd.cc \
    src/core/lib/gprpp/ref_counted_string.cc \
    src/core/lib/gprpp/status_helper.cc \
    src/core/lib/gprpp/strerror.cc \
    src/core/lib/gprpp/tchar.cc \
    src/core/lib/gprpp/time.cc \
    src/core/lib/gprpp/time_averaged_stats.cc \
    src/core/lib/gprpp/time_util.cc \
    src/core/lib/gprpp/uuid_v4.cc \
    src/core/lib/gprpp/validation_errors.cc \
    src/core/lib/gprpp/windows/directory_reader.cc \
    src/core/lib/gprpp/windows/env.cc \
    src/core/lib/gprpp/windows/stat.cc \
    src/core/lib/gprpp/windows/thd.cc \
    src/core/lib/gprpp/work_serializer.cc \
>>>>>>> 8260e319
    src/core/lib/iomgr/buffer_list.cc \
    src/core/lib/iomgr/call_combiner.cc \
    src/core/lib/iomgr/cfstream_handle.cc \
    src/core/lib/iomgr/closure.cc \
    src/core/lib/iomgr/combiner.cc \
    src/core/lib/iomgr/dualstack_socket_posix.cc \
    src/core/lib/iomgr/endpoint.cc \
    src/core/lib/iomgr/endpoint_cfstream.cc \
    src/core/lib/iomgr/endpoint_pair_posix.cc \
    src/core/lib/iomgr/endpoint_pair_windows.cc \
    src/core/lib/iomgr/error.cc \
    src/core/lib/iomgr/error_cfstream.cc \
    src/core/lib/iomgr/ev_apple.cc \
    src/core/lib/iomgr/ev_epoll1_linux.cc \
    src/core/lib/iomgr/ev_poll_posix.cc \
    src/core/lib/iomgr/ev_posix.cc \
    src/core/lib/iomgr/event_engine_shims/closure.cc \
    src/core/lib/iomgr/event_engine_shims/endpoint.cc \
    src/core/lib/iomgr/event_engine_shims/tcp_client.cc \
    src/core/lib/iomgr/exec_ctx.cc \
    src/core/lib/iomgr/executor.cc \
    src/core/lib/iomgr/fork_posix.cc \
    src/core/lib/iomgr/fork_windows.cc \
    src/core/lib/iomgr/internal_errqueue.cc \
    src/core/lib/iomgr/iocp_windows.cc \
    src/core/lib/iomgr/iomgr.cc \
    src/core/lib/iomgr/iomgr_internal.cc \
    src/core/lib/iomgr/iomgr_posix.cc \
    src/core/lib/iomgr/iomgr_posix_cfstream.cc \
    src/core/lib/iomgr/iomgr_windows.cc \
    src/core/lib/iomgr/lockfree_event.cc \
    src/core/lib/iomgr/polling_entity.cc \
    src/core/lib/iomgr/pollset.cc \
    src/core/lib/iomgr/pollset_set.cc \
    src/core/lib/iomgr/pollset_set_windows.cc \
    src/core/lib/iomgr/pollset_windows.cc \
    src/core/lib/iomgr/resolve_address.cc \
    src/core/lib/iomgr/resolve_address_posix.cc \
    src/core/lib/iomgr/resolve_address_windows.cc \
    src/core/lib/iomgr/sockaddr_utils_posix.cc \
    src/core/lib/iomgr/socket_factory_posix.cc \
    src/core/lib/iomgr/socket_mutator.cc \
    src/core/lib/iomgr/socket_utils_common_posix.cc \
    src/core/lib/iomgr/socket_utils_linux.cc \
    src/core/lib/iomgr/socket_utils_posix.cc \
    src/core/lib/iomgr/socket_utils_windows.cc \
    src/core/lib/iomgr/socket_windows.cc \
    src/core/lib/iomgr/systemd_utils.cc \
    src/core/lib/iomgr/tcp_client.cc \
    src/core/lib/iomgr/tcp_client_cfstream.cc \
    src/core/lib/iomgr/tcp_client_posix.cc \
    src/core/lib/iomgr/tcp_client_windows.cc \
    src/core/lib/iomgr/tcp_posix.cc \
    src/core/lib/iomgr/tcp_server.cc \
    src/core/lib/iomgr/tcp_server_posix.cc \
    src/core/lib/iomgr/tcp_server_utils_posix_common.cc \
    src/core/lib/iomgr/tcp_server_utils_posix_ifaddrs.cc \
    src/core/lib/iomgr/tcp_server_utils_posix_noifaddrs.cc \
    src/core/lib/iomgr/tcp_server_windows.cc \
    src/core/lib/iomgr/tcp_windows.cc \
    src/core/lib/iomgr/timer.cc \
    src/core/lib/iomgr/timer_generic.cc \
    src/core/lib/iomgr/timer_heap.cc \
    src/core/lib/iomgr/timer_manager.cc \
    src/core/lib/iomgr/unix_sockets_posix.cc \
    src/core/lib/iomgr/unix_sockets_posix_noop.cc \
    src/core/lib/iomgr/vsock.cc \
    src/core/lib/iomgr/wakeup_fd_eventfd.cc \
    src/core/lib/iomgr/wakeup_fd_nospecial.cc \
    src/core/lib/iomgr/wakeup_fd_pipe.cc \
    src/core/lib/iomgr/wakeup_fd_posix.cc \
    src/core/lib/promise/activity.cc \
    src/core/lib/promise/party.cc \
    src/core/lib/promise/sleep.cc \
    src/core/lib/resource_quota/api.cc \
    src/core/lib/resource_quota/arena.cc \
    src/core/lib/resource_quota/connection_quota.cc \
    src/core/lib/resource_quota/memory_quota.cc \
    src/core/lib/resource_quota/periodic_update.cc \
    src/core/lib/resource_quota/resource_quota.cc \
    src/core/lib/resource_quota/thread_quota.cc \
    src/core/lib/security/authorization/audit_logging.cc \
    src/core/lib/security/authorization/authorization_policy_provider_vtable.cc \
    src/core/lib/security/authorization/evaluate_args.cc \
    src/core/lib/security/authorization/grpc_authorization_engine.cc \
    src/core/lib/security/authorization/grpc_server_authz_filter.cc \
    src/core/lib/security/authorization/matchers.cc \
    src/core/lib/security/authorization/rbac_policy.cc \
    src/core/lib/security/authorization/stdout_logger.cc \
    src/core/lib/security/certificate_provider/certificate_provider_registry.cc \
    src/core/lib/security/context/security_context.cc \
    src/core/lib/security/credentials/alts/alts_credentials.cc \
    src/core/lib/security/credentials/alts/check_gcp_environment.cc \
    src/core/lib/security/credentials/alts/check_gcp_environment_linux.cc \
    src/core/lib/security/credentials/alts/check_gcp_environment_no_op.cc \
    src/core/lib/security/credentials/alts/check_gcp_environment_windows.cc \
    src/core/lib/security/credentials/alts/grpc_alts_credentials_client_options.cc \
    src/core/lib/security/credentials/alts/grpc_alts_credentials_options.cc \
    src/core/lib/security/credentials/alts/grpc_alts_credentials_server_options.cc \
    src/core/lib/security/credentials/call_creds_util.cc \
    src/core/lib/security/credentials/channel_creds_registry_init.cc \
    src/core/lib/security/credentials/composite/composite_credentials.cc \
    src/core/lib/security/credentials/credentials.cc \
    src/core/lib/security/credentials/external/aws_external_account_credentials.cc \
    src/core/lib/security/credentials/external/aws_request_signer.cc \
    src/core/lib/security/credentials/external/external_account_credentials.cc \
    src/core/lib/security/credentials/external/file_external_account_credentials.cc \
    src/core/lib/security/credentials/external/url_external_account_credentials.cc \
    src/core/lib/security/credentials/fake/fake_credentials.cc \
    src/core/lib/security/credentials/google_default/credentials_generic.cc \
    src/core/lib/security/credentials/google_default/google_default_credentials.cc \
    src/core/lib/security/credentials/iam/iam_credentials.cc \
    src/core/lib/security/credentials/insecure/insecure_credentials.cc \
    src/core/lib/security/credentials/jwt/json_token.cc \
    src/core/lib/security/credentials/jwt/jwt_credentials.cc \
    src/core/lib/security/credentials/jwt/jwt_verifier.cc \
    src/core/lib/security/credentials/local/local_credentials.cc \
    src/core/lib/security/credentials/oauth2/oauth2_credentials.cc \
    src/core/lib/security/credentials/plugin/plugin_credentials.cc \
    src/core/lib/security/credentials/ssl/ssl_credentials.cc \
    src/core/lib/security/credentials/tls/grpc_tls_certificate_distributor.cc \
    src/core/lib/security/credentials/tls/grpc_tls_certificate_match.cc \
    src/core/lib/security/credentials/tls/grpc_tls_certificate_provider.cc \
    src/core/lib/security/credentials/tls/grpc_tls_certificate_verifier.cc \
    src/core/lib/security/credentials/tls/grpc_tls_credentials_options.cc \
    src/core/lib/security/credentials/tls/grpc_tls_crl_provider.cc \
    src/core/lib/security/credentials/tls/tls_credentials.cc \
    src/core/lib/security/credentials/tls/tls_utils.cc \
    src/core/lib/security/credentials/token_fetcher/token_fetcher_credentials.cc \
    src/core/lib/security/credentials/xds/xds_credentials.cc \
    src/core/lib/security/security_connector/alts/alts_security_connector.cc \
    src/core/lib/security/security_connector/fake/fake_security_connector.cc \
    src/core/lib/security/security_connector/insecure/insecure_security_connector.cc \
    src/core/lib/security/security_connector/load_system_roots_fallback.cc \
    src/core/lib/security/security_connector/load_system_roots_supported.cc \
    src/core/lib/security/security_connector/load_system_roots_windows.cc \
    src/core/lib/security/security_connector/local/local_security_connector.cc \
    src/core/lib/security/security_connector/security_connector.cc \
    src/core/lib/security/security_connector/ssl/ssl_security_connector.cc \
    src/core/lib/security/security_connector/ssl_utils.cc \
    src/core/lib/security/security_connector/tls/tls_security_connector.cc \
    src/core/lib/security/transport/client_auth_filter.cc \
    src/core/lib/security/transport/server_auth_filter.cc \
    src/core/lib/security/util/json_util.cc \
    src/core/lib/slice/percent_encoding.cc \
    src/core/lib/slice/slice.cc \
    src/core/lib/slice/slice_buffer.cc \
    src/core/lib/slice/slice_string_helpers.cc \
    src/core/lib/surface/byte_buffer.cc \
    src/core/lib/surface/byte_buffer_reader.cc \
    src/core/lib/surface/call.cc \
    src/core/lib/surface/call_details.cc \
    src/core/lib/surface/call_log_batch.cc \
    src/core/lib/surface/call_utils.cc \
    src/core/lib/surface/channel.cc \
    src/core/lib/surface/channel_create.cc \
    src/core/lib/surface/channel_init.cc \
    src/core/lib/surface/channel_stack_type.cc \
    src/core/lib/surface/client_call.cc \
    src/core/lib/surface/completion_queue.cc \
    src/core/lib/surface/completion_queue_factory.cc \
    src/core/lib/surface/event_string.cc \
    src/core/lib/surface/filter_stack_call.cc \
    src/core/lib/surface/init.cc \
    src/core/lib/surface/init_internally.cc \
    src/core/lib/surface/lame_client.cc \
    src/core/lib/surface/legacy_channel.cc \
    src/core/lib/surface/metadata_array.cc \
    src/core/lib/surface/server_call.cc \
    src/core/lib/surface/validate_metadata.cc \
    src/core/lib/surface/version.cc \
    src/core/lib/transport/bdp_estimator.cc \
    src/core/lib/transport/call_arena_allocator.cc \
    src/core/lib/transport/call_filters.cc \
    src/core/lib/transport/call_final_info.cc \
    src/core/lib/transport/call_spine.cc \
    src/core/lib/transport/call_state.cc \
    src/core/lib/transport/connectivity_state.cc \
    src/core/lib/transport/error_utils.cc \
    src/core/lib/transport/interception_chain.cc \
    src/core/lib/transport/message.cc \
    src/core/lib/transport/metadata.cc \
    src/core/lib/transport/metadata_batch.cc \
    src/core/lib/transport/metadata_info.cc \
    src/core/lib/transport/parsed_metadata.cc \
    src/core/lib/transport/status_conversion.cc \
    src/core/lib/transport/timeout_encoding.cc \
    src/core/lib/transport/transport.cc \
    src/core/lib/transport/transport_op_string.cc \
    src/core/load_balancing/address_filtering.cc \
    src/core/load_balancing/backend_metric_parser.cc \
    src/core/load_balancing/child_policy_handler.cc \
    src/core/load_balancing/endpoint_list.cc \
    src/core/load_balancing/grpclb/client_load_reporting_filter.cc \
    src/core/load_balancing/grpclb/grpclb.cc \
    src/core/load_balancing/grpclb/grpclb_balancer_addresses.cc \
    src/core/load_balancing/grpclb/grpclb_client_stats.cc \
    src/core/load_balancing/grpclb/load_balancer_api.cc \
    src/core/load_balancing/health_check_client.cc \
    src/core/load_balancing/lb_policy.cc \
    src/core/load_balancing/lb_policy_registry.cc \
    src/core/load_balancing/oob_backend_metric.cc \
    src/core/load_balancing/outlier_detection/outlier_detection.cc \
    src/core/load_balancing/pick_first/pick_first.cc \
    src/core/load_balancing/priority/priority.cc \
    src/core/load_balancing/ring_hash/ring_hash.cc \
    src/core/load_balancing/rls/rls.cc \
    src/core/load_balancing/round_robin/round_robin.cc \
    src/core/load_balancing/weighted_round_robin/static_stride_scheduler.cc \
    src/core/load_balancing/weighted_round_robin/weighted_round_robin.cc \
    src/core/load_balancing/weighted_target/weighted_target.cc \
    src/core/load_balancing/xds/cds.cc \
    src/core/load_balancing/xds/xds_cluster_impl.cc \
    src/core/load_balancing/xds/xds_cluster_manager.cc \
    src/core/load_balancing/xds/xds_override_host.cc \
    src/core/load_balancing/xds/xds_wrr_locality.cc \
    src/core/plugin_registry/grpc_plugin_registry.cc \
    src/core/plugin_registry/grpc_plugin_registry_extra.cc \
    src/core/resolver/binder/binder_resolver.cc \
    src/core/resolver/dns/c_ares/dns_resolver_ares.cc \
    src/core/resolver/dns/c_ares/grpc_ares_ev_driver_posix.cc \
    src/core/resolver/dns/c_ares/grpc_ares_ev_driver_windows.cc \
    src/core/resolver/dns/c_ares/grpc_ares_wrapper.cc \
    src/core/resolver/dns/c_ares/grpc_ares_wrapper_posix.cc \
    src/core/resolver/dns/c_ares/grpc_ares_wrapper_windows.cc \
    src/core/resolver/dns/dns_resolver_plugin.cc \
    src/core/resolver/dns/event_engine/event_engine_client_channel_resolver.cc \
    src/core/resolver/dns/event_engine/service_config_helper.cc \
    src/core/resolver/dns/native/dns_resolver.cc \
    src/core/resolver/endpoint_addresses.cc \
    src/core/resolver/fake/fake_resolver.cc \
    src/core/resolver/google_c2p/google_c2p_resolver.cc \
    src/core/resolver/polling_resolver.cc \
    src/core/resolver/resolver.cc \
    src/core/resolver/resolver_registry.cc \
    src/core/resolver/sockaddr/sockaddr_resolver.cc \
    src/core/resolver/xds/xds_config.cc \
    src/core/resolver/xds/xds_dependency_manager.cc \
    src/core/resolver/xds/xds_resolver.cc \
    src/core/server/server.cc \
    src/core/server/server_call_tracer_filter.cc \
    src/core/server/server_config_selector_filter.cc \
    src/core/server/xds_channel_stack_modifier.cc \
    src/core/server/xds_server_config_fetcher.cc \
    src/core/service_config/service_config_channel_arg_filter.cc \
    src/core/service_config/service_config_impl.cc \
    src/core/service_config/service_config_parser.cc \
    src/core/telemetry/call_tracer.cc \
    src/core/telemetry/histogram_view.cc \
    src/core/telemetry/metrics.cc \
    src/core/telemetry/stats.cc \
    src/core/telemetry/stats_data.cc \
    src/core/tsi/alts/crypt/aes_gcm.cc \
    src/core/tsi/alts/crypt/gsec.cc \
    src/core/tsi/alts/frame_protector/alts_counter.cc \
    src/core/tsi/alts/frame_protector/alts_crypter.cc \
    src/core/tsi/alts/frame_protector/alts_frame_protector.cc \
    src/core/tsi/alts/frame_protector/alts_record_protocol_crypter_common.cc \
    src/core/tsi/alts/frame_protector/alts_seal_privacy_integrity_crypter.cc \
    src/core/tsi/alts/frame_protector/alts_unseal_privacy_integrity_crypter.cc \
    src/core/tsi/alts/frame_protector/frame_handler.cc \
    src/core/tsi/alts/handshaker/alts_handshaker_client.cc \
    src/core/tsi/alts/handshaker/alts_shared_resource.cc \
    src/core/tsi/alts/handshaker/alts_tsi_handshaker.cc \
    src/core/tsi/alts/handshaker/alts_tsi_utils.cc \
    src/core/tsi/alts/handshaker/transport_security_common_api.cc \
    src/core/tsi/alts/zero_copy_frame_protector/alts_grpc_integrity_only_record_protocol.cc \
    src/core/tsi/alts/zero_copy_frame_protector/alts_grpc_privacy_integrity_record_protocol.cc \
    src/core/tsi/alts/zero_copy_frame_protector/alts_grpc_record_protocol_common.cc \
    src/core/tsi/alts/zero_copy_frame_protector/alts_iovec_record_protocol.cc \
    src/core/tsi/alts/zero_copy_frame_protector/alts_zero_copy_grpc_protector.cc \
    src/core/tsi/fake_transport_security.cc \
    src/core/tsi/local_transport_security.cc \
    src/core/tsi/ssl/key_logging/ssl_key_logging.cc \
    src/core/tsi/ssl/session_cache/ssl_session_boringssl.cc \
    src/core/tsi/ssl/session_cache/ssl_session_cache.cc \
    src/core/tsi/ssl/session_cache/ssl_session_openssl.cc \
    src/core/tsi/ssl_transport_security.cc \
    src/core/tsi/ssl_transport_security_utils.cc \
    src/core/tsi/transport_security.cc \
    src/core/tsi/transport_security_grpc.cc \
    src/core/util/alloc.cc \
    src/core/util/android/log.cc \
    src/core/util/atm.cc \
    src/core/util/backoff.cc \
    src/core/util/crash.cc \
    src/core/util/dump_args.cc \
    src/core/util/event_log.cc \
    src/core/util/examine_stack.cc \
    src/core/util/fork.cc \
    src/core/util/gcp_metadata_query.cc \
    src/core/util/gethostname_fallback.cc \
    src/core/util/gethostname_host_name_max.cc \
    src/core/util/gethostname_sysconf.cc \
    src/core/util/gpr_time.cc \
    src/core/util/grpc_if_nametoindex_posix.cc \
    src/core/util/grpc_if_nametoindex_unsupported.cc \
    src/core/util/host_port.cc \
    src/core/util/http_client/format_request.cc \
    src/core/util/http_client/httpcli.cc \
    src/core/util/http_client/httpcli_security_connector.cc \
    src/core/util/http_client/parser.cc \
    src/core/util/iphone/cpu.cc \
    src/core/util/json/json_object_loader.cc \
    src/core/util/json/json_reader.cc \
    src/core/util/json/json_util.cc \
    src/core/util/json/json_writer.cc \
    src/core/util/latent_see.cc \
    src/core/util/linux/cpu.cc \
    src/core/util/linux/env.cc \
    src/core/util/linux/log.cc \
    src/core/util/load_file.cc \
    src/core/util/log.cc \
    src/core/util/matchers.cc \
    src/core/util/mpscq.cc \
    src/core/util/msys/tmpfile.cc \
    src/core/util/per_cpu.cc \
    src/core/util/posix/cpu.cc \
    src/core/util/posix/directory_reader.cc \
    src/core/util/posix/env.cc \
    src/core/util/posix/log.cc \
    src/core/util/posix/stat.cc \
    src/core/util/posix/string.cc \
    src/core/util/posix/sync.cc \
    src/core/util/posix/thd.cc \
    src/core/util/posix/time.cc \
    src/core/util/posix/tmpfile.cc \
    src/core/util/random_early_detection.cc \
    src/core/util/ref_counted_string.cc \
    src/core/util/status_helper.cc \
    src/core/util/strerror.cc \
    src/core/util/string.cc \
    src/core/util/sync.cc \
    src/core/util/sync_abseil.cc \
    src/core/util/tchar.cc \
    src/core/util/time.cc \
    src/core/util/time_averaged_stats.cc \
    src/core/util/time_precise.cc \
    src/core/util/time_util.cc \
    src/core/util/uri.cc \
    src/core/util/uuid_v4.cc \
    src/core/util/validation_errors.cc \
    src/core/util/windows/cpu.cc \
    src/core/util/windows/directory_reader.cc \
    src/core/util/windows/env.cc \
    src/core/util/windows/log.cc \
    src/core/util/windows/stat.cc \
    src/core/util/windows/string.cc \
    src/core/util/windows/string_util.cc \
    src/core/util/windows/sync.cc \
    src/core/util/windows/thd.cc \
    src/core/util/windows/time.cc \
    src/core/util/windows/tmpfile.cc \
    src/core/util/work_serializer.cc \
    src/core/xds/grpc/certificate_provider_store.cc \
    src/core/xds/grpc/file_watcher_certificate_provider_factory.cc \
    src/core/xds/grpc/xds_audit_logger_registry.cc \
    src/core/xds/grpc/xds_bootstrap_grpc.cc \
    src/core/xds/grpc/xds_certificate_provider.cc \
    src/core/xds/grpc/xds_client_grpc.cc \
    src/core/xds/grpc/xds_cluster.cc \
    src/core/xds/grpc/xds_cluster_parser.cc \
    src/core/xds/grpc/xds_cluster_specifier_plugin.cc \
    src/core/xds/grpc/xds_common_types.cc \
    src/core/xds/grpc/xds_common_types_parser.cc \
    src/core/xds/grpc/xds_endpoint.cc \
    src/core/xds/grpc/xds_endpoint_parser.cc \
    src/core/xds/grpc/xds_health_status.cc \
    src/core/xds/grpc/xds_http_fault_filter.cc \
    src/core/xds/grpc/xds_http_filter_registry.cc \
    src/core/xds/grpc/xds_http_rbac_filter.cc \
    src/core/xds/grpc/xds_http_stateful_session_filter.cc \
    src/core/xds/grpc/xds_lb_policy_registry.cc \
    src/core/xds/grpc/xds_listener.cc \
    src/core/xds/grpc/xds_listener_parser.cc \
    src/core/xds/grpc/xds_route_config.cc \
    src/core/xds/grpc/xds_route_config_parser.cc \
    src/core/xds/grpc/xds_routing.cc \
    src/core/xds/grpc/xds_server_grpc.cc \
    src/core/xds/grpc/xds_transport_grpc.cc \
    src/core/xds/xds_client/xds_api.cc \
    src/core/xds/xds_client/xds_bootstrap.cc \
    src/core/xds/xds_client/xds_client.cc \
    src/core/xds/xds_client/xds_client_stats.cc \
    third_party/abseil-cpp/absl/base/internal/cycleclock.cc \
    third_party/abseil-cpp/absl/base/internal/low_level_alloc.cc \
    third_party/abseil-cpp/absl/base/internal/raw_logging.cc \
    third_party/abseil-cpp/absl/base/internal/spinlock.cc \
    third_party/abseil-cpp/absl/base/internal/spinlock_wait.cc \
    third_party/abseil-cpp/absl/base/internal/strerror.cc \
    third_party/abseil-cpp/absl/base/internal/sysinfo.cc \
    third_party/abseil-cpp/absl/base/internal/thread_identity.cc \
    third_party/abseil-cpp/absl/base/internal/throw_delegate.cc \
    third_party/abseil-cpp/absl/base/internal/unscaledcycleclock.cc \
    third_party/abseil-cpp/absl/base/log_severity.cc \
    third_party/abseil-cpp/absl/container/internal/hashtablez_sampler.cc \
    third_party/abseil-cpp/absl/container/internal/hashtablez_sampler_force_weak_definition.cc \
    third_party/abseil-cpp/absl/container/internal/raw_hash_set.cc \
    third_party/abseil-cpp/absl/crc/crc32c.cc \
    third_party/abseil-cpp/absl/crc/internal/cpu_detect.cc \
    third_party/abseil-cpp/absl/crc/internal/crc.cc \
    third_party/abseil-cpp/absl/crc/internal/crc_cord_state.cc \
    third_party/abseil-cpp/absl/crc/internal/crc_memcpy_fallback.cc \
    third_party/abseil-cpp/absl/crc/internal/crc_memcpy_x86_arm_combined.cc \
    third_party/abseil-cpp/absl/crc/internal/crc_non_temporal_memcpy.cc \
    third_party/abseil-cpp/absl/crc/internal/crc_x86_arm_combined.cc \
    third_party/abseil-cpp/absl/debugging/internal/address_is_readable.cc \
    third_party/abseil-cpp/absl/debugging/internal/demangle.cc \
    third_party/abseil-cpp/absl/debugging/internal/elf_mem_image.cc \
    third_party/abseil-cpp/absl/debugging/internal/examine_stack.cc \
    third_party/abseil-cpp/absl/debugging/internal/vdso_support.cc \
    third_party/abseil-cpp/absl/debugging/stacktrace.cc \
    third_party/abseil-cpp/absl/debugging/symbolize.cc \
    third_party/abseil-cpp/absl/flags/commandlineflag.cc \
    third_party/abseil-cpp/absl/flags/internal/commandlineflag.cc \
    third_party/abseil-cpp/absl/flags/internal/flag.cc \
    third_party/abseil-cpp/absl/flags/internal/private_handle_accessor.cc \
    third_party/abseil-cpp/absl/flags/internal/program_name.cc \
    third_party/abseil-cpp/absl/flags/marshalling.cc \
    third_party/abseil-cpp/absl/flags/reflection.cc \
    third_party/abseil-cpp/absl/flags/usage_config.cc \
    third_party/abseil-cpp/absl/hash/internal/city.cc \
    third_party/abseil-cpp/absl/hash/internal/hash.cc \
    third_party/abseil-cpp/absl/hash/internal/low_level_hash.cc \
    third_party/abseil-cpp/absl/log/globals.cc \
    third_party/abseil-cpp/absl/log/internal/check_op.cc \
    third_party/abseil-cpp/absl/log/internal/conditions.cc \
    third_party/abseil-cpp/absl/log/internal/fnmatch.cc \
    third_party/abseil-cpp/absl/log/internal/globals.cc \
    third_party/abseil-cpp/absl/log/internal/log_format.cc \
    third_party/abseil-cpp/absl/log/internal/log_message.cc \
    third_party/abseil-cpp/absl/log/internal/log_sink_set.cc \
    third_party/abseil-cpp/absl/log/internal/nullguard.cc \
    third_party/abseil-cpp/absl/log/internal/proto.cc \
    third_party/abseil-cpp/absl/log/internal/vlog_config.cc \
    third_party/abseil-cpp/absl/log/log_entry.cc \
    third_party/abseil-cpp/absl/log/log_sink.cc \
    third_party/abseil-cpp/absl/numeric/int128.cc \
    third_party/abseil-cpp/absl/profiling/internal/exponential_biased.cc \
    third_party/abseil-cpp/absl/random/discrete_distribution.cc \
    third_party/abseil-cpp/absl/random/gaussian_distribution.cc \
    third_party/abseil-cpp/absl/random/internal/pool_urbg.cc \
    third_party/abseil-cpp/absl/random/internal/randen.cc \
    third_party/abseil-cpp/absl/random/internal/randen_detect.cc \
    third_party/abseil-cpp/absl/random/internal/randen_hwaes.cc \
    third_party/abseil-cpp/absl/random/internal/randen_round_keys.cc \
    third_party/abseil-cpp/absl/random/internal/randen_slow.cc \
    third_party/abseil-cpp/absl/random/internal/seed_material.cc \
    third_party/abseil-cpp/absl/random/seed_gen_exception.cc \
    third_party/abseil-cpp/absl/random/seed_sequences.cc \
    third_party/abseil-cpp/absl/status/internal/status_internal.cc \
    third_party/abseil-cpp/absl/status/status.cc \
    third_party/abseil-cpp/absl/status/status_payload_printer.cc \
    third_party/abseil-cpp/absl/status/statusor.cc \
    third_party/abseil-cpp/absl/strings/ascii.cc \
    third_party/abseil-cpp/absl/strings/charconv.cc \
    third_party/abseil-cpp/absl/strings/cord.cc \
    third_party/abseil-cpp/absl/strings/cord_analysis.cc \
    third_party/abseil-cpp/absl/strings/cord_buffer.cc \
    third_party/abseil-cpp/absl/strings/escaping.cc \
    third_party/abseil-cpp/absl/strings/internal/charconv_bigint.cc \
    third_party/abseil-cpp/absl/strings/internal/charconv_parse.cc \
    third_party/abseil-cpp/absl/strings/internal/cord_internal.cc \
    third_party/abseil-cpp/absl/strings/internal/cord_rep_btree.cc \
    third_party/abseil-cpp/absl/strings/internal/cord_rep_btree_navigator.cc \
    third_party/abseil-cpp/absl/strings/internal/cord_rep_btree_reader.cc \
    third_party/abseil-cpp/absl/strings/internal/cord_rep_consume.cc \
    third_party/abseil-cpp/absl/strings/internal/cord_rep_crc.cc \
    third_party/abseil-cpp/absl/strings/internal/cordz_functions.cc \
    third_party/abseil-cpp/absl/strings/internal/cordz_handle.cc \
    third_party/abseil-cpp/absl/strings/internal/cordz_info.cc \
    third_party/abseil-cpp/absl/strings/internal/damerau_levenshtein_distance.cc \
    third_party/abseil-cpp/absl/strings/internal/escaping.cc \
    third_party/abseil-cpp/absl/strings/internal/memutil.cc \
    third_party/abseil-cpp/absl/strings/internal/ostringstream.cc \
    third_party/abseil-cpp/absl/strings/internal/str_format/arg.cc \
    third_party/abseil-cpp/absl/strings/internal/str_format/bind.cc \
    third_party/abseil-cpp/absl/strings/internal/str_format/extension.cc \
    third_party/abseil-cpp/absl/strings/internal/str_format/float_conversion.cc \
    third_party/abseil-cpp/absl/strings/internal/str_format/output.cc \
    third_party/abseil-cpp/absl/strings/internal/str_format/parser.cc \
    third_party/abseil-cpp/absl/strings/internal/stringify_sink.cc \
    third_party/abseil-cpp/absl/strings/internal/utf8.cc \
    third_party/abseil-cpp/absl/strings/match.cc \
    third_party/abseil-cpp/absl/strings/numbers.cc \
    third_party/abseil-cpp/absl/strings/str_cat.cc \
    third_party/abseil-cpp/absl/strings/str_replace.cc \
    third_party/abseil-cpp/absl/strings/str_split.cc \
    third_party/abseil-cpp/absl/strings/string_view.cc \
    third_party/abseil-cpp/absl/strings/substitute.cc \
    third_party/abseil-cpp/absl/synchronization/barrier.cc \
    third_party/abseil-cpp/absl/synchronization/blocking_counter.cc \
    third_party/abseil-cpp/absl/synchronization/internal/create_thread_identity.cc \
    third_party/abseil-cpp/absl/synchronization/internal/futex_waiter.cc \
    third_party/abseil-cpp/absl/synchronization/internal/graphcycles.cc \
    third_party/abseil-cpp/absl/synchronization/internal/kernel_timeout.cc \
    third_party/abseil-cpp/absl/synchronization/internal/per_thread_sem.cc \
    third_party/abseil-cpp/absl/synchronization/internal/pthread_waiter.cc \
    third_party/abseil-cpp/absl/synchronization/internal/sem_waiter.cc \
    third_party/abseil-cpp/absl/synchronization/internal/stdcpp_waiter.cc \
    third_party/abseil-cpp/absl/synchronization/internal/waiter_base.cc \
    third_party/abseil-cpp/absl/synchronization/internal/win32_waiter.cc \
    third_party/abseil-cpp/absl/synchronization/mutex.cc \
    third_party/abseil-cpp/absl/synchronization/notification.cc \
    third_party/abseil-cpp/absl/time/civil_time.cc \
    third_party/abseil-cpp/absl/time/clock.cc \
    third_party/abseil-cpp/absl/time/duration.cc \
    third_party/abseil-cpp/absl/time/format.cc \
    third_party/abseil-cpp/absl/time/internal/cctz/src/civil_time_detail.cc \
    third_party/abseil-cpp/absl/time/internal/cctz/src/time_zone_fixed.cc \
    third_party/abseil-cpp/absl/time/internal/cctz/src/time_zone_format.cc \
    third_party/abseil-cpp/absl/time/internal/cctz/src/time_zone_if.cc \
    third_party/abseil-cpp/absl/time/internal/cctz/src/time_zone_impl.cc \
    third_party/abseil-cpp/absl/time/internal/cctz/src/time_zone_info.cc \
    third_party/abseil-cpp/absl/time/internal/cctz/src/time_zone_libc.cc \
    third_party/abseil-cpp/absl/time/internal/cctz/src/time_zone_lookup.cc \
    third_party/abseil-cpp/absl/time/internal/cctz/src/time_zone_posix.cc \
    third_party/abseil-cpp/absl/time/internal/cctz/src/zone_info_source.cc \
    third_party/abseil-cpp/absl/time/time.cc \
    third_party/abseil-cpp/absl/types/bad_optional_access.cc \
    third_party/abseil-cpp/absl/types/bad_variant_access.cc \
    third_party/address_sorting/address_sorting.c \
    third_party/address_sorting/address_sorting_posix.c \
    third_party/address_sorting/address_sorting_windows.c \
    third_party/re2/re2/bitstate.cc \
    third_party/re2/re2/compile.cc \
    third_party/re2/re2/dfa.cc \
    third_party/re2/re2/filtered_re2.cc \
    third_party/re2/re2/mimics_pcre.cc \
    third_party/re2/re2/nfa.cc \
    third_party/re2/re2/onepass.cc \
    third_party/re2/re2/parse.cc \
    third_party/re2/re2/perl_groups.cc \
    third_party/re2/re2/prefilter.cc \
    third_party/re2/re2/prefilter_tree.cc \
    third_party/re2/re2/prog.cc \
    third_party/re2/re2/re2.cc \
    third_party/re2/re2/regexp.cc \
    third_party/re2/re2/set.cc \
    third_party/re2/re2/simplify.cc \
    third_party/re2/re2/stringpiece.cc \
    third_party/re2/re2/tostring.cc \
    third_party/re2/re2/unicode_casefold.cc \
    third_party/re2/re2/unicode_groups.cc \
    third_party/re2/util/rune.cc \
    third_party/re2/util/strutil.cc \
    third_party/upb/upb/base/status.c \
    third_party/upb/upb/hash/common.c \
    third_party/upb/upb/json/decode.c \
    third_party/upb/upb/json/encode.c \
    third_party/upb/upb/lex/atoi.c \
    third_party/upb/upb/lex/round_trip.c \
    third_party/upb/upb/lex/strtod.c \
    third_party/upb/upb/lex/unicode.c \
    third_party/upb/upb/mem/alloc.c \
    third_party/upb/upb/mem/arena.c \
    third_party/upb/upb/message/accessors.c \
    third_party/upb/upb/message/array.c \
    third_party/upb/upb/message/compat.c \
    third_party/upb/upb/message/copy.c \
    third_party/upb/upb/message/internal/compare_unknown.c \
    third_party/upb/upb/message/internal/extension.c \
    third_party/upb/upb/message/internal/message.c \
    third_party/upb/upb/message/map.c \
    third_party/upb/upb/message/map_sorter.c \
    third_party/upb/upb/message/message.c \
    third_party/upb/upb/mini_descriptor/build_enum.c \
    third_party/upb/upb/mini_descriptor/decode.c \
    third_party/upb/upb/mini_descriptor/internal/base92.c \
    third_party/upb/upb/mini_descriptor/internal/encode.c \
    third_party/upb/upb/mini_descriptor/link.c \
    third_party/upb/upb/mini_table/extension_registry.c \
    third_party/upb/upb/mini_table/internal/message.c \
    third_party/upb/upb/mini_table/message.c \
    third_party/upb/upb/reflection/def_pool.c \
    third_party/upb/upb/reflection/def_type.c \
    third_party/upb/upb/reflection/desc_state.c \
    third_party/upb/upb/reflection/enum_def.c \
    third_party/upb/upb/reflection/enum_reserved_range.c \
    third_party/upb/upb/reflection/enum_value_def.c \
    third_party/upb/upb/reflection/extension_range.c \
    third_party/upb/upb/reflection/field_def.c \
    third_party/upb/upb/reflection/file_def.c \
    third_party/upb/upb/reflection/internal/def_builder.c \
    third_party/upb/upb/reflection/internal/strdup2.c \
    third_party/upb/upb/reflection/message.c \
    third_party/upb/upb/reflection/message_def.c \
    third_party/upb/upb/reflection/message_reserved_range.c \
    third_party/upb/upb/reflection/method_def.c \
    third_party/upb/upb/reflection/oneof_def.c \
    third_party/upb/upb/reflection/service_def.c \
    third_party/upb/upb/text/encode.c \
    third_party/upb/upb/wire/decode.c \
    third_party/upb/upb/wire/encode.c \
    third_party/upb/upb/wire/eps_copy_input_stream.c \
    third_party/upb/upb/wire/internal/decode_fast.c \
    third_party/upb/upb/wire/reader.c \
    third_party/utf8_range/utf8_range.c \

PUBLIC_HEADERS_C += \
    include/grpc/byte_buffer.h \
    include/grpc/byte_buffer_reader.h \
    include/grpc/census.h \
    include/grpc/compression.h \
    include/grpc/credentials.h \
    include/grpc/event_engine/endpoint_config.h \
    include/grpc/event_engine/event_engine.h \
    include/grpc/event_engine/extensible.h \
    include/grpc/event_engine/internal/memory_allocator_impl.h \
    include/grpc/event_engine/internal/slice_cast.h \
    include/grpc/event_engine/memory_allocator.h \
    include/grpc/event_engine/memory_request.h \
    include/grpc/event_engine/port.h \
    include/grpc/event_engine/slice.h \
    include/grpc/event_engine/slice_buffer.h \
    include/grpc/fork.h \
    include/grpc/grpc.h \
    include/grpc/grpc_audit_logging.h \
    include/grpc/grpc_crl_provider.h \
    include/grpc/grpc_posix.h \
    include/grpc/grpc_security.h \
    include/grpc/grpc_security_constants.h \
    include/grpc/impl/call.h \
    include/grpc/impl/channel_arg_names.h \
    include/grpc/impl/codegen/atm.h \
    include/grpc/impl/codegen/atm_gcc_atomic.h \
    include/grpc/impl/codegen/atm_gcc_sync.h \
    include/grpc/impl/codegen/atm_windows.h \
    include/grpc/impl/codegen/byte_buffer.h \
    include/grpc/impl/codegen/byte_buffer_reader.h \
    include/grpc/impl/codegen/compression_types.h \
    include/grpc/impl/codegen/connectivity_state.h \
    include/grpc/impl/codegen/fork.h \
    include/grpc/impl/codegen/gpr_types.h \
    include/grpc/impl/codegen/grpc_types.h \
    include/grpc/impl/codegen/log.h \
    include/grpc/impl/codegen/port_platform.h \
    include/grpc/impl/codegen/propagation_bits.h \
    include/grpc/impl/codegen/slice.h \
    include/grpc/impl/codegen/status.h \
    include/grpc/impl/codegen/sync.h \
    include/grpc/impl/codegen/sync_abseil.h \
    include/grpc/impl/codegen/sync_custom.h \
    include/grpc/impl/codegen/sync_generic.h \
    include/grpc/impl/codegen/sync_posix.h \
    include/grpc/impl/codegen/sync_windows.h \
    include/grpc/impl/compression_types.h \
    include/grpc/impl/connectivity_state.h \
    include/grpc/impl/grpc_types.h \
    include/grpc/impl/propagation_bits.h \
    include/grpc/impl/slice_type.h \
    include/grpc/load_reporting.h \
    include/grpc/passive_listener.h \
    include/grpc/slice.h \
    include/grpc/slice_buffer.h \
    include/grpc/status.h \
    include/grpc/support/alloc.h \
    include/grpc/support/atm_gcc_atomic.h \
    include/grpc/support/atm_gcc_sync.h \
    include/grpc/support/atm_windows.h \
    include/grpc/support/cpu.h \
    include/grpc/support/json.h \
    include/grpc/support/log.h \
    include/grpc/support/log_windows.h \
    include/grpc/support/metrics.h \
    include/grpc/support/port_platform.h \
    include/grpc/support/string_util.h \
    include/grpc/support/sync.h \
    include/grpc/support/sync_abseil.h \
    include/grpc/support/sync_custom.h \
    include/grpc/support/sync_generic.h \
    include/grpc/support/sync_posix.h \
    include/grpc/support/sync_windows.h \
    include/grpc/support/thd_id.h \
    include/grpc/support/time.h \
    include/grpc/support/workaround_list.h \

LIBGRPC_OBJS = $(addprefix $(OBJDIR)/$(CONFIG)/, $(addsuffix .o, $(basename $(LIBGRPC_SRC))))


ifeq ($(NO_SECURE),true)

# You can't build secure libraries if you don't have OpenSSL.

$(LIBDIR)/$(CONFIG)/libgrpc.a: openssl_dep_error

$(LIBDIR)/$(CONFIG)/$(SHARED_PREFIX)grpc$(SHARED_VERSION_CORE).$(SHARED_EXT_CORE): openssl_dep_error

else

# static library for "grpc"
$(LIBDIR)/$(CONFIG)/libgrpc.a: $(LIBDIR)/$(CONFIG)/libcares.a $(OPENSSL_DEP) $(ZLIB_DEP) $(LIBGRPC_OBJS) $(LIBCARES_OBJS) $(OPENSSL_MERGE_OBJS) $(ZLIB_MERGE_OBJS)
	$(E) "[AR]      Creating $@"
	$(Q) mkdir -p `dirname $@`
	$(Q) rm -f $(LIBDIR)/$(CONFIG)/libgrpc.a
	$(Q) $(AR) $(ARFLAGS) $(LIBDIR)/$(CONFIG)/libgrpc.a $(LIBGRPC_OBJS) $(LIBCARES_OBJS) $(OPENSSL_MERGE_OBJS) $(ZLIB_MERGE_OBJS)
ifeq ($(SYSTEM),Darwin)
	$(Q) $(RANLIB) $(RANLIBFLAGS) $(LIBDIR)/$(CONFIG)/libgrpc.a
endif

# shared library for "grpc"
ifeq ($(SYSTEM),MINGW32)
$(LIBDIR)/$(CONFIG)/grpc$(SHARED_VERSION_CORE).$(SHARED_EXT_CORE): $(LIBGRPC_OBJS) $(LIBDIR)/$(CONFIG)/libcares.a $(OPENSSL_DEP) $(ZLIB_DEP)
	$(E) "[LD]      Linking $@"
	$(Q) mkdir -p `dirname $@`
	$(Q) $(LDXX) $(LDFLAGS) -L$(LIBDIR)/$(CONFIG) -shared -Wl,--output-def=$(LIBDIR)/$(CONFIG)/grpc$(SHARED_VERSION_CORE).def -Wl,--out-implib=$(LIBDIR)/$(CONFIG)/libgrpc$(SHARED_VERSION_CORE)-dll.a -o $(LIBDIR)/$(CONFIG)/grpc$(SHARED_VERSION_CORE).$(SHARED_EXT_CORE) $(LIBGRPC_OBJS) $(LIBDIR)/$(CONFIG)/libcares.a $(OPENSSL_MERGE_LIBS) $(ZLIB_MERGE_LIBS) $(LDLIBS_SECURE) $(LDLIBS)
else
$(LIBDIR)/$(CONFIG)/libgrpc$(SHARED_VERSION_CORE).$(SHARED_EXT_CORE): $(LIBGRPC_OBJS) $(LIBDIR)/$(CONFIG)/libcares.a $(OPENSSL_DEP) $(ZLIB_DEP)
	$(E) "[LD]      Linking $@"
	$(Q) mkdir -p `dirname $@`
ifeq ($(SYSTEM),Darwin)
	$(Q) $(LDXX) $(LDFLAGS) -L$(LIBDIR)/$(CONFIG) -install_name $(SHARED_PREFIX)grpc$(SHARED_VERSION_CORE).$(SHARED_EXT_CORE) -dynamiclib -o $(LIBDIR)/$(CONFIG)/libgrpc$(SHARED_VERSION_CORE).$(SHARED_EXT_CORE) $(LIBGRPC_OBJS) $(LIBDIR)/$(CONFIG)/libcares.a $(OPENSSL_MERGE_LIBS) $(ZLIB_MERGE_LIBS) $(LDLIBS_SECURE) $(LDLIBS)
else
	$(Q) $(LDXX) $(LDFLAGS) -L$(LIBDIR)/$(CONFIG) -shared -Wl,-soname,libgrpc.so.43 -o $(LIBDIR)/$(CONFIG)/libgrpc$(SHARED_VERSION_CORE).$(SHARED_EXT_CORE) $(LIBGRPC_OBJS) $(LIBDIR)/$(CONFIG)/libcares.a $(OPENSSL_MERGE_LIBS) $(ZLIB_MERGE_LIBS) $(LDLIBS_SECURE) $(LDLIBS)
	$(Q) ln -sf $(SHARED_PREFIX)grpc$(SHARED_VERSION_CORE).$(SHARED_EXT_CORE) $(LIBDIR)/$(CONFIG)/libgrpc$(SHARED_VERSION_CORE).so.43
	$(Q) ln -sf $(SHARED_PREFIX)grpc$(SHARED_VERSION_CORE).$(SHARED_EXT_CORE) $(LIBDIR)/$(CONFIG)/libgrpc$(SHARED_VERSION_CORE).so
endif
endif

endif  # corresponds to the "ifeq ($(NO_SECURE),true)" above

ifneq ($(NO_SECURE),true)
ifneq ($(NO_DEPS),true)
-include $(LIBGRPC_OBJS:.o=.dep)
endif
endif
# end of build recipe for library "grpc"


# start of build recipe for library "boringssl" (generated by makelib(lib) template function)
# deps: []
# transitive_deps: []
LIBBORINGSSL_SRC = \
    third_party/boringssl-with-bazel/src/crypto/asn1/a_bitstr.c \
    third_party/boringssl-with-bazel/src/crypto/asn1/a_bool.c \
    third_party/boringssl-with-bazel/src/crypto/asn1/a_d2i_fp.c \
    third_party/boringssl-with-bazel/src/crypto/asn1/a_dup.c \
    third_party/boringssl-with-bazel/src/crypto/asn1/a_gentm.c \
    third_party/boringssl-with-bazel/src/crypto/asn1/a_i2d_fp.c \
    third_party/boringssl-with-bazel/src/crypto/asn1/a_int.c \
    third_party/boringssl-with-bazel/src/crypto/asn1/a_mbstr.c \
    third_party/boringssl-with-bazel/src/crypto/asn1/a_object.c \
    third_party/boringssl-with-bazel/src/crypto/asn1/a_octet.c \
    third_party/boringssl-with-bazel/src/crypto/asn1/a_strex.c \
    third_party/boringssl-with-bazel/src/crypto/asn1/a_strnid.c \
    third_party/boringssl-with-bazel/src/crypto/asn1/a_time.c \
    third_party/boringssl-with-bazel/src/crypto/asn1/a_type.c \
    third_party/boringssl-with-bazel/src/crypto/asn1/a_utctm.c \
    third_party/boringssl-with-bazel/src/crypto/asn1/asn1_lib.c \
    third_party/boringssl-with-bazel/src/crypto/asn1/asn1_par.c \
    third_party/boringssl-with-bazel/src/crypto/asn1/asn_pack.c \
    third_party/boringssl-with-bazel/src/crypto/asn1/f_int.c \
    third_party/boringssl-with-bazel/src/crypto/asn1/f_string.c \
    third_party/boringssl-with-bazel/src/crypto/asn1/posix_time.c \
    third_party/boringssl-with-bazel/src/crypto/asn1/tasn_dec.c \
    third_party/boringssl-with-bazel/src/crypto/asn1/tasn_enc.c \
    third_party/boringssl-with-bazel/src/crypto/asn1/tasn_fre.c \
    third_party/boringssl-with-bazel/src/crypto/asn1/tasn_new.c \
    third_party/boringssl-with-bazel/src/crypto/asn1/tasn_typ.c \
    third_party/boringssl-with-bazel/src/crypto/asn1/tasn_utl.c \
    third_party/boringssl-with-bazel/src/crypto/base64/base64.c \
    third_party/boringssl-with-bazel/src/crypto/bio/bio.c \
    third_party/boringssl-with-bazel/src/crypto/bio/bio_mem.c \
    third_party/boringssl-with-bazel/src/crypto/bio/connect.c \
    third_party/boringssl-with-bazel/src/crypto/bio/errno.c \
    third_party/boringssl-with-bazel/src/crypto/bio/fd.c \
    third_party/boringssl-with-bazel/src/crypto/bio/file.c \
    third_party/boringssl-with-bazel/src/crypto/bio/hexdump.c \
    third_party/boringssl-with-bazel/src/crypto/bio/pair.c \
    third_party/boringssl-with-bazel/src/crypto/bio/printf.c \
    third_party/boringssl-with-bazel/src/crypto/bio/socket.c \
    third_party/boringssl-with-bazel/src/crypto/bio/socket_helper.c \
    third_party/boringssl-with-bazel/src/crypto/blake2/blake2.c \
    third_party/boringssl-with-bazel/src/crypto/bn_extra/bn_asn1.c \
    third_party/boringssl-with-bazel/src/crypto/bn_extra/convert.c \
    third_party/boringssl-with-bazel/src/crypto/buf/buf.c \
    third_party/boringssl-with-bazel/src/crypto/bytestring/asn1_compat.c \
    third_party/boringssl-with-bazel/src/crypto/bytestring/ber.c \
    third_party/boringssl-with-bazel/src/crypto/bytestring/cbb.c \
    third_party/boringssl-with-bazel/src/crypto/bytestring/cbs.c \
    third_party/boringssl-with-bazel/src/crypto/bytestring/unicode.c \
    third_party/boringssl-with-bazel/src/crypto/chacha/chacha.c \
    third_party/boringssl-with-bazel/src/crypto/cipher_extra/cipher_extra.c \
    third_party/boringssl-with-bazel/src/crypto/cipher_extra/derive_key.c \
    third_party/boringssl-with-bazel/src/crypto/cipher_extra/e_aesctrhmac.c \
    third_party/boringssl-with-bazel/src/crypto/cipher_extra/e_aesgcmsiv.c \
    third_party/boringssl-with-bazel/src/crypto/cipher_extra/e_chacha20poly1305.c \
    third_party/boringssl-with-bazel/src/crypto/cipher_extra/e_des.c \
    third_party/boringssl-with-bazel/src/crypto/cipher_extra/e_null.c \
    third_party/boringssl-with-bazel/src/crypto/cipher_extra/e_rc2.c \
    third_party/boringssl-with-bazel/src/crypto/cipher_extra/e_rc4.c \
    third_party/boringssl-with-bazel/src/crypto/cipher_extra/e_tls.c \
    third_party/boringssl-with-bazel/src/crypto/cipher_extra/tls_cbc.c \
    third_party/boringssl-with-bazel/src/crypto/conf/conf.c \
    third_party/boringssl-with-bazel/src/crypto/cpu_aarch64_apple.c \
    third_party/boringssl-with-bazel/src/crypto/cpu_aarch64_fuchsia.c \
    third_party/boringssl-with-bazel/src/crypto/cpu_aarch64_linux.c \
    third_party/boringssl-with-bazel/src/crypto/cpu_aarch64_openbsd.c \
    third_party/boringssl-with-bazel/src/crypto/cpu_aarch64_sysreg.c \
    third_party/boringssl-with-bazel/src/crypto/cpu_aarch64_win.c \
    third_party/boringssl-with-bazel/src/crypto/cpu_arm_freebsd.c \
    third_party/boringssl-with-bazel/src/crypto/cpu_arm_linux.c \
    third_party/boringssl-with-bazel/src/crypto/cpu_intel.c \
    third_party/boringssl-with-bazel/src/crypto/crypto.c \
    third_party/boringssl-with-bazel/src/crypto/curve25519/curve25519.c \
    third_party/boringssl-with-bazel/src/crypto/curve25519/curve25519_64_adx.c \
    third_party/boringssl-with-bazel/src/crypto/curve25519/spake25519.c \
    third_party/boringssl-with-bazel/src/crypto/des/des.c \
    third_party/boringssl-with-bazel/src/crypto/dh_extra/dh_asn1.c \
    third_party/boringssl-with-bazel/src/crypto/dh_extra/params.c \
    third_party/boringssl-with-bazel/src/crypto/digest_extra/digest_extra.c \
    third_party/boringssl-with-bazel/src/crypto/dilithium/dilithium.c \
    third_party/boringssl-with-bazel/src/crypto/dsa/dsa.c \
    third_party/boringssl-with-bazel/src/crypto/dsa/dsa_asn1.c \
    third_party/boringssl-with-bazel/src/crypto/ec_extra/ec_asn1.c \
    third_party/boringssl-with-bazel/src/crypto/ec_extra/ec_derive.c \
    third_party/boringssl-with-bazel/src/crypto/ec_extra/hash_to_curve.c \
    third_party/boringssl-with-bazel/src/crypto/ecdh_extra/ecdh_extra.c \
    third_party/boringssl-with-bazel/src/crypto/ecdsa_extra/ecdsa_asn1.c \
    third_party/boringssl-with-bazel/src/crypto/engine/engine.c \
    third_party/boringssl-with-bazel/src/crypto/err/err.c \
    third_party/boringssl-with-bazel/src/crypto/evp/evp.c \
    third_party/boringssl-with-bazel/src/crypto/evp/evp_asn1.c \
    third_party/boringssl-with-bazel/src/crypto/evp/evp_ctx.c \
    third_party/boringssl-with-bazel/src/crypto/evp/p_dh.c \
    third_party/boringssl-with-bazel/src/crypto/evp/p_dh_asn1.c \
    third_party/boringssl-with-bazel/src/crypto/evp/p_dsa_asn1.c \
    third_party/boringssl-with-bazel/src/crypto/evp/p_ec.c \
    third_party/boringssl-with-bazel/src/crypto/evp/p_ec_asn1.c \
    third_party/boringssl-with-bazel/src/crypto/evp/p_ed25519.c \
    third_party/boringssl-with-bazel/src/crypto/evp/p_ed25519_asn1.c \
    third_party/boringssl-with-bazel/src/crypto/evp/p_hkdf.c \
    third_party/boringssl-with-bazel/src/crypto/evp/p_rsa.c \
    third_party/boringssl-with-bazel/src/crypto/evp/p_rsa_asn1.c \
    third_party/boringssl-with-bazel/src/crypto/evp/p_x25519.c \
    third_party/boringssl-with-bazel/src/crypto/evp/p_x25519_asn1.c \
    third_party/boringssl-with-bazel/src/crypto/evp/pbkdf.c \
    third_party/boringssl-with-bazel/src/crypto/evp/print.c \
    third_party/boringssl-with-bazel/src/crypto/evp/scrypt.c \
    third_party/boringssl-with-bazel/src/crypto/evp/sign.c \
    third_party/boringssl-with-bazel/src/crypto/ex_data.c \
    third_party/boringssl-with-bazel/src/crypto/fipsmodule/bcm.c \
    third_party/boringssl-with-bazel/src/crypto/fipsmodule/fips_shared_support.c \
    third_party/boringssl-with-bazel/src/crypto/hpke/hpke.c \
    third_party/boringssl-with-bazel/src/crypto/hrss/hrss.c \
    third_party/boringssl-with-bazel/src/crypto/keccak/keccak.c \
    third_party/boringssl-with-bazel/src/crypto/kyber/kyber.c \
    third_party/boringssl-with-bazel/src/crypto/lhash/lhash.c \
    third_party/boringssl-with-bazel/src/crypto/mem.c \
    third_party/boringssl-with-bazel/src/crypto/obj/obj.c \
    third_party/boringssl-with-bazel/src/crypto/obj/obj_xref.c \
    third_party/boringssl-with-bazel/src/crypto/pem/pem_all.c \
    third_party/boringssl-with-bazel/src/crypto/pem/pem_info.c \
    third_party/boringssl-with-bazel/src/crypto/pem/pem_lib.c \
    third_party/boringssl-with-bazel/src/crypto/pem/pem_oth.c \
    third_party/boringssl-with-bazel/src/crypto/pem/pem_pk8.c \
    third_party/boringssl-with-bazel/src/crypto/pem/pem_pkey.c \
    third_party/boringssl-with-bazel/src/crypto/pem/pem_x509.c \
    third_party/boringssl-with-bazel/src/crypto/pem/pem_xaux.c \
    third_party/boringssl-with-bazel/src/crypto/pkcs7/pkcs7.c \
    third_party/boringssl-with-bazel/src/crypto/pkcs7/pkcs7_x509.c \
    third_party/boringssl-with-bazel/src/crypto/pkcs8/p5_pbev2.c \
    third_party/boringssl-with-bazel/src/crypto/pkcs8/pkcs8.c \
    third_party/boringssl-with-bazel/src/crypto/pkcs8/pkcs8_x509.c \
    third_party/boringssl-with-bazel/src/crypto/poly1305/poly1305.c \
    third_party/boringssl-with-bazel/src/crypto/poly1305/poly1305_arm.c \
    third_party/boringssl-with-bazel/src/crypto/poly1305/poly1305_vec.c \
    third_party/boringssl-with-bazel/src/crypto/pool/pool.c \
    third_party/boringssl-with-bazel/src/crypto/rand_extra/deterministic.c \
    third_party/boringssl-with-bazel/src/crypto/rand_extra/forkunsafe.c \
    third_party/boringssl-with-bazel/src/crypto/rand_extra/getentropy.c \
    third_party/boringssl-with-bazel/src/crypto/rand_extra/ios.c \
    third_party/boringssl-with-bazel/src/crypto/rand_extra/passive.c \
    third_party/boringssl-with-bazel/src/crypto/rand_extra/rand_extra.c \
    third_party/boringssl-with-bazel/src/crypto/rand_extra/trusty.c \
    third_party/boringssl-with-bazel/src/crypto/rand_extra/windows.c \
    third_party/boringssl-with-bazel/src/crypto/rc4/rc4.c \
    third_party/boringssl-with-bazel/src/crypto/refcount.c \
    third_party/boringssl-with-bazel/src/crypto/rsa_extra/rsa_asn1.c \
    third_party/boringssl-with-bazel/src/crypto/rsa_extra/rsa_crypt.c \
    third_party/boringssl-with-bazel/src/crypto/rsa_extra/rsa_print.c \
    third_party/boringssl-with-bazel/src/crypto/siphash/siphash.c \
    third_party/boringssl-with-bazel/src/crypto/spx/address.c \
    third_party/boringssl-with-bazel/src/crypto/spx/fors.c \
    third_party/boringssl-with-bazel/src/crypto/spx/merkle.c \
    third_party/boringssl-with-bazel/src/crypto/spx/spx.c \
    third_party/boringssl-with-bazel/src/crypto/spx/spx_util.c \
    third_party/boringssl-with-bazel/src/crypto/spx/thash.c \
    third_party/boringssl-with-bazel/src/crypto/spx/wots.c \
    third_party/boringssl-with-bazel/src/crypto/stack/stack.c \
    third_party/boringssl-with-bazel/src/crypto/thread.c \
    third_party/boringssl-with-bazel/src/crypto/thread_none.c \
    third_party/boringssl-with-bazel/src/crypto/thread_pthread.c \
    third_party/boringssl-with-bazel/src/crypto/thread_win.c \
    third_party/boringssl-with-bazel/src/crypto/trust_token/pmbtoken.c \
    third_party/boringssl-with-bazel/src/crypto/trust_token/trust_token.c \
    third_party/boringssl-with-bazel/src/crypto/trust_token/voprf.c \
    third_party/boringssl-with-bazel/src/crypto/x509/a_digest.c \
    third_party/boringssl-with-bazel/src/crypto/x509/a_sign.c \
    third_party/boringssl-with-bazel/src/crypto/x509/a_verify.c \
    third_party/boringssl-with-bazel/src/crypto/x509/algorithm.c \
    third_party/boringssl-with-bazel/src/crypto/x509/asn1_gen.c \
    third_party/boringssl-with-bazel/src/crypto/x509/by_dir.c \
    third_party/boringssl-with-bazel/src/crypto/x509/by_file.c \
    third_party/boringssl-with-bazel/src/crypto/x509/i2d_pr.c \
    third_party/boringssl-with-bazel/src/crypto/x509/name_print.c \
    third_party/boringssl-with-bazel/src/crypto/x509/policy.c \
    third_party/boringssl-with-bazel/src/crypto/x509/rsa_pss.c \
    third_party/boringssl-with-bazel/src/crypto/x509/t_crl.c \
    third_party/boringssl-with-bazel/src/crypto/x509/t_req.c \
    third_party/boringssl-with-bazel/src/crypto/x509/t_x509.c \
    third_party/boringssl-with-bazel/src/crypto/x509/t_x509a.c \
    third_party/boringssl-with-bazel/src/crypto/x509/v3_akey.c \
    third_party/boringssl-with-bazel/src/crypto/x509/v3_akeya.c \
    third_party/boringssl-with-bazel/src/crypto/x509/v3_alt.c \
    third_party/boringssl-with-bazel/src/crypto/x509/v3_bcons.c \
    third_party/boringssl-with-bazel/src/crypto/x509/v3_bitst.c \
    third_party/boringssl-with-bazel/src/crypto/x509/v3_conf.c \
    third_party/boringssl-with-bazel/src/crypto/x509/v3_cpols.c \
    third_party/boringssl-with-bazel/src/crypto/x509/v3_crld.c \
    third_party/boringssl-with-bazel/src/crypto/x509/v3_enum.c \
    third_party/boringssl-with-bazel/src/crypto/x509/v3_extku.c \
    third_party/boringssl-with-bazel/src/crypto/x509/v3_genn.c \
    third_party/boringssl-with-bazel/src/crypto/x509/v3_ia5.c \
    third_party/boringssl-with-bazel/src/crypto/x509/v3_info.c \
    third_party/boringssl-with-bazel/src/crypto/x509/v3_int.c \
    third_party/boringssl-with-bazel/src/crypto/x509/v3_lib.c \
    third_party/boringssl-with-bazel/src/crypto/x509/v3_ncons.c \
    third_party/boringssl-with-bazel/src/crypto/x509/v3_ocsp.c \
    third_party/boringssl-with-bazel/src/crypto/x509/v3_pcons.c \
    third_party/boringssl-with-bazel/src/crypto/x509/v3_pmaps.c \
    third_party/boringssl-with-bazel/src/crypto/x509/v3_prn.c \
    third_party/boringssl-with-bazel/src/crypto/x509/v3_purp.c \
    third_party/boringssl-with-bazel/src/crypto/x509/v3_skey.c \
    third_party/boringssl-with-bazel/src/crypto/x509/v3_utl.c \
    third_party/boringssl-with-bazel/src/crypto/x509/x509.c \
    third_party/boringssl-with-bazel/src/crypto/x509/x509_att.c \
    third_party/boringssl-with-bazel/src/crypto/x509/x509_cmp.c \
    third_party/boringssl-with-bazel/src/crypto/x509/x509_d2.c \
    third_party/boringssl-with-bazel/src/crypto/x509/x509_def.c \
    third_party/boringssl-with-bazel/src/crypto/x509/x509_ext.c \
    third_party/boringssl-with-bazel/src/crypto/x509/x509_lu.c \
    third_party/boringssl-with-bazel/src/crypto/x509/x509_obj.c \
    third_party/boringssl-with-bazel/src/crypto/x509/x509_req.c \
    third_party/boringssl-with-bazel/src/crypto/x509/x509_set.c \
    third_party/boringssl-with-bazel/src/crypto/x509/x509_trs.c \
    third_party/boringssl-with-bazel/src/crypto/x509/x509_txt.c \
    third_party/boringssl-with-bazel/src/crypto/x509/x509_v3.c \
    third_party/boringssl-with-bazel/src/crypto/x509/x509_vfy.c \
    third_party/boringssl-with-bazel/src/crypto/x509/x509_vpm.c \
    third_party/boringssl-with-bazel/src/crypto/x509/x509cset.c \
    third_party/boringssl-with-bazel/src/crypto/x509/x509name.c \
    third_party/boringssl-with-bazel/src/crypto/x509/x509rset.c \
    third_party/boringssl-with-bazel/src/crypto/x509/x509spki.c \
    third_party/boringssl-with-bazel/src/crypto/x509/x_algor.c \
    third_party/boringssl-with-bazel/src/crypto/x509/x_all.c \
    third_party/boringssl-with-bazel/src/crypto/x509/x_attrib.c \
    third_party/boringssl-with-bazel/src/crypto/x509/x_crl.c \
    third_party/boringssl-with-bazel/src/crypto/x509/x_exten.c \
    third_party/boringssl-with-bazel/src/crypto/x509/x_name.c \
    third_party/boringssl-with-bazel/src/crypto/x509/x_pubkey.c \
    third_party/boringssl-with-bazel/src/crypto/x509/x_req.c \
    third_party/boringssl-with-bazel/src/crypto/x509/x_sig.c \
    third_party/boringssl-with-bazel/src/crypto/x509/x_spki.c \
    third_party/boringssl-with-bazel/src/crypto/x509/x_val.c \
    third_party/boringssl-with-bazel/src/crypto/x509/x_x509.c \
    third_party/boringssl-with-bazel/src/crypto/x509/x_x509a.c \
    third_party/boringssl-with-bazel/src/gen/crypto/err_data.c \
    third_party/boringssl-with-bazel/src/ssl/bio_ssl.cc \
    third_party/boringssl-with-bazel/src/ssl/d1_both.cc \
    third_party/boringssl-with-bazel/src/ssl/d1_lib.cc \
    third_party/boringssl-with-bazel/src/ssl/d1_pkt.cc \
    third_party/boringssl-with-bazel/src/ssl/d1_srtp.cc \
    third_party/boringssl-with-bazel/src/ssl/dtls_method.cc \
    third_party/boringssl-with-bazel/src/ssl/dtls_record.cc \
    third_party/boringssl-with-bazel/src/ssl/encrypted_client_hello.cc \
    third_party/boringssl-with-bazel/src/ssl/extensions.cc \
    third_party/boringssl-with-bazel/src/ssl/handoff.cc \
    third_party/boringssl-with-bazel/src/ssl/handshake.cc \
    third_party/boringssl-with-bazel/src/ssl/handshake_client.cc \
    third_party/boringssl-with-bazel/src/ssl/handshake_server.cc \
    third_party/boringssl-with-bazel/src/ssl/s3_both.cc \
    third_party/boringssl-with-bazel/src/ssl/s3_lib.cc \
    third_party/boringssl-with-bazel/src/ssl/s3_pkt.cc \
    third_party/boringssl-with-bazel/src/ssl/ssl_aead_ctx.cc \
    third_party/boringssl-with-bazel/src/ssl/ssl_asn1.cc \
    third_party/boringssl-with-bazel/src/ssl/ssl_buffer.cc \
    third_party/boringssl-with-bazel/src/ssl/ssl_cert.cc \
    third_party/boringssl-with-bazel/src/ssl/ssl_cipher.cc \
    third_party/boringssl-with-bazel/src/ssl/ssl_credential.cc \
    third_party/boringssl-with-bazel/src/ssl/ssl_file.cc \
    third_party/boringssl-with-bazel/src/ssl/ssl_key_share.cc \
    third_party/boringssl-with-bazel/src/ssl/ssl_lib.cc \
    third_party/boringssl-with-bazel/src/ssl/ssl_privkey.cc \
    third_party/boringssl-with-bazel/src/ssl/ssl_session.cc \
    third_party/boringssl-with-bazel/src/ssl/ssl_stat.cc \
    third_party/boringssl-with-bazel/src/ssl/ssl_transcript.cc \
    third_party/boringssl-with-bazel/src/ssl/ssl_versions.cc \
    third_party/boringssl-with-bazel/src/ssl/ssl_x509.cc \
    third_party/boringssl-with-bazel/src/ssl/t1_enc.cc \
    third_party/boringssl-with-bazel/src/ssl/tls13_both.cc \
    third_party/boringssl-with-bazel/src/ssl/tls13_client.cc \
    third_party/boringssl-with-bazel/src/ssl/tls13_enc.cc \
    third_party/boringssl-with-bazel/src/ssl/tls13_server.cc \
    third_party/boringssl-with-bazel/src/ssl/tls_method.cc \
    third_party/boringssl-with-bazel/src/ssl/tls_record.cc \


LIBBORINGSSL_OBJS = $(addprefix $(OBJDIR)/$(CONFIG)/, $(addsuffix .o, $(basename $(LIBBORINGSSL_SRC))))

$(LIBBORINGSSL_OBJS): CFLAGS += -g
$(LIBBORINGSSL_OBJS): CPPFLAGS += -Ithird_party/boringssl-with-bazel/src/include -fvisibility=hidden -DOPENSSL_NO_ASM -D_GNU_SOURCE -DWIN32_LEAN_AND_MEAN -D_HAS_EXCEPTIONS=0 -DNOMINMAX
$(LIBBORINGSSL_OBJS): CXXFLAGS += -fno-exceptions

# static library for "boringssl"
$(LIBDIR)/$(CONFIG)/libboringssl.a: $(LIBBORINGSSL_OBJS)
	$(E) "[AR]      Creating $@"
	$(Q) mkdir -p `dirname $@`
	$(Q) rm -f $(LIBDIR)/$(CONFIG)/libboringssl.a
	$(Q) $(AR) $(ARFLAGS) $(LIBDIR)/$(CONFIG)/libboringssl.a $(LIBBORINGSSL_OBJS) 
ifeq ($(SYSTEM),Darwin)
	$(Q) $(RANLIB) $(RANLIBFLAGS) $(LIBDIR)/$(CONFIG)/libboringssl.a
endif

# shared library for "boringssl"

ifneq ($(NO_DEPS),true)
-include $(LIBBORINGSSL_OBJS:.o=.dep)
endif
# end of build recipe for library "boringssl"


# start of build recipe for library "cares" (generated by makelib(lib) template function)
# deps: []
# transitive_deps: []
LIBCARES_SRC = \
    third_party/cares/cares/src/lib/ares__addrinfo2hostent.c \
    third_party/cares/cares/src/lib/ares__addrinfo_localhost.c \
    third_party/cares/cares/src/lib/ares__close_sockets.c \
    third_party/cares/cares/src/lib/ares__get_hostent.c \
    third_party/cares/cares/src/lib/ares__parse_into_addrinfo.c \
    third_party/cares/cares/src/lib/ares__read_line.c \
    third_party/cares/cares/src/lib/ares__readaddrinfo.c \
    third_party/cares/cares/src/lib/ares__sortaddrinfo.c \
    third_party/cares/cares/src/lib/ares__timeval.c \
    third_party/cares/cares/src/lib/ares_android.c \
    third_party/cares/cares/src/lib/ares_cancel.c \
    third_party/cares/cares/src/lib/ares_create_query.c \
    third_party/cares/cares/src/lib/ares_data.c \
    third_party/cares/cares/src/lib/ares_destroy.c \
    third_party/cares/cares/src/lib/ares_expand_name.c \
    third_party/cares/cares/src/lib/ares_expand_string.c \
    third_party/cares/cares/src/lib/ares_fds.c \
    third_party/cares/cares/src/lib/ares_free_hostent.c \
    third_party/cares/cares/src/lib/ares_free_string.c \
    third_party/cares/cares/src/lib/ares_freeaddrinfo.c \
    third_party/cares/cares/src/lib/ares_getaddrinfo.c \
    third_party/cares/cares/src/lib/ares_getenv.c \
    third_party/cares/cares/src/lib/ares_gethostbyaddr.c \
    third_party/cares/cares/src/lib/ares_gethostbyname.c \
    third_party/cares/cares/src/lib/ares_getnameinfo.c \
    third_party/cares/cares/src/lib/ares_getsock.c \
    third_party/cares/cares/src/lib/ares_init.c \
    third_party/cares/cares/src/lib/ares_library_init.c \
    third_party/cares/cares/src/lib/ares_llist.c \
    third_party/cares/cares/src/lib/ares_mkquery.c \
    third_party/cares/cares/src/lib/ares_nowarn.c \
    third_party/cares/cares/src/lib/ares_options.c \
    third_party/cares/cares/src/lib/ares_parse_a_reply.c \
    third_party/cares/cares/src/lib/ares_parse_aaaa_reply.c \
    third_party/cares/cares/src/lib/ares_parse_caa_reply.c \
    third_party/cares/cares/src/lib/ares_parse_mx_reply.c \
    third_party/cares/cares/src/lib/ares_parse_naptr_reply.c \
    third_party/cares/cares/src/lib/ares_parse_ns_reply.c \
    third_party/cares/cares/src/lib/ares_parse_ptr_reply.c \
    third_party/cares/cares/src/lib/ares_parse_soa_reply.c \
    third_party/cares/cares/src/lib/ares_parse_srv_reply.c \
    third_party/cares/cares/src/lib/ares_parse_txt_reply.c \
    third_party/cares/cares/src/lib/ares_parse_uri_reply.c \
    third_party/cares/cares/src/lib/ares_platform.c \
    third_party/cares/cares/src/lib/ares_process.c \
    third_party/cares/cares/src/lib/ares_query.c \
    third_party/cares/cares/src/lib/ares_rand.c \
    third_party/cares/cares/src/lib/ares_search.c \
    third_party/cares/cares/src/lib/ares_send.c \
    third_party/cares/cares/src/lib/ares_strcasecmp.c \
    third_party/cares/cares/src/lib/ares_strdup.c \
    third_party/cares/cares/src/lib/ares_strerror.c \
    third_party/cares/cares/src/lib/ares_strsplit.c \
    third_party/cares/cares/src/lib/ares_timeout.c \
    third_party/cares/cares/src/lib/ares_version.c \
    third_party/cares/cares/src/lib/ares_writev.c \
    third_party/cares/cares/src/lib/bitncmp.c \
    third_party/cares/cares/src/lib/inet_net_pton.c \
    third_party/cares/cares/src/lib/inet_ntop.c \
    third_party/cares/cares/src/lib/windows_port.c \


LIBCARES_OBJS = $(addprefix $(OBJDIR)/$(CONFIG)/, $(addsuffix .o, $(basename $(LIBCARES_SRC))))

$(LIBCARES_OBJS): CFLAGS += -g
$(LIBCARES_OBJS): CPPFLAGS += -Ithird_party/cares/cares/include -Ithird_party/cares -Ithird_party/cares/cares -fvisibility=hidden -D_GNU_SOURCE $(if $(subst Darwin,,$(SYSTEM)),,-Ithird_party/cares/config_darwin) $(if $(subst FreeBSD,,$(SYSTEM)),,-Ithird_party/cares/config_freebsd) $(if $(subst Linux,,$(SYSTEM)),,-Ithird_party/cares/config_linux) $(if $(subst OpenBSD,,$(SYSTEM)),,-Ithird_party/cares/config_openbsd) -DWIN32_LEAN_AND_MEAN -D_HAS_EXCEPTIONS=0 -DNOMINMAX $(if $(subst MINGW32,,$(SYSTEM)),-DHAVE_CONFIG_H,)

# static library for "cares"
$(LIBDIR)/$(CONFIG)/libcares.a: $(LIBCARES_OBJS)
	$(E) "[AR]      Creating $@"
	$(Q) mkdir -p `dirname $@`
	$(Q) rm -f $(LIBDIR)/$(CONFIG)/libcares.a
	$(Q) $(AR) $(ARFLAGS) $(LIBDIR)/$(CONFIG)/libcares.a $(LIBCARES_OBJS) 
ifeq ($(SYSTEM),Darwin)
	$(Q) $(RANLIB) $(RANLIBFLAGS) $(LIBDIR)/$(CONFIG)/libcares.a
endif

# shared library for "cares"

ifneq ($(NO_DEPS),true)
-include $(LIBCARES_OBJS:.o=.dep)
endif
# end of build recipe for library "cares"


# start of build recipe for library "z" (generated by makelib(lib) template function)
# deps: []
# transitive_deps: []
LIBZ_SRC = \
    third_party/zlib/adler32.c \
    third_party/zlib/compress.c \
    third_party/zlib/crc32.c \
    third_party/zlib/deflate.c \
    third_party/zlib/infback.c \
    third_party/zlib/inffast.c \
    third_party/zlib/inflate.c \
    third_party/zlib/inftrees.c \
    third_party/zlib/trees.c \
    third_party/zlib/uncompr.c \
    third_party/zlib/zutil.c \

PUBLIC_HEADERS_C += \

LIBZ_OBJS = $(addprefix $(OBJDIR)/$(CONFIG)/, $(addsuffix .o, $(basename $(LIBZ_SRC))))

$(LIBZ_OBJS): CFLAGS += -fvisibility=hidden
$(LIBZ_OBJS): CPPFLAGS += -DHAVE_UNISTD_H

# static library for "z"
$(LIBDIR)/$(CONFIG)/libz.a: $(ZLIB_MERGE_OBJS)
	$(E) "[AR]      Creating $@"
	$(Q) mkdir -p `dirname $@`
	$(Q) rm -f $(LIBDIR)/$(CONFIG)/libz.a
	$(Q) $(AR) $(ARFLAGS) $(LIBDIR)/$(CONFIG)/libz.a $(LIBZ_OBJS) 
ifeq ($(SYSTEM),Darwin)
	$(Q) $(RANLIB) $(RANLIBFLAGS) $(LIBDIR)/$(CONFIG)/libz.a
endif

# shared library for "z"

ifneq ($(NO_DEPS),true)
-include $(LIBZ_OBJS:.o=.dep)
endif
# end of build recipe for library "z"




.PHONY: all strip tools dep_error openssl_dep_error openssl_dep_message git_update stop buildtests buildtests_c buildtests_cxx test test_c test_cxx install install_c install_cxx install-static install-certs strip strip-shared strip-static strip_c strip-shared_c strip-static_c strip_cxx strip-shared_cxx strip-static_cxx dep_c dep_cxx bins_dep_c bins_dep_cxx clean

.PHONY: printvars
printvars:
	@$(foreach V,$(sort $(.VARIABLES)),                 	  $(if $(filter-out environment% default automatic, 	  $(origin $V)),$(warning $V=$($V) ($(value $V)))))<|MERGE_RESOLUTION|>--- conflicted
+++ resolved
@@ -1130,37 +1130,6 @@
     src/core/lib/event_engine/work_queue/basic_work_queue.cc \
     src/core/lib/experiments/config.cc \
     src/core/lib/experiments/experiments.cc \
-<<<<<<< HEAD
-=======
-    src/core/lib/gprpp/crash.cc \
-    src/core/lib/gprpp/dump_args.cc \
-    src/core/lib/gprpp/examine_stack.cc \
-    src/core/lib/gprpp/fork.cc \
-    src/core/lib/gprpp/glob.cc \
-    src/core/lib/gprpp/host_port.cc \
-    src/core/lib/gprpp/linux/env.cc \
-    src/core/lib/gprpp/load_file.cc \
-    src/core/lib/gprpp/mpscq.cc \
-    src/core/lib/gprpp/per_cpu.cc \
-    src/core/lib/gprpp/posix/directory_reader.cc \
-    src/core/lib/gprpp/posix/env.cc \
-    src/core/lib/gprpp/posix/stat.cc \
-    src/core/lib/gprpp/posix/thd.cc \
-    src/core/lib/gprpp/ref_counted_string.cc \
-    src/core/lib/gprpp/status_helper.cc \
-    src/core/lib/gprpp/strerror.cc \
-    src/core/lib/gprpp/tchar.cc \
-    src/core/lib/gprpp/time.cc \
-    src/core/lib/gprpp/time_averaged_stats.cc \
-    src/core/lib/gprpp/time_util.cc \
-    src/core/lib/gprpp/uuid_v4.cc \
-    src/core/lib/gprpp/validation_errors.cc \
-    src/core/lib/gprpp/windows/directory_reader.cc \
-    src/core/lib/gprpp/windows/env.cc \
-    src/core/lib/gprpp/windows/stat.cc \
-    src/core/lib/gprpp/windows/thd.cc \
-    src/core/lib/gprpp/work_serializer.cc \
->>>>>>> 8260e319
     src/core/lib/iomgr/buffer_list.cc \
     src/core/lib/iomgr/call_combiner.cc \
     src/core/lib/iomgr/cfstream_handle.cc \
@@ -1455,6 +1424,7 @@
     src/core/util/gethostname_fallback.cc \
     src/core/util/gethostname_host_name_max.cc \
     src/core/util/gethostname_sysconf.cc \
+    src/core/util/glob.cc \
     src/core/util/gpr_time.cc \
     src/core/util/grpc_if_nametoindex_posix.cc \
     src/core/util/grpc_if_nametoindex_unsupported.cc \
