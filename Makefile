# GRPC global makefile
# This currently builds C and C++ code.
# This file has been automatically generated from a template file.
# Please look at the templates directory instead.
# This file can be regenerated from the template by running
# tools/buildgen/generate_projects.sh

# Copyright 2015 gRPC authors.
#
# Licensed under the Apache License, Version 2.0 (the "License");
# you may not use this file except in compliance with the License.
# You may obtain a copy of the License at
#
#     http://www.apache.org/licenses/LICENSE-2.0
#
# Unless required by applicable law or agreed to in writing, software
# distributed under the License is distributed on an "AS IS" BASIS,
# WITHOUT WARRANTIES OR CONDITIONS OF ANY KIND, either express or implied.
# See the License for the specific language governing permissions and
# limitations under the License.



comma := ,


# Basic platform detection
HOST_SYSTEM = $(shell uname | cut -f 1 -d_)
SYSTEM ?= $(HOST_SYSTEM)
ifeq ($(SYSTEM),MSYS)
SYSTEM = MINGW32
endif
ifeq ($(SYSTEM),MINGW64)
SYSTEM = MINGW32
endif

MAKEFILE_PATH := $(abspath $(lastword $(MAKEFILE_LIST)))
ifndef BUILDDIR
BUILDDIR_ABSOLUTE = $(patsubst %/,%,$(dir $(MAKEFILE_PATH)))
else
BUILDDIR_ABSOLUTE = $(abspath $(BUILDDIR))
endif

HAS_GCC = $(shell which gcc > /dev/null 2> /dev/null && echo true || echo false)
HAS_CC = $(shell which cc > /dev/null 2> /dev/null && echo true || echo false)
HAS_CLANG = $(shell which clang > /dev/null 2> /dev/null && echo true || echo false)

ifeq ($(HAS_CC),true)
DEFAULT_CC = cc
DEFAULT_CXX = c++
else
ifeq ($(HAS_GCC),true)
DEFAULT_CC = gcc
DEFAULT_CXX = g++
else
ifeq ($(HAS_CLANG),true)
DEFAULT_CC = clang
DEFAULT_CXX = clang++
else
DEFAULT_CC = no_c_compiler
DEFAULT_CXX = no_c++_compiler
endif
endif
endif


BINDIR = $(BUILDDIR_ABSOLUTE)/bins
OBJDIR = $(BUILDDIR_ABSOLUTE)/objs
LIBDIR = $(BUILDDIR_ABSOLUTE)/libs
GENDIR = $(BUILDDIR_ABSOLUTE)/gens

# Configurations (as defined under "configs" section in build_handwritten.yaml)

VALID_CONFIG_asan = 1
REQUIRE_CUSTOM_LIBRARIES_asan = 1
CC_asan = clang
CXX_asan = clang++
LD_asan = clang++
LDXX_asan = clang++
CPPFLAGS_asan = -O0 -fsanitize-coverage=edge,trace-pc-guard -fsanitize=address -fno-omit-frame-pointer -Wno-unused-command-line-argument -DGPR_NO_DIRECT_SYSCALLS
LDFLAGS_asan = -fsanitize=address

VALID_CONFIG_asan-noleaks = 1
REQUIRE_CUSTOM_LIBRARIES_asan-noleaks = 1
CC_asan-noleaks = clang
CXX_asan-noleaks = clang++
LD_asan-noleaks = clang++
LDXX_asan-noleaks = clang++
CPPFLAGS_asan-noleaks = -O0 -fsanitize-coverage=edge,trace-pc-guard -fsanitize=address -fno-omit-frame-pointer -Wno-unused-command-line-argument -DGPR_NO_DIRECT_SYSCALLS
LDFLAGS_asan-noleaks = fsanitize=address

VALID_CONFIG_asan-trace-cmp = 1
REQUIRE_CUSTOM_LIBRARIES_asan-trace-cmp = 1
CC_asan-trace-cmp = clang
CXX_asan-trace-cmp = clang++
LD_asan-trace-cmp = clang++
LDXX_asan-trace-cmp = clang++
CPPFLAGS_asan-trace-cmp = -O0 -fsanitize-coverage=edge,trace-pc-guard -fsanitize-coverage=trace-cmp -fsanitize=address -fno-omit-frame-pointer -Wno-unused-command-line-argument -DGPR_NO_DIRECT_SYSCALLS
LDFLAGS_asan-trace-cmp = -fsanitize=address

VALID_CONFIG_c++-compat = 1
CC_c++-compat = $(DEFAULT_CC)
CXX_c++-compat = $(DEFAULT_CXX)
LD_c++-compat = $(DEFAULT_CC)
LDXX_c++-compat = $(DEFAULT_CXX)
CFLAGS_c++-compat = -Wc++-compat
CPPFLAGS_c++-compat = -O0
DEFINES_c++-compat = _DEBUG DEBUG

VALID_CONFIG_dbg = 1
CC_dbg = $(DEFAULT_CC)
CXX_dbg = $(DEFAULT_CXX)
LD_dbg = $(DEFAULT_CC)
LDXX_dbg = $(DEFAULT_CXX)
CPPFLAGS_dbg = -O0
DEFINES_dbg = _DEBUG DEBUG

VALID_CONFIG_gcov = 1
CC_gcov = gcc
CXX_gcov = g++
LD_gcov = gcc
LDXX_gcov = g++
CPPFLAGS_gcov = -O0 -fprofile-arcs -ftest-coverage -Wno-return-type
LDFLAGS_gcov = -fprofile-arcs -ftest-coverage -rdynamic -lstdc++
DEFINES_gcov = _DEBUG DEBUG GPR_GCOV

VALID_CONFIG_helgrind = 1
CC_helgrind = $(DEFAULT_CC)
CXX_helgrind = $(DEFAULT_CXX)
LD_helgrind = $(DEFAULT_CC)
LDXX_helgrind = $(DEFAULT_CXX)
CPPFLAGS_helgrind = -O0
LDFLAGS_helgrind = -rdynamic
DEFINES_helgrind = _DEBUG DEBUG

VALID_CONFIG_lto = 1
CC_lto = $(DEFAULT_CC)
CXX_lto = $(DEFAULT_CXX)
LD_lto = $(DEFAULT_CC)
LDXX_lto = $(DEFAULT_CXX)
CPPFLAGS_lto = -O2
DEFINES_lto = NDEBUG

VALID_CONFIG_memcheck = 1
CC_memcheck = $(DEFAULT_CC)
CXX_memcheck = $(DEFAULT_CXX)
LD_memcheck = $(DEFAULT_CC)
LDXX_memcheck = $(DEFAULT_CXX)
CPPFLAGS_memcheck = -O0
LDFLAGS_memcheck = -rdynamic
DEFINES_memcheck = _DEBUG DEBUG

VALID_CONFIG_msan = 1
REQUIRE_CUSTOM_LIBRARIES_msan = 1
CC_msan = clang
CXX_msan = clang++
LD_msan = clang++
LDXX_msan = clang++
CPPFLAGS_msan = -O0 -stdlib=libc++ -fsanitize-coverage=edge,trace-pc-guard -fsanitize=memory -fsanitize-memory-track-origins -fsanitize-memory-use-after-dtor -fno-omit-frame-pointer -DGTEST_HAS_TR1_TUPLE=0 -DGTEST_USE_OWN_TR1_TUPLE=1 -Wno-unused-command-line-argument -fPIE -pie -DGPR_NO_DIRECT_SYSCALLS
LDFLAGS_msan = -stdlib=libc++ -fsanitize=memory -DGTEST_HAS_TR1_TUPLE=0 -DGTEST_USE_OWN_TR1_TUPLE=1 -fPIE -pie $(if $(JENKINS_BUILD),-Wl$(comma)-Ttext-segment=0x7e0000000000,)
DEFINES_msan = NDEBUG

VALID_CONFIG_noexcept = 1
CC_noexcept = $(DEFAULT_CC)
CXX_noexcept = $(DEFAULT_CXX)
LD_noexcept = $(DEFAULT_CC)
LDXX_noexcept = $(DEFAULT_CXX)
CXXFLAGS_noexcept = -fno-exceptions
CPPFLAGS_noexcept = -O2 -Wframe-larger-than=16384
DEFINES_noexcept = NDEBUG

VALID_CONFIG_opt = 1
CC_opt = $(DEFAULT_CC)
CXX_opt = $(DEFAULT_CXX)
LD_opt = $(DEFAULT_CC)
LDXX_opt = $(DEFAULT_CXX)
CPPFLAGS_opt = -O2 -Wframe-larger-than=16384
DEFINES_opt = NDEBUG

VALID_CONFIG_tsan = 1
REQUIRE_CUSTOM_LIBRARIES_tsan = 1
CC_tsan = clang
CXX_tsan = clang++
LD_tsan = clang++
LDXX_tsan = clang++
CPPFLAGS_tsan = -O0 -fsanitize=thread -fno-omit-frame-pointer -Wno-unused-command-line-argument -DGPR_NO_DIRECT_SYSCALLS
LDFLAGS_tsan = -fsanitize=thread
DEFINES_tsan = GRPC_TSAN

VALID_CONFIG_ubsan = 1
REQUIRE_CUSTOM_LIBRARIES_ubsan = 1
CC_ubsan = clang
CXX_ubsan = clang++
LD_ubsan = clang++
LDXX_ubsan = clang++
CPPFLAGS_ubsan = -O0 -stdlib=libc++ -fsanitize-coverage=edge,trace-pc-guard -fsanitize=undefined -fno-omit-frame-pointer -Wno-unused-command-line-argument -Wvarargs
LDFLAGS_ubsan = -stdlib=libc++ -fsanitize=undefined,unsigned-integer-overflow
DEFINES_ubsan = NDEBUG GRPC_UBSAN



# General settings.
# You may want to change these depending on your system.

prefix ?= /usr/local

DTRACE ?= dtrace
CONFIG ?= opt
# Doing X ?= Y is the same as:
# ifeq ($(origin X), undefined)
#  X = Y
# endif
# but some variables, such as CC, CXX, LD or AR, have defaults.
# So instead of using ?= on them, we need to check their origin.
# See:
#  https://www.gnu.org/software/make/manual/html_node/Implicit-Variables.html
#  https://www.gnu.org/software/make/manual/html_node/Flavors.html#index-_003f_003d
#  https://www.gnu.org/software/make/manual/html_node/Origin-Function.html
ifeq ($(origin CC), default)
CC = $(CC_$(CONFIG))
endif
ifeq ($(origin CXX), default)
CXX = $(CXX_$(CONFIG))
endif
ifeq ($(origin LD), default)
LD = $(LD_$(CONFIG))
endif
LDXX ?= $(LDXX_$(CONFIG))
ARFLAGS ?= rcs
ifeq ($(SYSTEM),Linux)
ifeq ($(origin AR), default)
AR = ar
endif
STRIP ?= strip --strip-unneeded
else
ifeq ($(SYSTEM),Darwin)
ifeq ($(origin AR), default)
AR = libtool
ARFLAGS = -no_warning_for_no_symbols -o
endif
STRIP ?= strip -x
else
ifeq ($(SYSTEM),MINGW32)
ifeq ($(origin AR), default)
AR = ar
endif
STRIP ?= strip --strip-unneeded
else
ifeq ($(origin AR), default)
AR = ar
endif
STRIP ?= strip
endif
endif
endif
INSTALL ?= install
RM ?= rm -f
PKG_CONFIG ?= pkg-config
RANLIB ?= ranlib
ifeq ($(SYSTEM),Darwin)
APPLE_RANLIB = $(shell [[ "`$(RANLIB) -V 2>/dev/null`" == "Apple Inc."* ]]; echo $$?)
ifeq ($(APPLE_RANLIB),0)
RANLIBFLAGS = -no_warning_for_no_symbols
endif
endif

ifndef VALID_CONFIG_$(CONFIG)
$(error Invalid CONFIG value '$(CONFIG)')
endif

# The HOST compiler settings are used to compile the protoc plugins.
# In most cases, you won't have to change anything, but if you are
# cross-compiling, you can override these variables from GNU make's
# command line: make CC=cross-gcc HOST_CC=gcc

HOST_CC ?= $(CC)
HOST_CXX ?= $(CXX)
HOST_LD ?= $(LD)
HOST_LDXX ?= $(LDXX)

CFLAGS += -std=c11
CXXFLAGS += -std=c++14
ifeq ($(SYSTEM),Darwin)
CXXFLAGS += -stdlib=libc++
LDFLAGS += -framework CoreFoundation
endif
CFLAGS += -g
CPPFLAGS += -g -Wall -Wextra -DOSATOMIC_USE_INLINED=1 -Ithird_party/abseil-cpp -Ithird_party/re2 -Ithird_party/upb -Isrc/core/ext/upb-gen -Isrc/core/ext/upbdefs-gen -Ithird_party/utf8_range -Ithird_party/xxhash -Ithird_party/cares/cares/include -Ithird_party/cares -Ithird_party/cares/cares -Ithird_party/address_sorting/include
COREFLAGS += -fno-exceptions
LDFLAGS += -g

CPPFLAGS += $(CPPFLAGS_$(CONFIG))
CFLAGS += $(CFLAGS_$(CONFIG))
CXXFLAGS += $(CXXFLAGS_$(CONFIG))
DEFINES += $(DEFINES_$(CONFIG)) INSTALL_PREFIX=\"$(prefix)\"
LDFLAGS += $(LDFLAGS_$(CONFIG))

ifneq ($(SYSTEM),MINGW32)
PIC_CPPFLAGS = -fPIC
CPPFLAGS += -fPIC
LDFLAGS += -fPIC
endif

INCLUDES = . include $(GENDIR)
LDFLAGS += -Llibs/$(CONFIG)

ifeq ($(SYSTEM),Darwin)
ifneq ($(wildcard /usr/local/ssl/include),)
INCLUDES += /usr/local/ssl/include
endif
ifneq ($(wildcard /opt/local/include),)
INCLUDES += /opt/local/include
endif
ifneq ($(wildcard /usr/local/include),)
INCLUDES += /usr/local/include
endif
LIBS = m z
ifneq ($(wildcard /usr/local/ssl/lib),)
LDFLAGS += -L/usr/local/ssl/lib
endif
ifneq ($(wildcard /opt/local/lib),)
LDFLAGS += -L/opt/local/lib
endif
ifneq ($(wildcard /usr/local/lib),)
LDFLAGS += -L/usr/local/lib
endif
endif

ifeq ($(SYSTEM),Linux)
LIBS = dl rt m pthread
LDFLAGS += -pthread
endif

ifeq ($(SYSTEM),MINGW32)
LIBS = m pthread ws2_32 crypt32 iphlpapi dbghelp bcrypt
LDFLAGS += -pthread
endif

#
# The steps for cross-compiling are as follows:
# First, clone and make install of grpc using the native compilers for the host.
# Also, install protoc (e.g., from a package like apt-get)
# Then clone a fresh grpc for the actual cross-compiled build
# Set the environment variable GRPC_CROSS_COMPILE to true
# Set CC, CXX, LD, LDXX, AR, and STRIP to the cross-compiling binaries
# Also set PROTOBUF_CONFIG_OPTS to indicate cross-compilation to protobuf (e.g.,
#  PROTOBUF_CONFIG_OPTS="--host=arm-linux --with-protoc=/usr/local/bin/protoc" )
# Set HAS_PKG_CONFIG=false
# Make sure that you enable building shared libraries and set your prefix to
# something useful like /usr/local/cross
# You will also need to set GRPC_CROSS_LDOPTS and GRPC_CROSS_AROPTS to hold
# additional required arguments for LD and AR (examples below)
# Then you can do a make from the cross-compiling fresh clone!
#
ifeq ($(GRPC_CROSS_COMPILE),true)
LDFLAGS += $(GRPC_CROSS_LDOPTS) # e.g. -L/usr/local/lib -L/usr/local/cross/lib
ARFLAGS += $(GRPC_CROSS_AROPTS) # e.g., rc --target=elf32-little
USE_BUILT_PROTOC = false
endif

# V=1 can be used to print commands run by make
ifeq ($(V),1)
E = @:
Q =
else
E = @echo
Q = @
endif

<<<<<<< HEAD
CORE_VERSION = 44.1.0
CPP_VERSION = 1.68.1
=======
CORE_VERSION = 44.1.1
CPP_VERSION = 1.68.0
>>>>>>> ef921bf8

CPPFLAGS_NO_ARCH += $(addprefix -I, $(INCLUDES)) $(addprefix -D, $(DEFINES))
CPPFLAGS += $(CPPFLAGS_NO_ARCH) $(ARCH_FLAGS)

LDFLAGS += $(ARCH_FLAGS)
LDLIBS += $(addprefix -l, $(LIBS))
LDLIBSXX += $(addprefix -l, $(LIBSXX))


CFLAGS += $(EXTRA_CFLAGS)
CXXFLAGS += $(EXTRA_CXXFLAGS)
CPPFLAGS += $(EXTRA_CPPFLAGS)
LDFLAGS += $(EXTRA_LDFLAGS)
DEFINES += $(EXTRA_DEFINES)
LDLIBS += $(EXTRA_LDLIBS)

HOST_CPPFLAGS += $(CPPFLAGS)
HOST_CFLAGS += $(CFLAGS)
HOST_CXXFLAGS += $(CXXFLAGS)
HOST_LDFLAGS += $(LDFLAGS)
HOST_LDLIBS += $(LDLIBS)

# These are automatically computed variables.
# There shouldn't be any need to change anything from now on.

-include cache.mk

CACHE_MK =

ifeq ($(SYSTEM),MINGW32)
EXECUTABLE_SUFFIX = .exe
SHARED_EXT_CORE = dll
SHARED_EXT_CPP = dll

SHARED_PREFIX =
SHARED_VERSION_CORE = -44
SHARED_VERSION_CPP = -1
else ifeq ($(SYSTEM),Darwin)
EXECUTABLE_SUFFIX =
SHARED_EXT_CORE = dylib
SHARED_EXT_CPP = dylib
SHARED_PREFIX = lib
SHARED_VERSION_CORE =
SHARED_VERSION_CPP =
else
EXECUTABLE_SUFFIX =
SHARED_EXT_CORE = so.$(CORE_VERSION)
SHARED_EXT_CPP = so.$(CPP_VERSION)
SHARED_PREFIX = lib
SHARED_VERSION_CORE =
SHARED_VERSION_CPP =
endif

ifeq ($(wildcard .git),)
IS_GIT_FOLDER = false
else
IS_GIT_FOLDER = true
endif

# Setup zlib dependency

ifeq ($(wildcard third_party/zlib/zlib.h),)
HAS_EMBEDDED_ZLIB = false
else
HAS_EMBEDDED_ZLIB = true
endif

# for zlib, we support building both from submodule
# and from system-installed zlib. In some builds,
# embedding zlib is not desirable.
# By default we use the system zlib (to match legacy behavior)
EMBED_ZLIB ?= false

ifeq ($(EMBED_ZLIB),true)
ZLIB_DEP = $(LIBDIR)/$(CONFIG)/libz.a
ZLIB_MERGE_LIBS = $(LIBDIR)/$(CONFIG)/libz.a
ZLIB_MERGE_OBJS = $(LIBZ_OBJS)
CPPFLAGS += -Ithird_party/zlib
else
LIBS += z
endif

# Setup boringssl dependency

ifeq ($(wildcard third_party/boringssl-with-bazel/src/include/openssl/ssl.h),)
HAS_EMBEDDED_OPENSSL = false
else
HAS_EMBEDDED_OPENSSL = true
endif

ifeq ($(HAS_EMBEDDED_OPENSSL),true)
EMBED_OPENSSL ?= true
else
# only support building boringssl from submodule
DEP_MISSING += openssl
EMBED_OPENSSL ?= broken
endif

ifeq ($(EMBED_OPENSSL),true)
OPENSSL_DEP += $(LIBDIR)/$(CONFIG)/libboringssl.a
OPENSSL_MERGE_LIBS += $(LIBDIR)/$(CONFIG)/libboringssl.a
OPENSSL_MERGE_OBJS += $(LIBBORINGSSL_OBJS)
# need to prefix these to ensure overriding system libraries
CPPFLAGS := -Ithird_party/boringssl-with-bazel/src/include $(CPPFLAGS)  
ifeq ($(DISABLE_ALPN),true)
CPPFLAGS += -DTSI_OPENSSL_ALPN_SUPPORT=0
LIBS_SECURE = $(OPENSSL_LIBS)
endif # DISABLE_ALPN
endif # EMBED_OPENSSL

LDLIBS_SECURE += $(addprefix -l, $(LIBS_SECURE))

ifeq ($(MAKECMDGOALS),clean)
NO_DEPS = true
endif

ifeq ($(DEP_MISSING),)
all: static shared

dep_error:
	@echo "You shouldn't see this message - all of your dependencies are correct."
else
all: dep_error git_update stop

dep_error:
	@echo
	@echo "DEPENDENCY ERROR"
	@echo
	@echo "You are missing system dependencies that are essential to build grpc,"
	@echo "and the third_party directory doesn't have them:"
	@echo
	@echo "  $(DEP_MISSING)"
	@echo
	@echo "Installing the development packages for your system will solve"
	@echo "this issue. Please consult INSTALL to get more information."
	@echo
	@echo "If you need information about why these tests failed, run:"
	@echo
	@echo "  make run_dep_checks"
	@echo
endif

git_update:
ifeq ($(IS_GIT_FOLDER),true)
	@echo "Additionally, since you are in a git clone, you can download the"
	@echo "missing dependencies in third_party by running the following command:"
	@echo
	@echo "  git submodule update --init"
	@echo
endif

openssl_dep_error: openssl_dep_message git_update stop

openssl_dep_message:
	@echo
	@echo "DEPENDENCY ERROR"
	@echo
	@echo "The target you are trying to run requires an OpenSSL implementation."
	@echo "Your system doesn't have one, and either the third_party directory"
	@echo "doesn't have it, or your compiler can't build BoringSSL."
	@echo
	@echo "Please consult BUILDING.md to get more information."
	@echo
	@echo "If you need information about why these tests failed, run:"
	@echo
	@echo "  make run_dep_checks"
	@echo

systemtap_dep_error:
	@echo
	@echo "DEPENDENCY ERROR"
	@echo
	@echo "Under the '$(CONFIG)' configuration, the target you are trying "
	@echo "to build requires systemtap 2.7+ (on Linux) or dtrace (on other "
	@echo "platforms such as Solaris and *BSD). "
	@echo
	@echo "Please consult BUILDING.md to get more information."
	@echo

install_not_supported_message:
	@echo
	@echo "Installing via 'make' is no longer supported. Use cmake or bazel instead."
	@echo
	@echo "Please consult BUILDING.md to get more information."
	@echo

install_not_supported_error: install_not_supported_message stop

stop:
	@false

run_dep_checks:
	@echo "run_dep_checks target has been deprecated."

static: static_c static_cxx

static_c: cache.mk  $(LIBDIR)/$(CONFIG)/libgrpc.a

static_cxx: cache.mk 

shared: shared_c shared_cxx

shared_c: cache.mk $(LIBDIR)/$(CONFIG)/$(SHARED_PREFIX)grpc$(SHARED_VERSION_CORE).$(SHARED_EXT_CORE)
shared_cxx: cache.mk

privatelibs: privatelibs_c privatelibs_cxx

privatelibs_c:  $(LIBDIR)/$(CONFIG)/libcares.a $(LIBDIR)/$(CONFIG)/libz.a
ifeq ($(EMBED_OPENSSL),true)
privatelibs_cxx: 
else
privatelibs_cxx: 
endif


strip: strip-static strip-shared

strip-static: strip-static_c strip-static_cxx

strip-shared: strip-shared_c strip-shared_cxx

strip-static_c: static_c
ifeq ($(CONFIG),opt)
	$(E) "[STRIP]   Stripping libgrpc.a"
	$(Q) $(STRIP) $(LIBDIR)/$(CONFIG)/libgrpc.a
endif

strip-static_cxx: static_cxx
ifeq ($(CONFIG),opt)
endif

strip-shared_c: shared_c
ifeq ($(CONFIG),opt)
	$(E) "[STRIP]   Stripping $(SHARED_PREFIX)grpc$(SHARED_VERSION_CORE).$(SHARED_EXT_CORE)"
	$(Q) $(STRIP) $(LIBDIR)/$(CONFIG)/$(SHARED_PREFIX)grpc$(SHARED_VERSION_CORE).$(SHARED_EXT_CORE)
endif

strip-shared_cxx: shared_cxx
ifeq ($(CONFIG),opt)
endif

cache.mk::
	$(E) "[MAKE]    Generating $@"
	$(Q) echo "$(CACHE_MK)" | tr , '\n' >$@

$(OBJDIR)/$(CONFIG)/%.o : %.c
	$(E) "[C]       Compiling $<"
	$(Q) mkdir -p `dirname $@`
	$(Q) $(CC) $(CPPFLAGS) $(CFLAGS) -MMD -MF $(addsuffix .dep, $(basename $@)) -c -o $@ $<

$(OBJDIR)/$(CONFIG)/%.o : $(GENDIR)/%.pb.cc
	$(E) "[CXX]     Compiling $<"
	$(Q) mkdir -p `dirname $@`
	$(Q) $(CXX) $(CPPFLAGS) $(CXXFLAGS) -MMD -MF $(addsuffix .dep, $(basename $@)) -c -o $@ $<

$(OBJDIR)/$(CONFIG)/src/compiler/%.o : src/compiler/%.cc
	$(E) "[HOSTCXX] Compiling $<"
	$(Q) mkdir -p `dirname $@`
	$(Q) $(HOST_CXX) $(HOST_CXXFLAGS) $(HOST_CPPFLAGS) -MMD -MF $(addsuffix .dep, $(basename $@)) -c -o $@ $<

$(OBJDIR)/$(CONFIG)/src/core/%.o : src/core/%.cc
	$(E) "[CXX]     Compiling $<"
	$(Q) mkdir -p `dirname $@`
	$(Q) $(CXX) $(CPPFLAGS) $(CXXFLAGS) $(COREFLAGS) -MMD -MF $(addsuffix .dep, $(basename $@)) -c -o $@ $<

$(OBJDIR)/$(CONFIG)/%.o : %.cc
	$(E) "[CXX]     Compiling $<"
	$(Q) mkdir -p `dirname $@`
	$(Q) $(CXX) $(CPPFLAGS) $(CXXFLAGS) -MMD -MF $(addsuffix .dep, $(basename $@)) -c -o $@ $<

$(OBJDIR)/$(CONFIG)/%.o : %.cpp
	$(E) "[CXX]     Compiling $<"
	$(Q) mkdir -p `dirname $@`
	$(Q) $(CXX) $(CPPFLAGS) $(CXXFLAGS) -MMD -MF $(addsuffix .dep, $(basename $@)) -c -o $@ $<

install: install_not_supported_error

install_c: install_not_supported_error

install_cxx: install_not_supported_error

install-static: install_not_supported_error

install-certs: install_not_supported_error

clean:
	$(E) "[CLEAN]   Cleaning build directories."
	$(Q) $(RM) -rf $(OBJDIR) $(LIBDIR) $(BINDIR) $(GENDIR) cache.mk


# The various libraries


# start of build recipe for library "grpc" (generated by makelib(lib) template function)
# deps: ['cares', 'libssl', 'z']
# transitive_deps: ['cares', 'libssl', 'z']
LIBGRPC_SRC = \
    src/core/channelz/channel_trace.cc \
    src/core/channelz/channelz.cc \
    src/core/channelz/channelz_registry.cc \
    src/core/client_channel/backup_poller.cc \
    src/core/client_channel/client_channel.cc \
    src/core/client_channel/client_channel_factory.cc \
    src/core/client_channel/client_channel_filter.cc \
    src/core/client_channel/client_channel_plugin.cc \
    src/core/client_channel/client_channel_service_config.cc \
    src/core/client_channel/direct_channel.cc \
    src/core/client_channel/dynamic_filters.cc \
    src/core/client_channel/global_subchannel_pool.cc \
    src/core/client_channel/lb_metadata.cc \
    src/core/client_channel/load_balanced_call_destination.cc \
    src/core/client_channel/local_subchannel_pool.cc \
    src/core/client_channel/retry_filter.cc \
    src/core/client_channel/retry_filter_legacy_call_data.cc \
    src/core/client_channel/retry_service_config.cc \
    src/core/client_channel/retry_throttle.cc \
    src/core/client_channel/subchannel.cc \
    src/core/client_channel/subchannel_pool_interface.cc \
    src/core/client_channel/subchannel_stream_client.cc \
    src/core/ext/filters/backend_metrics/backend_metric_filter.cc \
    src/core/ext/filters/census/grpc_context.cc \
    src/core/ext/filters/channel_idle/idle_filter_state.cc \
    src/core/ext/filters/channel_idle/legacy_channel_idle_filter.cc \
    src/core/ext/filters/fault_injection/fault_injection_filter.cc \
    src/core/ext/filters/fault_injection/fault_injection_service_config_parser.cc \
    src/core/ext/filters/gcp_authentication/gcp_authentication_filter.cc \
    src/core/ext/filters/gcp_authentication/gcp_authentication_service_config_parser.cc \
    src/core/ext/filters/http/client/http_client_filter.cc \
    src/core/ext/filters/http/client_authority_filter.cc \
    src/core/ext/filters/http/http_filters_plugin.cc \
    src/core/ext/filters/http/message_compress/compression_filter.cc \
    src/core/ext/filters/http/server/http_server_filter.cc \
    src/core/ext/filters/message_size/message_size_filter.cc \
    src/core/ext/filters/rbac/rbac_filter.cc \
    src/core/ext/filters/rbac/rbac_service_config_parser.cc \
    src/core/ext/filters/stateful_session/stateful_session_filter.cc \
    src/core/ext/filters/stateful_session/stateful_session_service_config_parser.cc \
    src/core/ext/transport/chttp2/alpn/alpn.cc \
    src/core/ext/transport/chttp2/client/chttp2_connector.cc \
    src/core/ext/transport/chttp2/server/chttp2_server.cc \
    src/core/ext/transport/chttp2/transport/bin_decoder.cc \
    src/core/ext/transport/chttp2/transport/bin_encoder.cc \
    src/core/ext/transport/chttp2/transport/call_tracer_wrapper.cc \
    src/core/ext/transport/chttp2/transport/chttp2_transport.cc \
    src/core/ext/transport/chttp2/transport/decode_huff.cc \
    src/core/ext/transport/chttp2/transport/flow_control.cc \
    src/core/ext/transport/chttp2/transport/frame.cc \
    src/core/ext/transport/chttp2/transport/frame_data.cc \
    src/core/ext/transport/chttp2/transport/frame_goaway.cc \
    src/core/ext/transport/chttp2/transport/frame_ping.cc \
    src/core/ext/transport/chttp2/transport/frame_rst_stream.cc \
    src/core/ext/transport/chttp2/transport/frame_settings.cc \
    src/core/ext/transport/chttp2/transport/frame_window_update.cc \
    src/core/ext/transport/chttp2/transport/hpack_encoder.cc \
    src/core/ext/transport/chttp2/transport/hpack_encoder_table.cc \
    src/core/ext/transport/chttp2/transport/hpack_parse_result.cc \
    src/core/ext/transport/chttp2/transport/hpack_parser.cc \
    src/core/ext/transport/chttp2/transport/hpack_parser_table.cc \
    src/core/ext/transport/chttp2/transport/http2_settings.cc \
    src/core/ext/transport/chttp2/transport/huffsyms.cc \
    src/core/ext/transport/chttp2/transport/parsing.cc \
    src/core/ext/transport/chttp2/transport/ping_abuse_policy.cc \
    src/core/ext/transport/chttp2/transport/ping_callbacks.cc \
    src/core/ext/transport/chttp2/transport/ping_rate_policy.cc \
    src/core/ext/transport/chttp2/transport/stream_lists.cc \
    src/core/ext/transport/chttp2/transport/varint.cc \
    src/core/ext/transport/chttp2/transport/write_size_policy.cc \
    src/core/ext/transport/chttp2/transport/writing.cc \
    src/core/ext/transport/inproc/inproc_transport.cc \
    src/core/ext/transport/inproc/legacy_inproc_transport.cc \
    src/core/ext/upb-gen/envoy/admin/v3/certs.upb_minitable.c \
    src/core/ext/upb-gen/envoy/admin/v3/clusters.upb_minitable.c \
    src/core/ext/upb-gen/envoy/admin/v3/config_dump.upb_minitable.c \
    src/core/ext/upb-gen/envoy/admin/v3/config_dump_shared.upb_minitable.c \
    src/core/ext/upb-gen/envoy/admin/v3/init_dump.upb_minitable.c \
    src/core/ext/upb-gen/envoy/admin/v3/listeners.upb_minitable.c \
    src/core/ext/upb-gen/envoy/admin/v3/memory.upb_minitable.c \
    src/core/ext/upb-gen/envoy/admin/v3/metrics.upb_minitable.c \
    src/core/ext/upb-gen/envoy/admin/v3/mutex_stats.upb_minitable.c \
    src/core/ext/upb-gen/envoy/admin/v3/server_info.upb_minitable.c \
    src/core/ext/upb-gen/envoy/admin/v3/tap.upb_minitable.c \
    src/core/ext/upb-gen/envoy/annotations/deprecation.upb_minitable.c \
    src/core/ext/upb-gen/envoy/annotations/resource.upb_minitable.c \
    src/core/ext/upb-gen/envoy/config/accesslog/v3/accesslog.upb_minitable.c \
    src/core/ext/upb-gen/envoy/config/bootstrap/v3/bootstrap.upb_minitable.c \
    src/core/ext/upb-gen/envoy/config/cluster/v3/circuit_breaker.upb_minitable.c \
    src/core/ext/upb-gen/envoy/config/cluster/v3/cluster.upb_minitable.c \
    src/core/ext/upb-gen/envoy/config/cluster/v3/filter.upb_minitable.c \
    src/core/ext/upb-gen/envoy/config/cluster/v3/outlier_detection.upb_minitable.c \
    src/core/ext/upb-gen/envoy/config/common/matcher/v3/matcher.upb_minitable.c \
    src/core/ext/upb-gen/envoy/config/core/v3/address.upb_minitable.c \
    src/core/ext/upb-gen/envoy/config/core/v3/backoff.upb_minitable.c \
    src/core/ext/upb-gen/envoy/config/core/v3/base.upb_minitable.c \
    src/core/ext/upb-gen/envoy/config/core/v3/config_source.upb_minitable.c \
    src/core/ext/upb-gen/envoy/config/core/v3/event_service_config.upb_minitable.c \
    src/core/ext/upb-gen/envoy/config/core/v3/extension.upb_minitable.c \
    src/core/ext/upb-gen/envoy/config/core/v3/grpc_method_list.upb_minitable.c \
    src/core/ext/upb-gen/envoy/config/core/v3/grpc_service.upb_minitable.c \
    src/core/ext/upb-gen/envoy/config/core/v3/health_check.upb_minitable.c \
    src/core/ext/upb-gen/envoy/config/core/v3/http_service.upb_minitable.c \
    src/core/ext/upb-gen/envoy/config/core/v3/http_uri.upb_minitable.c \
    src/core/ext/upb-gen/envoy/config/core/v3/protocol.upb_minitable.c \
    src/core/ext/upb-gen/envoy/config/core/v3/proxy_protocol.upb_minitable.c \
    src/core/ext/upb-gen/envoy/config/core/v3/resolver.upb_minitable.c \
    src/core/ext/upb-gen/envoy/config/core/v3/socket_option.upb_minitable.c \
    src/core/ext/upb-gen/envoy/config/core/v3/substitution_format_string.upb_minitable.c \
    src/core/ext/upb-gen/envoy/config/core/v3/udp_socket_config.upb_minitable.c \
    src/core/ext/upb-gen/envoy/config/endpoint/v3/endpoint.upb_minitable.c \
    src/core/ext/upb-gen/envoy/config/endpoint/v3/endpoint_components.upb_minitable.c \
    src/core/ext/upb-gen/envoy/config/endpoint/v3/load_report.upb_minitable.c \
    src/core/ext/upb-gen/envoy/config/listener/v3/api_listener.upb_minitable.c \
    src/core/ext/upb-gen/envoy/config/listener/v3/listener.upb_minitable.c \
    src/core/ext/upb-gen/envoy/config/listener/v3/listener_components.upb_minitable.c \
    src/core/ext/upb-gen/envoy/config/listener/v3/quic_config.upb_minitable.c \
    src/core/ext/upb-gen/envoy/config/listener/v3/udp_listener_config.upb_minitable.c \
    src/core/ext/upb-gen/envoy/config/metrics/v3/metrics_service.upb_minitable.c \
    src/core/ext/upb-gen/envoy/config/metrics/v3/stats.upb_minitable.c \
    src/core/ext/upb-gen/envoy/config/overload/v3/overload.upb_minitable.c \
    src/core/ext/upb-gen/envoy/config/rbac/v3/rbac.upb_minitable.c \
    src/core/ext/upb-gen/envoy/config/route/v3/route.upb_minitable.c \
    src/core/ext/upb-gen/envoy/config/route/v3/route_components.upb_minitable.c \
    src/core/ext/upb-gen/envoy/config/route/v3/scoped_route.upb_minitable.c \
    src/core/ext/upb-gen/envoy/config/tap/v3/common.upb_minitable.c \
    src/core/ext/upb-gen/envoy/config/trace/v3/datadog.upb_minitable.c \
    src/core/ext/upb-gen/envoy/config/trace/v3/dynamic_ot.upb_minitable.c \
    src/core/ext/upb-gen/envoy/config/trace/v3/http_tracer.upb_minitable.c \
    src/core/ext/upb-gen/envoy/config/trace/v3/lightstep.upb_minitable.c \
    src/core/ext/upb-gen/envoy/config/trace/v3/opencensus.upb_minitable.c \
    src/core/ext/upb-gen/envoy/config/trace/v3/opentelemetry.upb_minitable.c \
    src/core/ext/upb-gen/envoy/config/trace/v3/service.upb_minitable.c \
    src/core/ext/upb-gen/envoy/config/trace/v3/skywalking.upb_minitable.c \
    src/core/ext/upb-gen/envoy/config/trace/v3/trace.upb_minitable.c \
    src/core/ext/upb-gen/envoy/config/trace/v3/xray.upb_minitable.c \
    src/core/ext/upb-gen/envoy/config/trace/v3/zipkin.upb_minitable.c \
    src/core/ext/upb-gen/envoy/data/accesslog/v3/accesslog.upb_minitable.c \
    src/core/ext/upb-gen/envoy/extensions/clusters/aggregate/v3/cluster.upb_minitable.c \
    src/core/ext/upb-gen/envoy/extensions/filters/common/fault/v3/fault.upb_minitable.c \
    src/core/ext/upb-gen/envoy/extensions/filters/http/fault/v3/fault.upb_minitable.c \
    src/core/ext/upb-gen/envoy/extensions/filters/http/gcp_authn/v3/gcp_authn.upb_minitable.c \
    src/core/ext/upb-gen/envoy/extensions/filters/http/rbac/v3/rbac.upb_minitable.c \
    src/core/ext/upb-gen/envoy/extensions/filters/http/router/v3/router.upb_minitable.c \
    src/core/ext/upb-gen/envoy/extensions/filters/http/stateful_session/v3/stateful_session.upb_minitable.c \
    src/core/ext/upb-gen/envoy/extensions/filters/network/http_connection_manager/v3/http_connection_manager.upb_minitable.c \
    src/core/ext/upb-gen/envoy/extensions/http/stateful_session/cookie/v3/cookie.upb_minitable.c \
    src/core/ext/upb-gen/envoy/extensions/load_balancing_policies/client_side_weighted_round_robin/v3/client_side_weighted_round_robin.upb_minitable.c \
    src/core/ext/upb-gen/envoy/extensions/load_balancing_policies/common/v3/common.upb_minitable.c \
    src/core/ext/upb-gen/envoy/extensions/load_balancing_policies/pick_first/v3/pick_first.upb_minitable.c \
    src/core/ext/upb-gen/envoy/extensions/load_balancing_policies/ring_hash/v3/ring_hash.upb_minitable.c \
    src/core/ext/upb-gen/envoy/extensions/load_balancing_policies/wrr_locality/v3/wrr_locality.upb_minitable.c \
    src/core/ext/upb-gen/envoy/extensions/transport_sockets/http_11_proxy/v3/upstream_http_11_connect.upb_minitable.c \
    src/core/ext/upb-gen/envoy/extensions/transport_sockets/tls/v3/cert.upb_minitable.c \
    src/core/ext/upb-gen/envoy/extensions/transport_sockets/tls/v3/common.upb_minitable.c \
    src/core/ext/upb-gen/envoy/extensions/transport_sockets/tls/v3/secret.upb_minitable.c \
    src/core/ext/upb-gen/envoy/extensions/transport_sockets/tls/v3/tls.upb_minitable.c \
    src/core/ext/upb-gen/envoy/extensions/transport_sockets/tls/v3/tls_spiffe_validator_config.upb_minitable.c \
    src/core/ext/upb-gen/envoy/extensions/upstreams/http/v3/http_protocol_options.upb_minitable.c \
    src/core/ext/upb-gen/envoy/service/discovery/v3/ads.upb_minitable.c \
    src/core/ext/upb-gen/envoy/service/discovery/v3/discovery.upb_minitable.c \
    src/core/ext/upb-gen/envoy/service/load_stats/v3/lrs.upb_minitable.c \
    src/core/ext/upb-gen/envoy/service/status/v3/csds.upb_minitable.c \
    src/core/ext/upb-gen/envoy/type/http/v3/cookie.upb_minitable.c \
    src/core/ext/upb-gen/envoy/type/http/v3/path_transformation.upb_minitable.c \
    src/core/ext/upb-gen/envoy/type/matcher/v3/filter_state.upb_minitable.c \
    src/core/ext/upb-gen/envoy/type/matcher/v3/http_inputs.upb_minitable.c \
    src/core/ext/upb-gen/envoy/type/matcher/v3/metadata.upb_minitable.c \
    src/core/ext/upb-gen/envoy/type/matcher/v3/node.upb_minitable.c \
    src/core/ext/upb-gen/envoy/type/matcher/v3/number.upb_minitable.c \
    src/core/ext/upb-gen/envoy/type/matcher/v3/path.upb_minitable.c \
    src/core/ext/upb-gen/envoy/type/matcher/v3/regex.upb_minitable.c \
    src/core/ext/upb-gen/envoy/type/matcher/v3/status_code_input.upb_minitable.c \
    src/core/ext/upb-gen/envoy/type/matcher/v3/string.upb_minitable.c \
    src/core/ext/upb-gen/envoy/type/matcher/v3/struct.upb_minitable.c \
    src/core/ext/upb-gen/envoy/type/matcher/v3/value.upb_minitable.c \
    src/core/ext/upb-gen/envoy/type/metadata/v3/metadata.upb_minitable.c \
    src/core/ext/upb-gen/envoy/type/tracing/v3/custom_tag.upb_minitable.c \
    src/core/ext/upb-gen/envoy/type/v3/hash_policy.upb_minitable.c \
    src/core/ext/upb-gen/envoy/type/v3/http.upb_minitable.c \
    src/core/ext/upb-gen/envoy/type/v3/http_status.upb_minitable.c \
    src/core/ext/upb-gen/envoy/type/v3/percent.upb_minitable.c \
    src/core/ext/upb-gen/envoy/type/v3/range.upb_minitable.c \
    src/core/ext/upb-gen/envoy/type/v3/ratelimit_strategy.upb_minitable.c \
    src/core/ext/upb-gen/envoy/type/v3/ratelimit_unit.upb_minitable.c \
    src/core/ext/upb-gen/envoy/type/v3/semantic_version.upb_minitable.c \
    src/core/ext/upb-gen/envoy/type/v3/token_bucket.upb_minitable.c \
    src/core/ext/upb-gen/google/api/annotations.upb_minitable.c \
    src/core/ext/upb-gen/google/api/expr/v1alpha1/checked.upb_minitable.c \
    src/core/ext/upb-gen/google/api/expr/v1alpha1/syntax.upb_minitable.c \
    src/core/ext/upb-gen/google/api/http.upb_minitable.c \
    src/core/ext/upb-gen/google/api/httpbody.upb_minitable.c \
    src/core/ext/upb-gen/google/protobuf/any.upb_minitable.c \
    src/core/ext/upb-gen/google/protobuf/descriptor.upb_minitable.c \
    src/core/ext/upb-gen/google/protobuf/duration.upb_minitable.c \
    src/core/ext/upb-gen/google/protobuf/empty.upb_minitable.c \
    src/core/ext/upb-gen/google/protobuf/struct.upb_minitable.c \
    src/core/ext/upb-gen/google/protobuf/timestamp.upb_minitable.c \
    src/core/ext/upb-gen/google/protobuf/wrappers.upb_minitable.c \
    src/core/ext/upb-gen/google/rpc/status.upb_minitable.c \
    src/core/ext/upb-gen/opencensus/proto/trace/v1/trace_config.upb_minitable.c \
    src/core/ext/upb-gen/src/proto/grpc/gcp/altscontext.upb_minitable.c \
    src/core/ext/upb-gen/src/proto/grpc/gcp/handshaker.upb_minitable.c \
    src/core/ext/upb-gen/src/proto/grpc/gcp/transport_security_common.upb_minitable.c \
    src/core/ext/upb-gen/src/proto/grpc/health/v1/health.upb_minitable.c \
    src/core/ext/upb-gen/src/proto/grpc/lb/v1/load_balancer.upb_minitable.c \
    src/core/ext/upb-gen/src/proto/grpc/lookup/v1/rls.upb_minitable.c \
    src/core/ext/upb-gen/src/proto/grpc/lookup/v1/rls_config.upb_minitable.c \
    src/core/ext/upb-gen/udpa/annotations/migrate.upb_minitable.c \
    src/core/ext/upb-gen/udpa/annotations/security.upb_minitable.c \
    src/core/ext/upb-gen/udpa/annotations/sensitive.upb_minitable.c \
    src/core/ext/upb-gen/udpa/annotations/status.upb_minitable.c \
    src/core/ext/upb-gen/udpa/annotations/versioning.upb_minitable.c \
    src/core/ext/upb-gen/validate/validate.upb_minitable.c \
    src/core/ext/upb-gen/xds/annotations/v3/migrate.upb_minitable.c \
    src/core/ext/upb-gen/xds/annotations/v3/security.upb_minitable.c \
    src/core/ext/upb-gen/xds/annotations/v3/sensitive.upb_minitable.c \
    src/core/ext/upb-gen/xds/annotations/v3/status.upb_minitable.c \
    src/core/ext/upb-gen/xds/annotations/v3/versioning.upb_minitable.c \
    src/core/ext/upb-gen/xds/core/v3/authority.upb_minitable.c \
    src/core/ext/upb-gen/xds/core/v3/cidr.upb_minitable.c \
    src/core/ext/upb-gen/xds/core/v3/collection_entry.upb_minitable.c \
    src/core/ext/upb-gen/xds/core/v3/context_params.upb_minitable.c \
    src/core/ext/upb-gen/xds/core/v3/extension.upb_minitable.c \
    src/core/ext/upb-gen/xds/core/v3/resource.upb_minitable.c \
    src/core/ext/upb-gen/xds/core/v3/resource_locator.upb_minitable.c \
    src/core/ext/upb-gen/xds/core/v3/resource_name.upb_minitable.c \
    src/core/ext/upb-gen/xds/data/orca/v3/orca_load_report.upb_minitable.c \
    src/core/ext/upb-gen/xds/service/orca/v3/orca.upb_minitable.c \
    src/core/ext/upb-gen/xds/type/matcher/v3/cel.upb_minitable.c \
    src/core/ext/upb-gen/xds/type/matcher/v3/domain.upb_minitable.c \
    src/core/ext/upb-gen/xds/type/matcher/v3/http_inputs.upb_minitable.c \
    src/core/ext/upb-gen/xds/type/matcher/v3/ip.upb_minitable.c \
    src/core/ext/upb-gen/xds/type/matcher/v3/matcher.upb_minitable.c \
    src/core/ext/upb-gen/xds/type/matcher/v3/range.upb_minitable.c \
    src/core/ext/upb-gen/xds/type/matcher/v3/regex.upb_minitable.c \
    src/core/ext/upb-gen/xds/type/matcher/v3/string.upb_minitable.c \
    src/core/ext/upb-gen/xds/type/v3/cel.upb_minitable.c \
    src/core/ext/upb-gen/xds/type/v3/range.upb_minitable.c \
    src/core/ext/upb-gen/xds/type/v3/typed_struct.upb_minitable.c \
    src/core/ext/upbdefs-gen/envoy/admin/v3/certs.upbdefs.c \
    src/core/ext/upbdefs-gen/envoy/admin/v3/clusters.upbdefs.c \
    src/core/ext/upbdefs-gen/envoy/admin/v3/config_dump.upbdefs.c \
    src/core/ext/upbdefs-gen/envoy/admin/v3/config_dump_shared.upbdefs.c \
    src/core/ext/upbdefs-gen/envoy/admin/v3/init_dump.upbdefs.c \
    src/core/ext/upbdefs-gen/envoy/admin/v3/listeners.upbdefs.c \
    src/core/ext/upbdefs-gen/envoy/admin/v3/memory.upbdefs.c \
    src/core/ext/upbdefs-gen/envoy/admin/v3/metrics.upbdefs.c \
    src/core/ext/upbdefs-gen/envoy/admin/v3/mutex_stats.upbdefs.c \
    src/core/ext/upbdefs-gen/envoy/admin/v3/server_info.upbdefs.c \
    src/core/ext/upbdefs-gen/envoy/admin/v3/tap.upbdefs.c \
    src/core/ext/upbdefs-gen/envoy/annotations/deprecation.upbdefs.c \
    src/core/ext/upbdefs-gen/envoy/annotations/resource.upbdefs.c \
    src/core/ext/upbdefs-gen/envoy/config/accesslog/v3/accesslog.upbdefs.c \
    src/core/ext/upbdefs-gen/envoy/config/bootstrap/v3/bootstrap.upbdefs.c \
    src/core/ext/upbdefs-gen/envoy/config/cluster/v3/circuit_breaker.upbdefs.c \
    src/core/ext/upbdefs-gen/envoy/config/cluster/v3/cluster.upbdefs.c \
    src/core/ext/upbdefs-gen/envoy/config/cluster/v3/filter.upbdefs.c \
    src/core/ext/upbdefs-gen/envoy/config/cluster/v3/outlier_detection.upbdefs.c \
    src/core/ext/upbdefs-gen/envoy/config/common/matcher/v3/matcher.upbdefs.c \
    src/core/ext/upbdefs-gen/envoy/config/core/v3/address.upbdefs.c \
    src/core/ext/upbdefs-gen/envoy/config/core/v3/backoff.upbdefs.c \
    src/core/ext/upbdefs-gen/envoy/config/core/v3/base.upbdefs.c \
    src/core/ext/upbdefs-gen/envoy/config/core/v3/config_source.upbdefs.c \
    src/core/ext/upbdefs-gen/envoy/config/core/v3/event_service_config.upbdefs.c \
    src/core/ext/upbdefs-gen/envoy/config/core/v3/extension.upbdefs.c \
    src/core/ext/upbdefs-gen/envoy/config/core/v3/grpc_method_list.upbdefs.c \
    src/core/ext/upbdefs-gen/envoy/config/core/v3/grpc_service.upbdefs.c \
    src/core/ext/upbdefs-gen/envoy/config/core/v3/health_check.upbdefs.c \
    src/core/ext/upbdefs-gen/envoy/config/core/v3/http_service.upbdefs.c \
    src/core/ext/upbdefs-gen/envoy/config/core/v3/http_uri.upbdefs.c \
    src/core/ext/upbdefs-gen/envoy/config/core/v3/protocol.upbdefs.c \
    src/core/ext/upbdefs-gen/envoy/config/core/v3/proxy_protocol.upbdefs.c \
    src/core/ext/upbdefs-gen/envoy/config/core/v3/resolver.upbdefs.c \
    src/core/ext/upbdefs-gen/envoy/config/core/v3/socket_option.upbdefs.c \
    src/core/ext/upbdefs-gen/envoy/config/core/v3/substitution_format_string.upbdefs.c \
    src/core/ext/upbdefs-gen/envoy/config/core/v3/udp_socket_config.upbdefs.c \
    src/core/ext/upbdefs-gen/envoy/config/endpoint/v3/endpoint.upbdefs.c \
    src/core/ext/upbdefs-gen/envoy/config/endpoint/v3/endpoint_components.upbdefs.c \
    src/core/ext/upbdefs-gen/envoy/config/endpoint/v3/load_report.upbdefs.c \
    src/core/ext/upbdefs-gen/envoy/config/listener/v3/api_listener.upbdefs.c \
    src/core/ext/upbdefs-gen/envoy/config/listener/v3/listener.upbdefs.c \
    src/core/ext/upbdefs-gen/envoy/config/listener/v3/listener_components.upbdefs.c \
    src/core/ext/upbdefs-gen/envoy/config/listener/v3/quic_config.upbdefs.c \
    src/core/ext/upbdefs-gen/envoy/config/listener/v3/udp_listener_config.upbdefs.c \
    src/core/ext/upbdefs-gen/envoy/config/metrics/v3/metrics_service.upbdefs.c \
    src/core/ext/upbdefs-gen/envoy/config/metrics/v3/stats.upbdefs.c \
    src/core/ext/upbdefs-gen/envoy/config/overload/v3/overload.upbdefs.c \
    src/core/ext/upbdefs-gen/envoy/config/rbac/v3/rbac.upbdefs.c \
    src/core/ext/upbdefs-gen/envoy/config/route/v3/route.upbdefs.c \
    src/core/ext/upbdefs-gen/envoy/config/route/v3/route_components.upbdefs.c \
    src/core/ext/upbdefs-gen/envoy/config/route/v3/scoped_route.upbdefs.c \
    src/core/ext/upbdefs-gen/envoy/config/tap/v3/common.upbdefs.c \
    src/core/ext/upbdefs-gen/envoy/config/trace/v3/datadog.upbdefs.c \
    src/core/ext/upbdefs-gen/envoy/config/trace/v3/dynamic_ot.upbdefs.c \
    src/core/ext/upbdefs-gen/envoy/config/trace/v3/http_tracer.upbdefs.c \
    src/core/ext/upbdefs-gen/envoy/config/trace/v3/lightstep.upbdefs.c \
    src/core/ext/upbdefs-gen/envoy/config/trace/v3/opencensus.upbdefs.c \
    src/core/ext/upbdefs-gen/envoy/config/trace/v3/opentelemetry.upbdefs.c \
    src/core/ext/upbdefs-gen/envoy/config/trace/v3/service.upbdefs.c \
    src/core/ext/upbdefs-gen/envoy/config/trace/v3/skywalking.upbdefs.c \
    src/core/ext/upbdefs-gen/envoy/config/trace/v3/trace.upbdefs.c \
    src/core/ext/upbdefs-gen/envoy/config/trace/v3/xray.upbdefs.c \
    src/core/ext/upbdefs-gen/envoy/config/trace/v3/zipkin.upbdefs.c \
    src/core/ext/upbdefs-gen/envoy/data/accesslog/v3/accesslog.upbdefs.c \
    src/core/ext/upbdefs-gen/envoy/extensions/clusters/aggregate/v3/cluster.upbdefs.c \
    src/core/ext/upbdefs-gen/envoy/extensions/filters/common/fault/v3/fault.upbdefs.c \
    src/core/ext/upbdefs-gen/envoy/extensions/filters/http/fault/v3/fault.upbdefs.c \
    src/core/ext/upbdefs-gen/envoy/extensions/filters/http/gcp_authn/v3/gcp_authn.upbdefs.c \
    src/core/ext/upbdefs-gen/envoy/extensions/filters/http/rbac/v3/rbac.upbdefs.c \
    src/core/ext/upbdefs-gen/envoy/extensions/filters/http/router/v3/router.upbdefs.c \
    src/core/ext/upbdefs-gen/envoy/extensions/filters/http/stateful_session/v3/stateful_session.upbdefs.c \
    src/core/ext/upbdefs-gen/envoy/extensions/filters/network/http_connection_manager/v3/http_connection_manager.upbdefs.c \
    src/core/ext/upbdefs-gen/envoy/extensions/http/stateful_session/cookie/v3/cookie.upbdefs.c \
    src/core/ext/upbdefs-gen/envoy/extensions/transport_sockets/http_11_proxy/v3/upstream_http_11_connect.upbdefs.c \
    src/core/ext/upbdefs-gen/envoy/extensions/transport_sockets/tls/v3/cert.upbdefs.c \
    src/core/ext/upbdefs-gen/envoy/extensions/transport_sockets/tls/v3/common.upbdefs.c \
    src/core/ext/upbdefs-gen/envoy/extensions/transport_sockets/tls/v3/secret.upbdefs.c \
    src/core/ext/upbdefs-gen/envoy/extensions/transport_sockets/tls/v3/tls.upbdefs.c \
    src/core/ext/upbdefs-gen/envoy/extensions/transport_sockets/tls/v3/tls_spiffe_validator_config.upbdefs.c \
    src/core/ext/upbdefs-gen/envoy/extensions/upstreams/http/v3/http_protocol_options.upbdefs.c \
    src/core/ext/upbdefs-gen/envoy/service/discovery/v3/ads.upbdefs.c \
    src/core/ext/upbdefs-gen/envoy/service/discovery/v3/discovery.upbdefs.c \
    src/core/ext/upbdefs-gen/envoy/service/load_stats/v3/lrs.upbdefs.c \
    src/core/ext/upbdefs-gen/envoy/service/status/v3/csds.upbdefs.c \
    src/core/ext/upbdefs-gen/envoy/type/http/v3/cookie.upbdefs.c \
    src/core/ext/upbdefs-gen/envoy/type/http/v3/path_transformation.upbdefs.c \
    src/core/ext/upbdefs-gen/envoy/type/matcher/v3/filter_state.upbdefs.c \
    src/core/ext/upbdefs-gen/envoy/type/matcher/v3/http_inputs.upbdefs.c \
    src/core/ext/upbdefs-gen/envoy/type/matcher/v3/metadata.upbdefs.c \
    src/core/ext/upbdefs-gen/envoy/type/matcher/v3/node.upbdefs.c \
    src/core/ext/upbdefs-gen/envoy/type/matcher/v3/number.upbdefs.c \
    src/core/ext/upbdefs-gen/envoy/type/matcher/v3/path.upbdefs.c \
    src/core/ext/upbdefs-gen/envoy/type/matcher/v3/regex.upbdefs.c \
    src/core/ext/upbdefs-gen/envoy/type/matcher/v3/status_code_input.upbdefs.c \
    src/core/ext/upbdefs-gen/envoy/type/matcher/v3/string.upbdefs.c \
    src/core/ext/upbdefs-gen/envoy/type/matcher/v3/struct.upbdefs.c \
    src/core/ext/upbdefs-gen/envoy/type/matcher/v3/value.upbdefs.c \
    src/core/ext/upbdefs-gen/envoy/type/metadata/v3/metadata.upbdefs.c \
    src/core/ext/upbdefs-gen/envoy/type/tracing/v3/custom_tag.upbdefs.c \
    src/core/ext/upbdefs-gen/envoy/type/v3/hash_policy.upbdefs.c \
    src/core/ext/upbdefs-gen/envoy/type/v3/http.upbdefs.c \
    src/core/ext/upbdefs-gen/envoy/type/v3/http_status.upbdefs.c \
    src/core/ext/upbdefs-gen/envoy/type/v3/percent.upbdefs.c \
    src/core/ext/upbdefs-gen/envoy/type/v3/range.upbdefs.c \
    src/core/ext/upbdefs-gen/envoy/type/v3/ratelimit_strategy.upbdefs.c \
    src/core/ext/upbdefs-gen/envoy/type/v3/ratelimit_unit.upbdefs.c \
    src/core/ext/upbdefs-gen/envoy/type/v3/semantic_version.upbdefs.c \
    src/core/ext/upbdefs-gen/envoy/type/v3/token_bucket.upbdefs.c \
    src/core/ext/upbdefs-gen/google/api/annotations.upbdefs.c \
    src/core/ext/upbdefs-gen/google/api/expr/v1alpha1/checked.upbdefs.c \
    src/core/ext/upbdefs-gen/google/api/expr/v1alpha1/syntax.upbdefs.c \
    src/core/ext/upbdefs-gen/google/api/http.upbdefs.c \
    src/core/ext/upbdefs-gen/google/api/httpbody.upbdefs.c \
    src/core/ext/upbdefs-gen/google/protobuf/any.upbdefs.c \
    src/core/ext/upbdefs-gen/google/protobuf/descriptor.upbdefs.c \
    src/core/ext/upbdefs-gen/google/protobuf/duration.upbdefs.c \
    src/core/ext/upbdefs-gen/google/protobuf/empty.upbdefs.c \
    src/core/ext/upbdefs-gen/google/protobuf/struct.upbdefs.c \
    src/core/ext/upbdefs-gen/google/protobuf/timestamp.upbdefs.c \
    src/core/ext/upbdefs-gen/google/protobuf/wrappers.upbdefs.c \
    src/core/ext/upbdefs-gen/google/rpc/status.upbdefs.c \
    src/core/ext/upbdefs-gen/opencensus/proto/trace/v1/trace_config.upbdefs.c \
    src/core/ext/upbdefs-gen/src/proto/grpc/lookup/v1/rls_config.upbdefs.c \
    src/core/ext/upbdefs-gen/udpa/annotations/migrate.upbdefs.c \
    src/core/ext/upbdefs-gen/udpa/annotations/security.upbdefs.c \
    src/core/ext/upbdefs-gen/udpa/annotations/sensitive.upbdefs.c \
    src/core/ext/upbdefs-gen/udpa/annotations/status.upbdefs.c \
    src/core/ext/upbdefs-gen/udpa/annotations/versioning.upbdefs.c \
    src/core/ext/upbdefs-gen/validate/validate.upbdefs.c \
    src/core/ext/upbdefs-gen/xds/annotations/v3/migrate.upbdefs.c \
    src/core/ext/upbdefs-gen/xds/annotations/v3/security.upbdefs.c \
    src/core/ext/upbdefs-gen/xds/annotations/v3/sensitive.upbdefs.c \
    src/core/ext/upbdefs-gen/xds/annotations/v3/status.upbdefs.c \
    src/core/ext/upbdefs-gen/xds/annotations/v3/versioning.upbdefs.c \
    src/core/ext/upbdefs-gen/xds/core/v3/authority.upbdefs.c \
    src/core/ext/upbdefs-gen/xds/core/v3/cidr.upbdefs.c \
    src/core/ext/upbdefs-gen/xds/core/v3/collection_entry.upbdefs.c \
    src/core/ext/upbdefs-gen/xds/core/v3/context_params.upbdefs.c \
    src/core/ext/upbdefs-gen/xds/core/v3/extension.upbdefs.c \
    src/core/ext/upbdefs-gen/xds/core/v3/resource.upbdefs.c \
    src/core/ext/upbdefs-gen/xds/core/v3/resource_locator.upbdefs.c \
    src/core/ext/upbdefs-gen/xds/core/v3/resource_name.upbdefs.c \
    src/core/ext/upbdefs-gen/xds/type/matcher/v3/cel.upbdefs.c \
    src/core/ext/upbdefs-gen/xds/type/matcher/v3/domain.upbdefs.c \
    src/core/ext/upbdefs-gen/xds/type/matcher/v3/http_inputs.upbdefs.c \
    src/core/ext/upbdefs-gen/xds/type/matcher/v3/ip.upbdefs.c \
    src/core/ext/upbdefs-gen/xds/type/matcher/v3/matcher.upbdefs.c \
    src/core/ext/upbdefs-gen/xds/type/matcher/v3/range.upbdefs.c \
    src/core/ext/upbdefs-gen/xds/type/matcher/v3/regex.upbdefs.c \
    src/core/ext/upbdefs-gen/xds/type/matcher/v3/string.upbdefs.c \
    src/core/ext/upbdefs-gen/xds/type/v3/cel.upbdefs.c \
    src/core/ext/upbdefs-gen/xds/type/v3/range.upbdefs.c \
    src/core/ext/upbdefs-gen/xds/type/v3/typed_struct.upbdefs.c \
    src/core/filter/blackboard.cc \
    src/core/handshaker/endpoint_info/endpoint_info_handshaker.cc \
    src/core/handshaker/handshaker.cc \
    src/core/handshaker/handshaker_registry.cc \
    src/core/handshaker/http_connect/http_connect_handshaker.cc \
    src/core/handshaker/http_connect/http_proxy_mapper.cc \
    src/core/handshaker/http_connect/xds_http_proxy_mapper.cc \
    src/core/handshaker/proxy_mapper_registry.cc \
    src/core/handshaker/security/secure_endpoint.cc \
    src/core/handshaker/security/security_handshaker.cc \
    src/core/handshaker/tcp_connect/tcp_connect_handshaker.cc \
    src/core/lib/address_utils/parse_address.cc \
    src/core/lib/address_utils/sockaddr_utils.cc \
    src/core/lib/channel/channel_args.cc \
    src/core/lib/channel/channel_args_preconditioning.cc \
    src/core/lib/channel/channel_stack.cc \
    src/core/lib/channel/channel_stack_builder.cc \
    src/core/lib/channel/channel_stack_builder_impl.cc \
    src/core/lib/channel/connected_channel.cc \
    src/core/lib/channel/promise_based_filter.cc \
    src/core/lib/channel/status_util.cc \
    src/core/lib/compression/compression.cc \
    src/core/lib/compression/compression_internal.cc \
    src/core/lib/compression/message_compress.cc \
    src/core/lib/config/config_vars.cc \
    src/core/lib/config/config_vars_non_generated.cc \
    src/core/lib/config/core_configuration.cc \
    src/core/lib/config/load_config.cc \
    src/core/lib/debug/trace.cc \
    src/core/lib/debug/trace_flags.cc \
    src/core/lib/event_engine/ares_resolver.cc \
    src/core/lib/event_engine/cf_engine/cf_engine.cc \
    src/core/lib/event_engine/cf_engine/cfstream_endpoint.cc \
    src/core/lib/event_engine/cf_engine/dns_service_resolver.cc \
    src/core/lib/event_engine/channel_args_endpoint_config.cc \
    src/core/lib/event_engine/default_event_engine.cc \
    src/core/lib/event_engine/default_event_engine_factory.cc \
    src/core/lib/event_engine/event_engine.cc \
    src/core/lib/event_engine/forkable.cc \
    src/core/lib/event_engine/posix_engine/ev_epoll1_linux.cc \
    src/core/lib/event_engine/posix_engine/ev_poll_posix.cc \
    src/core/lib/event_engine/posix_engine/event_poller_posix_default.cc \
    src/core/lib/event_engine/posix_engine/internal_errqueue.cc \
    src/core/lib/event_engine/posix_engine/lockfree_event.cc \
    src/core/lib/event_engine/posix_engine/native_posix_dns_resolver.cc \
    src/core/lib/event_engine/posix_engine/posix_endpoint.cc \
    src/core/lib/event_engine/posix_engine/posix_engine.cc \
    src/core/lib/event_engine/posix_engine/posix_engine_listener.cc \
    src/core/lib/event_engine/posix_engine/posix_engine_listener_utils.cc \
    src/core/lib/event_engine/posix_engine/tcp_socket_utils.cc \
    src/core/lib/event_engine/posix_engine/timer.cc \
    src/core/lib/event_engine/posix_engine/timer_heap.cc \
    src/core/lib/event_engine/posix_engine/timer_manager.cc \
    src/core/lib/event_engine/posix_engine/traced_buffer_list.cc \
    src/core/lib/event_engine/posix_engine/wakeup_fd_eventfd.cc \
    src/core/lib/event_engine/posix_engine/wakeup_fd_pipe.cc \
    src/core/lib/event_engine/posix_engine/wakeup_fd_posix_default.cc \
    src/core/lib/event_engine/resolved_address.cc \
    src/core/lib/event_engine/shim.cc \
    src/core/lib/event_engine/slice.cc \
    src/core/lib/event_engine/slice_buffer.cc \
    src/core/lib/event_engine/tcp_socket_utils.cc \
    src/core/lib/event_engine/thread_local.cc \
    src/core/lib/event_engine/thread_pool/thread_count.cc \
    src/core/lib/event_engine/thread_pool/thread_pool_factory.cc \
    src/core/lib/event_engine/thread_pool/work_stealing_thread_pool.cc \
    src/core/lib/event_engine/thready_event_engine/thready_event_engine.cc \
    src/core/lib/event_engine/time_util.cc \
    src/core/lib/event_engine/utils.cc \
    src/core/lib/event_engine/windows/grpc_polled_fd_windows.cc \
    src/core/lib/event_engine/windows/iocp.cc \
    src/core/lib/event_engine/windows/native_windows_dns_resolver.cc \
    src/core/lib/event_engine/windows/win_socket.cc \
    src/core/lib/event_engine/windows/windows_endpoint.cc \
    src/core/lib/event_engine/windows/windows_engine.cc \
    src/core/lib/event_engine/windows/windows_listener.cc \
    src/core/lib/event_engine/work_queue/basic_work_queue.cc \
    src/core/lib/experiments/config.cc \
    src/core/lib/experiments/experiments.cc \
    src/core/lib/iomgr/buffer_list.cc \
    src/core/lib/iomgr/call_combiner.cc \
    src/core/lib/iomgr/cfstream_handle.cc \
    src/core/lib/iomgr/closure.cc \
    src/core/lib/iomgr/combiner.cc \
    src/core/lib/iomgr/dualstack_socket_posix.cc \
    src/core/lib/iomgr/endpoint.cc \
    src/core/lib/iomgr/endpoint_cfstream.cc \
    src/core/lib/iomgr/endpoint_pair_posix.cc \
    src/core/lib/iomgr/endpoint_pair_windows.cc \
    src/core/lib/iomgr/error.cc \
    src/core/lib/iomgr/error_cfstream.cc \
    src/core/lib/iomgr/ev_apple.cc \
    src/core/lib/iomgr/ev_epoll1_linux.cc \
    src/core/lib/iomgr/ev_poll_posix.cc \
    src/core/lib/iomgr/ev_posix.cc \
    src/core/lib/iomgr/event_engine_shims/closure.cc \
    src/core/lib/iomgr/event_engine_shims/endpoint.cc \
    src/core/lib/iomgr/event_engine_shims/tcp_client.cc \
    src/core/lib/iomgr/exec_ctx.cc \
    src/core/lib/iomgr/executor.cc \
    src/core/lib/iomgr/fork_posix.cc \
    src/core/lib/iomgr/fork_windows.cc \
    src/core/lib/iomgr/internal_errqueue.cc \
    src/core/lib/iomgr/iocp_windows.cc \
    src/core/lib/iomgr/iomgr.cc \
    src/core/lib/iomgr/iomgr_internal.cc \
    src/core/lib/iomgr/iomgr_posix.cc \
    src/core/lib/iomgr/iomgr_posix_cfstream.cc \
    src/core/lib/iomgr/iomgr_windows.cc \
    src/core/lib/iomgr/lockfree_event.cc \
    src/core/lib/iomgr/polling_entity.cc \
    src/core/lib/iomgr/pollset.cc \
    src/core/lib/iomgr/pollset_set.cc \
    src/core/lib/iomgr/pollset_set_windows.cc \
    src/core/lib/iomgr/pollset_windows.cc \
    src/core/lib/iomgr/resolve_address.cc \
    src/core/lib/iomgr/resolve_address_posix.cc \
    src/core/lib/iomgr/resolve_address_windows.cc \
    src/core/lib/iomgr/sockaddr_utils_posix.cc \
    src/core/lib/iomgr/socket_factory_posix.cc \
    src/core/lib/iomgr/socket_mutator.cc \
    src/core/lib/iomgr/socket_utils_common_posix.cc \
    src/core/lib/iomgr/socket_utils_linux.cc \
    src/core/lib/iomgr/socket_utils_posix.cc \
    src/core/lib/iomgr/socket_utils_windows.cc \
    src/core/lib/iomgr/socket_windows.cc \
    src/core/lib/iomgr/systemd_utils.cc \
    src/core/lib/iomgr/tcp_client.cc \
    src/core/lib/iomgr/tcp_client_cfstream.cc \
    src/core/lib/iomgr/tcp_client_posix.cc \
    src/core/lib/iomgr/tcp_client_windows.cc \
    src/core/lib/iomgr/tcp_posix.cc \
    src/core/lib/iomgr/tcp_server.cc \
    src/core/lib/iomgr/tcp_server_posix.cc \
    src/core/lib/iomgr/tcp_server_utils_posix_common.cc \
    src/core/lib/iomgr/tcp_server_utils_posix_ifaddrs.cc \
    src/core/lib/iomgr/tcp_server_utils_posix_noifaddrs.cc \
    src/core/lib/iomgr/tcp_server_windows.cc \
    src/core/lib/iomgr/tcp_windows.cc \
    src/core/lib/iomgr/timer.cc \
    src/core/lib/iomgr/timer_generic.cc \
    src/core/lib/iomgr/timer_heap.cc \
    src/core/lib/iomgr/timer_manager.cc \
    src/core/lib/iomgr/unix_sockets_posix.cc \
    src/core/lib/iomgr/unix_sockets_posix_noop.cc \
    src/core/lib/iomgr/vsock.cc \
    src/core/lib/iomgr/wakeup_fd_eventfd.cc \
    src/core/lib/iomgr/wakeup_fd_nospecial.cc \
    src/core/lib/iomgr/wakeup_fd_pipe.cc \
    src/core/lib/iomgr/wakeup_fd_posix.cc \
    src/core/lib/promise/activity.cc \
    src/core/lib/promise/party.cc \
    src/core/lib/promise/sleep.cc \
    src/core/lib/resource_quota/api.cc \
    src/core/lib/resource_quota/arena.cc \
    src/core/lib/resource_quota/connection_quota.cc \
    src/core/lib/resource_quota/memory_quota.cc \
    src/core/lib/resource_quota/periodic_update.cc \
    src/core/lib/resource_quota/resource_quota.cc \
    src/core/lib/resource_quota/thread_quota.cc \
    src/core/lib/security/authorization/audit_logging.cc \
    src/core/lib/security/authorization/authorization_policy_provider_vtable.cc \
    src/core/lib/security/authorization/evaluate_args.cc \
    src/core/lib/security/authorization/grpc_authorization_engine.cc \
    src/core/lib/security/authorization/grpc_server_authz_filter.cc \
    src/core/lib/security/authorization/matchers.cc \
    src/core/lib/security/authorization/rbac_policy.cc \
    src/core/lib/security/authorization/stdout_logger.cc \
    src/core/lib/security/certificate_provider/certificate_provider_registry.cc \
    src/core/lib/security/context/security_context.cc \
    src/core/lib/security/credentials/alts/alts_credentials.cc \
    src/core/lib/security/credentials/alts/check_gcp_environment.cc \
    src/core/lib/security/credentials/alts/check_gcp_environment_linux.cc \
    src/core/lib/security/credentials/alts/check_gcp_environment_no_op.cc \
    src/core/lib/security/credentials/alts/check_gcp_environment_windows.cc \
    src/core/lib/security/credentials/alts/grpc_alts_credentials_client_options.cc \
    src/core/lib/security/credentials/alts/grpc_alts_credentials_options.cc \
    src/core/lib/security/credentials/alts/grpc_alts_credentials_server_options.cc \
    src/core/lib/security/credentials/call_creds_util.cc \
    src/core/lib/security/credentials/channel_creds_registry_init.cc \
    src/core/lib/security/credentials/composite/composite_credentials.cc \
    src/core/lib/security/credentials/credentials.cc \
    src/core/lib/security/credentials/external/aws_external_account_credentials.cc \
    src/core/lib/security/credentials/external/aws_request_signer.cc \
    src/core/lib/security/credentials/external/external_account_credentials.cc \
    src/core/lib/security/credentials/external/file_external_account_credentials.cc \
    src/core/lib/security/credentials/external/url_external_account_credentials.cc \
    src/core/lib/security/credentials/fake/fake_credentials.cc \
    src/core/lib/security/credentials/gcp_service_account_identity/gcp_service_account_identity_credentials.cc \
    src/core/lib/security/credentials/google_default/credentials_generic.cc \
    src/core/lib/security/credentials/google_default/google_default_credentials.cc \
    src/core/lib/security/credentials/iam/iam_credentials.cc \
    src/core/lib/security/credentials/insecure/insecure_credentials.cc \
    src/core/lib/security/credentials/jwt/json_token.cc \
    src/core/lib/security/credentials/jwt/jwt_credentials.cc \
    src/core/lib/security/credentials/jwt/jwt_verifier.cc \
    src/core/lib/security/credentials/local/local_credentials.cc \
    src/core/lib/security/credentials/oauth2/oauth2_credentials.cc \
    src/core/lib/security/credentials/plugin/plugin_credentials.cc \
    src/core/lib/security/credentials/ssl/ssl_credentials.cc \
    src/core/lib/security/credentials/tls/grpc_tls_certificate_distributor.cc \
    src/core/lib/security/credentials/tls/grpc_tls_certificate_match.cc \
    src/core/lib/security/credentials/tls/grpc_tls_certificate_provider.cc \
    src/core/lib/security/credentials/tls/grpc_tls_certificate_verifier.cc \
    src/core/lib/security/credentials/tls/grpc_tls_credentials_options.cc \
    src/core/lib/security/credentials/tls/grpc_tls_crl_provider.cc \
    src/core/lib/security/credentials/tls/tls_credentials.cc \
    src/core/lib/security/credentials/tls/tls_utils.cc \
    src/core/lib/security/credentials/token_fetcher/token_fetcher_credentials.cc \
    src/core/lib/security/credentials/xds/xds_credentials.cc \
    src/core/lib/security/security_connector/alts/alts_security_connector.cc \
    src/core/lib/security/security_connector/fake/fake_security_connector.cc \
    src/core/lib/security/security_connector/insecure/insecure_security_connector.cc \
    src/core/lib/security/security_connector/load_system_roots_fallback.cc \
    src/core/lib/security/security_connector/load_system_roots_supported.cc \
    src/core/lib/security/security_connector/load_system_roots_windows.cc \
    src/core/lib/security/security_connector/local/local_security_connector.cc \
    src/core/lib/security/security_connector/security_connector.cc \
    src/core/lib/security/security_connector/ssl/ssl_security_connector.cc \
    src/core/lib/security/security_connector/ssl_utils.cc \
    src/core/lib/security/security_connector/tls/tls_security_connector.cc \
    src/core/lib/security/transport/client_auth_filter.cc \
    src/core/lib/security/transport/server_auth_filter.cc \
    src/core/lib/security/util/json_util.cc \
    src/core/lib/slice/percent_encoding.cc \
    src/core/lib/slice/slice.cc \
    src/core/lib/slice/slice_buffer.cc \
    src/core/lib/slice/slice_string_helpers.cc \
    src/core/lib/surface/byte_buffer.cc \
    src/core/lib/surface/byte_buffer_reader.cc \
    src/core/lib/surface/call.cc \
    src/core/lib/surface/call_details.cc \
    src/core/lib/surface/call_log_batch.cc \
    src/core/lib/surface/call_utils.cc \
    src/core/lib/surface/channel.cc \
    src/core/lib/surface/channel_create.cc \
    src/core/lib/surface/channel_init.cc \
    src/core/lib/surface/channel_stack_type.cc \
    src/core/lib/surface/client_call.cc \
    src/core/lib/surface/completion_queue.cc \
    src/core/lib/surface/completion_queue_factory.cc \
    src/core/lib/surface/event_string.cc \
    src/core/lib/surface/filter_stack_call.cc \
    src/core/lib/surface/init.cc \
    src/core/lib/surface/init_internally.cc \
    src/core/lib/surface/lame_client.cc \
    src/core/lib/surface/legacy_channel.cc \
    src/core/lib/surface/metadata_array.cc \
    src/core/lib/surface/server_call.cc \
    src/core/lib/surface/validate_metadata.cc \
    src/core/lib/surface/version.cc \
    src/core/lib/transport/bdp_estimator.cc \
    src/core/lib/transport/call_arena_allocator.cc \
    src/core/lib/transport/call_filters.cc \
    src/core/lib/transport/call_final_info.cc \
    src/core/lib/transport/call_spine.cc \
    src/core/lib/transport/call_state.cc \
    src/core/lib/transport/connectivity_state.cc \
    src/core/lib/transport/error_utils.cc \
    src/core/lib/transport/interception_chain.cc \
    src/core/lib/transport/message.cc \
    src/core/lib/transport/metadata.cc \
    src/core/lib/transport/metadata_batch.cc \
    src/core/lib/transport/metadata_info.cc \
    src/core/lib/transport/parsed_metadata.cc \
    src/core/lib/transport/status_conversion.cc \
    src/core/lib/transport/timeout_encoding.cc \
    src/core/lib/transport/transport.cc \
    src/core/lib/transport/transport_op_string.cc \
    src/core/load_balancing/address_filtering.cc \
    src/core/load_balancing/backend_metric_parser.cc \
    src/core/load_balancing/child_policy_handler.cc \
    src/core/load_balancing/endpoint_list.cc \
    src/core/load_balancing/grpclb/client_load_reporting_filter.cc \
    src/core/load_balancing/grpclb/grpclb.cc \
    src/core/load_balancing/grpclb/grpclb_balancer_addresses.cc \
    src/core/load_balancing/grpclb/grpclb_client_stats.cc \
    src/core/load_balancing/grpclb/load_balancer_api.cc \
    src/core/load_balancing/health_check_client.cc \
    src/core/load_balancing/lb_policy.cc \
    src/core/load_balancing/lb_policy_registry.cc \
    src/core/load_balancing/oob_backend_metric.cc \
    src/core/load_balancing/outlier_detection/outlier_detection.cc \
    src/core/load_balancing/pick_first/pick_first.cc \
    src/core/load_balancing/priority/priority.cc \
    src/core/load_balancing/ring_hash/ring_hash.cc \
    src/core/load_balancing/rls/rls.cc \
    src/core/load_balancing/round_robin/round_robin.cc \
    src/core/load_balancing/weighted_round_robin/static_stride_scheduler.cc \
    src/core/load_balancing/weighted_round_robin/weighted_round_robin.cc \
    src/core/load_balancing/weighted_target/weighted_target.cc \
    src/core/load_balancing/xds/cds.cc \
    src/core/load_balancing/xds/xds_cluster_impl.cc \
    src/core/load_balancing/xds/xds_cluster_manager.cc \
    src/core/load_balancing/xds/xds_override_host.cc \
    src/core/load_balancing/xds/xds_wrr_locality.cc \
    src/core/plugin_registry/grpc_plugin_registry.cc \
    src/core/plugin_registry/grpc_plugin_registry_extra.cc \
    src/core/resolver/dns/c_ares/dns_resolver_ares.cc \
    src/core/resolver/dns/c_ares/grpc_ares_ev_driver_posix.cc \
    src/core/resolver/dns/c_ares/grpc_ares_ev_driver_windows.cc \
    src/core/resolver/dns/c_ares/grpc_ares_wrapper.cc \
    src/core/resolver/dns/c_ares/grpc_ares_wrapper_posix.cc \
    src/core/resolver/dns/c_ares/grpc_ares_wrapper_windows.cc \
    src/core/resolver/dns/dns_resolver_plugin.cc \
    src/core/resolver/dns/event_engine/event_engine_client_channel_resolver.cc \
    src/core/resolver/dns/event_engine/service_config_helper.cc \
    src/core/resolver/dns/native/dns_resolver.cc \
    src/core/resolver/endpoint_addresses.cc \
    src/core/resolver/fake/fake_resolver.cc \
    src/core/resolver/google_c2p/google_c2p_resolver.cc \
    src/core/resolver/polling_resolver.cc \
    src/core/resolver/resolver.cc \
    src/core/resolver/resolver_registry.cc \
    src/core/resolver/sockaddr/sockaddr_resolver.cc \
    src/core/resolver/xds/xds_config.cc \
    src/core/resolver/xds/xds_dependency_manager.cc \
    src/core/resolver/xds/xds_resolver.cc \
    src/core/server/server.cc \
    src/core/server/server_call_tracer_filter.cc \
    src/core/server/server_config_selector_filter.cc \
    src/core/server/xds_channel_stack_modifier.cc \
    src/core/server/xds_server_config_fetcher.cc \
    src/core/service_config/service_config_channel_arg_filter.cc \
    src/core/service_config/service_config_impl.cc \
    src/core/service_config/service_config_parser.cc \
    src/core/telemetry/call_tracer.cc \
    src/core/telemetry/histogram_view.cc \
    src/core/telemetry/metrics.cc \
    src/core/telemetry/stats.cc \
    src/core/telemetry/stats_data.cc \
    src/core/tsi/alts/crypt/aes_gcm.cc \
    src/core/tsi/alts/crypt/gsec.cc \
    src/core/tsi/alts/frame_protector/alts_counter.cc \
    src/core/tsi/alts/frame_protector/alts_crypter.cc \
    src/core/tsi/alts/frame_protector/alts_frame_protector.cc \
    src/core/tsi/alts/frame_protector/alts_record_protocol_crypter_common.cc \
    src/core/tsi/alts/frame_protector/alts_seal_privacy_integrity_crypter.cc \
    src/core/tsi/alts/frame_protector/alts_unseal_privacy_integrity_crypter.cc \
    src/core/tsi/alts/frame_protector/frame_handler.cc \
    src/core/tsi/alts/handshaker/alts_handshaker_client.cc \
    src/core/tsi/alts/handshaker/alts_shared_resource.cc \
    src/core/tsi/alts/handshaker/alts_tsi_handshaker.cc \
    src/core/tsi/alts/handshaker/alts_tsi_utils.cc \
    src/core/tsi/alts/handshaker/transport_security_common_api.cc \
    src/core/tsi/alts/zero_copy_frame_protector/alts_grpc_integrity_only_record_protocol.cc \
    src/core/tsi/alts/zero_copy_frame_protector/alts_grpc_privacy_integrity_record_protocol.cc \
    src/core/tsi/alts/zero_copy_frame_protector/alts_grpc_record_protocol_common.cc \
    src/core/tsi/alts/zero_copy_frame_protector/alts_iovec_record_protocol.cc \
    src/core/tsi/alts/zero_copy_frame_protector/alts_zero_copy_grpc_protector.cc \
    src/core/tsi/fake_transport_security.cc \
    src/core/tsi/local_transport_security.cc \
    src/core/tsi/ssl/key_logging/ssl_key_logging.cc \
    src/core/tsi/ssl/session_cache/ssl_session_boringssl.cc \
    src/core/tsi/ssl/session_cache/ssl_session_cache.cc \
    src/core/tsi/ssl/session_cache/ssl_session_openssl.cc \
    src/core/tsi/ssl_transport_security.cc \
    src/core/tsi/ssl_transport_security_utils.cc \
    src/core/tsi/transport_security.cc \
    src/core/tsi/transport_security_grpc.cc \
    src/core/util/alloc.cc \
    src/core/util/atm.cc \
    src/core/util/backoff.cc \
    src/core/util/crash.cc \
    src/core/util/dump_args.cc \
    src/core/util/event_log.cc \
    src/core/util/examine_stack.cc \
    src/core/util/fork.cc \
    src/core/util/gcp_metadata_query.cc \
    src/core/util/gethostname_fallback.cc \
    src/core/util/gethostname_host_name_max.cc \
    src/core/util/gethostname_sysconf.cc \
    src/core/util/glob.cc \
    src/core/util/gpr_time.cc \
    src/core/util/grpc_if_nametoindex_posix.cc \
    src/core/util/grpc_if_nametoindex_unsupported.cc \
    src/core/util/host_port.cc \
    src/core/util/http_client/format_request.cc \
    src/core/util/http_client/httpcli.cc \
    src/core/util/http_client/httpcli_security_connector.cc \
    src/core/util/http_client/parser.cc \
    src/core/util/iphone/cpu.cc \
    src/core/util/json/json_object_loader.cc \
    src/core/util/json/json_reader.cc \
    src/core/util/json/json_util.cc \
    src/core/util/json/json_writer.cc \
    src/core/util/latent_see.cc \
    src/core/util/linux/cpu.cc \
    src/core/util/linux/env.cc \
    src/core/util/load_file.cc \
    src/core/util/log.cc \
    src/core/util/matchers.cc \
    src/core/util/mpscq.cc \
    src/core/util/msys/tmpfile.cc \
    src/core/util/per_cpu.cc \
    src/core/util/posix/cpu.cc \
    src/core/util/posix/directory_reader.cc \
    src/core/util/posix/env.cc \
    src/core/util/posix/stat.cc \
    src/core/util/posix/string.cc \
    src/core/util/posix/sync.cc \
    src/core/util/posix/thd.cc \
    src/core/util/posix/time.cc \
    src/core/util/posix/tmpfile.cc \
    src/core/util/random_early_detection.cc \
    src/core/util/ref_counted_string.cc \
    src/core/util/status_helper.cc \
    src/core/util/strerror.cc \
    src/core/util/string.cc \
    src/core/util/sync.cc \
    src/core/util/sync_abseil.cc \
    src/core/util/tchar.cc \
    src/core/util/time.cc \
    src/core/util/time_averaged_stats.cc \
    src/core/util/time_precise.cc \
    src/core/util/time_util.cc \
    src/core/util/uri.cc \
    src/core/util/uuid_v4.cc \
    src/core/util/validation_errors.cc \
    src/core/util/windows/cpu.cc \
    src/core/util/windows/directory_reader.cc \
    src/core/util/windows/env.cc \
    src/core/util/windows/stat.cc \
    src/core/util/windows/string.cc \
    src/core/util/windows/string_util.cc \
    src/core/util/windows/sync.cc \
    src/core/util/windows/thd.cc \
    src/core/util/windows/time.cc \
    src/core/util/windows/tmpfile.cc \
    src/core/util/work_serializer.cc \
    src/core/xds/grpc/certificate_provider_store.cc \
    src/core/xds/grpc/file_watcher_certificate_provider_factory.cc \
    src/core/xds/grpc/xds_audit_logger_registry.cc \
    src/core/xds/grpc/xds_bootstrap_grpc.cc \
    src/core/xds/grpc/xds_certificate_provider.cc \
    src/core/xds/grpc/xds_client_grpc.cc \
    src/core/xds/grpc/xds_cluster.cc \
    src/core/xds/grpc/xds_cluster_parser.cc \
    src/core/xds/grpc/xds_cluster_specifier_plugin.cc \
    src/core/xds/grpc/xds_common_types.cc \
    src/core/xds/grpc/xds_common_types_parser.cc \
    src/core/xds/grpc/xds_endpoint.cc \
    src/core/xds/grpc/xds_endpoint_parser.cc \
    src/core/xds/grpc/xds_health_status.cc \
    src/core/xds/grpc/xds_http_fault_filter.cc \
    src/core/xds/grpc/xds_http_filter_registry.cc \
    src/core/xds/grpc/xds_http_gcp_authn_filter.cc \
    src/core/xds/grpc/xds_http_rbac_filter.cc \
    src/core/xds/grpc/xds_http_stateful_session_filter.cc \
    src/core/xds/grpc/xds_lb_policy_registry.cc \
    src/core/xds/grpc/xds_listener.cc \
    src/core/xds/grpc/xds_listener_parser.cc \
    src/core/xds/grpc/xds_metadata.cc \
    src/core/xds/grpc/xds_metadata_parser.cc \
    src/core/xds/grpc/xds_route_config.cc \
    src/core/xds/grpc/xds_route_config_parser.cc \
    src/core/xds/grpc/xds_routing.cc \
    src/core/xds/grpc/xds_server_grpc.cc \
    src/core/xds/grpc/xds_transport_grpc.cc \
    src/core/xds/xds_client/lrs_client.cc \
    src/core/xds/xds_client/xds_api.cc \
    src/core/xds/xds_client/xds_backend_metric_propagation.cc \
    src/core/xds/xds_client/xds_bootstrap.cc \
    src/core/xds/xds_client/xds_client.cc \
    third_party/abseil-cpp/absl/base/internal/cycleclock.cc \
    third_party/abseil-cpp/absl/base/internal/low_level_alloc.cc \
    third_party/abseil-cpp/absl/base/internal/raw_logging.cc \
    third_party/abseil-cpp/absl/base/internal/spinlock.cc \
    third_party/abseil-cpp/absl/base/internal/spinlock_wait.cc \
    third_party/abseil-cpp/absl/base/internal/strerror.cc \
    third_party/abseil-cpp/absl/base/internal/sysinfo.cc \
    third_party/abseil-cpp/absl/base/internal/thread_identity.cc \
    third_party/abseil-cpp/absl/base/internal/throw_delegate.cc \
    third_party/abseil-cpp/absl/base/internal/unscaledcycleclock.cc \
    third_party/abseil-cpp/absl/base/log_severity.cc \
    third_party/abseil-cpp/absl/container/internal/hashtablez_sampler.cc \
    third_party/abseil-cpp/absl/container/internal/hashtablez_sampler_force_weak_definition.cc \
    third_party/abseil-cpp/absl/container/internal/raw_hash_set.cc \
    third_party/abseil-cpp/absl/crc/crc32c.cc \
    third_party/abseil-cpp/absl/crc/internal/cpu_detect.cc \
    third_party/abseil-cpp/absl/crc/internal/crc.cc \
    third_party/abseil-cpp/absl/crc/internal/crc_cord_state.cc \
    third_party/abseil-cpp/absl/crc/internal/crc_memcpy_fallback.cc \
    third_party/abseil-cpp/absl/crc/internal/crc_memcpy_x86_arm_combined.cc \
    third_party/abseil-cpp/absl/crc/internal/crc_non_temporal_memcpy.cc \
    third_party/abseil-cpp/absl/crc/internal/crc_x86_arm_combined.cc \
    third_party/abseil-cpp/absl/debugging/internal/address_is_readable.cc \
    third_party/abseil-cpp/absl/debugging/internal/decode_rust_punycode.cc \
    third_party/abseil-cpp/absl/debugging/internal/demangle.cc \
    third_party/abseil-cpp/absl/debugging/internal/demangle_rust.cc \
    third_party/abseil-cpp/absl/debugging/internal/elf_mem_image.cc \
    third_party/abseil-cpp/absl/debugging/internal/examine_stack.cc \
    third_party/abseil-cpp/absl/debugging/internal/utf8_for_code_point.cc \
    third_party/abseil-cpp/absl/debugging/internal/vdso_support.cc \
    third_party/abseil-cpp/absl/debugging/stacktrace.cc \
    third_party/abseil-cpp/absl/debugging/symbolize.cc \
    third_party/abseil-cpp/absl/flags/commandlineflag.cc \
    third_party/abseil-cpp/absl/flags/internal/commandlineflag.cc \
    third_party/abseil-cpp/absl/flags/internal/flag.cc \
    third_party/abseil-cpp/absl/flags/internal/private_handle_accessor.cc \
    third_party/abseil-cpp/absl/flags/internal/program_name.cc \
    third_party/abseil-cpp/absl/flags/marshalling.cc \
    third_party/abseil-cpp/absl/flags/reflection.cc \
    third_party/abseil-cpp/absl/flags/usage_config.cc \
    third_party/abseil-cpp/absl/hash/internal/city.cc \
    third_party/abseil-cpp/absl/hash/internal/hash.cc \
    third_party/abseil-cpp/absl/hash/internal/low_level_hash.cc \
    third_party/abseil-cpp/absl/log/globals.cc \
    third_party/abseil-cpp/absl/log/internal/check_op.cc \
    third_party/abseil-cpp/absl/log/internal/conditions.cc \
    third_party/abseil-cpp/absl/log/internal/fnmatch.cc \
    third_party/abseil-cpp/absl/log/internal/globals.cc \
    third_party/abseil-cpp/absl/log/internal/log_format.cc \
    third_party/abseil-cpp/absl/log/internal/log_message.cc \
    third_party/abseil-cpp/absl/log/internal/log_sink_set.cc \
    third_party/abseil-cpp/absl/log/internal/nullguard.cc \
    third_party/abseil-cpp/absl/log/internal/proto.cc \
    third_party/abseil-cpp/absl/log/internal/vlog_config.cc \
    third_party/abseil-cpp/absl/log/log_entry.cc \
    third_party/abseil-cpp/absl/log/log_sink.cc \
    third_party/abseil-cpp/absl/numeric/int128.cc \
    third_party/abseil-cpp/absl/profiling/internal/exponential_biased.cc \
    third_party/abseil-cpp/absl/random/discrete_distribution.cc \
    third_party/abseil-cpp/absl/random/gaussian_distribution.cc \
    third_party/abseil-cpp/absl/random/internal/pool_urbg.cc \
    third_party/abseil-cpp/absl/random/internal/randen.cc \
    third_party/abseil-cpp/absl/random/internal/randen_detect.cc \
    third_party/abseil-cpp/absl/random/internal/randen_hwaes.cc \
    third_party/abseil-cpp/absl/random/internal/randen_round_keys.cc \
    third_party/abseil-cpp/absl/random/internal/randen_slow.cc \
    third_party/abseil-cpp/absl/random/internal/seed_material.cc \
    third_party/abseil-cpp/absl/random/seed_gen_exception.cc \
    third_party/abseil-cpp/absl/random/seed_sequences.cc \
    third_party/abseil-cpp/absl/status/internal/status_internal.cc \
    third_party/abseil-cpp/absl/status/status.cc \
    third_party/abseil-cpp/absl/status/status_payload_printer.cc \
    third_party/abseil-cpp/absl/status/statusor.cc \
    third_party/abseil-cpp/absl/strings/ascii.cc \
    third_party/abseil-cpp/absl/strings/charconv.cc \
    third_party/abseil-cpp/absl/strings/cord.cc \
    third_party/abseil-cpp/absl/strings/cord_analysis.cc \
    third_party/abseil-cpp/absl/strings/cord_buffer.cc \
    third_party/abseil-cpp/absl/strings/escaping.cc \
    third_party/abseil-cpp/absl/strings/internal/charconv_bigint.cc \
    third_party/abseil-cpp/absl/strings/internal/charconv_parse.cc \
    third_party/abseil-cpp/absl/strings/internal/cord_internal.cc \
    third_party/abseil-cpp/absl/strings/internal/cord_rep_btree.cc \
    third_party/abseil-cpp/absl/strings/internal/cord_rep_btree_navigator.cc \
    third_party/abseil-cpp/absl/strings/internal/cord_rep_btree_reader.cc \
    third_party/abseil-cpp/absl/strings/internal/cord_rep_consume.cc \
    third_party/abseil-cpp/absl/strings/internal/cord_rep_crc.cc \
    third_party/abseil-cpp/absl/strings/internal/cordz_functions.cc \
    third_party/abseil-cpp/absl/strings/internal/cordz_handle.cc \
    third_party/abseil-cpp/absl/strings/internal/cordz_info.cc \
    third_party/abseil-cpp/absl/strings/internal/damerau_levenshtein_distance.cc \
    third_party/abseil-cpp/absl/strings/internal/escaping.cc \
    third_party/abseil-cpp/absl/strings/internal/memutil.cc \
    third_party/abseil-cpp/absl/strings/internal/ostringstream.cc \
    third_party/abseil-cpp/absl/strings/internal/str_format/arg.cc \
    third_party/abseil-cpp/absl/strings/internal/str_format/bind.cc \
    third_party/abseil-cpp/absl/strings/internal/str_format/extension.cc \
    third_party/abseil-cpp/absl/strings/internal/str_format/float_conversion.cc \
    third_party/abseil-cpp/absl/strings/internal/str_format/output.cc \
    third_party/abseil-cpp/absl/strings/internal/str_format/parser.cc \
    third_party/abseil-cpp/absl/strings/internal/stringify_sink.cc \
    third_party/abseil-cpp/absl/strings/internal/utf8.cc \
    third_party/abseil-cpp/absl/strings/match.cc \
    third_party/abseil-cpp/absl/strings/numbers.cc \
    third_party/abseil-cpp/absl/strings/str_cat.cc \
    third_party/abseil-cpp/absl/strings/str_replace.cc \
    third_party/abseil-cpp/absl/strings/str_split.cc \
    third_party/abseil-cpp/absl/strings/string_view.cc \
    third_party/abseil-cpp/absl/strings/substitute.cc \
    third_party/abseil-cpp/absl/synchronization/barrier.cc \
    third_party/abseil-cpp/absl/synchronization/blocking_counter.cc \
    third_party/abseil-cpp/absl/synchronization/internal/create_thread_identity.cc \
    third_party/abseil-cpp/absl/synchronization/internal/futex_waiter.cc \
    third_party/abseil-cpp/absl/synchronization/internal/graphcycles.cc \
    third_party/abseil-cpp/absl/synchronization/internal/kernel_timeout.cc \
    third_party/abseil-cpp/absl/synchronization/internal/per_thread_sem.cc \
    third_party/abseil-cpp/absl/synchronization/internal/pthread_waiter.cc \
    third_party/abseil-cpp/absl/synchronization/internal/sem_waiter.cc \
    third_party/abseil-cpp/absl/synchronization/internal/stdcpp_waiter.cc \
    third_party/abseil-cpp/absl/synchronization/internal/waiter_base.cc \
    third_party/abseil-cpp/absl/synchronization/internal/win32_waiter.cc \
    third_party/abseil-cpp/absl/synchronization/mutex.cc \
    third_party/abseil-cpp/absl/synchronization/notification.cc \
    third_party/abseil-cpp/absl/time/civil_time.cc \
    third_party/abseil-cpp/absl/time/clock.cc \
    third_party/abseil-cpp/absl/time/duration.cc \
    third_party/abseil-cpp/absl/time/format.cc \
    third_party/abseil-cpp/absl/time/internal/cctz/src/civil_time_detail.cc \
    third_party/abseil-cpp/absl/time/internal/cctz/src/time_zone_fixed.cc \
    third_party/abseil-cpp/absl/time/internal/cctz/src/time_zone_format.cc \
    third_party/abseil-cpp/absl/time/internal/cctz/src/time_zone_if.cc \
    third_party/abseil-cpp/absl/time/internal/cctz/src/time_zone_impl.cc \
    third_party/abseil-cpp/absl/time/internal/cctz/src/time_zone_info.cc \
    third_party/abseil-cpp/absl/time/internal/cctz/src/time_zone_libc.cc \
    third_party/abseil-cpp/absl/time/internal/cctz/src/time_zone_lookup.cc \
    third_party/abseil-cpp/absl/time/internal/cctz/src/time_zone_posix.cc \
    third_party/abseil-cpp/absl/time/internal/cctz/src/zone_info_source.cc \
    third_party/abseil-cpp/absl/time/time.cc \
    third_party/abseil-cpp/absl/types/bad_optional_access.cc \
    third_party/abseil-cpp/absl/types/bad_variant_access.cc \
    third_party/address_sorting/address_sorting.c \
    third_party/address_sorting/address_sorting_posix.c \
    third_party/address_sorting/address_sorting_windows.c \
    third_party/re2/re2/bitstate.cc \
    third_party/re2/re2/compile.cc \
    third_party/re2/re2/dfa.cc \
    third_party/re2/re2/filtered_re2.cc \
    third_party/re2/re2/mimics_pcre.cc \
    third_party/re2/re2/nfa.cc \
    third_party/re2/re2/onepass.cc \
    third_party/re2/re2/parse.cc \
    third_party/re2/re2/perl_groups.cc \
    third_party/re2/re2/prefilter.cc \
    third_party/re2/re2/prefilter_tree.cc \
    third_party/re2/re2/prog.cc \
    third_party/re2/re2/re2.cc \
    third_party/re2/re2/regexp.cc \
    third_party/re2/re2/set.cc \
    third_party/re2/re2/simplify.cc \
    third_party/re2/re2/stringpiece.cc \
    third_party/re2/re2/tostring.cc \
    third_party/re2/re2/unicode_casefold.cc \
    third_party/re2/re2/unicode_groups.cc \
    third_party/re2/util/rune.cc \
    third_party/re2/util/strutil.cc \
    third_party/upb/upb/base/status.c \
    third_party/upb/upb/hash/common.c \
    third_party/upb/upb/json/decode.c \
    third_party/upb/upb/json/encode.c \
    third_party/upb/upb/lex/atoi.c \
    third_party/upb/upb/lex/round_trip.c \
    third_party/upb/upb/lex/strtod.c \
    third_party/upb/upb/lex/unicode.c \
    third_party/upb/upb/mem/alloc.c \
    third_party/upb/upb/mem/arena.c \
    third_party/upb/upb/message/accessors.c \
    third_party/upb/upb/message/array.c \
    third_party/upb/upb/message/compat.c \
    third_party/upb/upb/message/copy.c \
    third_party/upb/upb/message/internal/compare_unknown.c \
    third_party/upb/upb/message/internal/extension.c \
    third_party/upb/upb/message/internal/message.c \
    third_party/upb/upb/message/map.c \
    third_party/upb/upb/message/map_sorter.c \
    third_party/upb/upb/message/merge.c \
    third_party/upb/upb/message/message.c \
    third_party/upb/upb/mini_descriptor/build_enum.c \
    third_party/upb/upb/mini_descriptor/decode.c \
    third_party/upb/upb/mini_descriptor/internal/base92.c \
    third_party/upb/upb/mini_descriptor/internal/encode.c \
    third_party/upb/upb/mini_descriptor/link.c \
    third_party/upb/upb/mini_table/extension_registry.c \
    third_party/upb/upb/mini_table/internal/message.c \
    third_party/upb/upb/mini_table/message.c \
    third_party/upb/upb/reflection/def_pool.c \
    third_party/upb/upb/reflection/def_type.c \
    third_party/upb/upb/reflection/desc_state.c \
    third_party/upb/upb/reflection/enum_def.c \
    third_party/upb/upb/reflection/enum_reserved_range.c \
    third_party/upb/upb/reflection/enum_value_def.c \
    third_party/upb/upb/reflection/extension_range.c \
    third_party/upb/upb/reflection/field_def.c \
    third_party/upb/upb/reflection/file_def.c \
    third_party/upb/upb/reflection/internal/def_builder.c \
    third_party/upb/upb/reflection/internal/strdup2.c \
    third_party/upb/upb/reflection/message.c \
    third_party/upb/upb/reflection/message_def.c \
    third_party/upb/upb/reflection/message_reserved_range.c \
    third_party/upb/upb/reflection/method_def.c \
    third_party/upb/upb/reflection/oneof_def.c \
    third_party/upb/upb/reflection/service_def.c \
    third_party/upb/upb/text/encode.c \
    third_party/upb/upb/text/internal/encode.c \
    third_party/upb/upb/wire/decode.c \
    third_party/upb/upb/wire/encode.c \
    third_party/upb/upb/wire/eps_copy_input_stream.c \
    third_party/upb/upb/wire/internal/decode_fast.c \
    third_party/upb/upb/wire/reader.c \
    third_party/utf8_range/utf8_range.c \

PUBLIC_HEADERS_C += \
    include/grpc/byte_buffer.h \
    include/grpc/byte_buffer_reader.h \
    include/grpc/census.h \
    include/grpc/compression.h \
    include/grpc/credentials.h \
    include/grpc/event_engine/endpoint_config.h \
    include/grpc/event_engine/event_engine.h \
    include/grpc/event_engine/extensible.h \
    include/grpc/event_engine/internal/memory_allocator_impl.h \
    include/grpc/event_engine/internal/slice_cast.h \
    include/grpc/event_engine/memory_allocator.h \
    include/grpc/event_engine/memory_request.h \
    include/grpc/event_engine/port.h \
    include/grpc/event_engine/slice.h \
    include/grpc/event_engine/slice_buffer.h \
    include/grpc/fork.h \
    include/grpc/grpc.h \
    include/grpc/grpc_audit_logging.h \
    include/grpc/grpc_crl_provider.h \
    include/grpc/grpc_posix.h \
    include/grpc/grpc_security.h \
    include/grpc/grpc_security_constants.h \
    include/grpc/impl/call.h \
    include/grpc/impl/channel_arg_names.h \
    include/grpc/impl/codegen/atm.h \
    include/grpc/impl/codegen/atm_gcc_atomic.h \
    include/grpc/impl/codegen/atm_gcc_sync.h \
    include/grpc/impl/codegen/atm_windows.h \
    include/grpc/impl/codegen/byte_buffer.h \
    include/grpc/impl/codegen/byte_buffer_reader.h \
    include/grpc/impl/codegen/compression_types.h \
    include/grpc/impl/codegen/connectivity_state.h \
    include/grpc/impl/codegen/fork.h \
    include/grpc/impl/codegen/gpr_types.h \
    include/grpc/impl/codegen/grpc_types.h \
    include/grpc/impl/codegen/log.h \
    include/grpc/impl/codegen/port_platform.h \
    include/grpc/impl/codegen/propagation_bits.h \
    include/grpc/impl/codegen/slice.h \
    include/grpc/impl/codegen/status.h \
    include/grpc/impl/codegen/sync.h \
    include/grpc/impl/codegen/sync_abseil.h \
    include/grpc/impl/codegen/sync_custom.h \
    include/grpc/impl/codegen/sync_generic.h \
    include/grpc/impl/codegen/sync_posix.h \
    include/grpc/impl/codegen/sync_windows.h \
    include/grpc/impl/compression_types.h \
    include/grpc/impl/connectivity_state.h \
    include/grpc/impl/grpc_types.h \
    include/grpc/impl/propagation_bits.h \
    include/grpc/impl/slice_type.h \
    include/grpc/load_reporting.h \
    include/grpc/passive_listener.h \
    include/grpc/slice.h \
    include/grpc/slice_buffer.h \
    include/grpc/status.h \
    include/grpc/support/alloc.h \
    include/grpc/support/atm_gcc_atomic.h \
    include/grpc/support/atm_gcc_sync.h \
    include/grpc/support/atm_windows.h \
    include/grpc/support/cpu.h \
    include/grpc/support/json.h \
    include/grpc/support/log.h \
    include/grpc/support/log_windows.h \
    include/grpc/support/metrics.h \
    include/grpc/support/port_platform.h \
    include/grpc/support/string_util.h \
    include/grpc/support/sync.h \
    include/grpc/support/sync_abseil.h \
    include/grpc/support/sync_custom.h \
    include/grpc/support/sync_generic.h \
    include/grpc/support/sync_posix.h \
    include/grpc/support/sync_windows.h \
    include/grpc/support/thd_id.h \
    include/grpc/support/time.h \
    include/grpc/support/workaround_list.h \

LIBGRPC_OBJS = $(addprefix $(OBJDIR)/$(CONFIG)/, $(addsuffix .o, $(basename $(LIBGRPC_SRC))))


ifeq ($(NO_SECURE),true)

# You can't build secure libraries if you don't have OpenSSL.

$(LIBDIR)/$(CONFIG)/libgrpc.a: openssl_dep_error

$(LIBDIR)/$(CONFIG)/$(SHARED_PREFIX)grpc$(SHARED_VERSION_CORE).$(SHARED_EXT_CORE): openssl_dep_error

else

# static library for "grpc"
$(LIBDIR)/$(CONFIG)/libgrpc.a: $(LIBDIR)/$(CONFIG)/libcares.a $(OPENSSL_DEP) $(ZLIB_DEP) $(LIBGRPC_OBJS) $(LIBCARES_OBJS) $(OPENSSL_MERGE_OBJS) $(ZLIB_MERGE_OBJS)
	$(E) "[AR]      Creating $@"
	$(Q) mkdir -p `dirname $@`
	$(Q) rm -f $(LIBDIR)/$(CONFIG)/libgrpc.a
	$(Q) $(AR) $(ARFLAGS) $(LIBDIR)/$(CONFIG)/libgrpc.a $(LIBGRPC_OBJS) $(LIBCARES_OBJS) $(OPENSSL_MERGE_OBJS) $(ZLIB_MERGE_OBJS)
ifeq ($(SYSTEM),Darwin)
	$(Q) $(RANLIB) $(RANLIBFLAGS) $(LIBDIR)/$(CONFIG)/libgrpc.a
endif

# shared library for "grpc"
ifeq ($(SYSTEM),MINGW32)
$(LIBDIR)/$(CONFIG)/grpc$(SHARED_VERSION_CORE).$(SHARED_EXT_CORE): $(LIBGRPC_OBJS) $(LIBDIR)/$(CONFIG)/libcares.a $(OPENSSL_DEP) $(ZLIB_DEP)
	$(E) "[LD]      Linking $@"
	$(Q) mkdir -p `dirname $@`
	$(Q) $(LDXX) $(LDFLAGS) -L$(LIBDIR)/$(CONFIG) -shared -Wl,--output-def=$(LIBDIR)/$(CONFIG)/grpc$(SHARED_VERSION_CORE).def -Wl,--out-implib=$(LIBDIR)/$(CONFIG)/libgrpc$(SHARED_VERSION_CORE)-dll.a -o $(LIBDIR)/$(CONFIG)/grpc$(SHARED_VERSION_CORE).$(SHARED_EXT_CORE) $(LIBGRPC_OBJS) $(LIBDIR)/$(CONFIG)/libcares.a $(OPENSSL_MERGE_LIBS) $(ZLIB_MERGE_LIBS) $(LDLIBS_SECURE) $(LDLIBS)
else
$(LIBDIR)/$(CONFIG)/libgrpc$(SHARED_VERSION_CORE).$(SHARED_EXT_CORE): $(LIBGRPC_OBJS) $(LIBDIR)/$(CONFIG)/libcares.a $(OPENSSL_DEP) $(ZLIB_DEP)
	$(E) "[LD]      Linking $@"
	$(Q) mkdir -p `dirname $@`
ifeq ($(SYSTEM),Darwin)
	$(Q) $(LDXX) $(LDFLAGS) -L$(LIBDIR)/$(CONFIG) -install_name $(SHARED_PREFIX)grpc$(SHARED_VERSION_CORE).$(SHARED_EXT_CORE) -dynamiclib -o $(LIBDIR)/$(CONFIG)/libgrpc$(SHARED_VERSION_CORE).$(SHARED_EXT_CORE) $(LIBGRPC_OBJS) $(LIBDIR)/$(CONFIG)/libcares.a $(OPENSSL_MERGE_LIBS) $(ZLIB_MERGE_LIBS) $(LDLIBS_SECURE) $(LDLIBS)
else
	$(Q) $(LDXX) $(LDFLAGS) -L$(LIBDIR)/$(CONFIG) -shared -Wl,-soname,libgrpc.so.44 -o $(LIBDIR)/$(CONFIG)/libgrpc$(SHARED_VERSION_CORE).$(SHARED_EXT_CORE) $(LIBGRPC_OBJS) $(LIBDIR)/$(CONFIG)/libcares.a $(OPENSSL_MERGE_LIBS) $(ZLIB_MERGE_LIBS) $(LDLIBS_SECURE) $(LDLIBS)
	$(Q) ln -sf $(SHARED_PREFIX)grpc$(SHARED_VERSION_CORE).$(SHARED_EXT_CORE) $(LIBDIR)/$(CONFIG)/libgrpc$(SHARED_VERSION_CORE).so.44
	$(Q) ln -sf $(SHARED_PREFIX)grpc$(SHARED_VERSION_CORE).$(SHARED_EXT_CORE) $(LIBDIR)/$(CONFIG)/libgrpc$(SHARED_VERSION_CORE).so
endif
endif

endif  # corresponds to the "ifeq ($(NO_SECURE),true)" above

ifneq ($(NO_SECURE),true)
ifneq ($(NO_DEPS),true)
-include $(LIBGRPC_OBJS:.o=.dep)
endif
endif
# end of build recipe for library "grpc"


# start of build recipe for library "boringssl" (generated by makelib(lib) template function)
# deps: []
# transitive_deps: []
LIBBORINGSSL_SRC = \
    third_party/boringssl-with-bazel/src/crypto/asn1/a_bitstr.c \
    third_party/boringssl-with-bazel/src/crypto/asn1/a_bool.c \
    third_party/boringssl-with-bazel/src/crypto/asn1/a_d2i_fp.c \
    third_party/boringssl-with-bazel/src/crypto/asn1/a_dup.c \
    third_party/boringssl-with-bazel/src/crypto/asn1/a_gentm.c \
    third_party/boringssl-with-bazel/src/crypto/asn1/a_i2d_fp.c \
    third_party/boringssl-with-bazel/src/crypto/asn1/a_int.c \
    third_party/boringssl-with-bazel/src/crypto/asn1/a_mbstr.c \
    third_party/boringssl-with-bazel/src/crypto/asn1/a_object.c \
    third_party/boringssl-with-bazel/src/crypto/asn1/a_octet.c \
    third_party/boringssl-with-bazel/src/crypto/asn1/a_strex.c \
    third_party/boringssl-with-bazel/src/crypto/asn1/a_strnid.c \
    third_party/boringssl-with-bazel/src/crypto/asn1/a_time.c \
    third_party/boringssl-with-bazel/src/crypto/asn1/a_type.c \
    third_party/boringssl-with-bazel/src/crypto/asn1/a_utctm.c \
    third_party/boringssl-with-bazel/src/crypto/asn1/asn1_lib.c \
    third_party/boringssl-with-bazel/src/crypto/asn1/asn1_par.c \
    third_party/boringssl-with-bazel/src/crypto/asn1/asn_pack.c \
    third_party/boringssl-with-bazel/src/crypto/asn1/f_int.c \
    third_party/boringssl-with-bazel/src/crypto/asn1/f_string.c \
    third_party/boringssl-with-bazel/src/crypto/asn1/posix_time.c \
    third_party/boringssl-with-bazel/src/crypto/asn1/tasn_dec.c \
    third_party/boringssl-with-bazel/src/crypto/asn1/tasn_enc.c \
    third_party/boringssl-with-bazel/src/crypto/asn1/tasn_fre.c \
    third_party/boringssl-with-bazel/src/crypto/asn1/tasn_new.c \
    third_party/boringssl-with-bazel/src/crypto/asn1/tasn_typ.c \
    third_party/boringssl-with-bazel/src/crypto/asn1/tasn_utl.c \
    third_party/boringssl-with-bazel/src/crypto/base64/base64.c \
    third_party/boringssl-with-bazel/src/crypto/bio/bio.c \
    third_party/boringssl-with-bazel/src/crypto/bio/bio_mem.c \
    third_party/boringssl-with-bazel/src/crypto/bio/connect.c \
    third_party/boringssl-with-bazel/src/crypto/bio/errno.c \
    third_party/boringssl-with-bazel/src/crypto/bio/fd.c \
    third_party/boringssl-with-bazel/src/crypto/bio/file.c \
    third_party/boringssl-with-bazel/src/crypto/bio/hexdump.c \
    third_party/boringssl-with-bazel/src/crypto/bio/pair.c \
    third_party/boringssl-with-bazel/src/crypto/bio/printf.c \
    third_party/boringssl-with-bazel/src/crypto/bio/socket.c \
    third_party/boringssl-with-bazel/src/crypto/bio/socket_helper.c \
    third_party/boringssl-with-bazel/src/crypto/blake2/blake2.c \
    third_party/boringssl-with-bazel/src/crypto/bn_extra/bn_asn1.c \
    third_party/boringssl-with-bazel/src/crypto/bn_extra/convert.c \
    third_party/boringssl-with-bazel/src/crypto/buf/buf.c \
    third_party/boringssl-with-bazel/src/crypto/bytestring/asn1_compat.c \
    third_party/boringssl-with-bazel/src/crypto/bytestring/ber.c \
    third_party/boringssl-with-bazel/src/crypto/bytestring/cbb.c \
    third_party/boringssl-with-bazel/src/crypto/bytestring/cbs.c \
    third_party/boringssl-with-bazel/src/crypto/bytestring/unicode.c \
    third_party/boringssl-with-bazel/src/crypto/chacha/chacha.c \
    third_party/boringssl-with-bazel/src/crypto/cipher_extra/cipher_extra.c \
    third_party/boringssl-with-bazel/src/crypto/cipher_extra/derive_key.c \
    third_party/boringssl-with-bazel/src/crypto/cipher_extra/e_aesctrhmac.c \
    third_party/boringssl-with-bazel/src/crypto/cipher_extra/e_aesgcmsiv.c \
    third_party/boringssl-with-bazel/src/crypto/cipher_extra/e_chacha20poly1305.c \
    third_party/boringssl-with-bazel/src/crypto/cipher_extra/e_des.c \
    third_party/boringssl-with-bazel/src/crypto/cipher_extra/e_null.c \
    third_party/boringssl-with-bazel/src/crypto/cipher_extra/e_rc2.c \
    third_party/boringssl-with-bazel/src/crypto/cipher_extra/e_rc4.c \
    third_party/boringssl-with-bazel/src/crypto/cipher_extra/e_tls.c \
    third_party/boringssl-with-bazel/src/crypto/cipher_extra/tls_cbc.c \
    third_party/boringssl-with-bazel/src/crypto/conf/conf.c \
    third_party/boringssl-with-bazel/src/crypto/cpu_aarch64_apple.c \
    third_party/boringssl-with-bazel/src/crypto/cpu_aarch64_fuchsia.c \
    third_party/boringssl-with-bazel/src/crypto/cpu_aarch64_linux.c \
    third_party/boringssl-with-bazel/src/crypto/cpu_aarch64_openbsd.c \
    third_party/boringssl-with-bazel/src/crypto/cpu_aarch64_sysreg.c \
    third_party/boringssl-with-bazel/src/crypto/cpu_aarch64_win.c \
    third_party/boringssl-with-bazel/src/crypto/cpu_arm_freebsd.c \
    third_party/boringssl-with-bazel/src/crypto/cpu_arm_linux.c \
    third_party/boringssl-with-bazel/src/crypto/cpu_intel.c \
    third_party/boringssl-with-bazel/src/crypto/crypto.c \
    third_party/boringssl-with-bazel/src/crypto/curve25519/curve25519.c \
    third_party/boringssl-with-bazel/src/crypto/curve25519/curve25519_64_adx.c \
    third_party/boringssl-with-bazel/src/crypto/curve25519/spake25519.c \
    third_party/boringssl-with-bazel/src/crypto/des/des.c \
    third_party/boringssl-with-bazel/src/crypto/dh_extra/dh_asn1.c \
    third_party/boringssl-with-bazel/src/crypto/dh_extra/params.c \
    third_party/boringssl-with-bazel/src/crypto/digest_extra/digest_extra.c \
    third_party/boringssl-with-bazel/src/crypto/dilithium/dilithium.c \
    third_party/boringssl-with-bazel/src/crypto/dsa/dsa.c \
    third_party/boringssl-with-bazel/src/crypto/dsa/dsa_asn1.c \
    third_party/boringssl-with-bazel/src/crypto/ec_extra/ec_asn1.c \
    third_party/boringssl-with-bazel/src/crypto/ec_extra/ec_derive.c \
    third_party/boringssl-with-bazel/src/crypto/ec_extra/hash_to_curve.c \
    third_party/boringssl-with-bazel/src/crypto/ecdh_extra/ecdh_extra.c \
    third_party/boringssl-with-bazel/src/crypto/ecdsa_extra/ecdsa_asn1.c \
    third_party/boringssl-with-bazel/src/crypto/engine/engine.c \
    third_party/boringssl-with-bazel/src/crypto/err/err.c \
    third_party/boringssl-with-bazel/src/crypto/evp/evp.c \
    third_party/boringssl-with-bazel/src/crypto/evp/evp_asn1.c \
    third_party/boringssl-with-bazel/src/crypto/evp/evp_ctx.c \
    third_party/boringssl-with-bazel/src/crypto/evp/p_dh.c \
    third_party/boringssl-with-bazel/src/crypto/evp/p_dh_asn1.c \
    third_party/boringssl-with-bazel/src/crypto/evp/p_dsa_asn1.c \
    third_party/boringssl-with-bazel/src/crypto/evp/p_ec.c \
    third_party/boringssl-with-bazel/src/crypto/evp/p_ec_asn1.c \
    third_party/boringssl-with-bazel/src/crypto/evp/p_ed25519.c \
    third_party/boringssl-with-bazel/src/crypto/evp/p_ed25519_asn1.c \
    third_party/boringssl-with-bazel/src/crypto/evp/p_hkdf.c \
    third_party/boringssl-with-bazel/src/crypto/evp/p_rsa.c \
    third_party/boringssl-with-bazel/src/crypto/evp/p_rsa_asn1.c \
    third_party/boringssl-with-bazel/src/crypto/evp/p_x25519.c \
    third_party/boringssl-with-bazel/src/crypto/evp/p_x25519_asn1.c \
    third_party/boringssl-with-bazel/src/crypto/evp/pbkdf.c \
    third_party/boringssl-with-bazel/src/crypto/evp/print.c \
    third_party/boringssl-with-bazel/src/crypto/evp/scrypt.c \
    third_party/boringssl-with-bazel/src/crypto/evp/sign.c \
    third_party/boringssl-with-bazel/src/crypto/ex_data.c \
    third_party/boringssl-with-bazel/src/crypto/fipsmodule/bcm.c \
    third_party/boringssl-with-bazel/src/crypto/fipsmodule/fips_shared_support.c \
    third_party/boringssl-with-bazel/src/crypto/hpke/hpke.c \
    third_party/boringssl-with-bazel/src/crypto/hrss/hrss.c \
    third_party/boringssl-with-bazel/src/crypto/keccak/keccak.c \
    third_party/boringssl-with-bazel/src/crypto/kyber/kyber.c \
    third_party/boringssl-with-bazel/src/crypto/lhash/lhash.c \
    third_party/boringssl-with-bazel/src/crypto/mem.c \
    third_party/boringssl-with-bazel/src/crypto/mldsa/mldsa.c \
    third_party/boringssl-with-bazel/src/crypto/mlkem/mlkem.cc \
    third_party/boringssl-with-bazel/src/crypto/obj/obj.c \
    third_party/boringssl-with-bazel/src/crypto/obj/obj_xref.c \
    third_party/boringssl-with-bazel/src/crypto/pem/pem_all.c \
    third_party/boringssl-with-bazel/src/crypto/pem/pem_info.c \
    third_party/boringssl-with-bazel/src/crypto/pem/pem_lib.c \
    third_party/boringssl-with-bazel/src/crypto/pem/pem_oth.c \
    third_party/boringssl-with-bazel/src/crypto/pem/pem_pk8.c \
    third_party/boringssl-with-bazel/src/crypto/pem/pem_pkey.c \
    third_party/boringssl-with-bazel/src/crypto/pem/pem_x509.c \
    third_party/boringssl-with-bazel/src/crypto/pem/pem_xaux.c \
    third_party/boringssl-with-bazel/src/crypto/pkcs7/pkcs7.c \
    third_party/boringssl-with-bazel/src/crypto/pkcs7/pkcs7_x509.c \
    third_party/boringssl-with-bazel/src/crypto/pkcs8/p5_pbev2.c \
    third_party/boringssl-with-bazel/src/crypto/pkcs8/pkcs8.c \
    third_party/boringssl-with-bazel/src/crypto/pkcs8/pkcs8_x509.c \
    third_party/boringssl-with-bazel/src/crypto/poly1305/poly1305.c \
    third_party/boringssl-with-bazel/src/crypto/poly1305/poly1305_arm.c \
    third_party/boringssl-with-bazel/src/crypto/poly1305/poly1305_vec.c \
    third_party/boringssl-with-bazel/src/crypto/pool/pool.c \
    third_party/boringssl-with-bazel/src/crypto/rand_extra/deterministic.c \
    third_party/boringssl-with-bazel/src/crypto/rand_extra/fork_detect.c \
    third_party/boringssl-with-bazel/src/crypto/rand_extra/forkunsafe.c \
    third_party/boringssl-with-bazel/src/crypto/rand_extra/getentropy.c \
    third_party/boringssl-with-bazel/src/crypto/rand_extra/ios.c \
    third_party/boringssl-with-bazel/src/crypto/rand_extra/passive.c \
    third_party/boringssl-with-bazel/src/crypto/rand_extra/rand_extra.c \
    third_party/boringssl-with-bazel/src/crypto/rand_extra/trusty.c \
    third_party/boringssl-with-bazel/src/crypto/rand_extra/urandom.c \
    third_party/boringssl-with-bazel/src/crypto/rand_extra/windows.c \
    third_party/boringssl-with-bazel/src/crypto/rc4/rc4.c \
    third_party/boringssl-with-bazel/src/crypto/refcount.c \
    third_party/boringssl-with-bazel/src/crypto/rsa_extra/rsa_asn1.c \
    third_party/boringssl-with-bazel/src/crypto/rsa_extra/rsa_crypt.c \
    third_party/boringssl-with-bazel/src/crypto/rsa_extra/rsa_print.c \
    third_party/boringssl-with-bazel/src/crypto/siphash/siphash.c \
    third_party/boringssl-with-bazel/src/crypto/spx/address.c \
    third_party/boringssl-with-bazel/src/crypto/spx/fors.c \
    third_party/boringssl-with-bazel/src/crypto/spx/merkle.c \
    third_party/boringssl-with-bazel/src/crypto/spx/spx.c \
    third_party/boringssl-with-bazel/src/crypto/spx/spx_util.c \
    third_party/boringssl-with-bazel/src/crypto/spx/thash.c \
    third_party/boringssl-with-bazel/src/crypto/spx/wots.c \
    third_party/boringssl-with-bazel/src/crypto/stack/stack.c \
    third_party/boringssl-with-bazel/src/crypto/thread.c \
    third_party/boringssl-with-bazel/src/crypto/thread_none.c \
    third_party/boringssl-with-bazel/src/crypto/thread_pthread.c \
    third_party/boringssl-with-bazel/src/crypto/thread_win.c \
    third_party/boringssl-with-bazel/src/crypto/trust_token/pmbtoken.c \
    third_party/boringssl-with-bazel/src/crypto/trust_token/trust_token.c \
    third_party/boringssl-with-bazel/src/crypto/trust_token/voprf.c \
    third_party/boringssl-with-bazel/src/crypto/x509/a_digest.c \
    third_party/boringssl-with-bazel/src/crypto/x509/a_sign.c \
    third_party/boringssl-with-bazel/src/crypto/x509/a_verify.c \
    third_party/boringssl-with-bazel/src/crypto/x509/algorithm.c \
    third_party/boringssl-with-bazel/src/crypto/x509/asn1_gen.c \
    third_party/boringssl-with-bazel/src/crypto/x509/by_dir.c \
    third_party/boringssl-with-bazel/src/crypto/x509/by_file.c \
    third_party/boringssl-with-bazel/src/crypto/x509/i2d_pr.c \
    third_party/boringssl-with-bazel/src/crypto/x509/name_print.c \
    third_party/boringssl-with-bazel/src/crypto/x509/policy.c \
    third_party/boringssl-with-bazel/src/crypto/x509/rsa_pss.c \
    third_party/boringssl-with-bazel/src/crypto/x509/t_crl.c \
    third_party/boringssl-with-bazel/src/crypto/x509/t_req.c \
    third_party/boringssl-with-bazel/src/crypto/x509/t_x509.c \
    third_party/boringssl-with-bazel/src/crypto/x509/t_x509a.c \
    third_party/boringssl-with-bazel/src/crypto/x509/v3_akey.c \
    third_party/boringssl-with-bazel/src/crypto/x509/v3_akeya.c \
    third_party/boringssl-with-bazel/src/crypto/x509/v3_alt.c \
    third_party/boringssl-with-bazel/src/crypto/x509/v3_bcons.c \
    third_party/boringssl-with-bazel/src/crypto/x509/v3_bitst.c \
    third_party/boringssl-with-bazel/src/crypto/x509/v3_conf.c \
    third_party/boringssl-with-bazel/src/crypto/x509/v3_cpols.c \
    third_party/boringssl-with-bazel/src/crypto/x509/v3_crld.c \
    third_party/boringssl-with-bazel/src/crypto/x509/v3_enum.c \
    third_party/boringssl-with-bazel/src/crypto/x509/v3_extku.c \
    third_party/boringssl-with-bazel/src/crypto/x509/v3_genn.c \
    third_party/boringssl-with-bazel/src/crypto/x509/v3_ia5.c \
    third_party/boringssl-with-bazel/src/crypto/x509/v3_info.c \
    third_party/boringssl-with-bazel/src/crypto/x509/v3_int.c \
    third_party/boringssl-with-bazel/src/crypto/x509/v3_lib.c \
    third_party/boringssl-with-bazel/src/crypto/x509/v3_ncons.c \
    third_party/boringssl-with-bazel/src/crypto/x509/v3_ocsp.c \
    third_party/boringssl-with-bazel/src/crypto/x509/v3_pcons.c \
    third_party/boringssl-with-bazel/src/crypto/x509/v3_pmaps.c \
    third_party/boringssl-with-bazel/src/crypto/x509/v3_prn.c \
    third_party/boringssl-with-bazel/src/crypto/x509/v3_purp.c \
    third_party/boringssl-with-bazel/src/crypto/x509/v3_skey.c \
    third_party/boringssl-with-bazel/src/crypto/x509/v3_utl.c \
    third_party/boringssl-with-bazel/src/crypto/x509/x509.c \
    third_party/boringssl-with-bazel/src/crypto/x509/x509_att.c \
    third_party/boringssl-with-bazel/src/crypto/x509/x509_cmp.c \
    third_party/boringssl-with-bazel/src/crypto/x509/x509_d2.c \
    third_party/boringssl-with-bazel/src/crypto/x509/x509_def.c \
    third_party/boringssl-with-bazel/src/crypto/x509/x509_ext.c \
    third_party/boringssl-with-bazel/src/crypto/x509/x509_lu.c \
    third_party/boringssl-with-bazel/src/crypto/x509/x509_obj.c \
    third_party/boringssl-with-bazel/src/crypto/x509/x509_req.c \
    third_party/boringssl-with-bazel/src/crypto/x509/x509_set.c \
    third_party/boringssl-with-bazel/src/crypto/x509/x509_trs.c \
    third_party/boringssl-with-bazel/src/crypto/x509/x509_txt.c \
    third_party/boringssl-with-bazel/src/crypto/x509/x509_v3.c \
    third_party/boringssl-with-bazel/src/crypto/x509/x509_vfy.c \
    third_party/boringssl-with-bazel/src/crypto/x509/x509_vpm.c \
    third_party/boringssl-with-bazel/src/crypto/x509/x509cset.c \
    third_party/boringssl-with-bazel/src/crypto/x509/x509name.c \
    third_party/boringssl-with-bazel/src/crypto/x509/x509rset.c \
    third_party/boringssl-with-bazel/src/crypto/x509/x509spki.c \
    third_party/boringssl-with-bazel/src/crypto/x509/x_algor.c \
    third_party/boringssl-with-bazel/src/crypto/x509/x_all.c \
    third_party/boringssl-with-bazel/src/crypto/x509/x_attrib.c \
    third_party/boringssl-with-bazel/src/crypto/x509/x_crl.c \
    third_party/boringssl-with-bazel/src/crypto/x509/x_exten.c \
    third_party/boringssl-with-bazel/src/crypto/x509/x_name.c \
    third_party/boringssl-with-bazel/src/crypto/x509/x_pubkey.c \
    third_party/boringssl-with-bazel/src/crypto/x509/x_req.c \
    third_party/boringssl-with-bazel/src/crypto/x509/x_sig.c \
    third_party/boringssl-with-bazel/src/crypto/x509/x_spki.c \
    third_party/boringssl-with-bazel/src/crypto/x509/x_val.c \
    third_party/boringssl-with-bazel/src/crypto/x509/x_x509.c \
    third_party/boringssl-with-bazel/src/crypto/x509/x_x509a.c \
    third_party/boringssl-with-bazel/src/gen/crypto/err_data.c \
    third_party/boringssl-with-bazel/src/ssl/bio_ssl.cc \
    third_party/boringssl-with-bazel/src/ssl/d1_both.cc \
    third_party/boringssl-with-bazel/src/ssl/d1_lib.cc \
    third_party/boringssl-with-bazel/src/ssl/d1_pkt.cc \
    third_party/boringssl-with-bazel/src/ssl/d1_srtp.cc \
    third_party/boringssl-with-bazel/src/ssl/dtls_method.cc \
    third_party/boringssl-with-bazel/src/ssl/dtls_record.cc \
    third_party/boringssl-with-bazel/src/ssl/encrypted_client_hello.cc \
    third_party/boringssl-with-bazel/src/ssl/extensions.cc \
    third_party/boringssl-with-bazel/src/ssl/handoff.cc \
    third_party/boringssl-with-bazel/src/ssl/handshake.cc \
    third_party/boringssl-with-bazel/src/ssl/handshake_client.cc \
    third_party/boringssl-with-bazel/src/ssl/handshake_server.cc \
    third_party/boringssl-with-bazel/src/ssl/s3_both.cc \
    third_party/boringssl-with-bazel/src/ssl/s3_lib.cc \
    third_party/boringssl-with-bazel/src/ssl/s3_pkt.cc \
    third_party/boringssl-with-bazel/src/ssl/ssl_aead_ctx.cc \
    third_party/boringssl-with-bazel/src/ssl/ssl_asn1.cc \
    third_party/boringssl-with-bazel/src/ssl/ssl_buffer.cc \
    third_party/boringssl-with-bazel/src/ssl/ssl_cert.cc \
    third_party/boringssl-with-bazel/src/ssl/ssl_cipher.cc \
    third_party/boringssl-with-bazel/src/ssl/ssl_credential.cc \
    third_party/boringssl-with-bazel/src/ssl/ssl_file.cc \
    third_party/boringssl-with-bazel/src/ssl/ssl_key_share.cc \
    third_party/boringssl-with-bazel/src/ssl/ssl_lib.cc \
    third_party/boringssl-with-bazel/src/ssl/ssl_privkey.cc \
    third_party/boringssl-with-bazel/src/ssl/ssl_session.cc \
    third_party/boringssl-with-bazel/src/ssl/ssl_stat.cc \
    third_party/boringssl-with-bazel/src/ssl/ssl_transcript.cc \
    third_party/boringssl-with-bazel/src/ssl/ssl_versions.cc \
    third_party/boringssl-with-bazel/src/ssl/ssl_x509.cc \
    third_party/boringssl-with-bazel/src/ssl/t1_enc.cc \
    third_party/boringssl-with-bazel/src/ssl/tls13_both.cc \
    third_party/boringssl-with-bazel/src/ssl/tls13_client.cc \
    third_party/boringssl-with-bazel/src/ssl/tls13_enc.cc \
    third_party/boringssl-with-bazel/src/ssl/tls13_server.cc \
    third_party/boringssl-with-bazel/src/ssl/tls_method.cc \
    third_party/boringssl-with-bazel/src/ssl/tls_record.cc \


LIBBORINGSSL_OBJS = $(addprefix $(OBJDIR)/$(CONFIG)/, $(addsuffix .o, $(basename $(LIBBORINGSSL_SRC))))

$(LIBBORINGSSL_OBJS): CFLAGS += -g
$(LIBBORINGSSL_OBJS): CPPFLAGS += -Ithird_party/boringssl-with-bazel/src/include -fvisibility=hidden -DOPENSSL_NO_ASM -D_GNU_SOURCE -DWIN32_LEAN_AND_MEAN -D_HAS_EXCEPTIONS=0 -DNOMINMAX
$(LIBBORINGSSL_OBJS): CXXFLAGS += -fno-exceptions

# static library for "boringssl"
$(LIBDIR)/$(CONFIG)/libboringssl.a: $(LIBBORINGSSL_OBJS)
	$(E) "[AR]      Creating $@"
	$(Q) mkdir -p `dirname $@`
	$(Q) rm -f $(LIBDIR)/$(CONFIG)/libboringssl.a
	$(Q) $(AR) $(ARFLAGS) $(LIBDIR)/$(CONFIG)/libboringssl.a $(LIBBORINGSSL_OBJS) 
ifeq ($(SYSTEM),Darwin)
	$(Q) $(RANLIB) $(RANLIBFLAGS) $(LIBDIR)/$(CONFIG)/libboringssl.a
endif

# shared library for "boringssl"

ifneq ($(NO_DEPS),true)
-include $(LIBBORINGSSL_OBJS:.o=.dep)
endif
# end of build recipe for library "boringssl"


# start of build recipe for library "cares" (generated by makelib(lib) template function)
# deps: []
# transitive_deps: []
LIBCARES_SRC = \
    third_party/cares/cares/src/lib/ares__addrinfo2hostent.c \
    third_party/cares/cares/src/lib/ares__addrinfo_localhost.c \
    third_party/cares/cares/src/lib/ares__close_sockets.c \
    third_party/cares/cares/src/lib/ares__get_hostent.c \
    third_party/cares/cares/src/lib/ares__parse_into_addrinfo.c \
    third_party/cares/cares/src/lib/ares__read_line.c \
    third_party/cares/cares/src/lib/ares__readaddrinfo.c \
    third_party/cares/cares/src/lib/ares__sortaddrinfo.c \
    third_party/cares/cares/src/lib/ares__timeval.c \
    third_party/cares/cares/src/lib/ares_android.c \
    third_party/cares/cares/src/lib/ares_cancel.c \
    third_party/cares/cares/src/lib/ares_create_query.c \
    third_party/cares/cares/src/lib/ares_data.c \
    third_party/cares/cares/src/lib/ares_destroy.c \
    third_party/cares/cares/src/lib/ares_expand_name.c \
    third_party/cares/cares/src/lib/ares_expand_string.c \
    third_party/cares/cares/src/lib/ares_fds.c \
    third_party/cares/cares/src/lib/ares_free_hostent.c \
    third_party/cares/cares/src/lib/ares_free_string.c \
    third_party/cares/cares/src/lib/ares_freeaddrinfo.c \
    third_party/cares/cares/src/lib/ares_getaddrinfo.c \
    third_party/cares/cares/src/lib/ares_getenv.c \
    third_party/cares/cares/src/lib/ares_gethostbyaddr.c \
    third_party/cares/cares/src/lib/ares_gethostbyname.c \
    third_party/cares/cares/src/lib/ares_getnameinfo.c \
    third_party/cares/cares/src/lib/ares_getsock.c \
    third_party/cares/cares/src/lib/ares_init.c \
    third_party/cares/cares/src/lib/ares_library_init.c \
    third_party/cares/cares/src/lib/ares_llist.c \
    third_party/cares/cares/src/lib/ares_mkquery.c \
    third_party/cares/cares/src/lib/ares_nowarn.c \
    third_party/cares/cares/src/lib/ares_options.c \
    third_party/cares/cares/src/lib/ares_parse_a_reply.c \
    third_party/cares/cares/src/lib/ares_parse_aaaa_reply.c \
    third_party/cares/cares/src/lib/ares_parse_caa_reply.c \
    third_party/cares/cares/src/lib/ares_parse_mx_reply.c \
    third_party/cares/cares/src/lib/ares_parse_naptr_reply.c \
    third_party/cares/cares/src/lib/ares_parse_ns_reply.c \
    third_party/cares/cares/src/lib/ares_parse_ptr_reply.c \
    third_party/cares/cares/src/lib/ares_parse_soa_reply.c \
    third_party/cares/cares/src/lib/ares_parse_srv_reply.c \
    third_party/cares/cares/src/lib/ares_parse_txt_reply.c \
    third_party/cares/cares/src/lib/ares_parse_uri_reply.c \
    third_party/cares/cares/src/lib/ares_platform.c \
    third_party/cares/cares/src/lib/ares_process.c \
    third_party/cares/cares/src/lib/ares_query.c \
    third_party/cares/cares/src/lib/ares_rand.c \
    third_party/cares/cares/src/lib/ares_search.c \
    third_party/cares/cares/src/lib/ares_send.c \
    third_party/cares/cares/src/lib/ares_strcasecmp.c \
    third_party/cares/cares/src/lib/ares_strdup.c \
    third_party/cares/cares/src/lib/ares_strerror.c \
    third_party/cares/cares/src/lib/ares_strsplit.c \
    third_party/cares/cares/src/lib/ares_timeout.c \
    third_party/cares/cares/src/lib/ares_version.c \
    third_party/cares/cares/src/lib/ares_writev.c \
    third_party/cares/cares/src/lib/bitncmp.c \
    third_party/cares/cares/src/lib/inet_net_pton.c \
    third_party/cares/cares/src/lib/inet_ntop.c \
    third_party/cares/cares/src/lib/windows_port.c \


LIBCARES_OBJS = $(addprefix $(OBJDIR)/$(CONFIG)/, $(addsuffix .o, $(basename $(LIBCARES_SRC))))

$(LIBCARES_OBJS): CFLAGS += -g
$(LIBCARES_OBJS): CPPFLAGS += -Ithird_party/cares/cares/include -Ithird_party/cares -Ithird_party/cares/cares -fvisibility=hidden -D_GNU_SOURCE $(if $(subst Darwin,,$(SYSTEM)),,-Ithird_party/cares/config_darwin) $(if $(subst FreeBSD,,$(SYSTEM)),,-Ithird_party/cares/config_freebsd) $(if $(subst Linux,,$(SYSTEM)),,-Ithird_party/cares/config_linux) $(if $(subst OpenBSD,,$(SYSTEM)),,-Ithird_party/cares/config_openbsd) -DWIN32_LEAN_AND_MEAN -D_HAS_EXCEPTIONS=0 -DNOMINMAX $(if $(subst MINGW32,,$(SYSTEM)),-DHAVE_CONFIG_H,)

# static library for "cares"
$(LIBDIR)/$(CONFIG)/libcares.a: $(LIBCARES_OBJS)
	$(E) "[AR]      Creating $@"
	$(Q) mkdir -p `dirname $@`
	$(Q) rm -f $(LIBDIR)/$(CONFIG)/libcares.a
	$(Q) $(AR) $(ARFLAGS) $(LIBDIR)/$(CONFIG)/libcares.a $(LIBCARES_OBJS) 
ifeq ($(SYSTEM),Darwin)
	$(Q) $(RANLIB) $(RANLIBFLAGS) $(LIBDIR)/$(CONFIG)/libcares.a
endif

# shared library for "cares"

ifneq ($(NO_DEPS),true)
-include $(LIBCARES_OBJS:.o=.dep)
endif
# end of build recipe for library "cares"


# start of build recipe for library "z" (generated by makelib(lib) template function)
# deps: []
# transitive_deps: []
LIBZ_SRC = \
    third_party/zlib/adler32.c \
    third_party/zlib/compress.c \
    third_party/zlib/crc32.c \
    third_party/zlib/deflate.c \
    third_party/zlib/infback.c \
    third_party/zlib/inffast.c \
    third_party/zlib/inflate.c \
    third_party/zlib/inftrees.c \
    third_party/zlib/trees.c \
    third_party/zlib/uncompr.c \
    third_party/zlib/zutil.c \

PUBLIC_HEADERS_C += \

LIBZ_OBJS = $(addprefix $(OBJDIR)/$(CONFIG)/, $(addsuffix .o, $(basename $(LIBZ_SRC))))

$(LIBZ_OBJS): CFLAGS += -fvisibility=hidden
$(LIBZ_OBJS): CPPFLAGS += -DHAVE_UNISTD_H

# static library for "z"
$(LIBDIR)/$(CONFIG)/libz.a: $(ZLIB_MERGE_OBJS)
	$(E) "[AR]      Creating $@"
	$(Q) mkdir -p `dirname $@`
	$(Q) rm -f $(LIBDIR)/$(CONFIG)/libz.a
	$(Q) $(AR) $(ARFLAGS) $(LIBDIR)/$(CONFIG)/libz.a $(LIBZ_OBJS) 
ifeq ($(SYSTEM),Darwin)
	$(Q) $(RANLIB) $(RANLIBFLAGS) $(LIBDIR)/$(CONFIG)/libz.a
endif

# shared library for "z"

ifneq ($(NO_DEPS),true)
-include $(LIBZ_OBJS:.o=.dep)
endif
# end of build recipe for library "z"




.PHONY: all strip tools dep_error openssl_dep_error openssl_dep_message git_update stop buildtests buildtests_c buildtests_cxx test test_c test_cxx install install_c install_cxx install-static install-certs strip strip-shared strip-static strip_c strip-shared_c strip-static_c strip_cxx strip-shared_cxx strip-static_cxx dep_c dep_cxx bins_dep_c bins_dep_cxx clean

.PHONY: printvars
printvars:
	@$(foreach V,$(sort $(.VARIABLES)),                 	  $(if $(filter-out environment% default automatic, 	  $(origin $V)),$(warning $V=$($V) ($(value $V)))))<|MERGE_RESOLUTION|>--- conflicted
+++ resolved
@@ -367,13 +367,8 @@
 Q = @
 endif
 
-<<<<<<< HEAD
-CORE_VERSION = 44.1.0
+CORE_VERSION = 44.1.1
 CPP_VERSION = 1.68.1
-=======
-CORE_VERSION = 44.1.1
-CPP_VERSION = 1.68.0
->>>>>>> ef921bf8
 
 CPPFLAGS_NO_ARCH += $(addprefix -I, $(INCLUDES)) $(addprefix -D, $(DEFINES))
 CPPFLAGS += $(CPPFLAGS_NO_ARCH) $(ARCH_FLAGS)
