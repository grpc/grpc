# GRPC global makefile
# This currently builds C and C++ code.
# This file has been automatically generated from a template file.
# Please look at the templates directory instead.
# This file can be regenerated from the template by running
# tools/buildgen/generate_projects.sh

# Copyright 2015 gRPC authors.
#
# Licensed under the Apache License, Version 2.0 (the "License");
# you may not use this file except in compliance with the License.
# You may obtain a copy of the License at
#
#     http://www.apache.org/licenses/LICENSE-2.0
#
# Unless required by applicable law or agreed to in writing, software
# distributed under the License is distributed on an "AS IS" BASIS,
# WITHOUT WARRANTIES OR CONDITIONS OF ANY KIND, either express or implied.
# See the License for the specific language governing permissions and
# limitations under the License.



comma := ,


# Basic platform detection
HOST_SYSTEM = $(shell uname | cut -f 1 -d_)
SYSTEM ?= $(HOST_SYSTEM)
ifeq ($(SYSTEM),MSYS)
SYSTEM = MINGW32
endif
ifeq ($(SYSTEM),MINGW64)
SYSTEM = MINGW32
endif

# Basic machine detection
HOST_MACHINE = $(shell uname -m)
ifeq ($(HOST_MACHINE),x86_64)
HOST_IS_X86_64 = true
else
HOST_IS_X86_64 = false
endif

MAKEFILE_PATH := $(abspath $(lastword $(MAKEFILE_LIST)))
ifndef BUILDDIR
BUILDDIR_ABSOLUTE = $(patsubst %/,%,$(dir $(MAKEFILE_PATH)))
else
BUILDDIR_ABSOLUTE = $(abspath $(BUILDDIR))
endif

HAS_GCC = $(shell which gcc > /dev/null 2> /dev/null && echo true || echo false)
HAS_CC = $(shell which cc > /dev/null 2> /dev/null && echo true || echo false)
HAS_CLANG = $(shell which clang > /dev/null 2> /dev/null && echo true || echo false)

ifeq ($(HAS_CC),true)
DEFAULT_CC = cc
DEFAULT_CXX = c++
else
ifeq ($(HAS_GCC),true)
DEFAULT_CC = gcc
DEFAULT_CXX = g++
else
ifeq ($(HAS_CLANG),true)
DEFAULT_CC = clang
DEFAULT_CXX = clang++
else
DEFAULT_CC = no_c_compiler
DEFAULT_CXX = no_c++_compiler
endif
endif
endif


BINDIR = $(BUILDDIR_ABSOLUTE)/bins
OBJDIR = $(BUILDDIR_ABSOLUTE)/objs
LIBDIR = $(BUILDDIR_ABSOLUTE)/libs
GENDIR = $(BUILDDIR_ABSOLUTE)/gens

# Configurations (as defined under "configs" section in build_handwritten.yaml)

VALID_CONFIG_asan = 1
REQUIRE_CUSTOM_LIBRARIES_asan = 1
CC_asan = clang
CXX_asan = clang++
LD_asan = clang++
LDXX_asan = clang++
CPPFLAGS_asan = -O0 -fsanitize-coverage=edge,trace-pc-guard -fsanitize=address -fno-omit-frame-pointer -Wno-unused-command-line-argument -DGPR_NO_DIRECT_SYSCALLS
LDFLAGS_asan = -fsanitize=address

VALID_CONFIG_asan-noleaks = 1
REQUIRE_CUSTOM_LIBRARIES_asan-noleaks = 1
CC_asan-noleaks = clang
CXX_asan-noleaks = clang++
LD_asan-noleaks = clang++
LDXX_asan-noleaks = clang++
CPPFLAGS_asan-noleaks = -O0 -fsanitize-coverage=edge,trace-pc-guard -fsanitize=address -fno-omit-frame-pointer -Wno-unused-command-line-argument -DGPR_NO_DIRECT_SYSCALLS
LDFLAGS_asan-noleaks = fsanitize=address

VALID_CONFIG_asan-trace-cmp = 1
REQUIRE_CUSTOM_LIBRARIES_asan-trace-cmp = 1
CC_asan-trace-cmp = clang
CXX_asan-trace-cmp = clang++
LD_asan-trace-cmp = clang++
LDXX_asan-trace-cmp = clang++
CPPFLAGS_asan-trace-cmp = -O0 -fsanitize-coverage=edge,trace-pc-guard -fsanitize-coverage=trace-cmp -fsanitize=address -fno-omit-frame-pointer -Wno-unused-command-line-argument -DGPR_NO_DIRECT_SYSCALLS
LDFLAGS_asan-trace-cmp = -fsanitize=address

VALID_CONFIG_basicprof = 1
CC_basicprof = $(DEFAULT_CC)
CXX_basicprof = $(DEFAULT_CXX)
LD_basicprof = $(DEFAULT_CC)
LDXX_basicprof = $(DEFAULT_CXX)
CPPFLAGS_basicprof = -O2 -DGRPC_BASIC_PROFILER -DGRPC_TIMERS_RDTSC
DEFINES_basicprof = NDEBUG

VALID_CONFIG_c++-compat = 1
CC_c++-compat = $(DEFAULT_CC)
CXX_c++-compat = $(DEFAULT_CXX)
LD_c++-compat = $(DEFAULT_CC)
LDXX_c++-compat = $(DEFAULT_CXX)
CFLAGS_c++-compat = -Wc++-compat
CPPFLAGS_c++-compat = -O0
DEFINES_c++-compat = _DEBUG DEBUG

VALID_CONFIG_counters = 1
CC_counters = $(DEFAULT_CC)
CXX_counters = $(DEFAULT_CXX)
LD_counters = $(DEFAULT_CC)
LDXX_counters = $(DEFAULT_CXX)
CPPFLAGS_counters = -O2 -DGPR_LOW_LEVEL_COUNTERS
DEFINES_counters = NDEBUG

VALID_CONFIG_counters_with_memory_counter = 1
CC_counters_with_memory_counter = $(DEFAULT_CC)
CXX_counters_with_memory_counter = $(DEFAULT_CXX)
LD_counters_with_memory_counter = $(DEFAULT_CC)
LDXX_counters_with_memory_counter = $(DEFAULT_CXX)
CPPFLAGS_counters_with_memory_counter = -O2 -DGPR_LOW_LEVEL_COUNTERS -DGPR_WRAP_MEMORY_COUNTER
LDFLAGS_counters_with_memory_counter = -Wl,--wrap=malloc -Wl,--wrap=calloc -Wl,--wrap=realloc -Wl,--wrap=free
DEFINES_counters_with_memory_counter = NDEBUG

VALID_CONFIG_dbg = 1
CC_dbg = $(DEFAULT_CC)
CXX_dbg = $(DEFAULT_CXX)
LD_dbg = $(DEFAULT_CC)
LDXX_dbg = $(DEFAULT_CXX)
CPPFLAGS_dbg = -O0
DEFINES_dbg = _DEBUG DEBUG

VALID_CONFIG_gcov = 1
CC_gcov = gcc
CXX_gcov = g++
LD_gcov = gcc
LDXX_gcov = g++
CPPFLAGS_gcov = -O0 -fprofile-arcs -ftest-coverage -Wno-return-type
LDFLAGS_gcov = -fprofile-arcs -ftest-coverage -rdynamic -lstdc++
DEFINES_gcov = _DEBUG DEBUG GPR_GCOV

VALID_CONFIG_helgrind = 1
CC_helgrind = $(DEFAULT_CC)
CXX_helgrind = $(DEFAULT_CXX)
LD_helgrind = $(DEFAULT_CC)
LDXX_helgrind = $(DEFAULT_CXX)
CPPFLAGS_helgrind = -O0
LDFLAGS_helgrind = -rdynamic
DEFINES_helgrind = _DEBUG DEBUG

VALID_CONFIG_lto = 1
CC_lto = $(DEFAULT_CC)
CXX_lto = $(DEFAULT_CXX)
LD_lto = $(DEFAULT_CC)
LDXX_lto = $(DEFAULT_CXX)
CPPFLAGS_lto = -O2
DEFINES_lto = NDEBUG

VALID_CONFIG_memcheck = 1
CC_memcheck = $(DEFAULT_CC)
CXX_memcheck = $(DEFAULT_CXX)
LD_memcheck = $(DEFAULT_CC)
LDXX_memcheck = $(DEFAULT_CXX)
CPPFLAGS_memcheck = -O0
LDFLAGS_memcheck = -rdynamic
DEFINES_memcheck = _DEBUG DEBUG

VALID_CONFIG_msan = 1
REQUIRE_CUSTOM_LIBRARIES_msan = 1
CC_msan = clang
CXX_msan = clang++
LD_msan = clang++
LDXX_msan = clang++
CPPFLAGS_msan = -O0 -stdlib=libc++ -fsanitize-coverage=edge,trace-pc-guard -fsanitize=memory -fsanitize-memory-track-origins -fsanitize-memory-use-after-dtor -fno-omit-frame-pointer -DGTEST_HAS_TR1_TUPLE=0 -DGTEST_USE_OWN_TR1_TUPLE=1 -Wno-unused-command-line-argument -fPIE -pie -DGPR_NO_DIRECT_SYSCALLS
LDFLAGS_msan = -stdlib=libc++ -fsanitize=memory -DGTEST_HAS_TR1_TUPLE=0 -DGTEST_USE_OWN_TR1_TUPLE=1 -fPIE -pie $(if $(JENKINS_BUILD),-Wl$(comma)-Ttext-segment=0x7e0000000000,)
DEFINES_msan = NDEBUG

VALID_CONFIG_mutrace = 1
CC_mutrace = $(DEFAULT_CC)
CXX_mutrace = $(DEFAULT_CXX)
LD_mutrace = $(DEFAULT_CC)
LDXX_mutrace = $(DEFAULT_CXX)
CPPFLAGS_mutrace = -O3 -fno-omit-frame-pointer
LDFLAGS_mutrace = -rdynamic
DEFINES_mutrace = NDEBUG

VALID_CONFIG_noexcept = 1
CC_noexcept = $(DEFAULT_CC)
CXX_noexcept = $(DEFAULT_CXX)
LD_noexcept = $(DEFAULT_CC)
LDXX_noexcept = $(DEFAULT_CXX)
CXXFLAGS_noexcept = -fno-exceptions
CPPFLAGS_noexcept = -O2 -Wframe-larger-than=16384
DEFINES_noexcept = NDEBUG

VALID_CONFIG_opt = 1
CC_opt = $(DEFAULT_CC)
CXX_opt = $(DEFAULT_CXX)
LD_opt = $(DEFAULT_CC)
LDXX_opt = $(DEFAULT_CXX)
CPPFLAGS_opt = -O2 -Wframe-larger-than=16384
DEFINES_opt = NDEBUG

VALID_CONFIG_stapprof = 1
CC_stapprof = $(DEFAULT_CC)
CXX_stapprof = $(DEFAULT_CXX)
LD_stapprof = $(DEFAULT_CC)
LDXX_stapprof = $(DEFAULT_CXX)
CPPFLAGS_stapprof = -O2 -DGRPC_STAP_PROFILER
DEFINES_stapprof = NDEBUG

VALID_CONFIG_tsan = 1
REQUIRE_CUSTOM_LIBRARIES_tsan = 1
CC_tsan = clang
CXX_tsan = clang++
LD_tsan = clang++
LDXX_tsan = clang++
CPPFLAGS_tsan = -O0 -fsanitize=thread -fno-omit-frame-pointer -Wno-unused-command-line-argument -DGPR_NO_DIRECT_SYSCALLS
LDFLAGS_tsan = -fsanitize=thread
DEFINES_tsan = GRPC_TSAN

VALID_CONFIG_ubsan = 1
REQUIRE_CUSTOM_LIBRARIES_ubsan = 1
CC_ubsan = clang
CXX_ubsan = clang++
LD_ubsan = clang++
LDXX_ubsan = clang++
CPPFLAGS_ubsan = -O0 -stdlib=libc++ -fsanitize-coverage=edge,trace-pc-guard -fsanitize=undefined -fno-omit-frame-pointer -Wno-unused-command-line-argument -Wvarargs
LDFLAGS_ubsan = -stdlib=libc++ -fsanitize=undefined,unsigned-integer-overflow
DEFINES_ubsan = NDEBUG GRPC_UBSAN



# General settings.
# You may want to change these depending on your system.

prefix ?= /usr/local

DTRACE ?= dtrace
CONFIG ?= opt
# Doing X ?= Y is the same as:
# ifeq ($(origin X), undefined)
#  X = Y
# endif
# but some variables, such as CC, CXX, LD or AR, have defaults.
# So instead of using ?= on them, we need to check their origin.
# See:
#  https://www.gnu.org/software/make/manual/html_node/Implicit-Variables.html
#  https://www.gnu.org/software/make/manual/html_node/Flavors.html#index-_003f_003d
#  https://www.gnu.org/software/make/manual/html_node/Origin-Function.html
ifeq ($(origin CC), default)
CC = $(CC_$(CONFIG))
endif
ifeq ($(origin CXX), default)
CXX = $(CXX_$(CONFIG))
endif
ifeq ($(origin LD), default)
LD = $(LD_$(CONFIG))
endif
LDXX ?= $(LDXX_$(CONFIG))
ARFLAGS ?= rcs
ifeq ($(SYSTEM),Linux)
ifeq ($(origin AR), default)
AR = ar
endif
STRIP ?= strip --strip-unneeded
else
ifeq ($(SYSTEM),Darwin)
ifeq ($(origin AR), default)
AR = libtool
ARFLAGS = -no_warning_for_no_symbols -o
endif
STRIP ?= strip -x
else
ifeq ($(SYSTEM),MINGW32)
ifeq ($(origin AR), default)
AR = ar
endif
STRIP ?= strip --strip-unneeded
else
ifeq ($(origin AR), default)
AR = ar
endif
STRIP ?= strip
endif
endif
endif
INSTALL ?= install
RM ?= rm -f
PKG_CONFIG ?= pkg-config

ifndef VALID_CONFIG_$(CONFIG)
$(error Invalid CONFIG value '$(CONFIG)')
endif

ifeq ($(SYSTEM),Linux)
TMPOUT = /dev/null
else
TMPOUT = `mktemp /tmp/test-out-XXXXXX`
endif

CHECK_NO_CXX14_COMPAT_WORKS_CMD = $(CC) -std=c++11 -Werror -Wno-c++14-compat -o $(TMPOUT) -c test/build/no-c++14-compat.cc
HAS_WORKING_NO_CXX14_COMPAT = $(shell $(CHECK_NO_CXX14_COMPAT_WORKS_CMD) 2> /dev/null && echo true || echo false)
ifeq ($(HAS_WORKING_NO_CXX14_COMPAT),true)
W_NO_CXX14_COMPAT=-Wno-c++14-compat
endif

CHECK_EXTRA_SEMI_WORKS_CMD = $(CC) -std=c99 -Werror -Wextra-semi -o $(TMPOUT) -c test/build/extra-semi.c
HAS_WORKING_EXTRA_SEMI = $(shell $(CHECK_EXTRA_SEMI_WORKS_CMD) 2> /dev/null && echo true || echo false)
ifeq ($(HAS_WORKING_EXTRA_SEMI),true)
W_EXTRA_SEMI=-Wextra-semi
NO_W_EXTRA_SEMI=-Wno-extra-semi
endif
CHECK_NO_SHIFT_NEGATIVE_VALUE_WORKS_CMD = $(CC) -std=c99 -Werror -Wno-shift-negative-value -o $(TMPOUT) -c test/build/no-shift-negative-value.c
HAS_WORKING_NO_SHIFT_NEGATIVE_VALUE = $(shell $(CHECK_NO_SHIFT_NEGATIVE_VALUE_WORKS_CMD) 2> /dev/null && echo true || echo false)
ifeq ($(HAS_WORKING_NO_SHIFT_NEGATIVE_VALUE),true)
W_NO_SHIFT_NEGATIVE_VALUE=-Wno-shift-negative-value
NO_W_NO_SHIFT_NEGATIVE_VALUE=-Wshift-negative-value
endif
CHECK_NO_UNUSED_BUT_SET_VARIABLE_WORKS_CMD = $(CC) -std=c99 -Werror -Wno-unused-but-set-variable -o $(TMPOUT) -c test/build/no-unused-but-set-variable.c
HAS_WORKING_NO_UNUSED_BUT_SET_VARIABLE = $(shell $(CHECK_NO_UNUSED_BUT_SET_VARIABLE_WORKS_CMD) 2> /dev/null && echo true || echo false)
ifeq ($(HAS_WORKING_NO_UNUSED_BUT_SET_VARIABLE),true)
W_NO_UNUSED_BUT_SET_VARIABLE=-Wno-unused-but-set-variable
NO_W_NO_UNUSED_BUT_SET_VARIABLE=-Wunused-but-set-variable
endif
CHECK_NO_MAYBE_UNINITIALIZED_WORKS_CMD = $(CC) -std=c99 -Werror -Wno-maybe-uninitialized -o $(TMPOUT) -c test/build/no-maybe-uninitialized.c
HAS_WORKING_NO_MAYBE_UNINITIALIZED = $(shell $(CHECK_NO_MAYBE_UNINITIALIZED_WORKS_CMD) 2> /dev/null && echo true || echo false)
ifeq ($(HAS_WORKING_NO_MAYBE_UNINITIALIZED),true)
W_NO_MAYBE_UNINITIALIZED=-Wno-maybe-uninitialized
NO_W_NO_MAYBE_UNINITIALIZED=-Wmaybe-uninitialized
endif
CHECK_NO_UNKNOWN_WARNING_OPTION_WORKS_CMD = $(CC) -std=c99 -Werror -Wno-unknown-warning-option -o $(TMPOUT) -c test/build/no-unknown-warning-option.c
HAS_WORKING_NO_UNKNOWN_WARNING_OPTION = $(shell $(CHECK_NO_UNKNOWN_WARNING_OPTION_WORKS_CMD) 2> /dev/null && echo true || echo false)
ifeq ($(HAS_WORKING_NO_UNKNOWN_WARNING_OPTION),true)
W_NO_UNKNOWN_WARNING_OPTION=-Wno-unknown-warning-option
NO_W_NO_UNKNOWN_WARNING_OPTION=-Wunknown-warning-option
endif

# The HOST compiler settings are used to compile the protoc plugins.
# In most cases, you won't have to change anything, but if you are
# cross-compiling, you can override these variables from GNU make's
# command line: make CC=cross-gcc HOST_CC=gcc

HOST_CC ?= $(CC)
HOST_CXX ?= $(CXX)
HOST_LD ?= $(LD)
HOST_LDXX ?= $(LDXX)

CFLAGS += -std=c99 $(W_EXTRA_SEMI)
CXXFLAGS += -std=c++11
ifeq ($(SYSTEM),Darwin)
CXXFLAGS += -stdlib=libc++
LDFLAGS += -framework CoreFoundation
endif
CFLAGS += -g
CPPFLAGS += -g -Wall -Wextra -DOSATOMIC_USE_INLINED=1 -Ithird_party/abseil-cpp -Ithird_party/re2 -Ithird_party/upb -Isrc/core/ext/upb-generated -Isrc/core/ext/upbdefs-generated -Ithird_party/xxhash
COREFLAGS += -fno-exceptions
LDFLAGS += -g

CPPFLAGS += $(CPPFLAGS_$(CONFIG))
CFLAGS += $(CFLAGS_$(CONFIG))
CXXFLAGS += $(CXXFLAGS_$(CONFIG))
DEFINES += $(DEFINES_$(CONFIG)) INSTALL_PREFIX=\"$(prefix)\"
LDFLAGS += $(LDFLAGS_$(CONFIG))

ifneq ($(SYSTEM),MINGW32)
PIC_CPPFLAGS = -fPIC
CPPFLAGS += -fPIC
LDFLAGS += -fPIC
endif

INCLUDES = . include $(GENDIR)
LDFLAGS += -Llibs/$(CONFIG)

ifeq ($(SYSTEM),Darwin)
ifneq ($(wildcard /usr/local/ssl/include),)
INCLUDES += /usr/local/ssl/include
endif
ifneq ($(wildcard /opt/local/include),)
INCLUDES += /opt/local/include
endif
ifneq ($(wildcard /usr/local/include),)
INCLUDES += /usr/local/include
endif
LIBS = m z
ifneq ($(wildcard /usr/local/ssl/lib),)
LDFLAGS += -L/usr/local/ssl/lib
endif
ifneq ($(wildcard /opt/local/lib),)
LDFLAGS += -L/opt/local/lib
endif
ifneq ($(wildcard /usr/local/lib),)
LDFLAGS += -L/usr/local/lib
endif
endif

ifeq ($(SYSTEM),Linux)
LIBS = dl rt m pthread
LDFLAGS += -pthread
endif

ifeq ($(SYSTEM),MINGW32)
LIBS = m pthread ws2_32 dbghelp
LDFLAGS += -pthread
endif

#
# The steps for cross-compiling are as follows:
# First, clone and make install of grpc using the native compilers for the host.
# Also, install protoc (e.g., from a package like apt-get)
# Then clone a fresh grpc for the actual cross-compiled build
# Set the environment variable GRPC_CROSS_COMPILE to true
# Set CC, CXX, LD, LDXX, AR, and STRIP to the cross-compiling binaries
# Also set PROTOBUF_CONFIG_OPTS to indicate cross-compilation to protobuf (e.g.,
#  PROTOBUF_CONFIG_OPTS="--host=arm-linux --with-protoc=/usr/local/bin/protoc" )
# Set HAS_PKG_CONFIG=false
# To build tests, go to third_party/gflags and follow its ccmake instructions
# Make sure that you enable building shared libraries and set your prefix to
# something useful like /usr/local/cross
# You will also need to set GRPC_CROSS_LDOPTS and GRPC_CROSS_AROPTS to hold
# additional required arguments for LD and AR (examples below)
# Then you can do a make from the cross-compiling fresh clone!
#
ifeq ($(GRPC_CROSS_COMPILE),true)
LDFLAGS += $(GRPC_CROSS_LDOPTS) # e.g. -L/usr/local/lib -L/usr/local/cross/lib
ARFLAGS += $(GRPC_CROSS_AROPTS) # e.g., rc --target=elf32-little
USE_BUILT_PROTOC = false
endif

# V=1 can be used to print commands run by make
ifeq ($(V),1)
E = @:
Q =
else
E = @echo
Q = @
endif

CORE_VERSION = 20.0.0
CPP_VERSION = 1.43.0-dev
CSHARP_VERSION = 2.43.0-dev

CPPFLAGS_NO_ARCH += $(addprefix -I, $(INCLUDES)) $(addprefix -D, $(DEFINES))
CPPFLAGS += $(CPPFLAGS_NO_ARCH) $(ARCH_FLAGS)

LDFLAGS += $(ARCH_FLAGS)
LDLIBS += $(addprefix -l, $(LIBS))
LDLIBSXX += $(addprefix -l, $(LIBSXX))


CFLAGS += $(EXTRA_CFLAGS)
CXXFLAGS += $(EXTRA_CXXFLAGS)
CPPFLAGS += $(EXTRA_CPPFLAGS)
LDFLAGS += $(EXTRA_LDFLAGS)
DEFINES += $(EXTRA_DEFINES)
LDLIBS += $(EXTRA_LDLIBS)

HOST_CPPFLAGS += $(CPPFLAGS)
HOST_CFLAGS += $(CFLAGS)
HOST_CXXFLAGS += $(CXXFLAGS)
HOST_LDFLAGS += $(LDFLAGS)
HOST_LDLIBS += $(LDLIBS)

# These are automatically computed variables.
# There shouldn't be any need to change anything from now on.

-include cache.mk

CACHE_MK =

ifeq ($(SYSTEM),MINGW32)
EXECUTABLE_SUFFIX = .exe
SHARED_EXT_CORE = dll
SHARED_EXT_CPP = dll
SHARED_EXT_CSHARP = dll
SHARED_PREFIX =
SHARED_VERSION_CORE = -20
SHARED_VERSION_CPP = -1
SHARED_VERSION_CSHARP = -2
else ifeq ($(SYSTEM),Darwin)
EXECUTABLE_SUFFIX =
SHARED_EXT_CORE = dylib
SHARED_EXT_CPP = dylib
SHARED_EXT_CSHARP = dylib
SHARED_PREFIX = lib
SHARED_VERSION_CORE =
SHARED_VERSION_CPP =
SHARED_VERSION_CSHARP =
else
EXECUTABLE_SUFFIX =
SHARED_EXT_CORE = so.$(CORE_VERSION)
SHARED_EXT_CPP = so.$(CPP_VERSION)
SHARED_EXT_CSHARP = so.$(CSHARP_VERSION)
SHARED_PREFIX = lib
SHARED_VERSION_CORE =
SHARED_VERSION_CPP =
SHARED_VERSION_CSHARP =
endif

ifeq ($(wildcard .git),)
IS_GIT_FOLDER = false
else
IS_GIT_FOLDER = true
endif

# Setup zlib dependency

ifeq ($(wildcard third_party/zlib/zlib.h),)
HAS_EMBEDDED_ZLIB = false
else
HAS_EMBEDDED_ZLIB = true
endif

# for zlib, we support building both from submodule
# and from system-installed zlib. In some builds,
# embedding zlib is not desirable.
# By default we use the system zlib (to match legacy behavior)
EMBED_ZLIB ?= false

ifeq ($(EMBED_ZLIB),true)
ZLIB_DEP = $(LIBDIR)/$(CONFIG)/libz.a
ZLIB_MERGE_LIBS = $(LIBDIR)/$(CONFIG)/libz.a
ZLIB_MERGE_OBJS = $(LIBZ_OBJS)
CPPFLAGS += -Ithird_party/zlib
else
LIBS += z
endif

# Setup c-ares dependency

ifeq ($(wildcard third_party/cares/cares/ares.h),)
HAS_EMBEDDED_CARES = false
else
HAS_EMBEDDED_CARES = true
endif

ifeq ($(HAS_EMBEDDED_CARES),true)
EMBED_CARES ?= true
else
# only building with c-ares from submodule is supported
DEP_MISSING += cares
EMBED_CARES ?= broken
endif

ifeq ($(EMBED_CARES),true)
CARES_DEP = $(LIBDIR)/$(CONFIG)/libares.a
CARES_MERGE_OBJS = $(LIBARES_OBJS)
CARES_MERGE_LIBS = $(LIBDIR)/$(CONFIG)/libares.a
CPPFLAGS := -Ithird_party/cares -Ithird_party/cares/cares $(CPPFLAGS)
endif

# Setup address_sorting dependency

ADDRESS_SORTING_DEP = $(LIBDIR)/$(CONFIG)/libaddress_sorting.a
ADDRESS_SORTING_MERGE_OBJS = $(LIBADDRESS_SORTING_OBJS)
ADDRESS_SORTING_MERGE_LIBS = $(LIBDIR)/$(CONFIG)/libaddress_sorting.a
CPPFLAGS := -Ithird_party/address_sorting/include $(CPPFLAGS)

# Setup abseil dependency

GRPC_ABSEIL_DEP = $(LIBDIR)/$(CONFIG)/libgrpc_abseil.a
GRPC_ABSEIL_MERGE_LIBS = $(LIBDIR)/$(CONFIG)/libgrpc_abseil.a
ifeq ($(HOST_IS_X86_64),true)
ABSL_RANDOM_HWAES_FLAGS = -maes
else
ABSL_RANDOM_HWAES_FLAGS =
endif

# Setup re2 dependency

RE2_DEP = $(LIBDIR)/$(CONFIG)/libre2.a
RE2_MERGE_OBJS = $(LIBRE2_OBJS)
RE2_MERGE_LIBS = $(LIBDIR)/$(CONFIG)/libre2.a

# Setup upb dependency

UPB_DEP = $(LIBDIR)/$(CONFIG)/libupb.a
UPB_MERGE_OBJS = $(LIBUPB_OBJS)
UPB_MERGE_LIBS = $(LIBDIR)/$(CONFIG)/libupb.a

# Setup boringssl dependency

ifeq ($(wildcard third_party/boringssl-with-bazel/src/include/openssl/ssl.h),)
HAS_EMBEDDED_OPENSSL = false
else
HAS_EMBEDDED_OPENSSL = true
endif

ifeq ($(HAS_EMBEDDED_OPENSSL),true)
EMBED_OPENSSL ?= true
else
# only support building boringssl from submodule
DEP_MISSING += openssl
EMBED_OPENSSL ?= broken
endif

ifeq ($(EMBED_OPENSSL),true)
OPENSSL_DEP += $(LIBDIR)/$(CONFIG)/libboringssl.a
OPENSSL_MERGE_LIBS += $(LIBDIR)/$(CONFIG)/libboringssl.a
OPENSSL_MERGE_OBJS += $(LIBBORINGSSL_OBJS)
# need to prefix these to ensure overriding system libraries
CPPFLAGS := -Ithird_party/boringssl-with-bazel/src/include $(CPPFLAGS)  
ifeq ($(DISABLE_ALPN),true)
CPPFLAGS += -DTSI_OPENSSL_ALPN_SUPPORT=0
LIBS_SECURE = $(OPENSSL_LIBS)
endif # DISABLE_ALPN
endif # EMBED_OPENSSL

LDLIBS_SECURE += $(addprefix -l, $(LIBS_SECURE))

ifeq ($(MAKECMDGOALS),clean)
NO_DEPS = true
endif

.SECONDARY = %.pb.h %.pb.cc

ifeq ($(DEP_MISSING),)
all: static shared
dep_error:
	@echo "You shouldn't see this message - all of your dependencies are correct."
else
all: dep_error git_update stop

dep_error:
	@echo
	@echo "DEPENDENCY ERROR"
	@echo
	@echo "You are missing system dependencies that are essential to build grpc,"
	@echo "and the third_party directory doesn't have them:"
	@echo
	@echo "  $(DEP_MISSING)"
	@echo
	@echo "Installing the development packages for your system will solve"
	@echo "this issue. Please consult INSTALL to get more information."
	@echo
	@echo "If you need information about why these tests failed, run:"
	@echo
	@echo "  make run_dep_checks"
	@echo
endif

git_update:
ifeq ($(IS_GIT_FOLDER),true)
	@echo "Additionally, since you are in a git clone, you can download the"
	@echo "missing dependencies in third_party by running the following command:"
	@echo
	@echo "  git submodule update --init"
	@echo
endif

openssl_dep_error: openssl_dep_message git_update stop

openssl_dep_message:
	@echo
	@echo "DEPENDENCY ERROR"
	@echo
	@echo "The target you are trying to run requires an OpenSSL implementation."
	@echo "Your system doesn't have one, and either the third_party directory"
	@echo "doesn't have it, or your compiler can't build BoringSSL."
	@echo
	@echo "Please consult BUILDING.md to get more information."
	@echo
	@echo "If you need information about why these tests failed, run:"
	@echo
	@echo "  make run_dep_checks"
	@echo

systemtap_dep_error:
	@echo
	@echo "DEPENDENCY ERROR"
	@echo
	@echo "Under the '$(CONFIG)' configutation, the target you are trying "
	@echo "to build requires systemtap 2.7+ (on Linux) or dtrace (on other "
	@echo "platforms such as Solaris and *BSD). "
	@echo
	@echo "Please consult BUILDING.md to get more information."
	@echo

install_not_supported_message:
	@echo
	@echo "Installing via 'make' is no longer supported. Use cmake or bazel instead."
	@echo
	@echo "Please consult BUILDING.md to get more information."
	@echo

install_not_supported_error: install_not_supported_message stop

stop:
	@false


run_dep_checks:
	@echo "run_dep_checks target has been deprecated."

static: static_c static_cxx

static_c: cache.mk  $(LIBDIR)/$(CONFIG)/libaddress_sorting.a $(LIBDIR)/$(CONFIG)/libgpr.a $(LIBDIR)/$(CONFIG)/libgrpc.a $(LIBDIR)/$(CONFIG)/libgrpc_csharp_ext.a $(LIBDIR)/$(CONFIG)/libgrpc_unsecure.a $(LIBDIR)/$(CONFIG)/libupb.a

static_cxx: cache.mk 

static_csharp: static_c 

shared: shared_c shared_cxx

shared_c: cache.mk $(LIBDIR)/$(CONFIG)/$(SHARED_PREFIX)address_sorting$(SHARED_VERSION_CORE).$(SHARED_EXT_CORE) $(LIBDIR)/$(CONFIG)/$(SHARED_PREFIX)gpr$(SHARED_VERSION_CORE).$(SHARED_EXT_CORE) $(LIBDIR)/$(CONFIG)/$(SHARED_PREFIX)grpc$(SHARED_VERSION_CORE).$(SHARED_EXT_CORE) $(LIBDIR)/$(CONFIG)/$(SHARED_PREFIX)grpc_csharp_ext$(SHARED_VERSION_CORE).$(SHARED_EXT_CORE) $(LIBDIR)/$(CONFIG)/$(SHARED_PREFIX)grpc_unsecure$(SHARED_VERSION_CORE).$(SHARED_EXT_CORE) $(LIBDIR)/$(CONFIG)/$(SHARED_PREFIX)upb$(SHARED_VERSION_CORE).$(SHARED_EXT_CORE)
shared_cxx: cache.mk

shared_csharp: shared_c 
grpc_csharp_ext: shared_csharp

privatelibs: privatelibs_c privatelibs_cxx

privatelibs_c:  $(LIBDIR)/$(CONFIG)/libre2.a $(LIBDIR)/$(CONFIG)/libz.a $(LIBDIR)/$(CONFIG)/libares.a
ifeq ($(EMBED_OPENSSL),true)
privatelibs_cxx: 
else
privatelibs_cxx: 
endif


strip: strip-static strip-shared

strip-static: strip-static_c strip-static_cxx

strip-shared: strip-shared_c strip-shared_cxx

strip-static_c: static_c
ifeq ($(CONFIG),opt)
	$(E) "[STRIP]   Stripping libaddress_sorting.a"
	$(Q) $(STRIP) $(LIBDIR)/$(CONFIG)/libaddress_sorting.a
	$(E) "[STRIP]   Stripping libgpr.a"
	$(Q) $(STRIP) $(LIBDIR)/$(CONFIG)/libgpr.a
	$(E) "[STRIP]   Stripping libgrpc.a"
	$(Q) $(STRIP) $(LIBDIR)/$(CONFIG)/libgrpc.a
	$(E) "[STRIP]   Stripping libgrpc_csharp_ext.a"
	$(Q) $(STRIP) $(LIBDIR)/$(CONFIG)/libgrpc_csharp_ext.a
	$(E) "[STRIP]   Stripping libgrpc_unsecure.a"
	$(Q) $(STRIP) $(LIBDIR)/$(CONFIG)/libgrpc_unsecure.a
	$(E) "[STRIP]   Stripping libupb.a"
	$(Q) $(STRIP) $(LIBDIR)/$(CONFIG)/libupb.a
endif

strip-static_cxx: static_cxx
ifeq ($(CONFIG),opt)
endif

strip-shared_c: shared_c
ifeq ($(CONFIG),opt)
	$(E) "[STRIP]   Stripping $(SHARED_PREFIX)address_sorting$(SHARED_VERSION_CORE).$(SHARED_EXT_CORE)"
	$(Q) $(STRIP) $(LIBDIR)/$(CONFIG)/$(SHARED_PREFIX)address_sorting$(SHARED_VERSION_CORE).$(SHARED_EXT_CORE)
	$(E) "[STRIP]   Stripping $(SHARED_PREFIX)gpr$(SHARED_VERSION_CORE).$(SHARED_EXT_CORE)"
	$(Q) $(STRIP) $(LIBDIR)/$(CONFIG)/$(SHARED_PREFIX)gpr$(SHARED_VERSION_CORE).$(SHARED_EXT_CORE)
	$(E) "[STRIP]   Stripping $(SHARED_PREFIX)grpc$(SHARED_VERSION_CORE).$(SHARED_EXT_CORE)"
	$(Q) $(STRIP) $(LIBDIR)/$(CONFIG)/$(SHARED_PREFIX)grpc$(SHARED_VERSION_CORE).$(SHARED_EXT_CORE)
	$(E) "[STRIP]   Stripping $(SHARED_PREFIX)grpc_csharp_ext$(SHARED_VERSION_CORE).$(SHARED_EXT_CORE)"
	$(Q) $(STRIP) $(LIBDIR)/$(CONFIG)/$(SHARED_PREFIX)grpc_csharp_ext$(SHARED_VERSION_CORE).$(SHARED_EXT_CORE)
	$(E) "[STRIP]   Stripping $(SHARED_PREFIX)grpc_unsecure$(SHARED_VERSION_CORE).$(SHARED_EXT_CORE)"
	$(Q) $(STRIP) $(LIBDIR)/$(CONFIG)/$(SHARED_PREFIX)grpc_unsecure$(SHARED_VERSION_CORE).$(SHARED_EXT_CORE)
	$(E) "[STRIP]   Stripping $(SHARED_PREFIX)upb$(SHARED_VERSION_CORE).$(SHARED_EXT_CORE)"
	$(Q) $(STRIP) $(LIBDIR)/$(CONFIG)/$(SHARED_PREFIX)upb$(SHARED_VERSION_CORE).$(SHARED_EXT_CORE)
endif

strip-shared_cxx: shared_cxx
ifeq ($(CONFIG),opt)
endif

strip-shared_csharp: shared_csharp
ifeq ($(CONFIG),opt)
endif

cache.mk::
	$(E) "[MAKE]    Generating $@"
	$(Q) echo "$(CACHE_MK)" | tr , '\n' >$@

ifeq ($(CONFIG),stapprof)
src/core/profiling/stap_timers.c: $(GENDIR)/src/core/profiling/stap_probes.h
ifeq ($(HAS_SYSTEMTAP),true)
$(GENDIR)/src/core/profiling/stap_probes.h: src/core/profiling/stap_probes.d
	$(E) "[DTRACE]  Compiling $<"
	$(Q) mkdir -p `dirname $@`
	$(Q) $(DTRACE) -C -h -s $< -o $@
else
$(GENDIR)/src/core/profiling/stap_probes.h: systemtap_dep_error stop
endif
endif

$(OBJDIR)/$(CONFIG)/%.o : %.c
	$(E) "[C]       Compiling $<"
	$(Q) mkdir -p `dirname $@`
	$(Q) $(CC) $(CPPFLAGS) $(CFLAGS) -MMD -MF $(addsuffix .dep, $(basename $@)) -c -o $@ $<

$(OBJDIR)/$(CONFIG)/%.o : $(GENDIR)/%.pb.cc
	$(E) "[CXX]     Compiling $<"
	$(Q) mkdir -p `dirname $@`
	$(Q) $(CXX) $(CPPFLAGS) $(CXXFLAGS) -MMD -MF $(addsuffix .dep, $(basename $@)) -c -o $@ $<

$(OBJDIR)/$(CONFIG)/src/compiler/%.o : src/compiler/%.cc
	$(E) "[HOSTCXX] Compiling $<"
	$(Q) mkdir -p `dirname $@`
	$(Q) $(HOST_CXX) $(HOST_CXXFLAGS) $(HOST_CPPFLAGS) -MMD -MF $(addsuffix .dep, $(basename $@)) -c -o $@ $<

$(OBJDIR)/$(CONFIG)/src/core/%.o : src/core/%.cc
	$(E) "[CXX]     Compiling $<"
	$(Q) mkdir -p `dirname $@`
	$(Q) $(CXX) $(CPPFLAGS) $(CXXFLAGS) $(COREFLAGS) -MMD -MF $(addsuffix .dep, $(basename $@)) -c -o $@ $<

$(OBJDIR)/$(CONFIG)/test/core/%.o : test/core/%.cc
	$(E) "[CXX]     Compiling $<"
	$(Q) mkdir -p `dirname $@`
	$(Q) $(CXX) $(CPPFLAGS) $(CXXFLAGS) $(COREFLAGS) -MMD -MF $(addsuffix .dep, $(basename $@)) -c -o $@ $<

$(OBJDIR)/$(CONFIG)/%.o : %.cc
	$(E) "[CXX]     Compiling $<"
	$(Q) mkdir -p `dirname $@`
	$(Q) $(CXX) $(CPPFLAGS) $(CXXFLAGS) -MMD -MF $(addsuffix .dep, $(basename $@)) -c -o $@ $<

$(OBJDIR)/$(CONFIG)/%.o : %.cpp
	$(E) "[CXX]     Compiling $<"
	$(Q) mkdir -p `dirname $@`
	$(Q) $(CXX) $(CPPFLAGS) $(CXXFLAGS) -MMD -MF $(addsuffix .dep, $(basename $@)) -c -o $@ $<

install: install_not_supported_error

install_c: install_not_supported_error

install_cxx: install_not_supported_error

install_csharp: install_not_supported_error

install-static: install_not_supported_error

install-certs: install_not_supported_error

clean:
	$(E) "[CLEAN]   Cleaning build directories."
	$(Q) $(RM) -rf $(OBJDIR) $(LIBDIR) $(BINDIR) $(GENDIR) cache.mk


# The various libraries


# start of build recipe for library "address_sorting" (generated by makelib(lib) template function)
LIBADDRESS_SORTING_SRC = \
    third_party/address_sorting/address_sorting.c \
    third_party/address_sorting/address_sorting_posix.c \
    third_party/address_sorting/address_sorting_windows.c \

PUBLIC_HEADERS_C += \

LIBADDRESS_SORTING_OBJS = $(addprefix $(OBJDIR)/$(CONFIG)/, $(addsuffix .o, $(basename $(LIBADDRESS_SORTING_SRC))))


$(LIBDIR)/$(CONFIG)/libaddress_sorting.a:  $(LIBADDRESS_SORTING_OBJS) 
	$(E) "[AR]      Creating $@"
	$(Q) mkdir -p `dirname $@`
	$(Q) rm -f $(LIBDIR)/$(CONFIG)/libaddress_sorting.a
	$(Q) $(AR) $(ARFLAGS) $(LIBDIR)/$(CONFIG)/libaddress_sorting.a $(LIBADDRESS_SORTING_OBJS) 
ifeq ($(SYSTEM),Darwin)
	$(Q) ranlib -no_warning_for_no_symbols $(LIBDIR)/$(CONFIG)/libaddress_sorting.a
endif



ifeq ($(SYSTEM),MINGW32)
$(LIBDIR)/$(CONFIG)/address_sorting$(SHARED_VERSION_CORE).$(SHARED_EXT_CORE): $(LIBADDRESS_SORTING_OBJS)  $(ZLIB_DEP) $(CARES_DEP) $(ADDRESS_SORTING_DEP) $(RE2_DEP) $(UPB_DEP) $(GRPC_ABSEIL_DEP)
	$(E) "[LD]      Linking $@"
	$(Q) mkdir -p `dirname $@`
	$(Q) $(LDXX) $(LDFLAGS) -L$(LIBDIR)/$(CONFIG) -shared -Wl,--output-def=$(LIBDIR)/$(CONFIG)/address_sorting$(SHARED_VERSION_CORE).def -Wl,--out-implib=$(LIBDIR)/$(CONFIG)/libaddress_sorting$(SHARED_VERSION_CORE)-dll.a -o $(LIBDIR)/$(CONFIG)/address_sorting$(SHARED_VERSION_CORE).$(SHARED_EXT_CORE) $(LIBADDRESS_SORTING_OBJS) $(ZLIB_MERGE_LIBS) $(CARES_MERGE_LIBS) $(ADDRESS_SORTING_MERGE_LIBS) $(RE2_MERGE_LIBS) $(UPB_MERGE_LIBS) $(GRPC_ABSEIL_MERGE_LIBS) $(LDLIBS)
else
$(LIBDIR)/$(CONFIG)/libaddress_sorting$(SHARED_VERSION_CORE).$(SHARED_EXT_CORE): $(LIBADDRESS_SORTING_OBJS)  $(ZLIB_DEP) $(CARES_DEP) $(ADDRESS_SORTING_DEP) $(RE2_DEP) $(UPB_DEP) $(GRPC_ABSEIL_DEP)
	$(E) "[LD]      Linking $@"
	$(Q) mkdir -p `dirname $@`
ifeq ($(SYSTEM),Darwin)
	$(Q) $(LDXX) $(LDFLAGS) -L$(LIBDIR)/$(CONFIG) -install_name $(SHARED_PREFIX)address_sorting$(SHARED_VERSION_CORE).$(SHARED_EXT_CORE) -dynamiclib -o $(LIBDIR)/$(CONFIG)/libaddress_sorting$(SHARED_VERSION_CORE).$(SHARED_EXT_CORE) $(LIBADDRESS_SORTING_OBJS) $(ZLIB_MERGE_LIBS) $(CARES_MERGE_LIBS) $(ADDRESS_SORTING_MERGE_LIBS) $(RE2_MERGE_LIBS) $(UPB_MERGE_LIBS) $(GRPC_ABSEIL_MERGE_LIBS) $(LDLIBS)
else
	$(Q) $(LDXX) $(LDFLAGS) -L$(LIBDIR)/$(CONFIG) -shared -Wl,-soname,libaddress_sorting.so.20 -o $(LIBDIR)/$(CONFIG)/libaddress_sorting$(SHARED_VERSION_CORE).$(SHARED_EXT_CORE) $(LIBADDRESS_SORTING_OBJS) $(ZLIB_MERGE_LIBS) $(CARES_MERGE_LIBS) $(ADDRESS_SORTING_MERGE_LIBS) $(RE2_MERGE_LIBS) $(UPB_MERGE_LIBS) $(GRPC_ABSEIL_MERGE_LIBS) $(LDLIBS)
	$(Q) ln -sf $(SHARED_PREFIX)address_sorting$(SHARED_VERSION_CORE).$(SHARED_EXT_CORE) $(LIBDIR)/$(CONFIG)/libaddress_sorting$(SHARED_VERSION_CORE).so.20
	$(Q) ln -sf $(SHARED_PREFIX)address_sorting$(SHARED_VERSION_CORE).$(SHARED_EXT_CORE) $(LIBDIR)/$(CONFIG)/libaddress_sorting$(SHARED_VERSION_CORE).so
endif
endif

ifneq ($(NO_DEPS),true)
-include $(LIBADDRESS_SORTING_OBJS:.o=.dep)
endif
# end of build recipe for library "address_sorting"


# start of build recipe for library "gpr" (generated by makelib(lib) template function)
LIBGPR_SRC = \
    src/core/ext/upb-generated/google/api/annotations.upb.c \
    src/core/ext/upb-generated/google/api/expr/v1alpha1/checked.upb.c \
    src/core/ext/upb-generated/google/api/expr/v1alpha1/syntax.upb.c \
    src/core/ext/upb-generated/google/api/http.upb.c \
    src/core/ext/upb-generated/google/protobuf/any.upb.c \
    src/core/ext/upb-generated/google/protobuf/duration.upb.c \
    src/core/ext/upb-generated/google/protobuf/empty.upb.c \
    src/core/ext/upb-generated/google/protobuf/struct.upb.c \
    src/core/ext/upb-generated/google/protobuf/timestamp.upb.c \
    src/core/ext/upb-generated/google/protobuf/wrappers.upb.c \
    src/core/ext/upb-generated/google/rpc/status.upb.c \
    src/core/lib/gpr/alloc.cc \
    src/core/lib/gpr/atm.cc \
    src/core/lib/gpr/cpu_iphone.cc \
    src/core/lib/gpr/cpu_linux.cc \
    src/core/lib/gpr/cpu_posix.cc \
    src/core/lib/gpr/cpu_windows.cc \
    src/core/lib/gpr/env_linux.cc \
    src/core/lib/gpr/env_posix.cc \
    src/core/lib/gpr/env_windows.cc \
    src/core/lib/gpr/log.cc \
    src/core/lib/gpr/log_android.cc \
    src/core/lib/gpr/log_linux.cc \
    src/core/lib/gpr/log_posix.cc \
    src/core/lib/gpr/log_windows.cc \
    src/core/lib/gpr/murmur_hash.cc \
    src/core/lib/gpr/string.cc \
    src/core/lib/gpr/string_posix.cc \
    src/core/lib/gpr/string_util_windows.cc \
    src/core/lib/gpr/string_windows.cc \
    src/core/lib/gpr/sync.cc \
    src/core/lib/gpr/sync_abseil.cc \
    src/core/lib/gpr/sync_posix.cc \
    src/core/lib/gpr/sync_windows.cc \
    src/core/lib/gpr/time.cc \
    src/core/lib/gpr/time_posix.cc \
    src/core/lib/gpr/time_precise.cc \
    src/core/lib/gpr/time_windows.cc \
    src/core/lib/gpr/tmpfile_msys.cc \
    src/core/lib/gpr/tmpfile_posix.cc \
    src/core/lib/gpr/tmpfile_windows.cc \
    src/core/lib/gpr/wrap_memcpy.cc \
    src/core/lib/gprpp/arena.cc \
    src/core/lib/gprpp/examine_stack.cc \
    src/core/lib/gprpp/fork.cc \
    src/core/lib/gprpp/global_config_env.cc \
    src/core/lib/gprpp/host_port.cc \
    src/core/lib/gprpp/mpscq.cc \
    src/core/lib/gprpp/stat_posix.cc \
    src/core/lib/gprpp/stat_windows.cc \
    src/core/lib/gprpp/status_helper.cc \
    src/core/lib/gprpp/thd_posix.cc \
    src/core/lib/gprpp/thd_windows.cc \
    src/core/lib/gprpp/time_util.cc \
    src/core/lib/profiling/basic_timers.cc \
    src/core/lib/profiling/stap_timers.cc \

PUBLIC_HEADERS_C += \
    include/grpc/impl/codegen/atm.h \
    include/grpc/impl/codegen/atm_gcc_atomic.h \
    include/grpc/impl/codegen/atm_gcc_sync.h \
    include/grpc/impl/codegen/atm_windows.h \
    include/grpc/impl/codegen/byte_buffer.h \
    include/grpc/impl/codegen/byte_buffer_reader.h \
    include/grpc/impl/codegen/compression_types.h \
    include/grpc/impl/codegen/connectivity_state.h \
    include/grpc/impl/codegen/fork.h \
    include/grpc/impl/codegen/gpr_slice.h \
    include/grpc/impl/codegen/gpr_types.h \
    include/grpc/impl/codegen/grpc_types.h \
    include/grpc/impl/codegen/log.h \
    include/grpc/impl/codegen/port_platform.h \
    include/grpc/impl/codegen/propagation_bits.h \
    include/grpc/impl/codegen/slice.h \
    include/grpc/impl/codegen/status.h \
    include/grpc/impl/codegen/sync.h \
    include/grpc/impl/codegen/sync_abseil.h \
    include/grpc/impl/codegen/sync_custom.h \
    include/grpc/impl/codegen/sync_generic.h \
    include/grpc/impl/codegen/sync_posix.h \
    include/grpc/impl/codegen/sync_windows.h \
    include/grpc/support/alloc.h \
    include/grpc/support/atm.h \
    include/grpc/support/atm_gcc_atomic.h \
    include/grpc/support/atm_gcc_sync.h \
    include/grpc/support/atm_windows.h \
    include/grpc/support/cpu.h \
    include/grpc/support/log.h \
    include/grpc/support/log_windows.h \
    include/grpc/support/port_platform.h \
    include/grpc/support/string_util.h \
    include/grpc/support/sync.h \
    include/grpc/support/sync_abseil.h \
    include/grpc/support/sync_custom.h \
    include/grpc/support/sync_generic.h \
    include/grpc/support/sync_posix.h \
    include/grpc/support/sync_windows.h \
    include/grpc/support/thd_id.h \
    include/grpc/support/time.h \

LIBGPR_OBJS = $(addprefix $(OBJDIR)/$(CONFIG)/, $(addsuffix .o, $(basename $(LIBGPR_SRC))))


$(LIBDIR)/$(CONFIG)/libgpr.a: $(ZLIB_DEP) $(CARES_DEP) $(ADDRESS_SORTING_DEP) $(RE2_DEP) $(UPB_DEP) $(GRPC_ABSEIL_DEP)  $(LIBGPR_OBJS) 
	$(E) "[AR]      Creating $@"
	$(Q) mkdir -p `dirname $@`
	$(Q) rm -f $(LIBDIR)/$(CONFIG)/libgpr.a
	$(Q) $(AR) $(ARFLAGS) $(LIBDIR)/$(CONFIG)/libgpr.a $(LIBGPR_OBJS) 
ifeq ($(SYSTEM),Darwin)
	$(Q) ranlib -no_warning_for_no_symbols $(LIBDIR)/$(CONFIG)/libgpr.a
endif



ifeq ($(SYSTEM),MINGW32)
$(LIBDIR)/$(CONFIG)/gpr$(SHARED_VERSION_CORE).$(SHARED_EXT_CORE): $(LIBGPR_OBJS)  $(ZLIB_DEP) $(CARES_DEP) $(ADDRESS_SORTING_DEP) $(RE2_DEP) $(UPB_DEP) $(GRPC_ABSEIL_DEP) $(LIBDIR)/$(CONFIG)/libupb.a
	$(E) "[LD]      Linking $@"
	$(Q) mkdir -p `dirname $@`
	$(Q) $(LDXX) $(LDFLAGS) -L$(LIBDIR)/$(CONFIG) -shared -Wl,--output-def=$(LIBDIR)/$(CONFIG)/gpr$(SHARED_VERSION_CORE).def -Wl,--out-implib=$(LIBDIR)/$(CONFIG)/libgpr$(SHARED_VERSION_CORE)-dll.a -o $(LIBDIR)/$(CONFIG)/gpr$(SHARED_VERSION_CORE).$(SHARED_EXT_CORE) $(LIBGPR_OBJS) $(LIBDIR)/$(CONFIG)/libupb.a $(ZLIB_MERGE_LIBS) $(CARES_MERGE_LIBS) $(ADDRESS_SORTING_MERGE_LIBS) $(RE2_MERGE_LIBS) $(UPB_MERGE_LIBS) $(GRPC_ABSEIL_MERGE_LIBS) $(LDLIBS)
else
$(LIBDIR)/$(CONFIG)/libgpr$(SHARED_VERSION_CORE).$(SHARED_EXT_CORE): $(LIBGPR_OBJS)  $(ZLIB_DEP) $(CARES_DEP) $(ADDRESS_SORTING_DEP) $(RE2_DEP) $(UPB_DEP) $(GRPC_ABSEIL_DEP) $(LIBDIR)/$(CONFIG)/libupb.a
	$(E) "[LD]      Linking $@"
	$(Q) mkdir -p `dirname $@`
ifeq ($(SYSTEM),Darwin)
	$(Q) $(LDXX) $(LDFLAGS) -L$(LIBDIR)/$(CONFIG) -install_name $(SHARED_PREFIX)gpr$(SHARED_VERSION_CORE).$(SHARED_EXT_CORE) -dynamiclib -o $(LIBDIR)/$(CONFIG)/libgpr$(SHARED_VERSION_CORE).$(SHARED_EXT_CORE) $(LIBGPR_OBJS) $(LIBDIR)/$(CONFIG)/libupb.a $(ZLIB_MERGE_LIBS) $(CARES_MERGE_LIBS) $(ADDRESS_SORTING_MERGE_LIBS) $(RE2_MERGE_LIBS) $(UPB_MERGE_LIBS) $(GRPC_ABSEIL_MERGE_LIBS) $(LDLIBS)
else
	$(Q) $(LDXX) $(LDFLAGS) -L$(LIBDIR)/$(CONFIG) -shared -Wl,-soname,libgpr.so.20 -o $(LIBDIR)/$(CONFIG)/libgpr$(SHARED_VERSION_CORE).$(SHARED_EXT_CORE) $(LIBGPR_OBJS) $(LIBDIR)/$(CONFIG)/libupb.a $(ZLIB_MERGE_LIBS) $(CARES_MERGE_LIBS) $(ADDRESS_SORTING_MERGE_LIBS) $(RE2_MERGE_LIBS) $(UPB_MERGE_LIBS) $(GRPC_ABSEIL_MERGE_LIBS) $(LDLIBS)
	$(Q) ln -sf $(SHARED_PREFIX)gpr$(SHARED_VERSION_CORE).$(SHARED_EXT_CORE) $(LIBDIR)/$(CONFIG)/libgpr$(SHARED_VERSION_CORE).so.20
	$(Q) ln -sf $(SHARED_PREFIX)gpr$(SHARED_VERSION_CORE).$(SHARED_EXT_CORE) $(LIBDIR)/$(CONFIG)/libgpr$(SHARED_VERSION_CORE).so
endif
endif

ifneq ($(NO_DEPS),true)
-include $(LIBGPR_OBJS:.o=.dep)
endif
# end of build recipe for library "gpr"


# start of build recipe for library "grpc" (generated by makelib(lib) template function)
LIBGRPC_SRC = \
    src/core/ext/filters/census/grpc_context.cc \
    src/core/ext/filters/client_channel/backend_metric.cc \
    src/core/ext/filters/client_channel/backup_poller.cc \
    src/core/ext/filters/client_channel/channel_connectivity.cc \
    src/core/ext/filters/client_channel/client_channel.cc \
    src/core/ext/filters/client_channel/client_channel_channelz.cc \
    src/core/ext/filters/client_channel/client_channel_factory.cc \
    src/core/ext/filters/client_channel/client_channel_plugin.cc \
    src/core/ext/filters/client_channel/config_selector.cc \
    src/core/ext/filters/client_channel/dynamic_filters.cc \
    src/core/ext/filters/client_channel/global_subchannel_pool.cc \
    src/core/ext/filters/client_channel/health/health_check_client.cc \
    src/core/ext/filters/client_channel/http_connect_handshaker.cc \
    src/core/ext/filters/client_channel/http_proxy.cc \
    src/core/ext/filters/client_channel/lb_policy.cc \
    src/core/ext/filters/client_channel/lb_policy/address_filtering.cc \
    src/core/ext/filters/client_channel/lb_policy/child_policy_handler.cc \
    src/core/ext/filters/client_channel/lb_policy/grpclb/client_load_reporting_filter.cc \
    src/core/ext/filters/client_channel/lb_policy/grpclb/grpclb.cc \
    src/core/ext/filters/client_channel/lb_policy/grpclb/grpclb_balancer_addresses.cc \
    src/core/ext/filters/client_channel/lb_policy/grpclb/grpclb_channel_secure.cc \
    src/core/ext/filters/client_channel/lb_policy/grpclb/grpclb_client_stats.cc \
    src/core/ext/filters/client_channel/lb_policy/grpclb/load_balancer_api.cc \
    src/core/ext/filters/client_channel/lb_policy/pick_first/pick_first.cc \
    src/core/ext/filters/client_channel/lb_policy/priority/priority.cc \
    src/core/ext/filters/client_channel/lb_policy/ring_hash/ring_hash.cc \
    src/core/ext/filters/client_channel/lb_policy/rls/rls.cc \
    src/core/ext/filters/client_channel/lb_policy/round_robin/round_robin.cc \
    src/core/ext/filters/client_channel/lb_policy/weighted_target/weighted_target.cc \
    src/core/ext/filters/client_channel/lb_policy/xds/cds.cc \
    src/core/ext/filters/client_channel/lb_policy/xds/xds_cluster_impl.cc \
    src/core/ext/filters/client_channel/lb_policy/xds/xds_cluster_manager.cc \
    src/core/ext/filters/client_channel/lb_policy/xds/xds_cluster_resolver.cc \
    src/core/ext/filters/client_channel/lb_policy_registry.cc \
    src/core/ext/filters/client_channel/local_subchannel_pool.cc \
    src/core/ext/filters/client_channel/proxy_mapper_registry.cc \
    src/core/ext/filters/client_channel/resolver/binder/binder_resolver.cc \
    src/core/ext/filters/client_channel/resolver/dns/c_ares/dns_resolver_ares.cc \
    src/core/ext/filters/client_channel/resolver/dns/c_ares/grpc_ares_ev_driver_event_engine.cc \
    src/core/ext/filters/client_channel/resolver/dns/c_ares/grpc_ares_ev_driver_posix.cc \
    src/core/ext/filters/client_channel/resolver/dns/c_ares/grpc_ares_ev_driver_windows.cc \
    src/core/ext/filters/client_channel/resolver/dns/c_ares/grpc_ares_wrapper.cc \
    src/core/ext/filters/client_channel/resolver/dns/c_ares/grpc_ares_wrapper_event_engine.cc \
    src/core/ext/filters/client_channel/resolver/dns/c_ares/grpc_ares_wrapper_posix.cc \
    src/core/ext/filters/client_channel/resolver/dns/c_ares/grpc_ares_wrapper_windows.cc \
    src/core/ext/filters/client_channel/resolver/dns/dns_resolver_selection.cc \
    src/core/ext/filters/client_channel/resolver/dns/native/dns_resolver.cc \
    src/core/ext/filters/client_channel/resolver/fake/fake_resolver.cc \
    src/core/ext/filters/client_channel/resolver/google_c2p/google_c2p_resolver.cc \
    src/core/ext/filters/client_channel/resolver/sockaddr/sockaddr_resolver.cc \
    src/core/ext/filters/client_channel/resolver/xds/xds_resolver.cc \
    src/core/ext/filters/client_channel/resolver_result_parsing.cc \
    src/core/ext/filters/client_channel/retry_filter.cc \
    src/core/ext/filters/client_channel/retry_service_config.cc \
    src/core/ext/filters/client_channel/retry_throttle.cc \
    src/core/ext/filters/client_channel/service_config_channel_arg_filter.cc \
    src/core/ext/filters/client_channel/subchannel.cc \
    src/core/ext/filters/client_channel/subchannel_pool_interface.cc \
    src/core/ext/filters/client_idle/client_idle_filter.cc \
    src/core/ext/filters/client_idle/idle_filter_state.cc \
    src/core/ext/filters/deadline/deadline_filter.cc \
    src/core/ext/filters/fault_injection/fault_injection_filter.cc \
    src/core/ext/filters/fault_injection/service_config_parser.cc \
    src/core/ext/filters/http/client/http_client_filter.cc \
    src/core/ext/filters/http/client_authority_filter.cc \
    src/core/ext/filters/http/http_filters_plugin.cc \
    src/core/ext/filters/http/message_compress/message_compress_filter.cc \
    src/core/ext/filters/http/message_compress/message_decompress_filter.cc \
    src/core/ext/filters/http/server/http_server_filter.cc \
    src/core/ext/filters/max_age/max_age_filter.cc \
    src/core/ext/filters/message_size/message_size_filter.cc \
    src/core/ext/transport/chttp2/alpn/alpn.cc \
    src/core/ext/transport/chttp2/client/chttp2_connector.cc \
    src/core/ext/transport/chttp2/client/insecure/channel_create.cc \
    src/core/ext/transport/chttp2/client/insecure/channel_create_posix.cc \
    src/core/ext/transport/chttp2/client/secure/secure_channel_create.cc \
    src/core/ext/transport/chttp2/server/chttp2_server.cc \
    src/core/ext/transport/chttp2/server/insecure/server_chttp2.cc \
    src/core/ext/transport/chttp2/server/insecure/server_chttp2_posix.cc \
    src/core/ext/transport/chttp2/server/secure/server_secure_chttp2.cc \
    src/core/ext/transport/chttp2/transport/bin_decoder.cc \
    src/core/ext/transport/chttp2/transport/bin_encoder.cc \
    src/core/ext/transport/chttp2/transport/chttp2_plugin.cc \
    src/core/ext/transport/chttp2/transport/chttp2_transport.cc \
    src/core/ext/transport/chttp2/transport/context_list.cc \
    src/core/ext/transport/chttp2/transport/flow_control.cc \
    src/core/ext/transport/chttp2/transport/frame_data.cc \
    src/core/ext/transport/chttp2/transport/frame_goaway.cc \
    src/core/ext/transport/chttp2/transport/frame_ping.cc \
    src/core/ext/transport/chttp2/transport/frame_rst_stream.cc \
    src/core/ext/transport/chttp2/transport/frame_settings.cc \
    src/core/ext/transport/chttp2/transport/frame_window_update.cc \
    src/core/ext/transport/chttp2/transport/hpack_encoder.cc \
    src/core/ext/transport/chttp2/transport/hpack_encoder_table.cc \
    src/core/ext/transport/chttp2/transport/hpack_parser.cc \
    src/core/ext/transport/chttp2/transport/hpack_parser_table.cc \
    src/core/ext/transport/chttp2/transport/hpack_utils.cc \
    src/core/ext/transport/chttp2/transport/http2_settings.cc \
    src/core/ext/transport/chttp2/transport/huffsyms.cc \
    src/core/ext/transport/chttp2/transport/parsing.cc \
    src/core/ext/transport/chttp2/transport/stream_lists.cc \
    src/core/ext/transport/chttp2/transport/stream_map.cc \
    src/core/ext/transport/chttp2/transport/varint.cc \
    src/core/ext/transport/chttp2/transport/writing.cc \
    src/core/ext/transport/inproc/inproc_plugin.cc \
    src/core/ext/transport/inproc/inproc_transport.cc \
    src/core/ext/upb-generated/envoy/admin/v3/config_dump.upb.c \
    src/core/ext/upb-generated/envoy/annotations/deprecation.upb.c \
    src/core/ext/upb-generated/envoy/annotations/resource.upb.c \
    src/core/ext/upb-generated/envoy/config/accesslog/v3/accesslog.upb.c \
    src/core/ext/upb-generated/envoy/config/bootstrap/v3/bootstrap.upb.c \
    src/core/ext/upb-generated/envoy/config/cluster/v3/circuit_breaker.upb.c \
    src/core/ext/upb-generated/envoy/config/cluster/v3/cluster.upb.c \
    src/core/ext/upb-generated/envoy/config/cluster/v3/filter.upb.c \
    src/core/ext/upb-generated/envoy/config/cluster/v3/outlier_detection.upb.c \
    src/core/ext/upb-generated/envoy/config/core/v3/address.upb.c \
    src/core/ext/upb-generated/envoy/config/core/v3/backoff.upb.c \
    src/core/ext/upb-generated/envoy/config/core/v3/base.upb.c \
    src/core/ext/upb-generated/envoy/config/core/v3/config_source.upb.c \
    src/core/ext/upb-generated/envoy/config/core/v3/event_service_config.upb.c \
    src/core/ext/upb-generated/envoy/config/core/v3/extension.upb.c \
    src/core/ext/upb-generated/envoy/config/core/v3/grpc_service.upb.c \
    src/core/ext/upb-generated/envoy/config/core/v3/health_check.upb.c \
    src/core/ext/upb-generated/envoy/config/core/v3/http_uri.upb.c \
    src/core/ext/upb-generated/envoy/config/core/v3/protocol.upb.c \
    src/core/ext/upb-generated/envoy/config/core/v3/proxy_protocol.upb.c \
    src/core/ext/upb-generated/envoy/config/core/v3/resolver.upb.c \
    src/core/ext/upb-generated/envoy/config/core/v3/socket_option.upb.c \
    src/core/ext/upb-generated/envoy/config/core/v3/substitution_format_string.upb.c \
    src/core/ext/upb-generated/envoy/config/core/v3/udp_socket_config.upb.c \
    src/core/ext/upb-generated/envoy/config/endpoint/v3/endpoint.upb.c \
    src/core/ext/upb-generated/envoy/config/endpoint/v3/endpoint_components.upb.c \
    src/core/ext/upb-generated/envoy/config/endpoint/v3/load_report.upb.c \
    src/core/ext/upb-generated/envoy/config/listener/v3/api_listener.upb.c \
    src/core/ext/upb-generated/envoy/config/listener/v3/listener.upb.c \
    src/core/ext/upb-generated/envoy/config/listener/v3/listener_components.upb.c \
    src/core/ext/upb-generated/envoy/config/listener/v3/quic_config.upb.c \
    src/core/ext/upb-generated/envoy/config/listener/v3/udp_listener_config.upb.c \
    src/core/ext/upb-generated/envoy/config/metrics/v3/stats.upb.c \
    src/core/ext/upb-generated/envoy/config/overload/v3/overload.upb.c \
    src/core/ext/upb-generated/envoy/config/rbac/v3/rbac.upb.c \
    src/core/ext/upb-generated/envoy/config/route/v3/route.upb.c \
    src/core/ext/upb-generated/envoy/config/route/v3/route_components.upb.c \
    src/core/ext/upb-generated/envoy/config/route/v3/scoped_route.upb.c \
    src/core/ext/upb-generated/envoy/config/trace/v3/http_tracer.upb.c \
    src/core/ext/upb-generated/envoy/extensions/clusters/aggregate/v3/cluster.upb.c \
    src/core/ext/upb-generated/envoy/extensions/filters/common/fault/v3/fault.upb.c \
    src/core/ext/upb-generated/envoy/extensions/filters/http/fault/v3/fault.upb.c \
    src/core/ext/upb-generated/envoy/extensions/filters/http/router/v3/router.upb.c \
    src/core/ext/upb-generated/envoy/extensions/filters/network/http_connection_manager/v3/http_connection_manager.upb.c \
    src/core/ext/upb-generated/envoy/extensions/transport_sockets/tls/v3/cert.upb.c \
    src/core/ext/upb-generated/envoy/extensions/transport_sockets/tls/v3/common.upb.c \
    src/core/ext/upb-generated/envoy/extensions/transport_sockets/tls/v3/secret.upb.c \
    src/core/ext/upb-generated/envoy/extensions/transport_sockets/tls/v3/tls.upb.c \
    src/core/ext/upb-generated/envoy/service/cluster/v3/cds.upb.c \
    src/core/ext/upb-generated/envoy/service/discovery/v3/ads.upb.c \
    src/core/ext/upb-generated/envoy/service/discovery/v3/discovery.upb.c \
    src/core/ext/upb-generated/envoy/service/endpoint/v3/eds.upb.c \
    src/core/ext/upb-generated/envoy/service/listener/v3/lds.upb.c \
    src/core/ext/upb-generated/envoy/service/load_stats/v3/lrs.upb.c \
    src/core/ext/upb-generated/envoy/service/route/v3/rds.upb.c \
    src/core/ext/upb-generated/envoy/service/route/v3/srds.upb.c \
    src/core/ext/upb-generated/envoy/service/status/v3/csds.upb.c \
    src/core/ext/upb-generated/envoy/type/http/v3/path_transformation.upb.c \
    src/core/ext/upb-generated/envoy/type/matcher/v3/metadata.upb.c \
    src/core/ext/upb-generated/envoy/type/matcher/v3/node.upb.c \
    src/core/ext/upb-generated/envoy/type/matcher/v3/number.upb.c \
    src/core/ext/upb-generated/envoy/type/matcher/v3/path.upb.c \
    src/core/ext/upb-generated/envoy/type/matcher/v3/regex.upb.c \
    src/core/ext/upb-generated/envoy/type/matcher/v3/string.upb.c \
    src/core/ext/upb-generated/envoy/type/matcher/v3/struct.upb.c \
    src/core/ext/upb-generated/envoy/type/matcher/v3/value.upb.c \
    src/core/ext/upb-generated/envoy/type/metadata/v3/metadata.upb.c \
    src/core/ext/upb-generated/envoy/type/tracing/v3/custom_tag.upb.c \
    src/core/ext/upb-generated/envoy/type/v3/http.upb.c \
    src/core/ext/upb-generated/envoy/type/v3/percent.upb.c \
    src/core/ext/upb-generated/envoy/type/v3/range.upb.c \
    src/core/ext/upb-generated/envoy/type/v3/semantic_version.upb.c \
    src/core/ext/upb-generated/src/proto/grpc/gcp/altscontext.upb.c \
    src/core/ext/upb-generated/src/proto/grpc/gcp/handshaker.upb.c \
    src/core/ext/upb-generated/src/proto/grpc/gcp/transport_security_common.upb.c \
    src/core/ext/upb-generated/src/proto/grpc/health/v1/health.upb.c \
    src/core/ext/upb-generated/src/proto/grpc/lb/v1/load_balancer.upb.c \
    src/core/ext/upb-generated/src/proto/grpc/lookup/v1/rls.upb.c \
    src/core/ext/upb-generated/udpa/annotations/migrate.upb.c \
    src/core/ext/upb-generated/udpa/annotations/security.upb.c \
    src/core/ext/upb-generated/udpa/annotations/sensitive.upb.c \
    src/core/ext/upb-generated/udpa/annotations/status.upb.c \
    src/core/ext/upb-generated/udpa/annotations/versioning.upb.c \
    src/core/ext/upb-generated/validate/validate.upb.c \
    src/core/ext/upb-generated/xds/annotations/v3/status.upb.c \
    src/core/ext/upb-generated/xds/core/v3/authority.upb.c \
    src/core/ext/upb-generated/xds/core/v3/collection_entry.upb.c \
    src/core/ext/upb-generated/xds/core/v3/context_params.upb.c \
    src/core/ext/upb-generated/xds/core/v3/resource.upb.c \
    src/core/ext/upb-generated/xds/core/v3/resource_locator.upb.c \
    src/core/ext/upb-generated/xds/core/v3/resource_name.upb.c \
    src/core/ext/upb-generated/xds/data/orca/v3/orca_load_report.upb.c \
    src/core/ext/upb-generated/xds/type/v3/typed_struct.upb.c \
    src/core/ext/upbdefs-generated/envoy/admin/v3/config_dump.upbdefs.c \
    src/core/ext/upbdefs-generated/envoy/annotations/deprecation.upbdefs.c \
    src/core/ext/upbdefs-generated/envoy/annotations/resource.upbdefs.c \
    src/core/ext/upbdefs-generated/envoy/config/accesslog/v3/accesslog.upbdefs.c \
    src/core/ext/upbdefs-generated/envoy/config/bootstrap/v3/bootstrap.upbdefs.c \
    src/core/ext/upbdefs-generated/envoy/config/cluster/v3/circuit_breaker.upbdefs.c \
    src/core/ext/upbdefs-generated/envoy/config/cluster/v3/cluster.upbdefs.c \
    src/core/ext/upbdefs-generated/envoy/config/cluster/v3/filter.upbdefs.c \
    src/core/ext/upbdefs-generated/envoy/config/cluster/v3/outlier_detection.upbdefs.c \
    src/core/ext/upbdefs-generated/envoy/config/core/v3/address.upbdefs.c \
    src/core/ext/upbdefs-generated/envoy/config/core/v3/backoff.upbdefs.c \
    src/core/ext/upbdefs-generated/envoy/config/core/v3/base.upbdefs.c \
    src/core/ext/upbdefs-generated/envoy/config/core/v3/config_source.upbdefs.c \
    src/core/ext/upbdefs-generated/envoy/config/core/v3/event_service_config.upbdefs.c \
    src/core/ext/upbdefs-generated/envoy/config/core/v3/extension.upbdefs.c \
    src/core/ext/upbdefs-generated/envoy/config/core/v3/grpc_service.upbdefs.c \
    src/core/ext/upbdefs-generated/envoy/config/core/v3/health_check.upbdefs.c \
    src/core/ext/upbdefs-generated/envoy/config/core/v3/http_uri.upbdefs.c \
    src/core/ext/upbdefs-generated/envoy/config/core/v3/protocol.upbdefs.c \
    src/core/ext/upbdefs-generated/envoy/config/core/v3/proxy_protocol.upbdefs.c \
    src/core/ext/upbdefs-generated/envoy/config/core/v3/resolver.upbdefs.c \
    src/core/ext/upbdefs-generated/envoy/config/core/v3/socket_option.upbdefs.c \
    src/core/ext/upbdefs-generated/envoy/config/core/v3/substitution_format_string.upbdefs.c \
    src/core/ext/upbdefs-generated/envoy/config/core/v3/udp_socket_config.upbdefs.c \
    src/core/ext/upbdefs-generated/envoy/config/endpoint/v3/endpoint.upbdefs.c \
    src/core/ext/upbdefs-generated/envoy/config/endpoint/v3/endpoint_components.upbdefs.c \
    src/core/ext/upbdefs-generated/envoy/config/endpoint/v3/load_report.upbdefs.c \
    src/core/ext/upbdefs-generated/envoy/config/listener/v3/api_listener.upbdefs.c \
    src/core/ext/upbdefs-generated/envoy/config/listener/v3/listener.upbdefs.c \
    src/core/ext/upbdefs-generated/envoy/config/listener/v3/listener_components.upbdefs.c \
    src/core/ext/upbdefs-generated/envoy/config/listener/v3/quic_config.upbdefs.c \
    src/core/ext/upbdefs-generated/envoy/config/listener/v3/udp_listener_config.upbdefs.c \
    src/core/ext/upbdefs-generated/envoy/config/metrics/v3/stats.upbdefs.c \
    src/core/ext/upbdefs-generated/envoy/config/overload/v3/overload.upbdefs.c \
    src/core/ext/upbdefs-generated/envoy/config/route/v3/route.upbdefs.c \
    src/core/ext/upbdefs-generated/envoy/config/route/v3/route_components.upbdefs.c \
    src/core/ext/upbdefs-generated/envoy/config/route/v3/scoped_route.upbdefs.c \
    src/core/ext/upbdefs-generated/envoy/config/trace/v3/http_tracer.upbdefs.c \
    src/core/ext/upbdefs-generated/envoy/extensions/clusters/aggregate/v3/cluster.upbdefs.c \
    src/core/ext/upbdefs-generated/envoy/extensions/filters/common/fault/v3/fault.upbdefs.c \
    src/core/ext/upbdefs-generated/envoy/extensions/filters/http/fault/v3/fault.upbdefs.c \
    src/core/ext/upbdefs-generated/envoy/extensions/filters/http/router/v3/router.upbdefs.c \
    src/core/ext/upbdefs-generated/envoy/extensions/filters/network/http_connection_manager/v3/http_connection_manager.upbdefs.c \
    src/core/ext/upbdefs-generated/envoy/extensions/transport_sockets/tls/v3/cert.upbdefs.c \
    src/core/ext/upbdefs-generated/envoy/extensions/transport_sockets/tls/v3/common.upbdefs.c \
    src/core/ext/upbdefs-generated/envoy/extensions/transport_sockets/tls/v3/secret.upbdefs.c \
    src/core/ext/upbdefs-generated/envoy/extensions/transport_sockets/tls/v3/tls.upbdefs.c \
    src/core/ext/upbdefs-generated/envoy/service/cluster/v3/cds.upbdefs.c \
    src/core/ext/upbdefs-generated/envoy/service/discovery/v3/ads.upbdefs.c \
    src/core/ext/upbdefs-generated/envoy/service/discovery/v3/discovery.upbdefs.c \
    src/core/ext/upbdefs-generated/envoy/service/endpoint/v3/eds.upbdefs.c \
    src/core/ext/upbdefs-generated/envoy/service/listener/v3/lds.upbdefs.c \
    src/core/ext/upbdefs-generated/envoy/service/load_stats/v3/lrs.upbdefs.c \
    src/core/ext/upbdefs-generated/envoy/service/route/v3/rds.upbdefs.c \
    src/core/ext/upbdefs-generated/envoy/service/route/v3/srds.upbdefs.c \
    src/core/ext/upbdefs-generated/envoy/service/status/v3/csds.upbdefs.c \
    src/core/ext/upbdefs-generated/envoy/type/http/v3/path_transformation.upbdefs.c \
    src/core/ext/upbdefs-generated/envoy/type/matcher/v3/metadata.upbdefs.c \
    src/core/ext/upbdefs-generated/envoy/type/matcher/v3/node.upbdefs.c \
    src/core/ext/upbdefs-generated/envoy/type/matcher/v3/number.upbdefs.c \
    src/core/ext/upbdefs-generated/envoy/type/matcher/v3/path.upbdefs.c \
    src/core/ext/upbdefs-generated/envoy/type/matcher/v3/regex.upbdefs.c \
    src/core/ext/upbdefs-generated/envoy/type/matcher/v3/string.upbdefs.c \
    src/core/ext/upbdefs-generated/envoy/type/matcher/v3/struct.upbdefs.c \
    src/core/ext/upbdefs-generated/envoy/type/matcher/v3/value.upbdefs.c \
    src/core/ext/upbdefs-generated/envoy/type/metadata/v3/metadata.upbdefs.c \
    src/core/ext/upbdefs-generated/envoy/type/tracing/v3/custom_tag.upbdefs.c \
    src/core/ext/upbdefs-generated/envoy/type/v3/http.upbdefs.c \
    src/core/ext/upbdefs-generated/envoy/type/v3/percent.upbdefs.c \
    src/core/ext/upbdefs-generated/envoy/type/v3/range.upbdefs.c \
    src/core/ext/upbdefs-generated/envoy/type/v3/semantic_version.upbdefs.c \
    src/core/ext/upbdefs-generated/google/api/annotations.upbdefs.c \
    src/core/ext/upbdefs-generated/google/api/http.upbdefs.c \
    src/core/ext/upbdefs-generated/google/protobuf/any.upbdefs.c \
    src/core/ext/upbdefs-generated/google/protobuf/duration.upbdefs.c \
    src/core/ext/upbdefs-generated/google/protobuf/empty.upbdefs.c \
    src/core/ext/upbdefs-generated/google/protobuf/struct.upbdefs.c \
    src/core/ext/upbdefs-generated/google/protobuf/timestamp.upbdefs.c \
    src/core/ext/upbdefs-generated/google/protobuf/wrappers.upbdefs.c \
    src/core/ext/upbdefs-generated/google/rpc/status.upbdefs.c \
    src/core/ext/upbdefs-generated/udpa/annotations/migrate.upbdefs.c \
    src/core/ext/upbdefs-generated/udpa/annotations/security.upbdefs.c \
    src/core/ext/upbdefs-generated/udpa/annotations/sensitive.upbdefs.c \
    src/core/ext/upbdefs-generated/udpa/annotations/status.upbdefs.c \
    src/core/ext/upbdefs-generated/udpa/annotations/versioning.upbdefs.c \
    src/core/ext/upbdefs-generated/validate/validate.upbdefs.c \
    src/core/ext/upbdefs-generated/xds/annotations/v3/status.upbdefs.c \
    src/core/ext/upbdefs-generated/xds/core/v3/authority.upbdefs.c \
    src/core/ext/upbdefs-generated/xds/core/v3/collection_entry.upbdefs.c \
    src/core/ext/upbdefs-generated/xds/core/v3/context_params.upbdefs.c \
    src/core/ext/upbdefs-generated/xds/core/v3/resource.upbdefs.c \
    src/core/ext/upbdefs-generated/xds/core/v3/resource_locator.upbdefs.c \
    src/core/ext/upbdefs-generated/xds/core/v3/resource_name.upbdefs.c \
    src/core/ext/upbdefs-generated/xds/type/v3/typed_struct.upbdefs.c \
    src/core/ext/xds/certificate_provider_registry.cc \
    src/core/ext/xds/certificate_provider_store.cc \
    src/core/ext/xds/file_watcher_certificate_provider_factory.cc \
    src/core/ext/xds/xds_api.cc \
    src/core/ext/xds/xds_bootstrap.cc \
    src/core/ext/xds/xds_certificate_provider.cc \
    src/core/ext/xds/xds_channel_stack_modifier.cc \
    src/core/ext/xds/xds_client.cc \
    src/core/ext/xds/xds_client_stats.cc \
    src/core/ext/xds/xds_http_fault_filter.cc \
    src/core/ext/xds/xds_http_filters.cc \
    src/core/ext/xds/xds_server_config_fetcher.cc \
    src/core/lib/address_utils/parse_address.cc \
    src/core/lib/address_utils/sockaddr_utils.cc \
    src/core/lib/avl/avl.cc \
    src/core/lib/backoff/backoff.cc \
    src/core/lib/channel/channel_args.cc \
    src/core/lib/channel/channel_stack.cc \
    src/core/lib/channel/channel_stack_builder.cc \
    src/core/lib/channel/channel_trace.cc \
    src/core/lib/channel/channelz.cc \
    src/core/lib/channel/channelz_registry.cc \
    src/core/lib/channel/connected_channel.cc \
    src/core/lib/channel/handshaker.cc \
    src/core/lib/channel/handshaker_registry.cc \
    src/core/lib/channel/status_util.cc \
    src/core/lib/compression/compression.cc \
    src/core/lib/compression/compression_args.cc \
    src/core/lib/compression/compression_internal.cc \
    src/core/lib/compression/message_compress.cc \
    src/core/lib/compression/stream_compression.cc \
    src/core/lib/compression/stream_compression_gzip.cc \
    src/core/lib/compression/stream_compression_identity.cc \
    src/core/lib/config/core_configuration.cc \
    src/core/lib/debug/stats.cc \
    src/core/lib/debug/stats_data.cc \
    src/core/lib/debug/trace.cc \
    src/core/lib/event_engine/channel_args_endpoint_config.cc \
    src/core/lib/event_engine/event_engine.cc \
    src/core/lib/event_engine/event_engine_factory.cc \
    src/core/lib/event_engine/memory_allocator.cc \
    src/core/lib/event_engine/sockaddr.cc \
    src/core/lib/http/format_request.cc \
    src/core/lib/http/httpcli.cc \
    src/core/lib/http/httpcli_security_connector.cc \
    src/core/lib/http/parser.cc \
    src/core/lib/iomgr/buffer_list.cc \
    src/core/lib/iomgr/call_combiner.cc \
    src/core/lib/iomgr/cfstream_handle.cc \
    src/core/lib/iomgr/combiner.cc \
    src/core/lib/iomgr/dualstack_socket_posix.cc \
    src/core/lib/iomgr/endpoint.cc \
    src/core/lib/iomgr/endpoint_cfstream.cc \
    src/core/lib/iomgr/endpoint_pair_event_engine.cc \
    src/core/lib/iomgr/endpoint_pair_posix.cc \
    src/core/lib/iomgr/endpoint_pair_windows.cc \
    src/core/lib/iomgr/error.cc \
    src/core/lib/iomgr/error_cfstream.cc \
    src/core/lib/iomgr/ev_apple.cc \
    src/core/lib/iomgr/ev_epoll1_linux.cc \
    src/core/lib/iomgr/ev_epollex_linux.cc \
    src/core/lib/iomgr/ev_poll_posix.cc \
    src/core/lib/iomgr/ev_posix.cc \
    src/core/lib/iomgr/ev_windows.cc \
    src/core/lib/iomgr/event_engine/closure.cc \
    src/core/lib/iomgr/event_engine/endpoint.cc \
    src/core/lib/iomgr/event_engine/iomgr.cc \
    src/core/lib/iomgr/event_engine/pollset.cc \
    src/core/lib/iomgr/event_engine/resolved_address_internal.cc \
    src/core/lib/iomgr/event_engine/resolver.cc \
    src/core/lib/iomgr/event_engine/tcp.cc \
    src/core/lib/iomgr/event_engine/timer.cc \
    src/core/lib/iomgr/exec_ctx.cc \
    src/core/lib/iomgr/executor.cc \
    src/core/lib/iomgr/executor/mpmcqueue.cc \
    src/core/lib/iomgr/executor/threadpool.cc \
    src/core/lib/iomgr/fork_posix.cc \
    src/core/lib/iomgr/fork_windows.cc \
    src/core/lib/iomgr/gethostname_fallback.cc \
    src/core/lib/iomgr/gethostname_host_name_max.cc \
    src/core/lib/iomgr/gethostname_sysconf.cc \
    src/core/lib/iomgr/grpc_if_nametoindex_posix.cc \
    src/core/lib/iomgr/grpc_if_nametoindex_unsupported.cc \
    src/core/lib/iomgr/internal_errqueue.cc \
    src/core/lib/iomgr/iocp_windows.cc \
    src/core/lib/iomgr/iomgr.cc \
    src/core/lib/iomgr/iomgr_custom.cc \
    src/core/lib/iomgr/iomgr_internal.cc \
    src/core/lib/iomgr/iomgr_posix.cc \
    src/core/lib/iomgr/iomgr_posix_cfstream.cc \
    src/core/lib/iomgr/iomgr_windows.cc \
    src/core/lib/iomgr/is_epollexclusive_available.cc \
    src/core/lib/iomgr/load_file.cc \
    src/core/lib/iomgr/lockfree_event.cc \
    src/core/lib/iomgr/polling_entity.cc \
    src/core/lib/iomgr/pollset.cc \
    src/core/lib/iomgr/pollset_custom.cc \
    src/core/lib/iomgr/pollset_set.cc \
    src/core/lib/iomgr/pollset_set_custom.cc \
    src/core/lib/iomgr/pollset_set_windows.cc \
    src/core/lib/iomgr/pollset_windows.cc \
    src/core/lib/iomgr/resolve_address.cc \
    src/core/lib/iomgr/resolve_address_custom.cc \
    src/core/lib/iomgr/resolve_address_posix.cc \
    src/core/lib/iomgr/resolve_address_windows.cc \
    src/core/lib/iomgr/socket_factory_posix.cc \
    src/core/lib/iomgr/socket_mutator.cc \
    src/core/lib/iomgr/socket_utils_common_posix.cc \
    src/core/lib/iomgr/socket_utils_linux.cc \
    src/core/lib/iomgr/socket_utils_posix.cc \
    src/core/lib/iomgr/socket_utils_windows.cc \
    src/core/lib/iomgr/socket_windows.cc \
    src/core/lib/iomgr/tcp_client.cc \
    src/core/lib/iomgr/tcp_client_cfstream.cc \
    src/core/lib/iomgr/tcp_client_custom.cc \
    src/core/lib/iomgr/tcp_client_posix.cc \
    src/core/lib/iomgr/tcp_client_windows.cc \
    src/core/lib/iomgr/tcp_custom.cc \
    src/core/lib/iomgr/tcp_posix.cc \
    src/core/lib/iomgr/tcp_server.cc \
    src/core/lib/iomgr/tcp_server_custom.cc \
    src/core/lib/iomgr/tcp_server_posix.cc \
    src/core/lib/iomgr/tcp_server_utils_posix_common.cc \
    src/core/lib/iomgr/tcp_server_utils_posix_ifaddrs.cc \
    src/core/lib/iomgr/tcp_server_utils_posix_noifaddrs.cc \
    src/core/lib/iomgr/tcp_server_windows.cc \
    src/core/lib/iomgr/tcp_windows.cc \
    src/core/lib/iomgr/time_averaged_stats.cc \
    src/core/lib/iomgr/timer.cc \
    src/core/lib/iomgr/timer_custom.cc \
    src/core/lib/iomgr/timer_generic.cc \
    src/core/lib/iomgr/timer_heap.cc \
    src/core/lib/iomgr/timer_manager.cc \
    src/core/lib/iomgr/unix_sockets_posix.cc \
    src/core/lib/iomgr/unix_sockets_posix_noop.cc \
    src/core/lib/iomgr/wakeup_fd_eventfd.cc \
    src/core/lib/iomgr/wakeup_fd_nospecial.cc \
    src/core/lib/iomgr/wakeup_fd_pipe.cc \
    src/core/lib/iomgr/wakeup_fd_posix.cc \
    src/core/lib/iomgr/work_serializer.cc \
    src/core/lib/json/json_reader.cc \
    src/core/lib/json/json_util.cc \
    src/core/lib/json/json_writer.cc \
    src/core/lib/matchers/matchers.cc \
<<<<<<< HEAD
    src/core/lib/resolver/resolver.cc \
    src/core/lib/resolver/resolver_registry.cc \
    src/core/lib/resolver/server_address.cc \
=======
    src/core/lib/promise/activity.cc \
    src/core/lib/resource_quota/api.cc \
    src/core/lib/resource_quota/memory_quota.cc \
    src/core/lib/resource_quota/resource_quota.cc \
    src/core/lib/resource_quota/thread_quota.cc \
    src/core/lib/resource_quota/trace.cc \
>>>>>>> 60037105
    src/core/lib/security/authorization/authorization_policy_provider_vtable.cc \
    src/core/lib/security/authorization/evaluate_args.cc \
    src/core/lib/security/authorization/sdk_server_authz_filter.cc \
    src/core/lib/security/context/security_context.cc \
    src/core/lib/security/credentials/alts/alts_credentials.cc \
    src/core/lib/security/credentials/alts/check_gcp_environment.cc \
    src/core/lib/security/credentials/alts/check_gcp_environment_linux.cc \
    src/core/lib/security/credentials/alts/check_gcp_environment_no_op.cc \
    src/core/lib/security/credentials/alts/check_gcp_environment_windows.cc \
    src/core/lib/security/credentials/alts/grpc_alts_credentials_client_options.cc \
    src/core/lib/security/credentials/alts/grpc_alts_credentials_options.cc \
    src/core/lib/security/credentials/alts/grpc_alts_credentials_server_options.cc \
    src/core/lib/security/credentials/composite/composite_credentials.cc \
    src/core/lib/security/credentials/credentials.cc \
    src/core/lib/security/credentials/credentials_metadata.cc \
    src/core/lib/security/credentials/external/aws_external_account_credentials.cc \
    src/core/lib/security/credentials/external/aws_request_signer.cc \
    src/core/lib/security/credentials/external/external_account_credentials.cc \
    src/core/lib/security/credentials/external/file_external_account_credentials.cc \
    src/core/lib/security/credentials/external/url_external_account_credentials.cc \
    src/core/lib/security/credentials/fake/fake_credentials.cc \
    src/core/lib/security/credentials/google_default/credentials_generic.cc \
    src/core/lib/security/credentials/google_default/google_default_credentials.cc \
    src/core/lib/security/credentials/iam/iam_credentials.cc \
    src/core/lib/security/credentials/insecure/insecure_credentials.cc \
    src/core/lib/security/credentials/jwt/json_token.cc \
    src/core/lib/security/credentials/jwt/jwt_credentials.cc \
    src/core/lib/security/credentials/jwt/jwt_verifier.cc \
    src/core/lib/security/credentials/local/local_credentials.cc \
    src/core/lib/security/credentials/oauth2/oauth2_credentials.cc \
    src/core/lib/security/credentials/plugin/plugin_credentials.cc \
    src/core/lib/security/credentials/ssl/ssl_credentials.cc \
    src/core/lib/security/credentials/tls/grpc_tls_certificate_distributor.cc \
    src/core/lib/security/credentials/tls/grpc_tls_certificate_provider.cc \
    src/core/lib/security/credentials/tls/grpc_tls_certificate_verifier.cc \
    src/core/lib/security/credentials/tls/grpc_tls_credentials_options.cc \
    src/core/lib/security/credentials/tls/tls_credentials.cc \
    src/core/lib/security/credentials/tls/tls_utils.cc \
    src/core/lib/security/credentials/xds/xds_credentials.cc \
    src/core/lib/security/security_connector/alts/alts_security_connector.cc \
    src/core/lib/security/security_connector/fake/fake_security_connector.cc \
    src/core/lib/security/security_connector/insecure/insecure_security_connector.cc \
    src/core/lib/security/security_connector/load_system_roots_fallback.cc \
    src/core/lib/security/security_connector/load_system_roots_linux.cc \
    src/core/lib/security/security_connector/local/local_security_connector.cc \
    src/core/lib/security/security_connector/security_connector.cc \
    src/core/lib/security/security_connector/ssl/ssl_security_connector.cc \
    src/core/lib/security/security_connector/ssl_utils.cc \
    src/core/lib/security/security_connector/ssl_utils_config.cc \
    src/core/lib/security/security_connector/tls/tls_security_connector.cc \
    src/core/lib/security/transport/client_auth_filter.cc \
    src/core/lib/security/transport/secure_endpoint.cc \
    src/core/lib/security/transport/security_handshaker.cc \
    src/core/lib/security/transport/server_auth_filter.cc \
    src/core/lib/security/transport/tsi_error.cc \
    src/core/lib/security/util/json_util.cc \
    src/core/lib/service_config/service_config.cc \
    src/core/lib/service_config/service_config_parser.cc \
    src/core/lib/slice/b64.cc \
    src/core/lib/slice/percent_encoding.cc \
    src/core/lib/slice/slice.cc \
    src/core/lib/slice/slice_api.cc \
    src/core/lib/slice/slice_buffer.cc \
    src/core/lib/slice/slice_intern.cc \
    src/core/lib/slice/slice_refcount.cc \
    src/core/lib/slice/slice_split.cc \
    src/core/lib/slice/slice_string_helpers.cc \
    src/core/lib/slice/static_slice.cc \
    src/core/lib/surface/api_trace.cc \
    src/core/lib/surface/builtins.cc \
    src/core/lib/surface/byte_buffer.cc \
    src/core/lib/surface/byte_buffer_reader.cc \
    src/core/lib/surface/call.cc \
    src/core/lib/surface/call_details.cc \
    src/core/lib/surface/call_log_batch.cc \
    src/core/lib/surface/channel.cc \
    src/core/lib/surface/channel_init.cc \
    src/core/lib/surface/channel_ping.cc \
    src/core/lib/surface/channel_stack_type.cc \
    src/core/lib/surface/completion_queue.cc \
    src/core/lib/surface/completion_queue_factory.cc \
    src/core/lib/surface/event_string.cc \
    src/core/lib/surface/init.cc \
    src/core/lib/surface/init_secure.cc \
    src/core/lib/surface/lame_client.cc \
    src/core/lib/surface/metadata_array.cc \
    src/core/lib/surface/server.cc \
    src/core/lib/surface/validate_metadata.cc \
    src/core/lib/surface/version.cc \
    src/core/lib/transport/bdp_estimator.cc \
    src/core/lib/transport/byte_stream.cc \
    src/core/lib/transport/connectivity_state.cc \
    src/core/lib/transport/error_utils.cc \
    src/core/lib/transport/metadata.cc \
    src/core/lib/transport/metadata_batch.cc \
    src/core/lib/transport/pid_controller.cc \
    src/core/lib/transport/static_metadata.cc \
    src/core/lib/transport/status_conversion.cc \
    src/core/lib/transport/status_metadata.cc \
    src/core/lib/transport/timeout_encoding.cc \
    src/core/lib/transport/transport.cc \
    src/core/lib/transport/transport_op_string.cc \
    src/core/lib/uri/uri_parser.cc \
    src/core/plugin_registry/grpc_plugin_registry.cc \
    src/core/tsi/alts/crypt/aes_gcm.cc \
    src/core/tsi/alts/crypt/gsec.cc \
    src/core/tsi/alts/frame_protector/alts_counter.cc \
    src/core/tsi/alts/frame_protector/alts_crypter.cc \
    src/core/tsi/alts/frame_protector/alts_frame_protector.cc \
    src/core/tsi/alts/frame_protector/alts_record_protocol_crypter_common.cc \
    src/core/tsi/alts/frame_protector/alts_seal_privacy_integrity_crypter.cc \
    src/core/tsi/alts/frame_protector/alts_unseal_privacy_integrity_crypter.cc \
    src/core/tsi/alts/frame_protector/frame_handler.cc \
    src/core/tsi/alts/handshaker/alts_handshaker_client.cc \
    src/core/tsi/alts/handshaker/alts_shared_resource.cc \
    src/core/tsi/alts/handshaker/alts_tsi_handshaker.cc \
    src/core/tsi/alts/handshaker/alts_tsi_utils.cc \
    src/core/tsi/alts/handshaker/transport_security_common_api.cc \
    src/core/tsi/alts/zero_copy_frame_protector/alts_grpc_integrity_only_record_protocol.cc \
    src/core/tsi/alts/zero_copy_frame_protector/alts_grpc_privacy_integrity_record_protocol.cc \
    src/core/tsi/alts/zero_copy_frame_protector/alts_grpc_record_protocol_common.cc \
    src/core/tsi/alts/zero_copy_frame_protector/alts_iovec_record_protocol.cc \
    src/core/tsi/alts/zero_copy_frame_protector/alts_zero_copy_grpc_protector.cc \
    src/core/tsi/fake_transport_security.cc \
    src/core/tsi/local_transport_security.cc \
    src/core/tsi/ssl/session_cache/ssl_session_boringssl.cc \
    src/core/tsi/ssl/session_cache/ssl_session_cache.cc \
    src/core/tsi/ssl/session_cache/ssl_session_openssl.cc \
    src/core/tsi/ssl_transport_security.cc \
    src/core/tsi/transport_security.cc \
    src/core/tsi/transport_security_grpc.cc \

PUBLIC_HEADERS_C += \
    include/grpc/byte_buffer.h \
    include/grpc/byte_buffer_reader.h \
    include/grpc/census.h \
    include/grpc/compression.h \
    include/grpc/event_engine/endpoint_config.h \
    include/grpc/event_engine/event_engine.h \
    include/grpc/event_engine/internal/memory_allocator_impl.h \
    include/grpc/event_engine/memory_allocator.h \
    include/grpc/event_engine/memory_request.h \
    include/grpc/event_engine/port.h \
    include/grpc/fork.h \
    include/grpc/grpc.h \
    include/grpc/grpc_posix.h \
    include/grpc/grpc_security.h \
    include/grpc/grpc_security_constants.h \
    include/grpc/load_reporting.h \
    include/grpc/slice.h \
    include/grpc/slice_buffer.h \
    include/grpc/status.h \
    include/grpc/support/workaround_list.h \

LIBGRPC_OBJS = $(addprefix $(OBJDIR)/$(CONFIG)/, $(addsuffix .o, $(basename $(LIBGRPC_SRC))))


ifeq ($(NO_SECURE),true)

# You can't build secure libraries if you don't have OpenSSL.

$(LIBDIR)/$(CONFIG)/libgrpc.a: openssl_dep_error

$(LIBDIR)/$(CONFIG)/$(SHARED_PREFIX)grpc$(SHARED_VERSION_CORE).$(SHARED_EXT_CORE): openssl_dep_error

else

$(LIBDIR)/$(CONFIG)/libgrpc.a: $(ZLIB_DEP) $(OPENSSL_DEP) $(CARES_DEP) $(ADDRESS_SORTING_DEP) $(RE2_DEP) $(UPB_DEP) $(GRPC_ABSEIL_DEP)  $(LIBGRPC_OBJS)  $(LIBGPR_OBJS)  $(LIBGRPC_ABSEIL_OBJS)  $(ZLIB_MERGE_OBJS)  $(CARES_MERGE_OBJS)  $(ADDRESS_SORTING_MERGE_OBJS)  $(RE2_MERGE_OBJS)  $(UPB_MERGE_OBJS)  $(OPENSSL_MERGE_OBJS) 
	$(E) "[AR]      Creating $@"
	$(Q) mkdir -p `dirname $@`
	$(Q) rm -f $(LIBDIR)/$(CONFIG)/libgrpc.a
	$(Q) $(AR) $(ARFLAGS) $(LIBDIR)/$(CONFIG)/libgrpc.a $(LIBGRPC_OBJS)  $(LIBGPR_OBJS)  $(LIBGRPC_ABSEIL_OBJS)  $(ZLIB_MERGE_OBJS)  $(CARES_MERGE_OBJS)  $(ADDRESS_SORTING_MERGE_OBJS)  $(RE2_MERGE_OBJS)  $(UPB_MERGE_OBJS)  $(OPENSSL_MERGE_OBJS) 
ifeq ($(SYSTEM),Darwin)
	$(Q) ranlib -no_warning_for_no_symbols $(LIBDIR)/$(CONFIG)/libgrpc.a
endif



ifeq ($(SYSTEM),MINGW32)
$(LIBDIR)/$(CONFIG)/grpc$(SHARED_VERSION_CORE).$(SHARED_EXT_CORE): $(LIBGRPC_OBJS)  $(ZLIB_DEP) $(CARES_DEP) $(ADDRESS_SORTING_DEP) $(RE2_DEP) $(UPB_DEP) $(GRPC_ABSEIL_DEP) $(LIBDIR)/$(CONFIG)/libgpr.a $(LIBDIR)/$(CONFIG)/libaddress_sorting.a $(OPENSSL_DEP)
	$(E) "[LD]      Linking $@"
	$(Q) mkdir -p `dirname $@`
	$(Q) $(LDXX) $(LDFLAGS) -L$(LIBDIR)/$(CONFIG) -shared -Wl,--output-def=$(LIBDIR)/$(CONFIG)/grpc$(SHARED_VERSION_CORE).def -Wl,--out-implib=$(LIBDIR)/$(CONFIG)/libgrpc$(SHARED_VERSION_CORE)-dll.a -o $(LIBDIR)/$(CONFIG)/grpc$(SHARED_VERSION_CORE).$(SHARED_EXT_CORE) $(LIBGRPC_OBJS) $(LIBDIR)/$(CONFIG)/libgpr.a $(LIBDIR)/$(CONFIG)/libaddress_sorting.a $(OPENSSL_MERGE_LIBS) $(LDLIBS_SECURE) $(ZLIB_MERGE_LIBS) $(CARES_MERGE_LIBS) $(ADDRESS_SORTING_MERGE_LIBS) $(RE2_MERGE_LIBS) $(UPB_MERGE_LIBS) $(GRPC_ABSEIL_MERGE_LIBS) $(LDLIBS)
else
$(LIBDIR)/$(CONFIG)/libgrpc$(SHARED_VERSION_CORE).$(SHARED_EXT_CORE): $(LIBGRPC_OBJS)  $(ZLIB_DEP) $(CARES_DEP) $(ADDRESS_SORTING_DEP) $(RE2_DEP) $(UPB_DEP) $(GRPC_ABSEIL_DEP) $(LIBDIR)/$(CONFIG)/libgpr.a $(LIBDIR)/$(CONFIG)/libaddress_sorting.a $(OPENSSL_DEP)
	$(E) "[LD]      Linking $@"
	$(Q) mkdir -p `dirname $@`
ifeq ($(SYSTEM),Darwin)
	$(Q) $(LDXX) $(LDFLAGS) -L$(LIBDIR)/$(CONFIG) -install_name $(SHARED_PREFIX)grpc$(SHARED_VERSION_CORE).$(SHARED_EXT_CORE) -dynamiclib -o $(LIBDIR)/$(CONFIG)/libgrpc$(SHARED_VERSION_CORE).$(SHARED_EXT_CORE) $(LIBGRPC_OBJS) $(LIBDIR)/$(CONFIG)/libgpr.a $(LIBDIR)/$(CONFIG)/libaddress_sorting.a $(OPENSSL_MERGE_LIBS) $(LDLIBS_SECURE) $(ZLIB_MERGE_LIBS) $(CARES_MERGE_LIBS) $(ADDRESS_SORTING_MERGE_LIBS) $(RE2_MERGE_LIBS) $(UPB_MERGE_LIBS) $(GRPC_ABSEIL_MERGE_LIBS) $(LDLIBS)
else
	$(Q) $(LDXX) $(LDFLAGS) -L$(LIBDIR)/$(CONFIG) -shared -Wl,-soname,libgrpc.so.20 -o $(LIBDIR)/$(CONFIG)/libgrpc$(SHARED_VERSION_CORE).$(SHARED_EXT_CORE) $(LIBGRPC_OBJS) $(LIBDIR)/$(CONFIG)/libgpr.a $(LIBDIR)/$(CONFIG)/libaddress_sorting.a $(OPENSSL_MERGE_LIBS) $(LDLIBS_SECURE) $(ZLIB_MERGE_LIBS) $(CARES_MERGE_LIBS) $(ADDRESS_SORTING_MERGE_LIBS) $(RE2_MERGE_LIBS) $(UPB_MERGE_LIBS) $(GRPC_ABSEIL_MERGE_LIBS) $(LDLIBS)
	$(Q) ln -sf $(SHARED_PREFIX)grpc$(SHARED_VERSION_CORE).$(SHARED_EXT_CORE) $(LIBDIR)/$(CONFIG)/libgrpc$(SHARED_VERSION_CORE).so.20
	$(Q) ln -sf $(SHARED_PREFIX)grpc$(SHARED_VERSION_CORE).$(SHARED_EXT_CORE) $(LIBDIR)/$(CONFIG)/libgrpc$(SHARED_VERSION_CORE).so
endif
endif

endif

ifneq ($(NO_SECURE),true)
ifneq ($(NO_DEPS),true)
-include $(LIBGRPC_OBJS:.o=.dep)
endif
endif
# end of build recipe for library "grpc"


# start of build recipe for library "grpc_csharp_ext" (generated by makelib(lib) template function)
LIBGRPC_CSHARP_EXT_SRC = \
    src/csharp/ext/grpc_csharp_ext.c \

PUBLIC_HEADERS_C += \

LIBGRPC_CSHARP_EXT_OBJS = $(addprefix $(OBJDIR)/$(CONFIG)/, $(addsuffix .o, $(basename $(LIBGRPC_CSHARP_EXT_SRC))))


$(LIBDIR)/$(CONFIG)/libgrpc_csharp_ext.a: $(ZLIB_DEP) $(CARES_DEP) $(ADDRESS_SORTING_DEP) $(RE2_DEP) $(UPB_DEP) $(GRPC_ABSEIL_DEP)  $(LIBGRPC_CSHARP_EXT_OBJS) 
	$(E) "[AR]      Creating $@"
	$(Q) mkdir -p `dirname $@`
	$(Q) rm -f $(LIBDIR)/$(CONFIG)/libgrpc_csharp_ext.a
	$(Q) $(AR) $(ARFLAGS) $(LIBDIR)/$(CONFIG)/libgrpc_csharp_ext.a $(LIBGRPC_CSHARP_EXT_OBJS) 
ifeq ($(SYSTEM),Darwin)
	$(Q) ranlib -no_warning_for_no_symbols $(LIBDIR)/$(CONFIG)/libgrpc_csharp_ext.a
endif



ifeq ($(SYSTEM),MINGW32)
$(LIBDIR)/$(CONFIG)/grpc_csharp_ext$(SHARED_VERSION_CORE).$(SHARED_EXT_CORE): $(LIBGRPC_CSHARP_EXT_OBJS)  $(ZLIB_DEP) $(CARES_DEP) $(ADDRESS_SORTING_DEP) $(RE2_DEP) $(UPB_DEP) $(GRPC_ABSEIL_DEP) $(LIBDIR)/$(CONFIG)/libgrpc.a
	$(E) "[LD]      Linking $@"
	$(Q) mkdir -p `dirname $@`
	$(Q) $(LDXX) $(LDFLAGS) -L$(LIBDIR)/$(CONFIG) -shared -Wl,--output-def=$(LIBDIR)/$(CONFIG)/grpc_csharp_ext$(SHARED_VERSION_CORE).def -Wl,--out-implib=$(LIBDIR)/$(CONFIG)/libgrpc_csharp_ext$(SHARED_VERSION_CORE)-dll.a -o $(LIBDIR)/$(CONFIG)/grpc_csharp_ext$(SHARED_VERSION_CORE).$(SHARED_EXT_CORE) $(LIBGRPC_CSHARP_EXT_OBJS) $(LIBDIR)/$(CONFIG)/libgrpc.a $(ZLIB_MERGE_LIBS) $(CARES_MERGE_LIBS) $(ADDRESS_SORTING_MERGE_LIBS) $(RE2_MERGE_LIBS) $(UPB_MERGE_LIBS) $(GRPC_ABSEIL_MERGE_LIBS) $(LDLIBS)
else
$(LIBDIR)/$(CONFIG)/libgrpc_csharp_ext$(SHARED_VERSION_CORE).$(SHARED_EXT_CORE): $(LIBGRPC_CSHARP_EXT_OBJS)  $(ZLIB_DEP) $(CARES_DEP) $(ADDRESS_SORTING_DEP) $(RE2_DEP) $(UPB_DEP) $(GRPC_ABSEIL_DEP) $(LIBDIR)/$(CONFIG)/libgrpc.a
	$(E) "[LD]      Linking $@"
	$(Q) mkdir -p `dirname $@`
ifeq ($(SYSTEM),Darwin)
	$(Q) $(LDXX) $(LDFLAGS) -L$(LIBDIR)/$(CONFIG) -install_name $(SHARED_PREFIX)grpc_csharp_ext$(SHARED_VERSION_CORE).$(SHARED_EXT_CORE) -dynamiclib -o $(LIBDIR)/$(CONFIG)/libgrpc_csharp_ext$(SHARED_VERSION_CORE).$(SHARED_EXT_CORE) $(LIBGRPC_CSHARP_EXT_OBJS) $(LIBDIR)/$(CONFIG)/libgrpc.a $(ZLIB_MERGE_LIBS) $(CARES_MERGE_LIBS) $(ADDRESS_SORTING_MERGE_LIBS) $(RE2_MERGE_LIBS) $(UPB_MERGE_LIBS) $(GRPC_ABSEIL_MERGE_LIBS) $(LDLIBS)
else
	$(Q) $(LDXX) $(LDFLAGS) -L$(LIBDIR)/$(CONFIG) -shared -Wl,-soname,libgrpc_csharp_ext.so.20 -o $(LIBDIR)/$(CONFIG)/libgrpc_csharp_ext$(SHARED_VERSION_CORE).$(SHARED_EXT_CORE) $(LIBGRPC_CSHARP_EXT_OBJS) $(LIBDIR)/$(CONFIG)/libgrpc.a $(ZLIB_MERGE_LIBS) $(CARES_MERGE_LIBS) $(ADDRESS_SORTING_MERGE_LIBS) $(RE2_MERGE_LIBS) $(UPB_MERGE_LIBS) $(GRPC_ABSEIL_MERGE_LIBS) $(LDLIBS)
	$(Q) ln -sf $(SHARED_PREFIX)grpc_csharp_ext$(SHARED_VERSION_CORE).$(SHARED_EXT_CORE) $(LIBDIR)/$(CONFIG)/libgrpc_csharp_ext$(SHARED_VERSION_CORE).so.20
	$(Q) ln -sf $(SHARED_PREFIX)grpc_csharp_ext$(SHARED_VERSION_CORE).$(SHARED_EXT_CORE) $(LIBDIR)/$(CONFIG)/libgrpc_csharp_ext$(SHARED_VERSION_CORE).so
endif
endif

ifneq ($(NO_DEPS),true)
-include $(LIBGRPC_CSHARP_EXT_OBJS:.o=.dep)
endif
# end of build recipe for library "grpc_csharp_ext"


# start of build recipe for library "grpc_unsecure" (generated by makelib(lib) template function)
LIBGRPC_UNSECURE_SRC = \
    src/core/ext/filters/census/grpc_context.cc \
    src/core/ext/filters/client_channel/backend_metric.cc \
    src/core/ext/filters/client_channel/backup_poller.cc \
    src/core/ext/filters/client_channel/channel_connectivity.cc \
    src/core/ext/filters/client_channel/client_channel.cc \
    src/core/ext/filters/client_channel/client_channel_channelz.cc \
    src/core/ext/filters/client_channel/client_channel_factory.cc \
    src/core/ext/filters/client_channel/client_channel_plugin.cc \
    src/core/ext/filters/client_channel/config_selector.cc \
    src/core/ext/filters/client_channel/dynamic_filters.cc \
    src/core/ext/filters/client_channel/global_subchannel_pool.cc \
    src/core/ext/filters/client_channel/health/health_check_client.cc \
    src/core/ext/filters/client_channel/http_connect_handshaker.cc \
    src/core/ext/filters/client_channel/http_proxy.cc \
    src/core/ext/filters/client_channel/lb_policy.cc \
    src/core/ext/filters/client_channel/lb_policy/address_filtering.cc \
    src/core/ext/filters/client_channel/lb_policy/child_policy_handler.cc \
    src/core/ext/filters/client_channel/lb_policy/grpclb/client_load_reporting_filter.cc \
    src/core/ext/filters/client_channel/lb_policy/grpclb/grpclb.cc \
    src/core/ext/filters/client_channel/lb_policy/grpclb/grpclb_balancer_addresses.cc \
    src/core/ext/filters/client_channel/lb_policy/grpclb/grpclb_channel.cc \
    src/core/ext/filters/client_channel/lb_policy/grpclb/grpclb_client_stats.cc \
    src/core/ext/filters/client_channel/lb_policy/grpclb/load_balancer_api.cc \
    src/core/ext/filters/client_channel/lb_policy/pick_first/pick_first.cc \
    src/core/ext/filters/client_channel/lb_policy/priority/priority.cc \
    src/core/ext/filters/client_channel/lb_policy/ring_hash/ring_hash.cc \
    src/core/ext/filters/client_channel/lb_policy/round_robin/round_robin.cc \
    src/core/ext/filters/client_channel/lb_policy/weighted_target/weighted_target.cc \
    src/core/ext/filters/client_channel/lb_policy_registry.cc \
    src/core/ext/filters/client_channel/local_subchannel_pool.cc \
    src/core/ext/filters/client_channel/proxy_mapper_registry.cc \
    src/core/ext/filters/client_channel/resolver/binder/binder_resolver.cc \
    src/core/ext/filters/client_channel/resolver/dns/c_ares/dns_resolver_ares.cc \
    src/core/ext/filters/client_channel/resolver/dns/c_ares/grpc_ares_ev_driver_event_engine.cc \
    src/core/ext/filters/client_channel/resolver/dns/c_ares/grpc_ares_ev_driver_posix.cc \
    src/core/ext/filters/client_channel/resolver/dns/c_ares/grpc_ares_ev_driver_windows.cc \
    src/core/ext/filters/client_channel/resolver/dns/c_ares/grpc_ares_wrapper.cc \
    src/core/ext/filters/client_channel/resolver/dns/c_ares/grpc_ares_wrapper_event_engine.cc \
    src/core/ext/filters/client_channel/resolver/dns/c_ares/grpc_ares_wrapper_posix.cc \
    src/core/ext/filters/client_channel/resolver/dns/c_ares/grpc_ares_wrapper_windows.cc \
    src/core/ext/filters/client_channel/resolver/dns/dns_resolver_selection.cc \
    src/core/ext/filters/client_channel/resolver/dns/native/dns_resolver.cc \
    src/core/ext/filters/client_channel/resolver/fake/fake_resolver.cc \
    src/core/ext/filters/client_channel/resolver/sockaddr/sockaddr_resolver.cc \
    src/core/ext/filters/client_channel/resolver_result_parsing.cc \
    src/core/ext/filters/client_channel/retry_filter.cc \
    src/core/ext/filters/client_channel/retry_service_config.cc \
    src/core/ext/filters/client_channel/retry_throttle.cc \
    src/core/ext/filters/client_channel/service_config_channel_arg_filter.cc \
    src/core/ext/filters/client_channel/subchannel.cc \
    src/core/ext/filters/client_channel/subchannel_pool_interface.cc \
    src/core/ext/filters/client_idle/client_idle_filter.cc \
    src/core/ext/filters/client_idle/idle_filter_state.cc \
    src/core/ext/filters/deadline/deadline_filter.cc \
    src/core/ext/filters/fault_injection/fault_injection_filter.cc \
    src/core/ext/filters/fault_injection/service_config_parser.cc \
    src/core/ext/filters/http/client/http_client_filter.cc \
    src/core/ext/filters/http/client_authority_filter.cc \
    src/core/ext/filters/http/http_filters_plugin.cc \
    src/core/ext/filters/http/message_compress/message_compress_filter.cc \
    src/core/ext/filters/http/message_compress/message_decompress_filter.cc \
    src/core/ext/filters/http/server/http_server_filter.cc \
    src/core/ext/filters/max_age/max_age_filter.cc \
    src/core/ext/filters/message_size/message_size_filter.cc \
    src/core/ext/transport/chttp2/alpn/alpn.cc \
    src/core/ext/transport/chttp2/client/chttp2_connector.cc \
    src/core/ext/transport/chttp2/client/insecure/channel_create.cc \
    src/core/ext/transport/chttp2/client/insecure/channel_create_posix.cc \
    src/core/ext/transport/chttp2/server/chttp2_server.cc \
    src/core/ext/transport/chttp2/server/insecure/server_chttp2.cc \
    src/core/ext/transport/chttp2/server/insecure/server_chttp2_posix.cc \
    src/core/ext/transport/chttp2/transport/bin_decoder.cc \
    src/core/ext/transport/chttp2/transport/bin_encoder.cc \
    src/core/ext/transport/chttp2/transport/chttp2_plugin.cc \
    src/core/ext/transport/chttp2/transport/chttp2_transport.cc \
    src/core/ext/transport/chttp2/transport/context_list.cc \
    src/core/ext/transport/chttp2/transport/flow_control.cc \
    src/core/ext/transport/chttp2/transport/frame_data.cc \
    src/core/ext/transport/chttp2/transport/frame_goaway.cc \
    src/core/ext/transport/chttp2/transport/frame_ping.cc \
    src/core/ext/transport/chttp2/transport/frame_rst_stream.cc \
    src/core/ext/transport/chttp2/transport/frame_settings.cc \
    src/core/ext/transport/chttp2/transport/frame_window_update.cc \
    src/core/ext/transport/chttp2/transport/hpack_encoder.cc \
    src/core/ext/transport/chttp2/transport/hpack_encoder_table.cc \
    src/core/ext/transport/chttp2/transport/hpack_parser.cc \
    src/core/ext/transport/chttp2/transport/hpack_parser_table.cc \
    src/core/ext/transport/chttp2/transport/hpack_utils.cc \
    src/core/ext/transport/chttp2/transport/http2_settings.cc \
    src/core/ext/transport/chttp2/transport/huffsyms.cc \
    src/core/ext/transport/chttp2/transport/parsing.cc \
    src/core/ext/transport/chttp2/transport/stream_lists.cc \
    src/core/ext/transport/chttp2/transport/stream_map.cc \
    src/core/ext/transport/chttp2/transport/varint.cc \
    src/core/ext/transport/chttp2/transport/writing.cc \
    src/core/ext/transport/inproc/inproc_plugin.cc \
    src/core/ext/transport/inproc/inproc_transport.cc \
    src/core/ext/upb-generated/src/proto/grpc/health/v1/health.upb.c \
    src/core/ext/upb-generated/src/proto/grpc/lb/v1/load_balancer.upb.c \
    src/core/ext/upb-generated/validate/validate.upb.c \
    src/core/ext/upb-generated/xds/data/orca/v3/orca_load_report.upb.c \
    src/core/lib/address_utils/parse_address.cc \
    src/core/lib/address_utils/sockaddr_utils.cc \
    src/core/lib/avl/avl.cc \
    src/core/lib/backoff/backoff.cc \
    src/core/lib/channel/channel_args.cc \
    src/core/lib/channel/channel_stack.cc \
    src/core/lib/channel/channel_stack_builder.cc \
    src/core/lib/channel/channel_trace.cc \
    src/core/lib/channel/channelz.cc \
    src/core/lib/channel/channelz_registry.cc \
    src/core/lib/channel/connected_channel.cc \
    src/core/lib/channel/handshaker.cc \
    src/core/lib/channel/handshaker_registry.cc \
    src/core/lib/channel/status_util.cc \
    src/core/lib/compression/compression.cc \
    src/core/lib/compression/compression_args.cc \
    src/core/lib/compression/compression_internal.cc \
    src/core/lib/compression/message_compress.cc \
    src/core/lib/compression/stream_compression.cc \
    src/core/lib/compression/stream_compression_gzip.cc \
    src/core/lib/compression/stream_compression_identity.cc \
    src/core/lib/config/core_configuration.cc \
    src/core/lib/debug/stats.cc \
    src/core/lib/debug/stats_data.cc \
    src/core/lib/debug/trace.cc \
    src/core/lib/event_engine/channel_args_endpoint_config.cc \
    src/core/lib/event_engine/event_engine.cc \
    src/core/lib/event_engine/event_engine_factory.cc \
    src/core/lib/event_engine/memory_allocator.cc \
    src/core/lib/event_engine/sockaddr.cc \
    src/core/lib/http/format_request.cc \
    src/core/lib/http/httpcli.cc \
    src/core/lib/http/parser.cc \
    src/core/lib/iomgr/buffer_list.cc \
    src/core/lib/iomgr/call_combiner.cc \
    src/core/lib/iomgr/cfstream_handle.cc \
    src/core/lib/iomgr/combiner.cc \
    src/core/lib/iomgr/dualstack_socket_posix.cc \
    src/core/lib/iomgr/endpoint.cc \
    src/core/lib/iomgr/endpoint_cfstream.cc \
    src/core/lib/iomgr/endpoint_pair_event_engine.cc \
    src/core/lib/iomgr/endpoint_pair_posix.cc \
    src/core/lib/iomgr/endpoint_pair_windows.cc \
    src/core/lib/iomgr/error.cc \
    src/core/lib/iomgr/error_cfstream.cc \
    src/core/lib/iomgr/ev_apple.cc \
    src/core/lib/iomgr/ev_epoll1_linux.cc \
    src/core/lib/iomgr/ev_epollex_linux.cc \
    src/core/lib/iomgr/ev_poll_posix.cc \
    src/core/lib/iomgr/ev_posix.cc \
    src/core/lib/iomgr/ev_windows.cc \
    src/core/lib/iomgr/event_engine/closure.cc \
    src/core/lib/iomgr/event_engine/endpoint.cc \
    src/core/lib/iomgr/event_engine/iomgr.cc \
    src/core/lib/iomgr/event_engine/pollset.cc \
    src/core/lib/iomgr/event_engine/resolved_address_internal.cc \
    src/core/lib/iomgr/event_engine/resolver.cc \
    src/core/lib/iomgr/event_engine/tcp.cc \
    src/core/lib/iomgr/event_engine/timer.cc \
    src/core/lib/iomgr/exec_ctx.cc \
    src/core/lib/iomgr/executor.cc \
    src/core/lib/iomgr/executor/mpmcqueue.cc \
    src/core/lib/iomgr/executor/threadpool.cc \
    src/core/lib/iomgr/fork_posix.cc \
    src/core/lib/iomgr/fork_windows.cc \
    src/core/lib/iomgr/gethostname_fallback.cc \
    src/core/lib/iomgr/gethostname_host_name_max.cc \
    src/core/lib/iomgr/gethostname_sysconf.cc \
    src/core/lib/iomgr/grpc_if_nametoindex_posix.cc \
    src/core/lib/iomgr/grpc_if_nametoindex_unsupported.cc \
    src/core/lib/iomgr/internal_errqueue.cc \
    src/core/lib/iomgr/iocp_windows.cc \
    src/core/lib/iomgr/iomgr.cc \
    src/core/lib/iomgr/iomgr_custom.cc \
    src/core/lib/iomgr/iomgr_internal.cc \
    src/core/lib/iomgr/iomgr_posix.cc \
    src/core/lib/iomgr/iomgr_posix_cfstream.cc \
    src/core/lib/iomgr/iomgr_windows.cc \
    src/core/lib/iomgr/is_epollexclusive_available.cc \
    src/core/lib/iomgr/load_file.cc \
    src/core/lib/iomgr/lockfree_event.cc \
    src/core/lib/iomgr/polling_entity.cc \
    src/core/lib/iomgr/pollset.cc \
    src/core/lib/iomgr/pollset_custom.cc \
    src/core/lib/iomgr/pollset_set.cc \
    src/core/lib/iomgr/pollset_set_custom.cc \
    src/core/lib/iomgr/pollset_set_windows.cc \
    src/core/lib/iomgr/pollset_windows.cc \
    src/core/lib/iomgr/resolve_address.cc \
    src/core/lib/iomgr/resolve_address_custom.cc \
    src/core/lib/iomgr/resolve_address_posix.cc \
    src/core/lib/iomgr/resolve_address_windows.cc \
    src/core/lib/iomgr/socket_factory_posix.cc \
    src/core/lib/iomgr/socket_mutator.cc \
    src/core/lib/iomgr/socket_utils_common_posix.cc \
    src/core/lib/iomgr/socket_utils_linux.cc \
    src/core/lib/iomgr/socket_utils_posix.cc \
    src/core/lib/iomgr/socket_utils_windows.cc \
    src/core/lib/iomgr/socket_windows.cc \
    src/core/lib/iomgr/tcp_client.cc \
    src/core/lib/iomgr/tcp_client_cfstream.cc \
    src/core/lib/iomgr/tcp_client_custom.cc \
    src/core/lib/iomgr/tcp_client_posix.cc \
    src/core/lib/iomgr/tcp_client_windows.cc \
    src/core/lib/iomgr/tcp_custom.cc \
    src/core/lib/iomgr/tcp_posix.cc \
    src/core/lib/iomgr/tcp_server.cc \
    src/core/lib/iomgr/tcp_server_custom.cc \
    src/core/lib/iomgr/tcp_server_posix.cc \
    src/core/lib/iomgr/tcp_server_utils_posix_common.cc \
    src/core/lib/iomgr/tcp_server_utils_posix_ifaddrs.cc \
    src/core/lib/iomgr/tcp_server_utils_posix_noifaddrs.cc \
    src/core/lib/iomgr/tcp_server_windows.cc \
    src/core/lib/iomgr/tcp_windows.cc \
    src/core/lib/iomgr/time_averaged_stats.cc \
    src/core/lib/iomgr/timer.cc \
    src/core/lib/iomgr/timer_custom.cc \
    src/core/lib/iomgr/timer_generic.cc \
    src/core/lib/iomgr/timer_heap.cc \
    src/core/lib/iomgr/timer_manager.cc \
    src/core/lib/iomgr/unix_sockets_posix.cc \
    src/core/lib/iomgr/unix_sockets_posix_noop.cc \
    src/core/lib/iomgr/wakeup_fd_eventfd.cc \
    src/core/lib/iomgr/wakeup_fd_nospecial.cc \
    src/core/lib/iomgr/wakeup_fd_pipe.cc \
    src/core/lib/iomgr/wakeup_fd_posix.cc \
    src/core/lib/iomgr/work_serializer.cc \
    src/core/lib/json/json_reader.cc \
    src/core/lib/json/json_util.cc \
    src/core/lib/json/json_writer.cc \
<<<<<<< HEAD
    src/core/lib/resolver/resolver.cc \
    src/core/lib/resolver/resolver_registry.cc \
    src/core/lib/resolver/server_address.cc \
=======
    src/core/lib/promise/activity.cc \
    src/core/lib/resource_quota/api.cc \
    src/core/lib/resource_quota/memory_quota.cc \
    src/core/lib/resource_quota/resource_quota.cc \
    src/core/lib/resource_quota/thread_quota.cc \
    src/core/lib/resource_quota/trace.cc \
>>>>>>> 60037105
    src/core/lib/security/authorization/authorization_policy_provider_null_vtable.cc \
    src/core/lib/service_config/service_config.cc \
    src/core/lib/service_config/service_config_parser.cc \
    src/core/lib/slice/b64.cc \
    src/core/lib/slice/percent_encoding.cc \
    src/core/lib/slice/slice.cc \
    src/core/lib/slice/slice_api.cc \
    src/core/lib/slice/slice_buffer.cc \
    src/core/lib/slice/slice_intern.cc \
    src/core/lib/slice/slice_refcount.cc \
    src/core/lib/slice/slice_split.cc \
    src/core/lib/slice/slice_string_helpers.cc \
    src/core/lib/slice/static_slice.cc \
    src/core/lib/surface/api_trace.cc \
    src/core/lib/surface/builtins.cc \
    src/core/lib/surface/byte_buffer.cc \
    src/core/lib/surface/byte_buffer_reader.cc \
    src/core/lib/surface/call.cc \
    src/core/lib/surface/call_details.cc \
    src/core/lib/surface/call_log_batch.cc \
    src/core/lib/surface/channel.cc \
    src/core/lib/surface/channel_init.cc \
    src/core/lib/surface/channel_ping.cc \
    src/core/lib/surface/channel_stack_type.cc \
    src/core/lib/surface/completion_queue.cc \
    src/core/lib/surface/completion_queue_factory.cc \
    src/core/lib/surface/event_string.cc \
    src/core/lib/surface/init.cc \
    src/core/lib/surface/init_unsecure.cc \
    src/core/lib/surface/lame_client.cc \
    src/core/lib/surface/metadata_array.cc \
    src/core/lib/surface/server.cc \
    src/core/lib/surface/validate_metadata.cc \
    src/core/lib/surface/version.cc \
    src/core/lib/transport/bdp_estimator.cc \
    src/core/lib/transport/byte_stream.cc \
    src/core/lib/transport/connectivity_state.cc \
    src/core/lib/transport/error_utils.cc \
    src/core/lib/transport/metadata.cc \
    src/core/lib/transport/metadata_batch.cc \
    src/core/lib/transport/pid_controller.cc \
    src/core/lib/transport/static_metadata.cc \
    src/core/lib/transport/status_conversion.cc \
    src/core/lib/transport/status_metadata.cc \
    src/core/lib/transport/timeout_encoding.cc \
    src/core/lib/transport/transport.cc \
    src/core/lib/transport/transport_op_string.cc \
    src/core/lib/uri/uri_parser.cc \
    src/core/plugin_registry/grpc_unsecure_plugin_registry.cc \

PUBLIC_HEADERS_C += \
    include/grpc/byte_buffer.h \
    include/grpc/byte_buffer_reader.h \
    include/grpc/census.h \
    include/grpc/compression.h \
    include/grpc/event_engine/endpoint_config.h \
    include/grpc/event_engine/event_engine.h \
    include/grpc/event_engine/internal/memory_allocator_impl.h \
    include/grpc/event_engine/memory_allocator.h \
    include/grpc/event_engine/memory_request.h \
    include/grpc/event_engine/port.h \
    include/grpc/fork.h \
    include/grpc/grpc.h \
    include/grpc/grpc_posix.h \
    include/grpc/grpc_security_constants.h \
    include/grpc/load_reporting.h \
    include/grpc/slice.h \
    include/grpc/slice_buffer.h \
    include/grpc/status.h \
    include/grpc/support/workaround_list.h \

LIBGRPC_UNSECURE_OBJS = $(addprefix $(OBJDIR)/$(CONFIG)/, $(addsuffix .o, $(basename $(LIBGRPC_UNSECURE_SRC))))


$(LIBDIR)/$(CONFIG)/libgrpc_unsecure.a: $(ZLIB_DEP) $(CARES_DEP) $(ADDRESS_SORTING_DEP) $(RE2_DEP) $(UPB_DEP) $(GRPC_ABSEIL_DEP)  $(LIBGRPC_UNSECURE_OBJS)  $(LIBGPR_OBJS)  $(LIBGRPC_ABSEIL_OBJS)  $(ZLIB_MERGE_OBJS)  $(CARES_MERGE_OBJS)  $(ADDRESS_SORTING_MERGE_OBJS)  $(RE2_MERGE_OBJS)  $(UPB_MERGE_OBJS) 
	$(E) "[AR]      Creating $@"
	$(Q) mkdir -p `dirname $@`
	$(Q) rm -f $(LIBDIR)/$(CONFIG)/libgrpc_unsecure.a
	$(Q) $(AR) $(ARFLAGS) $(LIBDIR)/$(CONFIG)/libgrpc_unsecure.a $(LIBGRPC_UNSECURE_OBJS)  $(LIBGPR_OBJS)  $(LIBGRPC_ABSEIL_OBJS)  $(ZLIB_MERGE_OBJS)  $(CARES_MERGE_OBJS)  $(ADDRESS_SORTING_MERGE_OBJS)  $(RE2_MERGE_OBJS)  $(UPB_MERGE_OBJS) 
ifeq ($(SYSTEM),Darwin)
	$(Q) ranlib -no_warning_for_no_symbols $(LIBDIR)/$(CONFIG)/libgrpc_unsecure.a
endif



ifeq ($(SYSTEM),MINGW32)
$(LIBDIR)/$(CONFIG)/grpc_unsecure$(SHARED_VERSION_CORE).$(SHARED_EXT_CORE): $(LIBGRPC_UNSECURE_OBJS)  $(ZLIB_DEP) $(CARES_DEP) $(ADDRESS_SORTING_DEP) $(RE2_DEP) $(UPB_DEP) $(GRPC_ABSEIL_DEP) $(LIBDIR)/$(CONFIG)/libgpr.a $(LIBDIR)/$(CONFIG)/libaddress_sorting.a
	$(E) "[LD]      Linking $@"
	$(Q) mkdir -p `dirname $@`
	$(Q) $(LDXX) $(LDFLAGS) -L$(LIBDIR)/$(CONFIG) -shared -Wl,--output-def=$(LIBDIR)/$(CONFIG)/grpc_unsecure$(SHARED_VERSION_CORE).def -Wl,--out-implib=$(LIBDIR)/$(CONFIG)/libgrpc_unsecure$(SHARED_VERSION_CORE)-dll.a -o $(LIBDIR)/$(CONFIG)/grpc_unsecure$(SHARED_VERSION_CORE).$(SHARED_EXT_CORE) $(LIBGRPC_UNSECURE_OBJS) $(LIBDIR)/$(CONFIG)/libgpr.a $(LIBDIR)/$(CONFIG)/libaddress_sorting.a $(ZLIB_MERGE_LIBS) $(CARES_MERGE_LIBS) $(ADDRESS_SORTING_MERGE_LIBS) $(RE2_MERGE_LIBS) $(UPB_MERGE_LIBS) $(GRPC_ABSEIL_MERGE_LIBS) $(LDLIBS)
else
$(LIBDIR)/$(CONFIG)/libgrpc_unsecure$(SHARED_VERSION_CORE).$(SHARED_EXT_CORE): $(LIBGRPC_UNSECURE_OBJS)  $(ZLIB_DEP) $(CARES_DEP) $(ADDRESS_SORTING_DEP) $(RE2_DEP) $(UPB_DEP) $(GRPC_ABSEIL_DEP) $(LIBDIR)/$(CONFIG)/libgpr.a $(LIBDIR)/$(CONFIG)/libaddress_sorting.a
	$(E) "[LD]      Linking $@"
	$(Q) mkdir -p `dirname $@`
ifeq ($(SYSTEM),Darwin)
	$(Q) $(LDXX) $(LDFLAGS) -L$(LIBDIR)/$(CONFIG) -install_name $(SHARED_PREFIX)grpc_unsecure$(SHARED_VERSION_CORE).$(SHARED_EXT_CORE) -dynamiclib -o $(LIBDIR)/$(CONFIG)/libgrpc_unsecure$(SHARED_VERSION_CORE).$(SHARED_EXT_CORE) $(LIBGRPC_UNSECURE_OBJS) $(LIBDIR)/$(CONFIG)/libgpr.a $(LIBDIR)/$(CONFIG)/libaddress_sorting.a $(ZLIB_MERGE_LIBS) $(CARES_MERGE_LIBS) $(ADDRESS_SORTING_MERGE_LIBS) $(RE2_MERGE_LIBS) $(UPB_MERGE_LIBS) $(GRPC_ABSEIL_MERGE_LIBS) $(LDLIBS)
else
	$(Q) $(LDXX) $(LDFLAGS) -L$(LIBDIR)/$(CONFIG) -shared -Wl,-soname,libgrpc_unsecure.so.20 -o $(LIBDIR)/$(CONFIG)/libgrpc_unsecure$(SHARED_VERSION_CORE).$(SHARED_EXT_CORE) $(LIBGRPC_UNSECURE_OBJS) $(LIBDIR)/$(CONFIG)/libgpr.a $(LIBDIR)/$(CONFIG)/libaddress_sorting.a $(ZLIB_MERGE_LIBS) $(CARES_MERGE_LIBS) $(ADDRESS_SORTING_MERGE_LIBS) $(RE2_MERGE_LIBS) $(UPB_MERGE_LIBS) $(GRPC_ABSEIL_MERGE_LIBS) $(LDLIBS)
	$(Q) ln -sf $(SHARED_PREFIX)grpc_unsecure$(SHARED_VERSION_CORE).$(SHARED_EXT_CORE) $(LIBDIR)/$(CONFIG)/libgrpc_unsecure$(SHARED_VERSION_CORE).so.20
	$(Q) ln -sf $(SHARED_PREFIX)grpc_unsecure$(SHARED_VERSION_CORE).$(SHARED_EXT_CORE) $(LIBDIR)/$(CONFIG)/libgrpc_unsecure$(SHARED_VERSION_CORE).so
endif
endif

ifneq ($(NO_DEPS),true)
-include $(LIBGRPC_UNSECURE_OBJS:.o=.dep)
endif
# end of build recipe for library "grpc_unsecure"


# start of build recipe for library "boringssl" (generated by makelib(lib) template function)
LIBBORINGSSL_SRC = \
    third_party/boringssl-with-bazel/err_data.c \
    third_party/boringssl-with-bazel/src/crypto/asn1/a_bitstr.c \
    third_party/boringssl-with-bazel/src/crypto/asn1/a_bool.c \
    third_party/boringssl-with-bazel/src/crypto/asn1/a_d2i_fp.c \
    third_party/boringssl-with-bazel/src/crypto/asn1/a_dup.c \
    third_party/boringssl-with-bazel/src/crypto/asn1/a_enum.c \
    third_party/boringssl-with-bazel/src/crypto/asn1/a_gentm.c \
    third_party/boringssl-with-bazel/src/crypto/asn1/a_i2d_fp.c \
    third_party/boringssl-with-bazel/src/crypto/asn1/a_int.c \
    third_party/boringssl-with-bazel/src/crypto/asn1/a_mbstr.c \
    third_party/boringssl-with-bazel/src/crypto/asn1/a_object.c \
    third_party/boringssl-with-bazel/src/crypto/asn1/a_octet.c \
    third_party/boringssl-with-bazel/src/crypto/asn1/a_print.c \
    third_party/boringssl-with-bazel/src/crypto/asn1/a_strex.c \
    third_party/boringssl-with-bazel/src/crypto/asn1/a_strnid.c \
    third_party/boringssl-with-bazel/src/crypto/asn1/a_time.c \
    third_party/boringssl-with-bazel/src/crypto/asn1/a_type.c \
    third_party/boringssl-with-bazel/src/crypto/asn1/a_utctm.c \
    third_party/boringssl-with-bazel/src/crypto/asn1/a_utf8.c \
    third_party/boringssl-with-bazel/src/crypto/asn1/asn1_lib.c \
    third_party/boringssl-with-bazel/src/crypto/asn1/asn1_par.c \
    third_party/boringssl-with-bazel/src/crypto/asn1/asn_pack.c \
    third_party/boringssl-with-bazel/src/crypto/asn1/f_enum.c \
    third_party/boringssl-with-bazel/src/crypto/asn1/f_int.c \
    third_party/boringssl-with-bazel/src/crypto/asn1/f_string.c \
    third_party/boringssl-with-bazel/src/crypto/asn1/tasn_dec.c \
    third_party/boringssl-with-bazel/src/crypto/asn1/tasn_enc.c \
    third_party/boringssl-with-bazel/src/crypto/asn1/tasn_fre.c \
    third_party/boringssl-with-bazel/src/crypto/asn1/tasn_new.c \
    third_party/boringssl-with-bazel/src/crypto/asn1/tasn_typ.c \
    third_party/boringssl-with-bazel/src/crypto/asn1/tasn_utl.c \
    third_party/boringssl-with-bazel/src/crypto/asn1/time_support.c \
    third_party/boringssl-with-bazel/src/crypto/base64/base64.c \
    third_party/boringssl-with-bazel/src/crypto/bio/bio.c \
    third_party/boringssl-with-bazel/src/crypto/bio/bio_mem.c \
    third_party/boringssl-with-bazel/src/crypto/bio/connect.c \
    third_party/boringssl-with-bazel/src/crypto/bio/fd.c \
    third_party/boringssl-with-bazel/src/crypto/bio/file.c \
    third_party/boringssl-with-bazel/src/crypto/bio/hexdump.c \
    third_party/boringssl-with-bazel/src/crypto/bio/pair.c \
    third_party/boringssl-with-bazel/src/crypto/bio/printf.c \
    third_party/boringssl-with-bazel/src/crypto/bio/socket.c \
    third_party/boringssl-with-bazel/src/crypto/bio/socket_helper.c \
    third_party/boringssl-with-bazel/src/crypto/blake2/blake2.c \
    third_party/boringssl-with-bazel/src/crypto/bn_extra/bn_asn1.c \
    third_party/boringssl-with-bazel/src/crypto/bn_extra/convert.c \
    third_party/boringssl-with-bazel/src/crypto/buf/buf.c \
    third_party/boringssl-with-bazel/src/crypto/bytestring/asn1_compat.c \
    third_party/boringssl-with-bazel/src/crypto/bytestring/ber.c \
    third_party/boringssl-with-bazel/src/crypto/bytestring/cbb.c \
    third_party/boringssl-with-bazel/src/crypto/bytestring/cbs.c \
    third_party/boringssl-with-bazel/src/crypto/bytestring/unicode.c \
    third_party/boringssl-with-bazel/src/crypto/chacha/chacha.c \
    third_party/boringssl-with-bazel/src/crypto/cipher_extra/cipher_extra.c \
    third_party/boringssl-with-bazel/src/crypto/cipher_extra/derive_key.c \
    third_party/boringssl-with-bazel/src/crypto/cipher_extra/e_aesccm.c \
    third_party/boringssl-with-bazel/src/crypto/cipher_extra/e_aesctrhmac.c \
    third_party/boringssl-with-bazel/src/crypto/cipher_extra/e_aesgcmsiv.c \
    third_party/boringssl-with-bazel/src/crypto/cipher_extra/e_chacha20poly1305.c \
    third_party/boringssl-with-bazel/src/crypto/cipher_extra/e_null.c \
    third_party/boringssl-with-bazel/src/crypto/cipher_extra/e_rc2.c \
    third_party/boringssl-with-bazel/src/crypto/cipher_extra/e_rc4.c \
    third_party/boringssl-with-bazel/src/crypto/cipher_extra/e_tls.c \
    third_party/boringssl-with-bazel/src/crypto/cipher_extra/tls_cbc.c \
    third_party/boringssl-with-bazel/src/crypto/cmac/cmac.c \
    third_party/boringssl-with-bazel/src/crypto/conf/conf.c \
    third_party/boringssl-with-bazel/src/crypto/cpu-aarch64-fuchsia.c \
    third_party/boringssl-with-bazel/src/crypto/cpu-aarch64-linux.c \
    third_party/boringssl-with-bazel/src/crypto/cpu-aarch64-win.c \
    third_party/boringssl-with-bazel/src/crypto/cpu-arm-linux.c \
    third_party/boringssl-with-bazel/src/crypto/cpu-arm.c \
    third_party/boringssl-with-bazel/src/crypto/cpu-intel.c \
    third_party/boringssl-with-bazel/src/crypto/cpu-ppc64le.c \
    third_party/boringssl-with-bazel/src/crypto/crypto.c \
    third_party/boringssl-with-bazel/src/crypto/curve25519/curve25519.c \
    third_party/boringssl-with-bazel/src/crypto/curve25519/spake25519.c \
    third_party/boringssl-with-bazel/src/crypto/dh_extra/dh_asn1.c \
    third_party/boringssl-with-bazel/src/crypto/dh_extra/params.c \
    third_party/boringssl-with-bazel/src/crypto/digest_extra/digest_extra.c \
    third_party/boringssl-with-bazel/src/crypto/dsa/dsa.c \
    third_party/boringssl-with-bazel/src/crypto/dsa/dsa_asn1.c \
    third_party/boringssl-with-bazel/src/crypto/ec_extra/ec_asn1.c \
    third_party/boringssl-with-bazel/src/crypto/ec_extra/ec_derive.c \
    third_party/boringssl-with-bazel/src/crypto/ec_extra/hash_to_curve.c \
    third_party/boringssl-with-bazel/src/crypto/ecdh_extra/ecdh_extra.c \
    third_party/boringssl-with-bazel/src/crypto/ecdsa_extra/ecdsa_asn1.c \
    third_party/boringssl-with-bazel/src/crypto/engine/engine.c \
    third_party/boringssl-with-bazel/src/crypto/err/err.c \
    third_party/boringssl-with-bazel/src/crypto/evp/digestsign.c \
    third_party/boringssl-with-bazel/src/crypto/evp/evp.c \
    third_party/boringssl-with-bazel/src/crypto/evp/evp_asn1.c \
    third_party/boringssl-with-bazel/src/crypto/evp/evp_ctx.c \
    third_party/boringssl-with-bazel/src/crypto/evp/p_dsa_asn1.c \
    third_party/boringssl-with-bazel/src/crypto/evp/p_ec.c \
    third_party/boringssl-with-bazel/src/crypto/evp/p_ec_asn1.c \
    third_party/boringssl-with-bazel/src/crypto/evp/p_ed25519.c \
    third_party/boringssl-with-bazel/src/crypto/evp/p_ed25519_asn1.c \
    third_party/boringssl-with-bazel/src/crypto/evp/p_rsa.c \
    third_party/boringssl-with-bazel/src/crypto/evp/p_rsa_asn1.c \
    third_party/boringssl-with-bazel/src/crypto/evp/p_x25519.c \
    third_party/boringssl-with-bazel/src/crypto/evp/p_x25519_asn1.c \
    third_party/boringssl-with-bazel/src/crypto/evp/pbkdf.c \
    third_party/boringssl-with-bazel/src/crypto/evp/print.c \
    third_party/boringssl-with-bazel/src/crypto/evp/scrypt.c \
    third_party/boringssl-with-bazel/src/crypto/evp/sign.c \
    third_party/boringssl-with-bazel/src/crypto/ex_data.c \
    third_party/boringssl-with-bazel/src/crypto/fipsmodule/bcm.c \
    third_party/boringssl-with-bazel/src/crypto/fipsmodule/fips_shared_support.c \
    third_party/boringssl-with-bazel/src/crypto/hkdf/hkdf.c \
    third_party/boringssl-with-bazel/src/crypto/hpke/hpke.c \
    third_party/boringssl-with-bazel/src/crypto/hrss/hrss.c \
    third_party/boringssl-with-bazel/src/crypto/lhash/lhash.c \
    third_party/boringssl-with-bazel/src/crypto/mem.c \
    third_party/boringssl-with-bazel/src/crypto/obj/obj.c \
    third_party/boringssl-with-bazel/src/crypto/obj/obj_xref.c \
    third_party/boringssl-with-bazel/src/crypto/pem/pem_all.c \
    third_party/boringssl-with-bazel/src/crypto/pem/pem_info.c \
    third_party/boringssl-with-bazel/src/crypto/pem/pem_lib.c \
    third_party/boringssl-with-bazel/src/crypto/pem/pem_oth.c \
    third_party/boringssl-with-bazel/src/crypto/pem/pem_pk8.c \
    third_party/boringssl-with-bazel/src/crypto/pem/pem_pkey.c \
    third_party/boringssl-with-bazel/src/crypto/pem/pem_x509.c \
    third_party/boringssl-with-bazel/src/crypto/pem/pem_xaux.c \
    third_party/boringssl-with-bazel/src/crypto/pkcs7/pkcs7.c \
    third_party/boringssl-with-bazel/src/crypto/pkcs7/pkcs7_x509.c \
    third_party/boringssl-with-bazel/src/crypto/pkcs8/p5_pbev2.c \
    third_party/boringssl-with-bazel/src/crypto/pkcs8/pkcs8.c \
    third_party/boringssl-with-bazel/src/crypto/pkcs8/pkcs8_x509.c \
    third_party/boringssl-with-bazel/src/crypto/poly1305/poly1305.c \
    third_party/boringssl-with-bazel/src/crypto/poly1305/poly1305_arm.c \
    third_party/boringssl-with-bazel/src/crypto/poly1305/poly1305_vec.c \
    third_party/boringssl-with-bazel/src/crypto/pool/pool.c \
    third_party/boringssl-with-bazel/src/crypto/rand_extra/deterministic.c \
    third_party/boringssl-with-bazel/src/crypto/rand_extra/forkunsafe.c \
    third_party/boringssl-with-bazel/src/crypto/rand_extra/fuchsia.c \
    third_party/boringssl-with-bazel/src/crypto/rand_extra/passive.c \
    third_party/boringssl-with-bazel/src/crypto/rand_extra/rand_extra.c \
    third_party/boringssl-with-bazel/src/crypto/rand_extra/windows.c \
    third_party/boringssl-with-bazel/src/crypto/rc4/rc4.c \
    third_party/boringssl-with-bazel/src/crypto/refcount_c11.c \
    third_party/boringssl-with-bazel/src/crypto/refcount_lock.c \
    third_party/boringssl-with-bazel/src/crypto/rsa_extra/rsa_asn1.c \
    third_party/boringssl-with-bazel/src/crypto/rsa_extra/rsa_print.c \
    third_party/boringssl-with-bazel/src/crypto/siphash/siphash.c \
    third_party/boringssl-with-bazel/src/crypto/stack/stack.c \
    third_party/boringssl-with-bazel/src/crypto/thread.c \
    third_party/boringssl-with-bazel/src/crypto/thread_none.c \
    third_party/boringssl-with-bazel/src/crypto/thread_pthread.c \
    third_party/boringssl-with-bazel/src/crypto/thread_win.c \
    third_party/boringssl-with-bazel/src/crypto/trust_token/pmbtoken.c \
    third_party/boringssl-with-bazel/src/crypto/trust_token/trust_token.c \
    third_party/boringssl-with-bazel/src/crypto/trust_token/voprf.c \
    third_party/boringssl-with-bazel/src/crypto/x509/a_digest.c \
    third_party/boringssl-with-bazel/src/crypto/x509/a_sign.c \
    third_party/boringssl-with-bazel/src/crypto/x509/a_verify.c \
    third_party/boringssl-with-bazel/src/crypto/x509/algorithm.c \
    third_party/boringssl-with-bazel/src/crypto/x509/asn1_gen.c \
    third_party/boringssl-with-bazel/src/crypto/x509/by_dir.c \
    third_party/boringssl-with-bazel/src/crypto/x509/by_file.c \
    third_party/boringssl-with-bazel/src/crypto/x509/i2d_pr.c \
    third_party/boringssl-with-bazel/src/crypto/x509/name_print.c \
    third_party/boringssl-with-bazel/src/crypto/x509/rsa_pss.c \
    third_party/boringssl-with-bazel/src/crypto/x509/t_crl.c \
    third_party/boringssl-with-bazel/src/crypto/x509/t_req.c \
    third_party/boringssl-with-bazel/src/crypto/x509/t_x509.c \
    third_party/boringssl-with-bazel/src/crypto/x509/t_x509a.c \
    third_party/boringssl-with-bazel/src/crypto/x509/x509.c \
    third_party/boringssl-with-bazel/src/crypto/x509/x509_att.c \
    third_party/boringssl-with-bazel/src/crypto/x509/x509_cmp.c \
    third_party/boringssl-with-bazel/src/crypto/x509/x509_d2.c \
    third_party/boringssl-with-bazel/src/crypto/x509/x509_def.c \
    third_party/boringssl-with-bazel/src/crypto/x509/x509_ext.c \
    third_party/boringssl-with-bazel/src/crypto/x509/x509_lu.c \
    third_party/boringssl-with-bazel/src/crypto/x509/x509_obj.c \
    third_party/boringssl-with-bazel/src/crypto/x509/x509_req.c \
    third_party/boringssl-with-bazel/src/crypto/x509/x509_set.c \
    third_party/boringssl-with-bazel/src/crypto/x509/x509_trs.c \
    third_party/boringssl-with-bazel/src/crypto/x509/x509_txt.c \
    third_party/boringssl-with-bazel/src/crypto/x509/x509_v3.c \
    third_party/boringssl-with-bazel/src/crypto/x509/x509_vfy.c \
    third_party/boringssl-with-bazel/src/crypto/x509/x509_vpm.c \
    third_party/boringssl-with-bazel/src/crypto/x509/x509cset.c \
    third_party/boringssl-with-bazel/src/crypto/x509/x509name.c \
    third_party/boringssl-with-bazel/src/crypto/x509/x509rset.c \
    third_party/boringssl-with-bazel/src/crypto/x509/x509spki.c \
    third_party/boringssl-with-bazel/src/crypto/x509/x_algor.c \
    third_party/boringssl-with-bazel/src/crypto/x509/x_all.c \
    third_party/boringssl-with-bazel/src/crypto/x509/x_attrib.c \
    third_party/boringssl-with-bazel/src/crypto/x509/x_crl.c \
    third_party/boringssl-with-bazel/src/crypto/x509/x_exten.c \
    third_party/boringssl-with-bazel/src/crypto/x509/x_info.c \
    third_party/boringssl-with-bazel/src/crypto/x509/x_name.c \
    third_party/boringssl-with-bazel/src/crypto/x509/x_pkey.c \
    third_party/boringssl-with-bazel/src/crypto/x509/x_pubkey.c \
    third_party/boringssl-with-bazel/src/crypto/x509/x_req.c \
    third_party/boringssl-with-bazel/src/crypto/x509/x_sig.c \
    third_party/boringssl-with-bazel/src/crypto/x509/x_spki.c \
    third_party/boringssl-with-bazel/src/crypto/x509/x_val.c \
    third_party/boringssl-with-bazel/src/crypto/x509/x_x509.c \
    third_party/boringssl-with-bazel/src/crypto/x509/x_x509a.c \
    third_party/boringssl-with-bazel/src/crypto/x509v3/pcy_cache.c \
    third_party/boringssl-with-bazel/src/crypto/x509v3/pcy_data.c \
    third_party/boringssl-with-bazel/src/crypto/x509v3/pcy_lib.c \
    third_party/boringssl-with-bazel/src/crypto/x509v3/pcy_map.c \
    third_party/boringssl-with-bazel/src/crypto/x509v3/pcy_node.c \
    third_party/boringssl-with-bazel/src/crypto/x509v3/pcy_tree.c \
    third_party/boringssl-with-bazel/src/crypto/x509v3/v3_akey.c \
    third_party/boringssl-with-bazel/src/crypto/x509v3/v3_akeya.c \
    third_party/boringssl-with-bazel/src/crypto/x509v3/v3_alt.c \
    third_party/boringssl-with-bazel/src/crypto/x509v3/v3_bcons.c \
    third_party/boringssl-with-bazel/src/crypto/x509v3/v3_bitst.c \
    third_party/boringssl-with-bazel/src/crypto/x509v3/v3_conf.c \
    third_party/boringssl-with-bazel/src/crypto/x509v3/v3_cpols.c \
    third_party/boringssl-with-bazel/src/crypto/x509v3/v3_crld.c \
    third_party/boringssl-with-bazel/src/crypto/x509v3/v3_enum.c \
    third_party/boringssl-with-bazel/src/crypto/x509v3/v3_extku.c \
    third_party/boringssl-with-bazel/src/crypto/x509v3/v3_genn.c \
    third_party/boringssl-with-bazel/src/crypto/x509v3/v3_ia5.c \
    third_party/boringssl-with-bazel/src/crypto/x509v3/v3_info.c \
    third_party/boringssl-with-bazel/src/crypto/x509v3/v3_int.c \
    third_party/boringssl-with-bazel/src/crypto/x509v3/v3_lib.c \
    third_party/boringssl-with-bazel/src/crypto/x509v3/v3_ncons.c \
    third_party/boringssl-with-bazel/src/crypto/x509v3/v3_ocsp.c \
    third_party/boringssl-with-bazel/src/crypto/x509v3/v3_pci.c \
    third_party/boringssl-with-bazel/src/crypto/x509v3/v3_pcia.c \
    third_party/boringssl-with-bazel/src/crypto/x509v3/v3_pcons.c \
    third_party/boringssl-with-bazel/src/crypto/x509v3/v3_pmaps.c \
    third_party/boringssl-with-bazel/src/crypto/x509v3/v3_prn.c \
    third_party/boringssl-with-bazel/src/crypto/x509v3/v3_purp.c \
    third_party/boringssl-with-bazel/src/crypto/x509v3/v3_skey.c \
    third_party/boringssl-with-bazel/src/crypto/x509v3/v3_utl.c \
    third_party/boringssl-with-bazel/src/ssl/bio_ssl.cc \
    third_party/boringssl-with-bazel/src/ssl/d1_both.cc \
    third_party/boringssl-with-bazel/src/ssl/d1_lib.cc \
    third_party/boringssl-with-bazel/src/ssl/d1_pkt.cc \
    third_party/boringssl-with-bazel/src/ssl/d1_srtp.cc \
    third_party/boringssl-with-bazel/src/ssl/dtls_method.cc \
    third_party/boringssl-with-bazel/src/ssl/dtls_record.cc \
    third_party/boringssl-with-bazel/src/ssl/encrypted_client_hello.cc \
    third_party/boringssl-with-bazel/src/ssl/extensions.cc \
    third_party/boringssl-with-bazel/src/ssl/handoff.cc \
    third_party/boringssl-with-bazel/src/ssl/handshake.cc \
    third_party/boringssl-with-bazel/src/ssl/handshake_client.cc \
    third_party/boringssl-with-bazel/src/ssl/handshake_server.cc \
    third_party/boringssl-with-bazel/src/ssl/s3_both.cc \
    third_party/boringssl-with-bazel/src/ssl/s3_lib.cc \
    third_party/boringssl-with-bazel/src/ssl/s3_pkt.cc \
    third_party/boringssl-with-bazel/src/ssl/ssl_aead_ctx.cc \
    third_party/boringssl-with-bazel/src/ssl/ssl_asn1.cc \
    third_party/boringssl-with-bazel/src/ssl/ssl_buffer.cc \
    third_party/boringssl-with-bazel/src/ssl/ssl_cert.cc \
    third_party/boringssl-with-bazel/src/ssl/ssl_cipher.cc \
    third_party/boringssl-with-bazel/src/ssl/ssl_file.cc \
    third_party/boringssl-with-bazel/src/ssl/ssl_key_share.cc \
    third_party/boringssl-with-bazel/src/ssl/ssl_lib.cc \
    third_party/boringssl-with-bazel/src/ssl/ssl_privkey.cc \
    third_party/boringssl-with-bazel/src/ssl/ssl_session.cc \
    third_party/boringssl-with-bazel/src/ssl/ssl_stat.cc \
    third_party/boringssl-with-bazel/src/ssl/ssl_transcript.cc \
    third_party/boringssl-with-bazel/src/ssl/ssl_versions.cc \
    third_party/boringssl-with-bazel/src/ssl/ssl_x509.cc \
    third_party/boringssl-with-bazel/src/ssl/t1_enc.cc \
    third_party/boringssl-with-bazel/src/ssl/tls13_both.cc \
    third_party/boringssl-with-bazel/src/ssl/tls13_client.cc \
    third_party/boringssl-with-bazel/src/ssl/tls13_enc.cc \
    third_party/boringssl-with-bazel/src/ssl/tls13_server.cc \
    third_party/boringssl-with-bazel/src/ssl/tls_method.cc \
    third_party/boringssl-with-bazel/src/ssl/tls_record.cc \


LIBBORINGSSL_OBJS = $(addprefix $(OBJDIR)/$(CONFIG)/, $(addsuffix .o, $(basename $(LIBBORINGSSL_SRC))))

$(LIBBORINGSSL_OBJS): CFLAGS += -g
$(LIBBORINGSSL_OBJS): CPPFLAGS += -Ithird_party/boringssl-with-bazel/src/include -fvisibility=hidden -DOPENSSL_NO_ASM -D_GNU_SOURCE -DWIN32_LEAN_AND_MEAN -D_HAS_EXCEPTIONS=0 -DNOMINMAX
$(LIBBORINGSSL_OBJS): CXXFLAGS += -fno-exceptions

$(LIBDIR)/$(CONFIG)/libboringssl.a: $(ZLIB_DEP) $(CARES_DEP) $(ADDRESS_SORTING_DEP) $(RE2_DEP) $(UPB_DEP) $(GRPC_ABSEIL_DEP)  $(LIBBORINGSSL_OBJS) 
	$(E) "[AR]      Creating $@"
	$(Q) mkdir -p `dirname $@`
	$(Q) rm -f $(LIBDIR)/$(CONFIG)/libboringssl.a
	$(Q) $(AR) $(ARFLAGS) $(LIBDIR)/$(CONFIG)/libboringssl.a $(LIBBORINGSSL_OBJS) 
ifeq ($(SYSTEM),Darwin)
	$(Q) ranlib -no_warning_for_no_symbols $(LIBDIR)/$(CONFIG)/libboringssl.a
endif




ifneq ($(NO_DEPS),true)
-include $(LIBBORINGSSL_OBJS:.o=.dep)
endif
# end of build recipe for library "boringssl"


# start of build recipe for library "re2" (generated by makelib(lib) template function)
LIBRE2_SRC = \
    third_party/re2/re2/bitstate.cc \
    third_party/re2/re2/compile.cc \
    third_party/re2/re2/dfa.cc \
    third_party/re2/re2/filtered_re2.cc \
    third_party/re2/re2/mimics_pcre.cc \
    third_party/re2/re2/nfa.cc \
    third_party/re2/re2/onepass.cc \
    third_party/re2/re2/parse.cc \
    third_party/re2/re2/perl_groups.cc \
    third_party/re2/re2/prefilter.cc \
    third_party/re2/re2/prefilter_tree.cc \
    third_party/re2/re2/prog.cc \
    third_party/re2/re2/re2.cc \
    third_party/re2/re2/regexp.cc \
    third_party/re2/re2/set.cc \
    third_party/re2/re2/simplify.cc \
    third_party/re2/re2/stringpiece.cc \
    third_party/re2/re2/tostring.cc \
    third_party/re2/re2/unicode_casefold.cc \
    third_party/re2/re2/unicode_groups.cc \
    third_party/re2/util/pcre.cc \
    third_party/re2/util/rune.cc \
    third_party/re2/util/strutil.cc \


LIBRE2_OBJS = $(addprefix $(OBJDIR)/$(CONFIG)/, $(addsuffix .o, $(basename $(LIBRE2_SRC))))


$(LIBDIR)/$(CONFIG)/libre2.a:  $(LIBRE2_OBJS) 
	$(E) "[AR]      Creating $@"
	$(Q) mkdir -p `dirname $@`
	$(Q) rm -f $(LIBDIR)/$(CONFIG)/libre2.a
	$(Q) $(AR) $(ARFLAGS) $(LIBDIR)/$(CONFIG)/libre2.a $(LIBRE2_OBJS) 
ifeq ($(SYSTEM),Darwin)
	$(Q) ranlib -no_warning_for_no_symbols $(LIBDIR)/$(CONFIG)/libre2.a
endif




ifneq ($(NO_DEPS),true)
-include $(LIBRE2_OBJS:.o=.dep)
endif
# end of build recipe for library "re2"


# start of build recipe for library "upb" (generated by makelib(lib) template function)
LIBUPB_SRC = \
    third_party/upb/upb/decode_fast.c \
    third_party/upb/upb/decode.c \
    third_party/upb/upb/def.c \
    third_party/upb/upb/encode.c \
    third_party/upb/upb/msg.c \
    third_party/upb/upb/reflection.c \
    third_party/upb/upb/table.c \
    third_party/upb/upb/text_encode.c \
    third_party/upb/upb/upb.c \
    src/core/ext/upb-generated/google/protobuf/descriptor.upb.c \
    src/core/ext/upbdefs-generated/google/protobuf/descriptor.upbdefs.c \


LIBUPB_OBJS = $(addprefix $(OBJDIR)/$(CONFIG)/, $(addsuffix .o, $(basename $(LIBUPB_SRC))))


$(LIBDIR)/$(CONFIG)/libupb.a:  $(LIBUPB_OBJS) 
	$(E) "[AR]      Creating $@"
	$(Q) mkdir -p `dirname $@`
	$(Q) rm -f $(LIBDIR)/$(CONFIG)/libupb.a
	$(Q) $(AR) $(ARFLAGS) $(LIBDIR)/$(CONFIG)/libupb.a $(LIBUPB_OBJS) 
ifeq ($(SYSTEM),Darwin)
	$(Q) ranlib -no_warning_for_no_symbols $(LIBDIR)/$(CONFIG)/libupb.a
endif



ifeq ($(SYSTEM),MINGW32)
$(LIBDIR)/$(CONFIG)/upb$(SHARED_VERSION_CORE).$(SHARED_EXT_CORE): $(LIBUPB_OBJS)  $(ZLIB_DEP) $(CARES_DEP) $(ADDRESS_SORTING_DEP) $(RE2_DEP) $(UPB_DEP) $(GRPC_ABSEIL_DEP)
	$(E) "[LD]      Linking $@"
	$(Q) mkdir -p `dirname $@`
	$(Q) $(LDXX) $(LDFLAGS) -L$(LIBDIR)/$(CONFIG) -shared -Wl,--output-def=$(LIBDIR)/$(CONFIG)/upb$(SHARED_VERSION_CORE).def -Wl,--out-implib=$(LIBDIR)/$(CONFIG)/libupb$(SHARED_VERSION_CORE)-dll.a -o $(LIBDIR)/$(CONFIG)/upb$(SHARED_VERSION_CORE).$(SHARED_EXT_CORE) $(LIBUPB_OBJS) $(ZLIB_MERGE_LIBS) $(CARES_MERGE_LIBS) $(ADDRESS_SORTING_MERGE_LIBS) $(RE2_MERGE_LIBS) $(UPB_MERGE_LIBS) $(GRPC_ABSEIL_MERGE_LIBS) $(LDLIBS)
else
$(LIBDIR)/$(CONFIG)/libupb$(SHARED_VERSION_CORE).$(SHARED_EXT_CORE): $(LIBUPB_OBJS)  $(ZLIB_DEP) $(CARES_DEP) $(ADDRESS_SORTING_DEP) $(RE2_DEP) $(UPB_DEP) $(GRPC_ABSEIL_DEP)
	$(E) "[LD]      Linking $@"
	$(Q) mkdir -p `dirname $@`
ifeq ($(SYSTEM),Darwin)
	$(Q) $(LDXX) $(LDFLAGS) -L$(LIBDIR)/$(CONFIG) -install_name $(SHARED_PREFIX)upb$(SHARED_VERSION_CORE).$(SHARED_EXT_CORE) -dynamiclib -o $(LIBDIR)/$(CONFIG)/libupb$(SHARED_VERSION_CORE).$(SHARED_EXT_CORE) $(LIBUPB_OBJS) $(ZLIB_MERGE_LIBS) $(CARES_MERGE_LIBS) $(ADDRESS_SORTING_MERGE_LIBS) $(RE2_MERGE_LIBS) $(UPB_MERGE_LIBS) $(GRPC_ABSEIL_MERGE_LIBS) $(LDLIBS)
else
	$(Q) $(LDXX) $(LDFLAGS) -L$(LIBDIR)/$(CONFIG) -shared -Wl,-soname,libupb.so.20 -o $(LIBDIR)/$(CONFIG)/libupb$(SHARED_VERSION_CORE).$(SHARED_EXT_CORE) $(LIBUPB_OBJS) $(ZLIB_MERGE_LIBS) $(CARES_MERGE_LIBS) $(ADDRESS_SORTING_MERGE_LIBS) $(RE2_MERGE_LIBS) $(UPB_MERGE_LIBS) $(GRPC_ABSEIL_MERGE_LIBS) $(LDLIBS)
	$(Q) ln -sf $(SHARED_PREFIX)upb$(SHARED_VERSION_CORE).$(SHARED_EXT_CORE) $(LIBDIR)/$(CONFIG)/libupb$(SHARED_VERSION_CORE).so.20
	$(Q) ln -sf $(SHARED_PREFIX)upb$(SHARED_VERSION_CORE).$(SHARED_EXT_CORE) $(LIBDIR)/$(CONFIG)/libupb$(SHARED_VERSION_CORE).so
endif
endif

ifneq ($(NO_DEPS),true)
-include $(LIBUPB_OBJS:.o=.dep)
endif
# end of build recipe for library "upb"


# start of build recipe for library "z" (generated by makelib(lib) template function)
LIBZ_SRC = \
    third_party/zlib/adler32.c \
    third_party/zlib/compress.c \
    third_party/zlib/crc32.c \
    third_party/zlib/deflate.c \
    third_party/zlib/gzclose.c \
    third_party/zlib/gzlib.c \
    third_party/zlib/gzread.c \
    third_party/zlib/gzwrite.c \
    third_party/zlib/infback.c \
    third_party/zlib/inffast.c \
    third_party/zlib/inflate.c \
    third_party/zlib/inftrees.c \
    third_party/zlib/trees.c \
    third_party/zlib/uncompr.c \
    third_party/zlib/zutil.c \


LIBZ_OBJS = $(addprefix $(OBJDIR)/$(CONFIG)/, $(addsuffix .o, $(basename $(LIBZ_SRC))))

$(LIBZ_OBJS): CFLAGS += -fvisibility=hidden
$(LIBZ_OBJS): CPPFLAGS += -DHAVE_UNISTD_H

$(LIBDIR)/$(CONFIG)/libz.a:  $(LIBZ_OBJS) 
	$(E) "[AR]      Creating $@"
	$(Q) mkdir -p `dirname $@`
	$(Q) rm -f $(LIBDIR)/$(CONFIG)/libz.a
	$(Q) $(AR) $(ARFLAGS) $(LIBDIR)/$(CONFIG)/libz.a $(LIBZ_OBJS) 
ifeq ($(SYSTEM),Darwin)
	$(Q) ranlib -no_warning_for_no_symbols $(LIBDIR)/$(CONFIG)/libz.a
endif




ifneq ($(NO_DEPS),true)
-include $(LIBZ_OBJS:.o=.dep)
endif
# end of build recipe for library "z"


# start of build recipe for library "ares" (generated by makelib(lib) template function)
LIBARES_SRC = \
    third_party/cares/cares/ares__close_sockets.c \
    third_party/cares/cares/ares__get_hostent.c \
    third_party/cares/cares/ares__read_line.c \
    third_party/cares/cares/ares__timeval.c \
    third_party/cares/cares/ares_cancel.c \
    third_party/cares/cares/ares_create_query.c \
    third_party/cares/cares/ares_data.c \
    third_party/cares/cares/ares_destroy.c \
    third_party/cares/cares/ares_expand_name.c \
    third_party/cares/cares/ares_expand_string.c \
    third_party/cares/cares/ares_fds.c \
    third_party/cares/cares/ares_free_hostent.c \
    third_party/cares/cares/ares_free_string.c \
    third_party/cares/cares/ares_getenv.c \
    third_party/cares/cares/ares_gethostbyaddr.c \
    third_party/cares/cares/ares_gethostbyname.c \
    third_party/cares/cares/ares_getnameinfo.c \
    third_party/cares/cares/ares_getopt.c \
    third_party/cares/cares/ares_getsock.c \
    third_party/cares/cares/ares_init.c \
    third_party/cares/cares/ares_library_init.c \
    third_party/cares/cares/ares_llist.c \
    third_party/cares/cares/ares_mkquery.c \
    third_party/cares/cares/ares_nowarn.c \
    third_party/cares/cares/ares_options.c \
    third_party/cares/cares/ares_parse_a_reply.c \
    third_party/cares/cares/ares_parse_aaaa_reply.c \
    third_party/cares/cares/ares_parse_mx_reply.c \
    third_party/cares/cares/ares_parse_naptr_reply.c \
    third_party/cares/cares/ares_parse_ns_reply.c \
    third_party/cares/cares/ares_parse_ptr_reply.c \
    third_party/cares/cares/ares_parse_soa_reply.c \
    third_party/cares/cares/ares_parse_srv_reply.c \
    third_party/cares/cares/ares_parse_txt_reply.c \
    third_party/cares/cares/ares_platform.c \
    third_party/cares/cares/ares_process.c \
    third_party/cares/cares/ares_query.c \
    third_party/cares/cares/ares_search.c \
    third_party/cares/cares/ares_send.c \
    third_party/cares/cares/ares_strcasecmp.c \
    third_party/cares/cares/ares_strdup.c \
    third_party/cares/cares/ares_strerror.c \
    third_party/cares/cares/ares_strsplit.c \
    third_party/cares/cares/ares_timeout.c \
    third_party/cares/cares/ares_version.c \
    third_party/cares/cares/ares_writev.c \
    third_party/cares/cares/bitncmp.c \
    third_party/cares/cares/inet_net_pton.c \
    third_party/cares/cares/inet_ntop.c \
    third_party/cares/cares/windows_port.c \


LIBARES_OBJS = $(addprefix $(OBJDIR)/$(CONFIG)/, $(addsuffix .o, $(basename $(LIBARES_SRC))))

$(LIBARES_OBJS): CFLAGS += -g
$(LIBARES_OBJS): CPPFLAGS += -Ithird_party/cares -Ithird_party/cares/cares -fvisibility=hidden -D_GNU_SOURCE $(if $(subst Darwin,,$(SYSTEM)),,-Ithird_party/cares/config_darwin) $(if $(subst FreeBSD,,$(SYSTEM)),,-Ithird_party/cares/config_freebsd) $(if $(subst Linux,,$(SYSTEM)),,-Ithird_party/cares/config_linux) $(if $(subst OpenBSD,,$(SYSTEM)),,-Ithird_party/cares/config_openbsd) -DWIN32_LEAN_AND_MEAN -D_HAS_EXCEPTIONS=0 -DNOMINMAX $(if $(subst MINGW32,,$(SYSTEM)),-DHAVE_CONFIG_H,)

$(LIBDIR)/$(CONFIG)/libares.a:  $(LIBARES_OBJS) 
	$(E) "[AR]      Creating $@"
	$(Q) mkdir -p `dirname $@`
	$(Q) rm -f $(LIBDIR)/$(CONFIG)/libares.a
	$(Q) $(AR) $(ARFLAGS) $(LIBDIR)/$(CONFIG)/libares.a $(LIBARES_OBJS) 
ifeq ($(SYSTEM),Darwin)
	$(Q) ranlib -no_warning_for_no_symbols $(LIBDIR)/$(CONFIG)/libares.a
endif




ifneq ($(NO_DEPS),true)
-include $(LIBARES_OBJS:.o=.dep)
endif
# end of build recipe for library "ares"


# Add private ABSEIL target which contains all sources used by all baselib libraries.


# start of build recipe for library "grpc_abseil" (generated by makelib(lib) template function)
LIBGRPC_ABSEIL_SRC = \
    third_party/abseil-cpp/absl/base/internal/cycleclock.cc \
    third_party/abseil-cpp/absl/base/internal/exponential_biased.cc \
    third_party/abseil-cpp/absl/base/internal/low_level_alloc.cc \
    third_party/abseil-cpp/absl/base/internal/raw_logging.cc \
    third_party/abseil-cpp/absl/base/internal/spinlock.cc \
    third_party/abseil-cpp/absl/base/internal/spinlock_wait.cc \
    third_party/abseil-cpp/absl/base/internal/sysinfo.cc \
    third_party/abseil-cpp/absl/base/internal/thread_identity.cc \
    third_party/abseil-cpp/absl/base/internal/throw_delegate.cc \
    third_party/abseil-cpp/absl/base/internal/unscaledcycleclock.cc \
    third_party/abseil-cpp/absl/base/log_severity.cc \
    third_party/abseil-cpp/absl/container/internal/hashtablez_sampler.cc \
    third_party/abseil-cpp/absl/container/internal/hashtablez_sampler_force_weak_definition.cc \
    third_party/abseil-cpp/absl/container/internal/raw_hash_set.cc \
    third_party/abseil-cpp/absl/debugging/internal/address_is_readable.cc \
    third_party/abseil-cpp/absl/debugging/internal/demangle.cc \
    third_party/abseil-cpp/absl/debugging/internal/elf_mem_image.cc \
    third_party/abseil-cpp/absl/debugging/internal/vdso_support.cc \
    third_party/abseil-cpp/absl/debugging/stacktrace.cc \
    third_party/abseil-cpp/absl/debugging/symbolize.cc \
    third_party/abseil-cpp/absl/hash/internal/city.cc \
    third_party/abseil-cpp/absl/hash/internal/hash.cc \
    third_party/abseil-cpp/absl/hash/internal/wyhash.cc \
    third_party/abseil-cpp/absl/numeric/int128.cc \
    third_party/abseil-cpp/absl/status/status.cc \
    third_party/abseil-cpp/absl/status/status_payload_printer.cc \
    third_party/abseil-cpp/absl/status/statusor.cc \
    third_party/abseil-cpp/absl/strings/ascii.cc \
    third_party/abseil-cpp/absl/strings/charconv.cc \
    third_party/abseil-cpp/absl/strings/cord.cc \
    third_party/abseil-cpp/absl/strings/escaping.cc \
    third_party/abseil-cpp/absl/strings/internal/charconv_bigint.cc \
    third_party/abseil-cpp/absl/strings/internal/charconv_parse.cc \
    third_party/abseil-cpp/absl/strings/internal/cord_internal.cc \
    third_party/abseil-cpp/absl/strings/internal/cord_rep_ring.cc \
    third_party/abseil-cpp/absl/strings/internal/escaping.cc \
    third_party/abseil-cpp/absl/strings/internal/memutil.cc \
    third_party/abseil-cpp/absl/strings/internal/ostringstream.cc \
    third_party/abseil-cpp/absl/strings/internal/str_format/arg.cc \
    third_party/abseil-cpp/absl/strings/internal/str_format/bind.cc \
    third_party/abseil-cpp/absl/strings/internal/str_format/extension.cc \
    third_party/abseil-cpp/absl/strings/internal/str_format/float_conversion.cc \
    third_party/abseil-cpp/absl/strings/internal/str_format/output.cc \
    third_party/abseil-cpp/absl/strings/internal/str_format/parser.cc \
    third_party/abseil-cpp/absl/strings/internal/utf8.cc \
    third_party/abseil-cpp/absl/strings/match.cc \
    third_party/abseil-cpp/absl/strings/numbers.cc \
    third_party/abseil-cpp/absl/strings/str_cat.cc \
    third_party/abseil-cpp/absl/strings/str_replace.cc \
    third_party/abseil-cpp/absl/strings/str_split.cc \
    third_party/abseil-cpp/absl/strings/string_view.cc \
    third_party/abseil-cpp/absl/strings/substitute.cc \
    third_party/abseil-cpp/absl/synchronization/barrier.cc \
    third_party/abseil-cpp/absl/synchronization/blocking_counter.cc \
    third_party/abseil-cpp/absl/synchronization/internal/create_thread_identity.cc \
    third_party/abseil-cpp/absl/synchronization/internal/graphcycles.cc \
    third_party/abseil-cpp/absl/synchronization/internal/per_thread_sem.cc \
    third_party/abseil-cpp/absl/synchronization/internal/waiter.cc \
    third_party/abseil-cpp/absl/synchronization/mutex.cc \
    third_party/abseil-cpp/absl/synchronization/notification.cc \
    third_party/abseil-cpp/absl/time/civil_time.cc \
    third_party/abseil-cpp/absl/time/clock.cc \
    third_party/abseil-cpp/absl/time/duration.cc \
    third_party/abseil-cpp/absl/time/format.cc \
    third_party/abseil-cpp/absl/time/internal/cctz/src/civil_time_detail.cc \
    third_party/abseil-cpp/absl/time/internal/cctz/src/time_zone_fixed.cc \
    third_party/abseil-cpp/absl/time/internal/cctz/src/time_zone_format.cc \
    third_party/abseil-cpp/absl/time/internal/cctz/src/time_zone_if.cc \
    third_party/abseil-cpp/absl/time/internal/cctz/src/time_zone_impl.cc \
    third_party/abseil-cpp/absl/time/internal/cctz/src/time_zone_info.cc \
    third_party/abseil-cpp/absl/time/internal/cctz/src/time_zone_libc.cc \
    third_party/abseil-cpp/absl/time/internal/cctz/src/time_zone_lookup.cc \
    third_party/abseil-cpp/absl/time/internal/cctz/src/time_zone_posix.cc \
    third_party/abseil-cpp/absl/time/internal/cctz/src/zone_info_source.cc \
    third_party/abseil-cpp/absl/time/time.cc \
    third_party/abseil-cpp/absl/types/bad_optional_access.cc \
    third_party/abseil-cpp/absl/types/bad_variant_access.cc \


LIBGRPC_ABSEIL_OBJS = $(addprefix $(OBJDIR)/$(CONFIG)/, $(addsuffix .o, $(basename $(LIBGRPC_ABSEIL_SRC))))

$(LIBGRPC_ABSEIL_OBJS): CPPFLAGS += -g $(ABSL_RANDOM_HWAES_FLAGS) -Ithird_party/abseil-cpp

$(LIBDIR)/$(CONFIG)/libgrpc_abseil.a:  $(LIBGRPC_ABSEIL_OBJS) 
	$(E) "[AR]      Creating $@"
	$(Q) mkdir -p `dirname $@`
	$(Q) rm -f $(LIBDIR)/$(CONFIG)/libgrpc_abseil.a
	$(Q) $(AR) $(ARFLAGS) $(LIBDIR)/$(CONFIG)/libgrpc_abseil.a $(LIBGRPC_ABSEIL_OBJS) 
ifeq ($(SYSTEM),Darwin)
	$(Q) ranlib -no_warning_for_no_symbols $(LIBDIR)/$(CONFIG)/libgrpc_abseil.a
endif




ifneq ($(NO_DEPS),true)
-include $(LIBGRPC_ABSEIL_OBJS:.o=.dep)
endif
# end of build recipe for library "grpc_abseil"




# TODO(jtattermusch): is there a way to get around this hack?
ifneq ($(OPENSSL_DEP),)
# This is to ensure the embedded OpenSSL is built beforehand, properly
# installing headers to their final destination on the drive. We need this
# otherwise parallel compilation will fail if a source is compiled first.
src/core/ext/filters/client_channel/lb_policy/grpclb/grpclb_channel_secure.cc: $(OPENSSL_DEP)
src/core/ext/filters/client_channel/lb_policy/rls/rls.cc: $(OPENSSL_DEP)
src/core/ext/filters/client_channel/lb_policy/xds/cds.cc: $(OPENSSL_DEP)
src/core/ext/filters/client_channel/lb_policy/xds/xds_cluster_impl.cc: $(OPENSSL_DEP)
src/core/ext/filters/client_channel/lb_policy/xds/xds_cluster_manager.cc: $(OPENSSL_DEP)
src/core/ext/filters/client_channel/lb_policy/xds/xds_cluster_resolver.cc: $(OPENSSL_DEP)
src/core/ext/filters/client_channel/resolver/google_c2p/google_c2p_resolver.cc: $(OPENSSL_DEP)
src/core/ext/filters/client_channel/resolver/xds/xds_resolver.cc: $(OPENSSL_DEP)
src/core/ext/transport/chttp2/client/secure/secure_channel_create.cc: $(OPENSSL_DEP)
src/core/ext/transport/chttp2/server/secure/server_secure_chttp2.cc: $(OPENSSL_DEP)
src/core/ext/upb-generated/envoy/admin/v3/config_dump.upb.c: $(OPENSSL_DEP)
src/core/ext/upb-generated/envoy/annotations/deprecation.upb.c: $(OPENSSL_DEP)
src/core/ext/upb-generated/envoy/annotations/resource.upb.c: $(OPENSSL_DEP)
src/core/ext/upb-generated/envoy/config/accesslog/v3/accesslog.upb.c: $(OPENSSL_DEP)
src/core/ext/upb-generated/envoy/config/bootstrap/v3/bootstrap.upb.c: $(OPENSSL_DEP)
src/core/ext/upb-generated/envoy/config/cluster/v3/circuit_breaker.upb.c: $(OPENSSL_DEP)
src/core/ext/upb-generated/envoy/config/cluster/v3/cluster.upb.c: $(OPENSSL_DEP)
src/core/ext/upb-generated/envoy/config/cluster/v3/filter.upb.c: $(OPENSSL_DEP)
src/core/ext/upb-generated/envoy/config/cluster/v3/outlier_detection.upb.c: $(OPENSSL_DEP)
src/core/ext/upb-generated/envoy/config/core/v3/address.upb.c: $(OPENSSL_DEP)
src/core/ext/upb-generated/envoy/config/core/v3/backoff.upb.c: $(OPENSSL_DEP)
src/core/ext/upb-generated/envoy/config/core/v3/base.upb.c: $(OPENSSL_DEP)
src/core/ext/upb-generated/envoy/config/core/v3/config_source.upb.c: $(OPENSSL_DEP)
src/core/ext/upb-generated/envoy/config/core/v3/event_service_config.upb.c: $(OPENSSL_DEP)
src/core/ext/upb-generated/envoy/config/core/v3/extension.upb.c: $(OPENSSL_DEP)
src/core/ext/upb-generated/envoy/config/core/v3/grpc_service.upb.c: $(OPENSSL_DEP)
src/core/ext/upb-generated/envoy/config/core/v3/health_check.upb.c: $(OPENSSL_DEP)
src/core/ext/upb-generated/envoy/config/core/v3/http_uri.upb.c: $(OPENSSL_DEP)
src/core/ext/upb-generated/envoy/config/core/v3/protocol.upb.c: $(OPENSSL_DEP)
src/core/ext/upb-generated/envoy/config/core/v3/proxy_protocol.upb.c: $(OPENSSL_DEP)
src/core/ext/upb-generated/envoy/config/core/v3/resolver.upb.c: $(OPENSSL_DEP)
src/core/ext/upb-generated/envoy/config/core/v3/socket_option.upb.c: $(OPENSSL_DEP)
src/core/ext/upb-generated/envoy/config/core/v3/substitution_format_string.upb.c: $(OPENSSL_DEP)
src/core/ext/upb-generated/envoy/config/core/v3/udp_socket_config.upb.c: $(OPENSSL_DEP)
src/core/ext/upb-generated/envoy/config/endpoint/v3/endpoint.upb.c: $(OPENSSL_DEP)
src/core/ext/upb-generated/envoy/config/endpoint/v3/endpoint_components.upb.c: $(OPENSSL_DEP)
src/core/ext/upb-generated/envoy/config/endpoint/v3/load_report.upb.c: $(OPENSSL_DEP)
src/core/ext/upb-generated/envoy/config/listener/v3/api_listener.upb.c: $(OPENSSL_DEP)
src/core/ext/upb-generated/envoy/config/listener/v3/listener.upb.c: $(OPENSSL_DEP)
src/core/ext/upb-generated/envoy/config/listener/v3/listener_components.upb.c: $(OPENSSL_DEP)
src/core/ext/upb-generated/envoy/config/listener/v3/quic_config.upb.c: $(OPENSSL_DEP)
src/core/ext/upb-generated/envoy/config/listener/v3/udp_listener_config.upb.c: $(OPENSSL_DEP)
src/core/ext/upb-generated/envoy/config/metrics/v3/stats.upb.c: $(OPENSSL_DEP)
src/core/ext/upb-generated/envoy/config/overload/v3/overload.upb.c: $(OPENSSL_DEP)
src/core/ext/upb-generated/envoy/config/rbac/v3/rbac.upb.c: $(OPENSSL_DEP)
src/core/ext/upb-generated/envoy/config/route/v3/route.upb.c: $(OPENSSL_DEP)
src/core/ext/upb-generated/envoy/config/route/v3/route_components.upb.c: $(OPENSSL_DEP)
src/core/ext/upb-generated/envoy/config/route/v3/scoped_route.upb.c: $(OPENSSL_DEP)
src/core/ext/upb-generated/envoy/config/trace/v3/http_tracer.upb.c: $(OPENSSL_DEP)
src/core/ext/upb-generated/envoy/extensions/clusters/aggregate/v3/cluster.upb.c: $(OPENSSL_DEP)
src/core/ext/upb-generated/envoy/extensions/filters/common/fault/v3/fault.upb.c: $(OPENSSL_DEP)
src/core/ext/upb-generated/envoy/extensions/filters/http/fault/v3/fault.upb.c: $(OPENSSL_DEP)
src/core/ext/upb-generated/envoy/extensions/filters/http/router/v3/router.upb.c: $(OPENSSL_DEP)
src/core/ext/upb-generated/envoy/extensions/filters/network/http_connection_manager/v3/http_connection_manager.upb.c: $(OPENSSL_DEP)
src/core/ext/upb-generated/envoy/extensions/transport_sockets/tls/v3/cert.upb.c: $(OPENSSL_DEP)
src/core/ext/upb-generated/envoy/extensions/transport_sockets/tls/v3/common.upb.c: $(OPENSSL_DEP)
src/core/ext/upb-generated/envoy/extensions/transport_sockets/tls/v3/secret.upb.c: $(OPENSSL_DEP)
src/core/ext/upb-generated/envoy/extensions/transport_sockets/tls/v3/tls.upb.c: $(OPENSSL_DEP)
src/core/ext/upb-generated/envoy/service/cluster/v3/cds.upb.c: $(OPENSSL_DEP)
src/core/ext/upb-generated/envoy/service/discovery/v3/ads.upb.c: $(OPENSSL_DEP)
src/core/ext/upb-generated/envoy/service/discovery/v3/discovery.upb.c: $(OPENSSL_DEP)
src/core/ext/upb-generated/envoy/service/endpoint/v3/eds.upb.c: $(OPENSSL_DEP)
src/core/ext/upb-generated/envoy/service/listener/v3/lds.upb.c: $(OPENSSL_DEP)
src/core/ext/upb-generated/envoy/service/load_stats/v3/lrs.upb.c: $(OPENSSL_DEP)
src/core/ext/upb-generated/envoy/service/route/v3/rds.upb.c: $(OPENSSL_DEP)
src/core/ext/upb-generated/envoy/service/route/v3/srds.upb.c: $(OPENSSL_DEP)
src/core/ext/upb-generated/envoy/service/status/v3/csds.upb.c: $(OPENSSL_DEP)
src/core/ext/upb-generated/envoy/type/http/v3/path_transformation.upb.c: $(OPENSSL_DEP)
src/core/ext/upb-generated/envoy/type/matcher/v3/metadata.upb.c: $(OPENSSL_DEP)
src/core/ext/upb-generated/envoy/type/matcher/v3/node.upb.c: $(OPENSSL_DEP)
src/core/ext/upb-generated/envoy/type/matcher/v3/number.upb.c: $(OPENSSL_DEP)
src/core/ext/upb-generated/envoy/type/matcher/v3/path.upb.c: $(OPENSSL_DEP)
src/core/ext/upb-generated/envoy/type/matcher/v3/regex.upb.c: $(OPENSSL_DEP)
src/core/ext/upb-generated/envoy/type/matcher/v3/string.upb.c: $(OPENSSL_DEP)
src/core/ext/upb-generated/envoy/type/matcher/v3/struct.upb.c: $(OPENSSL_DEP)
src/core/ext/upb-generated/envoy/type/matcher/v3/value.upb.c: $(OPENSSL_DEP)
src/core/ext/upb-generated/envoy/type/metadata/v3/metadata.upb.c: $(OPENSSL_DEP)
src/core/ext/upb-generated/envoy/type/tracing/v3/custom_tag.upb.c: $(OPENSSL_DEP)
src/core/ext/upb-generated/envoy/type/v3/http.upb.c: $(OPENSSL_DEP)
src/core/ext/upb-generated/envoy/type/v3/percent.upb.c: $(OPENSSL_DEP)
src/core/ext/upb-generated/envoy/type/v3/range.upb.c: $(OPENSSL_DEP)
src/core/ext/upb-generated/envoy/type/v3/semantic_version.upb.c: $(OPENSSL_DEP)
src/core/ext/upb-generated/src/proto/grpc/gcp/altscontext.upb.c: $(OPENSSL_DEP)
src/core/ext/upb-generated/src/proto/grpc/gcp/handshaker.upb.c: $(OPENSSL_DEP)
src/core/ext/upb-generated/src/proto/grpc/gcp/transport_security_common.upb.c: $(OPENSSL_DEP)
src/core/ext/upb-generated/src/proto/grpc/lookup/v1/rls.upb.c: $(OPENSSL_DEP)
src/core/ext/upb-generated/udpa/annotations/migrate.upb.c: $(OPENSSL_DEP)
src/core/ext/upb-generated/udpa/annotations/security.upb.c: $(OPENSSL_DEP)
src/core/ext/upb-generated/udpa/annotations/sensitive.upb.c: $(OPENSSL_DEP)
src/core/ext/upb-generated/udpa/annotations/status.upb.c: $(OPENSSL_DEP)
src/core/ext/upb-generated/udpa/annotations/versioning.upb.c: $(OPENSSL_DEP)
src/core/ext/upb-generated/xds/annotations/v3/status.upb.c: $(OPENSSL_DEP)
src/core/ext/upb-generated/xds/core/v3/authority.upb.c: $(OPENSSL_DEP)
src/core/ext/upb-generated/xds/core/v3/collection_entry.upb.c: $(OPENSSL_DEP)
src/core/ext/upb-generated/xds/core/v3/context_params.upb.c: $(OPENSSL_DEP)
src/core/ext/upb-generated/xds/core/v3/resource.upb.c: $(OPENSSL_DEP)
src/core/ext/upb-generated/xds/core/v3/resource_locator.upb.c: $(OPENSSL_DEP)
src/core/ext/upb-generated/xds/core/v3/resource_name.upb.c: $(OPENSSL_DEP)
src/core/ext/upb-generated/xds/type/v3/typed_struct.upb.c: $(OPENSSL_DEP)
src/core/ext/upbdefs-generated/envoy/admin/v3/config_dump.upbdefs.c: $(OPENSSL_DEP)
src/core/ext/upbdefs-generated/envoy/annotations/deprecation.upbdefs.c: $(OPENSSL_DEP)
src/core/ext/upbdefs-generated/envoy/annotations/resource.upbdefs.c: $(OPENSSL_DEP)
src/core/ext/upbdefs-generated/envoy/config/accesslog/v3/accesslog.upbdefs.c: $(OPENSSL_DEP)
src/core/ext/upbdefs-generated/envoy/config/bootstrap/v3/bootstrap.upbdefs.c: $(OPENSSL_DEP)
src/core/ext/upbdefs-generated/envoy/config/cluster/v3/circuit_breaker.upbdefs.c: $(OPENSSL_DEP)
src/core/ext/upbdefs-generated/envoy/config/cluster/v3/cluster.upbdefs.c: $(OPENSSL_DEP)
src/core/ext/upbdefs-generated/envoy/config/cluster/v3/filter.upbdefs.c: $(OPENSSL_DEP)
src/core/ext/upbdefs-generated/envoy/config/cluster/v3/outlier_detection.upbdefs.c: $(OPENSSL_DEP)
src/core/ext/upbdefs-generated/envoy/config/core/v3/address.upbdefs.c: $(OPENSSL_DEP)
src/core/ext/upbdefs-generated/envoy/config/core/v3/backoff.upbdefs.c: $(OPENSSL_DEP)
src/core/ext/upbdefs-generated/envoy/config/core/v3/base.upbdefs.c: $(OPENSSL_DEP)
src/core/ext/upbdefs-generated/envoy/config/core/v3/config_source.upbdefs.c: $(OPENSSL_DEP)
src/core/ext/upbdefs-generated/envoy/config/core/v3/event_service_config.upbdefs.c: $(OPENSSL_DEP)
src/core/ext/upbdefs-generated/envoy/config/core/v3/extension.upbdefs.c: $(OPENSSL_DEP)
src/core/ext/upbdefs-generated/envoy/config/core/v3/grpc_service.upbdefs.c: $(OPENSSL_DEP)
src/core/ext/upbdefs-generated/envoy/config/core/v3/health_check.upbdefs.c: $(OPENSSL_DEP)
src/core/ext/upbdefs-generated/envoy/config/core/v3/http_uri.upbdefs.c: $(OPENSSL_DEP)
src/core/ext/upbdefs-generated/envoy/config/core/v3/protocol.upbdefs.c: $(OPENSSL_DEP)
src/core/ext/upbdefs-generated/envoy/config/core/v3/proxy_protocol.upbdefs.c: $(OPENSSL_DEP)
src/core/ext/upbdefs-generated/envoy/config/core/v3/resolver.upbdefs.c: $(OPENSSL_DEP)
src/core/ext/upbdefs-generated/envoy/config/core/v3/socket_option.upbdefs.c: $(OPENSSL_DEP)
src/core/ext/upbdefs-generated/envoy/config/core/v3/substitution_format_string.upbdefs.c: $(OPENSSL_DEP)
src/core/ext/upbdefs-generated/envoy/config/core/v3/udp_socket_config.upbdefs.c: $(OPENSSL_DEP)
src/core/ext/upbdefs-generated/envoy/config/endpoint/v3/endpoint.upbdefs.c: $(OPENSSL_DEP)
src/core/ext/upbdefs-generated/envoy/config/endpoint/v3/endpoint_components.upbdefs.c: $(OPENSSL_DEP)
src/core/ext/upbdefs-generated/envoy/config/endpoint/v3/load_report.upbdefs.c: $(OPENSSL_DEP)
src/core/ext/upbdefs-generated/envoy/config/listener/v3/api_listener.upbdefs.c: $(OPENSSL_DEP)
src/core/ext/upbdefs-generated/envoy/config/listener/v3/listener.upbdefs.c: $(OPENSSL_DEP)
src/core/ext/upbdefs-generated/envoy/config/listener/v3/listener_components.upbdefs.c: $(OPENSSL_DEP)
src/core/ext/upbdefs-generated/envoy/config/listener/v3/quic_config.upbdefs.c: $(OPENSSL_DEP)
src/core/ext/upbdefs-generated/envoy/config/listener/v3/udp_listener_config.upbdefs.c: $(OPENSSL_DEP)
src/core/ext/upbdefs-generated/envoy/config/metrics/v3/stats.upbdefs.c: $(OPENSSL_DEP)
src/core/ext/upbdefs-generated/envoy/config/overload/v3/overload.upbdefs.c: $(OPENSSL_DEP)
src/core/ext/upbdefs-generated/envoy/config/route/v3/route.upbdefs.c: $(OPENSSL_DEP)
src/core/ext/upbdefs-generated/envoy/config/route/v3/route_components.upbdefs.c: $(OPENSSL_DEP)
src/core/ext/upbdefs-generated/envoy/config/route/v3/scoped_route.upbdefs.c: $(OPENSSL_DEP)
src/core/ext/upbdefs-generated/envoy/config/trace/v3/http_tracer.upbdefs.c: $(OPENSSL_DEP)
src/core/ext/upbdefs-generated/envoy/extensions/clusters/aggregate/v3/cluster.upbdefs.c: $(OPENSSL_DEP)
src/core/ext/upbdefs-generated/envoy/extensions/filters/common/fault/v3/fault.upbdefs.c: $(OPENSSL_DEP)
src/core/ext/upbdefs-generated/envoy/extensions/filters/http/fault/v3/fault.upbdefs.c: $(OPENSSL_DEP)
src/core/ext/upbdefs-generated/envoy/extensions/filters/http/router/v3/router.upbdefs.c: $(OPENSSL_DEP)
src/core/ext/upbdefs-generated/envoy/extensions/filters/network/http_connection_manager/v3/http_connection_manager.upbdefs.c: $(OPENSSL_DEP)
src/core/ext/upbdefs-generated/envoy/extensions/transport_sockets/tls/v3/cert.upbdefs.c: $(OPENSSL_DEP)
src/core/ext/upbdefs-generated/envoy/extensions/transport_sockets/tls/v3/common.upbdefs.c: $(OPENSSL_DEP)
src/core/ext/upbdefs-generated/envoy/extensions/transport_sockets/tls/v3/secret.upbdefs.c: $(OPENSSL_DEP)
src/core/ext/upbdefs-generated/envoy/extensions/transport_sockets/tls/v3/tls.upbdefs.c: $(OPENSSL_DEP)
src/core/ext/upbdefs-generated/envoy/service/cluster/v3/cds.upbdefs.c: $(OPENSSL_DEP)
src/core/ext/upbdefs-generated/envoy/service/discovery/v3/ads.upbdefs.c: $(OPENSSL_DEP)
src/core/ext/upbdefs-generated/envoy/service/discovery/v3/discovery.upbdefs.c: $(OPENSSL_DEP)
src/core/ext/upbdefs-generated/envoy/service/endpoint/v3/eds.upbdefs.c: $(OPENSSL_DEP)
src/core/ext/upbdefs-generated/envoy/service/listener/v3/lds.upbdefs.c: $(OPENSSL_DEP)
src/core/ext/upbdefs-generated/envoy/service/load_stats/v3/lrs.upbdefs.c: $(OPENSSL_DEP)
src/core/ext/upbdefs-generated/envoy/service/route/v3/rds.upbdefs.c: $(OPENSSL_DEP)
src/core/ext/upbdefs-generated/envoy/service/route/v3/srds.upbdefs.c: $(OPENSSL_DEP)
src/core/ext/upbdefs-generated/envoy/service/status/v3/csds.upbdefs.c: $(OPENSSL_DEP)
src/core/ext/upbdefs-generated/envoy/type/http/v3/path_transformation.upbdefs.c: $(OPENSSL_DEP)
src/core/ext/upbdefs-generated/envoy/type/matcher/v3/metadata.upbdefs.c: $(OPENSSL_DEP)
src/core/ext/upbdefs-generated/envoy/type/matcher/v3/node.upbdefs.c: $(OPENSSL_DEP)
src/core/ext/upbdefs-generated/envoy/type/matcher/v3/number.upbdefs.c: $(OPENSSL_DEP)
src/core/ext/upbdefs-generated/envoy/type/matcher/v3/path.upbdefs.c: $(OPENSSL_DEP)
src/core/ext/upbdefs-generated/envoy/type/matcher/v3/regex.upbdefs.c: $(OPENSSL_DEP)
src/core/ext/upbdefs-generated/envoy/type/matcher/v3/string.upbdefs.c: $(OPENSSL_DEP)
src/core/ext/upbdefs-generated/envoy/type/matcher/v3/struct.upbdefs.c: $(OPENSSL_DEP)
src/core/ext/upbdefs-generated/envoy/type/matcher/v3/value.upbdefs.c: $(OPENSSL_DEP)
src/core/ext/upbdefs-generated/envoy/type/metadata/v3/metadata.upbdefs.c: $(OPENSSL_DEP)
src/core/ext/upbdefs-generated/envoy/type/tracing/v3/custom_tag.upbdefs.c: $(OPENSSL_DEP)
src/core/ext/upbdefs-generated/envoy/type/v3/http.upbdefs.c: $(OPENSSL_DEP)
src/core/ext/upbdefs-generated/envoy/type/v3/percent.upbdefs.c: $(OPENSSL_DEP)
src/core/ext/upbdefs-generated/envoy/type/v3/range.upbdefs.c: $(OPENSSL_DEP)
src/core/ext/upbdefs-generated/envoy/type/v3/semantic_version.upbdefs.c: $(OPENSSL_DEP)
src/core/ext/upbdefs-generated/google/api/annotations.upbdefs.c: $(OPENSSL_DEP)
src/core/ext/upbdefs-generated/google/api/http.upbdefs.c: $(OPENSSL_DEP)
src/core/ext/upbdefs-generated/google/protobuf/any.upbdefs.c: $(OPENSSL_DEP)
src/core/ext/upbdefs-generated/google/protobuf/duration.upbdefs.c: $(OPENSSL_DEP)
src/core/ext/upbdefs-generated/google/protobuf/empty.upbdefs.c: $(OPENSSL_DEP)
src/core/ext/upbdefs-generated/google/protobuf/struct.upbdefs.c: $(OPENSSL_DEP)
src/core/ext/upbdefs-generated/google/protobuf/timestamp.upbdefs.c: $(OPENSSL_DEP)
src/core/ext/upbdefs-generated/google/protobuf/wrappers.upbdefs.c: $(OPENSSL_DEP)
src/core/ext/upbdefs-generated/google/rpc/status.upbdefs.c: $(OPENSSL_DEP)
src/core/ext/upbdefs-generated/udpa/annotations/migrate.upbdefs.c: $(OPENSSL_DEP)
src/core/ext/upbdefs-generated/udpa/annotations/security.upbdefs.c: $(OPENSSL_DEP)
src/core/ext/upbdefs-generated/udpa/annotations/sensitive.upbdefs.c: $(OPENSSL_DEP)
src/core/ext/upbdefs-generated/udpa/annotations/status.upbdefs.c: $(OPENSSL_DEP)
src/core/ext/upbdefs-generated/udpa/annotations/versioning.upbdefs.c: $(OPENSSL_DEP)
src/core/ext/upbdefs-generated/validate/validate.upbdefs.c: $(OPENSSL_DEP)
src/core/ext/upbdefs-generated/xds/annotations/v3/status.upbdefs.c: $(OPENSSL_DEP)
src/core/ext/upbdefs-generated/xds/core/v3/authority.upbdefs.c: $(OPENSSL_DEP)
src/core/ext/upbdefs-generated/xds/core/v3/collection_entry.upbdefs.c: $(OPENSSL_DEP)
src/core/ext/upbdefs-generated/xds/core/v3/context_params.upbdefs.c: $(OPENSSL_DEP)
src/core/ext/upbdefs-generated/xds/core/v3/resource.upbdefs.c: $(OPENSSL_DEP)
src/core/ext/upbdefs-generated/xds/core/v3/resource_locator.upbdefs.c: $(OPENSSL_DEP)
src/core/ext/upbdefs-generated/xds/core/v3/resource_name.upbdefs.c: $(OPENSSL_DEP)
src/core/ext/upbdefs-generated/xds/type/v3/typed_struct.upbdefs.c: $(OPENSSL_DEP)
src/core/ext/xds/certificate_provider_registry.cc: $(OPENSSL_DEP)
src/core/ext/xds/certificate_provider_store.cc: $(OPENSSL_DEP)
src/core/ext/xds/file_watcher_certificate_provider_factory.cc: $(OPENSSL_DEP)
src/core/ext/xds/xds_api.cc: $(OPENSSL_DEP)
src/core/ext/xds/xds_bootstrap.cc: $(OPENSSL_DEP)
src/core/ext/xds/xds_certificate_provider.cc: $(OPENSSL_DEP)
src/core/ext/xds/xds_channel_stack_modifier.cc: $(OPENSSL_DEP)
src/core/ext/xds/xds_client.cc: $(OPENSSL_DEP)
src/core/ext/xds/xds_client_stats.cc: $(OPENSSL_DEP)
src/core/ext/xds/xds_http_fault_filter.cc: $(OPENSSL_DEP)
src/core/ext/xds/xds_http_filters.cc: $(OPENSSL_DEP)
src/core/ext/xds/xds_server_config_fetcher.cc: $(OPENSSL_DEP)
src/core/lib/http/httpcli_security_connector.cc: $(OPENSSL_DEP)
src/core/lib/matchers/matchers.cc: $(OPENSSL_DEP)
src/core/lib/security/authorization/authorization_policy_provider_vtable.cc: $(OPENSSL_DEP)
src/core/lib/security/authorization/evaluate_args.cc: $(OPENSSL_DEP)
src/core/lib/security/authorization/sdk_server_authz_filter.cc: $(OPENSSL_DEP)
src/core/lib/security/context/security_context.cc: $(OPENSSL_DEP)
src/core/lib/security/credentials/alts/alts_credentials.cc: $(OPENSSL_DEP)
src/core/lib/security/credentials/alts/check_gcp_environment.cc: $(OPENSSL_DEP)
src/core/lib/security/credentials/alts/check_gcp_environment_linux.cc: $(OPENSSL_DEP)
src/core/lib/security/credentials/alts/check_gcp_environment_no_op.cc: $(OPENSSL_DEP)
src/core/lib/security/credentials/alts/check_gcp_environment_windows.cc: $(OPENSSL_DEP)
src/core/lib/security/credentials/alts/grpc_alts_credentials_client_options.cc: $(OPENSSL_DEP)
src/core/lib/security/credentials/alts/grpc_alts_credentials_options.cc: $(OPENSSL_DEP)
src/core/lib/security/credentials/alts/grpc_alts_credentials_server_options.cc: $(OPENSSL_DEP)
src/core/lib/security/credentials/composite/composite_credentials.cc: $(OPENSSL_DEP)
src/core/lib/security/credentials/credentials.cc: $(OPENSSL_DEP)
src/core/lib/security/credentials/credentials_metadata.cc: $(OPENSSL_DEP)
src/core/lib/security/credentials/external/aws_external_account_credentials.cc: $(OPENSSL_DEP)
src/core/lib/security/credentials/external/aws_request_signer.cc: $(OPENSSL_DEP)
src/core/lib/security/credentials/external/external_account_credentials.cc: $(OPENSSL_DEP)
src/core/lib/security/credentials/external/file_external_account_credentials.cc: $(OPENSSL_DEP)
src/core/lib/security/credentials/external/url_external_account_credentials.cc: $(OPENSSL_DEP)
src/core/lib/security/credentials/fake/fake_credentials.cc: $(OPENSSL_DEP)
src/core/lib/security/credentials/google_default/credentials_generic.cc: $(OPENSSL_DEP)
src/core/lib/security/credentials/google_default/google_default_credentials.cc: $(OPENSSL_DEP)
src/core/lib/security/credentials/iam/iam_credentials.cc: $(OPENSSL_DEP)
src/core/lib/security/credentials/insecure/insecure_credentials.cc: $(OPENSSL_DEP)
src/core/lib/security/credentials/jwt/json_token.cc: $(OPENSSL_DEP)
src/core/lib/security/credentials/jwt/jwt_credentials.cc: $(OPENSSL_DEP)
src/core/lib/security/credentials/jwt/jwt_verifier.cc: $(OPENSSL_DEP)
src/core/lib/security/credentials/local/local_credentials.cc: $(OPENSSL_DEP)
src/core/lib/security/credentials/oauth2/oauth2_credentials.cc: $(OPENSSL_DEP)
src/core/lib/security/credentials/plugin/plugin_credentials.cc: $(OPENSSL_DEP)
src/core/lib/security/credentials/ssl/ssl_credentials.cc: $(OPENSSL_DEP)
src/core/lib/security/credentials/tls/grpc_tls_certificate_distributor.cc: $(OPENSSL_DEP)
src/core/lib/security/credentials/tls/grpc_tls_certificate_provider.cc: $(OPENSSL_DEP)
src/core/lib/security/credentials/tls/grpc_tls_certificate_verifier.cc: $(OPENSSL_DEP)
src/core/lib/security/credentials/tls/grpc_tls_credentials_options.cc: $(OPENSSL_DEP)
src/core/lib/security/credentials/tls/tls_credentials.cc: $(OPENSSL_DEP)
src/core/lib/security/credentials/tls/tls_utils.cc: $(OPENSSL_DEP)
src/core/lib/security/credentials/xds/xds_credentials.cc: $(OPENSSL_DEP)
src/core/lib/security/security_connector/alts/alts_security_connector.cc: $(OPENSSL_DEP)
src/core/lib/security/security_connector/fake/fake_security_connector.cc: $(OPENSSL_DEP)
src/core/lib/security/security_connector/insecure/insecure_security_connector.cc: $(OPENSSL_DEP)
src/core/lib/security/security_connector/load_system_roots_fallback.cc: $(OPENSSL_DEP)
src/core/lib/security/security_connector/load_system_roots_linux.cc: $(OPENSSL_DEP)
src/core/lib/security/security_connector/local/local_security_connector.cc: $(OPENSSL_DEP)
src/core/lib/security/security_connector/security_connector.cc: $(OPENSSL_DEP)
src/core/lib/security/security_connector/ssl/ssl_security_connector.cc: $(OPENSSL_DEP)
src/core/lib/security/security_connector/ssl_utils.cc: $(OPENSSL_DEP)
src/core/lib/security/security_connector/ssl_utils_config.cc: $(OPENSSL_DEP)
src/core/lib/security/security_connector/tls/tls_security_connector.cc: $(OPENSSL_DEP)
src/core/lib/security/transport/client_auth_filter.cc: $(OPENSSL_DEP)
src/core/lib/security/transport/secure_endpoint.cc: $(OPENSSL_DEP)
src/core/lib/security/transport/security_handshaker.cc: $(OPENSSL_DEP)
src/core/lib/security/transport/server_auth_filter.cc: $(OPENSSL_DEP)
src/core/lib/security/transport/tsi_error.cc: $(OPENSSL_DEP)
src/core/lib/security/util/json_util.cc: $(OPENSSL_DEP)
src/core/lib/surface/init_secure.cc: $(OPENSSL_DEP)
src/core/plugin_registry/grpc_plugin_registry.cc: $(OPENSSL_DEP)
src/core/tsi/alts/crypt/aes_gcm.cc: $(OPENSSL_DEP)
src/core/tsi/alts/crypt/gsec.cc: $(OPENSSL_DEP)
src/core/tsi/alts/frame_protector/alts_counter.cc: $(OPENSSL_DEP)
src/core/tsi/alts/frame_protector/alts_crypter.cc: $(OPENSSL_DEP)
src/core/tsi/alts/frame_protector/alts_frame_protector.cc: $(OPENSSL_DEP)
src/core/tsi/alts/frame_protector/alts_record_protocol_crypter_common.cc: $(OPENSSL_DEP)
src/core/tsi/alts/frame_protector/alts_seal_privacy_integrity_crypter.cc: $(OPENSSL_DEP)
src/core/tsi/alts/frame_protector/alts_unseal_privacy_integrity_crypter.cc: $(OPENSSL_DEP)
src/core/tsi/alts/frame_protector/frame_handler.cc: $(OPENSSL_DEP)
src/core/tsi/alts/handshaker/alts_handshaker_client.cc: $(OPENSSL_DEP)
src/core/tsi/alts/handshaker/alts_shared_resource.cc: $(OPENSSL_DEP)
src/core/tsi/alts/handshaker/alts_tsi_handshaker.cc: $(OPENSSL_DEP)
src/core/tsi/alts/handshaker/alts_tsi_utils.cc: $(OPENSSL_DEP)
src/core/tsi/alts/handshaker/transport_security_common_api.cc: $(OPENSSL_DEP)
src/core/tsi/alts/zero_copy_frame_protector/alts_grpc_integrity_only_record_protocol.cc: $(OPENSSL_DEP)
src/core/tsi/alts/zero_copy_frame_protector/alts_grpc_privacy_integrity_record_protocol.cc: $(OPENSSL_DEP)
src/core/tsi/alts/zero_copy_frame_protector/alts_grpc_record_protocol_common.cc: $(OPENSSL_DEP)
src/core/tsi/alts/zero_copy_frame_protector/alts_iovec_record_protocol.cc: $(OPENSSL_DEP)
src/core/tsi/alts/zero_copy_frame_protector/alts_zero_copy_grpc_protector.cc: $(OPENSSL_DEP)
src/core/tsi/fake_transport_security.cc: $(OPENSSL_DEP)
src/core/tsi/local_transport_security.cc: $(OPENSSL_DEP)
src/core/tsi/ssl/session_cache/ssl_session_boringssl.cc: $(OPENSSL_DEP)
src/core/tsi/ssl/session_cache/ssl_session_cache.cc: $(OPENSSL_DEP)
src/core/tsi/ssl/session_cache/ssl_session_openssl.cc: $(OPENSSL_DEP)
src/core/tsi/ssl_transport_security.cc: $(OPENSSL_DEP)
src/core/tsi/transport_security.cc: $(OPENSSL_DEP)
src/core/tsi/transport_security_grpc.cc: $(OPENSSL_DEP)
endif

.PHONY: all strip tools dep_error openssl_dep_error openssl_dep_message git_update stop buildtests buildtests_c buildtests_cxx test test_c test_cxx install install_c install_cxx install_csharp install-static install-certs strip strip-shared strip-static strip_c strip-shared_c strip-static_c strip_cxx strip-shared_cxx strip-static_cxx dep_c dep_cxx bins_dep_c bins_dep_cxx clean

.PHONY: printvars
printvars:
	@$(foreach V,$(sort $(.VARIABLES)),                 	  $(if $(filter-out environment% default automatic, 	  $(origin $V)),$(warning $V=$($V) ($(value $V)))))<|MERGE_RESOLUTION|>--- conflicted
+++ resolved
@@ -1376,6 +1376,7 @@
     src/core/lib/debug/stats_data.cc \
     src/core/lib/debug/trace.cc \
     src/core/lib/event_engine/channel_args_endpoint_config.cc \
+    src/core/lib/event_engine/endpoint_config.cc \
     src/core/lib/event_engine/event_engine.cc \
     src/core/lib/event_engine/event_engine_factory.cc \
     src/core/lib/event_engine/memory_allocator.cc \
@@ -1482,18 +1483,15 @@
     src/core/lib/json/json_util.cc \
     src/core/lib/json/json_writer.cc \
     src/core/lib/matchers/matchers.cc \
-<<<<<<< HEAD
+    src/core/lib/promise/activity.cc \
     src/core/lib/resolver/resolver.cc \
     src/core/lib/resolver/resolver_registry.cc \
     src/core/lib/resolver/server_address.cc \
-=======
-    src/core/lib/promise/activity.cc \
     src/core/lib/resource_quota/api.cc \
     src/core/lib/resource_quota/memory_quota.cc \
     src/core/lib/resource_quota/resource_quota.cc \
     src/core/lib/resource_quota/thread_quota.cc \
     src/core/lib/resource_quota/trace.cc \
->>>>>>> 60037105
     src/core/lib/security/authorization/authorization_policy_provider_vtable.cc \
     src/core/lib/security/authorization/evaluate_args.cc \
     src/core/lib/security/authorization/sdk_server_authz_filter.cc \
@@ -1873,6 +1871,7 @@
     src/core/lib/debug/stats_data.cc \
     src/core/lib/debug/trace.cc \
     src/core/lib/event_engine/channel_args_endpoint_config.cc \
+    src/core/lib/event_engine/endpoint_config.cc \
     src/core/lib/event_engine/event_engine.cc \
     src/core/lib/event_engine/event_engine_factory.cc \
     src/core/lib/event_engine/memory_allocator.cc \
@@ -1977,18 +1976,15 @@
     src/core/lib/json/json_reader.cc \
     src/core/lib/json/json_util.cc \
     src/core/lib/json/json_writer.cc \
-<<<<<<< HEAD
+    src/core/lib/promise/activity.cc \
     src/core/lib/resolver/resolver.cc \
     src/core/lib/resolver/resolver_registry.cc \
     src/core/lib/resolver/server_address.cc \
-=======
-    src/core/lib/promise/activity.cc \
     src/core/lib/resource_quota/api.cc \
     src/core/lib/resource_quota/memory_quota.cc \
     src/core/lib/resource_quota/resource_quota.cc \
     src/core/lib/resource_quota/thread_quota.cc \
     src/core/lib/resource_quota/trace.cc \
->>>>>>> 60037105
     src/core/lib/security/authorization/authorization_policy_provider_null_vtable.cc \
     src/core/lib/service_config/service_config.cc \
     src/core/lib/service_config/service_config_parser.cc \
