--- conflicted
+++ resolved
@@ -1439,11 +1439,8 @@
     src/core/lib/event_engine/windows/iocp.cc \
     src/core/lib/event_engine/windows/win_socket.cc \
     src/core/lib/event_engine/windows/windows_engine.cc \
-<<<<<<< HEAD
+    src/core/lib/experiments/experiments.cc \
     src/core/lib/gpr/murmur_hash.cc \
-=======
-    src/core/lib/experiments/experiments.cc \
->>>>>>> 77941950
     src/core/lib/gprpp/status_helper.cc \
     src/core/lib/gprpp/time.cc \
     src/core/lib/gprpp/time_averaged_stats.cc \
@@ -1941,11 +1938,8 @@
     src/core/lib/event_engine/windows/iocp.cc \
     src/core/lib/event_engine/windows/win_socket.cc \
     src/core/lib/event_engine/windows/windows_engine.cc \
-<<<<<<< HEAD
+    src/core/lib/experiments/experiments.cc \
     src/core/lib/gpr/murmur_hash.cc \
-=======
-    src/core/lib/experiments/experiments.cc \
->>>>>>> 77941950
     src/core/lib/gprpp/status_helper.cc \
     src/core/lib/gprpp/time.cc \
     src/core/lib/gprpp/time_averaged_stats.cc \
