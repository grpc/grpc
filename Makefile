# GRPC global makefile
# This currently builds C and C++ code.
# This file has been automatically generated from a template file.
# Please look at the templates directory instead.
# This file can be regenerated from the template by running
# tools/buildgen/generate_projects.sh

# Copyright 2015 gRPC authors.
#
# Licensed under the Apache License, Version 2.0 (the "License");
# you may not use this file except in compliance with the License.
# You may obtain a copy of the License at
#
#     http://www.apache.org/licenses/LICENSE-2.0
#
# Unless required by applicable law or agreed to in writing, software
# distributed under the License is distributed on an "AS IS" BASIS,
# WITHOUT WARRANTIES OR CONDITIONS OF ANY KIND, either express or implied.
# See the License for the specific language governing permissions and
# limitations under the License.



comma := ,


# Basic platform detection
HOST_SYSTEM = $(shell uname | cut -f 1 -d_)
SYSTEM ?= $(HOST_SYSTEM)
ifeq ($(SYSTEM),MSYS)
SYSTEM = MINGW32
endif
ifeq ($(SYSTEM),MINGW64)
SYSTEM = MINGW32
endif

MAKEFILE_PATH := $(abspath $(lastword $(MAKEFILE_LIST)))
ifndef BUILDDIR
BUILDDIR_ABSOLUTE = $(patsubst %/,%,$(dir $(MAKEFILE_PATH)))
else
BUILDDIR_ABSOLUTE = $(abspath $(BUILDDIR))
endif

HAS_GCC = $(shell which gcc > /dev/null 2> /dev/null && echo true || echo false)
HAS_CC = $(shell which cc > /dev/null 2> /dev/null && echo true || echo false)
HAS_CLANG = $(shell which clang > /dev/null 2> /dev/null && echo true || echo false)

ifeq ($(HAS_CC),true)
DEFAULT_CC = cc
DEFAULT_CXX = c++
else
ifeq ($(HAS_GCC),true)
DEFAULT_CC = gcc
DEFAULT_CXX = g++
else
ifeq ($(HAS_CLANG),true)
DEFAULT_CC = clang
DEFAULT_CXX = clang++
else
DEFAULT_CC = no_c_compiler
DEFAULT_CXX = no_c++_compiler
endif
endif
endif


BINDIR = $(BUILDDIR_ABSOLUTE)/bins
OBJDIR = $(BUILDDIR_ABSOLUTE)/objs
LIBDIR = $(BUILDDIR_ABSOLUTE)/libs
GENDIR = $(BUILDDIR_ABSOLUTE)/gens

# Configurations (as defined under "configs" section in build_handwritten.yaml)

VALID_CONFIG_asan = 1
REQUIRE_CUSTOM_LIBRARIES_asan = 1
CC_asan = clang
CXX_asan = clang++
LD_asan = clang++
LDXX_asan = clang++
CPPFLAGS_asan = -O0 -fsanitize-coverage=edge,trace-pc-guard -fsanitize=address -fno-omit-frame-pointer -Wno-unused-command-line-argument -DGPR_NO_DIRECT_SYSCALLS
LDFLAGS_asan = -fsanitize=address

VALID_CONFIG_asan-noleaks = 1
REQUIRE_CUSTOM_LIBRARIES_asan-noleaks = 1
CC_asan-noleaks = clang
CXX_asan-noleaks = clang++
LD_asan-noleaks = clang++
LDXX_asan-noleaks = clang++
CPPFLAGS_asan-noleaks = -O0 -fsanitize-coverage=edge,trace-pc-guard -fsanitize=address -fno-omit-frame-pointer -Wno-unused-command-line-argument -DGPR_NO_DIRECT_SYSCALLS
LDFLAGS_asan-noleaks = fsanitize=address

VALID_CONFIG_asan-trace-cmp = 1
REQUIRE_CUSTOM_LIBRARIES_asan-trace-cmp = 1
CC_asan-trace-cmp = clang
CXX_asan-trace-cmp = clang++
LD_asan-trace-cmp = clang++
LDXX_asan-trace-cmp = clang++
CPPFLAGS_asan-trace-cmp = -O0 -fsanitize-coverage=edge,trace-pc-guard -fsanitize-coverage=trace-cmp -fsanitize=address -fno-omit-frame-pointer -Wno-unused-command-line-argument -DGPR_NO_DIRECT_SYSCALLS
LDFLAGS_asan-trace-cmp = -fsanitize=address

VALID_CONFIG_c++-compat = 1
CC_c++-compat = $(DEFAULT_CC)
CXX_c++-compat = $(DEFAULT_CXX)
LD_c++-compat = $(DEFAULT_CC)
LDXX_c++-compat = $(DEFAULT_CXX)
CFLAGS_c++-compat = -Wc++-compat
CPPFLAGS_c++-compat = -O0
DEFINES_c++-compat = _DEBUG DEBUG

VALID_CONFIG_dbg = 1
CC_dbg = $(DEFAULT_CC)
CXX_dbg = $(DEFAULT_CXX)
LD_dbg = $(DEFAULT_CC)
LDXX_dbg = $(DEFAULT_CXX)
CPPFLAGS_dbg = -O0
DEFINES_dbg = _DEBUG DEBUG

VALID_CONFIG_gcov = 1
CC_gcov = gcc
CXX_gcov = g++
LD_gcov = gcc
LDXX_gcov = g++
CPPFLAGS_gcov = -O0 -fprofile-arcs -ftest-coverage -Wno-return-type
LDFLAGS_gcov = -fprofile-arcs -ftest-coverage -rdynamic -lstdc++
DEFINES_gcov = _DEBUG DEBUG GPR_GCOV

VALID_CONFIG_helgrind = 1
CC_helgrind = $(DEFAULT_CC)
CXX_helgrind = $(DEFAULT_CXX)
LD_helgrind = $(DEFAULT_CC)
LDXX_helgrind = $(DEFAULT_CXX)
CPPFLAGS_helgrind = -O0
LDFLAGS_helgrind = -rdynamic
DEFINES_helgrind = _DEBUG DEBUG

VALID_CONFIG_lto = 1
CC_lto = $(DEFAULT_CC)
CXX_lto = $(DEFAULT_CXX)
LD_lto = $(DEFAULT_CC)
LDXX_lto = $(DEFAULT_CXX)
CPPFLAGS_lto = -O2
DEFINES_lto = NDEBUG

VALID_CONFIG_memcheck = 1
CC_memcheck = $(DEFAULT_CC)
CXX_memcheck = $(DEFAULT_CXX)
LD_memcheck = $(DEFAULT_CC)
LDXX_memcheck = $(DEFAULT_CXX)
CPPFLAGS_memcheck = -O0
LDFLAGS_memcheck = -rdynamic
DEFINES_memcheck = _DEBUG DEBUG

VALID_CONFIG_msan = 1
REQUIRE_CUSTOM_LIBRARIES_msan = 1
CC_msan = clang
CXX_msan = clang++
LD_msan = clang++
LDXX_msan = clang++
CPPFLAGS_msan = -O0 -stdlib=libc++ -fsanitize-coverage=edge,trace-pc-guard -fsanitize=memory -fsanitize-memory-track-origins -fsanitize-memory-use-after-dtor -fno-omit-frame-pointer -DGTEST_HAS_TR1_TUPLE=0 -DGTEST_USE_OWN_TR1_TUPLE=1 -Wno-unused-command-line-argument -fPIE -pie -DGPR_NO_DIRECT_SYSCALLS
LDFLAGS_msan = -stdlib=libc++ -fsanitize=memory -DGTEST_HAS_TR1_TUPLE=0 -DGTEST_USE_OWN_TR1_TUPLE=1 -fPIE -pie $(if $(JENKINS_BUILD),-Wl$(comma)-Ttext-segment=0x7e0000000000,)
DEFINES_msan = NDEBUG

VALID_CONFIG_noexcept = 1
CC_noexcept = $(DEFAULT_CC)
CXX_noexcept = $(DEFAULT_CXX)
LD_noexcept = $(DEFAULT_CC)
LDXX_noexcept = $(DEFAULT_CXX)
CXXFLAGS_noexcept = -fno-exceptions
CPPFLAGS_noexcept = -O2 -Wframe-larger-than=16384
DEFINES_noexcept = NDEBUG

VALID_CONFIG_opt = 1
CC_opt = $(DEFAULT_CC)
CXX_opt = $(DEFAULT_CXX)
LD_opt = $(DEFAULT_CC)
LDXX_opt = $(DEFAULT_CXX)
CPPFLAGS_opt = -O2 -Wframe-larger-than=16384
DEFINES_opt = NDEBUG

VALID_CONFIG_tsan = 1
REQUIRE_CUSTOM_LIBRARIES_tsan = 1
CC_tsan = clang
CXX_tsan = clang++
LD_tsan = clang++
LDXX_tsan = clang++
CPPFLAGS_tsan = -O0 -fsanitize=thread -fno-omit-frame-pointer -Wno-unused-command-line-argument -DGPR_NO_DIRECT_SYSCALLS
LDFLAGS_tsan = -fsanitize=thread
DEFINES_tsan = GRPC_TSAN

VALID_CONFIG_ubsan = 1
REQUIRE_CUSTOM_LIBRARIES_ubsan = 1
CC_ubsan = clang
CXX_ubsan = clang++
LD_ubsan = clang++
LDXX_ubsan = clang++
CPPFLAGS_ubsan = -O0 -stdlib=libc++ -fsanitize-coverage=edge,trace-pc-guard -fsanitize=undefined -fno-omit-frame-pointer -Wno-unused-command-line-argument -Wvarargs
LDFLAGS_ubsan = -stdlib=libc++ -fsanitize=undefined,unsigned-integer-overflow
DEFINES_ubsan = NDEBUG GRPC_UBSAN



# General settings.
# You may want to change these depending on your system.

prefix ?= /usr/local

DTRACE ?= dtrace
CONFIG ?= opt
# Doing X ?= Y is the same as:
# ifeq ($(origin X), undefined)
#  X = Y
# endif
# but some variables, such as CC, CXX, LD or AR, have defaults.
# So instead of using ?= on them, we need to check their origin.
# See:
#  https://www.gnu.org/software/make/manual/html_node/Implicit-Variables.html
#  https://www.gnu.org/software/make/manual/html_node/Flavors.html#index-_003f_003d
#  https://www.gnu.org/software/make/manual/html_node/Origin-Function.html
ifeq ($(origin CC), default)
CC = $(CC_$(CONFIG))
endif
ifeq ($(origin CXX), default)
CXX = $(CXX_$(CONFIG))
endif
ifeq ($(origin LD), default)
LD = $(LD_$(CONFIG))
endif
LDXX ?= $(LDXX_$(CONFIG))
ARFLAGS ?= rcs
ifeq ($(SYSTEM),Linux)
ifeq ($(origin AR), default)
AR = ar
endif
STRIP ?= strip --strip-unneeded
else
ifeq ($(SYSTEM),Darwin)
ifeq ($(origin AR), default)
AR = libtool
ARFLAGS = -no_warning_for_no_symbols -o
endif
STRIP ?= strip -x
else
ifeq ($(SYSTEM),MINGW32)
ifeq ($(origin AR), default)
AR = ar
endif
STRIP ?= strip --strip-unneeded
else
ifeq ($(origin AR), default)
AR = ar
endif
STRIP ?= strip
endif
endif
endif
INSTALL ?= install
RM ?= rm -f
PKG_CONFIG ?= pkg-config
RANLIB ?= ranlib
ifeq ($(SYSTEM),Darwin)
APPLE_RANLIB = $(shell [[ "`$(RANLIB) -V 2>/dev/null`" == "Apple Inc."* ]]; echo $$?)
ifeq ($(APPLE_RANLIB),0)
RANLIBFLAGS = -no_warning_for_no_symbols
endif
endif

ifndef VALID_CONFIG_$(CONFIG)
$(error Invalid CONFIG value '$(CONFIG)')
endif

ifeq ($(SYSTEM),Linux)
TMPOUT = /dev/null
else
TMPOUT = `mktemp /tmp/test-out-XXXXXX`
endif

CHECK_NO_CXX14_COMPAT_WORKS_CMD = $(CC) -std=c++14 -Werror -Wno-c++14-compat -o $(TMPOUT) -c test/build/no-c++14-compat.cc
HAS_WORKING_NO_CXX14_COMPAT = $(shell $(CHECK_NO_CXX14_COMPAT_WORKS_CMD) 2> /dev/null && echo true || echo false)
ifeq ($(HAS_WORKING_NO_CXX14_COMPAT),true)
W_NO_CXX14_COMPAT=-Wno-c++14-compat
endif

CHECK_EXTRA_SEMI_WORKS_CMD = $(CC) -std=c99 -Werror -Wextra-semi -o $(TMPOUT) -c test/build/extra-semi.c
HAS_WORKING_EXTRA_SEMI = $(shell $(CHECK_EXTRA_SEMI_WORKS_CMD) 2> /dev/null && echo true || echo false)
ifeq ($(HAS_WORKING_EXTRA_SEMI),true)
W_EXTRA_SEMI=-Wextra-semi
NO_W_EXTRA_SEMI=-Wno-extra-semi
endif
CHECK_NO_SHIFT_NEGATIVE_VALUE_WORKS_CMD = $(CC) -std=c99 -Werror -Wno-shift-negative-value -o $(TMPOUT) -c test/build/no-shift-negative-value.c
HAS_WORKING_NO_SHIFT_NEGATIVE_VALUE = $(shell $(CHECK_NO_SHIFT_NEGATIVE_VALUE_WORKS_CMD) 2> /dev/null && echo true || echo false)
ifeq ($(HAS_WORKING_NO_SHIFT_NEGATIVE_VALUE),true)
W_NO_SHIFT_NEGATIVE_VALUE=-Wno-shift-negative-value
NO_W_NO_SHIFT_NEGATIVE_VALUE=-Wshift-negative-value
endif
CHECK_NO_UNUSED_BUT_SET_VARIABLE_WORKS_CMD = $(CC) -std=c99 -Werror -Wno-unused-but-set-variable -o $(TMPOUT) -c test/build/no-unused-but-set-variable.c
HAS_WORKING_NO_UNUSED_BUT_SET_VARIABLE = $(shell $(CHECK_NO_UNUSED_BUT_SET_VARIABLE_WORKS_CMD) 2> /dev/null && echo true || echo false)
ifeq ($(HAS_WORKING_NO_UNUSED_BUT_SET_VARIABLE),true)
W_NO_UNUSED_BUT_SET_VARIABLE=-Wno-unused-but-set-variable
NO_W_NO_UNUSED_BUT_SET_VARIABLE=-Wunused-but-set-variable
endif
CHECK_NO_MAYBE_UNINITIALIZED_WORKS_CMD = $(CC) -std=c99 -Werror -Wno-maybe-uninitialized -o $(TMPOUT) -c test/build/no-maybe-uninitialized.c
HAS_WORKING_NO_MAYBE_UNINITIALIZED = $(shell $(CHECK_NO_MAYBE_UNINITIALIZED_WORKS_CMD) 2> /dev/null && echo true || echo false)
ifeq ($(HAS_WORKING_NO_MAYBE_UNINITIALIZED),true)
W_NO_MAYBE_UNINITIALIZED=-Wno-maybe-uninitialized
NO_W_NO_MAYBE_UNINITIALIZED=-Wmaybe-uninitialized
endif
CHECK_NO_UNKNOWN_WARNING_OPTION_WORKS_CMD = $(CC) -std=c99 -Werror -Wno-unknown-warning-option -o $(TMPOUT) -c test/build/no-unknown-warning-option.c
HAS_WORKING_NO_UNKNOWN_WARNING_OPTION = $(shell $(CHECK_NO_UNKNOWN_WARNING_OPTION_WORKS_CMD) 2> /dev/null && echo true || echo false)
ifeq ($(HAS_WORKING_NO_UNKNOWN_WARNING_OPTION),true)
W_NO_UNKNOWN_WARNING_OPTION=-Wno-unknown-warning-option
NO_W_NO_UNKNOWN_WARNING_OPTION=-Wunknown-warning-option
endif

# The HOST compiler settings are used to compile the protoc plugins.
# In most cases, you won't have to change anything, but if you are
# cross-compiling, you can override these variables from GNU make's
# command line: make CC=cross-gcc HOST_CC=gcc

HOST_CC ?= $(CC)
HOST_CXX ?= $(CXX)
HOST_LD ?= $(LD)
HOST_LDXX ?= $(LDXX)

CFLAGS += -std=c11 $(W_EXTRA_SEMI)
CXXFLAGS += -std=c++14
ifeq ($(SYSTEM),Darwin)
CXXFLAGS += -stdlib=libc++
LDFLAGS += -framework CoreFoundation
endif
CFLAGS += -g
CPPFLAGS += -g -Wall -Wextra -DOSATOMIC_USE_INLINED=1 -Ithird_party/abseil-cpp -Ithird_party/re2 -Ithird_party/upb -Isrc/core/ext/upb-generated -Isrc/core/ext/upbdefs-generated -Ithird_party/xxhash
COREFLAGS += -fno-exceptions
LDFLAGS += -g

CPPFLAGS += $(CPPFLAGS_$(CONFIG))
CFLAGS += $(CFLAGS_$(CONFIG))
CXXFLAGS += $(CXXFLAGS_$(CONFIG))
DEFINES += $(DEFINES_$(CONFIG)) INSTALL_PREFIX=\"$(prefix)\"
LDFLAGS += $(LDFLAGS_$(CONFIG))

ifneq ($(SYSTEM),MINGW32)
PIC_CPPFLAGS = -fPIC
CPPFLAGS += -fPIC
LDFLAGS += -fPIC
endif

INCLUDES = . include $(GENDIR)
LDFLAGS += -Llibs/$(CONFIG)

ifeq ($(SYSTEM),Darwin)
ifneq ($(wildcard /usr/local/ssl/include),)
INCLUDES += /usr/local/ssl/include
endif
ifneq ($(wildcard /opt/local/include),)
INCLUDES += /opt/local/include
endif
ifneq ($(wildcard /usr/local/include),)
INCLUDES += /usr/local/include
endif
LIBS = m z
ifneq ($(wildcard /usr/local/ssl/lib),)
LDFLAGS += -L/usr/local/ssl/lib
endif
ifneq ($(wildcard /opt/local/lib),)
LDFLAGS += -L/opt/local/lib
endif
ifneq ($(wildcard /usr/local/lib),)
LDFLAGS += -L/usr/local/lib
endif
endif

ifeq ($(SYSTEM),Linux)
LIBS = dl rt m pthread
LDFLAGS += -pthread
endif

ifeq ($(SYSTEM),MINGW32)
LIBS = m pthread ws2_32 dbghelp bcrypt
LDFLAGS += -pthread
endif

#
# The steps for cross-compiling are as follows:
# First, clone and make install of grpc using the native compilers for the host.
# Also, install protoc (e.g., from a package like apt-get)
# Then clone a fresh grpc for the actual cross-compiled build
# Set the environment variable GRPC_CROSS_COMPILE to true
# Set CC, CXX, LD, LDXX, AR, and STRIP to the cross-compiling binaries
# Also set PROTOBUF_CONFIG_OPTS to indicate cross-compilation to protobuf (e.g.,
#  PROTOBUF_CONFIG_OPTS="--host=arm-linux --with-protoc=/usr/local/bin/protoc" )
# Set HAS_PKG_CONFIG=false
# Make sure that you enable building shared libraries and set your prefix to
# something useful like /usr/local/cross
# You will also need to set GRPC_CROSS_LDOPTS and GRPC_CROSS_AROPTS to hold
# additional required arguments for LD and AR (examples below)
# Then you can do a make from the cross-compiling fresh clone!
#
ifeq ($(GRPC_CROSS_COMPILE),true)
LDFLAGS += $(GRPC_CROSS_LDOPTS) # e.g. -L/usr/local/lib -L/usr/local/cross/lib
ARFLAGS += $(GRPC_CROSS_AROPTS) # e.g., rc --target=elf32-little
USE_BUILT_PROTOC = false
endif

# V=1 can be used to print commands run by make
ifeq ($(V),1)
E = @:
Q =
else
E = @echo
Q = @
endif

CORE_VERSION = 30.1.0
CPP_VERSION = 1.54.0-dev
CSHARP_VERSION = 2.54.0-dev

CPPFLAGS_NO_ARCH += $(addprefix -I, $(INCLUDES)) $(addprefix -D, $(DEFINES))
CPPFLAGS += $(CPPFLAGS_NO_ARCH) $(ARCH_FLAGS)

LDFLAGS += $(ARCH_FLAGS)
LDLIBS += $(addprefix -l, $(LIBS))
LDLIBSXX += $(addprefix -l, $(LIBSXX))


CFLAGS += $(EXTRA_CFLAGS)
CXXFLAGS += $(EXTRA_CXXFLAGS)
CPPFLAGS += $(EXTRA_CPPFLAGS)
LDFLAGS += $(EXTRA_LDFLAGS)
DEFINES += $(EXTRA_DEFINES)
LDLIBS += $(EXTRA_LDLIBS)

HOST_CPPFLAGS += $(CPPFLAGS)
HOST_CFLAGS += $(CFLAGS)
HOST_CXXFLAGS += $(CXXFLAGS)
HOST_LDFLAGS += $(LDFLAGS)
HOST_LDLIBS += $(LDLIBS)

# These are automatically computed variables.
# There shouldn't be any need to change anything from now on.

-include cache.mk

CACHE_MK =

ifeq ($(SYSTEM),MINGW32)
EXECUTABLE_SUFFIX = .exe
SHARED_EXT_CORE = dll
SHARED_EXT_CPP = dll
SHARED_EXT_CSHARP = dll
SHARED_PREFIX =
SHARED_VERSION_CORE = -30
SHARED_VERSION_CPP = -1
SHARED_VERSION_CSHARP = -2
else ifeq ($(SYSTEM),Darwin)
EXECUTABLE_SUFFIX =
SHARED_EXT_CORE = dylib
SHARED_EXT_CPP = dylib
SHARED_EXT_CSHARP = dylib
SHARED_PREFIX = lib
SHARED_VERSION_CORE =
SHARED_VERSION_CPP =
SHARED_VERSION_CSHARP =
else
EXECUTABLE_SUFFIX =
SHARED_EXT_CORE = so.$(CORE_VERSION)
SHARED_EXT_CPP = so.$(CPP_VERSION)
SHARED_EXT_CSHARP = so.$(CSHARP_VERSION)
SHARED_PREFIX = lib
SHARED_VERSION_CORE =
SHARED_VERSION_CPP =
SHARED_VERSION_CSHARP =
endif

ifeq ($(wildcard .git),)
IS_GIT_FOLDER = false
else
IS_GIT_FOLDER = true
endif

# Setup zlib dependency

ifeq ($(wildcard third_party/zlib/zlib.h),)
HAS_EMBEDDED_ZLIB = false
else
HAS_EMBEDDED_ZLIB = true
endif

# for zlib, we support building both from submodule
# and from system-installed zlib. In some builds,
# embedding zlib is not desirable.
# By default we use the system zlib (to match legacy behavior)
EMBED_ZLIB ?= false

ifeq ($(EMBED_ZLIB),true)
ZLIB_DEP = $(LIBDIR)/$(CONFIG)/libz.a
ZLIB_MERGE_LIBS = $(LIBDIR)/$(CONFIG)/libz.a
ZLIB_MERGE_OBJS = $(LIBZ_OBJS)
CPPFLAGS += -Ithird_party/zlib
else
LIBS += z
endif

# Setup c-ares dependency

ifeq ($(wildcard third_party/cares/cares/include/ares.h),)
HAS_EMBEDDED_CARES = false
else
HAS_EMBEDDED_CARES = true
endif

ifeq ($(HAS_EMBEDDED_CARES),true)
EMBED_CARES ?= true
else
# only building with c-ares from submodule is supported
DEP_MISSING += cares
EMBED_CARES ?= broken
endif

ifeq ($(EMBED_CARES),true)
CARES_DEP = $(LIBDIR)/$(CONFIG)/libares.a
CARES_MERGE_OBJS = $(LIBARES_OBJS)
CARES_MERGE_LIBS = $(LIBDIR)/$(CONFIG)/libares.a
CPPFLAGS := -Ithird_party/cares/cares/include -Ithird_party/cares -Ithird_party/cares/cares $(CPPFLAGS)
endif

# Setup address_sorting dependency

ADDRESS_SORTING_DEP = $(LIBDIR)/$(CONFIG)/libaddress_sorting.a
ADDRESS_SORTING_MERGE_OBJS = $(LIBADDRESS_SORTING_OBJS)
ADDRESS_SORTING_MERGE_LIBS = $(LIBDIR)/$(CONFIG)/libaddress_sorting.a
CPPFLAGS := -Ithird_party/address_sorting/include $(CPPFLAGS)

# Setup abseil dependency

GRPC_ABSEIL_DEP = $(LIBDIR)/$(CONFIG)/libgrpc_abseil.a
GRPC_ABSEIL_MERGE_LIBS = $(LIBDIR)/$(CONFIG)/libgrpc_abseil.a

# Setup re2 dependency

RE2_DEP = $(LIBDIR)/$(CONFIG)/libre2.a
RE2_MERGE_OBJS = $(LIBRE2_OBJS)
RE2_MERGE_LIBS = $(LIBDIR)/$(CONFIG)/libre2.a

# Setup upb dependency

UPB_DEP = $(LIBDIR)/$(CONFIG)/libupb.a
UPB_MERGE_OBJS = $(LIBUPB_OBJS)
UPB_MERGE_LIBS = $(LIBDIR)/$(CONFIG)/libupb.a

# Setup boringssl dependency

ifeq ($(wildcard third_party/boringssl-with-bazel/src/include/openssl/ssl.h),)
HAS_EMBEDDED_OPENSSL = false
else
HAS_EMBEDDED_OPENSSL = true
endif

ifeq ($(HAS_EMBEDDED_OPENSSL),true)
EMBED_OPENSSL ?= true
else
# only support building boringssl from submodule
DEP_MISSING += openssl
EMBED_OPENSSL ?= broken
endif

ifeq ($(EMBED_OPENSSL),true)
OPENSSL_DEP += $(LIBDIR)/$(CONFIG)/libboringssl.a
OPENSSL_MERGE_LIBS += $(LIBDIR)/$(CONFIG)/libboringssl.a
OPENSSL_MERGE_OBJS += $(LIBBORINGSSL_OBJS)
# need to prefix these to ensure overriding system libraries
CPPFLAGS := -Ithird_party/boringssl-with-bazel/src/include $(CPPFLAGS)  
ifeq ($(DISABLE_ALPN),true)
CPPFLAGS += -DTSI_OPENSSL_ALPN_SUPPORT=0
LIBS_SECURE = $(OPENSSL_LIBS)
endif # DISABLE_ALPN
endif # EMBED_OPENSSL

LDLIBS_SECURE += $(addprefix -l, $(LIBS_SECURE))

ifeq ($(MAKECMDGOALS),clean)
NO_DEPS = true
endif

.SECONDARY = %.pb.h %.pb.cc

ifeq ($(DEP_MISSING),)
all: static shared
dep_error:
	@echo "You shouldn't see this message - all of your dependencies are correct."
else
all: dep_error git_update stop

dep_error:
	@echo
	@echo "DEPENDENCY ERROR"
	@echo
	@echo "You are missing system dependencies that are essential to build grpc,"
	@echo "and the third_party directory doesn't have them:"
	@echo
	@echo "  $(DEP_MISSING)"
	@echo
	@echo "Installing the development packages for your system will solve"
	@echo "this issue. Please consult INSTALL to get more information."
	@echo
	@echo "If you need information about why these tests failed, run:"
	@echo
	@echo "  make run_dep_checks"
	@echo
endif

git_update:
ifeq ($(IS_GIT_FOLDER),true)
	@echo "Additionally, since you are in a git clone, you can download the"
	@echo "missing dependencies in third_party by running the following command:"
	@echo
	@echo "  git submodule update --init"
	@echo
endif

openssl_dep_error: openssl_dep_message git_update stop

openssl_dep_message:
	@echo
	@echo "DEPENDENCY ERROR"
	@echo
	@echo "The target you are trying to run requires an OpenSSL implementation."
	@echo "Your system doesn't have one, and either the third_party directory"
	@echo "doesn't have it, or your compiler can't build BoringSSL."
	@echo
	@echo "Please consult BUILDING.md to get more information."
	@echo
	@echo "If you need information about why these tests failed, run:"
	@echo
	@echo "  make run_dep_checks"
	@echo

systemtap_dep_error:
	@echo
	@echo "DEPENDENCY ERROR"
	@echo
	@echo "Under the '$(CONFIG)' configutation, the target you are trying "
	@echo "to build requires systemtap 2.7+ (on Linux) or dtrace (on other "
	@echo "platforms such as Solaris and *BSD). "
	@echo
	@echo "Please consult BUILDING.md to get more information."
	@echo

install_not_supported_message:
	@echo
	@echo "Installing via 'make' is no longer supported. Use cmake or bazel instead."
	@echo
	@echo "Please consult BUILDING.md to get more information."
	@echo

install_not_supported_error: install_not_supported_message stop

stop:
	@false


run_dep_checks:
	@echo "run_dep_checks target has been deprecated."

static: static_c static_cxx

static_c: cache.mk  $(LIBDIR)/$(CONFIG)/libaddress_sorting.a $(LIBDIR)/$(CONFIG)/libgpr.a $(LIBDIR)/$(CONFIG)/libgrpc.a $(LIBDIR)/$(CONFIG)/libgrpc_unsecure.a $(LIBDIR)/$(CONFIG)/libupb.a

static_cxx: cache.mk 

static_csharp: static_c 

shared: shared_c shared_cxx

shared_c: cache.mk $(LIBDIR)/$(CONFIG)/$(SHARED_PREFIX)address_sorting$(SHARED_VERSION_CORE).$(SHARED_EXT_CORE) $(LIBDIR)/$(CONFIG)/$(SHARED_PREFIX)gpr$(SHARED_VERSION_CORE).$(SHARED_EXT_CORE) $(LIBDIR)/$(CONFIG)/$(SHARED_PREFIX)grpc$(SHARED_VERSION_CORE).$(SHARED_EXT_CORE) $(LIBDIR)/$(CONFIG)/$(SHARED_PREFIX)grpc_unsecure$(SHARED_VERSION_CORE).$(SHARED_EXT_CORE) $(LIBDIR)/$(CONFIG)/$(SHARED_PREFIX)upb$(SHARED_VERSION_CORE).$(SHARED_EXT_CORE)
shared_cxx: cache.mk

shared_csharp: shared_c 
grpc_csharp_ext: shared_csharp

privatelibs: privatelibs_c privatelibs_cxx

privatelibs_c:  $(LIBDIR)/$(CONFIG)/libre2.a $(LIBDIR)/$(CONFIG)/libz.a $(LIBDIR)/$(CONFIG)/libares.a
ifeq ($(EMBED_OPENSSL),true)
privatelibs_cxx: 
else
privatelibs_cxx: 
endif


strip: strip-static strip-shared

strip-static: strip-static_c strip-static_cxx

strip-shared: strip-shared_c strip-shared_cxx

strip-static_c: static_c
ifeq ($(CONFIG),opt)
	$(E) "[STRIP]   Stripping libaddress_sorting.a"
	$(Q) $(STRIP) $(LIBDIR)/$(CONFIG)/libaddress_sorting.a
	$(E) "[STRIP]   Stripping libgpr.a"
	$(Q) $(STRIP) $(LIBDIR)/$(CONFIG)/libgpr.a
	$(E) "[STRIP]   Stripping libgrpc.a"
	$(Q) $(STRIP) $(LIBDIR)/$(CONFIG)/libgrpc.a
	$(E) "[STRIP]   Stripping libgrpc_unsecure.a"
	$(Q) $(STRIP) $(LIBDIR)/$(CONFIG)/libgrpc_unsecure.a
	$(E) "[STRIP]   Stripping libupb.a"
	$(Q) $(STRIP) $(LIBDIR)/$(CONFIG)/libupb.a
endif

strip-static_cxx: static_cxx
ifeq ($(CONFIG),opt)
endif

strip-shared_c: shared_c
ifeq ($(CONFIG),opt)
	$(E) "[STRIP]   Stripping $(SHARED_PREFIX)address_sorting$(SHARED_VERSION_CORE).$(SHARED_EXT_CORE)"
	$(Q) $(STRIP) $(LIBDIR)/$(CONFIG)/$(SHARED_PREFIX)address_sorting$(SHARED_VERSION_CORE).$(SHARED_EXT_CORE)
	$(E) "[STRIP]   Stripping $(SHARED_PREFIX)gpr$(SHARED_VERSION_CORE).$(SHARED_EXT_CORE)"
	$(Q) $(STRIP) $(LIBDIR)/$(CONFIG)/$(SHARED_PREFIX)gpr$(SHARED_VERSION_CORE).$(SHARED_EXT_CORE)
	$(E) "[STRIP]   Stripping $(SHARED_PREFIX)grpc$(SHARED_VERSION_CORE).$(SHARED_EXT_CORE)"
	$(Q) $(STRIP) $(LIBDIR)/$(CONFIG)/$(SHARED_PREFIX)grpc$(SHARED_VERSION_CORE).$(SHARED_EXT_CORE)
	$(E) "[STRIP]   Stripping $(SHARED_PREFIX)grpc_unsecure$(SHARED_VERSION_CORE).$(SHARED_EXT_CORE)"
	$(Q) $(STRIP) $(LIBDIR)/$(CONFIG)/$(SHARED_PREFIX)grpc_unsecure$(SHARED_VERSION_CORE).$(SHARED_EXT_CORE)
	$(E) "[STRIP]   Stripping $(SHARED_PREFIX)upb$(SHARED_VERSION_CORE).$(SHARED_EXT_CORE)"
	$(Q) $(STRIP) $(LIBDIR)/$(CONFIG)/$(SHARED_PREFIX)upb$(SHARED_VERSION_CORE).$(SHARED_EXT_CORE)
endif

strip-shared_cxx: shared_cxx
ifeq ($(CONFIG),opt)
endif

strip-shared_csharp: shared_csharp
ifeq ($(CONFIG),opt)
endif

cache.mk::
	$(E) "[MAKE]    Generating $@"
	$(Q) echo "$(CACHE_MK)" | tr , '\n' >$@

$(OBJDIR)/$(CONFIG)/%.o : %.c
	$(E) "[C]       Compiling $<"
	$(Q) mkdir -p `dirname $@`
	$(Q) $(CC) $(CPPFLAGS) $(CFLAGS) -MMD -MF $(addsuffix .dep, $(basename $@)) -c -o $@ $<

$(OBJDIR)/$(CONFIG)/%.o : $(GENDIR)/%.pb.cc
	$(E) "[CXX]     Compiling $<"
	$(Q) mkdir -p `dirname $@`
	$(Q) $(CXX) $(CPPFLAGS) $(CXXFLAGS) -MMD -MF $(addsuffix .dep, $(basename $@)) -c -o $@ $<

$(OBJDIR)/$(CONFIG)/src/compiler/%.o : src/compiler/%.cc
	$(E) "[HOSTCXX] Compiling $<"
	$(Q) mkdir -p `dirname $@`
	$(Q) $(HOST_CXX) $(HOST_CXXFLAGS) $(HOST_CPPFLAGS) -MMD -MF $(addsuffix .dep, $(basename $@)) -c -o $@ $<

$(OBJDIR)/$(CONFIG)/src/core/%.o : src/core/%.cc
	$(E) "[CXX]     Compiling $<"
	$(Q) mkdir -p `dirname $@`
	$(Q) $(CXX) $(CPPFLAGS) $(CXXFLAGS) $(COREFLAGS) -MMD -MF $(addsuffix .dep, $(basename $@)) -c -o $@ $<

$(OBJDIR)/$(CONFIG)/test/core/%.o : test/core/%.cc
	$(E) "[CXX]     Compiling $<"
	$(Q) mkdir -p `dirname $@`
	$(Q) $(CXX) $(CPPFLAGS) $(CXXFLAGS) $(COREFLAGS) -MMD -MF $(addsuffix .dep, $(basename $@)) -c -o $@ $<

$(OBJDIR)/$(CONFIG)/%.o : %.cc
	$(E) "[CXX]     Compiling $<"
	$(Q) mkdir -p `dirname $@`
	$(Q) $(CXX) $(CPPFLAGS) $(CXXFLAGS) -MMD -MF $(addsuffix .dep, $(basename $@)) -c -o $@ $<

$(OBJDIR)/$(CONFIG)/%.o : %.cpp
	$(E) "[CXX]     Compiling $<"
	$(Q) mkdir -p `dirname $@`
	$(Q) $(CXX) $(CPPFLAGS) $(CXXFLAGS) -MMD -MF $(addsuffix .dep, $(basename $@)) -c -o $@ $<

install: install_not_supported_error

install_c: install_not_supported_error

install_cxx: install_not_supported_error

install_csharp: install_not_supported_error

install-static: install_not_supported_error

install-certs: install_not_supported_error

clean:
	$(E) "[CLEAN]   Cleaning build directories."
	$(Q) $(RM) -rf $(OBJDIR) $(LIBDIR) $(BINDIR) $(GENDIR) cache.mk


# The various libraries


# start of build recipe for library "address_sorting" (generated by makelib(lib) template function)
LIBADDRESS_SORTING_SRC = \
    third_party/address_sorting/address_sorting.c \
    third_party/address_sorting/address_sorting_posix.c \
    third_party/address_sorting/address_sorting_windows.c \

PUBLIC_HEADERS_C += \

LIBADDRESS_SORTING_OBJS = $(addprefix $(OBJDIR)/$(CONFIG)/, $(addsuffix .o, $(basename $(LIBADDRESS_SORTING_SRC))))


$(LIBDIR)/$(CONFIG)/libaddress_sorting.a:  $(LIBADDRESS_SORTING_OBJS) 
	$(E) "[AR]      Creating $@"
	$(Q) mkdir -p `dirname $@`
	$(Q) rm -f $(LIBDIR)/$(CONFIG)/libaddress_sorting.a
	$(Q) $(AR) $(ARFLAGS) $(LIBDIR)/$(CONFIG)/libaddress_sorting.a $(LIBADDRESS_SORTING_OBJS) 
ifeq ($(SYSTEM),Darwin)
	$(Q) $(RANLIB) $(RANLIBFLAGS) $(LIBDIR)/$(CONFIG)/libaddress_sorting.a
endif



ifeq ($(SYSTEM),MINGW32)
$(LIBDIR)/$(CONFIG)/address_sorting$(SHARED_VERSION_CORE).$(SHARED_EXT_CORE): $(LIBADDRESS_SORTING_OBJS)  $(ZLIB_DEP) $(CARES_DEP) $(ADDRESS_SORTING_DEP) $(RE2_DEP) $(UPB_DEP) $(GRPC_ABSEIL_DEP)
	$(E) "[LD]      Linking $@"
	$(Q) mkdir -p `dirname $@`
	$(Q) $(LDXX) $(LDFLAGS) -L$(LIBDIR)/$(CONFIG) -shared -Wl,--output-def=$(LIBDIR)/$(CONFIG)/address_sorting$(SHARED_VERSION_CORE).def -Wl,--out-implib=$(LIBDIR)/$(CONFIG)/libaddress_sorting$(SHARED_VERSION_CORE)-dll.a -o $(LIBDIR)/$(CONFIG)/address_sorting$(SHARED_VERSION_CORE).$(SHARED_EXT_CORE) $(LIBADDRESS_SORTING_OBJS) $(ZLIB_MERGE_LIBS) $(CARES_MERGE_LIBS) $(ADDRESS_SORTING_MERGE_LIBS) $(RE2_MERGE_LIBS) $(UPB_MERGE_LIBS) $(GRPC_ABSEIL_MERGE_LIBS) $(LDLIBS)
else
$(LIBDIR)/$(CONFIG)/libaddress_sorting$(SHARED_VERSION_CORE).$(SHARED_EXT_CORE): $(LIBADDRESS_SORTING_OBJS)  $(ZLIB_DEP) $(CARES_DEP) $(ADDRESS_SORTING_DEP) $(RE2_DEP) $(UPB_DEP) $(GRPC_ABSEIL_DEP)
	$(E) "[LD]      Linking $@"
	$(Q) mkdir -p `dirname $@`
ifeq ($(SYSTEM),Darwin)
	$(Q) $(LDXX) $(LDFLAGS) -L$(LIBDIR)/$(CONFIG) -install_name $(SHARED_PREFIX)address_sorting$(SHARED_VERSION_CORE).$(SHARED_EXT_CORE) -dynamiclib -o $(LIBDIR)/$(CONFIG)/libaddress_sorting$(SHARED_VERSION_CORE).$(SHARED_EXT_CORE) $(LIBADDRESS_SORTING_OBJS) $(ZLIB_MERGE_LIBS) $(CARES_MERGE_LIBS) $(ADDRESS_SORTING_MERGE_LIBS) $(RE2_MERGE_LIBS) $(UPB_MERGE_LIBS) $(GRPC_ABSEIL_MERGE_LIBS) $(LDLIBS)
else
	$(Q) $(LDXX) $(LDFLAGS) -L$(LIBDIR)/$(CONFIG) -shared -Wl,-soname,libaddress_sorting.so.30 -o $(LIBDIR)/$(CONFIG)/libaddress_sorting$(SHARED_VERSION_CORE).$(SHARED_EXT_CORE) $(LIBADDRESS_SORTING_OBJS) $(ZLIB_MERGE_LIBS) $(CARES_MERGE_LIBS) $(ADDRESS_SORTING_MERGE_LIBS) $(RE2_MERGE_LIBS) $(UPB_MERGE_LIBS) $(GRPC_ABSEIL_MERGE_LIBS) $(LDLIBS)
	$(Q) ln -sf $(SHARED_PREFIX)address_sorting$(SHARED_VERSION_CORE).$(SHARED_EXT_CORE) $(LIBDIR)/$(CONFIG)/libaddress_sorting$(SHARED_VERSION_CORE).so.30
	$(Q) ln -sf $(SHARED_PREFIX)address_sorting$(SHARED_VERSION_CORE).$(SHARED_EXT_CORE) $(LIBDIR)/$(CONFIG)/libaddress_sorting$(SHARED_VERSION_CORE).so
endif
endif

ifneq ($(NO_DEPS),true)
-include $(LIBADDRESS_SORTING_OBJS:.o=.dep)
endif
# end of build recipe for library "address_sorting"


# start of build recipe for library "gpr" (generated by makelib(lib) template function)
LIBGPR_SRC = \
    src/core/lib/event_engine/thread_local.cc \
    src/core/lib/gpr/alloc.cc \
    src/core/lib/gpr/android/log.cc \
    src/core/lib/gpr/atm.cc \
    src/core/lib/gpr/iphone/cpu.cc \
    src/core/lib/gpr/linux/cpu.cc \
    src/core/lib/gpr/linux/log.cc \
    src/core/lib/gpr/log.cc \
    src/core/lib/gpr/msys/tmpfile.cc \
    src/core/lib/gpr/posix/cpu.cc \
    src/core/lib/gpr/posix/log.cc \
    src/core/lib/gpr/posix/string.cc \
    src/core/lib/gpr/posix/sync.cc \
    src/core/lib/gpr/posix/time.cc \
    src/core/lib/gpr/posix/tmpfile.cc \
    src/core/lib/gpr/string.cc \
    src/core/lib/gpr/sync.cc \
    src/core/lib/gpr/sync_abseil.cc \
    src/core/lib/gpr/time.cc \
    src/core/lib/gpr/time_precise.cc \
    src/core/lib/gpr/windows/cpu.cc \
    src/core/lib/gpr/windows/log.cc \
    src/core/lib/gpr/windows/string.cc \
    src/core/lib/gpr/windows/string_util.cc \
    src/core/lib/gpr/windows/sync.cc \
    src/core/lib/gpr/windows/time.cc \
    src/core/lib/gpr/windows/tmpfile.cc \
    src/core/lib/gpr/wrap_memcpy.cc \
    src/core/lib/gprpp/crash.cc \
    src/core/lib/gprpp/examine_stack.cc \
    src/core/lib/gprpp/fork.cc \
    src/core/lib/gprpp/global_config_env.cc \
    src/core/lib/gprpp/host_port.cc \
    src/core/lib/gprpp/linux/env.cc \
    src/core/lib/gprpp/mpscq.cc \
    src/core/lib/gprpp/posix/env.cc \
    src/core/lib/gprpp/posix/stat.cc \
    src/core/lib/gprpp/posix/thd.cc \
    src/core/lib/gprpp/strerror.cc \
    src/core/lib/gprpp/tchar.cc \
    src/core/lib/gprpp/time_util.cc \
    src/core/lib/gprpp/windows/env.cc \
    src/core/lib/gprpp/windows/stat.cc \
    src/core/lib/gprpp/windows/thd.cc \

PUBLIC_HEADERS_C += \
    include/grpc/impl/codegen/atm.h \
    include/grpc/impl/codegen/atm_gcc_atomic.h \
    include/grpc/impl/codegen/atm_gcc_sync.h \
    include/grpc/impl/codegen/atm_windows.h \
    include/grpc/impl/codegen/fork.h \
    include/grpc/impl/codegen/gpr_types.h \
    include/grpc/impl/codegen/log.h \
    include/grpc/impl/codegen/port_platform.h \
    include/grpc/impl/codegen/sync.h \
    include/grpc/impl/codegen/sync_abseil.h \
    include/grpc/impl/codegen/sync_custom.h \
    include/grpc/impl/codegen/sync_generic.h \
    include/grpc/impl/codegen/sync_posix.h \
    include/grpc/impl/codegen/sync_windows.h \
    include/grpc/support/alloc.h \
    include/grpc/support/atm.h \
    include/grpc/support/atm_gcc_atomic.h \
    include/grpc/support/atm_gcc_sync.h \
    include/grpc/support/atm_windows.h \
    include/grpc/support/cpu.h \
    include/grpc/support/log.h \
    include/grpc/support/log_windows.h \
    include/grpc/support/port_platform.h \
    include/grpc/support/string_util.h \
    include/grpc/support/sync.h \
    include/grpc/support/sync_abseil.h \
    include/grpc/support/sync_custom.h \
    include/grpc/support/sync_generic.h \
    include/grpc/support/sync_posix.h \
    include/grpc/support/sync_windows.h \
    include/grpc/support/thd_id.h \
    include/grpc/support/time.h \

LIBGPR_OBJS = $(addprefix $(OBJDIR)/$(CONFIG)/, $(addsuffix .o, $(basename $(LIBGPR_SRC))))


$(LIBDIR)/$(CONFIG)/libgpr.a: $(ZLIB_DEP) $(CARES_DEP) $(ADDRESS_SORTING_DEP) $(RE2_DEP) $(UPB_DEP) $(GRPC_ABSEIL_DEP)  $(LIBGPR_OBJS) 
	$(E) "[AR]      Creating $@"
	$(Q) mkdir -p `dirname $@`
	$(Q) rm -f $(LIBDIR)/$(CONFIG)/libgpr.a
	$(Q) $(AR) $(ARFLAGS) $(LIBDIR)/$(CONFIG)/libgpr.a $(LIBGPR_OBJS) 
ifeq ($(SYSTEM),Darwin)
	$(Q) $(RANLIB) $(RANLIBFLAGS) $(LIBDIR)/$(CONFIG)/libgpr.a
endif



ifeq ($(SYSTEM),MINGW32)
$(LIBDIR)/$(CONFIG)/gpr$(SHARED_VERSION_CORE).$(SHARED_EXT_CORE): $(LIBGPR_OBJS)  $(ZLIB_DEP) $(CARES_DEP) $(ADDRESS_SORTING_DEP) $(RE2_DEP) $(UPB_DEP) $(GRPC_ABSEIL_DEP)
	$(E) "[LD]      Linking $@"
	$(Q) mkdir -p `dirname $@`
	$(Q) $(LDXX) $(LDFLAGS) -L$(LIBDIR)/$(CONFIG) -shared -Wl,--output-def=$(LIBDIR)/$(CONFIG)/gpr$(SHARED_VERSION_CORE).def -Wl,--out-implib=$(LIBDIR)/$(CONFIG)/libgpr$(SHARED_VERSION_CORE)-dll.a -o $(LIBDIR)/$(CONFIG)/gpr$(SHARED_VERSION_CORE).$(SHARED_EXT_CORE) $(LIBGPR_OBJS) $(ZLIB_MERGE_LIBS) $(CARES_MERGE_LIBS) $(ADDRESS_SORTING_MERGE_LIBS) $(RE2_MERGE_LIBS) $(UPB_MERGE_LIBS) $(GRPC_ABSEIL_MERGE_LIBS) $(LDLIBS)
else
$(LIBDIR)/$(CONFIG)/libgpr$(SHARED_VERSION_CORE).$(SHARED_EXT_CORE): $(LIBGPR_OBJS)  $(ZLIB_DEP) $(CARES_DEP) $(ADDRESS_SORTING_DEP) $(RE2_DEP) $(UPB_DEP) $(GRPC_ABSEIL_DEP)
	$(E) "[LD]      Linking $@"
	$(Q) mkdir -p `dirname $@`
ifeq ($(SYSTEM),Darwin)
	$(Q) $(LDXX) $(LDFLAGS) -L$(LIBDIR)/$(CONFIG) -install_name $(SHARED_PREFIX)gpr$(SHARED_VERSION_CORE).$(SHARED_EXT_CORE) -dynamiclib -o $(LIBDIR)/$(CONFIG)/libgpr$(SHARED_VERSION_CORE).$(SHARED_EXT_CORE) $(LIBGPR_OBJS) $(ZLIB_MERGE_LIBS) $(CARES_MERGE_LIBS) $(ADDRESS_SORTING_MERGE_LIBS) $(RE2_MERGE_LIBS) $(UPB_MERGE_LIBS) $(GRPC_ABSEIL_MERGE_LIBS) $(LDLIBS)
else
	$(Q) $(LDXX) $(LDFLAGS) -L$(LIBDIR)/$(CONFIG) -shared -Wl,-soname,libgpr.so.30 -o $(LIBDIR)/$(CONFIG)/libgpr$(SHARED_VERSION_CORE).$(SHARED_EXT_CORE) $(LIBGPR_OBJS) $(ZLIB_MERGE_LIBS) $(CARES_MERGE_LIBS) $(ADDRESS_SORTING_MERGE_LIBS) $(RE2_MERGE_LIBS) $(UPB_MERGE_LIBS) $(GRPC_ABSEIL_MERGE_LIBS) $(LDLIBS)
	$(Q) ln -sf $(SHARED_PREFIX)gpr$(SHARED_VERSION_CORE).$(SHARED_EXT_CORE) $(LIBDIR)/$(CONFIG)/libgpr$(SHARED_VERSION_CORE).so.30
	$(Q) ln -sf $(SHARED_PREFIX)gpr$(SHARED_VERSION_CORE).$(SHARED_EXT_CORE) $(LIBDIR)/$(CONFIG)/libgpr$(SHARED_VERSION_CORE).so
endif
endif

ifneq ($(NO_DEPS),true)
-include $(LIBGPR_OBJS:.o=.dep)
endif
# end of build recipe for library "gpr"


# start of build recipe for library "grpc" (generated by makelib(lib) template function)
LIBGRPC_SRC = \
    src/core/ext/filters/backend_metrics/backend_metric_filter.cc \
    src/core/ext/filters/census/grpc_context.cc \
    src/core/ext/filters/channel_idle/channel_idle_filter.cc \
    src/core/ext/filters/channel_idle/idle_filter_state.cc \
    src/core/ext/filters/client_channel/backend_metric.cc \
    src/core/ext/filters/client_channel/backup_poller.cc \
    src/core/ext/filters/client_channel/channel_connectivity.cc \
    src/core/ext/filters/client_channel/client_channel.cc \
    src/core/ext/filters/client_channel/client_channel_channelz.cc \
    src/core/ext/filters/client_channel/client_channel_factory.cc \
    src/core/ext/filters/client_channel/client_channel_plugin.cc \
    src/core/ext/filters/client_channel/client_channel_service_config.cc \
    src/core/ext/filters/client_channel/config_selector.cc \
    src/core/ext/filters/client_channel/dynamic_filters.cc \
    src/core/ext/filters/client_channel/global_subchannel_pool.cc \
    src/core/ext/filters/client_channel/health/health_check_client.cc \
    src/core/ext/filters/client_channel/http_proxy.cc \
    src/core/ext/filters/client_channel/lb_policy/address_filtering.cc \
    src/core/ext/filters/client_channel/lb_policy/child_policy_handler.cc \
    src/core/ext/filters/client_channel/lb_policy/grpclb/client_load_reporting_filter.cc \
    src/core/ext/filters/client_channel/lb_policy/grpclb/grpclb.cc \
    src/core/ext/filters/client_channel/lb_policy/grpclb/grpclb_balancer_addresses.cc \
    src/core/ext/filters/client_channel/lb_policy/grpclb/grpclb_client_stats.cc \
    src/core/ext/filters/client_channel/lb_policy/grpclb/load_balancer_api.cc \
    src/core/ext/filters/client_channel/lb_policy/oob_backend_metric.cc \
    src/core/ext/filters/client_channel/lb_policy/outlier_detection/outlier_detection.cc \
    src/core/ext/filters/client_channel/lb_policy/pick_first/pick_first.cc \
    src/core/ext/filters/client_channel/lb_policy/priority/priority.cc \
    src/core/ext/filters/client_channel/lb_policy/ring_hash/ring_hash.cc \
    src/core/ext/filters/client_channel/lb_policy/rls/rls.cc \
    src/core/ext/filters/client_channel/lb_policy/round_robin/round_robin.cc \
    src/core/ext/filters/client_channel/lb_policy/weighted_round_robin/static_stride_scheduler.cc \
    src/core/ext/filters/client_channel/lb_policy/weighted_round_robin/weighted_round_robin.cc \
    src/core/ext/filters/client_channel/lb_policy/weighted_target/weighted_target.cc \
    src/core/ext/filters/client_channel/lb_policy/xds/cds.cc \
    src/core/ext/filters/client_channel/lb_policy/xds/xds_attributes.cc \
    src/core/ext/filters/client_channel/lb_policy/xds/xds_cluster_impl.cc \
    src/core/ext/filters/client_channel/lb_policy/xds/xds_cluster_manager.cc \
    src/core/ext/filters/client_channel/lb_policy/xds/xds_cluster_resolver.cc \
    src/core/ext/filters/client_channel/lb_policy/xds/xds_override_host.cc \
    src/core/ext/filters/client_channel/lb_policy/xds/xds_wrr_locality.cc \
    src/core/ext/filters/client_channel/local_subchannel_pool.cc \
    src/core/ext/filters/client_channel/resolver/binder/binder_resolver.cc \
    src/core/ext/filters/client_channel/resolver/dns/c_ares/dns_resolver_ares.cc \
    src/core/ext/filters/client_channel/resolver/dns/c_ares/grpc_ares_ev_driver_posix.cc \
    src/core/ext/filters/client_channel/resolver/dns/c_ares/grpc_ares_ev_driver_windows.cc \
    src/core/ext/filters/client_channel/resolver/dns/c_ares/grpc_ares_wrapper.cc \
    src/core/ext/filters/client_channel/resolver/dns/c_ares/grpc_ares_wrapper_posix.cc \
    src/core/ext/filters/client_channel/resolver/dns/c_ares/grpc_ares_wrapper_windows.cc \
    src/core/ext/filters/client_channel/resolver/dns/dns_resolver_selection.cc \
    src/core/ext/filters/client_channel/resolver/dns/native/dns_resolver.cc \
    src/core/ext/filters/client_channel/resolver/fake/fake_resolver.cc \
    src/core/ext/filters/client_channel/resolver/google_c2p/google_c2p_resolver.cc \
    src/core/ext/filters/client_channel/resolver/polling_resolver.cc \
    src/core/ext/filters/client_channel/resolver/sockaddr/sockaddr_resolver.cc \
    src/core/ext/filters/client_channel/resolver/xds/xds_resolver.cc \
    src/core/ext/filters/client_channel/retry_filter.cc \
    src/core/ext/filters/client_channel/retry_service_config.cc \
    src/core/ext/filters/client_channel/retry_throttle.cc \
    src/core/ext/filters/client_channel/service_config_channel_arg_filter.cc \
    src/core/ext/filters/client_channel/subchannel.cc \
    src/core/ext/filters/client_channel/subchannel_pool_interface.cc \
    src/core/ext/filters/client_channel/subchannel_stream_client.cc \
    src/core/ext/filters/deadline/deadline_filter.cc \
    src/core/ext/filters/fault_injection/fault_injection_filter.cc \
    src/core/ext/filters/fault_injection/fault_injection_service_config_parser.cc \
    src/core/ext/filters/http/client/http_client_filter.cc \
    src/core/ext/filters/http/client_authority_filter.cc \
    src/core/ext/filters/http/http_filters_plugin.cc \
    src/core/ext/filters/http/message_compress/compression_filter.cc \
    src/core/ext/filters/http/server/http_server_filter.cc \
    src/core/ext/filters/message_size/message_size_filter.cc \
    src/core/ext/filters/rbac/rbac_filter.cc \
    src/core/ext/filters/rbac/rbac_service_config_parser.cc \
    src/core/ext/filters/server_config_selector/server_config_selector_filter.cc \
    src/core/ext/filters/stateful_session/stateful_session_filter.cc \
    src/core/ext/filters/stateful_session/stateful_session_service_config_parser.cc \
    src/core/ext/gcp/metadata_query.cc \
    src/core/ext/transport/chttp2/alpn/alpn.cc \
    src/core/ext/transport/chttp2/client/chttp2_connector.cc \
    src/core/ext/transport/chttp2/server/chttp2_server.cc \
    src/core/ext/transport/chttp2/transport/bin_decoder.cc \
    src/core/ext/transport/chttp2/transport/bin_encoder.cc \
    src/core/ext/transport/chttp2/transport/chttp2_transport.cc \
    src/core/ext/transport/chttp2/transport/context_list.cc \
    src/core/ext/transport/chttp2/transport/decode_huff.cc \
    src/core/ext/transport/chttp2/transport/flow_control.cc \
    src/core/ext/transport/chttp2/transport/frame_data.cc \
    src/core/ext/transport/chttp2/transport/frame_goaway.cc \
    src/core/ext/transport/chttp2/transport/frame_ping.cc \
    src/core/ext/transport/chttp2/transport/frame_rst_stream.cc \
    src/core/ext/transport/chttp2/transport/frame_settings.cc \
    src/core/ext/transport/chttp2/transport/frame_window_update.cc \
    src/core/ext/transport/chttp2/transport/hpack_encoder.cc \
    src/core/ext/transport/chttp2/transport/hpack_encoder_table.cc \
    src/core/ext/transport/chttp2/transport/hpack_parser.cc \
    src/core/ext/transport/chttp2/transport/hpack_parser_table.cc \
    src/core/ext/transport/chttp2/transport/http2_settings.cc \
    src/core/ext/transport/chttp2/transport/http_trace.cc \
    src/core/ext/transport/chttp2/transport/huffsyms.cc \
    src/core/ext/transport/chttp2/transport/parsing.cc \
    src/core/ext/transport/chttp2/transport/stream_lists.cc \
    src/core/ext/transport/chttp2/transport/stream_map.cc \
    src/core/ext/transport/chttp2/transport/varint.cc \
    src/core/ext/transport/chttp2/transport/writing.cc \
    src/core/ext/transport/inproc/inproc_plugin.cc \
    src/core/ext/transport/inproc/inproc_transport.cc \
    src/core/ext/upb-generated/envoy/admin/v3/certs.upb.c \
    src/core/ext/upb-generated/envoy/admin/v3/clusters.upb.c \
    src/core/ext/upb-generated/envoy/admin/v3/config_dump.upb.c \
    src/core/ext/upb-generated/envoy/admin/v3/config_dump_shared.upb.c \
    src/core/ext/upb-generated/envoy/admin/v3/init_dump.upb.c \
    src/core/ext/upb-generated/envoy/admin/v3/listeners.upb.c \
    src/core/ext/upb-generated/envoy/admin/v3/memory.upb.c \
    src/core/ext/upb-generated/envoy/admin/v3/metrics.upb.c \
    src/core/ext/upb-generated/envoy/admin/v3/mutex_stats.upb.c \
    src/core/ext/upb-generated/envoy/admin/v3/server_info.upb.c \
    src/core/ext/upb-generated/envoy/admin/v3/tap.upb.c \
    src/core/ext/upb-generated/envoy/annotations/deprecation.upb.c \
    src/core/ext/upb-generated/envoy/annotations/resource.upb.c \
    src/core/ext/upb-generated/envoy/config/accesslog/v3/accesslog.upb.c \
    src/core/ext/upb-generated/envoy/config/bootstrap/v3/bootstrap.upb.c \
    src/core/ext/upb-generated/envoy/config/cluster/v3/circuit_breaker.upb.c \
    src/core/ext/upb-generated/envoy/config/cluster/v3/cluster.upb.c \
    src/core/ext/upb-generated/envoy/config/cluster/v3/filter.upb.c \
    src/core/ext/upb-generated/envoy/config/cluster/v3/outlier_detection.upb.c \
    src/core/ext/upb-generated/envoy/config/common/matcher/v3/matcher.upb.c \
    src/core/ext/upb-generated/envoy/config/core/v3/address.upb.c \
    src/core/ext/upb-generated/envoy/config/core/v3/backoff.upb.c \
    src/core/ext/upb-generated/envoy/config/core/v3/base.upb.c \
    src/core/ext/upb-generated/envoy/config/core/v3/config_source.upb.c \
    src/core/ext/upb-generated/envoy/config/core/v3/event_service_config.upb.c \
    src/core/ext/upb-generated/envoy/config/core/v3/extension.upb.c \
    src/core/ext/upb-generated/envoy/config/core/v3/grpc_method_list.upb.c \
    src/core/ext/upb-generated/envoy/config/core/v3/grpc_service.upb.c \
    src/core/ext/upb-generated/envoy/config/core/v3/health_check.upb.c \
    src/core/ext/upb-generated/envoy/config/core/v3/http_uri.upb.c \
    src/core/ext/upb-generated/envoy/config/core/v3/protocol.upb.c \
    src/core/ext/upb-generated/envoy/config/core/v3/proxy_protocol.upb.c \
    src/core/ext/upb-generated/envoy/config/core/v3/resolver.upb.c \
    src/core/ext/upb-generated/envoy/config/core/v3/socket_option.upb.c \
    src/core/ext/upb-generated/envoy/config/core/v3/substitution_format_string.upb.c \
    src/core/ext/upb-generated/envoy/config/core/v3/udp_socket_config.upb.c \
    src/core/ext/upb-generated/envoy/config/endpoint/v3/endpoint.upb.c \
    src/core/ext/upb-generated/envoy/config/endpoint/v3/endpoint_components.upb.c \
    src/core/ext/upb-generated/envoy/config/endpoint/v3/load_report.upb.c \
    src/core/ext/upb-generated/envoy/config/listener/v3/api_listener.upb.c \
    src/core/ext/upb-generated/envoy/config/listener/v3/listener.upb.c \
    src/core/ext/upb-generated/envoy/config/listener/v3/listener_components.upb.c \
    src/core/ext/upb-generated/envoy/config/listener/v3/quic_config.upb.c \
    src/core/ext/upb-generated/envoy/config/listener/v3/udp_listener_config.upb.c \
    src/core/ext/upb-generated/envoy/config/metrics/v3/metrics_service.upb.c \
    src/core/ext/upb-generated/envoy/config/metrics/v3/stats.upb.c \
    src/core/ext/upb-generated/envoy/config/overload/v3/overload.upb.c \
    src/core/ext/upb-generated/envoy/config/rbac/v3/rbac.upb.c \
    src/core/ext/upb-generated/envoy/config/route/v3/route.upb.c \
    src/core/ext/upb-generated/envoy/config/route/v3/route_components.upb.c \
    src/core/ext/upb-generated/envoy/config/route/v3/scoped_route.upb.c \
    src/core/ext/upb-generated/envoy/config/tap/v3/common.upb.c \
    src/core/ext/upb-generated/envoy/config/trace/v3/datadog.upb.c \
    src/core/ext/upb-generated/envoy/config/trace/v3/dynamic_ot.upb.c \
    src/core/ext/upb-generated/envoy/config/trace/v3/http_tracer.upb.c \
    src/core/ext/upb-generated/envoy/config/trace/v3/lightstep.upb.c \
    src/core/ext/upb-generated/envoy/config/trace/v3/opencensus.upb.c \
    src/core/ext/upb-generated/envoy/config/trace/v3/opentelemetry.upb.c \
    src/core/ext/upb-generated/envoy/config/trace/v3/service.upb.c \
    src/core/ext/upb-generated/envoy/config/trace/v3/skywalking.upb.c \
    src/core/ext/upb-generated/envoy/config/trace/v3/trace.upb.c \
    src/core/ext/upb-generated/envoy/config/trace/v3/xray.upb.c \
    src/core/ext/upb-generated/envoy/config/trace/v3/zipkin.upb.c \
    src/core/ext/upb-generated/envoy/extensions/clusters/aggregate/v3/cluster.upb.c \
    src/core/ext/upb-generated/envoy/extensions/filters/common/fault/v3/fault.upb.c \
    src/core/ext/upb-generated/envoy/extensions/filters/http/fault/v3/fault.upb.c \
    src/core/ext/upb-generated/envoy/extensions/filters/http/rbac/v3/rbac.upb.c \
    src/core/ext/upb-generated/envoy/extensions/filters/http/router/v3/router.upb.c \
    src/core/ext/upb-generated/envoy/extensions/filters/http/stateful_session/v3/stateful_session.upb.c \
    src/core/ext/upb-generated/envoy/extensions/filters/network/http_connection_manager/v3/http_connection_manager.upb.c \
    src/core/ext/upb-generated/envoy/extensions/http/stateful_session/cookie/v3/cookie.upb.c \
    src/core/ext/upb-generated/envoy/extensions/load_balancing_policies/client_side_weighted_round_robin/v3/client_side_weighted_round_robin.upb.c \
    src/core/ext/upb-generated/envoy/extensions/load_balancing_policies/common/v3/common.upb.c \
    src/core/ext/upb-generated/envoy/extensions/load_balancing_policies/ring_hash/v3/ring_hash.upb.c \
    src/core/ext/upb-generated/envoy/extensions/load_balancing_policies/wrr_locality/v3/wrr_locality.upb.c \
    src/core/ext/upb-generated/envoy/extensions/transport_sockets/tls/v3/cert.upb.c \
    src/core/ext/upb-generated/envoy/extensions/transport_sockets/tls/v3/common.upb.c \
    src/core/ext/upb-generated/envoy/extensions/transport_sockets/tls/v3/secret.upb.c \
    src/core/ext/upb-generated/envoy/extensions/transport_sockets/tls/v3/tls.upb.c \
    src/core/ext/upb-generated/envoy/extensions/transport_sockets/tls/v3/tls_spiffe_validator_config.upb.c \
    src/core/ext/upb-generated/envoy/service/discovery/v3/ads.upb.c \
    src/core/ext/upb-generated/envoy/service/discovery/v3/discovery.upb.c \
    src/core/ext/upb-generated/envoy/service/load_stats/v3/lrs.upb.c \
    src/core/ext/upb-generated/envoy/service/status/v3/csds.upb.c \
    src/core/ext/upb-generated/envoy/type/http/v3/cookie.upb.c \
    src/core/ext/upb-generated/envoy/type/http/v3/path_transformation.upb.c \
    src/core/ext/upb-generated/envoy/type/matcher/v3/filter_state.upb.c \
    src/core/ext/upb-generated/envoy/type/matcher/v3/http_inputs.upb.c \
    src/core/ext/upb-generated/envoy/type/matcher/v3/metadata.upb.c \
    src/core/ext/upb-generated/envoy/type/matcher/v3/node.upb.c \
    src/core/ext/upb-generated/envoy/type/matcher/v3/number.upb.c \
    src/core/ext/upb-generated/envoy/type/matcher/v3/path.upb.c \
    src/core/ext/upb-generated/envoy/type/matcher/v3/regex.upb.c \
    src/core/ext/upb-generated/envoy/type/matcher/v3/status_code_input.upb.c \
    src/core/ext/upb-generated/envoy/type/matcher/v3/string.upb.c \
    src/core/ext/upb-generated/envoy/type/matcher/v3/struct.upb.c \
    src/core/ext/upb-generated/envoy/type/matcher/v3/value.upb.c \
    src/core/ext/upb-generated/envoy/type/metadata/v3/metadata.upb.c \
    src/core/ext/upb-generated/envoy/type/tracing/v3/custom_tag.upb.c \
    src/core/ext/upb-generated/envoy/type/v3/hash_policy.upb.c \
    src/core/ext/upb-generated/envoy/type/v3/http.upb.c \
    src/core/ext/upb-generated/envoy/type/v3/http_status.upb.c \
    src/core/ext/upb-generated/envoy/type/v3/percent.upb.c \
    src/core/ext/upb-generated/envoy/type/v3/range.upb.c \
    src/core/ext/upb-generated/envoy/type/v3/ratelimit_strategy.upb.c \
    src/core/ext/upb-generated/envoy/type/v3/ratelimit_unit.upb.c \
    src/core/ext/upb-generated/envoy/type/v3/semantic_version.upb.c \
    src/core/ext/upb-generated/envoy/type/v3/token_bucket.upb.c \
    src/core/ext/upb-generated/google/api/annotations.upb.c \
    src/core/ext/upb-generated/google/api/expr/v1alpha1/checked.upb.c \
    src/core/ext/upb-generated/google/api/expr/v1alpha1/syntax.upb.c \
    src/core/ext/upb-generated/google/api/http.upb.c \
    src/core/ext/upb-generated/google/api/httpbody.upb.c \
    src/core/ext/upb-generated/google/protobuf/any.upb.c \
    src/core/ext/upb-generated/google/protobuf/descriptor.upb.c \
    src/core/ext/upb-generated/google/protobuf/duration.upb.c \
    src/core/ext/upb-generated/google/protobuf/empty.upb.c \
    src/core/ext/upb-generated/google/protobuf/struct.upb.c \
    src/core/ext/upb-generated/google/protobuf/timestamp.upb.c \
    src/core/ext/upb-generated/google/protobuf/wrappers.upb.c \
    src/core/ext/upb-generated/google/rpc/status.upb.c \
    src/core/ext/upb-generated/opencensus/proto/trace/v1/trace_config.upb.c \
    src/core/ext/upb-generated/src/proto/grpc/gcp/altscontext.upb.c \
    src/core/ext/upb-generated/src/proto/grpc/gcp/handshaker.upb.c \
    src/core/ext/upb-generated/src/proto/grpc/gcp/transport_security_common.upb.c \
    src/core/ext/upb-generated/src/proto/grpc/health/v1/health.upb.c \
    src/core/ext/upb-generated/src/proto/grpc/lb/v1/load_balancer.upb.c \
    src/core/ext/upb-generated/src/proto/grpc/lookup/v1/rls.upb.c \
    src/core/ext/upb-generated/src/proto/grpc/lookup/v1/rls_config.upb.c \
    src/core/ext/upb-generated/udpa/annotations/migrate.upb.c \
    src/core/ext/upb-generated/udpa/annotations/security.upb.c \
    src/core/ext/upb-generated/udpa/annotations/sensitive.upb.c \
    src/core/ext/upb-generated/udpa/annotations/status.upb.c \
    src/core/ext/upb-generated/udpa/annotations/versioning.upb.c \
    src/core/ext/upb-generated/validate/validate.upb.c \
    src/core/ext/upb-generated/xds/annotations/v3/migrate.upb.c \
    src/core/ext/upb-generated/xds/annotations/v3/security.upb.c \
    src/core/ext/upb-generated/xds/annotations/v3/sensitive.upb.c \
    src/core/ext/upb-generated/xds/annotations/v3/status.upb.c \
    src/core/ext/upb-generated/xds/annotations/v3/versioning.upb.c \
    src/core/ext/upb-generated/xds/core/v3/authority.upb.c \
    src/core/ext/upb-generated/xds/core/v3/cidr.upb.c \
    src/core/ext/upb-generated/xds/core/v3/collection_entry.upb.c \
    src/core/ext/upb-generated/xds/core/v3/context_params.upb.c \
    src/core/ext/upb-generated/xds/core/v3/extension.upb.c \
    src/core/ext/upb-generated/xds/core/v3/resource.upb.c \
    src/core/ext/upb-generated/xds/core/v3/resource_locator.upb.c \
    src/core/ext/upb-generated/xds/core/v3/resource_name.upb.c \
    src/core/ext/upb-generated/xds/data/orca/v3/orca_load_report.upb.c \
    src/core/ext/upb-generated/xds/service/orca/v3/orca.upb.c \
    src/core/ext/upb-generated/xds/type/matcher/v3/cel.upb.c \
    src/core/ext/upb-generated/xds/type/matcher/v3/domain.upb.c \
    src/core/ext/upb-generated/xds/type/matcher/v3/http_inputs.upb.c \
    src/core/ext/upb-generated/xds/type/matcher/v3/ip.upb.c \
    src/core/ext/upb-generated/xds/type/matcher/v3/matcher.upb.c \
    src/core/ext/upb-generated/xds/type/matcher/v3/range.upb.c \
    src/core/ext/upb-generated/xds/type/matcher/v3/regex.upb.c \
    src/core/ext/upb-generated/xds/type/matcher/v3/string.upb.c \
    src/core/ext/upb-generated/xds/type/v3/cel.upb.c \
    src/core/ext/upb-generated/xds/type/v3/range.upb.c \
    src/core/ext/upb-generated/xds/type/v3/typed_struct.upb.c \
    src/core/ext/upbdefs-generated/envoy/admin/v3/certs.upbdefs.c \
    src/core/ext/upbdefs-generated/envoy/admin/v3/clusters.upbdefs.c \
    src/core/ext/upbdefs-generated/envoy/admin/v3/config_dump.upbdefs.c \
    src/core/ext/upbdefs-generated/envoy/admin/v3/config_dump_shared.upbdefs.c \
    src/core/ext/upbdefs-generated/envoy/admin/v3/init_dump.upbdefs.c \
    src/core/ext/upbdefs-generated/envoy/admin/v3/listeners.upbdefs.c \
    src/core/ext/upbdefs-generated/envoy/admin/v3/memory.upbdefs.c \
    src/core/ext/upbdefs-generated/envoy/admin/v3/metrics.upbdefs.c \
    src/core/ext/upbdefs-generated/envoy/admin/v3/mutex_stats.upbdefs.c \
    src/core/ext/upbdefs-generated/envoy/admin/v3/server_info.upbdefs.c \
    src/core/ext/upbdefs-generated/envoy/admin/v3/tap.upbdefs.c \
    src/core/ext/upbdefs-generated/envoy/annotations/deprecation.upbdefs.c \
    src/core/ext/upbdefs-generated/envoy/annotations/resource.upbdefs.c \
    src/core/ext/upbdefs-generated/envoy/config/accesslog/v3/accesslog.upbdefs.c \
    src/core/ext/upbdefs-generated/envoy/config/bootstrap/v3/bootstrap.upbdefs.c \
    src/core/ext/upbdefs-generated/envoy/config/cluster/v3/circuit_breaker.upbdefs.c \
    src/core/ext/upbdefs-generated/envoy/config/cluster/v3/cluster.upbdefs.c \
    src/core/ext/upbdefs-generated/envoy/config/cluster/v3/filter.upbdefs.c \
    src/core/ext/upbdefs-generated/envoy/config/cluster/v3/outlier_detection.upbdefs.c \
    src/core/ext/upbdefs-generated/envoy/config/common/matcher/v3/matcher.upbdefs.c \
    src/core/ext/upbdefs-generated/envoy/config/core/v3/address.upbdefs.c \
    src/core/ext/upbdefs-generated/envoy/config/core/v3/backoff.upbdefs.c \
    src/core/ext/upbdefs-generated/envoy/config/core/v3/base.upbdefs.c \
    src/core/ext/upbdefs-generated/envoy/config/core/v3/config_source.upbdefs.c \
    src/core/ext/upbdefs-generated/envoy/config/core/v3/event_service_config.upbdefs.c \
    src/core/ext/upbdefs-generated/envoy/config/core/v3/extension.upbdefs.c \
    src/core/ext/upbdefs-generated/envoy/config/core/v3/grpc_method_list.upbdefs.c \
    src/core/ext/upbdefs-generated/envoy/config/core/v3/grpc_service.upbdefs.c \
    src/core/ext/upbdefs-generated/envoy/config/core/v3/health_check.upbdefs.c \
    src/core/ext/upbdefs-generated/envoy/config/core/v3/http_uri.upbdefs.c \
    src/core/ext/upbdefs-generated/envoy/config/core/v3/protocol.upbdefs.c \
    src/core/ext/upbdefs-generated/envoy/config/core/v3/proxy_protocol.upbdefs.c \
    src/core/ext/upbdefs-generated/envoy/config/core/v3/resolver.upbdefs.c \
    src/core/ext/upbdefs-generated/envoy/config/core/v3/socket_option.upbdefs.c \
    src/core/ext/upbdefs-generated/envoy/config/core/v3/substitution_format_string.upbdefs.c \
    src/core/ext/upbdefs-generated/envoy/config/core/v3/udp_socket_config.upbdefs.c \
    src/core/ext/upbdefs-generated/envoy/config/endpoint/v3/endpoint.upbdefs.c \
    src/core/ext/upbdefs-generated/envoy/config/endpoint/v3/endpoint_components.upbdefs.c \
    src/core/ext/upbdefs-generated/envoy/config/endpoint/v3/load_report.upbdefs.c \
    src/core/ext/upbdefs-generated/envoy/config/listener/v3/api_listener.upbdefs.c \
    src/core/ext/upbdefs-generated/envoy/config/listener/v3/listener.upbdefs.c \
    src/core/ext/upbdefs-generated/envoy/config/listener/v3/listener_components.upbdefs.c \
    src/core/ext/upbdefs-generated/envoy/config/listener/v3/quic_config.upbdefs.c \
    src/core/ext/upbdefs-generated/envoy/config/listener/v3/udp_listener_config.upbdefs.c \
    src/core/ext/upbdefs-generated/envoy/config/metrics/v3/metrics_service.upbdefs.c \
    src/core/ext/upbdefs-generated/envoy/config/metrics/v3/stats.upbdefs.c \
    src/core/ext/upbdefs-generated/envoy/config/overload/v3/overload.upbdefs.c \
    src/core/ext/upbdefs-generated/envoy/config/rbac/v3/rbac.upbdefs.c \
    src/core/ext/upbdefs-generated/envoy/config/route/v3/route.upbdefs.c \
    src/core/ext/upbdefs-generated/envoy/config/route/v3/route_components.upbdefs.c \
    src/core/ext/upbdefs-generated/envoy/config/route/v3/scoped_route.upbdefs.c \
    src/core/ext/upbdefs-generated/envoy/config/tap/v3/common.upbdefs.c \
    src/core/ext/upbdefs-generated/envoy/config/trace/v3/datadog.upbdefs.c \
    src/core/ext/upbdefs-generated/envoy/config/trace/v3/dynamic_ot.upbdefs.c \
    src/core/ext/upbdefs-generated/envoy/config/trace/v3/http_tracer.upbdefs.c \
    src/core/ext/upbdefs-generated/envoy/config/trace/v3/lightstep.upbdefs.c \
    src/core/ext/upbdefs-generated/envoy/config/trace/v3/opencensus.upbdefs.c \
    src/core/ext/upbdefs-generated/envoy/config/trace/v3/opentelemetry.upbdefs.c \
    src/core/ext/upbdefs-generated/envoy/config/trace/v3/service.upbdefs.c \
    src/core/ext/upbdefs-generated/envoy/config/trace/v3/skywalking.upbdefs.c \
    src/core/ext/upbdefs-generated/envoy/config/trace/v3/trace.upbdefs.c \
    src/core/ext/upbdefs-generated/envoy/config/trace/v3/xray.upbdefs.c \
    src/core/ext/upbdefs-generated/envoy/config/trace/v3/zipkin.upbdefs.c \
    src/core/ext/upbdefs-generated/envoy/extensions/clusters/aggregate/v3/cluster.upbdefs.c \
    src/core/ext/upbdefs-generated/envoy/extensions/filters/common/fault/v3/fault.upbdefs.c \
    src/core/ext/upbdefs-generated/envoy/extensions/filters/http/fault/v3/fault.upbdefs.c \
    src/core/ext/upbdefs-generated/envoy/extensions/filters/http/rbac/v3/rbac.upbdefs.c \
    src/core/ext/upbdefs-generated/envoy/extensions/filters/http/router/v3/router.upbdefs.c \
    src/core/ext/upbdefs-generated/envoy/extensions/filters/http/stateful_session/v3/stateful_session.upbdefs.c \
    src/core/ext/upbdefs-generated/envoy/extensions/filters/network/http_connection_manager/v3/http_connection_manager.upbdefs.c \
    src/core/ext/upbdefs-generated/envoy/extensions/http/stateful_session/cookie/v3/cookie.upbdefs.c \
    src/core/ext/upbdefs-generated/envoy/extensions/transport_sockets/tls/v3/cert.upbdefs.c \
    src/core/ext/upbdefs-generated/envoy/extensions/transport_sockets/tls/v3/common.upbdefs.c \
    src/core/ext/upbdefs-generated/envoy/extensions/transport_sockets/tls/v3/secret.upbdefs.c \
    src/core/ext/upbdefs-generated/envoy/extensions/transport_sockets/tls/v3/tls.upbdefs.c \
    src/core/ext/upbdefs-generated/envoy/extensions/transport_sockets/tls/v3/tls_spiffe_validator_config.upbdefs.c \
    src/core/ext/upbdefs-generated/envoy/service/discovery/v3/ads.upbdefs.c \
    src/core/ext/upbdefs-generated/envoy/service/discovery/v3/discovery.upbdefs.c \
    src/core/ext/upbdefs-generated/envoy/service/load_stats/v3/lrs.upbdefs.c \
    src/core/ext/upbdefs-generated/envoy/service/status/v3/csds.upbdefs.c \
    src/core/ext/upbdefs-generated/envoy/type/http/v3/cookie.upbdefs.c \
    src/core/ext/upbdefs-generated/envoy/type/http/v3/path_transformation.upbdefs.c \
    src/core/ext/upbdefs-generated/envoy/type/matcher/v3/filter_state.upbdefs.c \
    src/core/ext/upbdefs-generated/envoy/type/matcher/v3/http_inputs.upbdefs.c \
    src/core/ext/upbdefs-generated/envoy/type/matcher/v3/metadata.upbdefs.c \
    src/core/ext/upbdefs-generated/envoy/type/matcher/v3/node.upbdefs.c \
    src/core/ext/upbdefs-generated/envoy/type/matcher/v3/number.upbdefs.c \
    src/core/ext/upbdefs-generated/envoy/type/matcher/v3/path.upbdefs.c \
    src/core/ext/upbdefs-generated/envoy/type/matcher/v3/regex.upbdefs.c \
    src/core/ext/upbdefs-generated/envoy/type/matcher/v3/status_code_input.upbdefs.c \
    src/core/ext/upbdefs-generated/envoy/type/matcher/v3/string.upbdefs.c \
    src/core/ext/upbdefs-generated/envoy/type/matcher/v3/struct.upbdefs.c \
    src/core/ext/upbdefs-generated/envoy/type/matcher/v3/value.upbdefs.c \
    src/core/ext/upbdefs-generated/envoy/type/metadata/v3/metadata.upbdefs.c \
    src/core/ext/upbdefs-generated/envoy/type/tracing/v3/custom_tag.upbdefs.c \
    src/core/ext/upbdefs-generated/envoy/type/v3/hash_policy.upbdefs.c \
    src/core/ext/upbdefs-generated/envoy/type/v3/http.upbdefs.c \
    src/core/ext/upbdefs-generated/envoy/type/v3/http_status.upbdefs.c \
    src/core/ext/upbdefs-generated/envoy/type/v3/percent.upbdefs.c \
    src/core/ext/upbdefs-generated/envoy/type/v3/range.upbdefs.c \
    src/core/ext/upbdefs-generated/envoy/type/v3/ratelimit_strategy.upbdefs.c \
    src/core/ext/upbdefs-generated/envoy/type/v3/ratelimit_unit.upbdefs.c \
    src/core/ext/upbdefs-generated/envoy/type/v3/semantic_version.upbdefs.c \
    src/core/ext/upbdefs-generated/envoy/type/v3/token_bucket.upbdefs.c \
    src/core/ext/upbdefs-generated/google/api/annotations.upbdefs.c \
    src/core/ext/upbdefs-generated/google/api/expr/v1alpha1/checked.upbdefs.c \
    src/core/ext/upbdefs-generated/google/api/expr/v1alpha1/syntax.upbdefs.c \
    src/core/ext/upbdefs-generated/google/api/http.upbdefs.c \
    src/core/ext/upbdefs-generated/google/api/httpbody.upbdefs.c \
    src/core/ext/upbdefs-generated/google/protobuf/any.upbdefs.c \
    src/core/ext/upbdefs-generated/google/protobuf/descriptor.upbdefs.c \
    src/core/ext/upbdefs-generated/google/protobuf/duration.upbdefs.c \
    src/core/ext/upbdefs-generated/google/protobuf/empty.upbdefs.c \
    src/core/ext/upbdefs-generated/google/protobuf/struct.upbdefs.c \
    src/core/ext/upbdefs-generated/google/protobuf/timestamp.upbdefs.c \
    src/core/ext/upbdefs-generated/google/protobuf/wrappers.upbdefs.c \
    src/core/ext/upbdefs-generated/google/rpc/status.upbdefs.c \
    src/core/ext/upbdefs-generated/opencensus/proto/trace/v1/trace_config.upbdefs.c \
    src/core/ext/upbdefs-generated/src/proto/grpc/lookup/v1/rls_config.upbdefs.c \
    src/core/ext/upbdefs-generated/udpa/annotations/migrate.upbdefs.c \
    src/core/ext/upbdefs-generated/udpa/annotations/security.upbdefs.c \
    src/core/ext/upbdefs-generated/udpa/annotations/sensitive.upbdefs.c \
    src/core/ext/upbdefs-generated/udpa/annotations/status.upbdefs.c \
    src/core/ext/upbdefs-generated/udpa/annotations/versioning.upbdefs.c \
    src/core/ext/upbdefs-generated/validate/validate.upbdefs.c \
    src/core/ext/upbdefs-generated/xds/annotations/v3/migrate.upbdefs.c \
    src/core/ext/upbdefs-generated/xds/annotations/v3/security.upbdefs.c \
    src/core/ext/upbdefs-generated/xds/annotations/v3/sensitive.upbdefs.c \
    src/core/ext/upbdefs-generated/xds/annotations/v3/status.upbdefs.c \
    src/core/ext/upbdefs-generated/xds/annotations/v3/versioning.upbdefs.c \
    src/core/ext/upbdefs-generated/xds/core/v3/authority.upbdefs.c \
    src/core/ext/upbdefs-generated/xds/core/v3/cidr.upbdefs.c \
    src/core/ext/upbdefs-generated/xds/core/v3/collection_entry.upbdefs.c \
    src/core/ext/upbdefs-generated/xds/core/v3/context_params.upbdefs.c \
    src/core/ext/upbdefs-generated/xds/core/v3/extension.upbdefs.c \
    src/core/ext/upbdefs-generated/xds/core/v3/resource.upbdefs.c \
    src/core/ext/upbdefs-generated/xds/core/v3/resource_locator.upbdefs.c \
    src/core/ext/upbdefs-generated/xds/core/v3/resource_name.upbdefs.c \
    src/core/ext/upbdefs-generated/xds/type/matcher/v3/cel.upbdefs.c \
    src/core/ext/upbdefs-generated/xds/type/matcher/v3/domain.upbdefs.c \
    src/core/ext/upbdefs-generated/xds/type/matcher/v3/http_inputs.upbdefs.c \
    src/core/ext/upbdefs-generated/xds/type/matcher/v3/ip.upbdefs.c \
    src/core/ext/upbdefs-generated/xds/type/matcher/v3/matcher.upbdefs.c \
    src/core/ext/upbdefs-generated/xds/type/matcher/v3/range.upbdefs.c \
    src/core/ext/upbdefs-generated/xds/type/matcher/v3/regex.upbdefs.c \
    src/core/ext/upbdefs-generated/xds/type/matcher/v3/string.upbdefs.c \
    src/core/ext/upbdefs-generated/xds/type/v3/cel.upbdefs.c \
    src/core/ext/upbdefs-generated/xds/type/v3/range.upbdefs.c \
    src/core/ext/upbdefs-generated/xds/type/v3/typed_struct.upbdefs.c \
    src/core/ext/xds/certificate_provider_store.cc \
    src/core/ext/xds/file_watcher_certificate_provider_factory.cc \
    src/core/ext/xds/xds_api.cc \
    src/core/ext/xds/xds_bootstrap.cc \
    src/core/ext/xds/xds_bootstrap_grpc.cc \
    src/core/ext/xds/xds_certificate_provider.cc \
    src/core/ext/xds/xds_channel_stack_modifier.cc \
    src/core/ext/xds/xds_client.cc \
    src/core/ext/xds/xds_client_grpc.cc \
    src/core/ext/xds/xds_client_stats.cc \
    src/core/ext/xds/xds_cluster.cc \
    src/core/ext/xds/xds_cluster_specifier_plugin.cc \
    src/core/ext/xds/xds_common_types.cc \
    src/core/ext/xds/xds_endpoint.cc \
    src/core/ext/xds/xds_health_status.cc \
    src/core/ext/xds/xds_http_fault_filter.cc \
    src/core/ext/xds/xds_http_filters.cc \
    src/core/ext/xds/xds_http_rbac_filter.cc \
    src/core/ext/xds/xds_http_stateful_session_filter.cc \
    src/core/ext/xds/xds_lb_policy_registry.cc \
    src/core/ext/xds/xds_listener.cc \
    src/core/ext/xds/xds_route_config.cc \
    src/core/ext/xds/xds_routing.cc \
    src/core/ext/xds/xds_server_config_fetcher.cc \
    src/core/ext/xds/xds_transport_grpc.cc \
    src/core/lib/address_utils/parse_address.cc \
    src/core/lib/address_utils/sockaddr_utils.cc \
    src/core/lib/backoff/backoff.cc \
<<<<<<< HEAD
    src/core/lib/backoff/random_early_detection.cc \
=======
    src/core/lib/channel/call_tracer.cc \
>>>>>>> a9873e83
    src/core/lib/channel/channel_args.cc \
    src/core/lib/channel/channel_args_preconditioning.cc \
    src/core/lib/channel/channel_stack.cc \
    src/core/lib/channel/channel_stack_builder.cc \
    src/core/lib/channel/channel_stack_builder_impl.cc \
    src/core/lib/channel/channel_trace.cc \
    src/core/lib/channel/channelz.cc \
    src/core/lib/channel/channelz_registry.cc \
    src/core/lib/channel/connected_channel.cc \
    src/core/lib/channel/promise_based_filter.cc \
    src/core/lib/channel/server_call_tracer_filter.cc \
    src/core/lib/channel/status_util.cc \
    src/core/lib/compression/compression.cc \
    src/core/lib/compression/compression_internal.cc \
    src/core/lib/compression/message_compress.cc \
    src/core/lib/config/core_configuration.cc \
    src/core/lib/debug/event_log.cc \
    src/core/lib/debug/histogram_view.cc \
    src/core/lib/debug/stats.cc \
    src/core/lib/debug/stats_data.cc \
    src/core/lib/debug/trace.cc \
    src/core/lib/event_engine/channel_args_endpoint_config.cc \
    src/core/lib/event_engine/default_event_engine.cc \
    src/core/lib/event_engine/default_event_engine_factory.cc \
    src/core/lib/event_engine/event_engine.cc \
    src/core/lib/event_engine/forkable.cc \
    src/core/lib/event_engine/memory_allocator.cc \
    src/core/lib/event_engine/posix_engine/ev_epoll1_linux.cc \
    src/core/lib/event_engine/posix_engine/ev_poll_posix.cc \
    src/core/lib/event_engine/posix_engine/event_poller_posix_default.cc \
    src/core/lib/event_engine/posix_engine/internal_errqueue.cc \
    src/core/lib/event_engine/posix_engine/lockfree_event.cc \
    src/core/lib/event_engine/posix_engine/posix_endpoint.cc \
    src/core/lib/event_engine/posix_engine/posix_engine.cc \
    src/core/lib/event_engine/posix_engine/posix_engine_listener.cc \
    src/core/lib/event_engine/posix_engine/posix_engine_listener_utils.cc \
    src/core/lib/event_engine/posix_engine/tcp_socket_utils.cc \
    src/core/lib/event_engine/posix_engine/timer.cc \
    src/core/lib/event_engine/posix_engine/timer_heap.cc \
    src/core/lib/event_engine/posix_engine/timer_manager.cc \
    src/core/lib/event_engine/posix_engine/traced_buffer_list.cc \
    src/core/lib/event_engine/posix_engine/wakeup_fd_eventfd.cc \
    src/core/lib/event_engine/posix_engine/wakeup_fd_pipe.cc \
    src/core/lib/event_engine/posix_engine/wakeup_fd_posix_default.cc \
    src/core/lib/event_engine/resolved_address.cc \
    src/core/lib/event_engine/shim.cc \
    src/core/lib/event_engine/slice.cc \
    src/core/lib/event_engine/slice_buffer.cc \
    src/core/lib/event_engine/tcp_socket_utils.cc \
    src/core/lib/event_engine/thread_pool.cc \
    src/core/lib/event_engine/time_util.cc \
    src/core/lib/event_engine/trace.cc \
    src/core/lib/event_engine/utils.cc \
    src/core/lib/event_engine/windows/iocp.cc \
    src/core/lib/event_engine/windows/win_socket.cc \
    src/core/lib/event_engine/windows/windows_endpoint.cc \
    src/core/lib/event_engine/windows/windows_engine.cc \
    src/core/lib/event_engine/windows/windows_listener.cc \
    src/core/lib/experiments/config.cc \
    src/core/lib/experiments/experiments.cc \
    src/core/lib/gprpp/load_file.cc \
    src/core/lib/gprpp/status_helper.cc \
    src/core/lib/gprpp/time.cc \
    src/core/lib/gprpp/time_averaged_stats.cc \
    src/core/lib/gprpp/validation_errors.cc \
    src/core/lib/gprpp/work_serializer.cc \
    src/core/lib/handshaker/proxy_mapper_registry.cc \
    src/core/lib/http/format_request.cc \
    src/core/lib/http/httpcli.cc \
    src/core/lib/http/httpcli_security_connector.cc \
    src/core/lib/http/parser.cc \
    src/core/lib/iomgr/buffer_list.cc \
    src/core/lib/iomgr/call_combiner.cc \
    src/core/lib/iomgr/cfstream_handle.cc \
    src/core/lib/iomgr/closure.cc \
    src/core/lib/iomgr/combiner.cc \
    src/core/lib/iomgr/dualstack_socket_posix.cc \
    src/core/lib/iomgr/endpoint.cc \
    src/core/lib/iomgr/endpoint_cfstream.cc \
    src/core/lib/iomgr/endpoint_pair_posix.cc \
    src/core/lib/iomgr/endpoint_pair_windows.cc \
    src/core/lib/iomgr/error.cc \
    src/core/lib/iomgr/error_cfstream.cc \
    src/core/lib/iomgr/ev_apple.cc \
    src/core/lib/iomgr/ev_epoll1_linux.cc \
    src/core/lib/iomgr/ev_poll_posix.cc \
    src/core/lib/iomgr/ev_posix.cc \
    src/core/lib/iomgr/ev_windows.cc \
    src/core/lib/iomgr/event_engine_shims/closure.cc \
    src/core/lib/iomgr/event_engine_shims/endpoint.cc \
    src/core/lib/iomgr/event_engine_shims/tcp_client.cc \
    src/core/lib/iomgr/exec_ctx.cc \
    src/core/lib/iomgr/executor.cc \
    src/core/lib/iomgr/fork_posix.cc \
    src/core/lib/iomgr/fork_windows.cc \
    src/core/lib/iomgr/gethostname_fallback.cc \
    src/core/lib/iomgr/gethostname_host_name_max.cc \
    src/core/lib/iomgr/gethostname_sysconf.cc \
    src/core/lib/iomgr/grpc_if_nametoindex_posix.cc \
    src/core/lib/iomgr/grpc_if_nametoindex_unsupported.cc \
    src/core/lib/iomgr/internal_errqueue.cc \
    src/core/lib/iomgr/iocp_windows.cc \
    src/core/lib/iomgr/iomgr.cc \
    src/core/lib/iomgr/iomgr_internal.cc \
    src/core/lib/iomgr/iomgr_posix.cc \
    src/core/lib/iomgr/iomgr_posix_cfstream.cc \
    src/core/lib/iomgr/iomgr_windows.cc \
    src/core/lib/iomgr/load_file.cc \
    src/core/lib/iomgr/lockfree_event.cc \
    src/core/lib/iomgr/polling_entity.cc \
    src/core/lib/iomgr/pollset.cc \
    src/core/lib/iomgr/pollset_set.cc \
    src/core/lib/iomgr/pollset_set_windows.cc \
    src/core/lib/iomgr/pollset_windows.cc \
    src/core/lib/iomgr/resolve_address.cc \
    src/core/lib/iomgr/resolve_address_posix.cc \
    src/core/lib/iomgr/resolve_address_windows.cc \
    src/core/lib/iomgr/sockaddr_utils_posix.cc \
    src/core/lib/iomgr/socket_factory_posix.cc \
    src/core/lib/iomgr/socket_mutator.cc \
    src/core/lib/iomgr/socket_utils_common_posix.cc \
    src/core/lib/iomgr/socket_utils_linux.cc \
    src/core/lib/iomgr/socket_utils_posix.cc \
    src/core/lib/iomgr/socket_utils_windows.cc \
    src/core/lib/iomgr/socket_windows.cc \
    src/core/lib/iomgr/systemd_utils.cc \
    src/core/lib/iomgr/tcp_client.cc \
    src/core/lib/iomgr/tcp_client_cfstream.cc \
    src/core/lib/iomgr/tcp_client_posix.cc \
    src/core/lib/iomgr/tcp_client_windows.cc \
    src/core/lib/iomgr/tcp_posix.cc \
    src/core/lib/iomgr/tcp_server.cc \
    src/core/lib/iomgr/tcp_server_posix.cc \
    src/core/lib/iomgr/tcp_server_utils_posix_common.cc \
    src/core/lib/iomgr/tcp_server_utils_posix_ifaddrs.cc \
    src/core/lib/iomgr/tcp_server_utils_posix_noifaddrs.cc \
    src/core/lib/iomgr/tcp_server_windows.cc \
    src/core/lib/iomgr/tcp_windows.cc \
    src/core/lib/iomgr/timer.cc \
    src/core/lib/iomgr/timer_generic.cc \
    src/core/lib/iomgr/timer_heap.cc \
    src/core/lib/iomgr/timer_manager.cc \
    src/core/lib/iomgr/unix_sockets_posix.cc \
    src/core/lib/iomgr/unix_sockets_posix_noop.cc \
    src/core/lib/iomgr/wakeup_fd_eventfd.cc \
    src/core/lib/iomgr/wakeup_fd_nospecial.cc \
    src/core/lib/iomgr/wakeup_fd_pipe.cc \
    src/core/lib/iomgr/wakeup_fd_posix.cc \
    src/core/lib/json/json_object_loader.cc \
    src/core/lib/json/json_reader.cc \
    src/core/lib/json/json_util.cc \
    src/core/lib/json/json_writer.cc \
    src/core/lib/load_balancing/lb_policy.cc \
    src/core/lib/load_balancing/lb_policy_registry.cc \
    src/core/lib/matchers/matchers.cc \
    src/core/lib/promise/activity.cc \
    src/core/lib/promise/party.cc \
    src/core/lib/promise/sleep.cc \
    src/core/lib/promise/trace.cc \
    src/core/lib/resolver/resolver.cc \
    src/core/lib/resolver/resolver_registry.cc \
    src/core/lib/resolver/server_address.cc \
    src/core/lib/resource_quota/api.cc \
    src/core/lib/resource_quota/arena.cc \
    src/core/lib/resource_quota/memory_quota.cc \
    src/core/lib/resource_quota/periodic_update.cc \
    src/core/lib/resource_quota/resource_quota.cc \
    src/core/lib/resource_quota/thread_quota.cc \
    src/core/lib/resource_quota/trace.cc \
    src/core/lib/security/authorization/authorization_policy_provider_vtable.cc \
    src/core/lib/security/authorization/evaluate_args.cc \
    src/core/lib/security/authorization/grpc_authorization_engine.cc \
    src/core/lib/security/authorization/grpc_server_authz_filter.cc \
    src/core/lib/security/authorization/matchers.cc \
    src/core/lib/security/authorization/rbac_policy.cc \
    src/core/lib/security/certificate_provider/certificate_provider_registry.cc \
    src/core/lib/security/context/security_context.cc \
    src/core/lib/security/credentials/alts/alts_credentials.cc \
    src/core/lib/security/credentials/alts/check_gcp_environment.cc \
    src/core/lib/security/credentials/alts/check_gcp_environment_linux.cc \
    src/core/lib/security/credentials/alts/check_gcp_environment_no_op.cc \
    src/core/lib/security/credentials/alts/check_gcp_environment_windows.cc \
    src/core/lib/security/credentials/alts/grpc_alts_credentials_client_options.cc \
    src/core/lib/security/credentials/alts/grpc_alts_credentials_options.cc \
    src/core/lib/security/credentials/alts/grpc_alts_credentials_server_options.cc \
    src/core/lib/security/credentials/call_creds_util.cc \
    src/core/lib/security/credentials/channel_creds_registry_init.cc \
    src/core/lib/security/credentials/composite/composite_credentials.cc \
    src/core/lib/security/credentials/credentials.cc \
    src/core/lib/security/credentials/external/aws_external_account_credentials.cc \
    src/core/lib/security/credentials/external/aws_request_signer.cc \
    src/core/lib/security/credentials/external/external_account_credentials.cc \
    src/core/lib/security/credentials/external/file_external_account_credentials.cc \
    src/core/lib/security/credentials/external/url_external_account_credentials.cc \
    src/core/lib/security/credentials/fake/fake_credentials.cc \
    src/core/lib/security/credentials/google_default/credentials_generic.cc \
    src/core/lib/security/credentials/google_default/google_default_credentials.cc \
    src/core/lib/security/credentials/iam/iam_credentials.cc \
    src/core/lib/security/credentials/insecure/insecure_credentials.cc \
    src/core/lib/security/credentials/jwt/json_token.cc \
    src/core/lib/security/credentials/jwt/jwt_credentials.cc \
    src/core/lib/security/credentials/jwt/jwt_verifier.cc \
    src/core/lib/security/credentials/local/local_credentials.cc \
    src/core/lib/security/credentials/oauth2/oauth2_credentials.cc \
    src/core/lib/security/credentials/plugin/plugin_credentials.cc \
    src/core/lib/security/credentials/ssl/ssl_credentials.cc \
    src/core/lib/security/credentials/tls/grpc_tls_certificate_distributor.cc \
    src/core/lib/security/credentials/tls/grpc_tls_certificate_provider.cc \
    src/core/lib/security/credentials/tls/grpc_tls_certificate_verifier.cc \
    src/core/lib/security/credentials/tls/grpc_tls_credentials_options.cc \
    src/core/lib/security/credentials/tls/tls_credentials.cc \
    src/core/lib/security/credentials/tls/tls_utils.cc \
    src/core/lib/security/credentials/xds/xds_credentials.cc \
    src/core/lib/security/security_connector/alts/alts_security_connector.cc \
    src/core/lib/security/security_connector/fake/fake_security_connector.cc \
    src/core/lib/security/security_connector/insecure/insecure_security_connector.cc \
    src/core/lib/security/security_connector/load_system_roots_fallback.cc \
    src/core/lib/security/security_connector/load_system_roots_supported.cc \
    src/core/lib/security/security_connector/local/local_security_connector.cc \
    src/core/lib/security/security_connector/security_connector.cc \
    src/core/lib/security/security_connector/ssl/ssl_security_connector.cc \
    src/core/lib/security/security_connector/ssl_utils.cc \
    src/core/lib/security/security_connector/ssl_utils_config.cc \
    src/core/lib/security/security_connector/tls/tls_security_connector.cc \
    src/core/lib/security/transport/client_auth_filter.cc \
    src/core/lib/security/transport/secure_endpoint.cc \
    src/core/lib/security/transport/security_handshaker.cc \
    src/core/lib/security/transport/server_auth_filter.cc \
    src/core/lib/security/transport/tsi_error.cc \
    src/core/lib/security/util/json_util.cc \
    src/core/lib/service_config/service_config_impl.cc \
    src/core/lib/service_config/service_config_parser.cc \
    src/core/lib/slice/b64.cc \
    src/core/lib/slice/percent_encoding.cc \
    src/core/lib/slice/slice.cc \
    src/core/lib/slice/slice_buffer.cc \
    src/core/lib/slice/slice_refcount.cc \
    src/core/lib/slice/slice_string_helpers.cc \
    src/core/lib/surface/api_trace.cc \
    src/core/lib/surface/builtins.cc \
    src/core/lib/surface/byte_buffer.cc \
    src/core/lib/surface/byte_buffer_reader.cc \
    src/core/lib/surface/call.cc \
    src/core/lib/surface/call_details.cc \
    src/core/lib/surface/call_log_batch.cc \
    src/core/lib/surface/call_trace.cc \
    src/core/lib/surface/channel.cc \
    src/core/lib/surface/channel_init.cc \
    src/core/lib/surface/channel_ping.cc \
    src/core/lib/surface/channel_stack_type.cc \
    src/core/lib/surface/completion_queue.cc \
    src/core/lib/surface/completion_queue_factory.cc \
    src/core/lib/surface/event_string.cc \
    src/core/lib/surface/init.cc \
    src/core/lib/surface/init_internally.cc \
    src/core/lib/surface/lame_client.cc \
    src/core/lib/surface/metadata_array.cc \
    src/core/lib/surface/server.cc \
    src/core/lib/surface/validate_metadata.cc \
    src/core/lib/surface/version.cc \
    src/core/lib/transport/batch_builder.cc \
    src/core/lib/transport/bdp_estimator.cc \
    src/core/lib/transport/connectivity_state.cc \
    src/core/lib/transport/error_utils.cc \
    src/core/lib/transport/handshaker.cc \
    src/core/lib/transport/handshaker_registry.cc \
    src/core/lib/transport/http_connect_handshaker.cc \
    src/core/lib/transport/metadata_batch.cc \
    src/core/lib/transport/parsed_metadata.cc \
    src/core/lib/transport/pid_controller.cc \
    src/core/lib/transport/status_conversion.cc \
    src/core/lib/transport/tcp_connect_handshaker.cc \
    src/core/lib/transport/timeout_encoding.cc \
    src/core/lib/transport/transport.cc \
    src/core/lib/transport/transport_op_string.cc \
    src/core/lib/uri/uri_parser.cc \
    src/core/plugin_registry/grpc_plugin_registry.cc \
    src/core/plugin_registry/grpc_plugin_registry_extra.cc \
    src/core/tsi/alts/crypt/aes_gcm.cc \
    src/core/tsi/alts/crypt/gsec.cc \
    src/core/tsi/alts/frame_protector/alts_counter.cc \
    src/core/tsi/alts/frame_protector/alts_crypter.cc \
    src/core/tsi/alts/frame_protector/alts_frame_protector.cc \
    src/core/tsi/alts/frame_protector/alts_record_protocol_crypter_common.cc \
    src/core/tsi/alts/frame_protector/alts_seal_privacy_integrity_crypter.cc \
    src/core/tsi/alts/frame_protector/alts_unseal_privacy_integrity_crypter.cc \
    src/core/tsi/alts/frame_protector/frame_handler.cc \
    src/core/tsi/alts/handshaker/alts_handshaker_client.cc \
    src/core/tsi/alts/handshaker/alts_shared_resource.cc \
    src/core/tsi/alts/handshaker/alts_tsi_handshaker.cc \
    src/core/tsi/alts/handshaker/alts_tsi_utils.cc \
    src/core/tsi/alts/handshaker/transport_security_common_api.cc \
    src/core/tsi/alts/zero_copy_frame_protector/alts_grpc_integrity_only_record_protocol.cc \
    src/core/tsi/alts/zero_copy_frame_protector/alts_grpc_privacy_integrity_record_protocol.cc \
    src/core/tsi/alts/zero_copy_frame_protector/alts_grpc_record_protocol_common.cc \
    src/core/tsi/alts/zero_copy_frame_protector/alts_iovec_record_protocol.cc \
    src/core/tsi/alts/zero_copy_frame_protector/alts_zero_copy_grpc_protector.cc \
    src/core/tsi/fake_transport_security.cc \
    src/core/tsi/local_transport_security.cc \
    src/core/tsi/ssl/key_logging/ssl_key_logging.cc \
    src/core/tsi/ssl/session_cache/ssl_session_boringssl.cc \
    src/core/tsi/ssl/session_cache/ssl_session_cache.cc \
    src/core/tsi/ssl/session_cache/ssl_session_openssl.cc \
    src/core/tsi/ssl_transport_security.cc \
    src/core/tsi/ssl_transport_security_utils.cc \
    src/core/tsi/transport_security.cc \
    src/core/tsi/transport_security_grpc.cc \

PUBLIC_HEADERS_C += \
    include/grpc/byte_buffer.h \
    include/grpc/byte_buffer_reader.h \
    include/grpc/census.h \
    include/grpc/compression.h \
    include/grpc/event_engine/endpoint_config.h \
    include/grpc/event_engine/event_engine.h \
    include/grpc/event_engine/internal/memory_allocator_impl.h \
    include/grpc/event_engine/internal/slice_cast.h \
    include/grpc/event_engine/memory_allocator.h \
    include/grpc/event_engine/memory_request.h \
    include/grpc/event_engine/port.h \
    include/grpc/event_engine/slice.h \
    include/grpc/event_engine/slice_buffer.h \
    include/grpc/fork.h \
    include/grpc/grpc.h \
    include/grpc/grpc_posix.h \
    include/grpc/grpc_security.h \
    include/grpc/grpc_security_constants.h \
    include/grpc/impl/codegen/atm.h \
    include/grpc/impl/codegen/atm_gcc_atomic.h \
    include/grpc/impl/codegen/atm_gcc_sync.h \
    include/grpc/impl/codegen/atm_windows.h \
    include/grpc/impl/codegen/byte_buffer.h \
    include/grpc/impl/codegen/byte_buffer_reader.h \
    include/grpc/impl/codegen/compression_types.h \
    include/grpc/impl/codegen/connectivity_state.h \
    include/grpc/impl/codegen/fork.h \
    include/grpc/impl/codegen/gpr_types.h \
    include/grpc/impl/codegen/grpc_types.h \
    include/grpc/impl/codegen/log.h \
    include/grpc/impl/codegen/port_platform.h \
    include/grpc/impl/codegen/propagation_bits.h \
    include/grpc/impl/codegen/slice.h \
    include/grpc/impl/codegen/status.h \
    include/grpc/impl/codegen/sync.h \
    include/grpc/impl/codegen/sync_abseil.h \
    include/grpc/impl/codegen/sync_custom.h \
    include/grpc/impl/codegen/sync_generic.h \
    include/grpc/impl/codegen/sync_posix.h \
    include/grpc/impl/codegen/sync_windows.h \
    include/grpc/impl/compression_types.h \
    include/grpc/impl/connectivity_state.h \
    include/grpc/impl/grpc_types.h \
    include/grpc/impl/propagation_bits.h \
    include/grpc/impl/slice_type.h \
    include/grpc/load_reporting.h \
    include/grpc/slice.h \
    include/grpc/slice_buffer.h \
    include/grpc/status.h \
    include/grpc/support/alloc.h \
    include/grpc/support/atm_gcc_atomic.h \
    include/grpc/support/atm_gcc_sync.h \
    include/grpc/support/atm_windows.h \
    include/grpc/support/cpu.h \
    include/grpc/support/log.h \
    include/grpc/support/log_windows.h \
    include/grpc/support/port_platform.h \
    include/grpc/support/string_util.h \
    include/grpc/support/sync.h \
    include/grpc/support/sync_abseil.h \
    include/grpc/support/sync_custom.h \
    include/grpc/support/sync_generic.h \
    include/grpc/support/sync_posix.h \
    include/grpc/support/sync_windows.h \
    include/grpc/support/thd_id.h \
    include/grpc/support/time.h \
    include/grpc/support/workaround_list.h \

LIBGRPC_OBJS = $(addprefix $(OBJDIR)/$(CONFIG)/, $(addsuffix .o, $(basename $(LIBGRPC_SRC))))


ifeq ($(NO_SECURE),true)

# You can't build secure libraries if you don't have OpenSSL.

$(LIBDIR)/$(CONFIG)/libgrpc.a: openssl_dep_error

$(LIBDIR)/$(CONFIG)/$(SHARED_PREFIX)grpc$(SHARED_VERSION_CORE).$(SHARED_EXT_CORE): openssl_dep_error

else

$(LIBDIR)/$(CONFIG)/libgrpc.a: $(ZLIB_DEP) $(OPENSSL_DEP) $(CARES_DEP) $(ADDRESS_SORTING_DEP) $(RE2_DEP) $(UPB_DEP) $(GRPC_ABSEIL_DEP)  $(LIBGRPC_OBJS)  $(LIBGPR_OBJS)  $(LIBGRPC_ABSEIL_OBJS)  $(ZLIB_MERGE_OBJS)  $(CARES_MERGE_OBJS)  $(ADDRESS_SORTING_MERGE_OBJS)  $(RE2_MERGE_OBJS)  $(UPB_MERGE_OBJS)  $(OPENSSL_MERGE_OBJS) 
	$(E) "[AR]      Creating $@"
	$(Q) mkdir -p `dirname $@`
	$(Q) rm -f $(LIBDIR)/$(CONFIG)/libgrpc.a
	$(Q) $(AR) $(ARFLAGS) $(LIBDIR)/$(CONFIG)/libgrpc.a $(LIBGRPC_OBJS)  $(LIBGPR_OBJS)  $(LIBGRPC_ABSEIL_OBJS)  $(ZLIB_MERGE_OBJS)  $(CARES_MERGE_OBJS)  $(ADDRESS_SORTING_MERGE_OBJS)  $(RE2_MERGE_OBJS)  $(UPB_MERGE_OBJS)  $(OPENSSL_MERGE_OBJS) 
ifeq ($(SYSTEM),Darwin)
	$(Q) $(RANLIB) $(RANLIBFLAGS) $(LIBDIR)/$(CONFIG)/libgrpc.a
endif



ifeq ($(SYSTEM),MINGW32)
$(LIBDIR)/$(CONFIG)/grpc$(SHARED_VERSION_CORE).$(SHARED_EXT_CORE): $(LIBGRPC_OBJS)  $(ZLIB_DEP) $(CARES_DEP) $(ADDRESS_SORTING_DEP) $(RE2_DEP) $(UPB_DEP) $(GRPC_ABSEIL_DEP) $(LIBDIR)/$(CONFIG)/libgpr.a $(LIBDIR)/$(CONFIG)/libaddress_sorting.a $(LIBDIR)/$(CONFIG)/libupb.a $(OPENSSL_DEP)
	$(E) "[LD]      Linking $@"
	$(Q) mkdir -p `dirname $@`
	$(Q) $(LDXX) $(LDFLAGS) -L$(LIBDIR)/$(CONFIG) -shared -Wl,--output-def=$(LIBDIR)/$(CONFIG)/grpc$(SHARED_VERSION_CORE).def -Wl,--out-implib=$(LIBDIR)/$(CONFIG)/libgrpc$(SHARED_VERSION_CORE)-dll.a -o $(LIBDIR)/$(CONFIG)/grpc$(SHARED_VERSION_CORE).$(SHARED_EXT_CORE) $(LIBGRPC_OBJS) $(LIBDIR)/$(CONFIG)/libgpr.a $(LIBDIR)/$(CONFIG)/libaddress_sorting.a $(LIBDIR)/$(CONFIG)/libupb.a $(OPENSSL_MERGE_LIBS) $(LDLIBS_SECURE) $(ZLIB_MERGE_LIBS) $(CARES_MERGE_LIBS) $(ADDRESS_SORTING_MERGE_LIBS) $(RE2_MERGE_LIBS) $(UPB_MERGE_LIBS) $(GRPC_ABSEIL_MERGE_LIBS) $(LDLIBS)
else
$(LIBDIR)/$(CONFIG)/libgrpc$(SHARED_VERSION_CORE).$(SHARED_EXT_CORE): $(LIBGRPC_OBJS)  $(ZLIB_DEP) $(CARES_DEP) $(ADDRESS_SORTING_DEP) $(RE2_DEP) $(UPB_DEP) $(GRPC_ABSEIL_DEP) $(LIBDIR)/$(CONFIG)/libgpr.a $(LIBDIR)/$(CONFIG)/libaddress_sorting.a $(LIBDIR)/$(CONFIG)/libupb.a $(OPENSSL_DEP)
	$(E) "[LD]      Linking $@"
	$(Q) mkdir -p `dirname $@`
ifeq ($(SYSTEM),Darwin)
	$(Q) $(LDXX) $(LDFLAGS) -L$(LIBDIR)/$(CONFIG) -install_name $(SHARED_PREFIX)grpc$(SHARED_VERSION_CORE).$(SHARED_EXT_CORE) -dynamiclib -o $(LIBDIR)/$(CONFIG)/libgrpc$(SHARED_VERSION_CORE).$(SHARED_EXT_CORE) $(LIBGRPC_OBJS) $(LIBDIR)/$(CONFIG)/libgpr.a $(LIBDIR)/$(CONFIG)/libaddress_sorting.a $(LIBDIR)/$(CONFIG)/libupb.a $(OPENSSL_MERGE_LIBS) $(LDLIBS_SECURE) $(ZLIB_MERGE_LIBS) $(CARES_MERGE_LIBS) $(ADDRESS_SORTING_MERGE_LIBS) $(RE2_MERGE_LIBS) $(UPB_MERGE_LIBS) $(GRPC_ABSEIL_MERGE_LIBS) $(LDLIBS)
else
	$(Q) $(LDXX) $(LDFLAGS) -L$(LIBDIR)/$(CONFIG) -shared -Wl,-soname,libgrpc.so.30 -o $(LIBDIR)/$(CONFIG)/libgrpc$(SHARED_VERSION_CORE).$(SHARED_EXT_CORE) $(LIBGRPC_OBJS) $(LIBDIR)/$(CONFIG)/libgpr.a $(LIBDIR)/$(CONFIG)/libaddress_sorting.a $(LIBDIR)/$(CONFIG)/libupb.a $(OPENSSL_MERGE_LIBS) $(LDLIBS_SECURE) $(ZLIB_MERGE_LIBS) $(CARES_MERGE_LIBS) $(ADDRESS_SORTING_MERGE_LIBS) $(RE2_MERGE_LIBS) $(UPB_MERGE_LIBS) $(GRPC_ABSEIL_MERGE_LIBS) $(LDLIBS)
	$(Q) ln -sf $(SHARED_PREFIX)grpc$(SHARED_VERSION_CORE).$(SHARED_EXT_CORE) $(LIBDIR)/$(CONFIG)/libgrpc$(SHARED_VERSION_CORE).so.30
	$(Q) ln -sf $(SHARED_PREFIX)grpc$(SHARED_VERSION_CORE).$(SHARED_EXT_CORE) $(LIBDIR)/$(CONFIG)/libgrpc$(SHARED_VERSION_CORE).so
endif
endif

endif

ifneq ($(NO_SECURE),true)
ifneq ($(NO_DEPS),true)
-include $(LIBGRPC_OBJS:.o=.dep)
endif
endif
# end of build recipe for library "grpc"


# start of build recipe for library "grpc_unsecure" (generated by makelib(lib) template function)
LIBGRPC_UNSECURE_SRC = \
    src/core/ext/filters/backend_metrics/backend_metric_filter.cc \
    src/core/ext/filters/census/grpc_context.cc \
    src/core/ext/filters/channel_idle/channel_idle_filter.cc \
    src/core/ext/filters/channel_idle/idle_filter_state.cc \
    src/core/ext/filters/client_channel/backend_metric.cc \
    src/core/ext/filters/client_channel/backup_poller.cc \
    src/core/ext/filters/client_channel/channel_connectivity.cc \
    src/core/ext/filters/client_channel/client_channel.cc \
    src/core/ext/filters/client_channel/client_channel_channelz.cc \
    src/core/ext/filters/client_channel/client_channel_factory.cc \
    src/core/ext/filters/client_channel/client_channel_plugin.cc \
    src/core/ext/filters/client_channel/client_channel_service_config.cc \
    src/core/ext/filters/client_channel/config_selector.cc \
    src/core/ext/filters/client_channel/dynamic_filters.cc \
    src/core/ext/filters/client_channel/global_subchannel_pool.cc \
    src/core/ext/filters/client_channel/health/health_check_client.cc \
    src/core/ext/filters/client_channel/http_proxy.cc \
    src/core/ext/filters/client_channel/lb_policy/address_filtering.cc \
    src/core/ext/filters/client_channel/lb_policy/child_policy_handler.cc \
    src/core/ext/filters/client_channel/lb_policy/grpclb/client_load_reporting_filter.cc \
    src/core/ext/filters/client_channel/lb_policy/grpclb/grpclb.cc \
    src/core/ext/filters/client_channel/lb_policy/grpclb/grpclb_balancer_addresses.cc \
    src/core/ext/filters/client_channel/lb_policy/grpclb/grpclb_client_stats.cc \
    src/core/ext/filters/client_channel/lb_policy/grpclb/load_balancer_api.cc \
    src/core/ext/filters/client_channel/lb_policy/oob_backend_metric.cc \
    src/core/ext/filters/client_channel/lb_policy/outlier_detection/outlier_detection.cc \
    src/core/ext/filters/client_channel/lb_policy/pick_first/pick_first.cc \
    src/core/ext/filters/client_channel/lb_policy/priority/priority.cc \
    src/core/ext/filters/client_channel/lb_policy/ring_hash/ring_hash.cc \
    src/core/ext/filters/client_channel/lb_policy/rls/rls.cc \
    src/core/ext/filters/client_channel/lb_policy/round_robin/round_robin.cc \
    src/core/ext/filters/client_channel/lb_policy/weighted_round_robin/static_stride_scheduler.cc \
    src/core/ext/filters/client_channel/lb_policy/weighted_round_robin/weighted_round_robin.cc \
    src/core/ext/filters/client_channel/lb_policy/weighted_target/weighted_target.cc \
    src/core/ext/filters/client_channel/local_subchannel_pool.cc \
    src/core/ext/filters/client_channel/resolver/binder/binder_resolver.cc \
    src/core/ext/filters/client_channel/resolver/dns/c_ares/dns_resolver_ares.cc \
    src/core/ext/filters/client_channel/resolver/dns/c_ares/grpc_ares_ev_driver_posix.cc \
    src/core/ext/filters/client_channel/resolver/dns/c_ares/grpc_ares_ev_driver_windows.cc \
    src/core/ext/filters/client_channel/resolver/dns/c_ares/grpc_ares_wrapper.cc \
    src/core/ext/filters/client_channel/resolver/dns/c_ares/grpc_ares_wrapper_posix.cc \
    src/core/ext/filters/client_channel/resolver/dns/c_ares/grpc_ares_wrapper_windows.cc \
    src/core/ext/filters/client_channel/resolver/dns/dns_resolver_selection.cc \
    src/core/ext/filters/client_channel/resolver/dns/native/dns_resolver.cc \
    src/core/ext/filters/client_channel/resolver/fake/fake_resolver.cc \
    src/core/ext/filters/client_channel/resolver/polling_resolver.cc \
    src/core/ext/filters/client_channel/resolver/sockaddr/sockaddr_resolver.cc \
    src/core/ext/filters/client_channel/retry_filter.cc \
    src/core/ext/filters/client_channel/retry_service_config.cc \
    src/core/ext/filters/client_channel/retry_throttle.cc \
    src/core/ext/filters/client_channel/service_config_channel_arg_filter.cc \
    src/core/ext/filters/client_channel/subchannel.cc \
    src/core/ext/filters/client_channel/subchannel_pool_interface.cc \
    src/core/ext/filters/client_channel/subchannel_stream_client.cc \
    src/core/ext/filters/deadline/deadline_filter.cc \
    src/core/ext/filters/fault_injection/fault_injection_filter.cc \
    src/core/ext/filters/fault_injection/fault_injection_service_config_parser.cc \
    src/core/ext/filters/http/client/http_client_filter.cc \
    src/core/ext/filters/http/client_authority_filter.cc \
    src/core/ext/filters/http/http_filters_plugin.cc \
    src/core/ext/filters/http/message_compress/compression_filter.cc \
    src/core/ext/filters/http/server/http_server_filter.cc \
    src/core/ext/filters/message_size/message_size_filter.cc \
    src/core/ext/transport/chttp2/client/chttp2_connector.cc \
    src/core/ext/transport/chttp2/server/chttp2_server.cc \
    src/core/ext/transport/chttp2/transport/bin_decoder.cc \
    src/core/ext/transport/chttp2/transport/bin_encoder.cc \
    src/core/ext/transport/chttp2/transport/chttp2_transport.cc \
    src/core/ext/transport/chttp2/transport/context_list.cc \
    src/core/ext/transport/chttp2/transport/decode_huff.cc \
    src/core/ext/transport/chttp2/transport/flow_control.cc \
    src/core/ext/transport/chttp2/transport/frame_data.cc \
    src/core/ext/transport/chttp2/transport/frame_goaway.cc \
    src/core/ext/transport/chttp2/transport/frame_ping.cc \
    src/core/ext/transport/chttp2/transport/frame_rst_stream.cc \
    src/core/ext/transport/chttp2/transport/frame_settings.cc \
    src/core/ext/transport/chttp2/transport/frame_window_update.cc \
    src/core/ext/transport/chttp2/transport/hpack_encoder.cc \
    src/core/ext/transport/chttp2/transport/hpack_encoder_table.cc \
    src/core/ext/transport/chttp2/transport/hpack_parser.cc \
    src/core/ext/transport/chttp2/transport/hpack_parser_table.cc \
    src/core/ext/transport/chttp2/transport/http2_settings.cc \
    src/core/ext/transport/chttp2/transport/http_trace.cc \
    src/core/ext/transport/chttp2/transport/huffsyms.cc \
    src/core/ext/transport/chttp2/transport/parsing.cc \
    src/core/ext/transport/chttp2/transport/stream_lists.cc \
    src/core/ext/transport/chttp2/transport/stream_map.cc \
    src/core/ext/transport/chttp2/transport/varint.cc \
    src/core/ext/transport/chttp2/transport/writing.cc \
    src/core/ext/transport/inproc/inproc_plugin.cc \
    src/core/ext/transport/inproc/inproc_transport.cc \
    src/core/ext/upb-generated/google/api/annotations.upb.c \
    src/core/ext/upb-generated/google/api/http.upb.c \
    src/core/ext/upb-generated/google/protobuf/any.upb.c \
    src/core/ext/upb-generated/google/protobuf/descriptor.upb.c \
    src/core/ext/upb-generated/google/protobuf/duration.upb.c \
    src/core/ext/upb-generated/google/protobuf/empty.upb.c \
    src/core/ext/upb-generated/google/protobuf/struct.upb.c \
    src/core/ext/upb-generated/google/protobuf/timestamp.upb.c \
    src/core/ext/upb-generated/google/protobuf/wrappers.upb.c \
    src/core/ext/upb-generated/google/rpc/status.upb.c \
    src/core/ext/upb-generated/src/proto/grpc/gcp/altscontext.upb.c \
    src/core/ext/upb-generated/src/proto/grpc/gcp/handshaker.upb.c \
    src/core/ext/upb-generated/src/proto/grpc/gcp/transport_security_common.upb.c \
    src/core/ext/upb-generated/src/proto/grpc/health/v1/health.upb.c \
    src/core/ext/upb-generated/src/proto/grpc/lb/v1/load_balancer.upb.c \
    src/core/ext/upb-generated/src/proto/grpc/lookup/v1/rls.upb.c \
    src/core/ext/upb-generated/validate/validate.upb.c \
    src/core/ext/upb-generated/xds/data/orca/v3/orca_load_report.upb.c \
    src/core/ext/upb-generated/xds/service/orca/v3/orca.upb.c \
    src/core/lib/address_utils/parse_address.cc \
    src/core/lib/address_utils/sockaddr_utils.cc \
    src/core/lib/backoff/backoff.cc \
<<<<<<< HEAD
    src/core/lib/backoff/random_early_detection.cc \
=======
    src/core/lib/channel/call_tracer.cc \
>>>>>>> a9873e83
    src/core/lib/channel/channel_args.cc \
    src/core/lib/channel/channel_args_preconditioning.cc \
    src/core/lib/channel/channel_stack.cc \
    src/core/lib/channel/channel_stack_builder.cc \
    src/core/lib/channel/channel_stack_builder_impl.cc \
    src/core/lib/channel/channel_trace.cc \
    src/core/lib/channel/channelz.cc \
    src/core/lib/channel/channelz_registry.cc \
    src/core/lib/channel/connected_channel.cc \
    src/core/lib/channel/promise_based_filter.cc \
    src/core/lib/channel/server_call_tracer_filter.cc \
    src/core/lib/channel/status_util.cc \
    src/core/lib/compression/compression.cc \
    src/core/lib/compression/compression_internal.cc \
    src/core/lib/compression/message_compress.cc \
    src/core/lib/config/core_configuration.cc \
    src/core/lib/debug/event_log.cc \
    src/core/lib/debug/histogram_view.cc \
    src/core/lib/debug/stats.cc \
    src/core/lib/debug/stats_data.cc \
    src/core/lib/debug/trace.cc \
    src/core/lib/event_engine/channel_args_endpoint_config.cc \
    src/core/lib/event_engine/default_event_engine.cc \
    src/core/lib/event_engine/default_event_engine_factory.cc \
    src/core/lib/event_engine/event_engine.cc \
    src/core/lib/event_engine/forkable.cc \
    src/core/lib/event_engine/memory_allocator.cc \
    src/core/lib/event_engine/posix_engine/ev_epoll1_linux.cc \
    src/core/lib/event_engine/posix_engine/ev_poll_posix.cc \
    src/core/lib/event_engine/posix_engine/event_poller_posix_default.cc \
    src/core/lib/event_engine/posix_engine/internal_errqueue.cc \
    src/core/lib/event_engine/posix_engine/lockfree_event.cc \
    src/core/lib/event_engine/posix_engine/posix_endpoint.cc \
    src/core/lib/event_engine/posix_engine/posix_engine.cc \
    src/core/lib/event_engine/posix_engine/posix_engine_listener.cc \
    src/core/lib/event_engine/posix_engine/posix_engine_listener_utils.cc \
    src/core/lib/event_engine/posix_engine/tcp_socket_utils.cc \
    src/core/lib/event_engine/posix_engine/timer.cc \
    src/core/lib/event_engine/posix_engine/timer_heap.cc \
    src/core/lib/event_engine/posix_engine/timer_manager.cc \
    src/core/lib/event_engine/posix_engine/traced_buffer_list.cc \
    src/core/lib/event_engine/posix_engine/wakeup_fd_eventfd.cc \
    src/core/lib/event_engine/posix_engine/wakeup_fd_pipe.cc \
    src/core/lib/event_engine/posix_engine/wakeup_fd_posix_default.cc \
    src/core/lib/event_engine/resolved_address.cc \
    src/core/lib/event_engine/shim.cc \
    src/core/lib/event_engine/slice.cc \
    src/core/lib/event_engine/slice_buffer.cc \
    src/core/lib/event_engine/tcp_socket_utils.cc \
    src/core/lib/event_engine/thread_pool.cc \
    src/core/lib/event_engine/time_util.cc \
    src/core/lib/event_engine/trace.cc \
    src/core/lib/event_engine/utils.cc \
    src/core/lib/event_engine/windows/iocp.cc \
    src/core/lib/event_engine/windows/win_socket.cc \
    src/core/lib/event_engine/windows/windows_endpoint.cc \
    src/core/lib/event_engine/windows/windows_engine.cc \
    src/core/lib/event_engine/windows/windows_listener.cc \
    src/core/lib/experiments/config.cc \
    src/core/lib/experiments/experiments.cc \
    src/core/lib/gprpp/load_file.cc \
    src/core/lib/gprpp/status_helper.cc \
    src/core/lib/gprpp/time.cc \
    src/core/lib/gprpp/time_averaged_stats.cc \
    src/core/lib/gprpp/validation_errors.cc \
    src/core/lib/gprpp/work_serializer.cc \
    src/core/lib/handshaker/proxy_mapper_registry.cc \
    src/core/lib/http/format_request.cc \
    src/core/lib/http/httpcli.cc \
    src/core/lib/http/parser.cc \
    src/core/lib/iomgr/buffer_list.cc \
    src/core/lib/iomgr/call_combiner.cc \
    src/core/lib/iomgr/cfstream_handle.cc \
    src/core/lib/iomgr/closure.cc \
    src/core/lib/iomgr/combiner.cc \
    src/core/lib/iomgr/dualstack_socket_posix.cc \
    src/core/lib/iomgr/endpoint.cc \
    src/core/lib/iomgr/endpoint_cfstream.cc \
    src/core/lib/iomgr/endpoint_pair_posix.cc \
    src/core/lib/iomgr/endpoint_pair_windows.cc \
    src/core/lib/iomgr/error.cc \
    src/core/lib/iomgr/error_cfstream.cc \
    src/core/lib/iomgr/ev_apple.cc \
    src/core/lib/iomgr/ev_epoll1_linux.cc \
    src/core/lib/iomgr/ev_poll_posix.cc \
    src/core/lib/iomgr/ev_posix.cc \
    src/core/lib/iomgr/ev_windows.cc \
    src/core/lib/iomgr/event_engine_shims/closure.cc \
    src/core/lib/iomgr/event_engine_shims/endpoint.cc \
    src/core/lib/iomgr/event_engine_shims/tcp_client.cc \
    src/core/lib/iomgr/exec_ctx.cc \
    src/core/lib/iomgr/executor.cc \
    src/core/lib/iomgr/fork_posix.cc \
    src/core/lib/iomgr/fork_windows.cc \
    src/core/lib/iomgr/gethostname_fallback.cc \
    src/core/lib/iomgr/gethostname_host_name_max.cc \
    src/core/lib/iomgr/gethostname_sysconf.cc \
    src/core/lib/iomgr/grpc_if_nametoindex_posix.cc \
    src/core/lib/iomgr/grpc_if_nametoindex_unsupported.cc \
    src/core/lib/iomgr/internal_errqueue.cc \
    src/core/lib/iomgr/iocp_windows.cc \
    src/core/lib/iomgr/iomgr.cc \
    src/core/lib/iomgr/iomgr_internal.cc \
    src/core/lib/iomgr/iomgr_posix.cc \
    src/core/lib/iomgr/iomgr_posix_cfstream.cc \
    src/core/lib/iomgr/iomgr_windows.cc \
    src/core/lib/iomgr/load_file.cc \
    src/core/lib/iomgr/lockfree_event.cc \
    src/core/lib/iomgr/polling_entity.cc \
    src/core/lib/iomgr/pollset.cc \
    src/core/lib/iomgr/pollset_set.cc \
    src/core/lib/iomgr/pollset_set_windows.cc \
    src/core/lib/iomgr/pollset_windows.cc \
    src/core/lib/iomgr/resolve_address.cc \
    src/core/lib/iomgr/resolve_address_posix.cc \
    src/core/lib/iomgr/resolve_address_windows.cc \
    src/core/lib/iomgr/sockaddr_utils_posix.cc \
    src/core/lib/iomgr/socket_factory_posix.cc \
    src/core/lib/iomgr/socket_mutator.cc \
    src/core/lib/iomgr/socket_utils_common_posix.cc \
    src/core/lib/iomgr/socket_utils_linux.cc \
    src/core/lib/iomgr/socket_utils_posix.cc \
    src/core/lib/iomgr/socket_utils_windows.cc \
    src/core/lib/iomgr/socket_windows.cc \
    src/core/lib/iomgr/systemd_utils.cc \
    src/core/lib/iomgr/tcp_client.cc \
    src/core/lib/iomgr/tcp_client_cfstream.cc \
    src/core/lib/iomgr/tcp_client_posix.cc \
    src/core/lib/iomgr/tcp_client_windows.cc \
    src/core/lib/iomgr/tcp_posix.cc \
    src/core/lib/iomgr/tcp_server.cc \
    src/core/lib/iomgr/tcp_server_posix.cc \
    src/core/lib/iomgr/tcp_server_utils_posix_common.cc \
    src/core/lib/iomgr/tcp_server_utils_posix_ifaddrs.cc \
    src/core/lib/iomgr/tcp_server_utils_posix_noifaddrs.cc \
    src/core/lib/iomgr/tcp_server_windows.cc \
    src/core/lib/iomgr/tcp_windows.cc \
    src/core/lib/iomgr/timer.cc \
    src/core/lib/iomgr/timer_generic.cc \
    src/core/lib/iomgr/timer_heap.cc \
    src/core/lib/iomgr/timer_manager.cc \
    src/core/lib/iomgr/unix_sockets_posix.cc \
    src/core/lib/iomgr/unix_sockets_posix_noop.cc \
    src/core/lib/iomgr/wakeup_fd_eventfd.cc \
    src/core/lib/iomgr/wakeup_fd_nospecial.cc \
    src/core/lib/iomgr/wakeup_fd_pipe.cc \
    src/core/lib/iomgr/wakeup_fd_posix.cc \
    src/core/lib/json/json_object_loader.cc \
    src/core/lib/json/json_reader.cc \
    src/core/lib/json/json_writer.cc \
    src/core/lib/load_balancing/lb_policy.cc \
    src/core/lib/load_balancing/lb_policy_registry.cc \
    src/core/lib/promise/activity.cc \
    src/core/lib/promise/party.cc \
    src/core/lib/promise/sleep.cc \
    src/core/lib/promise/trace.cc \
    src/core/lib/resolver/resolver.cc \
    src/core/lib/resolver/resolver_registry.cc \
    src/core/lib/resolver/server_address.cc \
    src/core/lib/resource_quota/api.cc \
    src/core/lib/resource_quota/arena.cc \
    src/core/lib/resource_quota/memory_quota.cc \
    src/core/lib/resource_quota/periodic_update.cc \
    src/core/lib/resource_quota/resource_quota.cc \
    src/core/lib/resource_quota/thread_quota.cc \
    src/core/lib/resource_quota/trace.cc \
    src/core/lib/security/authorization/authorization_policy_provider_vtable.cc \
    src/core/lib/security/authorization/evaluate_args.cc \
    src/core/lib/security/authorization/grpc_server_authz_filter.cc \
    src/core/lib/security/certificate_provider/certificate_provider_registry.cc \
    src/core/lib/security/context/security_context.cc \
    src/core/lib/security/credentials/alts/check_gcp_environment.cc \
    src/core/lib/security/credentials/alts/check_gcp_environment_linux.cc \
    src/core/lib/security/credentials/alts/check_gcp_environment_no_op.cc \
    src/core/lib/security/credentials/alts/check_gcp_environment_windows.cc \
    src/core/lib/security/credentials/alts/grpc_alts_credentials_client_options.cc \
    src/core/lib/security/credentials/alts/grpc_alts_credentials_options.cc \
    src/core/lib/security/credentials/alts/grpc_alts_credentials_server_options.cc \
    src/core/lib/security/credentials/call_creds_util.cc \
    src/core/lib/security/credentials/composite/composite_credentials.cc \
    src/core/lib/security/credentials/credentials.cc \
    src/core/lib/security/credentials/fake/fake_credentials.cc \
    src/core/lib/security/credentials/insecure/insecure_credentials.cc \
    src/core/lib/security/credentials/plugin/plugin_credentials.cc \
    src/core/lib/security/credentials/tls/tls_utils.cc \
    src/core/lib/security/security_connector/fake/fake_security_connector.cc \
    src/core/lib/security/security_connector/insecure/insecure_security_connector.cc \
    src/core/lib/security/security_connector/load_system_roots_fallback.cc \
    src/core/lib/security/security_connector/load_system_roots_supported.cc \
    src/core/lib/security/security_connector/security_connector.cc \
    src/core/lib/security/transport/client_auth_filter.cc \
    src/core/lib/security/transport/secure_endpoint.cc \
    src/core/lib/security/transport/security_handshaker.cc \
    src/core/lib/security/transport/server_auth_filter.cc \
    src/core/lib/security/transport/tsi_error.cc \
    src/core/lib/security/util/json_util.cc \
    src/core/lib/service_config/service_config_impl.cc \
    src/core/lib/service_config/service_config_parser.cc \
    src/core/lib/slice/b64.cc \
    src/core/lib/slice/percent_encoding.cc \
    src/core/lib/slice/slice.cc \
    src/core/lib/slice/slice_buffer.cc \
    src/core/lib/slice/slice_refcount.cc \
    src/core/lib/slice/slice_string_helpers.cc \
    src/core/lib/surface/api_trace.cc \
    src/core/lib/surface/builtins.cc \
    src/core/lib/surface/byte_buffer.cc \
    src/core/lib/surface/byte_buffer_reader.cc \
    src/core/lib/surface/call.cc \
    src/core/lib/surface/call_details.cc \
    src/core/lib/surface/call_log_batch.cc \
    src/core/lib/surface/call_trace.cc \
    src/core/lib/surface/channel.cc \
    src/core/lib/surface/channel_init.cc \
    src/core/lib/surface/channel_ping.cc \
    src/core/lib/surface/channel_stack_type.cc \
    src/core/lib/surface/completion_queue.cc \
    src/core/lib/surface/completion_queue_factory.cc \
    src/core/lib/surface/event_string.cc \
    src/core/lib/surface/init.cc \
    src/core/lib/surface/init_internally.cc \
    src/core/lib/surface/lame_client.cc \
    src/core/lib/surface/metadata_array.cc \
    src/core/lib/surface/server.cc \
    src/core/lib/surface/validate_metadata.cc \
    src/core/lib/surface/version.cc \
    src/core/lib/transport/batch_builder.cc \
    src/core/lib/transport/bdp_estimator.cc \
    src/core/lib/transport/connectivity_state.cc \
    src/core/lib/transport/error_utils.cc \
    src/core/lib/transport/handshaker.cc \
    src/core/lib/transport/handshaker_registry.cc \
    src/core/lib/transport/http_connect_handshaker.cc \
    src/core/lib/transport/metadata_batch.cc \
    src/core/lib/transport/parsed_metadata.cc \
    src/core/lib/transport/pid_controller.cc \
    src/core/lib/transport/status_conversion.cc \
    src/core/lib/transport/tcp_connect_handshaker.cc \
    src/core/lib/transport/timeout_encoding.cc \
    src/core/lib/transport/transport.cc \
    src/core/lib/transport/transport_op_string.cc \
    src/core/lib/uri/uri_parser.cc \
    src/core/plugin_registry/grpc_plugin_registry.cc \
    src/core/plugin_registry/grpc_plugin_registry_noextra.cc \
    src/core/tsi/alts/handshaker/transport_security_common_api.cc \
    src/core/tsi/fake_transport_security.cc \
    src/core/tsi/local_transport_security.cc \
    src/core/tsi/transport_security.cc \
    src/core/tsi/transport_security_grpc.cc \

PUBLIC_HEADERS_C += \
    include/grpc/byte_buffer.h \
    include/grpc/byte_buffer_reader.h \
    include/grpc/census.h \
    include/grpc/compression.h \
    include/grpc/event_engine/endpoint_config.h \
    include/grpc/event_engine/event_engine.h \
    include/grpc/event_engine/internal/memory_allocator_impl.h \
    include/grpc/event_engine/internal/slice_cast.h \
    include/grpc/event_engine/memory_allocator.h \
    include/grpc/event_engine/memory_request.h \
    include/grpc/event_engine/port.h \
    include/grpc/event_engine/slice.h \
    include/grpc/event_engine/slice_buffer.h \
    include/grpc/fork.h \
    include/grpc/grpc.h \
    include/grpc/grpc_posix.h \
    include/grpc/grpc_security.h \
    include/grpc/grpc_security_constants.h \
    include/grpc/impl/codegen/atm.h \
    include/grpc/impl/codegen/atm_gcc_atomic.h \
    include/grpc/impl/codegen/atm_gcc_sync.h \
    include/grpc/impl/codegen/atm_windows.h \
    include/grpc/impl/codegen/byte_buffer.h \
    include/grpc/impl/codegen/byte_buffer_reader.h \
    include/grpc/impl/codegen/compression_types.h \
    include/grpc/impl/codegen/connectivity_state.h \
    include/grpc/impl/codegen/fork.h \
    include/grpc/impl/codegen/gpr_types.h \
    include/grpc/impl/codegen/grpc_types.h \
    include/grpc/impl/codegen/log.h \
    include/grpc/impl/codegen/port_platform.h \
    include/grpc/impl/codegen/propagation_bits.h \
    include/grpc/impl/codegen/slice.h \
    include/grpc/impl/codegen/status.h \
    include/grpc/impl/codegen/sync.h \
    include/grpc/impl/codegen/sync_abseil.h \
    include/grpc/impl/codegen/sync_custom.h \
    include/grpc/impl/codegen/sync_generic.h \
    include/grpc/impl/codegen/sync_posix.h \
    include/grpc/impl/codegen/sync_windows.h \
    include/grpc/impl/compression_types.h \
    include/grpc/impl/connectivity_state.h \
    include/grpc/impl/grpc_types.h \
    include/grpc/impl/propagation_bits.h \
    include/grpc/impl/slice_type.h \
    include/grpc/load_reporting.h \
    include/grpc/slice.h \
    include/grpc/slice_buffer.h \
    include/grpc/status.h \
    include/grpc/support/alloc.h \
    include/grpc/support/atm_gcc_atomic.h \
    include/grpc/support/atm_gcc_sync.h \
    include/grpc/support/atm_windows.h \
    include/grpc/support/cpu.h \
    include/grpc/support/log.h \
    include/grpc/support/log_windows.h \
    include/grpc/support/port_platform.h \
    include/grpc/support/string_util.h \
    include/grpc/support/sync.h \
    include/grpc/support/sync_abseil.h \
    include/grpc/support/sync_custom.h \
    include/grpc/support/sync_generic.h \
    include/grpc/support/sync_posix.h \
    include/grpc/support/sync_windows.h \
    include/grpc/support/thd_id.h \
    include/grpc/support/time.h \
    include/grpc/support/workaround_list.h \

LIBGRPC_UNSECURE_OBJS = $(addprefix $(OBJDIR)/$(CONFIG)/, $(addsuffix .o, $(basename $(LIBGRPC_UNSECURE_SRC))))


$(LIBDIR)/$(CONFIG)/libgrpc_unsecure.a: $(ZLIB_DEP) $(CARES_DEP) $(ADDRESS_SORTING_DEP) $(RE2_DEP) $(UPB_DEP) $(GRPC_ABSEIL_DEP)  $(LIBGRPC_UNSECURE_OBJS)  $(LIBGPR_OBJS)  $(LIBGRPC_ABSEIL_OBJS)  $(ZLIB_MERGE_OBJS)  $(CARES_MERGE_OBJS)  $(ADDRESS_SORTING_MERGE_OBJS)  $(RE2_MERGE_OBJS)  $(UPB_MERGE_OBJS) 
	$(E) "[AR]      Creating $@"
	$(Q) mkdir -p `dirname $@`
	$(Q) rm -f $(LIBDIR)/$(CONFIG)/libgrpc_unsecure.a
	$(Q) $(AR) $(ARFLAGS) $(LIBDIR)/$(CONFIG)/libgrpc_unsecure.a $(LIBGRPC_UNSECURE_OBJS)  $(LIBGPR_OBJS)  $(LIBGRPC_ABSEIL_OBJS)  $(ZLIB_MERGE_OBJS)  $(CARES_MERGE_OBJS)  $(ADDRESS_SORTING_MERGE_OBJS)  $(RE2_MERGE_OBJS)  $(UPB_MERGE_OBJS) 
ifeq ($(SYSTEM),Darwin)
	$(Q) $(RANLIB) $(RANLIBFLAGS) $(LIBDIR)/$(CONFIG)/libgrpc_unsecure.a
endif



ifeq ($(SYSTEM),MINGW32)
$(LIBDIR)/$(CONFIG)/grpc_unsecure$(SHARED_VERSION_CORE).$(SHARED_EXT_CORE): $(LIBGRPC_UNSECURE_OBJS)  $(ZLIB_DEP) $(CARES_DEP) $(ADDRESS_SORTING_DEP) $(RE2_DEP) $(UPB_DEP) $(GRPC_ABSEIL_DEP) $(LIBDIR)/$(CONFIG)/libgpr.a $(LIBDIR)/$(CONFIG)/libaddress_sorting.a $(LIBDIR)/$(CONFIG)/libupb.a
	$(E) "[LD]      Linking $@"
	$(Q) mkdir -p `dirname $@`
	$(Q) $(LDXX) $(LDFLAGS) -L$(LIBDIR)/$(CONFIG) -shared -Wl,--output-def=$(LIBDIR)/$(CONFIG)/grpc_unsecure$(SHARED_VERSION_CORE).def -Wl,--out-implib=$(LIBDIR)/$(CONFIG)/libgrpc_unsecure$(SHARED_VERSION_CORE)-dll.a -o $(LIBDIR)/$(CONFIG)/grpc_unsecure$(SHARED_VERSION_CORE).$(SHARED_EXT_CORE) $(LIBGRPC_UNSECURE_OBJS) $(LIBDIR)/$(CONFIG)/libgpr.a $(LIBDIR)/$(CONFIG)/libaddress_sorting.a $(LIBDIR)/$(CONFIG)/libupb.a $(ZLIB_MERGE_LIBS) $(CARES_MERGE_LIBS) $(ADDRESS_SORTING_MERGE_LIBS) $(RE2_MERGE_LIBS) $(UPB_MERGE_LIBS) $(GRPC_ABSEIL_MERGE_LIBS) $(LDLIBS)
else
$(LIBDIR)/$(CONFIG)/libgrpc_unsecure$(SHARED_VERSION_CORE).$(SHARED_EXT_CORE): $(LIBGRPC_UNSECURE_OBJS)  $(ZLIB_DEP) $(CARES_DEP) $(ADDRESS_SORTING_DEP) $(RE2_DEP) $(UPB_DEP) $(GRPC_ABSEIL_DEP) $(LIBDIR)/$(CONFIG)/libgpr.a $(LIBDIR)/$(CONFIG)/libaddress_sorting.a $(LIBDIR)/$(CONFIG)/libupb.a
	$(E) "[LD]      Linking $@"
	$(Q) mkdir -p `dirname $@`
ifeq ($(SYSTEM),Darwin)
	$(Q) $(LDXX) $(LDFLAGS) -L$(LIBDIR)/$(CONFIG) -install_name $(SHARED_PREFIX)grpc_unsecure$(SHARED_VERSION_CORE).$(SHARED_EXT_CORE) -dynamiclib -o $(LIBDIR)/$(CONFIG)/libgrpc_unsecure$(SHARED_VERSION_CORE).$(SHARED_EXT_CORE) $(LIBGRPC_UNSECURE_OBJS) $(LIBDIR)/$(CONFIG)/libgpr.a $(LIBDIR)/$(CONFIG)/libaddress_sorting.a $(LIBDIR)/$(CONFIG)/libupb.a $(ZLIB_MERGE_LIBS) $(CARES_MERGE_LIBS) $(ADDRESS_SORTING_MERGE_LIBS) $(RE2_MERGE_LIBS) $(UPB_MERGE_LIBS) $(GRPC_ABSEIL_MERGE_LIBS) $(LDLIBS)
else
	$(Q) $(LDXX) $(LDFLAGS) -L$(LIBDIR)/$(CONFIG) -shared -Wl,-soname,libgrpc_unsecure.so.30 -o $(LIBDIR)/$(CONFIG)/libgrpc_unsecure$(SHARED_VERSION_CORE).$(SHARED_EXT_CORE) $(LIBGRPC_UNSECURE_OBJS) $(LIBDIR)/$(CONFIG)/libgpr.a $(LIBDIR)/$(CONFIG)/libaddress_sorting.a $(LIBDIR)/$(CONFIG)/libupb.a $(ZLIB_MERGE_LIBS) $(CARES_MERGE_LIBS) $(ADDRESS_SORTING_MERGE_LIBS) $(RE2_MERGE_LIBS) $(UPB_MERGE_LIBS) $(GRPC_ABSEIL_MERGE_LIBS) $(LDLIBS)
	$(Q) ln -sf $(SHARED_PREFIX)grpc_unsecure$(SHARED_VERSION_CORE).$(SHARED_EXT_CORE) $(LIBDIR)/$(CONFIG)/libgrpc_unsecure$(SHARED_VERSION_CORE).so.30
	$(Q) ln -sf $(SHARED_PREFIX)grpc_unsecure$(SHARED_VERSION_CORE).$(SHARED_EXT_CORE) $(LIBDIR)/$(CONFIG)/libgrpc_unsecure$(SHARED_VERSION_CORE).so
endif
endif

ifneq ($(NO_DEPS),true)
-include $(LIBGRPC_UNSECURE_OBJS:.o=.dep)
endif
# end of build recipe for library "grpc_unsecure"


# start of build recipe for library "boringssl" (generated by makelib(lib) template function)
LIBBORINGSSL_SRC = \
    third_party/boringssl-with-bazel/err_data.c \
    third_party/boringssl-with-bazel/src/crypto/asn1/a_bitstr.c \
    third_party/boringssl-with-bazel/src/crypto/asn1/a_bool.c \
    third_party/boringssl-with-bazel/src/crypto/asn1/a_d2i_fp.c \
    third_party/boringssl-with-bazel/src/crypto/asn1/a_dup.c \
    third_party/boringssl-with-bazel/src/crypto/asn1/a_gentm.c \
    third_party/boringssl-with-bazel/src/crypto/asn1/a_i2d_fp.c \
    third_party/boringssl-with-bazel/src/crypto/asn1/a_int.c \
    third_party/boringssl-with-bazel/src/crypto/asn1/a_mbstr.c \
    third_party/boringssl-with-bazel/src/crypto/asn1/a_object.c \
    third_party/boringssl-with-bazel/src/crypto/asn1/a_octet.c \
    third_party/boringssl-with-bazel/src/crypto/asn1/a_strex.c \
    third_party/boringssl-with-bazel/src/crypto/asn1/a_strnid.c \
    third_party/boringssl-with-bazel/src/crypto/asn1/a_time.c \
    third_party/boringssl-with-bazel/src/crypto/asn1/a_type.c \
    third_party/boringssl-with-bazel/src/crypto/asn1/a_utctm.c \
    third_party/boringssl-with-bazel/src/crypto/asn1/asn1_lib.c \
    third_party/boringssl-with-bazel/src/crypto/asn1/asn1_par.c \
    third_party/boringssl-with-bazel/src/crypto/asn1/asn_pack.c \
    third_party/boringssl-with-bazel/src/crypto/asn1/f_int.c \
    third_party/boringssl-with-bazel/src/crypto/asn1/f_string.c \
    third_party/boringssl-with-bazel/src/crypto/asn1/posix_time.c \
    third_party/boringssl-with-bazel/src/crypto/asn1/tasn_dec.c \
    third_party/boringssl-with-bazel/src/crypto/asn1/tasn_enc.c \
    third_party/boringssl-with-bazel/src/crypto/asn1/tasn_fre.c \
    third_party/boringssl-with-bazel/src/crypto/asn1/tasn_new.c \
    third_party/boringssl-with-bazel/src/crypto/asn1/tasn_typ.c \
    third_party/boringssl-with-bazel/src/crypto/asn1/tasn_utl.c \
    third_party/boringssl-with-bazel/src/crypto/base64/base64.c \
    third_party/boringssl-with-bazel/src/crypto/bio/bio.c \
    third_party/boringssl-with-bazel/src/crypto/bio/bio_mem.c \
    third_party/boringssl-with-bazel/src/crypto/bio/connect.c \
    third_party/boringssl-with-bazel/src/crypto/bio/fd.c \
    third_party/boringssl-with-bazel/src/crypto/bio/file.c \
    third_party/boringssl-with-bazel/src/crypto/bio/hexdump.c \
    third_party/boringssl-with-bazel/src/crypto/bio/pair.c \
    third_party/boringssl-with-bazel/src/crypto/bio/printf.c \
    third_party/boringssl-with-bazel/src/crypto/bio/socket.c \
    third_party/boringssl-with-bazel/src/crypto/bio/socket_helper.c \
    third_party/boringssl-with-bazel/src/crypto/blake2/blake2.c \
    third_party/boringssl-with-bazel/src/crypto/bn_extra/bn_asn1.c \
    third_party/boringssl-with-bazel/src/crypto/bn_extra/convert.c \
    third_party/boringssl-with-bazel/src/crypto/buf/buf.c \
    third_party/boringssl-with-bazel/src/crypto/bytestring/asn1_compat.c \
    third_party/boringssl-with-bazel/src/crypto/bytestring/ber.c \
    third_party/boringssl-with-bazel/src/crypto/bytestring/cbb.c \
    third_party/boringssl-with-bazel/src/crypto/bytestring/cbs.c \
    third_party/boringssl-with-bazel/src/crypto/bytestring/unicode.c \
    third_party/boringssl-with-bazel/src/crypto/chacha/chacha.c \
    third_party/boringssl-with-bazel/src/crypto/cipher_extra/cipher_extra.c \
    third_party/boringssl-with-bazel/src/crypto/cipher_extra/derive_key.c \
    third_party/boringssl-with-bazel/src/crypto/cipher_extra/e_aesctrhmac.c \
    third_party/boringssl-with-bazel/src/crypto/cipher_extra/e_aesgcmsiv.c \
    third_party/boringssl-with-bazel/src/crypto/cipher_extra/e_chacha20poly1305.c \
    third_party/boringssl-with-bazel/src/crypto/cipher_extra/e_des.c \
    third_party/boringssl-with-bazel/src/crypto/cipher_extra/e_null.c \
    third_party/boringssl-with-bazel/src/crypto/cipher_extra/e_rc2.c \
    third_party/boringssl-with-bazel/src/crypto/cipher_extra/e_rc4.c \
    third_party/boringssl-with-bazel/src/crypto/cipher_extra/e_tls.c \
    third_party/boringssl-with-bazel/src/crypto/cipher_extra/tls_cbc.c \
    third_party/boringssl-with-bazel/src/crypto/conf/conf.c \
    third_party/boringssl-with-bazel/src/crypto/cpu_aarch64_apple.c \
    third_party/boringssl-with-bazel/src/crypto/cpu_aarch64_freebsd.c \
    third_party/boringssl-with-bazel/src/crypto/cpu_aarch64_fuchsia.c \
    third_party/boringssl-with-bazel/src/crypto/cpu_aarch64_linux.c \
    third_party/boringssl-with-bazel/src/crypto/cpu_aarch64_win.c \
    third_party/boringssl-with-bazel/src/crypto/cpu_arm.c \
    third_party/boringssl-with-bazel/src/crypto/cpu_arm_freebsd.c \
    third_party/boringssl-with-bazel/src/crypto/cpu_arm_linux.c \
    third_party/boringssl-with-bazel/src/crypto/cpu_intel.c \
    third_party/boringssl-with-bazel/src/crypto/crypto.c \
    third_party/boringssl-with-bazel/src/crypto/curve25519/curve25519.c \
    third_party/boringssl-with-bazel/src/crypto/curve25519/spake25519.c \
    third_party/boringssl-with-bazel/src/crypto/des/des.c \
    third_party/boringssl-with-bazel/src/crypto/dh_extra/dh_asn1.c \
    third_party/boringssl-with-bazel/src/crypto/dh_extra/params.c \
    third_party/boringssl-with-bazel/src/crypto/digest_extra/digest_extra.c \
    third_party/boringssl-with-bazel/src/crypto/dsa/dsa.c \
    third_party/boringssl-with-bazel/src/crypto/dsa/dsa_asn1.c \
    third_party/boringssl-with-bazel/src/crypto/ec_extra/ec_asn1.c \
    third_party/boringssl-with-bazel/src/crypto/ec_extra/ec_derive.c \
    third_party/boringssl-with-bazel/src/crypto/ec_extra/hash_to_curve.c \
    third_party/boringssl-with-bazel/src/crypto/ecdh_extra/ecdh_extra.c \
    third_party/boringssl-with-bazel/src/crypto/ecdsa_extra/ecdsa_asn1.c \
    third_party/boringssl-with-bazel/src/crypto/engine/engine.c \
    third_party/boringssl-with-bazel/src/crypto/err/err.c \
    third_party/boringssl-with-bazel/src/crypto/evp/evp.c \
    third_party/boringssl-with-bazel/src/crypto/evp/evp_asn1.c \
    third_party/boringssl-with-bazel/src/crypto/evp/evp_ctx.c \
    third_party/boringssl-with-bazel/src/crypto/evp/p_dsa_asn1.c \
    third_party/boringssl-with-bazel/src/crypto/evp/p_ec.c \
    third_party/boringssl-with-bazel/src/crypto/evp/p_ec_asn1.c \
    third_party/boringssl-with-bazel/src/crypto/evp/p_ed25519.c \
    third_party/boringssl-with-bazel/src/crypto/evp/p_ed25519_asn1.c \
    third_party/boringssl-with-bazel/src/crypto/evp/p_hkdf.c \
    third_party/boringssl-with-bazel/src/crypto/evp/p_rsa.c \
    third_party/boringssl-with-bazel/src/crypto/evp/p_rsa_asn1.c \
    third_party/boringssl-with-bazel/src/crypto/evp/p_x25519.c \
    third_party/boringssl-with-bazel/src/crypto/evp/p_x25519_asn1.c \
    third_party/boringssl-with-bazel/src/crypto/evp/pbkdf.c \
    third_party/boringssl-with-bazel/src/crypto/evp/print.c \
    third_party/boringssl-with-bazel/src/crypto/evp/scrypt.c \
    third_party/boringssl-with-bazel/src/crypto/evp/sign.c \
    third_party/boringssl-with-bazel/src/crypto/ex_data.c \
    third_party/boringssl-with-bazel/src/crypto/fipsmodule/bcm.c \
    third_party/boringssl-with-bazel/src/crypto/fipsmodule/fips_shared_support.c \
    third_party/boringssl-with-bazel/src/crypto/hkdf/hkdf.c \
    third_party/boringssl-with-bazel/src/crypto/hpke/hpke.c \
    third_party/boringssl-with-bazel/src/crypto/hrss/hrss.c \
    third_party/boringssl-with-bazel/src/crypto/kyber/keccak.c \
    third_party/boringssl-with-bazel/src/crypto/lhash/lhash.c \
    third_party/boringssl-with-bazel/src/crypto/mem.c \
    third_party/boringssl-with-bazel/src/crypto/obj/obj.c \
    third_party/boringssl-with-bazel/src/crypto/obj/obj_xref.c \
    third_party/boringssl-with-bazel/src/crypto/pem/pem_all.c \
    third_party/boringssl-with-bazel/src/crypto/pem/pem_info.c \
    third_party/boringssl-with-bazel/src/crypto/pem/pem_lib.c \
    third_party/boringssl-with-bazel/src/crypto/pem/pem_oth.c \
    third_party/boringssl-with-bazel/src/crypto/pem/pem_pk8.c \
    third_party/boringssl-with-bazel/src/crypto/pem/pem_pkey.c \
    third_party/boringssl-with-bazel/src/crypto/pem/pem_x509.c \
    third_party/boringssl-with-bazel/src/crypto/pem/pem_xaux.c \
    third_party/boringssl-with-bazel/src/crypto/pkcs7/pkcs7.c \
    third_party/boringssl-with-bazel/src/crypto/pkcs7/pkcs7_x509.c \
    third_party/boringssl-with-bazel/src/crypto/pkcs8/p5_pbev2.c \
    third_party/boringssl-with-bazel/src/crypto/pkcs8/pkcs8.c \
    third_party/boringssl-with-bazel/src/crypto/pkcs8/pkcs8_x509.c \
    third_party/boringssl-with-bazel/src/crypto/poly1305/poly1305.c \
    third_party/boringssl-with-bazel/src/crypto/poly1305/poly1305_arm.c \
    third_party/boringssl-with-bazel/src/crypto/poly1305/poly1305_vec.c \
    third_party/boringssl-with-bazel/src/crypto/pool/pool.c \
    third_party/boringssl-with-bazel/src/crypto/rand_extra/deterministic.c \
    third_party/boringssl-with-bazel/src/crypto/rand_extra/forkunsafe.c \
    third_party/boringssl-with-bazel/src/crypto/rand_extra/fuchsia.c \
    third_party/boringssl-with-bazel/src/crypto/rand_extra/passive.c \
    third_party/boringssl-with-bazel/src/crypto/rand_extra/rand_extra.c \
    third_party/boringssl-with-bazel/src/crypto/rand_extra/windows.c \
    third_party/boringssl-with-bazel/src/crypto/rc4/rc4.c \
    third_party/boringssl-with-bazel/src/crypto/refcount_c11.c \
    third_party/boringssl-with-bazel/src/crypto/refcount_lock.c \
    third_party/boringssl-with-bazel/src/crypto/rsa_extra/rsa_asn1.c \
    third_party/boringssl-with-bazel/src/crypto/rsa_extra/rsa_print.c \
    third_party/boringssl-with-bazel/src/crypto/siphash/siphash.c \
    third_party/boringssl-with-bazel/src/crypto/stack/stack.c \
    third_party/boringssl-with-bazel/src/crypto/thread.c \
    third_party/boringssl-with-bazel/src/crypto/thread_none.c \
    third_party/boringssl-with-bazel/src/crypto/thread_pthread.c \
    third_party/boringssl-with-bazel/src/crypto/thread_win.c \
    third_party/boringssl-with-bazel/src/crypto/trust_token/pmbtoken.c \
    third_party/boringssl-with-bazel/src/crypto/trust_token/trust_token.c \
    third_party/boringssl-with-bazel/src/crypto/trust_token/voprf.c \
    third_party/boringssl-with-bazel/src/crypto/x509/a_digest.c \
    third_party/boringssl-with-bazel/src/crypto/x509/a_sign.c \
    third_party/boringssl-with-bazel/src/crypto/x509/a_verify.c \
    third_party/boringssl-with-bazel/src/crypto/x509/algorithm.c \
    third_party/boringssl-with-bazel/src/crypto/x509/asn1_gen.c \
    third_party/boringssl-with-bazel/src/crypto/x509/by_dir.c \
    third_party/boringssl-with-bazel/src/crypto/x509/by_file.c \
    third_party/boringssl-with-bazel/src/crypto/x509/i2d_pr.c \
    third_party/boringssl-with-bazel/src/crypto/x509/name_print.c \
    third_party/boringssl-with-bazel/src/crypto/x509/policy.c \
    third_party/boringssl-with-bazel/src/crypto/x509/rsa_pss.c \
    third_party/boringssl-with-bazel/src/crypto/x509/t_crl.c \
    third_party/boringssl-with-bazel/src/crypto/x509/t_req.c \
    third_party/boringssl-with-bazel/src/crypto/x509/t_x509.c \
    third_party/boringssl-with-bazel/src/crypto/x509/t_x509a.c \
    third_party/boringssl-with-bazel/src/crypto/x509/x509.c \
    third_party/boringssl-with-bazel/src/crypto/x509/x509_att.c \
    third_party/boringssl-with-bazel/src/crypto/x509/x509_cmp.c \
    third_party/boringssl-with-bazel/src/crypto/x509/x509_d2.c \
    third_party/boringssl-with-bazel/src/crypto/x509/x509_def.c \
    third_party/boringssl-with-bazel/src/crypto/x509/x509_ext.c \
    third_party/boringssl-with-bazel/src/crypto/x509/x509_lu.c \
    third_party/boringssl-with-bazel/src/crypto/x509/x509_obj.c \
    third_party/boringssl-with-bazel/src/crypto/x509/x509_req.c \
    third_party/boringssl-with-bazel/src/crypto/x509/x509_set.c \
    third_party/boringssl-with-bazel/src/crypto/x509/x509_trs.c \
    third_party/boringssl-with-bazel/src/crypto/x509/x509_txt.c \
    third_party/boringssl-with-bazel/src/crypto/x509/x509_v3.c \
    third_party/boringssl-with-bazel/src/crypto/x509/x509_vfy.c \
    third_party/boringssl-with-bazel/src/crypto/x509/x509_vpm.c \
    third_party/boringssl-with-bazel/src/crypto/x509/x509cset.c \
    third_party/boringssl-with-bazel/src/crypto/x509/x509name.c \
    third_party/boringssl-with-bazel/src/crypto/x509/x509rset.c \
    third_party/boringssl-with-bazel/src/crypto/x509/x509spki.c \
    third_party/boringssl-with-bazel/src/crypto/x509/x_algor.c \
    third_party/boringssl-with-bazel/src/crypto/x509/x_all.c \
    third_party/boringssl-with-bazel/src/crypto/x509/x_attrib.c \
    third_party/boringssl-with-bazel/src/crypto/x509/x_crl.c \
    third_party/boringssl-with-bazel/src/crypto/x509/x_exten.c \
    third_party/boringssl-with-bazel/src/crypto/x509/x_info.c \
    third_party/boringssl-with-bazel/src/crypto/x509/x_name.c \
    third_party/boringssl-with-bazel/src/crypto/x509/x_pkey.c \
    third_party/boringssl-with-bazel/src/crypto/x509/x_pubkey.c \
    third_party/boringssl-with-bazel/src/crypto/x509/x_req.c \
    third_party/boringssl-with-bazel/src/crypto/x509/x_sig.c \
    third_party/boringssl-with-bazel/src/crypto/x509/x_spki.c \
    third_party/boringssl-with-bazel/src/crypto/x509/x_val.c \
    third_party/boringssl-with-bazel/src/crypto/x509/x_x509.c \
    third_party/boringssl-with-bazel/src/crypto/x509/x_x509a.c \
    third_party/boringssl-with-bazel/src/crypto/x509v3/v3_akey.c \
    third_party/boringssl-with-bazel/src/crypto/x509v3/v3_akeya.c \
    third_party/boringssl-with-bazel/src/crypto/x509v3/v3_alt.c \
    third_party/boringssl-with-bazel/src/crypto/x509v3/v3_bcons.c \
    third_party/boringssl-with-bazel/src/crypto/x509v3/v3_bitst.c \
    third_party/boringssl-with-bazel/src/crypto/x509v3/v3_conf.c \
    third_party/boringssl-with-bazel/src/crypto/x509v3/v3_cpols.c \
    third_party/boringssl-with-bazel/src/crypto/x509v3/v3_crld.c \
    third_party/boringssl-with-bazel/src/crypto/x509v3/v3_enum.c \
    third_party/boringssl-with-bazel/src/crypto/x509v3/v3_extku.c \
    third_party/boringssl-with-bazel/src/crypto/x509v3/v3_genn.c \
    third_party/boringssl-with-bazel/src/crypto/x509v3/v3_ia5.c \
    third_party/boringssl-with-bazel/src/crypto/x509v3/v3_info.c \
    third_party/boringssl-with-bazel/src/crypto/x509v3/v3_int.c \
    third_party/boringssl-with-bazel/src/crypto/x509v3/v3_lib.c \
    third_party/boringssl-with-bazel/src/crypto/x509v3/v3_ncons.c \
    third_party/boringssl-with-bazel/src/crypto/x509v3/v3_ocsp.c \
    third_party/boringssl-with-bazel/src/crypto/x509v3/v3_pcons.c \
    third_party/boringssl-with-bazel/src/crypto/x509v3/v3_pmaps.c \
    third_party/boringssl-with-bazel/src/crypto/x509v3/v3_prn.c \
    third_party/boringssl-with-bazel/src/crypto/x509v3/v3_purp.c \
    third_party/boringssl-with-bazel/src/crypto/x509v3/v3_skey.c \
    third_party/boringssl-with-bazel/src/crypto/x509v3/v3_utl.c \
    third_party/boringssl-with-bazel/src/ssl/bio_ssl.cc \
    third_party/boringssl-with-bazel/src/ssl/d1_both.cc \
    third_party/boringssl-with-bazel/src/ssl/d1_lib.cc \
    third_party/boringssl-with-bazel/src/ssl/d1_pkt.cc \
    third_party/boringssl-with-bazel/src/ssl/d1_srtp.cc \
    third_party/boringssl-with-bazel/src/ssl/dtls_method.cc \
    third_party/boringssl-with-bazel/src/ssl/dtls_record.cc \
    third_party/boringssl-with-bazel/src/ssl/encrypted_client_hello.cc \
    third_party/boringssl-with-bazel/src/ssl/extensions.cc \
    third_party/boringssl-with-bazel/src/ssl/handoff.cc \
    third_party/boringssl-with-bazel/src/ssl/handshake.cc \
    third_party/boringssl-with-bazel/src/ssl/handshake_client.cc \
    third_party/boringssl-with-bazel/src/ssl/handshake_server.cc \
    third_party/boringssl-with-bazel/src/ssl/s3_both.cc \
    third_party/boringssl-with-bazel/src/ssl/s3_lib.cc \
    third_party/boringssl-with-bazel/src/ssl/s3_pkt.cc \
    third_party/boringssl-with-bazel/src/ssl/ssl_aead_ctx.cc \
    third_party/boringssl-with-bazel/src/ssl/ssl_asn1.cc \
    third_party/boringssl-with-bazel/src/ssl/ssl_buffer.cc \
    third_party/boringssl-with-bazel/src/ssl/ssl_cert.cc \
    third_party/boringssl-with-bazel/src/ssl/ssl_cipher.cc \
    third_party/boringssl-with-bazel/src/ssl/ssl_file.cc \
    third_party/boringssl-with-bazel/src/ssl/ssl_key_share.cc \
    third_party/boringssl-with-bazel/src/ssl/ssl_lib.cc \
    third_party/boringssl-with-bazel/src/ssl/ssl_privkey.cc \
    third_party/boringssl-with-bazel/src/ssl/ssl_session.cc \
    third_party/boringssl-with-bazel/src/ssl/ssl_stat.cc \
    third_party/boringssl-with-bazel/src/ssl/ssl_transcript.cc \
    third_party/boringssl-with-bazel/src/ssl/ssl_versions.cc \
    third_party/boringssl-with-bazel/src/ssl/ssl_x509.cc \
    third_party/boringssl-with-bazel/src/ssl/t1_enc.cc \
    third_party/boringssl-with-bazel/src/ssl/tls13_both.cc \
    third_party/boringssl-with-bazel/src/ssl/tls13_client.cc \
    third_party/boringssl-with-bazel/src/ssl/tls13_enc.cc \
    third_party/boringssl-with-bazel/src/ssl/tls13_server.cc \
    third_party/boringssl-with-bazel/src/ssl/tls_method.cc \
    third_party/boringssl-with-bazel/src/ssl/tls_record.cc \


LIBBORINGSSL_OBJS = $(addprefix $(OBJDIR)/$(CONFIG)/, $(addsuffix .o, $(basename $(LIBBORINGSSL_SRC))))

$(LIBBORINGSSL_OBJS): CFLAGS += -g
$(LIBBORINGSSL_OBJS): CPPFLAGS += -Ithird_party/boringssl-with-bazel/src/include -fvisibility=hidden -DOPENSSL_NO_ASM -D_GNU_SOURCE -DWIN32_LEAN_AND_MEAN -D_HAS_EXCEPTIONS=0 -DNOMINMAX
$(LIBBORINGSSL_OBJS): CXXFLAGS += -fno-exceptions

$(LIBDIR)/$(CONFIG)/libboringssl.a: $(ZLIB_DEP) $(CARES_DEP) $(ADDRESS_SORTING_DEP) $(RE2_DEP) $(UPB_DEP) $(GRPC_ABSEIL_DEP)  $(LIBBORINGSSL_OBJS) 
	$(E) "[AR]      Creating $@"
	$(Q) mkdir -p `dirname $@`
	$(Q) rm -f $(LIBDIR)/$(CONFIG)/libboringssl.a
	$(Q) $(AR) $(ARFLAGS) $(LIBDIR)/$(CONFIG)/libboringssl.a $(LIBBORINGSSL_OBJS) 
ifeq ($(SYSTEM),Darwin)
	$(Q) $(RANLIB) $(RANLIBFLAGS) $(LIBDIR)/$(CONFIG)/libboringssl.a
endif




ifneq ($(NO_DEPS),true)
-include $(LIBBORINGSSL_OBJS:.o=.dep)
endif
# end of build recipe for library "boringssl"


# start of build recipe for library "re2" (generated by makelib(lib) template function)
LIBRE2_SRC = \
    third_party/re2/re2/bitstate.cc \
    third_party/re2/re2/compile.cc \
    third_party/re2/re2/dfa.cc \
    third_party/re2/re2/filtered_re2.cc \
    third_party/re2/re2/mimics_pcre.cc \
    third_party/re2/re2/nfa.cc \
    third_party/re2/re2/onepass.cc \
    third_party/re2/re2/parse.cc \
    third_party/re2/re2/perl_groups.cc \
    third_party/re2/re2/prefilter.cc \
    third_party/re2/re2/prefilter_tree.cc \
    third_party/re2/re2/prog.cc \
    third_party/re2/re2/re2.cc \
    third_party/re2/re2/regexp.cc \
    third_party/re2/re2/set.cc \
    third_party/re2/re2/simplify.cc \
    third_party/re2/re2/stringpiece.cc \
    third_party/re2/re2/tostring.cc \
    third_party/re2/re2/unicode_casefold.cc \
    third_party/re2/re2/unicode_groups.cc \
    third_party/re2/util/pcre.cc \
    third_party/re2/util/rune.cc \
    third_party/re2/util/strutil.cc \


LIBRE2_OBJS = $(addprefix $(OBJDIR)/$(CONFIG)/, $(addsuffix .o, $(basename $(LIBRE2_SRC))))


$(LIBDIR)/$(CONFIG)/libre2.a:  $(LIBRE2_OBJS) 
	$(E) "[AR]      Creating $@"
	$(Q) mkdir -p `dirname $@`
	$(Q) rm -f $(LIBDIR)/$(CONFIG)/libre2.a
	$(Q) $(AR) $(ARFLAGS) $(LIBDIR)/$(CONFIG)/libre2.a $(LIBRE2_OBJS) 
ifeq ($(SYSTEM),Darwin)
	$(Q) $(RANLIB) $(RANLIBFLAGS) $(LIBDIR)/$(CONFIG)/libre2.a
endif




ifneq ($(NO_DEPS),true)
-include $(LIBRE2_OBJS:.o=.dep)
endif
# end of build recipe for library "re2"


# start of build recipe for library "upb" (generated by makelib(lib) template function)
LIBUPB_SRC = \
    third_party/upb/third_party/utf8_range/naive.c \
    third_party/upb/third_party/utf8_range/range2-neon.c \
    third_party/upb/third_party/utf8_range/range2-sse.c \
    third_party/upb/upb/arena.c \
    third_party/upb/upb/array.c \
    third_party/upb/upb/decode_fast.c \
    third_party/upb/upb/decode.c \
    third_party/upb/upb/def.c \
    third_party/upb/upb/encode.c \
    third_party/upb/upb/extension_registry.c \
    third_party/upb/upb/json_decode.c \
    third_party/upb/upb/json_encode.c \
    third_party/upb/upb/map.c \
    third_party/upb/upb/mini_table.c \
    third_party/upb/upb/msg.c \
    third_party/upb/upb/reflection.c \
    third_party/upb/upb/status.c \
    third_party/upb/upb/table.c \
    third_party/upb/upb/text_encode.c \
    third_party/upb/upb/upb.c \
    src/core/ext/upb-generated/google/protobuf/descriptor.upb.c \
    src/core/ext/upbdefs-generated/google/protobuf/descriptor.upbdefs.c \


LIBUPB_OBJS = $(addprefix $(OBJDIR)/$(CONFIG)/, $(addsuffix .o, $(basename $(LIBUPB_SRC))))


$(LIBDIR)/$(CONFIG)/libupb.a:  $(LIBUPB_OBJS) 
	$(E) "[AR]      Creating $@"
	$(Q) mkdir -p `dirname $@`
	$(Q) rm -f $(LIBDIR)/$(CONFIG)/libupb.a
	$(Q) $(AR) $(ARFLAGS) $(LIBDIR)/$(CONFIG)/libupb.a $(LIBUPB_OBJS) 
ifeq ($(SYSTEM),Darwin)
	$(Q) $(RANLIB) $(RANLIBFLAGS) $(LIBDIR)/$(CONFIG)/libupb.a
endif



ifeq ($(SYSTEM),MINGW32)
$(LIBDIR)/$(CONFIG)/upb$(SHARED_VERSION_CORE).$(SHARED_EXT_CORE): $(LIBUPB_OBJS)  $(ZLIB_DEP) $(CARES_DEP) $(ADDRESS_SORTING_DEP) $(RE2_DEP) $(UPB_DEP) $(GRPC_ABSEIL_DEP)
	$(E) "[LD]      Linking $@"
	$(Q) mkdir -p `dirname $@`
	$(Q) $(LDXX) $(LDFLAGS) -L$(LIBDIR)/$(CONFIG) -shared -Wl,--output-def=$(LIBDIR)/$(CONFIG)/upb$(SHARED_VERSION_CORE).def -Wl,--out-implib=$(LIBDIR)/$(CONFIG)/libupb$(SHARED_VERSION_CORE)-dll.a -o $(LIBDIR)/$(CONFIG)/upb$(SHARED_VERSION_CORE).$(SHARED_EXT_CORE) $(LIBUPB_OBJS) $(ZLIB_MERGE_LIBS) $(CARES_MERGE_LIBS) $(ADDRESS_SORTING_MERGE_LIBS) $(RE2_MERGE_LIBS) $(UPB_MERGE_LIBS) $(GRPC_ABSEIL_MERGE_LIBS) $(LDLIBS)
else
$(LIBDIR)/$(CONFIG)/libupb$(SHARED_VERSION_CORE).$(SHARED_EXT_CORE): $(LIBUPB_OBJS)  $(ZLIB_DEP) $(CARES_DEP) $(ADDRESS_SORTING_DEP) $(RE2_DEP) $(UPB_DEP) $(GRPC_ABSEIL_DEP)
	$(E) "[LD]      Linking $@"
	$(Q) mkdir -p `dirname $@`
ifeq ($(SYSTEM),Darwin)
	$(Q) $(LDXX) $(LDFLAGS) -L$(LIBDIR)/$(CONFIG) -install_name $(SHARED_PREFIX)upb$(SHARED_VERSION_CORE).$(SHARED_EXT_CORE) -dynamiclib -o $(LIBDIR)/$(CONFIG)/libupb$(SHARED_VERSION_CORE).$(SHARED_EXT_CORE) $(LIBUPB_OBJS) $(ZLIB_MERGE_LIBS) $(CARES_MERGE_LIBS) $(ADDRESS_SORTING_MERGE_LIBS) $(RE2_MERGE_LIBS) $(UPB_MERGE_LIBS) $(GRPC_ABSEIL_MERGE_LIBS) $(LDLIBS)
else
	$(Q) $(LDXX) $(LDFLAGS) -L$(LIBDIR)/$(CONFIG) -shared -Wl,-soname,libupb.so.30 -o $(LIBDIR)/$(CONFIG)/libupb$(SHARED_VERSION_CORE).$(SHARED_EXT_CORE) $(LIBUPB_OBJS) $(ZLIB_MERGE_LIBS) $(CARES_MERGE_LIBS) $(ADDRESS_SORTING_MERGE_LIBS) $(RE2_MERGE_LIBS) $(UPB_MERGE_LIBS) $(GRPC_ABSEIL_MERGE_LIBS) $(LDLIBS)
	$(Q) ln -sf $(SHARED_PREFIX)upb$(SHARED_VERSION_CORE).$(SHARED_EXT_CORE) $(LIBDIR)/$(CONFIG)/libupb$(SHARED_VERSION_CORE).so.30
	$(Q) ln -sf $(SHARED_PREFIX)upb$(SHARED_VERSION_CORE).$(SHARED_EXT_CORE) $(LIBDIR)/$(CONFIG)/libupb$(SHARED_VERSION_CORE).so
endif
endif

ifneq ($(NO_DEPS),true)
-include $(LIBUPB_OBJS:.o=.dep)
endif
# end of build recipe for library "upb"


# start of build recipe for library "z" (generated by makelib(lib) template function)
LIBZ_SRC = \
    third_party/zlib/adler32.c \
    third_party/zlib/compress.c \
    third_party/zlib/crc32.c \
    third_party/zlib/deflate.c \
    third_party/zlib/gzclose.c \
    third_party/zlib/gzlib.c \
    third_party/zlib/gzread.c \
    third_party/zlib/gzwrite.c \
    third_party/zlib/infback.c \
    third_party/zlib/inffast.c \
    third_party/zlib/inflate.c \
    third_party/zlib/inftrees.c \
    third_party/zlib/trees.c \
    third_party/zlib/uncompr.c \
    third_party/zlib/zutil.c \


LIBZ_OBJS = $(addprefix $(OBJDIR)/$(CONFIG)/, $(addsuffix .o, $(basename $(LIBZ_SRC))))

$(LIBZ_OBJS): CFLAGS += -fvisibility=hidden
$(LIBZ_OBJS): CPPFLAGS += -DHAVE_UNISTD_H

$(LIBDIR)/$(CONFIG)/libz.a:  $(LIBZ_OBJS) 
	$(E) "[AR]      Creating $@"
	$(Q) mkdir -p `dirname $@`
	$(Q) rm -f $(LIBDIR)/$(CONFIG)/libz.a
	$(Q) $(AR) $(ARFLAGS) $(LIBDIR)/$(CONFIG)/libz.a $(LIBZ_OBJS) 
ifeq ($(SYSTEM),Darwin)
	$(Q) $(RANLIB) $(RANLIBFLAGS) $(LIBDIR)/$(CONFIG)/libz.a
endif




ifneq ($(NO_DEPS),true)
-include $(LIBZ_OBJS:.o=.dep)
endif
# end of build recipe for library "z"


# start of build recipe for library "ares" (generated by makelib(lib) template function)
LIBARES_SRC = \
    third_party/cares/cares/src/lib/ares_init.c \
    third_party/cares/cares/src/lib/ares_expand_string.c \
    third_party/cares/cares/src/lib/ares_strcasecmp.c \
    third_party/cares/cares/src/lib/ares_destroy.c \
    third_party/cares/cares/src/lib/ares_free_string.c \
    third_party/cares/cares/src/lib/ares__timeval.c \
    third_party/cares/cares/src/lib/ares_library_init.c \
    third_party/cares/cares/src/lib/ares_getsock.c \
    third_party/cares/cares/src/lib/ares_process.c \
    third_party/cares/cares/src/lib/ares_create_query.c \
    third_party/cares/cares/src/lib/ares_fds.c \
    third_party/cares/cares/src/lib/ares_gethostbyname.c \
    third_party/cares/cares/src/lib/ares_mkquery.c \
    third_party/cares/cares/src/lib/ares_freeaddrinfo.c \
    third_party/cares/cares/src/lib/ares_strdup.c \
    third_party/cares/cares/src/lib/ares_timeout.c \
    third_party/cares/cares/src/lib/ares_getnameinfo.c \
    third_party/cares/cares/src/lib/ares_parse_soa_reply.c \
    third_party/cares/cares/src/lib/ares_parse_naptr_reply.c \
    third_party/cares/cares/src/lib/ares_parse_a_reply.c \
    third_party/cares/cares/src/lib/ares_send.c \
    third_party/cares/cares/src/lib/ares_nowarn.c \
    third_party/cares/cares/src/lib/ares__sortaddrinfo.c \
    third_party/cares/cares/src/lib/ares_android.c \
    third_party/cares/cares/src/lib/ares_strerror.c \
    third_party/cares/cares/src/lib/ares_parse_caa_reply.c \
    third_party/cares/cares/src/lib/ares__close_sockets.c \
    third_party/cares/cares/src/lib/ares_llist.c \
    third_party/cares/cares/src/lib/ares_parse_aaaa_reply.c \
    third_party/cares/cares/src/lib/ares_getaddrinfo.c \
    third_party/cares/cares/src/lib/ares_parse_ns_reply.c \
    third_party/cares/cares/src/lib/windows_port.c \
    third_party/cares/cares/src/lib/bitncmp.c \
    third_party/cares/cares/src/lib/ares_strsplit.c \
    third_party/cares/cares/src/lib/ares_data.c \
    third_party/cares/cares/src/lib/ares_free_hostent.c \
    third_party/cares/cares/src/lib/ares_platform.c \
    third_party/cares/cares/src/lib/ares_parse_txt_reply.c \
    third_party/cares/cares/src/lib/ares__parse_into_addrinfo.c \
    third_party/cares/cares/src/lib/ares_gethostbyaddr.c \
    third_party/cares/cares/src/lib/ares_parse_srv_reply.c \
    third_party/cares/cares/src/lib/ares_version.c \
    third_party/cares/cares/src/lib/ares_getenv.c \
    third_party/cares/cares/src/lib/ares_search.c \
    third_party/cares/cares/src/lib/ares_parse_mx_reply.c \
    third_party/cares/cares/src/lib/ares__get_hostent.c \
    third_party/cares/cares/src/lib/ares__readaddrinfo.c \
    third_party/cares/cares/src/lib/ares_parse_ptr_reply.c \
    third_party/cares/cares/src/lib/ares__read_line.c \
    third_party/cares/cares/src/lib/ares_query.c \
    third_party/cares/cares/src/lib/ares_options.c \
    third_party/cares/cares/src/lib/inet_net_pton.c \
    third_party/cares/cares/src/lib/ares_expand_name.c \
    third_party/cares/cares/src/lib/inet_ntop.c \
    third_party/cares/cares/src/lib/ares_cancel.c \
    third_party/cares/cares/src/lib/ares_writev.c \


LIBARES_OBJS = $(addprefix $(OBJDIR)/$(CONFIG)/, $(addsuffix .o, $(basename $(LIBARES_SRC))))

$(LIBARES_OBJS): CFLAGS += -g
$(LIBARES_OBJS): CPPFLAGS += -Ithird_party/cares/cares/include -Ithird_party/cares -Ithird_party/cares/cares -fvisibility=hidden -D_GNU_SOURCE $(if $(subst Darwin,,$(SYSTEM)),,-Ithird_party/cares/config_darwin) $(if $(subst FreeBSD,,$(SYSTEM)),,-Ithird_party/cares/config_freebsd) $(if $(subst Linux,,$(SYSTEM)),,-Ithird_party/cares/config_linux) $(if $(subst OpenBSD,,$(SYSTEM)),,-Ithird_party/cares/config_openbsd) -DWIN32_LEAN_AND_MEAN -D_HAS_EXCEPTIONS=0 -DNOMINMAX $(if $(subst MINGW32,,$(SYSTEM)),-DHAVE_CONFIG_H,)

$(LIBDIR)/$(CONFIG)/libares.a:  $(LIBARES_OBJS) 
	$(E) "[AR]      Creating $@"
	$(Q) mkdir -p `dirname $@`
	$(Q) rm -f $(LIBDIR)/$(CONFIG)/libares.a
	$(Q) $(AR) $(ARFLAGS) $(LIBDIR)/$(CONFIG)/libares.a $(LIBARES_OBJS) 
ifeq ($(SYSTEM),Darwin)
	$(Q) $(RANLIB) $(RANLIBFLAGS) $(LIBDIR)/$(CONFIG)/libares.a
endif




ifneq ($(NO_DEPS),true)
-include $(LIBARES_OBJS:.o=.dep)
endif
# end of build recipe for library "ares"


# Add private ABSEIL target which contains all sources used by all baselib libraries.


# start of build recipe for library "grpc_abseil" (generated by makelib(lib) template function)
LIBGRPC_ABSEIL_SRC = \
    third_party/abseil-cpp/absl/base/internal/cycleclock.cc \
    third_party/abseil-cpp/absl/base/internal/low_level_alloc.cc \
    third_party/abseil-cpp/absl/base/internal/raw_logging.cc \
    third_party/abseil-cpp/absl/base/internal/spinlock.cc \
    third_party/abseil-cpp/absl/base/internal/spinlock_wait.cc \
    third_party/abseil-cpp/absl/base/internal/strerror.cc \
    third_party/abseil-cpp/absl/base/internal/sysinfo.cc \
    third_party/abseil-cpp/absl/base/internal/thread_identity.cc \
    third_party/abseil-cpp/absl/base/internal/throw_delegate.cc \
    third_party/abseil-cpp/absl/base/internal/unscaledcycleclock.cc \
    third_party/abseil-cpp/absl/base/log_severity.cc \
    third_party/abseil-cpp/absl/container/internal/hashtablez_sampler.cc \
    third_party/abseil-cpp/absl/container/internal/hashtablez_sampler_force_weak_definition.cc \
    third_party/abseil-cpp/absl/container/internal/raw_hash_set.cc \
    third_party/abseil-cpp/absl/crc/crc32c.cc \
    third_party/abseil-cpp/absl/crc/internal/cpu_detect.cc \
    third_party/abseil-cpp/absl/crc/internal/crc.cc \
    third_party/abseil-cpp/absl/crc/internal/crc_cord_state.cc \
    third_party/abseil-cpp/absl/crc/internal/crc_memcpy_fallback.cc \
    third_party/abseil-cpp/absl/crc/internal/crc_memcpy_x86_64.cc \
    third_party/abseil-cpp/absl/crc/internal/crc_non_temporal_memcpy.cc \
    third_party/abseil-cpp/absl/crc/internal/crc_x86_arm_combined.cc \
    third_party/abseil-cpp/absl/debugging/internal/address_is_readable.cc \
    third_party/abseil-cpp/absl/debugging/internal/demangle.cc \
    third_party/abseil-cpp/absl/debugging/internal/elf_mem_image.cc \
    third_party/abseil-cpp/absl/debugging/internal/vdso_support.cc \
    third_party/abseil-cpp/absl/debugging/stacktrace.cc \
    third_party/abseil-cpp/absl/debugging/symbolize.cc \
    third_party/abseil-cpp/absl/hash/internal/city.cc \
    third_party/abseil-cpp/absl/hash/internal/hash.cc \
    third_party/abseil-cpp/absl/hash/internal/low_level_hash.cc \
    third_party/abseil-cpp/absl/numeric/int128.cc \
    third_party/abseil-cpp/absl/profiling/internal/exponential_biased.cc \
    third_party/abseil-cpp/absl/random/discrete_distribution.cc \
    third_party/abseil-cpp/absl/random/gaussian_distribution.cc \
    third_party/abseil-cpp/absl/random/internal/pool_urbg.cc \
    third_party/abseil-cpp/absl/random/internal/randen.cc \
    third_party/abseil-cpp/absl/random/internal/randen_detect.cc \
    third_party/abseil-cpp/absl/random/internal/randen_hwaes.cc \
    third_party/abseil-cpp/absl/random/internal/randen_round_keys.cc \
    third_party/abseil-cpp/absl/random/internal/randen_slow.cc \
    third_party/abseil-cpp/absl/random/internal/seed_material.cc \
    third_party/abseil-cpp/absl/random/seed_gen_exception.cc \
    third_party/abseil-cpp/absl/random/seed_sequences.cc \
    third_party/abseil-cpp/absl/status/status.cc \
    third_party/abseil-cpp/absl/status/status_payload_printer.cc \
    third_party/abseil-cpp/absl/status/statusor.cc \
    third_party/abseil-cpp/absl/strings/ascii.cc \
    third_party/abseil-cpp/absl/strings/charconv.cc \
    third_party/abseil-cpp/absl/strings/cord.cc \
    third_party/abseil-cpp/absl/strings/cord_analysis.cc \
    third_party/abseil-cpp/absl/strings/cord_buffer.cc \
    third_party/abseil-cpp/absl/strings/escaping.cc \
    third_party/abseil-cpp/absl/strings/internal/charconv_bigint.cc \
    third_party/abseil-cpp/absl/strings/internal/charconv_parse.cc \
    third_party/abseil-cpp/absl/strings/internal/cord_internal.cc \
    third_party/abseil-cpp/absl/strings/internal/cord_rep_btree.cc \
    third_party/abseil-cpp/absl/strings/internal/cord_rep_btree_navigator.cc \
    third_party/abseil-cpp/absl/strings/internal/cord_rep_btree_reader.cc \
    third_party/abseil-cpp/absl/strings/internal/cord_rep_consume.cc \
    third_party/abseil-cpp/absl/strings/internal/cord_rep_crc.cc \
    third_party/abseil-cpp/absl/strings/internal/cord_rep_ring.cc \
    third_party/abseil-cpp/absl/strings/internal/cordz_functions.cc \
    third_party/abseil-cpp/absl/strings/internal/cordz_handle.cc \
    third_party/abseil-cpp/absl/strings/internal/cordz_info.cc \
    third_party/abseil-cpp/absl/strings/internal/damerau_levenshtein_distance.cc \
    third_party/abseil-cpp/absl/strings/internal/escaping.cc \
    third_party/abseil-cpp/absl/strings/internal/memutil.cc \
    third_party/abseil-cpp/absl/strings/internal/ostringstream.cc \
    third_party/abseil-cpp/absl/strings/internal/str_format/arg.cc \
    third_party/abseil-cpp/absl/strings/internal/str_format/bind.cc \
    third_party/abseil-cpp/absl/strings/internal/str_format/extension.cc \
    third_party/abseil-cpp/absl/strings/internal/str_format/float_conversion.cc \
    third_party/abseil-cpp/absl/strings/internal/str_format/output.cc \
    third_party/abseil-cpp/absl/strings/internal/str_format/parser.cc \
    third_party/abseil-cpp/absl/strings/internal/stringify_sink.cc \
    third_party/abseil-cpp/absl/strings/internal/utf8.cc \
    third_party/abseil-cpp/absl/strings/match.cc \
    third_party/abseil-cpp/absl/strings/numbers.cc \
    third_party/abseil-cpp/absl/strings/str_cat.cc \
    third_party/abseil-cpp/absl/strings/str_replace.cc \
    third_party/abseil-cpp/absl/strings/str_split.cc \
    third_party/abseil-cpp/absl/strings/string_view.cc \
    third_party/abseil-cpp/absl/strings/substitute.cc \
    third_party/abseil-cpp/absl/synchronization/barrier.cc \
    third_party/abseil-cpp/absl/synchronization/blocking_counter.cc \
    third_party/abseil-cpp/absl/synchronization/internal/create_thread_identity.cc \
    third_party/abseil-cpp/absl/synchronization/internal/graphcycles.cc \
    third_party/abseil-cpp/absl/synchronization/internal/per_thread_sem.cc \
    third_party/abseil-cpp/absl/synchronization/internal/waiter.cc \
    third_party/abseil-cpp/absl/synchronization/mutex.cc \
    third_party/abseil-cpp/absl/synchronization/notification.cc \
    third_party/abseil-cpp/absl/time/civil_time.cc \
    third_party/abseil-cpp/absl/time/clock.cc \
    third_party/abseil-cpp/absl/time/duration.cc \
    third_party/abseil-cpp/absl/time/format.cc \
    third_party/abseil-cpp/absl/time/internal/cctz/src/civil_time_detail.cc \
    third_party/abseil-cpp/absl/time/internal/cctz/src/time_zone_fixed.cc \
    third_party/abseil-cpp/absl/time/internal/cctz/src/time_zone_format.cc \
    third_party/abseil-cpp/absl/time/internal/cctz/src/time_zone_if.cc \
    third_party/abseil-cpp/absl/time/internal/cctz/src/time_zone_impl.cc \
    third_party/abseil-cpp/absl/time/internal/cctz/src/time_zone_info.cc \
    third_party/abseil-cpp/absl/time/internal/cctz/src/time_zone_libc.cc \
    third_party/abseil-cpp/absl/time/internal/cctz/src/time_zone_lookup.cc \
    third_party/abseil-cpp/absl/time/internal/cctz/src/time_zone_posix.cc \
    third_party/abseil-cpp/absl/time/internal/cctz/src/zone_info_source.cc \
    third_party/abseil-cpp/absl/time/time.cc \
    third_party/abseil-cpp/absl/types/bad_optional_access.cc \
    third_party/abseil-cpp/absl/types/bad_variant_access.cc \


LIBGRPC_ABSEIL_OBJS = $(addprefix $(OBJDIR)/$(CONFIG)/, $(addsuffix .o, $(basename $(LIBGRPC_ABSEIL_SRC))))

$(LIBGRPC_ABSEIL_OBJS): CPPFLAGS += -g -Ithird_party/abseil-cpp

$(LIBDIR)/$(CONFIG)/libgrpc_abseil.a:  $(LIBGRPC_ABSEIL_OBJS) 
	$(E) "[AR]      Creating $@"
	$(Q) mkdir -p `dirname $@`
	$(Q) rm -f $(LIBDIR)/$(CONFIG)/libgrpc_abseil.a
	$(Q) $(AR) $(ARFLAGS) $(LIBDIR)/$(CONFIG)/libgrpc_abseil.a $(LIBGRPC_ABSEIL_OBJS) 
ifeq ($(SYSTEM),Darwin)
	$(Q) $(RANLIB) $(RANLIBFLAGS) $(LIBDIR)/$(CONFIG)/libgrpc_abseil.a
endif




ifneq ($(NO_DEPS),true)
-include $(LIBGRPC_ABSEIL_OBJS:.o=.dep)
endif
# end of build recipe for library "grpc_abseil"




# TODO(jtattermusch): is there a way to get around this hack?
ifneq ($(OPENSSL_DEP),)
# This is to ensure the embedded OpenSSL is built beforehand, properly
# installing headers to their final destination on the drive. We need this
# otherwise parallel compilation will fail if a source is compiled first.
src/core/ext/filters/client_channel/lb_policy/xds/cds.cc: $(OPENSSL_DEP)
src/core/ext/filters/client_channel/lb_policy/xds/xds_attributes.cc: $(OPENSSL_DEP)
src/core/ext/filters/client_channel/lb_policy/xds/xds_cluster_impl.cc: $(OPENSSL_DEP)
src/core/ext/filters/client_channel/lb_policy/xds/xds_cluster_manager.cc: $(OPENSSL_DEP)
src/core/ext/filters/client_channel/lb_policy/xds/xds_cluster_resolver.cc: $(OPENSSL_DEP)
src/core/ext/filters/client_channel/lb_policy/xds/xds_override_host.cc: $(OPENSSL_DEP)
src/core/ext/filters/client_channel/lb_policy/xds/xds_wrr_locality.cc: $(OPENSSL_DEP)
src/core/ext/filters/client_channel/resolver/google_c2p/google_c2p_resolver.cc: $(OPENSSL_DEP)
src/core/ext/filters/client_channel/resolver/xds/xds_resolver.cc: $(OPENSSL_DEP)
src/core/ext/filters/rbac/rbac_filter.cc: $(OPENSSL_DEP)
src/core/ext/filters/rbac/rbac_service_config_parser.cc: $(OPENSSL_DEP)
src/core/ext/filters/server_config_selector/server_config_selector_filter.cc: $(OPENSSL_DEP)
src/core/ext/filters/stateful_session/stateful_session_filter.cc: $(OPENSSL_DEP)
src/core/ext/filters/stateful_session/stateful_session_service_config_parser.cc: $(OPENSSL_DEP)
src/core/ext/gcp/metadata_query.cc: $(OPENSSL_DEP)
src/core/ext/transport/chttp2/alpn/alpn.cc: $(OPENSSL_DEP)
src/core/ext/upb-generated/envoy/admin/v3/certs.upb.c: $(OPENSSL_DEP)
src/core/ext/upb-generated/envoy/admin/v3/clusters.upb.c: $(OPENSSL_DEP)
src/core/ext/upb-generated/envoy/admin/v3/config_dump.upb.c: $(OPENSSL_DEP)
src/core/ext/upb-generated/envoy/admin/v3/config_dump_shared.upb.c: $(OPENSSL_DEP)
src/core/ext/upb-generated/envoy/admin/v3/init_dump.upb.c: $(OPENSSL_DEP)
src/core/ext/upb-generated/envoy/admin/v3/listeners.upb.c: $(OPENSSL_DEP)
src/core/ext/upb-generated/envoy/admin/v3/memory.upb.c: $(OPENSSL_DEP)
src/core/ext/upb-generated/envoy/admin/v3/metrics.upb.c: $(OPENSSL_DEP)
src/core/ext/upb-generated/envoy/admin/v3/mutex_stats.upb.c: $(OPENSSL_DEP)
src/core/ext/upb-generated/envoy/admin/v3/server_info.upb.c: $(OPENSSL_DEP)
src/core/ext/upb-generated/envoy/admin/v3/tap.upb.c: $(OPENSSL_DEP)
src/core/ext/upb-generated/envoy/annotations/deprecation.upb.c: $(OPENSSL_DEP)
src/core/ext/upb-generated/envoy/annotations/resource.upb.c: $(OPENSSL_DEP)
src/core/ext/upb-generated/envoy/config/accesslog/v3/accesslog.upb.c: $(OPENSSL_DEP)
src/core/ext/upb-generated/envoy/config/bootstrap/v3/bootstrap.upb.c: $(OPENSSL_DEP)
src/core/ext/upb-generated/envoy/config/cluster/v3/circuit_breaker.upb.c: $(OPENSSL_DEP)
src/core/ext/upb-generated/envoy/config/cluster/v3/cluster.upb.c: $(OPENSSL_DEP)
src/core/ext/upb-generated/envoy/config/cluster/v3/filter.upb.c: $(OPENSSL_DEP)
src/core/ext/upb-generated/envoy/config/cluster/v3/outlier_detection.upb.c: $(OPENSSL_DEP)
src/core/ext/upb-generated/envoy/config/common/matcher/v3/matcher.upb.c: $(OPENSSL_DEP)
src/core/ext/upb-generated/envoy/config/core/v3/address.upb.c: $(OPENSSL_DEP)
src/core/ext/upb-generated/envoy/config/core/v3/backoff.upb.c: $(OPENSSL_DEP)
src/core/ext/upb-generated/envoy/config/core/v3/base.upb.c: $(OPENSSL_DEP)
src/core/ext/upb-generated/envoy/config/core/v3/config_source.upb.c: $(OPENSSL_DEP)
src/core/ext/upb-generated/envoy/config/core/v3/event_service_config.upb.c: $(OPENSSL_DEP)
src/core/ext/upb-generated/envoy/config/core/v3/extension.upb.c: $(OPENSSL_DEP)
src/core/ext/upb-generated/envoy/config/core/v3/grpc_method_list.upb.c: $(OPENSSL_DEP)
src/core/ext/upb-generated/envoy/config/core/v3/grpc_service.upb.c: $(OPENSSL_DEP)
src/core/ext/upb-generated/envoy/config/core/v3/health_check.upb.c: $(OPENSSL_DEP)
src/core/ext/upb-generated/envoy/config/core/v3/http_uri.upb.c: $(OPENSSL_DEP)
src/core/ext/upb-generated/envoy/config/core/v3/protocol.upb.c: $(OPENSSL_DEP)
src/core/ext/upb-generated/envoy/config/core/v3/proxy_protocol.upb.c: $(OPENSSL_DEP)
src/core/ext/upb-generated/envoy/config/core/v3/resolver.upb.c: $(OPENSSL_DEP)
src/core/ext/upb-generated/envoy/config/core/v3/socket_option.upb.c: $(OPENSSL_DEP)
src/core/ext/upb-generated/envoy/config/core/v3/substitution_format_string.upb.c: $(OPENSSL_DEP)
src/core/ext/upb-generated/envoy/config/core/v3/udp_socket_config.upb.c: $(OPENSSL_DEP)
src/core/ext/upb-generated/envoy/config/endpoint/v3/endpoint.upb.c: $(OPENSSL_DEP)
src/core/ext/upb-generated/envoy/config/endpoint/v3/endpoint_components.upb.c: $(OPENSSL_DEP)
src/core/ext/upb-generated/envoy/config/endpoint/v3/load_report.upb.c: $(OPENSSL_DEP)
src/core/ext/upb-generated/envoy/config/listener/v3/api_listener.upb.c: $(OPENSSL_DEP)
src/core/ext/upb-generated/envoy/config/listener/v3/listener.upb.c: $(OPENSSL_DEP)
src/core/ext/upb-generated/envoy/config/listener/v3/listener_components.upb.c: $(OPENSSL_DEP)
src/core/ext/upb-generated/envoy/config/listener/v3/quic_config.upb.c: $(OPENSSL_DEP)
src/core/ext/upb-generated/envoy/config/listener/v3/udp_listener_config.upb.c: $(OPENSSL_DEP)
src/core/ext/upb-generated/envoy/config/metrics/v3/metrics_service.upb.c: $(OPENSSL_DEP)
src/core/ext/upb-generated/envoy/config/metrics/v3/stats.upb.c: $(OPENSSL_DEP)
src/core/ext/upb-generated/envoy/config/overload/v3/overload.upb.c: $(OPENSSL_DEP)
src/core/ext/upb-generated/envoy/config/rbac/v3/rbac.upb.c: $(OPENSSL_DEP)
src/core/ext/upb-generated/envoy/config/route/v3/route.upb.c: $(OPENSSL_DEP)
src/core/ext/upb-generated/envoy/config/route/v3/route_components.upb.c: $(OPENSSL_DEP)
src/core/ext/upb-generated/envoy/config/route/v3/scoped_route.upb.c: $(OPENSSL_DEP)
src/core/ext/upb-generated/envoy/config/tap/v3/common.upb.c: $(OPENSSL_DEP)
src/core/ext/upb-generated/envoy/config/trace/v3/datadog.upb.c: $(OPENSSL_DEP)
src/core/ext/upb-generated/envoy/config/trace/v3/dynamic_ot.upb.c: $(OPENSSL_DEP)
src/core/ext/upb-generated/envoy/config/trace/v3/http_tracer.upb.c: $(OPENSSL_DEP)
src/core/ext/upb-generated/envoy/config/trace/v3/lightstep.upb.c: $(OPENSSL_DEP)
src/core/ext/upb-generated/envoy/config/trace/v3/opencensus.upb.c: $(OPENSSL_DEP)
src/core/ext/upb-generated/envoy/config/trace/v3/opentelemetry.upb.c: $(OPENSSL_DEP)
src/core/ext/upb-generated/envoy/config/trace/v3/service.upb.c: $(OPENSSL_DEP)
src/core/ext/upb-generated/envoy/config/trace/v3/skywalking.upb.c: $(OPENSSL_DEP)
src/core/ext/upb-generated/envoy/config/trace/v3/trace.upb.c: $(OPENSSL_DEP)
src/core/ext/upb-generated/envoy/config/trace/v3/xray.upb.c: $(OPENSSL_DEP)
src/core/ext/upb-generated/envoy/config/trace/v3/zipkin.upb.c: $(OPENSSL_DEP)
src/core/ext/upb-generated/envoy/extensions/clusters/aggregate/v3/cluster.upb.c: $(OPENSSL_DEP)
src/core/ext/upb-generated/envoy/extensions/filters/common/fault/v3/fault.upb.c: $(OPENSSL_DEP)
src/core/ext/upb-generated/envoy/extensions/filters/http/fault/v3/fault.upb.c: $(OPENSSL_DEP)
src/core/ext/upb-generated/envoy/extensions/filters/http/rbac/v3/rbac.upb.c: $(OPENSSL_DEP)
src/core/ext/upb-generated/envoy/extensions/filters/http/router/v3/router.upb.c: $(OPENSSL_DEP)
src/core/ext/upb-generated/envoy/extensions/filters/http/stateful_session/v3/stateful_session.upb.c: $(OPENSSL_DEP)
src/core/ext/upb-generated/envoy/extensions/filters/network/http_connection_manager/v3/http_connection_manager.upb.c: $(OPENSSL_DEP)
src/core/ext/upb-generated/envoy/extensions/http/stateful_session/cookie/v3/cookie.upb.c: $(OPENSSL_DEP)
src/core/ext/upb-generated/envoy/extensions/load_balancing_policies/client_side_weighted_round_robin/v3/client_side_weighted_round_robin.upb.c: $(OPENSSL_DEP)
src/core/ext/upb-generated/envoy/extensions/load_balancing_policies/common/v3/common.upb.c: $(OPENSSL_DEP)
src/core/ext/upb-generated/envoy/extensions/load_balancing_policies/ring_hash/v3/ring_hash.upb.c: $(OPENSSL_DEP)
src/core/ext/upb-generated/envoy/extensions/load_balancing_policies/wrr_locality/v3/wrr_locality.upb.c: $(OPENSSL_DEP)
src/core/ext/upb-generated/envoy/extensions/transport_sockets/tls/v3/cert.upb.c: $(OPENSSL_DEP)
src/core/ext/upb-generated/envoy/extensions/transport_sockets/tls/v3/common.upb.c: $(OPENSSL_DEP)
src/core/ext/upb-generated/envoy/extensions/transport_sockets/tls/v3/secret.upb.c: $(OPENSSL_DEP)
src/core/ext/upb-generated/envoy/extensions/transport_sockets/tls/v3/tls.upb.c: $(OPENSSL_DEP)
src/core/ext/upb-generated/envoy/extensions/transport_sockets/tls/v3/tls_spiffe_validator_config.upb.c: $(OPENSSL_DEP)
src/core/ext/upb-generated/envoy/service/discovery/v3/ads.upb.c: $(OPENSSL_DEP)
src/core/ext/upb-generated/envoy/service/discovery/v3/discovery.upb.c: $(OPENSSL_DEP)
src/core/ext/upb-generated/envoy/service/load_stats/v3/lrs.upb.c: $(OPENSSL_DEP)
src/core/ext/upb-generated/envoy/service/status/v3/csds.upb.c: $(OPENSSL_DEP)
src/core/ext/upb-generated/envoy/type/http/v3/cookie.upb.c: $(OPENSSL_DEP)
src/core/ext/upb-generated/envoy/type/http/v3/path_transformation.upb.c: $(OPENSSL_DEP)
src/core/ext/upb-generated/envoy/type/matcher/v3/filter_state.upb.c: $(OPENSSL_DEP)
src/core/ext/upb-generated/envoy/type/matcher/v3/http_inputs.upb.c: $(OPENSSL_DEP)
src/core/ext/upb-generated/envoy/type/matcher/v3/metadata.upb.c: $(OPENSSL_DEP)
src/core/ext/upb-generated/envoy/type/matcher/v3/node.upb.c: $(OPENSSL_DEP)
src/core/ext/upb-generated/envoy/type/matcher/v3/number.upb.c: $(OPENSSL_DEP)
src/core/ext/upb-generated/envoy/type/matcher/v3/path.upb.c: $(OPENSSL_DEP)
src/core/ext/upb-generated/envoy/type/matcher/v3/regex.upb.c: $(OPENSSL_DEP)
src/core/ext/upb-generated/envoy/type/matcher/v3/status_code_input.upb.c: $(OPENSSL_DEP)
src/core/ext/upb-generated/envoy/type/matcher/v3/string.upb.c: $(OPENSSL_DEP)
src/core/ext/upb-generated/envoy/type/matcher/v3/struct.upb.c: $(OPENSSL_DEP)
src/core/ext/upb-generated/envoy/type/matcher/v3/value.upb.c: $(OPENSSL_DEP)
src/core/ext/upb-generated/envoy/type/metadata/v3/metadata.upb.c: $(OPENSSL_DEP)
src/core/ext/upb-generated/envoy/type/tracing/v3/custom_tag.upb.c: $(OPENSSL_DEP)
src/core/ext/upb-generated/envoy/type/v3/hash_policy.upb.c: $(OPENSSL_DEP)
src/core/ext/upb-generated/envoy/type/v3/http.upb.c: $(OPENSSL_DEP)
src/core/ext/upb-generated/envoy/type/v3/http_status.upb.c: $(OPENSSL_DEP)
src/core/ext/upb-generated/envoy/type/v3/percent.upb.c: $(OPENSSL_DEP)
src/core/ext/upb-generated/envoy/type/v3/range.upb.c: $(OPENSSL_DEP)
src/core/ext/upb-generated/envoy/type/v3/ratelimit_strategy.upb.c: $(OPENSSL_DEP)
src/core/ext/upb-generated/envoy/type/v3/ratelimit_unit.upb.c: $(OPENSSL_DEP)
src/core/ext/upb-generated/envoy/type/v3/semantic_version.upb.c: $(OPENSSL_DEP)
src/core/ext/upb-generated/envoy/type/v3/token_bucket.upb.c: $(OPENSSL_DEP)
src/core/ext/upb-generated/google/api/expr/v1alpha1/checked.upb.c: $(OPENSSL_DEP)
src/core/ext/upb-generated/google/api/expr/v1alpha1/syntax.upb.c: $(OPENSSL_DEP)
src/core/ext/upb-generated/google/api/httpbody.upb.c: $(OPENSSL_DEP)
src/core/ext/upb-generated/opencensus/proto/trace/v1/trace_config.upb.c: $(OPENSSL_DEP)
src/core/ext/upb-generated/src/proto/grpc/lookup/v1/rls_config.upb.c: $(OPENSSL_DEP)
src/core/ext/upb-generated/udpa/annotations/migrate.upb.c: $(OPENSSL_DEP)
src/core/ext/upb-generated/udpa/annotations/security.upb.c: $(OPENSSL_DEP)
src/core/ext/upb-generated/udpa/annotations/sensitive.upb.c: $(OPENSSL_DEP)
src/core/ext/upb-generated/udpa/annotations/status.upb.c: $(OPENSSL_DEP)
src/core/ext/upb-generated/udpa/annotations/versioning.upb.c: $(OPENSSL_DEP)
src/core/ext/upb-generated/xds/annotations/v3/migrate.upb.c: $(OPENSSL_DEP)
src/core/ext/upb-generated/xds/annotations/v3/security.upb.c: $(OPENSSL_DEP)
src/core/ext/upb-generated/xds/annotations/v3/sensitive.upb.c: $(OPENSSL_DEP)
src/core/ext/upb-generated/xds/annotations/v3/status.upb.c: $(OPENSSL_DEP)
src/core/ext/upb-generated/xds/annotations/v3/versioning.upb.c: $(OPENSSL_DEP)
src/core/ext/upb-generated/xds/core/v3/authority.upb.c: $(OPENSSL_DEP)
src/core/ext/upb-generated/xds/core/v3/cidr.upb.c: $(OPENSSL_DEP)
src/core/ext/upb-generated/xds/core/v3/collection_entry.upb.c: $(OPENSSL_DEP)
src/core/ext/upb-generated/xds/core/v3/context_params.upb.c: $(OPENSSL_DEP)
src/core/ext/upb-generated/xds/core/v3/extension.upb.c: $(OPENSSL_DEP)
src/core/ext/upb-generated/xds/core/v3/resource.upb.c: $(OPENSSL_DEP)
src/core/ext/upb-generated/xds/core/v3/resource_locator.upb.c: $(OPENSSL_DEP)
src/core/ext/upb-generated/xds/core/v3/resource_name.upb.c: $(OPENSSL_DEP)
src/core/ext/upb-generated/xds/type/matcher/v3/cel.upb.c: $(OPENSSL_DEP)
src/core/ext/upb-generated/xds/type/matcher/v3/domain.upb.c: $(OPENSSL_DEP)
src/core/ext/upb-generated/xds/type/matcher/v3/http_inputs.upb.c: $(OPENSSL_DEP)
src/core/ext/upb-generated/xds/type/matcher/v3/ip.upb.c: $(OPENSSL_DEP)
src/core/ext/upb-generated/xds/type/matcher/v3/matcher.upb.c: $(OPENSSL_DEP)
src/core/ext/upb-generated/xds/type/matcher/v3/range.upb.c: $(OPENSSL_DEP)
src/core/ext/upb-generated/xds/type/matcher/v3/regex.upb.c: $(OPENSSL_DEP)
src/core/ext/upb-generated/xds/type/matcher/v3/string.upb.c: $(OPENSSL_DEP)
src/core/ext/upb-generated/xds/type/v3/cel.upb.c: $(OPENSSL_DEP)
src/core/ext/upb-generated/xds/type/v3/range.upb.c: $(OPENSSL_DEP)
src/core/ext/upb-generated/xds/type/v3/typed_struct.upb.c: $(OPENSSL_DEP)
src/core/ext/upbdefs-generated/envoy/admin/v3/certs.upbdefs.c: $(OPENSSL_DEP)
src/core/ext/upbdefs-generated/envoy/admin/v3/clusters.upbdefs.c: $(OPENSSL_DEP)
src/core/ext/upbdefs-generated/envoy/admin/v3/config_dump.upbdefs.c: $(OPENSSL_DEP)
src/core/ext/upbdefs-generated/envoy/admin/v3/config_dump_shared.upbdefs.c: $(OPENSSL_DEP)
src/core/ext/upbdefs-generated/envoy/admin/v3/init_dump.upbdefs.c: $(OPENSSL_DEP)
src/core/ext/upbdefs-generated/envoy/admin/v3/listeners.upbdefs.c: $(OPENSSL_DEP)
src/core/ext/upbdefs-generated/envoy/admin/v3/memory.upbdefs.c: $(OPENSSL_DEP)
src/core/ext/upbdefs-generated/envoy/admin/v3/metrics.upbdefs.c: $(OPENSSL_DEP)
src/core/ext/upbdefs-generated/envoy/admin/v3/mutex_stats.upbdefs.c: $(OPENSSL_DEP)
src/core/ext/upbdefs-generated/envoy/admin/v3/server_info.upbdefs.c: $(OPENSSL_DEP)
src/core/ext/upbdefs-generated/envoy/admin/v3/tap.upbdefs.c: $(OPENSSL_DEP)
src/core/ext/upbdefs-generated/envoy/annotations/deprecation.upbdefs.c: $(OPENSSL_DEP)
src/core/ext/upbdefs-generated/envoy/annotations/resource.upbdefs.c: $(OPENSSL_DEP)
src/core/ext/upbdefs-generated/envoy/config/accesslog/v3/accesslog.upbdefs.c: $(OPENSSL_DEP)
src/core/ext/upbdefs-generated/envoy/config/bootstrap/v3/bootstrap.upbdefs.c: $(OPENSSL_DEP)
src/core/ext/upbdefs-generated/envoy/config/cluster/v3/circuit_breaker.upbdefs.c: $(OPENSSL_DEP)
src/core/ext/upbdefs-generated/envoy/config/cluster/v3/cluster.upbdefs.c: $(OPENSSL_DEP)
src/core/ext/upbdefs-generated/envoy/config/cluster/v3/filter.upbdefs.c: $(OPENSSL_DEP)
src/core/ext/upbdefs-generated/envoy/config/cluster/v3/outlier_detection.upbdefs.c: $(OPENSSL_DEP)
src/core/ext/upbdefs-generated/envoy/config/common/matcher/v3/matcher.upbdefs.c: $(OPENSSL_DEP)
src/core/ext/upbdefs-generated/envoy/config/core/v3/address.upbdefs.c: $(OPENSSL_DEP)
src/core/ext/upbdefs-generated/envoy/config/core/v3/backoff.upbdefs.c: $(OPENSSL_DEP)
src/core/ext/upbdefs-generated/envoy/config/core/v3/base.upbdefs.c: $(OPENSSL_DEP)
src/core/ext/upbdefs-generated/envoy/config/core/v3/config_source.upbdefs.c: $(OPENSSL_DEP)
src/core/ext/upbdefs-generated/envoy/config/core/v3/event_service_config.upbdefs.c: $(OPENSSL_DEP)
src/core/ext/upbdefs-generated/envoy/config/core/v3/extension.upbdefs.c: $(OPENSSL_DEP)
src/core/ext/upbdefs-generated/envoy/config/core/v3/grpc_method_list.upbdefs.c: $(OPENSSL_DEP)
src/core/ext/upbdefs-generated/envoy/config/core/v3/grpc_service.upbdefs.c: $(OPENSSL_DEP)
src/core/ext/upbdefs-generated/envoy/config/core/v3/health_check.upbdefs.c: $(OPENSSL_DEP)
src/core/ext/upbdefs-generated/envoy/config/core/v3/http_uri.upbdefs.c: $(OPENSSL_DEP)
src/core/ext/upbdefs-generated/envoy/config/core/v3/protocol.upbdefs.c: $(OPENSSL_DEP)
src/core/ext/upbdefs-generated/envoy/config/core/v3/proxy_protocol.upbdefs.c: $(OPENSSL_DEP)
src/core/ext/upbdefs-generated/envoy/config/core/v3/resolver.upbdefs.c: $(OPENSSL_DEP)
src/core/ext/upbdefs-generated/envoy/config/core/v3/socket_option.upbdefs.c: $(OPENSSL_DEP)
src/core/ext/upbdefs-generated/envoy/config/core/v3/substitution_format_string.upbdefs.c: $(OPENSSL_DEP)
src/core/ext/upbdefs-generated/envoy/config/core/v3/udp_socket_config.upbdefs.c: $(OPENSSL_DEP)
src/core/ext/upbdefs-generated/envoy/config/endpoint/v3/endpoint.upbdefs.c: $(OPENSSL_DEP)
src/core/ext/upbdefs-generated/envoy/config/endpoint/v3/endpoint_components.upbdefs.c: $(OPENSSL_DEP)
src/core/ext/upbdefs-generated/envoy/config/endpoint/v3/load_report.upbdefs.c: $(OPENSSL_DEP)
src/core/ext/upbdefs-generated/envoy/config/listener/v3/api_listener.upbdefs.c: $(OPENSSL_DEP)
src/core/ext/upbdefs-generated/envoy/config/listener/v3/listener.upbdefs.c: $(OPENSSL_DEP)
src/core/ext/upbdefs-generated/envoy/config/listener/v3/listener_components.upbdefs.c: $(OPENSSL_DEP)
src/core/ext/upbdefs-generated/envoy/config/listener/v3/quic_config.upbdefs.c: $(OPENSSL_DEP)
src/core/ext/upbdefs-generated/envoy/config/listener/v3/udp_listener_config.upbdefs.c: $(OPENSSL_DEP)
src/core/ext/upbdefs-generated/envoy/config/metrics/v3/metrics_service.upbdefs.c: $(OPENSSL_DEP)
src/core/ext/upbdefs-generated/envoy/config/metrics/v3/stats.upbdefs.c: $(OPENSSL_DEP)
src/core/ext/upbdefs-generated/envoy/config/overload/v3/overload.upbdefs.c: $(OPENSSL_DEP)
src/core/ext/upbdefs-generated/envoy/config/rbac/v3/rbac.upbdefs.c: $(OPENSSL_DEP)
src/core/ext/upbdefs-generated/envoy/config/route/v3/route.upbdefs.c: $(OPENSSL_DEP)
src/core/ext/upbdefs-generated/envoy/config/route/v3/route_components.upbdefs.c: $(OPENSSL_DEP)
src/core/ext/upbdefs-generated/envoy/config/route/v3/scoped_route.upbdefs.c: $(OPENSSL_DEP)
src/core/ext/upbdefs-generated/envoy/config/tap/v3/common.upbdefs.c: $(OPENSSL_DEP)
src/core/ext/upbdefs-generated/envoy/config/trace/v3/datadog.upbdefs.c: $(OPENSSL_DEP)
src/core/ext/upbdefs-generated/envoy/config/trace/v3/dynamic_ot.upbdefs.c: $(OPENSSL_DEP)
src/core/ext/upbdefs-generated/envoy/config/trace/v3/http_tracer.upbdefs.c: $(OPENSSL_DEP)
src/core/ext/upbdefs-generated/envoy/config/trace/v3/lightstep.upbdefs.c: $(OPENSSL_DEP)
src/core/ext/upbdefs-generated/envoy/config/trace/v3/opencensus.upbdefs.c: $(OPENSSL_DEP)
src/core/ext/upbdefs-generated/envoy/config/trace/v3/opentelemetry.upbdefs.c: $(OPENSSL_DEP)
src/core/ext/upbdefs-generated/envoy/config/trace/v3/service.upbdefs.c: $(OPENSSL_DEP)
src/core/ext/upbdefs-generated/envoy/config/trace/v3/skywalking.upbdefs.c: $(OPENSSL_DEP)
src/core/ext/upbdefs-generated/envoy/config/trace/v3/trace.upbdefs.c: $(OPENSSL_DEP)
src/core/ext/upbdefs-generated/envoy/config/trace/v3/xray.upbdefs.c: $(OPENSSL_DEP)
src/core/ext/upbdefs-generated/envoy/config/trace/v3/zipkin.upbdefs.c: $(OPENSSL_DEP)
src/core/ext/upbdefs-generated/envoy/extensions/clusters/aggregate/v3/cluster.upbdefs.c: $(OPENSSL_DEP)
src/core/ext/upbdefs-generated/envoy/extensions/filters/common/fault/v3/fault.upbdefs.c: $(OPENSSL_DEP)
src/core/ext/upbdefs-generated/envoy/extensions/filters/http/fault/v3/fault.upbdefs.c: $(OPENSSL_DEP)
src/core/ext/upbdefs-generated/envoy/extensions/filters/http/rbac/v3/rbac.upbdefs.c: $(OPENSSL_DEP)
src/core/ext/upbdefs-generated/envoy/extensions/filters/http/router/v3/router.upbdefs.c: $(OPENSSL_DEP)
src/core/ext/upbdefs-generated/envoy/extensions/filters/http/stateful_session/v3/stateful_session.upbdefs.c: $(OPENSSL_DEP)
src/core/ext/upbdefs-generated/envoy/extensions/filters/network/http_connection_manager/v3/http_connection_manager.upbdefs.c: $(OPENSSL_DEP)
src/core/ext/upbdefs-generated/envoy/extensions/http/stateful_session/cookie/v3/cookie.upbdefs.c: $(OPENSSL_DEP)
src/core/ext/upbdefs-generated/envoy/extensions/transport_sockets/tls/v3/cert.upbdefs.c: $(OPENSSL_DEP)
src/core/ext/upbdefs-generated/envoy/extensions/transport_sockets/tls/v3/common.upbdefs.c: $(OPENSSL_DEP)
src/core/ext/upbdefs-generated/envoy/extensions/transport_sockets/tls/v3/secret.upbdefs.c: $(OPENSSL_DEP)
src/core/ext/upbdefs-generated/envoy/extensions/transport_sockets/tls/v3/tls.upbdefs.c: $(OPENSSL_DEP)
src/core/ext/upbdefs-generated/envoy/extensions/transport_sockets/tls/v3/tls_spiffe_validator_config.upbdefs.c: $(OPENSSL_DEP)
src/core/ext/upbdefs-generated/envoy/service/discovery/v3/ads.upbdefs.c: $(OPENSSL_DEP)
src/core/ext/upbdefs-generated/envoy/service/discovery/v3/discovery.upbdefs.c: $(OPENSSL_DEP)
src/core/ext/upbdefs-generated/envoy/service/load_stats/v3/lrs.upbdefs.c: $(OPENSSL_DEP)
src/core/ext/upbdefs-generated/envoy/service/status/v3/csds.upbdefs.c: $(OPENSSL_DEP)
src/core/ext/upbdefs-generated/envoy/type/http/v3/cookie.upbdefs.c: $(OPENSSL_DEP)
src/core/ext/upbdefs-generated/envoy/type/http/v3/path_transformation.upbdefs.c: $(OPENSSL_DEP)
src/core/ext/upbdefs-generated/envoy/type/matcher/v3/filter_state.upbdefs.c: $(OPENSSL_DEP)
src/core/ext/upbdefs-generated/envoy/type/matcher/v3/http_inputs.upbdefs.c: $(OPENSSL_DEP)
src/core/ext/upbdefs-generated/envoy/type/matcher/v3/metadata.upbdefs.c: $(OPENSSL_DEP)
src/core/ext/upbdefs-generated/envoy/type/matcher/v3/node.upbdefs.c: $(OPENSSL_DEP)
src/core/ext/upbdefs-generated/envoy/type/matcher/v3/number.upbdefs.c: $(OPENSSL_DEP)
src/core/ext/upbdefs-generated/envoy/type/matcher/v3/path.upbdefs.c: $(OPENSSL_DEP)
src/core/ext/upbdefs-generated/envoy/type/matcher/v3/regex.upbdefs.c: $(OPENSSL_DEP)
src/core/ext/upbdefs-generated/envoy/type/matcher/v3/status_code_input.upbdefs.c: $(OPENSSL_DEP)
src/core/ext/upbdefs-generated/envoy/type/matcher/v3/string.upbdefs.c: $(OPENSSL_DEP)
src/core/ext/upbdefs-generated/envoy/type/matcher/v3/struct.upbdefs.c: $(OPENSSL_DEP)
src/core/ext/upbdefs-generated/envoy/type/matcher/v3/value.upbdefs.c: $(OPENSSL_DEP)
src/core/ext/upbdefs-generated/envoy/type/metadata/v3/metadata.upbdefs.c: $(OPENSSL_DEP)
src/core/ext/upbdefs-generated/envoy/type/tracing/v3/custom_tag.upbdefs.c: $(OPENSSL_DEP)
src/core/ext/upbdefs-generated/envoy/type/v3/hash_policy.upbdefs.c: $(OPENSSL_DEP)
src/core/ext/upbdefs-generated/envoy/type/v3/http.upbdefs.c: $(OPENSSL_DEP)
src/core/ext/upbdefs-generated/envoy/type/v3/http_status.upbdefs.c: $(OPENSSL_DEP)
src/core/ext/upbdefs-generated/envoy/type/v3/percent.upbdefs.c: $(OPENSSL_DEP)
src/core/ext/upbdefs-generated/envoy/type/v3/range.upbdefs.c: $(OPENSSL_DEP)
src/core/ext/upbdefs-generated/envoy/type/v3/ratelimit_strategy.upbdefs.c: $(OPENSSL_DEP)
src/core/ext/upbdefs-generated/envoy/type/v3/ratelimit_unit.upbdefs.c: $(OPENSSL_DEP)
src/core/ext/upbdefs-generated/envoy/type/v3/semantic_version.upbdefs.c: $(OPENSSL_DEP)
src/core/ext/upbdefs-generated/envoy/type/v3/token_bucket.upbdefs.c: $(OPENSSL_DEP)
src/core/ext/upbdefs-generated/google/api/annotations.upbdefs.c: $(OPENSSL_DEP)
src/core/ext/upbdefs-generated/google/api/expr/v1alpha1/checked.upbdefs.c: $(OPENSSL_DEP)
src/core/ext/upbdefs-generated/google/api/expr/v1alpha1/syntax.upbdefs.c: $(OPENSSL_DEP)
src/core/ext/upbdefs-generated/google/api/http.upbdefs.c: $(OPENSSL_DEP)
src/core/ext/upbdefs-generated/google/api/httpbody.upbdefs.c: $(OPENSSL_DEP)
src/core/ext/upbdefs-generated/google/protobuf/any.upbdefs.c: $(OPENSSL_DEP)
src/core/ext/upbdefs-generated/google/protobuf/duration.upbdefs.c: $(OPENSSL_DEP)
src/core/ext/upbdefs-generated/google/protobuf/empty.upbdefs.c: $(OPENSSL_DEP)
src/core/ext/upbdefs-generated/google/protobuf/struct.upbdefs.c: $(OPENSSL_DEP)
src/core/ext/upbdefs-generated/google/protobuf/timestamp.upbdefs.c: $(OPENSSL_DEP)
src/core/ext/upbdefs-generated/google/protobuf/wrappers.upbdefs.c: $(OPENSSL_DEP)
src/core/ext/upbdefs-generated/google/rpc/status.upbdefs.c: $(OPENSSL_DEP)
src/core/ext/upbdefs-generated/opencensus/proto/trace/v1/trace_config.upbdefs.c: $(OPENSSL_DEP)
src/core/ext/upbdefs-generated/src/proto/grpc/lookup/v1/rls_config.upbdefs.c: $(OPENSSL_DEP)
src/core/ext/upbdefs-generated/udpa/annotations/migrate.upbdefs.c: $(OPENSSL_DEP)
src/core/ext/upbdefs-generated/udpa/annotations/security.upbdefs.c: $(OPENSSL_DEP)
src/core/ext/upbdefs-generated/udpa/annotations/sensitive.upbdefs.c: $(OPENSSL_DEP)
src/core/ext/upbdefs-generated/udpa/annotations/status.upbdefs.c: $(OPENSSL_DEP)
src/core/ext/upbdefs-generated/udpa/annotations/versioning.upbdefs.c: $(OPENSSL_DEP)
src/core/ext/upbdefs-generated/validate/validate.upbdefs.c: $(OPENSSL_DEP)
src/core/ext/upbdefs-generated/xds/annotations/v3/migrate.upbdefs.c: $(OPENSSL_DEP)
src/core/ext/upbdefs-generated/xds/annotations/v3/security.upbdefs.c: $(OPENSSL_DEP)
src/core/ext/upbdefs-generated/xds/annotations/v3/sensitive.upbdefs.c: $(OPENSSL_DEP)
src/core/ext/upbdefs-generated/xds/annotations/v3/status.upbdefs.c: $(OPENSSL_DEP)
src/core/ext/upbdefs-generated/xds/annotations/v3/versioning.upbdefs.c: $(OPENSSL_DEP)
src/core/ext/upbdefs-generated/xds/core/v3/authority.upbdefs.c: $(OPENSSL_DEP)
src/core/ext/upbdefs-generated/xds/core/v3/cidr.upbdefs.c: $(OPENSSL_DEP)
src/core/ext/upbdefs-generated/xds/core/v3/collection_entry.upbdefs.c: $(OPENSSL_DEP)
src/core/ext/upbdefs-generated/xds/core/v3/context_params.upbdefs.c: $(OPENSSL_DEP)
src/core/ext/upbdefs-generated/xds/core/v3/extension.upbdefs.c: $(OPENSSL_DEP)
src/core/ext/upbdefs-generated/xds/core/v3/resource.upbdefs.c: $(OPENSSL_DEP)
src/core/ext/upbdefs-generated/xds/core/v3/resource_locator.upbdefs.c: $(OPENSSL_DEP)
src/core/ext/upbdefs-generated/xds/core/v3/resource_name.upbdefs.c: $(OPENSSL_DEP)
src/core/ext/upbdefs-generated/xds/type/matcher/v3/cel.upbdefs.c: $(OPENSSL_DEP)
src/core/ext/upbdefs-generated/xds/type/matcher/v3/domain.upbdefs.c: $(OPENSSL_DEP)
src/core/ext/upbdefs-generated/xds/type/matcher/v3/http_inputs.upbdefs.c: $(OPENSSL_DEP)
src/core/ext/upbdefs-generated/xds/type/matcher/v3/ip.upbdefs.c: $(OPENSSL_DEP)
src/core/ext/upbdefs-generated/xds/type/matcher/v3/matcher.upbdefs.c: $(OPENSSL_DEP)
src/core/ext/upbdefs-generated/xds/type/matcher/v3/range.upbdefs.c: $(OPENSSL_DEP)
src/core/ext/upbdefs-generated/xds/type/matcher/v3/regex.upbdefs.c: $(OPENSSL_DEP)
src/core/ext/upbdefs-generated/xds/type/matcher/v3/string.upbdefs.c: $(OPENSSL_DEP)
src/core/ext/upbdefs-generated/xds/type/v3/cel.upbdefs.c: $(OPENSSL_DEP)
src/core/ext/upbdefs-generated/xds/type/v3/range.upbdefs.c: $(OPENSSL_DEP)
src/core/ext/upbdefs-generated/xds/type/v3/typed_struct.upbdefs.c: $(OPENSSL_DEP)
src/core/ext/xds/certificate_provider_store.cc: $(OPENSSL_DEP)
src/core/ext/xds/file_watcher_certificate_provider_factory.cc: $(OPENSSL_DEP)
src/core/ext/xds/xds_api.cc: $(OPENSSL_DEP)
src/core/ext/xds/xds_bootstrap.cc: $(OPENSSL_DEP)
src/core/ext/xds/xds_bootstrap_grpc.cc: $(OPENSSL_DEP)
src/core/ext/xds/xds_certificate_provider.cc: $(OPENSSL_DEP)
src/core/ext/xds/xds_channel_stack_modifier.cc: $(OPENSSL_DEP)
src/core/ext/xds/xds_client.cc: $(OPENSSL_DEP)
src/core/ext/xds/xds_client_grpc.cc: $(OPENSSL_DEP)
src/core/ext/xds/xds_client_stats.cc: $(OPENSSL_DEP)
src/core/ext/xds/xds_cluster.cc: $(OPENSSL_DEP)
src/core/ext/xds/xds_cluster_specifier_plugin.cc: $(OPENSSL_DEP)
src/core/ext/xds/xds_common_types.cc: $(OPENSSL_DEP)
src/core/ext/xds/xds_endpoint.cc: $(OPENSSL_DEP)
src/core/ext/xds/xds_health_status.cc: $(OPENSSL_DEP)
src/core/ext/xds/xds_http_fault_filter.cc: $(OPENSSL_DEP)
src/core/ext/xds/xds_http_filters.cc: $(OPENSSL_DEP)
src/core/ext/xds/xds_http_rbac_filter.cc: $(OPENSSL_DEP)
src/core/ext/xds/xds_http_stateful_session_filter.cc: $(OPENSSL_DEP)
src/core/ext/xds/xds_lb_policy_registry.cc: $(OPENSSL_DEP)
src/core/ext/xds/xds_listener.cc: $(OPENSSL_DEP)
src/core/ext/xds/xds_route_config.cc: $(OPENSSL_DEP)
src/core/ext/xds/xds_routing.cc: $(OPENSSL_DEP)
src/core/ext/xds/xds_server_config_fetcher.cc: $(OPENSSL_DEP)
src/core/ext/xds/xds_transport_grpc.cc: $(OPENSSL_DEP)
src/core/lib/http/httpcli_security_connector.cc: $(OPENSSL_DEP)
src/core/lib/json/json_util.cc: $(OPENSSL_DEP)
src/core/lib/matchers/matchers.cc: $(OPENSSL_DEP)
src/core/lib/security/authorization/grpc_authorization_engine.cc: $(OPENSSL_DEP)
src/core/lib/security/authorization/matchers.cc: $(OPENSSL_DEP)
src/core/lib/security/authorization/rbac_policy.cc: $(OPENSSL_DEP)
src/core/lib/security/credentials/alts/alts_credentials.cc: $(OPENSSL_DEP)
src/core/lib/security/credentials/channel_creds_registry_init.cc: $(OPENSSL_DEP)
src/core/lib/security/credentials/external/aws_external_account_credentials.cc: $(OPENSSL_DEP)
src/core/lib/security/credentials/external/aws_request_signer.cc: $(OPENSSL_DEP)
src/core/lib/security/credentials/external/external_account_credentials.cc: $(OPENSSL_DEP)
src/core/lib/security/credentials/external/file_external_account_credentials.cc: $(OPENSSL_DEP)
src/core/lib/security/credentials/external/url_external_account_credentials.cc: $(OPENSSL_DEP)
src/core/lib/security/credentials/google_default/credentials_generic.cc: $(OPENSSL_DEP)
src/core/lib/security/credentials/google_default/google_default_credentials.cc: $(OPENSSL_DEP)
src/core/lib/security/credentials/iam/iam_credentials.cc: $(OPENSSL_DEP)
src/core/lib/security/credentials/jwt/json_token.cc: $(OPENSSL_DEP)
src/core/lib/security/credentials/jwt/jwt_credentials.cc: $(OPENSSL_DEP)
src/core/lib/security/credentials/jwt/jwt_verifier.cc: $(OPENSSL_DEP)
src/core/lib/security/credentials/local/local_credentials.cc: $(OPENSSL_DEP)
src/core/lib/security/credentials/oauth2/oauth2_credentials.cc: $(OPENSSL_DEP)
src/core/lib/security/credentials/ssl/ssl_credentials.cc: $(OPENSSL_DEP)
src/core/lib/security/credentials/tls/grpc_tls_certificate_distributor.cc: $(OPENSSL_DEP)
src/core/lib/security/credentials/tls/grpc_tls_certificate_provider.cc: $(OPENSSL_DEP)
src/core/lib/security/credentials/tls/grpc_tls_certificate_verifier.cc: $(OPENSSL_DEP)
src/core/lib/security/credentials/tls/grpc_tls_credentials_options.cc: $(OPENSSL_DEP)
src/core/lib/security/credentials/tls/tls_credentials.cc: $(OPENSSL_DEP)
src/core/lib/security/credentials/xds/xds_credentials.cc: $(OPENSSL_DEP)
src/core/lib/security/security_connector/alts/alts_security_connector.cc: $(OPENSSL_DEP)
src/core/lib/security/security_connector/local/local_security_connector.cc: $(OPENSSL_DEP)
src/core/lib/security/security_connector/ssl/ssl_security_connector.cc: $(OPENSSL_DEP)
src/core/lib/security/security_connector/ssl_utils.cc: $(OPENSSL_DEP)
src/core/lib/security/security_connector/ssl_utils_config.cc: $(OPENSSL_DEP)
src/core/lib/security/security_connector/tls/tls_security_connector.cc: $(OPENSSL_DEP)
src/core/plugin_registry/grpc_plugin_registry_extra.cc: $(OPENSSL_DEP)
src/core/tsi/alts/crypt/aes_gcm.cc: $(OPENSSL_DEP)
src/core/tsi/alts/crypt/gsec.cc: $(OPENSSL_DEP)
src/core/tsi/alts/frame_protector/alts_counter.cc: $(OPENSSL_DEP)
src/core/tsi/alts/frame_protector/alts_crypter.cc: $(OPENSSL_DEP)
src/core/tsi/alts/frame_protector/alts_frame_protector.cc: $(OPENSSL_DEP)
src/core/tsi/alts/frame_protector/alts_record_protocol_crypter_common.cc: $(OPENSSL_DEP)
src/core/tsi/alts/frame_protector/alts_seal_privacy_integrity_crypter.cc: $(OPENSSL_DEP)
src/core/tsi/alts/frame_protector/alts_unseal_privacy_integrity_crypter.cc: $(OPENSSL_DEP)
src/core/tsi/alts/frame_protector/frame_handler.cc: $(OPENSSL_DEP)
src/core/tsi/alts/handshaker/alts_handshaker_client.cc: $(OPENSSL_DEP)
src/core/tsi/alts/handshaker/alts_shared_resource.cc: $(OPENSSL_DEP)
src/core/tsi/alts/handshaker/alts_tsi_handshaker.cc: $(OPENSSL_DEP)
src/core/tsi/alts/handshaker/alts_tsi_utils.cc: $(OPENSSL_DEP)
src/core/tsi/alts/zero_copy_frame_protector/alts_grpc_integrity_only_record_protocol.cc: $(OPENSSL_DEP)
src/core/tsi/alts/zero_copy_frame_protector/alts_grpc_privacy_integrity_record_protocol.cc: $(OPENSSL_DEP)
src/core/tsi/alts/zero_copy_frame_protector/alts_grpc_record_protocol_common.cc: $(OPENSSL_DEP)
src/core/tsi/alts/zero_copy_frame_protector/alts_iovec_record_protocol.cc: $(OPENSSL_DEP)
src/core/tsi/alts/zero_copy_frame_protector/alts_zero_copy_grpc_protector.cc: $(OPENSSL_DEP)
src/core/tsi/ssl/key_logging/ssl_key_logging.cc: $(OPENSSL_DEP)
src/core/tsi/ssl/session_cache/ssl_session_boringssl.cc: $(OPENSSL_DEP)
src/core/tsi/ssl/session_cache/ssl_session_cache.cc: $(OPENSSL_DEP)
src/core/tsi/ssl/session_cache/ssl_session_openssl.cc: $(OPENSSL_DEP)
src/core/tsi/ssl_transport_security.cc: $(OPENSSL_DEP)
src/core/tsi/ssl_transport_security_utils.cc: $(OPENSSL_DEP)
endif

.PHONY: all strip tools dep_error openssl_dep_error openssl_dep_message git_update stop buildtests buildtests_c buildtests_cxx test test_c test_cxx install install_c install_cxx install_csharp install-static install-certs strip strip-shared strip-static strip_c strip-shared_c strip-static_c strip_cxx strip-shared_cxx strip-static_cxx dep_c dep_cxx bins_dep_c bins_dep_cxx clean

.PHONY: printvars
printvars:
	@$(foreach V,$(sort $(.VARIABLES)),                 	  $(if $(filter-out environment% default automatic, 	  $(origin $V)),$(warning $V=$($V) ($(value $V)))))<|MERGE_RESOLUTION|>--- conflicted
+++ resolved
@@ -1404,11 +1404,8 @@
     src/core/lib/address_utils/parse_address.cc \
     src/core/lib/address_utils/sockaddr_utils.cc \
     src/core/lib/backoff/backoff.cc \
-<<<<<<< HEAD
     src/core/lib/backoff/random_early_detection.cc \
-=======
     src/core/lib/channel/call_tracer.cc \
->>>>>>> a9873e83
     src/core/lib/channel/channel_args.cc \
     src/core/lib/channel/channel_args_preconditioning.cc \
     src/core/lib/channel/channel_stack.cc \
@@ -1953,11 +1950,8 @@
     src/core/lib/address_utils/parse_address.cc \
     src/core/lib/address_utils/sockaddr_utils.cc \
     src/core/lib/backoff/backoff.cc \
-<<<<<<< HEAD
     src/core/lib/backoff/random_early_detection.cc \
-=======
     src/core/lib/channel/call_tracer.cc \
->>>>>>> a9873e83
     src/core/lib/channel/channel_args.cc \
     src/core/lib/channel/channel_args_preconditioning.cc \
     src/core/lib/channel/channel_stack.cc \
