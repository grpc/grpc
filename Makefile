--- conflicted
+++ resolved
@@ -1643,13 +1643,10 @@
     src/core/lib/transport/byte_stream.cc \
     src/core/lib/transport/connectivity_state.cc \
     src/core/lib/transport/error_utils.cc \
-<<<<<<< HEAD
     src/core/lib/transport/handshaker.cc \
     src/core/lib/transport/handshaker_registry.cc \
     src/core/lib/transport/http_connect_handshaker.cc \
-=======
     src/core/lib/transport/metadata_batch.cc \
->>>>>>> 4edd6377
     src/core/lib/transport/parsed_metadata.cc \
     src/core/lib/transport/pid_controller.cc \
     src/core/lib/transport/status_conversion.cc \
@@ -2059,19 +2056,11 @@
     src/core/lib/transport/byte_stream.cc \
     src/core/lib/transport/connectivity_state.cc \
     src/core/lib/transport/error_utils.cc \
-<<<<<<< HEAD
     src/core/lib/transport/handshaker.cc \
     src/core/lib/transport/handshaker_registry.cc \
-    src/core/lib/transport/http_connect_handshaker.cc \
-=======
     src/core/lib/transport/metadata_batch.cc \
->>>>>>> 4edd6377
-    src/core/lib/transport/parsed_metadata.cc \
     src/core/lib/transport/pid_controller.cc \
-    src/core/lib/transport/status_conversion.cc \
-    src/core/lib/transport/tcp_connect_handshaker.cc \
     src/core/lib/transport/timeout_encoding.cc \
-    src/core/lib/transport/transport.cc \
     src/core/lib/transport/transport_op_string.cc \
     src/core/lib/uri/uri_parser.cc \
     src/core/plugin_registry/grpc_plugin_registry.cc \
