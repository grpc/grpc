# GRPC global makefile
# This currently builds C and C++ code.
# This file has been automatically generated from a template file.
# Please look at the templates directory instead.
# This file can be regenerated from the template by running
# tools/buildgen/generate_projects.sh

# Copyright 2015 gRPC authors.
#
# Licensed under the Apache License, Version 2.0 (the "License");
# you may not use this file except in compliance with the License.
# You may obtain a copy of the License at
#
#     http://www.apache.org/licenses/LICENSE-2.0
#
# Unless required by applicable law or agreed to in writing, software
# distributed under the License is distributed on an "AS IS" BASIS,
# WITHOUT WARRANTIES OR CONDITIONS OF ANY KIND, either express or implied.
# See the License for the specific language governing permissions and
# limitations under the License.



comma := ,


# Basic platform detection
HOST_SYSTEM = $(shell uname | cut -f 1 -d_)
SYSTEM ?= $(HOST_SYSTEM)
ifeq ($(SYSTEM),MSYS)
SYSTEM = MINGW32
endif
ifeq ($(SYSTEM),MINGW64)
SYSTEM = MINGW32
endif

MAKEFILE_PATH := $(abspath $(lastword $(MAKEFILE_LIST)))
ifndef BUILDDIR
BUILDDIR_ABSOLUTE = $(patsubst %/,%,$(dir $(MAKEFILE_PATH)))
else
BUILDDIR_ABSOLUTE = $(abspath $(BUILDDIR))
endif

HAS_GCC = $(shell which gcc > /dev/null 2> /dev/null && echo true || echo false)
HAS_CC = $(shell which cc > /dev/null 2> /dev/null && echo true || echo false)
HAS_CLANG = $(shell which clang > /dev/null 2> /dev/null && echo true || echo false)

ifeq ($(HAS_CC),true)
DEFAULT_CC = cc
DEFAULT_CXX = c++
else
ifeq ($(HAS_GCC),true)
DEFAULT_CC = gcc
DEFAULT_CXX = g++
else
ifeq ($(HAS_CLANG),true)
DEFAULT_CC = clang
DEFAULT_CXX = clang++
else
DEFAULT_CC = no_c_compiler
DEFAULT_CXX = no_c++_compiler
endif
endif
endif


BINDIR = $(BUILDDIR_ABSOLUTE)/bins
OBJDIR = $(BUILDDIR_ABSOLUTE)/objs
LIBDIR = $(BUILDDIR_ABSOLUTE)/libs
GENDIR = $(BUILDDIR_ABSOLUTE)/gens

# Configurations (as defined under "configs" section in build_handwritten.yaml)

VALID_CONFIG_asan = 1
REQUIRE_CUSTOM_LIBRARIES_asan = 1
CC_asan = clang
CXX_asan = clang++
LD_asan = clang++
LDXX_asan = clang++
CPPFLAGS_asan = -O0 -fsanitize-coverage=edge,trace-pc-guard -fsanitize=address -fno-omit-frame-pointer -Wno-unused-command-line-argument -DGPR_NO_DIRECT_SYSCALLS
LDFLAGS_asan = -fsanitize=address

VALID_CONFIG_asan-noleaks = 1
REQUIRE_CUSTOM_LIBRARIES_asan-noleaks = 1
CC_asan-noleaks = clang
CXX_asan-noleaks = clang++
LD_asan-noleaks = clang++
LDXX_asan-noleaks = clang++
CPPFLAGS_asan-noleaks = -O0 -fsanitize-coverage=edge,trace-pc-guard -fsanitize=address -fno-omit-frame-pointer -Wno-unused-command-line-argument -DGPR_NO_DIRECT_SYSCALLS
LDFLAGS_asan-noleaks = fsanitize=address

VALID_CONFIG_asan-trace-cmp = 1
REQUIRE_CUSTOM_LIBRARIES_asan-trace-cmp = 1
CC_asan-trace-cmp = clang
CXX_asan-trace-cmp = clang++
LD_asan-trace-cmp = clang++
LDXX_asan-trace-cmp = clang++
CPPFLAGS_asan-trace-cmp = -O0 -fsanitize-coverage=edge,trace-pc-guard -fsanitize-coverage=trace-cmp -fsanitize=address -fno-omit-frame-pointer -Wno-unused-command-line-argument -DGPR_NO_DIRECT_SYSCALLS
LDFLAGS_asan-trace-cmp = -fsanitize=address

VALID_CONFIG_basicprof = 1
CC_basicprof = $(DEFAULT_CC)
CXX_basicprof = $(DEFAULT_CXX)
LD_basicprof = $(DEFAULT_CC)
LDXX_basicprof = $(DEFAULT_CXX)
CPPFLAGS_basicprof = -O2 -DGRPC_BASIC_PROFILER -DGRPC_TIMERS_RDTSC
DEFINES_basicprof = NDEBUG

VALID_CONFIG_c++-compat = 1
CC_c++-compat = $(DEFAULT_CC)
CXX_c++-compat = $(DEFAULT_CXX)
LD_c++-compat = $(DEFAULT_CC)
LDXX_c++-compat = $(DEFAULT_CXX)
CFLAGS_c++-compat = -Wc++-compat
CPPFLAGS_c++-compat = -O0
DEFINES_c++-compat = _DEBUG DEBUG

VALID_CONFIG_counters = 1
CC_counters = $(DEFAULT_CC)
CXX_counters = $(DEFAULT_CXX)
LD_counters = $(DEFAULT_CC)
LDXX_counters = $(DEFAULT_CXX)
CPPFLAGS_counters = -O2 -DGPR_LOW_LEVEL_COUNTERS
DEFINES_counters = NDEBUG

VALID_CONFIG_counters_with_memory_counter = 1
CC_counters_with_memory_counter = $(DEFAULT_CC)
CXX_counters_with_memory_counter = $(DEFAULT_CXX)
LD_counters_with_memory_counter = $(DEFAULT_CC)
LDXX_counters_with_memory_counter = $(DEFAULT_CXX)
CPPFLAGS_counters_with_memory_counter = -O2 -DGPR_LOW_LEVEL_COUNTERS -DGPR_WRAP_MEMORY_COUNTER
LDFLAGS_counters_with_memory_counter = -Wl,--wrap=malloc -Wl,--wrap=calloc -Wl,--wrap=realloc -Wl,--wrap=free
DEFINES_counters_with_memory_counter = NDEBUG

VALID_CONFIG_dbg = 1
CC_dbg = $(DEFAULT_CC)
CXX_dbg = $(DEFAULT_CXX)
LD_dbg = $(DEFAULT_CC)
LDXX_dbg = $(DEFAULT_CXX)
CPPFLAGS_dbg = -O0
DEFINES_dbg = _DEBUG DEBUG

VALID_CONFIG_gcov = 1
CC_gcov = gcc
CXX_gcov = g++
LD_gcov = gcc
LDXX_gcov = g++
CPPFLAGS_gcov = -O0 -fprofile-arcs -ftest-coverage -Wno-return-type
LDFLAGS_gcov = -fprofile-arcs -ftest-coverage -rdynamic -lstdc++
DEFINES_gcov = _DEBUG DEBUG GPR_GCOV

VALID_CONFIG_helgrind = 1
CC_helgrind = $(DEFAULT_CC)
CXX_helgrind = $(DEFAULT_CXX)
LD_helgrind = $(DEFAULT_CC)
LDXX_helgrind = $(DEFAULT_CXX)
CPPFLAGS_helgrind = -O0
LDFLAGS_helgrind = -rdynamic
DEFINES_helgrind = _DEBUG DEBUG

VALID_CONFIG_lto = 1
CC_lto = $(DEFAULT_CC)
CXX_lto = $(DEFAULT_CXX)
LD_lto = $(DEFAULT_CC)
LDXX_lto = $(DEFAULT_CXX)
CPPFLAGS_lto = -O2
DEFINES_lto = NDEBUG

VALID_CONFIG_memcheck = 1
CC_memcheck = $(DEFAULT_CC)
CXX_memcheck = $(DEFAULT_CXX)
LD_memcheck = $(DEFAULT_CC)
LDXX_memcheck = $(DEFAULT_CXX)
CPPFLAGS_memcheck = -O0
LDFLAGS_memcheck = -rdynamic
DEFINES_memcheck = _DEBUG DEBUG

VALID_CONFIG_msan = 1
REQUIRE_CUSTOM_LIBRARIES_msan = 1
CC_msan = clang
CXX_msan = clang++
LD_msan = clang++
LDXX_msan = clang++
CPPFLAGS_msan = -O0 -stdlib=libc++ -fsanitize-coverage=edge,trace-pc-guard -fsanitize=memory -fsanitize-memory-track-origins -fsanitize-memory-use-after-dtor -fno-omit-frame-pointer -DGTEST_HAS_TR1_TUPLE=0 -DGTEST_USE_OWN_TR1_TUPLE=1 -Wno-unused-command-line-argument -fPIE -pie -DGPR_NO_DIRECT_SYSCALLS
LDFLAGS_msan = -stdlib=libc++ -fsanitize=memory -DGTEST_HAS_TR1_TUPLE=0 -DGTEST_USE_OWN_TR1_TUPLE=1 -fPIE -pie $(if $(JENKINS_BUILD),-Wl$(comma)-Ttext-segment=0x7e0000000000,)
DEFINES_msan = NDEBUG

VALID_CONFIG_mutrace = 1
CC_mutrace = $(DEFAULT_CC)
CXX_mutrace = $(DEFAULT_CXX)
LD_mutrace = $(DEFAULT_CC)
LDXX_mutrace = $(DEFAULT_CXX)
CPPFLAGS_mutrace = -O3 -fno-omit-frame-pointer
LDFLAGS_mutrace = -rdynamic
DEFINES_mutrace = NDEBUG

VALID_CONFIG_noexcept = 1
CC_noexcept = $(DEFAULT_CC)
CXX_noexcept = $(DEFAULT_CXX)
LD_noexcept = $(DEFAULT_CC)
LDXX_noexcept = $(DEFAULT_CXX)
CXXFLAGS_noexcept = -fno-exceptions
CPPFLAGS_noexcept = -O2 -Wframe-larger-than=16384
DEFINES_noexcept = NDEBUG

VALID_CONFIG_opt = 1
CC_opt = $(DEFAULT_CC)
CXX_opt = $(DEFAULT_CXX)
LD_opt = $(DEFAULT_CC)
LDXX_opt = $(DEFAULT_CXX)
CPPFLAGS_opt = -O2 -Wframe-larger-than=16384
DEFINES_opt = NDEBUG

VALID_CONFIG_stapprof = 1
CC_stapprof = $(DEFAULT_CC)
CXX_stapprof = $(DEFAULT_CXX)
LD_stapprof = $(DEFAULT_CC)
LDXX_stapprof = $(DEFAULT_CXX)
CPPFLAGS_stapprof = -O2 -DGRPC_STAP_PROFILER
DEFINES_stapprof = NDEBUG

VALID_CONFIG_tsan = 1
REQUIRE_CUSTOM_LIBRARIES_tsan = 1
CC_tsan = clang
CXX_tsan = clang++
LD_tsan = clang++
LDXX_tsan = clang++
CPPFLAGS_tsan = -O0 -fsanitize=thread -fno-omit-frame-pointer -Wno-unused-command-line-argument -DGPR_NO_DIRECT_SYSCALLS
LDFLAGS_tsan = -fsanitize=thread
DEFINES_tsan = GRPC_TSAN

VALID_CONFIG_ubsan = 1
REQUIRE_CUSTOM_LIBRARIES_ubsan = 1
CC_ubsan = clang
CXX_ubsan = clang++
LD_ubsan = clang++
LDXX_ubsan = clang++
CPPFLAGS_ubsan = -O0 -stdlib=libc++ -fsanitize-coverage=edge,trace-pc-guard -fsanitize=undefined -fno-omit-frame-pointer -Wno-unused-command-line-argument -Wvarargs
LDFLAGS_ubsan = -stdlib=libc++ -fsanitize=undefined,unsigned-integer-overflow
DEFINES_ubsan = NDEBUG GRPC_UBSAN



# General settings.
# You may want to change these depending on your system.

prefix ?= /usr/local

DTRACE ?= dtrace
CONFIG ?= opt
# Doing X ?= Y is the same as:
# ifeq ($(origin X), undefined)
#  X = Y
# endif
# but some variables, such as CC, CXX, LD or AR, have defaults.
# So instead of using ?= on them, we need to check their origin.
# See:
#  https://www.gnu.org/software/make/manual/html_node/Implicit-Variables.html
#  https://www.gnu.org/software/make/manual/html_node/Flavors.html#index-_003f_003d
#  https://www.gnu.org/software/make/manual/html_node/Origin-Function.html
ifeq ($(origin CC), default)
CC = $(CC_$(CONFIG))
endif
ifeq ($(origin CXX), default)
CXX = $(CXX_$(CONFIG))
endif
ifeq ($(origin LD), default)
LD = $(LD_$(CONFIG))
endif
LDXX ?= $(LDXX_$(CONFIG))
ARFLAGS ?= rcs
ifeq ($(SYSTEM),Linux)
ifeq ($(origin AR), default)
AR = ar
endif
STRIP ?= strip --strip-unneeded
else
ifeq ($(SYSTEM),Darwin)
ifeq ($(origin AR), default)
AR = libtool
ARFLAGS = -no_warning_for_no_symbols -o
endif
STRIP ?= strip -x
else
ifeq ($(SYSTEM),MINGW32)
ifeq ($(origin AR), default)
AR = ar
endif
STRIP ?= strip --strip-unneeded
else
ifeq ($(origin AR), default)
AR = ar
endif
STRIP ?= strip
endif
endif
endif
INSTALL ?= install
RM ?= rm -f
PKG_CONFIG ?= pkg-config

ifndef VALID_CONFIG_$(CONFIG)
$(error Invalid CONFIG value '$(CONFIG)')
endif

ifeq ($(SYSTEM),Linux)
TMPOUT = /dev/null
else
TMPOUT = `mktemp /tmp/test-out-XXXXXX`
endif

CHECK_NO_CXX14_COMPAT_WORKS_CMD = $(CC) -std=c++14 -Werror -Wno-c++14-compat -o $(TMPOUT) -c test/build/no-c++14-compat.cc
HAS_WORKING_NO_CXX14_COMPAT = $(shell $(CHECK_NO_CXX14_COMPAT_WORKS_CMD) 2> /dev/null && echo true || echo false)
ifeq ($(HAS_WORKING_NO_CXX14_COMPAT),true)
W_NO_CXX14_COMPAT=-Wno-c++14-compat
endif

CHECK_EXTRA_SEMI_WORKS_CMD = $(CC) -std=c99 -Werror -Wextra-semi -o $(TMPOUT) -c test/build/extra-semi.c
HAS_WORKING_EXTRA_SEMI = $(shell $(CHECK_EXTRA_SEMI_WORKS_CMD) 2> /dev/null && echo true || echo false)
ifeq ($(HAS_WORKING_EXTRA_SEMI),true)
W_EXTRA_SEMI=-Wextra-semi
NO_W_EXTRA_SEMI=-Wno-extra-semi
endif
CHECK_NO_SHIFT_NEGATIVE_VALUE_WORKS_CMD = $(CC) -std=c99 -Werror -Wno-shift-negative-value -o $(TMPOUT) -c test/build/no-shift-negative-value.c
HAS_WORKING_NO_SHIFT_NEGATIVE_VALUE = $(shell $(CHECK_NO_SHIFT_NEGATIVE_VALUE_WORKS_CMD) 2> /dev/null && echo true || echo false)
ifeq ($(HAS_WORKING_NO_SHIFT_NEGATIVE_VALUE),true)
W_NO_SHIFT_NEGATIVE_VALUE=-Wno-shift-negative-value
NO_W_NO_SHIFT_NEGATIVE_VALUE=-Wshift-negative-value
endif
CHECK_NO_UNUSED_BUT_SET_VARIABLE_WORKS_CMD = $(CC) -std=c99 -Werror -Wno-unused-but-set-variable -o $(TMPOUT) -c test/build/no-unused-but-set-variable.c
HAS_WORKING_NO_UNUSED_BUT_SET_VARIABLE = $(shell $(CHECK_NO_UNUSED_BUT_SET_VARIABLE_WORKS_CMD) 2> /dev/null && echo true || echo false)
ifeq ($(HAS_WORKING_NO_UNUSED_BUT_SET_VARIABLE),true)
W_NO_UNUSED_BUT_SET_VARIABLE=-Wno-unused-but-set-variable
NO_W_NO_UNUSED_BUT_SET_VARIABLE=-Wunused-but-set-variable
endif
CHECK_NO_MAYBE_UNINITIALIZED_WORKS_CMD = $(CC) -std=c99 -Werror -Wno-maybe-uninitialized -o $(TMPOUT) -c test/build/no-maybe-uninitialized.c
HAS_WORKING_NO_MAYBE_UNINITIALIZED = $(shell $(CHECK_NO_MAYBE_UNINITIALIZED_WORKS_CMD) 2> /dev/null && echo true || echo false)
ifeq ($(HAS_WORKING_NO_MAYBE_UNINITIALIZED),true)
W_NO_MAYBE_UNINITIALIZED=-Wno-maybe-uninitialized
NO_W_NO_MAYBE_UNINITIALIZED=-Wmaybe-uninitialized
endif
CHECK_NO_UNKNOWN_WARNING_OPTION_WORKS_CMD = $(CC) -std=c99 -Werror -Wno-unknown-warning-option -o $(TMPOUT) -c test/build/no-unknown-warning-option.c
HAS_WORKING_NO_UNKNOWN_WARNING_OPTION = $(shell $(CHECK_NO_UNKNOWN_WARNING_OPTION_WORKS_CMD) 2> /dev/null && echo true || echo false)
ifeq ($(HAS_WORKING_NO_UNKNOWN_WARNING_OPTION),true)
W_NO_UNKNOWN_WARNING_OPTION=-Wno-unknown-warning-option
NO_W_NO_UNKNOWN_WARNING_OPTION=-Wunknown-warning-option
endif

# The HOST compiler settings are used to compile the protoc plugins.
# In most cases, you won't have to change anything, but if you are
# cross-compiling, you can override these variables from GNU make's
# command line: make CC=cross-gcc HOST_CC=gcc

HOST_CC ?= $(CC)
HOST_CXX ?= $(CXX)
HOST_LD ?= $(LD)
HOST_LDXX ?= $(LDXX)

CFLAGS += -std=c99 $(W_EXTRA_SEMI)
CXXFLAGS += -std=c++14
ifeq ($(SYSTEM),Darwin)
CXXFLAGS += -stdlib=libc++
LDFLAGS += -framework CoreFoundation
endif
CFLAGS += -g
CPPFLAGS += -g -Wall -Wextra -DOSATOMIC_USE_INLINED=1 -Ithird_party/abseil-cpp -Ithird_party/re2 -Ithird_party/upb -Isrc/core/ext/upb-generated -Isrc/core/ext/upbdefs-generated -Ithird_party/xxhash
COREFLAGS += -fno-exceptions
LDFLAGS += -g

CPPFLAGS += $(CPPFLAGS_$(CONFIG))
CFLAGS += $(CFLAGS_$(CONFIG))
CXXFLAGS += $(CXXFLAGS_$(CONFIG))
DEFINES += $(DEFINES_$(CONFIG)) INSTALL_PREFIX=\"$(prefix)\"
LDFLAGS += $(LDFLAGS_$(CONFIG))

ifneq ($(SYSTEM),MINGW32)
PIC_CPPFLAGS = -fPIC
CPPFLAGS += -fPIC
LDFLAGS += -fPIC
endif

INCLUDES = . include $(GENDIR)
LDFLAGS += -Llibs/$(CONFIG)

ifeq ($(SYSTEM),Darwin)
ifneq ($(wildcard /usr/local/ssl/include),)
INCLUDES += /usr/local/ssl/include
endif
ifneq ($(wildcard /opt/local/include),)
INCLUDES += /opt/local/include
endif
ifneq ($(wildcard /usr/local/include),)
INCLUDES += /usr/local/include
endif
LIBS = m z
ifneq ($(wildcard /usr/local/ssl/lib),)
LDFLAGS += -L/usr/local/ssl/lib
endif
ifneq ($(wildcard /opt/local/lib),)
LDFLAGS += -L/opt/local/lib
endif
ifneq ($(wildcard /usr/local/lib),)
LDFLAGS += -L/usr/local/lib
endif
endif

ifeq ($(SYSTEM),Linux)
LIBS = dl rt m pthread
LDFLAGS += -pthread
endif

ifeq ($(SYSTEM),MINGW32)
LIBS = m pthread ws2_32 dbghelp bcrypt
LDFLAGS += -pthread
endif

#
# The steps for cross-compiling are as follows:
# First, clone and make install of grpc using the native compilers for the host.
# Also, install protoc (e.g., from a package like apt-get)
# Then clone a fresh grpc for the actual cross-compiled build
# Set the environment variable GRPC_CROSS_COMPILE to true
# Set CC, CXX, LD, LDXX, AR, and STRIP to the cross-compiling binaries
# Also set PROTOBUF_CONFIG_OPTS to indicate cross-compilation to protobuf (e.g.,
#  PROTOBUF_CONFIG_OPTS="--host=arm-linux --with-protoc=/usr/local/bin/protoc" )
# Set HAS_PKG_CONFIG=false
# To build tests, go to third_party/gflags and follow its ccmake instructions
# Make sure that you enable building shared libraries and set your prefix to
# something useful like /usr/local/cross
# You will also need to set GRPC_CROSS_LDOPTS and GRPC_CROSS_AROPTS to hold
# additional required arguments for LD and AR (examples below)
# Then you can do a make from the cross-compiling fresh clone!
#
ifeq ($(GRPC_CROSS_COMPILE),true)
LDFLAGS += $(GRPC_CROSS_LDOPTS) # e.g. -L/usr/local/lib -L/usr/local/cross/lib
ARFLAGS += $(GRPC_CROSS_AROPTS) # e.g., rc --target=elf32-little
USE_BUILT_PROTOC = false
endif

# V=1 can be used to print commands run by make
ifeq ($(V),1)
E = @:
Q =
else
E = @echo
Q = @
endif

CORE_VERSION = 24.0.0
CPP_VERSION = 1.47.0-dev
CSHARP_VERSION = 2.47.0-dev

CPPFLAGS_NO_ARCH += $(addprefix -I, $(INCLUDES)) $(addprefix -D, $(DEFINES))
CPPFLAGS += $(CPPFLAGS_NO_ARCH) $(ARCH_FLAGS)

LDFLAGS += $(ARCH_FLAGS)
LDLIBS += $(addprefix -l, $(LIBS))
LDLIBSXX += $(addprefix -l, $(LIBSXX))


CFLAGS += $(EXTRA_CFLAGS)
CXXFLAGS += $(EXTRA_CXXFLAGS)
CPPFLAGS += $(EXTRA_CPPFLAGS)
LDFLAGS += $(EXTRA_LDFLAGS)
DEFINES += $(EXTRA_DEFINES)
LDLIBS += $(EXTRA_LDLIBS)

HOST_CPPFLAGS += $(CPPFLAGS)
HOST_CFLAGS += $(CFLAGS)
HOST_CXXFLAGS += $(CXXFLAGS)
HOST_LDFLAGS += $(LDFLAGS)
HOST_LDLIBS += $(LDLIBS)

# These are automatically computed variables.
# There shouldn't be any need to change anything from now on.

-include cache.mk

CACHE_MK =

ifeq ($(SYSTEM),MINGW32)
EXECUTABLE_SUFFIX = .exe
SHARED_EXT_CORE = dll
SHARED_EXT_CPP = dll
SHARED_EXT_CSHARP = dll
SHARED_PREFIX =
SHARED_VERSION_CORE = -24
SHARED_VERSION_CPP = -1
SHARED_VERSION_CSHARP = -2
else ifeq ($(SYSTEM),Darwin)
EXECUTABLE_SUFFIX =
SHARED_EXT_CORE = dylib
SHARED_EXT_CPP = dylib
SHARED_EXT_CSHARP = dylib
SHARED_PREFIX = lib
SHARED_VERSION_CORE =
SHARED_VERSION_CPP =
SHARED_VERSION_CSHARP =
else
EXECUTABLE_SUFFIX =
SHARED_EXT_CORE = so.$(CORE_VERSION)
SHARED_EXT_CPP = so.$(CPP_VERSION)
SHARED_EXT_CSHARP = so.$(CSHARP_VERSION)
SHARED_PREFIX = lib
SHARED_VERSION_CORE =
SHARED_VERSION_CPP =
SHARED_VERSION_CSHARP =
endif

ifeq ($(wildcard .git),)
IS_GIT_FOLDER = false
else
IS_GIT_FOLDER = true
endif

# Setup zlib dependency

ifeq ($(wildcard third_party/zlib/zlib.h),)
HAS_EMBEDDED_ZLIB = false
else
HAS_EMBEDDED_ZLIB = true
endif

# for zlib, we support building both from submodule
# and from system-installed zlib. In some builds,
# embedding zlib is not desirable.
# By default we use the system zlib (to match legacy behavior)
EMBED_ZLIB ?= false

ifeq ($(EMBED_ZLIB),true)
ZLIB_DEP = $(LIBDIR)/$(CONFIG)/libz.a
ZLIB_MERGE_LIBS = $(LIBDIR)/$(CONFIG)/libz.a
ZLIB_MERGE_OBJS = $(LIBZ_OBJS)
CPPFLAGS += -Ithird_party/zlib
else
LIBS += z
endif

# Setup c-ares dependency

ifeq ($(wildcard third_party/cares/cares/include/ares.h),)
HAS_EMBEDDED_CARES = false
else
HAS_EMBEDDED_CARES = true
endif

ifeq ($(HAS_EMBEDDED_CARES),true)
EMBED_CARES ?= true
else
# only building with c-ares from submodule is supported
DEP_MISSING += cares
EMBED_CARES ?= broken
endif

ifeq ($(EMBED_CARES),true)
CARES_DEP = $(LIBDIR)/$(CONFIG)/libares.a
CARES_MERGE_OBJS = $(LIBARES_OBJS)
CARES_MERGE_LIBS = $(LIBDIR)/$(CONFIG)/libares.a
CPPFLAGS := -Ithird_party/cares/cares/include -Ithird_party/cares -Ithird_party/cares/cares $(CPPFLAGS)
endif

# Setup address_sorting dependency

ADDRESS_SORTING_DEP = $(LIBDIR)/$(CONFIG)/libaddress_sorting.a
ADDRESS_SORTING_MERGE_OBJS = $(LIBADDRESS_SORTING_OBJS)
ADDRESS_SORTING_MERGE_LIBS = $(LIBDIR)/$(CONFIG)/libaddress_sorting.a
CPPFLAGS := -Ithird_party/address_sorting/include $(CPPFLAGS)

# Setup abseil dependency

GRPC_ABSEIL_DEP = $(LIBDIR)/$(CONFIG)/libgrpc_abseil.a
GRPC_ABSEIL_MERGE_LIBS = $(LIBDIR)/$(CONFIG)/libgrpc_abseil.a

# Setup re2 dependency

RE2_DEP = $(LIBDIR)/$(CONFIG)/libre2.a
RE2_MERGE_OBJS = $(LIBRE2_OBJS)
RE2_MERGE_LIBS = $(LIBDIR)/$(CONFIG)/libre2.a

# Setup upb dependency

UPB_DEP = $(LIBDIR)/$(CONFIG)/libupb.a
UPB_MERGE_OBJS = $(LIBUPB_OBJS)
UPB_MERGE_LIBS = $(LIBDIR)/$(CONFIG)/libupb.a

# Setup boringssl dependency

ifeq ($(wildcard third_party/boringssl-with-bazel/src/include/openssl/ssl.h),)
HAS_EMBEDDED_OPENSSL = false
else
HAS_EMBEDDED_OPENSSL = true
endif

ifeq ($(HAS_EMBEDDED_OPENSSL),true)
EMBED_OPENSSL ?= true
else
# only support building boringssl from submodule
DEP_MISSING += openssl
EMBED_OPENSSL ?= broken
endif

ifeq ($(EMBED_OPENSSL),true)
OPENSSL_DEP += $(LIBDIR)/$(CONFIG)/libboringssl.a
OPENSSL_MERGE_LIBS += $(LIBDIR)/$(CONFIG)/libboringssl.a
OPENSSL_MERGE_OBJS += $(LIBBORINGSSL_OBJS)
# need to prefix these to ensure overriding system libraries
CPPFLAGS := -Ithird_party/boringssl-with-bazel/src/include $(CPPFLAGS)  
ifeq ($(DISABLE_ALPN),true)
CPPFLAGS += -DTSI_OPENSSL_ALPN_SUPPORT=0
LIBS_SECURE = $(OPENSSL_LIBS)
endif # DISABLE_ALPN
endif # EMBED_OPENSSL

LDLIBS_SECURE += $(addprefix -l, $(LIBS_SECURE))

ifeq ($(MAKECMDGOALS),clean)
NO_DEPS = true
endif

.SECONDARY = %.pb.h %.pb.cc

ifeq ($(DEP_MISSING),)
all: static shared
dep_error:
	@echo "You shouldn't see this message - all of your dependencies are correct."
else
all: dep_error git_update stop

dep_error:
	@echo
	@echo "DEPENDENCY ERROR"
	@echo
	@echo "You are missing system dependencies that are essential to build grpc,"
	@echo "and the third_party directory doesn't have them:"
	@echo
	@echo "  $(DEP_MISSING)"
	@echo
	@echo "Installing the development packages for your system will solve"
	@echo "this issue. Please consult INSTALL to get more information."
	@echo
	@echo "If you need information about why these tests failed, run:"
	@echo
	@echo "  make run_dep_checks"
	@echo
endif

git_update:
ifeq ($(IS_GIT_FOLDER),true)
	@echo "Additionally, since you are in a git clone, you can download the"
	@echo "missing dependencies in third_party by running the following command:"
	@echo
	@echo "  git submodule update --init"
	@echo
endif

openssl_dep_error: openssl_dep_message git_update stop

openssl_dep_message:
	@echo
	@echo "DEPENDENCY ERROR"
	@echo
	@echo "The target you are trying to run requires an OpenSSL implementation."
	@echo "Your system doesn't have one, and either the third_party directory"
	@echo "doesn't have it, or your compiler can't build BoringSSL."
	@echo
	@echo "Please consult BUILDING.md to get more information."
	@echo
	@echo "If you need information about why these tests failed, run:"
	@echo
	@echo "  make run_dep_checks"
	@echo

systemtap_dep_error:
	@echo
	@echo "DEPENDENCY ERROR"
	@echo
	@echo "Under the '$(CONFIG)' configutation, the target you are trying "
	@echo "to build requires systemtap 2.7+ (on Linux) or dtrace (on other "
	@echo "platforms such as Solaris and *BSD). "
	@echo
	@echo "Please consult BUILDING.md to get more information."
	@echo

install_not_supported_message:
	@echo
	@echo "Installing via 'make' is no longer supported. Use cmake or bazel instead."
	@echo
	@echo "Please consult BUILDING.md to get more information."
	@echo

install_not_supported_error: install_not_supported_message stop

stop:
	@false


run_dep_checks:
	@echo "run_dep_checks target has been deprecated."

static: static_c static_cxx

static_c: cache.mk  $(LIBDIR)/$(CONFIG)/libaddress_sorting.a $(LIBDIR)/$(CONFIG)/libgpr.a $(LIBDIR)/$(CONFIG)/libgrpc.a $(LIBDIR)/$(CONFIG)/libgrpc_unsecure.a $(LIBDIR)/$(CONFIG)/libupb.a

static_cxx: cache.mk 

static_csharp: static_c 

shared: shared_c shared_cxx

shared_c: cache.mk $(LIBDIR)/$(CONFIG)/$(SHARED_PREFIX)address_sorting$(SHARED_VERSION_CORE).$(SHARED_EXT_CORE) $(LIBDIR)/$(CONFIG)/$(SHARED_PREFIX)gpr$(SHARED_VERSION_CORE).$(SHARED_EXT_CORE) $(LIBDIR)/$(CONFIG)/$(SHARED_PREFIX)grpc$(SHARED_VERSION_CORE).$(SHARED_EXT_CORE) $(LIBDIR)/$(CONFIG)/$(SHARED_PREFIX)grpc_unsecure$(SHARED_VERSION_CORE).$(SHARED_EXT_CORE) $(LIBDIR)/$(CONFIG)/$(SHARED_PREFIX)upb$(SHARED_VERSION_CORE).$(SHARED_EXT_CORE)
shared_cxx: cache.mk

shared_csharp: shared_c 
grpc_csharp_ext: shared_csharp

privatelibs: privatelibs_c privatelibs_cxx

privatelibs_c:  $(LIBDIR)/$(CONFIG)/libre2.a $(LIBDIR)/$(CONFIG)/libz.a $(LIBDIR)/$(CONFIG)/libares.a
ifeq ($(EMBED_OPENSSL),true)
privatelibs_cxx: 
else
privatelibs_cxx: 
endif


strip: strip-static strip-shared

strip-static: strip-static_c strip-static_cxx

strip-shared: strip-shared_c strip-shared_cxx

strip-static_c: static_c
ifeq ($(CONFIG),opt)
	$(E) "[STRIP]   Stripping libaddress_sorting.a"
	$(Q) $(STRIP) $(LIBDIR)/$(CONFIG)/libaddress_sorting.a
	$(E) "[STRIP]   Stripping libgpr.a"
	$(Q) $(STRIP) $(LIBDIR)/$(CONFIG)/libgpr.a
	$(E) "[STRIP]   Stripping libgrpc.a"
	$(Q) $(STRIP) $(LIBDIR)/$(CONFIG)/libgrpc.a
	$(E) "[STRIP]   Stripping libgrpc_unsecure.a"
	$(Q) $(STRIP) $(LIBDIR)/$(CONFIG)/libgrpc_unsecure.a
	$(E) "[STRIP]   Stripping libupb.a"
	$(Q) $(STRIP) $(LIBDIR)/$(CONFIG)/libupb.a
endif

strip-static_cxx: static_cxx
ifeq ($(CONFIG),opt)
endif

strip-shared_c: shared_c
ifeq ($(CONFIG),opt)
	$(E) "[STRIP]   Stripping $(SHARED_PREFIX)address_sorting$(SHARED_VERSION_CORE).$(SHARED_EXT_CORE)"
	$(Q) $(STRIP) $(LIBDIR)/$(CONFIG)/$(SHARED_PREFIX)address_sorting$(SHARED_VERSION_CORE).$(SHARED_EXT_CORE)
	$(E) "[STRIP]   Stripping $(SHARED_PREFIX)gpr$(SHARED_VERSION_CORE).$(SHARED_EXT_CORE)"
	$(Q) $(STRIP) $(LIBDIR)/$(CONFIG)/$(SHARED_PREFIX)gpr$(SHARED_VERSION_CORE).$(SHARED_EXT_CORE)
	$(E) "[STRIP]   Stripping $(SHARED_PREFIX)grpc$(SHARED_VERSION_CORE).$(SHARED_EXT_CORE)"
	$(Q) $(STRIP) $(LIBDIR)/$(CONFIG)/$(SHARED_PREFIX)grpc$(SHARED_VERSION_CORE).$(SHARED_EXT_CORE)
	$(E) "[STRIP]   Stripping $(SHARED_PREFIX)grpc_unsecure$(SHARED_VERSION_CORE).$(SHARED_EXT_CORE)"
	$(Q) $(STRIP) $(LIBDIR)/$(CONFIG)/$(SHARED_PREFIX)grpc_unsecure$(SHARED_VERSION_CORE).$(SHARED_EXT_CORE)
	$(E) "[STRIP]   Stripping $(SHARED_PREFIX)upb$(SHARED_VERSION_CORE).$(SHARED_EXT_CORE)"
	$(Q) $(STRIP) $(LIBDIR)/$(CONFIG)/$(SHARED_PREFIX)upb$(SHARED_VERSION_CORE).$(SHARED_EXT_CORE)
endif

strip-shared_cxx: shared_cxx
ifeq ($(CONFIG),opt)
endif

strip-shared_csharp: shared_csharp
ifeq ($(CONFIG),opt)
endif

cache.mk::
	$(E) "[MAKE]    Generating $@"
	$(Q) echo "$(CACHE_MK)" | tr , '\n' >$@

ifeq ($(CONFIG),stapprof)
src/core/profiling/stap_timers.c: $(GENDIR)/src/core/profiling/stap_probes.h
ifeq ($(HAS_SYSTEMTAP),true)
$(GENDIR)/src/core/profiling/stap_probes.h: src/core/profiling/stap_probes.d
	$(E) "[DTRACE]  Compiling $<"
	$(Q) mkdir -p `dirname $@`
	$(Q) $(DTRACE) -C -h -s $< -o $@
else
$(GENDIR)/src/core/profiling/stap_probes.h: systemtap_dep_error stop
endif
endif

$(OBJDIR)/$(CONFIG)/%.o : %.c
	$(E) "[C]       Compiling $<"
	$(Q) mkdir -p `dirname $@`
	$(Q) $(CC) $(CPPFLAGS) $(CFLAGS) -MMD -MF $(addsuffix .dep, $(basename $@)) -c -o $@ $<

$(OBJDIR)/$(CONFIG)/%.o : $(GENDIR)/%.pb.cc
	$(E) "[CXX]     Compiling $<"
	$(Q) mkdir -p `dirname $@`
	$(Q) $(CXX) $(CPPFLAGS) $(CXXFLAGS) -MMD -MF $(addsuffix .dep, $(basename $@)) -c -o $@ $<

$(OBJDIR)/$(CONFIG)/src/compiler/%.o : src/compiler/%.cc
	$(E) "[HOSTCXX] Compiling $<"
	$(Q) mkdir -p `dirname $@`
	$(Q) $(HOST_CXX) $(HOST_CXXFLAGS) $(HOST_CPPFLAGS) -MMD -MF $(addsuffix .dep, $(basename $@)) -c -o $@ $<

$(OBJDIR)/$(CONFIG)/src/core/%.o : src/core/%.cc
	$(E) "[CXX]     Compiling $<"
	$(Q) mkdir -p `dirname $@`
	$(Q) $(CXX) $(CPPFLAGS) $(CXXFLAGS) $(COREFLAGS) -MMD -MF $(addsuffix .dep, $(basename $@)) -c -o $@ $<

$(OBJDIR)/$(CONFIG)/test/core/%.o : test/core/%.cc
	$(E) "[CXX]     Compiling $<"
	$(Q) mkdir -p `dirname $@`
	$(Q) $(CXX) $(CPPFLAGS) $(CXXFLAGS) $(COREFLAGS) -MMD -MF $(addsuffix .dep, $(basename $@)) -c -o $@ $<

$(OBJDIR)/$(CONFIG)/%.o : %.cc
	$(E) "[CXX]     Compiling $<"
	$(Q) mkdir -p `dirname $@`
	$(Q) $(CXX) $(CPPFLAGS) $(CXXFLAGS) -MMD -MF $(addsuffix .dep, $(basename $@)) -c -o $@ $<

$(OBJDIR)/$(CONFIG)/%.o : %.cpp
	$(E) "[CXX]     Compiling $<"
	$(Q) mkdir -p `dirname $@`
	$(Q) $(CXX) $(CPPFLAGS) $(CXXFLAGS) -MMD -MF $(addsuffix .dep, $(basename $@)) -c -o $@ $<

install: install_not_supported_error

install_c: install_not_supported_error

install_cxx: install_not_supported_error

install_csharp: install_not_supported_error

install-static: install_not_supported_error

install-certs: install_not_supported_error

clean:
	$(E) "[CLEAN]   Cleaning build directories."
	$(Q) $(RM) -rf $(OBJDIR) $(LIBDIR) $(BINDIR) $(GENDIR) cache.mk


# The various libraries


# start of build recipe for library "address_sorting" (generated by makelib(lib) template function)
LIBADDRESS_SORTING_SRC = \
    third_party/address_sorting/address_sorting.c \
    third_party/address_sorting/address_sorting_posix.c \
    third_party/address_sorting/address_sorting_windows.c \

PUBLIC_HEADERS_C += \

LIBADDRESS_SORTING_OBJS = $(addprefix $(OBJDIR)/$(CONFIG)/, $(addsuffix .o, $(basename $(LIBADDRESS_SORTING_SRC))))


$(LIBDIR)/$(CONFIG)/libaddress_sorting.a:  $(LIBADDRESS_SORTING_OBJS) 
	$(E) "[AR]      Creating $@"
	$(Q) mkdir -p `dirname $@`
	$(Q) rm -f $(LIBDIR)/$(CONFIG)/libaddress_sorting.a
	$(Q) $(AR) $(ARFLAGS) $(LIBDIR)/$(CONFIG)/libaddress_sorting.a $(LIBADDRESS_SORTING_OBJS) 
ifeq ($(SYSTEM),Darwin)
	$(Q) ranlib -no_warning_for_no_symbols $(LIBDIR)/$(CONFIG)/libaddress_sorting.a
endif



ifeq ($(SYSTEM),MINGW32)
$(LIBDIR)/$(CONFIG)/address_sorting$(SHARED_VERSION_CORE).$(SHARED_EXT_CORE): $(LIBADDRESS_SORTING_OBJS)  $(ZLIB_DEP) $(CARES_DEP) $(ADDRESS_SORTING_DEP) $(RE2_DEP) $(UPB_DEP) $(GRPC_ABSEIL_DEP)
	$(E) "[LD]      Linking $@"
	$(Q) mkdir -p `dirname $@`
	$(Q) $(LDXX) $(LDFLAGS) -L$(LIBDIR)/$(CONFIG) -shared -Wl,--output-def=$(LIBDIR)/$(CONFIG)/address_sorting$(SHARED_VERSION_CORE).def -Wl,--out-implib=$(LIBDIR)/$(CONFIG)/libaddress_sorting$(SHARED_VERSION_CORE)-dll.a -o $(LIBDIR)/$(CONFIG)/address_sorting$(SHARED_VERSION_CORE).$(SHARED_EXT_CORE) $(LIBADDRESS_SORTING_OBJS) $(ZLIB_MERGE_LIBS) $(CARES_MERGE_LIBS) $(ADDRESS_SORTING_MERGE_LIBS) $(RE2_MERGE_LIBS) $(UPB_MERGE_LIBS) $(GRPC_ABSEIL_MERGE_LIBS) $(LDLIBS)
else
$(LIBDIR)/$(CONFIG)/libaddress_sorting$(SHARED_VERSION_CORE).$(SHARED_EXT_CORE): $(LIBADDRESS_SORTING_OBJS)  $(ZLIB_DEP) $(CARES_DEP) $(ADDRESS_SORTING_DEP) $(RE2_DEP) $(UPB_DEP) $(GRPC_ABSEIL_DEP)
	$(E) "[LD]      Linking $@"
	$(Q) mkdir -p `dirname $@`
ifeq ($(SYSTEM),Darwin)
	$(Q) $(LDXX) $(LDFLAGS) -L$(LIBDIR)/$(CONFIG) -install_name $(SHARED_PREFIX)address_sorting$(SHARED_VERSION_CORE).$(SHARED_EXT_CORE) -dynamiclib -o $(LIBDIR)/$(CONFIG)/libaddress_sorting$(SHARED_VERSION_CORE).$(SHARED_EXT_CORE) $(LIBADDRESS_SORTING_OBJS) $(ZLIB_MERGE_LIBS) $(CARES_MERGE_LIBS) $(ADDRESS_SORTING_MERGE_LIBS) $(RE2_MERGE_LIBS) $(UPB_MERGE_LIBS) $(GRPC_ABSEIL_MERGE_LIBS) $(LDLIBS)
else
	$(Q) $(LDXX) $(LDFLAGS) -L$(LIBDIR)/$(CONFIG) -shared -Wl,-soname,libaddress_sorting.so.24 -o $(LIBDIR)/$(CONFIG)/libaddress_sorting$(SHARED_VERSION_CORE).$(SHARED_EXT_CORE) $(LIBADDRESS_SORTING_OBJS) $(ZLIB_MERGE_LIBS) $(CARES_MERGE_LIBS) $(ADDRESS_SORTING_MERGE_LIBS) $(RE2_MERGE_LIBS) $(UPB_MERGE_LIBS) $(GRPC_ABSEIL_MERGE_LIBS) $(LDLIBS)
	$(Q) ln -sf $(SHARED_PREFIX)address_sorting$(SHARED_VERSION_CORE).$(SHARED_EXT_CORE) $(LIBDIR)/$(CONFIG)/libaddress_sorting$(SHARED_VERSION_CORE).so.24
	$(Q) ln -sf $(SHARED_PREFIX)address_sorting$(SHARED_VERSION_CORE).$(SHARED_EXT_CORE) $(LIBDIR)/$(CONFIG)/libaddress_sorting$(SHARED_VERSION_CORE).so
endif
endif

ifneq ($(NO_DEPS),true)
-include $(LIBADDRESS_SORTING_OBJS:.o=.dep)
endif
# end of build recipe for library "address_sorting"


# start of build recipe for library "gpr" (generated by makelib(lib) template function)
LIBGPR_SRC = \
    src/core/ext/upb-generated/google/protobuf/any.upb.c \
    src/core/ext/upb-generated/google/rpc/status.upb.c \
    src/core/lib/gpr/alloc.cc \
    src/core/lib/gpr/atm.cc \
    src/core/lib/gpr/cpu_iphone.cc \
    src/core/lib/gpr/cpu_linux.cc \
    src/core/lib/gpr/cpu_posix.cc \
    src/core/lib/gpr/cpu_windows.cc \
    src/core/lib/gpr/env_linux.cc \
    src/core/lib/gpr/env_posix.cc \
    src/core/lib/gpr/env_windows.cc \
    src/core/lib/gpr/log.cc \
    src/core/lib/gpr/log_android.cc \
    src/core/lib/gpr/log_linux.cc \
    src/core/lib/gpr/log_posix.cc \
    src/core/lib/gpr/log_windows.cc \
    src/core/lib/gpr/murmur_hash.cc \
    src/core/lib/gpr/string.cc \
    src/core/lib/gpr/string_posix.cc \
    src/core/lib/gpr/string_util_windows.cc \
    src/core/lib/gpr/string_windows.cc \
    src/core/lib/gpr/sync.cc \
    src/core/lib/gpr/sync_abseil.cc \
    src/core/lib/gpr/sync_posix.cc \
    src/core/lib/gpr/sync_windows.cc \
    src/core/lib/gpr/time.cc \
    src/core/lib/gpr/time_posix.cc \
    src/core/lib/gpr/time_precise.cc \
    src/core/lib/gpr/time_windows.cc \
    src/core/lib/gpr/tmpfile_msys.cc \
    src/core/lib/gpr/tmpfile_posix.cc \
    src/core/lib/gpr/tmpfile_windows.cc \
    src/core/lib/gpr/wrap_memcpy.cc \
    src/core/lib/gprpp/examine_stack.cc \
    src/core/lib/gprpp/fork.cc \
    src/core/lib/gprpp/global_config_env.cc \
    src/core/lib/gprpp/host_port.cc \
    src/core/lib/gprpp/mpscq.cc \
    src/core/lib/gprpp/stat_posix.cc \
    src/core/lib/gprpp/stat_windows.cc \
    src/core/lib/gprpp/status_helper.cc \
    src/core/lib/gprpp/thd_posix.cc \
    src/core/lib/gprpp/thd_windows.cc \
    src/core/lib/gprpp/time_util.cc \
    src/core/lib/profiling/basic_timers.cc \
    src/core/lib/profiling/stap_timers.cc \

PUBLIC_HEADERS_C += \
    include/grpc/impl/codegen/atm.h \
    include/grpc/impl/codegen/atm_gcc_atomic.h \
    include/grpc/impl/codegen/atm_gcc_sync.h \
    include/grpc/impl/codegen/atm_windows.h \
    include/grpc/impl/codegen/byte_buffer.h \
    include/grpc/impl/codegen/byte_buffer_reader.h \
    include/grpc/impl/codegen/compression_types.h \
    include/grpc/impl/codegen/connectivity_state.h \
    include/grpc/impl/codegen/fork.h \
    include/grpc/impl/codegen/gpr_slice.h \
    include/grpc/impl/codegen/gpr_types.h \
    include/grpc/impl/codegen/grpc_types.h \
    include/grpc/impl/codegen/log.h \
    include/grpc/impl/codegen/port_platform.h \
    include/grpc/impl/codegen/propagation_bits.h \
    include/grpc/impl/codegen/slice.h \
    include/grpc/impl/codegen/status.h \
    include/grpc/impl/codegen/sync.h \
    include/grpc/impl/codegen/sync_abseil.h \
    include/grpc/impl/codegen/sync_custom.h \
    include/grpc/impl/codegen/sync_generic.h \
    include/grpc/impl/codegen/sync_posix.h \
    include/grpc/impl/codegen/sync_windows.h \
    include/grpc/support/alloc.h \
    include/grpc/support/atm.h \
    include/grpc/support/atm_gcc_atomic.h \
    include/grpc/support/atm_gcc_sync.h \
    include/grpc/support/atm_windows.h \
    include/grpc/support/cpu.h \
    include/grpc/support/log.h \
    include/grpc/support/log_windows.h \
    include/grpc/support/port_platform.h \
    include/grpc/support/string_util.h \
    include/grpc/support/sync.h \
    include/grpc/support/sync_abseil.h \
    include/grpc/support/sync_custom.h \
    include/grpc/support/sync_generic.h \
    include/grpc/support/sync_posix.h \
    include/grpc/support/sync_windows.h \
    include/grpc/support/thd_id.h \
    include/grpc/support/time.h \

LIBGPR_OBJS = $(addprefix $(OBJDIR)/$(CONFIG)/, $(addsuffix .o, $(basename $(LIBGPR_SRC))))


$(LIBDIR)/$(CONFIG)/libgpr.a: $(ZLIB_DEP) $(CARES_DEP) $(ADDRESS_SORTING_DEP) $(RE2_DEP) $(UPB_DEP) $(GRPC_ABSEIL_DEP)  $(LIBGPR_OBJS) 
	$(E) "[AR]      Creating $@"
	$(Q) mkdir -p `dirname $@`
	$(Q) rm -f $(LIBDIR)/$(CONFIG)/libgpr.a
	$(Q) $(AR) $(ARFLAGS) $(LIBDIR)/$(CONFIG)/libgpr.a $(LIBGPR_OBJS) 
ifeq ($(SYSTEM),Darwin)
	$(Q) ranlib -no_warning_for_no_symbols $(LIBDIR)/$(CONFIG)/libgpr.a
endif



ifeq ($(SYSTEM),MINGW32)
$(LIBDIR)/$(CONFIG)/gpr$(SHARED_VERSION_CORE).$(SHARED_EXT_CORE): $(LIBGPR_OBJS)  $(ZLIB_DEP) $(CARES_DEP) $(ADDRESS_SORTING_DEP) $(RE2_DEP) $(UPB_DEP) $(GRPC_ABSEIL_DEP) $(LIBDIR)/$(CONFIG)/libupb.a
	$(E) "[LD]      Linking $@"
	$(Q) mkdir -p `dirname $@`
	$(Q) $(LDXX) $(LDFLAGS) -L$(LIBDIR)/$(CONFIG) -shared -Wl,--output-def=$(LIBDIR)/$(CONFIG)/gpr$(SHARED_VERSION_CORE).def -Wl,--out-implib=$(LIBDIR)/$(CONFIG)/libgpr$(SHARED_VERSION_CORE)-dll.a -o $(LIBDIR)/$(CONFIG)/gpr$(SHARED_VERSION_CORE).$(SHARED_EXT_CORE) $(LIBGPR_OBJS) $(LIBDIR)/$(CONFIG)/libupb.a $(ZLIB_MERGE_LIBS) $(CARES_MERGE_LIBS) $(ADDRESS_SORTING_MERGE_LIBS) $(RE2_MERGE_LIBS) $(UPB_MERGE_LIBS) $(GRPC_ABSEIL_MERGE_LIBS) $(LDLIBS)
else
$(LIBDIR)/$(CONFIG)/libgpr$(SHARED_VERSION_CORE).$(SHARED_EXT_CORE): $(LIBGPR_OBJS)  $(ZLIB_DEP) $(CARES_DEP) $(ADDRESS_SORTING_DEP) $(RE2_DEP) $(UPB_DEP) $(GRPC_ABSEIL_DEP) $(LIBDIR)/$(CONFIG)/libupb.a
	$(E) "[LD]      Linking $@"
	$(Q) mkdir -p `dirname $@`
ifeq ($(SYSTEM),Darwin)
	$(Q) $(LDXX) $(LDFLAGS) -L$(LIBDIR)/$(CONFIG) -install_name $(SHARED_PREFIX)gpr$(SHARED_VERSION_CORE).$(SHARED_EXT_CORE) -dynamiclib -o $(LIBDIR)/$(CONFIG)/libgpr$(SHARED_VERSION_CORE).$(SHARED_EXT_CORE) $(LIBGPR_OBJS) $(LIBDIR)/$(CONFIG)/libupb.a $(ZLIB_MERGE_LIBS) $(CARES_MERGE_LIBS) $(ADDRESS_SORTING_MERGE_LIBS) $(RE2_MERGE_LIBS) $(UPB_MERGE_LIBS) $(GRPC_ABSEIL_MERGE_LIBS) $(LDLIBS)
else
	$(Q) $(LDXX) $(LDFLAGS) -L$(LIBDIR)/$(CONFIG) -shared -Wl,-soname,libgpr.so.24 -o $(LIBDIR)/$(CONFIG)/libgpr$(SHARED_VERSION_CORE).$(SHARED_EXT_CORE) $(LIBGPR_OBJS) $(LIBDIR)/$(CONFIG)/libupb.a $(ZLIB_MERGE_LIBS) $(CARES_MERGE_LIBS) $(ADDRESS_SORTING_MERGE_LIBS) $(RE2_MERGE_LIBS) $(UPB_MERGE_LIBS) $(GRPC_ABSEIL_MERGE_LIBS) $(LDLIBS)
	$(Q) ln -sf $(SHARED_PREFIX)gpr$(SHARED_VERSION_CORE).$(SHARED_EXT_CORE) $(LIBDIR)/$(CONFIG)/libgpr$(SHARED_VERSION_CORE).so.24
	$(Q) ln -sf $(SHARED_PREFIX)gpr$(SHARED_VERSION_CORE).$(SHARED_EXT_CORE) $(LIBDIR)/$(CONFIG)/libgpr$(SHARED_VERSION_CORE).so
endif
endif

ifneq ($(NO_DEPS),true)
-include $(LIBGPR_OBJS:.o=.dep)
endif
# end of build recipe for library "gpr"


# start of build recipe for library "grpc" (generated by makelib(lib) template function)
LIBGRPC_SRC = \
    src/core/ext/filters/census/grpc_context.cc \
    src/core/ext/filters/channel_idle/channel_idle_filter.cc \
    src/core/ext/filters/channel_idle/idle_filter_state.cc \
    src/core/ext/filters/client_channel/backend_metric.cc \
    src/core/ext/filters/client_channel/backup_poller.cc \
    src/core/ext/filters/client_channel/channel_connectivity.cc \
    src/core/ext/filters/client_channel/client_channel.cc \
    src/core/ext/filters/client_channel/client_channel_channelz.cc \
    src/core/ext/filters/client_channel/client_channel_factory.cc \
    src/core/ext/filters/client_channel/client_channel_plugin.cc \
    src/core/ext/filters/client_channel/config_selector.cc \
    src/core/ext/filters/client_channel/dynamic_filters.cc \
    src/core/ext/filters/client_channel/global_subchannel_pool.cc \
    src/core/ext/filters/client_channel/health/health_check_client.cc \
    src/core/ext/filters/client_channel/http_proxy.cc \
    src/core/ext/filters/client_channel/lb_policy.cc \
    src/core/ext/filters/client_channel/lb_policy/address_filtering.cc \
    src/core/ext/filters/client_channel/lb_policy/child_policy_handler.cc \
    src/core/ext/filters/client_channel/lb_policy/grpclb/client_load_reporting_filter.cc \
    src/core/ext/filters/client_channel/lb_policy/grpclb/grpclb.cc \
    src/core/ext/filters/client_channel/lb_policy/grpclb/grpclb_balancer_addresses.cc \
    src/core/ext/filters/client_channel/lb_policy/grpclb/grpclb_client_stats.cc \
    src/core/ext/filters/client_channel/lb_policy/grpclb/load_balancer_api.cc \
    src/core/ext/filters/client_channel/lb_policy/oob_backend_metric.cc \
    src/core/ext/filters/client_channel/lb_policy/outlier_detection/outlier_detection.cc \
    src/core/ext/filters/client_channel/lb_policy/pick_first/pick_first.cc \
    src/core/ext/filters/client_channel/lb_policy/priority/priority.cc \
    src/core/ext/filters/client_channel/lb_policy/ring_hash/ring_hash.cc \
    src/core/ext/filters/client_channel/lb_policy/rls/rls.cc \
    src/core/ext/filters/client_channel/lb_policy/round_robin/round_robin.cc \
    src/core/ext/filters/client_channel/lb_policy/weighted_target/weighted_target.cc \
    src/core/ext/filters/client_channel/lb_policy/xds/cds.cc \
    src/core/ext/filters/client_channel/lb_policy/xds/xds_cluster_impl.cc \
    src/core/ext/filters/client_channel/lb_policy/xds/xds_cluster_manager.cc \
    src/core/ext/filters/client_channel/lb_policy/xds/xds_cluster_resolver.cc \
    src/core/ext/filters/client_channel/lb_policy_registry.cc \
    src/core/ext/filters/client_channel/local_subchannel_pool.cc \
    src/core/ext/filters/client_channel/proxy_mapper_registry.cc \
    src/core/ext/filters/client_channel/resolver/binder/binder_resolver.cc \
    src/core/ext/filters/client_channel/resolver/dns/c_ares/dns_resolver_ares.cc \
    src/core/ext/filters/client_channel/resolver/dns/c_ares/grpc_ares_ev_driver_posix.cc \
    src/core/ext/filters/client_channel/resolver/dns/c_ares/grpc_ares_ev_driver_windows.cc \
    src/core/ext/filters/client_channel/resolver/dns/c_ares/grpc_ares_wrapper.cc \
    src/core/ext/filters/client_channel/resolver/dns/c_ares/grpc_ares_wrapper_posix.cc \
    src/core/ext/filters/client_channel/resolver/dns/c_ares/grpc_ares_wrapper_windows.cc \
    src/core/ext/filters/client_channel/resolver/dns/dns_resolver_selection.cc \
    src/core/ext/filters/client_channel/resolver/dns/native/dns_resolver.cc \
    src/core/ext/filters/client_channel/resolver/fake/fake_resolver.cc \
    src/core/ext/filters/client_channel/resolver/google_c2p/google_c2p_resolver.cc \
    src/core/ext/filters/client_channel/resolver/polling_resolver.cc \
    src/core/ext/filters/client_channel/resolver/sockaddr/sockaddr_resolver.cc \
    src/core/ext/filters/client_channel/resolver/xds/xds_resolver.cc \
    src/core/ext/filters/client_channel/resolver_result_parsing.cc \
    src/core/ext/filters/client_channel/retry_filter.cc \
    src/core/ext/filters/client_channel/retry_service_config.cc \
    src/core/ext/filters/client_channel/retry_throttle.cc \
    src/core/ext/filters/client_channel/service_config_channel_arg_filter.cc \
    src/core/ext/filters/client_channel/subchannel.cc \
    src/core/ext/filters/client_channel/subchannel_pool_interface.cc \
    src/core/ext/filters/client_channel/subchannel_stream_client.cc \
    src/core/ext/filters/deadline/deadline_filter.cc \
    src/core/ext/filters/fault_injection/fault_injection_filter.cc \
    src/core/ext/filters/fault_injection/service_config_parser.cc \
    src/core/ext/filters/http/client/http_client_filter.cc \
    src/core/ext/filters/http/client_authority_filter.cc \
    src/core/ext/filters/http/http_filters_plugin.cc \
    src/core/ext/filters/http/message_compress/message_compress_filter.cc \
    src/core/ext/filters/http/message_compress/message_decompress_filter.cc \
    src/core/ext/filters/http/server/http_server_filter.cc \
    src/core/ext/filters/message_size/message_size_filter.cc \
    src/core/ext/filters/rbac/rbac_filter.cc \
    src/core/ext/filters/rbac/rbac_service_config_parser.cc \
    src/core/ext/filters/server_config_selector/server_config_selector.cc \
    src/core/ext/filters/server_config_selector/server_config_selector_filter.cc \
    src/core/ext/transport/chttp2/alpn/alpn.cc \
    src/core/ext/transport/chttp2/client/chttp2_connector.cc \
    src/core/ext/transport/chttp2/server/chttp2_server.cc \
    src/core/ext/transport/chttp2/transport/bin_decoder.cc \
    src/core/ext/transport/chttp2/transport/bin_encoder.cc \
    src/core/ext/transport/chttp2/transport/chttp2_transport.cc \
    src/core/ext/transport/chttp2/transport/context_list.cc \
    src/core/ext/transport/chttp2/transport/flow_control.cc \
    src/core/ext/transport/chttp2/transport/frame_data.cc \
    src/core/ext/transport/chttp2/transport/frame_goaway.cc \
    src/core/ext/transport/chttp2/transport/frame_ping.cc \
    src/core/ext/transport/chttp2/transport/frame_rst_stream.cc \
    src/core/ext/transport/chttp2/transport/frame_settings.cc \
    src/core/ext/transport/chttp2/transport/frame_window_update.cc \
    src/core/ext/transport/chttp2/transport/hpack_encoder.cc \
    src/core/ext/transport/chttp2/transport/hpack_encoder_table.cc \
    src/core/ext/transport/chttp2/transport/hpack_parser.cc \
    src/core/ext/transport/chttp2/transport/hpack_parser_table.cc \
    src/core/ext/transport/chttp2/transport/http2_settings.cc \
    src/core/ext/transport/chttp2/transport/huffsyms.cc \
    src/core/ext/transport/chttp2/transport/parsing.cc \
    src/core/ext/transport/chttp2/transport/stream_lists.cc \
    src/core/ext/transport/chttp2/transport/stream_map.cc \
    src/core/ext/transport/chttp2/transport/varint.cc \
    src/core/ext/transport/chttp2/transport/writing.cc \
    src/core/ext/transport/inproc/inproc_plugin.cc \
    src/core/ext/transport/inproc/inproc_transport.cc \
    src/core/ext/upb-generated/envoy/admin/v3/certs.upb.c \
    src/core/ext/upb-generated/envoy/admin/v3/clusters.upb.c \
    src/core/ext/upb-generated/envoy/admin/v3/config_dump.upb.c \
    src/core/ext/upb-generated/envoy/admin/v3/init_dump.upb.c \
    src/core/ext/upb-generated/envoy/admin/v3/listeners.upb.c \
    src/core/ext/upb-generated/envoy/admin/v3/memory.upb.c \
    src/core/ext/upb-generated/envoy/admin/v3/metrics.upb.c \
    src/core/ext/upb-generated/envoy/admin/v3/mutex_stats.upb.c \
    src/core/ext/upb-generated/envoy/admin/v3/server_info.upb.c \
    src/core/ext/upb-generated/envoy/admin/v3/tap.upb.c \
    src/core/ext/upb-generated/envoy/annotations/deprecation.upb.c \
    src/core/ext/upb-generated/envoy/annotations/resource.upb.c \
    src/core/ext/upb-generated/envoy/config/accesslog/v3/accesslog.upb.c \
    src/core/ext/upb-generated/envoy/config/bootstrap/v3/bootstrap.upb.c \
    src/core/ext/upb-generated/envoy/config/cluster/v3/circuit_breaker.upb.c \
    src/core/ext/upb-generated/envoy/config/cluster/v3/cluster.upb.c \
    src/core/ext/upb-generated/envoy/config/cluster/v3/filter.upb.c \
    src/core/ext/upb-generated/envoy/config/cluster/v3/outlier_detection.upb.c \
    src/core/ext/upb-generated/envoy/config/common/matcher/v3/matcher.upb.c \
    src/core/ext/upb-generated/envoy/config/core/v3/address.upb.c \
    src/core/ext/upb-generated/envoy/config/core/v3/backoff.upb.c \
    src/core/ext/upb-generated/envoy/config/core/v3/base.upb.c \
    src/core/ext/upb-generated/envoy/config/core/v3/config_source.upb.c \
    src/core/ext/upb-generated/envoy/config/core/v3/event_service_config.upb.c \
    src/core/ext/upb-generated/envoy/config/core/v3/extension.upb.c \
    src/core/ext/upb-generated/envoy/config/core/v3/grpc_method_list.upb.c \
    src/core/ext/upb-generated/envoy/config/core/v3/grpc_service.upb.c \
    src/core/ext/upb-generated/envoy/config/core/v3/health_check.upb.c \
    src/core/ext/upb-generated/envoy/config/core/v3/http_uri.upb.c \
    src/core/ext/upb-generated/envoy/config/core/v3/protocol.upb.c \
    src/core/ext/upb-generated/envoy/config/core/v3/proxy_protocol.upb.c \
    src/core/ext/upb-generated/envoy/config/core/v3/resolver.upb.c \
    src/core/ext/upb-generated/envoy/config/core/v3/socket_option.upb.c \
    src/core/ext/upb-generated/envoy/config/core/v3/substitution_format_string.upb.c \
    src/core/ext/upb-generated/envoy/config/core/v3/udp_socket_config.upb.c \
    src/core/ext/upb-generated/envoy/config/endpoint/v3/endpoint.upb.c \
    src/core/ext/upb-generated/envoy/config/endpoint/v3/endpoint_components.upb.c \
    src/core/ext/upb-generated/envoy/config/endpoint/v3/load_report.upb.c \
    src/core/ext/upb-generated/envoy/config/listener/v3/api_listener.upb.c \
    src/core/ext/upb-generated/envoy/config/listener/v3/listener.upb.c \
    src/core/ext/upb-generated/envoy/config/listener/v3/listener_components.upb.c \
    src/core/ext/upb-generated/envoy/config/listener/v3/quic_config.upb.c \
    src/core/ext/upb-generated/envoy/config/listener/v3/udp_listener_config.upb.c \
    src/core/ext/upb-generated/envoy/config/metrics/v3/metrics_service.upb.c \
    src/core/ext/upb-generated/envoy/config/metrics/v3/stats.upb.c \
    src/core/ext/upb-generated/envoy/config/overload/v3/overload.upb.c \
    src/core/ext/upb-generated/envoy/config/rbac/v3/rbac.upb.c \
    src/core/ext/upb-generated/envoy/config/route/v3/route.upb.c \
    src/core/ext/upb-generated/envoy/config/route/v3/route_components.upb.c \
    src/core/ext/upb-generated/envoy/config/route/v3/scoped_route.upb.c \
    src/core/ext/upb-generated/envoy/config/tap/v3/common.upb.c \
    src/core/ext/upb-generated/envoy/config/trace/v3/datadog.upb.c \
    src/core/ext/upb-generated/envoy/config/trace/v3/dynamic_ot.upb.c \
    src/core/ext/upb-generated/envoy/config/trace/v3/http_tracer.upb.c \
    src/core/ext/upb-generated/envoy/config/trace/v3/lightstep.upb.c \
    src/core/ext/upb-generated/envoy/config/trace/v3/opencensus.upb.c \
    src/core/ext/upb-generated/envoy/config/trace/v3/service.upb.c \
    src/core/ext/upb-generated/envoy/config/trace/v3/skywalking.upb.c \
    src/core/ext/upb-generated/envoy/config/trace/v3/trace.upb.c \
    src/core/ext/upb-generated/envoy/config/trace/v3/xray.upb.c \
    src/core/ext/upb-generated/envoy/config/trace/v3/zipkin.upb.c \
    src/core/ext/upb-generated/envoy/extensions/clusters/aggregate/v3/cluster.upb.c \
    src/core/ext/upb-generated/envoy/extensions/filters/common/fault/v3/fault.upb.c \
    src/core/ext/upb-generated/envoy/extensions/filters/http/fault/v3/fault.upb.c \
    src/core/ext/upb-generated/envoy/extensions/filters/http/rbac/v3/rbac.upb.c \
    src/core/ext/upb-generated/envoy/extensions/filters/http/router/v3/router.upb.c \
    src/core/ext/upb-generated/envoy/extensions/filters/network/http_connection_manager/v3/http_connection_manager.upb.c \
    src/core/ext/upb-generated/envoy/extensions/transport_sockets/tls/v3/cert.upb.c \
    src/core/ext/upb-generated/envoy/extensions/transport_sockets/tls/v3/common.upb.c \
    src/core/ext/upb-generated/envoy/extensions/transport_sockets/tls/v3/secret.upb.c \
    src/core/ext/upb-generated/envoy/extensions/transport_sockets/tls/v3/tls.upb.c \
    src/core/ext/upb-generated/envoy/extensions/transport_sockets/tls/v3/tls_spiffe_validator_config.upb.c \
    src/core/ext/upb-generated/envoy/service/discovery/v3/ads.upb.c \
    src/core/ext/upb-generated/envoy/service/discovery/v3/discovery.upb.c \
    src/core/ext/upb-generated/envoy/service/load_stats/v3/lrs.upb.c \
    src/core/ext/upb-generated/envoy/service/status/v3/csds.upb.c \
    src/core/ext/upb-generated/envoy/type/http/v3/cookie.upb.c \
    src/core/ext/upb-generated/envoy/type/http/v3/path_transformation.upb.c \
    src/core/ext/upb-generated/envoy/type/matcher/v3/http_inputs.upb.c \
    src/core/ext/upb-generated/envoy/type/matcher/v3/metadata.upb.c \
    src/core/ext/upb-generated/envoy/type/matcher/v3/node.upb.c \
    src/core/ext/upb-generated/envoy/type/matcher/v3/number.upb.c \
    src/core/ext/upb-generated/envoy/type/matcher/v3/path.upb.c \
    src/core/ext/upb-generated/envoy/type/matcher/v3/regex.upb.c \
    src/core/ext/upb-generated/envoy/type/matcher/v3/string.upb.c \
    src/core/ext/upb-generated/envoy/type/matcher/v3/struct.upb.c \
    src/core/ext/upb-generated/envoy/type/matcher/v3/value.upb.c \
    src/core/ext/upb-generated/envoy/type/metadata/v3/metadata.upb.c \
    src/core/ext/upb-generated/envoy/type/tracing/v3/custom_tag.upb.c \
    src/core/ext/upb-generated/envoy/type/v3/hash_policy.upb.c \
    src/core/ext/upb-generated/envoy/type/v3/http.upb.c \
    src/core/ext/upb-generated/envoy/type/v3/http_status.upb.c \
    src/core/ext/upb-generated/envoy/type/v3/percent.upb.c \
    src/core/ext/upb-generated/envoy/type/v3/range.upb.c \
    src/core/ext/upb-generated/envoy/type/v3/ratelimit_unit.upb.c \
    src/core/ext/upb-generated/envoy/type/v3/semantic_version.upb.c \
    src/core/ext/upb-generated/envoy/type/v3/token_bucket.upb.c \
    src/core/ext/upb-generated/google/api/annotations.upb.c \
    src/core/ext/upb-generated/google/api/expr/v1alpha1/checked.upb.c \
    src/core/ext/upb-generated/google/api/expr/v1alpha1/syntax.upb.c \
    src/core/ext/upb-generated/google/api/http.upb.c \
    src/core/ext/upb-generated/google/api/httpbody.upb.c \
    src/core/ext/upb-generated/google/protobuf/any.upb.c \
    src/core/ext/upb-generated/google/protobuf/descriptor.upb.c \
    src/core/ext/upb-generated/google/protobuf/duration.upb.c \
    src/core/ext/upb-generated/google/protobuf/empty.upb.c \
    src/core/ext/upb-generated/google/protobuf/struct.upb.c \
    src/core/ext/upb-generated/google/protobuf/timestamp.upb.c \
    src/core/ext/upb-generated/google/protobuf/wrappers.upb.c \
    src/core/ext/upb-generated/google/rpc/status.upb.c \
    src/core/ext/upb-generated/opencensus/proto/trace/v1/trace_config.upb.c \
    src/core/ext/upb-generated/src/proto/grpc/gcp/altscontext.upb.c \
    src/core/ext/upb-generated/src/proto/grpc/gcp/handshaker.upb.c \
    src/core/ext/upb-generated/src/proto/grpc/gcp/transport_security_common.upb.c \
    src/core/ext/upb-generated/src/proto/grpc/health/v1/health.upb.c \
    src/core/ext/upb-generated/src/proto/grpc/lb/v1/load_balancer.upb.c \
    src/core/ext/upb-generated/src/proto/grpc/lookup/v1/rls.upb.c \
    src/core/ext/upb-generated/src/proto/grpc/lookup/v1/rls_config.upb.c \
    src/core/ext/upb-generated/udpa/annotations/migrate.upb.c \
    src/core/ext/upb-generated/udpa/annotations/security.upb.c \
    src/core/ext/upb-generated/udpa/annotations/sensitive.upb.c \
    src/core/ext/upb-generated/udpa/annotations/status.upb.c \
    src/core/ext/upb-generated/udpa/annotations/versioning.upb.c \
    src/core/ext/upb-generated/validate/validate.upb.c \
    src/core/ext/upb-generated/xds/annotations/v3/migrate.upb.c \
    src/core/ext/upb-generated/xds/annotations/v3/security.upb.c \
    src/core/ext/upb-generated/xds/annotations/v3/sensitive.upb.c \
    src/core/ext/upb-generated/xds/annotations/v3/status.upb.c \
    src/core/ext/upb-generated/xds/annotations/v3/versioning.upb.c \
    src/core/ext/upb-generated/xds/core/v3/authority.upb.c \
    src/core/ext/upb-generated/xds/core/v3/collection_entry.upb.c \
    src/core/ext/upb-generated/xds/core/v3/context_params.upb.c \
    src/core/ext/upb-generated/xds/core/v3/extension.upb.c \
    src/core/ext/upb-generated/xds/core/v3/resource.upb.c \
    src/core/ext/upb-generated/xds/core/v3/resource_locator.upb.c \
    src/core/ext/upb-generated/xds/core/v3/resource_name.upb.c \
    src/core/ext/upb-generated/xds/data/orca/v3/orca_load_report.upb.c \
    src/core/ext/upb-generated/xds/service/orca/v3/orca.upb.c \
    src/core/ext/upb-generated/xds/type/matcher/v3/matcher.upb.c \
    src/core/ext/upb-generated/xds/type/matcher/v3/regex.upb.c \
    src/core/ext/upb-generated/xds/type/matcher/v3/string.upb.c \
    src/core/ext/upb-generated/xds/type/v3/typed_struct.upb.c \
    src/core/ext/upbdefs-generated/envoy/admin/v3/certs.upbdefs.c \
    src/core/ext/upbdefs-generated/envoy/admin/v3/clusters.upbdefs.c \
    src/core/ext/upbdefs-generated/envoy/admin/v3/config_dump.upbdefs.c \
    src/core/ext/upbdefs-generated/envoy/admin/v3/init_dump.upbdefs.c \
    src/core/ext/upbdefs-generated/envoy/admin/v3/listeners.upbdefs.c \
    src/core/ext/upbdefs-generated/envoy/admin/v3/memory.upbdefs.c \
    src/core/ext/upbdefs-generated/envoy/admin/v3/metrics.upbdefs.c \
    src/core/ext/upbdefs-generated/envoy/admin/v3/mutex_stats.upbdefs.c \
    src/core/ext/upbdefs-generated/envoy/admin/v3/server_info.upbdefs.c \
    src/core/ext/upbdefs-generated/envoy/admin/v3/tap.upbdefs.c \
    src/core/ext/upbdefs-generated/envoy/annotations/deprecation.upbdefs.c \
    src/core/ext/upbdefs-generated/envoy/annotations/resource.upbdefs.c \
    src/core/ext/upbdefs-generated/envoy/config/accesslog/v3/accesslog.upbdefs.c \
    src/core/ext/upbdefs-generated/envoy/config/bootstrap/v3/bootstrap.upbdefs.c \
    src/core/ext/upbdefs-generated/envoy/config/cluster/v3/circuit_breaker.upbdefs.c \
    src/core/ext/upbdefs-generated/envoy/config/cluster/v3/cluster.upbdefs.c \
    src/core/ext/upbdefs-generated/envoy/config/cluster/v3/filter.upbdefs.c \
    src/core/ext/upbdefs-generated/envoy/config/cluster/v3/outlier_detection.upbdefs.c \
    src/core/ext/upbdefs-generated/envoy/config/common/matcher/v3/matcher.upbdefs.c \
    src/core/ext/upbdefs-generated/envoy/config/core/v3/address.upbdefs.c \
    src/core/ext/upbdefs-generated/envoy/config/core/v3/backoff.upbdefs.c \
    src/core/ext/upbdefs-generated/envoy/config/core/v3/base.upbdefs.c \
    src/core/ext/upbdefs-generated/envoy/config/core/v3/config_source.upbdefs.c \
    src/core/ext/upbdefs-generated/envoy/config/core/v3/event_service_config.upbdefs.c \
    src/core/ext/upbdefs-generated/envoy/config/core/v3/extension.upbdefs.c \
    src/core/ext/upbdefs-generated/envoy/config/core/v3/grpc_method_list.upbdefs.c \
    src/core/ext/upbdefs-generated/envoy/config/core/v3/grpc_service.upbdefs.c \
    src/core/ext/upbdefs-generated/envoy/config/core/v3/health_check.upbdefs.c \
    src/core/ext/upbdefs-generated/envoy/config/core/v3/http_uri.upbdefs.c \
    src/core/ext/upbdefs-generated/envoy/config/core/v3/protocol.upbdefs.c \
    src/core/ext/upbdefs-generated/envoy/config/core/v3/proxy_protocol.upbdefs.c \
    src/core/ext/upbdefs-generated/envoy/config/core/v3/resolver.upbdefs.c \
    src/core/ext/upbdefs-generated/envoy/config/core/v3/socket_option.upbdefs.c \
    src/core/ext/upbdefs-generated/envoy/config/core/v3/substitution_format_string.upbdefs.c \
    src/core/ext/upbdefs-generated/envoy/config/core/v3/udp_socket_config.upbdefs.c \
    src/core/ext/upbdefs-generated/envoy/config/endpoint/v3/endpoint.upbdefs.c \
    src/core/ext/upbdefs-generated/envoy/config/endpoint/v3/endpoint_components.upbdefs.c \
    src/core/ext/upbdefs-generated/envoy/config/endpoint/v3/load_report.upbdefs.c \
    src/core/ext/upbdefs-generated/envoy/config/listener/v3/api_listener.upbdefs.c \
    src/core/ext/upbdefs-generated/envoy/config/listener/v3/listener.upbdefs.c \
    src/core/ext/upbdefs-generated/envoy/config/listener/v3/listener_components.upbdefs.c \
    src/core/ext/upbdefs-generated/envoy/config/listener/v3/quic_config.upbdefs.c \
    src/core/ext/upbdefs-generated/envoy/config/listener/v3/udp_listener_config.upbdefs.c \
    src/core/ext/upbdefs-generated/envoy/config/metrics/v3/metrics_service.upbdefs.c \
    src/core/ext/upbdefs-generated/envoy/config/metrics/v3/stats.upbdefs.c \
    src/core/ext/upbdefs-generated/envoy/config/overload/v3/overload.upbdefs.c \
    src/core/ext/upbdefs-generated/envoy/config/rbac/v3/rbac.upbdefs.c \
    src/core/ext/upbdefs-generated/envoy/config/route/v3/route.upbdefs.c \
    src/core/ext/upbdefs-generated/envoy/config/route/v3/route_components.upbdefs.c \
    src/core/ext/upbdefs-generated/envoy/config/route/v3/scoped_route.upbdefs.c \
    src/core/ext/upbdefs-generated/envoy/config/tap/v3/common.upbdefs.c \
    src/core/ext/upbdefs-generated/envoy/config/trace/v3/datadog.upbdefs.c \
    src/core/ext/upbdefs-generated/envoy/config/trace/v3/dynamic_ot.upbdefs.c \
    src/core/ext/upbdefs-generated/envoy/config/trace/v3/http_tracer.upbdefs.c \
    src/core/ext/upbdefs-generated/envoy/config/trace/v3/lightstep.upbdefs.c \
    src/core/ext/upbdefs-generated/envoy/config/trace/v3/opencensus.upbdefs.c \
    src/core/ext/upbdefs-generated/envoy/config/trace/v3/service.upbdefs.c \
    src/core/ext/upbdefs-generated/envoy/config/trace/v3/skywalking.upbdefs.c \
    src/core/ext/upbdefs-generated/envoy/config/trace/v3/trace.upbdefs.c \
    src/core/ext/upbdefs-generated/envoy/config/trace/v3/xray.upbdefs.c \
    src/core/ext/upbdefs-generated/envoy/config/trace/v3/zipkin.upbdefs.c \
    src/core/ext/upbdefs-generated/envoy/extensions/clusters/aggregate/v3/cluster.upbdefs.c \
    src/core/ext/upbdefs-generated/envoy/extensions/filters/common/fault/v3/fault.upbdefs.c \
    src/core/ext/upbdefs-generated/envoy/extensions/filters/http/fault/v3/fault.upbdefs.c \
    src/core/ext/upbdefs-generated/envoy/extensions/filters/http/rbac/v3/rbac.upbdefs.c \
    src/core/ext/upbdefs-generated/envoy/extensions/filters/http/router/v3/router.upbdefs.c \
    src/core/ext/upbdefs-generated/envoy/extensions/filters/network/http_connection_manager/v3/http_connection_manager.upbdefs.c \
    src/core/ext/upbdefs-generated/envoy/extensions/transport_sockets/tls/v3/cert.upbdefs.c \
    src/core/ext/upbdefs-generated/envoy/extensions/transport_sockets/tls/v3/common.upbdefs.c \
    src/core/ext/upbdefs-generated/envoy/extensions/transport_sockets/tls/v3/secret.upbdefs.c \
    src/core/ext/upbdefs-generated/envoy/extensions/transport_sockets/tls/v3/tls.upbdefs.c \
    src/core/ext/upbdefs-generated/envoy/extensions/transport_sockets/tls/v3/tls_spiffe_validator_config.upbdefs.c \
    src/core/ext/upbdefs-generated/envoy/service/discovery/v3/ads.upbdefs.c \
    src/core/ext/upbdefs-generated/envoy/service/discovery/v3/discovery.upbdefs.c \
    src/core/ext/upbdefs-generated/envoy/service/load_stats/v3/lrs.upbdefs.c \
    src/core/ext/upbdefs-generated/envoy/service/status/v3/csds.upbdefs.c \
    src/core/ext/upbdefs-generated/envoy/type/http/v3/cookie.upbdefs.c \
    src/core/ext/upbdefs-generated/envoy/type/http/v3/path_transformation.upbdefs.c \
    src/core/ext/upbdefs-generated/envoy/type/matcher/v3/http_inputs.upbdefs.c \
    src/core/ext/upbdefs-generated/envoy/type/matcher/v3/metadata.upbdefs.c \
    src/core/ext/upbdefs-generated/envoy/type/matcher/v3/node.upbdefs.c \
    src/core/ext/upbdefs-generated/envoy/type/matcher/v3/number.upbdefs.c \
    src/core/ext/upbdefs-generated/envoy/type/matcher/v3/path.upbdefs.c \
    src/core/ext/upbdefs-generated/envoy/type/matcher/v3/regex.upbdefs.c \
    src/core/ext/upbdefs-generated/envoy/type/matcher/v3/string.upbdefs.c \
    src/core/ext/upbdefs-generated/envoy/type/matcher/v3/struct.upbdefs.c \
    src/core/ext/upbdefs-generated/envoy/type/matcher/v3/value.upbdefs.c \
    src/core/ext/upbdefs-generated/envoy/type/metadata/v3/metadata.upbdefs.c \
    src/core/ext/upbdefs-generated/envoy/type/tracing/v3/custom_tag.upbdefs.c \
    src/core/ext/upbdefs-generated/envoy/type/v3/hash_policy.upbdefs.c \
    src/core/ext/upbdefs-generated/envoy/type/v3/http.upbdefs.c \
    src/core/ext/upbdefs-generated/envoy/type/v3/http_status.upbdefs.c \
    src/core/ext/upbdefs-generated/envoy/type/v3/percent.upbdefs.c \
    src/core/ext/upbdefs-generated/envoy/type/v3/range.upbdefs.c \
    src/core/ext/upbdefs-generated/envoy/type/v3/ratelimit_unit.upbdefs.c \
    src/core/ext/upbdefs-generated/envoy/type/v3/semantic_version.upbdefs.c \
    src/core/ext/upbdefs-generated/envoy/type/v3/token_bucket.upbdefs.c \
    src/core/ext/upbdefs-generated/google/api/annotations.upbdefs.c \
    src/core/ext/upbdefs-generated/google/api/expr/v1alpha1/checked.upbdefs.c \
    src/core/ext/upbdefs-generated/google/api/expr/v1alpha1/syntax.upbdefs.c \
    src/core/ext/upbdefs-generated/google/api/http.upbdefs.c \
    src/core/ext/upbdefs-generated/google/api/httpbody.upbdefs.c \
    src/core/ext/upbdefs-generated/google/protobuf/any.upbdefs.c \
    src/core/ext/upbdefs-generated/google/protobuf/descriptor.upbdefs.c \
    src/core/ext/upbdefs-generated/google/protobuf/duration.upbdefs.c \
    src/core/ext/upbdefs-generated/google/protobuf/empty.upbdefs.c \
    src/core/ext/upbdefs-generated/google/protobuf/struct.upbdefs.c \
    src/core/ext/upbdefs-generated/google/protobuf/timestamp.upbdefs.c \
    src/core/ext/upbdefs-generated/google/protobuf/wrappers.upbdefs.c \
    src/core/ext/upbdefs-generated/google/rpc/status.upbdefs.c \
    src/core/ext/upbdefs-generated/opencensus/proto/trace/v1/trace_config.upbdefs.c \
    src/core/ext/upbdefs-generated/src/proto/grpc/lookup/v1/rls_config.upbdefs.c \
    src/core/ext/upbdefs-generated/udpa/annotations/migrate.upbdefs.c \
    src/core/ext/upbdefs-generated/udpa/annotations/security.upbdefs.c \
    src/core/ext/upbdefs-generated/udpa/annotations/sensitive.upbdefs.c \
    src/core/ext/upbdefs-generated/udpa/annotations/status.upbdefs.c \
    src/core/ext/upbdefs-generated/udpa/annotations/versioning.upbdefs.c \
    src/core/ext/upbdefs-generated/validate/validate.upbdefs.c \
    src/core/ext/upbdefs-generated/xds/annotations/v3/migrate.upbdefs.c \
    src/core/ext/upbdefs-generated/xds/annotations/v3/security.upbdefs.c \
    src/core/ext/upbdefs-generated/xds/annotations/v3/sensitive.upbdefs.c \
    src/core/ext/upbdefs-generated/xds/annotations/v3/status.upbdefs.c \
    src/core/ext/upbdefs-generated/xds/annotations/v3/versioning.upbdefs.c \
    src/core/ext/upbdefs-generated/xds/core/v3/authority.upbdefs.c \
    src/core/ext/upbdefs-generated/xds/core/v3/collection_entry.upbdefs.c \
    src/core/ext/upbdefs-generated/xds/core/v3/context_params.upbdefs.c \
    src/core/ext/upbdefs-generated/xds/core/v3/extension.upbdefs.c \
    src/core/ext/upbdefs-generated/xds/core/v3/resource.upbdefs.c \
    src/core/ext/upbdefs-generated/xds/core/v3/resource_locator.upbdefs.c \
    src/core/ext/upbdefs-generated/xds/core/v3/resource_name.upbdefs.c \
    src/core/ext/upbdefs-generated/xds/type/matcher/v3/matcher.upbdefs.c \
    src/core/ext/upbdefs-generated/xds/type/matcher/v3/regex.upbdefs.c \
    src/core/ext/upbdefs-generated/xds/type/matcher/v3/string.upbdefs.c \
    src/core/ext/upbdefs-generated/xds/type/v3/typed_struct.upbdefs.c \
    src/core/ext/xds/certificate_provider_registry.cc \
    src/core/ext/xds/certificate_provider_store.cc \
    src/core/ext/xds/file_watcher_certificate_provider_factory.cc \
    src/core/ext/xds/xds_api.cc \
    src/core/ext/xds/xds_bootstrap.cc \
    src/core/ext/xds/xds_certificate_provider.cc \
    src/core/ext/xds/xds_channel_stack_modifier.cc \
    src/core/ext/xds/xds_client.cc \
    src/core/ext/xds/xds_client_stats.cc \
    src/core/ext/xds/xds_cluster.cc \
    src/core/ext/xds/xds_cluster_specifier_plugin.cc \
    src/core/ext/xds/xds_common_types.cc \
    src/core/ext/xds/xds_endpoint.cc \
    src/core/ext/xds/xds_http_fault_filter.cc \
    src/core/ext/xds/xds_http_filters.cc \
    src/core/ext/xds/xds_http_rbac_filter.cc \
    src/core/ext/xds/xds_listener.cc \
    src/core/ext/xds/xds_resource_type.cc \
    src/core/ext/xds/xds_route_config.cc \
    src/core/ext/xds/xds_routing.cc \
    src/core/ext/xds/xds_server_config_fetcher.cc \
    src/core/lib/address_utils/parse_address.cc \
    src/core/lib/address_utils/sockaddr_utils.cc \
    src/core/lib/backoff/backoff.cc \
    src/core/lib/channel/channel_args.cc \
    src/core/lib/channel/channel_args_preconditioning.cc \
    src/core/lib/channel/channel_stack.cc \
    src/core/lib/channel/channel_stack_builder.cc \
    src/core/lib/channel/channel_stack_builder_impl.cc \
    src/core/lib/channel/channel_trace.cc \
    src/core/lib/channel/channelz.cc \
    src/core/lib/channel/channelz_registry.cc \
    src/core/lib/channel/connected_channel.cc \
    src/core/lib/channel/promise_based_filter.cc \
    src/core/lib/channel/status_util.cc \
    src/core/lib/compression/compression.cc \
    src/core/lib/compression/compression_internal.cc \
    src/core/lib/compression/message_compress.cc \
    src/core/lib/config/core_configuration.cc \
    src/core/lib/debug/stats.cc \
    src/core/lib/debug/stats_data.cc \
    src/core/lib/debug/trace.cc \
    src/core/lib/event_engine/channel_args_endpoint_config.cc \
    src/core/lib/event_engine/default_event_engine_factory.cc \
    src/core/lib/event_engine/event_engine.cc \
    src/core/lib/event_engine/iomgr_engine.cc \
    src/core/lib/event_engine/memory_allocator.cc \
    src/core/lib/event_engine/resolved_address.cc \
    src/core/lib/event_engine/slice.cc \
    src/core/lib/event_engine/slice_buffer.cc \
<<<<<<< HEAD
=======
    src/core/lib/event_engine/sockaddr.cc \
    src/core/lib/event_engine/trace.cc \
>>>>>>> a9b9f305
    src/core/lib/gprpp/time.cc \
    src/core/lib/http/format_request.cc \
    src/core/lib/http/httpcli.cc \
    src/core/lib/http/httpcli_security_connector.cc \
    src/core/lib/http/parser.cc \
    src/core/lib/iomgr/buffer_list.cc \
    src/core/lib/iomgr/call_combiner.cc \
    src/core/lib/iomgr/cfstream_handle.cc \
    src/core/lib/iomgr/combiner.cc \
    src/core/lib/iomgr/dualstack_socket_posix.cc \
    src/core/lib/iomgr/endpoint.cc \
    src/core/lib/iomgr/endpoint_cfstream.cc \
    src/core/lib/iomgr/endpoint_pair_posix.cc \
    src/core/lib/iomgr/endpoint_pair_windows.cc \
    src/core/lib/iomgr/error.cc \
    src/core/lib/iomgr/error_cfstream.cc \
    src/core/lib/iomgr/ev_apple.cc \
    src/core/lib/iomgr/ev_epoll1_linux.cc \
    src/core/lib/iomgr/ev_poll_posix.cc \
    src/core/lib/iomgr/ev_posix.cc \
    src/core/lib/iomgr/ev_windows.cc \
    src/core/lib/iomgr/exec_ctx.cc \
    src/core/lib/iomgr/executor.cc \
    src/core/lib/iomgr/executor/mpmcqueue.cc \
    src/core/lib/iomgr/executor/threadpool.cc \
    src/core/lib/iomgr/fork_posix.cc \
    src/core/lib/iomgr/fork_windows.cc \
    src/core/lib/iomgr/gethostname_fallback.cc \
    src/core/lib/iomgr/gethostname_host_name_max.cc \
    src/core/lib/iomgr/gethostname_sysconf.cc \
    src/core/lib/iomgr/grpc_if_nametoindex_posix.cc \
    src/core/lib/iomgr/grpc_if_nametoindex_unsupported.cc \
    src/core/lib/iomgr/internal_errqueue.cc \
    src/core/lib/iomgr/iocp_windows.cc \
    src/core/lib/iomgr/iomgr.cc \
    src/core/lib/iomgr/iomgr_internal.cc \
    src/core/lib/iomgr/iomgr_posix.cc \
    src/core/lib/iomgr/iomgr_posix_cfstream.cc \
    src/core/lib/iomgr/iomgr_windows.cc \
    src/core/lib/iomgr/load_file.cc \
    src/core/lib/iomgr/lockfree_event.cc \
    src/core/lib/iomgr/polling_entity.cc \
    src/core/lib/iomgr/pollset.cc \
    src/core/lib/iomgr/pollset_set.cc \
    src/core/lib/iomgr/pollset_set_windows.cc \
    src/core/lib/iomgr/pollset_windows.cc \
    src/core/lib/iomgr/resolve_address.cc \
    src/core/lib/iomgr/resolve_address_posix.cc \
    src/core/lib/iomgr/resolve_address_windows.cc \
    src/core/lib/iomgr/sockaddr_utils_posix.cc \
    src/core/lib/iomgr/socket_factory_posix.cc \
    src/core/lib/iomgr/socket_mutator.cc \
    src/core/lib/iomgr/socket_utils_common_posix.cc \
    src/core/lib/iomgr/socket_utils_linux.cc \
    src/core/lib/iomgr/socket_utils_posix.cc \
    src/core/lib/iomgr/socket_utils_windows.cc \
    src/core/lib/iomgr/socket_windows.cc \
    src/core/lib/iomgr/tcp_client.cc \
    src/core/lib/iomgr/tcp_client_cfstream.cc \
    src/core/lib/iomgr/tcp_client_posix.cc \
    src/core/lib/iomgr/tcp_client_windows.cc \
    src/core/lib/iomgr/tcp_posix.cc \
    src/core/lib/iomgr/tcp_server.cc \
    src/core/lib/iomgr/tcp_server_posix.cc \
    src/core/lib/iomgr/tcp_server_utils_posix_common.cc \
    src/core/lib/iomgr/tcp_server_utils_posix_ifaddrs.cc \
    src/core/lib/iomgr/tcp_server_utils_posix_noifaddrs.cc \
    src/core/lib/iomgr/tcp_server_windows.cc \
    src/core/lib/iomgr/tcp_windows.cc \
    src/core/lib/iomgr/time_averaged_stats.cc \
    src/core/lib/iomgr/timer.cc \
    src/core/lib/iomgr/timer_generic.cc \
    src/core/lib/iomgr/timer_heap.cc \
    src/core/lib/iomgr/timer_manager.cc \
    src/core/lib/iomgr/unix_sockets_posix.cc \
    src/core/lib/iomgr/unix_sockets_posix_noop.cc \
    src/core/lib/iomgr/wakeup_fd_eventfd.cc \
    src/core/lib/iomgr/wakeup_fd_nospecial.cc \
    src/core/lib/iomgr/wakeup_fd_pipe.cc \
    src/core/lib/iomgr/wakeup_fd_posix.cc \
    src/core/lib/iomgr/work_serializer.cc \
    src/core/lib/json/json_reader.cc \
    src/core/lib/json/json_util.cc \
    src/core/lib/json/json_writer.cc \
    src/core/lib/matchers/matchers.cc \
    src/core/lib/promise/activity.cc \
    src/core/lib/promise/sleep.cc \
    src/core/lib/resolver/resolver.cc \
    src/core/lib/resolver/resolver_registry.cc \
    src/core/lib/resolver/server_address.cc \
    src/core/lib/resource_quota/api.cc \
    src/core/lib/resource_quota/arena.cc \
    src/core/lib/resource_quota/memory_quota.cc \
    src/core/lib/resource_quota/resource_quota.cc \
    src/core/lib/resource_quota/thread_quota.cc \
    src/core/lib/resource_quota/trace.cc \
    src/core/lib/security/authorization/authorization_policy_provider_vtable.cc \
    src/core/lib/security/authorization/evaluate_args.cc \
    src/core/lib/security/authorization/grpc_authorization_engine.cc \
    src/core/lib/security/authorization/grpc_server_authz_filter.cc \
    src/core/lib/security/authorization/matchers.cc \
    src/core/lib/security/authorization/rbac_policy.cc \
    src/core/lib/security/context/security_context.cc \
    src/core/lib/security/credentials/alts/alts_credentials.cc \
    src/core/lib/security/credentials/alts/check_gcp_environment.cc \
    src/core/lib/security/credentials/alts/check_gcp_environment_linux.cc \
    src/core/lib/security/credentials/alts/check_gcp_environment_no_op.cc \
    src/core/lib/security/credentials/alts/check_gcp_environment_windows.cc \
    src/core/lib/security/credentials/alts/grpc_alts_credentials_client_options.cc \
    src/core/lib/security/credentials/alts/grpc_alts_credentials_options.cc \
    src/core/lib/security/credentials/alts/grpc_alts_credentials_server_options.cc \
    src/core/lib/security/credentials/call_creds_util.cc \
    src/core/lib/security/credentials/channel_creds_registry_init.cc \
    src/core/lib/security/credentials/composite/composite_credentials.cc \
    src/core/lib/security/credentials/credentials.cc \
    src/core/lib/security/credentials/external/aws_external_account_credentials.cc \
    src/core/lib/security/credentials/external/aws_request_signer.cc \
    src/core/lib/security/credentials/external/external_account_credentials.cc \
    src/core/lib/security/credentials/external/file_external_account_credentials.cc \
    src/core/lib/security/credentials/external/url_external_account_credentials.cc \
    src/core/lib/security/credentials/fake/fake_credentials.cc \
    src/core/lib/security/credentials/google_default/credentials_generic.cc \
    src/core/lib/security/credentials/google_default/google_default_credentials.cc \
    src/core/lib/security/credentials/iam/iam_credentials.cc \
    src/core/lib/security/credentials/insecure/insecure_credentials.cc \
    src/core/lib/security/credentials/jwt/json_token.cc \
    src/core/lib/security/credentials/jwt/jwt_credentials.cc \
    src/core/lib/security/credentials/jwt/jwt_verifier.cc \
    src/core/lib/security/credentials/local/local_credentials.cc \
    src/core/lib/security/credentials/oauth2/oauth2_credentials.cc \
    src/core/lib/security/credentials/plugin/plugin_credentials.cc \
    src/core/lib/security/credentials/ssl/ssl_credentials.cc \
    src/core/lib/security/credentials/tls/grpc_tls_certificate_distributor.cc \
    src/core/lib/security/credentials/tls/grpc_tls_certificate_provider.cc \
    src/core/lib/security/credentials/tls/grpc_tls_certificate_verifier.cc \
    src/core/lib/security/credentials/tls/grpc_tls_credentials_options.cc \
    src/core/lib/security/credentials/tls/tls_credentials.cc \
    src/core/lib/security/credentials/tls/tls_utils.cc \
    src/core/lib/security/credentials/xds/xds_credentials.cc \
    src/core/lib/security/security_connector/alts/alts_security_connector.cc \
    src/core/lib/security/security_connector/fake/fake_security_connector.cc \
    src/core/lib/security/security_connector/insecure/insecure_security_connector.cc \
    src/core/lib/security/security_connector/load_system_roots_fallback.cc \
    src/core/lib/security/security_connector/load_system_roots_linux.cc \
    src/core/lib/security/security_connector/local/local_security_connector.cc \
    src/core/lib/security/security_connector/security_connector.cc \
    src/core/lib/security/security_connector/ssl/ssl_security_connector.cc \
    src/core/lib/security/security_connector/ssl_utils.cc \
    src/core/lib/security/security_connector/ssl_utils_config.cc \
    src/core/lib/security/security_connector/tls/tls_security_connector.cc \
    src/core/lib/security/transport/client_auth_filter.cc \
    src/core/lib/security/transport/secure_endpoint.cc \
    src/core/lib/security/transport/security_handshaker.cc \
    src/core/lib/security/transport/server_auth_filter.cc \
    src/core/lib/security/transport/tsi_error.cc \
    src/core/lib/security/util/json_util.cc \
    src/core/lib/service_config/service_config_impl.cc \
    src/core/lib/service_config/service_config_parser.cc \
    src/core/lib/slice/b64.cc \
    src/core/lib/slice/percent_encoding.cc \
    src/core/lib/slice/slice.cc \
    src/core/lib/slice/slice_api.cc \
    src/core/lib/slice/slice_buffer.cc \
    src/core/lib/slice/slice_buffer_api.cc \
    src/core/lib/slice/slice_refcount.cc \
    src/core/lib/slice/slice_split.cc \
    src/core/lib/slice/slice_string_helpers.cc \
    src/core/lib/surface/api_trace.cc \
    src/core/lib/surface/builtins.cc \
    src/core/lib/surface/byte_buffer.cc \
    src/core/lib/surface/byte_buffer_reader.cc \
    src/core/lib/surface/call.cc \
    src/core/lib/surface/call_details.cc \
    src/core/lib/surface/call_log_batch.cc \
    src/core/lib/surface/channel.cc \
    src/core/lib/surface/channel_init.cc \
    src/core/lib/surface/channel_ping.cc \
    src/core/lib/surface/channel_stack_type.cc \
    src/core/lib/surface/completion_queue.cc \
    src/core/lib/surface/completion_queue_factory.cc \
    src/core/lib/surface/event_string.cc \
    src/core/lib/surface/init.cc \
    src/core/lib/surface/lame_client.cc \
    src/core/lib/surface/metadata_array.cc \
    src/core/lib/surface/server.cc \
    src/core/lib/surface/validate_metadata.cc \
    src/core/lib/surface/version.cc \
    src/core/lib/transport/bdp_estimator.cc \
    src/core/lib/transport/byte_stream.cc \
    src/core/lib/transport/connectivity_state.cc \
    src/core/lib/transport/error_utils.cc \
    src/core/lib/transport/handshaker.cc \
    src/core/lib/transport/handshaker_registry.cc \
    src/core/lib/transport/http_connect_handshaker.cc \
    src/core/lib/transport/metadata_batch.cc \
    src/core/lib/transport/parsed_metadata.cc \
    src/core/lib/transport/pid_controller.cc \
    src/core/lib/transport/status_conversion.cc \
    src/core/lib/transport/tcp_connect_handshaker.cc \
    src/core/lib/transport/timeout_encoding.cc \
    src/core/lib/transport/transport.cc \
    src/core/lib/transport/transport_op_string.cc \
    src/core/lib/uri/uri_parser.cc \
    src/core/plugin_registry/grpc_plugin_registry.cc \
    src/core/plugin_registry/grpc_plugin_registry_extra.cc \
    src/core/tsi/alts/crypt/aes_gcm.cc \
    src/core/tsi/alts/crypt/gsec.cc \
    src/core/tsi/alts/frame_protector/alts_counter.cc \
    src/core/tsi/alts/frame_protector/alts_crypter.cc \
    src/core/tsi/alts/frame_protector/alts_frame_protector.cc \
    src/core/tsi/alts/frame_protector/alts_record_protocol_crypter_common.cc \
    src/core/tsi/alts/frame_protector/alts_seal_privacy_integrity_crypter.cc \
    src/core/tsi/alts/frame_protector/alts_unseal_privacy_integrity_crypter.cc \
    src/core/tsi/alts/frame_protector/frame_handler.cc \
    src/core/tsi/alts/handshaker/alts_handshaker_client.cc \
    src/core/tsi/alts/handshaker/alts_shared_resource.cc \
    src/core/tsi/alts/handshaker/alts_tsi_handshaker.cc \
    src/core/tsi/alts/handshaker/alts_tsi_utils.cc \
    src/core/tsi/alts/handshaker/transport_security_common_api.cc \
    src/core/tsi/alts/zero_copy_frame_protector/alts_grpc_integrity_only_record_protocol.cc \
    src/core/tsi/alts/zero_copy_frame_protector/alts_grpc_privacy_integrity_record_protocol.cc \
    src/core/tsi/alts/zero_copy_frame_protector/alts_grpc_record_protocol_common.cc \
    src/core/tsi/alts/zero_copy_frame_protector/alts_iovec_record_protocol.cc \
    src/core/tsi/alts/zero_copy_frame_protector/alts_zero_copy_grpc_protector.cc \
    src/core/tsi/fake_transport_security.cc \
    src/core/tsi/local_transport_security.cc \
    src/core/tsi/ssl/key_logging/ssl_key_logging.cc \
    src/core/tsi/ssl/session_cache/ssl_session_boringssl.cc \
    src/core/tsi/ssl/session_cache/ssl_session_cache.cc \
    src/core/tsi/ssl/session_cache/ssl_session_openssl.cc \
    src/core/tsi/ssl_transport_security.cc \
    src/core/tsi/transport_security.cc \
    src/core/tsi/transport_security_grpc.cc \

PUBLIC_HEADERS_C += \
    include/grpc/byte_buffer.h \
    include/grpc/byte_buffer_reader.h \
    include/grpc/census.h \
    include/grpc/compression.h \
    include/grpc/event_engine/endpoint_config.h \
    include/grpc/event_engine/event_engine.h \
    include/grpc/event_engine/internal/memory_allocator_impl.h \
    include/grpc/event_engine/memory_allocator.h \
    include/grpc/event_engine/memory_request.h \
    include/grpc/event_engine/port.h \
    include/grpc/event_engine/slice.h \
    include/grpc/event_engine/slice_buffer.h \
    include/grpc/fork.h \
    include/grpc/grpc.h \
    include/grpc/grpc_posix.h \
    include/grpc/grpc_security.h \
    include/grpc/grpc_security_constants.h \
    include/grpc/load_reporting.h \
    include/grpc/slice.h \
    include/grpc/slice_buffer.h \
    include/grpc/status.h \
    include/grpc/support/workaround_list.h \

LIBGRPC_OBJS = $(addprefix $(OBJDIR)/$(CONFIG)/, $(addsuffix .o, $(basename $(LIBGRPC_SRC))))


ifeq ($(NO_SECURE),true)

# You can't build secure libraries if you don't have OpenSSL.

$(LIBDIR)/$(CONFIG)/libgrpc.a: openssl_dep_error

$(LIBDIR)/$(CONFIG)/$(SHARED_PREFIX)grpc$(SHARED_VERSION_CORE).$(SHARED_EXT_CORE): openssl_dep_error

else

$(LIBDIR)/$(CONFIG)/libgrpc.a: $(ZLIB_DEP) $(OPENSSL_DEP) $(CARES_DEP) $(ADDRESS_SORTING_DEP) $(RE2_DEP) $(UPB_DEP) $(GRPC_ABSEIL_DEP)  $(LIBGRPC_OBJS)  $(LIBGPR_OBJS)  $(LIBGRPC_ABSEIL_OBJS)  $(ZLIB_MERGE_OBJS)  $(CARES_MERGE_OBJS)  $(ADDRESS_SORTING_MERGE_OBJS)  $(RE2_MERGE_OBJS)  $(UPB_MERGE_OBJS)  $(OPENSSL_MERGE_OBJS) 
	$(E) "[AR]      Creating $@"
	$(Q) mkdir -p `dirname $@`
	$(Q) rm -f $(LIBDIR)/$(CONFIG)/libgrpc.a
	$(Q) $(AR) $(ARFLAGS) $(LIBDIR)/$(CONFIG)/libgrpc.a $(LIBGRPC_OBJS)  $(LIBGPR_OBJS)  $(LIBGRPC_ABSEIL_OBJS)  $(ZLIB_MERGE_OBJS)  $(CARES_MERGE_OBJS)  $(ADDRESS_SORTING_MERGE_OBJS)  $(RE2_MERGE_OBJS)  $(UPB_MERGE_OBJS)  $(OPENSSL_MERGE_OBJS) 
ifeq ($(SYSTEM),Darwin)
	$(Q) ranlib -no_warning_for_no_symbols $(LIBDIR)/$(CONFIG)/libgrpc.a
endif



ifeq ($(SYSTEM),MINGW32)
$(LIBDIR)/$(CONFIG)/grpc$(SHARED_VERSION_CORE).$(SHARED_EXT_CORE): $(LIBGRPC_OBJS)  $(ZLIB_DEP) $(CARES_DEP) $(ADDRESS_SORTING_DEP) $(RE2_DEP) $(UPB_DEP) $(GRPC_ABSEIL_DEP) $(LIBDIR)/$(CONFIG)/libgpr.a $(LIBDIR)/$(CONFIG)/libaddress_sorting.a $(OPENSSL_DEP)
	$(E) "[LD]      Linking $@"
	$(Q) mkdir -p `dirname $@`
	$(Q) $(LDXX) $(LDFLAGS) -L$(LIBDIR)/$(CONFIG) -shared -Wl,--output-def=$(LIBDIR)/$(CONFIG)/grpc$(SHARED_VERSION_CORE).def -Wl,--out-implib=$(LIBDIR)/$(CONFIG)/libgrpc$(SHARED_VERSION_CORE)-dll.a -o $(LIBDIR)/$(CONFIG)/grpc$(SHARED_VERSION_CORE).$(SHARED_EXT_CORE) $(LIBGRPC_OBJS) $(LIBDIR)/$(CONFIG)/libgpr.a $(LIBDIR)/$(CONFIG)/libaddress_sorting.a $(OPENSSL_MERGE_LIBS) $(LDLIBS_SECURE) $(ZLIB_MERGE_LIBS) $(CARES_MERGE_LIBS) $(ADDRESS_SORTING_MERGE_LIBS) $(RE2_MERGE_LIBS) $(UPB_MERGE_LIBS) $(GRPC_ABSEIL_MERGE_LIBS) $(LDLIBS)
else
$(LIBDIR)/$(CONFIG)/libgrpc$(SHARED_VERSION_CORE).$(SHARED_EXT_CORE): $(LIBGRPC_OBJS)  $(ZLIB_DEP) $(CARES_DEP) $(ADDRESS_SORTING_DEP) $(RE2_DEP) $(UPB_DEP) $(GRPC_ABSEIL_DEP) $(LIBDIR)/$(CONFIG)/libgpr.a $(LIBDIR)/$(CONFIG)/libaddress_sorting.a $(OPENSSL_DEP)
	$(E) "[LD]      Linking $@"
	$(Q) mkdir -p `dirname $@`
ifeq ($(SYSTEM),Darwin)
	$(Q) $(LDXX) $(LDFLAGS) -L$(LIBDIR)/$(CONFIG) -install_name $(SHARED_PREFIX)grpc$(SHARED_VERSION_CORE).$(SHARED_EXT_CORE) -dynamiclib -o $(LIBDIR)/$(CONFIG)/libgrpc$(SHARED_VERSION_CORE).$(SHARED_EXT_CORE) $(LIBGRPC_OBJS) $(LIBDIR)/$(CONFIG)/libgpr.a $(LIBDIR)/$(CONFIG)/libaddress_sorting.a $(OPENSSL_MERGE_LIBS) $(LDLIBS_SECURE) $(ZLIB_MERGE_LIBS) $(CARES_MERGE_LIBS) $(ADDRESS_SORTING_MERGE_LIBS) $(RE2_MERGE_LIBS) $(UPB_MERGE_LIBS) $(GRPC_ABSEIL_MERGE_LIBS) $(LDLIBS)
else
	$(Q) $(LDXX) $(LDFLAGS) -L$(LIBDIR)/$(CONFIG) -shared -Wl,-soname,libgrpc.so.24 -o $(LIBDIR)/$(CONFIG)/libgrpc$(SHARED_VERSION_CORE).$(SHARED_EXT_CORE) $(LIBGRPC_OBJS) $(LIBDIR)/$(CONFIG)/libgpr.a $(LIBDIR)/$(CONFIG)/libaddress_sorting.a $(OPENSSL_MERGE_LIBS) $(LDLIBS_SECURE) $(ZLIB_MERGE_LIBS) $(CARES_MERGE_LIBS) $(ADDRESS_SORTING_MERGE_LIBS) $(RE2_MERGE_LIBS) $(UPB_MERGE_LIBS) $(GRPC_ABSEIL_MERGE_LIBS) $(LDLIBS)
	$(Q) ln -sf $(SHARED_PREFIX)grpc$(SHARED_VERSION_CORE).$(SHARED_EXT_CORE) $(LIBDIR)/$(CONFIG)/libgrpc$(SHARED_VERSION_CORE).so.24
	$(Q) ln -sf $(SHARED_PREFIX)grpc$(SHARED_VERSION_CORE).$(SHARED_EXT_CORE) $(LIBDIR)/$(CONFIG)/libgrpc$(SHARED_VERSION_CORE).so
endif
endif

endif

ifneq ($(NO_SECURE),true)
ifneq ($(NO_DEPS),true)
-include $(LIBGRPC_OBJS:.o=.dep)
endif
endif
# end of build recipe for library "grpc"


# start of build recipe for library "grpc_unsecure" (generated by makelib(lib) template function)
LIBGRPC_UNSECURE_SRC = \
    src/core/ext/filters/census/grpc_context.cc \
    src/core/ext/filters/channel_idle/channel_idle_filter.cc \
    src/core/ext/filters/channel_idle/idle_filter_state.cc \
    src/core/ext/filters/client_channel/backend_metric.cc \
    src/core/ext/filters/client_channel/backup_poller.cc \
    src/core/ext/filters/client_channel/channel_connectivity.cc \
    src/core/ext/filters/client_channel/client_channel.cc \
    src/core/ext/filters/client_channel/client_channel_channelz.cc \
    src/core/ext/filters/client_channel/client_channel_factory.cc \
    src/core/ext/filters/client_channel/client_channel_plugin.cc \
    src/core/ext/filters/client_channel/config_selector.cc \
    src/core/ext/filters/client_channel/dynamic_filters.cc \
    src/core/ext/filters/client_channel/global_subchannel_pool.cc \
    src/core/ext/filters/client_channel/health/health_check_client.cc \
    src/core/ext/filters/client_channel/http_proxy.cc \
    src/core/ext/filters/client_channel/lb_policy.cc \
    src/core/ext/filters/client_channel/lb_policy/address_filtering.cc \
    src/core/ext/filters/client_channel/lb_policy/child_policy_handler.cc \
    src/core/ext/filters/client_channel/lb_policy/grpclb/client_load_reporting_filter.cc \
    src/core/ext/filters/client_channel/lb_policy/grpclb/grpclb.cc \
    src/core/ext/filters/client_channel/lb_policy/grpclb/grpclb_balancer_addresses.cc \
    src/core/ext/filters/client_channel/lb_policy/grpclb/grpclb_client_stats.cc \
    src/core/ext/filters/client_channel/lb_policy/grpclb/load_balancer_api.cc \
    src/core/ext/filters/client_channel/lb_policy/oob_backend_metric.cc \
    src/core/ext/filters/client_channel/lb_policy/outlier_detection/outlier_detection.cc \
    src/core/ext/filters/client_channel/lb_policy/pick_first/pick_first.cc \
    src/core/ext/filters/client_channel/lb_policy/priority/priority.cc \
    src/core/ext/filters/client_channel/lb_policy/ring_hash/ring_hash.cc \
    src/core/ext/filters/client_channel/lb_policy/rls/rls.cc \
    src/core/ext/filters/client_channel/lb_policy/round_robin/round_robin.cc \
    src/core/ext/filters/client_channel/lb_policy/weighted_target/weighted_target.cc \
    src/core/ext/filters/client_channel/lb_policy_registry.cc \
    src/core/ext/filters/client_channel/local_subchannel_pool.cc \
    src/core/ext/filters/client_channel/proxy_mapper_registry.cc \
    src/core/ext/filters/client_channel/resolver/binder/binder_resolver.cc \
    src/core/ext/filters/client_channel/resolver/dns/c_ares/dns_resolver_ares.cc \
    src/core/ext/filters/client_channel/resolver/dns/c_ares/grpc_ares_ev_driver_posix.cc \
    src/core/ext/filters/client_channel/resolver/dns/c_ares/grpc_ares_ev_driver_windows.cc \
    src/core/ext/filters/client_channel/resolver/dns/c_ares/grpc_ares_wrapper.cc \
    src/core/ext/filters/client_channel/resolver/dns/c_ares/grpc_ares_wrapper_posix.cc \
    src/core/ext/filters/client_channel/resolver/dns/c_ares/grpc_ares_wrapper_windows.cc \
    src/core/ext/filters/client_channel/resolver/dns/dns_resolver_selection.cc \
    src/core/ext/filters/client_channel/resolver/dns/native/dns_resolver.cc \
    src/core/ext/filters/client_channel/resolver/fake/fake_resolver.cc \
    src/core/ext/filters/client_channel/resolver/polling_resolver.cc \
    src/core/ext/filters/client_channel/resolver/sockaddr/sockaddr_resolver.cc \
    src/core/ext/filters/client_channel/resolver_result_parsing.cc \
    src/core/ext/filters/client_channel/retry_filter.cc \
    src/core/ext/filters/client_channel/retry_service_config.cc \
    src/core/ext/filters/client_channel/retry_throttle.cc \
    src/core/ext/filters/client_channel/service_config_channel_arg_filter.cc \
    src/core/ext/filters/client_channel/subchannel.cc \
    src/core/ext/filters/client_channel/subchannel_pool_interface.cc \
    src/core/ext/filters/client_channel/subchannel_stream_client.cc \
    src/core/ext/filters/deadline/deadline_filter.cc \
    src/core/ext/filters/fault_injection/fault_injection_filter.cc \
    src/core/ext/filters/fault_injection/service_config_parser.cc \
    src/core/ext/filters/http/client/http_client_filter.cc \
    src/core/ext/filters/http/client_authority_filter.cc \
    src/core/ext/filters/http/http_filters_plugin.cc \
    src/core/ext/filters/http/message_compress/message_compress_filter.cc \
    src/core/ext/filters/http/message_compress/message_decompress_filter.cc \
    src/core/ext/filters/http/server/http_server_filter.cc \
    src/core/ext/filters/message_size/message_size_filter.cc \
    src/core/ext/transport/chttp2/alpn/alpn.cc \
    src/core/ext/transport/chttp2/client/chttp2_connector.cc \
    src/core/ext/transport/chttp2/server/chttp2_server.cc \
    src/core/ext/transport/chttp2/transport/bin_decoder.cc \
    src/core/ext/transport/chttp2/transport/bin_encoder.cc \
    src/core/ext/transport/chttp2/transport/chttp2_transport.cc \
    src/core/ext/transport/chttp2/transport/context_list.cc \
    src/core/ext/transport/chttp2/transport/flow_control.cc \
    src/core/ext/transport/chttp2/transport/frame_data.cc \
    src/core/ext/transport/chttp2/transport/frame_goaway.cc \
    src/core/ext/transport/chttp2/transport/frame_ping.cc \
    src/core/ext/transport/chttp2/transport/frame_rst_stream.cc \
    src/core/ext/transport/chttp2/transport/frame_settings.cc \
    src/core/ext/transport/chttp2/transport/frame_window_update.cc \
    src/core/ext/transport/chttp2/transport/hpack_encoder.cc \
    src/core/ext/transport/chttp2/transport/hpack_encoder_table.cc \
    src/core/ext/transport/chttp2/transport/hpack_parser.cc \
    src/core/ext/transport/chttp2/transport/hpack_parser_table.cc \
    src/core/ext/transport/chttp2/transport/http2_settings.cc \
    src/core/ext/transport/chttp2/transport/huffsyms.cc \
    src/core/ext/transport/chttp2/transport/parsing.cc \
    src/core/ext/transport/chttp2/transport/stream_lists.cc \
    src/core/ext/transport/chttp2/transport/stream_map.cc \
    src/core/ext/transport/chttp2/transport/varint.cc \
    src/core/ext/transport/chttp2/transport/writing.cc \
    src/core/ext/transport/inproc/inproc_plugin.cc \
    src/core/ext/transport/inproc/inproc_transport.cc \
    src/core/ext/upb-generated/google/api/annotations.upb.c \
    src/core/ext/upb-generated/google/api/http.upb.c \
    src/core/ext/upb-generated/google/protobuf/any.upb.c \
    src/core/ext/upb-generated/google/protobuf/descriptor.upb.c \
    src/core/ext/upb-generated/google/protobuf/duration.upb.c \
    src/core/ext/upb-generated/google/protobuf/empty.upb.c \
    src/core/ext/upb-generated/google/protobuf/struct.upb.c \
    src/core/ext/upb-generated/google/protobuf/timestamp.upb.c \
    src/core/ext/upb-generated/google/protobuf/wrappers.upb.c \
    src/core/ext/upb-generated/google/rpc/status.upb.c \
    src/core/ext/upb-generated/src/proto/grpc/health/v1/health.upb.c \
    src/core/ext/upb-generated/src/proto/grpc/lb/v1/load_balancer.upb.c \
    src/core/ext/upb-generated/src/proto/grpc/lookup/v1/rls.upb.c \
    src/core/ext/upb-generated/validate/validate.upb.c \
    src/core/ext/upb-generated/xds/data/orca/v3/orca_load_report.upb.c \
    src/core/ext/upb-generated/xds/service/orca/v3/orca.upb.c \
    src/core/lib/address_utils/parse_address.cc \
    src/core/lib/address_utils/sockaddr_utils.cc \
    src/core/lib/backoff/backoff.cc \
    src/core/lib/channel/channel_args.cc \
    src/core/lib/channel/channel_args_preconditioning.cc \
    src/core/lib/channel/channel_stack.cc \
    src/core/lib/channel/channel_stack_builder.cc \
    src/core/lib/channel/channel_stack_builder_impl.cc \
    src/core/lib/channel/channel_trace.cc \
    src/core/lib/channel/channelz.cc \
    src/core/lib/channel/channelz_registry.cc \
    src/core/lib/channel/connected_channel.cc \
    src/core/lib/channel/promise_based_filter.cc \
    src/core/lib/channel/status_util.cc \
    src/core/lib/compression/compression.cc \
    src/core/lib/compression/compression_internal.cc \
    src/core/lib/compression/message_compress.cc \
    src/core/lib/config/core_configuration.cc \
    src/core/lib/debug/stats.cc \
    src/core/lib/debug/stats_data.cc \
    src/core/lib/debug/trace.cc \
    src/core/lib/event_engine/channel_args_endpoint_config.cc \
    src/core/lib/event_engine/default_event_engine_factory.cc \
    src/core/lib/event_engine/event_engine.cc \
    src/core/lib/event_engine/iomgr_engine.cc \
    src/core/lib/event_engine/memory_allocator.cc \
    src/core/lib/event_engine/resolved_address.cc \
    src/core/lib/event_engine/slice.cc \
    src/core/lib/event_engine/slice_buffer.cc \
<<<<<<< HEAD
=======
    src/core/lib/event_engine/sockaddr.cc \
    src/core/lib/event_engine/trace.cc \
>>>>>>> a9b9f305
    src/core/lib/gprpp/time.cc \
    src/core/lib/http/format_request.cc \
    src/core/lib/http/httpcli.cc \
    src/core/lib/http/parser.cc \
    src/core/lib/iomgr/buffer_list.cc \
    src/core/lib/iomgr/call_combiner.cc \
    src/core/lib/iomgr/cfstream_handle.cc \
    src/core/lib/iomgr/combiner.cc \
    src/core/lib/iomgr/dualstack_socket_posix.cc \
    src/core/lib/iomgr/endpoint.cc \
    src/core/lib/iomgr/endpoint_cfstream.cc \
    src/core/lib/iomgr/endpoint_pair_posix.cc \
    src/core/lib/iomgr/endpoint_pair_windows.cc \
    src/core/lib/iomgr/error.cc \
    src/core/lib/iomgr/error_cfstream.cc \
    src/core/lib/iomgr/ev_apple.cc \
    src/core/lib/iomgr/ev_epoll1_linux.cc \
    src/core/lib/iomgr/ev_poll_posix.cc \
    src/core/lib/iomgr/ev_posix.cc \
    src/core/lib/iomgr/ev_windows.cc \
    src/core/lib/iomgr/exec_ctx.cc \
    src/core/lib/iomgr/executor.cc \
    src/core/lib/iomgr/executor/mpmcqueue.cc \
    src/core/lib/iomgr/executor/threadpool.cc \
    src/core/lib/iomgr/fork_posix.cc \
    src/core/lib/iomgr/fork_windows.cc \
    src/core/lib/iomgr/gethostname_fallback.cc \
    src/core/lib/iomgr/gethostname_host_name_max.cc \
    src/core/lib/iomgr/gethostname_sysconf.cc \
    src/core/lib/iomgr/grpc_if_nametoindex_posix.cc \
    src/core/lib/iomgr/grpc_if_nametoindex_unsupported.cc \
    src/core/lib/iomgr/internal_errqueue.cc \
    src/core/lib/iomgr/iocp_windows.cc \
    src/core/lib/iomgr/iomgr.cc \
    src/core/lib/iomgr/iomgr_internal.cc \
    src/core/lib/iomgr/iomgr_posix.cc \
    src/core/lib/iomgr/iomgr_posix_cfstream.cc \
    src/core/lib/iomgr/iomgr_windows.cc \
    src/core/lib/iomgr/load_file.cc \
    src/core/lib/iomgr/lockfree_event.cc \
    src/core/lib/iomgr/polling_entity.cc \
    src/core/lib/iomgr/pollset.cc \
    src/core/lib/iomgr/pollset_set.cc \
    src/core/lib/iomgr/pollset_set_windows.cc \
    src/core/lib/iomgr/pollset_windows.cc \
    src/core/lib/iomgr/resolve_address.cc \
    src/core/lib/iomgr/resolve_address_posix.cc \
    src/core/lib/iomgr/resolve_address_windows.cc \
    src/core/lib/iomgr/sockaddr_utils_posix.cc \
    src/core/lib/iomgr/socket_factory_posix.cc \
    src/core/lib/iomgr/socket_mutator.cc \
    src/core/lib/iomgr/socket_utils_common_posix.cc \
    src/core/lib/iomgr/socket_utils_linux.cc \
    src/core/lib/iomgr/socket_utils_posix.cc \
    src/core/lib/iomgr/socket_utils_windows.cc \
    src/core/lib/iomgr/socket_windows.cc \
    src/core/lib/iomgr/tcp_client.cc \
    src/core/lib/iomgr/tcp_client_cfstream.cc \
    src/core/lib/iomgr/tcp_client_posix.cc \
    src/core/lib/iomgr/tcp_client_windows.cc \
    src/core/lib/iomgr/tcp_posix.cc \
    src/core/lib/iomgr/tcp_server.cc \
    src/core/lib/iomgr/tcp_server_posix.cc \
    src/core/lib/iomgr/tcp_server_utils_posix_common.cc \
    src/core/lib/iomgr/tcp_server_utils_posix_ifaddrs.cc \
    src/core/lib/iomgr/tcp_server_utils_posix_noifaddrs.cc \
    src/core/lib/iomgr/tcp_server_windows.cc \
    src/core/lib/iomgr/tcp_windows.cc \
    src/core/lib/iomgr/time_averaged_stats.cc \
    src/core/lib/iomgr/timer.cc \
    src/core/lib/iomgr/timer_generic.cc \
    src/core/lib/iomgr/timer_heap.cc \
    src/core/lib/iomgr/timer_manager.cc \
    src/core/lib/iomgr/unix_sockets_posix.cc \
    src/core/lib/iomgr/unix_sockets_posix_noop.cc \
    src/core/lib/iomgr/wakeup_fd_eventfd.cc \
    src/core/lib/iomgr/wakeup_fd_nospecial.cc \
    src/core/lib/iomgr/wakeup_fd_pipe.cc \
    src/core/lib/iomgr/wakeup_fd_posix.cc \
    src/core/lib/iomgr/work_serializer.cc \
    src/core/lib/json/json_reader.cc \
    src/core/lib/json/json_util.cc \
    src/core/lib/json/json_writer.cc \
    src/core/lib/promise/activity.cc \
    src/core/lib/promise/sleep.cc \
    src/core/lib/resolver/resolver.cc \
    src/core/lib/resolver/resolver_registry.cc \
    src/core/lib/resolver/server_address.cc \
    src/core/lib/resource_quota/api.cc \
    src/core/lib/resource_quota/arena.cc \
    src/core/lib/resource_quota/memory_quota.cc \
    src/core/lib/resource_quota/resource_quota.cc \
    src/core/lib/resource_quota/thread_quota.cc \
    src/core/lib/resource_quota/trace.cc \
    src/core/lib/security/authorization/authorization_policy_provider_vtable.cc \
    src/core/lib/security/authorization/evaluate_args.cc \
    src/core/lib/security/authorization/grpc_server_authz_filter.cc \
    src/core/lib/security/context/security_context.cc \
    src/core/lib/security/credentials/call_creds_util.cc \
    src/core/lib/security/credentials/composite/composite_credentials.cc \
    src/core/lib/security/credentials/credentials.cc \
    src/core/lib/security/credentials/fake/fake_credentials.cc \
    src/core/lib/security/credentials/insecure/insecure_credentials.cc \
    src/core/lib/security/credentials/plugin/plugin_credentials.cc \
    src/core/lib/security/credentials/tls/tls_utils.cc \
    src/core/lib/security/security_connector/fake/fake_security_connector.cc \
    src/core/lib/security/security_connector/insecure/insecure_security_connector.cc \
    src/core/lib/security/security_connector/load_system_roots_fallback.cc \
    src/core/lib/security/security_connector/load_system_roots_linux.cc \
    src/core/lib/security/security_connector/security_connector.cc \
    src/core/lib/security/transport/client_auth_filter.cc \
    src/core/lib/security/transport/secure_endpoint.cc \
    src/core/lib/security/transport/security_handshaker.cc \
    src/core/lib/security/transport/server_auth_filter.cc \
    src/core/lib/security/transport/tsi_error.cc \
    src/core/lib/security/util/json_util.cc \
    src/core/lib/service_config/service_config_impl.cc \
    src/core/lib/service_config/service_config_parser.cc \
    src/core/lib/slice/b64.cc \
    src/core/lib/slice/percent_encoding.cc \
    src/core/lib/slice/slice.cc \
    src/core/lib/slice/slice_api.cc \
    src/core/lib/slice/slice_buffer.cc \
    src/core/lib/slice/slice_buffer_api.cc \
    src/core/lib/slice/slice_refcount.cc \
    src/core/lib/slice/slice_split.cc \
    src/core/lib/slice/slice_string_helpers.cc \
    src/core/lib/surface/api_trace.cc \
    src/core/lib/surface/builtins.cc \
    src/core/lib/surface/byte_buffer.cc \
    src/core/lib/surface/byte_buffer_reader.cc \
    src/core/lib/surface/call.cc \
    src/core/lib/surface/call_details.cc \
    src/core/lib/surface/call_log_batch.cc \
    src/core/lib/surface/channel.cc \
    src/core/lib/surface/channel_init.cc \
    src/core/lib/surface/channel_ping.cc \
    src/core/lib/surface/channel_stack_type.cc \
    src/core/lib/surface/completion_queue.cc \
    src/core/lib/surface/completion_queue_factory.cc \
    src/core/lib/surface/event_string.cc \
    src/core/lib/surface/init.cc \
    src/core/lib/surface/lame_client.cc \
    src/core/lib/surface/metadata_array.cc \
    src/core/lib/surface/server.cc \
    src/core/lib/surface/validate_metadata.cc \
    src/core/lib/surface/version.cc \
    src/core/lib/transport/bdp_estimator.cc \
    src/core/lib/transport/byte_stream.cc \
    src/core/lib/transport/connectivity_state.cc \
    src/core/lib/transport/error_utils.cc \
    src/core/lib/transport/handshaker.cc \
    src/core/lib/transport/handshaker_registry.cc \
    src/core/lib/transport/http_connect_handshaker.cc \
    src/core/lib/transport/metadata_batch.cc \
    src/core/lib/transport/parsed_metadata.cc \
    src/core/lib/transport/pid_controller.cc \
    src/core/lib/transport/status_conversion.cc \
    src/core/lib/transport/tcp_connect_handshaker.cc \
    src/core/lib/transport/timeout_encoding.cc \
    src/core/lib/transport/transport.cc \
    src/core/lib/transport/transport_op_string.cc \
    src/core/lib/uri/uri_parser.cc \
    src/core/plugin_registry/grpc_plugin_registry.cc \
    src/core/plugin_registry/grpc_plugin_registry_noextra.cc \
    src/core/tsi/fake_transport_security.cc \
    src/core/tsi/local_transport_security.cc \
    src/core/tsi/transport_security.cc \
    src/core/tsi/transport_security_grpc.cc \

PUBLIC_HEADERS_C += \
    include/grpc/byte_buffer.h \
    include/grpc/byte_buffer_reader.h \
    include/grpc/census.h \
    include/grpc/compression.h \
    include/grpc/event_engine/endpoint_config.h \
    include/grpc/event_engine/event_engine.h \
    include/grpc/event_engine/internal/memory_allocator_impl.h \
    include/grpc/event_engine/memory_allocator.h \
    include/grpc/event_engine/memory_request.h \
    include/grpc/event_engine/port.h \
    include/grpc/event_engine/slice.h \
    include/grpc/event_engine/slice_buffer.h \
    include/grpc/fork.h \
    include/grpc/grpc.h \
    include/grpc/grpc_posix.h \
    include/grpc/grpc_security.h \
    include/grpc/grpc_security_constants.h \
    include/grpc/load_reporting.h \
    include/grpc/slice.h \
    include/grpc/slice_buffer.h \
    include/grpc/status.h \
    include/grpc/support/workaround_list.h \

LIBGRPC_UNSECURE_OBJS = $(addprefix $(OBJDIR)/$(CONFIG)/, $(addsuffix .o, $(basename $(LIBGRPC_UNSECURE_SRC))))


$(LIBDIR)/$(CONFIG)/libgrpc_unsecure.a: $(ZLIB_DEP) $(CARES_DEP) $(ADDRESS_SORTING_DEP) $(RE2_DEP) $(UPB_DEP) $(GRPC_ABSEIL_DEP)  $(LIBGRPC_UNSECURE_OBJS)  $(LIBGPR_OBJS)  $(LIBGRPC_ABSEIL_OBJS)  $(ZLIB_MERGE_OBJS)  $(CARES_MERGE_OBJS)  $(ADDRESS_SORTING_MERGE_OBJS)  $(RE2_MERGE_OBJS)  $(UPB_MERGE_OBJS) 
	$(E) "[AR]      Creating $@"
	$(Q) mkdir -p `dirname $@`
	$(Q) rm -f $(LIBDIR)/$(CONFIG)/libgrpc_unsecure.a
	$(Q) $(AR) $(ARFLAGS) $(LIBDIR)/$(CONFIG)/libgrpc_unsecure.a $(LIBGRPC_UNSECURE_OBJS)  $(LIBGPR_OBJS)  $(LIBGRPC_ABSEIL_OBJS)  $(ZLIB_MERGE_OBJS)  $(CARES_MERGE_OBJS)  $(ADDRESS_SORTING_MERGE_OBJS)  $(RE2_MERGE_OBJS)  $(UPB_MERGE_OBJS) 
ifeq ($(SYSTEM),Darwin)
	$(Q) ranlib -no_warning_for_no_symbols $(LIBDIR)/$(CONFIG)/libgrpc_unsecure.a
endif



ifeq ($(SYSTEM),MINGW32)
$(LIBDIR)/$(CONFIG)/grpc_unsecure$(SHARED_VERSION_CORE).$(SHARED_EXT_CORE): $(LIBGRPC_UNSECURE_OBJS)  $(ZLIB_DEP) $(CARES_DEP) $(ADDRESS_SORTING_DEP) $(RE2_DEP) $(UPB_DEP) $(GRPC_ABSEIL_DEP) $(LIBDIR)/$(CONFIG)/libgpr.a $(LIBDIR)/$(CONFIG)/libaddress_sorting.a
	$(E) "[LD]      Linking $@"
	$(Q) mkdir -p `dirname $@`
	$(Q) $(LDXX) $(LDFLAGS) -L$(LIBDIR)/$(CONFIG) -shared -Wl,--output-def=$(LIBDIR)/$(CONFIG)/grpc_unsecure$(SHARED_VERSION_CORE).def -Wl,--out-implib=$(LIBDIR)/$(CONFIG)/libgrpc_unsecure$(SHARED_VERSION_CORE)-dll.a -o $(LIBDIR)/$(CONFIG)/grpc_unsecure$(SHARED_VERSION_CORE).$(SHARED_EXT_CORE) $(LIBGRPC_UNSECURE_OBJS) $(LIBDIR)/$(CONFIG)/libgpr.a $(LIBDIR)/$(CONFIG)/libaddress_sorting.a $(ZLIB_MERGE_LIBS) $(CARES_MERGE_LIBS) $(ADDRESS_SORTING_MERGE_LIBS) $(RE2_MERGE_LIBS) $(UPB_MERGE_LIBS) $(GRPC_ABSEIL_MERGE_LIBS) $(LDLIBS)
else
$(LIBDIR)/$(CONFIG)/libgrpc_unsecure$(SHARED_VERSION_CORE).$(SHARED_EXT_CORE): $(LIBGRPC_UNSECURE_OBJS)  $(ZLIB_DEP) $(CARES_DEP) $(ADDRESS_SORTING_DEP) $(RE2_DEP) $(UPB_DEP) $(GRPC_ABSEIL_DEP) $(LIBDIR)/$(CONFIG)/libgpr.a $(LIBDIR)/$(CONFIG)/libaddress_sorting.a
	$(E) "[LD]      Linking $@"
	$(Q) mkdir -p `dirname $@`
ifeq ($(SYSTEM),Darwin)
	$(Q) $(LDXX) $(LDFLAGS) -L$(LIBDIR)/$(CONFIG) -install_name $(SHARED_PREFIX)grpc_unsecure$(SHARED_VERSION_CORE).$(SHARED_EXT_CORE) -dynamiclib -o $(LIBDIR)/$(CONFIG)/libgrpc_unsecure$(SHARED_VERSION_CORE).$(SHARED_EXT_CORE) $(LIBGRPC_UNSECURE_OBJS) $(LIBDIR)/$(CONFIG)/libgpr.a $(LIBDIR)/$(CONFIG)/libaddress_sorting.a $(ZLIB_MERGE_LIBS) $(CARES_MERGE_LIBS) $(ADDRESS_SORTING_MERGE_LIBS) $(RE2_MERGE_LIBS) $(UPB_MERGE_LIBS) $(GRPC_ABSEIL_MERGE_LIBS) $(LDLIBS)
else
	$(Q) $(LDXX) $(LDFLAGS) -L$(LIBDIR)/$(CONFIG) -shared -Wl,-soname,libgrpc_unsecure.so.24 -o $(LIBDIR)/$(CONFIG)/libgrpc_unsecure$(SHARED_VERSION_CORE).$(SHARED_EXT_CORE) $(LIBGRPC_UNSECURE_OBJS) $(LIBDIR)/$(CONFIG)/libgpr.a $(LIBDIR)/$(CONFIG)/libaddress_sorting.a $(ZLIB_MERGE_LIBS) $(CARES_MERGE_LIBS) $(ADDRESS_SORTING_MERGE_LIBS) $(RE2_MERGE_LIBS) $(UPB_MERGE_LIBS) $(GRPC_ABSEIL_MERGE_LIBS) $(LDLIBS)
	$(Q) ln -sf $(SHARED_PREFIX)grpc_unsecure$(SHARED_VERSION_CORE).$(SHARED_EXT_CORE) $(LIBDIR)/$(CONFIG)/libgrpc_unsecure$(SHARED_VERSION_CORE).so.24
	$(Q) ln -sf $(SHARED_PREFIX)grpc_unsecure$(SHARED_VERSION_CORE).$(SHARED_EXT_CORE) $(LIBDIR)/$(CONFIG)/libgrpc_unsecure$(SHARED_VERSION_CORE).so
endif
endif

ifneq ($(NO_DEPS),true)
-include $(LIBGRPC_UNSECURE_OBJS:.o=.dep)
endif
# end of build recipe for library "grpc_unsecure"


# start of build recipe for library "boringssl" (generated by makelib(lib) template function)
LIBBORINGSSL_SRC = \
    third_party/boringssl-with-bazel/err_data.c \
    third_party/boringssl-with-bazel/src/crypto/asn1/a_bitstr.c \
    third_party/boringssl-with-bazel/src/crypto/asn1/a_bool.c \
    third_party/boringssl-with-bazel/src/crypto/asn1/a_d2i_fp.c \
    third_party/boringssl-with-bazel/src/crypto/asn1/a_dup.c \
    third_party/boringssl-with-bazel/src/crypto/asn1/a_enum.c \
    third_party/boringssl-with-bazel/src/crypto/asn1/a_gentm.c \
    third_party/boringssl-with-bazel/src/crypto/asn1/a_i2d_fp.c \
    third_party/boringssl-with-bazel/src/crypto/asn1/a_int.c \
    third_party/boringssl-with-bazel/src/crypto/asn1/a_mbstr.c \
    third_party/boringssl-with-bazel/src/crypto/asn1/a_object.c \
    third_party/boringssl-with-bazel/src/crypto/asn1/a_octet.c \
    third_party/boringssl-with-bazel/src/crypto/asn1/a_print.c \
    third_party/boringssl-with-bazel/src/crypto/asn1/a_strex.c \
    third_party/boringssl-with-bazel/src/crypto/asn1/a_strnid.c \
    third_party/boringssl-with-bazel/src/crypto/asn1/a_time.c \
    third_party/boringssl-with-bazel/src/crypto/asn1/a_type.c \
    third_party/boringssl-with-bazel/src/crypto/asn1/a_utctm.c \
    third_party/boringssl-with-bazel/src/crypto/asn1/a_utf8.c \
    third_party/boringssl-with-bazel/src/crypto/asn1/asn1_lib.c \
    third_party/boringssl-with-bazel/src/crypto/asn1/asn1_par.c \
    third_party/boringssl-with-bazel/src/crypto/asn1/asn_pack.c \
    third_party/boringssl-with-bazel/src/crypto/asn1/f_int.c \
    third_party/boringssl-with-bazel/src/crypto/asn1/f_string.c \
    third_party/boringssl-with-bazel/src/crypto/asn1/tasn_dec.c \
    third_party/boringssl-with-bazel/src/crypto/asn1/tasn_enc.c \
    third_party/boringssl-with-bazel/src/crypto/asn1/tasn_fre.c \
    third_party/boringssl-with-bazel/src/crypto/asn1/tasn_new.c \
    third_party/boringssl-with-bazel/src/crypto/asn1/tasn_typ.c \
    third_party/boringssl-with-bazel/src/crypto/asn1/tasn_utl.c \
    third_party/boringssl-with-bazel/src/crypto/asn1/time_support.c \
    third_party/boringssl-with-bazel/src/crypto/base64/base64.c \
    third_party/boringssl-with-bazel/src/crypto/bio/bio.c \
    third_party/boringssl-with-bazel/src/crypto/bio/bio_mem.c \
    third_party/boringssl-with-bazel/src/crypto/bio/connect.c \
    third_party/boringssl-with-bazel/src/crypto/bio/fd.c \
    third_party/boringssl-with-bazel/src/crypto/bio/file.c \
    third_party/boringssl-with-bazel/src/crypto/bio/hexdump.c \
    third_party/boringssl-with-bazel/src/crypto/bio/pair.c \
    third_party/boringssl-with-bazel/src/crypto/bio/printf.c \
    third_party/boringssl-with-bazel/src/crypto/bio/socket.c \
    third_party/boringssl-with-bazel/src/crypto/bio/socket_helper.c \
    third_party/boringssl-with-bazel/src/crypto/blake2/blake2.c \
    third_party/boringssl-with-bazel/src/crypto/bn_extra/bn_asn1.c \
    third_party/boringssl-with-bazel/src/crypto/bn_extra/convert.c \
    third_party/boringssl-with-bazel/src/crypto/buf/buf.c \
    third_party/boringssl-with-bazel/src/crypto/bytestring/asn1_compat.c \
    third_party/boringssl-with-bazel/src/crypto/bytestring/ber.c \
    third_party/boringssl-with-bazel/src/crypto/bytestring/cbb.c \
    third_party/boringssl-with-bazel/src/crypto/bytestring/cbs.c \
    third_party/boringssl-with-bazel/src/crypto/bytestring/unicode.c \
    third_party/boringssl-with-bazel/src/crypto/chacha/chacha.c \
    third_party/boringssl-with-bazel/src/crypto/cipher_extra/cipher_extra.c \
    third_party/boringssl-with-bazel/src/crypto/cipher_extra/derive_key.c \
    third_party/boringssl-with-bazel/src/crypto/cipher_extra/e_aesccm.c \
    third_party/boringssl-with-bazel/src/crypto/cipher_extra/e_aesctrhmac.c \
    third_party/boringssl-with-bazel/src/crypto/cipher_extra/e_aesgcmsiv.c \
    third_party/boringssl-with-bazel/src/crypto/cipher_extra/e_chacha20poly1305.c \
    third_party/boringssl-with-bazel/src/crypto/cipher_extra/e_null.c \
    third_party/boringssl-with-bazel/src/crypto/cipher_extra/e_rc2.c \
    third_party/boringssl-with-bazel/src/crypto/cipher_extra/e_rc4.c \
    third_party/boringssl-with-bazel/src/crypto/cipher_extra/e_tls.c \
    third_party/boringssl-with-bazel/src/crypto/cipher_extra/tls_cbc.c \
    third_party/boringssl-with-bazel/src/crypto/cmac/cmac.c \
    third_party/boringssl-with-bazel/src/crypto/conf/conf.c \
    third_party/boringssl-with-bazel/src/crypto/cpu-aarch64-fuchsia.c \
    third_party/boringssl-with-bazel/src/crypto/cpu-aarch64-linux.c \
    third_party/boringssl-with-bazel/src/crypto/cpu-aarch64-win.c \
    third_party/boringssl-with-bazel/src/crypto/cpu-arm-linux.c \
    third_party/boringssl-with-bazel/src/crypto/cpu-arm.c \
    third_party/boringssl-with-bazel/src/crypto/cpu-intel.c \
    third_party/boringssl-with-bazel/src/crypto/cpu-ppc64le.c \
    third_party/boringssl-with-bazel/src/crypto/crypto.c \
    third_party/boringssl-with-bazel/src/crypto/curve25519/curve25519.c \
    third_party/boringssl-with-bazel/src/crypto/curve25519/spake25519.c \
    third_party/boringssl-with-bazel/src/crypto/dh_extra/dh_asn1.c \
    third_party/boringssl-with-bazel/src/crypto/dh_extra/params.c \
    third_party/boringssl-with-bazel/src/crypto/digest_extra/digest_extra.c \
    third_party/boringssl-with-bazel/src/crypto/dsa/dsa.c \
    third_party/boringssl-with-bazel/src/crypto/dsa/dsa_asn1.c \
    third_party/boringssl-with-bazel/src/crypto/ec_extra/ec_asn1.c \
    third_party/boringssl-with-bazel/src/crypto/ec_extra/ec_derive.c \
    third_party/boringssl-with-bazel/src/crypto/ec_extra/hash_to_curve.c \
    third_party/boringssl-with-bazel/src/crypto/ecdh_extra/ecdh_extra.c \
    third_party/boringssl-with-bazel/src/crypto/ecdsa_extra/ecdsa_asn1.c \
    third_party/boringssl-with-bazel/src/crypto/engine/engine.c \
    third_party/boringssl-with-bazel/src/crypto/err/err.c \
    third_party/boringssl-with-bazel/src/crypto/evp/digestsign.c \
    third_party/boringssl-with-bazel/src/crypto/evp/evp.c \
    third_party/boringssl-with-bazel/src/crypto/evp/evp_asn1.c \
    third_party/boringssl-with-bazel/src/crypto/evp/evp_ctx.c \
    third_party/boringssl-with-bazel/src/crypto/evp/p_dsa_asn1.c \
    third_party/boringssl-with-bazel/src/crypto/evp/p_ec.c \
    third_party/boringssl-with-bazel/src/crypto/evp/p_ec_asn1.c \
    third_party/boringssl-with-bazel/src/crypto/evp/p_ed25519.c \
    third_party/boringssl-with-bazel/src/crypto/evp/p_ed25519_asn1.c \
    third_party/boringssl-with-bazel/src/crypto/evp/p_rsa.c \
    third_party/boringssl-with-bazel/src/crypto/evp/p_rsa_asn1.c \
    third_party/boringssl-with-bazel/src/crypto/evp/p_x25519.c \
    third_party/boringssl-with-bazel/src/crypto/evp/p_x25519_asn1.c \
    third_party/boringssl-with-bazel/src/crypto/evp/pbkdf.c \
    third_party/boringssl-with-bazel/src/crypto/evp/print.c \
    third_party/boringssl-with-bazel/src/crypto/evp/scrypt.c \
    third_party/boringssl-with-bazel/src/crypto/evp/sign.c \
    third_party/boringssl-with-bazel/src/crypto/ex_data.c \
    third_party/boringssl-with-bazel/src/crypto/fipsmodule/bcm.c \
    third_party/boringssl-with-bazel/src/crypto/fipsmodule/fips_shared_support.c \
    third_party/boringssl-with-bazel/src/crypto/hkdf/hkdf.c \
    third_party/boringssl-with-bazel/src/crypto/hpke/hpke.c \
    third_party/boringssl-with-bazel/src/crypto/hrss/hrss.c \
    third_party/boringssl-with-bazel/src/crypto/lhash/lhash.c \
    third_party/boringssl-with-bazel/src/crypto/mem.c \
    third_party/boringssl-with-bazel/src/crypto/obj/obj.c \
    third_party/boringssl-with-bazel/src/crypto/obj/obj_xref.c \
    third_party/boringssl-with-bazel/src/crypto/pem/pem_all.c \
    third_party/boringssl-with-bazel/src/crypto/pem/pem_info.c \
    third_party/boringssl-with-bazel/src/crypto/pem/pem_lib.c \
    third_party/boringssl-with-bazel/src/crypto/pem/pem_oth.c \
    third_party/boringssl-with-bazel/src/crypto/pem/pem_pk8.c \
    third_party/boringssl-with-bazel/src/crypto/pem/pem_pkey.c \
    third_party/boringssl-with-bazel/src/crypto/pem/pem_x509.c \
    third_party/boringssl-with-bazel/src/crypto/pem/pem_xaux.c \
    third_party/boringssl-with-bazel/src/crypto/pkcs7/pkcs7.c \
    third_party/boringssl-with-bazel/src/crypto/pkcs7/pkcs7_x509.c \
    third_party/boringssl-with-bazel/src/crypto/pkcs8/p5_pbev2.c \
    third_party/boringssl-with-bazel/src/crypto/pkcs8/pkcs8.c \
    third_party/boringssl-with-bazel/src/crypto/pkcs8/pkcs8_x509.c \
    third_party/boringssl-with-bazel/src/crypto/poly1305/poly1305.c \
    third_party/boringssl-with-bazel/src/crypto/poly1305/poly1305_arm.c \
    third_party/boringssl-with-bazel/src/crypto/poly1305/poly1305_vec.c \
    third_party/boringssl-with-bazel/src/crypto/pool/pool.c \
    third_party/boringssl-with-bazel/src/crypto/rand_extra/deterministic.c \
    third_party/boringssl-with-bazel/src/crypto/rand_extra/forkunsafe.c \
    third_party/boringssl-with-bazel/src/crypto/rand_extra/fuchsia.c \
    third_party/boringssl-with-bazel/src/crypto/rand_extra/passive.c \
    third_party/boringssl-with-bazel/src/crypto/rand_extra/rand_extra.c \
    third_party/boringssl-with-bazel/src/crypto/rand_extra/windows.c \
    third_party/boringssl-with-bazel/src/crypto/rc4/rc4.c \
    third_party/boringssl-with-bazel/src/crypto/refcount_c11.c \
    third_party/boringssl-with-bazel/src/crypto/refcount_lock.c \
    third_party/boringssl-with-bazel/src/crypto/rsa_extra/rsa_asn1.c \
    third_party/boringssl-with-bazel/src/crypto/rsa_extra/rsa_print.c \
    third_party/boringssl-with-bazel/src/crypto/siphash/siphash.c \
    third_party/boringssl-with-bazel/src/crypto/stack/stack.c \
    third_party/boringssl-with-bazel/src/crypto/thread.c \
    third_party/boringssl-with-bazel/src/crypto/thread_none.c \
    third_party/boringssl-with-bazel/src/crypto/thread_pthread.c \
    third_party/boringssl-with-bazel/src/crypto/thread_win.c \
    third_party/boringssl-with-bazel/src/crypto/trust_token/pmbtoken.c \
    third_party/boringssl-with-bazel/src/crypto/trust_token/trust_token.c \
    third_party/boringssl-with-bazel/src/crypto/trust_token/voprf.c \
    third_party/boringssl-with-bazel/src/crypto/x509/a_digest.c \
    third_party/boringssl-with-bazel/src/crypto/x509/a_sign.c \
    third_party/boringssl-with-bazel/src/crypto/x509/a_verify.c \
    third_party/boringssl-with-bazel/src/crypto/x509/algorithm.c \
    third_party/boringssl-with-bazel/src/crypto/x509/asn1_gen.c \
    third_party/boringssl-with-bazel/src/crypto/x509/by_dir.c \
    third_party/boringssl-with-bazel/src/crypto/x509/by_file.c \
    third_party/boringssl-with-bazel/src/crypto/x509/i2d_pr.c \
    third_party/boringssl-with-bazel/src/crypto/x509/name_print.c \
    third_party/boringssl-with-bazel/src/crypto/x509/rsa_pss.c \
    third_party/boringssl-with-bazel/src/crypto/x509/t_crl.c \
    third_party/boringssl-with-bazel/src/crypto/x509/t_req.c \
    third_party/boringssl-with-bazel/src/crypto/x509/t_x509.c \
    third_party/boringssl-with-bazel/src/crypto/x509/t_x509a.c \
    third_party/boringssl-with-bazel/src/crypto/x509/x509.c \
    third_party/boringssl-with-bazel/src/crypto/x509/x509_att.c \
    third_party/boringssl-with-bazel/src/crypto/x509/x509_cmp.c \
    third_party/boringssl-with-bazel/src/crypto/x509/x509_d2.c \
    third_party/boringssl-with-bazel/src/crypto/x509/x509_def.c \
    third_party/boringssl-with-bazel/src/crypto/x509/x509_ext.c \
    third_party/boringssl-with-bazel/src/crypto/x509/x509_lu.c \
    third_party/boringssl-with-bazel/src/crypto/x509/x509_obj.c \
    third_party/boringssl-with-bazel/src/crypto/x509/x509_req.c \
    third_party/boringssl-with-bazel/src/crypto/x509/x509_set.c \
    third_party/boringssl-with-bazel/src/crypto/x509/x509_trs.c \
    third_party/boringssl-with-bazel/src/crypto/x509/x509_txt.c \
    third_party/boringssl-with-bazel/src/crypto/x509/x509_v3.c \
    third_party/boringssl-with-bazel/src/crypto/x509/x509_vfy.c \
    third_party/boringssl-with-bazel/src/crypto/x509/x509_vpm.c \
    third_party/boringssl-with-bazel/src/crypto/x509/x509cset.c \
    third_party/boringssl-with-bazel/src/crypto/x509/x509name.c \
    third_party/boringssl-with-bazel/src/crypto/x509/x509rset.c \
    third_party/boringssl-with-bazel/src/crypto/x509/x509spki.c \
    third_party/boringssl-with-bazel/src/crypto/x509/x_algor.c \
    third_party/boringssl-with-bazel/src/crypto/x509/x_all.c \
    third_party/boringssl-with-bazel/src/crypto/x509/x_attrib.c \
    third_party/boringssl-with-bazel/src/crypto/x509/x_crl.c \
    third_party/boringssl-with-bazel/src/crypto/x509/x_exten.c \
    third_party/boringssl-with-bazel/src/crypto/x509/x_info.c \
    third_party/boringssl-with-bazel/src/crypto/x509/x_name.c \
    third_party/boringssl-with-bazel/src/crypto/x509/x_pkey.c \
    third_party/boringssl-with-bazel/src/crypto/x509/x_pubkey.c \
    third_party/boringssl-with-bazel/src/crypto/x509/x_req.c \
    third_party/boringssl-with-bazel/src/crypto/x509/x_sig.c \
    third_party/boringssl-with-bazel/src/crypto/x509/x_spki.c \
    third_party/boringssl-with-bazel/src/crypto/x509/x_val.c \
    third_party/boringssl-with-bazel/src/crypto/x509/x_x509.c \
    third_party/boringssl-with-bazel/src/crypto/x509/x_x509a.c \
    third_party/boringssl-with-bazel/src/crypto/x509v3/pcy_cache.c \
    third_party/boringssl-with-bazel/src/crypto/x509v3/pcy_data.c \
    third_party/boringssl-with-bazel/src/crypto/x509v3/pcy_lib.c \
    third_party/boringssl-with-bazel/src/crypto/x509v3/pcy_map.c \
    third_party/boringssl-with-bazel/src/crypto/x509v3/pcy_node.c \
    third_party/boringssl-with-bazel/src/crypto/x509v3/pcy_tree.c \
    third_party/boringssl-with-bazel/src/crypto/x509v3/v3_akey.c \
    third_party/boringssl-with-bazel/src/crypto/x509v3/v3_akeya.c \
    third_party/boringssl-with-bazel/src/crypto/x509v3/v3_alt.c \
    third_party/boringssl-with-bazel/src/crypto/x509v3/v3_bcons.c \
    third_party/boringssl-with-bazel/src/crypto/x509v3/v3_bitst.c \
    third_party/boringssl-with-bazel/src/crypto/x509v3/v3_conf.c \
    third_party/boringssl-with-bazel/src/crypto/x509v3/v3_cpols.c \
    third_party/boringssl-with-bazel/src/crypto/x509v3/v3_crld.c \
    third_party/boringssl-with-bazel/src/crypto/x509v3/v3_enum.c \
    third_party/boringssl-with-bazel/src/crypto/x509v3/v3_extku.c \
    third_party/boringssl-with-bazel/src/crypto/x509v3/v3_genn.c \
    third_party/boringssl-with-bazel/src/crypto/x509v3/v3_ia5.c \
    third_party/boringssl-with-bazel/src/crypto/x509v3/v3_info.c \
    third_party/boringssl-with-bazel/src/crypto/x509v3/v3_int.c \
    third_party/boringssl-with-bazel/src/crypto/x509v3/v3_lib.c \
    third_party/boringssl-with-bazel/src/crypto/x509v3/v3_ncons.c \
    third_party/boringssl-with-bazel/src/crypto/x509v3/v3_ocsp.c \
    third_party/boringssl-with-bazel/src/crypto/x509v3/v3_pci.c \
    third_party/boringssl-with-bazel/src/crypto/x509v3/v3_pcia.c \
    third_party/boringssl-with-bazel/src/crypto/x509v3/v3_pcons.c \
    third_party/boringssl-with-bazel/src/crypto/x509v3/v3_pmaps.c \
    third_party/boringssl-with-bazel/src/crypto/x509v3/v3_prn.c \
    third_party/boringssl-with-bazel/src/crypto/x509v3/v3_purp.c \
    third_party/boringssl-with-bazel/src/crypto/x509v3/v3_skey.c \
    third_party/boringssl-with-bazel/src/crypto/x509v3/v3_utl.c \
    third_party/boringssl-with-bazel/src/ssl/bio_ssl.cc \
    third_party/boringssl-with-bazel/src/ssl/d1_both.cc \
    third_party/boringssl-with-bazel/src/ssl/d1_lib.cc \
    third_party/boringssl-with-bazel/src/ssl/d1_pkt.cc \
    third_party/boringssl-with-bazel/src/ssl/d1_srtp.cc \
    third_party/boringssl-with-bazel/src/ssl/dtls_method.cc \
    third_party/boringssl-with-bazel/src/ssl/dtls_record.cc \
    third_party/boringssl-with-bazel/src/ssl/encrypted_client_hello.cc \
    third_party/boringssl-with-bazel/src/ssl/extensions.cc \
    third_party/boringssl-with-bazel/src/ssl/handoff.cc \
    third_party/boringssl-with-bazel/src/ssl/handshake.cc \
    third_party/boringssl-with-bazel/src/ssl/handshake_client.cc \
    third_party/boringssl-with-bazel/src/ssl/handshake_server.cc \
    third_party/boringssl-with-bazel/src/ssl/s3_both.cc \
    third_party/boringssl-with-bazel/src/ssl/s3_lib.cc \
    third_party/boringssl-with-bazel/src/ssl/s3_pkt.cc \
    third_party/boringssl-with-bazel/src/ssl/ssl_aead_ctx.cc \
    third_party/boringssl-with-bazel/src/ssl/ssl_asn1.cc \
    third_party/boringssl-with-bazel/src/ssl/ssl_buffer.cc \
    third_party/boringssl-with-bazel/src/ssl/ssl_cert.cc \
    third_party/boringssl-with-bazel/src/ssl/ssl_cipher.cc \
    third_party/boringssl-with-bazel/src/ssl/ssl_file.cc \
    third_party/boringssl-with-bazel/src/ssl/ssl_key_share.cc \
    third_party/boringssl-with-bazel/src/ssl/ssl_lib.cc \
    third_party/boringssl-with-bazel/src/ssl/ssl_privkey.cc \
    third_party/boringssl-with-bazel/src/ssl/ssl_session.cc \
    third_party/boringssl-with-bazel/src/ssl/ssl_stat.cc \
    third_party/boringssl-with-bazel/src/ssl/ssl_transcript.cc \
    third_party/boringssl-with-bazel/src/ssl/ssl_versions.cc \
    third_party/boringssl-with-bazel/src/ssl/ssl_x509.cc \
    third_party/boringssl-with-bazel/src/ssl/t1_enc.cc \
    third_party/boringssl-with-bazel/src/ssl/tls13_both.cc \
    third_party/boringssl-with-bazel/src/ssl/tls13_client.cc \
    third_party/boringssl-with-bazel/src/ssl/tls13_enc.cc \
    third_party/boringssl-with-bazel/src/ssl/tls13_server.cc \
    third_party/boringssl-with-bazel/src/ssl/tls_method.cc \
    third_party/boringssl-with-bazel/src/ssl/tls_record.cc \


LIBBORINGSSL_OBJS = $(addprefix $(OBJDIR)/$(CONFIG)/, $(addsuffix .o, $(basename $(LIBBORINGSSL_SRC))))

$(LIBBORINGSSL_OBJS): CFLAGS += -g
$(LIBBORINGSSL_OBJS): CPPFLAGS += -Ithird_party/boringssl-with-bazel/src/include -fvisibility=hidden -DOPENSSL_NO_ASM -D_GNU_SOURCE -DWIN32_LEAN_AND_MEAN -D_HAS_EXCEPTIONS=0 -DNOMINMAX
$(LIBBORINGSSL_OBJS): CXXFLAGS += -fno-exceptions

$(LIBDIR)/$(CONFIG)/libboringssl.a: $(ZLIB_DEP) $(CARES_DEP) $(ADDRESS_SORTING_DEP) $(RE2_DEP) $(UPB_DEP) $(GRPC_ABSEIL_DEP)  $(LIBBORINGSSL_OBJS) 
	$(E) "[AR]      Creating $@"
	$(Q) mkdir -p `dirname $@`
	$(Q) rm -f $(LIBDIR)/$(CONFIG)/libboringssl.a
	$(Q) $(AR) $(ARFLAGS) $(LIBDIR)/$(CONFIG)/libboringssl.a $(LIBBORINGSSL_OBJS) 
ifeq ($(SYSTEM),Darwin)
	$(Q) ranlib -no_warning_for_no_symbols $(LIBDIR)/$(CONFIG)/libboringssl.a
endif




ifneq ($(NO_DEPS),true)
-include $(LIBBORINGSSL_OBJS:.o=.dep)
endif
# end of build recipe for library "boringssl"


# start of build recipe for library "re2" (generated by makelib(lib) template function)
LIBRE2_SRC = \
    third_party/re2/re2/bitstate.cc \
    third_party/re2/re2/compile.cc \
    third_party/re2/re2/dfa.cc \
    third_party/re2/re2/filtered_re2.cc \
    third_party/re2/re2/mimics_pcre.cc \
    third_party/re2/re2/nfa.cc \
    third_party/re2/re2/onepass.cc \
    third_party/re2/re2/parse.cc \
    third_party/re2/re2/perl_groups.cc \
    third_party/re2/re2/prefilter.cc \
    third_party/re2/re2/prefilter_tree.cc \
    third_party/re2/re2/prog.cc \
    third_party/re2/re2/re2.cc \
    third_party/re2/re2/regexp.cc \
    third_party/re2/re2/set.cc \
    third_party/re2/re2/simplify.cc \
    third_party/re2/re2/stringpiece.cc \
    third_party/re2/re2/tostring.cc \
    third_party/re2/re2/unicode_casefold.cc \
    third_party/re2/re2/unicode_groups.cc \
    third_party/re2/util/pcre.cc \
    third_party/re2/util/rune.cc \
    third_party/re2/util/strutil.cc \


LIBRE2_OBJS = $(addprefix $(OBJDIR)/$(CONFIG)/, $(addsuffix .o, $(basename $(LIBRE2_SRC))))


$(LIBDIR)/$(CONFIG)/libre2.a:  $(LIBRE2_OBJS) 
	$(E) "[AR]      Creating $@"
	$(Q) mkdir -p `dirname $@`
	$(Q) rm -f $(LIBDIR)/$(CONFIG)/libre2.a
	$(Q) $(AR) $(ARFLAGS) $(LIBDIR)/$(CONFIG)/libre2.a $(LIBRE2_OBJS) 
ifeq ($(SYSTEM),Darwin)
	$(Q) ranlib -no_warning_for_no_symbols $(LIBDIR)/$(CONFIG)/libre2.a
endif




ifneq ($(NO_DEPS),true)
-include $(LIBRE2_OBJS:.o=.dep)
endif
# end of build recipe for library "re2"


# start of build recipe for library "upb" (generated by makelib(lib) template function)
LIBUPB_SRC = \
    third_party/upb/third_party/utf8_range/naive.c \
    third_party/upb/third_party/utf8_range/range2-neon.c \
    third_party/upb/third_party/utf8_range/range2-sse.c \
    third_party/upb/upb/decode_fast.c \
    third_party/upb/upb/decode.c \
    third_party/upb/upb/def.c \
    third_party/upb/upb/encode.c \
    third_party/upb/upb/json_encode.c \
    third_party/upb/upb/msg.c \
    third_party/upb/upb/reflection.c \
    third_party/upb/upb/table.c \
    third_party/upb/upb/text_encode.c \
    third_party/upb/upb/upb.c \
    src/core/ext/upb-generated/google/protobuf/descriptor.upb.c \
    src/core/ext/upbdefs-generated/google/protobuf/descriptor.upbdefs.c \


LIBUPB_OBJS = $(addprefix $(OBJDIR)/$(CONFIG)/, $(addsuffix .o, $(basename $(LIBUPB_SRC))))


$(LIBDIR)/$(CONFIG)/libupb.a:  $(LIBUPB_OBJS) 
	$(E) "[AR]      Creating $@"
	$(Q) mkdir -p `dirname $@`
	$(Q) rm -f $(LIBDIR)/$(CONFIG)/libupb.a
	$(Q) $(AR) $(ARFLAGS) $(LIBDIR)/$(CONFIG)/libupb.a $(LIBUPB_OBJS) 
ifeq ($(SYSTEM),Darwin)
	$(Q) ranlib -no_warning_for_no_symbols $(LIBDIR)/$(CONFIG)/libupb.a
endif



ifeq ($(SYSTEM),MINGW32)
$(LIBDIR)/$(CONFIG)/upb$(SHARED_VERSION_CORE).$(SHARED_EXT_CORE): $(LIBUPB_OBJS)  $(ZLIB_DEP) $(CARES_DEP) $(ADDRESS_SORTING_DEP) $(RE2_DEP) $(UPB_DEP) $(GRPC_ABSEIL_DEP)
	$(E) "[LD]      Linking $@"
	$(Q) mkdir -p `dirname $@`
	$(Q) $(LDXX) $(LDFLAGS) -L$(LIBDIR)/$(CONFIG) -shared -Wl,--output-def=$(LIBDIR)/$(CONFIG)/upb$(SHARED_VERSION_CORE).def -Wl,--out-implib=$(LIBDIR)/$(CONFIG)/libupb$(SHARED_VERSION_CORE)-dll.a -o $(LIBDIR)/$(CONFIG)/upb$(SHARED_VERSION_CORE).$(SHARED_EXT_CORE) $(LIBUPB_OBJS) $(ZLIB_MERGE_LIBS) $(CARES_MERGE_LIBS) $(ADDRESS_SORTING_MERGE_LIBS) $(RE2_MERGE_LIBS) $(UPB_MERGE_LIBS) $(GRPC_ABSEIL_MERGE_LIBS) $(LDLIBS)
else
$(LIBDIR)/$(CONFIG)/libupb$(SHARED_VERSION_CORE).$(SHARED_EXT_CORE): $(LIBUPB_OBJS)  $(ZLIB_DEP) $(CARES_DEP) $(ADDRESS_SORTING_DEP) $(RE2_DEP) $(UPB_DEP) $(GRPC_ABSEIL_DEP)
	$(E) "[LD]      Linking $@"
	$(Q) mkdir -p `dirname $@`
ifeq ($(SYSTEM),Darwin)
	$(Q) $(LDXX) $(LDFLAGS) -L$(LIBDIR)/$(CONFIG) -install_name $(SHARED_PREFIX)upb$(SHARED_VERSION_CORE).$(SHARED_EXT_CORE) -dynamiclib -o $(LIBDIR)/$(CONFIG)/libupb$(SHARED_VERSION_CORE).$(SHARED_EXT_CORE) $(LIBUPB_OBJS) $(ZLIB_MERGE_LIBS) $(CARES_MERGE_LIBS) $(ADDRESS_SORTING_MERGE_LIBS) $(RE2_MERGE_LIBS) $(UPB_MERGE_LIBS) $(GRPC_ABSEIL_MERGE_LIBS) $(LDLIBS)
else
	$(Q) $(LDXX) $(LDFLAGS) -L$(LIBDIR)/$(CONFIG) -shared -Wl,-soname,libupb.so.24 -o $(LIBDIR)/$(CONFIG)/libupb$(SHARED_VERSION_CORE).$(SHARED_EXT_CORE) $(LIBUPB_OBJS) $(ZLIB_MERGE_LIBS) $(CARES_MERGE_LIBS) $(ADDRESS_SORTING_MERGE_LIBS) $(RE2_MERGE_LIBS) $(UPB_MERGE_LIBS) $(GRPC_ABSEIL_MERGE_LIBS) $(LDLIBS)
	$(Q) ln -sf $(SHARED_PREFIX)upb$(SHARED_VERSION_CORE).$(SHARED_EXT_CORE) $(LIBDIR)/$(CONFIG)/libupb$(SHARED_VERSION_CORE).so.24
	$(Q) ln -sf $(SHARED_PREFIX)upb$(SHARED_VERSION_CORE).$(SHARED_EXT_CORE) $(LIBDIR)/$(CONFIG)/libupb$(SHARED_VERSION_CORE).so
endif
endif

ifneq ($(NO_DEPS),true)
-include $(LIBUPB_OBJS:.o=.dep)
endif
# end of build recipe for library "upb"


# start of build recipe for library "z" (generated by makelib(lib) template function)
LIBZ_SRC = \
    third_party/zlib/adler32.c \
    third_party/zlib/compress.c \
    third_party/zlib/crc32.c \
    third_party/zlib/deflate.c \
    third_party/zlib/gzclose.c \
    third_party/zlib/gzlib.c \
    third_party/zlib/gzread.c \
    third_party/zlib/gzwrite.c \
    third_party/zlib/infback.c \
    third_party/zlib/inffast.c \
    third_party/zlib/inflate.c \
    third_party/zlib/inftrees.c \
    third_party/zlib/trees.c \
    third_party/zlib/uncompr.c \
    third_party/zlib/zutil.c \


LIBZ_OBJS = $(addprefix $(OBJDIR)/$(CONFIG)/, $(addsuffix .o, $(basename $(LIBZ_SRC))))

$(LIBZ_OBJS): CFLAGS += -fvisibility=hidden
$(LIBZ_OBJS): CPPFLAGS += -DHAVE_UNISTD_H

$(LIBDIR)/$(CONFIG)/libz.a:  $(LIBZ_OBJS) 
	$(E) "[AR]      Creating $@"
	$(Q) mkdir -p `dirname $@`
	$(Q) rm -f $(LIBDIR)/$(CONFIG)/libz.a
	$(Q) $(AR) $(ARFLAGS) $(LIBDIR)/$(CONFIG)/libz.a $(LIBZ_OBJS) 
ifeq ($(SYSTEM),Darwin)
	$(Q) ranlib -no_warning_for_no_symbols $(LIBDIR)/$(CONFIG)/libz.a
endif




ifneq ($(NO_DEPS),true)
-include $(LIBZ_OBJS:.o=.dep)
endif
# end of build recipe for library "z"


# start of build recipe for library "ares" (generated by makelib(lib) template function)
LIBARES_SRC = \
    third_party/cares/cares/src/lib/ares_init.c \
    third_party/cares/cares/src/lib/ares_expand_string.c \
    third_party/cares/cares/src/lib/ares_strcasecmp.c \
    third_party/cares/cares/src/lib/ares_destroy.c \
    third_party/cares/cares/src/lib/ares_free_string.c \
    third_party/cares/cares/src/lib/ares__timeval.c \
    third_party/cares/cares/src/lib/ares_library_init.c \
    third_party/cares/cares/src/lib/ares_getsock.c \
    third_party/cares/cares/src/lib/ares_process.c \
    third_party/cares/cares/src/lib/ares_create_query.c \
    third_party/cares/cares/src/lib/ares_fds.c \
    third_party/cares/cares/src/lib/ares_gethostbyname.c \
    third_party/cares/cares/src/lib/ares_mkquery.c \
    third_party/cares/cares/src/lib/ares_freeaddrinfo.c \
    third_party/cares/cares/src/lib/ares_strdup.c \
    third_party/cares/cares/src/lib/ares_timeout.c \
    third_party/cares/cares/src/lib/ares_getnameinfo.c \
    third_party/cares/cares/src/lib/ares_parse_soa_reply.c \
    third_party/cares/cares/src/lib/ares_parse_naptr_reply.c \
    third_party/cares/cares/src/lib/ares_parse_a_reply.c \
    third_party/cares/cares/src/lib/ares_send.c \
    third_party/cares/cares/src/lib/ares_nowarn.c \
    third_party/cares/cares/src/lib/ares__sortaddrinfo.c \
    third_party/cares/cares/src/lib/ares_android.c \
    third_party/cares/cares/src/lib/ares_strerror.c \
    third_party/cares/cares/src/lib/ares_parse_caa_reply.c \
    third_party/cares/cares/src/lib/ares__close_sockets.c \
    third_party/cares/cares/src/lib/ares_llist.c \
    third_party/cares/cares/src/lib/ares_parse_aaaa_reply.c \
    third_party/cares/cares/src/lib/ares_getaddrinfo.c \
    third_party/cares/cares/src/lib/ares_parse_ns_reply.c \
    third_party/cares/cares/src/lib/windows_port.c \
    third_party/cares/cares/src/lib/bitncmp.c \
    third_party/cares/cares/src/lib/ares_strsplit.c \
    third_party/cares/cares/src/lib/ares_data.c \
    third_party/cares/cares/src/lib/ares_free_hostent.c \
    third_party/cares/cares/src/lib/ares_platform.c \
    third_party/cares/cares/src/lib/ares_parse_txt_reply.c \
    third_party/cares/cares/src/lib/ares__parse_into_addrinfo.c \
    third_party/cares/cares/src/lib/ares_gethostbyaddr.c \
    third_party/cares/cares/src/lib/ares_parse_srv_reply.c \
    third_party/cares/cares/src/lib/ares_version.c \
    third_party/cares/cares/src/lib/ares_getenv.c \
    third_party/cares/cares/src/lib/ares_search.c \
    third_party/cares/cares/src/lib/ares_parse_mx_reply.c \
    third_party/cares/cares/src/lib/ares__get_hostent.c \
    third_party/cares/cares/src/lib/ares__readaddrinfo.c \
    third_party/cares/cares/src/lib/ares_parse_ptr_reply.c \
    third_party/cares/cares/src/lib/ares__read_line.c \
    third_party/cares/cares/src/lib/ares_query.c \
    third_party/cares/cares/src/lib/ares_options.c \
    third_party/cares/cares/src/lib/inet_net_pton.c \
    third_party/cares/cares/src/lib/ares_expand_name.c \
    third_party/cares/cares/src/lib/inet_ntop.c \
    third_party/cares/cares/src/lib/ares_cancel.c \
    third_party/cares/cares/src/lib/ares_writev.c \


LIBARES_OBJS = $(addprefix $(OBJDIR)/$(CONFIG)/, $(addsuffix .o, $(basename $(LIBARES_SRC))))

$(LIBARES_OBJS): CFLAGS += -g
$(LIBARES_OBJS): CPPFLAGS += -Ithird_party/cares/cares/include -Ithird_party/cares -Ithird_party/cares/cares -fvisibility=hidden -D_GNU_SOURCE $(if $(subst Darwin,,$(SYSTEM)),,-Ithird_party/cares/config_darwin) $(if $(subst FreeBSD,,$(SYSTEM)),,-Ithird_party/cares/config_freebsd) $(if $(subst Linux,,$(SYSTEM)),,-Ithird_party/cares/config_linux) $(if $(subst OpenBSD,,$(SYSTEM)),,-Ithird_party/cares/config_openbsd) -DWIN32_LEAN_AND_MEAN -D_HAS_EXCEPTIONS=0 -DNOMINMAX $(if $(subst MINGW32,,$(SYSTEM)),-DHAVE_CONFIG_H,)

$(LIBDIR)/$(CONFIG)/libares.a:  $(LIBARES_OBJS) 
	$(E) "[AR]      Creating $@"
	$(Q) mkdir -p `dirname $@`
	$(Q) rm -f $(LIBDIR)/$(CONFIG)/libares.a
	$(Q) $(AR) $(ARFLAGS) $(LIBDIR)/$(CONFIG)/libares.a $(LIBARES_OBJS) 
ifeq ($(SYSTEM),Darwin)
	$(Q) ranlib -no_warning_for_no_symbols $(LIBDIR)/$(CONFIG)/libares.a
endif




ifneq ($(NO_DEPS),true)
-include $(LIBARES_OBJS:.o=.dep)
endif
# end of build recipe for library "ares"


# Add private ABSEIL target which contains all sources used by all baselib libraries.


# start of build recipe for library "grpc_abseil" (generated by makelib(lib) template function)
LIBGRPC_ABSEIL_SRC = \
    third_party/abseil-cpp/absl/base/internal/cycleclock.cc \
    third_party/abseil-cpp/absl/base/internal/low_level_alloc.cc \
    third_party/abseil-cpp/absl/base/internal/raw_logging.cc \
    third_party/abseil-cpp/absl/base/internal/spinlock.cc \
    third_party/abseil-cpp/absl/base/internal/spinlock_wait.cc \
    third_party/abseil-cpp/absl/base/internal/sysinfo.cc \
    third_party/abseil-cpp/absl/base/internal/thread_identity.cc \
    third_party/abseil-cpp/absl/base/internal/throw_delegate.cc \
    third_party/abseil-cpp/absl/base/internal/unscaledcycleclock.cc \
    third_party/abseil-cpp/absl/base/log_severity.cc \
    third_party/abseil-cpp/absl/container/internal/hashtablez_sampler.cc \
    third_party/abseil-cpp/absl/container/internal/hashtablez_sampler_force_weak_definition.cc \
    third_party/abseil-cpp/absl/container/internal/raw_hash_set.cc \
    third_party/abseil-cpp/absl/debugging/internal/address_is_readable.cc \
    third_party/abseil-cpp/absl/debugging/internal/demangle.cc \
    third_party/abseil-cpp/absl/debugging/internal/elf_mem_image.cc \
    third_party/abseil-cpp/absl/debugging/internal/vdso_support.cc \
    third_party/abseil-cpp/absl/debugging/stacktrace.cc \
    third_party/abseil-cpp/absl/debugging/symbolize.cc \
    third_party/abseil-cpp/absl/hash/internal/city.cc \
    third_party/abseil-cpp/absl/hash/internal/hash.cc \
    third_party/abseil-cpp/absl/hash/internal/low_level_hash.cc \
    third_party/abseil-cpp/absl/numeric/int128.cc \
    third_party/abseil-cpp/absl/profiling/internal/exponential_biased.cc \
    third_party/abseil-cpp/absl/random/discrete_distribution.cc \
    third_party/abseil-cpp/absl/random/gaussian_distribution.cc \
    third_party/abseil-cpp/absl/random/internal/pool_urbg.cc \
    third_party/abseil-cpp/absl/random/internal/randen.cc \
    third_party/abseil-cpp/absl/random/internal/randen_detect.cc \
    third_party/abseil-cpp/absl/random/internal/randen_hwaes.cc \
    third_party/abseil-cpp/absl/random/internal/randen_round_keys.cc \
    third_party/abseil-cpp/absl/random/internal/randen_slow.cc \
    third_party/abseil-cpp/absl/random/internal/seed_material.cc \
    third_party/abseil-cpp/absl/random/seed_gen_exception.cc \
    third_party/abseil-cpp/absl/random/seed_sequences.cc \
    third_party/abseil-cpp/absl/status/status.cc \
    third_party/abseil-cpp/absl/status/status_payload_printer.cc \
    third_party/abseil-cpp/absl/status/statusor.cc \
    third_party/abseil-cpp/absl/strings/ascii.cc \
    third_party/abseil-cpp/absl/strings/charconv.cc \
    third_party/abseil-cpp/absl/strings/cord.cc \
    third_party/abseil-cpp/absl/strings/escaping.cc \
    third_party/abseil-cpp/absl/strings/internal/charconv_bigint.cc \
    third_party/abseil-cpp/absl/strings/internal/charconv_parse.cc \
    third_party/abseil-cpp/absl/strings/internal/cord_internal.cc \
    third_party/abseil-cpp/absl/strings/internal/cord_rep_btree.cc \
    third_party/abseil-cpp/absl/strings/internal/cord_rep_btree_navigator.cc \
    third_party/abseil-cpp/absl/strings/internal/cord_rep_btree_reader.cc \
    third_party/abseil-cpp/absl/strings/internal/cord_rep_consume.cc \
    third_party/abseil-cpp/absl/strings/internal/cord_rep_ring.cc \
    third_party/abseil-cpp/absl/strings/internal/cordz_functions.cc \
    third_party/abseil-cpp/absl/strings/internal/cordz_handle.cc \
    third_party/abseil-cpp/absl/strings/internal/cordz_info.cc \
    third_party/abseil-cpp/absl/strings/internal/escaping.cc \
    third_party/abseil-cpp/absl/strings/internal/memutil.cc \
    third_party/abseil-cpp/absl/strings/internal/ostringstream.cc \
    third_party/abseil-cpp/absl/strings/internal/str_format/arg.cc \
    third_party/abseil-cpp/absl/strings/internal/str_format/bind.cc \
    third_party/abseil-cpp/absl/strings/internal/str_format/extension.cc \
    third_party/abseil-cpp/absl/strings/internal/str_format/float_conversion.cc \
    third_party/abseil-cpp/absl/strings/internal/str_format/output.cc \
    third_party/abseil-cpp/absl/strings/internal/str_format/parser.cc \
    third_party/abseil-cpp/absl/strings/internal/utf8.cc \
    third_party/abseil-cpp/absl/strings/match.cc \
    third_party/abseil-cpp/absl/strings/numbers.cc \
    third_party/abseil-cpp/absl/strings/str_cat.cc \
    third_party/abseil-cpp/absl/strings/str_replace.cc \
    third_party/abseil-cpp/absl/strings/str_split.cc \
    third_party/abseil-cpp/absl/strings/string_view.cc \
    third_party/abseil-cpp/absl/strings/substitute.cc \
    third_party/abseil-cpp/absl/synchronization/barrier.cc \
    third_party/abseil-cpp/absl/synchronization/blocking_counter.cc \
    third_party/abseil-cpp/absl/synchronization/internal/create_thread_identity.cc \
    third_party/abseil-cpp/absl/synchronization/internal/graphcycles.cc \
    third_party/abseil-cpp/absl/synchronization/internal/per_thread_sem.cc \
    third_party/abseil-cpp/absl/synchronization/internal/waiter.cc \
    third_party/abseil-cpp/absl/synchronization/mutex.cc \
    third_party/abseil-cpp/absl/synchronization/notification.cc \
    third_party/abseil-cpp/absl/time/civil_time.cc \
    third_party/abseil-cpp/absl/time/clock.cc \
    third_party/abseil-cpp/absl/time/duration.cc \
    third_party/abseil-cpp/absl/time/format.cc \
    third_party/abseil-cpp/absl/time/internal/cctz/src/civil_time_detail.cc \
    third_party/abseil-cpp/absl/time/internal/cctz/src/time_zone_fixed.cc \
    third_party/abseil-cpp/absl/time/internal/cctz/src/time_zone_format.cc \
    third_party/abseil-cpp/absl/time/internal/cctz/src/time_zone_if.cc \
    third_party/abseil-cpp/absl/time/internal/cctz/src/time_zone_impl.cc \
    third_party/abseil-cpp/absl/time/internal/cctz/src/time_zone_info.cc \
    third_party/abseil-cpp/absl/time/internal/cctz/src/time_zone_libc.cc \
    third_party/abseil-cpp/absl/time/internal/cctz/src/time_zone_lookup.cc \
    third_party/abseil-cpp/absl/time/internal/cctz/src/time_zone_posix.cc \
    third_party/abseil-cpp/absl/time/internal/cctz/src/zone_info_source.cc \
    third_party/abseil-cpp/absl/time/time.cc \
    third_party/abseil-cpp/absl/types/bad_optional_access.cc \
    third_party/abseil-cpp/absl/types/bad_variant_access.cc \


LIBGRPC_ABSEIL_OBJS = $(addprefix $(OBJDIR)/$(CONFIG)/, $(addsuffix .o, $(basename $(LIBGRPC_ABSEIL_SRC))))

$(LIBGRPC_ABSEIL_OBJS): CPPFLAGS += -g -Ithird_party/abseil-cpp

$(LIBDIR)/$(CONFIG)/libgrpc_abseil.a:  $(LIBGRPC_ABSEIL_OBJS) 
	$(E) "[AR]      Creating $@"
	$(Q) mkdir -p `dirname $@`
	$(Q) rm -f $(LIBDIR)/$(CONFIG)/libgrpc_abseil.a
	$(Q) $(AR) $(ARFLAGS) $(LIBDIR)/$(CONFIG)/libgrpc_abseil.a $(LIBGRPC_ABSEIL_OBJS) 
ifeq ($(SYSTEM),Darwin)
	$(Q) ranlib -no_warning_for_no_symbols $(LIBDIR)/$(CONFIG)/libgrpc_abseil.a
endif




ifneq ($(NO_DEPS),true)
-include $(LIBGRPC_ABSEIL_OBJS:.o=.dep)
endif
# end of build recipe for library "grpc_abseil"




# TODO(jtattermusch): is there a way to get around this hack?
ifneq ($(OPENSSL_DEP),)
# This is to ensure the embedded OpenSSL is built beforehand, properly
# installing headers to their final destination on the drive. We need this
# otherwise parallel compilation will fail if a source is compiled first.
src/core/ext/filters/client_channel/lb_policy/xds/cds.cc: $(OPENSSL_DEP)
src/core/ext/filters/client_channel/lb_policy/xds/xds_cluster_impl.cc: $(OPENSSL_DEP)
src/core/ext/filters/client_channel/lb_policy/xds/xds_cluster_manager.cc: $(OPENSSL_DEP)
src/core/ext/filters/client_channel/lb_policy/xds/xds_cluster_resolver.cc: $(OPENSSL_DEP)
src/core/ext/filters/client_channel/resolver/google_c2p/google_c2p_resolver.cc: $(OPENSSL_DEP)
src/core/ext/filters/client_channel/resolver/xds/xds_resolver.cc: $(OPENSSL_DEP)
src/core/ext/filters/rbac/rbac_filter.cc: $(OPENSSL_DEP)
src/core/ext/filters/rbac/rbac_service_config_parser.cc: $(OPENSSL_DEP)
src/core/ext/filters/server_config_selector/server_config_selector.cc: $(OPENSSL_DEP)
src/core/ext/filters/server_config_selector/server_config_selector_filter.cc: $(OPENSSL_DEP)
src/core/ext/upb-generated/envoy/admin/v3/certs.upb.c: $(OPENSSL_DEP)
src/core/ext/upb-generated/envoy/admin/v3/clusters.upb.c: $(OPENSSL_DEP)
src/core/ext/upb-generated/envoy/admin/v3/config_dump.upb.c: $(OPENSSL_DEP)
src/core/ext/upb-generated/envoy/admin/v3/init_dump.upb.c: $(OPENSSL_DEP)
src/core/ext/upb-generated/envoy/admin/v3/listeners.upb.c: $(OPENSSL_DEP)
src/core/ext/upb-generated/envoy/admin/v3/memory.upb.c: $(OPENSSL_DEP)
src/core/ext/upb-generated/envoy/admin/v3/metrics.upb.c: $(OPENSSL_DEP)
src/core/ext/upb-generated/envoy/admin/v3/mutex_stats.upb.c: $(OPENSSL_DEP)
src/core/ext/upb-generated/envoy/admin/v3/server_info.upb.c: $(OPENSSL_DEP)
src/core/ext/upb-generated/envoy/admin/v3/tap.upb.c: $(OPENSSL_DEP)
src/core/ext/upb-generated/envoy/annotations/deprecation.upb.c: $(OPENSSL_DEP)
src/core/ext/upb-generated/envoy/annotations/resource.upb.c: $(OPENSSL_DEP)
src/core/ext/upb-generated/envoy/config/accesslog/v3/accesslog.upb.c: $(OPENSSL_DEP)
src/core/ext/upb-generated/envoy/config/bootstrap/v3/bootstrap.upb.c: $(OPENSSL_DEP)
src/core/ext/upb-generated/envoy/config/cluster/v3/circuit_breaker.upb.c: $(OPENSSL_DEP)
src/core/ext/upb-generated/envoy/config/cluster/v3/cluster.upb.c: $(OPENSSL_DEP)
src/core/ext/upb-generated/envoy/config/cluster/v3/filter.upb.c: $(OPENSSL_DEP)
src/core/ext/upb-generated/envoy/config/cluster/v3/outlier_detection.upb.c: $(OPENSSL_DEP)
src/core/ext/upb-generated/envoy/config/common/matcher/v3/matcher.upb.c: $(OPENSSL_DEP)
src/core/ext/upb-generated/envoy/config/core/v3/address.upb.c: $(OPENSSL_DEP)
src/core/ext/upb-generated/envoy/config/core/v3/backoff.upb.c: $(OPENSSL_DEP)
src/core/ext/upb-generated/envoy/config/core/v3/base.upb.c: $(OPENSSL_DEP)
src/core/ext/upb-generated/envoy/config/core/v3/config_source.upb.c: $(OPENSSL_DEP)
src/core/ext/upb-generated/envoy/config/core/v3/event_service_config.upb.c: $(OPENSSL_DEP)
src/core/ext/upb-generated/envoy/config/core/v3/extension.upb.c: $(OPENSSL_DEP)
src/core/ext/upb-generated/envoy/config/core/v3/grpc_method_list.upb.c: $(OPENSSL_DEP)
src/core/ext/upb-generated/envoy/config/core/v3/grpc_service.upb.c: $(OPENSSL_DEP)
src/core/ext/upb-generated/envoy/config/core/v3/health_check.upb.c: $(OPENSSL_DEP)
src/core/ext/upb-generated/envoy/config/core/v3/http_uri.upb.c: $(OPENSSL_DEP)
src/core/ext/upb-generated/envoy/config/core/v3/protocol.upb.c: $(OPENSSL_DEP)
src/core/ext/upb-generated/envoy/config/core/v3/proxy_protocol.upb.c: $(OPENSSL_DEP)
src/core/ext/upb-generated/envoy/config/core/v3/resolver.upb.c: $(OPENSSL_DEP)
src/core/ext/upb-generated/envoy/config/core/v3/socket_option.upb.c: $(OPENSSL_DEP)
src/core/ext/upb-generated/envoy/config/core/v3/substitution_format_string.upb.c: $(OPENSSL_DEP)
src/core/ext/upb-generated/envoy/config/core/v3/udp_socket_config.upb.c: $(OPENSSL_DEP)
src/core/ext/upb-generated/envoy/config/endpoint/v3/endpoint.upb.c: $(OPENSSL_DEP)
src/core/ext/upb-generated/envoy/config/endpoint/v3/endpoint_components.upb.c: $(OPENSSL_DEP)
src/core/ext/upb-generated/envoy/config/endpoint/v3/load_report.upb.c: $(OPENSSL_DEP)
src/core/ext/upb-generated/envoy/config/listener/v3/api_listener.upb.c: $(OPENSSL_DEP)
src/core/ext/upb-generated/envoy/config/listener/v3/listener.upb.c: $(OPENSSL_DEP)
src/core/ext/upb-generated/envoy/config/listener/v3/listener_components.upb.c: $(OPENSSL_DEP)
src/core/ext/upb-generated/envoy/config/listener/v3/quic_config.upb.c: $(OPENSSL_DEP)
src/core/ext/upb-generated/envoy/config/listener/v3/udp_listener_config.upb.c: $(OPENSSL_DEP)
src/core/ext/upb-generated/envoy/config/metrics/v3/metrics_service.upb.c: $(OPENSSL_DEP)
src/core/ext/upb-generated/envoy/config/metrics/v3/stats.upb.c: $(OPENSSL_DEP)
src/core/ext/upb-generated/envoy/config/overload/v3/overload.upb.c: $(OPENSSL_DEP)
src/core/ext/upb-generated/envoy/config/rbac/v3/rbac.upb.c: $(OPENSSL_DEP)
src/core/ext/upb-generated/envoy/config/route/v3/route.upb.c: $(OPENSSL_DEP)
src/core/ext/upb-generated/envoy/config/route/v3/route_components.upb.c: $(OPENSSL_DEP)
src/core/ext/upb-generated/envoy/config/route/v3/scoped_route.upb.c: $(OPENSSL_DEP)
src/core/ext/upb-generated/envoy/config/tap/v3/common.upb.c: $(OPENSSL_DEP)
src/core/ext/upb-generated/envoy/config/trace/v3/datadog.upb.c: $(OPENSSL_DEP)
src/core/ext/upb-generated/envoy/config/trace/v3/dynamic_ot.upb.c: $(OPENSSL_DEP)
src/core/ext/upb-generated/envoy/config/trace/v3/http_tracer.upb.c: $(OPENSSL_DEP)
src/core/ext/upb-generated/envoy/config/trace/v3/lightstep.upb.c: $(OPENSSL_DEP)
src/core/ext/upb-generated/envoy/config/trace/v3/opencensus.upb.c: $(OPENSSL_DEP)
src/core/ext/upb-generated/envoy/config/trace/v3/service.upb.c: $(OPENSSL_DEP)
src/core/ext/upb-generated/envoy/config/trace/v3/skywalking.upb.c: $(OPENSSL_DEP)
src/core/ext/upb-generated/envoy/config/trace/v3/trace.upb.c: $(OPENSSL_DEP)
src/core/ext/upb-generated/envoy/config/trace/v3/xray.upb.c: $(OPENSSL_DEP)
src/core/ext/upb-generated/envoy/config/trace/v3/zipkin.upb.c: $(OPENSSL_DEP)
src/core/ext/upb-generated/envoy/extensions/clusters/aggregate/v3/cluster.upb.c: $(OPENSSL_DEP)
src/core/ext/upb-generated/envoy/extensions/filters/common/fault/v3/fault.upb.c: $(OPENSSL_DEP)
src/core/ext/upb-generated/envoy/extensions/filters/http/fault/v3/fault.upb.c: $(OPENSSL_DEP)
src/core/ext/upb-generated/envoy/extensions/filters/http/rbac/v3/rbac.upb.c: $(OPENSSL_DEP)
src/core/ext/upb-generated/envoy/extensions/filters/http/router/v3/router.upb.c: $(OPENSSL_DEP)
src/core/ext/upb-generated/envoy/extensions/filters/network/http_connection_manager/v3/http_connection_manager.upb.c: $(OPENSSL_DEP)
src/core/ext/upb-generated/envoy/extensions/transport_sockets/tls/v3/cert.upb.c: $(OPENSSL_DEP)
src/core/ext/upb-generated/envoy/extensions/transport_sockets/tls/v3/common.upb.c: $(OPENSSL_DEP)
src/core/ext/upb-generated/envoy/extensions/transport_sockets/tls/v3/secret.upb.c: $(OPENSSL_DEP)
src/core/ext/upb-generated/envoy/extensions/transport_sockets/tls/v3/tls.upb.c: $(OPENSSL_DEP)
src/core/ext/upb-generated/envoy/extensions/transport_sockets/tls/v3/tls_spiffe_validator_config.upb.c: $(OPENSSL_DEP)
src/core/ext/upb-generated/envoy/service/discovery/v3/ads.upb.c: $(OPENSSL_DEP)
src/core/ext/upb-generated/envoy/service/discovery/v3/discovery.upb.c: $(OPENSSL_DEP)
src/core/ext/upb-generated/envoy/service/load_stats/v3/lrs.upb.c: $(OPENSSL_DEP)
src/core/ext/upb-generated/envoy/service/status/v3/csds.upb.c: $(OPENSSL_DEP)
src/core/ext/upb-generated/envoy/type/http/v3/cookie.upb.c: $(OPENSSL_DEP)
src/core/ext/upb-generated/envoy/type/http/v3/path_transformation.upb.c: $(OPENSSL_DEP)
src/core/ext/upb-generated/envoy/type/matcher/v3/http_inputs.upb.c: $(OPENSSL_DEP)
src/core/ext/upb-generated/envoy/type/matcher/v3/metadata.upb.c: $(OPENSSL_DEP)
src/core/ext/upb-generated/envoy/type/matcher/v3/node.upb.c: $(OPENSSL_DEP)
src/core/ext/upb-generated/envoy/type/matcher/v3/number.upb.c: $(OPENSSL_DEP)
src/core/ext/upb-generated/envoy/type/matcher/v3/path.upb.c: $(OPENSSL_DEP)
src/core/ext/upb-generated/envoy/type/matcher/v3/regex.upb.c: $(OPENSSL_DEP)
src/core/ext/upb-generated/envoy/type/matcher/v3/string.upb.c: $(OPENSSL_DEP)
src/core/ext/upb-generated/envoy/type/matcher/v3/struct.upb.c: $(OPENSSL_DEP)
src/core/ext/upb-generated/envoy/type/matcher/v3/value.upb.c: $(OPENSSL_DEP)
src/core/ext/upb-generated/envoy/type/metadata/v3/metadata.upb.c: $(OPENSSL_DEP)
src/core/ext/upb-generated/envoy/type/tracing/v3/custom_tag.upb.c: $(OPENSSL_DEP)
src/core/ext/upb-generated/envoy/type/v3/hash_policy.upb.c: $(OPENSSL_DEP)
src/core/ext/upb-generated/envoy/type/v3/http.upb.c: $(OPENSSL_DEP)
src/core/ext/upb-generated/envoy/type/v3/http_status.upb.c: $(OPENSSL_DEP)
src/core/ext/upb-generated/envoy/type/v3/percent.upb.c: $(OPENSSL_DEP)
src/core/ext/upb-generated/envoy/type/v3/range.upb.c: $(OPENSSL_DEP)
src/core/ext/upb-generated/envoy/type/v3/ratelimit_unit.upb.c: $(OPENSSL_DEP)
src/core/ext/upb-generated/envoy/type/v3/semantic_version.upb.c: $(OPENSSL_DEP)
src/core/ext/upb-generated/envoy/type/v3/token_bucket.upb.c: $(OPENSSL_DEP)
src/core/ext/upb-generated/google/api/expr/v1alpha1/checked.upb.c: $(OPENSSL_DEP)
src/core/ext/upb-generated/google/api/expr/v1alpha1/syntax.upb.c: $(OPENSSL_DEP)
src/core/ext/upb-generated/google/api/httpbody.upb.c: $(OPENSSL_DEP)
src/core/ext/upb-generated/opencensus/proto/trace/v1/trace_config.upb.c: $(OPENSSL_DEP)
src/core/ext/upb-generated/src/proto/grpc/gcp/altscontext.upb.c: $(OPENSSL_DEP)
src/core/ext/upb-generated/src/proto/grpc/gcp/handshaker.upb.c: $(OPENSSL_DEP)
src/core/ext/upb-generated/src/proto/grpc/gcp/transport_security_common.upb.c: $(OPENSSL_DEP)
src/core/ext/upb-generated/src/proto/grpc/lookup/v1/rls_config.upb.c: $(OPENSSL_DEP)
src/core/ext/upb-generated/udpa/annotations/migrate.upb.c: $(OPENSSL_DEP)
src/core/ext/upb-generated/udpa/annotations/security.upb.c: $(OPENSSL_DEP)
src/core/ext/upb-generated/udpa/annotations/sensitive.upb.c: $(OPENSSL_DEP)
src/core/ext/upb-generated/udpa/annotations/status.upb.c: $(OPENSSL_DEP)
src/core/ext/upb-generated/udpa/annotations/versioning.upb.c: $(OPENSSL_DEP)
src/core/ext/upb-generated/xds/annotations/v3/migrate.upb.c: $(OPENSSL_DEP)
src/core/ext/upb-generated/xds/annotations/v3/security.upb.c: $(OPENSSL_DEP)
src/core/ext/upb-generated/xds/annotations/v3/sensitive.upb.c: $(OPENSSL_DEP)
src/core/ext/upb-generated/xds/annotations/v3/status.upb.c: $(OPENSSL_DEP)
src/core/ext/upb-generated/xds/annotations/v3/versioning.upb.c: $(OPENSSL_DEP)
src/core/ext/upb-generated/xds/core/v3/authority.upb.c: $(OPENSSL_DEP)
src/core/ext/upb-generated/xds/core/v3/collection_entry.upb.c: $(OPENSSL_DEP)
src/core/ext/upb-generated/xds/core/v3/context_params.upb.c: $(OPENSSL_DEP)
src/core/ext/upb-generated/xds/core/v3/extension.upb.c: $(OPENSSL_DEP)
src/core/ext/upb-generated/xds/core/v3/resource.upb.c: $(OPENSSL_DEP)
src/core/ext/upb-generated/xds/core/v3/resource_locator.upb.c: $(OPENSSL_DEP)
src/core/ext/upb-generated/xds/core/v3/resource_name.upb.c: $(OPENSSL_DEP)
src/core/ext/upb-generated/xds/type/matcher/v3/matcher.upb.c: $(OPENSSL_DEP)
src/core/ext/upb-generated/xds/type/matcher/v3/regex.upb.c: $(OPENSSL_DEP)
src/core/ext/upb-generated/xds/type/matcher/v3/string.upb.c: $(OPENSSL_DEP)
src/core/ext/upb-generated/xds/type/v3/typed_struct.upb.c: $(OPENSSL_DEP)
src/core/ext/upbdefs-generated/envoy/admin/v3/certs.upbdefs.c: $(OPENSSL_DEP)
src/core/ext/upbdefs-generated/envoy/admin/v3/clusters.upbdefs.c: $(OPENSSL_DEP)
src/core/ext/upbdefs-generated/envoy/admin/v3/config_dump.upbdefs.c: $(OPENSSL_DEP)
src/core/ext/upbdefs-generated/envoy/admin/v3/init_dump.upbdefs.c: $(OPENSSL_DEP)
src/core/ext/upbdefs-generated/envoy/admin/v3/listeners.upbdefs.c: $(OPENSSL_DEP)
src/core/ext/upbdefs-generated/envoy/admin/v3/memory.upbdefs.c: $(OPENSSL_DEP)
src/core/ext/upbdefs-generated/envoy/admin/v3/metrics.upbdefs.c: $(OPENSSL_DEP)
src/core/ext/upbdefs-generated/envoy/admin/v3/mutex_stats.upbdefs.c: $(OPENSSL_DEP)
src/core/ext/upbdefs-generated/envoy/admin/v3/server_info.upbdefs.c: $(OPENSSL_DEP)
src/core/ext/upbdefs-generated/envoy/admin/v3/tap.upbdefs.c: $(OPENSSL_DEP)
src/core/ext/upbdefs-generated/envoy/annotations/deprecation.upbdefs.c: $(OPENSSL_DEP)
src/core/ext/upbdefs-generated/envoy/annotations/resource.upbdefs.c: $(OPENSSL_DEP)
src/core/ext/upbdefs-generated/envoy/config/accesslog/v3/accesslog.upbdefs.c: $(OPENSSL_DEP)
src/core/ext/upbdefs-generated/envoy/config/bootstrap/v3/bootstrap.upbdefs.c: $(OPENSSL_DEP)
src/core/ext/upbdefs-generated/envoy/config/cluster/v3/circuit_breaker.upbdefs.c: $(OPENSSL_DEP)
src/core/ext/upbdefs-generated/envoy/config/cluster/v3/cluster.upbdefs.c: $(OPENSSL_DEP)
src/core/ext/upbdefs-generated/envoy/config/cluster/v3/filter.upbdefs.c: $(OPENSSL_DEP)
src/core/ext/upbdefs-generated/envoy/config/cluster/v3/outlier_detection.upbdefs.c: $(OPENSSL_DEP)
src/core/ext/upbdefs-generated/envoy/config/common/matcher/v3/matcher.upbdefs.c: $(OPENSSL_DEP)
src/core/ext/upbdefs-generated/envoy/config/core/v3/address.upbdefs.c: $(OPENSSL_DEP)
src/core/ext/upbdefs-generated/envoy/config/core/v3/backoff.upbdefs.c: $(OPENSSL_DEP)
src/core/ext/upbdefs-generated/envoy/config/core/v3/base.upbdefs.c: $(OPENSSL_DEP)
src/core/ext/upbdefs-generated/envoy/config/core/v3/config_source.upbdefs.c: $(OPENSSL_DEP)
src/core/ext/upbdefs-generated/envoy/config/core/v3/event_service_config.upbdefs.c: $(OPENSSL_DEP)
src/core/ext/upbdefs-generated/envoy/config/core/v3/extension.upbdefs.c: $(OPENSSL_DEP)
src/core/ext/upbdefs-generated/envoy/config/core/v3/grpc_method_list.upbdefs.c: $(OPENSSL_DEP)
src/core/ext/upbdefs-generated/envoy/config/core/v3/grpc_service.upbdefs.c: $(OPENSSL_DEP)
src/core/ext/upbdefs-generated/envoy/config/core/v3/health_check.upbdefs.c: $(OPENSSL_DEP)
src/core/ext/upbdefs-generated/envoy/config/core/v3/http_uri.upbdefs.c: $(OPENSSL_DEP)
src/core/ext/upbdefs-generated/envoy/config/core/v3/protocol.upbdefs.c: $(OPENSSL_DEP)
src/core/ext/upbdefs-generated/envoy/config/core/v3/proxy_protocol.upbdefs.c: $(OPENSSL_DEP)
src/core/ext/upbdefs-generated/envoy/config/core/v3/resolver.upbdefs.c: $(OPENSSL_DEP)
src/core/ext/upbdefs-generated/envoy/config/core/v3/socket_option.upbdefs.c: $(OPENSSL_DEP)
src/core/ext/upbdefs-generated/envoy/config/core/v3/substitution_format_string.upbdefs.c: $(OPENSSL_DEP)
src/core/ext/upbdefs-generated/envoy/config/core/v3/udp_socket_config.upbdefs.c: $(OPENSSL_DEP)
src/core/ext/upbdefs-generated/envoy/config/endpoint/v3/endpoint.upbdefs.c: $(OPENSSL_DEP)
src/core/ext/upbdefs-generated/envoy/config/endpoint/v3/endpoint_components.upbdefs.c: $(OPENSSL_DEP)
src/core/ext/upbdefs-generated/envoy/config/endpoint/v3/load_report.upbdefs.c: $(OPENSSL_DEP)
src/core/ext/upbdefs-generated/envoy/config/listener/v3/api_listener.upbdefs.c: $(OPENSSL_DEP)
src/core/ext/upbdefs-generated/envoy/config/listener/v3/listener.upbdefs.c: $(OPENSSL_DEP)
src/core/ext/upbdefs-generated/envoy/config/listener/v3/listener_components.upbdefs.c: $(OPENSSL_DEP)
src/core/ext/upbdefs-generated/envoy/config/listener/v3/quic_config.upbdefs.c: $(OPENSSL_DEP)
src/core/ext/upbdefs-generated/envoy/config/listener/v3/udp_listener_config.upbdefs.c: $(OPENSSL_DEP)
src/core/ext/upbdefs-generated/envoy/config/metrics/v3/metrics_service.upbdefs.c: $(OPENSSL_DEP)
src/core/ext/upbdefs-generated/envoy/config/metrics/v3/stats.upbdefs.c: $(OPENSSL_DEP)
src/core/ext/upbdefs-generated/envoy/config/overload/v3/overload.upbdefs.c: $(OPENSSL_DEP)
src/core/ext/upbdefs-generated/envoy/config/rbac/v3/rbac.upbdefs.c: $(OPENSSL_DEP)
src/core/ext/upbdefs-generated/envoy/config/route/v3/route.upbdefs.c: $(OPENSSL_DEP)
src/core/ext/upbdefs-generated/envoy/config/route/v3/route_components.upbdefs.c: $(OPENSSL_DEP)
src/core/ext/upbdefs-generated/envoy/config/route/v3/scoped_route.upbdefs.c: $(OPENSSL_DEP)
src/core/ext/upbdefs-generated/envoy/config/tap/v3/common.upbdefs.c: $(OPENSSL_DEP)
src/core/ext/upbdefs-generated/envoy/config/trace/v3/datadog.upbdefs.c: $(OPENSSL_DEP)
src/core/ext/upbdefs-generated/envoy/config/trace/v3/dynamic_ot.upbdefs.c: $(OPENSSL_DEP)
src/core/ext/upbdefs-generated/envoy/config/trace/v3/http_tracer.upbdefs.c: $(OPENSSL_DEP)
src/core/ext/upbdefs-generated/envoy/config/trace/v3/lightstep.upbdefs.c: $(OPENSSL_DEP)
src/core/ext/upbdefs-generated/envoy/config/trace/v3/opencensus.upbdefs.c: $(OPENSSL_DEP)
src/core/ext/upbdefs-generated/envoy/config/trace/v3/service.upbdefs.c: $(OPENSSL_DEP)
src/core/ext/upbdefs-generated/envoy/config/trace/v3/skywalking.upbdefs.c: $(OPENSSL_DEP)
src/core/ext/upbdefs-generated/envoy/config/trace/v3/trace.upbdefs.c: $(OPENSSL_DEP)
src/core/ext/upbdefs-generated/envoy/config/trace/v3/xray.upbdefs.c: $(OPENSSL_DEP)
src/core/ext/upbdefs-generated/envoy/config/trace/v3/zipkin.upbdefs.c: $(OPENSSL_DEP)
src/core/ext/upbdefs-generated/envoy/extensions/clusters/aggregate/v3/cluster.upbdefs.c: $(OPENSSL_DEP)
src/core/ext/upbdefs-generated/envoy/extensions/filters/common/fault/v3/fault.upbdefs.c: $(OPENSSL_DEP)
src/core/ext/upbdefs-generated/envoy/extensions/filters/http/fault/v3/fault.upbdefs.c: $(OPENSSL_DEP)
src/core/ext/upbdefs-generated/envoy/extensions/filters/http/rbac/v3/rbac.upbdefs.c: $(OPENSSL_DEP)
src/core/ext/upbdefs-generated/envoy/extensions/filters/http/router/v3/router.upbdefs.c: $(OPENSSL_DEP)
src/core/ext/upbdefs-generated/envoy/extensions/filters/network/http_connection_manager/v3/http_connection_manager.upbdefs.c: $(OPENSSL_DEP)
src/core/ext/upbdefs-generated/envoy/extensions/transport_sockets/tls/v3/cert.upbdefs.c: $(OPENSSL_DEP)
src/core/ext/upbdefs-generated/envoy/extensions/transport_sockets/tls/v3/common.upbdefs.c: $(OPENSSL_DEP)
src/core/ext/upbdefs-generated/envoy/extensions/transport_sockets/tls/v3/secret.upbdefs.c: $(OPENSSL_DEP)
src/core/ext/upbdefs-generated/envoy/extensions/transport_sockets/tls/v3/tls.upbdefs.c: $(OPENSSL_DEP)
src/core/ext/upbdefs-generated/envoy/extensions/transport_sockets/tls/v3/tls_spiffe_validator_config.upbdefs.c: $(OPENSSL_DEP)
src/core/ext/upbdefs-generated/envoy/service/discovery/v3/ads.upbdefs.c: $(OPENSSL_DEP)
src/core/ext/upbdefs-generated/envoy/service/discovery/v3/discovery.upbdefs.c: $(OPENSSL_DEP)
src/core/ext/upbdefs-generated/envoy/service/load_stats/v3/lrs.upbdefs.c: $(OPENSSL_DEP)
src/core/ext/upbdefs-generated/envoy/service/status/v3/csds.upbdefs.c: $(OPENSSL_DEP)
src/core/ext/upbdefs-generated/envoy/type/http/v3/cookie.upbdefs.c: $(OPENSSL_DEP)
src/core/ext/upbdefs-generated/envoy/type/http/v3/path_transformation.upbdefs.c: $(OPENSSL_DEP)
src/core/ext/upbdefs-generated/envoy/type/matcher/v3/http_inputs.upbdefs.c: $(OPENSSL_DEP)
src/core/ext/upbdefs-generated/envoy/type/matcher/v3/metadata.upbdefs.c: $(OPENSSL_DEP)
src/core/ext/upbdefs-generated/envoy/type/matcher/v3/node.upbdefs.c: $(OPENSSL_DEP)
src/core/ext/upbdefs-generated/envoy/type/matcher/v3/number.upbdefs.c: $(OPENSSL_DEP)
src/core/ext/upbdefs-generated/envoy/type/matcher/v3/path.upbdefs.c: $(OPENSSL_DEP)
src/core/ext/upbdefs-generated/envoy/type/matcher/v3/regex.upbdefs.c: $(OPENSSL_DEP)
src/core/ext/upbdefs-generated/envoy/type/matcher/v3/string.upbdefs.c: $(OPENSSL_DEP)
src/core/ext/upbdefs-generated/envoy/type/matcher/v3/struct.upbdefs.c: $(OPENSSL_DEP)
src/core/ext/upbdefs-generated/envoy/type/matcher/v3/value.upbdefs.c: $(OPENSSL_DEP)
src/core/ext/upbdefs-generated/envoy/type/metadata/v3/metadata.upbdefs.c: $(OPENSSL_DEP)
src/core/ext/upbdefs-generated/envoy/type/tracing/v3/custom_tag.upbdefs.c: $(OPENSSL_DEP)
src/core/ext/upbdefs-generated/envoy/type/v3/hash_policy.upbdefs.c: $(OPENSSL_DEP)
src/core/ext/upbdefs-generated/envoy/type/v3/http.upbdefs.c: $(OPENSSL_DEP)
src/core/ext/upbdefs-generated/envoy/type/v3/http_status.upbdefs.c: $(OPENSSL_DEP)
src/core/ext/upbdefs-generated/envoy/type/v3/percent.upbdefs.c: $(OPENSSL_DEP)
src/core/ext/upbdefs-generated/envoy/type/v3/range.upbdefs.c: $(OPENSSL_DEP)
src/core/ext/upbdefs-generated/envoy/type/v3/ratelimit_unit.upbdefs.c: $(OPENSSL_DEP)
src/core/ext/upbdefs-generated/envoy/type/v3/semantic_version.upbdefs.c: $(OPENSSL_DEP)
src/core/ext/upbdefs-generated/envoy/type/v3/token_bucket.upbdefs.c: $(OPENSSL_DEP)
src/core/ext/upbdefs-generated/google/api/annotations.upbdefs.c: $(OPENSSL_DEP)
src/core/ext/upbdefs-generated/google/api/expr/v1alpha1/checked.upbdefs.c: $(OPENSSL_DEP)
src/core/ext/upbdefs-generated/google/api/expr/v1alpha1/syntax.upbdefs.c: $(OPENSSL_DEP)
src/core/ext/upbdefs-generated/google/api/http.upbdefs.c: $(OPENSSL_DEP)
src/core/ext/upbdefs-generated/google/api/httpbody.upbdefs.c: $(OPENSSL_DEP)
src/core/ext/upbdefs-generated/google/protobuf/any.upbdefs.c: $(OPENSSL_DEP)
src/core/ext/upbdefs-generated/google/protobuf/duration.upbdefs.c: $(OPENSSL_DEP)
src/core/ext/upbdefs-generated/google/protobuf/empty.upbdefs.c: $(OPENSSL_DEP)
src/core/ext/upbdefs-generated/google/protobuf/struct.upbdefs.c: $(OPENSSL_DEP)
src/core/ext/upbdefs-generated/google/protobuf/timestamp.upbdefs.c: $(OPENSSL_DEP)
src/core/ext/upbdefs-generated/google/protobuf/wrappers.upbdefs.c: $(OPENSSL_DEP)
src/core/ext/upbdefs-generated/google/rpc/status.upbdefs.c: $(OPENSSL_DEP)
src/core/ext/upbdefs-generated/opencensus/proto/trace/v1/trace_config.upbdefs.c: $(OPENSSL_DEP)
src/core/ext/upbdefs-generated/src/proto/grpc/lookup/v1/rls_config.upbdefs.c: $(OPENSSL_DEP)
src/core/ext/upbdefs-generated/udpa/annotations/migrate.upbdefs.c: $(OPENSSL_DEP)
src/core/ext/upbdefs-generated/udpa/annotations/security.upbdefs.c: $(OPENSSL_DEP)
src/core/ext/upbdefs-generated/udpa/annotations/sensitive.upbdefs.c: $(OPENSSL_DEP)
src/core/ext/upbdefs-generated/udpa/annotations/status.upbdefs.c: $(OPENSSL_DEP)
src/core/ext/upbdefs-generated/udpa/annotations/versioning.upbdefs.c: $(OPENSSL_DEP)
src/core/ext/upbdefs-generated/validate/validate.upbdefs.c: $(OPENSSL_DEP)
src/core/ext/upbdefs-generated/xds/annotations/v3/migrate.upbdefs.c: $(OPENSSL_DEP)
src/core/ext/upbdefs-generated/xds/annotations/v3/security.upbdefs.c: $(OPENSSL_DEP)
src/core/ext/upbdefs-generated/xds/annotations/v3/sensitive.upbdefs.c: $(OPENSSL_DEP)
src/core/ext/upbdefs-generated/xds/annotations/v3/status.upbdefs.c: $(OPENSSL_DEP)
src/core/ext/upbdefs-generated/xds/annotations/v3/versioning.upbdefs.c: $(OPENSSL_DEP)
src/core/ext/upbdefs-generated/xds/core/v3/authority.upbdefs.c: $(OPENSSL_DEP)
src/core/ext/upbdefs-generated/xds/core/v3/collection_entry.upbdefs.c: $(OPENSSL_DEP)
src/core/ext/upbdefs-generated/xds/core/v3/context_params.upbdefs.c: $(OPENSSL_DEP)
src/core/ext/upbdefs-generated/xds/core/v3/extension.upbdefs.c: $(OPENSSL_DEP)
src/core/ext/upbdefs-generated/xds/core/v3/resource.upbdefs.c: $(OPENSSL_DEP)
src/core/ext/upbdefs-generated/xds/core/v3/resource_locator.upbdefs.c: $(OPENSSL_DEP)
src/core/ext/upbdefs-generated/xds/core/v3/resource_name.upbdefs.c: $(OPENSSL_DEP)
src/core/ext/upbdefs-generated/xds/type/matcher/v3/matcher.upbdefs.c: $(OPENSSL_DEP)
src/core/ext/upbdefs-generated/xds/type/matcher/v3/regex.upbdefs.c: $(OPENSSL_DEP)
src/core/ext/upbdefs-generated/xds/type/matcher/v3/string.upbdefs.c: $(OPENSSL_DEP)
src/core/ext/upbdefs-generated/xds/type/v3/typed_struct.upbdefs.c: $(OPENSSL_DEP)
src/core/ext/xds/certificate_provider_registry.cc: $(OPENSSL_DEP)
src/core/ext/xds/certificate_provider_store.cc: $(OPENSSL_DEP)
src/core/ext/xds/file_watcher_certificate_provider_factory.cc: $(OPENSSL_DEP)
src/core/ext/xds/xds_api.cc: $(OPENSSL_DEP)
src/core/ext/xds/xds_bootstrap.cc: $(OPENSSL_DEP)
src/core/ext/xds/xds_certificate_provider.cc: $(OPENSSL_DEP)
src/core/ext/xds/xds_channel_stack_modifier.cc: $(OPENSSL_DEP)
src/core/ext/xds/xds_client.cc: $(OPENSSL_DEP)
src/core/ext/xds/xds_client_stats.cc: $(OPENSSL_DEP)
src/core/ext/xds/xds_cluster.cc: $(OPENSSL_DEP)
src/core/ext/xds/xds_cluster_specifier_plugin.cc: $(OPENSSL_DEP)
src/core/ext/xds/xds_common_types.cc: $(OPENSSL_DEP)
src/core/ext/xds/xds_endpoint.cc: $(OPENSSL_DEP)
src/core/ext/xds/xds_http_fault_filter.cc: $(OPENSSL_DEP)
src/core/ext/xds/xds_http_filters.cc: $(OPENSSL_DEP)
src/core/ext/xds/xds_http_rbac_filter.cc: $(OPENSSL_DEP)
src/core/ext/xds/xds_listener.cc: $(OPENSSL_DEP)
src/core/ext/xds/xds_resource_type.cc: $(OPENSSL_DEP)
src/core/ext/xds/xds_route_config.cc: $(OPENSSL_DEP)
src/core/ext/xds/xds_routing.cc: $(OPENSSL_DEP)
src/core/ext/xds/xds_server_config_fetcher.cc: $(OPENSSL_DEP)
src/core/lib/http/httpcli_security_connector.cc: $(OPENSSL_DEP)
src/core/lib/matchers/matchers.cc: $(OPENSSL_DEP)
src/core/lib/security/authorization/grpc_authorization_engine.cc: $(OPENSSL_DEP)
src/core/lib/security/authorization/matchers.cc: $(OPENSSL_DEP)
src/core/lib/security/authorization/rbac_policy.cc: $(OPENSSL_DEP)
src/core/lib/security/credentials/alts/alts_credentials.cc: $(OPENSSL_DEP)
src/core/lib/security/credentials/alts/check_gcp_environment.cc: $(OPENSSL_DEP)
src/core/lib/security/credentials/alts/check_gcp_environment_linux.cc: $(OPENSSL_DEP)
src/core/lib/security/credentials/alts/check_gcp_environment_no_op.cc: $(OPENSSL_DEP)
src/core/lib/security/credentials/alts/check_gcp_environment_windows.cc: $(OPENSSL_DEP)
src/core/lib/security/credentials/alts/grpc_alts_credentials_client_options.cc: $(OPENSSL_DEP)
src/core/lib/security/credentials/alts/grpc_alts_credentials_options.cc: $(OPENSSL_DEP)
src/core/lib/security/credentials/alts/grpc_alts_credentials_server_options.cc: $(OPENSSL_DEP)
src/core/lib/security/credentials/channel_creds_registry_init.cc: $(OPENSSL_DEP)
src/core/lib/security/credentials/external/aws_external_account_credentials.cc: $(OPENSSL_DEP)
src/core/lib/security/credentials/external/aws_request_signer.cc: $(OPENSSL_DEP)
src/core/lib/security/credentials/external/external_account_credentials.cc: $(OPENSSL_DEP)
src/core/lib/security/credentials/external/file_external_account_credentials.cc: $(OPENSSL_DEP)
src/core/lib/security/credentials/external/url_external_account_credentials.cc: $(OPENSSL_DEP)
src/core/lib/security/credentials/google_default/credentials_generic.cc: $(OPENSSL_DEP)
src/core/lib/security/credentials/google_default/google_default_credentials.cc: $(OPENSSL_DEP)
src/core/lib/security/credentials/iam/iam_credentials.cc: $(OPENSSL_DEP)
src/core/lib/security/credentials/jwt/json_token.cc: $(OPENSSL_DEP)
src/core/lib/security/credentials/jwt/jwt_credentials.cc: $(OPENSSL_DEP)
src/core/lib/security/credentials/jwt/jwt_verifier.cc: $(OPENSSL_DEP)
src/core/lib/security/credentials/local/local_credentials.cc: $(OPENSSL_DEP)
src/core/lib/security/credentials/oauth2/oauth2_credentials.cc: $(OPENSSL_DEP)
src/core/lib/security/credentials/ssl/ssl_credentials.cc: $(OPENSSL_DEP)
src/core/lib/security/credentials/tls/grpc_tls_certificate_distributor.cc: $(OPENSSL_DEP)
src/core/lib/security/credentials/tls/grpc_tls_certificate_provider.cc: $(OPENSSL_DEP)
src/core/lib/security/credentials/tls/grpc_tls_certificate_verifier.cc: $(OPENSSL_DEP)
src/core/lib/security/credentials/tls/grpc_tls_credentials_options.cc: $(OPENSSL_DEP)
src/core/lib/security/credentials/tls/tls_credentials.cc: $(OPENSSL_DEP)
src/core/lib/security/credentials/xds/xds_credentials.cc: $(OPENSSL_DEP)
src/core/lib/security/security_connector/alts/alts_security_connector.cc: $(OPENSSL_DEP)
src/core/lib/security/security_connector/local/local_security_connector.cc: $(OPENSSL_DEP)
src/core/lib/security/security_connector/ssl/ssl_security_connector.cc: $(OPENSSL_DEP)
src/core/lib/security/security_connector/ssl_utils.cc: $(OPENSSL_DEP)
src/core/lib/security/security_connector/ssl_utils_config.cc: $(OPENSSL_DEP)
src/core/lib/security/security_connector/tls/tls_security_connector.cc: $(OPENSSL_DEP)
src/core/plugin_registry/grpc_plugin_registry_extra.cc: $(OPENSSL_DEP)
src/core/tsi/alts/crypt/aes_gcm.cc: $(OPENSSL_DEP)
src/core/tsi/alts/crypt/gsec.cc: $(OPENSSL_DEP)
src/core/tsi/alts/frame_protector/alts_counter.cc: $(OPENSSL_DEP)
src/core/tsi/alts/frame_protector/alts_crypter.cc: $(OPENSSL_DEP)
src/core/tsi/alts/frame_protector/alts_frame_protector.cc: $(OPENSSL_DEP)
src/core/tsi/alts/frame_protector/alts_record_protocol_crypter_common.cc: $(OPENSSL_DEP)
src/core/tsi/alts/frame_protector/alts_seal_privacy_integrity_crypter.cc: $(OPENSSL_DEP)
src/core/tsi/alts/frame_protector/alts_unseal_privacy_integrity_crypter.cc: $(OPENSSL_DEP)
src/core/tsi/alts/frame_protector/frame_handler.cc: $(OPENSSL_DEP)
src/core/tsi/alts/handshaker/alts_handshaker_client.cc: $(OPENSSL_DEP)
src/core/tsi/alts/handshaker/alts_shared_resource.cc: $(OPENSSL_DEP)
src/core/tsi/alts/handshaker/alts_tsi_handshaker.cc: $(OPENSSL_DEP)
src/core/tsi/alts/handshaker/alts_tsi_utils.cc: $(OPENSSL_DEP)
src/core/tsi/alts/handshaker/transport_security_common_api.cc: $(OPENSSL_DEP)
src/core/tsi/alts/zero_copy_frame_protector/alts_grpc_integrity_only_record_protocol.cc: $(OPENSSL_DEP)
src/core/tsi/alts/zero_copy_frame_protector/alts_grpc_privacy_integrity_record_protocol.cc: $(OPENSSL_DEP)
src/core/tsi/alts/zero_copy_frame_protector/alts_grpc_record_protocol_common.cc: $(OPENSSL_DEP)
src/core/tsi/alts/zero_copy_frame_protector/alts_iovec_record_protocol.cc: $(OPENSSL_DEP)
src/core/tsi/alts/zero_copy_frame_protector/alts_zero_copy_grpc_protector.cc: $(OPENSSL_DEP)
src/core/tsi/ssl/key_logging/ssl_key_logging.cc: $(OPENSSL_DEP)
src/core/tsi/ssl/session_cache/ssl_session_boringssl.cc: $(OPENSSL_DEP)
src/core/tsi/ssl/session_cache/ssl_session_cache.cc: $(OPENSSL_DEP)
src/core/tsi/ssl/session_cache/ssl_session_openssl.cc: $(OPENSSL_DEP)
src/core/tsi/ssl_transport_security.cc: $(OPENSSL_DEP)
endif

.PHONY: all strip tools dep_error openssl_dep_error openssl_dep_message git_update stop buildtests buildtests_c buildtests_cxx test test_c test_cxx install install_c install_cxx install_csharp install-static install-certs strip strip-shared strip-static strip_c strip-shared_c strip-static_c strip_cxx strip-shared_cxx strip-static_cxx dep_c dep_cxx bins_dep_c bins_dep_cxx clean

.PHONY: printvars
printvars:
	@$(foreach V,$(sort $(.VARIABLES)),                 	  $(if $(filter-out environment% default automatic, 	  $(origin $V)),$(warning $V=$($V) ($(value $V)))))<|MERGE_RESOLUTION|>--- conflicted
+++ resolved
@@ -1445,11 +1445,7 @@
     src/core/lib/event_engine/resolved_address.cc \
     src/core/lib/event_engine/slice.cc \
     src/core/lib/event_engine/slice_buffer.cc \
-<<<<<<< HEAD
-=======
-    src/core/lib/event_engine/sockaddr.cc \
     src/core/lib/event_engine/trace.cc \
->>>>>>> a9b9f305
     src/core/lib/gprpp/time.cc \
     src/core/lib/http/format_request.cc \
     src/core/lib/http/httpcli.cc \
@@ -1898,11 +1894,7 @@
     src/core/lib/event_engine/resolved_address.cc \
     src/core/lib/event_engine/slice.cc \
     src/core/lib/event_engine/slice_buffer.cc \
-<<<<<<< HEAD
-=======
-    src/core/lib/event_engine/sockaddr.cc \
     src/core/lib/event_engine/trace.cc \
->>>>>>> a9b9f305
     src/core/lib/gprpp/time.cc \
     src/core/lib/http/format_request.cc \
     src/core/lib/http/httpcli.cc \
