# GRPC global makefile
# This currently builds C and C++ code.
# This file has been automatically generated from a template file.
# Please look at the templates directory instead.
# This file can be regenerated from the template by running
# tools/buildgen/generate_projects.sh

# Copyright 2015 gRPC authors.
#
# Licensed under the Apache License, Version 2.0 (the "License");
# you may not use this file except in compliance with the License.
# You may obtain a copy of the License at
#
#     http://www.apache.org/licenses/LICENSE-2.0
#
# Unless required by applicable law or agreed to in writing, software
# distributed under the License is distributed on an "AS IS" BASIS,
# WITHOUT WARRANTIES OR CONDITIONS OF ANY KIND, either express or implied.
# See the License for the specific language governing permissions and
# limitations under the License.



comma := ,


# Basic platform detection
HOST_SYSTEM = $(shell uname | cut -f 1 -d_)
SYSTEM ?= $(HOST_SYSTEM)
ifeq ($(SYSTEM),MSYS)
SYSTEM = MINGW32
endif
ifeq ($(SYSTEM),MINGW64)
SYSTEM = MINGW32
endif

MAKEFILE_PATH := $(abspath $(lastword $(MAKEFILE_LIST)))
ifndef BUILDDIR
BUILDDIR_ABSOLUTE = $(patsubst %/,%,$(dir $(MAKEFILE_PATH)))
else
BUILDDIR_ABSOLUTE = $(abspath $(BUILDDIR))
endif

HAS_GCC = $(shell which gcc > /dev/null 2> /dev/null && echo true || echo false)
HAS_CC = $(shell which cc > /dev/null 2> /dev/null && echo true || echo false)
HAS_CLANG = $(shell which clang > /dev/null 2> /dev/null && echo true || echo false)

ifeq ($(HAS_CC),true)
DEFAULT_CC = cc
DEFAULT_CXX = c++
else
ifeq ($(HAS_GCC),true)
DEFAULT_CC = gcc
DEFAULT_CXX = g++
else
ifeq ($(HAS_CLANG),true)
DEFAULT_CC = clang
DEFAULT_CXX = clang++
else
DEFAULT_CC = no_c_compiler
DEFAULT_CXX = no_c++_compiler
endif
endif
endif


BINDIR = $(BUILDDIR_ABSOLUTE)/bins
OBJDIR = $(BUILDDIR_ABSOLUTE)/objs
LIBDIR = $(BUILDDIR_ABSOLUTE)/libs
GENDIR = $(BUILDDIR_ABSOLUTE)/gens

# Configurations (as defined under "configs" section in build_handwritten.yaml)

VALID_CONFIG_asan = 1
REQUIRE_CUSTOM_LIBRARIES_asan = 1
CC_asan = clang
CXX_asan = clang++
LD_asan = clang++
LDXX_asan = clang++
CPPFLAGS_asan = -O0 -fsanitize-coverage=edge,trace-pc-guard -fsanitize=address -fno-omit-frame-pointer -Wno-unused-command-line-argument -DGPR_NO_DIRECT_SYSCALLS
LDFLAGS_asan = -fsanitize=address

VALID_CONFIG_asan-noleaks = 1
REQUIRE_CUSTOM_LIBRARIES_asan-noleaks = 1
CC_asan-noleaks = clang
CXX_asan-noleaks = clang++
LD_asan-noleaks = clang++
LDXX_asan-noleaks = clang++
CPPFLAGS_asan-noleaks = -O0 -fsanitize-coverage=edge,trace-pc-guard -fsanitize=address -fno-omit-frame-pointer -Wno-unused-command-line-argument -DGPR_NO_DIRECT_SYSCALLS
LDFLAGS_asan-noleaks = fsanitize=address

VALID_CONFIG_asan-trace-cmp = 1
REQUIRE_CUSTOM_LIBRARIES_asan-trace-cmp = 1
CC_asan-trace-cmp = clang
CXX_asan-trace-cmp = clang++
LD_asan-trace-cmp = clang++
LDXX_asan-trace-cmp = clang++
CPPFLAGS_asan-trace-cmp = -O0 -fsanitize-coverage=edge,trace-pc-guard -fsanitize-coverage=trace-cmp -fsanitize=address -fno-omit-frame-pointer -Wno-unused-command-line-argument -DGPR_NO_DIRECT_SYSCALLS
LDFLAGS_asan-trace-cmp = -fsanitize=address

VALID_CONFIG_c++-compat = 1
CC_c++-compat = $(DEFAULT_CC)
CXX_c++-compat = $(DEFAULT_CXX)
LD_c++-compat = $(DEFAULT_CC)
LDXX_c++-compat = $(DEFAULT_CXX)
CFLAGS_c++-compat = -Wc++-compat
CPPFLAGS_c++-compat = -O0
DEFINES_c++-compat = _DEBUG DEBUG

VALID_CONFIG_dbg = 1
CC_dbg = $(DEFAULT_CC)
CXX_dbg = $(DEFAULT_CXX)
LD_dbg = $(DEFAULT_CC)
LDXX_dbg = $(DEFAULT_CXX)
CPPFLAGS_dbg = -O0
DEFINES_dbg = _DEBUG DEBUG

VALID_CONFIG_gcov = 1
CC_gcov = gcc
CXX_gcov = g++
LD_gcov = gcc
LDXX_gcov = g++
CPPFLAGS_gcov = -O0 -fprofile-arcs -ftest-coverage -Wno-return-type
LDFLAGS_gcov = -fprofile-arcs -ftest-coverage -rdynamic -lstdc++
DEFINES_gcov = _DEBUG DEBUG GPR_GCOV

VALID_CONFIG_helgrind = 1
CC_helgrind = $(DEFAULT_CC)
CXX_helgrind = $(DEFAULT_CXX)
LD_helgrind = $(DEFAULT_CC)
LDXX_helgrind = $(DEFAULT_CXX)
CPPFLAGS_helgrind = -O0
LDFLAGS_helgrind = -rdynamic
DEFINES_helgrind = _DEBUG DEBUG

VALID_CONFIG_lto = 1
CC_lto = $(DEFAULT_CC)
CXX_lto = $(DEFAULT_CXX)
LD_lto = $(DEFAULT_CC)
LDXX_lto = $(DEFAULT_CXX)
CPPFLAGS_lto = -O2
DEFINES_lto = NDEBUG

VALID_CONFIG_memcheck = 1
CC_memcheck = $(DEFAULT_CC)
CXX_memcheck = $(DEFAULT_CXX)
LD_memcheck = $(DEFAULT_CC)
LDXX_memcheck = $(DEFAULT_CXX)
CPPFLAGS_memcheck = -O0
LDFLAGS_memcheck = -rdynamic
DEFINES_memcheck = _DEBUG DEBUG

VALID_CONFIG_msan = 1
REQUIRE_CUSTOM_LIBRARIES_msan = 1
CC_msan = clang
CXX_msan = clang++
LD_msan = clang++
LDXX_msan = clang++
CPPFLAGS_msan = -O0 -stdlib=libc++ -fsanitize-coverage=edge,trace-pc-guard -fsanitize=memory -fsanitize-memory-track-origins -fsanitize-memory-use-after-dtor -fno-omit-frame-pointer -DGTEST_HAS_TR1_TUPLE=0 -DGTEST_USE_OWN_TR1_TUPLE=1 -Wno-unused-command-line-argument -fPIE -pie -DGPR_NO_DIRECT_SYSCALLS
LDFLAGS_msan = -stdlib=libc++ -fsanitize=memory -DGTEST_HAS_TR1_TUPLE=0 -DGTEST_USE_OWN_TR1_TUPLE=1 -fPIE -pie $(if $(JENKINS_BUILD),-Wl$(comma)-Ttext-segment=0x7e0000000000,)
DEFINES_msan = NDEBUG

VALID_CONFIG_noexcept = 1
CC_noexcept = $(DEFAULT_CC)
CXX_noexcept = $(DEFAULT_CXX)
LD_noexcept = $(DEFAULT_CC)
LDXX_noexcept = $(DEFAULT_CXX)
CXXFLAGS_noexcept = -fno-exceptions
CPPFLAGS_noexcept = -O2 -Wframe-larger-than=16384
DEFINES_noexcept = NDEBUG

VALID_CONFIG_opt = 1
CC_opt = $(DEFAULT_CC)
CXX_opt = $(DEFAULT_CXX)
LD_opt = $(DEFAULT_CC)
LDXX_opt = $(DEFAULT_CXX)
CPPFLAGS_opt = -O2 -Wframe-larger-than=16384
DEFINES_opt = NDEBUG

VALID_CONFIG_tsan = 1
REQUIRE_CUSTOM_LIBRARIES_tsan = 1
CC_tsan = clang
CXX_tsan = clang++
LD_tsan = clang++
LDXX_tsan = clang++
CPPFLAGS_tsan = -O0 -fsanitize=thread -fno-omit-frame-pointer -Wno-unused-command-line-argument -DGPR_NO_DIRECT_SYSCALLS
LDFLAGS_tsan = -fsanitize=thread
DEFINES_tsan = GRPC_TSAN

VALID_CONFIG_ubsan = 1
REQUIRE_CUSTOM_LIBRARIES_ubsan = 1
CC_ubsan = clang
CXX_ubsan = clang++
LD_ubsan = clang++
LDXX_ubsan = clang++
CPPFLAGS_ubsan = -O0 -stdlib=libc++ -fsanitize-coverage=edge,trace-pc-guard -fsanitize=undefined -fno-omit-frame-pointer -Wno-unused-command-line-argument -Wvarargs
LDFLAGS_ubsan = -stdlib=libc++ -fsanitize=undefined,unsigned-integer-overflow
DEFINES_ubsan = NDEBUG GRPC_UBSAN



# General settings.
# You may want to change these depending on your system.

prefix ?= /usr/local

DTRACE ?= dtrace
CONFIG ?= opt
# Doing X ?= Y is the same as:
# ifeq ($(origin X), undefined)
#  X = Y
# endif
# but some variables, such as CC, CXX, LD or AR, have defaults.
# So instead of using ?= on them, we need to check their origin.
# See:
#  https://www.gnu.org/software/make/manual/html_node/Implicit-Variables.html
#  https://www.gnu.org/software/make/manual/html_node/Flavors.html#index-_003f_003d
#  https://www.gnu.org/software/make/manual/html_node/Origin-Function.html
ifeq ($(origin CC), default)
CC = $(CC_$(CONFIG))
endif
ifeq ($(origin CXX), default)
CXX = $(CXX_$(CONFIG))
endif
ifeq ($(origin LD), default)
LD = $(LD_$(CONFIG))
endif
LDXX ?= $(LDXX_$(CONFIG))
ARFLAGS ?= rcs
ifeq ($(SYSTEM),Linux)
ifeq ($(origin AR), default)
AR = ar
endif
STRIP ?= strip --strip-unneeded
else
ifeq ($(SYSTEM),Darwin)
ifeq ($(origin AR), default)
AR = libtool
ARFLAGS = -no_warning_for_no_symbols -o
endif
STRIP ?= strip -x
else
ifeq ($(SYSTEM),MINGW32)
ifeq ($(origin AR), default)
AR = ar
endif
STRIP ?= strip --strip-unneeded
else
ifeq ($(origin AR), default)
AR = ar
endif
STRIP ?= strip
endif
endif
endif
INSTALL ?= install
RM ?= rm -f
PKG_CONFIG ?= pkg-config
RANLIB ?= ranlib
ifeq ($(SYSTEM),Darwin)
APPLE_RANLIB = $(shell [[ "`$(RANLIB) -V 2>/dev/null`" == "Apple Inc."* ]]; echo $$?)
ifeq ($(APPLE_RANLIB),0)
RANLIBFLAGS = -no_warning_for_no_symbols
endif
endif

ifndef VALID_CONFIG_$(CONFIG)
$(error Invalid CONFIG value '$(CONFIG)')
endif

ifeq ($(SYSTEM),Linux)
TMPOUT = /dev/null
else
TMPOUT = `mktemp /tmp/test-out-XXXXXX`
endif

CHECK_NO_CXX14_COMPAT_WORKS_CMD = $(CC) -std=c++14 -Werror -Wno-c++14-compat -o $(TMPOUT) -c test/build/no-c++14-compat.cc
HAS_WORKING_NO_CXX14_COMPAT = $(shell $(CHECK_NO_CXX14_COMPAT_WORKS_CMD) 2> /dev/null && echo true || echo false)
ifeq ($(HAS_WORKING_NO_CXX14_COMPAT),true)
W_NO_CXX14_COMPAT=-Wno-c++14-compat
endif

CHECK_EXTRA_SEMI_WORKS_CMD = $(CC) -std=c99 -Werror -Wextra-semi -o $(TMPOUT) -c test/build/extra-semi.c
HAS_WORKING_EXTRA_SEMI = $(shell $(CHECK_EXTRA_SEMI_WORKS_CMD) 2> /dev/null && echo true || echo false)
ifeq ($(HAS_WORKING_EXTRA_SEMI),true)
W_EXTRA_SEMI=-Wextra-semi
NO_W_EXTRA_SEMI=-Wno-extra-semi
endif
CHECK_NO_SHIFT_NEGATIVE_VALUE_WORKS_CMD = $(CC) -std=c99 -Werror -Wno-shift-negative-value -o $(TMPOUT) -c test/build/no-shift-negative-value.c
HAS_WORKING_NO_SHIFT_NEGATIVE_VALUE = $(shell $(CHECK_NO_SHIFT_NEGATIVE_VALUE_WORKS_CMD) 2> /dev/null && echo true || echo false)
ifeq ($(HAS_WORKING_NO_SHIFT_NEGATIVE_VALUE),true)
W_NO_SHIFT_NEGATIVE_VALUE=-Wno-shift-negative-value
NO_W_NO_SHIFT_NEGATIVE_VALUE=-Wshift-negative-value
endif
CHECK_NO_UNUSED_BUT_SET_VARIABLE_WORKS_CMD = $(CC) -std=c99 -Werror -Wno-unused-but-set-variable -o $(TMPOUT) -c test/build/no-unused-but-set-variable.c
HAS_WORKING_NO_UNUSED_BUT_SET_VARIABLE = $(shell $(CHECK_NO_UNUSED_BUT_SET_VARIABLE_WORKS_CMD) 2> /dev/null && echo true || echo false)
ifeq ($(HAS_WORKING_NO_UNUSED_BUT_SET_VARIABLE),true)
W_NO_UNUSED_BUT_SET_VARIABLE=-Wno-unused-but-set-variable
NO_W_NO_UNUSED_BUT_SET_VARIABLE=-Wunused-but-set-variable
endif
CHECK_NO_MAYBE_UNINITIALIZED_WORKS_CMD = $(CC) -std=c99 -Werror -Wno-maybe-uninitialized -o $(TMPOUT) -c test/build/no-maybe-uninitialized.c
HAS_WORKING_NO_MAYBE_UNINITIALIZED = $(shell $(CHECK_NO_MAYBE_UNINITIALIZED_WORKS_CMD) 2> /dev/null && echo true || echo false)
ifeq ($(HAS_WORKING_NO_MAYBE_UNINITIALIZED),true)
W_NO_MAYBE_UNINITIALIZED=-Wno-maybe-uninitialized
NO_W_NO_MAYBE_UNINITIALIZED=-Wmaybe-uninitialized
endif
CHECK_NO_UNKNOWN_WARNING_OPTION_WORKS_CMD = $(CC) -std=c99 -Werror -Wno-unknown-warning-option -o $(TMPOUT) -c test/build/no-unknown-warning-option.c
HAS_WORKING_NO_UNKNOWN_WARNING_OPTION = $(shell $(CHECK_NO_UNKNOWN_WARNING_OPTION_WORKS_CMD) 2> /dev/null && echo true || echo false)
ifeq ($(HAS_WORKING_NO_UNKNOWN_WARNING_OPTION),true)
W_NO_UNKNOWN_WARNING_OPTION=-Wno-unknown-warning-option
NO_W_NO_UNKNOWN_WARNING_OPTION=-Wunknown-warning-option
endif

# The HOST compiler settings are used to compile the protoc plugins.
# In most cases, you won't have to change anything, but if you are
# cross-compiling, you can override these variables from GNU make's
# command line: make CC=cross-gcc HOST_CC=gcc

HOST_CC ?= $(CC)
HOST_CXX ?= $(CXX)
HOST_LD ?= $(LD)
HOST_LDXX ?= $(LDXX)

CFLAGS += -std=c11 $(W_EXTRA_SEMI)
CXXFLAGS += -std=c++14
ifeq ($(SYSTEM),Darwin)
CXXFLAGS += -stdlib=libc++
LDFLAGS += -framework CoreFoundation
endif
CFLAGS += -g
CPPFLAGS += -g -Wall -Wextra -DOSATOMIC_USE_INLINED=1 -Ithird_party/abseil-cpp -Ithird_party/re2 -Ithird_party/upb -Isrc/core/ext/upb-generated -Isrc/core/ext/upbdefs-generated -Ithird_party/xxhash
COREFLAGS += -fno-exceptions
LDFLAGS += -g

CPPFLAGS += $(CPPFLAGS_$(CONFIG))
CFLAGS += $(CFLAGS_$(CONFIG))
CXXFLAGS += $(CXXFLAGS_$(CONFIG))
DEFINES += $(DEFINES_$(CONFIG)) INSTALL_PREFIX=\"$(prefix)\"
LDFLAGS += $(LDFLAGS_$(CONFIG))

ifneq ($(SYSTEM),MINGW32)
PIC_CPPFLAGS = -fPIC
CPPFLAGS += -fPIC
LDFLAGS += -fPIC
endif

INCLUDES = . include $(GENDIR)
LDFLAGS += -Llibs/$(CONFIG)

ifeq ($(SYSTEM),Darwin)
ifneq ($(wildcard /usr/local/ssl/include),)
INCLUDES += /usr/local/ssl/include
endif
ifneq ($(wildcard /opt/local/include),)
INCLUDES += /opt/local/include
endif
ifneq ($(wildcard /usr/local/include),)
INCLUDES += /usr/local/include
endif
LIBS = m z
ifneq ($(wildcard /usr/local/ssl/lib),)
LDFLAGS += -L/usr/local/ssl/lib
endif
ifneq ($(wildcard /opt/local/lib),)
LDFLAGS += -L/opt/local/lib
endif
ifneq ($(wildcard /usr/local/lib),)
LDFLAGS += -L/usr/local/lib
endif
endif

ifeq ($(SYSTEM),Linux)
LIBS = dl rt m pthread
LDFLAGS += -pthread
endif

ifeq ($(SYSTEM),MINGW32)
LIBS = m pthread ws2_32 dbghelp bcrypt
LDFLAGS += -pthread
endif

#
# The steps for cross-compiling are as follows:
# First, clone and make install of grpc using the native compilers for the host.
# Also, install protoc (e.g., from a package like apt-get)
# Then clone a fresh grpc for the actual cross-compiled build
# Set the environment variable GRPC_CROSS_COMPILE to true
# Set CC, CXX, LD, LDXX, AR, and STRIP to the cross-compiling binaries
# Also set PROTOBUF_CONFIG_OPTS to indicate cross-compilation to protobuf (e.g.,
#  PROTOBUF_CONFIG_OPTS="--host=arm-linux --with-protoc=/usr/local/bin/protoc" )
# Set HAS_PKG_CONFIG=false
# Make sure that you enable building shared libraries and set your prefix to
# something useful like /usr/local/cross
# You will also need to set GRPC_CROSS_LDOPTS and GRPC_CROSS_AROPTS to hold
# additional required arguments for LD and AR (examples below)
# Then you can do a make from the cross-compiling fresh clone!
#
ifeq ($(GRPC_CROSS_COMPILE),true)
LDFLAGS += $(GRPC_CROSS_LDOPTS) # e.g. -L/usr/local/lib -L/usr/local/cross/lib
ARFLAGS += $(GRPC_CROSS_AROPTS) # e.g., rc --target=elf32-little
USE_BUILT_PROTOC = false
endif

# V=1 can be used to print commands run by make
ifeq ($(V),1)
E = @:
Q =
else
E = @echo
Q = @
endif

CORE_VERSION = 29.0.0
CPP_VERSION = 1.52.0-dev
CSHARP_VERSION = 2.52.0-dev

CPPFLAGS_NO_ARCH += $(addprefix -I, $(INCLUDES)) $(addprefix -D, $(DEFINES))
CPPFLAGS += $(CPPFLAGS_NO_ARCH) $(ARCH_FLAGS)

LDFLAGS += $(ARCH_FLAGS)
LDLIBS += $(addprefix -l, $(LIBS))
LDLIBSXX += $(addprefix -l, $(LIBSXX))


CFLAGS += $(EXTRA_CFLAGS)
CXXFLAGS += $(EXTRA_CXXFLAGS)
CPPFLAGS += $(EXTRA_CPPFLAGS)
LDFLAGS += $(EXTRA_LDFLAGS)
DEFINES += $(EXTRA_DEFINES)
LDLIBS += $(EXTRA_LDLIBS)

HOST_CPPFLAGS += $(CPPFLAGS)
HOST_CFLAGS += $(CFLAGS)
HOST_CXXFLAGS += $(CXXFLAGS)
HOST_LDFLAGS += $(LDFLAGS)
HOST_LDLIBS += $(LDLIBS)

# These are automatically computed variables.
# There shouldn't be any need to change anything from now on.

-include cache.mk

CACHE_MK =

ifeq ($(SYSTEM),MINGW32)
EXECUTABLE_SUFFIX = .exe
SHARED_EXT_CORE = dll
SHARED_EXT_CPP = dll
SHARED_EXT_CSHARP = dll
SHARED_PREFIX =
SHARED_VERSION_CORE = -29
SHARED_VERSION_CPP = -1
SHARED_VERSION_CSHARP = -2
else ifeq ($(SYSTEM),Darwin)
EXECUTABLE_SUFFIX =
SHARED_EXT_CORE = dylib
SHARED_EXT_CPP = dylib
SHARED_EXT_CSHARP = dylib
SHARED_PREFIX = lib
SHARED_VERSION_CORE =
SHARED_VERSION_CPP =
SHARED_VERSION_CSHARP =
else
EXECUTABLE_SUFFIX =
SHARED_EXT_CORE = so.$(CORE_VERSION)
SHARED_EXT_CPP = so.$(CPP_VERSION)
SHARED_EXT_CSHARP = so.$(CSHARP_VERSION)
SHARED_PREFIX = lib
SHARED_VERSION_CORE =
SHARED_VERSION_CPP =
SHARED_VERSION_CSHARP =
endif

ifeq ($(wildcard .git),)
IS_GIT_FOLDER = false
else
IS_GIT_FOLDER = true
endif

# Setup zlib dependency

ifeq ($(wildcard third_party/zlib/zlib.h),)
HAS_EMBEDDED_ZLIB = false
else
HAS_EMBEDDED_ZLIB = true
endif

# for zlib, we support building both from submodule
# and from system-installed zlib. In some builds,
# embedding zlib is not desirable.
# By default we use the system zlib (to match legacy behavior)
EMBED_ZLIB ?= false

ifeq ($(EMBED_ZLIB),true)
ZLIB_DEP = $(LIBDIR)/$(CONFIG)/libz.a
ZLIB_MERGE_LIBS = $(LIBDIR)/$(CONFIG)/libz.a
ZLIB_MERGE_OBJS = $(LIBZ_OBJS)
CPPFLAGS += -Ithird_party/zlib
else
LIBS += z
endif

# Setup c-ares dependency

ifeq ($(wildcard third_party/cares/cares/include/ares.h),)
HAS_EMBEDDED_CARES = false
else
HAS_EMBEDDED_CARES = true
endif

ifeq ($(HAS_EMBEDDED_CARES),true)
EMBED_CARES ?= true
else
# only building with c-ares from submodule is supported
DEP_MISSING += cares
EMBED_CARES ?= broken
endif

ifeq ($(EMBED_CARES),true)
CARES_DEP = $(LIBDIR)/$(CONFIG)/libares.a
CARES_MERGE_OBJS = $(LIBARES_OBJS)
CARES_MERGE_LIBS = $(LIBDIR)/$(CONFIG)/libares.a
CPPFLAGS := -Ithird_party/cares/cares/include -Ithird_party/cares -Ithird_party/cares/cares $(CPPFLAGS)
endif

# Setup address_sorting dependency

ADDRESS_SORTING_DEP = $(LIBDIR)/$(CONFIG)/libaddress_sorting.a
ADDRESS_SORTING_MERGE_OBJS = $(LIBADDRESS_SORTING_OBJS)
ADDRESS_SORTING_MERGE_LIBS = $(LIBDIR)/$(CONFIG)/libaddress_sorting.a
CPPFLAGS := -Ithird_party/address_sorting/include $(CPPFLAGS)

# Setup abseil dependency

GRPC_ABSEIL_DEP = $(LIBDIR)/$(CONFIG)/libgrpc_abseil.a
GRPC_ABSEIL_MERGE_LIBS = $(LIBDIR)/$(CONFIG)/libgrpc_abseil.a

# Setup re2 dependency

RE2_DEP = $(LIBDIR)/$(CONFIG)/libre2.a
RE2_MERGE_OBJS = $(LIBRE2_OBJS)
RE2_MERGE_LIBS = $(LIBDIR)/$(CONFIG)/libre2.a

# Setup upb dependency

UPB_DEP = $(LIBDIR)/$(CONFIG)/libupb.a
UPB_MERGE_OBJS = $(LIBUPB_OBJS)
UPB_MERGE_LIBS = $(LIBDIR)/$(CONFIG)/libupb.a

# Setup boringssl dependency

ifeq ($(wildcard third_party/boringssl-with-bazel/src/include/openssl/ssl.h),)
HAS_EMBEDDED_OPENSSL = false
else
HAS_EMBEDDED_OPENSSL = true
endif

ifeq ($(HAS_EMBEDDED_OPENSSL),true)
EMBED_OPENSSL ?= true
else
# only support building boringssl from submodule
DEP_MISSING += openssl
EMBED_OPENSSL ?= broken
endif

ifeq ($(EMBED_OPENSSL),true)
OPENSSL_DEP += $(LIBDIR)/$(CONFIG)/libboringssl.a
OPENSSL_MERGE_LIBS += $(LIBDIR)/$(CONFIG)/libboringssl.a
OPENSSL_MERGE_OBJS += $(LIBBORINGSSL_OBJS)
# need to prefix these to ensure overriding system libraries
CPPFLAGS := -Ithird_party/boringssl-with-bazel/src/include $(CPPFLAGS)  
ifeq ($(DISABLE_ALPN),true)
CPPFLAGS += -DTSI_OPENSSL_ALPN_SUPPORT=0
LIBS_SECURE = $(OPENSSL_LIBS)
endif # DISABLE_ALPN
endif # EMBED_OPENSSL

LDLIBS_SECURE += $(addprefix -l, $(LIBS_SECURE))

ifeq ($(MAKECMDGOALS),clean)
NO_DEPS = true
endif

.SECONDARY = %.pb.h %.pb.cc

ifeq ($(DEP_MISSING),)
all: static shared
dep_error:
	@echo "You shouldn't see this message - all of your dependencies are correct."
else
all: dep_error git_update stop

dep_error:
	@echo
	@echo "DEPENDENCY ERROR"
	@echo
	@echo "You are missing system dependencies that are essential to build grpc,"
	@echo "and the third_party directory doesn't have them:"
	@echo
	@echo "  $(DEP_MISSING)"
	@echo
	@echo "Installing the development packages for your system will solve"
	@echo "this issue. Please consult INSTALL to get more information."
	@echo
	@echo "If you need information about why these tests failed, run:"
	@echo
	@echo "  make run_dep_checks"
	@echo
endif

git_update:
ifeq ($(IS_GIT_FOLDER),true)
	@echo "Additionally, since you are in a git clone, you can download the"
	@echo "missing dependencies in third_party by running the following command:"
	@echo
	@echo "  git submodule update --init"
	@echo
endif

openssl_dep_error: openssl_dep_message git_update stop

openssl_dep_message:
	@echo
	@echo "DEPENDENCY ERROR"
	@echo
	@echo "The target you are trying to run requires an OpenSSL implementation."
	@echo "Your system doesn't have one, and either the third_party directory"
	@echo "doesn't have it, or your compiler can't build BoringSSL."
	@echo
	@echo "Please consult BUILDING.md to get more information."
	@echo
	@echo "If you need information about why these tests failed, run:"
	@echo
	@echo "  make run_dep_checks"
	@echo

systemtap_dep_error:
	@echo
	@echo "DEPENDENCY ERROR"
	@echo
	@echo "Under the '$(CONFIG)' configutation, the target you are trying "
	@echo "to build requires systemtap 2.7+ (on Linux) or dtrace (on other "
	@echo "platforms such as Solaris and *BSD). "
	@echo
	@echo "Please consult BUILDING.md to get more information."
	@echo

install_not_supported_message:
	@echo
	@echo "Installing via 'make' is no longer supported. Use cmake or bazel instead."
	@echo
	@echo "Please consult BUILDING.md to get more information."
	@echo

install_not_supported_error: install_not_supported_message stop

stop:
	@false


run_dep_checks:
	@echo "run_dep_checks target has been deprecated."

static: static_c static_cxx

static_c: cache.mk  $(LIBDIR)/$(CONFIG)/libaddress_sorting.a $(LIBDIR)/$(CONFIG)/libgpr.a $(LIBDIR)/$(CONFIG)/libgrpc.a $(LIBDIR)/$(CONFIG)/libgrpc_unsecure.a $(LIBDIR)/$(CONFIG)/libupb.a

static_cxx: cache.mk 

static_csharp: static_c 

shared: shared_c shared_cxx

shared_c: cache.mk $(LIBDIR)/$(CONFIG)/$(SHARED_PREFIX)address_sorting$(SHARED_VERSION_CORE).$(SHARED_EXT_CORE) $(LIBDIR)/$(CONFIG)/$(SHARED_PREFIX)gpr$(SHARED_VERSION_CORE).$(SHARED_EXT_CORE) $(LIBDIR)/$(CONFIG)/$(SHARED_PREFIX)grpc$(SHARED_VERSION_CORE).$(SHARED_EXT_CORE) $(LIBDIR)/$(CONFIG)/$(SHARED_PREFIX)grpc_unsecure$(SHARED_VERSION_CORE).$(SHARED_EXT_CORE) $(LIBDIR)/$(CONFIG)/$(SHARED_PREFIX)upb$(SHARED_VERSION_CORE).$(SHARED_EXT_CORE)
shared_cxx: cache.mk

shared_csharp: shared_c 
grpc_csharp_ext: shared_csharp

privatelibs: privatelibs_c privatelibs_cxx

privatelibs_c:  $(LIBDIR)/$(CONFIG)/libre2.a $(LIBDIR)/$(CONFIG)/libz.a $(LIBDIR)/$(CONFIG)/libares.a
ifeq ($(EMBED_OPENSSL),true)
privatelibs_cxx: 
else
privatelibs_cxx: 
endif


strip: strip-static strip-shared

strip-static: strip-static_c strip-static_cxx

strip-shared: strip-shared_c strip-shared_cxx

strip-static_c: static_c
ifeq ($(CONFIG),opt)
	$(E) "[STRIP]   Stripping libaddress_sorting.a"
	$(Q) $(STRIP) $(LIBDIR)/$(CONFIG)/libaddress_sorting.a
	$(E) "[STRIP]   Stripping libgpr.a"
	$(Q) $(STRIP) $(LIBDIR)/$(CONFIG)/libgpr.a
	$(E) "[STRIP]   Stripping libgrpc.a"
	$(Q) $(STRIP) $(LIBDIR)/$(CONFIG)/libgrpc.a
	$(E) "[STRIP]   Stripping libgrpc_unsecure.a"
	$(Q) $(STRIP) $(LIBDIR)/$(CONFIG)/libgrpc_unsecure.a
	$(E) "[STRIP]   Stripping libupb.a"
	$(Q) $(STRIP) $(LIBDIR)/$(CONFIG)/libupb.a
endif

strip-static_cxx: static_cxx
ifeq ($(CONFIG),opt)
endif

strip-shared_c: shared_c
ifeq ($(CONFIG),opt)
	$(E) "[STRIP]   Stripping $(SHARED_PREFIX)address_sorting$(SHARED_VERSION_CORE).$(SHARED_EXT_CORE)"
	$(Q) $(STRIP) $(LIBDIR)/$(CONFIG)/$(SHARED_PREFIX)address_sorting$(SHARED_VERSION_CORE).$(SHARED_EXT_CORE)
	$(E) "[STRIP]   Stripping $(SHARED_PREFIX)gpr$(SHARED_VERSION_CORE).$(SHARED_EXT_CORE)"
	$(Q) $(STRIP) $(LIBDIR)/$(CONFIG)/$(SHARED_PREFIX)gpr$(SHARED_VERSION_CORE).$(SHARED_EXT_CORE)
	$(E) "[STRIP]   Stripping $(SHARED_PREFIX)grpc$(SHARED_VERSION_CORE).$(SHARED_EXT_CORE)"
	$(Q) $(STRIP) $(LIBDIR)/$(CONFIG)/$(SHARED_PREFIX)grpc$(SHARED_VERSION_CORE).$(SHARED_EXT_CORE)
	$(E) "[STRIP]   Stripping $(SHARED_PREFIX)grpc_unsecure$(SHARED_VERSION_CORE).$(SHARED_EXT_CORE)"
	$(Q) $(STRIP) $(LIBDIR)/$(CONFIG)/$(SHARED_PREFIX)grpc_unsecure$(SHARED_VERSION_CORE).$(SHARED_EXT_CORE)
	$(E) "[STRIP]   Stripping $(SHARED_PREFIX)upb$(SHARED_VERSION_CORE).$(SHARED_EXT_CORE)"
	$(Q) $(STRIP) $(LIBDIR)/$(CONFIG)/$(SHARED_PREFIX)upb$(SHARED_VERSION_CORE).$(SHARED_EXT_CORE)
endif

strip-shared_cxx: shared_cxx
ifeq ($(CONFIG),opt)
endif

strip-shared_csharp: shared_csharp
ifeq ($(CONFIG),opt)
endif

cache.mk::
	$(E) "[MAKE]    Generating $@"
	$(Q) echo "$(CACHE_MK)" | tr , '\n' >$@

$(OBJDIR)/$(CONFIG)/%.o : %.c
	$(E) "[C]       Compiling $<"
	$(Q) mkdir -p `dirname $@`
	$(Q) $(CC) $(CPPFLAGS) $(CFLAGS) -MMD -MF $(addsuffix .dep, $(basename $@)) -c -o $@ $<

$(OBJDIR)/$(CONFIG)/%.o : $(GENDIR)/%.pb.cc
	$(E) "[CXX]     Compiling $<"
	$(Q) mkdir -p `dirname $@`
	$(Q) $(CXX) $(CPPFLAGS) $(CXXFLAGS) -MMD -MF $(addsuffix .dep, $(basename $@)) -c -o $@ $<

$(OBJDIR)/$(CONFIG)/src/compiler/%.o : src/compiler/%.cc
	$(E) "[HOSTCXX] Compiling $<"
	$(Q) mkdir -p `dirname $@`
	$(Q) $(HOST_CXX) $(HOST_CXXFLAGS) $(HOST_CPPFLAGS) -MMD -MF $(addsuffix .dep, $(basename $@)) -c -o $@ $<

$(OBJDIR)/$(CONFIG)/src/core/%.o : src/core/%.cc
	$(E) "[CXX]     Compiling $<"
	$(Q) mkdir -p `dirname $@`
	$(Q) $(CXX) $(CPPFLAGS) $(CXXFLAGS) $(COREFLAGS) -MMD -MF $(addsuffix .dep, $(basename $@)) -c -o $@ $<

$(OBJDIR)/$(CONFIG)/test/core/%.o : test/core/%.cc
	$(E) "[CXX]     Compiling $<"
	$(Q) mkdir -p `dirname $@`
	$(Q) $(CXX) $(CPPFLAGS) $(CXXFLAGS) $(COREFLAGS) -MMD -MF $(addsuffix .dep, $(basename $@)) -c -o $@ $<

$(OBJDIR)/$(CONFIG)/%.o : %.cc
	$(E) "[CXX]     Compiling $<"
	$(Q) mkdir -p `dirname $@`
	$(Q) $(CXX) $(CPPFLAGS) $(CXXFLAGS) -MMD -MF $(addsuffix .dep, $(basename $@)) -c -o $@ $<

$(OBJDIR)/$(CONFIG)/%.o : %.cpp
	$(E) "[CXX]     Compiling $<"
	$(Q) mkdir -p `dirname $@`
	$(Q) $(CXX) $(CPPFLAGS) $(CXXFLAGS) -MMD -MF $(addsuffix .dep, $(basename $@)) -c -o $@ $<

install: install_not_supported_error

install_c: install_not_supported_error

install_cxx: install_not_supported_error

install_csharp: install_not_supported_error

install-static: install_not_supported_error

install-certs: install_not_supported_error

clean:
	$(E) "[CLEAN]   Cleaning build directories."
	$(Q) $(RM) -rf $(OBJDIR) $(LIBDIR) $(BINDIR) $(GENDIR) cache.mk


# The various libraries


# start of build recipe for library "address_sorting" (generated by makelib(lib) template function)
LIBADDRESS_SORTING_SRC = \
    third_party/address_sorting/address_sorting.c \
    third_party/address_sorting/address_sorting_posix.c \
    third_party/address_sorting/address_sorting_windows.c \

PUBLIC_HEADERS_C += \

LIBADDRESS_SORTING_OBJS = $(addprefix $(OBJDIR)/$(CONFIG)/, $(addsuffix .o, $(basename $(LIBADDRESS_SORTING_SRC))))


$(LIBDIR)/$(CONFIG)/libaddress_sorting.a:  $(LIBADDRESS_SORTING_OBJS) 
	$(E) "[AR]      Creating $@"
	$(Q) mkdir -p `dirname $@`
	$(Q) rm -f $(LIBDIR)/$(CONFIG)/libaddress_sorting.a
	$(Q) $(AR) $(ARFLAGS) $(LIBDIR)/$(CONFIG)/libaddress_sorting.a $(LIBADDRESS_SORTING_OBJS) 
ifeq ($(SYSTEM),Darwin)
	$(Q) $(RANLIB) $(RANLIBFLAGS) $(LIBDIR)/$(CONFIG)/libaddress_sorting.a
endif



ifeq ($(SYSTEM),MINGW32)
$(LIBDIR)/$(CONFIG)/address_sorting$(SHARED_VERSION_CORE).$(SHARED_EXT_CORE): $(LIBADDRESS_SORTING_OBJS)  $(ZLIB_DEP) $(CARES_DEP) $(ADDRESS_SORTING_DEP) $(RE2_DEP) $(UPB_DEP) $(GRPC_ABSEIL_DEP)
	$(E) "[LD]      Linking $@"
	$(Q) mkdir -p `dirname $@`
	$(Q) $(LDXX) $(LDFLAGS) -L$(LIBDIR)/$(CONFIG) -shared -Wl,--output-def=$(LIBDIR)/$(CONFIG)/address_sorting$(SHARED_VERSION_CORE).def -Wl,--out-implib=$(LIBDIR)/$(CONFIG)/libaddress_sorting$(SHARED_VERSION_CORE)-dll.a -o $(LIBDIR)/$(CONFIG)/address_sorting$(SHARED_VERSION_CORE).$(SHARED_EXT_CORE) $(LIBADDRESS_SORTING_OBJS) $(ZLIB_MERGE_LIBS) $(CARES_MERGE_LIBS) $(ADDRESS_SORTING_MERGE_LIBS) $(RE2_MERGE_LIBS) $(UPB_MERGE_LIBS) $(GRPC_ABSEIL_MERGE_LIBS) $(LDLIBS)
else
$(LIBDIR)/$(CONFIG)/libaddress_sorting$(SHARED_VERSION_CORE).$(SHARED_EXT_CORE): $(LIBADDRESS_SORTING_OBJS)  $(ZLIB_DEP) $(CARES_DEP) $(ADDRESS_SORTING_DEP) $(RE2_DEP) $(UPB_DEP) $(GRPC_ABSEIL_DEP)
	$(E) "[LD]      Linking $@"
	$(Q) mkdir -p `dirname $@`
ifeq ($(SYSTEM),Darwin)
	$(Q) $(LDXX) $(LDFLAGS) -L$(LIBDIR)/$(CONFIG) -install_name $(SHARED_PREFIX)address_sorting$(SHARED_VERSION_CORE).$(SHARED_EXT_CORE) -dynamiclib -o $(LIBDIR)/$(CONFIG)/libaddress_sorting$(SHARED_VERSION_CORE).$(SHARED_EXT_CORE) $(LIBADDRESS_SORTING_OBJS) $(ZLIB_MERGE_LIBS) $(CARES_MERGE_LIBS) $(ADDRESS_SORTING_MERGE_LIBS) $(RE2_MERGE_LIBS) $(UPB_MERGE_LIBS) $(GRPC_ABSEIL_MERGE_LIBS) $(LDLIBS)
else
	$(Q) $(LDXX) $(LDFLAGS) -L$(LIBDIR)/$(CONFIG) -shared -Wl,-soname,libaddress_sorting.so.29 -o $(LIBDIR)/$(CONFIG)/libaddress_sorting$(SHARED_VERSION_CORE).$(SHARED_EXT_CORE) $(LIBADDRESS_SORTING_OBJS) $(ZLIB_MERGE_LIBS) $(CARES_MERGE_LIBS) $(ADDRESS_SORTING_MERGE_LIBS) $(RE2_MERGE_LIBS) $(UPB_MERGE_LIBS) $(GRPC_ABSEIL_MERGE_LIBS) $(LDLIBS)
	$(Q) ln -sf $(SHARED_PREFIX)address_sorting$(SHARED_VERSION_CORE).$(SHARED_EXT_CORE) $(LIBDIR)/$(CONFIG)/libaddress_sorting$(SHARED_VERSION_CORE).so.29
	$(Q) ln -sf $(SHARED_PREFIX)address_sorting$(SHARED_VERSION_CORE).$(SHARED_EXT_CORE) $(LIBDIR)/$(CONFIG)/libaddress_sorting$(SHARED_VERSION_CORE).so
endif
endif

ifneq ($(NO_DEPS),true)
-include $(LIBADDRESS_SORTING_OBJS:.o=.dep)
endif
# end of build recipe for library "address_sorting"


# start of build recipe for library "gpr" (generated by makelib(lib) template function)
LIBGPR_SRC = \
    src/core/lib/gpr/alloc.cc \
    src/core/lib/gpr/atm.cc \
    src/core/lib/gpr/cpu_iphone.cc \
    src/core/lib/gpr/cpu_linux.cc \
    src/core/lib/gpr/cpu_posix.cc \
    src/core/lib/gpr/cpu_windows.cc \
    src/core/lib/gpr/log.cc \
    src/core/lib/gpr/log_android.cc \
    src/core/lib/gpr/log_linux.cc \
    src/core/lib/gpr/log_posix.cc \
    src/core/lib/gpr/log_windows.cc \
    src/core/lib/gpr/string.cc \
    src/core/lib/gpr/string_posix.cc \
    src/core/lib/gpr/string_util_windows.cc \
    src/core/lib/gpr/string_windows.cc \
    src/core/lib/gpr/sync.cc \
    src/core/lib/gpr/sync_abseil.cc \
    src/core/lib/gpr/sync_posix.cc \
    src/core/lib/gpr/sync_windows.cc \
    src/core/lib/gpr/time.cc \
    src/core/lib/gpr/time_posix.cc \
    src/core/lib/gpr/time_precise.cc \
    src/core/lib/gpr/time_windows.cc \
    src/core/lib/gpr/tmpfile_msys.cc \
    src/core/lib/gpr/tmpfile_posix.cc \
    src/core/lib/gpr/tmpfile_windows.cc \
    src/core/lib/gpr/wrap_memcpy.cc \
    src/core/lib/gprpp/env_linux.cc \
    src/core/lib/gprpp/env_posix.cc \
    src/core/lib/gprpp/env_windows.cc \
    src/core/lib/gprpp/examine_stack.cc \
    src/core/lib/gprpp/fork.cc \
    src/core/lib/gprpp/global_config_env.cc \
    src/core/lib/gprpp/host_port.cc \
    src/core/lib/gprpp/mpscq.cc \
    src/core/lib/gprpp/stat_posix.cc \
    src/core/lib/gprpp/stat_windows.cc \
    src/core/lib/gprpp/strerror.cc \
    src/core/lib/gprpp/tchar.cc \
    src/core/lib/gprpp/thd_posix.cc \
    src/core/lib/gprpp/thd_windows.cc \
    src/core/lib/gprpp/time_util.cc \

PUBLIC_HEADERS_C += \
    include/grpc/impl/codegen/atm.h \
    include/grpc/impl/codegen/atm_gcc_atomic.h \
    include/grpc/impl/codegen/atm_gcc_sync.h \
    include/grpc/impl/codegen/atm_windows.h \
    include/grpc/impl/codegen/fork.h \
    include/grpc/impl/codegen/gpr_types.h \
    include/grpc/impl/codegen/log.h \
    include/grpc/impl/codegen/port_platform.h \
    include/grpc/impl/codegen/sync.h \
    include/grpc/impl/codegen/sync_abseil.h \
    include/grpc/impl/codegen/sync_custom.h \
    include/grpc/impl/codegen/sync_generic.h \
    include/grpc/impl/codegen/sync_posix.h \
    include/grpc/impl/codegen/sync_windows.h \
    include/grpc/support/alloc.h \
    include/grpc/support/atm.h \
    include/grpc/support/atm_gcc_atomic.h \
    include/grpc/support/atm_gcc_sync.h \
    include/grpc/support/atm_windows.h \
    include/grpc/support/cpu.h \
    include/grpc/support/log.h \
    include/grpc/support/log_windows.h \
    include/grpc/support/port_platform.h \
    include/grpc/support/string_util.h \
    include/grpc/support/sync.h \
    include/grpc/support/sync_abseil.h \
    include/grpc/support/sync_custom.h \
    include/grpc/support/sync_generic.h \
    include/grpc/support/sync_posix.h \
    include/grpc/support/sync_windows.h \
    include/grpc/support/thd_id.h \
    include/grpc/support/time.h \

LIBGPR_OBJS = $(addprefix $(OBJDIR)/$(CONFIG)/, $(addsuffix .o, $(basename $(LIBGPR_SRC))))


$(LIBDIR)/$(CONFIG)/libgpr.a: $(ZLIB_DEP) $(CARES_DEP) $(ADDRESS_SORTING_DEP) $(RE2_DEP) $(UPB_DEP) $(GRPC_ABSEIL_DEP)  $(LIBGPR_OBJS) 
	$(E) "[AR]      Creating $@"
	$(Q) mkdir -p `dirname $@`
	$(Q) rm -f $(LIBDIR)/$(CONFIG)/libgpr.a
	$(Q) $(AR) $(ARFLAGS) $(LIBDIR)/$(CONFIG)/libgpr.a $(LIBGPR_OBJS) 
ifeq ($(SYSTEM),Darwin)
	$(Q) $(RANLIB) $(RANLIBFLAGS) $(LIBDIR)/$(CONFIG)/libgpr.a
endif



ifeq ($(SYSTEM),MINGW32)
$(LIBDIR)/$(CONFIG)/gpr$(SHARED_VERSION_CORE).$(SHARED_EXT_CORE): $(LIBGPR_OBJS)  $(ZLIB_DEP) $(CARES_DEP) $(ADDRESS_SORTING_DEP) $(RE2_DEP) $(UPB_DEP) $(GRPC_ABSEIL_DEP)
	$(E) "[LD]      Linking $@"
	$(Q) mkdir -p `dirname $@`
	$(Q) $(LDXX) $(LDFLAGS) -L$(LIBDIR)/$(CONFIG) -shared -Wl,--output-def=$(LIBDIR)/$(CONFIG)/gpr$(SHARED_VERSION_CORE).def -Wl,--out-implib=$(LIBDIR)/$(CONFIG)/libgpr$(SHARED_VERSION_CORE)-dll.a -o $(LIBDIR)/$(CONFIG)/gpr$(SHARED_VERSION_CORE).$(SHARED_EXT_CORE) $(LIBGPR_OBJS) $(ZLIB_MERGE_LIBS) $(CARES_MERGE_LIBS) $(ADDRESS_SORTING_MERGE_LIBS) $(RE2_MERGE_LIBS) $(UPB_MERGE_LIBS) $(GRPC_ABSEIL_MERGE_LIBS) $(LDLIBS)
else
$(LIBDIR)/$(CONFIG)/libgpr$(SHARED_VERSION_CORE).$(SHARED_EXT_CORE): $(LIBGPR_OBJS)  $(ZLIB_DEP) $(CARES_DEP) $(ADDRESS_SORTING_DEP) $(RE2_DEP) $(UPB_DEP) $(GRPC_ABSEIL_DEP)
	$(E) "[LD]      Linking $@"
	$(Q) mkdir -p `dirname $@`
ifeq ($(SYSTEM),Darwin)
	$(Q) $(LDXX) $(LDFLAGS) -L$(LIBDIR)/$(CONFIG) -install_name $(SHARED_PREFIX)gpr$(SHARED_VERSION_CORE).$(SHARED_EXT_CORE) -dynamiclib -o $(LIBDIR)/$(CONFIG)/libgpr$(SHARED_VERSION_CORE).$(SHARED_EXT_CORE) $(LIBGPR_OBJS) $(ZLIB_MERGE_LIBS) $(CARES_MERGE_LIBS) $(ADDRESS_SORTING_MERGE_LIBS) $(RE2_MERGE_LIBS) $(UPB_MERGE_LIBS) $(GRPC_ABSEIL_MERGE_LIBS) $(LDLIBS)
else
	$(Q) $(LDXX) $(LDFLAGS) -L$(LIBDIR)/$(CONFIG) -shared -Wl,-soname,libgpr.so.29 -o $(LIBDIR)/$(CONFIG)/libgpr$(SHARED_VERSION_CORE).$(SHARED_EXT_CORE) $(LIBGPR_OBJS) $(ZLIB_MERGE_LIBS) $(CARES_MERGE_LIBS) $(ADDRESS_SORTING_MERGE_LIBS) $(RE2_MERGE_LIBS) $(UPB_MERGE_LIBS) $(GRPC_ABSEIL_MERGE_LIBS) $(LDLIBS)
	$(Q) ln -sf $(SHARED_PREFIX)gpr$(SHARED_VERSION_CORE).$(SHARED_EXT_CORE) $(LIBDIR)/$(CONFIG)/libgpr$(SHARED_VERSION_CORE).so.29
	$(Q) ln -sf $(SHARED_PREFIX)gpr$(SHARED_VERSION_CORE).$(SHARED_EXT_CORE) $(LIBDIR)/$(CONFIG)/libgpr$(SHARED_VERSION_CORE).so
endif
endif

ifneq ($(NO_DEPS),true)
-include $(LIBGPR_OBJS:.o=.dep)
endif
# end of build recipe for library "gpr"


# start of build recipe for library "grpc" (generated by makelib(lib) template function)
LIBGRPC_SRC = \
    src/core/ext/filters/census/grpc_context.cc \
    src/core/ext/filters/channel_idle/channel_idle_filter.cc \
    src/core/ext/filters/channel_idle/idle_filter_state.cc \
    src/core/ext/filters/client_channel/backend_metric.cc \
    src/core/ext/filters/client_channel/backup_poller.cc \
    src/core/ext/filters/client_channel/channel_connectivity.cc \
    src/core/ext/filters/client_channel/client_channel.cc \
    src/core/ext/filters/client_channel/client_channel_channelz.cc \
    src/core/ext/filters/client_channel/client_channel_factory.cc \
    src/core/ext/filters/client_channel/client_channel_plugin.cc \
    src/core/ext/filters/client_channel/client_channel_service_config.cc \
    src/core/ext/filters/client_channel/config_selector.cc \
    src/core/ext/filters/client_channel/dynamic_filters.cc \
    src/core/ext/filters/client_channel/global_subchannel_pool.cc \
    src/core/ext/filters/client_channel/health/health_check_client.cc \
    src/core/ext/filters/client_channel/http_proxy.cc \
    src/core/ext/filters/client_channel/lb_policy/address_filtering.cc \
    src/core/ext/filters/client_channel/lb_policy/child_policy_handler.cc \
    src/core/ext/filters/client_channel/lb_policy/grpclb/client_load_reporting_filter.cc \
    src/core/ext/filters/client_channel/lb_policy/grpclb/grpclb.cc \
    src/core/ext/filters/client_channel/lb_policy/grpclb/grpclb_balancer_addresses.cc \
    src/core/ext/filters/client_channel/lb_policy/grpclb/grpclb_client_stats.cc \
    src/core/ext/filters/client_channel/lb_policy/grpclb/load_balancer_api.cc \
    src/core/ext/filters/client_channel/lb_policy/oob_backend_metric.cc \
    src/core/ext/filters/client_channel/lb_policy/outlier_detection/outlier_detection.cc \
    src/core/ext/filters/client_channel/lb_policy/pick_first/pick_first.cc \
    src/core/ext/filters/client_channel/lb_policy/priority/priority.cc \
    src/core/ext/filters/client_channel/lb_policy/ring_hash/ring_hash.cc \
    src/core/ext/filters/client_channel/lb_policy/rls/rls.cc \
    src/core/ext/filters/client_channel/lb_policy/round_robin/round_robin.cc \
    src/core/ext/filters/client_channel/lb_policy/weighted_target/weighted_target.cc \
    src/core/ext/filters/client_channel/lb_policy/xds/cds.cc \
    src/core/ext/filters/client_channel/lb_policy/xds/xds_attributes.cc \
    src/core/ext/filters/client_channel/lb_policy/xds/xds_cluster_impl.cc \
    src/core/ext/filters/client_channel/lb_policy/xds/xds_cluster_manager.cc \
    src/core/ext/filters/client_channel/lb_policy/xds/xds_cluster_resolver.cc \
    src/core/ext/filters/client_channel/lb_policy/xds/xds_override_host.cc \
    src/core/ext/filters/client_channel/lb_policy/xds/xds_wrr_locality.cc \
    src/core/ext/filters/client_channel/local_subchannel_pool.cc \
    src/core/ext/filters/client_channel/resolver/binder/binder_resolver.cc \
    src/core/ext/filters/client_channel/resolver/dns/c_ares/dns_resolver_ares.cc \
    src/core/ext/filters/client_channel/resolver/dns/c_ares/grpc_ares_ev_driver_posix.cc \
    src/core/ext/filters/client_channel/resolver/dns/c_ares/grpc_ares_ev_driver_windows.cc \
    src/core/ext/filters/client_channel/resolver/dns/c_ares/grpc_ares_wrapper.cc \
    src/core/ext/filters/client_channel/resolver/dns/c_ares/grpc_ares_wrapper_posix.cc \
    src/core/ext/filters/client_channel/resolver/dns/c_ares/grpc_ares_wrapper_windows.cc \
    src/core/ext/filters/client_channel/resolver/dns/dns_resolver_selection.cc \
    src/core/ext/filters/client_channel/resolver/dns/native/dns_resolver.cc \
    src/core/ext/filters/client_channel/resolver/fake/fake_resolver.cc \
    src/core/ext/filters/client_channel/resolver/google_c2p/google_c2p_resolver.cc \
    src/core/ext/filters/client_channel/resolver/polling_resolver.cc \
    src/core/ext/filters/client_channel/resolver/sockaddr/sockaddr_resolver.cc \
    src/core/ext/filters/client_channel/resolver/xds/xds_resolver.cc \
    src/core/ext/filters/client_channel/retry_filter.cc \
    src/core/ext/filters/client_channel/retry_service_config.cc \
    src/core/ext/filters/client_channel/retry_throttle.cc \
    src/core/ext/filters/client_channel/service_config_channel_arg_filter.cc \
    src/core/ext/filters/client_channel/subchannel.cc \
    src/core/ext/filters/client_channel/subchannel_pool_interface.cc \
    src/core/ext/filters/client_channel/subchannel_stream_client.cc \
    src/core/ext/filters/deadline/deadline_filter.cc \
    src/core/ext/filters/fault_injection/fault_injection_filter.cc \
    src/core/ext/filters/fault_injection/fault_injection_service_config_parser.cc \
    src/core/ext/filters/http/client/http_client_filter.cc \
    src/core/ext/filters/http/client_authority_filter.cc \
    src/core/ext/filters/http/http_filters_plugin.cc \
    src/core/ext/filters/http/message_compress/compression_filter.cc \
    src/core/ext/filters/http/server/http_server_filter.cc \
    src/core/ext/filters/message_size/message_size_filter.cc \
    src/core/ext/filters/rbac/rbac_filter.cc \
    src/core/ext/filters/rbac/rbac_service_config_parser.cc \
    src/core/ext/filters/server_config_selector/server_config_selector_filter.cc \
    src/core/ext/filters/stateful_session/stateful_session_filter.cc \
    src/core/ext/filters/stateful_session/stateful_session_service_config_parser.cc \
    src/core/ext/transport/chttp2/alpn/alpn.cc \
    src/core/ext/transport/chttp2/client/chttp2_connector.cc \
    src/core/ext/transport/chttp2/server/chttp2_server.cc \
    src/core/ext/transport/chttp2/transport/bin_decoder.cc \
    src/core/ext/transport/chttp2/transport/bin_encoder.cc \
    src/core/ext/transport/chttp2/transport/chttp2_transport.cc \
    src/core/ext/transport/chttp2/transport/context_list.cc \
    src/core/ext/transport/chttp2/transport/decode_huff.cc \
    src/core/ext/transport/chttp2/transport/flow_control.cc \
    src/core/ext/transport/chttp2/transport/frame_data.cc \
    src/core/ext/transport/chttp2/transport/frame_goaway.cc \
    src/core/ext/transport/chttp2/transport/frame_ping.cc \
    src/core/ext/transport/chttp2/transport/frame_rst_stream.cc \
    src/core/ext/transport/chttp2/transport/frame_settings.cc \
    src/core/ext/transport/chttp2/transport/frame_window_update.cc \
    src/core/ext/transport/chttp2/transport/hpack_encoder.cc \
    src/core/ext/transport/chttp2/transport/hpack_encoder_table.cc \
    src/core/ext/transport/chttp2/transport/hpack_parser.cc \
    src/core/ext/transport/chttp2/transport/hpack_parser_table.cc \
    src/core/ext/transport/chttp2/transport/http2_settings.cc \
    src/core/ext/transport/chttp2/transport/http_trace.cc \
    src/core/ext/transport/chttp2/transport/huffsyms.cc \
    src/core/ext/transport/chttp2/transport/parsing.cc \
    src/core/ext/transport/chttp2/transport/stream_lists.cc \
    src/core/ext/transport/chttp2/transport/stream_map.cc \
    src/core/ext/transport/chttp2/transport/varint.cc \
    src/core/ext/transport/chttp2/transport/writing.cc \
    src/core/ext/transport/inproc/inproc_plugin.cc \
    src/core/ext/transport/inproc/inproc_transport.cc \
    src/core/ext/upb-generated/envoy/admin/v3/certs.upb.c \
    src/core/ext/upb-generated/envoy/admin/v3/clusters.upb.c \
    src/core/ext/upb-generated/envoy/admin/v3/config_dump.upb.c \
    src/core/ext/upb-generated/envoy/admin/v3/config_dump_shared.upb.c \
    src/core/ext/upb-generated/envoy/admin/v3/init_dump.upb.c \
    src/core/ext/upb-generated/envoy/admin/v3/listeners.upb.c \
    src/core/ext/upb-generated/envoy/admin/v3/memory.upb.c \
    src/core/ext/upb-generated/envoy/admin/v3/metrics.upb.c \
    src/core/ext/upb-generated/envoy/admin/v3/mutex_stats.upb.c \
    src/core/ext/upb-generated/envoy/admin/v3/server_info.upb.c \
    src/core/ext/upb-generated/envoy/admin/v3/tap.upb.c \
    src/core/ext/upb-generated/envoy/annotations/deprecation.upb.c \
    src/core/ext/upb-generated/envoy/annotations/resource.upb.c \
    src/core/ext/upb-generated/envoy/config/accesslog/v3/accesslog.upb.c \
    src/core/ext/upb-generated/envoy/config/bootstrap/v3/bootstrap.upb.c \
    src/core/ext/upb-generated/envoy/config/cluster/v3/circuit_breaker.upb.c \
    src/core/ext/upb-generated/envoy/config/cluster/v3/cluster.upb.c \
    src/core/ext/upb-generated/envoy/config/cluster/v3/filter.upb.c \
    src/core/ext/upb-generated/envoy/config/cluster/v3/outlier_detection.upb.c \
    src/core/ext/upb-generated/envoy/config/common/matcher/v3/matcher.upb.c \
    src/core/ext/upb-generated/envoy/config/core/v3/address.upb.c \
    src/core/ext/upb-generated/envoy/config/core/v3/backoff.upb.c \
    src/core/ext/upb-generated/envoy/config/core/v3/base.upb.c \
    src/core/ext/upb-generated/envoy/config/core/v3/config_source.upb.c \
    src/core/ext/upb-generated/envoy/config/core/v3/event_service_config.upb.c \
    src/core/ext/upb-generated/envoy/config/core/v3/extension.upb.c \
    src/core/ext/upb-generated/envoy/config/core/v3/grpc_method_list.upb.c \
    src/core/ext/upb-generated/envoy/config/core/v3/grpc_service.upb.c \
    src/core/ext/upb-generated/envoy/config/core/v3/health_check.upb.c \
    src/core/ext/upb-generated/envoy/config/core/v3/http_uri.upb.c \
    src/core/ext/upb-generated/envoy/config/core/v3/protocol.upb.c \
    src/core/ext/upb-generated/envoy/config/core/v3/proxy_protocol.upb.c \
    src/core/ext/upb-generated/envoy/config/core/v3/resolver.upb.c \
    src/core/ext/upb-generated/envoy/config/core/v3/socket_option.upb.c \
    src/core/ext/upb-generated/envoy/config/core/v3/substitution_format_string.upb.c \
    src/core/ext/upb-generated/envoy/config/core/v3/udp_socket_config.upb.c \
    src/core/ext/upb-generated/envoy/config/endpoint/v3/endpoint.upb.c \
    src/core/ext/upb-generated/envoy/config/endpoint/v3/endpoint_components.upb.c \
    src/core/ext/upb-generated/envoy/config/endpoint/v3/load_report.upb.c \
    src/core/ext/upb-generated/envoy/config/listener/v3/api_listener.upb.c \
    src/core/ext/upb-generated/envoy/config/listener/v3/listener.upb.c \
    src/core/ext/upb-generated/envoy/config/listener/v3/listener_components.upb.c \
    src/core/ext/upb-generated/envoy/config/listener/v3/quic_config.upb.c \
    src/core/ext/upb-generated/envoy/config/listener/v3/udp_listener_config.upb.c \
    src/core/ext/upb-generated/envoy/config/metrics/v3/metrics_service.upb.c \
    src/core/ext/upb-generated/envoy/config/metrics/v3/stats.upb.c \
    src/core/ext/upb-generated/envoy/config/overload/v3/overload.upb.c \
    src/core/ext/upb-generated/envoy/config/rbac/v3/rbac.upb.c \
    src/core/ext/upb-generated/envoy/config/route/v3/route.upb.c \
    src/core/ext/upb-generated/envoy/config/route/v3/route_components.upb.c \
    src/core/ext/upb-generated/envoy/config/route/v3/scoped_route.upb.c \
    src/core/ext/upb-generated/envoy/config/tap/v3/common.upb.c \
    src/core/ext/upb-generated/envoy/config/trace/v3/datadog.upb.c \
    src/core/ext/upb-generated/envoy/config/trace/v3/dynamic_ot.upb.c \
    src/core/ext/upb-generated/envoy/config/trace/v3/http_tracer.upb.c \
    src/core/ext/upb-generated/envoy/config/trace/v3/lightstep.upb.c \
    src/core/ext/upb-generated/envoy/config/trace/v3/opencensus.upb.c \
    src/core/ext/upb-generated/envoy/config/trace/v3/opentelemetry.upb.c \
    src/core/ext/upb-generated/envoy/config/trace/v3/service.upb.c \
    src/core/ext/upb-generated/envoy/config/trace/v3/skywalking.upb.c \
    src/core/ext/upb-generated/envoy/config/trace/v3/trace.upb.c \
    src/core/ext/upb-generated/envoy/config/trace/v3/xray.upb.c \
    src/core/ext/upb-generated/envoy/config/trace/v3/zipkin.upb.c \
    src/core/ext/upb-generated/envoy/extensions/clusters/aggregate/v3/cluster.upb.c \
    src/core/ext/upb-generated/envoy/extensions/filters/common/fault/v3/fault.upb.c \
    src/core/ext/upb-generated/envoy/extensions/filters/http/fault/v3/fault.upb.c \
    src/core/ext/upb-generated/envoy/extensions/filters/http/rbac/v3/rbac.upb.c \
    src/core/ext/upb-generated/envoy/extensions/filters/http/router/v3/router.upb.c \
    src/core/ext/upb-generated/envoy/extensions/filters/http/stateful_session/v3/stateful_session.upb.c \
    src/core/ext/upb-generated/envoy/extensions/filters/network/http_connection_manager/v3/http_connection_manager.upb.c \
    src/core/ext/upb-generated/envoy/extensions/http/stateful_session/cookie/v3/cookie.upb.c \
    src/core/ext/upb-generated/envoy/extensions/load_balancing_policies/ring_hash/v3/ring_hash.upb.c \
    src/core/ext/upb-generated/envoy/extensions/load_balancing_policies/wrr_locality/v3/wrr_locality.upb.c \
    src/core/ext/upb-generated/envoy/extensions/transport_sockets/tls/v3/cert.upb.c \
    src/core/ext/upb-generated/envoy/extensions/transport_sockets/tls/v3/common.upb.c \
    src/core/ext/upb-generated/envoy/extensions/transport_sockets/tls/v3/secret.upb.c \
    src/core/ext/upb-generated/envoy/extensions/transport_sockets/tls/v3/tls.upb.c \
    src/core/ext/upb-generated/envoy/extensions/transport_sockets/tls/v3/tls_spiffe_validator_config.upb.c \
    src/core/ext/upb-generated/envoy/service/discovery/v3/ads.upb.c \
    src/core/ext/upb-generated/envoy/service/discovery/v3/discovery.upb.c \
    src/core/ext/upb-generated/envoy/service/load_stats/v3/lrs.upb.c \
    src/core/ext/upb-generated/envoy/service/status/v3/csds.upb.c \
    src/core/ext/upb-generated/envoy/type/http/v3/cookie.upb.c \
    src/core/ext/upb-generated/envoy/type/http/v3/path_transformation.upb.c \
    src/core/ext/upb-generated/envoy/type/matcher/v3/http_inputs.upb.c \
    src/core/ext/upb-generated/envoy/type/matcher/v3/metadata.upb.c \
    src/core/ext/upb-generated/envoy/type/matcher/v3/node.upb.c \
    src/core/ext/upb-generated/envoy/type/matcher/v3/number.upb.c \
    src/core/ext/upb-generated/envoy/type/matcher/v3/path.upb.c \
    src/core/ext/upb-generated/envoy/type/matcher/v3/regex.upb.c \
    src/core/ext/upb-generated/envoy/type/matcher/v3/string.upb.c \
    src/core/ext/upb-generated/envoy/type/matcher/v3/struct.upb.c \
    src/core/ext/upb-generated/envoy/type/matcher/v3/value.upb.c \
    src/core/ext/upb-generated/envoy/type/metadata/v3/metadata.upb.c \
    src/core/ext/upb-generated/envoy/type/tracing/v3/custom_tag.upb.c \
    src/core/ext/upb-generated/envoy/type/v3/hash_policy.upb.c \
    src/core/ext/upb-generated/envoy/type/v3/http.upb.c \
    src/core/ext/upb-generated/envoy/type/v3/http_status.upb.c \
    src/core/ext/upb-generated/envoy/type/v3/percent.upb.c \
    src/core/ext/upb-generated/envoy/type/v3/range.upb.c \
    src/core/ext/upb-generated/envoy/type/v3/ratelimit_strategy.upb.c \
    src/core/ext/upb-generated/envoy/type/v3/ratelimit_unit.upb.c \
    src/core/ext/upb-generated/envoy/type/v3/semantic_version.upb.c \
    src/core/ext/upb-generated/envoy/type/v3/token_bucket.upb.c \
    src/core/ext/upb-generated/google/api/annotations.upb.c \
    src/core/ext/upb-generated/google/api/expr/v1alpha1/checked.upb.c \
    src/core/ext/upb-generated/google/api/expr/v1alpha1/syntax.upb.c \
    src/core/ext/upb-generated/google/api/http.upb.c \
    src/core/ext/upb-generated/google/api/httpbody.upb.c \
    src/core/ext/upb-generated/google/protobuf/any.upb.c \
    src/core/ext/upb-generated/google/protobuf/descriptor.upb.c \
    src/core/ext/upb-generated/google/protobuf/duration.upb.c \
    src/core/ext/upb-generated/google/protobuf/empty.upb.c \
    src/core/ext/upb-generated/google/protobuf/struct.upb.c \
    src/core/ext/upb-generated/google/protobuf/timestamp.upb.c \
    src/core/ext/upb-generated/google/protobuf/wrappers.upb.c \
    src/core/ext/upb-generated/google/rpc/status.upb.c \
    src/core/ext/upb-generated/opencensus/proto/trace/v1/trace_config.upb.c \
    src/core/ext/upb-generated/src/proto/grpc/gcp/altscontext.upb.c \
    src/core/ext/upb-generated/src/proto/grpc/gcp/handshaker.upb.c \
    src/core/ext/upb-generated/src/proto/grpc/gcp/transport_security_common.upb.c \
    src/core/ext/upb-generated/src/proto/grpc/health/v1/health.upb.c \
    src/core/ext/upb-generated/src/proto/grpc/lb/v1/load_balancer.upb.c \
    src/core/ext/upb-generated/src/proto/grpc/lookup/v1/rls.upb.c \
    src/core/ext/upb-generated/src/proto/grpc/lookup/v1/rls_config.upb.c \
    src/core/ext/upb-generated/udpa/annotations/migrate.upb.c \
    src/core/ext/upb-generated/udpa/annotations/security.upb.c \
    src/core/ext/upb-generated/udpa/annotations/sensitive.upb.c \
    src/core/ext/upb-generated/udpa/annotations/status.upb.c \
    src/core/ext/upb-generated/udpa/annotations/versioning.upb.c \
    src/core/ext/upb-generated/validate/validate.upb.c \
    src/core/ext/upb-generated/xds/annotations/v3/migrate.upb.c \
    src/core/ext/upb-generated/xds/annotations/v3/security.upb.c \
    src/core/ext/upb-generated/xds/annotations/v3/sensitive.upb.c \
    src/core/ext/upb-generated/xds/annotations/v3/status.upb.c \
    src/core/ext/upb-generated/xds/annotations/v3/versioning.upb.c \
    src/core/ext/upb-generated/xds/core/v3/authority.upb.c \
    src/core/ext/upb-generated/xds/core/v3/collection_entry.upb.c \
    src/core/ext/upb-generated/xds/core/v3/context_params.upb.c \
    src/core/ext/upb-generated/xds/core/v3/extension.upb.c \
    src/core/ext/upb-generated/xds/core/v3/resource.upb.c \
    src/core/ext/upb-generated/xds/core/v3/resource_locator.upb.c \
    src/core/ext/upb-generated/xds/core/v3/resource_name.upb.c \
    src/core/ext/upb-generated/xds/data/orca/v3/orca_load_report.upb.c \
    src/core/ext/upb-generated/xds/service/orca/v3/orca.upb.c \
    src/core/ext/upb-generated/xds/type/matcher/v3/matcher.upb.c \
    src/core/ext/upb-generated/xds/type/matcher/v3/regex.upb.c \
    src/core/ext/upb-generated/xds/type/matcher/v3/string.upb.c \
    src/core/ext/upb-generated/xds/type/v3/typed_struct.upb.c \
    src/core/ext/upbdefs-generated/envoy/admin/v3/certs.upbdefs.c \
    src/core/ext/upbdefs-generated/envoy/admin/v3/clusters.upbdefs.c \
    src/core/ext/upbdefs-generated/envoy/admin/v3/config_dump.upbdefs.c \
    src/core/ext/upbdefs-generated/envoy/admin/v3/config_dump_shared.upbdefs.c \
    src/core/ext/upbdefs-generated/envoy/admin/v3/init_dump.upbdefs.c \
    src/core/ext/upbdefs-generated/envoy/admin/v3/listeners.upbdefs.c \
    src/core/ext/upbdefs-generated/envoy/admin/v3/memory.upbdefs.c \
    src/core/ext/upbdefs-generated/envoy/admin/v3/metrics.upbdefs.c \
    src/core/ext/upbdefs-generated/envoy/admin/v3/mutex_stats.upbdefs.c \
    src/core/ext/upbdefs-generated/envoy/admin/v3/server_info.upbdefs.c \
    src/core/ext/upbdefs-generated/envoy/admin/v3/tap.upbdefs.c \
    src/core/ext/upbdefs-generated/envoy/annotations/deprecation.upbdefs.c \
    src/core/ext/upbdefs-generated/envoy/annotations/resource.upbdefs.c \
    src/core/ext/upbdefs-generated/envoy/config/accesslog/v3/accesslog.upbdefs.c \
    src/core/ext/upbdefs-generated/envoy/config/bootstrap/v3/bootstrap.upbdefs.c \
    src/core/ext/upbdefs-generated/envoy/config/cluster/v3/circuit_breaker.upbdefs.c \
    src/core/ext/upbdefs-generated/envoy/config/cluster/v3/cluster.upbdefs.c \
    src/core/ext/upbdefs-generated/envoy/config/cluster/v3/filter.upbdefs.c \
    src/core/ext/upbdefs-generated/envoy/config/cluster/v3/outlier_detection.upbdefs.c \
    src/core/ext/upbdefs-generated/envoy/config/common/matcher/v3/matcher.upbdefs.c \
    src/core/ext/upbdefs-generated/envoy/config/core/v3/address.upbdefs.c \
    src/core/ext/upbdefs-generated/envoy/config/core/v3/backoff.upbdefs.c \
    src/core/ext/upbdefs-generated/envoy/config/core/v3/base.upbdefs.c \
    src/core/ext/upbdefs-generated/envoy/config/core/v3/config_source.upbdefs.c \
    src/core/ext/upbdefs-generated/envoy/config/core/v3/event_service_config.upbdefs.c \
    src/core/ext/upbdefs-generated/envoy/config/core/v3/extension.upbdefs.c \
    src/core/ext/upbdefs-generated/envoy/config/core/v3/grpc_method_list.upbdefs.c \
    src/core/ext/upbdefs-generated/envoy/config/core/v3/grpc_service.upbdefs.c \
    src/core/ext/upbdefs-generated/envoy/config/core/v3/health_check.upbdefs.c \
    src/core/ext/upbdefs-generated/envoy/config/core/v3/http_uri.upbdefs.c \
    src/core/ext/upbdefs-generated/envoy/config/core/v3/protocol.upbdefs.c \
    src/core/ext/upbdefs-generated/envoy/config/core/v3/proxy_protocol.upbdefs.c \
    src/core/ext/upbdefs-generated/envoy/config/core/v3/resolver.upbdefs.c \
    src/core/ext/upbdefs-generated/envoy/config/core/v3/socket_option.upbdefs.c \
    src/core/ext/upbdefs-generated/envoy/config/core/v3/substitution_format_string.upbdefs.c \
    src/core/ext/upbdefs-generated/envoy/config/core/v3/udp_socket_config.upbdefs.c \
    src/core/ext/upbdefs-generated/envoy/config/endpoint/v3/endpoint.upbdefs.c \
    src/core/ext/upbdefs-generated/envoy/config/endpoint/v3/endpoint_components.upbdefs.c \
    src/core/ext/upbdefs-generated/envoy/config/endpoint/v3/load_report.upbdefs.c \
    src/core/ext/upbdefs-generated/envoy/config/listener/v3/api_listener.upbdefs.c \
    src/core/ext/upbdefs-generated/envoy/config/listener/v3/listener.upbdefs.c \
    src/core/ext/upbdefs-generated/envoy/config/listener/v3/listener_components.upbdefs.c \
    src/core/ext/upbdefs-generated/envoy/config/listener/v3/quic_config.upbdefs.c \
    src/core/ext/upbdefs-generated/envoy/config/listener/v3/udp_listener_config.upbdefs.c \
    src/core/ext/upbdefs-generated/envoy/config/metrics/v3/metrics_service.upbdefs.c \
    src/core/ext/upbdefs-generated/envoy/config/metrics/v3/stats.upbdefs.c \
    src/core/ext/upbdefs-generated/envoy/config/overload/v3/overload.upbdefs.c \
    src/core/ext/upbdefs-generated/envoy/config/rbac/v3/rbac.upbdefs.c \
    src/core/ext/upbdefs-generated/envoy/config/route/v3/route.upbdefs.c \
    src/core/ext/upbdefs-generated/envoy/config/route/v3/route_components.upbdefs.c \
    src/core/ext/upbdefs-generated/envoy/config/route/v3/scoped_route.upbdefs.c \
    src/core/ext/upbdefs-generated/envoy/config/tap/v3/common.upbdefs.c \
    src/core/ext/upbdefs-generated/envoy/config/trace/v3/datadog.upbdefs.c \
    src/core/ext/upbdefs-generated/envoy/config/trace/v3/dynamic_ot.upbdefs.c \
    src/core/ext/upbdefs-generated/envoy/config/trace/v3/http_tracer.upbdefs.c \
    src/core/ext/upbdefs-generated/envoy/config/trace/v3/lightstep.upbdefs.c \
    src/core/ext/upbdefs-generated/envoy/config/trace/v3/opencensus.upbdefs.c \
    src/core/ext/upbdefs-generated/envoy/config/trace/v3/opentelemetry.upbdefs.c \
    src/core/ext/upbdefs-generated/envoy/config/trace/v3/service.upbdefs.c \
    src/core/ext/upbdefs-generated/envoy/config/trace/v3/skywalking.upbdefs.c \
    src/core/ext/upbdefs-generated/envoy/config/trace/v3/trace.upbdefs.c \
    src/core/ext/upbdefs-generated/envoy/config/trace/v3/xray.upbdefs.c \
    src/core/ext/upbdefs-generated/envoy/config/trace/v3/zipkin.upbdefs.c \
    src/core/ext/upbdefs-generated/envoy/extensions/clusters/aggregate/v3/cluster.upbdefs.c \
    src/core/ext/upbdefs-generated/envoy/extensions/filters/common/fault/v3/fault.upbdefs.c \
    src/core/ext/upbdefs-generated/envoy/extensions/filters/http/fault/v3/fault.upbdefs.c \
    src/core/ext/upbdefs-generated/envoy/extensions/filters/http/rbac/v3/rbac.upbdefs.c \
    src/core/ext/upbdefs-generated/envoy/extensions/filters/http/router/v3/router.upbdefs.c \
    src/core/ext/upbdefs-generated/envoy/extensions/filters/http/stateful_session/v3/stateful_session.upbdefs.c \
    src/core/ext/upbdefs-generated/envoy/extensions/filters/network/http_connection_manager/v3/http_connection_manager.upbdefs.c \
    src/core/ext/upbdefs-generated/envoy/extensions/http/stateful_session/cookie/v3/cookie.upbdefs.c \
    src/core/ext/upbdefs-generated/envoy/extensions/transport_sockets/tls/v3/cert.upbdefs.c \
    src/core/ext/upbdefs-generated/envoy/extensions/transport_sockets/tls/v3/common.upbdefs.c \
    src/core/ext/upbdefs-generated/envoy/extensions/transport_sockets/tls/v3/secret.upbdefs.c \
    src/core/ext/upbdefs-generated/envoy/extensions/transport_sockets/tls/v3/tls.upbdefs.c \
    src/core/ext/upbdefs-generated/envoy/extensions/transport_sockets/tls/v3/tls_spiffe_validator_config.upbdefs.c \
    src/core/ext/upbdefs-generated/envoy/service/discovery/v3/ads.upbdefs.c \
    src/core/ext/upbdefs-generated/envoy/service/discovery/v3/discovery.upbdefs.c \
    src/core/ext/upbdefs-generated/envoy/service/load_stats/v3/lrs.upbdefs.c \
    src/core/ext/upbdefs-generated/envoy/service/status/v3/csds.upbdefs.c \
    src/core/ext/upbdefs-generated/envoy/type/http/v3/cookie.upbdefs.c \
    src/core/ext/upbdefs-generated/envoy/type/http/v3/path_transformation.upbdefs.c \
    src/core/ext/upbdefs-generated/envoy/type/matcher/v3/http_inputs.upbdefs.c \
    src/core/ext/upbdefs-generated/envoy/type/matcher/v3/metadata.upbdefs.c \
    src/core/ext/upbdefs-generated/envoy/type/matcher/v3/node.upbdefs.c \
    src/core/ext/upbdefs-generated/envoy/type/matcher/v3/number.upbdefs.c \
    src/core/ext/upbdefs-generated/envoy/type/matcher/v3/path.upbdefs.c \
    src/core/ext/upbdefs-generated/envoy/type/matcher/v3/regex.upbdefs.c \
    src/core/ext/upbdefs-generated/envoy/type/matcher/v3/string.upbdefs.c \
    src/core/ext/upbdefs-generated/envoy/type/matcher/v3/struct.upbdefs.c \
    src/core/ext/upbdefs-generated/envoy/type/matcher/v3/value.upbdefs.c \
    src/core/ext/upbdefs-generated/envoy/type/metadata/v3/metadata.upbdefs.c \
    src/core/ext/upbdefs-generated/envoy/type/tracing/v3/custom_tag.upbdefs.c \
    src/core/ext/upbdefs-generated/envoy/type/v3/hash_policy.upbdefs.c \
    src/core/ext/upbdefs-generated/envoy/type/v3/http.upbdefs.c \
    src/core/ext/upbdefs-generated/envoy/type/v3/http_status.upbdefs.c \
    src/core/ext/upbdefs-generated/envoy/type/v3/percent.upbdefs.c \
    src/core/ext/upbdefs-generated/envoy/type/v3/range.upbdefs.c \
    src/core/ext/upbdefs-generated/envoy/type/v3/ratelimit_strategy.upbdefs.c \
    src/core/ext/upbdefs-generated/envoy/type/v3/ratelimit_unit.upbdefs.c \
    src/core/ext/upbdefs-generated/envoy/type/v3/semantic_version.upbdefs.c \
    src/core/ext/upbdefs-generated/envoy/type/v3/token_bucket.upbdefs.c \
    src/core/ext/upbdefs-generated/google/api/annotations.upbdefs.c \
    src/core/ext/upbdefs-generated/google/api/expr/v1alpha1/checked.upbdefs.c \
    src/core/ext/upbdefs-generated/google/api/expr/v1alpha1/syntax.upbdefs.c \
    src/core/ext/upbdefs-generated/google/api/http.upbdefs.c \
    src/core/ext/upbdefs-generated/google/api/httpbody.upbdefs.c \
    src/core/ext/upbdefs-generated/google/protobuf/any.upbdefs.c \
    src/core/ext/upbdefs-generated/google/protobuf/descriptor.upbdefs.c \
    src/core/ext/upbdefs-generated/google/protobuf/duration.upbdefs.c \
    src/core/ext/upbdefs-generated/google/protobuf/empty.upbdefs.c \
    src/core/ext/upbdefs-generated/google/protobuf/struct.upbdefs.c \
    src/core/ext/upbdefs-generated/google/protobuf/timestamp.upbdefs.c \
    src/core/ext/upbdefs-generated/google/protobuf/wrappers.upbdefs.c \
    src/core/ext/upbdefs-generated/google/rpc/status.upbdefs.c \
    src/core/ext/upbdefs-generated/opencensus/proto/trace/v1/trace_config.upbdefs.c \
    src/core/ext/upbdefs-generated/src/proto/grpc/lookup/v1/rls_config.upbdefs.c \
    src/core/ext/upbdefs-generated/udpa/annotations/migrate.upbdefs.c \
    src/core/ext/upbdefs-generated/udpa/annotations/security.upbdefs.c \
    src/core/ext/upbdefs-generated/udpa/annotations/sensitive.upbdefs.c \
    src/core/ext/upbdefs-generated/udpa/annotations/status.upbdefs.c \
    src/core/ext/upbdefs-generated/udpa/annotations/versioning.upbdefs.c \
    src/core/ext/upbdefs-generated/validate/validate.upbdefs.c \
    src/core/ext/upbdefs-generated/xds/annotations/v3/migrate.upbdefs.c \
    src/core/ext/upbdefs-generated/xds/annotations/v3/security.upbdefs.c \
    src/core/ext/upbdefs-generated/xds/annotations/v3/sensitive.upbdefs.c \
    src/core/ext/upbdefs-generated/xds/annotations/v3/status.upbdefs.c \
    src/core/ext/upbdefs-generated/xds/annotations/v3/versioning.upbdefs.c \
    src/core/ext/upbdefs-generated/xds/core/v3/authority.upbdefs.c \
    src/core/ext/upbdefs-generated/xds/core/v3/collection_entry.upbdefs.c \
    src/core/ext/upbdefs-generated/xds/core/v3/context_params.upbdefs.c \
    src/core/ext/upbdefs-generated/xds/core/v3/extension.upbdefs.c \
    src/core/ext/upbdefs-generated/xds/core/v3/resource.upbdefs.c \
    src/core/ext/upbdefs-generated/xds/core/v3/resource_locator.upbdefs.c \
    src/core/ext/upbdefs-generated/xds/core/v3/resource_name.upbdefs.c \
    src/core/ext/upbdefs-generated/xds/type/matcher/v3/matcher.upbdefs.c \
    src/core/ext/upbdefs-generated/xds/type/matcher/v3/regex.upbdefs.c \
    src/core/ext/upbdefs-generated/xds/type/matcher/v3/string.upbdefs.c \
    src/core/ext/upbdefs-generated/xds/type/v3/typed_struct.upbdefs.c \
    src/core/ext/xds/certificate_provider_store.cc \
    src/core/ext/xds/file_watcher_certificate_provider_factory.cc \
    src/core/ext/xds/xds_api.cc \
    src/core/ext/xds/xds_bootstrap.cc \
    src/core/ext/xds/xds_bootstrap_grpc.cc \
    src/core/ext/xds/xds_certificate_provider.cc \
    src/core/ext/xds/xds_channel_stack_modifier.cc \
    src/core/ext/xds/xds_client.cc \
    src/core/ext/xds/xds_client_grpc.cc \
    src/core/ext/xds/xds_client_stats.cc \
    src/core/ext/xds/xds_cluster.cc \
    src/core/ext/xds/xds_cluster_specifier_plugin.cc \
    src/core/ext/xds/xds_common_types.cc \
    src/core/ext/xds/xds_endpoint.cc \
    src/core/ext/xds/xds_health_status.cc \
    src/core/ext/xds/xds_http_fault_filter.cc \
    src/core/ext/xds/xds_http_filters.cc \
    src/core/ext/xds/xds_http_rbac_filter.cc \
    src/core/ext/xds/xds_http_stateful_session_filter.cc \
    src/core/ext/xds/xds_lb_policy_registry.cc \
    src/core/ext/xds/xds_listener.cc \
    src/core/ext/xds/xds_route_config.cc \
    src/core/ext/xds/xds_routing.cc \
    src/core/ext/xds/xds_server_config_fetcher.cc \
    src/core/ext/xds/xds_transport_grpc.cc \
    src/core/lib/address_utils/parse_address.cc \
    src/core/lib/address_utils/sockaddr_utils.cc \
    src/core/lib/backoff/backoff.cc \
    src/core/lib/channel/channel_args.cc \
    src/core/lib/channel/channel_args_preconditioning.cc \
    src/core/lib/channel/channel_stack.cc \
    src/core/lib/channel/channel_stack_builder.cc \
    src/core/lib/channel/channel_stack_builder_impl.cc \
    src/core/lib/channel/channel_trace.cc \
    src/core/lib/channel/channelz.cc \
    src/core/lib/channel/channelz_registry.cc \
    src/core/lib/channel/connected_channel.cc \
    src/core/lib/channel/promise_based_filter.cc \
    src/core/lib/channel/status_util.cc \
    src/core/lib/compression/compression.cc \
    src/core/lib/compression/compression_internal.cc \
    src/core/lib/compression/message_compress.cc \
    src/core/lib/config/core_configuration.cc \
    src/core/lib/debug/event_log.cc \
    src/core/lib/debug/histogram_view.cc \
    src/core/lib/debug/stats.cc \
    src/core/lib/debug/stats_data.cc \
    src/core/lib/debug/trace.cc \
    src/core/lib/event_engine/channel_args_endpoint_config.cc \
    src/core/lib/event_engine/default_event_engine.cc \
    src/core/lib/event_engine/default_event_engine_factory.cc \
    src/core/lib/event_engine/forkable.cc \
    src/core/lib/event_engine/memory_allocator.cc \
    src/core/lib/event_engine/posix_engine/ev_epoll1_linux.cc \
    src/core/lib/event_engine/posix_engine/ev_poll_posix.cc \
    src/core/lib/event_engine/posix_engine/event_poller_posix_default.cc \
    src/core/lib/event_engine/posix_engine/internal_errqueue.cc \
    src/core/lib/event_engine/posix_engine/lockfree_event.cc \
    src/core/lib/event_engine/posix_engine/posix_endpoint.cc \
    src/core/lib/event_engine/posix_engine/posix_engine.cc \
    src/core/lib/event_engine/posix_engine/posix_engine_listener.cc \
    src/core/lib/event_engine/posix_engine/posix_engine_listener_utils.cc \
    src/core/lib/event_engine/posix_engine/tcp_socket_utils.cc \
    src/core/lib/event_engine/posix_engine/timer.cc \
    src/core/lib/event_engine/posix_engine/timer_heap.cc \
    src/core/lib/event_engine/posix_engine/timer_manager.cc \
    src/core/lib/event_engine/posix_engine/traced_buffer_list.cc \
    src/core/lib/event_engine/posix_engine/wakeup_fd_eventfd.cc \
    src/core/lib/event_engine/posix_engine/wakeup_fd_pipe.cc \
    src/core/lib/event_engine/posix_engine/wakeup_fd_posix_default.cc \
    src/core/lib/event_engine/resolved_address.cc \
    src/core/lib/event_engine/slice.cc \
    src/core/lib/event_engine/slice_buffer.cc \
    src/core/lib/event_engine/tcp_socket_utils.cc \
    src/core/lib/event_engine/thread_pool.cc \
    src/core/lib/event_engine/time_util.cc \
    src/core/lib/event_engine/trace.cc \
    src/core/lib/event_engine/utils.cc \
    src/core/lib/event_engine/windows/iocp.cc \
    src/core/lib/event_engine/windows/win_socket.cc \
    src/core/lib/event_engine/windows/windows_engine.cc \
    src/core/lib/experiments/config.cc \
    src/core/lib/experiments/experiments.cc \
    src/core/lib/gprpp/load_file.cc \
    src/core/lib/gprpp/status_helper.cc \
    src/core/lib/gprpp/time.cc \
    src/core/lib/gprpp/time_averaged_stats.cc \
    src/core/lib/gprpp/validation_errors.cc \
    src/core/lib/gprpp/work_serializer.cc \
    src/core/lib/handshaker/proxy_mapper_registry.cc \
    src/core/lib/http/format_request.cc \
    src/core/lib/http/httpcli.cc \
    src/core/lib/http/httpcli_security_connector.cc \
    src/core/lib/http/parser.cc \
    src/core/lib/iomgr/buffer_list.cc \
    src/core/lib/iomgr/call_combiner.cc \
    src/core/lib/iomgr/cfstream_handle.cc \
    src/core/lib/iomgr/combiner.cc \
    src/core/lib/iomgr/dualstack_socket_posix.cc \
    src/core/lib/iomgr/endpoint.cc \
    src/core/lib/iomgr/endpoint_cfstream.cc \
    src/core/lib/iomgr/endpoint_pair_posix.cc \
    src/core/lib/iomgr/endpoint_pair_windows.cc \
    src/core/lib/iomgr/error.cc \
    src/core/lib/iomgr/error_cfstream.cc \
    src/core/lib/iomgr/ev_apple.cc \
    src/core/lib/iomgr/ev_epoll1_linux.cc \
    src/core/lib/iomgr/ev_poll_posix.cc \
    src/core/lib/iomgr/ev_posix.cc \
    src/core/lib/iomgr/ev_windows.cc \
    src/core/lib/iomgr/exec_ctx.cc \
    src/core/lib/iomgr/executor.cc \
    src/core/lib/iomgr/fork_posix.cc \
    src/core/lib/iomgr/fork_windows.cc \
    src/core/lib/iomgr/gethostname_fallback.cc \
    src/core/lib/iomgr/gethostname_host_name_max.cc \
    src/core/lib/iomgr/gethostname_sysconf.cc \
    src/core/lib/iomgr/grpc_if_nametoindex_posix.cc \
    src/core/lib/iomgr/grpc_if_nametoindex_unsupported.cc \
    src/core/lib/iomgr/internal_errqueue.cc \
    src/core/lib/iomgr/iocp_windows.cc \
    src/core/lib/iomgr/iomgr.cc \
    src/core/lib/iomgr/iomgr_internal.cc \
    src/core/lib/iomgr/iomgr_posix.cc \
    src/core/lib/iomgr/iomgr_posix_cfstream.cc \
    src/core/lib/iomgr/iomgr_windows.cc \
    src/core/lib/iomgr/load_file.cc \
    src/core/lib/iomgr/lockfree_event.cc \
    src/core/lib/iomgr/polling_entity.cc \
    src/core/lib/iomgr/pollset.cc \
    src/core/lib/iomgr/pollset_set.cc \
    src/core/lib/iomgr/pollset_set_windows.cc \
    src/core/lib/iomgr/pollset_windows.cc \
    src/core/lib/iomgr/resolve_address.cc \
    src/core/lib/iomgr/resolve_address_posix.cc \
    src/core/lib/iomgr/resolve_address_windows.cc \
    src/core/lib/iomgr/sockaddr_utils_posix.cc \
    src/core/lib/iomgr/socket_factory_posix.cc \
    src/core/lib/iomgr/socket_mutator.cc \
    src/core/lib/iomgr/socket_utils_common_posix.cc \
    src/core/lib/iomgr/socket_utils_linux.cc \
    src/core/lib/iomgr/socket_utils_posix.cc \
    src/core/lib/iomgr/socket_utils_windows.cc \
    src/core/lib/iomgr/socket_windows.cc \
    src/core/lib/iomgr/tcp_client.cc \
    src/core/lib/iomgr/tcp_client_cfstream.cc \
    src/core/lib/iomgr/tcp_client_posix.cc \
    src/core/lib/iomgr/tcp_client_windows.cc \
    src/core/lib/iomgr/tcp_posix.cc \
    src/core/lib/iomgr/tcp_server.cc \
    src/core/lib/iomgr/tcp_server_posix.cc \
    src/core/lib/iomgr/tcp_server_utils_posix_common.cc \
    src/core/lib/iomgr/tcp_server_utils_posix_ifaddrs.cc \
    src/core/lib/iomgr/tcp_server_utils_posix_noifaddrs.cc \
    src/core/lib/iomgr/tcp_server_windows.cc \
    src/core/lib/iomgr/tcp_windows.cc \
    src/core/lib/iomgr/timer.cc \
    src/core/lib/iomgr/timer_generic.cc \
    src/core/lib/iomgr/timer_heap.cc \
    src/core/lib/iomgr/timer_manager.cc \
    src/core/lib/iomgr/unix_sockets_posix.cc \
    src/core/lib/iomgr/unix_sockets_posix_noop.cc \
    src/core/lib/iomgr/wakeup_fd_eventfd.cc \
    src/core/lib/iomgr/wakeup_fd_nospecial.cc \
    src/core/lib/iomgr/wakeup_fd_pipe.cc \
    src/core/lib/iomgr/wakeup_fd_posix.cc \
    src/core/lib/json/json_object_loader.cc \
    src/core/lib/json/json_reader.cc \
    src/core/lib/json/json_util.cc \
    src/core/lib/json/json_writer.cc \
    src/core/lib/load_balancing/lb_policy.cc \
    src/core/lib/load_balancing/lb_policy_registry.cc \
    src/core/lib/matchers/matchers.cc \
    src/core/lib/promise/activity.cc \
    src/core/lib/promise/pipe.cc \
    src/core/lib/promise/sleep.cc \
    src/core/lib/resolver/resolver.cc \
    src/core/lib/resolver/resolver_registry.cc \
    src/core/lib/resolver/server_address.cc \
    src/core/lib/resource_quota/api.cc \
    src/core/lib/resource_quota/arena.cc \
    src/core/lib/resource_quota/memory_quota.cc \
    src/core/lib/resource_quota/periodic_update.cc \
    src/core/lib/resource_quota/resource_quota.cc \
    src/core/lib/resource_quota/thread_quota.cc \
    src/core/lib/resource_quota/trace.cc \
    src/core/lib/security/authorization/authorization_policy_provider_vtable.cc \
    src/core/lib/security/authorization/evaluate_args.cc \
    src/core/lib/security/authorization/grpc_authorization_engine.cc \
    src/core/lib/security/authorization/grpc_server_authz_filter.cc \
    src/core/lib/security/authorization/matchers.cc \
    src/core/lib/security/authorization/rbac_policy.cc \
    src/core/lib/security/certificate_provider/certificate_provider_registry.cc \
    src/core/lib/security/context/security_context.cc \
    src/core/lib/security/credentials/alts/alts_credentials.cc \
    src/core/lib/security/credentials/alts/check_gcp_environment.cc \
    src/core/lib/security/credentials/alts/check_gcp_environment_linux.cc \
    src/core/lib/security/credentials/alts/check_gcp_environment_no_op.cc \
    src/core/lib/security/credentials/alts/check_gcp_environment_windows.cc \
    src/core/lib/security/credentials/alts/grpc_alts_credentials_client_options.cc \
    src/core/lib/security/credentials/alts/grpc_alts_credentials_options.cc \
    src/core/lib/security/credentials/alts/grpc_alts_credentials_server_options.cc \
    src/core/lib/security/credentials/call_creds_util.cc \
    src/core/lib/security/credentials/channel_creds_registry_init.cc \
    src/core/lib/security/credentials/composite/composite_credentials.cc \
    src/core/lib/security/credentials/credentials.cc \
    src/core/lib/security/credentials/external/aws_external_account_credentials.cc \
    src/core/lib/security/credentials/external/aws_request_signer.cc \
    src/core/lib/security/credentials/external/external_account_credentials.cc \
    src/core/lib/security/credentials/external/file_external_account_credentials.cc \
    src/core/lib/security/credentials/external/url_external_account_credentials.cc \
    src/core/lib/security/credentials/fake/fake_credentials.cc \
    src/core/lib/security/credentials/google_default/credentials_generic.cc \
    src/core/lib/security/credentials/google_default/google_default_credentials.cc \
    src/core/lib/security/credentials/iam/iam_credentials.cc \
    src/core/lib/security/credentials/insecure/insecure_credentials.cc \
    src/core/lib/security/credentials/jwt/json_token.cc \
    src/core/lib/security/credentials/jwt/jwt_credentials.cc \
    src/core/lib/security/credentials/jwt/jwt_verifier.cc \
    src/core/lib/security/credentials/local/local_credentials.cc \
    src/core/lib/security/credentials/oauth2/oauth2_credentials.cc \
    src/core/lib/security/credentials/plugin/plugin_credentials.cc \
    src/core/lib/security/credentials/ssl/ssl_credentials.cc \
    src/core/lib/security/credentials/tls/grpc_tls_certificate_distributor.cc \
    src/core/lib/security/credentials/tls/grpc_tls_certificate_provider.cc \
    src/core/lib/security/credentials/tls/grpc_tls_certificate_verifier.cc \
    src/core/lib/security/credentials/tls/grpc_tls_credentials_options.cc \
    src/core/lib/security/credentials/tls/tls_credentials.cc \
    src/core/lib/security/credentials/tls/tls_utils.cc \
    src/core/lib/security/credentials/xds/xds_credentials.cc \
    src/core/lib/security/security_connector/alts/alts_security_connector.cc \
    src/core/lib/security/security_connector/fake/fake_security_connector.cc \
    src/core/lib/security/security_connector/insecure/insecure_security_connector.cc \
    src/core/lib/security/security_connector/load_system_roots_fallback.cc \
    src/core/lib/security/security_connector/load_system_roots_supported.cc \
    src/core/lib/security/security_connector/local/local_security_connector.cc \
    src/core/lib/security/security_connector/security_connector.cc \
    src/core/lib/security/security_connector/ssl/ssl_security_connector.cc \
    src/core/lib/security/security_connector/ssl_utils.cc \
    src/core/lib/security/security_connector/ssl_utils_config.cc \
    src/core/lib/security/security_connector/tls/tls_security_connector.cc \
    src/core/lib/security/transport/client_auth_filter.cc \
    src/core/lib/security/transport/secure_endpoint.cc \
    src/core/lib/security/transport/security_handshaker.cc \
    src/core/lib/security/transport/server_auth_filter.cc \
    src/core/lib/security/transport/tsi_error.cc \
    src/core/lib/security/util/json_util.cc \
    src/core/lib/service_config/service_config_impl.cc \
    src/core/lib/service_config/service_config_parser.cc \
    src/core/lib/slice/b64.cc \
    src/core/lib/slice/percent_encoding.cc \
    src/core/lib/slice/slice.cc \
    src/core/lib/slice/slice_buffer.cc \
    src/core/lib/slice/slice_string_helpers.cc \
    src/core/lib/surface/api_trace.cc \
    src/core/lib/surface/builtins.cc \
    src/core/lib/surface/byte_buffer.cc \
    src/core/lib/surface/byte_buffer_reader.cc \
    src/core/lib/surface/call.cc \
    src/core/lib/surface/call_details.cc \
    src/core/lib/surface/call_log_batch.cc \
    src/core/lib/surface/call_trace.cc \
    src/core/lib/surface/channel.cc \
    src/core/lib/surface/channel_init.cc \
    src/core/lib/surface/channel_ping.cc \
    src/core/lib/surface/channel_stack_type.cc \
    src/core/lib/surface/completion_queue.cc \
    src/core/lib/surface/completion_queue_factory.cc \
    src/core/lib/surface/event_string.cc \
    src/core/lib/surface/init.cc \
    src/core/lib/surface/init_internally.cc \
    src/core/lib/surface/lame_client.cc \
    src/core/lib/surface/metadata_array.cc \
    src/core/lib/surface/server.cc \
    src/core/lib/surface/validate_metadata.cc \
    src/core/lib/surface/version.cc \
    src/core/lib/transport/bdp_estimator.cc \
    src/core/lib/transport/connectivity_state.cc \
    src/core/lib/transport/error_utils.cc \
    src/core/lib/transport/handshaker.cc \
    src/core/lib/transport/handshaker_registry.cc \
    src/core/lib/transport/http_connect_handshaker.cc \
    src/core/lib/transport/metadata_batch.cc \
    src/core/lib/transport/parsed_metadata.cc \
    src/core/lib/transport/pid_controller.cc \
    src/core/lib/transport/status_conversion.cc \
    src/core/lib/transport/tcp_connect_handshaker.cc \
    src/core/lib/transport/timeout_encoding.cc \
    src/core/lib/transport/transport.cc \
    src/core/lib/transport/transport_op_string.cc \
    src/core/lib/uri/uri_parser.cc \
    src/core/plugin_registry/grpc_plugin_registry.cc \
    src/core/plugin_registry/grpc_plugin_registry_extra.cc \
    src/core/tsi/alts/crypt/aes_gcm.cc \
    src/core/tsi/alts/crypt/gsec.cc \
    src/core/tsi/alts/frame_protector/alts_counter.cc \
    src/core/tsi/alts/frame_protector/alts_crypter.cc \
    src/core/tsi/alts/frame_protector/alts_frame_protector.cc \
    src/core/tsi/alts/frame_protector/alts_record_protocol_crypter_common.cc \
    src/core/tsi/alts/frame_protector/alts_seal_privacy_integrity_crypter.cc \
    src/core/tsi/alts/frame_protector/alts_unseal_privacy_integrity_crypter.cc \
    src/core/tsi/alts/frame_protector/frame_handler.cc \
    src/core/tsi/alts/handshaker/alts_handshaker_client.cc \
    src/core/tsi/alts/handshaker/alts_shared_resource.cc \
    src/core/tsi/alts/handshaker/alts_tsi_handshaker.cc \
    src/core/tsi/alts/handshaker/alts_tsi_utils.cc \
    src/core/tsi/alts/handshaker/transport_security_common_api.cc \
    src/core/tsi/alts/zero_copy_frame_protector/alts_grpc_integrity_only_record_protocol.cc \
    src/core/tsi/alts/zero_copy_frame_protector/alts_grpc_privacy_integrity_record_protocol.cc \
    src/core/tsi/alts/zero_copy_frame_protector/alts_grpc_record_protocol_common.cc \
    src/core/tsi/alts/zero_copy_frame_protector/alts_iovec_record_protocol.cc \
    src/core/tsi/alts/zero_copy_frame_protector/alts_zero_copy_grpc_protector.cc \
    src/core/tsi/fake_transport_security.cc \
    src/core/tsi/local_transport_security.cc \
    src/core/tsi/ssl/key_logging/ssl_key_logging.cc \
    src/core/tsi/ssl/session_cache/ssl_session_boringssl.cc \
    src/core/tsi/ssl/session_cache/ssl_session_cache.cc \
    src/core/tsi/ssl/session_cache/ssl_session_openssl.cc \
    src/core/tsi/ssl_transport_security.cc \
    src/core/tsi/ssl_transport_security_utils.cc \
    src/core/tsi/transport_security.cc \
    src/core/tsi/transport_security_grpc.cc \

PUBLIC_HEADERS_C += \
    include/grpc/byte_buffer.h \
    include/grpc/byte_buffer_reader.h \
    include/grpc/census.h \
    include/grpc/compression.h \
    include/grpc/event_engine/endpoint_config.h \
    include/grpc/event_engine/event_engine.h \
    include/grpc/event_engine/internal/memory_allocator_impl.h \
    include/grpc/event_engine/memory_allocator.h \
    include/grpc/event_engine/memory_request.h \
    include/grpc/event_engine/port.h \
    include/grpc/event_engine/slice.h \
    include/grpc/event_engine/slice_buffer.h \
    include/grpc/fork.h \
    include/grpc/grpc.h \
    include/grpc/grpc_posix.h \
    include/grpc/grpc_security.h \
    include/grpc/grpc_security_constants.h \
    include/grpc/impl/codegen/atm.h \
    include/grpc/impl/codegen/atm_gcc_atomic.h \
    include/grpc/impl/codegen/atm_gcc_sync.h \
    include/grpc/impl/codegen/atm_windows.h \
    include/grpc/impl/codegen/byte_buffer.h \
    include/grpc/impl/codegen/byte_buffer_reader.h \
    include/grpc/impl/codegen/compression_types.h \
    include/grpc/impl/codegen/connectivity_state.h \
    include/grpc/impl/codegen/fork.h \
    include/grpc/impl/codegen/gpr_types.h \
    include/grpc/impl/codegen/grpc_types.h \
    include/grpc/impl/codegen/log.h \
    include/grpc/impl/codegen/port_platform.h \
    include/grpc/impl/codegen/propagation_bits.h \
    include/grpc/impl/codegen/slice.h \
    include/grpc/impl/codegen/status.h \
    include/grpc/impl/codegen/sync.h \
    include/grpc/impl/codegen/sync_abseil.h \
    include/grpc/impl/codegen/sync_custom.h \
    include/grpc/impl/codegen/sync_generic.h \
    include/grpc/impl/codegen/sync_posix.h \
    include/grpc/impl/codegen/sync_windows.h \
    include/grpc/impl/compression_types.h \
    include/grpc/impl/connectivity_state.h \
<<<<<<< HEAD
    include/grpc/impl/slice_type.h \
=======
    include/grpc/impl/grpc_types.h \
>>>>>>> 5bc76e61
    include/grpc/load_reporting.h \
    include/grpc/slice.h \
    include/grpc/slice_buffer.h \
    include/grpc/status.h \
    include/grpc/support/alloc.h \
    include/grpc/support/atm_gcc_atomic.h \
    include/grpc/support/atm_gcc_sync.h \
    include/grpc/support/atm_windows.h \
    include/grpc/support/cpu.h \
    include/grpc/support/log.h \
    include/grpc/support/log_windows.h \
    include/grpc/support/port_platform.h \
    include/grpc/support/string_util.h \
    include/grpc/support/sync.h \
    include/grpc/support/sync_abseil.h \
    include/grpc/support/sync_custom.h \
    include/grpc/support/sync_generic.h \
    include/grpc/support/sync_posix.h \
    include/grpc/support/sync_windows.h \
    include/grpc/support/thd_id.h \
    include/grpc/support/time.h \
    include/grpc/support/workaround_list.h \

LIBGRPC_OBJS = $(addprefix $(OBJDIR)/$(CONFIG)/, $(addsuffix .o, $(basename $(LIBGRPC_SRC))))


ifeq ($(NO_SECURE),true)

# You can't build secure libraries if you don't have OpenSSL.

$(LIBDIR)/$(CONFIG)/libgrpc.a: openssl_dep_error

$(LIBDIR)/$(CONFIG)/$(SHARED_PREFIX)grpc$(SHARED_VERSION_CORE).$(SHARED_EXT_CORE): openssl_dep_error

else

$(LIBDIR)/$(CONFIG)/libgrpc.a: $(ZLIB_DEP) $(OPENSSL_DEP) $(CARES_DEP) $(ADDRESS_SORTING_DEP) $(RE2_DEP) $(UPB_DEP) $(GRPC_ABSEIL_DEP)  $(LIBGRPC_OBJS)  $(LIBGPR_OBJS)  $(LIBGRPC_ABSEIL_OBJS)  $(ZLIB_MERGE_OBJS)  $(CARES_MERGE_OBJS)  $(ADDRESS_SORTING_MERGE_OBJS)  $(RE2_MERGE_OBJS)  $(UPB_MERGE_OBJS)  $(OPENSSL_MERGE_OBJS) 
	$(E) "[AR]      Creating $@"
	$(Q) mkdir -p `dirname $@`
	$(Q) rm -f $(LIBDIR)/$(CONFIG)/libgrpc.a
	$(Q) $(AR) $(ARFLAGS) $(LIBDIR)/$(CONFIG)/libgrpc.a $(LIBGRPC_OBJS)  $(LIBGPR_OBJS)  $(LIBGRPC_ABSEIL_OBJS)  $(ZLIB_MERGE_OBJS)  $(CARES_MERGE_OBJS)  $(ADDRESS_SORTING_MERGE_OBJS)  $(RE2_MERGE_OBJS)  $(UPB_MERGE_OBJS)  $(OPENSSL_MERGE_OBJS) 
ifeq ($(SYSTEM),Darwin)
	$(Q) $(RANLIB) $(RANLIBFLAGS) $(LIBDIR)/$(CONFIG)/libgrpc.a
endif



ifeq ($(SYSTEM),MINGW32)
$(LIBDIR)/$(CONFIG)/grpc$(SHARED_VERSION_CORE).$(SHARED_EXT_CORE): $(LIBGRPC_OBJS)  $(ZLIB_DEP) $(CARES_DEP) $(ADDRESS_SORTING_DEP) $(RE2_DEP) $(UPB_DEP) $(GRPC_ABSEIL_DEP) $(LIBDIR)/$(CONFIG)/libgpr.a $(LIBDIR)/$(CONFIG)/libaddress_sorting.a $(LIBDIR)/$(CONFIG)/libupb.a $(OPENSSL_DEP)
	$(E) "[LD]      Linking $@"
	$(Q) mkdir -p `dirname $@`
	$(Q) $(LDXX) $(LDFLAGS) -L$(LIBDIR)/$(CONFIG) -shared -Wl,--output-def=$(LIBDIR)/$(CONFIG)/grpc$(SHARED_VERSION_CORE).def -Wl,--out-implib=$(LIBDIR)/$(CONFIG)/libgrpc$(SHARED_VERSION_CORE)-dll.a -o $(LIBDIR)/$(CONFIG)/grpc$(SHARED_VERSION_CORE).$(SHARED_EXT_CORE) $(LIBGRPC_OBJS) $(LIBDIR)/$(CONFIG)/libgpr.a $(LIBDIR)/$(CONFIG)/libaddress_sorting.a $(LIBDIR)/$(CONFIG)/libupb.a $(OPENSSL_MERGE_LIBS) $(LDLIBS_SECURE) $(ZLIB_MERGE_LIBS) $(CARES_MERGE_LIBS) $(ADDRESS_SORTING_MERGE_LIBS) $(RE2_MERGE_LIBS) $(UPB_MERGE_LIBS) $(GRPC_ABSEIL_MERGE_LIBS) $(LDLIBS)
else
$(LIBDIR)/$(CONFIG)/libgrpc$(SHARED_VERSION_CORE).$(SHARED_EXT_CORE): $(LIBGRPC_OBJS)  $(ZLIB_DEP) $(CARES_DEP) $(ADDRESS_SORTING_DEP) $(RE2_DEP) $(UPB_DEP) $(GRPC_ABSEIL_DEP) $(LIBDIR)/$(CONFIG)/libgpr.a $(LIBDIR)/$(CONFIG)/libaddress_sorting.a $(LIBDIR)/$(CONFIG)/libupb.a $(OPENSSL_DEP)
	$(E) "[LD]      Linking $@"
	$(Q) mkdir -p `dirname $@`
ifeq ($(SYSTEM),Darwin)
	$(Q) $(LDXX) $(LDFLAGS) -L$(LIBDIR)/$(CONFIG) -install_name $(SHARED_PREFIX)grpc$(SHARED_VERSION_CORE).$(SHARED_EXT_CORE) -dynamiclib -o $(LIBDIR)/$(CONFIG)/libgrpc$(SHARED_VERSION_CORE).$(SHARED_EXT_CORE) $(LIBGRPC_OBJS) $(LIBDIR)/$(CONFIG)/libgpr.a $(LIBDIR)/$(CONFIG)/libaddress_sorting.a $(LIBDIR)/$(CONFIG)/libupb.a $(OPENSSL_MERGE_LIBS) $(LDLIBS_SECURE) $(ZLIB_MERGE_LIBS) $(CARES_MERGE_LIBS) $(ADDRESS_SORTING_MERGE_LIBS) $(RE2_MERGE_LIBS) $(UPB_MERGE_LIBS) $(GRPC_ABSEIL_MERGE_LIBS) $(LDLIBS)
else
	$(Q) $(LDXX) $(LDFLAGS) -L$(LIBDIR)/$(CONFIG) -shared -Wl,-soname,libgrpc.so.29 -o $(LIBDIR)/$(CONFIG)/libgrpc$(SHARED_VERSION_CORE).$(SHARED_EXT_CORE) $(LIBGRPC_OBJS) $(LIBDIR)/$(CONFIG)/libgpr.a $(LIBDIR)/$(CONFIG)/libaddress_sorting.a $(LIBDIR)/$(CONFIG)/libupb.a $(OPENSSL_MERGE_LIBS) $(LDLIBS_SECURE) $(ZLIB_MERGE_LIBS) $(CARES_MERGE_LIBS) $(ADDRESS_SORTING_MERGE_LIBS) $(RE2_MERGE_LIBS) $(UPB_MERGE_LIBS) $(GRPC_ABSEIL_MERGE_LIBS) $(LDLIBS)
	$(Q) ln -sf $(SHARED_PREFIX)grpc$(SHARED_VERSION_CORE).$(SHARED_EXT_CORE) $(LIBDIR)/$(CONFIG)/libgrpc$(SHARED_VERSION_CORE).so.29
	$(Q) ln -sf $(SHARED_PREFIX)grpc$(SHARED_VERSION_CORE).$(SHARED_EXT_CORE) $(LIBDIR)/$(CONFIG)/libgrpc$(SHARED_VERSION_CORE).so
endif
endif

endif

ifneq ($(NO_SECURE),true)
ifneq ($(NO_DEPS),true)
-include $(LIBGRPC_OBJS:.o=.dep)
endif
endif
# end of build recipe for library "grpc"


# start of build recipe for library "grpc_unsecure" (generated by makelib(lib) template function)
LIBGRPC_UNSECURE_SRC = \
    src/core/ext/filters/census/grpc_context.cc \
    src/core/ext/filters/channel_idle/channel_idle_filter.cc \
    src/core/ext/filters/channel_idle/idle_filter_state.cc \
    src/core/ext/filters/client_channel/backend_metric.cc \
    src/core/ext/filters/client_channel/backup_poller.cc \
    src/core/ext/filters/client_channel/channel_connectivity.cc \
    src/core/ext/filters/client_channel/client_channel.cc \
    src/core/ext/filters/client_channel/client_channel_channelz.cc \
    src/core/ext/filters/client_channel/client_channel_factory.cc \
    src/core/ext/filters/client_channel/client_channel_plugin.cc \
    src/core/ext/filters/client_channel/client_channel_service_config.cc \
    src/core/ext/filters/client_channel/config_selector.cc \
    src/core/ext/filters/client_channel/dynamic_filters.cc \
    src/core/ext/filters/client_channel/global_subchannel_pool.cc \
    src/core/ext/filters/client_channel/health/health_check_client.cc \
    src/core/ext/filters/client_channel/http_proxy.cc \
    src/core/ext/filters/client_channel/lb_policy/address_filtering.cc \
    src/core/ext/filters/client_channel/lb_policy/child_policy_handler.cc \
    src/core/ext/filters/client_channel/lb_policy/grpclb/client_load_reporting_filter.cc \
    src/core/ext/filters/client_channel/lb_policy/grpclb/grpclb.cc \
    src/core/ext/filters/client_channel/lb_policy/grpclb/grpclb_balancer_addresses.cc \
    src/core/ext/filters/client_channel/lb_policy/grpclb/grpclb_client_stats.cc \
    src/core/ext/filters/client_channel/lb_policy/grpclb/load_balancer_api.cc \
    src/core/ext/filters/client_channel/lb_policy/oob_backend_metric.cc \
    src/core/ext/filters/client_channel/lb_policy/outlier_detection/outlier_detection.cc \
    src/core/ext/filters/client_channel/lb_policy/pick_first/pick_first.cc \
    src/core/ext/filters/client_channel/lb_policy/priority/priority.cc \
    src/core/ext/filters/client_channel/lb_policy/ring_hash/ring_hash.cc \
    src/core/ext/filters/client_channel/lb_policy/rls/rls.cc \
    src/core/ext/filters/client_channel/lb_policy/round_robin/round_robin.cc \
    src/core/ext/filters/client_channel/lb_policy/weighted_target/weighted_target.cc \
    src/core/ext/filters/client_channel/local_subchannel_pool.cc \
    src/core/ext/filters/client_channel/resolver/binder/binder_resolver.cc \
    src/core/ext/filters/client_channel/resolver/dns/c_ares/dns_resolver_ares.cc \
    src/core/ext/filters/client_channel/resolver/dns/c_ares/grpc_ares_ev_driver_posix.cc \
    src/core/ext/filters/client_channel/resolver/dns/c_ares/grpc_ares_ev_driver_windows.cc \
    src/core/ext/filters/client_channel/resolver/dns/c_ares/grpc_ares_wrapper.cc \
    src/core/ext/filters/client_channel/resolver/dns/c_ares/grpc_ares_wrapper_posix.cc \
    src/core/ext/filters/client_channel/resolver/dns/c_ares/grpc_ares_wrapper_windows.cc \
    src/core/ext/filters/client_channel/resolver/dns/dns_resolver_selection.cc \
    src/core/ext/filters/client_channel/resolver/dns/native/dns_resolver.cc \
    src/core/ext/filters/client_channel/resolver/fake/fake_resolver.cc \
    src/core/ext/filters/client_channel/resolver/polling_resolver.cc \
    src/core/ext/filters/client_channel/resolver/sockaddr/sockaddr_resolver.cc \
    src/core/ext/filters/client_channel/retry_filter.cc \
    src/core/ext/filters/client_channel/retry_service_config.cc \
    src/core/ext/filters/client_channel/retry_throttle.cc \
    src/core/ext/filters/client_channel/service_config_channel_arg_filter.cc \
    src/core/ext/filters/client_channel/subchannel.cc \
    src/core/ext/filters/client_channel/subchannel_pool_interface.cc \
    src/core/ext/filters/client_channel/subchannel_stream_client.cc \
    src/core/ext/filters/deadline/deadline_filter.cc \
    src/core/ext/filters/fault_injection/fault_injection_filter.cc \
    src/core/ext/filters/fault_injection/fault_injection_service_config_parser.cc \
    src/core/ext/filters/http/client/http_client_filter.cc \
    src/core/ext/filters/http/client_authority_filter.cc \
    src/core/ext/filters/http/http_filters_plugin.cc \
    src/core/ext/filters/http/message_compress/compression_filter.cc \
    src/core/ext/filters/http/server/http_server_filter.cc \
    src/core/ext/filters/message_size/message_size_filter.cc \
    src/core/ext/transport/chttp2/client/chttp2_connector.cc \
    src/core/ext/transport/chttp2/server/chttp2_server.cc \
    src/core/ext/transport/chttp2/transport/bin_decoder.cc \
    src/core/ext/transport/chttp2/transport/bin_encoder.cc \
    src/core/ext/transport/chttp2/transport/chttp2_transport.cc \
    src/core/ext/transport/chttp2/transport/context_list.cc \
    src/core/ext/transport/chttp2/transport/decode_huff.cc \
    src/core/ext/transport/chttp2/transport/flow_control.cc \
    src/core/ext/transport/chttp2/transport/frame_data.cc \
    src/core/ext/transport/chttp2/transport/frame_goaway.cc \
    src/core/ext/transport/chttp2/transport/frame_ping.cc \
    src/core/ext/transport/chttp2/transport/frame_rst_stream.cc \
    src/core/ext/transport/chttp2/transport/frame_settings.cc \
    src/core/ext/transport/chttp2/transport/frame_window_update.cc \
    src/core/ext/transport/chttp2/transport/hpack_encoder.cc \
    src/core/ext/transport/chttp2/transport/hpack_encoder_table.cc \
    src/core/ext/transport/chttp2/transport/hpack_parser.cc \
    src/core/ext/transport/chttp2/transport/hpack_parser_table.cc \
    src/core/ext/transport/chttp2/transport/http2_settings.cc \
    src/core/ext/transport/chttp2/transport/http_trace.cc \
    src/core/ext/transport/chttp2/transport/huffsyms.cc \
    src/core/ext/transport/chttp2/transport/parsing.cc \
    src/core/ext/transport/chttp2/transport/stream_lists.cc \
    src/core/ext/transport/chttp2/transport/stream_map.cc \
    src/core/ext/transport/chttp2/transport/varint.cc \
    src/core/ext/transport/chttp2/transport/writing.cc \
    src/core/ext/transport/inproc/inproc_plugin.cc \
    src/core/ext/transport/inproc/inproc_transport.cc \
    src/core/ext/upb-generated/google/api/annotations.upb.c \
    src/core/ext/upb-generated/google/api/http.upb.c \
    src/core/ext/upb-generated/google/protobuf/any.upb.c \
    src/core/ext/upb-generated/google/protobuf/descriptor.upb.c \
    src/core/ext/upb-generated/google/protobuf/duration.upb.c \
    src/core/ext/upb-generated/google/protobuf/empty.upb.c \
    src/core/ext/upb-generated/google/protobuf/struct.upb.c \
    src/core/ext/upb-generated/google/protobuf/timestamp.upb.c \
    src/core/ext/upb-generated/google/protobuf/wrappers.upb.c \
    src/core/ext/upb-generated/google/rpc/status.upb.c \
    src/core/ext/upb-generated/src/proto/grpc/gcp/altscontext.upb.c \
    src/core/ext/upb-generated/src/proto/grpc/gcp/handshaker.upb.c \
    src/core/ext/upb-generated/src/proto/grpc/gcp/transport_security_common.upb.c \
    src/core/ext/upb-generated/src/proto/grpc/health/v1/health.upb.c \
    src/core/ext/upb-generated/src/proto/grpc/lb/v1/load_balancer.upb.c \
    src/core/ext/upb-generated/src/proto/grpc/lookup/v1/rls.upb.c \
    src/core/ext/upb-generated/validate/validate.upb.c \
    src/core/ext/upb-generated/xds/data/orca/v3/orca_load_report.upb.c \
    src/core/ext/upb-generated/xds/service/orca/v3/orca.upb.c \
    src/core/lib/address_utils/parse_address.cc \
    src/core/lib/address_utils/sockaddr_utils.cc \
    src/core/lib/backoff/backoff.cc \
    src/core/lib/channel/channel_args.cc \
    src/core/lib/channel/channel_args_preconditioning.cc \
    src/core/lib/channel/channel_stack.cc \
    src/core/lib/channel/channel_stack_builder.cc \
    src/core/lib/channel/channel_stack_builder_impl.cc \
    src/core/lib/channel/channel_trace.cc \
    src/core/lib/channel/channelz.cc \
    src/core/lib/channel/channelz_registry.cc \
    src/core/lib/channel/connected_channel.cc \
    src/core/lib/channel/promise_based_filter.cc \
    src/core/lib/channel/status_util.cc \
    src/core/lib/compression/compression.cc \
    src/core/lib/compression/compression_internal.cc \
    src/core/lib/compression/message_compress.cc \
    src/core/lib/config/core_configuration.cc \
    src/core/lib/debug/event_log.cc \
    src/core/lib/debug/histogram_view.cc \
    src/core/lib/debug/stats.cc \
    src/core/lib/debug/stats_data.cc \
    src/core/lib/debug/trace.cc \
    src/core/lib/event_engine/channel_args_endpoint_config.cc \
    src/core/lib/event_engine/default_event_engine.cc \
    src/core/lib/event_engine/default_event_engine_factory.cc \
    src/core/lib/event_engine/forkable.cc \
    src/core/lib/event_engine/memory_allocator.cc \
    src/core/lib/event_engine/posix_engine/ev_epoll1_linux.cc \
    src/core/lib/event_engine/posix_engine/ev_poll_posix.cc \
    src/core/lib/event_engine/posix_engine/event_poller_posix_default.cc \
    src/core/lib/event_engine/posix_engine/internal_errqueue.cc \
    src/core/lib/event_engine/posix_engine/lockfree_event.cc \
    src/core/lib/event_engine/posix_engine/posix_endpoint.cc \
    src/core/lib/event_engine/posix_engine/posix_engine.cc \
    src/core/lib/event_engine/posix_engine/posix_engine_listener.cc \
    src/core/lib/event_engine/posix_engine/posix_engine_listener_utils.cc \
    src/core/lib/event_engine/posix_engine/tcp_socket_utils.cc \
    src/core/lib/event_engine/posix_engine/timer.cc \
    src/core/lib/event_engine/posix_engine/timer_heap.cc \
    src/core/lib/event_engine/posix_engine/timer_manager.cc \
    src/core/lib/event_engine/posix_engine/traced_buffer_list.cc \
    src/core/lib/event_engine/posix_engine/wakeup_fd_eventfd.cc \
    src/core/lib/event_engine/posix_engine/wakeup_fd_pipe.cc \
    src/core/lib/event_engine/posix_engine/wakeup_fd_posix_default.cc \
    src/core/lib/event_engine/resolved_address.cc \
    src/core/lib/event_engine/slice.cc \
    src/core/lib/event_engine/slice_buffer.cc \
    src/core/lib/event_engine/tcp_socket_utils.cc \
    src/core/lib/event_engine/thread_pool.cc \
    src/core/lib/event_engine/time_util.cc \
    src/core/lib/event_engine/trace.cc \
    src/core/lib/event_engine/utils.cc \
    src/core/lib/event_engine/windows/iocp.cc \
    src/core/lib/event_engine/windows/win_socket.cc \
    src/core/lib/event_engine/windows/windows_engine.cc \
    src/core/lib/experiments/config.cc \
    src/core/lib/experiments/experiments.cc \
    src/core/lib/gprpp/load_file.cc \
    src/core/lib/gprpp/status_helper.cc \
    src/core/lib/gprpp/time.cc \
    src/core/lib/gprpp/time_averaged_stats.cc \
    src/core/lib/gprpp/validation_errors.cc \
    src/core/lib/gprpp/work_serializer.cc \
    src/core/lib/handshaker/proxy_mapper_registry.cc \
    src/core/lib/http/format_request.cc \
    src/core/lib/http/httpcli.cc \
    src/core/lib/http/parser.cc \
    src/core/lib/iomgr/buffer_list.cc \
    src/core/lib/iomgr/call_combiner.cc \
    src/core/lib/iomgr/cfstream_handle.cc \
    src/core/lib/iomgr/combiner.cc \
    src/core/lib/iomgr/dualstack_socket_posix.cc \
    src/core/lib/iomgr/endpoint.cc \
    src/core/lib/iomgr/endpoint_cfstream.cc \
    src/core/lib/iomgr/endpoint_pair_posix.cc \
    src/core/lib/iomgr/endpoint_pair_windows.cc \
    src/core/lib/iomgr/error.cc \
    src/core/lib/iomgr/error_cfstream.cc \
    src/core/lib/iomgr/ev_apple.cc \
    src/core/lib/iomgr/ev_epoll1_linux.cc \
    src/core/lib/iomgr/ev_poll_posix.cc \
    src/core/lib/iomgr/ev_posix.cc \
    src/core/lib/iomgr/ev_windows.cc \
    src/core/lib/iomgr/exec_ctx.cc \
    src/core/lib/iomgr/executor.cc \
    src/core/lib/iomgr/fork_posix.cc \
    src/core/lib/iomgr/fork_windows.cc \
    src/core/lib/iomgr/gethostname_fallback.cc \
    src/core/lib/iomgr/gethostname_host_name_max.cc \
    src/core/lib/iomgr/gethostname_sysconf.cc \
    src/core/lib/iomgr/grpc_if_nametoindex_posix.cc \
    src/core/lib/iomgr/grpc_if_nametoindex_unsupported.cc \
    src/core/lib/iomgr/internal_errqueue.cc \
    src/core/lib/iomgr/iocp_windows.cc \
    src/core/lib/iomgr/iomgr.cc \
    src/core/lib/iomgr/iomgr_internal.cc \
    src/core/lib/iomgr/iomgr_posix.cc \
    src/core/lib/iomgr/iomgr_posix_cfstream.cc \
    src/core/lib/iomgr/iomgr_windows.cc \
    src/core/lib/iomgr/load_file.cc \
    src/core/lib/iomgr/lockfree_event.cc \
    src/core/lib/iomgr/polling_entity.cc \
    src/core/lib/iomgr/pollset.cc \
    src/core/lib/iomgr/pollset_set.cc \
    src/core/lib/iomgr/pollset_set_windows.cc \
    src/core/lib/iomgr/pollset_windows.cc \
    src/core/lib/iomgr/resolve_address.cc \
    src/core/lib/iomgr/resolve_address_posix.cc \
    src/core/lib/iomgr/resolve_address_windows.cc \
    src/core/lib/iomgr/sockaddr_utils_posix.cc \
    src/core/lib/iomgr/socket_factory_posix.cc \
    src/core/lib/iomgr/socket_mutator.cc \
    src/core/lib/iomgr/socket_utils_common_posix.cc \
    src/core/lib/iomgr/socket_utils_linux.cc \
    src/core/lib/iomgr/socket_utils_posix.cc \
    src/core/lib/iomgr/socket_utils_windows.cc \
    src/core/lib/iomgr/socket_windows.cc \
    src/core/lib/iomgr/tcp_client.cc \
    src/core/lib/iomgr/tcp_client_cfstream.cc \
    src/core/lib/iomgr/tcp_client_posix.cc \
    src/core/lib/iomgr/tcp_client_windows.cc \
    src/core/lib/iomgr/tcp_posix.cc \
    src/core/lib/iomgr/tcp_server.cc \
    src/core/lib/iomgr/tcp_server_posix.cc \
    src/core/lib/iomgr/tcp_server_utils_posix_common.cc \
    src/core/lib/iomgr/tcp_server_utils_posix_ifaddrs.cc \
    src/core/lib/iomgr/tcp_server_utils_posix_noifaddrs.cc \
    src/core/lib/iomgr/tcp_server_windows.cc \
    src/core/lib/iomgr/tcp_windows.cc \
    src/core/lib/iomgr/timer.cc \
    src/core/lib/iomgr/timer_generic.cc \
    src/core/lib/iomgr/timer_heap.cc \
    src/core/lib/iomgr/timer_manager.cc \
    src/core/lib/iomgr/unix_sockets_posix.cc \
    src/core/lib/iomgr/unix_sockets_posix_noop.cc \
    src/core/lib/iomgr/wakeup_fd_eventfd.cc \
    src/core/lib/iomgr/wakeup_fd_nospecial.cc \
    src/core/lib/iomgr/wakeup_fd_pipe.cc \
    src/core/lib/iomgr/wakeup_fd_posix.cc \
    src/core/lib/json/json_object_loader.cc \
    src/core/lib/json/json_reader.cc \
    src/core/lib/json/json_writer.cc \
    src/core/lib/load_balancing/lb_policy.cc \
    src/core/lib/load_balancing/lb_policy_registry.cc \
    src/core/lib/promise/activity.cc \
    src/core/lib/promise/pipe.cc \
    src/core/lib/promise/sleep.cc \
    src/core/lib/resolver/resolver.cc \
    src/core/lib/resolver/resolver_registry.cc \
    src/core/lib/resolver/server_address.cc \
    src/core/lib/resource_quota/api.cc \
    src/core/lib/resource_quota/arena.cc \
    src/core/lib/resource_quota/memory_quota.cc \
    src/core/lib/resource_quota/periodic_update.cc \
    src/core/lib/resource_quota/resource_quota.cc \
    src/core/lib/resource_quota/thread_quota.cc \
    src/core/lib/resource_quota/trace.cc \
    src/core/lib/security/authorization/authorization_policy_provider_vtable.cc \
    src/core/lib/security/authorization/evaluate_args.cc \
    src/core/lib/security/authorization/grpc_server_authz_filter.cc \
    src/core/lib/security/certificate_provider/certificate_provider_registry.cc \
    src/core/lib/security/context/security_context.cc \
    src/core/lib/security/credentials/alts/check_gcp_environment.cc \
    src/core/lib/security/credentials/alts/check_gcp_environment_linux.cc \
    src/core/lib/security/credentials/alts/check_gcp_environment_no_op.cc \
    src/core/lib/security/credentials/alts/check_gcp_environment_windows.cc \
    src/core/lib/security/credentials/alts/grpc_alts_credentials_client_options.cc \
    src/core/lib/security/credentials/alts/grpc_alts_credentials_options.cc \
    src/core/lib/security/credentials/alts/grpc_alts_credentials_server_options.cc \
    src/core/lib/security/credentials/call_creds_util.cc \
    src/core/lib/security/credentials/composite/composite_credentials.cc \
    src/core/lib/security/credentials/credentials.cc \
    src/core/lib/security/credentials/fake/fake_credentials.cc \
    src/core/lib/security/credentials/insecure/insecure_credentials.cc \
    src/core/lib/security/credentials/plugin/plugin_credentials.cc \
    src/core/lib/security/credentials/tls/tls_utils.cc \
    src/core/lib/security/security_connector/fake/fake_security_connector.cc \
    src/core/lib/security/security_connector/insecure/insecure_security_connector.cc \
    src/core/lib/security/security_connector/load_system_roots_fallback.cc \
    src/core/lib/security/security_connector/load_system_roots_supported.cc \
    src/core/lib/security/security_connector/security_connector.cc \
    src/core/lib/security/transport/client_auth_filter.cc \
    src/core/lib/security/transport/secure_endpoint.cc \
    src/core/lib/security/transport/security_handshaker.cc \
    src/core/lib/security/transport/server_auth_filter.cc \
    src/core/lib/security/transport/tsi_error.cc \
    src/core/lib/security/util/json_util.cc \
    src/core/lib/service_config/service_config_impl.cc \
    src/core/lib/service_config/service_config_parser.cc \
    src/core/lib/slice/b64.cc \
    src/core/lib/slice/percent_encoding.cc \
    src/core/lib/slice/slice.cc \
    src/core/lib/slice/slice_buffer.cc \
    src/core/lib/slice/slice_string_helpers.cc \
    src/core/lib/surface/api_trace.cc \
    src/core/lib/surface/builtins.cc \
    src/core/lib/surface/byte_buffer.cc \
    src/core/lib/surface/byte_buffer_reader.cc \
    src/core/lib/surface/call.cc \
    src/core/lib/surface/call_details.cc \
    src/core/lib/surface/call_log_batch.cc \
    src/core/lib/surface/call_trace.cc \
    src/core/lib/surface/channel.cc \
    src/core/lib/surface/channel_init.cc \
    src/core/lib/surface/channel_ping.cc \
    src/core/lib/surface/channel_stack_type.cc \
    src/core/lib/surface/completion_queue.cc \
    src/core/lib/surface/completion_queue_factory.cc \
    src/core/lib/surface/event_string.cc \
    src/core/lib/surface/init.cc \
    src/core/lib/surface/init_internally.cc \
    src/core/lib/surface/lame_client.cc \
    src/core/lib/surface/metadata_array.cc \
    src/core/lib/surface/server.cc \
    src/core/lib/surface/validate_metadata.cc \
    src/core/lib/surface/version.cc \
    src/core/lib/transport/bdp_estimator.cc \
    src/core/lib/transport/connectivity_state.cc \
    src/core/lib/transport/error_utils.cc \
    src/core/lib/transport/handshaker.cc \
    src/core/lib/transport/handshaker_registry.cc \
    src/core/lib/transport/http_connect_handshaker.cc \
    src/core/lib/transport/metadata_batch.cc \
    src/core/lib/transport/parsed_metadata.cc \
    src/core/lib/transport/pid_controller.cc \
    src/core/lib/transport/status_conversion.cc \
    src/core/lib/transport/tcp_connect_handshaker.cc \
    src/core/lib/transport/timeout_encoding.cc \
    src/core/lib/transport/transport.cc \
    src/core/lib/transport/transport_op_string.cc \
    src/core/lib/uri/uri_parser.cc \
    src/core/plugin_registry/grpc_plugin_registry.cc \
    src/core/plugin_registry/grpc_plugin_registry_noextra.cc \
    src/core/tsi/alts/handshaker/transport_security_common_api.cc \
    src/core/tsi/fake_transport_security.cc \
    src/core/tsi/local_transport_security.cc \
    src/core/tsi/transport_security.cc \
    src/core/tsi/transport_security_grpc.cc \

PUBLIC_HEADERS_C += \
    include/grpc/byte_buffer.h \
    include/grpc/byte_buffer_reader.h \
    include/grpc/census.h \
    include/grpc/compression.h \
    include/grpc/event_engine/endpoint_config.h \
    include/grpc/event_engine/event_engine.h \
    include/grpc/event_engine/internal/memory_allocator_impl.h \
    include/grpc/event_engine/memory_allocator.h \
    include/grpc/event_engine/memory_request.h \
    include/grpc/event_engine/port.h \
    include/grpc/event_engine/slice.h \
    include/grpc/event_engine/slice_buffer.h \
    include/grpc/fork.h \
    include/grpc/grpc.h \
    include/grpc/grpc_posix.h \
    include/grpc/grpc_security.h \
    include/grpc/grpc_security_constants.h \
    include/grpc/impl/codegen/atm.h \
    include/grpc/impl/codegen/atm_gcc_atomic.h \
    include/grpc/impl/codegen/atm_gcc_sync.h \
    include/grpc/impl/codegen/atm_windows.h \
    include/grpc/impl/codegen/byte_buffer.h \
    include/grpc/impl/codegen/byte_buffer_reader.h \
    include/grpc/impl/codegen/compression_types.h \
    include/grpc/impl/codegen/connectivity_state.h \
    include/grpc/impl/codegen/fork.h \
    include/grpc/impl/codegen/gpr_types.h \
    include/grpc/impl/codegen/grpc_types.h \
    include/grpc/impl/codegen/log.h \
    include/grpc/impl/codegen/port_platform.h \
    include/grpc/impl/codegen/propagation_bits.h \
    include/grpc/impl/codegen/slice.h \
    include/grpc/impl/codegen/status.h \
    include/grpc/impl/codegen/sync.h \
    include/grpc/impl/codegen/sync_abseil.h \
    include/grpc/impl/codegen/sync_custom.h \
    include/grpc/impl/codegen/sync_generic.h \
    include/grpc/impl/codegen/sync_posix.h \
    include/grpc/impl/codegen/sync_windows.h \
    include/grpc/impl/compression_types.h \
    include/grpc/impl/connectivity_state.h \
<<<<<<< HEAD
    include/grpc/impl/slice_type.h \
=======
    include/grpc/impl/grpc_types.h \
>>>>>>> 5bc76e61
    include/grpc/load_reporting.h \
    include/grpc/slice.h \
    include/grpc/slice_buffer.h \
    include/grpc/status.h \
    include/grpc/support/alloc.h \
    include/grpc/support/atm_gcc_atomic.h \
    include/grpc/support/atm_gcc_sync.h \
    include/grpc/support/atm_windows.h \
    include/grpc/support/cpu.h \
    include/grpc/support/log.h \
    include/grpc/support/log_windows.h \
    include/grpc/support/port_platform.h \
    include/grpc/support/string_util.h \
    include/grpc/support/sync.h \
    include/grpc/support/sync_abseil.h \
    include/grpc/support/sync_custom.h \
    include/grpc/support/sync_generic.h \
    include/grpc/support/sync_posix.h \
    include/grpc/support/sync_windows.h \
    include/grpc/support/thd_id.h \
    include/grpc/support/time.h \
    include/grpc/support/workaround_list.h \

LIBGRPC_UNSECURE_OBJS = $(addprefix $(OBJDIR)/$(CONFIG)/, $(addsuffix .o, $(basename $(LIBGRPC_UNSECURE_SRC))))


$(LIBDIR)/$(CONFIG)/libgrpc_unsecure.a: $(ZLIB_DEP) $(CARES_DEP) $(ADDRESS_SORTING_DEP) $(RE2_DEP) $(UPB_DEP) $(GRPC_ABSEIL_DEP)  $(LIBGRPC_UNSECURE_OBJS)  $(LIBGPR_OBJS)  $(LIBGRPC_ABSEIL_OBJS)  $(ZLIB_MERGE_OBJS)  $(CARES_MERGE_OBJS)  $(ADDRESS_SORTING_MERGE_OBJS)  $(RE2_MERGE_OBJS)  $(UPB_MERGE_OBJS) 
	$(E) "[AR]      Creating $@"
	$(Q) mkdir -p `dirname $@`
	$(Q) rm -f $(LIBDIR)/$(CONFIG)/libgrpc_unsecure.a
	$(Q) $(AR) $(ARFLAGS) $(LIBDIR)/$(CONFIG)/libgrpc_unsecure.a $(LIBGRPC_UNSECURE_OBJS)  $(LIBGPR_OBJS)  $(LIBGRPC_ABSEIL_OBJS)  $(ZLIB_MERGE_OBJS)  $(CARES_MERGE_OBJS)  $(ADDRESS_SORTING_MERGE_OBJS)  $(RE2_MERGE_OBJS)  $(UPB_MERGE_OBJS) 
ifeq ($(SYSTEM),Darwin)
	$(Q) $(RANLIB) $(RANLIBFLAGS) $(LIBDIR)/$(CONFIG)/libgrpc_unsecure.a
endif



ifeq ($(SYSTEM),MINGW32)
$(LIBDIR)/$(CONFIG)/grpc_unsecure$(SHARED_VERSION_CORE).$(SHARED_EXT_CORE): $(LIBGRPC_UNSECURE_OBJS)  $(ZLIB_DEP) $(CARES_DEP) $(ADDRESS_SORTING_DEP) $(RE2_DEP) $(UPB_DEP) $(GRPC_ABSEIL_DEP) $(LIBDIR)/$(CONFIG)/libgpr.a $(LIBDIR)/$(CONFIG)/libaddress_sorting.a $(LIBDIR)/$(CONFIG)/libupb.a
	$(E) "[LD]      Linking $@"
	$(Q) mkdir -p `dirname $@`
	$(Q) $(LDXX) $(LDFLAGS) -L$(LIBDIR)/$(CONFIG) -shared -Wl,--output-def=$(LIBDIR)/$(CONFIG)/grpc_unsecure$(SHARED_VERSION_CORE).def -Wl,--out-implib=$(LIBDIR)/$(CONFIG)/libgrpc_unsecure$(SHARED_VERSION_CORE)-dll.a -o $(LIBDIR)/$(CONFIG)/grpc_unsecure$(SHARED_VERSION_CORE).$(SHARED_EXT_CORE) $(LIBGRPC_UNSECURE_OBJS) $(LIBDIR)/$(CONFIG)/libgpr.a $(LIBDIR)/$(CONFIG)/libaddress_sorting.a $(LIBDIR)/$(CONFIG)/libupb.a $(ZLIB_MERGE_LIBS) $(CARES_MERGE_LIBS) $(ADDRESS_SORTING_MERGE_LIBS) $(RE2_MERGE_LIBS) $(UPB_MERGE_LIBS) $(GRPC_ABSEIL_MERGE_LIBS) $(LDLIBS)
else
$(LIBDIR)/$(CONFIG)/libgrpc_unsecure$(SHARED_VERSION_CORE).$(SHARED_EXT_CORE): $(LIBGRPC_UNSECURE_OBJS)  $(ZLIB_DEP) $(CARES_DEP) $(ADDRESS_SORTING_DEP) $(RE2_DEP) $(UPB_DEP) $(GRPC_ABSEIL_DEP) $(LIBDIR)/$(CONFIG)/libgpr.a $(LIBDIR)/$(CONFIG)/libaddress_sorting.a $(LIBDIR)/$(CONFIG)/libupb.a
	$(E) "[LD]      Linking $@"
	$(Q) mkdir -p `dirname $@`
ifeq ($(SYSTEM),Darwin)
	$(Q) $(LDXX) $(LDFLAGS) -L$(LIBDIR)/$(CONFIG) -install_name $(SHARED_PREFIX)grpc_unsecure$(SHARED_VERSION_CORE).$(SHARED_EXT_CORE) -dynamiclib -o $(LIBDIR)/$(CONFIG)/libgrpc_unsecure$(SHARED_VERSION_CORE).$(SHARED_EXT_CORE) $(LIBGRPC_UNSECURE_OBJS) $(LIBDIR)/$(CONFIG)/libgpr.a $(LIBDIR)/$(CONFIG)/libaddress_sorting.a $(LIBDIR)/$(CONFIG)/libupb.a $(ZLIB_MERGE_LIBS) $(CARES_MERGE_LIBS) $(ADDRESS_SORTING_MERGE_LIBS) $(RE2_MERGE_LIBS) $(UPB_MERGE_LIBS) $(GRPC_ABSEIL_MERGE_LIBS) $(LDLIBS)
else
	$(Q) $(LDXX) $(LDFLAGS) -L$(LIBDIR)/$(CONFIG) -shared -Wl,-soname,libgrpc_unsecure.so.29 -o $(LIBDIR)/$(CONFIG)/libgrpc_unsecure$(SHARED_VERSION_CORE).$(SHARED_EXT_CORE) $(LIBGRPC_UNSECURE_OBJS) $(LIBDIR)/$(CONFIG)/libgpr.a $(LIBDIR)/$(CONFIG)/libaddress_sorting.a $(LIBDIR)/$(CONFIG)/libupb.a $(ZLIB_MERGE_LIBS) $(CARES_MERGE_LIBS) $(ADDRESS_SORTING_MERGE_LIBS) $(RE2_MERGE_LIBS) $(UPB_MERGE_LIBS) $(GRPC_ABSEIL_MERGE_LIBS) $(LDLIBS)
	$(Q) ln -sf $(SHARED_PREFIX)grpc_unsecure$(SHARED_VERSION_CORE).$(SHARED_EXT_CORE) $(LIBDIR)/$(CONFIG)/libgrpc_unsecure$(SHARED_VERSION_CORE).so.29
	$(Q) ln -sf $(SHARED_PREFIX)grpc_unsecure$(SHARED_VERSION_CORE).$(SHARED_EXT_CORE) $(LIBDIR)/$(CONFIG)/libgrpc_unsecure$(SHARED_VERSION_CORE).so
endif
endif

ifneq ($(NO_DEPS),true)
-include $(LIBGRPC_UNSECURE_OBJS:.o=.dep)
endif
# end of build recipe for library "grpc_unsecure"


# start of build recipe for library "boringssl" (generated by makelib(lib) template function)
LIBBORINGSSL_SRC = \
    third_party/boringssl-with-bazel/err_data.c \
    third_party/boringssl-with-bazel/src/crypto/asn1/a_bitstr.c \
    third_party/boringssl-with-bazel/src/crypto/asn1/a_bool.c \
    third_party/boringssl-with-bazel/src/crypto/asn1/a_d2i_fp.c \
    third_party/boringssl-with-bazel/src/crypto/asn1/a_dup.c \
    third_party/boringssl-with-bazel/src/crypto/asn1/a_enum.c \
    third_party/boringssl-with-bazel/src/crypto/asn1/a_gentm.c \
    third_party/boringssl-with-bazel/src/crypto/asn1/a_i2d_fp.c \
    third_party/boringssl-with-bazel/src/crypto/asn1/a_int.c \
    third_party/boringssl-with-bazel/src/crypto/asn1/a_mbstr.c \
    third_party/boringssl-with-bazel/src/crypto/asn1/a_object.c \
    third_party/boringssl-with-bazel/src/crypto/asn1/a_octet.c \
    third_party/boringssl-with-bazel/src/crypto/asn1/a_print.c \
    third_party/boringssl-with-bazel/src/crypto/asn1/a_strex.c \
    third_party/boringssl-with-bazel/src/crypto/asn1/a_strnid.c \
    third_party/boringssl-with-bazel/src/crypto/asn1/a_time.c \
    third_party/boringssl-with-bazel/src/crypto/asn1/a_type.c \
    third_party/boringssl-with-bazel/src/crypto/asn1/a_utctm.c \
    third_party/boringssl-with-bazel/src/crypto/asn1/a_utf8.c \
    third_party/boringssl-with-bazel/src/crypto/asn1/asn1_lib.c \
    third_party/boringssl-with-bazel/src/crypto/asn1/asn1_par.c \
    third_party/boringssl-with-bazel/src/crypto/asn1/asn_pack.c \
    third_party/boringssl-with-bazel/src/crypto/asn1/f_int.c \
    third_party/boringssl-with-bazel/src/crypto/asn1/f_string.c \
    third_party/boringssl-with-bazel/src/crypto/asn1/tasn_dec.c \
    third_party/boringssl-with-bazel/src/crypto/asn1/tasn_enc.c \
    third_party/boringssl-with-bazel/src/crypto/asn1/tasn_fre.c \
    third_party/boringssl-with-bazel/src/crypto/asn1/tasn_new.c \
    third_party/boringssl-with-bazel/src/crypto/asn1/tasn_typ.c \
    third_party/boringssl-with-bazel/src/crypto/asn1/tasn_utl.c \
    third_party/boringssl-with-bazel/src/crypto/asn1/time_support.c \
    third_party/boringssl-with-bazel/src/crypto/base64/base64.c \
    third_party/boringssl-with-bazel/src/crypto/bio/bio.c \
    third_party/boringssl-with-bazel/src/crypto/bio/bio_mem.c \
    third_party/boringssl-with-bazel/src/crypto/bio/connect.c \
    third_party/boringssl-with-bazel/src/crypto/bio/fd.c \
    third_party/boringssl-with-bazel/src/crypto/bio/file.c \
    third_party/boringssl-with-bazel/src/crypto/bio/hexdump.c \
    third_party/boringssl-with-bazel/src/crypto/bio/pair.c \
    third_party/boringssl-with-bazel/src/crypto/bio/printf.c \
    third_party/boringssl-with-bazel/src/crypto/bio/socket.c \
    third_party/boringssl-with-bazel/src/crypto/bio/socket_helper.c \
    third_party/boringssl-with-bazel/src/crypto/blake2/blake2.c \
    third_party/boringssl-with-bazel/src/crypto/bn_extra/bn_asn1.c \
    third_party/boringssl-with-bazel/src/crypto/bn_extra/convert.c \
    third_party/boringssl-with-bazel/src/crypto/buf/buf.c \
    third_party/boringssl-with-bazel/src/crypto/bytestring/asn1_compat.c \
    third_party/boringssl-with-bazel/src/crypto/bytestring/ber.c \
    third_party/boringssl-with-bazel/src/crypto/bytestring/cbb.c \
    third_party/boringssl-with-bazel/src/crypto/bytestring/cbs.c \
    third_party/boringssl-with-bazel/src/crypto/bytestring/unicode.c \
    third_party/boringssl-with-bazel/src/crypto/chacha/chacha.c \
    third_party/boringssl-with-bazel/src/crypto/cipher_extra/cipher_extra.c \
    third_party/boringssl-with-bazel/src/crypto/cipher_extra/derive_key.c \
    third_party/boringssl-with-bazel/src/crypto/cipher_extra/e_aesccm.c \
    third_party/boringssl-with-bazel/src/crypto/cipher_extra/e_aesctrhmac.c \
    third_party/boringssl-with-bazel/src/crypto/cipher_extra/e_aesgcmsiv.c \
    third_party/boringssl-with-bazel/src/crypto/cipher_extra/e_chacha20poly1305.c \
    third_party/boringssl-with-bazel/src/crypto/cipher_extra/e_null.c \
    third_party/boringssl-with-bazel/src/crypto/cipher_extra/e_rc2.c \
    third_party/boringssl-with-bazel/src/crypto/cipher_extra/e_rc4.c \
    third_party/boringssl-with-bazel/src/crypto/cipher_extra/e_tls.c \
    third_party/boringssl-with-bazel/src/crypto/cipher_extra/tls_cbc.c \
    third_party/boringssl-with-bazel/src/crypto/cmac/cmac.c \
    third_party/boringssl-with-bazel/src/crypto/conf/conf.c \
    third_party/boringssl-with-bazel/src/crypto/cpu-aarch64-fuchsia.c \
    third_party/boringssl-with-bazel/src/crypto/cpu-aarch64-linux.c \
    third_party/boringssl-with-bazel/src/crypto/cpu-aarch64-win.c \
    third_party/boringssl-with-bazel/src/crypto/cpu-arm-linux.c \
    third_party/boringssl-with-bazel/src/crypto/cpu-arm.c \
    third_party/boringssl-with-bazel/src/crypto/cpu-intel.c \
    third_party/boringssl-with-bazel/src/crypto/cpu-ppc64le.c \
    third_party/boringssl-with-bazel/src/crypto/crypto.c \
    third_party/boringssl-with-bazel/src/crypto/curve25519/curve25519.c \
    third_party/boringssl-with-bazel/src/crypto/curve25519/spake25519.c \
    third_party/boringssl-with-bazel/src/crypto/dh_extra/dh_asn1.c \
    third_party/boringssl-with-bazel/src/crypto/dh_extra/params.c \
    third_party/boringssl-with-bazel/src/crypto/digest_extra/digest_extra.c \
    third_party/boringssl-with-bazel/src/crypto/dsa/dsa.c \
    third_party/boringssl-with-bazel/src/crypto/dsa/dsa_asn1.c \
    third_party/boringssl-with-bazel/src/crypto/ec_extra/ec_asn1.c \
    third_party/boringssl-with-bazel/src/crypto/ec_extra/ec_derive.c \
    third_party/boringssl-with-bazel/src/crypto/ec_extra/hash_to_curve.c \
    third_party/boringssl-with-bazel/src/crypto/ecdh_extra/ecdh_extra.c \
    third_party/boringssl-with-bazel/src/crypto/ecdsa_extra/ecdsa_asn1.c \
    third_party/boringssl-with-bazel/src/crypto/engine/engine.c \
    third_party/boringssl-with-bazel/src/crypto/err/err.c \
    third_party/boringssl-with-bazel/src/crypto/evp/digestsign.c \
    third_party/boringssl-with-bazel/src/crypto/evp/evp.c \
    third_party/boringssl-with-bazel/src/crypto/evp/evp_asn1.c \
    third_party/boringssl-with-bazel/src/crypto/evp/evp_ctx.c \
    third_party/boringssl-with-bazel/src/crypto/evp/p_dsa_asn1.c \
    third_party/boringssl-with-bazel/src/crypto/evp/p_ec.c \
    third_party/boringssl-with-bazel/src/crypto/evp/p_ec_asn1.c \
    third_party/boringssl-with-bazel/src/crypto/evp/p_ed25519.c \
    third_party/boringssl-with-bazel/src/crypto/evp/p_ed25519_asn1.c \
    third_party/boringssl-with-bazel/src/crypto/evp/p_rsa.c \
    third_party/boringssl-with-bazel/src/crypto/evp/p_rsa_asn1.c \
    third_party/boringssl-with-bazel/src/crypto/evp/p_x25519.c \
    third_party/boringssl-with-bazel/src/crypto/evp/p_x25519_asn1.c \
    third_party/boringssl-with-bazel/src/crypto/evp/pbkdf.c \
    third_party/boringssl-with-bazel/src/crypto/evp/print.c \
    third_party/boringssl-with-bazel/src/crypto/evp/scrypt.c \
    third_party/boringssl-with-bazel/src/crypto/evp/sign.c \
    third_party/boringssl-with-bazel/src/crypto/ex_data.c \
    third_party/boringssl-with-bazel/src/crypto/fipsmodule/bcm.c \
    third_party/boringssl-with-bazel/src/crypto/fipsmodule/fips_shared_support.c \
    third_party/boringssl-with-bazel/src/crypto/hkdf/hkdf.c \
    third_party/boringssl-with-bazel/src/crypto/hpke/hpke.c \
    third_party/boringssl-with-bazel/src/crypto/hrss/hrss.c \
    third_party/boringssl-with-bazel/src/crypto/lhash/lhash.c \
    third_party/boringssl-with-bazel/src/crypto/mem.c \
    third_party/boringssl-with-bazel/src/crypto/obj/obj.c \
    third_party/boringssl-with-bazel/src/crypto/obj/obj_xref.c \
    third_party/boringssl-with-bazel/src/crypto/pem/pem_all.c \
    third_party/boringssl-with-bazel/src/crypto/pem/pem_info.c \
    third_party/boringssl-with-bazel/src/crypto/pem/pem_lib.c \
    third_party/boringssl-with-bazel/src/crypto/pem/pem_oth.c \
    third_party/boringssl-with-bazel/src/crypto/pem/pem_pk8.c \
    third_party/boringssl-with-bazel/src/crypto/pem/pem_pkey.c \
    third_party/boringssl-with-bazel/src/crypto/pem/pem_x509.c \
    third_party/boringssl-with-bazel/src/crypto/pem/pem_xaux.c \
    third_party/boringssl-with-bazel/src/crypto/pkcs7/pkcs7.c \
    third_party/boringssl-with-bazel/src/crypto/pkcs7/pkcs7_x509.c \
    third_party/boringssl-with-bazel/src/crypto/pkcs8/p5_pbev2.c \
    third_party/boringssl-with-bazel/src/crypto/pkcs8/pkcs8.c \
    third_party/boringssl-with-bazel/src/crypto/pkcs8/pkcs8_x509.c \
    third_party/boringssl-with-bazel/src/crypto/poly1305/poly1305.c \
    third_party/boringssl-with-bazel/src/crypto/poly1305/poly1305_arm.c \
    third_party/boringssl-with-bazel/src/crypto/poly1305/poly1305_vec.c \
    third_party/boringssl-with-bazel/src/crypto/pool/pool.c \
    third_party/boringssl-with-bazel/src/crypto/rand_extra/deterministic.c \
    third_party/boringssl-with-bazel/src/crypto/rand_extra/forkunsafe.c \
    third_party/boringssl-with-bazel/src/crypto/rand_extra/fuchsia.c \
    third_party/boringssl-with-bazel/src/crypto/rand_extra/passive.c \
    third_party/boringssl-with-bazel/src/crypto/rand_extra/rand_extra.c \
    third_party/boringssl-with-bazel/src/crypto/rand_extra/windows.c \
    third_party/boringssl-with-bazel/src/crypto/rc4/rc4.c \
    third_party/boringssl-with-bazel/src/crypto/refcount_c11.c \
    third_party/boringssl-with-bazel/src/crypto/refcount_lock.c \
    third_party/boringssl-with-bazel/src/crypto/rsa_extra/rsa_asn1.c \
    third_party/boringssl-with-bazel/src/crypto/rsa_extra/rsa_print.c \
    third_party/boringssl-with-bazel/src/crypto/siphash/siphash.c \
    third_party/boringssl-with-bazel/src/crypto/stack/stack.c \
    third_party/boringssl-with-bazel/src/crypto/thread.c \
    third_party/boringssl-with-bazel/src/crypto/thread_none.c \
    third_party/boringssl-with-bazel/src/crypto/thread_pthread.c \
    third_party/boringssl-with-bazel/src/crypto/thread_win.c \
    third_party/boringssl-with-bazel/src/crypto/trust_token/pmbtoken.c \
    third_party/boringssl-with-bazel/src/crypto/trust_token/trust_token.c \
    third_party/boringssl-with-bazel/src/crypto/trust_token/voprf.c \
    third_party/boringssl-with-bazel/src/crypto/x509/a_digest.c \
    third_party/boringssl-with-bazel/src/crypto/x509/a_sign.c \
    third_party/boringssl-with-bazel/src/crypto/x509/a_verify.c \
    third_party/boringssl-with-bazel/src/crypto/x509/algorithm.c \
    third_party/boringssl-with-bazel/src/crypto/x509/asn1_gen.c \
    third_party/boringssl-with-bazel/src/crypto/x509/by_dir.c \
    third_party/boringssl-with-bazel/src/crypto/x509/by_file.c \
    third_party/boringssl-with-bazel/src/crypto/x509/i2d_pr.c \
    third_party/boringssl-with-bazel/src/crypto/x509/name_print.c \
    third_party/boringssl-with-bazel/src/crypto/x509/rsa_pss.c \
    third_party/boringssl-with-bazel/src/crypto/x509/t_crl.c \
    third_party/boringssl-with-bazel/src/crypto/x509/t_req.c \
    third_party/boringssl-with-bazel/src/crypto/x509/t_x509.c \
    third_party/boringssl-with-bazel/src/crypto/x509/t_x509a.c \
    third_party/boringssl-with-bazel/src/crypto/x509/x509.c \
    third_party/boringssl-with-bazel/src/crypto/x509/x509_att.c \
    third_party/boringssl-with-bazel/src/crypto/x509/x509_cmp.c \
    third_party/boringssl-with-bazel/src/crypto/x509/x509_d2.c \
    third_party/boringssl-with-bazel/src/crypto/x509/x509_def.c \
    third_party/boringssl-with-bazel/src/crypto/x509/x509_ext.c \
    third_party/boringssl-with-bazel/src/crypto/x509/x509_lu.c \
    third_party/boringssl-with-bazel/src/crypto/x509/x509_obj.c \
    third_party/boringssl-with-bazel/src/crypto/x509/x509_req.c \
    third_party/boringssl-with-bazel/src/crypto/x509/x509_set.c \
    third_party/boringssl-with-bazel/src/crypto/x509/x509_trs.c \
    third_party/boringssl-with-bazel/src/crypto/x509/x509_txt.c \
    third_party/boringssl-with-bazel/src/crypto/x509/x509_v3.c \
    third_party/boringssl-with-bazel/src/crypto/x509/x509_vfy.c \
    third_party/boringssl-with-bazel/src/crypto/x509/x509_vpm.c \
    third_party/boringssl-with-bazel/src/crypto/x509/x509cset.c \
    third_party/boringssl-with-bazel/src/crypto/x509/x509name.c \
    third_party/boringssl-with-bazel/src/crypto/x509/x509rset.c \
    third_party/boringssl-with-bazel/src/crypto/x509/x509spki.c \
    third_party/boringssl-with-bazel/src/crypto/x509/x_algor.c \
    third_party/boringssl-with-bazel/src/crypto/x509/x_all.c \
    third_party/boringssl-with-bazel/src/crypto/x509/x_attrib.c \
    third_party/boringssl-with-bazel/src/crypto/x509/x_crl.c \
    third_party/boringssl-with-bazel/src/crypto/x509/x_exten.c \
    third_party/boringssl-with-bazel/src/crypto/x509/x_info.c \
    third_party/boringssl-with-bazel/src/crypto/x509/x_name.c \
    third_party/boringssl-with-bazel/src/crypto/x509/x_pkey.c \
    third_party/boringssl-with-bazel/src/crypto/x509/x_pubkey.c \
    third_party/boringssl-with-bazel/src/crypto/x509/x_req.c \
    third_party/boringssl-with-bazel/src/crypto/x509/x_sig.c \
    third_party/boringssl-with-bazel/src/crypto/x509/x_spki.c \
    third_party/boringssl-with-bazel/src/crypto/x509/x_val.c \
    third_party/boringssl-with-bazel/src/crypto/x509/x_x509.c \
    third_party/boringssl-with-bazel/src/crypto/x509/x_x509a.c \
    third_party/boringssl-with-bazel/src/crypto/x509v3/pcy_cache.c \
    third_party/boringssl-with-bazel/src/crypto/x509v3/pcy_data.c \
    third_party/boringssl-with-bazel/src/crypto/x509v3/pcy_lib.c \
    third_party/boringssl-with-bazel/src/crypto/x509v3/pcy_map.c \
    third_party/boringssl-with-bazel/src/crypto/x509v3/pcy_node.c \
    third_party/boringssl-with-bazel/src/crypto/x509v3/pcy_tree.c \
    third_party/boringssl-with-bazel/src/crypto/x509v3/v3_akey.c \
    third_party/boringssl-with-bazel/src/crypto/x509v3/v3_akeya.c \
    third_party/boringssl-with-bazel/src/crypto/x509v3/v3_alt.c \
    third_party/boringssl-with-bazel/src/crypto/x509v3/v3_bcons.c \
    third_party/boringssl-with-bazel/src/crypto/x509v3/v3_bitst.c \
    third_party/boringssl-with-bazel/src/crypto/x509v3/v3_conf.c \
    third_party/boringssl-with-bazel/src/crypto/x509v3/v3_cpols.c \
    third_party/boringssl-with-bazel/src/crypto/x509v3/v3_crld.c \
    third_party/boringssl-with-bazel/src/crypto/x509v3/v3_enum.c \
    third_party/boringssl-with-bazel/src/crypto/x509v3/v3_extku.c \
    third_party/boringssl-with-bazel/src/crypto/x509v3/v3_genn.c \
    third_party/boringssl-with-bazel/src/crypto/x509v3/v3_ia5.c \
    third_party/boringssl-with-bazel/src/crypto/x509v3/v3_info.c \
    third_party/boringssl-with-bazel/src/crypto/x509v3/v3_int.c \
    third_party/boringssl-with-bazel/src/crypto/x509v3/v3_lib.c \
    third_party/boringssl-with-bazel/src/crypto/x509v3/v3_ncons.c \
    third_party/boringssl-with-bazel/src/crypto/x509v3/v3_ocsp.c \
    third_party/boringssl-with-bazel/src/crypto/x509v3/v3_pci.c \
    third_party/boringssl-with-bazel/src/crypto/x509v3/v3_pcia.c \
    third_party/boringssl-with-bazel/src/crypto/x509v3/v3_pcons.c \
    third_party/boringssl-with-bazel/src/crypto/x509v3/v3_pmaps.c \
    third_party/boringssl-with-bazel/src/crypto/x509v3/v3_prn.c \
    third_party/boringssl-with-bazel/src/crypto/x509v3/v3_purp.c \
    third_party/boringssl-with-bazel/src/crypto/x509v3/v3_skey.c \
    third_party/boringssl-with-bazel/src/crypto/x509v3/v3_utl.c \
    third_party/boringssl-with-bazel/src/ssl/bio_ssl.cc \
    third_party/boringssl-with-bazel/src/ssl/d1_both.cc \
    third_party/boringssl-with-bazel/src/ssl/d1_lib.cc \
    third_party/boringssl-with-bazel/src/ssl/d1_pkt.cc \
    third_party/boringssl-with-bazel/src/ssl/d1_srtp.cc \
    third_party/boringssl-with-bazel/src/ssl/dtls_method.cc \
    third_party/boringssl-with-bazel/src/ssl/dtls_record.cc \
    third_party/boringssl-with-bazel/src/ssl/encrypted_client_hello.cc \
    third_party/boringssl-with-bazel/src/ssl/extensions.cc \
    third_party/boringssl-with-bazel/src/ssl/handoff.cc \
    third_party/boringssl-with-bazel/src/ssl/handshake.cc \
    third_party/boringssl-with-bazel/src/ssl/handshake_client.cc \
    third_party/boringssl-with-bazel/src/ssl/handshake_server.cc \
    third_party/boringssl-with-bazel/src/ssl/s3_both.cc \
    third_party/boringssl-with-bazel/src/ssl/s3_lib.cc \
    third_party/boringssl-with-bazel/src/ssl/s3_pkt.cc \
    third_party/boringssl-with-bazel/src/ssl/ssl_aead_ctx.cc \
    third_party/boringssl-with-bazel/src/ssl/ssl_asn1.cc \
    third_party/boringssl-with-bazel/src/ssl/ssl_buffer.cc \
    third_party/boringssl-with-bazel/src/ssl/ssl_cert.cc \
    third_party/boringssl-with-bazel/src/ssl/ssl_cipher.cc \
    third_party/boringssl-with-bazel/src/ssl/ssl_file.cc \
    third_party/boringssl-with-bazel/src/ssl/ssl_key_share.cc \
    third_party/boringssl-with-bazel/src/ssl/ssl_lib.cc \
    third_party/boringssl-with-bazel/src/ssl/ssl_privkey.cc \
    third_party/boringssl-with-bazel/src/ssl/ssl_session.cc \
    third_party/boringssl-with-bazel/src/ssl/ssl_stat.cc \
    third_party/boringssl-with-bazel/src/ssl/ssl_transcript.cc \
    third_party/boringssl-with-bazel/src/ssl/ssl_versions.cc \
    third_party/boringssl-with-bazel/src/ssl/ssl_x509.cc \
    third_party/boringssl-with-bazel/src/ssl/t1_enc.cc \
    third_party/boringssl-with-bazel/src/ssl/tls13_both.cc \
    third_party/boringssl-with-bazel/src/ssl/tls13_client.cc \
    third_party/boringssl-with-bazel/src/ssl/tls13_enc.cc \
    third_party/boringssl-with-bazel/src/ssl/tls13_server.cc \
    third_party/boringssl-with-bazel/src/ssl/tls_method.cc \
    third_party/boringssl-with-bazel/src/ssl/tls_record.cc \


LIBBORINGSSL_OBJS = $(addprefix $(OBJDIR)/$(CONFIG)/, $(addsuffix .o, $(basename $(LIBBORINGSSL_SRC))))

$(LIBBORINGSSL_OBJS): CFLAGS += -g
$(LIBBORINGSSL_OBJS): CPPFLAGS += -Ithird_party/boringssl-with-bazel/src/include -fvisibility=hidden -DOPENSSL_NO_ASM -D_GNU_SOURCE -DWIN32_LEAN_AND_MEAN -D_HAS_EXCEPTIONS=0 -DNOMINMAX
$(LIBBORINGSSL_OBJS): CXXFLAGS += -fno-exceptions

$(LIBDIR)/$(CONFIG)/libboringssl.a: $(ZLIB_DEP) $(CARES_DEP) $(ADDRESS_SORTING_DEP) $(RE2_DEP) $(UPB_DEP) $(GRPC_ABSEIL_DEP)  $(LIBBORINGSSL_OBJS) 
	$(E) "[AR]      Creating $@"
	$(Q) mkdir -p `dirname $@`
	$(Q) rm -f $(LIBDIR)/$(CONFIG)/libboringssl.a
	$(Q) $(AR) $(ARFLAGS) $(LIBDIR)/$(CONFIG)/libboringssl.a $(LIBBORINGSSL_OBJS) 
ifeq ($(SYSTEM),Darwin)
	$(Q) $(RANLIB) $(RANLIBFLAGS) $(LIBDIR)/$(CONFIG)/libboringssl.a
endif




ifneq ($(NO_DEPS),true)
-include $(LIBBORINGSSL_OBJS:.o=.dep)
endif
# end of build recipe for library "boringssl"


# start of build recipe for library "re2" (generated by makelib(lib) template function)
LIBRE2_SRC = \
    third_party/re2/re2/bitstate.cc \
    third_party/re2/re2/compile.cc \
    third_party/re2/re2/dfa.cc \
    third_party/re2/re2/filtered_re2.cc \
    third_party/re2/re2/mimics_pcre.cc \
    third_party/re2/re2/nfa.cc \
    third_party/re2/re2/onepass.cc \
    third_party/re2/re2/parse.cc \
    third_party/re2/re2/perl_groups.cc \
    third_party/re2/re2/prefilter.cc \
    third_party/re2/re2/prefilter_tree.cc \
    third_party/re2/re2/prog.cc \
    third_party/re2/re2/re2.cc \
    third_party/re2/re2/regexp.cc \
    third_party/re2/re2/set.cc \
    third_party/re2/re2/simplify.cc \
    third_party/re2/re2/stringpiece.cc \
    third_party/re2/re2/tostring.cc \
    third_party/re2/re2/unicode_casefold.cc \
    third_party/re2/re2/unicode_groups.cc \
    third_party/re2/util/pcre.cc \
    third_party/re2/util/rune.cc \
    third_party/re2/util/strutil.cc \


LIBRE2_OBJS = $(addprefix $(OBJDIR)/$(CONFIG)/, $(addsuffix .o, $(basename $(LIBRE2_SRC))))


$(LIBDIR)/$(CONFIG)/libre2.a:  $(LIBRE2_OBJS) 
	$(E) "[AR]      Creating $@"
	$(Q) mkdir -p `dirname $@`
	$(Q) rm -f $(LIBDIR)/$(CONFIG)/libre2.a
	$(Q) $(AR) $(ARFLAGS) $(LIBDIR)/$(CONFIG)/libre2.a $(LIBRE2_OBJS) 
ifeq ($(SYSTEM),Darwin)
	$(Q) $(RANLIB) $(RANLIBFLAGS) $(LIBDIR)/$(CONFIG)/libre2.a
endif




ifneq ($(NO_DEPS),true)
-include $(LIBRE2_OBJS:.o=.dep)
endif
# end of build recipe for library "re2"


# start of build recipe for library "upb" (generated by makelib(lib) template function)
LIBUPB_SRC = \
    third_party/upb/third_party/utf8_range/naive.c \
    third_party/upb/third_party/utf8_range/range2-neon.c \
    third_party/upb/third_party/utf8_range/range2-sse.c \
    third_party/upb/upb/arena.c \
    third_party/upb/upb/array.c \
    third_party/upb/upb/decode_fast.c \
    third_party/upb/upb/decode.c \
    third_party/upb/upb/def.c \
    third_party/upb/upb/encode.c \
    third_party/upb/upb/extension_registry.c \
    third_party/upb/upb/json_decode.c \
    third_party/upb/upb/json_encode.c \
    third_party/upb/upb/map.c \
    third_party/upb/upb/mini_table.c \
    third_party/upb/upb/msg.c \
    third_party/upb/upb/reflection.c \
    third_party/upb/upb/status.c \
    third_party/upb/upb/table.c \
    third_party/upb/upb/text_encode.c \
    third_party/upb/upb/upb.c \
    src/core/ext/upb-generated/google/protobuf/descriptor.upb.c \
    src/core/ext/upbdefs-generated/google/protobuf/descriptor.upbdefs.c \


LIBUPB_OBJS = $(addprefix $(OBJDIR)/$(CONFIG)/, $(addsuffix .o, $(basename $(LIBUPB_SRC))))


$(LIBDIR)/$(CONFIG)/libupb.a:  $(LIBUPB_OBJS) 
	$(E) "[AR]      Creating $@"
	$(Q) mkdir -p `dirname $@`
	$(Q) rm -f $(LIBDIR)/$(CONFIG)/libupb.a
	$(Q) $(AR) $(ARFLAGS) $(LIBDIR)/$(CONFIG)/libupb.a $(LIBUPB_OBJS) 
ifeq ($(SYSTEM),Darwin)
	$(Q) $(RANLIB) $(RANLIBFLAGS) $(LIBDIR)/$(CONFIG)/libupb.a
endif



ifeq ($(SYSTEM),MINGW32)
$(LIBDIR)/$(CONFIG)/upb$(SHARED_VERSION_CORE).$(SHARED_EXT_CORE): $(LIBUPB_OBJS)  $(ZLIB_DEP) $(CARES_DEP) $(ADDRESS_SORTING_DEP) $(RE2_DEP) $(UPB_DEP) $(GRPC_ABSEIL_DEP)
	$(E) "[LD]      Linking $@"
	$(Q) mkdir -p `dirname $@`
	$(Q) $(LDXX) $(LDFLAGS) -L$(LIBDIR)/$(CONFIG) -shared -Wl,--output-def=$(LIBDIR)/$(CONFIG)/upb$(SHARED_VERSION_CORE).def -Wl,--out-implib=$(LIBDIR)/$(CONFIG)/libupb$(SHARED_VERSION_CORE)-dll.a -o $(LIBDIR)/$(CONFIG)/upb$(SHARED_VERSION_CORE).$(SHARED_EXT_CORE) $(LIBUPB_OBJS) $(ZLIB_MERGE_LIBS) $(CARES_MERGE_LIBS) $(ADDRESS_SORTING_MERGE_LIBS) $(RE2_MERGE_LIBS) $(UPB_MERGE_LIBS) $(GRPC_ABSEIL_MERGE_LIBS) $(LDLIBS)
else
$(LIBDIR)/$(CONFIG)/libupb$(SHARED_VERSION_CORE).$(SHARED_EXT_CORE): $(LIBUPB_OBJS)  $(ZLIB_DEP) $(CARES_DEP) $(ADDRESS_SORTING_DEP) $(RE2_DEP) $(UPB_DEP) $(GRPC_ABSEIL_DEP)
	$(E) "[LD]      Linking $@"
	$(Q) mkdir -p `dirname $@`
ifeq ($(SYSTEM),Darwin)
	$(Q) $(LDXX) $(LDFLAGS) -L$(LIBDIR)/$(CONFIG) -install_name $(SHARED_PREFIX)upb$(SHARED_VERSION_CORE).$(SHARED_EXT_CORE) -dynamiclib -o $(LIBDIR)/$(CONFIG)/libupb$(SHARED_VERSION_CORE).$(SHARED_EXT_CORE) $(LIBUPB_OBJS) $(ZLIB_MERGE_LIBS) $(CARES_MERGE_LIBS) $(ADDRESS_SORTING_MERGE_LIBS) $(RE2_MERGE_LIBS) $(UPB_MERGE_LIBS) $(GRPC_ABSEIL_MERGE_LIBS) $(LDLIBS)
else
	$(Q) $(LDXX) $(LDFLAGS) -L$(LIBDIR)/$(CONFIG) -shared -Wl,-soname,libupb.so.29 -o $(LIBDIR)/$(CONFIG)/libupb$(SHARED_VERSION_CORE).$(SHARED_EXT_CORE) $(LIBUPB_OBJS) $(ZLIB_MERGE_LIBS) $(CARES_MERGE_LIBS) $(ADDRESS_SORTING_MERGE_LIBS) $(RE2_MERGE_LIBS) $(UPB_MERGE_LIBS) $(GRPC_ABSEIL_MERGE_LIBS) $(LDLIBS)
	$(Q) ln -sf $(SHARED_PREFIX)upb$(SHARED_VERSION_CORE).$(SHARED_EXT_CORE) $(LIBDIR)/$(CONFIG)/libupb$(SHARED_VERSION_CORE).so.29
	$(Q) ln -sf $(SHARED_PREFIX)upb$(SHARED_VERSION_CORE).$(SHARED_EXT_CORE) $(LIBDIR)/$(CONFIG)/libupb$(SHARED_VERSION_CORE).so
endif
endif

ifneq ($(NO_DEPS),true)
-include $(LIBUPB_OBJS:.o=.dep)
endif
# end of build recipe for library "upb"


# start of build recipe for library "z" (generated by makelib(lib) template function)
LIBZ_SRC = \
    third_party/zlib/adler32.c \
    third_party/zlib/compress.c \
    third_party/zlib/crc32.c \
    third_party/zlib/deflate.c \
    third_party/zlib/gzclose.c \
    third_party/zlib/gzlib.c \
    third_party/zlib/gzread.c \
    third_party/zlib/gzwrite.c \
    third_party/zlib/infback.c \
    third_party/zlib/inffast.c \
    third_party/zlib/inflate.c \
    third_party/zlib/inftrees.c \
    third_party/zlib/trees.c \
    third_party/zlib/uncompr.c \
    third_party/zlib/zutil.c \


LIBZ_OBJS = $(addprefix $(OBJDIR)/$(CONFIG)/, $(addsuffix .o, $(basename $(LIBZ_SRC))))

$(LIBZ_OBJS): CFLAGS += -fvisibility=hidden
$(LIBZ_OBJS): CPPFLAGS += -DHAVE_UNISTD_H

$(LIBDIR)/$(CONFIG)/libz.a:  $(LIBZ_OBJS) 
	$(E) "[AR]      Creating $@"
	$(Q) mkdir -p `dirname $@`
	$(Q) rm -f $(LIBDIR)/$(CONFIG)/libz.a
	$(Q) $(AR) $(ARFLAGS) $(LIBDIR)/$(CONFIG)/libz.a $(LIBZ_OBJS) 
ifeq ($(SYSTEM),Darwin)
	$(Q) $(RANLIB) $(RANLIBFLAGS) $(LIBDIR)/$(CONFIG)/libz.a
endif




ifneq ($(NO_DEPS),true)
-include $(LIBZ_OBJS:.o=.dep)
endif
# end of build recipe for library "z"


# start of build recipe for library "ares" (generated by makelib(lib) template function)
LIBARES_SRC = \
    third_party/cares/cares/src/lib/ares_init.c \
    third_party/cares/cares/src/lib/ares_expand_string.c \
    third_party/cares/cares/src/lib/ares_strcasecmp.c \
    third_party/cares/cares/src/lib/ares_destroy.c \
    third_party/cares/cares/src/lib/ares_free_string.c \
    third_party/cares/cares/src/lib/ares__timeval.c \
    third_party/cares/cares/src/lib/ares_library_init.c \
    third_party/cares/cares/src/lib/ares_getsock.c \
    third_party/cares/cares/src/lib/ares_process.c \
    third_party/cares/cares/src/lib/ares_create_query.c \
    third_party/cares/cares/src/lib/ares_fds.c \
    third_party/cares/cares/src/lib/ares_gethostbyname.c \
    third_party/cares/cares/src/lib/ares_mkquery.c \
    third_party/cares/cares/src/lib/ares_freeaddrinfo.c \
    third_party/cares/cares/src/lib/ares_strdup.c \
    third_party/cares/cares/src/lib/ares_timeout.c \
    third_party/cares/cares/src/lib/ares_getnameinfo.c \
    third_party/cares/cares/src/lib/ares_parse_soa_reply.c \
    third_party/cares/cares/src/lib/ares_parse_naptr_reply.c \
    third_party/cares/cares/src/lib/ares_parse_a_reply.c \
    third_party/cares/cares/src/lib/ares_send.c \
    third_party/cares/cares/src/lib/ares_nowarn.c \
    third_party/cares/cares/src/lib/ares__sortaddrinfo.c \
    third_party/cares/cares/src/lib/ares_android.c \
    third_party/cares/cares/src/lib/ares_strerror.c \
    third_party/cares/cares/src/lib/ares_parse_caa_reply.c \
    third_party/cares/cares/src/lib/ares__close_sockets.c \
    third_party/cares/cares/src/lib/ares_llist.c \
    third_party/cares/cares/src/lib/ares_parse_aaaa_reply.c \
    third_party/cares/cares/src/lib/ares_getaddrinfo.c \
    third_party/cares/cares/src/lib/ares_parse_ns_reply.c \
    third_party/cares/cares/src/lib/windows_port.c \
    third_party/cares/cares/src/lib/bitncmp.c \
    third_party/cares/cares/src/lib/ares_strsplit.c \
    third_party/cares/cares/src/lib/ares_data.c \
    third_party/cares/cares/src/lib/ares_free_hostent.c \
    third_party/cares/cares/src/lib/ares_platform.c \
    third_party/cares/cares/src/lib/ares_parse_txt_reply.c \
    third_party/cares/cares/src/lib/ares__parse_into_addrinfo.c \
    third_party/cares/cares/src/lib/ares_gethostbyaddr.c \
    third_party/cares/cares/src/lib/ares_parse_srv_reply.c \
    third_party/cares/cares/src/lib/ares_version.c \
    third_party/cares/cares/src/lib/ares_getenv.c \
    third_party/cares/cares/src/lib/ares_search.c \
    third_party/cares/cares/src/lib/ares_parse_mx_reply.c \
    third_party/cares/cares/src/lib/ares__get_hostent.c \
    third_party/cares/cares/src/lib/ares__readaddrinfo.c \
    third_party/cares/cares/src/lib/ares_parse_ptr_reply.c \
    third_party/cares/cares/src/lib/ares__read_line.c \
    third_party/cares/cares/src/lib/ares_query.c \
    third_party/cares/cares/src/lib/ares_options.c \
    third_party/cares/cares/src/lib/inet_net_pton.c \
    third_party/cares/cares/src/lib/ares_expand_name.c \
    third_party/cares/cares/src/lib/inet_ntop.c \
    third_party/cares/cares/src/lib/ares_cancel.c \
    third_party/cares/cares/src/lib/ares_writev.c \


LIBARES_OBJS = $(addprefix $(OBJDIR)/$(CONFIG)/, $(addsuffix .o, $(basename $(LIBARES_SRC))))

$(LIBARES_OBJS): CFLAGS += -g
$(LIBARES_OBJS): CPPFLAGS += -Ithird_party/cares/cares/include -Ithird_party/cares -Ithird_party/cares/cares -fvisibility=hidden -D_GNU_SOURCE $(if $(subst Darwin,,$(SYSTEM)),,-Ithird_party/cares/config_darwin) $(if $(subst FreeBSD,,$(SYSTEM)),,-Ithird_party/cares/config_freebsd) $(if $(subst Linux,,$(SYSTEM)),,-Ithird_party/cares/config_linux) $(if $(subst OpenBSD,,$(SYSTEM)),,-Ithird_party/cares/config_openbsd) -DWIN32_LEAN_AND_MEAN -D_HAS_EXCEPTIONS=0 -DNOMINMAX $(if $(subst MINGW32,,$(SYSTEM)),-DHAVE_CONFIG_H,)

$(LIBDIR)/$(CONFIG)/libares.a:  $(LIBARES_OBJS) 
	$(E) "[AR]      Creating $@"
	$(Q) mkdir -p `dirname $@`
	$(Q) rm -f $(LIBDIR)/$(CONFIG)/libares.a
	$(Q) $(AR) $(ARFLAGS) $(LIBDIR)/$(CONFIG)/libares.a $(LIBARES_OBJS) 
ifeq ($(SYSTEM),Darwin)
	$(Q) $(RANLIB) $(RANLIBFLAGS) $(LIBDIR)/$(CONFIG)/libares.a
endif




ifneq ($(NO_DEPS),true)
-include $(LIBARES_OBJS:.o=.dep)
endif
# end of build recipe for library "ares"


# Add private ABSEIL target which contains all sources used by all baselib libraries.


# start of build recipe for library "grpc_abseil" (generated by makelib(lib) template function)
LIBGRPC_ABSEIL_SRC = \
    third_party/abseil-cpp/absl/base/internal/cycleclock.cc \
    third_party/abseil-cpp/absl/base/internal/low_level_alloc.cc \
    third_party/abseil-cpp/absl/base/internal/raw_logging.cc \
    third_party/abseil-cpp/absl/base/internal/spinlock.cc \
    third_party/abseil-cpp/absl/base/internal/spinlock_wait.cc \
    third_party/abseil-cpp/absl/base/internal/strerror.cc \
    third_party/abseil-cpp/absl/base/internal/sysinfo.cc \
    third_party/abseil-cpp/absl/base/internal/thread_identity.cc \
    third_party/abseil-cpp/absl/base/internal/throw_delegate.cc \
    third_party/abseil-cpp/absl/base/internal/unscaledcycleclock.cc \
    third_party/abseil-cpp/absl/base/log_severity.cc \
    third_party/abseil-cpp/absl/container/internal/hashtablez_sampler.cc \
    third_party/abseil-cpp/absl/container/internal/hashtablez_sampler_force_weak_definition.cc \
    third_party/abseil-cpp/absl/container/internal/raw_hash_set.cc \
    third_party/abseil-cpp/absl/debugging/internal/address_is_readable.cc \
    third_party/abseil-cpp/absl/debugging/internal/demangle.cc \
    third_party/abseil-cpp/absl/debugging/internal/elf_mem_image.cc \
    third_party/abseil-cpp/absl/debugging/internal/vdso_support.cc \
    third_party/abseil-cpp/absl/debugging/stacktrace.cc \
    third_party/abseil-cpp/absl/debugging/symbolize.cc \
    third_party/abseil-cpp/absl/hash/internal/city.cc \
    third_party/abseil-cpp/absl/hash/internal/hash.cc \
    third_party/abseil-cpp/absl/hash/internal/low_level_hash.cc \
    third_party/abseil-cpp/absl/numeric/int128.cc \
    third_party/abseil-cpp/absl/profiling/internal/exponential_biased.cc \
    third_party/abseil-cpp/absl/random/discrete_distribution.cc \
    third_party/abseil-cpp/absl/random/gaussian_distribution.cc \
    third_party/abseil-cpp/absl/random/internal/pool_urbg.cc \
    third_party/abseil-cpp/absl/random/internal/randen.cc \
    third_party/abseil-cpp/absl/random/internal/randen_detect.cc \
    third_party/abseil-cpp/absl/random/internal/randen_hwaes.cc \
    third_party/abseil-cpp/absl/random/internal/randen_round_keys.cc \
    third_party/abseil-cpp/absl/random/internal/randen_slow.cc \
    third_party/abseil-cpp/absl/random/internal/seed_material.cc \
    third_party/abseil-cpp/absl/random/seed_gen_exception.cc \
    third_party/abseil-cpp/absl/random/seed_sequences.cc \
    third_party/abseil-cpp/absl/status/status.cc \
    third_party/abseil-cpp/absl/status/status_payload_printer.cc \
    third_party/abseil-cpp/absl/status/statusor.cc \
    third_party/abseil-cpp/absl/strings/ascii.cc \
    third_party/abseil-cpp/absl/strings/charconv.cc \
    third_party/abseil-cpp/absl/strings/cord.cc \
    third_party/abseil-cpp/absl/strings/cord_analysis.cc \
    third_party/abseil-cpp/absl/strings/cord_buffer.cc \
    third_party/abseil-cpp/absl/strings/escaping.cc \
    third_party/abseil-cpp/absl/strings/internal/charconv_bigint.cc \
    third_party/abseil-cpp/absl/strings/internal/charconv_parse.cc \
    third_party/abseil-cpp/absl/strings/internal/cord_internal.cc \
    third_party/abseil-cpp/absl/strings/internal/cord_rep_btree.cc \
    third_party/abseil-cpp/absl/strings/internal/cord_rep_btree_navigator.cc \
    third_party/abseil-cpp/absl/strings/internal/cord_rep_btree_reader.cc \
    third_party/abseil-cpp/absl/strings/internal/cord_rep_consume.cc \
    third_party/abseil-cpp/absl/strings/internal/cord_rep_crc.cc \
    third_party/abseil-cpp/absl/strings/internal/cord_rep_ring.cc \
    third_party/abseil-cpp/absl/strings/internal/cordz_functions.cc \
    third_party/abseil-cpp/absl/strings/internal/cordz_handle.cc \
    third_party/abseil-cpp/absl/strings/internal/cordz_info.cc \
    third_party/abseil-cpp/absl/strings/internal/escaping.cc \
    third_party/abseil-cpp/absl/strings/internal/memutil.cc \
    third_party/abseil-cpp/absl/strings/internal/ostringstream.cc \
    third_party/abseil-cpp/absl/strings/internal/str_format/arg.cc \
    third_party/abseil-cpp/absl/strings/internal/str_format/bind.cc \
    third_party/abseil-cpp/absl/strings/internal/str_format/extension.cc \
    third_party/abseil-cpp/absl/strings/internal/str_format/float_conversion.cc \
    third_party/abseil-cpp/absl/strings/internal/str_format/output.cc \
    third_party/abseil-cpp/absl/strings/internal/str_format/parser.cc \
    third_party/abseil-cpp/absl/strings/internal/utf8.cc \
    third_party/abseil-cpp/absl/strings/match.cc \
    third_party/abseil-cpp/absl/strings/numbers.cc \
    third_party/abseil-cpp/absl/strings/str_cat.cc \
    third_party/abseil-cpp/absl/strings/str_replace.cc \
    third_party/abseil-cpp/absl/strings/str_split.cc \
    third_party/abseil-cpp/absl/strings/string_view.cc \
    third_party/abseil-cpp/absl/strings/substitute.cc \
    third_party/abseil-cpp/absl/synchronization/barrier.cc \
    third_party/abseil-cpp/absl/synchronization/blocking_counter.cc \
    third_party/abseil-cpp/absl/synchronization/internal/create_thread_identity.cc \
    third_party/abseil-cpp/absl/synchronization/internal/graphcycles.cc \
    third_party/abseil-cpp/absl/synchronization/internal/per_thread_sem.cc \
    third_party/abseil-cpp/absl/synchronization/internal/waiter.cc \
    third_party/abseil-cpp/absl/synchronization/mutex.cc \
    third_party/abseil-cpp/absl/synchronization/notification.cc \
    third_party/abseil-cpp/absl/time/civil_time.cc \
    third_party/abseil-cpp/absl/time/clock.cc \
    third_party/abseil-cpp/absl/time/duration.cc \
    third_party/abseil-cpp/absl/time/format.cc \
    third_party/abseil-cpp/absl/time/internal/cctz/src/civil_time_detail.cc \
    third_party/abseil-cpp/absl/time/internal/cctz/src/time_zone_fixed.cc \
    third_party/abseil-cpp/absl/time/internal/cctz/src/time_zone_format.cc \
    third_party/abseil-cpp/absl/time/internal/cctz/src/time_zone_if.cc \
    third_party/abseil-cpp/absl/time/internal/cctz/src/time_zone_impl.cc \
    third_party/abseil-cpp/absl/time/internal/cctz/src/time_zone_info.cc \
    third_party/abseil-cpp/absl/time/internal/cctz/src/time_zone_libc.cc \
    third_party/abseil-cpp/absl/time/internal/cctz/src/time_zone_lookup.cc \
    third_party/abseil-cpp/absl/time/internal/cctz/src/time_zone_posix.cc \
    third_party/abseil-cpp/absl/time/internal/cctz/src/zone_info_source.cc \
    third_party/abseil-cpp/absl/time/time.cc \
    third_party/abseil-cpp/absl/types/bad_optional_access.cc \
    third_party/abseil-cpp/absl/types/bad_variant_access.cc \


LIBGRPC_ABSEIL_OBJS = $(addprefix $(OBJDIR)/$(CONFIG)/, $(addsuffix .o, $(basename $(LIBGRPC_ABSEIL_SRC))))

$(LIBGRPC_ABSEIL_OBJS): CPPFLAGS += -g -Ithird_party/abseil-cpp

$(LIBDIR)/$(CONFIG)/libgrpc_abseil.a:  $(LIBGRPC_ABSEIL_OBJS) 
	$(E) "[AR]      Creating $@"
	$(Q) mkdir -p `dirname $@`
	$(Q) rm -f $(LIBDIR)/$(CONFIG)/libgrpc_abseil.a
	$(Q) $(AR) $(ARFLAGS) $(LIBDIR)/$(CONFIG)/libgrpc_abseil.a $(LIBGRPC_ABSEIL_OBJS) 
ifeq ($(SYSTEM),Darwin)
	$(Q) $(RANLIB) $(RANLIBFLAGS) $(LIBDIR)/$(CONFIG)/libgrpc_abseil.a
endif




ifneq ($(NO_DEPS),true)
-include $(LIBGRPC_ABSEIL_OBJS:.o=.dep)
endif
# end of build recipe for library "grpc_abseil"




# TODO(jtattermusch): is there a way to get around this hack?
ifneq ($(OPENSSL_DEP),)
# This is to ensure the embedded OpenSSL is built beforehand, properly
# installing headers to their final destination on the drive. We need this
# otherwise parallel compilation will fail if a source is compiled first.
src/core/ext/filters/client_channel/lb_policy/xds/cds.cc: $(OPENSSL_DEP)
src/core/ext/filters/client_channel/lb_policy/xds/xds_attributes.cc: $(OPENSSL_DEP)
src/core/ext/filters/client_channel/lb_policy/xds/xds_cluster_impl.cc: $(OPENSSL_DEP)
src/core/ext/filters/client_channel/lb_policy/xds/xds_cluster_manager.cc: $(OPENSSL_DEP)
src/core/ext/filters/client_channel/lb_policy/xds/xds_cluster_resolver.cc: $(OPENSSL_DEP)
src/core/ext/filters/client_channel/lb_policy/xds/xds_override_host.cc: $(OPENSSL_DEP)
src/core/ext/filters/client_channel/lb_policy/xds/xds_wrr_locality.cc: $(OPENSSL_DEP)
src/core/ext/filters/client_channel/resolver/google_c2p/google_c2p_resolver.cc: $(OPENSSL_DEP)
src/core/ext/filters/client_channel/resolver/xds/xds_resolver.cc: $(OPENSSL_DEP)
src/core/ext/filters/rbac/rbac_filter.cc: $(OPENSSL_DEP)
src/core/ext/filters/rbac/rbac_service_config_parser.cc: $(OPENSSL_DEP)
src/core/ext/filters/server_config_selector/server_config_selector_filter.cc: $(OPENSSL_DEP)
src/core/ext/filters/stateful_session/stateful_session_filter.cc: $(OPENSSL_DEP)
src/core/ext/filters/stateful_session/stateful_session_service_config_parser.cc: $(OPENSSL_DEP)
src/core/ext/transport/chttp2/alpn/alpn.cc: $(OPENSSL_DEP)
src/core/ext/upb-generated/envoy/admin/v3/certs.upb.c: $(OPENSSL_DEP)
src/core/ext/upb-generated/envoy/admin/v3/clusters.upb.c: $(OPENSSL_DEP)
src/core/ext/upb-generated/envoy/admin/v3/config_dump.upb.c: $(OPENSSL_DEP)
src/core/ext/upb-generated/envoy/admin/v3/config_dump_shared.upb.c: $(OPENSSL_DEP)
src/core/ext/upb-generated/envoy/admin/v3/init_dump.upb.c: $(OPENSSL_DEP)
src/core/ext/upb-generated/envoy/admin/v3/listeners.upb.c: $(OPENSSL_DEP)
src/core/ext/upb-generated/envoy/admin/v3/memory.upb.c: $(OPENSSL_DEP)
src/core/ext/upb-generated/envoy/admin/v3/metrics.upb.c: $(OPENSSL_DEP)
src/core/ext/upb-generated/envoy/admin/v3/mutex_stats.upb.c: $(OPENSSL_DEP)
src/core/ext/upb-generated/envoy/admin/v3/server_info.upb.c: $(OPENSSL_DEP)
src/core/ext/upb-generated/envoy/admin/v3/tap.upb.c: $(OPENSSL_DEP)
src/core/ext/upb-generated/envoy/annotations/deprecation.upb.c: $(OPENSSL_DEP)
src/core/ext/upb-generated/envoy/annotations/resource.upb.c: $(OPENSSL_DEP)
src/core/ext/upb-generated/envoy/config/accesslog/v3/accesslog.upb.c: $(OPENSSL_DEP)
src/core/ext/upb-generated/envoy/config/bootstrap/v3/bootstrap.upb.c: $(OPENSSL_DEP)
src/core/ext/upb-generated/envoy/config/cluster/v3/circuit_breaker.upb.c: $(OPENSSL_DEP)
src/core/ext/upb-generated/envoy/config/cluster/v3/cluster.upb.c: $(OPENSSL_DEP)
src/core/ext/upb-generated/envoy/config/cluster/v3/filter.upb.c: $(OPENSSL_DEP)
src/core/ext/upb-generated/envoy/config/cluster/v3/outlier_detection.upb.c: $(OPENSSL_DEP)
src/core/ext/upb-generated/envoy/config/common/matcher/v3/matcher.upb.c: $(OPENSSL_DEP)
src/core/ext/upb-generated/envoy/config/core/v3/address.upb.c: $(OPENSSL_DEP)
src/core/ext/upb-generated/envoy/config/core/v3/backoff.upb.c: $(OPENSSL_DEP)
src/core/ext/upb-generated/envoy/config/core/v3/base.upb.c: $(OPENSSL_DEP)
src/core/ext/upb-generated/envoy/config/core/v3/config_source.upb.c: $(OPENSSL_DEP)
src/core/ext/upb-generated/envoy/config/core/v3/event_service_config.upb.c: $(OPENSSL_DEP)
src/core/ext/upb-generated/envoy/config/core/v3/extension.upb.c: $(OPENSSL_DEP)
src/core/ext/upb-generated/envoy/config/core/v3/grpc_method_list.upb.c: $(OPENSSL_DEP)
src/core/ext/upb-generated/envoy/config/core/v3/grpc_service.upb.c: $(OPENSSL_DEP)
src/core/ext/upb-generated/envoy/config/core/v3/health_check.upb.c: $(OPENSSL_DEP)
src/core/ext/upb-generated/envoy/config/core/v3/http_uri.upb.c: $(OPENSSL_DEP)
src/core/ext/upb-generated/envoy/config/core/v3/protocol.upb.c: $(OPENSSL_DEP)
src/core/ext/upb-generated/envoy/config/core/v3/proxy_protocol.upb.c: $(OPENSSL_DEP)
src/core/ext/upb-generated/envoy/config/core/v3/resolver.upb.c: $(OPENSSL_DEP)
src/core/ext/upb-generated/envoy/config/core/v3/socket_option.upb.c: $(OPENSSL_DEP)
src/core/ext/upb-generated/envoy/config/core/v3/substitution_format_string.upb.c: $(OPENSSL_DEP)
src/core/ext/upb-generated/envoy/config/core/v3/udp_socket_config.upb.c: $(OPENSSL_DEP)
src/core/ext/upb-generated/envoy/config/endpoint/v3/endpoint.upb.c: $(OPENSSL_DEP)
src/core/ext/upb-generated/envoy/config/endpoint/v3/endpoint_components.upb.c: $(OPENSSL_DEP)
src/core/ext/upb-generated/envoy/config/endpoint/v3/load_report.upb.c: $(OPENSSL_DEP)
src/core/ext/upb-generated/envoy/config/listener/v3/api_listener.upb.c: $(OPENSSL_DEP)
src/core/ext/upb-generated/envoy/config/listener/v3/listener.upb.c: $(OPENSSL_DEP)
src/core/ext/upb-generated/envoy/config/listener/v3/listener_components.upb.c: $(OPENSSL_DEP)
src/core/ext/upb-generated/envoy/config/listener/v3/quic_config.upb.c: $(OPENSSL_DEP)
src/core/ext/upb-generated/envoy/config/listener/v3/udp_listener_config.upb.c: $(OPENSSL_DEP)
src/core/ext/upb-generated/envoy/config/metrics/v3/metrics_service.upb.c: $(OPENSSL_DEP)
src/core/ext/upb-generated/envoy/config/metrics/v3/stats.upb.c: $(OPENSSL_DEP)
src/core/ext/upb-generated/envoy/config/overload/v3/overload.upb.c: $(OPENSSL_DEP)
src/core/ext/upb-generated/envoy/config/rbac/v3/rbac.upb.c: $(OPENSSL_DEP)
src/core/ext/upb-generated/envoy/config/route/v3/route.upb.c: $(OPENSSL_DEP)
src/core/ext/upb-generated/envoy/config/route/v3/route_components.upb.c: $(OPENSSL_DEP)
src/core/ext/upb-generated/envoy/config/route/v3/scoped_route.upb.c: $(OPENSSL_DEP)
src/core/ext/upb-generated/envoy/config/tap/v3/common.upb.c: $(OPENSSL_DEP)
src/core/ext/upb-generated/envoy/config/trace/v3/datadog.upb.c: $(OPENSSL_DEP)
src/core/ext/upb-generated/envoy/config/trace/v3/dynamic_ot.upb.c: $(OPENSSL_DEP)
src/core/ext/upb-generated/envoy/config/trace/v3/http_tracer.upb.c: $(OPENSSL_DEP)
src/core/ext/upb-generated/envoy/config/trace/v3/lightstep.upb.c: $(OPENSSL_DEP)
src/core/ext/upb-generated/envoy/config/trace/v3/opencensus.upb.c: $(OPENSSL_DEP)
src/core/ext/upb-generated/envoy/config/trace/v3/opentelemetry.upb.c: $(OPENSSL_DEP)
src/core/ext/upb-generated/envoy/config/trace/v3/service.upb.c: $(OPENSSL_DEP)
src/core/ext/upb-generated/envoy/config/trace/v3/skywalking.upb.c: $(OPENSSL_DEP)
src/core/ext/upb-generated/envoy/config/trace/v3/trace.upb.c: $(OPENSSL_DEP)
src/core/ext/upb-generated/envoy/config/trace/v3/xray.upb.c: $(OPENSSL_DEP)
src/core/ext/upb-generated/envoy/config/trace/v3/zipkin.upb.c: $(OPENSSL_DEP)
src/core/ext/upb-generated/envoy/extensions/clusters/aggregate/v3/cluster.upb.c: $(OPENSSL_DEP)
src/core/ext/upb-generated/envoy/extensions/filters/common/fault/v3/fault.upb.c: $(OPENSSL_DEP)
src/core/ext/upb-generated/envoy/extensions/filters/http/fault/v3/fault.upb.c: $(OPENSSL_DEP)
src/core/ext/upb-generated/envoy/extensions/filters/http/rbac/v3/rbac.upb.c: $(OPENSSL_DEP)
src/core/ext/upb-generated/envoy/extensions/filters/http/router/v3/router.upb.c: $(OPENSSL_DEP)
src/core/ext/upb-generated/envoy/extensions/filters/http/stateful_session/v3/stateful_session.upb.c: $(OPENSSL_DEP)
src/core/ext/upb-generated/envoy/extensions/filters/network/http_connection_manager/v3/http_connection_manager.upb.c: $(OPENSSL_DEP)
src/core/ext/upb-generated/envoy/extensions/http/stateful_session/cookie/v3/cookie.upb.c: $(OPENSSL_DEP)
src/core/ext/upb-generated/envoy/extensions/load_balancing_policies/ring_hash/v3/ring_hash.upb.c: $(OPENSSL_DEP)
src/core/ext/upb-generated/envoy/extensions/load_balancing_policies/wrr_locality/v3/wrr_locality.upb.c: $(OPENSSL_DEP)
src/core/ext/upb-generated/envoy/extensions/transport_sockets/tls/v3/cert.upb.c: $(OPENSSL_DEP)
src/core/ext/upb-generated/envoy/extensions/transport_sockets/tls/v3/common.upb.c: $(OPENSSL_DEP)
src/core/ext/upb-generated/envoy/extensions/transport_sockets/tls/v3/secret.upb.c: $(OPENSSL_DEP)
src/core/ext/upb-generated/envoy/extensions/transport_sockets/tls/v3/tls.upb.c: $(OPENSSL_DEP)
src/core/ext/upb-generated/envoy/extensions/transport_sockets/tls/v3/tls_spiffe_validator_config.upb.c: $(OPENSSL_DEP)
src/core/ext/upb-generated/envoy/service/discovery/v3/ads.upb.c: $(OPENSSL_DEP)
src/core/ext/upb-generated/envoy/service/discovery/v3/discovery.upb.c: $(OPENSSL_DEP)
src/core/ext/upb-generated/envoy/service/load_stats/v3/lrs.upb.c: $(OPENSSL_DEP)
src/core/ext/upb-generated/envoy/service/status/v3/csds.upb.c: $(OPENSSL_DEP)
src/core/ext/upb-generated/envoy/type/http/v3/cookie.upb.c: $(OPENSSL_DEP)
src/core/ext/upb-generated/envoy/type/http/v3/path_transformation.upb.c: $(OPENSSL_DEP)
src/core/ext/upb-generated/envoy/type/matcher/v3/http_inputs.upb.c: $(OPENSSL_DEP)
src/core/ext/upb-generated/envoy/type/matcher/v3/metadata.upb.c: $(OPENSSL_DEP)
src/core/ext/upb-generated/envoy/type/matcher/v3/node.upb.c: $(OPENSSL_DEP)
src/core/ext/upb-generated/envoy/type/matcher/v3/number.upb.c: $(OPENSSL_DEP)
src/core/ext/upb-generated/envoy/type/matcher/v3/path.upb.c: $(OPENSSL_DEP)
src/core/ext/upb-generated/envoy/type/matcher/v3/regex.upb.c: $(OPENSSL_DEP)
src/core/ext/upb-generated/envoy/type/matcher/v3/string.upb.c: $(OPENSSL_DEP)
src/core/ext/upb-generated/envoy/type/matcher/v3/struct.upb.c: $(OPENSSL_DEP)
src/core/ext/upb-generated/envoy/type/matcher/v3/value.upb.c: $(OPENSSL_DEP)
src/core/ext/upb-generated/envoy/type/metadata/v3/metadata.upb.c: $(OPENSSL_DEP)
src/core/ext/upb-generated/envoy/type/tracing/v3/custom_tag.upb.c: $(OPENSSL_DEP)
src/core/ext/upb-generated/envoy/type/v3/hash_policy.upb.c: $(OPENSSL_DEP)
src/core/ext/upb-generated/envoy/type/v3/http.upb.c: $(OPENSSL_DEP)
src/core/ext/upb-generated/envoy/type/v3/http_status.upb.c: $(OPENSSL_DEP)
src/core/ext/upb-generated/envoy/type/v3/percent.upb.c: $(OPENSSL_DEP)
src/core/ext/upb-generated/envoy/type/v3/range.upb.c: $(OPENSSL_DEP)
src/core/ext/upb-generated/envoy/type/v3/ratelimit_strategy.upb.c: $(OPENSSL_DEP)
src/core/ext/upb-generated/envoy/type/v3/ratelimit_unit.upb.c: $(OPENSSL_DEP)
src/core/ext/upb-generated/envoy/type/v3/semantic_version.upb.c: $(OPENSSL_DEP)
src/core/ext/upb-generated/envoy/type/v3/token_bucket.upb.c: $(OPENSSL_DEP)
src/core/ext/upb-generated/google/api/expr/v1alpha1/checked.upb.c: $(OPENSSL_DEP)
src/core/ext/upb-generated/google/api/expr/v1alpha1/syntax.upb.c: $(OPENSSL_DEP)
src/core/ext/upb-generated/google/api/httpbody.upb.c: $(OPENSSL_DEP)
src/core/ext/upb-generated/opencensus/proto/trace/v1/trace_config.upb.c: $(OPENSSL_DEP)
src/core/ext/upb-generated/src/proto/grpc/lookup/v1/rls_config.upb.c: $(OPENSSL_DEP)
src/core/ext/upb-generated/udpa/annotations/migrate.upb.c: $(OPENSSL_DEP)
src/core/ext/upb-generated/udpa/annotations/security.upb.c: $(OPENSSL_DEP)
src/core/ext/upb-generated/udpa/annotations/sensitive.upb.c: $(OPENSSL_DEP)
src/core/ext/upb-generated/udpa/annotations/status.upb.c: $(OPENSSL_DEP)
src/core/ext/upb-generated/udpa/annotations/versioning.upb.c: $(OPENSSL_DEP)
src/core/ext/upb-generated/xds/annotations/v3/migrate.upb.c: $(OPENSSL_DEP)
src/core/ext/upb-generated/xds/annotations/v3/security.upb.c: $(OPENSSL_DEP)
src/core/ext/upb-generated/xds/annotations/v3/sensitive.upb.c: $(OPENSSL_DEP)
src/core/ext/upb-generated/xds/annotations/v3/status.upb.c: $(OPENSSL_DEP)
src/core/ext/upb-generated/xds/annotations/v3/versioning.upb.c: $(OPENSSL_DEP)
src/core/ext/upb-generated/xds/core/v3/authority.upb.c: $(OPENSSL_DEP)
src/core/ext/upb-generated/xds/core/v3/collection_entry.upb.c: $(OPENSSL_DEP)
src/core/ext/upb-generated/xds/core/v3/context_params.upb.c: $(OPENSSL_DEP)
src/core/ext/upb-generated/xds/core/v3/extension.upb.c: $(OPENSSL_DEP)
src/core/ext/upb-generated/xds/core/v3/resource.upb.c: $(OPENSSL_DEP)
src/core/ext/upb-generated/xds/core/v3/resource_locator.upb.c: $(OPENSSL_DEP)
src/core/ext/upb-generated/xds/core/v3/resource_name.upb.c: $(OPENSSL_DEP)
src/core/ext/upb-generated/xds/type/matcher/v3/matcher.upb.c: $(OPENSSL_DEP)
src/core/ext/upb-generated/xds/type/matcher/v3/regex.upb.c: $(OPENSSL_DEP)
src/core/ext/upb-generated/xds/type/matcher/v3/string.upb.c: $(OPENSSL_DEP)
src/core/ext/upb-generated/xds/type/v3/typed_struct.upb.c: $(OPENSSL_DEP)
src/core/ext/upbdefs-generated/envoy/admin/v3/certs.upbdefs.c: $(OPENSSL_DEP)
src/core/ext/upbdefs-generated/envoy/admin/v3/clusters.upbdefs.c: $(OPENSSL_DEP)
src/core/ext/upbdefs-generated/envoy/admin/v3/config_dump.upbdefs.c: $(OPENSSL_DEP)
src/core/ext/upbdefs-generated/envoy/admin/v3/config_dump_shared.upbdefs.c: $(OPENSSL_DEP)
src/core/ext/upbdefs-generated/envoy/admin/v3/init_dump.upbdefs.c: $(OPENSSL_DEP)
src/core/ext/upbdefs-generated/envoy/admin/v3/listeners.upbdefs.c: $(OPENSSL_DEP)
src/core/ext/upbdefs-generated/envoy/admin/v3/memory.upbdefs.c: $(OPENSSL_DEP)
src/core/ext/upbdefs-generated/envoy/admin/v3/metrics.upbdefs.c: $(OPENSSL_DEP)
src/core/ext/upbdefs-generated/envoy/admin/v3/mutex_stats.upbdefs.c: $(OPENSSL_DEP)
src/core/ext/upbdefs-generated/envoy/admin/v3/server_info.upbdefs.c: $(OPENSSL_DEP)
src/core/ext/upbdefs-generated/envoy/admin/v3/tap.upbdefs.c: $(OPENSSL_DEP)
src/core/ext/upbdefs-generated/envoy/annotations/deprecation.upbdefs.c: $(OPENSSL_DEP)
src/core/ext/upbdefs-generated/envoy/annotations/resource.upbdefs.c: $(OPENSSL_DEP)
src/core/ext/upbdefs-generated/envoy/config/accesslog/v3/accesslog.upbdefs.c: $(OPENSSL_DEP)
src/core/ext/upbdefs-generated/envoy/config/bootstrap/v3/bootstrap.upbdefs.c: $(OPENSSL_DEP)
src/core/ext/upbdefs-generated/envoy/config/cluster/v3/circuit_breaker.upbdefs.c: $(OPENSSL_DEP)
src/core/ext/upbdefs-generated/envoy/config/cluster/v3/cluster.upbdefs.c: $(OPENSSL_DEP)
src/core/ext/upbdefs-generated/envoy/config/cluster/v3/filter.upbdefs.c: $(OPENSSL_DEP)
src/core/ext/upbdefs-generated/envoy/config/cluster/v3/outlier_detection.upbdefs.c: $(OPENSSL_DEP)
src/core/ext/upbdefs-generated/envoy/config/common/matcher/v3/matcher.upbdefs.c: $(OPENSSL_DEP)
src/core/ext/upbdefs-generated/envoy/config/core/v3/address.upbdefs.c: $(OPENSSL_DEP)
src/core/ext/upbdefs-generated/envoy/config/core/v3/backoff.upbdefs.c: $(OPENSSL_DEP)
src/core/ext/upbdefs-generated/envoy/config/core/v3/base.upbdefs.c: $(OPENSSL_DEP)
src/core/ext/upbdefs-generated/envoy/config/core/v3/config_source.upbdefs.c: $(OPENSSL_DEP)
src/core/ext/upbdefs-generated/envoy/config/core/v3/event_service_config.upbdefs.c: $(OPENSSL_DEP)
src/core/ext/upbdefs-generated/envoy/config/core/v3/extension.upbdefs.c: $(OPENSSL_DEP)
src/core/ext/upbdefs-generated/envoy/config/core/v3/grpc_method_list.upbdefs.c: $(OPENSSL_DEP)
src/core/ext/upbdefs-generated/envoy/config/core/v3/grpc_service.upbdefs.c: $(OPENSSL_DEP)
src/core/ext/upbdefs-generated/envoy/config/core/v3/health_check.upbdefs.c: $(OPENSSL_DEP)
src/core/ext/upbdefs-generated/envoy/config/core/v3/http_uri.upbdefs.c: $(OPENSSL_DEP)
src/core/ext/upbdefs-generated/envoy/config/core/v3/protocol.upbdefs.c: $(OPENSSL_DEP)
src/core/ext/upbdefs-generated/envoy/config/core/v3/proxy_protocol.upbdefs.c: $(OPENSSL_DEP)
src/core/ext/upbdefs-generated/envoy/config/core/v3/resolver.upbdefs.c: $(OPENSSL_DEP)
src/core/ext/upbdefs-generated/envoy/config/core/v3/socket_option.upbdefs.c: $(OPENSSL_DEP)
src/core/ext/upbdefs-generated/envoy/config/core/v3/substitution_format_string.upbdefs.c: $(OPENSSL_DEP)
src/core/ext/upbdefs-generated/envoy/config/core/v3/udp_socket_config.upbdefs.c: $(OPENSSL_DEP)
src/core/ext/upbdefs-generated/envoy/config/endpoint/v3/endpoint.upbdefs.c: $(OPENSSL_DEP)
src/core/ext/upbdefs-generated/envoy/config/endpoint/v3/endpoint_components.upbdefs.c: $(OPENSSL_DEP)
src/core/ext/upbdefs-generated/envoy/config/endpoint/v3/load_report.upbdefs.c: $(OPENSSL_DEP)
src/core/ext/upbdefs-generated/envoy/config/listener/v3/api_listener.upbdefs.c: $(OPENSSL_DEP)
src/core/ext/upbdefs-generated/envoy/config/listener/v3/listener.upbdefs.c: $(OPENSSL_DEP)
src/core/ext/upbdefs-generated/envoy/config/listener/v3/listener_components.upbdefs.c: $(OPENSSL_DEP)
src/core/ext/upbdefs-generated/envoy/config/listener/v3/quic_config.upbdefs.c: $(OPENSSL_DEP)
src/core/ext/upbdefs-generated/envoy/config/listener/v3/udp_listener_config.upbdefs.c: $(OPENSSL_DEP)
src/core/ext/upbdefs-generated/envoy/config/metrics/v3/metrics_service.upbdefs.c: $(OPENSSL_DEP)
src/core/ext/upbdefs-generated/envoy/config/metrics/v3/stats.upbdefs.c: $(OPENSSL_DEP)
src/core/ext/upbdefs-generated/envoy/config/overload/v3/overload.upbdefs.c: $(OPENSSL_DEP)
src/core/ext/upbdefs-generated/envoy/config/rbac/v3/rbac.upbdefs.c: $(OPENSSL_DEP)
src/core/ext/upbdefs-generated/envoy/config/route/v3/route.upbdefs.c: $(OPENSSL_DEP)
src/core/ext/upbdefs-generated/envoy/config/route/v3/route_components.upbdefs.c: $(OPENSSL_DEP)
src/core/ext/upbdefs-generated/envoy/config/route/v3/scoped_route.upbdefs.c: $(OPENSSL_DEP)
src/core/ext/upbdefs-generated/envoy/config/tap/v3/common.upbdefs.c: $(OPENSSL_DEP)
src/core/ext/upbdefs-generated/envoy/config/trace/v3/datadog.upbdefs.c: $(OPENSSL_DEP)
src/core/ext/upbdefs-generated/envoy/config/trace/v3/dynamic_ot.upbdefs.c: $(OPENSSL_DEP)
src/core/ext/upbdefs-generated/envoy/config/trace/v3/http_tracer.upbdefs.c: $(OPENSSL_DEP)
src/core/ext/upbdefs-generated/envoy/config/trace/v3/lightstep.upbdefs.c: $(OPENSSL_DEP)
src/core/ext/upbdefs-generated/envoy/config/trace/v3/opencensus.upbdefs.c: $(OPENSSL_DEP)
src/core/ext/upbdefs-generated/envoy/config/trace/v3/opentelemetry.upbdefs.c: $(OPENSSL_DEP)
src/core/ext/upbdefs-generated/envoy/config/trace/v3/service.upbdefs.c: $(OPENSSL_DEP)
src/core/ext/upbdefs-generated/envoy/config/trace/v3/skywalking.upbdefs.c: $(OPENSSL_DEP)
src/core/ext/upbdefs-generated/envoy/config/trace/v3/trace.upbdefs.c: $(OPENSSL_DEP)
src/core/ext/upbdefs-generated/envoy/config/trace/v3/xray.upbdefs.c: $(OPENSSL_DEP)
src/core/ext/upbdefs-generated/envoy/config/trace/v3/zipkin.upbdefs.c: $(OPENSSL_DEP)
src/core/ext/upbdefs-generated/envoy/extensions/clusters/aggregate/v3/cluster.upbdefs.c: $(OPENSSL_DEP)
src/core/ext/upbdefs-generated/envoy/extensions/filters/common/fault/v3/fault.upbdefs.c: $(OPENSSL_DEP)
src/core/ext/upbdefs-generated/envoy/extensions/filters/http/fault/v3/fault.upbdefs.c: $(OPENSSL_DEP)
src/core/ext/upbdefs-generated/envoy/extensions/filters/http/rbac/v3/rbac.upbdefs.c: $(OPENSSL_DEP)
src/core/ext/upbdefs-generated/envoy/extensions/filters/http/router/v3/router.upbdefs.c: $(OPENSSL_DEP)
src/core/ext/upbdefs-generated/envoy/extensions/filters/http/stateful_session/v3/stateful_session.upbdefs.c: $(OPENSSL_DEP)
src/core/ext/upbdefs-generated/envoy/extensions/filters/network/http_connection_manager/v3/http_connection_manager.upbdefs.c: $(OPENSSL_DEP)
src/core/ext/upbdefs-generated/envoy/extensions/http/stateful_session/cookie/v3/cookie.upbdefs.c: $(OPENSSL_DEP)
src/core/ext/upbdefs-generated/envoy/extensions/transport_sockets/tls/v3/cert.upbdefs.c: $(OPENSSL_DEP)
src/core/ext/upbdefs-generated/envoy/extensions/transport_sockets/tls/v3/common.upbdefs.c: $(OPENSSL_DEP)
src/core/ext/upbdefs-generated/envoy/extensions/transport_sockets/tls/v3/secret.upbdefs.c: $(OPENSSL_DEP)
src/core/ext/upbdefs-generated/envoy/extensions/transport_sockets/tls/v3/tls.upbdefs.c: $(OPENSSL_DEP)
src/core/ext/upbdefs-generated/envoy/extensions/transport_sockets/tls/v3/tls_spiffe_validator_config.upbdefs.c: $(OPENSSL_DEP)
src/core/ext/upbdefs-generated/envoy/service/discovery/v3/ads.upbdefs.c: $(OPENSSL_DEP)
src/core/ext/upbdefs-generated/envoy/service/discovery/v3/discovery.upbdefs.c: $(OPENSSL_DEP)
src/core/ext/upbdefs-generated/envoy/service/load_stats/v3/lrs.upbdefs.c: $(OPENSSL_DEP)
src/core/ext/upbdefs-generated/envoy/service/status/v3/csds.upbdefs.c: $(OPENSSL_DEP)
src/core/ext/upbdefs-generated/envoy/type/http/v3/cookie.upbdefs.c: $(OPENSSL_DEP)
src/core/ext/upbdefs-generated/envoy/type/http/v3/path_transformation.upbdefs.c: $(OPENSSL_DEP)
src/core/ext/upbdefs-generated/envoy/type/matcher/v3/http_inputs.upbdefs.c: $(OPENSSL_DEP)
src/core/ext/upbdefs-generated/envoy/type/matcher/v3/metadata.upbdefs.c: $(OPENSSL_DEP)
src/core/ext/upbdefs-generated/envoy/type/matcher/v3/node.upbdefs.c: $(OPENSSL_DEP)
src/core/ext/upbdefs-generated/envoy/type/matcher/v3/number.upbdefs.c: $(OPENSSL_DEP)
src/core/ext/upbdefs-generated/envoy/type/matcher/v3/path.upbdefs.c: $(OPENSSL_DEP)
src/core/ext/upbdefs-generated/envoy/type/matcher/v3/regex.upbdefs.c: $(OPENSSL_DEP)
src/core/ext/upbdefs-generated/envoy/type/matcher/v3/string.upbdefs.c: $(OPENSSL_DEP)
src/core/ext/upbdefs-generated/envoy/type/matcher/v3/struct.upbdefs.c: $(OPENSSL_DEP)
src/core/ext/upbdefs-generated/envoy/type/matcher/v3/value.upbdefs.c: $(OPENSSL_DEP)
src/core/ext/upbdefs-generated/envoy/type/metadata/v3/metadata.upbdefs.c: $(OPENSSL_DEP)
src/core/ext/upbdefs-generated/envoy/type/tracing/v3/custom_tag.upbdefs.c: $(OPENSSL_DEP)
src/core/ext/upbdefs-generated/envoy/type/v3/hash_policy.upbdefs.c: $(OPENSSL_DEP)
src/core/ext/upbdefs-generated/envoy/type/v3/http.upbdefs.c: $(OPENSSL_DEP)
src/core/ext/upbdefs-generated/envoy/type/v3/http_status.upbdefs.c: $(OPENSSL_DEP)
src/core/ext/upbdefs-generated/envoy/type/v3/percent.upbdefs.c: $(OPENSSL_DEP)
src/core/ext/upbdefs-generated/envoy/type/v3/range.upbdefs.c: $(OPENSSL_DEP)
src/core/ext/upbdefs-generated/envoy/type/v3/ratelimit_strategy.upbdefs.c: $(OPENSSL_DEP)
src/core/ext/upbdefs-generated/envoy/type/v3/ratelimit_unit.upbdefs.c: $(OPENSSL_DEP)
src/core/ext/upbdefs-generated/envoy/type/v3/semantic_version.upbdefs.c: $(OPENSSL_DEP)
src/core/ext/upbdefs-generated/envoy/type/v3/token_bucket.upbdefs.c: $(OPENSSL_DEP)
src/core/ext/upbdefs-generated/google/api/annotations.upbdefs.c: $(OPENSSL_DEP)
src/core/ext/upbdefs-generated/google/api/expr/v1alpha1/checked.upbdefs.c: $(OPENSSL_DEP)
src/core/ext/upbdefs-generated/google/api/expr/v1alpha1/syntax.upbdefs.c: $(OPENSSL_DEP)
src/core/ext/upbdefs-generated/google/api/http.upbdefs.c: $(OPENSSL_DEP)
src/core/ext/upbdefs-generated/google/api/httpbody.upbdefs.c: $(OPENSSL_DEP)
src/core/ext/upbdefs-generated/google/protobuf/any.upbdefs.c: $(OPENSSL_DEP)
src/core/ext/upbdefs-generated/google/protobuf/duration.upbdefs.c: $(OPENSSL_DEP)
src/core/ext/upbdefs-generated/google/protobuf/empty.upbdefs.c: $(OPENSSL_DEP)
src/core/ext/upbdefs-generated/google/protobuf/struct.upbdefs.c: $(OPENSSL_DEP)
src/core/ext/upbdefs-generated/google/protobuf/timestamp.upbdefs.c: $(OPENSSL_DEP)
src/core/ext/upbdefs-generated/google/protobuf/wrappers.upbdefs.c: $(OPENSSL_DEP)
src/core/ext/upbdefs-generated/google/rpc/status.upbdefs.c: $(OPENSSL_DEP)
src/core/ext/upbdefs-generated/opencensus/proto/trace/v1/trace_config.upbdefs.c: $(OPENSSL_DEP)
src/core/ext/upbdefs-generated/src/proto/grpc/lookup/v1/rls_config.upbdefs.c: $(OPENSSL_DEP)
src/core/ext/upbdefs-generated/udpa/annotations/migrate.upbdefs.c: $(OPENSSL_DEP)
src/core/ext/upbdefs-generated/udpa/annotations/security.upbdefs.c: $(OPENSSL_DEP)
src/core/ext/upbdefs-generated/udpa/annotations/sensitive.upbdefs.c: $(OPENSSL_DEP)
src/core/ext/upbdefs-generated/udpa/annotations/status.upbdefs.c: $(OPENSSL_DEP)
src/core/ext/upbdefs-generated/udpa/annotations/versioning.upbdefs.c: $(OPENSSL_DEP)
src/core/ext/upbdefs-generated/validate/validate.upbdefs.c: $(OPENSSL_DEP)
src/core/ext/upbdefs-generated/xds/annotations/v3/migrate.upbdefs.c: $(OPENSSL_DEP)
src/core/ext/upbdefs-generated/xds/annotations/v3/security.upbdefs.c: $(OPENSSL_DEP)
src/core/ext/upbdefs-generated/xds/annotations/v3/sensitive.upbdefs.c: $(OPENSSL_DEP)
src/core/ext/upbdefs-generated/xds/annotations/v3/status.upbdefs.c: $(OPENSSL_DEP)
src/core/ext/upbdefs-generated/xds/annotations/v3/versioning.upbdefs.c: $(OPENSSL_DEP)
src/core/ext/upbdefs-generated/xds/core/v3/authority.upbdefs.c: $(OPENSSL_DEP)
src/core/ext/upbdefs-generated/xds/core/v3/collection_entry.upbdefs.c: $(OPENSSL_DEP)
src/core/ext/upbdefs-generated/xds/core/v3/context_params.upbdefs.c: $(OPENSSL_DEP)
src/core/ext/upbdefs-generated/xds/core/v3/extension.upbdefs.c: $(OPENSSL_DEP)
src/core/ext/upbdefs-generated/xds/core/v3/resource.upbdefs.c: $(OPENSSL_DEP)
src/core/ext/upbdefs-generated/xds/core/v3/resource_locator.upbdefs.c: $(OPENSSL_DEP)
src/core/ext/upbdefs-generated/xds/core/v3/resource_name.upbdefs.c: $(OPENSSL_DEP)
src/core/ext/upbdefs-generated/xds/type/matcher/v3/matcher.upbdefs.c: $(OPENSSL_DEP)
src/core/ext/upbdefs-generated/xds/type/matcher/v3/regex.upbdefs.c: $(OPENSSL_DEP)
src/core/ext/upbdefs-generated/xds/type/matcher/v3/string.upbdefs.c: $(OPENSSL_DEP)
src/core/ext/upbdefs-generated/xds/type/v3/typed_struct.upbdefs.c: $(OPENSSL_DEP)
src/core/ext/xds/certificate_provider_store.cc: $(OPENSSL_DEP)
src/core/ext/xds/file_watcher_certificate_provider_factory.cc: $(OPENSSL_DEP)
src/core/ext/xds/xds_api.cc: $(OPENSSL_DEP)
src/core/ext/xds/xds_bootstrap.cc: $(OPENSSL_DEP)
src/core/ext/xds/xds_bootstrap_grpc.cc: $(OPENSSL_DEP)
src/core/ext/xds/xds_certificate_provider.cc: $(OPENSSL_DEP)
src/core/ext/xds/xds_channel_stack_modifier.cc: $(OPENSSL_DEP)
src/core/ext/xds/xds_client.cc: $(OPENSSL_DEP)
src/core/ext/xds/xds_client_grpc.cc: $(OPENSSL_DEP)
src/core/ext/xds/xds_client_stats.cc: $(OPENSSL_DEP)
src/core/ext/xds/xds_cluster.cc: $(OPENSSL_DEP)
src/core/ext/xds/xds_cluster_specifier_plugin.cc: $(OPENSSL_DEP)
src/core/ext/xds/xds_common_types.cc: $(OPENSSL_DEP)
src/core/ext/xds/xds_endpoint.cc: $(OPENSSL_DEP)
src/core/ext/xds/xds_health_status.cc: $(OPENSSL_DEP)
src/core/ext/xds/xds_http_fault_filter.cc: $(OPENSSL_DEP)
src/core/ext/xds/xds_http_filters.cc: $(OPENSSL_DEP)
src/core/ext/xds/xds_http_rbac_filter.cc: $(OPENSSL_DEP)
src/core/ext/xds/xds_http_stateful_session_filter.cc: $(OPENSSL_DEP)
src/core/ext/xds/xds_lb_policy_registry.cc: $(OPENSSL_DEP)
src/core/ext/xds/xds_listener.cc: $(OPENSSL_DEP)
src/core/ext/xds/xds_route_config.cc: $(OPENSSL_DEP)
src/core/ext/xds/xds_routing.cc: $(OPENSSL_DEP)
src/core/ext/xds/xds_server_config_fetcher.cc: $(OPENSSL_DEP)
src/core/ext/xds/xds_transport_grpc.cc: $(OPENSSL_DEP)
src/core/lib/http/httpcli_security_connector.cc: $(OPENSSL_DEP)
src/core/lib/json/json_util.cc: $(OPENSSL_DEP)
src/core/lib/matchers/matchers.cc: $(OPENSSL_DEP)
src/core/lib/security/authorization/grpc_authorization_engine.cc: $(OPENSSL_DEP)
src/core/lib/security/authorization/matchers.cc: $(OPENSSL_DEP)
src/core/lib/security/authorization/rbac_policy.cc: $(OPENSSL_DEP)
src/core/lib/security/credentials/alts/alts_credentials.cc: $(OPENSSL_DEP)
src/core/lib/security/credentials/channel_creds_registry_init.cc: $(OPENSSL_DEP)
src/core/lib/security/credentials/external/aws_external_account_credentials.cc: $(OPENSSL_DEP)
src/core/lib/security/credentials/external/aws_request_signer.cc: $(OPENSSL_DEP)
src/core/lib/security/credentials/external/external_account_credentials.cc: $(OPENSSL_DEP)
src/core/lib/security/credentials/external/file_external_account_credentials.cc: $(OPENSSL_DEP)
src/core/lib/security/credentials/external/url_external_account_credentials.cc: $(OPENSSL_DEP)
src/core/lib/security/credentials/google_default/credentials_generic.cc: $(OPENSSL_DEP)
src/core/lib/security/credentials/google_default/google_default_credentials.cc: $(OPENSSL_DEP)
src/core/lib/security/credentials/iam/iam_credentials.cc: $(OPENSSL_DEP)
src/core/lib/security/credentials/jwt/json_token.cc: $(OPENSSL_DEP)
src/core/lib/security/credentials/jwt/jwt_credentials.cc: $(OPENSSL_DEP)
src/core/lib/security/credentials/jwt/jwt_verifier.cc: $(OPENSSL_DEP)
src/core/lib/security/credentials/local/local_credentials.cc: $(OPENSSL_DEP)
src/core/lib/security/credentials/oauth2/oauth2_credentials.cc: $(OPENSSL_DEP)
src/core/lib/security/credentials/ssl/ssl_credentials.cc: $(OPENSSL_DEP)
src/core/lib/security/credentials/tls/grpc_tls_certificate_distributor.cc: $(OPENSSL_DEP)
src/core/lib/security/credentials/tls/grpc_tls_certificate_provider.cc: $(OPENSSL_DEP)
src/core/lib/security/credentials/tls/grpc_tls_certificate_verifier.cc: $(OPENSSL_DEP)
src/core/lib/security/credentials/tls/grpc_tls_credentials_options.cc: $(OPENSSL_DEP)
src/core/lib/security/credentials/tls/tls_credentials.cc: $(OPENSSL_DEP)
src/core/lib/security/credentials/xds/xds_credentials.cc: $(OPENSSL_DEP)
src/core/lib/security/security_connector/alts/alts_security_connector.cc: $(OPENSSL_DEP)
src/core/lib/security/security_connector/local/local_security_connector.cc: $(OPENSSL_DEP)
src/core/lib/security/security_connector/ssl/ssl_security_connector.cc: $(OPENSSL_DEP)
src/core/lib/security/security_connector/ssl_utils.cc: $(OPENSSL_DEP)
src/core/lib/security/security_connector/ssl_utils_config.cc: $(OPENSSL_DEP)
src/core/lib/security/security_connector/tls/tls_security_connector.cc: $(OPENSSL_DEP)
src/core/plugin_registry/grpc_plugin_registry_extra.cc: $(OPENSSL_DEP)
src/core/tsi/alts/crypt/aes_gcm.cc: $(OPENSSL_DEP)
src/core/tsi/alts/crypt/gsec.cc: $(OPENSSL_DEP)
src/core/tsi/alts/frame_protector/alts_counter.cc: $(OPENSSL_DEP)
src/core/tsi/alts/frame_protector/alts_crypter.cc: $(OPENSSL_DEP)
src/core/tsi/alts/frame_protector/alts_frame_protector.cc: $(OPENSSL_DEP)
src/core/tsi/alts/frame_protector/alts_record_protocol_crypter_common.cc: $(OPENSSL_DEP)
src/core/tsi/alts/frame_protector/alts_seal_privacy_integrity_crypter.cc: $(OPENSSL_DEP)
src/core/tsi/alts/frame_protector/alts_unseal_privacy_integrity_crypter.cc: $(OPENSSL_DEP)
src/core/tsi/alts/frame_protector/frame_handler.cc: $(OPENSSL_DEP)
src/core/tsi/alts/handshaker/alts_handshaker_client.cc: $(OPENSSL_DEP)
src/core/tsi/alts/handshaker/alts_shared_resource.cc: $(OPENSSL_DEP)
src/core/tsi/alts/handshaker/alts_tsi_handshaker.cc: $(OPENSSL_DEP)
src/core/tsi/alts/handshaker/alts_tsi_utils.cc: $(OPENSSL_DEP)
src/core/tsi/alts/zero_copy_frame_protector/alts_grpc_integrity_only_record_protocol.cc: $(OPENSSL_DEP)
src/core/tsi/alts/zero_copy_frame_protector/alts_grpc_privacy_integrity_record_protocol.cc: $(OPENSSL_DEP)
src/core/tsi/alts/zero_copy_frame_protector/alts_grpc_record_protocol_common.cc: $(OPENSSL_DEP)
src/core/tsi/alts/zero_copy_frame_protector/alts_iovec_record_protocol.cc: $(OPENSSL_DEP)
src/core/tsi/alts/zero_copy_frame_protector/alts_zero_copy_grpc_protector.cc: $(OPENSSL_DEP)
src/core/tsi/ssl/key_logging/ssl_key_logging.cc: $(OPENSSL_DEP)
src/core/tsi/ssl/session_cache/ssl_session_boringssl.cc: $(OPENSSL_DEP)
src/core/tsi/ssl/session_cache/ssl_session_cache.cc: $(OPENSSL_DEP)
src/core/tsi/ssl/session_cache/ssl_session_openssl.cc: $(OPENSSL_DEP)
src/core/tsi/ssl_transport_security.cc: $(OPENSSL_DEP)
src/core/tsi/ssl_transport_security_utils.cc: $(OPENSSL_DEP)
endif

.PHONY: all strip tools dep_error openssl_dep_error openssl_dep_message git_update stop buildtests buildtests_c buildtests_cxx test test_c test_cxx install install_c install_cxx install_csharp install-static install-certs strip strip-shared strip-static strip_c strip-shared_c strip-static_c strip_cxx strip-shared_cxx strip-static_cxx dep_c dep_cxx bins_dep_c bins_dep_cxx clean

.PHONY: printvars
printvars:
	@$(foreach V,$(sort $(.VARIABLES)),                 	  $(if $(filter-out environment% default automatic, 	  $(origin $V)),$(warning $V=$($V) ($(value $V)))))<|MERGE_RESOLUTION|>--- conflicted
+++ resolved
@@ -1713,11 +1713,7 @@
     include/grpc/impl/codegen/sync_windows.h \
     include/grpc/impl/compression_types.h \
     include/grpc/impl/connectivity_state.h \
-<<<<<<< HEAD
-    include/grpc/impl/slice_type.h \
-=======
     include/grpc/impl/grpc_types.h \
->>>>>>> 5bc76e61
     include/grpc/load_reporting.h \
     include/grpc/slice.h \
     include/grpc/slice_buffer.h \
@@ -2184,11 +2180,7 @@
     include/grpc/impl/codegen/sync_windows.h \
     include/grpc/impl/compression_types.h \
     include/grpc/impl/connectivity_state.h \
-<<<<<<< HEAD
-    include/grpc/impl/slice_type.h \
-=======
     include/grpc/impl/grpc_types.h \
->>>>>>> 5bc76e61
     include/grpc/load_reporting.h \
     include/grpc/slice.h \
     include/grpc/slice_buffer.h \
