'#1': This file describes the list of targets and dependencies.
'#2': It is used among other things to generate all of our project files.
'#3': Please refer to the templates directory for more information.
settings:
  '#01': The public version number of the library.
  '#02': ===
  '#03': Please update the 'g_stands_for' field periodically with a new g word
  '#04': not listed in doc/g_stands_for.md - and update that document to list the
  '#05': new word. When doing so, please also update BUILD.
  '#06': ===
  '#07': Master always has a "-dev" suffix
  '#08': Use "-preN" suffixes to identify pre-release versions
  '#09': Per-language overrides are possible with (eg) ruby_version tag here
  '#10': See the expand_version.py for all the quirks here
  core_version: 24.0.0
  csharp_major_version: 2
  g_stands_for: golazo
<<<<<<< HEAD
  protobuf_version: 3.19.4
  version: 1.46.5
=======
  protobuf_version: 3.19.5
  version: 1.46.4
>>>>>>> ae503375
targets:
- name: gen_hpack_tables
  build: tool
  language: c++
  src:
  - tools/codegen/core/gen_hpack_tables.cc
  deps:
  - grpc
  - gpr
  uses_polling: false
configs:
  asan:
    CC: clang
    CPPFLAGS: -O0 -fsanitize-coverage=edge,trace-pc-guard -fsanitize=address -fno-omit-frame-pointer
      -Wno-unused-command-line-argument -DGPR_NO_DIRECT_SYSCALLS
    CXX: clang++
    LD: clang++
    LDFLAGS: -fsanitize=address
    LDXX: clang++
    compile_the_world: true
    test_environ:
      ASAN_OPTIONS: detect_leaks=1:color=always
      LSAN_OPTIONS: suppressions=test/core/util/lsan_suppressions.txt:report_objects=1
  asan-noleaks:
    CC: clang
    CPPFLAGS: -O0 -fsanitize-coverage=edge,trace-pc-guard -fsanitize=address -fno-omit-frame-pointer
      -Wno-unused-command-line-argument -DGPR_NO_DIRECT_SYSCALLS
    CXX: clang++
    LD: clang++
    LDFLAGS: fsanitize=address
    LDXX: clang++
    compile_the_world: true
    test_environ:
      ASAN_OPTIONS: detect_leaks=0:color=always
  asan-trace-cmp:
    CC: clang
    CPPFLAGS: -O0 -fsanitize-coverage=edge,trace-pc-guard -fsanitize-coverage=trace-cmp
      -fsanitize=address -fno-omit-frame-pointer -Wno-unused-command-line-argument
      -DGPR_NO_DIRECT_SYSCALLS
    CXX: clang++
    LD: clang++
    LDFLAGS: -fsanitize=address
    LDXX: clang++
    compile_the_world: true
    test_environ:
      ASAN_OPTIONS: detect_leaks=1:color=always
      LSAN_OPTIONS: suppressions=test/core/util/lsan_suppressions.txt:report_objects=1
  basicprof:
    CPPFLAGS: -O2 -DGRPC_BASIC_PROFILER -DGRPC_TIMERS_RDTSC
    DEFINES: NDEBUG
  c++-compat:
    CFLAGS: -Wc++-compat
    CPPFLAGS: -O0
    DEFINES: _DEBUG DEBUG
  counters:
    CPPFLAGS: -O2 -DGPR_LOW_LEVEL_COUNTERS
    DEFINES: NDEBUG
  counters_with_memory_counter:
    CPPFLAGS: -O2 -DGPR_LOW_LEVEL_COUNTERS -DGPR_WRAP_MEMORY_COUNTER
    DEFINES: NDEBUG
    LDFLAGS: -Wl,--wrap=malloc -Wl,--wrap=calloc -Wl,--wrap=realloc -Wl,--wrap=free
  dbg:
    CPPFLAGS: -O0
    DEFINES: _DEBUG DEBUG
  gcov:
    CC: gcc
    CPPFLAGS: -O0 -fprofile-arcs -ftest-coverage -Wno-return-type
    CXX: g++
    DEFINES: _DEBUG DEBUG GPR_GCOV
    LD: gcc
    LDFLAGS: -fprofile-arcs -ftest-coverage -rdynamic -lstdc++
    LDXX: g++
  helgrind:
    CPPFLAGS: -O0
    DEFINES: _DEBUG DEBUG
    LDFLAGS: -rdynamic
    valgrind: --tool=helgrind
  lto:
    CPPFLAGS: -O2
    DEFINES: NDEBUG
  memcheck:
    CPPFLAGS: -O0
    DEFINES: _DEBUG DEBUG
    LDFLAGS: -rdynamic
    valgrind: --tool=memcheck --leak-check=full
  msan:
    CC: clang
    CPPFLAGS: -O0 -stdlib=libc++ -fsanitize-coverage=edge,trace-pc-guard -fsanitize=memory
      -fsanitize-memory-track-origins -fsanitize-memory-use-after-dtor -fno-omit-frame-pointer
      -DGTEST_HAS_TR1_TUPLE=0 -DGTEST_USE_OWN_TR1_TUPLE=1 -Wno-unused-command-line-argument
      -fPIE -pie -DGPR_NO_DIRECT_SYSCALLS
    CXX: clang++
    DEFINES: NDEBUG
    LD: clang++
    LDFLAGS: -stdlib=libc++ -fsanitize=memory -DGTEST_HAS_TR1_TUPLE=0 -DGTEST_USE_OWN_TR1_TUPLE=1
      -fPIE -pie $(if $(JENKINS_BUILD),-Wl$(comma)-Ttext-segment=0x7e0000000000,)
    LDXX: clang++
    compile_the_world: true
    test_environ:
      MSAN_OPTIONS: poison_in_dtor=1
  mutrace:
    CPPFLAGS: -O3 -fno-omit-frame-pointer
    DEFINES: NDEBUG
    LDFLAGS: -rdynamic
  noexcept:
    CPPFLAGS: -O2 -Wframe-larger-than=16384
    CXXFLAGS: -fno-exceptions
    DEFINES: NDEBUG
  opt:
    CPPFLAGS: -O2 -Wframe-larger-than=16384
    DEFINES: NDEBUG
  stapprof:
    CPPFLAGS: -O2 -DGRPC_STAP_PROFILER
    DEFINES: NDEBUG
  tsan:
    CC: clang
    CPPFLAGS: -O0 -fsanitize=thread -fno-omit-frame-pointer -Wno-unused-command-line-argument
      -DGPR_NO_DIRECT_SYSCALLS
    CXX: clang++
    DEFINES: GRPC_TSAN
    LD: clang++
    LDFLAGS: -fsanitize=thread
    LDXX: clang++
    compile_the_world: true
    test_environ:
      TSAN_OPTIONS: suppressions=test/core/util/tsan_suppressions.txt:halt_on_error=1:second_deadlock_stack=1
  ubsan:
    CC: clang
    CPPFLAGS: -O0 -stdlib=libc++ -fsanitize-coverage=edge,trace-pc-guard -fsanitize=undefined
      -fno-omit-frame-pointer -Wno-unused-command-line-argument -Wvarargs
    CXX: clang++
    DEFINES: NDEBUG GRPC_UBSAN
    LD: clang++
    LDFLAGS: -stdlib=libc++ -fsanitize=undefined,unsigned-integer-overflow
    LDXX: clang++
    compile_the_world: true
    test_environ:
      UBSAN_OPTIONS: halt_on_error=1:print_stacktrace=1:suppressions=test/core/util/ubsan_suppressions.txt
defaults:
  abseil:
    CPPFLAGS: -g -Ithird_party/abseil-cpp
  ares:
    CFLAGS: -g
    CPPFLAGS: -Ithird_party/cares/cares/include -Ithird_party/cares -Ithird_party/cares/cares
      -fvisibility=hidden -D_GNU_SOURCE $(if $(subst Darwin,,$(SYSTEM)),,-Ithird_party/cares/config_darwin)
      $(if $(subst FreeBSD,,$(SYSTEM)),,-Ithird_party/cares/config_freebsd) $(if $(subst
      Linux,,$(SYSTEM)),,-Ithird_party/cares/config_linux) $(if $(subst OpenBSD,,$(SYSTEM)),,-Ithird_party/cares/config_openbsd)
      -DWIN32_LEAN_AND_MEAN -D_HAS_EXCEPTIONS=0 -DNOMINMAX $(if $(subst MINGW32,,$(SYSTEM)),-DHAVE_CONFIG_H,)
  benchmark:
    CPPFLAGS: -Ithird_party/benchmark/include -DHAVE_POSIX_REGEX
  boringssl:
    CFLAGS: -g
    CPPFLAGS: -Ithird_party/boringssl-with-bazel/src/include -fvisibility=hidden -DOPENSSL_NO_ASM
      -D_GNU_SOURCE -DWIN32_LEAN_AND_MEAN -D_HAS_EXCEPTIONS=0 -DNOMINMAX
    CXXFLAGS: -fno-exceptions
  global:
    CFLAGS: -g
    COREFLAGS: -fno-exceptions
    CPPFLAGS: -g -Wall -Wextra -DOSATOMIC_USE_INLINED=1 -Ithird_party/abseil-cpp -Ithird_party/re2
      -Ithird_party/upb -Isrc/core/ext/upb-generated -Isrc/core/ext/upbdefs-generated
      -Ithird_party/xxhash
    LDFLAGS: -g
  zlib:
    CFLAGS: -fvisibility=hidden
    CPPFLAGS: -DHAVE_UNISTD_H
php_config_m4:
  deps:
  - grpc
  - address_sorting
  - boringssl
  - re2
  - z
  headers:
  - src/php/ext/grpc/byte_buffer.h
  - src/php/ext/grpc/call.h
  - src/php/ext/grpc/call_credentials.h
  - src/php/ext/grpc/channel.h
  - src/php/ext/grpc/channel_credentials.h
  - src/php/ext/grpc/completion_queue.h
  - src/php/ext/grpc/php7_wrapper.h
  - src/php/ext/grpc/php_grpc.h
  - src/php/ext/grpc/server.h
  - src/php/ext/grpc/server_credentials.h
  - src/php/ext/grpc/timeval.h
  - src/php/ext/grpc/version.h
  src:
  - src/php/ext/grpc/byte_buffer.c
  - src/php/ext/grpc/call.c
  - src/php/ext/grpc/call_credentials.c
  - src/php/ext/grpc/channel.c
  - src/php/ext/grpc/channel_credentials.c
  - src/php/ext/grpc/completion_queue.c
  - src/php/ext/grpc/php_grpc.c
  - src/php/ext/grpc/server.c
  - src/php/ext/grpc/server_credentials.c
  - src/php/ext/grpc/timeval.c
python_dependencies:
  deps:
  - grpc
  - address_sorting
  - ares
  - boringssl
  - re2
  - z
ruby_gem:
  deps:
  - grpc
  - address_sorting
  - ares
  - boringssl
  - re2
  - z<|MERGE_RESOLUTION|>--- conflicted
+++ resolved
@@ -15,13 +15,8 @@
   core_version: 24.0.0
   csharp_major_version: 2
   g_stands_for: golazo
-<<<<<<< HEAD
-  protobuf_version: 3.19.4
   version: 1.46.5
-=======
   protobuf_version: 3.19.5
-  version: 1.46.4
->>>>>>> ae503375
 targets:
 - name: gen_hpack_tables
   build: tool
