--- conflicted
+++ resolved
@@ -15,13 +15,8 @@
   core_version: 25.0.0
   csharp_major_version: 2
   g_stands_for: gridman
-<<<<<<< HEAD
-  protobuf_version: 3.19.4
+  protobuf_version: 3.19.5
   version: 1.47.2
-=======
-  protobuf_version: 3.19.5
-  version: 1.47.1
->>>>>>> d1e5a8f1
 targets:
 - name: gen_hpack_tables
   build: tool
