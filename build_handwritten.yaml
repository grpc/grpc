'#1': This file describes the list of targets and dependencies.
'#2': It is used among other things to generate all of our project files.
'#3': Please refer to the templates directory for more information.
settings:
  '#01': The public version number of the library.
  '#02': ===
  '#03': Please update the 'g_stands_for' field periodically with a new g word
  '#04': not listed in doc/g_stands_for.md - and update that document to list the
  '#05': new word. When doing so, please also update BUILD.
  '#06': ===
  '#07': Master always has a "-dev" suffix
  '#08': Use "-preN" suffixes to identify pre-release versions
  '#09': Per-language overrides are possible with (eg) ruby_version tag here
  '#10': See the expand_version.py for all the quirks here
  core_version: 15.0.0
  csharp_major_version: 2
<<<<<<< HEAD
  g_stands_for: gummybear
  protobuf_version: 3.15.0-rc2
  version: 1.36.0-dev
=======
  g_stands_for: gilded
  protobuf_version: 3.14.0
  version: 1.37.0-dev
>>>>>>> ce1d2358
targets:
- name: check_epollexclusive
  build: tool
  language: c
  src:
  - test/build/check_epollexclusive.c
  deps:
  - grpc
  - gpr
- name: gen_hpack_tables
  build: tool
  language: c++
  src:
  - tools/codegen/core/gen_hpack_tables.cc
  deps:
  - grpc
  - gpr
  uses_polling: false
- name: gen_legal_metadata_characters
  build: tool
  language: c++
  src:
  - tools/codegen/core/gen_legal_metadata_characters.cc
  deps: []
- name: gen_percent_encoding_tables
  build: tool
  language: c++
  src:
  - tools/codegen/core/gen_percent_encoding_tables.cc
  deps: []
  uses_polling: false
configs:
  asan:
    CC: clang
    CPPFLAGS: -O0 -fsanitize-coverage=edge,trace-pc-guard -fsanitize=address -fno-omit-frame-pointer
      -Wno-unused-command-line-argument -DGPR_NO_DIRECT_SYSCALLS
    CXX: clang++
    LD: clang++
    LDFLAGS: -fsanitize=address
    LDXX: clang++
    compile_the_world: true
    test_environ:
      ASAN_OPTIONS: detect_leaks=1:color=always
      LSAN_OPTIONS: suppressions=test/core/util/lsan_suppressions.txt:report_objects=1
  asan-noleaks:
    CC: clang
    CPPFLAGS: -O0 -fsanitize-coverage=edge,trace-pc-guard -fsanitize=address -fno-omit-frame-pointer
      -Wno-unused-command-line-argument -DGPR_NO_DIRECT_SYSCALLS
    CXX: clang++
    LD: clang++
    LDFLAGS: fsanitize=address
    LDXX: clang++
    compile_the_world: true
    test_environ:
      ASAN_OPTIONS: detect_leaks=0:color=always
  asan-trace-cmp:
    CC: clang
    CPPFLAGS: -O0 -fsanitize-coverage=edge,trace-pc-guard -fsanitize-coverage=trace-cmp
      -fsanitize=address -fno-omit-frame-pointer -Wno-unused-command-line-argument
      -DGPR_NO_DIRECT_SYSCALLS
    CXX: clang++
    LD: clang++
    LDFLAGS: -fsanitize=address
    LDXX: clang++
    compile_the_world: true
    test_environ:
      ASAN_OPTIONS: detect_leaks=1:color=always
      LSAN_OPTIONS: suppressions=test/core/util/lsan_suppressions.txt:report_objects=1
  basicprof:
    CPPFLAGS: -O2 -DGRPC_BASIC_PROFILER -DGRPC_TIMERS_RDTSC
    DEFINES: NDEBUG
  c++-compat:
    CFLAGS: -Wc++-compat
    CPPFLAGS: -O0
    DEFINES: _DEBUG DEBUG
  counters:
    CPPFLAGS: -O2 -DGPR_LOW_LEVEL_COUNTERS
    DEFINES: NDEBUG
  counters_with_memory_counter:
    CPPFLAGS: -O2 -DGPR_LOW_LEVEL_COUNTERS -DGPR_WRAP_MEMORY_COUNTER
    DEFINES: NDEBUG
    LDFLAGS: -Wl,--wrap=malloc -Wl,--wrap=calloc -Wl,--wrap=realloc -Wl,--wrap=free
  dbg:
    CPPFLAGS: -O0
    DEFINES: _DEBUG DEBUG
  gcov:
    CC: gcc
    CPPFLAGS: -O0 -fprofile-arcs -ftest-coverage -Wno-return-type
    CXX: g++
    DEFINES: _DEBUG DEBUG GPR_GCOV
    LD: gcc
    LDFLAGS: -fprofile-arcs -ftest-coverage -rdynamic -lstdc++
    LDXX: g++
  helgrind:
    CPPFLAGS: -O0
    DEFINES: _DEBUG DEBUG
    LDFLAGS: -rdynamic
    valgrind: --tool=helgrind
  lto:
    CPPFLAGS: -O2
    DEFINES: NDEBUG
  memcheck:
    CPPFLAGS: -O0
    DEFINES: _DEBUG DEBUG
    LDFLAGS: -rdynamic
    valgrind: --tool=memcheck --leak-check=full
  msan:
    CC: clang
    CPPFLAGS: -O0 -stdlib=libc++ -fsanitize-coverage=edge,trace-pc-guard -fsanitize=memory
      -fsanitize-memory-track-origins -fsanitize-memory-use-after-dtor -fno-omit-frame-pointer
      -DGTEST_HAS_TR1_TUPLE=0 -DGTEST_USE_OWN_TR1_TUPLE=1 -Wno-unused-command-line-argument
      -fPIE -pie -DGPR_NO_DIRECT_SYSCALLS
    CXX: clang++
    DEFINES: NDEBUG
    LD: clang++
    LDFLAGS: -stdlib=libc++ -fsanitize=memory -DGTEST_HAS_TR1_TUPLE=0 -DGTEST_USE_OWN_TR1_TUPLE=1
      -fPIE -pie $(if $(JENKINS_BUILD),-Wl$(comma)-Ttext-segment=0x7e0000000000,)
    LDXX: clang++
    compile_the_world: true
    test_environ:
      MSAN_OPTIONS: poison_in_dtor=1
  mutrace:
    CPPFLAGS: -O3 -fno-omit-frame-pointer
    DEFINES: NDEBUG
    LDFLAGS: -rdynamic
  noexcept:
    CPPFLAGS: -O2 -Wframe-larger-than=16384
    CXXFLAGS: -fno-exceptions
    DEFINES: NDEBUG
  opt:
    CPPFLAGS: -O2 -Wframe-larger-than=16384
    DEFINES: NDEBUG
  stapprof:
    CPPFLAGS: -O2 -DGRPC_STAP_PROFILER
    DEFINES: NDEBUG
  tsan:
    CC: clang
    CPPFLAGS: -O0 -fsanitize=thread -fno-omit-frame-pointer -Wno-unused-command-line-argument
      -DGPR_NO_DIRECT_SYSCALLS
    CXX: clang++
    DEFINES: GRPC_TSAN
    LD: clang++
    LDFLAGS: -fsanitize=thread
    LDXX: clang++
    compile_the_world: true
    test_environ:
      TSAN_OPTIONS: suppressions=test/core/util/tsan_suppressions.txt:halt_on_error=1:second_deadlock_stack=1
  ubsan:
    CC: clang
    CPPFLAGS: -O0 -stdlib=libc++ -fsanitize-coverage=edge,trace-pc-guard -fsanitize=undefined
      -fno-omit-frame-pointer -Wno-unused-command-line-argument -Wvarargs
    CXX: clang++
    DEFINES: NDEBUG GRPC_UBSAN
    LD: clang++
    LDFLAGS: -stdlib=libc++ -fsanitize=undefined,unsigned-integer-overflow
    LDXX: clang++
    compile_the_world: true
    test_environ:
      UBSAN_OPTIONS: halt_on_error=1:print_stacktrace=1:suppressions=test/core/util/ubsan_suppressions.txt
defaults:
  abseil:
    CPPFLAGS: -g $(ABSL_RANDOM_HWAES_FLAGS) -Ithird_party/abseil-cpp
  ares:
    CFLAGS: -g
    CPPFLAGS: -Ithird_party/cares -Ithird_party/cares/cares -fvisibility=hidden -D_GNU_SOURCE
      $(if $(subst Darwin,,$(SYSTEM)),,-Ithird_party/cares/config_darwin) $(if $(subst
      FreeBSD,,$(SYSTEM)),,-Ithird_party/cares/config_freebsd) $(if $(subst Linux,,$(SYSTEM)),,-Ithird_party/cares/config_linux)
      $(if $(subst OpenBSD,,$(SYSTEM)),,-Ithird_party/cares/config_openbsd) -DWIN32_LEAN_AND_MEAN
      -D_HAS_EXCEPTIONS=0 -DNOMINMAX $(if $(subst MINGW32,,$(SYSTEM)),-DHAVE_CONFIG_H,)
  benchmark:
    CPPFLAGS: -Ithird_party/benchmark/include -DHAVE_POSIX_REGEX
  boringssl:
    CFLAGS: -g
    CPPFLAGS: -Ithird_party/boringssl-with-bazel/src/include -fvisibility=hidden -DOPENSSL_NO_ASM
      -D_GNU_SOURCE -DWIN32_LEAN_AND_MEAN -D_HAS_EXCEPTIONS=0 -DNOMINMAX
    CXXFLAGS: -fno-exceptions
  global:
    CFLAGS: -g
    COREFLAGS: -fno-exceptions
    CPPFLAGS: -g -Wall -Wextra -DOSATOMIC_USE_INLINED=1 -Ithird_party/abseil-cpp -Ithird_party/re2
      -Ithird_party/upb -Isrc/core/ext/upb-generated -Isrc/core/ext/upbdefs-generated
    LDFLAGS: -g
  zlib:
    CFLAGS: -fvisibility=hidden
    CPPFLAGS: -DHAVE_UNISTD_H
php_config_m4:
  deps:
  - grpc
  - address_sorting
  - boringssl
  - re2
  - z
  headers:
  - src/php/ext/grpc/byte_buffer.h
  - src/php/ext/grpc/call.h
  - src/php/ext/grpc/call_credentials.h
  - src/php/ext/grpc/channel.h
  - src/php/ext/grpc/channel_credentials.h
  - src/php/ext/grpc/completion_queue.h
  - src/php/ext/grpc/php7_wrapper.h
  - src/php/ext/grpc/php_grpc.h
  - src/php/ext/grpc/server.h
  - src/php/ext/grpc/server_credentials.h
  - src/php/ext/grpc/timeval.h
  - src/php/ext/grpc/version.h
  src:
  - src/php/ext/grpc/byte_buffer.c
  - src/php/ext/grpc/call.c
  - src/php/ext/grpc/call_credentials.c
  - src/php/ext/grpc/channel.c
  - src/php/ext/grpc/channel_credentials.c
  - src/php/ext/grpc/completion_queue.c
  - src/php/ext/grpc/php_grpc.c
  - src/php/ext/grpc/server.c
  - src/php/ext/grpc/server_credentials.c
  - src/php/ext/grpc/timeval.c
python_dependencies:
  deps:
  - grpc
  - address_sorting
  - ares
  - boringssl
  - re2
  - z
ruby_gem:
  deps:
  - grpc
  - address_sorting
  - ares
  - boringssl
  - re2
  - z<|MERGE_RESOLUTION|>--- conflicted
+++ resolved
@@ -14,15 +14,9 @@
   '#10': See the expand_version.py for all the quirks here
   core_version: 15.0.0
   csharp_major_version: 2
-<<<<<<< HEAD
-  g_stands_for: gummybear
+  g_stands_for: gilded
   protobuf_version: 3.15.0-rc2
-  version: 1.36.0-dev
-=======
-  g_stands_for: gilded
-  protobuf_version: 3.14.0
   version: 1.37.0-dev
->>>>>>> ce1d2358
 targets:
 - name: check_epollexclusive
   build: tool
