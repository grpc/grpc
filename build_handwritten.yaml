--- conflicted
+++ resolved
@@ -15,8 +15,7 @@
   core_version: 44.0.0
   csharp_major_version: 2
   g_stands_for: groovy
-<<<<<<< HEAD
-  protobuf_version: 3.27.2
+  protobuf_version: 3.28.1
   supported_python_versions:
   - '3.8'
   - '3.9'
@@ -24,9 +23,6 @@
   - '3.11'
   - '3.12'
   - '3.13'
-=======
-  protobuf_version: 3.28.1
->>>>>>> e4a422ba
   version: 1.68.0-dev
 configs:
   asan:
