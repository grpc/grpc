--- conflicted
+++ resolved
@@ -16,11 +16,7 @@
   csharp_major_version: 2
   g_stands_for: guadalupe_river_park_conservancy
   protobuf_version: 3.15.8
-<<<<<<< HEAD
-  version: 1.38.0
-=======
   version: 1.39.0-dev
->>>>>>> b5191d09
 targets:
 - name: check_epollexclusive
   build: tool
