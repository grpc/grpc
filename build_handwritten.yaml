--- conflicted
+++ resolved
@@ -16,7 +16,6 @@
   csharp_major_version: 2
   g_stands_for: groovy
   protobuf_version: 3.27.2
-<<<<<<< HEAD
   supported_python_versions:
   - '3.8'
   - '3.9'
@@ -24,10 +23,7 @@
   - '3.11'
   - '3.12'
   - '3.13'
-  version: 1.67.0-dev
-=======
   version: 1.68.0-dev
->>>>>>> 037b04c7
 configs:
   asan:
     CC: clang
