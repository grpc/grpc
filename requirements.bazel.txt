# Copyright 2025 gRPC authors.
#
# Licensed under the Apache License, Version 2.0 (the "License");
# you may not use this file except in compliance with the License.
# You may obtain a copy of the License at
#
#     http://www.apache.org/licenses/LICENSE-2.0
#
# Unless required by applicable law or agreed to in writing, software
# distributed under the License is distributed on an "AS IS" BASIS,
# WITHOUT WARRANTIES OR CONDITIONS OF ANY KIND, either express or implied.
# See the License for the specific language governing permissions and
# limitations under the License.
#
# This file provides the source for generating requirements.bazel.lock.
# Instructions for generation follow:
# Use the oldest supported version of Python
#
#   $ docker run -it --rm -v $(pwd):/grpc python:3.8 /bin/bash
#   # cd grpc
#   # pip install pip-tools
#   # pip-compile --allow-unsafe requirements.bazel.txt -o requirements.bazel.lock
#   # exit
#   $ sudo chown $USER requirements.bazel.lock
#
# When installing a new package, sometimes it's desirable to avoid unnecessary
# package upgrades. In such case, consider the following flow instead.
#
#   $ python3.8 -m venv .venv-bazel
#   $ source .venv-bazel/bin/activate
#   $ pip install pip-tools
#   $ pip install -r requirements.bazel.lock
#   $ pip-compile --no-upgrade --allow-unsafe requirements.bazel.txt -o requirements.bazel.lock
#   $ deactivate

absl-py
certifi
chardet
gevent
google-auth
googleapis-common-protos
idna
opentelemetry-api
opentelemetry-exporter-prometheus
opentelemetry-resourcedetector-gcp
opentelemetry-sdk
protobuf
pyyaml  # for DNS test
requests
<<<<<<< HEAD
typing-extensions~=4.13
=======
# Currently our CI uses Python < 3.8, hence <4.14.0 was added
# TODO(asheshvidyut): remove the <4.14.0, when CI uses python >= 3.9
typeguard~=4.0.0,<4.14.0
>>>>>>> 39f567a1
twisted  # for DNS test
urllib3<|MERGE_RESOLUTION|>--- conflicted
+++ resolved
@@ -47,12 +47,9 @@
 protobuf
 pyyaml  # for DNS test
 requests
-<<<<<<< HEAD
-typing-extensions~=4.13
-=======
 # Currently our CI uses Python < 3.8, hence <4.14.0 was added
 # TODO(asheshvidyut): remove the <4.14.0, when CI uses python >= 3.9
 typeguard~=4.0.0,<4.14.0
->>>>>>> 39f567a1
+typing-extensions~=4.13
 twisted  # for DNS test
 urllib3