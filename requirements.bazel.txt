# GRPC Python setup requirements
coverage==4.5.4
cython==0.29.21
protobuf>=3.5.0.post1, < 4.0dev
wheel==0.38.1
google-auth==1.24.0
oauth2client==4.1.0
requests==2.25.1
urllib3==1.26.5
chardet==3.0.4
certifi==2023.7.22
idna==2.7
gevent==22.08.0
zope.event==4.5.0
setuptools==44.1.1
xds-protos==0.0.11
absl-py==1.4.0
<<<<<<< HEAD
google-cloud-trace==1.11.3
opencensus-context==0.1.3
google-cloud-monitoring==2.16.0
google-api-core==2.14.0
proto-plus==1.22.3
google-auth==2.23.4
googleapis-common-protos==1.61.0
cachetools==5.3.2
charset-normalizer==3.3.2                                                                         
pyasn1==0.5.0                                                                                                                                                                                                       
pyasn1-modules==0.3.0                                                                                                                                                                                               
rsa==4.9                                                   
greenlet==1.1.3.post0
zope.interface==6.1
=======
googleapis-common-protos==1.61.0
opentelemetry-sdk==1.21.0
opentelemetry-api==1.21.0
>>>>>>> d2da19e9
<|MERGE_RESOLUTION|>--- conflicted
+++ resolved
@@ -15,7 +15,6 @@
 setuptools==44.1.1
 xds-protos==0.0.11
 absl-py==1.4.0
-<<<<<<< HEAD
 google-cloud-trace==1.11.3
 opencensus-context==0.1.3
 google-cloud-monitoring==2.16.0
@@ -30,8 +29,5 @@
 rsa==4.9                                                   
 greenlet==1.1.3.post0
 zope.interface==6.1
-=======
-googleapis-common-protos==1.61.0
 opentelemetry-sdk==1.21.0
-opentelemetry-api==1.21.0
->>>>>>> d2da19e9
+opentelemetry-api==1.21.0