--- conflicted
+++ resolved
@@ -4,12 +4,8 @@
   - sudo add-apt-repository ppa:h-rayflood/llvm -y
   - sudo add-apt-repository ppa:grpc/ppa -y
   - sudo apt-get update -qq
-<<<<<<< HEAD
   - sudo apt-get install -qq libgtest-dev libgflags-dev python-virtualenv clang-3.5 libssl-dev
-=======
-  - sudo apt-get install -qq libgtest-dev libgflags-dev python-virtualenv clang-3.5
   - sudo pip install cpp-coveralls
->>>>>>> 9cf9fcaf
 env:
   global:
     - RUBY_VERSION=2.1
