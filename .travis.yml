--- conflicted
+++ resolved
@@ -22,13 +22,8 @@
     - CONFIG=opt TEST=node
     - CONFIG=opt TEST=ruby
     - CONFIG=opt TEST=python
-<<<<<<< HEAD
+    - CONFIG=opt TEST=csharp
     - CONFIG=gcov TEST="c c++"
-=======
-    - CONFIG=opt TEST=csharp
-    - CONFIG=gcov TEST=c
-    - CONFIG=gcov TEST=c++
->>>>>>> 1685d773
     - USE_GCC=4.4 CONFIG=opt TEST=build
     - USE_GCC=4.5 CONFIG=opt TEST=build
 script:
