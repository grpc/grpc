<?xml version="1.0" encoding="UTF-8"?>
<package packagerversion="1.9.5" version="2.0" xmlns="http://pear.php.net/dtd/package-2.0" xmlns:tasks="http://pear.php.net/dtd/tasks-1.0" xmlns:xsi="http://www.w3.org/2001/XMLSchema-instance" xsi:schemaLocation="http://pear.php.net/dtd/tasks-1.0 http://pear.php.net/dtd/tasks-1.0.xsd http://pear.php.net/dtd/package-2.0 http://pear.php.net/dtd/package-2.0.xsd">
 <name>grpc</name>
 <channel>pecl.php.net</channel>
 <summary>A high performance, open source, general RPC framework that puts mobile and HTTP/2 first.</summary>
 <description>Remote Procedure Calls (RPCs) provide a useful abstraction for building distributed applications and services. The libraries in this repository provide a concrete implementation of the gRPC protocol, layered over HTTP/2. These libraries enable communication between clients and servers using any combination of the supported languages.</description>
 <lead>
  <name>Stanley Cheung</name>
  <user>stanleycheung</user>
  <email>grpc-packages@google.com</email>
  <active>yes</active>
 </lead>
 <date>2019-09-24</date>
 <time>16:06:07</time>
 <version>
<<<<<<< HEAD
  <release>1.38.0</release>
  <api>1.38.0</api>
=======
  <release>1.39.0dev</release>
  <api>1.39.0dev</api>
>>>>>>> b5191d09
 </version>
 <stability>
  <release>stable</release>
  <api>stable</api>
 </stability>
 <license>Apache 2.0</license>
 <notes>
- gRPC Core 1.39.0 update
 </notes>
 <contents>
  <dir baseinstalldir="/" name="/">
    <file baseinstalldir="/" name="config.m4" role="src" />
    <file baseinstalldir="/" name="config.w32" role="src" />
    <file baseinstalldir="/" name="src/php/README.md" role="src" />
    <file baseinstalldir="/" name="include/grpc/byte_buffer.h" role="src" />
    <file baseinstalldir="/" name="include/grpc/byte_buffer_reader.h" role="src" />
    <file baseinstalldir="/" name="include/grpc/census.h" role="src" />
    <file baseinstalldir="/" name="include/grpc/compression.h" role="src" />
    <file baseinstalldir="/" name="include/grpc/event_engine/channel_args.h" role="src" />
    <file baseinstalldir="/" name="include/grpc/event_engine/event_engine.h" role="src" />
    <file baseinstalldir="/" name="include/grpc/event_engine/port.h" role="src" />
    <file baseinstalldir="/" name="include/grpc/event_engine/slice_allocator.h" role="src" />
    <file baseinstalldir="/" name="include/grpc/fork.h" role="src" />
    <file baseinstalldir="/" name="include/grpc/grpc.h" role="src" />
    <file baseinstalldir="/" name="include/grpc/grpc_posix.h" role="src" />
    <file baseinstalldir="/" name="include/grpc/grpc_security.h" role="src" />
    <file baseinstalldir="/" name="include/grpc/grpc_security_constants.h" role="src" />
    <file baseinstalldir="/" name="include/grpc/impl/codegen/atm.h" role="src" />
    <file baseinstalldir="/" name="include/grpc/impl/codegen/atm_gcc_atomic.h" role="src" />
    <file baseinstalldir="/" name="include/grpc/impl/codegen/atm_gcc_sync.h" role="src" />
    <file baseinstalldir="/" name="include/grpc/impl/codegen/atm_windows.h" role="src" />
    <file baseinstalldir="/" name="include/grpc/impl/codegen/byte_buffer.h" role="src" />
    <file baseinstalldir="/" name="include/grpc/impl/codegen/byte_buffer_reader.h" role="src" />
    <file baseinstalldir="/" name="include/grpc/impl/codegen/compression_types.h" role="src" />
    <file baseinstalldir="/" name="include/grpc/impl/codegen/connectivity_state.h" role="src" />
    <file baseinstalldir="/" name="include/grpc/impl/codegen/fork.h" role="src" />
    <file baseinstalldir="/" name="include/grpc/impl/codegen/gpr_slice.h" role="src" />
    <file baseinstalldir="/" name="include/grpc/impl/codegen/gpr_types.h" role="src" />
    <file baseinstalldir="/" name="include/grpc/impl/codegen/grpc_types.h" role="src" />
    <file baseinstalldir="/" name="include/grpc/impl/codegen/log.h" role="src" />
    <file baseinstalldir="/" name="include/grpc/impl/codegen/port_platform.h" role="src" />
    <file baseinstalldir="/" name="include/grpc/impl/codegen/propagation_bits.h" role="src" />
    <file baseinstalldir="/" name="include/grpc/impl/codegen/slice.h" role="src" />
    <file baseinstalldir="/" name="include/grpc/impl/codegen/status.h" role="src" />
    <file baseinstalldir="/" name="include/grpc/impl/codegen/sync.h" role="src" />
    <file baseinstalldir="/" name="include/grpc/impl/codegen/sync_abseil.h" role="src" />
    <file baseinstalldir="/" name="include/grpc/impl/codegen/sync_custom.h" role="src" />
    <file baseinstalldir="/" name="include/grpc/impl/codegen/sync_generic.h" role="src" />
    <file baseinstalldir="/" name="include/grpc/impl/codegen/sync_posix.h" role="src" />
    <file baseinstalldir="/" name="include/grpc/impl/codegen/sync_windows.h" role="src" />
    <file baseinstalldir="/" name="include/grpc/load_reporting.h" role="src" />
    <file baseinstalldir="/" name="include/grpc/slice.h" role="src" />
    <file baseinstalldir="/" name="include/grpc/slice_buffer.h" role="src" />
    <file baseinstalldir="/" name="include/grpc/status.h" role="src" />
    <file baseinstalldir="/" name="include/grpc/support/alloc.h" role="src" />
    <file baseinstalldir="/" name="include/grpc/support/atm.h" role="src" />
    <file baseinstalldir="/" name="include/grpc/support/atm_gcc_atomic.h" role="src" />
    <file baseinstalldir="/" name="include/grpc/support/atm_gcc_sync.h" role="src" />
    <file baseinstalldir="/" name="include/grpc/support/atm_windows.h" role="src" />
    <file baseinstalldir="/" name="include/grpc/support/cpu.h" role="src" />
    <file baseinstalldir="/" name="include/grpc/support/log.h" role="src" />
    <file baseinstalldir="/" name="include/grpc/support/log_windows.h" role="src" />
    <file baseinstalldir="/" name="include/grpc/support/port_platform.h" role="src" />
    <file baseinstalldir="/" name="include/grpc/support/string_util.h" role="src" />
    <file baseinstalldir="/" name="include/grpc/support/sync.h" role="src" />
    <file baseinstalldir="/" name="include/grpc/support/sync_abseil.h" role="src" />
    <file baseinstalldir="/" name="include/grpc/support/sync_custom.h" role="src" />
    <file baseinstalldir="/" name="include/grpc/support/sync_generic.h" role="src" />
    <file baseinstalldir="/" name="include/grpc/support/sync_posix.h" role="src" />
    <file baseinstalldir="/" name="include/grpc/support/sync_windows.h" role="src" />
    <file baseinstalldir="/" name="include/grpc/support/thd_id.h" role="src" />
    <file baseinstalldir="/" name="include/grpc/support/time.h" role="src" />
    <file baseinstalldir="/" name="include/grpc/support/workaround_list.h" role="src" />
    <file baseinstalldir="/" name="src/core/ext/filters/census/grpc_context.cc" role="src" />
    <file baseinstalldir="/" name="src/core/ext/filters/client_channel/backend_metric.cc" role="src" />
    <file baseinstalldir="/" name="src/core/ext/filters/client_channel/backend_metric.h" role="src" />
    <file baseinstalldir="/" name="src/core/ext/filters/client_channel/backup_poller.cc" role="src" />
    <file baseinstalldir="/" name="src/core/ext/filters/client_channel/backup_poller.h" role="src" />
    <file baseinstalldir="/" name="src/core/ext/filters/client_channel/channel_connectivity.cc" role="src" />
    <file baseinstalldir="/" name="src/core/ext/filters/client_channel/client_channel.cc" role="src" />
    <file baseinstalldir="/" name="src/core/ext/filters/client_channel/client_channel.h" role="src" />
    <file baseinstalldir="/" name="src/core/ext/filters/client_channel/client_channel_channelz.cc" role="src" />
    <file baseinstalldir="/" name="src/core/ext/filters/client_channel/client_channel_channelz.h" role="src" />
    <file baseinstalldir="/" name="src/core/ext/filters/client_channel/client_channel_factory.cc" role="src" />
    <file baseinstalldir="/" name="src/core/ext/filters/client_channel/client_channel_factory.h" role="src" />
    <file baseinstalldir="/" name="src/core/ext/filters/client_channel/client_channel_plugin.cc" role="src" />
    <file baseinstalldir="/" name="src/core/ext/filters/client_channel/config_selector.cc" role="src" />
    <file baseinstalldir="/" name="src/core/ext/filters/client_channel/config_selector.h" role="src" />
    <file baseinstalldir="/" name="src/core/ext/filters/client_channel/connector.h" role="src" />
    <file baseinstalldir="/" name="src/core/ext/filters/client_channel/dynamic_filters.cc" role="src" />
    <file baseinstalldir="/" name="src/core/ext/filters/client_channel/dynamic_filters.h" role="src" />
    <file baseinstalldir="/" name="src/core/ext/filters/client_channel/global_subchannel_pool.cc" role="src" />
    <file baseinstalldir="/" name="src/core/ext/filters/client_channel/global_subchannel_pool.h" role="src" />
    <file baseinstalldir="/" name="src/core/ext/filters/client_channel/health/health_check_client.cc" role="src" />
    <file baseinstalldir="/" name="src/core/ext/filters/client_channel/health/health_check_client.h" role="src" />
    <file baseinstalldir="/" name="src/core/ext/filters/client_channel/http_connect_handshaker.cc" role="src" />
    <file baseinstalldir="/" name="src/core/ext/filters/client_channel/http_connect_handshaker.h" role="src" />
    <file baseinstalldir="/" name="src/core/ext/filters/client_channel/http_proxy.cc" role="src" />
    <file baseinstalldir="/" name="src/core/ext/filters/client_channel/http_proxy.h" role="src" />
    <file baseinstalldir="/" name="src/core/ext/filters/client_channel/lb_policy.cc" role="src" />
    <file baseinstalldir="/" name="src/core/ext/filters/client_channel/lb_policy.h" role="src" />
    <file baseinstalldir="/" name="src/core/ext/filters/client_channel/lb_policy/address_filtering.cc" role="src" />
    <file baseinstalldir="/" name="src/core/ext/filters/client_channel/lb_policy/address_filtering.h" role="src" />
    <file baseinstalldir="/" name="src/core/ext/filters/client_channel/lb_policy/child_policy_handler.cc" role="src" />
    <file baseinstalldir="/" name="src/core/ext/filters/client_channel/lb_policy/child_policy_handler.h" role="src" />
    <file baseinstalldir="/" name="src/core/ext/filters/client_channel/lb_policy/grpclb/client_load_reporting_filter.cc" role="src" />
    <file baseinstalldir="/" name="src/core/ext/filters/client_channel/lb_policy/grpclb/client_load_reporting_filter.h" role="src" />
    <file baseinstalldir="/" name="src/core/ext/filters/client_channel/lb_policy/grpclb/grpclb.cc" role="src" />
    <file baseinstalldir="/" name="src/core/ext/filters/client_channel/lb_policy/grpclb/grpclb.h" role="src" />
    <file baseinstalldir="/" name="src/core/ext/filters/client_channel/lb_policy/grpclb/grpclb_balancer_addresses.cc" role="src" />
    <file baseinstalldir="/" name="src/core/ext/filters/client_channel/lb_policy/grpclb/grpclb_balancer_addresses.h" role="src" />
    <file baseinstalldir="/" name="src/core/ext/filters/client_channel/lb_policy/grpclb/grpclb_channel.h" role="src" />
    <file baseinstalldir="/" name="src/core/ext/filters/client_channel/lb_policy/grpclb/grpclb_channel_secure.cc" role="src" />
    <file baseinstalldir="/" name="src/core/ext/filters/client_channel/lb_policy/grpclb/grpclb_client_stats.cc" role="src" />
    <file baseinstalldir="/" name="src/core/ext/filters/client_channel/lb_policy/grpclb/grpclb_client_stats.h" role="src" />
    <file baseinstalldir="/" name="src/core/ext/filters/client_channel/lb_policy/grpclb/load_balancer_api.cc" role="src" />
    <file baseinstalldir="/" name="src/core/ext/filters/client_channel/lb_policy/grpclb/load_balancer_api.h" role="src" />
    <file baseinstalldir="/" name="src/core/ext/filters/client_channel/lb_policy/pick_first/pick_first.cc" role="src" />
    <file baseinstalldir="/" name="src/core/ext/filters/client_channel/lb_policy/priority/priority.cc" role="src" />
    <file baseinstalldir="/" name="src/core/ext/filters/client_channel/lb_policy/ring_hash/ring_hash.cc" role="src" />
    <file baseinstalldir="/" name="src/core/ext/filters/client_channel/lb_policy/ring_hash/ring_hash.h" role="src" />
    <file baseinstalldir="/" name="src/core/ext/filters/client_channel/lb_policy/round_robin/round_robin.cc" role="src" />
    <file baseinstalldir="/" name="src/core/ext/filters/client_channel/lb_policy/subchannel_list.h" role="src" />
    <file baseinstalldir="/" name="src/core/ext/filters/client_channel/lb_policy/weighted_target/weighted_target.cc" role="src" />
    <file baseinstalldir="/" name="src/core/ext/filters/client_channel/lb_policy/xds/cds.cc" role="src" />
    <file baseinstalldir="/" name="src/core/ext/filters/client_channel/lb_policy/xds/xds.h" role="src" />
    <file baseinstalldir="/" name="src/core/ext/filters/client_channel/lb_policy/xds/xds_channel_args.h" role="src" />
    <file baseinstalldir="/" name="src/core/ext/filters/client_channel/lb_policy/xds/xds_cluster_impl.cc" role="src" />
    <file baseinstalldir="/" name="src/core/ext/filters/client_channel/lb_policy/xds/xds_cluster_manager.cc" role="src" />
    <file baseinstalldir="/" name="src/core/ext/filters/client_channel/lb_policy/xds/xds_cluster_resolver.cc" role="src" />
    <file baseinstalldir="/" name="src/core/ext/filters/client_channel/lb_policy_factory.h" role="src" />
    <file baseinstalldir="/" name="src/core/ext/filters/client_channel/lb_policy_registry.cc" role="src" />
    <file baseinstalldir="/" name="src/core/ext/filters/client_channel/lb_policy_registry.h" role="src" />
    <file baseinstalldir="/" name="src/core/ext/filters/client_channel/local_subchannel_pool.cc" role="src" />
    <file baseinstalldir="/" name="src/core/ext/filters/client_channel/local_subchannel_pool.h" role="src" />
    <file baseinstalldir="/" name="src/core/ext/filters/client_channel/proxy_mapper.h" role="src" />
    <file baseinstalldir="/" name="src/core/ext/filters/client_channel/proxy_mapper_registry.cc" role="src" />
    <file baseinstalldir="/" name="src/core/ext/filters/client_channel/proxy_mapper_registry.h" role="src" />
    <file baseinstalldir="/" name="src/core/ext/filters/client_channel/resolver.cc" role="src" />
    <file baseinstalldir="/" name="src/core/ext/filters/client_channel/resolver.h" role="src" />
    <file baseinstalldir="/" name="src/core/ext/filters/client_channel/resolver/dns/c_ares/dns_resolver_ares.cc" role="src" />
    <file baseinstalldir="/" name="src/core/ext/filters/client_channel/resolver/dns/c_ares/grpc_ares_ev_driver.h" role="src" />
    <file baseinstalldir="/" name="src/core/ext/filters/client_channel/resolver/dns/c_ares/grpc_ares_ev_driver_libuv.cc" role="src" />
    <file baseinstalldir="/" name="src/core/ext/filters/client_channel/resolver/dns/c_ares/grpc_ares_ev_driver_posix.cc" role="src" />
    <file baseinstalldir="/" name="src/core/ext/filters/client_channel/resolver/dns/c_ares/grpc_ares_ev_driver_windows.cc" role="src" />
    <file baseinstalldir="/" name="src/core/ext/filters/client_channel/resolver/dns/c_ares/grpc_ares_wrapper.cc" role="src" />
    <file baseinstalldir="/" name="src/core/ext/filters/client_channel/resolver/dns/c_ares/grpc_ares_wrapper.h" role="src" />
    <file baseinstalldir="/" name="src/core/ext/filters/client_channel/resolver/dns/c_ares/grpc_ares_wrapper_libuv.cc" role="src" />
    <file baseinstalldir="/" name="src/core/ext/filters/client_channel/resolver/dns/c_ares/grpc_ares_wrapper_posix.cc" role="src" />
    <file baseinstalldir="/" name="src/core/ext/filters/client_channel/resolver/dns/c_ares/grpc_ares_wrapper_windows.cc" role="src" />
    <file baseinstalldir="/" name="src/core/ext/filters/client_channel/resolver/dns/dns_resolver_selection.cc" role="src" />
    <file baseinstalldir="/" name="src/core/ext/filters/client_channel/resolver/dns/dns_resolver_selection.h" role="src" />
    <file baseinstalldir="/" name="src/core/ext/filters/client_channel/resolver/dns/native/dns_resolver.cc" role="src" />
    <file baseinstalldir="/" name="src/core/ext/filters/client_channel/resolver/fake/fake_resolver.cc" role="src" />
    <file baseinstalldir="/" name="src/core/ext/filters/client_channel/resolver/fake/fake_resolver.h" role="src" />
    <file baseinstalldir="/" name="src/core/ext/filters/client_channel/resolver/google_c2p/google_c2p_resolver.cc" role="src" />
    <file baseinstalldir="/" name="src/core/ext/filters/client_channel/resolver/sockaddr/sockaddr_resolver.cc" role="src" />
    <file baseinstalldir="/" name="src/core/ext/filters/client_channel/resolver/xds/xds_resolver.cc" role="src" />
    <file baseinstalldir="/" name="src/core/ext/filters/client_channel/resolver/xds/xds_resolver.h" role="src" />
    <file baseinstalldir="/" name="src/core/ext/filters/client_channel/resolver_factory.h" role="src" />
    <file baseinstalldir="/" name="src/core/ext/filters/client_channel/resolver_registry.cc" role="src" />
    <file baseinstalldir="/" name="src/core/ext/filters/client_channel/resolver_registry.h" role="src" />
    <file baseinstalldir="/" name="src/core/ext/filters/client_channel/resolver_result_parsing.cc" role="src" />
    <file baseinstalldir="/" name="src/core/ext/filters/client_channel/resolver_result_parsing.h" role="src" />
    <file baseinstalldir="/" name="src/core/ext/filters/client_channel/retry_filter.cc" role="src" />
    <file baseinstalldir="/" name="src/core/ext/filters/client_channel/retry_filter.h" role="src" />
    <file baseinstalldir="/" name="src/core/ext/filters/client_channel/retry_service_config.cc" role="src" />
    <file baseinstalldir="/" name="src/core/ext/filters/client_channel/retry_service_config.h" role="src" />
    <file baseinstalldir="/" name="src/core/ext/filters/client_channel/retry_throttle.cc" role="src" />
    <file baseinstalldir="/" name="src/core/ext/filters/client_channel/retry_throttle.h" role="src" />
    <file baseinstalldir="/" name="src/core/ext/filters/client_channel/server_address.cc" role="src" />
    <file baseinstalldir="/" name="src/core/ext/filters/client_channel/server_address.h" role="src" />
    <file baseinstalldir="/" name="src/core/ext/filters/client_channel/service_config.cc" role="src" />
    <file baseinstalldir="/" name="src/core/ext/filters/client_channel/service_config.h" role="src" />
    <file baseinstalldir="/" name="src/core/ext/filters/client_channel/service_config_call_data.h" role="src" />
    <file baseinstalldir="/" name="src/core/ext/filters/client_channel/service_config_channel_arg_filter.cc" role="src" />
    <file baseinstalldir="/" name="src/core/ext/filters/client_channel/service_config_parser.cc" role="src" />
    <file baseinstalldir="/" name="src/core/ext/filters/client_channel/service_config_parser.h" role="src" />
    <file baseinstalldir="/" name="src/core/ext/filters/client_channel/subchannel.cc" role="src" />
    <file baseinstalldir="/" name="src/core/ext/filters/client_channel/subchannel.h" role="src" />
    <file baseinstalldir="/" name="src/core/ext/filters/client_channel/subchannel_interface.h" role="src" />
    <file baseinstalldir="/" name="src/core/ext/filters/client_channel/subchannel_pool_interface.cc" role="src" />
    <file baseinstalldir="/" name="src/core/ext/filters/client_channel/subchannel_pool_interface.h" role="src" />
    <file baseinstalldir="/" name="src/core/ext/filters/client_idle/client_idle_filter.cc" role="src" />
    <file baseinstalldir="/" name="src/core/ext/filters/deadline/deadline_filter.cc" role="src" />
    <file baseinstalldir="/" name="src/core/ext/filters/deadline/deadline_filter.h" role="src" />
    <file baseinstalldir="/" name="src/core/ext/filters/fault_injection/fault_injection_filter.cc" role="src" />
    <file baseinstalldir="/" name="src/core/ext/filters/fault_injection/fault_injection_filter.h" role="src" />
    <file baseinstalldir="/" name="src/core/ext/filters/fault_injection/service_config_parser.cc" role="src" />
    <file baseinstalldir="/" name="src/core/ext/filters/fault_injection/service_config_parser.h" role="src" />
    <file baseinstalldir="/" name="src/core/ext/filters/http/client/http_client_filter.cc" role="src" />
    <file baseinstalldir="/" name="src/core/ext/filters/http/client/http_client_filter.h" role="src" />
    <file baseinstalldir="/" name="src/core/ext/filters/http/client_authority_filter.cc" role="src" />
    <file baseinstalldir="/" name="src/core/ext/filters/http/client_authority_filter.h" role="src" />
    <file baseinstalldir="/" name="src/core/ext/filters/http/http_filters_plugin.cc" role="src" />
    <file baseinstalldir="/" name="src/core/ext/filters/http/message_compress/message_compress_filter.cc" role="src" />
    <file baseinstalldir="/" name="src/core/ext/filters/http/message_compress/message_compress_filter.h" role="src" />
    <file baseinstalldir="/" name="src/core/ext/filters/http/message_compress/message_decompress_filter.cc" role="src" />
    <file baseinstalldir="/" name="src/core/ext/filters/http/message_compress/message_decompress_filter.h" role="src" />
    <file baseinstalldir="/" name="src/core/ext/filters/http/server/http_server_filter.cc" role="src" />
    <file baseinstalldir="/" name="src/core/ext/filters/http/server/http_server_filter.h" role="src" />
    <file baseinstalldir="/" name="src/core/ext/filters/max_age/max_age_filter.cc" role="src" />
    <file baseinstalldir="/" name="src/core/ext/filters/max_age/max_age_filter.h" role="src" />
    <file baseinstalldir="/" name="src/core/ext/filters/message_size/message_size_filter.cc" role="src" />
    <file baseinstalldir="/" name="src/core/ext/filters/message_size/message_size_filter.h" role="src" />
    <file baseinstalldir="/" name="src/core/ext/filters/workarounds/workaround_cronet_compression_filter.cc" role="src" />
    <file baseinstalldir="/" name="src/core/ext/filters/workarounds/workaround_cronet_compression_filter.h" role="src" />
    <file baseinstalldir="/" name="src/core/ext/filters/workarounds/workaround_utils.cc" role="src" />
    <file baseinstalldir="/" name="src/core/ext/filters/workarounds/workaround_utils.h" role="src" />
    <file baseinstalldir="/" name="src/core/ext/transport/chttp2/alpn/alpn.cc" role="src" />
    <file baseinstalldir="/" name="src/core/ext/transport/chttp2/alpn/alpn.h" role="src" />
    <file baseinstalldir="/" name="src/core/ext/transport/chttp2/client/authority.cc" role="src" />
    <file baseinstalldir="/" name="src/core/ext/transport/chttp2/client/authority.h" role="src" />
    <file baseinstalldir="/" name="src/core/ext/transport/chttp2/client/chttp2_connector.cc" role="src" />
    <file baseinstalldir="/" name="src/core/ext/transport/chttp2/client/chttp2_connector.h" role="src" />
    <file baseinstalldir="/" name="src/core/ext/transport/chttp2/client/insecure/channel_create.cc" role="src" />
    <file baseinstalldir="/" name="src/core/ext/transport/chttp2/client/insecure/channel_create_posix.cc" role="src" />
    <file baseinstalldir="/" name="src/core/ext/transport/chttp2/client/secure/secure_channel_create.cc" role="src" />
    <file baseinstalldir="/" name="src/core/ext/transport/chttp2/server/chttp2_server.cc" role="src" />
    <file baseinstalldir="/" name="src/core/ext/transport/chttp2/server/chttp2_server.h" role="src" />
    <file baseinstalldir="/" name="src/core/ext/transport/chttp2/server/insecure/server_chttp2.cc" role="src" />
    <file baseinstalldir="/" name="src/core/ext/transport/chttp2/server/insecure/server_chttp2_posix.cc" role="src" />
    <file baseinstalldir="/" name="src/core/ext/transport/chttp2/server/secure/server_secure_chttp2.cc" role="src" />
    <file baseinstalldir="/" name="src/core/ext/transport/chttp2/transport/bin_decoder.cc" role="src" />
    <file baseinstalldir="/" name="src/core/ext/transport/chttp2/transport/bin_decoder.h" role="src" />
    <file baseinstalldir="/" name="src/core/ext/transport/chttp2/transport/bin_encoder.cc" role="src" />
    <file baseinstalldir="/" name="src/core/ext/transport/chttp2/transport/bin_encoder.h" role="src" />
    <file baseinstalldir="/" name="src/core/ext/transport/chttp2/transport/chttp2_plugin.cc" role="src" />
    <file baseinstalldir="/" name="src/core/ext/transport/chttp2/transport/chttp2_transport.cc" role="src" />
    <file baseinstalldir="/" name="src/core/ext/transport/chttp2/transport/chttp2_transport.h" role="src" />
    <file baseinstalldir="/" name="src/core/ext/transport/chttp2/transport/context_list.cc" role="src" />
    <file baseinstalldir="/" name="src/core/ext/transport/chttp2/transport/context_list.h" role="src" />
    <file baseinstalldir="/" name="src/core/ext/transport/chttp2/transport/flow_control.cc" role="src" />
    <file baseinstalldir="/" name="src/core/ext/transport/chttp2/transport/flow_control.h" role="src" />
    <file baseinstalldir="/" name="src/core/ext/transport/chttp2/transport/frame.h" role="src" />
    <file baseinstalldir="/" name="src/core/ext/transport/chttp2/transport/frame_data.cc" role="src" />
    <file baseinstalldir="/" name="src/core/ext/transport/chttp2/transport/frame_data.h" role="src" />
    <file baseinstalldir="/" name="src/core/ext/transport/chttp2/transport/frame_goaway.cc" role="src" />
    <file baseinstalldir="/" name="src/core/ext/transport/chttp2/transport/frame_goaway.h" role="src" />
    <file baseinstalldir="/" name="src/core/ext/transport/chttp2/transport/frame_ping.cc" role="src" />
    <file baseinstalldir="/" name="src/core/ext/transport/chttp2/transport/frame_ping.h" role="src" />
    <file baseinstalldir="/" name="src/core/ext/transport/chttp2/transport/frame_rst_stream.cc" role="src" />
    <file baseinstalldir="/" name="src/core/ext/transport/chttp2/transport/frame_rst_stream.h" role="src" />
    <file baseinstalldir="/" name="src/core/ext/transport/chttp2/transport/frame_settings.cc" role="src" />
    <file baseinstalldir="/" name="src/core/ext/transport/chttp2/transport/frame_settings.h" role="src" />
    <file baseinstalldir="/" name="src/core/ext/transport/chttp2/transport/frame_window_update.cc" role="src" />
    <file baseinstalldir="/" name="src/core/ext/transport/chttp2/transport/frame_window_update.h" role="src" />
    <file baseinstalldir="/" name="src/core/ext/transport/chttp2/transport/hpack_encoder.cc" role="src" />
    <file baseinstalldir="/" name="src/core/ext/transport/chttp2/transport/hpack_encoder.h" role="src" />
    <file baseinstalldir="/" name="src/core/ext/transport/chttp2/transport/hpack_parser.cc" role="src" />
    <file baseinstalldir="/" name="src/core/ext/transport/chttp2/transport/hpack_parser.h" role="src" />
    <file baseinstalldir="/" name="src/core/ext/transport/chttp2/transport/hpack_table.cc" role="src" />
    <file baseinstalldir="/" name="src/core/ext/transport/chttp2/transport/hpack_table.h" role="src" />
    <file baseinstalldir="/" name="src/core/ext/transport/chttp2/transport/http2_settings.cc" role="src" />
    <file baseinstalldir="/" name="src/core/ext/transport/chttp2/transport/http2_settings.h" role="src" />
    <file baseinstalldir="/" name="src/core/ext/transport/chttp2/transport/huffsyms.cc" role="src" />
    <file baseinstalldir="/" name="src/core/ext/transport/chttp2/transport/huffsyms.h" role="src" />
    <file baseinstalldir="/" name="src/core/ext/transport/chttp2/transport/incoming_metadata.cc" role="src" />
    <file baseinstalldir="/" name="src/core/ext/transport/chttp2/transport/incoming_metadata.h" role="src" />
    <file baseinstalldir="/" name="src/core/ext/transport/chttp2/transport/internal.h" role="src" />
    <file baseinstalldir="/" name="src/core/ext/transport/chttp2/transport/parsing.cc" role="src" />
    <file baseinstalldir="/" name="src/core/ext/transport/chttp2/transport/stream_lists.cc" role="src" />
    <file baseinstalldir="/" name="src/core/ext/transport/chttp2/transport/stream_map.cc" role="src" />
    <file baseinstalldir="/" name="src/core/ext/transport/chttp2/transport/stream_map.h" role="src" />
    <file baseinstalldir="/" name="src/core/ext/transport/chttp2/transport/varint.cc" role="src" />
    <file baseinstalldir="/" name="src/core/ext/transport/chttp2/transport/varint.h" role="src" />
    <file baseinstalldir="/" name="src/core/ext/transport/chttp2/transport/writing.cc" role="src" />
    <file baseinstalldir="/" name="src/core/ext/transport/inproc/inproc_plugin.cc" role="src" />
    <file baseinstalldir="/" name="src/core/ext/transport/inproc/inproc_transport.cc" role="src" />
    <file baseinstalldir="/" name="src/core/ext/transport/inproc/inproc_transport.h" role="src" />
    <file baseinstalldir="/" name="src/core/ext/upb-generated/envoy/admin/v3/config_dump.upb.c" role="src" />
    <file baseinstalldir="/" name="src/core/ext/upb-generated/envoy/admin/v3/config_dump.upb.h" role="src" />
    <file baseinstalldir="/" name="src/core/ext/upb-generated/envoy/annotations/deprecation.upb.c" role="src" />
    <file baseinstalldir="/" name="src/core/ext/upb-generated/envoy/annotations/deprecation.upb.h" role="src" />
    <file baseinstalldir="/" name="src/core/ext/upb-generated/envoy/annotations/resource.upb.c" role="src" />
    <file baseinstalldir="/" name="src/core/ext/upb-generated/envoy/annotations/resource.upb.h" role="src" />
    <file baseinstalldir="/" name="src/core/ext/upb-generated/envoy/config/accesslog/v3/accesslog.upb.c" role="src" />
    <file baseinstalldir="/" name="src/core/ext/upb-generated/envoy/config/accesslog/v3/accesslog.upb.h" role="src" />
    <file baseinstalldir="/" name="src/core/ext/upb-generated/envoy/config/bootstrap/v3/bootstrap.upb.c" role="src" />
    <file baseinstalldir="/" name="src/core/ext/upb-generated/envoy/config/bootstrap/v3/bootstrap.upb.h" role="src" />
    <file baseinstalldir="/" name="src/core/ext/upb-generated/envoy/config/cluster/v3/circuit_breaker.upb.c" role="src" />
    <file baseinstalldir="/" name="src/core/ext/upb-generated/envoy/config/cluster/v3/circuit_breaker.upb.h" role="src" />
    <file baseinstalldir="/" name="src/core/ext/upb-generated/envoy/config/cluster/v3/cluster.upb.c" role="src" />
    <file baseinstalldir="/" name="src/core/ext/upb-generated/envoy/config/cluster/v3/cluster.upb.h" role="src" />
    <file baseinstalldir="/" name="src/core/ext/upb-generated/envoy/config/cluster/v3/filter.upb.c" role="src" />
    <file baseinstalldir="/" name="src/core/ext/upb-generated/envoy/config/cluster/v3/filter.upb.h" role="src" />
    <file baseinstalldir="/" name="src/core/ext/upb-generated/envoy/config/cluster/v3/outlier_detection.upb.c" role="src" />
    <file baseinstalldir="/" name="src/core/ext/upb-generated/envoy/config/cluster/v3/outlier_detection.upb.h" role="src" />
    <file baseinstalldir="/" name="src/core/ext/upb-generated/envoy/config/core/v3/address.upb.c" role="src" />
    <file baseinstalldir="/" name="src/core/ext/upb-generated/envoy/config/core/v3/address.upb.h" role="src" />
    <file baseinstalldir="/" name="src/core/ext/upb-generated/envoy/config/core/v3/backoff.upb.c" role="src" />
    <file baseinstalldir="/" name="src/core/ext/upb-generated/envoy/config/core/v3/backoff.upb.h" role="src" />
    <file baseinstalldir="/" name="src/core/ext/upb-generated/envoy/config/core/v3/base.upb.c" role="src" />
    <file baseinstalldir="/" name="src/core/ext/upb-generated/envoy/config/core/v3/base.upb.h" role="src" />
    <file baseinstalldir="/" name="src/core/ext/upb-generated/envoy/config/core/v3/config_source.upb.c" role="src" />
    <file baseinstalldir="/" name="src/core/ext/upb-generated/envoy/config/core/v3/config_source.upb.h" role="src" />
    <file baseinstalldir="/" name="src/core/ext/upb-generated/envoy/config/core/v3/event_service_config.upb.c" role="src" />
    <file baseinstalldir="/" name="src/core/ext/upb-generated/envoy/config/core/v3/event_service_config.upb.h" role="src" />
    <file baseinstalldir="/" name="src/core/ext/upb-generated/envoy/config/core/v3/extension.upb.c" role="src" />
    <file baseinstalldir="/" name="src/core/ext/upb-generated/envoy/config/core/v3/extension.upb.h" role="src" />
    <file baseinstalldir="/" name="src/core/ext/upb-generated/envoy/config/core/v3/grpc_service.upb.c" role="src" />
    <file baseinstalldir="/" name="src/core/ext/upb-generated/envoy/config/core/v3/grpc_service.upb.h" role="src" />
    <file baseinstalldir="/" name="src/core/ext/upb-generated/envoy/config/core/v3/health_check.upb.c" role="src" />
    <file baseinstalldir="/" name="src/core/ext/upb-generated/envoy/config/core/v3/health_check.upb.h" role="src" />
    <file baseinstalldir="/" name="src/core/ext/upb-generated/envoy/config/core/v3/http_uri.upb.c" role="src" />
    <file baseinstalldir="/" name="src/core/ext/upb-generated/envoy/config/core/v3/http_uri.upb.h" role="src" />
    <file baseinstalldir="/" name="src/core/ext/upb-generated/envoy/config/core/v3/protocol.upb.c" role="src" />
    <file baseinstalldir="/" name="src/core/ext/upb-generated/envoy/config/core/v3/protocol.upb.h" role="src" />
    <file baseinstalldir="/" name="src/core/ext/upb-generated/envoy/config/core/v3/proxy_protocol.upb.c" role="src" />
    <file baseinstalldir="/" name="src/core/ext/upb-generated/envoy/config/core/v3/proxy_protocol.upb.h" role="src" />
    <file baseinstalldir="/" name="src/core/ext/upb-generated/envoy/config/core/v3/socket_option.upb.c" role="src" />
    <file baseinstalldir="/" name="src/core/ext/upb-generated/envoy/config/core/v3/socket_option.upb.h" role="src" />
    <file baseinstalldir="/" name="src/core/ext/upb-generated/envoy/config/core/v3/substitution_format_string.upb.c" role="src" />
    <file baseinstalldir="/" name="src/core/ext/upb-generated/envoy/config/core/v3/substitution_format_string.upb.h" role="src" />
    <file baseinstalldir="/" name="src/core/ext/upb-generated/envoy/config/endpoint/v3/endpoint.upb.c" role="src" />
    <file baseinstalldir="/" name="src/core/ext/upb-generated/envoy/config/endpoint/v3/endpoint.upb.h" role="src" />
    <file baseinstalldir="/" name="src/core/ext/upb-generated/envoy/config/endpoint/v3/endpoint_components.upb.c" role="src" />
    <file baseinstalldir="/" name="src/core/ext/upb-generated/envoy/config/endpoint/v3/endpoint_components.upb.h" role="src" />
    <file baseinstalldir="/" name="src/core/ext/upb-generated/envoy/config/endpoint/v3/load_report.upb.c" role="src" />
    <file baseinstalldir="/" name="src/core/ext/upb-generated/envoy/config/endpoint/v3/load_report.upb.h" role="src" />
    <file baseinstalldir="/" name="src/core/ext/upb-generated/envoy/config/listener/v3/api_listener.upb.c" role="src" />
    <file baseinstalldir="/" name="src/core/ext/upb-generated/envoy/config/listener/v3/api_listener.upb.h" role="src" />
    <file baseinstalldir="/" name="src/core/ext/upb-generated/envoy/config/listener/v3/listener.upb.c" role="src" />
    <file baseinstalldir="/" name="src/core/ext/upb-generated/envoy/config/listener/v3/listener.upb.h" role="src" />
    <file baseinstalldir="/" name="src/core/ext/upb-generated/envoy/config/listener/v3/listener_components.upb.c" role="src" />
    <file baseinstalldir="/" name="src/core/ext/upb-generated/envoy/config/listener/v3/listener_components.upb.h" role="src" />
    <file baseinstalldir="/" name="src/core/ext/upb-generated/envoy/config/listener/v3/udp_listener_config.upb.c" role="src" />
    <file baseinstalldir="/" name="src/core/ext/upb-generated/envoy/config/listener/v3/udp_listener_config.upb.h" role="src" />
    <file baseinstalldir="/" name="src/core/ext/upb-generated/envoy/config/metrics/v3/stats.upb.c" role="src" />
    <file baseinstalldir="/" name="src/core/ext/upb-generated/envoy/config/metrics/v3/stats.upb.h" role="src" />
    <file baseinstalldir="/" name="src/core/ext/upb-generated/envoy/config/overload/v3/overload.upb.c" role="src" />
    <file baseinstalldir="/" name="src/core/ext/upb-generated/envoy/config/overload/v3/overload.upb.h" role="src" />
    <file baseinstalldir="/" name="src/core/ext/upb-generated/envoy/config/rbac/v3/rbac.upb.c" role="src" />
    <file baseinstalldir="/" name="src/core/ext/upb-generated/envoy/config/rbac/v3/rbac.upb.h" role="src" />
    <file baseinstalldir="/" name="src/core/ext/upb-generated/envoy/config/route/v3/route.upb.c" role="src" />
    <file baseinstalldir="/" name="src/core/ext/upb-generated/envoy/config/route/v3/route.upb.h" role="src" />
    <file baseinstalldir="/" name="src/core/ext/upb-generated/envoy/config/route/v3/route_components.upb.c" role="src" />
    <file baseinstalldir="/" name="src/core/ext/upb-generated/envoy/config/route/v3/route_components.upb.h" role="src" />
    <file baseinstalldir="/" name="src/core/ext/upb-generated/envoy/config/route/v3/scoped_route.upb.c" role="src" />
    <file baseinstalldir="/" name="src/core/ext/upb-generated/envoy/config/route/v3/scoped_route.upb.h" role="src" />
    <file baseinstalldir="/" name="src/core/ext/upb-generated/envoy/config/trace/v3/http_tracer.upb.c" role="src" />
    <file baseinstalldir="/" name="src/core/ext/upb-generated/envoy/config/trace/v3/http_tracer.upb.h" role="src" />
    <file baseinstalldir="/" name="src/core/ext/upb-generated/envoy/extensions/clusters/aggregate/v3/cluster.upb.c" role="src" />
    <file baseinstalldir="/" name="src/core/ext/upb-generated/envoy/extensions/clusters/aggregate/v3/cluster.upb.h" role="src" />
    <file baseinstalldir="/" name="src/core/ext/upb-generated/envoy/extensions/filters/common/fault/v3/fault.upb.c" role="src" />
    <file baseinstalldir="/" name="src/core/ext/upb-generated/envoy/extensions/filters/common/fault/v3/fault.upb.h" role="src" />
    <file baseinstalldir="/" name="src/core/ext/upb-generated/envoy/extensions/filters/http/fault/v3/fault.upb.c" role="src" />
    <file baseinstalldir="/" name="src/core/ext/upb-generated/envoy/extensions/filters/http/fault/v3/fault.upb.h" role="src" />
    <file baseinstalldir="/" name="src/core/ext/upb-generated/envoy/extensions/filters/http/router/v3/router.upb.c" role="src" />
    <file baseinstalldir="/" name="src/core/ext/upb-generated/envoy/extensions/filters/http/router/v3/router.upb.h" role="src" />
    <file baseinstalldir="/" name="src/core/ext/upb-generated/envoy/extensions/filters/network/http_connection_manager/v3/http_connection_manager.upb.c" role="src" />
    <file baseinstalldir="/" name="src/core/ext/upb-generated/envoy/extensions/filters/network/http_connection_manager/v3/http_connection_manager.upb.h" role="src" />
    <file baseinstalldir="/" name="src/core/ext/upb-generated/envoy/extensions/transport_sockets/tls/v3/cert.upb.c" role="src" />
    <file baseinstalldir="/" name="src/core/ext/upb-generated/envoy/extensions/transport_sockets/tls/v3/cert.upb.h" role="src" />
    <file baseinstalldir="/" name="src/core/ext/upb-generated/envoy/extensions/transport_sockets/tls/v3/common.upb.c" role="src" />
    <file baseinstalldir="/" name="src/core/ext/upb-generated/envoy/extensions/transport_sockets/tls/v3/common.upb.h" role="src" />
    <file baseinstalldir="/" name="src/core/ext/upb-generated/envoy/extensions/transport_sockets/tls/v3/secret.upb.c" role="src" />
    <file baseinstalldir="/" name="src/core/ext/upb-generated/envoy/extensions/transport_sockets/tls/v3/secret.upb.h" role="src" />
    <file baseinstalldir="/" name="src/core/ext/upb-generated/envoy/extensions/transport_sockets/tls/v3/tls.upb.c" role="src" />
    <file baseinstalldir="/" name="src/core/ext/upb-generated/envoy/extensions/transport_sockets/tls/v3/tls.upb.h" role="src" />
    <file baseinstalldir="/" name="src/core/ext/upb-generated/envoy/service/cluster/v3/cds.upb.c" role="src" />
    <file baseinstalldir="/" name="src/core/ext/upb-generated/envoy/service/cluster/v3/cds.upb.h" role="src" />
    <file baseinstalldir="/" name="src/core/ext/upb-generated/envoy/service/discovery/v3/ads.upb.c" role="src" />
    <file baseinstalldir="/" name="src/core/ext/upb-generated/envoy/service/discovery/v3/ads.upb.h" role="src" />
    <file baseinstalldir="/" name="src/core/ext/upb-generated/envoy/service/discovery/v3/discovery.upb.c" role="src" />
    <file baseinstalldir="/" name="src/core/ext/upb-generated/envoy/service/discovery/v3/discovery.upb.h" role="src" />
    <file baseinstalldir="/" name="src/core/ext/upb-generated/envoy/service/endpoint/v3/eds.upb.c" role="src" />
    <file baseinstalldir="/" name="src/core/ext/upb-generated/envoy/service/endpoint/v3/eds.upb.h" role="src" />
    <file baseinstalldir="/" name="src/core/ext/upb-generated/envoy/service/listener/v3/lds.upb.c" role="src" />
    <file baseinstalldir="/" name="src/core/ext/upb-generated/envoy/service/listener/v3/lds.upb.h" role="src" />
    <file baseinstalldir="/" name="src/core/ext/upb-generated/envoy/service/load_stats/v3/lrs.upb.c" role="src" />
    <file baseinstalldir="/" name="src/core/ext/upb-generated/envoy/service/load_stats/v3/lrs.upb.h" role="src" />
    <file baseinstalldir="/" name="src/core/ext/upb-generated/envoy/service/route/v3/rds.upb.c" role="src" />
    <file baseinstalldir="/" name="src/core/ext/upb-generated/envoy/service/route/v3/rds.upb.h" role="src" />
    <file baseinstalldir="/" name="src/core/ext/upb-generated/envoy/service/route/v3/srds.upb.c" role="src" />
    <file baseinstalldir="/" name="src/core/ext/upb-generated/envoy/service/route/v3/srds.upb.h" role="src" />
    <file baseinstalldir="/" name="src/core/ext/upb-generated/envoy/service/status/v3/csds.upb.c" role="src" />
    <file baseinstalldir="/" name="src/core/ext/upb-generated/envoy/service/status/v3/csds.upb.h" role="src" />
    <file baseinstalldir="/" name="src/core/ext/upb-generated/envoy/type/matcher/v3/metadata.upb.c" role="src" />
    <file baseinstalldir="/" name="src/core/ext/upb-generated/envoy/type/matcher/v3/metadata.upb.h" role="src" />
    <file baseinstalldir="/" name="src/core/ext/upb-generated/envoy/type/matcher/v3/node.upb.c" role="src" />
    <file baseinstalldir="/" name="src/core/ext/upb-generated/envoy/type/matcher/v3/node.upb.h" role="src" />
    <file baseinstalldir="/" name="src/core/ext/upb-generated/envoy/type/matcher/v3/number.upb.c" role="src" />
    <file baseinstalldir="/" name="src/core/ext/upb-generated/envoy/type/matcher/v3/number.upb.h" role="src" />
    <file baseinstalldir="/" name="src/core/ext/upb-generated/envoy/type/matcher/v3/path.upb.c" role="src" />
    <file baseinstalldir="/" name="src/core/ext/upb-generated/envoy/type/matcher/v3/path.upb.h" role="src" />
    <file baseinstalldir="/" name="src/core/ext/upb-generated/envoy/type/matcher/v3/regex.upb.c" role="src" />
    <file baseinstalldir="/" name="src/core/ext/upb-generated/envoy/type/matcher/v3/regex.upb.h" role="src" />
    <file baseinstalldir="/" name="src/core/ext/upb-generated/envoy/type/matcher/v3/string.upb.c" role="src" />
    <file baseinstalldir="/" name="src/core/ext/upb-generated/envoy/type/matcher/v3/string.upb.h" role="src" />
    <file baseinstalldir="/" name="src/core/ext/upb-generated/envoy/type/matcher/v3/struct.upb.c" role="src" />
    <file baseinstalldir="/" name="src/core/ext/upb-generated/envoy/type/matcher/v3/struct.upb.h" role="src" />
    <file baseinstalldir="/" name="src/core/ext/upb-generated/envoy/type/matcher/v3/value.upb.c" role="src" />
    <file baseinstalldir="/" name="src/core/ext/upb-generated/envoy/type/matcher/v3/value.upb.h" role="src" />
    <file baseinstalldir="/" name="src/core/ext/upb-generated/envoy/type/metadata/v3/metadata.upb.c" role="src" />
    <file baseinstalldir="/" name="src/core/ext/upb-generated/envoy/type/metadata/v3/metadata.upb.h" role="src" />
    <file baseinstalldir="/" name="src/core/ext/upb-generated/envoy/type/tracing/v3/custom_tag.upb.c" role="src" />
    <file baseinstalldir="/" name="src/core/ext/upb-generated/envoy/type/tracing/v3/custom_tag.upb.h" role="src" />
    <file baseinstalldir="/" name="src/core/ext/upb-generated/envoy/type/v3/http.upb.c" role="src" />
    <file baseinstalldir="/" name="src/core/ext/upb-generated/envoy/type/v3/http.upb.h" role="src" />
    <file baseinstalldir="/" name="src/core/ext/upb-generated/envoy/type/v3/percent.upb.c" role="src" />
    <file baseinstalldir="/" name="src/core/ext/upb-generated/envoy/type/v3/percent.upb.h" role="src" />
    <file baseinstalldir="/" name="src/core/ext/upb-generated/envoy/type/v3/range.upb.c" role="src" />
    <file baseinstalldir="/" name="src/core/ext/upb-generated/envoy/type/v3/range.upb.h" role="src" />
    <file baseinstalldir="/" name="src/core/ext/upb-generated/envoy/type/v3/semantic_version.upb.c" role="src" />
    <file baseinstalldir="/" name="src/core/ext/upb-generated/envoy/type/v3/semantic_version.upb.h" role="src" />
    <file baseinstalldir="/" name="src/core/ext/upb-generated/google/api/annotations.upb.c" role="src" />
    <file baseinstalldir="/" name="src/core/ext/upb-generated/google/api/annotations.upb.h" role="src" />
    <file baseinstalldir="/" name="src/core/ext/upb-generated/google/api/expr/v1alpha1/checked.upb.c" role="src" />
    <file baseinstalldir="/" name="src/core/ext/upb-generated/google/api/expr/v1alpha1/checked.upb.h" role="src" />
    <file baseinstalldir="/" name="src/core/ext/upb-generated/google/api/expr/v1alpha1/syntax.upb.c" role="src" />
    <file baseinstalldir="/" name="src/core/ext/upb-generated/google/api/expr/v1alpha1/syntax.upb.h" role="src" />
    <file baseinstalldir="/" name="src/core/ext/upb-generated/google/api/http.upb.c" role="src" />
    <file baseinstalldir="/" name="src/core/ext/upb-generated/google/api/http.upb.h" role="src" />
    <file baseinstalldir="/" name="src/core/ext/upb-generated/google/protobuf/any.upb.c" role="src" />
    <file baseinstalldir="/" name="src/core/ext/upb-generated/google/protobuf/any.upb.h" role="src" />
    <file baseinstalldir="/" name="src/core/ext/upb-generated/google/protobuf/descriptor.upb.c" role="src" />
    <file baseinstalldir="/" name="src/core/ext/upb-generated/google/protobuf/descriptor.upb.h" role="src" />
    <file baseinstalldir="/" name="src/core/ext/upb-generated/google/protobuf/duration.upb.c" role="src" />
    <file baseinstalldir="/" name="src/core/ext/upb-generated/google/protobuf/duration.upb.h" role="src" />
    <file baseinstalldir="/" name="src/core/ext/upb-generated/google/protobuf/empty.upb.c" role="src" />
    <file baseinstalldir="/" name="src/core/ext/upb-generated/google/protobuf/empty.upb.h" role="src" />
    <file baseinstalldir="/" name="src/core/ext/upb-generated/google/protobuf/struct.upb.c" role="src" />
    <file baseinstalldir="/" name="src/core/ext/upb-generated/google/protobuf/struct.upb.h" role="src" />
    <file baseinstalldir="/" name="src/core/ext/upb-generated/google/protobuf/timestamp.upb.c" role="src" />
    <file baseinstalldir="/" name="src/core/ext/upb-generated/google/protobuf/timestamp.upb.h" role="src" />
    <file baseinstalldir="/" name="src/core/ext/upb-generated/google/protobuf/wrappers.upb.c" role="src" />
    <file baseinstalldir="/" name="src/core/ext/upb-generated/google/protobuf/wrappers.upb.h" role="src" />
    <file baseinstalldir="/" name="src/core/ext/upb-generated/google/rpc/status.upb.c" role="src" />
    <file baseinstalldir="/" name="src/core/ext/upb-generated/google/rpc/status.upb.h" role="src" />
    <file baseinstalldir="/" name="src/core/ext/upb-generated/src/proto/grpc/gcp/altscontext.upb.c" role="src" />
    <file baseinstalldir="/" name="src/core/ext/upb-generated/src/proto/grpc/gcp/altscontext.upb.h" role="src" />
    <file baseinstalldir="/" name="src/core/ext/upb-generated/src/proto/grpc/gcp/handshaker.upb.c" role="src" />
    <file baseinstalldir="/" name="src/core/ext/upb-generated/src/proto/grpc/gcp/handshaker.upb.h" role="src" />
    <file baseinstalldir="/" name="src/core/ext/upb-generated/src/proto/grpc/gcp/transport_security_common.upb.c" role="src" />
    <file baseinstalldir="/" name="src/core/ext/upb-generated/src/proto/grpc/gcp/transport_security_common.upb.h" role="src" />
    <file baseinstalldir="/" name="src/core/ext/upb-generated/src/proto/grpc/health/v1/health.upb.c" role="src" />
    <file baseinstalldir="/" name="src/core/ext/upb-generated/src/proto/grpc/health/v1/health.upb.h" role="src" />
    <file baseinstalldir="/" name="src/core/ext/upb-generated/src/proto/grpc/lb/v1/load_balancer.upb.c" role="src" />
    <file baseinstalldir="/" name="src/core/ext/upb-generated/src/proto/grpc/lb/v1/load_balancer.upb.h" role="src" />
    <file baseinstalldir="/" name="src/core/ext/upb-generated/udpa/annotations/migrate.upb.c" role="src" />
    <file baseinstalldir="/" name="src/core/ext/upb-generated/udpa/annotations/migrate.upb.h" role="src" />
    <file baseinstalldir="/" name="src/core/ext/upb-generated/udpa/annotations/security.upb.c" role="src" />
    <file baseinstalldir="/" name="src/core/ext/upb-generated/udpa/annotations/security.upb.h" role="src" />
    <file baseinstalldir="/" name="src/core/ext/upb-generated/udpa/annotations/sensitive.upb.c" role="src" />
    <file baseinstalldir="/" name="src/core/ext/upb-generated/udpa/annotations/sensitive.upb.h" role="src" />
    <file baseinstalldir="/" name="src/core/ext/upb-generated/udpa/annotations/status.upb.c" role="src" />
    <file baseinstalldir="/" name="src/core/ext/upb-generated/udpa/annotations/status.upb.h" role="src" />
    <file baseinstalldir="/" name="src/core/ext/upb-generated/udpa/annotations/versioning.upb.c" role="src" />
    <file baseinstalldir="/" name="src/core/ext/upb-generated/udpa/annotations/versioning.upb.h" role="src" />
    <file baseinstalldir="/" name="src/core/ext/upb-generated/udpa/data/orca/v1/orca_load_report.upb.c" role="src" />
    <file baseinstalldir="/" name="src/core/ext/upb-generated/udpa/data/orca/v1/orca_load_report.upb.h" role="src" />
    <file baseinstalldir="/" name="src/core/ext/upb-generated/udpa/type/v1/typed_struct.upb.c" role="src" />
    <file baseinstalldir="/" name="src/core/ext/upb-generated/udpa/type/v1/typed_struct.upb.h" role="src" />
    <file baseinstalldir="/" name="src/core/ext/upb-generated/validate/validate.upb.c" role="src" />
    <file baseinstalldir="/" name="src/core/ext/upb-generated/validate/validate.upb.h" role="src" />
    <file baseinstalldir="/" name="src/core/ext/upb-generated/xds/core/v3/authority.upb.c" role="src" />
    <file baseinstalldir="/" name="src/core/ext/upb-generated/xds/core/v3/authority.upb.h" role="src" />
    <file baseinstalldir="/" name="src/core/ext/upb-generated/xds/core/v3/collection_entry.upb.c" role="src" />
    <file baseinstalldir="/" name="src/core/ext/upb-generated/xds/core/v3/collection_entry.upb.h" role="src" />
    <file baseinstalldir="/" name="src/core/ext/upb-generated/xds/core/v3/context_params.upb.c" role="src" />
    <file baseinstalldir="/" name="src/core/ext/upb-generated/xds/core/v3/context_params.upb.h" role="src" />
    <file baseinstalldir="/" name="src/core/ext/upb-generated/xds/core/v3/resource.upb.c" role="src" />
    <file baseinstalldir="/" name="src/core/ext/upb-generated/xds/core/v3/resource.upb.h" role="src" />
    <file baseinstalldir="/" name="src/core/ext/upb-generated/xds/core/v3/resource_locator.upb.c" role="src" />
    <file baseinstalldir="/" name="src/core/ext/upb-generated/xds/core/v3/resource_locator.upb.h" role="src" />
    <file baseinstalldir="/" name="src/core/ext/upb-generated/xds/core/v3/resource_name.upb.c" role="src" />
    <file baseinstalldir="/" name="src/core/ext/upb-generated/xds/core/v3/resource_name.upb.h" role="src" />
    <file baseinstalldir="/" name="src/core/ext/upbdefs-generated/envoy/admin/v3/config_dump.upbdefs.c" role="src" />
    <file baseinstalldir="/" name="src/core/ext/upbdefs-generated/envoy/admin/v3/config_dump.upbdefs.h" role="src" />
    <file baseinstalldir="/" name="src/core/ext/upbdefs-generated/envoy/annotations/deprecation.upbdefs.c" role="src" />
    <file baseinstalldir="/" name="src/core/ext/upbdefs-generated/envoy/annotations/deprecation.upbdefs.h" role="src" />
    <file baseinstalldir="/" name="src/core/ext/upbdefs-generated/envoy/annotations/resource.upbdefs.c" role="src" />
    <file baseinstalldir="/" name="src/core/ext/upbdefs-generated/envoy/annotations/resource.upbdefs.h" role="src" />
    <file baseinstalldir="/" name="src/core/ext/upbdefs-generated/envoy/config/accesslog/v3/accesslog.upbdefs.c" role="src" />
    <file baseinstalldir="/" name="src/core/ext/upbdefs-generated/envoy/config/accesslog/v3/accesslog.upbdefs.h" role="src" />
    <file baseinstalldir="/" name="src/core/ext/upbdefs-generated/envoy/config/bootstrap/v3/bootstrap.upbdefs.c" role="src" />
    <file baseinstalldir="/" name="src/core/ext/upbdefs-generated/envoy/config/bootstrap/v3/bootstrap.upbdefs.h" role="src" />
    <file baseinstalldir="/" name="src/core/ext/upbdefs-generated/envoy/config/cluster/v3/circuit_breaker.upbdefs.c" role="src" />
    <file baseinstalldir="/" name="src/core/ext/upbdefs-generated/envoy/config/cluster/v3/circuit_breaker.upbdefs.h" role="src" />
    <file baseinstalldir="/" name="src/core/ext/upbdefs-generated/envoy/config/cluster/v3/cluster.upbdefs.c" role="src" />
    <file baseinstalldir="/" name="src/core/ext/upbdefs-generated/envoy/config/cluster/v3/cluster.upbdefs.h" role="src" />
    <file baseinstalldir="/" name="src/core/ext/upbdefs-generated/envoy/config/cluster/v3/filter.upbdefs.c" role="src" />
    <file baseinstalldir="/" name="src/core/ext/upbdefs-generated/envoy/config/cluster/v3/filter.upbdefs.h" role="src" />
    <file baseinstalldir="/" name="src/core/ext/upbdefs-generated/envoy/config/cluster/v3/outlier_detection.upbdefs.c" role="src" />
    <file baseinstalldir="/" name="src/core/ext/upbdefs-generated/envoy/config/cluster/v3/outlier_detection.upbdefs.h" role="src" />
    <file baseinstalldir="/" name="src/core/ext/upbdefs-generated/envoy/config/core/v3/address.upbdefs.c" role="src" />
    <file baseinstalldir="/" name="src/core/ext/upbdefs-generated/envoy/config/core/v3/address.upbdefs.h" role="src" />
    <file baseinstalldir="/" name="src/core/ext/upbdefs-generated/envoy/config/core/v3/backoff.upbdefs.c" role="src" />
    <file baseinstalldir="/" name="src/core/ext/upbdefs-generated/envoy/config/core/v3/backoff.upbdefs.h" role="src" />
    <file baseinstalldir="/" name="src/core/ext/upbdefs-generated/envoy/config/core/v3/base.upbdefs.c" role="src" />
    <file baseinstalldir="/" name="src/core/ext/upbdefs-generated/envoy/config/core/v3/base.upbdefs.h" role="src" />
    <file baseinstalldir="/" name="src/core/ext/upbdefs-generated/envoy/config/core/v3/config_source.upbdefs.c" role="src" />
    <file baseinstalldir="/" name="src/core/ext/upbdefs-generated/envoy/config/core/v3/config_source.upbdefs.h" role="src" />
    <file baseinstalldir="/" name="src/core/ext/upbdefs-generated/envoy/config/core/v3/event_service_config.upbdefs.c" role="src" />
    <file baseinstalldir="/" name="src/core/ext/upbdefs-generated/envoy/config/core/v3/event_service_config.upbdefs.h" role="src" />
    <file baseinstalldir="/" name="src/core/ext/upbdefs-generated/envoy/config/core/v3/extension.upbdefs.c" role="src" />
    <file baseinstalldir="/" name="src/core/ext/upbdefs-generated/envoy/config/core/v3/extension.upbdefs.h" role="src" />
    <file baseinstalldir="/" name="src/core/ext/upbdefs-generated/envoy/config/core/v3/grpc_service.upbdefs.c" role="src" />
    <file baseinstalldir="/" name="src/core/ext/upbdefs-generated/envoy/config/core/v3/grpc_service.upbdefs.h" role="src" />
    <file baseinstalldir="/" name="src/core/ext/upbdefs-generated/envoy/config/core/v3/health_check.upbdefs.c" role="src" />
    <file baseinstalldir="/" name="src/core/ext/upbdefs-generated/envoy/config/core/v3/health_check.upbdefs.h" role="src" />
    <file baseinstalldir="/" name="src/core/ext/upbdefs-generated/envoy/config/core/v3/http_uri.upbdefs.c" role="src" />
    <file baseinstalldir="/" name="src/core/ext/upbdefs-generated/envoy/config/core/v3/http_uri.upbdefs.h" role="src" />
    <file baseinstalldir="/" name="src/core/ext/upbdefs-generated/envoy/config/core/v3/protocol.upbdefs.c" role="src" />
    <file baseinstalldir="/" name="src/core/ext/upbdefs-generated/envoy/config/core/v3/protocol.upbdefs.h" role="src" />
    <file baseinstalldir="/" name="src/core/ext/upbdefs-generated/envoy/config/core/v3/proxy_protocol.upbdefs.c" role="src" />
    <file baseinstalldir="/" name="src/core/ext/upbdefs-generated/envoy/config/core/v3/proxy_protocol.upbdefs.h" role="src" />
    <file baseinstalldir="/" name="src/core/ext/upbdefs-generated/envoy/config/core/v3/socket_option.upbdefs.c" role="src" />
    <file baseinstalldir="/" name="src/core/ext/upbdefs-generated/envoy/config/core/v3/socket_option.upbdefs.h" role="src" />
    <file baseinstalldir="/" name="src/core/ext/upbdefs-generated/envoy/config/core/v3/substitution_format_string.upbdefs.c" role="src" />
    <file baseinstalldir="/" name="src/core/ext/upbdefs-generated/envoy/config/core/v3/substitution_format_string.upbdefs.h" role="src" />
    <file baseinstalldir="/" name="src/core/ext/upbdefs-generated/envoy/config/endpoint/v3/endpoint.upbdefs.c" role="src" />
    <file baseinstalldir="/" name="src/core/ext/upbdefs-generated/envoy/config/endpoint/v3/endpoint.upbdefs.h" role="src" />
    <file baseinstalldir="/" name="src/core/ext/upbdefs-generated/envoy/config/endpoint/v3/endpoint_components.upbdefs.c" role="src" />
    <file baseinstalldir="/" name="src/core/ext/upbdefs-generated/envoy/config/endpoint/v3/endpoint_components.upbdefs.h" role="src" />
    <file baseinstalldir="/" name="src/core/ext/upbdefs-generated/envoy/config/endpoint/v3/load_report.upbdefs.c" role="src" />
    <file baseinstalldir="/" name="src/core/ext/upbdefs-generated/envoy/config/endpoint/v3/load_report.upbdefs.h" role="src" />
    <file baseinstalldir="/" name="src/core/ext/upbdefs-generated/envoy/config/listener/v3/api_listener.upbdefs.c" role="src" />
    <file baseinstalldir="/" name="src/core/ext/upbdefs-generated/envoy/config/listener/v3/api_listener.upbdefs.h" role="src" />
    <file baseinstalldir="/" name="src/core/ext/upbdefs-generated/envoy/config/listener/v3/listener.upbdefs.c" role="src" />
    <file baseinstalldir="/" name="src/core/ext/upbdefs-generated/envoy/config/listener/v3/listener.upbdefs.h" role="src" />
    <file baseinstalldir="/" name="src/core/ext/upbdefs-generated/envoy/config/listener/v3/listener_components.upbdefs.c" role="src" />
    <file baseinstalldir="/" name="src/core/ext/upbdefs-generated/envoy/config/listener/v3/listener_components.upbdefs.h" role="src" />
    <file baseinstalldir="/" name="src/core/ext/upbdefs-generated/envoy/config/listener/v3/udp_listener_config.upbdefs.c" role="src" />
    <file baseinstalldir="/" name="src/core/ext/upbdefs-generated/envoy/config/listener/v3/udp_listener_config.upbdefs.h" role="src" />
    <file baseinstalldir="/" name="src/core/ext/upbdefs-generated/envoy/config/metrics/v3/stats.upbdefs.c" role="src" />
    <file baseinstalldir="/" name="src/core/ext/upbdefs-generated/envoy/config/metrics/v3/stats.upbdefs.h" role="src" />
    <file baseinstalldir="/" name="src/core/ext/upbdefs-generated/envoy/config/overload/v3/overload.upbdefs.c" role="src" />
    <file baseinstalldir="/" name="src/core/ext/upbdefs-generated/envoy/config/overload/v3/overload.upbdefs.h" role="src" />
    <file baseinstalldir="/" name="src/core/ext/upbdefs-generated/envoy/config/route/v3/route.upbdefs.c" role="src" />
    <file baseinstalldir="/" name="src/core/ext/upbdefs-generated/envoy/config/route/v3/route.upbdefs.h" role="src" />
    <file baseinstalldir="/" name="src/core/ext/upbdefs-generated/envoy/config/route/v3/route_components.upbdefs.c" role="src" />
    <file baseinstalldir="/" name="src/core/ext/upbdefs-generated/envoy/config/route/v3/route_components.upbdefs.h" role="src" />
    <file baseinstalldir="/" name="src/core/ext/upbdefs-generated/envoy/config/route/v3/scoped_route.upbdefs.c" role="src" />
    <file baseinstalldir="/" name="src/core/ext/upbdefs-generated/envoy/config/route/v3/scoped_route.upbdefs.h" role="src" />
    <file baseinstalldir="/" name="src/core/ext/upbdefs-generated/envoy/config/trace/v3/http_tracer.upbdefs.c" role="src" />
    <file baseinstalldir="/" name="src/core/ext/upbdefs-generated/envoy/config/trace/v3/http_tracer.upbdefs.h" role="src" />
    <file baseinstalldir="/" name="src/core/ext/upbdefs-generated/envoy/extensions/clusters/aggregate/v3/cluster.upbdefs.c" role="src" />
    <file baseinstalldir="/" name="src/core/ext/upbdefs-generated/envoy/extensions/clusters/aggregate/v3/cluster.upbdefs.h" role="src" />
    <file baseinstalldir="/" name="src/core/ext/upbdefs-generated/envoy/extensions/filters/common/fault/v3/fault.upbdefs.c" role="src" />
    <file baseinstalldir="/" name="src/core/ext/upbdefs-generated/envoy/extensions/filters/common/fault/v3/fault.upbdefs.h" role="src" />
    <file baseinstalldir="/" name="src/core/ext/upbdefs-generated/envoy/extensions/filters/http/fault/v3/fault.upbdefs.c" role="src" />
    <file baseinstalldir="/" name="src/core/ext/upbdefs-generated/envoy/extensions/filters/http/fault/v3/fault.upbdefs.h" role="src" />
    <file baseinstalldir="/" name="src/core/ext/upbdefs-generated/envoy/extensions/filters/http/router/v3/router.upbdefs.c" role="src" />
    <file baseinstalldir="/" name="src/core/ext/upbdefs-generated/envoy/extensions/filters/http/router/v3/router.upbdefs.h" role="src" />
    <file baseinstalldir="/" name="src/core/ext/upbdefs-generated/envoy/extensions/filters/network/http_connection_manager/v3/http_connection_manager.upbdefs.c" role="src" />
    <file baseinstalldir="/" name="src/core/ext/upbdefs-generated/envoy/extensions/filters/network/http_connection_manager/v3/http_connection_manager.upbdefs.h" role="src" />
    <file baseinstalldir="/" name="src/core/ext/upbdefs-generated/envoy/extensions/transport_sockets/tls/v3/cert.upbdefs.c" role="src" />
    <file baseinstalldir="/" name="src/core/ext/upbdefs-generated/envoy/extensions/transport_sockets/tls/v3/cert.upbdefs.h" role="src" />
    <file baseinstalldir="/" name="src/core/ext/upbdefs-generated/envoy/extensions/transport_sockets/tls/v3/common.upbdefs.c" role="src" />
    <file baseinstalldir="/" name="src/core/ext/upbdefs-generated/envoy/extensions/transport_sockets/tls/v3/common.upbdefs.h" role="src" />
    <file baseinstalldir="/" name="src/core/ext/upbdefs-generated/envoy/extensions/transport_sockets/tls/v3/secret.upbdefs.c" role="src" />
    <file baseinstalldir="/" name="src/core/ext/upbdefs-generated/envoy/extensions/transport_sockets/tls/v3/secret.upbdefs.h" role="src" />
    <file baseinstalldir="/" name="src/core/ext/upbdefs-generated/envoy/extensions/transport_sockets/tls/v3/tls.upbdefs.c" role="src" />
    <file baseinstalldir="/" name="src/core/ext/upbdefs-generated/envoy/extensions/transport_sockets/tls/v3/tls.upbdefs.h" role="src" />
    <file baseinstalldir="/" name="src/core/ext/upbdefs-generated/envoy/service/cluster/v3/cds.upbdefs.c" role="src" />
    <file baseinstalldir="/" name="src/core/ext/upbdefs-generated/envoy/service/cluster/v3/cds.upbdefs.h" role="src" />
    <file baseinstalldir="/" name="src/core/ext/upbdefs-generated/envoy/service/discovery/v3/ads.upbdefs.c" role="src" />
    <file baseinstalldir="/" name="src/core/ext/upbdefs-generated/envoy/service/discovery/v3/ads.upbdefs.h" role="src" />
    <file baseinstalldir="/" name="src/core/ext/upbdefs-generated/envoy/service/discovery/v3/discovery.upbdefs.c" role="src" />
    <file baseinstalldir="/" name="src/core/ext/upbdefs-generated/envoy/service/discovery/v3/discovery.upbdefs.h" role="src" />
    <file baseinstalldir="/" name="src/core/ext/upbdefs-generated/envoy/service/endpoint/v3/eds.upbdefs.c" role="src" />
    <file baseinstalldir="/" name="src/core/ext/upbdefs-generated/envoy/service/endpoint/v3/eds.upbdefs.h" role="src" />
    <file baseinstalldir="/" name="src/core/ext/upbdefs-generated/envoy/service/listener/v3/lds.upbdefs.c" role="src" />
    <file baseinstalldir="/" name="src/core/ext/upbdefs-generated/envoy/service/listener/v3/lds.upbdefs.h" role="src" />
    <file baseinstalldir="/" name="src/core/ext/upbdefs-generated/envoy/service/load_stats/v3/lrs.upbdefs.c" role="src" />
    <file baseinstalldir="/" name="src/core/ext/upbdefs-generated/envoy/service/load_stats/v3/lrs.upbdefs.h" role="src" />
    <file baseinstalldir="/" name="src/core/ext/upbdefs-generated/envoy/service/route/v3/rds.upbdefs.c" role="src" />
    <file baseinstalldir="/" name="src/core/ext/upbdefs-generated/envoy/service/route/v3/rds.upbdefs.h" role="src" />
    <file baseinstalldir="/" name="src/core/ext/upbdefs-generated/envoy/service/route/v3/srds.upbdefs.c" role="src" />
    <file baseinstalldir="/" name="src/core/ext/upbdefs-generated/envoy/service/route/v3/srds.upbdefs.h" role="src" />
    <file baseinstalldir="/" name="src/core/ext/upbdefs-generated/envoy/service/status/v3/csds.upbdefs.c" role="src" />
    <file baseinstalldir="/" name="src/core/ext/upbdefs-generated/envoy/service/status/v3/csds.upbdefs.h" role="src" />
    <file baseinstalldir="/" name="src/core/ext/upbdefs-generated/envoy/type/matcher/v3/metadata.upbdefs.c" role="src" />
    <file baseinstalldir="/" name="src/core/ext/upbdefs-generated/envoy/type/matcher/v3/metadata.upbdefs.h" role="src" />
    <file baseinstalldir="/" name="src/core/ext/upbdefs-generated/envoy/type/matcher/v3/node.upbdefs.c" role="src" />
    <file baseinstalldir="/" name="src/core/ext/upbdefs-generated/envoy/type/matcher/v3/node.upbdefs.h" role="src" />
    <file baseinstalldir="/" name="src/core/ext/upbdefs-generated/envoy/type/matcher/v3/number.upbdefs.c" role="src" />
    <file baseinstalldir="/" name="src/core/ext/upbdefs-generated/envoy/type/matcher/v3/number.upbdefs.h" role="src" />
    <file baseinstalldir="/" name="src/core/ext/upbdefs-generated/envoy/type/matcher/v3/path.upbdefs.c" role="src" />
    <file baseinstalldir="/" name="src/core/ext/upbdefs-generated/envoy/type/matcher/v3/path.upbdefs.h" role="src" />
    <file baseinstalldir="/" name="src/core/ext/upbdefs-generated/envoy/type/matcher/v3/regex.upbdefs.c" role="src" />
    <file baseinstalldir="/" name="src/core/ext/upbdefs-generated/envoy/type/matcher/v3/regex.upbdefs.h" role="src" />
    <file baseinstalldir="/" name="src/core/ext/upbdefs-generated/envoy/type/matcher/v3/string.upbdefs.c" role="src" />
    <file baseinstalldir="/" name="src/core/ext/upbdefs-generated/envoy/type/matcher/v3/string.upbdefs.h" role="src" />
    <file baseinstalldir="/" name="src/core/ext/upbdefs-generated/envoy/type/matcher/v3/struct.upbdefs.c" role="src" />
    <file baseinstalldir="/" name="src/core/ext/upbdefs-generated/envoy/type/matcher/v3/struct.upbdefs.h" role="src" />
    <file baseinstalldir="/" name="src/core/ext/upbdefs-generated/envoy/type/matcher/v3/value.upbdefs.c" role="src" />
    <file baseinstalldir="/" name="src/core/ext/upbdefs-generated/envoy/type/matcher/v3/value.upbdefs.h" role="src" />
    <file baseinstalldir="/" name="src/core/ext/upbdefs-generated/envoy/type/metadata/v3/metadata.upbdefs.c" role="src" />
    <file baseinstalldir="/" name="src/core/ext/upbdefs-generated/envoy/type/metadata/v3/metadata.upbdefs.h" role="src" />
    <file baseinstalldir="/" name="src/core/ext/upbdefs-generated/envoy/type/tracing/v3/custom_tag.upbdefs.c" role="src" />
    <file baseinstalldir="/" name="src/core/ext/upbdefs-generated/envoy/type/tracing/v3/custom_tag.upbdefs.h" role="src" />
    <file baseinstalldir="/" name="src/core/ext/upbdefs-generated/envoy/type/v3/http.upbdefs.c" role="src" />
    <file baseinstalldir="/" name="src/core/ext/upbdefs-generated/envoy/type/v3/http.upbdefs.h" role="src" />
    <file baseinstalldir="/" name="src/core/ext/upbdefs-generated/envoy/type/v3/percent.upbdefs.c" role="src" />
    <file baseinstalldir="/" name="src/core/ext/upbdefs-generated/envoy/type/v3/percent.upbdefs.h" role="src" />
    <file baseinstalldir="/" name="src/core/ext/upbdefs-generated/envoy/type/v3/range.upbdefs.c" role="src" />
    <file baseinstalldir="/" name="src/core/ext/upbdefs-generated/envoy/type/v3/range.upbdefs.h" role="src" />
    <file baseinstalldir="/" name="src/core/ext/upbdefs-generated/envoy/type/v3/semantic_version.upbdefs.c" role="src" />
    <file baseinstalldir="/" name="src/core/ext/upbdefs-generated/envoy/type/v3/semantic_version.upbdefs.h" role="src" />
    <file baseinstalldir="/" name="src/core/ext/upbdefs-generated/google/api/annotations.upbdefs.c" role="src" />
    <file baseinstalldir="/" name="src/core/ext/upbdefs-generated/google/api/annotations.upbdefs.h" role="src" />
    <file baseinstalldir="/" name="src/core/ext/upbdefs-generated/google/api/http.upbdefs.c" role="src" />
    <file baseinstalldir="/" name="src/core/ext/upbdefs-generated/google/api/http.upbdefs.h" role="src" />
    <file baseinstalldir="/" name="src/core/ext/upbdefs-generated/google/protobuf/any.upbdefs.c" role="src" />
    <file baseinstalldir="/" name="src/core/ext/upbdefs-generated/google/protobuf/any.upbdefs.h" role="src" />
    <file baseinstalldir="/" name="src/core/ext/upbdefs-generated/google/protobuf/descriptor.upbdefs.c" role="src" />
    <file baseinstalldir="/" name="src/core/ext/upbdefs-generated/google/protobuf/descriptor.upbdefs.h" role="src" />
    <file baseinstalldir="/" name="src/core/ext/upbdefs-generated/google/protobuf/duration.upbdefs.c" role="src" />
    <file baseinstalldir="/" name="src/core/ext/upbdefs-generated/google/protobuf/duration.upbdefs.h" role="src" />
    <file baseinstalldir="/" name="src/core/ext/upbdefs-generated/google/protobuf/empty.upbdefs.c" role="src" />
    <file baseinstalldir="/" name="src/core/ext/upbdefs-generated/google/protobuf/empty.upbdefs.h" role="src" />
    <file baseinstalldir="/" name="src/core/ext/upbdefs-generated/google/protobuf/struct.upbdefs.c" role="src" />
    <file baseinstalldir="/" name="src/core/ext/upbdefs-generated/google/protobuf/struct.upbdefs.h" role="src" />
    <file baseinstalldir="/" name="src/core/ext/upbdefs-generated/google/protobuf/timestamp.upbdefs.c" role="src" />
    <file baseinstalldir="/" name="src/core/ext/upbdefs-generated/google/protobuf/timestamp.upbdefs.h" role="src" />
    <file baseinstalldir="/" name="src/core/ext/upbdefs-generated/google/protobuf/wrappers.upbdefs.c" role="src" />
    <file baseinstalldir="/" name="src/core/ext/upbdefs-generated/google/protobuf/wrappers.upbdefs.h" role="src" />
    <file baseinstalldir="/" name="src/core/ext/upbdefs-generated/google/rpc/status.upbdefs.c" role="src" />
    <file baseinstalldir="/" name="src/core/ext/upbdefs-generated/google/rpc/status.upbdefs.h" role="src" />
    <file baseinstalldir="/" name="src/core/ext/upbdefs-generated/udpa/annotations/migrate.upbdefs.c" role="src" />
    <file baseinstalldir="/" name="src/core/ext/upbdefs-generated/udpa/annotations/migrate.upbdefs.h" role="src" />
    <file baseinstalldir="/" name="src/core/ext/upbdefs-generated/udpa/annotations/security.upbdefs.c" role="src" />
    <file baseinstalldir="/" name="src/core/ext/upbdefs-generated/udpa/annotations/security.upbdefs.h" role="src" />
    <file baseinstalldir="/" name="src/core/ext/upbdefs-generated/udpa/annotations/sensitive.upbdefs.c" role="src" />
    <file baseinstalldir="/" name="src/core/ext/upbdefs-generated/udpa/annotations/sensitive.upbdefs.h" role="src" />
    <file baseinstalldir="/" name="src/core/ext/upbdefs-generated/udpa/annotations/status.upbdefs.c" role="src" />
    <file baseinstalldir="/" name="src/core/ext/upbdefs-generated/udpa/annotations/status.upbdefs.h" role="src" />
    <file baseinstalldir="/" name="src/core/ext/upbdefs-generated/udpa/annotations/versioning.upbdefs.c" role="src" />
    <file baseinstalldir="/" name="src/core/ext/upbdefs-generated/udpa/annotations/versioning.upbdefs.h" role="src" />
    <file baseinstalldir="/" name="src/core/ext/upbdefs-generated/udpa/type/v1/typed_struct.upbdefs.c" role="src" />
    <file baseinstalldir="/" name="src/core/ext/upbdefs-generated/udpa/type/v1/typed_struct.upbdefs.h" role="src" />
    <file baseinstalldir="/" name="src/core/ext/upbdefs-generated/validate/validate.upbdefs.c" role="src" />
    <file baseinstalldir="/" name="src/core/ext/upbdefs-generated/validate/validate.upbdefs.h" role="src" />
    <file baseinstalldir="/" name="src/core/ext/upbdefs-generated/xds/core/v3/authority.upbdefs.c" role="src" />
    <file baseinstalldir="/" name="src/core/ext/upbdefs-generated/xds/core/v3/authority.upbdefs.h" role="src" />
    <file baseinstalldir="/" name="src/core/ext/upbdefs-generated/xds/core/v3/collection_entry.upbdefs.c" role="src" />
    <file baseinstalldir="/" name="src/core/ext/upbdefs-generated/xds/core/v3/collection_entry.upbdefs.h" role="src" />
    <file baseinstalldir="/" name="src/core/ext/upbdefs-generated/xds/core/v3/context_params.upbdefs.c" role="src" />
    <file baseinstalldir="/" name="src/core/ext/upbdefs-generated/xds/core/v3/context_params.upbdefs.h" role="src" />
    <file baseinstalldir="/" name="src/core/ext/upbdefs-generated/xds/core/v3/resource.upbdefs.c" role="src" />
    <file baseinstalldir="/" name="src/core/ext/upbdefs-generated/xds/core/v3/resource.upbdefs.h" role="src" />
    <file baseinstalldir="/" name="src/core/ext/upbdefs-generated/xds/core/v3/resource_locator.upbdefs.c" role="src" />
    <file baseinstalldir="/" name="src/core/ext/upbdefs-generated/xds/core/v3/resource_locator.upbdefs.h" role="src" />
    <file baseinstalldir="/" name="src/core/ext/upbdefs-generated/xds/core/v3/resource_name.upbdefs.c" role="src" />
    <file baseinstalldir="/" name="src/core/ext/upbdefs-generated/xds/core/v3/resource_name.upbdefs.h" role="src" />
    <file baseinstalldir="/" name="src/core/ext/xds/certificate_provider_factory.h" role="src" />
    <file baseinstalldir="/" name="src/core/ext/xds/certificate_provider_registry.cc" role="src" />
    <file baseinstalldir="/" name="src/core/ext/xds/certificate_provider_registry.h" role="src" />
    <file baseinstalldir="/" name="src/core/ext/xds/certificate_provider_store.cc" role="src" />
    <file baseinstalldir="/" name="src/core/ext/xds/certificate_provider_store.h" role="src" />
    <file baseinstalldir="/" name="src/core/ext/xds/file_watcher_certificate_provider_factory.cc" role="src" />
    <file baseinstalldir="/" name="src/core/ext/xds/file_watcher_certificate_provider_factory.h" role="src" />
    <file baseinstalldir="/" name="src/core/ext/xds/xds_api.cc" role="src" />
    <file baseinstalldir="/" name="src/core/ext/xds/xds_api.h" role="src" />
    <file baseinstalldir="/" name="src/core/ext/xds/xds_bootstrap.cc" role="src" />
    <file baseinstalldir="/" name="src/core/ext/xds/xds_bootstrap.h" role="src" />
    <file baseinstalldir="/" name="src/core/ext/xds/xds_certificate_provider.cc" role="src" />
    <file baseinstalldir="/" name="src/core/ext/xds/xds_certificate_provider.h" role="src" />
    <file baseinstalldir="/" name="src/core/ext/xds/xds_channel_args.h" role="src" />
    <file baseinstalldir="/" name="src/core/ext/xds/xds_client.cc" role="src" />
    <file baseinstalldir="/" name="src/core/ext/xds/xds_client.h" role="src" />
    <file baseinstalldir="/" name="src/core/ext/xds/xds_client_stats.cc" role="src" />
    <file baseinstalldir="/" name="src/core/ext/xds/xds_client_stats.h" role="src" />
    <file baseinstalldir="/" name="src/core/ext/xds/xds_http_fault_filter.cc" role="src" />
    <file baseinstalldir="/" name="src/core/ext/xds/xds_http_fault_filter.h" role="src" />
    <file baseinstalldir="/" name="src/core/ext/xds/xds_http_filters.cc" role="src" />
    <file baseinstalldir="/" name="src/core/ext/xds/xds_http_filters.h" role="src" />
    <file baseinstalldir="/" name="src/core/ext/xds/xds_server_config_fetcher.cc" role="src" />
    <file baseinstalldir="/" name="src/core/lib/address_utils/parse_address.cc" role="src" />
    <file baseinstalldir="/" name="src/core/lib/address_utils/parse_address.h" role="src" />
    <file baseinstalldir="/" name="src/core/lib/address_utils/sockaddr_utils.cc" role="src" />
    <file baseinstalldir="/" name="src/core/lib/address_utils/sockaddr_utils.h" role="src" />
    <file baseinstalldir="/" name="src/core/lib/avl/avl.cc" role="src" />
    <file baseinstalldir="/" name="src/core/lib/avl/avl.h" role="src" />
    <file baseinstalldir="/" name="src/core/lib/backoff/backoff.cc" role="src" />
    <file baseinstalldir="/" name="src/core/lib/backoff/backoff.h" role="src" />
    <file baseinstalldir="/" name="src/core/lib/channel/channel_args.cc" role="src" />
    <file baseinstalldir="/" name="src/core/lib/channel/channel_args.h" role="src" />
    <file baseinstalldir="/" name="src/core/lib/channel/channel_stack.cc" role="src" />
    <file baseinstalldir="/" name="src/core/lib/channel/channel_stack.h" role="src" />
    <file baseinstalldir="/" name="src/core/lib/channel/channel_stack_builder.cc" role="src" />
    <file baseinstalldir="/" name="src/core/lib/channel/channel_stack_builder.h" role="src" />
    <file baseinstalldir="/" name="src/core/lib/channel/channel_trace.cc" role="src" />
    <file baseinstalldir="/" name="src/core/lib/channel/channel_trace.h" role="src" />
    <file baseinstalldir="/" name="src/core/lib/channel/channelz.cc" role="src" />
    <file baseinstalldir="/" name="src/core/lib/channel/channelz.h" role="src" />
    <file baseinstalldir="/" name="src/core/lib/channel/channelz_registry.cc" role="src" />
    <file baseinstalldir="/" name="src/core/lib/channel/channelz_registry.h" role="src" />
    <file baseinstalldir="/" name="src/core/lib/channel/connected_channel.cc" role="src" />
    <file baseinstalldir="/" name="src/core/lib/channel/connected_channel.h" role="src" />
    <file baseinstalldir="/" name="src/core/lib/channel/context.h" role="src" />
    <file baseinstalldir="/" name="src/core/lib/channel/handshaker.cc" role="src" />
    <file baseinstalldir="/" name="src/core/lib/channel/handshaker.h" role="src" />
    <file baseinstalldir="/" name="src/core/lib/channel/handshaker_factory.h" role="src" />
    <file baseinstalldir="/" name="src/core/lib/channel/handshaker_registry.cc" role="src" />
    <file baseinstalldir="/" name="src/core/lib/channel/handshaker_registry.h" role="src" />
    <file baseinstalldir="/" name="src/core/lib/channel/status_util.cc" role="src" />
    <file baseinstalldir="/" name="src/core/lib/channel/status_util.h" role="src" />
    <file baseinstalldir="/" name="src/core/lib/compression/algorithm_metadata.h" role="src" />
    <file baseinstalldir="/" name="src/core/lib/compression/compression.cc" role="src" />
    <file baseinstalldir="/" name="src/core/lib/compression/compression_args.cc" role="src" />
    <file baseinstalldir="/" name="src/core/lib/compression/compression_args.h" role="src" />
    <file baseinstalldir="/" name="src/core/lib/compression/compression_internal.cc" role="src" />
    <file baseinstalldir="/" name="src/core/lib/compression/compression_internal.h" role="src" />
    <file baseinstalldir="/" name="src/core/lib/compression/message_compress.cc" role="src" />
    <file baseinstalldir="/" name="src/core/lib/compression/message_compress.h" role="src" />
    <file baseinstalldir="/" name="src/core/lib/compression/stream_compression.cc" role="src" />
    <file baseinstalldir="/" name="src/core/lib/compression/stream_compression.h" role="src" />
    <file baseinstalldir="/" name="src/core/lib/compression/stream_compression_gzip.cc" role="src" />
    <file baseinstalldir="/" name="src/core/lib/compression/stream_compression_gzip.h" role="src" />
    <file baseinstalldir="/" name="src/core/lib/compression/stream_compression_identity.cc" role="src" />
    <file baseinstalldir="/" name="src/core/lib/compression/stream_compression_identity.h" role="src" />
    <file baseinstalldir="/" name="src/core/lib/debug/stats.cc" role="src" />
    <file baseinstalldir="/" name="src/core/lib/debug/stats.h" role="src" />
    <file baseinstalldir="/" name="src/core/lib/debug/stats_data.cc" role="src" />
    <file baseinstalldir="/" name="src/core/lib/debug/stats_data.h" role="src" />
    <file baseinstalldir="/" name="src/core/lib/debug/trace.cc" role="src" />
    <file baseinstalldir="/" name="src/core/lib/debug/trace.h" role="src" />
    <file baseinstalldir="/" name="src/core/lib/event_engine/slice_allocator.cc" role="src" />
    <file baseinstalldir="/" name="src/core/lib/event_engine/sockaddr.cc" role="src" />
    <file baseinstalldir="/" name="src/core/lib/gpr/alloc.cc" role="src" />
    <file baseinstalldir="/" name="src/core/lib/gpr/alloc.h" role="src" />
    <file baseinstalldir="/" name="src/core/lib/gpr/arena.h" role="src" />
    <file baseinstalldir="/" name="src/core/lib/gpr/atm.cc" role="src" />
    <file baseinstalldir="/" name="src/core/lib/gpr/cpu_iphone.cc" role="src" />
    <file baseinstalldir="/" name="src/core/lib/gpr/cpu_linux.cc" role="src" />
    <file baseinstalldir="/" name="src/core/lib/gpr/cpu_posix.cc" role="src" />
    <file baseinstalldir="/" name="src/core/lib/gpr/cpu_windows.cc" role="src" />
    <file baseinstalldir="/" name="src/core/lib/gpr/env.h" role="src" />
    <file baseinstalldir="/" name="src/core/lib/gpr/env_linux.cc" role="src" />
    <file baseinstalldir="/" name="src/core/lib/gpr/env_posix.cc" role="src" />
    <file baseinstalldir="/" name="src/core/lib/gpr/env_windows.cc" role="src" />
    <file baseinstalldir="/" name="src/core/lib/gpr/log.cc" role="src" />
    <file baseinstalldir="/" name="src/core/lib/gpr/log_android.cc" role="src" />
    <file baseinstalldir="/" name="src/core/lib/gpr/log_linux.cc" role="src" />
    <file baseinstalldir="/" name="src/core/lib/gpr/log_posix.cc" role="src" />
    <file baseinstalldir="/" name="src/core/lib/gpr/log_windows.cc" role="src" />
    <file baseinstalldir="/" name="src/core/lib/gpr/murmur_hash.cc" role="src" />
    <file baseinstalldir="/" name="src/core/lib/gpr/murmur_hash.h" role="src" />
    <file baseinstalldir="/" name="src/core/lib/gpr/spinlock.h" role="src" />
    <file baseinstalldir="/" name="src/core/lib/gpr/string.cc" role="src" />
    <file baseinstalldir="/" name="src/core/lib/gpr/string.h" role="src" />
    <file baseinstalldir="/" name="src/core/lib/gpr/string_posix.cc" role="src" />
    <file baseinstalldir="/" name="src/core/lib/gpr/string_util_windows.cc" role="src" />
    <file baseinstalldir="/" name="src/core/lib/gpr/string_windows.cc" role="src" />
    <file baseinstalldir="/" name="src/core/lib/gpr/string_windows.h" role="src" />
    <file baseinstalldir="/" name="src/core/lib/gpr/sync.cc" role="src" />
    <file baseinstalldir="/" name="src/core/lib/gpr/sync_abseil.cc" role="src" />
    <file baseinstalldir="/" name="src/core/lib/gpr/sync_posix.cc" role="src" />
    <file baseinstalldir="/" name="src/core/lib/gpr/sync_windows.cc" role="src" />
    <file baseinstalldir="/" name="src/core/lib/gpr/time.cc" role="src" />
    <file baseinstalldir="/" name="src/core/lib/gpr/time_posix.cc" role="src" />
    <file baseinstalldir="/" name="src/core/lib/gpr/time_precise.cc" role="src" />
    <file baseinstalldir="/" name="src/core/lib/gpr/time_precise.h" role="src" />
    <file baseinstalldir="/" name="src/core/lib/gpr/time_windows.cc" role="src" />
    <file baseinstalldir="/" name="src/core/lib/gpr/tls.h" role="src" />
    <file baseinstalldir="/" name="src/core/lib/gpr/tls_gcc.h" role="src" />
    <file baseinstalldir="/" name="src/core/lib/gpr/tls_msvc.h" role="src" />
    <file baseinstalldir="/" name="src/core/lib/gpr/tls_pthread.cc" role="src" />
    <file baseinstalldir="/" name="src/core/lib/gpr/tls_pthread.h" role="src" />
    <file baseinstalldir="/" name="src/core/lib/gpr/tls_stdcpp.h" role="src" />
    <file baseinstalldir="/" name="src/core/lib/gpr/tmpfile.h" role="src" />
    <file baseinstalldir="/" name="src/core/lib/gpr/tmpfile_msys.cc" role="src" />
    <file baseinstalldir="/" name="src/core/lib/gpr/tmpfile_posix.cc" role="src" />
    <file baseinstalldir="/" name="src/core/lib/gpr/tmpfile_windows.cc" role="src" />
    <file baseinstalldir="/" name="src/core/lib/gpr/useful.h" role="src" />
    <file baseinstalldir="/" name="src/core/lib/gpr/wrap_memcpy.cc" role="src" />
    <file baseinstalldir="/" name="src/core/lib/gprpp/arena.cc" role="src" />
    <file baseinstalldir="/" name="src/core/lib/gprpp/arena.h" role="src" />
    <file baseinstalldir="/" name="src/core/lib/gprpp/atomic.h" role="src" />
    <file baseinstalldir="/" name="src/core/lib/gprpp/debug_location.h" role="src" />
    <file baseinstalldir="/" name="src/core/lib/gprpp/dual_ref_counted.h" role="src" />
    <file baseinstalldir="/" name="src/core/lib/gprpp/examine_stack.cc" role="src" />
    <file baseinstalldir="/" name="src/core/lib/gprpp/examine_stack.h" role="src" />
    <file baseinstalldir="/" name="src/core/lib/gprpp/fork.cc" role="src" />
    <file baseinstalldir="/" name="src/core/lib/gprpp/fork.h" role="src" />
    <file baseinstalldir="/" name="src/core/lib/gprpp/global_config.h" role="src" />
    <file baseinstalldir="/" name="src/core/lib/gprpp/global_config_custom.h" role="src" />
    <file baseinstalldir="/" name="src/core/lib/gprpp/global_config_env.cc" role="src" />
    <file baseinstalldir="/" name="src/core/lib/gprpp/global_config_env.h" role="src" />
    <file baseinstalldir="/" name="src/core/lib/gprpp/global_config_generic.h" role="src" />
    <file baseinstalldir="/" name="src/core/lib/gprpp/host_port.cc" role="src" />
    <file baseinstalldir="/" name="src/core/lib/gprpp/host_port.h" role="src" />
    <file baseinstalldir="/" name="src/core/lib/gprpp/manual_constructor.h" role="src" />
    <file baseinstalldir="/" name="src/core/lib/gprpp/memory.h" role="src" />
    <file baseinstalldir="/" name="src/core/lib/gprpp/mpscq.cc" role="src" />
    <file baseinstalldir="/" name="src/core/lib/gprpp/mpscq.h" role="src" />
    <file baseinstalldir="/" name="src/core/lib/gprpp/orphanable.h" role="src" />
    <file baseinstalldir="/" name="src/core/lib/gprpp/ref_counted.h" role="src" />
    <file baseinstalldir="/" name="src/core/lib/gprpp/ref_counted_ptr.h" role="src" />
    <file baseinstalldir="/" name="src/core/lib/gprpp/stat.h" role="src" />
    <file baseinstalldir="/" name="src/core/lib/gprpp/stat_posix.cc" role="src" />
    <file baseinstalldir="/" name="src/core/lib/gprpp/stat_windows.cc" role="src" />
    <file baseinstalldir="/" name="src/core/lib/gprpp/status_helper.cc" role="src" />
    <file baseinstalldir="/" name="src/core/lib/gprpp/status_helper.h" role="src" />
    <file baseinstalldir="/" name="src/core/lib/gprpp/sync.h" role="src" />
    <file baseinstalldir="/" name="src/core/lib/gprpp/thd.h" role="src" />
    <file baseinstalldir="/" name="src/core/lib/gprpp/thd_posix.cc" role="src" />
    <file baseinstalldir="/" name="src/core/lib/gprpp/thd_windows.cc" role="src" />
    <file baseinstalldir="/" name="src/core/lib/gprpp/time_util.cc" role="src" />
    <file baseinstalldir="/" name="src/core/lib/gprpp/time_util.h" role="src" />
    <file baseinstalldir="/" name="src/core/lib/http/format_request.cc" role="src" />
    <file baseinstalldir="/" name="src/core/lib/http/format_request.h" role="src" />
    <file baseinstalldir="/" name="src/core/lib/http/httpcli.cc" role="src" />
    <file baseinstalldir="/" name="src/core/lib/http/httpcli.h" role="src" />
    <file baseinstalldir="/" name="src/core/lib/http/httpcli_security_connector.cc" role="src" />
    <file baseinstalldir="/" name="src/core/lib/http/parser.cc" role="src" />
    <file baseinstalldir="/" name="src/core/lib/http/parser.h" role="src" />
    <file baseinstalldir="/" name="src/core/lib/iomgr/block_annotate.h" role="src" />
    <file baseinstalldir="/" name="src/core/lib/iomgr/buffer_list.cc" role="src" />
    <file baseinstalldir="/" name="src/core/lib/iomgr/buffer_list.h" role="src" />
    <file baseinstalldir="/" name="src/core/lib/iomgr/call_combiner.cc" role="src" />
    <file baseinstalldir="/" name="src/core/lib/iomgr/call_combiner.h" role="src" />
    <file baseinstalldir="/" name="src/core/lib/iomgr/cfstream_handle.cc" role="src" />
    <file baseinstalldir="/" name="src/core/lib/iomgr/cfstream_handle.h" role="src" />
    <file baseinstalldir="/" name="src/core/lib/iomgr/closure.h" role="src" />
    <file baseinstalldir="/" name="src/core/lib/iomgr/combiner.cc" role="src" />
    <file baseinstalldir="/" name="src/core/lib/iomgr/combiner.h" role="src" />
    <file baseinstalldir="/" name="src/core/lib/iomgr/dualstack_socket_posix.cc" role="src" />
    <file baseinstalldir="/" name="src/core/lib/iomgr/dynamic_annotations.h" role="src" />
    <file baseinstalldir="/" name="src/core/lib/iomgr/endpoint.cc" role="src" />
    <file baseinstalldir="/" name="src/core/lib/iomgr/endpoint.h" role="src" />
    <file baseinstalldir="/" name="src/core/lib/iomgr/endpoint_cfstream.cc" role="src" />
    <file baseinstalldir="/" name="src/core/lib/iomgr/endpoint_cfstream.h" role="src" />
    <file baseinstalldir="/" name="src/core/lib/iomgr/endpoint_pair.h" role="src" />
    <file baseinstalldir="/" name="src/core/lib/iomgr/endpoint_pair_posix.cc" role="src" />
    <file baseinstalldir="/" name="src/core/lib/iomgr/endpoint_pair_uv.cc" role="src" />
    <file baseinstalldir="/" name="src/core/lib/iomgr/endpoint_pair_windows.cc" role="src" />
    <file baseinstalldir="/" name="src/core/lib/iomgr/error.cc" role="src" />
    <file baseinstalldir="/" name="src/core/lib/iomgr/error.h" role="src" />
    <file baseinstalldir="/" name="src/core/lib/iomgr/error_cfstream.cc" role="src" />
    <file baseinstalldir="/" name="src/core/lib/iomgr/error_cfstream.h" role="src" />
    <file baseinstalldir="/" name="src/core/lib/iomgr/error_internal.h" role="src" />
    <file baseinstalldir="/" name="src/core/lib/iomgr/ev_apple.cc" role="src" />
    <file baseinstalldir="/" name="src/core/lib/iomgr/ev_apple.h" role="src" />
    <file baseinstalldir="/" name="src/core/lib/iomgr/ev_epoll1_linux.cc" role="src" />
    <file baseinstalldir="/" name="src/core/lib/iomgr/ev_epoll1_linux.h" role="src" />
    <file baseinstalldir="/" name="src/core/lib/iomgr/ev_epollex_linux.cc" role="src" />
    <file baseinstalldir="/" name="src/core/lib/iomgr/ev_epollex_linux.h" role="src" />
    <file baseinstalldir="/" name="src/core/lib/iomgr/ev_poll_posix.cc" role="src" />
    <file baseinstalldir="/" name="src/core/lib/iomgr/ev_poll_posix.h" role="src" />
    <file baseinstalldir="/" name="src/core/lib/iomgr/ev_posix.cc" role="src" />
    <file baseinstalldir="/" name="src/core/lib/iomgr/ev_posix.h" role="src" />
    <file baseinstalldir="/" name="src/core/lib/iomgr/ev_windows.cc" role="src" />
    <file baseinstalldir="/" name="src/core/lib/iomgr/exec_ctx.cc" role="src" />
    <file baseinstalldir="/" name="src/core/lib/iomgr/exec_ctx.h" role="src" />
    <file baseinstalldir="/" name="src/core/lib/iomgr/executor.cc" role="src" />
    <file baseinstalldir="/" name="src/core/lib/iomgr/executor.h" role="src" />
    <file baseinstalldir="/" name="src/core/lib/iomgr/executor/mpmcqueue.cc" role="src" />
    <file baseinstalldir="/" name="src/core/lib/iomgr/executor/mpmcqueue.h" role="src" />
    <file baseinstalldir="/" name="src/core/lib/iomgr/executor/threadpool.cc" role="src" />
    <file baseinstalldir="/" name="src/core/lib/iomgr/executor/threadpool.h" role="src" />
    <file baseinstalldir="/" name="src/core/lib/iomgr/fork_posix.cc" role="src" />
    <file baseinstalldir="/" name="src/core/lib/iomgr/fork_windows.cc" role="src" />
    <file baseinstalldir="/" name="src/core/lib/iomgr/gethostname.h" role="src" />
    <file baseinstalldir="/" name="src/core/lib/iomgr/gethostname_fallback.cc" role="src" />
    <file baseinstalldir="/" name="src/core/lib/iomgr/gethostname_host_name_max.cc" role="src" />
    <file baseinstalldir="/" name="src/core/lib/iomgr/gethostname_sysconf.cc" role="src" />
    <file baseinstalldir="/" name="src/core/lib/iomgr/grpc_if_nametoindex.h" role="src" />
    <file baseinstalldir="/" name="src/core/lib/iomgr/grpc_if_nametoindex_posix.cc" role="src" />
    <file baseinstalldir="/" name="src/core/lib/iomgr/grpc_if_nametoindex_unsupported.cc" role="src" />
    <file baseinstalldir="/" name="src/core/lib/iomgr/internal_errqueue.cc" role="src" />
    <file baseinstalldir="/" name="src/core/lib/iomgr/internal_errqueue.h" role="src" />
    <file baseinstalldir="/" name="src/core/lib/iomgr/iocp_windows.cc" role="src" />
    <file baseinstalldir="/" name="src/core/lib/iomgr/iocp_windows.h" role="src" />
    <file baseinstalldir="/" name="src/core/lib/iomgr/iomgr.cc" role="src" />
    <file baseinstalldir="/" name="src/core/lib/iomgr/iomgr.h" role="src" />
    <file baseinstalldir="/" name="src/core/lib/iomgr/iomgr_custom.cc" role="src" />
    <file baseinstalldir="/" name="src/core/lib/iomgr/iomgr_custom.h" role="src" />
    <file baseinstalldir="/" name="src/core/lib/iomgr/iomgr_internal.cc" role="src" />
    <file baseinstalldir="/" name="src/core/lib/iomgr/iomgr_internal.h" role="src" />
    <file baseinstalldir="/" name="src/core/lib/iomgr/iomgr_posix.cc" role="src" />
    <file baseinstalldir="/" name="src/core/lib/iomgr/iomgr_posix_cfstream.cc" role="src" />
    <file baseinstalldir="/" name="src/core/lib/iomgr/iomgr_uv.cc" role="src" />
    <file baseinstalldir="/" name="src/core/lib/iomgr/iomgr_windows.cc" role="src" />
    <file baseinstalldir="/" name="src/core/lib/iomgr/is_epollexclusive_available.cc" role="src" />
    <file baseinstalldir="/" name="src/core/lib/iomgr/is_epollexclusive_available.h" role="src" />
    <file baseinstalldir="/" name="src/core/lib/iomgr/load_file.cc" role="src" />
    <file baseinstalldir="/" name="src/core/lib/iomgr/load_file.h" role="src" />
    <file baseinstalldir="/" name="src/core/lib/iomgr/lockfree_event.cc" role="src" />
    <file baseinstalldir="/" name="src/core/lib/iomgr/lockfree_event.h" role="src" />
    <file baseinstalldir="/" name="src/core/lib/iomgr/nameser.h" role="src" />
    <file baseinstalldir="/" name="src/core/lib/iomgr/polling_entity.cc" role="src" />
    <file baseinstalldir="/" name="src/core/lib/iomgr/polling_entity.h" role="src" />
    <file baseinstalldir="/" name="src/core/lib/iomgr/pollset.cc" role="src" />
    <file baseinstalldir="/" name="src/core/lib/iomgr/pollset.h" role="src" />
    <file baseinstalldir="/" name="src/core/lib/iomgr/pollset_custom.cc" role="src" />
    <file baseinstalldir="/" name="src/core/lib/iomgr/pollset_custom.h" role="src" />
    <file baseinstalldir="/" name="src/core/lib/iomgr/pollset_set.cc" role="src" />
    <file baseinstalldir="/" name="src/core/lib/iomgr/pollset_set.h" role="src" />
    <file baseinstalldir="/" name="src/core/lib/iomgr/pollset_set_custom.cc" role="src" />
    <file baseinstalldir="/" name="src/core/lib/iomgr/pollset_set_custom.h" role="src" />
    <file baseinstalldir="/" name="src/core/lib/iomgr/pollset_set_windows.cc" role="src" />
    <file baseinstalldir="/" name="src/core/lib/iomgr/pollset_set_windows.h" role="src" />
    <file baseinstalldir="/" name="src/core/lib/iomgr/pollset_uv.cc" role="src" />
    <file baseinstalldir="/" name="src/core/lib/iomgr/pollset_uv.h" role="src" />
    <file baseinstalldir="/" name="src/core/lib/iomgr/pollset_windows.cc" role="src" />
    <file baseinstalldir="/" name="src/core/lib/iomgr/pollset_windows.h" role="src" />
    <file baseinstalldir="/" name="src/core/lib/iomgr/port.h" role="src" />
    <file baseinstalldir="/" name="src/core/lib/iomgr/python_util.h" role="src" />
    <file baseinstalldir="/" name="src/core/lib/iomgr/resolve_address.cc" role="src" />
    <file baseinstalldir="/" name="src/core/lib/iomgr/resolve_address.h" role="src" />
    <file baseinstalldir="/" name="src/core/lib/iomgr/resolve_address_custom.cc" role="src" />
    <file baseinstalldir="/" name="src/core/lib/iomgr/resolve_address_custom.h" role="src" />
    <file baseinstalldir="/" name="src/core/lib/iomgr/resolve_address_posix.cc" role="src" />
    <file baseinstalldir="/" name="src/core/lib/iomgr/resolve_address_windows.cc" role="src" />
    <file baseinstalldir="/" name="src/core/lib/iomgr/resource_quota.cc" role="src" />
    <file baseinstalldir="/" name="src/core/lib/iomgr/resource_quota.h" role="src" />
    <file baseinstalldir="/" name="src/core/lib/iomgr/sockaddr.h" role="src" />
    <file baseinstalldir="/" name="src/core/lib/iomgr/sockaddr_custom.h" role="src" />
    <file baseinstalldir="/" name="src/core/lib/iomgr/sockaddr_posix.h" role="src" />
    <file baseinstalldir="/" name="src/core/lib/iomgr/sockaddr_windows.h" role="src" />
    <file baseinstalldir="/" name="src/core/lib/iomgr/socket_factory_posix.cc" role="src" />
    <file baseinstalldir="/" name="src/core/lib/iomgr/socket_factory_posix.h" role="src" />
    <file baseinstalldir="/" name="src/core/lib/iomgr/socket_mutator.cc" role="src" />
    <file baseinstalldir="/" name="src/core/lib/iomgr/socket_mutator.h" role="src" />
    <file baseinstalldir="/" name="src/core/lib/iomgr/socket_utils.h" role="src" />
    <file baseinstalldir="/" name="src/core/lib/iomgr/socket_utils_common_posix.cc" role="src" />
    <file baseinstalldir="/" name="src/core/lib/iomgr/socket_utils_linux.cc" role="src" />
    <file baseinstalldir="/" name="src/core/lib/iomgr/socket_utils_posix.cc" role="src" />
    <file baseinstalldir="/" name="src/core/lib/iomgr/socket_utils_posix.h" role="src" />
    <file baseinstalldir="/" name="src/core/lib/iomgr/socket_utils_uv.cc" role="src" />
    <file baseinstalldir="/" name="src/core/lib/iomgr/socket_utils_windows.cc" role="src" />
    <file baseinstalldir="/" name="src/core/lib/iomgr/socket_windows.cc" role="src" />
    <file baseinstalldir="/" name="src/core/lib/iomgr/socket_windows.h" role="src" />
    <file baseinstalldir="/" name="src/core/lib/iomgr/sys_epoll_wrapper.h" role="src" />
    <file baseinstalldir="/" name="src/core/lib/iomgr/tcp_client.cc" role="src" />
    <file baseinstalldir="/" name="src/core/lib/iomgr/tcp_client.h" role="src" />
    <file baseinstalldir="/" name="src/core/lib/iomgr/tcp_client_cfstream.cc" role="src" />
    <file baseinstalldir="/" name="src/core/lib/iomgr/tcp_client_custom.cc" role="src" />
    <file baseinstalldir="/" name="src/core/lib/iomgr/tcp_client_posix.cc" role="src" />
    <file baseinstalldir="/" name="src/core/lib/iomgr/tcp_client_posix.h" role="src" />
    <file baseinstalldir="/" name="src/core/lib/iomgr/tcp_client_windows.cc" role="src" />
    <file baseinstalldir="/" name="src/core/lib/iomgr/tcp_custom.cc" role="src" />
    <file baseinstalldir="/" name="src/core/lib/iomgr/tcp_custom.h" role="src" />
    <file baseinstalldir="/" name="src/core/lib/iomgr/tcp_posix.cc" role="src" />
    <file baseinstalldir="/" name="src/core/lib/iomgr/tcp_posix.h" role="src" />
    <file baseinstalldir="/" name="src/core/lib/iomgr/tcp_server.cc" role="src" />
    <file baseinstalldir="/" name="src/core/lib/iomgr/tcp_server.h" role="src" />
    <file baseinstalldir="/" name="src/core/lib/iomgr/tcp_server_custom.cc" role="src" />
    <file baseinstalldir="/" name="src/core/lib/iomgr/tcp_server_posix.cc" role="src" />
    <file baseinstalldir="/" name="src/core/lib/iomgr/tcp_server_utils_posix.h" role="src" />
    <file baseinstalldir="/" name="src/core/lib/iomgr/tcp_server_utils_posix_common.cc" role="src" />
    <file baseinstalldir="/" name="src/core/lib/iomgr/tcp_server_utils_posix_ifaddrs.cc" role="src" />
    <file baseinstalldir="/" name="src/core/lib/iomgr/tcp_server_utils_posix_noifaddrs.cc" role="src" />
    <file baseinstalldir="/" name="src/core/lib/iomgr/tcp_server_windows.cc" role="src" />
    <file baseinstalldir="/" name="src/core/lib/iomgr/tcp_uv.cc" role="src" />
    <file baseinstalldir="/" name="src/core/lib/iomgr/tcp_windows.cc" role="src" />
    <file baseinstalldir="/" name="src/core/lib/iomgr/tcp_windows.h" role="src" />
    <file baseinstalldir="/" name="src/core/lib/iomgr/time_averaged_stats.cc" role="src" />
    <file baseinstalldir="/" name="src/core/lib/iomgr/time_averaged_stats.h" role="src" />
    <file baseinstalldir="/" name="src/core/lib/iomgr/timer.cc" role="src" />
    <file baseinstalldir="/" name="src/core/lib/iomgr/timer.h" role="src" />
    <file baseinstalldir="/" name="src/core/lib/iomgr/timer_custom.cc" role="src" />
    <file baseinstalldir="/" name="src/core/lib/iomgr/timer_custom.h" role="src" />
    <file baseinstalldir="/" name="src/core/lib/iomgr/timer_generic.cc" role="src" />
    <file baseinstalldir="/" name="src/core/lib/iomgr/timer_generic.h" role="src" />
    <file baseinstalldir="/" name="src/core/lib/iomgr/timer_heap.cc" role="src" />
    <file baseinstalldir="/" name="src/core/lib/iomgr/timer_heap.h" role="src" />
    <file baseinstalldir="/" name="src/core/lib/iomgr/timer_manager.cc" role="src" />
    <file baseinstalldir="/" name="src/core/lib/iomgr/timer_manager.h" role="src" />
    <file baseinstalldir="/" name="src/core/lib/iomgr/timer_uv.cc" role="src" />
    <file baseinstalldir="/" name="src/core/lib/iomgr/udp_server.cc" role="src" />
    <file baseinstalldir="/" name="src/core/lib/iomgr/udp_server.h" role="src" />
    <file baseinstalldir="/" name="src/core/lib/iomgr/unix_sockets_posix.cc" role="src" />
    <file baseinstalldir="/" name="src/core/lib/iomgr/unix_sockets_posix.h" role="src" />
    <file baseinstalldir="/" name="src/core/lib/iomgr/unix_sockets_posix_noop.cc" role="src" />
    <file baseinstalldir="/" name="src/core/lib/iomgr/wakeup_fd_eventfd.cc" role="src" />
    <file baseinstalldir="/" name="src/core/lib/iomgr/wakeup_fd_nospecial.cc" role="src" />
    <file baseinstalldir="/" name="src/core/lib/iomgr/wakeup_fd_pipe.cc" role="src" />
    <file baseinstalldir="/" name="src/core/lib/iomgr/wakeup_fd_pipe.h" role="src" />
    <file baseinstalldir="/" name="src/core/lib/iomgr/wakeup_fd_posix.cc" role="src" />
    <file baseinstalldir="/" name="src/core/lib/iomgr/wakeup_fd_posix.h" role="src" />
    <file baseinstalldir="/" name="src/core/lib/iomgr/work_serializer.cc" role="src" />
    <file baseinstalldir="/" name="src/core/lib/iomgr/work_serializer.h" role="src" />
    <file baseinstalldir="/" name="src/core/lib/json/json.h" role="src" />
    <file baseinstalldir="/" name="src/core/lib/json/json_reader.cc" role="src" />
    <file baseinstalldir="/" name="src/core/lib/json/json_util.cc" role="src" />
    <file baseinstalldir="/" name="src/core/lib/json/json_util.h" role="src" />
    <file baseinstalldir="/" name="src/core/lib/json/json_writer.cc" role="src" />
    <file baseinstalldir="/" name="src/core/lib/matchers/matchers.cc" role="src" />
    <file baseinstalldir="/" name="src/core/lib/matchers/matchers.h" role="src" />
    <file baseinstalldir="/" name="src/core/lib/profiling/basic_timers.cc" role="src" />
    <file baseinstalldir="/" name="src/core/lib/profiling/stap_timers.cc" role="src" />
    <file baseinstalldir="/" name="src/core/lib/profiling/timers.h" role="src" />
    <file baseinstalldir="/" name="src/core/lib/security/authorization/authorization_engine.h" role="src" />
    <file baseinstalldir="/" name="src/core/lib/security/authorization/authorization_policy_provider.h" role="src" />
    <file baseinstalldir="/" name="src/core/lib/security/authorization/authorization_policy_provider_vtable.cc" role="src" />
    <file baseinstalldir="/" name="src/core/lib/security/authorization/evaluate_args.cc" role="src" />
    <file baseinstalldir="/" name="src/core/lib/security/authorization/evaluate_args.h" role="src" />
    <file baseinstalldir="/" name="src/core/lib/security/context/security_context.cc" role="src" />
    <file baseinstalldir="/" name="src/core/lib/security/context/security_context.h" role="src" />
    <file baseinstalldir="/" name="src/core/lib/security/credentials/alts/alts_credentials.cc" role="src" />
    <file baseinstalldir="/" name="src/core/lib/security/credentials/alts/alts_credentials.h" role="src" />
    <file baseinstalldir="/" name="src/core/lib/security/credentials/alts/check_gcp_environment.cc" role="src" />
    <file baseinstalldir="/" name="src/core/lib/security/credentials/alts/check_gcp_environment.h" role="src" />
    <file baseinstalldir="/" name="src/core/lib/security/credentials/alts/check_gcp_environment_linux.cc" role="src" />
    <file baseinstalldir="/" name="src/core/lib/security/credentials/alts/check_gcp_environment_no_op.cc" role="src" />
    <file baseinstalldir="/" name="src/core/lib/security/credentials/alts/check_gcp_environment_windows.cc" role="src" />
    <file baseinstalldir="/" name="src/core/lib/security/credentials/alts/grpc_alts_credentials_client_options.cc" role="src" />
    <file baseinstalldir="/" name="src/core/lib/security/credentials/alts/grpc_alts_credentials_options.cc" role="src" />
    <file baseinstalldir="/" name="src/core/lib/security/credentials/alts/grpc_alts_credentials_options.h" role="src" />
    <file baseinstalldir="/" name="src/core/lib/security/credentials/alts/grpc_alts_credentials_server_options.cc" role="src" />
    <file baseinstalldir="/" name="src/core/lib/security/credentials/composite/composite_credentials.cc" role="src" />
    <file baseinstalldir="/" name="src/core/lib/security/credentials/composite/composite_credentials.h" role="src" />
    <file baseinstalldir="/" name="src/core/lib/security/credentials/credentials.cc" role="src" />
    <file baseinstalldir="/" name="src/core/lib/security/credentials/credentials.h" role="src" />
    <file baseinstalldir="/" name="src/core/lib/security/credentials/credentials_metadata.cc" role="src" />
    <file baseinstalldir="/" name="src/core/lib/security/credentials/external/aws_external_account_credentials.cc" role="src" />
    <file baseinstalldir="/" name="src/core/lib/security/credentials/external/aws_external_account_credentials.h" role="src" />
    <file baseinstalldir="/" name="src/core/lib/security/credentials/external/aws_request_signer.cc" role="src" />
    <file baseinstalldir="/" name="src/core/lib/security/credentials/external/aws_request_signer.h" role="src" />
    <file baseinstalldir="/" name="src/core/lib/security/credentials/external/external_account_credentials.cc" role="src" />
    <file baseinstalldir="/" name="src/core/lib/security/credentials/external/external_account_credentials.h" role="src" />
    <file baseinstalldir="/" name="src/core/lib/security/credentials/external/file_external_account_credentials.cc" role="src" />
    <file baseinstalldir="/" name="src/core/lib/security/credentials/external/file_external_account_credentials.h" role="src" />
    <file baseinstalldir="/" name="src/core/lib/security/credentials/external/url_external_account_credentials.cc" role="src" />
    <file baseinstalldir="/" name="src/core/lib/security/credentials/external/url_external_account_credentials.h" role="src" />
    <file baseinstalldir="/" name="src/core/lib/security/credentials/fake/fake_credentials.cc" role="src" />
    <file baseinstalldir="/" name="src/core/lib/security/credentials/fake/fake_credentials.h" role="src" />
    <file baseinstalldir="/" name="src/core/lib/security/credentials/google_default/credentials_generic.cc" role="src" />
    <file baseinstalldir="/" name="src/core/lib/security/credentials/google_default/google_default_credentials.cc" role="src" />
    <file baseinstalldir="/" name="src/core/lib/security/credentials/google_default/google_default_credentials.h" role="src" />
    <file baseinstalldir="/" name="src/core/lib/security/credentials/iam/iam_credentials.cc" role="src" />
    <file baseinstalldir="/" name="src/core/lib/security/credentials/iam/iam_credentials.h" role="src" />
    <file baseinstalldir="/" name="src/core/lib/security/credentials/insecure/insecure_credentials.cc" role="src" />
    <file baseinstalldir="/" name="src/core/lib/security/credentials/jwt/json_token.cc" role="src" />
    <file baseinstalldir="/" name="src/core/lib/security/credentials/jwt/json_token.h" role="src" />
    <file baseinstalldir="/" name="src/core/lib/security/credentials/jwt/jwt_credentials.cc" role="src" />
    <file baseinstalldir="/" name="src/core/lib/security/credentials/jwt/jwt_credentials.h" role="src" />
    <file baseinstalldir="/" name="src/core/lib/security/credentials/jwt/jwt_verifier.cc" role="src" />
    <file baseinstalldir="/" name="src/core/lib/security/credentials/jwt/jwt_verifier.h" role="src" />
    <file baseinstalldir="/" name="src/core/lib/security/credentials/local/local_credentials.cc" role="src" />
    <file baseinstalldir="/" name="src/core/lib/security/credentials/local/local_credentials.h" role="src" />
    <file baseinstalldir="/" name="src/core/lib/security/credentials/oauth2/oauth2_credentials.cc" role="src" />
    <file baseinstalldir="/" name="src/core/lib/security/credentials/oauth2/oauth2_credentials.h" role="src" />
    <file baseinstalldir="/" name="src/core/lib/security/credentials/plugin/plugin_credentials.cc" role="src" />
    <file baseinstalldir="/" name="src/core/lib/security/credentials/plugin/plugin_credentials.h" role="src" />
    <file baseinstalldir="/" name="src/core/lib/security/credentials/ssl/ssl_credentials.cc" role="src" />
    <file baseinstalldir="/" name="src/core/lib/security/credentials/ssl/ssl_credentials.h" role="src" />
    <file baseinstalldir="/" name="src/core/lib/security/credentials/tls/grpc_tls_certificate_distributor.cc" role="src" />
    <file baseinstalldir="/" name="src/core/lib/security/credentials/tls/grpc_tls_certificate_distributor.h" role="src" />
    <file baseinstalldir="/" name="src/core/lib/security/credentials/tls/grpc_tls_certificate_provider.cc" role="src" />
    <file baseinstalldir="/" name="src/core/lib/security/credentials/tls/grpc_tls_certificate_provider.h" role="src" />
    <file baseinstalldir="/" name="src/core/lib/security/credentials/tls/grpc_tls_credentials_options.cc" role="src" />
    <file baseinstalldir="/" name="src/core/lib/security/credentials/tls/grpc_tls_credentials_options.h" role="src" />
    <file baseinstalldir="/" name="src/core/lib/security/credentials/tls/tls_credentials.cc" role="src" />
    <file baseinstalldir="/" name="src/core/lib/security/credentials/tls/tls_credentials.h" role="src" />
    <file baseinstalldir="/" name="src/core/lib/security/credentials/tls/tls_utils.cc" role="src" />
    <file baseinstalldir="/" name="src/core/lib/security/credentials/tls/tls_utils.h" role="src" />
    <file baseinstalldir="/" name="src/core/lib/security/credentials/xds/xds_credentials.cc" role="src" />
    <file baseinstalldir="/" name="src/core/lib/security/credentials/xds/xds_credentials.h" role="src" />
    <file baseinstalldir="/" name="src/core/lib/security/security_connector/alts/alts_security_connector.cc" role="src" />
    <file baseinstalldir="/" name="src/core/lib/security/security_connector/alts/alts_security_connector.h" role="src" />
    <file baseinstalldir="/" name="src/core/lib/security/security_connector/fake/fake_security_connector.cc" role="src" />
    <file baseinstalldir="/" name="src/core/lib/security/security_connector/fake/fake_security_connector.h" role="src" />
    <file baseinstalldir="/" name="src/core/lib/security/security_connector/insecure/insecure_security_connector.cc" role="src" />
    <file baseinstalldir="/" name="src/core/lib/security/security_connector/insecure/insecure_security_connector.h" role="src" />
    <file baseinstalldir="/" name="src/core/lib/security/security_connector/load_system_roots.h" role="src" />
    <file baseinstalldir="/" name="src/core/lib/security/security_connector/load_system_roots_fallback.cc" role="src" />
    <file baseinstalldir="/" name="src/core/lib/security/security_connector/load_system_roots_linux.cc" role="src" />
    <file baseinstalldir="/" name="src/core/lib/security/security_connector/load_system_roots_linux.h" role="src" />
    <file baseinstalldir="/" name="src/core/lib/security/security_connector/local/local_security_connector.cc" role="src" />
    <file baseinstalldir="/" name="src/core/lib/security/security_connector/local/local_security_connector.h" role="src" />
    <file baseinstalldir="/" name="src/core/lib/security/security_connector/security_connector.cc" role="src" />
    <file baseinstalldir="/" name="src/core/lib/security/security_connector/security_connector.h" role="src" />
    <file baseinstalldir="/" name="src/core/lib/security/security_connector/ssl/ssl_security_connector.cc" role="src" />
    <file baseinstalldir="/" name="src/core/lib/security/security_connector/ssl/ssl_security_connector.h" role="src" />
    <file baseinstalldir="/" name="src/core/lib/security/security_connector/ssl_utils.cc" role="src" />
    <file baseinstalldir="/" name="src/core/lib/security/security_connector/ssl_utils.h" role="src" />
    <file baseinstalldir="/" name="src/core/lib/security/security_connector/ssl_utils_config.cc" role="src" />
    <file baseinstalldir="/" name="src/core/lib/security/security_connector/ssl_utils_config.h" role="src" />
    <file baseinstalldir="/" name="src/core/lib/security/security_connector/tls/tls_security_connector.cc" role="src" />
    <file baseinstalldir="/" name="src/core/lib/security/security_connector/tls/tls_security_connector.h" role="src" />
    <file baseinstalldir="/" name="src/core/lib/security/transport/auth_filters.h" role="src" />
    <file baseinstalldir="/" name="src/core/lib/security/transport/client_auth_filter.cc" role="src" />
    <file baseinstalldir="/" name="src/core/lib/security/transport/secure_endpoint.cc" role="src" />
    <file baseinstalldir="/" name="src/core/lib/security/transport/secure_endpoint.h" role="src" />
    <file baseinstalldir="/" name="src/core/lib/security/transport/security_handshaker.cc" role="src" />
    <file baseinstalldir="/" name="src/core/lib/security/transport/security_handshaker.h" role="src" />
    <file baseinstalldir="/" name="src/core/lib/security/transport/server_auth_filter.cc" role="src" />
    <file baseinstalldir="/" name="src/core/lib/security/transport/tsi_error.cc" role="src" />
    <file baseinstalldir="/" name="src/core/lib/security/transport/tsi_error.h" role="src" />
    <file baseinstalldir="/" name="src/core/lib/security/util/json_util.cc" role="src" />
    <file baseinstalldir="/" name="src/core/lib/security/util/json_util.h" role="src" />
    <file baseinstalldir="/" name="src/core/lib/slice/b64.cc" role="src" />
    <file baseinstalldir="/" name="src/core/lib/slice/b64.h" role="src" />
    <file baseinstalldir="/" name="src/core/lib/slice/percent_encoding.cc" role="src" />
    <file baseinstalldir="/" name="src/core/lib/slice/percent_encoding.h" role="src" />
    <file baseinstalldir="/" name="src/core/lib/slice/slice.cc" role="src" />
    <file baseinstalldir="/" name="src/core/lib/slice/slice_buffer.cc" role="src" />
    <file baseinstalldir="/" name="src/core/lib/slice/slice_intern.cc" role="src" />
    <file baseinstalldir="/" name="src/core/lib/slice/slice_internal.h" role="src" />
    <file baseinstalldir="/" name="src/core/lib/slice/slice_string_helpers.cc" role="src" />
    <file baseinstalldir="/" name="src/core/lib/slice/slice_string_helpers.h" role="src" />
    <file baseinstalldir="/" name="src/core/lib/slice/slice_utils.h" role="src" />
    <file baseinstalldir="/" name="src/core/lib/surface/api_trace.cc" role="src" />
    <file baseinstalldir="/" name="src/core/lib/surface/api_trace.h" role="src" />
    <file baseinstalldir="/" name="src/core/lib/surface/byte_buffer.cc" role="src" />
    <file baseinstalldir="/" name="src/core/lib/surface/byte_buffer_reader.cc" role="src" />
    <file baseinstalldir="/" name="src/core/lib/surface/call.cc" role="src" />
    <file baseinstalldir="/" name="src/core/lib/surface/call.h" role="src" />
    <file baseinstalldir="/" name="src/core/lib/surface/call_details.cc" role="src" />
    <file baseinstalldir="/" name="src/core/lib/surface/call_log_batch.cc" role="src" />
    <file baseinstalldir="/" name="src/core/lib/surface/call_test_only.h" role="src" />
    <file baseinstalldir="/" name="src/core/lib/surface/channel.cc" role="src" />
    <file baseinstalldir="/" name="src/core/lib/surface/channel.h" role="src" />
    <file baseinstalldir="/" name="src/core/lib/surface/channel_init.cc" role="src" />
    <file baseinstalldir="/" name="src/core/lib/surface/channel_init.h" role="src" />
    <file baseinstalldir="/" name="src/core/lib/surface/channel_ping.cc" role="src" />
    <file baseinstalldir="/" name="src/core/lib/surface/channel_stack_type.cc" role="src" />
    <file baseinstalldir="/" name="src/core/lib/surface/channel_stack_type.h" role="src" />
    <file baseinstalldir="/" name="src/core/lib/surface/completion_queue.cc" role="src" />
    <file baseinstalldir="/" name="src/core/lib/surface/completion_queue.h" role="src" />
    <file baseinstalldir="/" name="src/core/lib/surface/completion_queue_factory.cc" role="src" />
    <file baseinstalldir="/" name="src/core/lib/surface/completion_queue_factory.h" role="src" />
    <file baseinstalldir="/" name="src/core/lib/surface/event_string.cc" role="src" />
    <file baseinstalldir="/" name="src/core/lib/surface/event_string.h" role="src" />
    <file baseinstalldir="/" name="src/core/lib/surface/init.cc" role="src" />
    <file baseinstalldir="/" name="src/core/lib/surface/init.h" role="src" />
    <file baseinstalldir="/" name="src/core/lib/surface/init_secure.cc" role="src" />
    <file baseinstalldir="/" name="src/core/lib/surface/lame_client.cc" role="src" />
    <file baseinstalldir="/" name="src/core/lib/surface/lame_client.h" role="src" />
    <file baseinstalldir="/" name="src/core/lib/surface/metadata_array.cc" role="src" />
    <file baseinstalldir="/" name="src/core/lib/surface/server.cc" role="src" />
    <file baseinstalldir="/" name="src/core/lib/surface/server.h" role="src" />
    <file baseinstalldir="/" name="src/core/lib/surface/validate_metadata.cc" role="src" />
    <file baseinstalldir="/" name="src/core/lib/surface/validate_metadata.h" role="src" />
    <file baseinstalldir="/" name="src/core/lib/surface/version.cc" role="src" />
    <file baseinstalldir="/" name="src/core/lib/transport/authority_override.cc" role="src" />
    <file baseinstalldir="/" name="src/core/lib/transport/authority_override.h" role="src" />
    <file baseinstalldir="/" name="src/core/lib/transport/bdp_estimator.cc" role="src" />
    <file baseinstalldir="/" name="src/core/lib/transport/bdp_estimator.h" role="src" />
    <file baseinstalldir="/" name="src/core/lib/transport/byte_stream.cc" role="src" />
    <file baseinstalldir="/" name="src/core/lib/transport/byte_stream.h" role="src" />
    <file baseinstalldir="/" name="src/core/lib/transport/connectivity_state.cc" role="src" />
    <file baseinstalldir="/" name="src/core/lib/transport/connectivity_state.h" role="src" />
    <file baseinstalldir="/" name="src/core/lib/transport/error_utils.cc" role="src" />
    <file baseinstalldir="/" name="src/core/lib/transport/error_utils.h" role="src" />
    <file baseinstalldir="/" name="src/core/lib/transport/http2_errors.h" role="src" />
    <file baseinstalldir="/" name="src/core/lib/transport/metadata.cc" role="src" />
    <file baseinstalldir="/" name="src/core/lib/transport/metadata.h" role="src" />
    <file baseinstalldir="/" name="src/core/lib/transport/metadata_batch.cc" role="src" />
    <file baseinstalldir="/" name="src/core/lib/transport/metadata_batch.h" role="src" />
    <file baseinstalldir="/" name="src/core/lib/transport/pid_controller.cc" role="src" />
    <file baseinstalldir="/" name="src/core/lib/transport/pid_controller.h" role="src" />
    <file baseinstalldir="/" name="src/core/lib/transport/static_metadata.cc" role="src" />
    <file baseinstalldir="/" name="src/core/lib/transport/static_metadata.h" role="src" />
    <file baseinstalldir="/" name="src/core/lib/transport/status_conversion.cc" role="src" />
    <file baseinstalldir="/" name="src/core/lib/transport/status_conversion.h" role="src" />
    <file baseinstalldir="/" name="src/core/lib/transport/status_metadata.cc" role="src" />
    <file baseinstalldir="/" name="src/core/lib/transport/status_metadata.h" role="src" />
    <file baseinstalldir="/" name="src/core/lib/transport/timeout_encoding.cc" role="src" />
    <file baseinstalldir="/" name="src/core/lib/transport/timeout_encoding.h" role="src" />
    <file baseinstalldir="/" name="src/core/lib/transport/transport.cc" role="src" />
    <file baseinstalldir="/" name="src/core/lib/transport/transport.h" role="src" />
    <file baseinstalldir="/" name="src/core/lib/transport/transport_impl.h" role="src" />
    <file baseinstalldir="/" name="src/core/lib/transport/transport_op_string.cc" role="src" />
    <file baseinstalldir="/" name="src/core/lib/uri/uri_parser.cc" role="src" />
    <file baseinstalldir="/" name="src/core/lib/uri/uri_parser.h" role="src" />
    <file baseinstalldir="/" name="src/core/plugin_registry/grpc_plugin_registry.cc" role="src" />
    <file baseinstalldir="/" name="src/core/tsi/alts/crypt/aes_gcm.cc" role="src" />
    <file baseinstalldir="/" name="src/core/tsi/alts/crypt/gsec.cc" role="src" />
    <file baseinstalldir="/" name="src/core/tsi/alts/crypt/gsec.h" role="src" />
    <file baseinstalldir="/" name="src/core/tsi/alts/frame_protector/alts_counter.cc" role="src" />
    <file baseinstalldir="/" name="src/core/tsi/alts/frame_protector/alts_counter.h" role="src" />
    <file baseinstalldir="/" name="src/core/tsi/alts/frame_protector/alts_crypter.cc" role="src" />
    <file baseinstalldir="/" name="src/core/tsi/alts/frame_protector/alts_crypter.h" role="src" />
    <file baseinstalldir="/" name="src/core/tsi/alts/frame_protector/alts_frame_protector.cc" role="src" />
    <file baseinstalldir="/" name="src/core/tsi/alts/frame_protector/alts_frame_protector.h" role="src" />
    <file baseinstalldir="/" name="src/core/tsi/alts/frame_protector/alts_record_protocol_crypter_common.cc" role="src" />
    <file baseinstalldir="/" name="src/core/tsi/alts/frame_protector/alts_record_protocol_crypter_common.h" role="src" />
    <file baseinstalldir="/" name="src/core/tsi/alts/frame_protector/alts_seal_privacy_integrity_crypter.cc" role="src" />
    <file baseinstalldir="/" name="src/core/tsi/alts/frame_protector/alts_unseal_privacy_integrity_crypter.cc" role="src" />
    <file baseinstalldir="/" name="src/core/tsi/alts/frame_protector/frame_handler.cc" role="src" />
    <file baseinstalldir="/" name="src/core/tsi/alts/frame_protector/frame_handler.h" role="src" />
    <file baseinstalldir="/" name="src/core/tsi/alts/handshaker/alts_handshaker_client.cc" role="src" />
    <file baseinstalldir="/" name="src/core/tsi/alts/handshaker/alts_handshaker_client.h" role="src" />
    <file baseinstalldir="/" name="src/core/tsi/alts/handshaker/alts_shared_resource.cc" role="src" />
    <file baseinstalldir="/" name="src/core/tsi/alts/handshaker/alts_shared_resource.h" role="src" />
    <file baseinstalldir="/" name="src/core/tsi/alts/handshaker/alts_tsi_handshaker.cc" role="src" />
    <file baseinstalldir="/" name="src/core/tsi/alts/handshaker/alts_tsi_handshaker.h" role="src" />
    <file baseinstalldir="/" name="src/core/tsi/alts/handshaker/alts_tsi_handshaker_private.h" role="src" />
    <file baseinstalldir="/" name="src/core/tsi/alts/handshaker/alts_tsi_utils.cc" role="src" />
    <file baseinstalldir="/" name="src/core/tsi/alts/handshaker/alts_tsi_utils.h" role="src" />
    <file baseinstalldir="/" name="src/core/tsi/alts/handshaker/transport_security_common_api.cc" role="src" />
    <file baseinstalldir="/" name="src/core/tsi/alts/handshaker/transport_security_common_api.h" role="src" />
    <file baseinstalldir="/" name="src/core/tsi/alts/zero_copy_frame_protector/alts_grpc_integrity_only_record_protocol.cc" role="src" />
    <file baseinstalldir="/" name="src/core/tsi/alts/zero_copy_frame_protector/alts_grpc_integrity_only_record_protocol.h" role="src" />
    <file baseinstalldir="/" name="src/core/tsi/alts/zero_copy_frame_protector/alts_grpc_privacy_integrity_record_protocol.cc" role="src" />
    <file baseinstalldir="/" name="src/core/tsi/alts/zero_copy_frame_protector/alts_grpc_privacy_integrity_record_protocol.h" role="src" />
    <file baseinstalldir="/" name="src/core/tsi/alts/zero_copy_frame_protector/alts_grpc_record_protocol.h" role="src" />
    <file baseinstalldir="/" name="src/core/tsi/alts/zero_copy_frame_protector/alts_grpc_record_protocol_common.cc" role="src" />
    <file baseinstalldir="/" name="src/core/tsi/alts/zero_copy_frame_protector/alts_grpc_record_protocol_common.h" role="src" />
    <file baseinstalldir="/" name="src/core/tsi/alts/zero_copy_frame_protector/alts_iovec_record_protocol.cc" role="src" />
    <file baseinstalldir="/" name="src/core/tsi/alts/zero_copy_frame_protector/alts_iovec_record_protocol.h" role="src" />
    <file baseinstalldir="/" name="src/core/tsi/alts/zero_copy_frame_protector/alts_zero_copy_grpc_protector.cc" role="src" />
    <file baseinstalldir="/" name="src/core/tsi/alts/zero_copy_frame_protector/alts_zero_copy_grpc_protector.h" role="src" />
    <file baseinstalldir="/" name="src/core/tsi/fake_transport_security.cc" role="src" />
    <file baseinstalldir="/" name="src/core/tsi/fake_transport_security.h" role="src" />
    <file baseinstalldir="/" name="src/core/tsi/local_transport_security.cc" role="src" />
    <file baseinstalldir="/" name="src/core/tsi/local_transport_security.h" role="src" />
    <file baseinstalldir="/" name="src/core/tsi/ssl/session_cache/ssl_session.h" role="src" />
    <file baseinstalldir="/" name="src/core/tsi/ssl/session_cache/ssl_session_boringssl.cc" role="src" />
    <file baseinstalldir="/" name="src/core/tsi/ssl/session_cache/ssl_session_cache.cc" role="src" />
    <file baseinstalldir="/" name="src/core/tsi/ssl/session_cache/ssl_session_cache.h" role="src" />
    <file baseinstalldir="/" name="src/core/tsi/ssl/session_cache/ssl_session_openssl.cc" role="src" />
    <file baseinstalldir="/" name="src/core/tsi/ssl_transport_security.cc" role="src" />
    <file baseinstalldir="/" name="src/core/tsi/ssl_transport_security.h" role="src" />
    <file baseinstalldir="/" name="src/core/tsi/ssl_types.h" role="src" />
    <file baseinstalldir="/" name="src/core/tsi/transport_security.cc" role="src" />
    <file baseinstalldir="/" name="src/core/tsi/transport_security.h" role="src" />
    <file baseinstalldir="/" name="src/core/tsi/transport_security_grpc.cc" role="src" />
    <file baseinstalldir="/" name="src/core/tsi/transport_security_grpc.h" role="src" />
    <file baseinstalldir="/" name="src/core/tsi/transport_security_interface.h" role="src" />
    <file baseinstalldir="/" name="src/php/ext/grpc/byte_buffer.c" role="src" />
    <file baseinstalldir="/" name="src/php/ext/grpc/byte_buffer.h" role="src" />
    <file baseinstalldir="/" name="src/php/ext/grpc/call.c" role="src" />
    <file baseinstalldir="/" name="src/php/ext/grpc/call.h" role="src" />
    <file baseinstalldir="/" name="src/php/ext/grpc/call_credentials.c" role="src" />
    <file baseinstalldir="/" name="src/php/ext/grpc/call_credentials.h" role="src" />
    <file baseinstalldir="/" name="src/php/ext/grpc/channel.c" role="src" />
    <file baseinstalldir="/" name="src/php/ext/grpc/channel.h" role="src" />
    <file baseinstalldir="/" name="src/php/ext/grpc/channel_credentials.c" role="src" />
    <file baseinstalldir="/" name="src/php/ext/grpc/channel_credentials.h" role="src" />
    <file baseinstalldir="/" name="src/php/ext/grpc/completion_queue.c" role="src" />
    <file baseinstalldir="/" name="src/php/ext/grpc/completion_queue.h" role="src" />
    <file baseinstalldir="/" name="src/php/ext/grpc/php7_wrapper.h" role="src" />
    <file baseinstalldir="/" name="src/php/ext/grpc/php_grpc.c" role="src" />
    <file baseinstalldir="/" name="src/php/ext/grpc/php_grpc.h" role="src" />
    <file baseinstalldir="/" name="src/php/ext/grpc/server.c" role="src" />
    <file baseinstalldir="/" name="src/php/ext/grpc/server.h" role="src" />
    <file baseinstalldir="/" name="src/php/ext/grpc/server_credentials.c" role="src" />
    <file baseinstalldir="/" name="src/php/ext/grpc/server_credentials.h" role="src" />
    <file baseinstalldir="/" name="src/php/ext/grpc/timeval.c" role="src" />
    <file baseinstalldir="/" name="src/php/ext/grpc/timeval.h" role="src" />
    <file baseinstalldir="/" name="src/php/ext/grpc/version.h" role="src" />
    <file baseinstalldir="/" name="third_party/abseil-cpp/absl/algorithm/algorithm.h" role="src" />
    <file baseinstalldir="/" name="third_party/abseil-cpp/absl/algorithm/container.h" role="src" />
    <file baseinstalldir="/" name="third_party/abseil-cpp/absl/base/attributes.h" role="src" />
    <file baseinstalldir="/" name="third_party/abseil-cpp/absl/base/call_once.h" role="src" />
    <file baseinstalldir="/" name="third_party/abseil-cpp/absl/base/casts.h" role="src" />
    <file baseinstalldir="/" name="third_party/abseil-cpp/absl/base/config.h" role="src" />
    <file baseinstalldir="/" name="third_party/abseil-cpp/absl/base/const_init.h" role="src" />
    <file baseinstalldir="/" name="third_party/abseil-cpp/absl/base/dynamic_annotations.h" role="src" />
    <file baseinstalldir="/" name="third_party/abseil-cpp/absl/base/internal/atomic_hook.h" role="src" />
    <file baseinstalldir="/" name="third_party/abseil-cpp/absl/base/internal/cycleclock.cc" role="src" />
    <file baseinstalldir="/" name="third_party/abseil-cpp/absl/base/internal/cycleclock.h" role="src" />
    <file baseinstalldir="/" name="third_party/abseil-cpp/absl/base/internal/direct_mmap.h" role="src" />
    <file baseinstalldir="/" name="third_party/abseil-cpp/absl/base/internal/dynamic_annotations.h" role="src" />
    <file baseinstalldir="/" name="third_party/abseil-cpp/absl/base/internal/endian.h" role="src" />
    <file baseinstalldir="/" name="third_party/abseil-cpp/absl/base/internal/errno_saver.h" role="src" />
    <file baseinstalldir="/" name="third_party/abseil-cpp/absl/base/internal/exponential_biased.cc" role="src" />
    <file baseinstalldir="/" name="third_party/abseil-cpp/absl/base/internal/exponential_biased.h" role="src" />
    <file baseinstalldir="/" name="third_party/abseil-cpp/absl/base/internal/fast_type_id.h" role="src" />
    <file baseinstalldir="/" name="third_party/abseil-cpp/absl/base/internal/hide_ptr.h" role="src" />
    <file baseinstalldir="/" name="third_party/abseil-cpp/absl/base/internal/identity.h" role="src" />
    <file baseinstalldir="/" name="third_party/abseil-cpp/absl/base/internal/inline_variable.h" role="src" />
    <file baseinstalldir="/" name="third_party/abseil-cpp/absl/base/internal/invoke.h" role="src" />
    <file baseinstalldir="/" name="third_party/abseil-cpp/absl/base/internal/low_level_alloc.cc" role="src" />
    <file baseinstalldir="/" name="third_party/abseil-cpp/absl/base/internal/low_level_alloc.h" role="src" />
    <file baseinstalldir="/" name="third_party/abseil-cpp/absl/base/internal/low_level_scheduling.h" role="src" />
    <file baseinstalldir="/" name="third_party/abseil-cpp/absl/base/internal/per_thread_tls.h" role="src" />
    <file baseinstalldir="/" name="third_party/abseil-cpp/absl/base/internal/raw_logging.cc" role="src" />
    <file baseinstalldir="/" name="third_party/abseil-cpp/absl/base/internal/raw_logging.h" role="src" />
    <file baseinstalldir="/" name="third_party/abseil-cpp/absl/base/internal/scheduling_mode.h" role="src" />
    <file baseinstalldir="/" name="third_party/abseil-cpp/absl/base/internal/spinlock.cc" role="src" />
    <file baseinstalldir="/" name="third_party/abseil-cpp/absl/base/internal/spinlock.h" role="src" />
    <file baseinstalldir="/" name="third_party/abseil-cpp/absl/base/internal/spinlock_akaros.inc" role="src" />
    <file baseinstalldir="/" name="third_party/abseil-cpp/absl/base/internal/spinlock_linux.inc" role="src" />
    <file baseinstalldir="/" name="third_party/abseil-cpp/absl/base/internal/spinlock_posix.inc" role="src" />
    <file baseinstalldir="/" name="third_party/abseil-cpp/absl/base/internal/spinlock_wait.cc" role="src" />
    <file baseinstalldir="/" name="third_party/abseil-cpp/absl/base/internal/spinlock_wait.h" role="src" />
    <file baseinstalldir="/" name="third_party/abseil-cpp/absl/base/internal/spinlock_win32.inc" role="src" />
    <file baseinstalldir="/" name="third_party/abseil-cpp/absl/base/internal/sysinfo.cc" role="src" />
    <file baseinstalldir="/" name="third_party/abseil-cpp/absl/base/internal/sysinfo.h" role="src" />
    <file baseinstalldir="/" name="third_party/abseil-cpp/absl/base/internal/thread_annotations.h" role="src" />
    <file baseinstalldir="/" name="third_party/abseil-cpp/absl/base/internal/thread_identity.cc" role="src" />
    <file baseinstalldir="/" name="third_party/abseil-cpp/absl/base/internal/thread_identity.h" role="src" />
    <file baseinstalldir="/" name="third_party/abseil-cpp/absl/base/internal/throw_delegate.cc" role="src" />
    <file baseinstalldir="/" name="third_party/abseil-cpp/absl/base/internal/throw_delegate.h" role="src" />
    <file baseinstalldir="/" name="third_party/abseil-cpp/absl/base/internal/tsan_mutex_interface.h" role="src" />
    <file baseinstalldir="/" name="third_party/abseil-cpp/absl/base/internal/unaligned_access.h" role="src" />
    <file baseinstalldir="/" name="third_party/abseil-cpp/absl/base/internal/unscaledcycleclock.cc" role="src" />
    <file baseinstalldir="/" name="third_party/abseil-cpp/absl/base/internal/unscaledcycleclock.h" role="src" />
    <file baseinstalldir="/" name="third_party/abseil-cpp/absl/base/log_severity.cc" role="src" />
    <file baseinstalldir="/" name="third_party/abseil-cpp/absl/base/log_severity.h" role="src" />
    <file baseinstalldir="/" name="third_party/abseil-cpp/absl/base/macros.h" role="src" />
    <file baseinstalldir="/" name="third_party/abseil-cpp/absl/base/optimization.h" role="src" />
    <file baseinstalldir="/" name="third_party/abseil-cpp/absl/base/options.h" role="src" />
    <file baseinstalldir="/" name="third_party/abseil-cpp/absl/base/policy_checks.h" role="src" />
    <file baseinstalldir="/" name="third_party/abseil-cpp/absl/base/port.h" role="src" />
    <file baseinstalldir="/" name="third_party/abseil-cpp/absl/base/thread_annotations.h" role="src" />
    <file baseinstalldir="/" name="third_party/abseil-cpp/absl/container/fixed_array.h" role="src" />
    <file baseinstalldir="/" name="third_party/abseil-cpp/absl/container/flat_hash_map.h" role="src" />
    <file baseinstalldir="/" name="third_party/abseil-cpp/absl/container/inlined_vector.h" role="src" />
    <file baseinstalldir="/" name="third_party/abseil-cpp/absl/container/internal/common.h" role="src" />
    <file baseinstalldir="/" name="third_party/abseil-cpp/absl/container/internal/compressed_tuple.h" role="src" />
    <file baseinstalldir="/" name="third_party/abseil-cpp/absl/container/internal/container_memory.h" role="src" />
    <file baseinstalldir="/" name="third_party/abseil-cpp/absl/container/internal/hash_function_defaults.h" role="src" />
    <file baseinstalldir="/" name="third_party/abseil-cpp/absl/container/internal/hash_policy_traits.h" role="src" />
    <file baseinstalldir="/" name="third_party/abseil-cpp/absl/container/internal/hashtable_debug_hooks.h" role="src" />
    <file baseinstalldir="/" name="third_party/abseil-cpp/absl/container/internal/hashtablez_sampler.cc" role="src" />
    <file baseinstalldir="/" name="third_party/abseil-cpp/absl/container/internal/hashtablez_sampler.h" role="src" />
    <file baseinstalldir="/" name="third_party/abseil-cpp/absl/container/internal/hashtablez_sampler_force_weak_definition.cc" role="src" />
    <file baseinstalldir="/" name="third_party/abseil-cpp/absl/container/internal/have_sse.h" role="src" />
    <file baseinstalldir="/" name="third_party/abseil-cpp/absl/container/internal/inlined_vector.h" role="src" />
    <file baseinstalldir="/" name="third_party/abseil-cpp/absl/container/internal/layout.h" role="src" />
    <file baseinstalldir="/" name="third_party/abseil-cpp/absl/container/internal/raw_hash_map.h" role="src" />
    <file baseinstalldir="/" name="third_party/abseil-cpp/absl/container/internal/raw_hash_set.cc" role="src" />
    <file baseinstalldir="/" name="third_party/abseil-cpp/absl/container/internal/raw_hash_set.h" role="src" />
    <file baseinstalldir="/" name="third_party/abseil-cpp/absl/debugging/internal/address_is_readable.cc" role="src" />
    <file baseinstalldir="/" name="third_party/abseil-cpp/absl/debugging/internal/address_is_readable.h" role="src" />
    <file baseinstalldir="/" name="third_party/abseil-cpp/absl/debugging/internal/demangle.cc" role="src" />
    <file baseinstalldir="/" name="third_party/abseil-cpp/absl/debugging/internal/demangle.h" role="src" />
    <file baseinstalldir="/" name="third_party/abseil-cpp/absl/debugging/internal/elf_mem_image.cc" role="src" />
    <file baseinstalldir="/" name="third_party/abseil-cpp/absl/debugging/internal/elf_mem_image.h" role="src" />
    <file baseinstalldir="/" name="third_party/abseil-cpp/absl/debugging/internal/stacktrace_aarch64-inl.inc" role="src" />
    <file baseinstalldir="/" name="third_party/abseil-cpp/absl/debugging/internal/stacktrace_arm-inl.inc" role="src" />
    <file baseinstalldir="/" name="third_party/abseil-cpp/absl/debugging/internal/stacktrace_config.h" role="src" />
    <file baseinstalldir="/" name="third_party/abseil-cpp/absl/debugging/internal/stacktrace_generic-inl.inc" role="src" />
    <file baseinstalldir="/" name="third_party/abseil-cpp/absl/debugging/internal/stacktrace_powerpc-inl.inc" role="src" />
    <file baseinstalldir="/" name="third_party/abseil-cpp/absl/debugging/internal/stacktrace_unimplemented-inl.inc" role="src" />
    <file baseinstalldir="/" name="third_party/abseil-cpp/absl/debugging/internal/stacktrace_win32-inl.inc" role="src" />
    <file baseinstalldir="/" name="third_party/abseil-cpp/absl/debugging/internal/stacktrace_x86-inl.inc" role="src" />
    <file baseinstalldir="/" name="third_party/abseil-cpp/absl/debugging/internal/symbolize.h" role="src" />
    <file baseinstalldir="/" name="third_party/abseil-cpp/absl/debugging/internal/vdso_support.cc" role="src" />
    <file baseinstalldir="/" name="third_party/abseil-cpp/absl/debugging/internal/vdso_support.h" role="src" />
    <file baseinstalldir="/" name="third_party/abseil-cpp/absl/debugging/stacktrace.cc" role="src" />
    <file baseinstalldir="/" name="third_party/abseil-cpp/absl/debugging/stacktrace.h" role="src" />
    <file baseinstalldir="/" name="third_party/abseil-cpp/absl/debugging/symbolize.cc" role="src" />
    <file baseinstalldir="/" name="third_party/abseil-cpp/absl/debugging/symbolize.h" role="src" />
    <file baseinstalldir="/" name="third_party/abseil-cpp/absl/debugging/symbolize_darwin.inc" role="src" />
    <file baseinstalldir="/" name="third_party/abseil-cpp/absl/debugging/symbolize_elf.inc" role="src" />
    <file baseinstalldir="/" name="third_party/abseil-cpp/absl/debugging/symbolize_unimplemented.inc" role="src" />
    <file baseinstalldir="/" name="third_party/abseil-cpp/absl/debugging/symbolize_win32.inc" role="src" />
    <file baseinstalldir="/" name="third_party/abseil-cpp/absl/functional/bind_front.h" role="src" />
    <file baseinstalldir="/" name="third_party/abseil-cpp/absl/functional/function_ref.h" role="src" />
    <file baseinstalldir="/" name="third_party/abseil-cpp/absl/functional/internal/front_binder.h" role="src" />
    <file baseinstalldir="/" name="third_party/abseil-cpp/absl/functional/internal/function_ref.h" role="src" />
    <file baseinstalldir="/" name="third_party/abseil-cpp/absl/hash/hash.h" role="src" />
    <file baseinstalldir="/" name="third_party/abseil-cpp/absl/hash/internal/city.cc" role="src" />
    <file baseinstalldir="/" name="third_party/abseil-cpp/absl/hash/internal/city.h" role="src" />
    <file baseinstalldir="/" name="third_party/abseil-cpp/absl/hash/internal/hash.cc" role="src" />
    <file baseinstalldir="/" name="third_party/abseil-cpp/absl/hash/internal/hash.h" role="src" />
    <file baseinstalldir="/" name="third_party/abseil-cpp/absl/hash/internal/wyhash.cc" role="src" />
    <file baseinstalldir="/" name="third_party/abseil-cpp/absl/hash/internal/wyhash.h" role="src" />
    <file baseinstalldir="/" name="third_party/abseil-cpp/absl/memory/memory.h" role="src" />
    <file baseinstalldir="/" name="third_party/abseil-cpp/absl/meta/type_traits.h" role="src" />
    <file baseinstalldir="/" name="third_party/abseil-cpp/absl/numeric/bits.h" role="src" />
    <file baseinstalldir="/" name="third_party/abseil-cpp/absl/numeric/int128.cc" role="src" />
    <file baseinstalldir="/" name="third_party/abseil-cpp/absl/numeric/int128.h" role="src" />
    <file baseinstalldir="/" name="third_party/abseil-cpp/absl/numeric/int128_have_intrinsic.inc" role="src" />
    <file baseinstalldir="/" name="third_party/abseil-cpp/absl/numeric/int128_no_intrinsic.inc" role="src" />
    <file baseinstalldir="/" name="third_party/abseil-cpp/absl/numeric/internal/bits.h" role="src" />
    <file baseinstalldir="/" name="third_party/abseil-cpp/absl/numeric/internal/representation.h" role="src" />
    <file baseinstalldir="/" name="third_party/abseil-cpp/absl/random/bernoulli_distribution.h" role="src" />
    <file baseinstalldir="/" name="third_party/abseil-cpp/absl/random/beta_distribution.h" role="src" />
    <file baseinstalldir="/" name="third_party/abseil-cpp/absl/random/discrete_distribution.cc" role="src" />
    <file baseinstalldir="/" name="third_party/abseil-cpp/absl/random/discrete_distribution.h" role="src" />
    <file baseinstalldir="/" name="third_party/abseil-cpp/absl/random/distributions.h" role="src" />
    <file baseinstalldir="/" name="third_party/abseil-cpp/absl/random/exponential_distribution.h" role="src" />
    <file baseinstalldir="/" name="third_party/abseil-cpp/absl/random/gaussian_distribution.cc" role="src" />
    <file baseinstalldir="/" name="third_party/abseil-cpp/absl/random/gaussian_distribution.h" role="src" />
    <file baseinstalldir="/" name="third_party/abseil-cpp/absl/random/internal/distribution_caller.h" role="src" />
    <file baseinstalldir="/" name="third_party/abseil-cpp/absl/random/internal/fast_uniform_bits.h" role="src" />
    <file baseinstalldir="/" name="third_party/abseil-cpp/absl/random/internal/fastmath.h" role="src" />
    <file baseinstalldir="/" name="third_party/abseil-cpp/absl/random/internal/generate_real.h" role="src" />
    <file baseinstalldir="/" name="third_party/abseil-cpp/absl/random/internal/iostream_state_saver.h" role="src" />
    <file baseinstalldir="/" name="third_party/abseil-cpp/absl/random/internal/nonsecure_base.h" role="src" />
    <file baseinstalldir="/" name="third_party/abseil-cpp/absl/random/internal/pcg_engine.h" role="src" />
    <file baseinstalldir="/" name="third_party/abseil-cpp/absl/random/internal/platform.h" role="src" />
    <file baseinstalldir="/" name="third_party/abseil-cpp/absl/random/internal/pool_urbg.cc" role="src" />
    <file baseinstalldir="/" name="third_party/abseil-cpp/absl/random/internal/pool_urbg.h" role="src" />
    <file baseinstalldir="/" name="third_party/abseil-cpp/absl/random/internal/randen.cc" role="src" />
    <file baseinstalldir="/" name="third_party/abseil-cpp/absl/random/internal/randen.h" role="src" />
    <file baseinstalldir="/" name="third_party/abseil-cpp/absl/random/internal/randen_detect.cc" role="src" />
    <file baseinstalldir="/" name="third_party/abseil-cpp/absl/random/internal/randen_detect.h" role="src" />
    <file baseinstalldir="/" name="third_party/abseil-cpp/absl/random/internal/randen_engine.h" role="src" />
    <file baseinstalldir="/" name="third_party/abseil-cpp/absl/random/internal/randen_hwaes.cc" role="src" />
    <file baseinstalldir="/" name="third_party/abseil-cpp/absl/random/internal/randen_hwaes.h" role="src" />
    <file baseinstalldir="/" name="third_party/abseil-cpp/absl/random/internal/randen_round_keys.cc" role="src" />
    <file baseinstalldir="/" name="third_party/abseil-cpp/absl/random/internal/randen_slow.cc" role="src" />
    <file baseinstalldir="/" name="third_party/abseil-cpp/absl/random/internal/randen_slow.h" role="src" />
    <file baseinstalldir="/" name="third_party/abseil-cpp/absl/random/internal/randen_traits.h" role="src" />
    <file baseinstalldir="/" name="third_party/abseil-cpp/absl/random/internal/salted_seed_seq.h" role="src" />
    <file baseinstalldir="/" name="third_party/abseil-cpp/absl/random/internal/seed_material.cc" role="src" />
    <file baseinstalldir="/" name="third_party/abseil-cpp/absl/random/internal/seed_material.h" role="src" />
    <file baseinstalldir="/" name="third_party/abseil-cpp/absl/random/internal/traits.h" role="src" />
    <file baseinstalldir="/" name="third_party/abseil-cpp/absl/random/internal/uniform_helper.h" role="src" />
    <file baseinstalldir="/" name="third_party/abseil-cpp/absl/random/internal/wide_multiply.h" role="src" />
    <file baseinstalldir="/" name="third_party/abseil-cpp/absl/random/log_uniform_int_distribution.h" role="src" />
    <file baseinstalldir="/" name="third_party/abseil-cpp/absl/random/poisson_distribution.h" role="src" />
    <file baseinstalldir="/" name="third_party/abseil-cpp/absl/random/random.h" role="src" />
    <file baseinstalldir="/" name="third_party/abseil-cpp/absl/random/seed_gen_exception.cc" role="src" />
    <file baseinstalldir="/" name="third_party/abseil-cpp/absl/random/seed_gen_exception.h" role="src" />
    <file baseinstalldir="/" name="third_party/abseil-cpp/absl/random/seed_sequences.cc" role="src" />
    <file baseinstalldir="/" name="third_party/abseil-cpp/absl/random/seed_sequences.h" role="src" />
    <file baseinstalldir="/" name="third_party/abseil-cpp/absl/random/uniform_int_distribution.h" role="src" />
    <file baseinstalldir="/" name="third_party/abseil-cpp/absl/random/uniform_real_distribution.h" role="src" />
    <file baseinstalldir="/" name="third_party/abseil-cpp/absl/random/zipf_distribution.h" role="src" />
    <file baseinstalldir="/" name="third_party/abseil-cpp/absl/status/internal/status_internal.h" role="src" />
    <file baseinstalldir="/" name="third_party/abseil-cpp/absl/status/internal/statusor_internal.h" role="src" />
    <file baseinstalldir="/" name="third_party/abseil-cpp/absl/status/status.cc" role="src" />
    <file baseinstalldir="/" name="third_party/abseil-cpp/absl/status/status.h" role="src" />
    <file baseinstalldir="/" name="third_party/abseil-cpp/absl/status/status_payload_printer.cc" role="src" />
    <file baseinstalldir="/" name="third_party/abseil-cpp/absl/status/status_payload_printer.h" role="src" />
    <file baseinstalldir="/" name="third_party/abseil-cpp/absl/status/statusor.cc" role="src" />
    <file baseinstalldir="/" name="third_party/abseil-cpp/absl/status/statusor.h" role="src" />
    <file baseinstalldir="/" name="third_party/abseil-cpp/absl/strings/ascii.cc" role="src" />
    <file baseinstalldir="/" name="third_party/abseil-cpp/absl/strings/ascii.h" role="src" />
    <file baseinstalldir="/" name="third_party/abseil-cpp/absl/strings/charconv.cc" role="src" />
    <file baseinstalldir="/" name="third_party/abseil-cpp/absl/strings/charconv.h" role="src" />
    <file baseinstalldir="/" name="third_party/abseil-cpp/absl/strings/cord.cc" role="src" />
    <file baseinstalldir="/" name="third_party/abseil-cpp/absl/strings/cord.h" role="src" />
    <file baseinstalldir="/" name="third_party/abseil-cpp/absl/strings/escaping.cc" role="src" />
    <file baseinstalldir="/" name="third_party/abseil-cpp/absl/strings/escaping.h" role="src" />
    <file baseinstalldir="/" name="third_party/abseil-cpp/absl/strings/internal/char_map.h" role="src" />
    <file baseinstalldir="/" name="third_party/abseil-cpp/absl/strings/internal/charconv_bigint.cc" role="src" />
    <file baseinstalldir="/" name="third_party/abseil-cpp/absl/strings/internal/charconv_bigint.h" role="src" />
    <file baseinstalldir="/" name="third_party/abseil-cpp/absl/strings/internal/charconv_parse.cc" role="src" />
    <file baseinstalldir="/" name="third_party/abseil-cpp/absl/strings/internal/charconv_parse.h" role="src" />
    <file baseinstalldir="/" name="third_party/abseil-cpp/absl/strings/internal/cord_internal.cc" role="src" />
    <file baseinstalldir="/" name="third_party/abseil-cpp/absl/strings/internal/cord_internal.h" role="src" />
    <file baseinstalldir="/" name="third_party/abseil-cpp/absl/strings/internal/cord_rep_flat.h" role="src" />
    <file baseinstalldir="/" name="third_party/abseil-cpp/absl/strings/internal/cord_rep_ring.cc" role="src" />
    <file baseinstalldir="/" name="third_party/abseil-cpp/absl/strings/internal/cord_rep_ring.h" role="src" />
    <file baseinstalldir="/" name="third_party/abseil-cpp/absl/strings/internal/cord_rep_ring_reader.h" role="src" />
    <file baseinstalldir="/" name="third_party/abseil-cpp/absl/strings/internal/escaping.cc" role="src" />
    <file baseinstalldir="/" name="third_party/abseil-cpp/absl/strings/internal/escaping.h" role="src" />
    <file baseinstalldir="/" name="third_party/abseil-cpp/absl/strings/internal/memutil.cc" role="src" />
    <file baseinstalldir="/" name="third_party/abseil-cpp/absl/strings/internal/memutil.h" role="src" />
    <file baseinstalldir="/" name="third_party/abseil-cpp/absl/strings/internal/ostringstream.cc" role="src" />
    <file baseinstalldir="/" name="third_party/abseil-cpp/absl/strings/internal/ostringstream.h" role="src" />
    <file baseinstalldir="/" name="third_party/abseil-cpp/absl/strings/internal/resize_uninitialized.h" role="src" />
    <file baseinstalldir="/" name="third_party/abseil-cpp/absl/strings/internal/stl_type_traits.h" role="src" />
    <file baseinstalldir="/" name="third_party/abseil-cpp/absl/strings/internal/str_format/arg.cc" role="src" />
    <file baseinstalldir="/" name="third_party/abseil-cpp/absl/strings/internal/str_format/arg.h" role="src" />
    <file baseinstalldir="/" name="third_party/abseil-cpp/absl/strings/internal/str_format/bind.cc" role="src" />
    <file baseinstalldir="/" name="third_party/abseil-cpp/absl/strings/internal/str_format/bind.h" role="src" />
    <file baseinstalldir="/" name="third_party/abseil-cpp/absl/strings/internal/str_format/checker.h" role="src" />
    <file baseinstalldir="/" name="third_party/abseil-cpp/absl/strings/internal/str_format/extension.cc" role="src" />
    <file baseinstalldir="/" name="third_party/abseil-cpp/absl/strings/internal/str_format/extension.h" role="src" />
    <file baseinstalldir="/" name="third_party/abseil-cpp/absl/strings/internal/str_format/float_conversion.cc" role="src" />
    <file baseinstalldir="/" name="third_party/abseil-cpp/absl/strings/internal/str_format/float_conversion.h" role="src" />
    <file baseinstalldir="/" name="third_party/abseil-cpp/absl/strings/internal/str_format/output.cc" role="src" />
    <file baseinstalldir="/" name="third_party/abseil-cpp/absl/strings/internal/str_format/output.h" role="src" />
    <file baseinstalldir="/" name="third_party/abseil-cpp/absl/strings/internal/str_format/parser.cc" role="src" />
    <file baseinstalldir="/" name="third_party/abseil-cpp/absl/strings/internal/str_format/parser.h" role="src" />
    <file baseinstalldir="/" name="third_party/abseil-cpp/absl/strings/internal/str_join_internal.h" role="src" />
    <file baseinstalldir="/" name="third_party/abseil-cpp/absl/strings/internal/str_split_internal.h" role="src" />
    <file baseinstalldir="/" name="third_party/abseil-cpp/absl/strings/internal/string_constant.h" role="src" />
    <file baseinstalldir="/" name="third_party/abseil-cpp/absl/strings/internal/utf8.cc" role="src" />
    <file baseinstalldir="/" name="third_party/abseil-cpp/absl/strings/internal/utf8.h" role="src" />
    <file baseinstalldir="/" name="third_party/abseil-cpp/absl/strings/match.cc" role="src" />
    <file baseinstalldir="/" name="third_party/abseil-cpp/absl/strings/match.h" role="src" />
    <file baseinstalldir="/" name="third_party/abseil-cpp/absl/strings/numbers.cc" role="src" />
    <file baseinstalldir="/" name="third_party/abseil-cpp/absl/strings/numbers.h" role="src" />
    <file baseinstalldir="/" name="third_party/abseil-cpp/absl/strings/str_cat.cc" role="src" />
    <file baseinstalldir="/" name="third_party/abseil-cpp/absl/strings/str_cat.h" role="src" />
    <file baseinstalldir="/" name="third_party/abseil-cpp/absl/strings/str_format.h" role="src" />
    <file baseinstalldir="/" name="third_party/abseil-cpp/absl/strings/str_join.h" role="src" />
    <file baseinstalldir="/" name="third_party/abseil-cpp/absl/strings/str_replace.cc" role="src" />
    <file baseinstalldir="/" name="third_party/abseil-cpp/absl/strings/str_replace.h" role="src" />
    <file baseinstalldir="/" name="third_party/abseil-cpp/absl/strings/str_split.cc" role="src" />
    <file baseinstalldir="/" name="third_party/abseil-cpp/absl/strings/str_split.h" role="src" />
    <file baseinstalldir="/" name="third_party/abseil-cpp/absl/strings/string_view.cc" role="src" />
    <file baseinstalldir="/" name="third_party/abseil-cpp/absl/strings/string_view.h" role="src" />
    <file baseinstalldir="/" name="third_party/abseil-cpp/absl/strings/strip.h" role="src" />
    <file baseinstalldir="/" name="third_party/abseil-cpp/absl/strings/substitute.cc" role="src" />
    <file baseinstalldir="/" name="third_party/abseil-cpp/absl/strings/substitute.h" role="src" />
    <file baseinstalldir="/" name="third_party/abseil-cpp/absl/synchronization/barrier.cc" role="src" />
    <file baseinstalldir="/" name="third_party/abseil-cpp/absl/synchronization/barrier.h" role="src" />
    <file baseinstalldir="/" name="third_party/abseil-cpp/absl/synchronization/blocking_counter.cc" role="src" />
    <file baseinstalldir="/" name="third_party/abseil-cpp/absl/synchronization/blocking_counter.h" role="src" />
    <file baseinstalldir="/" name="third_party/abseil-cpp/absl/synchronization/internal/create_thread_identity.cc" role="src" />
    <file baseinstalldir="/" name="third_party/abseil-cpp/absl/synchronization/internal/create_thread_identity.h" role="src" />
    <file baseinstalldir="/" name="third_party/abseil-cpp/absl/synchronization/internal/futex.h" role="src" />
    <file baseinstalldir="/" name="third_party/abseil-cpp/absl/synchronization/internal/graphcycles.cc" role="src" />
    <file baseinstalldir="/" name="third_party/abseil-cpp/absl/synchronization/internal/graphcycles.h" role="src" />
    <file baseinstalldir="/" name="third_party/abseil-cpp/absl/synchronization/internal/kernel_timeout.h" role="src" />
    <file baseinstalldir="/" name="third_party/abseil-cpp/absl/synchronization/internal/per_thread_sem.cc" role="src" />
    <file baseinstalldir="/" name="third_party/abseil-cpp/absl/synchronization/internal/per_thread_sem.h" role="src" />
    <file baseinstalldir="/" name="third_party/abseil-cpp/absl/synchronization/internal/waiter.cc" role="src" />
    <file baseinstalldir="/" name="third_party/abseil-cpp/absl/synchronization/internal/waiter.h" role="src" />
    <file baseinstalldir="/" name="third_party/abseil-cpp/absl/synchronization/mutex.cc" role="src" />
    <file baseinstalldir="/" name="third_party/abseil-cpp/absl/synchronization/mutex.h" role="src" />
    <file baseinstalldir="/" name="third_party/abseil-cpp/absl/synchronization/notification.cc" role="src" />
    <file baseinstalldir="/" name="third_party/abseil-cpp/absl/synchronization/notification.h" role="src" />
    <file baseinstalldir="/" name="third_party/abseil-cpp/absl/time/civil_time.cc" role="src" />
    <file baseinstalldir="/" name="third_party/abseil-cpp/absl/time/civil_time.h" role="src" />
    <file baseinstalldir="/" name="third_party/abseil-cpp/absl/time/clock.cc" role="src" />
    <file baseinstalldir="/" name="third_party/abseil-cpp/absl/time/clock.h" role="src" />
    <file baseinstalldir="/" name="third_party/abseil-cpp/absl/time/duration.cc" role="src" />
    <file baseinstalldir="/" name="third_party/abseil-cpp/absl/time/format.cc" role="src" />
    <file baseinstalldir="/" name="third_party/abseil-cpp/absl/time/internal/cctz/include/cctz/civil_time.h" role="src" />
    <file baseinstalldir="/" name="third_party/abseil-cpp/absl/time/internal/cctz/include/cctz/civil_time_detail.h" role="src" />
    <file baseinstalldir="/" name="third_party/abseil-cpp/absl/time/internal/cctz/include/cctz/time_zone.h" role="src" />
    <file baseinstalldir="/" name="third_party/abseil-cpp/absl/time/internal/cctz/include/cctz/zone_info_source.h" role="src" />
    <file baseinstalldir="/" name="third_party/abseil-cpp/absl/time/internal/cctz/src/civil_time_detail.cc" role="src" />
    <file baseinstalldir="/" name="third_party/abseil-cpp/absl/time/internal/cctz/src/time_zone_fixed.cc" role="src" />
    <file baseinstalldir="/" name="third_party/abseil-cpp/absl/time/internal/cctz/src/time_zone_fixed.h" role="src" />
    <file baseinstalldir="/" name="third_party/abseil-cpp/absl/time/internal/cctz/src/time_zone_format.cc" role="src" />
    <file baseinstalldir="/" name="third_party/abseil-cpp/absl/time/internal/cctz/src/time_zone_if.cc" role="src" />
    <file baseinstalldir="/" name="third_party/abseil-cpp/absl/time/internal/cctz/src/time_zone_if.h" role="src" />
    <file baseinstalldir="/" name="third_party/abseil-cpp/absl/time/internal/cctz/src/time_zone_impl.cc" role="src" />
    <file baseinstalldir="/" name="third_party/abseil-cpp/absl/time/internal/cctz/src/time_zone_impl.h" role="src" />
    <file baseinstalldir="/" name="third_party/abseil-cpp/absl/time/internal/cctz/src/time_zone_info.cc" role="src" />
    <file baseinstalldir="/" name="third_party/abseil-cpp/absl/time/internal/cctz/src/time_zone_info.h" role="src" />
    <file baseinstalldir="/" name="third_party/abseil-cpp/absl/time/internal/cctz/src/time_zone_libc.cc" role="src" />
    <file baseinstalldir="/" name="third_party/abseil-cpp/absl/time/internal/cctz/src/time_zone_libc.h" role="src" />
    <file baseinstalldir="/" name="third_party/abseil-cpp/absl/time/internal/cctz/src/time_zone_lookup.cc" role="src" />
    <file baseinstalldir="/" name="third_party/abseil-cpp/absl/time/internal/cctz/src/time_zone_posix.cc" role="src" />
    <file baseinstalldir="/" name="third_party/abseil-cpp/absl/time/internal/cctz/src/time_zone_posix.h" role="src" />
    <file baseinstalldir="/" name="third_party/abseil-cpp/absl/time/internal/cctz/src/tzfile.h" role="src" />
    <file baseinstalldir="/" name="third_party/abseil-cpp/absl/time/internal/cctz/src/zone_info_source.cc" role="src" />
    <file baseinstalldir="/" name="third_party/abseil-cpp/absl/time/internal/get_current_time_chrono.inc" role="src" />
    <file baseinstalldir="/" name="third_party/abseil-cpp/absl/time/internal/get_current_time_posix.inc" role="src" />
    <file baseinstalldir="/" name="third_party/abseil-cpp/absl/time/time.cc" role="src" />
    <file baseinstalldir="/" name="third_party/abseil-cpp/absl/time/time.h" role="src" />
    <file baseinstalldir="/" name="third_party/abseil-cpp/absl/types/bad_optional_access.cc" role="src" />
    <file baseinstalldir="/" name="third_party/abseil-cpp/absl/types/bad_optional_access.h" role="src" />
    <file baseinstalldir="/" name="third_party/abseil-cpp/absl/types/bad_variant_access.cc" role="src" />
    <file baseinstalldir="/" name="third_party/abseil-cpp/absl/types/bad_variant_access.h" role="src" />
    <file baseinstalldir="/" name="third_party/abseil-cpp/absl/types/internal/optional.h" role="src" />
    <file baseinstalldir="/" name="third_party/abseil-cpp/absl/types/internal/span.h" role="src" />
    <file baseinstalldir="/" name="third_party/abseil-cpp/absl/types/internal/variant.h" role="src" />
    <file baseinstalldir="/" name="third_party/abseil-cpp/absl/types/optional.h" role="src" />
    <file baseinstalldir="/" name="third_party/abseil-cpp/absl/types/span.h" role="src" />
    <file baseinstalldir="/" name="third_party/abseil-cpp/absl/types/variant.h" role="src" />
    <file baseinstalldir="/" name="third_party/abseil-cpp/absl/utility/utility.h" role="src" />
    <file baseinstalldir="/" name="third_party/address_sorting/address_sorting.c" role="src" />
    <file baseinstalldir="/" name="third_party/address_sorting/address_sorting_internal.h" role="src" />
    <file baseinstalldir="/" name="third_party/address_sorting/address_sorting_posix.c" role="src" />
    <file baseinstalldir="/" name="third_party/address_sorting/address_sorting_windows.c" role="src" />
    <file baseinstalldir="/" name="third_party/address_sorting/include/address_sorting/address_sorting.h" role="src" />
    <file baseinstalldir="/" name="third_party/boringssl-with-bazel/err_data.c" role="src" />
    <file baseinstalldir="/" name="third_party/boringssl-with-bazel/src/crypto/asn1/a_bitstr.c" role="src" />
    <file baseinstalldir="/" name="third_party/boringssl-with-bazel/src/crypto/asn1/a_bool.c" role="src" />
    <file baseinstalldir="/" name="third_party/boringssl-with-bazel/src/crypto/asn1/a_d2i_fp.c" role="src" />
    <file baseinstalldir="/" name="third_party/boringssl-with-bazel/src/crypto/asn1/a_dup.c" role="src" />
    <file baseinstalldir="/" name="third_party/boringssl-with-bazel/src/crypto/asn1/a_enum.c" role="src" />
    <file baseinstalldir="/" name="third_party/boringssl-with-bazel/src/crypto/asn1/a_gentm.c" role="src" />
    <file baseinstalldir="/" name="third_party/boringssl-with-bazel/src/crypto/asn1/a_i2d_fp.c" role="src" />
    <file baseinstalldir="/" name="third_party/boringssl-with-bazel/src/crypto/asn1/a_int.c" role="src" />
    <file baseinstalldir="/" name="third_party/boringssl-with-bazel/src/crypto/asn1/a_mbstr.c" role="src" />
    <file baseinstalldir="/" name="third_party/boringssl-with-bazel/src/crypto/asn1/a_object.c" role="src" />
    <file baseinstalldir="/" name="third_party/boringssl-with-bazel/src/crypto/asn1/a_octet.c" role="src" />
    <file baseinstalldir="/" name="third_party/boringssl-with-bazel/src/crypto/asn1/a_print.c" role="src" />
    <file baseinstalldir="/" name="third_party/boringssl-with-bazel/src/crypto/asn1/a_strnid.c" role="src" />
    <file baseinstalldir="/" name="third_party/boringssl-with-bazel/src/crypto/asn1/a_time.c" role="src" />
    <file baseinstalldir="/" name="third_party/boringssl-with-bazel/src/crypto/asn1/a_type.c" role="src" />
    <file baseinstalldir="/" name="third_party/boringssl-with-bazel/src/crypto/asn1/a_utctm.c" role="src" />
    <file baseinstalldir="/" name="third_party/boringssl-with-bazel/src/crypto/asn1/a_utf8.c" role="src" />
    <file baseinstalldir="/" name="third_party/boringssl-with-bazel/src/crypto/asn1/asn1_lib.c" role="src" />
    <file baseinstalldir="/" name="third_party/boringssl-with-bazel/src/crypto/asn1/asn1_locl.h" role="src" />
    <file baseinstalldir="/" name="third_party/boringssl-with-bazel/src/crypto/asn1/asn1_par.c" role="src" />
    <file baseinstalldir="/" name="third_party/boringssl-with-bazel/src/crypto/asn1/asn_pack.c" role="src" />
    <file baseinstalldir="/" name="third_party/boringssl-with-bazel/src/crypto/asn1/f_enum.c" role="src" />
    <file baseinstalldir="/" name="third_party/boringssl-with-bazel/src/crypto/asn1/f_int.c" role="src" />
    <file baseinstalldir="/" name="third_party/boringssl-with-bazel/src/crypto/asn1/f_string.c" role="src" />
    <file baseinstalldir="/" name="third_party/boringssl-with-bazel/src/crypto/asn1/tasn_dec.c" role="src" />
    <file baseinstalldir="/" name="third_party/boringssl-with-bazel/src/crypto/asn1/tasn_enc.c" role="src" />
    <file baseinstalldir="/" name="third_party/boringssl-with-bazel/src/crypto/asn1/tasn_fre.c" role="src" />
    <file baseinstalldir="/" name="third_party/boringssl-with-bazel/src/crypto/asn1/tasn_new.c" role="src" />
    <file baseinstalldir="/" name="third_party/boringssl-with-bazel/src/crypto/asn1/tasn_typ.c" role="src" />
    <file baseinstalldir="/" name="third_party/boringssl-with-bazel/src/crypto/asn1/tasn_utl.c" role="src" />
    <file baseinstalldir="/" name="third_party/boringssl-with-bazel/src/crypto/asn1/time_support.c" role="src" />
    <file baseinstalldir="/" name="third_party/boringssl-with-bazel/src/crypto/base64/base64.c" role="src" />
    <file baseinstalldir="/" name="third_party/boringssl-with-bazel/src/crypto/bio/bio.c" role="src" />
    <file baseinstalldir="/" name="third_party/boringssl-with-bazel/src/crypto/bio/bio_mem.c" role="src" />
    <file baseinstalldir="/" name="third_party/boringssl-with-bazel/src/crypto/bio/connect.c" role="src" />
    <file baseinstalldir="/" name="third_party/boringssl-with-bazel/src/crypto/bio/fd.c" role="src" />
    <file baseinstalldir="/" name="third_party/boringssl-with-bazel/src/crypto/bio/file.c" role="src" />
    <file baseinstalldir="/" name="third_party/boringssl-with-bazel/src/crypto/bio/hexdump.c" role="src" />
    <file baseinstalldir="/" name="third_party/boringssl-with-bazel/src/crypto/bio/internal.h" role="src" />
    <file baseinstalldir="/" name="third_party/boringssl-with-bazel/src/crypto/bio/pair.c" role="src" />
    <file baseinstalldir="/" name="third_party/boringssl-with-bazel/src/crypto/bio/printf.c" role="src" />
    <file baseinstalldir="/" name="third_party/boringssl-with-bazel/src/crypto/bio/socket.c" role="src" />
    <file baseinstalldir="/" name="third_party/boringssl-with-bazel/src/crypto/bio/socket_helper.c" role="src" />
    <file baseinstalldir="/" name="third_party/boringssl-with-bazel/src/crypto/blake2/blake2.c" role="src" />
    <file baseinstalldir="/" name="third_party/boringssl-with-bazel/src/crypto/bn_extra/bn_asn1.c" role="src" />
    <file baseinstalldir="/" name="third_party/boringssl-with-bazel/src/crypto/bn_extra/convert.c" role="src" />
    <file baseinstalldir="/" name="third_party/boringssl-with-bazel/src/crypto/buf/buf.c" role="src" />
    <file baseinstalldir="/" name="third_party/boringssl-with-bazel/src/crypto/bytestring/asn1_compat.c" role="src" />
    <file baseinstalldir="/" name="third_party/boringssl-with-bazel/src/crypto/bytestring/ber.c" role="src" />
    <file baseinstalldir="/" name="third_party/boringssl-with-bazel/src/crypto/bytestring/cbb.c" role="src" />
    <file baseinstalldir="/" name="third_party/boringssl-with-bazel/src/crypto/bytestring/cbs.c" role="src" />
    <file baseinstalldir="/" name="third_party/boringssl-with-bazel/src/crypto/bytestring/internal.h" role="src" />
    <file baseinstalldir="/" name="third_party/boringssl-with-bazel/src/crypto/bytestring/unicode.c" role="src" />
    <file baseinstalldir="/" name="third_party/boringssl-with-bazel/src/crypto/chacha/chacha.c" role="src" />
    <file baseinstalldir="/" name="third_party/boringssl-with-bazel/src/crypto/chacha/internal.h" role="src" />
    <file baseinstalldir="/" name="third_party/boringssl-with-bazel/src/crypto/cipher_extra/cipher_extra.c" role="src" />
    <file baseinstalldir="/" name="third_party/boringssl-with-bazel/src/crypto/cipher_extra/derive_key.c" role="src" />
    <file baseinstalldir="/" name="third_party/boringssl-with-bazel/src/crypto/cipher_extra/e_aesccm.c" role="src" />
    <file baseinstalldir="/" name="third_party/boringssl-with-bazel/src/crypto/cipher_extra/e_aesctrhmac.c" role="src" />
    <file baseinstalldir="/" name="third_party/boringssl-with-bazel/src/crypto/cipher_extra/e_aesgcmsiv.c" role="src" />
    <file baseinstalldir="/" name="third_party/boringssl-with-bazel/src/crypto/cipher_extra/e_chacha20poly1305.c" role="src" />
    <file baseinstalldir="/" name="third_party/boringssl-with-bazel/src/crypto/cipher_extra/e_null.c" role="src" />
    <file baseinstalldir="/" name="third_party/boringssl-with-bazel/src/crypto/cipher_extra/e_rc2.c" role="src" />
    <file baseinstalldir="/" name="third_party/boringssl-with-bazel/src/crypto/cipher_extra/e_rc4.c" role="src" />
    <file baseinstalldir="/" name="third_party/boringssl-with-bazel/src/crypto/cipher_extra/e_tls.c" role="src" />
    <file baseinstalldir="/" name="third_party/boringssl-with-bazel/src/crypto/cipher_extra/internal.h" role="src" />
    <file baseinstalldir="/" name="third_party/boringssl-with-bazel/src/crypto/cipher_extra/tls_cbc.c" role="src" />
    <file baseinstalldir="/" name="third_party/boringssl-with-bazel/src/crypto/cmac/cmac.c" role="src" />
    <file baseinstalldir="/" name="third_party/boringssl-with-bazel/src/crypto/conf/conf.c" role="src" />
    <file baseinstalldir="/" name="third_party/boringssl-with-bazel/src/crypto/conf/conf_def.h" role="src" />
    <file baseinstalldir="/" name="third_party/boringssl-with-bazel/src/crypto/conf/internal.h" role="src" />
    <file baseinstalldir="/" name="third_party/boringssl-with-bazel/src/crypto/cpu-aarch64-fuchsia.c" role="src" />
    <file baseinstalldir="/" name="third_party/boringssl-with-bazel/src/crypto/cpu-aarch64-linux.c" role="src" />
    <file baseinstalldir="/" name="third_party/boringssl-with-bazel/src/crypto/cpu-aarch64-win.c" role="src" />
    <file baseinstalldir="/" name="third_party/boringssl-with-bazel/src/crypto/cpu-arm-linux.c" role="src" />
    <file baseinstalldir="/" name="third_party/boringssl-with-bazel/src/crypto/cpu-arm-linux.h" role="src" />
    <file baseinstalldir="/" name="third_party/boringssl-with-bazel/src/crypto/cpu-arm.c" role="src" />
    <file baseinstalldir="/" name="third_party/boringssl-with-bazel/src/crypto/cpu-intel.c" role="src" />
    <file baseinstalldir="/" name="third_party/boringssl-with-bazel/src/crypto/cpu-ppc64le.c" role="src" />
    <file baseinstalldir="/" name="third_party/boringssl-with-bazel/src/crypto/crypto.c" role="src" />
    <file baseinstalldir="/" name="third_party/boringssl-with-bazel/src/crypto/curve25519/curve25519.c" role="src" />
    <file baseinstalldir="/" name="third_party/boringssl-with-bazel/src/crypto/curve25519/curve25519_tables.h" role="src" />
    <file baseinstalldir="/" name="third_party/boringssl-with-bazel/src/crypto/curve25519/internal.h" role="src" />
    <file baseinstalldir="/" name="third_party/boringssl-with-bazel/src/crypto/curve25519/spake25519.c" role="src" />
    <file baseinstalldir="/" name="third_party/boringssl-with-bazel/src/crypto/dh_extra/dh_asn1.c" role="src" />
    <file baseinstalldir="/" name="third_party/boringssl-with-bazel/src/crypto/dh_extra/params.c" role="src" />
    <file baseinstalldir="/" name="third_party/boringssl-with-bazel/src/crypto/digest_extra/digest_extra.c" role="src" />
    <file baseinstalldir="/" name="third_party/boringssl-with-bazel/src/crypto/dsa/dsa.c" role="src" />
    <file baseinstalldir="/" name="third_party/boringssl-with-bazel/src/crypto/dsa/dsa_asn1.c" role="src" />
    <file baseinstalldir="/" name="third_party/boringssl-with-bazel/src/crypto/dsa/internal.h" role="src" />
    <file baseinstalldir="/" name="third_party/boringssl-with-bazel/src/crypto/ec_extra/ec_asn1.c" role="src" />
    <file baseinstalldir="/" name="third_party/boringssl-with-bazel/src/crypto/ec_extra/ec_derive.c" role="src" />
    <file baseinstalldir="/" name="third_party/boringssl-with-bazel/src/crypto/ec_extra/hash_to_curve.c" role="src" />
    <file baseinstalldir="/" name="third_party/boringssl-with-bazel/src/crypto/ec_extra/internal.h" role="src" />
    <file baseinstalldir="/" name="third_party/boringssl-with-bazel/src/crypto/ecdh_extra/ecdh_extra.c" role="src" />
    <file baseinstalldir="/" name="third_party/boringssl-with-bazel/src/crypto/ecdsa_extra/ecdsa_asn1.c" role="src" />
    <file baseinstalldir="/" name="third_party/boringssl-with-bazel/src/crypto/engine/engine.c" role="src" />
    <file baseinstalldir="/" name="third_party/boringssl-with-bazel/src/crypto/err/err.c" role="src" />
    <file baseinstalldir="/" name="third_party/boringssl-with-bazel/src/crypto/err/internal.h" role="src" />
    <file baseinstalldir="/" name="third_party/boringssl-with-bazel/src/crypto/evp/digestsign.c" role="src" />
    <file baseinstalldir="/" name="third_party/boringssl-with-bazel/src/crypto/evp/evp.c" role="src" />
    <file baseinstalldir="/" name="third_party/boringssl-with-bazel/src/crypto/evp/evp_asn1.c" role="src" />
    <file baseinstalldir="/" name="third_party/boringssl-with-bazel/src/crypto/evp/evp_ctx.c" role="src" />
    <file baseinstalldir="/" name="third_party/boringssl-with-bazel/src/crypto/evp/internal.h" role="src" />
    <file baseinstalldir="/" name="third_party/boringssl-with-bazel/src/crypto/evp/p_dsa_asn1.c" role="src" />
    <file baseinstalldir="/" name="third_party/boringssl-with-bazel/src/crypto/evp/p_ec.c" role="src" />
    <file baseinstalldir="/" name="third_party/boringssl-with-bazel/src/crypto/evp/p_ec_asn1.c" role="src" />
    <file baseinstalldir="/" name="third_party/boringssl-with-bazel/src/crypto/evp/p_ed25519.c" role="src" />
    <file baseinstalldir="/" name="third_party/boringssl-with-bazel/src/crypto/evp/p_ed25519_asn1.c" role="src" />
    <file baseinstalldir="/" name="third_party/boringssl-with-bazel/src/crypto/evp/p_rsa.c" role="src" />
    <file baseinstalldir="/" name="third_party/boringssl-with-bazel/src/crypto/evp/p_rsa_asn1.c" role="src" />
    <file baseinstalldir="/" name="third_party/boringssl-with-bazel/src/crypto/evp/p_x25519.c" role="src" />
    <file baseinstalldir="/" name="third_party/boringssl-with-bazel/src/crypto/evp/p_x25519_asn1.c" role="src" />
    <file baseinstalldir="/" name="third_party/boringssl-with-bazel/src/crypto/evp/pbkdf.c" role="src" />
    <file baseinstalldir="/" name="third_party/boringssl-with-bazel/src/crypto/evp/print.c" role="src" />
    <file baseinstalldir="/" name="third_party/boringssl-with-bazel/src/crypto/evp/scrypt.c" role="src" />
    <file baseinstalldir="/" name="third_party/boringssl-with-bazel/src/crypto/evp/sign.c" role="src" />
    <file baseinstalldir="/" name="third_party/boringssl-with-bazel/src/crypto/ex_data.c" role="src" />
    <file baseinstalldir="/" name="third_party/boringssl-with-bazel/src/crypto/fipsmodule/aes/aes.c" role="src" />
    <file baseinstalldir="/" name="third_party/boringssl-with-bazel/src/crypto/fipsmodule/aes/aes_nohw.c" role="src" />
    <file baseinstalldir="/" name="third_party/boringssl-with-bazel/src/crypto/fipsmodule/aes/internal.h" role="src" />
    <file baseinstalldir="/" name="third_party/boringssl-with-bazel/src/crypto/fipsmodule/aes/key_wrap.c" role="src" />
    <file baseinstalldir="/" name="third_party/boringssl-with-bazel/src/crypto/fipsmodule/aes/mode_wrappers.c" role="src" />
    <file baseinstalldir="/" name="third_party/boringssl-with-bazel/src/crypto/fipsmodule/bcm.c" role="src" />
    <file baseinstalldir="/" name="third_party/boringssl-with-bazel/src/crypto/fipsmodule/bn/add.c" role="src" />
    <file baseinstalldir="/" name="third_party/boringssl-with-bazel/src/crypto/fipsmodule/bn/asm/x86_64-gcc.c" role="src" />
    <file baseinstalldir="/" name="third_party/boringssl-with-bazel/src/crypto/fipsmodule/bn/bn.c" role="src" />
    <file baseinstalldir="/" name="third_party/boringssl-with-bazel/src/crypto/fipsmodule/bn/bytes.c" role="src" />
    <file baseinstalldir="/" name="third_party/boringssl-with-bazel/src/crypto/fipsmodule/bn/cmp.c" role="src" />
    <file baseinstalldir="/" name="third_party/boringssl-with-bazel/src/crypto/fipsmodule/bn/ctx.c" role="src" />
    <file baseinstalldir="/" name="third_party/boringssl-with-bazel/src/crypto/fipsmodule/bn/div.c" role="src" />
    <file baseinstalldir="/" name="third_party/boringssl-with-bazel/src/crypto/fipsmodule/bn/div_extra.c" role="src" />
    <file baseinstalldir="/" name="third_party/boringssl-with-bazel/src/crypto/fipsmodule/bn/exponentiation.c" role="src" />
    <file baseinstalldir="/" name="third_party/boringssl-with-bazel/src/crypto/fipsmodule/bn/gcd.c" role="src" />
    <file baseinstalldir="/" name="third_party/boringssl-with-bazel/src/crypto/fipsmodule/bn/gcd_extra.c" role="src" />
    <file baseinstalldir="/" name="third_party/boringssl-with-bazel/src/crypto/fipsmodule/bn/generic.c" role="src" />
    <file baseinstalldir="/" name="third_party/boringssl-with-bazel/src/crypto/fipsmodule/bn/internal.h" role="src" />
    <file baseinstalldir="/" name="third_party/boringssl-with-bazel/src/crypto/fipsmodule/bn/jacobi.c" role="src" />
    <file baseinstalldir="/" name="third_party/boringssl-with-bazel/src/crypto/fipsmodule/bn/montgomery.c" role="src" />
    <file baseinstalldir="/" name="third_party/boringssl-with-bazel/src/crypto/fipsmodule/bn/montgomery_inv.c" role="src" />
    <file baseinstalldir="/" name="third_party/boringssl-with-bazel/src/crypto/fipsmodule/bn/mul.c" role="src" />
    <file baseinstalldir="/" name="third_party/boringssl-with-bazel/src/crypto/fipsmodule/bn/prime.c" role="src" />
    <file baseinstalldir="/" name="third_party/boringssl-with-bazel/src/crypto/fipsmodule/bn/random.c" role="src" />
    <file baseinstalldir="/" name="third_party/boringssl-with-bazel/src/crypto/fipsmodule/bn/rsaz_exp.c" role="src" />
    <file baseinstalldir="/" name="third_party/boringssl-with-bazel/src/crypto/fipsmodule/bn/rsaz_exp.h" role="src" />
    <file baseinstalldir="/" name="third_party/boringssl-with-bazel/src/crypto/fipsmodule/bn/shift.c" role="src" />
    <file baseinstalldir="/" name="third_party/boringssl-with-bazel/src/crypto/fipsmodule/bn/sqrt.c" role="src" />
    <file baseinstalldir="/" name="third_party/boringssl-with-bazel/src/crypto/fipsmodule/cipher/aead.c" role="src" />
    <file baseinstalldir="/" name="third_party/boringssl-with-bazel/src/crypto/fipsmodule/cipher/cipher.c" role="src" />
    <file baseinstalldir="/" name="third_party/boringssl-with-bazel/src/crypto/fipsmodule/cipher/e_aes.c" role="src" />
    <file baseinstalldir="/" name="third_party/boringssl-with-bazel/src/crypto/fipsmodule/cipher/e_des.c" role="src" />
    <file baseinstalldir="/" name="third_party/boringssl-with-bazel/src/crypto/fipsmodule/cipher/internal.h" role="src" />
    <file baseinstalldir="/" name="third_party/boringssl-with-bazel/src/crypto/fipsmodule/delocate.h" role="src" />
    <file baseinstalldir="/" name="third_party/boringssl-with-bazel/src/crypto/fipsmodule/des/des.c" role="src" />
    <file baseinstalldir="/" name="third_party/boringssl-with-bazel/src/crypto/fipsmodule/des/internal.h" role="src" />
    <file baseinstalldir="/" name="third_party/boringssl-with-bazel/src/crypto/fipsmodule/dh/check.c" role="src" />
    <file baseinstalldir="/" name="third_party/boringssl-with-bazel/src/crypto/fipsmodule/dh/dh.c" role="src" />
    <file baseinstalldir="/" name="third_party/boringssl-with-bazel/src/crypto/fipsmodule/digest/digest.c" role="src" />
    <file baseinstalldir="/" name="third_party/boringssl-with-bazel/src/crypto/fipsmodule/digest/digests.c" role="src" />
    <file baseinstalldir="/" name="third_party/boringssl-with-bazel/src/crypto/fipsmodule/digest/internal.h" role="src" />
    <file baseinstalldir="/" name="third_party/boringssl-with-bazel/src/crypto/fipsmodule/digest/md32_common.h" role="src" />
    <file baseinstalldir="/" name="third_party/boringssl-with-bazel/src/crypto/fipsmodule/ec/ec.c" role="src" />
    <file baseinstalldir="/" name="third_party/boringssl-with-bazel/src/crypto/fipsmodule/ec/ec_key.c" role="src" />
    <file baseinstalldir="/" name="third_party/boringssl-with-bazel/src/crypto/fipsmodule/ec/ec_montgomery.c" role="src" />
    <file baseinstalldir="/" name="third_party/boringssl-with-bazel/src/crypto/fipsmodule/ec/felem.c" role="src" />
    <file baseinstalldir="/" name="third_party/boringssl-with-bazel/src/crypto/fipsmodule/ec/internal.h" role="src" />
    <file baseinstalldir="/" name="third_party/boringssl-with-bazel/src/crypto/fipsmodule/ec/oct.c" role="src" />
    <file baseinstalldir="/" name="third_party/boringssl-with-bazel/src/crypto/fipsmodule/ec/p224-64.c" role="src" />
    <file baseinstalldir="/" name="third_party/boringssl-with-bazel/src/crypto/fipsmodule/ec/p256-x86_64-table.h" role="src" />
    <file baseinstalldir="/" name="third_party/boringssl-with-bazel/src/crypto/fipsmodule/ec/p256-x86_64.c" role="src" />
    <file baseinstalldir="/" name="third_party/boringssl-with-bazel/src/crypto/fipsmodule/ec/p256-x86_64.h" role="src" />
    <file baseinstalldir="/" name="third_party/boringssl-with-bazel/src/crypto/fipsmodule/ec/p256.c" role="src" />
    <file baseinstalldir="/" name="third_party/boringssl-with-bazel/src/crypto/fipsmodule/ec/p256_table.h" role="src" />
    <file baseinstalldir="/" name="third_party/boringssl-with-bazel/src/crypto/fipsmodule/ec/scalar.c" role="src" />
    <file baseinstalldir="/" name="third_party/boringssl-with-bazel/src/crypto/fipsmodule/ec/simple.c" role="src" />
    <file baseinstalldir="/" name="third_party/boringssl-with-bazel/src/crypto/fipsmodule/ec/simple_mul.c" role="src" />
    <file baseinstalldir="/" name="third_party/boringssl-with-bazel/src/crypto/fipsmodule/ec/util.c" role="src" />
    <file baseinstalldir="/" name="third_party/boringssl-with-bazel/src/crypto/fipsmodule/ec/wnaf.c" role="src" />
    <file baseinstalldir="/" name="third_party/boringssl-with-bazel/src/crypto/fipsmodule/ecdh/ecdh.c" role="src" />
    <file baseinstalldir="/" name="third_party/boringssl-with-bazel/src/crypto/fipsmodule/ecdsa/ecdsa.c" role="src" />
    <file baseinstalldir="/" name="third_party/boringssl-with-bazel/src/crypto/fipsmodule/ecdsa/internal.h" role="src" />
    <file baseinstalldir="/" name="third_party/boringssl-with-bazel/src/crypto/fipsmodule/fips_shared_support.c" role="src" />
    <file baseinstalldir="/" name="third_party/boringssl-with-bazel/src/crypto/fipsmodule/hmac/hmac.c" role="src" />
    <file baseinstalldir="/" name="third_party/boringssl-with-bazel/src/crypto/fipsmodule/md4/md4.c" role="src" />
    <file baseinstalldir="/" name="third_party/boringssl-with-bazel/src/crypto/fipsmodule/md5/internal.h" role="src" />
    <file baseinstalldir="/" name="third_party/boringssl-with-bazel/src/crypto/fipsmodule/md5/md5.c" role="src" />
    <file baseinstalldir="/" name="third_party/boringssl-with-bazel/src/crypto/fipsmodule/modes/cbc.c" role="src" />
    <file baseinstalldir="/" name="third_party/boringssl-with-bazel/src/crypto/fipsmodule/modes/cfb.c" role="src" />
    <file baseinstalldir="/" name="third_party/boringssl-with-bazel/src/crypto/fipsmodule/modes/ctr.c" role="src" />
    <file baseinstalldir="/" name="third_party/boringssl-with-bazel/src/crypto/fipsmodule/modes/gcm.c" role="src" />
    <file baseinstalldir="/" name="third_party/boringssl-with-bazel/src/crypto/fipsmodule/modes/gcm_nohw.c" role="src" />
    <file baseinstalldir="/" name="third_party/boringssl-with-bazel/src/crypto/fipsmodule/modes/internal.h" role="src" />
    <file baseinstalldir="/" name="third_party/boringssl-with-bazel/src/crypto/fipsmodule/modes/ofb.c" role="src" />
    <file baseinstalldir="/" name="third_party/boringssl-with-bazel/src/crypto/fipsmodule/modes/polyval.c" role="src" />
    <file baseinstalldir="/" name="third_party/boringssl-with-bazel/src/crypto/fipsmodule/rand/ctrdrbg.c" role="src" />
    <file baseinstalldir="/" name="third_party/boringssl-with-bazel/src/crypto/fipsmodule/rand/fork_detect.c" role="src" />
    <file baseinstalldir="/" name="third_party/boringssl-with-bazel/src/crypto/fipsmodule/rand/fork_detect.h" role="src" />
    <file baseinstalldir="/" name="third_party/boringssl-with-bazel/src/crypto/fipsmodule/rand/getrandom_fillin.h" role="src" />
    <file baseinstalldir="/" name="third_party/boringssl-with-bazel/src/crypto/fipsmodule/rand/internal.h" role="src" />
    <file baseinstalldir="/" name="third_party/boringssl-with-bazel/src/crypto/fipsmodule/rand/rand.c" role="src" />
    <file baseinstalldir="/" name="third_party/boringssl-with-bazel/src/crypto/fipsmodule/rand/urandom.c" role="src" />
    <file baseinstalldir="/" name="third_party/boringssl-with-bazel/src/crypto/fipsmodule/rsa/blinding.c" role="src" />
    <file baseinstalldir="/" name="third_party/boringssl-with-bazel/src/crypto/fipsmodule/rsa/internal.h" role="src" />
    <file baseinstalldir="/" name="third_party/boringssl-with-bazel/src/crypto/fipsmodule/rsa/padding.c" role="src" />
    <file baseinstalldir="/" name="third_party/boringssl-with-bazel/src/crypto/fipsmodule/rsa/rsa.c" role="src" />
    <file baseinstalldir="/" name="third_party/boringssl-with-bazel/src/crypto/fipsmodule/rsa/rsa_impl.c" role="src" />
    <file baseinstalldir="/" name="third_party/boringssl-with-bazel/src/crypto/fipsmodule/self_check/fips.c" role="src" />
    <file baseinstalldir="/" name="third_party/boringssl-with-bazel/src/crypto/fipsmodule/self_check/self_check.c" role="src" />
    <file baseinstalldir="/" name="third_party/boringssl-with-bazel/src/crypto/fipsmodule/sha/internal.h" role="src" />
    <file baseinstalldir="/" name="third_party/boringssl-with-bazel/src/crypto/fipsmodule/sha/sha1-altivec.c" role="src" />
    <file baseinstalldir="/" name="third_party/boringssl-with-bazel/src/crypto/fipsmodule/sha/sha1.c" role="src" />
    <file baseinstalldir="/" name="third_party/boringssl-with-bazel/src/crypto/fipsmodule/sha/sha256.c" role="src" />
    <file baseinstalldir="/" name="third_party/boringssl-with-bazel/src/crypto/fipsmodule/sha/sha512.c" role="src" />
    <file baseinstalldir="/" name="third_party/boringssl-with-bazel/src/crypto/fipsmodule/tls/internal.h" role="src" />
    <file baseinstalldir="/" name="third_party/boringssl-with-bazel/src/crypto/fipsmodule/tls/kdf.c" role="src" />
    <file baseinstalldir="/" name="third_party/boringssl-with-bazel/src/crypto/hkdf/hkdf.c" role="src" />
    <file baseinstalldir="/" name="third_party/boringssl-with-bazel/src/crypto/hpke/hpke.c" role="src" />
    <file baseinstalldir="/" name="third_party/boringssl-with-bazel/src/crypto/hpke/internal.h" role="src" />
    <file baseinstalldir="/" name="third_party/boringssl-with-bazel/src/crypto/hrss/hrss.c" role="src" />
    <file baseinstalldir="/" name="third_party/boringssl-with-bazel/src/crypto/hrss/internal.h" role="src" />
    <file baseinstalldir="/" name="third_party/boringssl-with-bazel/src/crypto/internal.h" role="src" />
    <file baseinstalldir="/" name="third_party/boringssl-with-bazel/src/crypto/lhash/lhash.c" role="src" />
    <file baseinstalldir="/" name="third_party/boringssl-with-bazel/src/crypto/mem.c" role="src" />
    <file baseinstalldir="/" name="third_party/boringssl-with-bazel/src/crypto/obj/obj.c" role="src" />
    <file baseinstalldir="/" name="third_party/boringssl-with-bazel/src/crypto/obj/obj_dat.h" role="src" />
    <file baseinstalldir="/" name="third_party/boringssl-with-bazel/src/crypto/obj/obj_xref.c" role="src" />
    <file baseinstalldir="/" name="third_party/boringssl-with-bazel/src/crypto/pem/pem_all.c" role="src" />
    <file baseinstalldir="/" name="third_party/boringssl-with-bazel/src/crypto/pem/pem_info.c" role="src" />
    <file baseinstalldir="/" name="third_party/boringssl-with-bazel/src/crypto/pem/pem_lib.c" role="src" />
    <file baseinstalldir="/" name="third_party/boringssl-with-bazel/src/crypto/pem/pem_oth.c" role="src" />
    <file baseinstalldir="/" name="third_party/boringssl-with-bazel/src/crypto/pem/pem_pk8.c" role="src" />
    <file baseinstalldir="/" name="third_party/boringssl-with-bazel/src/crypto/pem/pem_pkey.c" role="src" />
    <file baseinstalldir="/" name="third_party/boringssl-with-bazel/src/crypto/pem/pem_x509.c" role="src" />
    <file baseinstalldir="/" name="third_party/boringssl-with-bazel/src/crypto/pem/pem_xaux.c" role="src" />
    <file baseinstalldir="/" name="third_party/boringssl-with-bazel/src/crypto/pkcs7/internal.h" role="src" />
    <file baseinstalldir="/" name="third_party/boringssl-with-bazel/src/crypto/pkcs7/pkcs7.c" role="src" />
    <file baseinstalldir="/" name="third_party/boringssl-with-bazel/src/crypto/pkcs7/pkcs7_x509.c" role="src" />
    <file baseinstalldir="/" name="third_party/boringssl-with-bazel/src/crypto/pkcs8/internal.h" role="src" />
    <file baseinstalldir="/" name="third_party/boringssl-with-bazel/src/crypto/pkcs8/p5_pbev2.c" role="src" />
    <file baseinstalldir="/" name="third_party/boringssl-with-bazel/src/crypto/pkcs8/pkcs8.c" role="src" />
    <file baseinstalldir="/" name="third_party/boringssl-with-bazel/src/crypto/pkcs8/pkcs8_x509.c" role="src" />
    <file baseinstalldir="/" name="third_party/boringssl-with-bazel/src/crypto/poly1305/internal.h" role="src" />
    <file baseinstalldir="/" name="third_party/boringssl-with-bazel/src/crypto/poly1305/poly1305.c" role="src" />
    <file baseinstalldir="/" name="third_party/boringssl-with-bazel/src/crypto/poly1305/poly1305_arm.c" role="src" />
    <file baseinstalldir="/" name="third_party/boringssl-with-bazel/src/crypto/poly1305/poly1305_vec.c" role="src" />
    <file baseinstalldir="/" name="third_party/boringssl-with-bazel/src/crypto/pool/internal.h" role="src" />
    <file baseinstalldir="/" name="third_party/boringssl-with-bazel/src/crypto/pool/pool.c" role="src" />
    <file baseinstalldir="/" name="third_party/boringssl-with-bazel/src/crypto/rand_extra/deterministic.c" role="src" />
    <file baseinstalldir="/" name="third_party/boringssl-with-bazel/src/crypto/rand_extra/forkunsafe.c" role="src" />
    <file baseinstalldir="/" name="third_party/boringssl-with-bazel/src/crypto/rand_extra/fuchsia.c" role="src" />
    <file baseinstalldir="/" name="third_party/boringssl-with-bazel/src/crypto/rand_extra/passive.c" role="src" />
    <file baseinstalldir="/" name="third_party/boringssl-with-bazel/src/crypto/rand_extra/rand_extra.c" role="src" />
    <file baseinstalldir="/" name="third_party/boringssl-with-bazel/src/crypto/rand_extra/windows.c" role="src" />
    <file baseinstalldir="/" name="third_party/boringssl-with-bazel/src/crypto/rc4/rc4.c" role="src" />
    <file baseinstalldir="/" name="third_party/boringssl-with-bazel/src/crypto/refcount_c11.c" role="src" />
    <file baseinstalldir="/" name="third_party/boringssl-with-bazel/src/crypto/refcount_lock.c" role="src" />
    <file baseinstalldir="/" name="third_party/boringssl-with-bazel/src/crypto/rsa_extra/rsa_asn1.c" role="src" />
    <file baseinstalldir="/" name="third_party/boringssl-with-bazel/src/crypto/rsa_extra/rsa_print.c" role="src" />
    <file baseinstalldir="/" name="third_party/boringssl-with-bazel/src/crypto/siphash/siphash.c" role="src" />
    <file baseinstalldir="/" name="third_party/boringssl-with-bazel/src/crypto/stack/stack.c" role="src" />
    <file baseinstalldir="/" name="third_party/boringssl-with-bazel/src/crypto/thread.c" role="src" />
    <file baseinstalldir="/" name="third_party/boringssl-with-bazel/src/crypto/thread_none.c" role="src" />
    <file baseinstalldir="/" name="third_party/boringssl-with-bazel/src/crypto/thread_pthread.c" role="src" />
    <file baseinstalldir="/" name="third_party/boringssl-with-bazel/src/crypto/thread_win.c" role="src" />
    <file baseinstalldir="/" name="third_party/boringssl-with-bazel/src/crypto/trust_token/internal.h" role="src" />
    <file baseinstalldir="/" name="third_party/boringssl-with-bazel/src/crypto/trust_token/pmbtoken.c" role="src" />
    <file baseinstalldir="/" name="third_party/boringssl-with-bazel/src/crypto/trust_token/trust_token.c" role="src" />
    <file baseinstalldir="/" name="third_party/boringssl-with-bazel/src/crypto/trust_token/voprf.c" role="src" />
    <file baseinstalldir="/" name="third_party/boringssl-with-bazel/src/crypto/x509/a_digest.c" role="src" />
    <file baseinstalldir="/" name="third_party/boringssl-with-bazel/src/crypto/x509/a_sign.c" role="src" />
    <file baseinstalldir="/" name="third_party/boringssl-with-bazel/src/crypto/x509/a_strex.c" role="src" />
    <file baseinstalldir="/" name="third_party/boringssl-with-bazel/src/crypto/x509/a_verify.c" role="src" />
    <file baseinstalldir="/" name="third_party/boringssl-with-bazel/src/crypto/x509/algorithm.c" role="src" />
    <file baseinstalldir="/" name="third_party/boringssl-with-bazel/src/crypto/x509/asn1_gen.c" role="src" />
    <file baseinstalldir="/" name="third_party/boringssl-with-bazel/src/crypto/x509/by_dir.c" role="src" />
    <file baseinstalldir="/" name="third_party/boringssl-with-bazel/src/crypto/x509/by_file.c" role="src" />
    <file baseinstalldir="/" name="third_party/boringssl-with-bazel/src/crypto/x509/charmap.h" role="src" />
    <file baseinstalldir="/" name="third_party/boringssl-with-bazel/src/crypto/x509/i2d_pr.c" role="src" />
    <file baseinstalldir="/" name="third_party/boringssl-with-bazel/src/crypto/x509/internal.h" role="src" />
    <file baseinstalldir="/" name="third_party/boringssl-with-bazel/src/crypto/x509/rsa_pss.c" role="src" />
    <file baseinstalldir="/" name="third_party/boringssl-with-bazel/src/crypto/x509/t_crl.c" role="src" />
    <file baseinstalldir="/" name="third_party/boringssl-with-bazel/src/crypto/x509/t_req.c" role="src" />
    <file baseinstalldir="/" name="third_party/boringssl-with-bazel/src/crypto/x509/t_x509.c" role="src" />
    <file baseinstalldir="/" name="third_party/boringssl-with-bazel/src/crypto/x509/t_x509a.c" role="src" />
    <file baseinstalldir="/" name="third_party/boringssl-with-bazel/src/crypto/x509/vpm_int.h" role="src" />
    <file baseinstalldir="/" name="third_party/boringssl-with-bazel/src/crypto/x509/x509.c" role="src" />
    <file baseinstalldir="/" name="third_party/boringssl-with-bazel/src/crypto/x509/x509_att.c" role="src" />
    <file baseinstalldir="/" name="third_party/boringssl-with-bazel/src/crypto/x509/x509_cmp.c" role="src" />
    <file baseinstalldir="/" name="third_party/boringssl-with-bazel/src/crypto/x509/x509_d2.c" role="src" />
    <file baseinstalldir="/" name="third_party/boringssl-with-bazel/src/crypto/x509/x509_def.c" role="src" />
    <file baseinstalldir="/" name="third_party/boringssl-with-bazel/src/crypto/x509/x509_ext.c" role="src" />
    <file baseinstalldir="/" name="third_party/boringssl-with-bazel/src/crypto/x509/x509_lu.c" role="src" />
    <file baseinstalldir="/" name="third_party/boringssl-with-bazel/src/crypto/x509/x509_obj.c" role="src" />
    <file baseinstalldir="/" name="third_party/boringssl-with-bazel/src/crypto/x509/x509_req.c" role="src" />
    <file baseinstalldir="/" name="third_party/boringssl-with-bazel/src/crypto/x509/x509_set.c" role="src" />
    <file baseinstalldir="/" name="third_party/boringssl-with-bazel/src/crypto/x509/x509_trs.c" role="src" />
    <file baseinstalldir="/" name="third_party/boringssl-with-bazel/src/crypto/x509/x509_txt.c" role="src" />
    <file baseinstalldir="/" name="third_party/boringssl-with-bazel/src/crypto/x509/x509_v3.c" role="src" />
    <file baseinstalldir="/" name="third_party/boringssl-with-bazel/src/crypto/x509/x509_vfy.c" role="src" />
    <file baseinstalldir="/" name="third_party/boringssl-with-bazel/src/crypto/x509/x509_vpm.c" role="src" />
    <file baseinstalldir="/" name="third_party/boringssl-with-bazel/src/crypto/x509/x509cset.c" role="src" />
    <file baseinstalldir="/" name="third_party/boringssl-with-bazel/src/crypto/x509/x509name.c" role="src" />
    <file baseinstalldir="/" name="third_party/boringssl-with-bazel/src/crypto/x509/x509rset.c" role="src" />
    <file baseinstalldir="/" name="third_party/boringssl-with-bazel/src/crypto/x509/x509spki.c" role="src" />
    <file baseinstalldir="/" name="third_party/boringssl-with-bazel/src/crypto/x509/x_algor.c" role="src" />
    <file baseinstalldir="/" name="third_party/boringssl-with-bazel/src/crypto/x509/x_all.c" role="src" />
    <file baseinstalldir="/" name="third_party/boringssl-with-bazel/src/crypto/x509/x_attrib.c" role="src" />
    <file baseinstalldir="/" name="third_party/boringssl-with-bazel/src/crypto/x509/x_crl.c" role="src" />
    <file baseinstalldir="/" name="third_party/boringssl-with-bazel/src/crypto/x509/x_exten.c" role="src" />
    <file baseinstalldir="/" name="third_party/boringssl-with-bazel/src/crypto/x509/x_info.c" role="src" />
    <file baseinstalldir="/" name="third_party/boringssl-with-bazel/src/crypto/x509/x_name.c" role="src" />
    <file baseinstalldir="/" name="third_party/boringssl-with-bazel/src/crypto/x509/x_pkey.c" role="src" />
    <file baseinstalldir="/" name="third_party/boringssl-with-bazel/src/crypto/x509/x_pubkey.c" role="src" />
    <file baseinstalldir="/" name="third_party/boringssl-with-bazel/src/crypto/x509/x_req.c" role="src" />
    <file baseinstalldir="/" name="third_party/boringssl-with-bazel/src/crypto/x509/x_sig.c" role="src" />
    <file baseinstalldir="/" name="third_party/boringssl-with-bazel/src/crypto/x509/x_spki.c" role="src" />
    <file baseinstalldir="/" name="third_party/boringssl-with-bazel/src/crypto/x509/x_val.c" role="src" />
    <file baseinstalldir="/" name="third_party/boringssl-with-bazel/src/crypto/x509/x_x509.c" role="src" />
    <file baseinstalldir="/" name="third_party/boringssl-with-bazel/src/crypto/x509/x_x509a.c" role="src" />
    <file baseinstalldir="/" name="third_party/boringssl-with-bazel/src/crypto/x509v3/ext_dat.h" role="src" />
    <file baseinstalldir="/" name="third_party/boringssl-with-bazel/src/crypto/x509v3/internal.h" role="src" />
    <file baseinstalldir="/" name="third_party/boringssl-with-bazel/src/crypto/x509v3/pcy_cache.c" role="src" />
    <file baseinstalldir="/" name="third_party/boringssl-with-bazel/src/crypto/x509v3/pcy_data.c" role="src" />
    <file baseinstalldir="/" name="third_party/boringssl-with-bazel/src/crypto/x509v3/pcy_int.h" role="src" />
    <file baseinstalldir="/" name="third_party/boringssl-with-bazel/src/crypto/x509v3/pcy_lib.c" role="src" />
    <file baseinstalldir="/" name="third_party/boringssl-with-bazel/src/crypto/x509v3/pcy_map.c" role="src" />
    <file baseinstalldir="/" name="third_party/boringssl-with-bazel/src/crypto/x509v3/pcy_node.c" role="src" />
    <file baseinstalldir="/" name="third_party/boringssl-with-bazel/src/crypto/x509v3/pcy_tree.c" role="src" />
    <file baseinstalldir="/" name="third_party/boringssl-with-bazel/src/crypto/x509v3/v3_akey.c" role="src" />
    <file baseinstalldir="/" name="third_party/boringssl-with-bazel/src/crypto/x509v3/v3_akeya.c" role="src" />
    <file baseinstalldir="/" name="third_party/boringssl-with-bazel/src/crypto/x509v3/v3_alt.c" role="src" />
    <file baseinstalldir="/" name="third_party/boringssl-with-bazel/src/crypto/x509v3/v3_bcons.c" role="src" />
    <file baseinstalldir="/" name="third_party/boringssl-with-bazel/src/crypto/x509v3/v3_bitst.c" role="src" />
    <file baseinstalldir="/" name="third_party/boringssl-with-bazel/src/crypto/x509v3/v3_conf.c" role="src" />
    <file baseinstalldir="/" name="third_party/boringssl-with-bazel/src/crypto/x509v3/v3_cpols.c" role="src" />
    <file baseinstalldir="/" name="third_party/boringssl-with-bazel/src/crypto/x509v3/v3_crld.c" role="src" />
    <file baseinstalldir="/" name="third_party/boringssl-with-bazel/src/crypto/x509v3/v3_enum.c" role="src" />
    <file baseinstalldir="/" name="third_party/boringssl-with-bazel/src/crypto/x509v3/v3_extku.c" role="src" />
    <file baseinstalldir="/" name="third_party/boringssl-with-bazel/src/crypto/x509v3/v3_genn.c" role="src" />
    <file baseinstalldir="/" name="third_party/boringssl-with-bazel/src/crypto/x509v3/v3_ia5.c" role="src" />
    <file baseinstalldir="/" name="third_party/boringssl-with-bazel/src/crypto/x509v3/v3_info.c" role="src" />
    <file baseinstalldir="/" name="third_party/boringssl-with-bazel/src/crypto/x509v3/v3_int.c" role="src" />
    <file baseinstalldir="/" name="third_party/boringssl-with-bazel/src/crypto/x509v3/v3_lib.c" role="src" />
    <file baseinstalldir="/" name="third_party/boringssl-with-bazel/src/crypto/x509v3/v3_ncons.c" role="src" />
    <file baseinstalldir="/" name="third_party/boringssl-with-bazel/src/crypto/x509v3/v3_ocsp.c" role="src" />
    <file baseinstalldir="/" name="third_party/boringssl-with-bazel/src/crypto/x509v3/v3_pci.c" role="src" />
    <file baseinstalldir="/" name="third_party/boringssl-with-bazel/src/crypto/x509v3/v3_pcia.c" role="src" />
    <file baseinstalldir="/" name="third_party/boringssl-with-bazel/src/crypto/x509v3/v3_pcons.c" role="src" />
    <file baseinstalldir="/" name="third_party/boringssl-with-bazel/src/crypto/x509v3/v3_pmaps.c" role="src" />
    <file baseinstalldir="/" name="third_party/boringssl-with-bazel/src/crypto/x509v3/v3_prn.c" role="src" />
    <file baseinstalldir="/" name="third_party/boringssl-with-bazel/src/crypto/x509v3/v3_purp.c" role="src" />
    <file baseinstalldir="/" name="third_party/boringssl-with-bazel/src/crypto/x509v3/v3_skey.c" role="src" />
    <file baseinstalldir="/" name="third_party/boringssl-with-bazel/src/crypto/x509v3/v3_utl.c" role="src" />
    <file baseinstalldir="/" name="third_party/boringssl-with-bazel/src/include/openssl/aead.h" role="src" />
    <file baseinstalldir="/" name="third_party/boringssl-with-bazel/src/include/openssl/aes.h" role="src" />
    <file baseinstalldir="/" name="third_party/boringssl-with-bazel/src/include/openssl/arm_arch.h" role="src" />
    <file baseinstalldir="/" name="third_party/boringssl-with-bazel/src/include/openssl/asn1.h" role="src" />
    <file baseinstalldir="/" name="third_party/boringssl-with-bazel/src/include/openssl/asn1_mac.h" role="src" />
    <file baseinstalldir="/" name="third_party/boringssl-with-bazel/src/include/openssl/asn1t.h" role="src" />
    <file baseinstalldir="/" name="third_party/boringssl-with-bazel/src/include/openssl/base.h" role="src" />
    <file baseinstalldir="/" name="third_party/boringssl-with-bazel/src/include/openssl/base64.h" role="src" />
    <file baseinstalldir="/" name="third_party/boringssl-with-bazel/src/include/openssl/bio.h" role="src" />
    <file baseinstalldir="/" name="third_party/boringssl-with-bazel/src/include/openssl/blake2.h" role="src" />
    <file baseinstalldir="/" name="third_party/boringssl-with-bazel/src/include/openssl/blowfish.h" role="src" />
    <file baseinstalldir="/" name="third_party/boringssl-with-bazel/src/include/openssl/bn.h" role="src" />
    <file baseinstalldir="/" name="third_party/boringssl-with-bazel/src/include/openssl/buf.h" role="src" />
    <file baseinstalldir="/" name="third_party/boringssl-with-bazel/src/include/openssl/buffer.h" role="src" />
    <file baseinstalldir="/" name="third_party/boringssl-with-bazel/src/include/openssl/bytestring.h" role="src" />
    <file baseinstalldir="/" name="third_party/boringssl-with-bazel/src/include/openssl/cast.h" role="src" />
    <file baseinstalldir="/" name="third_party/boringssl-with-bazel/src/include/openssl/chacha.h" role="src" />
    <file baseinstalldir="/" name="third_party/boringssl-with-bazel/src/include/openssl/cipher.h" role="src" />
    <file baseinstalldir="/" name="third_party/boringssl-with-bazel/src/include/openssl/cmac.h" role="src" />
    <file baseinstalldir="/" name="third_party/boringssl-with-bazel/src/include/openssl/conf.h" role="src" />
    <file baseinstalldir="/" name="third_party/boringssl-with-bazel/src/include/openssl/cpu.h" role="src" />
    <file baseinstalldir="/" name="third_party/boringssl-with-bazel/src/include/openssl/crypto.h" role="src" />
    <file baseinstalldir="/" name="third_party/boringssl-with-bazel/src/include/openssl/curve25519.h" role="src" />
    <file baseinstalldir="/" name="third_party/boringssl-with-bazel/src/include/openssl/des.h" role="src" />
    <file baseinstalldir="/" name="third_party/boringssl-with-bazel/src/include/openssl/dh.h" role="src" />
    <file baseinstalldir="/" name="third_party/boringssl-with-bazel/src/include/openssl/digest.h" role="src" />
    <file baseinstalldir="/" name="third_party/boringssl-with-bazel/src/include/openssl/dsa.h" role="src" />
    <file baseinstalldir="/" name="third_party/boringssl-with-bazel/src/include/openssl/dtls1.h" role="src" />
    <file baseinstalldir="/" name="third_party/boringssl-with-bazel/src/include/openssl/e_os2.h" role="src" />
    <file baseinstalldir="/" name="third_party/boringssl-with-bazel/src/include/openssl/ec.h" role="src" />
    <file baseinstalldir="/" name="third_party/boringssl-with-bazel/src/include/openssl/ec_key.h" role="src" />
    <file baseinstalldir="/" name="third_party/boringssl-with-bazel/src/include/openssl/ecdh.h" role="src" />
    <file baseinstalldir="/" name="third_party/boringssl-with-bazel/src/include/openssl/ecdsa.h" role="src" />
    <file baseinstalldir="/" name="third_party/boringssl-with-bazel/src/include/openssl/engine.h" role="src" />
    <file baseinstalldir="/" name="third_party/boringssl-with-bazel/src/include/openssl/err.h" role="src" />
    <file baseinstalldir="/" name="third_party/boringssl-with-bazel/src/include/openssl/evp.h" role="src" />
    <file baseinstalldir="/" name="third_party/boringssl-with-bazel/src/include/openssl/evp_errors.h" role="src" />
    <file baseinstalldir="/" name="third_party/boringssl-with-bazel/src/include/openssl/ex_data.h" role="src" />
    <file baseinstalldir="/" name="third_party/boringssl-with-bazel/src/include/openssl/hkdf.h" role="src" />
    <file baseinstalldir="/" name="third_party/boringssl-with-bazel/src/include/openssl/hmac.h" role="src" />
    <file baseinstalldir="/" name="third_party/boringssl-with-bazel/src/include/openssl/hrss.h" role="src" />
    <file baseinstalldir="/" name="third_party/boringssl-with-bazel/src/include/openssl/is_boringssl.h" role="src" />
    <file baseinstalldir="/" name="third_party/boringssl-with-bazel/src/include/openssl/lhash.h" role="src" />
    <file baseinstalldir="/" name="third_party/boringssl-with-bazel/src/include/openssl/md4.h" role="src" />
    <file baseinstalldir="/" name="third_party/boringssl-with-bazel/src/include/openssl/md5.h" role="src" />
    <file baseinstalldir="/" name="third_party/boringssl-with-bazel/src/include/openssl/mem.h" role="src" />
    <file baseinstalldir="/" name="third_party/boringssl-with-bazel/src/include/openssl/nid.h" role="src" />
    <file baseinstalldir="/" name="third_party/boringssl-with-bazel/src/include/openssl/obj.h" role="src" />
    <file baseinstalldir="/" name="third_party/boringssl-with-bazel/src/include/openssl/obj_mac.h" role="src" />
    <file baseinstalldir="/" name="third_party/boringssl-with-bazel/src/include/openssl/objects.h" role="src" />
    <file baseinstalldir="/" name="third_party/boringssl-with-bazel/src/include/openssl/opensslconf.h" role="src" />
    <file baseinstalldir="/" name="third_party/boringssl-with-bazel/src/include/openssl/opensslv.h" role="src" />
    <file baseinstalldir="/" name="third_party/boringssl-with-bazel/src/include/openssl/ossl_typ.h" role="src" />
    <file baseinstalldir="/" name="third_party/boringssl-with-bazel/src/include/openssl/pem.h" role="src" />
    <file baseinstalldir="/" name="third_party/boringssl-with-bazel/src/include/openssl/pkcs12.h" role="src" />
    <file baseinstalldir="/" name="third_party/boringssl-with-bazel/src/include/openssl/pkcs7.h" role="src" />
    <file baseinstalldir="/" name="third_party/boringssl-with-bazel/src/include/openssl/pkcs8.h" role="src" />
    <file baseinstalldir="/" name="third_party/boringssl-with-bazel/src/include/openssl/poly1305.h" role="src" />
    <file baseinstalldir="/" name="third_party/boringssl-with-bazel/src/include/openssl/pool.h" role="src" />
    <file baseinstalldir="/" name="third_party/boringssl-with-bazel/src/include/openssl/rand.h" role="src" />
    <file baseinstalldir="/" name="third_party/boringssl-with-bazel/src/include/openssl/rc4.h" role="src" />
    <file baseinstalldir="/" name="third_party/boringssl-with-bazel/src/include/openssl/ripemd.h" role="src" />
    <file baseinstalldir="/" name="third_party/boringssl-with-bazel/src/include/openssl/rsa.h" role="src" />
    <file baseinstalldir="/" name="third_party/boringssl-with-bazel/src/include/openssl/safestack.h" role="src" />
    <file baseinstalldir="/" name="third_party/boringssl-with-bazel/src/include/openssl/sha.h" role="src" />
    <file baseinstalldir="/" name="third_party/boringssl-with-bazel/src/include/openssl/siphash.h" role="src" />
    <file baseinstalldir="/" name="third_party/boringssl-with-bazel/src/include/openssl/span.h" role="src" />
    <file baseinstalldir="/" name="third_party/boringssl-with-bazel/src/include/openssl/srtp.h" role="src" />
    <file baseinstalldir="/" name="third_party/boringssl-with-bazel/src/include/openssl/ssl.h" role="src" />
    <file baseinstalldir="/" name="third_party/boringssl-with-bazel/src/include/openssl/ssl3.h" role="src" />
    <file baseinstalldir="/" name="third_party/boringssl-with-bazel/src/include/openssl/stack.h" role="src" />
    <file baseinstalldir="/" name="third_party/boringssl-with-bazel/src/include/openssl/thread.h" role="src" />
    <file baseinstalldir="/" name="third_party/boringssl-with-bazel/src/include/openssl/tls1.h" role="src" />
    <file baseinstalldir="/" name="third_party/boringssl-with-bazel/src/include/openssl/trust_token.h" role="src" />
    <file baseinstalldir="/" name="third_party/boringssl-with-bazel/src/include/openssl/type_check.h" role="src" />
    <file baseinstalldir="/" name="third_party/boringssl-with-bazel/src/include/openssl/x509.h" role="src" />
    <file baseinstalldir="/" name="third_party/boringssl-with-bazel/src/include/openssl/x509_vfy.h" role="src" />
    <file baseinstalldir="/" name="third_party/boringssl-with-bazel/src/include/openssl/x509v3.h" role="src" />
    <file baseinstalldir="/" name="third_party/boringssl-with-bazel/src/ssl/bio_ssl.cc" role="src" />
    <file baseinstalldir="/" name="third_party/boringssl-with-bazel/src/ssl/d1_both.cc" role="src" />
    <file baseinstalldir="/" name="third_party/boringssl-with-bazel/src/ssl/d1_lib.cc" role="src" />
    <file baseinstalldir="/" name="third_party/boringssl-with-bazel/src/ssl/d1_pkt.cc" role="src" />
    <file baseinstalldir="/" name="third_party/boringssl-with-bazel/src/ssl/d1_srtp.cc" role="src" />
    <file baseinstalldir="/" name="third_party/boringssl-with-bazel/src/ssl/dtls_method.cc" role="src" />
    <file baseinstalldir="/" name="third_party/boringssl-with-bazel/src/ssl/dtls_record.cc" role="src" />
    <file baseinstalldir="/" name="third_party/boringssl-with-bazel/src/ssl/encrypted_client_hello.cc" role="src" />
    <file baseinstalldir="/" name="third_party/boringssl-with-bazel/src/ssl/handoff.cc" role="src" />
    <file baseinstalldir="/" name="third_party/boringssl-with-bazel/src/ssl/handshake.cc" role="src" />
    <file baseinstalldir="/" name="third_party/boringssl-with-bazel/src/ssl/handshake_client.cc" role="src" />
    <file baseinstalldir="/" name="third_party/boringssl-with-bazel/src/ssl/handshake_server.cc" role="src" />
    <file baseinstalldir="/" name="third_party/boringssl-with-bazel/src/ssl/internal.h" role="src" />
    <file baseinstalldir="/" name="third_party/boringssl-with-bazel/src/ssl/s3_both.cc" role="src" />
    <file baseinstalldir="/" name="third_party/boringssl-with-bazel/src/ssl/s3_lib.cc" role="src" />
    <file baseinstalldir="/" name="third_party/boringssl-with-bazel/src/ssl/s3_pkt.cc" role="src" />
    <file baseinstalldir="/" name="third_party/boringssl-with-bazel/src/ssl/ssl_aead_ctx.cc" role="src" />
    <file baseinstalldir="/" name="third_party/boringssl-with-bazel/src/ssl/ssl_asn1.cc" role="src" />
    <file baseinstalldir="/" name="third_party/boringssl-with-bazel/src/ssl/ssl_buffer.cc" role="src" />
    <file baseinstalldir="/" name="third_party/boringssl-with-bazel/src/ssl/ssl_cert.cc" role="src" />
    <file baseinstalldir="/" name="third_party/boringssl-with-bazel/src/ssl/ssl_cipher.cc" role="src" />
    <file baseinstalldir="/" name="third_party/boringssl-with-bazel/src/ssl/ssl_file.cc" role="src" />
    <file baseinstalldir="/" name="third_party/boringssl-with-bazel/src/ssl/ssl_key_share.cc" role="src" />
    <file baseinstalldir="/" name="third_party/boringssl-with-bazel/src/ssl/ssl_lib.cc" role="src" />
    <file baseinstalldir="/" name="third_party/boringssl-with-bazel/src/ssl/ssl_privkey.cc" role="src" />
    <file baseinstalldir="/" name="third_party/boringssl-with-bazel/src/ssl/ssl_session.cc" role="src" />
    <file baseinstalldir="/" name="third_party/boringssl-with-bazel/src/ssl/ssl_stat.cc" role="src" />
    <file baseinstalldir="/" name="third_party/boringssl-with-bazel/src/ssl/ssl_transcript.cc" role="src" />
    <file baseinstalldir="/" name="third_party/boringssl-with-bazel/src/ssl/ssl_versions.cc" role="src" />
    <file baseinstalldir="/" name="third_party/boringssl-with-bazel/src/ssl/ssl_x509.cc" role="src" />
    <file baseinstalldir="/" name="third_party/boringssl-with-bazel/src/ssl/t1_enc.cc" role="src" />
    <file baseinstalldir="/" name="third_party/boringssl-with-bazel/src/ssl/t1_lib.cc" role="src" />
    <file baseinstalldir="/" name="third_party/boringssl-with-bazel/src/ssl/tls13_both.cc" role="src" />
    <file baseinstalldir="/" name="third_party/boringssl-with-bazel/src/ssl/tls13_client.cc" role="src" />
    <file baseinstalldir="/" name="third_party/boringssl-with-bazel/src/ssl/tls13_enc.cc" role="src" />
    <file baseinstalldir="/" name="third_party/boringssl-with-bazel/src/ssl/tls13_server.cc" role="src" />
    <file baseinstalldir="/" name="third_party/boringssl-with-bazel/src/ssl/tls_method.cc" role="src" />
    <file baseinstalldir="/" name="third_party/boringssl-with-bazel/src/ssl/tls_record.cc" role="src" />
    <file baseinstalldir="/" name="third_party/boringssl-with-bazel/src/third_party/fiat/curve25519_32.h" role="src" />
    <file baseinstalldir="/" name="third_party/boringssl-with-bazel/src/third_party/fiat/curve25519_64.h" role="src" />
    <file baseinstalldir="/" name="third_party/boringssl-with-bazel/src/third_party/fiat/p256_32.h" role="src" />
    <file baseinstalldir="/" name="third_party/boringssl-with-bazel/src/third_party/fiat/p256_64.h" role="src" />
    <file baseinstalldir="/" name="third_party/re2/re2/bitmap256.h" role="src" />
    <file baseinstalldir="/" name="third_party/re2/re2/bitstate.cc" role="src" />
    <file baseinstalldir="/" name="third_party/re2/re2/compile.cc" role="src" />
    <file baseinstalldir="/" name="third_party/re2/re2/dfa.cc" role="src" />
    <file baseinstalldir="/" name="third_party/re2/re2/filtered_re2.cc" role="src" />
    <file baseinstalldir="/" name="third_party/re2/re2/filtered_re2.h" role="src" />
    <file baseinstalldir="/" name="third_party/re2/re2/mimics_pcre.cc" role="src" />
    <file baseinstalldir="/" name="third_party/re2/re2/nfa.cc" role="src" />
    <file baseinstalldir="/" name="third_party/re2/re2/onepass.cc" role="src" />
    <file baseinstalldir="/" name="third_party/re2/re2/parse.cc" role="src" />
    <file baseinstalldir="/" name="third_party/re2/re2/perl_groups.cc" role="src" />
    <file baseinstalldir="/" name="third_party/re2/re2/pod_array.h" role="src" />
    <file baseinstalldir="/" name="third_party/re2/re2/prefilter.cc" role="src" />
    <file baseinstalldir="/" name="third_party/re2/re2/prefilter.h" role="src" />
    <file baseinstalldir="/" name="third_party/re2/re2/prefilter_tree.cc" role="src" />
    <file baseinstalldir="/" name="third_party/re2/re2/prefilter_tree.h" role="src" />
    <file baseinstalldir="/" name="third_party/re2/re2/prog.cc" role="src" />
    <file baseinstalldir="/" name="third_party/re2/re2/prog.h" role="src" />
    <file baseinstalldir="/" name="third_party/re2/re2/re2.cc" role="src" />
    <file baseinstalldir="/" name="third_party/re2/re2/re2.h" role="src" />
    <file baseinstalldir="/" name="third_party/re2/re2/regexp.cc" role="src" />
    <file baseinstalldir="/" name="third_party/re2/re2/regexp.h" role="src" />
    <file baseinstalldir="/" name="third_party/re2/re2/set.cc" role="src" />
    <file baseinstalldir="/" name="third_party/re2/re2/set.h" role="src" />
    <file baseinstalldir="/" name="third_party/re2/re2/simplify.cc" role="src" />
    <file baseinstalldir="/" name="third_party/re2/re2/sparse_array.h" role="src" />
    <file baseinstalldir="/" name="third_party/re2/re2/sparse_set.h" role="src" />
    <file baseinstalldir="/" name="third_party/re2/re2/stringpiece.cc" role="src" />
    <file baseinstalldir="/" name="third_party/re2/re2/stringpiece.h" role="src" />
    <file baseinstalldir="/" name="third_party/re2/re2/tostring.cc" role="src" />
    <file baseinstalldir="/" name="third_party/re2/re2/unicode_casefold.cc" role="src" />
    <file baseinstalldir="/" name="third_party/re2/re2/unicode_casefold.h" role="src" />
    <file baseinstalldir="/" name="third_party/re2/re2/unicode_groups.cc" role="src" />
    <file baseinstalldir="/" name="third_party/re2/re2/unicode_groups.h" role="src" />
    <file baseinstalldir="/" name="third_party/re2/re2/walker-inl.h" role="src" />
    <file baseinstalldir="/" name="third_party/re2/util/benchmark.h" role="src" />
    <file baseinstalldir="/" name="third_party/re2/util/flags.h" role="src" />
    <file baseinstalldir="/" name="third_party/re2/util/logging.h" role="src" />
    <file baseinstalldir="/" name="third_party/re2/util/malloc_counter.h" role="src" />
    <file baseinstalldir="/" name="third_party/re2/util/mix.h" role="src" />
    <file baseinstalldir="/" name="third_party/re2/util/mutex.h" role="src" />
    <file baseinstalldir="/" name="third_party/re2/util/pcre.cc" role="src" />
    <file baseinstalldir="/" name="third_party/re2/util/pcre.h" role="src" />
    <file baseinstalldir="/" name="third_party/re2/util/rune.cc" role="src" />
    <file baseinstalldir="/" name="third_party/re2/util/strutil.cc" role="src" />
    <file baseinstalldir="/" name="third_party/re2/util/strutil.h" role="src" />
    <file baseinstalldir="/" name="third_party/re2/util/test.h" role="src" />
    <file baseinstalldir="/" name="third_party/re2/util/utf.h" role="src" />
    <file baseinstalldir="/" name="third_party/re2/util/util.h" role="src" />
    <file baseinstalldir="/" name="third_party/upb/third_party/wyhash/wyhash.h" role="src" />
    <file baseinstalldir="/" name="third_party/upb/upb/decode.c" role="src" />
    <file baseinstalldir="/" name="third_party/upb/upb/decode.h" role="src" />
    <file baseinstalldir="/" name="third_party/upb/upb/decode.int.h" role="src" />
    <file baseinstalldir="/" name="third_party/upb/upb/decode_fast.c" role="src" />
    <file baseinstalldir="/" name="third_party/upb/upb/decode_fast.h" role="src" />
    <file baseinstalldir="/" name="third_party/upb/upb/def.c" role="src" />
    <file baseinstalldir="/" name="third_party/upb/upb/def.h" role="src" />
    <file baseinstalldir="/" name="third_party/upb/upb/def.hpp" role="src" />
    <file baseinstalldir="/" name="third_party/upb/upb/encode.c" role="src" />
    <file baseinstalldir="/" name="third_party/upb/upb/encode.h" role="src" />
    <file baseinstalldir="/" name="third_party/upb/upb/msg.c" role="src" />
    <file baseinstalldir="/" name="third_party/upb/upb/msg.h" role="src" />
    <file baseinstalldir="/" name="third_party/upb/upb/port_def.inc" role="src" />
    <file baseinstalldir="/" name="third_party/upb/upb/port_undef.inc" role="src" />
    <file baseinstalldir="/" name="third_party/upb/upb/reflection.c" role="src" />
    <file baseinstalldir="/" name="third_party/upb/upb/reflection.h" role="src" />
    <file baseinstalldir="/" name="third_party/upb/upb/table.c" role="src" />
    <file baseinstalldir="/" name="third_party/upb/upb/table.int.h" role="src" />
    <file baseinstalldir="/" name="third_party/upb/upb/text_encode.c" role="src" />
    <file baseinstalldir="/" name="third_party/upb/upb/text_encode.h" role="src" />
    <file baseinstalldir="/" name="third_party/upb/upb/upb.c" role="src" />
    <file baseinstalldir="/" name="third_party/upb/upb/upb.h" role="src" />
    <file baseinstalldir="/" name="third_party/upb/upb/upb.hpp" role="src" />
    <file baseinstalldir="/" name="third_party/upb/upb/upb.int.h" role="src" />
    <file baseinstalldir="/" name="third_party/xxhash/xxhash.h" role="src" />
    <file baseinstalldir="/" name="third_party/zlib/adler32.c" role="src" />
    <file baseinstalldir="/" name="third_party/zlib/compress.c" role="src" />
    <file baseinstalldir="/" name="third_party/zlib/crc32.c" role="src" />
    <file baseinstalldir="/" name="third_party/zlib/crc32.h" role="src" />
    <file baseinstalldir="/" name="third_party/zlib/deflate.c" role="src" />
    <file baseinstalldir="/" name="third_party/zlib/deflate.h" role="src" />
    <file baseinstalldir="/" name="third_party/zlib/gzclose.c" role="src" />
    <file baseinstalldir="/" name="third_party/zlib/gzguts.h" role="src" />
    <file baseinstalldir="/" name="third_party/zlib/gzlib.c" role="src" />
    <file baseinstalldir="/" name="third_party/zlib/gzread.c" role="src" />
    <file baseinstalldir="/" name="third_party/zlib/gzwrite.c" role="src" />
    <file baseinstalldir="/" name="third_party/zlib/infback.c" role="src" />
    <file baseinstalldir="/" name="third_party/zlib/inffast.c" role="src" />
    <file baseinstalldir="/" name="third_party/zlib/inffast.h" role="src" />
    <file baseinstalldir="/" name="third_party/zlib/inffixed.h" role="src" />
    <file baseinstalldir="/" name="third_party/zlib/inflate.c" role="src" />
    <file baseinstalldir="/" name="third_party/zlib/inflate.h" role="src" />
    <file baseinstalldir="/" name="third_party/zlib/inftrees.c" role="src" />
    <file baseinstalldir="/" name="third_party/zlib/inftrees.h" role="src" />
    <file baseinstalldir="/" name="third_party/zlib/trees.c" role="src" />
    <file baseinstalldir="/" name="third_party/zlib/trees.h" role="src" />
    <file baseinstalldir="/" name="third_party/zlib/uncompr.c" role="src" />
    <file baseinstalldir="/" name="third_party/zlib/zconf.h" role="src" />
    <file baseinstalldir="/" name="third_party/zlib/zlib.h" role="src" />
    <file baseinstalldir="/" name="third_party/zlib/zutil.c" role="src" />
    <file baseinstalldir="/" name="third_party/zlib/zutil.h" role="src" />
    <file name="LICENSE" role="doc" />
  </dir>
 </contents>
 <dependencies>
  <required>
   <php>
    <min>7.0.0</min>
   </php>
   <pearinstaller>
    <min>1.4.0</min>
   </pearinstaller>
  </required>
 </dependencies>
 <providesextension>grpc</providesextension>
 <extsrcrelease />
 <changelog>
  <release>
   <version>
    <release>0.5.0</release>
    <api>0.5.0</api>
   </version>
   <stability>
    <release>alpha</release>
    <api>alpha</api>
   </stability>
   <date>2015-06-16</date>
   <license>BSD</license>
   <notes>
First alpha release
   </notes>
  </release>
  <release>
   <version>
    <release>0.5.1</release>
    <api>0.5.1</api>
   </version>
   <stability>
    <release>alpha</release>
    <api>alpha</api>
   </stability>
   <date>2015-07-09</date>
   <license>BSD</license>
   <notes>
Update to wrap gRPC C Core version 0.10.0
   </notes>
  </release>
  <release>
   <version>
    <release>0.6.0</release>
    <api>0.6.0</api>
   </version>
   <stability>
    <release>beta</release>
    <api>beta</api>
   </stability>
   <date>2015-09-24</date>
   <license>BSD</license>
   <notes>
- support per message compression disable
- expose per-call host override option
- expose connectivity API
- expose channel target and call peer
- add user-agent
- update to wrap gRPC C core library beta version 0.11.0
   </notes>
  </release>
  <release>
   <version>
    <release>0.6.1</release>
    <api>0.6.0</api>
   </version>
   <stability>
    <release>beta</release>
    <api>beta</api>
   </stability>
   <date>2015-10-21</date>
   <license>BSD</license>
   <notes>
- fixed undefined constant fatal error when run with apache/nginx #2275
   </notes>
  </release>
  <release>
   <version>
    <release>0.7.0</release>
    <api>0.7.0</api>
   </version>
   <stability>
    <release>beta</release>
    <api>beta</api>
   </stability>
   <date>2016-01-13</date>
   <license>BSD</license>
   <notes>
- Breaking change to Credentials class (removed) #3765
- Replaced by ChannelCredentials and CallCredentials class #3765
- New plugin based metadata auth API #4394
- Explicit ChannelCredentials::createInsecure() call
   </notes>
  </release>
  <release>
   <version>
    <release>0.8.0</release>
    <api>0.8.0</api>
   </version>
   <stability>
    <release>beta</release>
    <api>beta</api>
   </stability>
   <date>2016-02-24</date>
   <license>BSD</license>
   <notes>
- Simplify gRPC PHP installation #4517
- Wrap gRPC core library version 0.13
   </notes>
  </release>
  <release>
   <version>
    <release>0.8.1</release>
    <api>0.8.1</api>
   </version>
   <stability>
    <release>beta</release>
    <api>beta</api>
   </stability>
   <date>2016-03-01</date>
   <license>BSD</license>
   <notes>
- Increase unit test code coverage #5225
   </notes>
  </release>
  <release>
   <version>
    <release>0.14.0</release>
    <api>0.14.0</api>
   </version>
   <stability>
    <release>beta</release>
    <api>beta</api>
   </stability>
   <date>2016-04-19</date>
   <license>BSD</license>
   <notes>
- wrap grpc C core version 0.14.0
- destroy grpc_byte_buffer after startBatch #6096
   </notes>
  </release>
  <release>
   <version>
    <release>0.15.0</release>
    <api>0.15.0</api>
   </version>
   <stability>
    <release>beta</release>
    <api>beta</api>
   </stability>
   <date>2016-05-18</date>
   <license>BSD</license>
   <notes>
- Updated functions with TSRM macros for ZTS support #6607
- Load default roots.pem via grpc_set_ssl_roots_override_callback #6848
   </notes>
  </release>
  <release>
   <version>
    <release>1.0.0RC1</release>
    <api>1.0.0RC1</api>
   </version>
   <stability>
    <release>stable</release>
    <api>stable</api>
   </stability>
   <date>2016-07-13</date>
   <license>BSD</license>
   <notes>
- GA release
- Fix shutdown freeze problem #4017
   </notes>
  </release>
  <release>
   <version>
    <release>1.0.0RC2</release>
    <api>1.0.0RC2</api>
   </version>
   <stability>
    <release>stable</release>
    <api>stable</api>
   </stability>
   <date>2016-07-21</date>
   <license>BSD</license>
   <notes>
- PHP7 Support #7464
   </notes>
  </release>
  <release>
   <version>
    <release>1.0.0RC3</release>
    <api>1.0.0RC3</api>
   </version>
   <stability>
    <release>stable</release>
    <api>stable</api>
   </stability>
   <date>2016-07-28</date>
   <license>BSD</license>
   <notes>
- PHP7 Support continued, reduce code duplication #7543
   </notes>
  </release>
  <release>
   <version>
    <release>1.0.0RC4</release>
    <api>1.0.0RC4</api>
   </version>
   <stability>
    <release>stable</release>
    <api>stable</api>
   </stability>
   <date>2016-08-09</date>
   <license>BSD</license>
   <notes>
- Fixed Ubuntu compile error #7571, #7642
   </notes>
  </release>
  <release>
   <version>
    <release>1.0.0</release>
    <api>1.0.0</api>
   </version>
   <stability>
    <release>stable</release>
    <api>stable</api>
   </stability>
   <date>2016-08-18</date>
   <license>BSD</license>
   <notes>
- gRPC 1.0.0 release
   </notes>
  </release>
  <release>
   <version>
    <release>1.0.1RC1</release>
    <api>1.0.1RC1</api>
   </version>
   <stability>
    <release>beta</release>
    <api>beta</api>
   </stability>
   <date>2016-10-06</date>
   <license>BSD</license>
   <notes>
- Reject metadata keys which are not legal #7881
   </notes>
  </release>
  <release>
   <version>
    <release>1.0.1</release>
    <api>1.0.1</api>
   </version>
   <stability>
    <release>stable</release>
    <api>stable</api>
   </stability>
   <date>2016-10-27</date>
   <license>BSD</license>
   <notes>
- Reject metadata keys which are not legal #7881
   </notes>
  </release>
  <release>
   <version>
    <release>1.1.0RC1</release>
    <api>1.1.0RC1</api>
   </version>
   <stability>
    <release>beta</release>
    <api>beta</api>
   </stability>
   <date>2017-01-13</date>
   <license>BSD</license>
   <notes>
- PHP Proto3 adoption #8179
- Various bug fixes
   </notes>
  </release>
  <release>
   <version>
    <release>1.1.0</release>
    <api>1.1.0</api>
   </version>
   <stability>
    <release>stable</release>
    <api>stable</api>
   </stability>
   <date>2017-01-31</date>
   <license>BSD</license>
   <notes>
- PHP Proto3 adoption #8179
- Various bug fixes
   </notes>
  </release>
  <release>
   <version>
    <release>1.2.0RC1</release>
    <api>1.2.0RC1</api>
   </version>
   <stability>
    <release>beta</release>
    <api>beta</api>
   </stability>
   <date>2017-03-01</date>
   <license>BSD</license>
   <notes>
- Added arg info macros #9751
- Updated codegen to be consistent with protobuf #9492
   </notes>
  </release>
  <release>
   <version>
    <release>1.2.0</release>
    <api>1.2.0</api>
   </version>
   <stability>
    <release>stable</release>
    <api>stable</api>
   </stability>
   <date>2017-03-20</date>
   <license>BSD</license>
   <notes>
- Added arg info macros #9751
- Updated codegen to be consistent with protobuf #9492
   </notes>
  </release>
 </changelog>
</package><|MERGE_RESOLUTION|>--- conflicted
+++ resolved
@@ -13,17 +13,12 @@
  <date>2019-09-24</date>
  <time>16:06:07</time>
  <version>
-<<<<<<< HEAD
-  <release>1.38.0</release>
-  <api>1.38.0</api>
-=======
   <release>1.39.0dev</release>
   <api>1.39.0dev</api>
->>>>>>> b5191d09
  </version>
  <stability>
-  <release>stable</release>
-  <api>stable</api>
+  <release>beta</release>
+  <api>beta</api>
  </stability>
  <license>Apache 2.0</license>
  <notes>
