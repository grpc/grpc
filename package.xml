--- conflicted
+++ resolved
@@ -70,11 +70,7 @@
     <file baseinstalldir="/" name="include/grpc/impl/codegen/sync_windows.h" role="src" />
     <file baseinstalldir="/" name="include/grpc/impl/compression_types.h" role="src" />
     <file baseinstalldir="/" name="include/grpc/impl/connectivity_state.h" role="src" />
-<<<<<<< HEAD
-    <file baseinstalldir="/" name="include/grpc/impl/slice_type.h" role="src" />
-=======
     <file baseinstalldir="/" name="include/grpc/impl/grpc_types.h" role="src" />
->>>>>>> 5bc76e61
     <file baseinstalldir="/" name="include/grpc/load_reporting.h" role="src" />
     <file baseinstalldir="/" name="include/grpc/slice.h" role="src" />
     <file baseinstalldir="/" name="include/grpc/slice_buffer.h" role="src" />
