--- conflicted
+++ resolved
@@ -206,13 +206,10 @@
     <file baseinstalldir="/" name="src/core/lib/iomgr/iomgr.h" role="src" />
     <file baseinstalldir="/" name="src/core/lib/iomgr/iomgr_internal.h" role="src" />
     <file baseinstalldir="/" name="src/core/lib/iomgr/iomgr_posix.h" role="src" />
-<<<<<<< HEAD
+    <file baseinstalldir="/" name="src/core/lib/iomgr/load_file.h" role="src" />
     <file baseinstalldir="/" name="src/core/lib/iomgr/network_monitor.h" role="src" />
-=======
-    <file baseinstalldir="/" name="src/core/lib/iomgr/load_file.h" role="src" />
     <file baseinstalldir="/" name="src/core/lib/iomgr/network_status_tracker.h" role="src" />
     <file baseinstalldir="/" name="src/core/lib/iomgr/polling_entity.h" role="src" />
->>>>>>> a9df5d10
     <file baseinstalldir="/" name="src/core/lib/iomgr/pollset.h" role="src" />
     <file baseinstalldir="/" name="src/core/lib/iomgr/pollset_set.h" role="src" />
     <file baseinstalldir="/" name="src/core/lib/iomgr/pollset_set_windows.h" role="src" />
@@ -367,13 +364,10 @@
     <file baseinstalldir="/" name="src/core/lib/iomgr/iomgr.c" role="src" />
     <file baseinstalldir="/" name="src/core/lib/iomgr/iomgr_posix.c" role="src" />
     <file baseinstalldir="/" name="src/core/lib/iomgr/iomgr_windows.c" role="src" />
-<<<<<<< HEAD
+    <file baseinstalldir="/" name="src/core/lib/iomgr/load_file.c" role="src" />
     <file baseinstalldir="/" name="src/core/lib/iomgr/network_monitor_darwin.c" role="src" />
-=======
-    <file baseinstalldir="/" name="src/core/lib/iomgr/load_file.c" role="src" />
     <file baseinstalldir="/" name="src/core/lib/iomgr/network_status_tracker.c" role="src" />
     <file baseinstalldir="/" name="src/core/lib/iomgr/polling_entity.c" role="src" />
->>>>>>> a9df5d10
     <file baseinstalldir="/" name="src/core/lib/iomgr/pollset_set_windows.c" role="src" />
     <file baseinstalldir="/" name="src/core/lib/iomgr/pollset_windows.c" role="src" />
     <file baseinstalldir="/" name="src/core/lib/iomgr/resolve_address_posix.c" role="src" />
