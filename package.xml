--- conflicted
+++ resolved
@@ -69,11 +69,7 @@
     <file baseinstalldir="/" name="include/grpc/impl/codegen/sync_posix.h" role="src" />
     <file baseinstalldir="/" name="include/grpc/impl/codegen/sync_windows.h" role="src" />
     <file baseinstalldir="/" name="include/grpc/impl/compression_types.h" role="src" />
-<<<<<<< HEAD
-    <file baseinstalldir="/" name="include/grpc/impl/grpc_types.h" role="src" />
-=======
     <file baseinstalldir="/" name="include/grpc/impl/connectivity_state.h" role="src" />
->>>>>>> 2e9e6439
     <file baseinstalldir="/" name="include/grpc/load_reporting.h" role="src" />
     <file baseinstalldir="/" name="include/grpc/slice.h" role="src" />
     <file baseinstalldir="/" name="include/grpc/slice_buffer.h" role="src" />
