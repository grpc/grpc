--- conflicted
+++ resolved
@@ -1631,12 +1631,8 @@
     <file baseinstalldir="/" name="src/core/lib/surface/call_details.cc" role="src" />
     <file baseinstalldir="/" name="src/core/lib/surface/call_log_batch.cc" role="src" />
     <file baseinstalldir="/" name="src/core/lib/surface/call_test_only.h" role="src" />
-<<<<<<< HEAD
-=======
-    <file baseinstalldir="/" name="src/core/lib/surface/call_trace.h" role="src" />
     <file baseinstalldir="/" name="src/core/lib/surface/call_utils.cc" role="src" />
     <file baseinstalldir="/" name="src/core/lib/surface/call_utils.h" role="src" />
->>>>>>> d110960d
     <file baseinstalldir="/" name="src/core/lib/surface/channel.cc" role="src" />
     <file baseinstalldir="/" name="src/core/lib/surface/channel.h" role="src" />
     <file baseinstalldir="/" name="src/core/lib/surface/channel_create.cc" role="src" />
