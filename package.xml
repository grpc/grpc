--- conflicted
+++ resolved
@@ -69,11 +69,7 @@
     <file baseinstalldir="/" name="include/grpc/impl/codegen/sync_generic.h" role="src" />
     <file baseinstalldir="/" name="include/grpc/impl/codegen/sync_posix.h" role="src" />
     <file baseinstalldir="/" name="include/grpc/impl/codegen/sync_windows.h" role="src" />
-<<<<<<< HEAD
-    <file baseinstalldir="/" name="include/grpc/impl/connectivity_state.h" role="src" />
-=======
     <file baseinstalldir="/" name="include/grpc/impl/compression_types.h" role="src" />
->>>>>>> 6754018d
     <file baseinstalldir="/" name="include/grpc/load_reporting.h" role="src" />
     <file baseinstalldir="/" name="include/grpc/slice.h" role="src" />
     <file baseinstalldir="/" name="include/grpc/slice_buffer.h" role="src" />
