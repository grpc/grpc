--- conflicted
+++ resolved
@@ -731,14 +731,10 @@
     <file baseinstalldir="/" name="src/core/lib/debug/stats_data.h" role="src" />
     <file baseinstalldir="/" name="src/core/lib/debug/trace.cc" role="src" />
     <file baseinstalldir="/" name="src/core/lib/debug/trace.h" role="src" />
-<<<<<<< HEAD
     <file baseinstalldir="/" name="src/core/lib/event_engine/resolved_address.cc" role="src" />
     <file baseinstalldir="/" name="src/core/lib/event_engine/slice_allocator.cc" role="src" />
+    <file baseinstalldir="/" name="src/core/lib/event_engine/sockaddr.cc" role="src" />
     <file baseinstalldir="/" name="src/core/lib/event_engine/sockaddr.h" role="src" />
-=======
-    <file baseinstalldir="/" name="src/core/lib/event_engine/slice_allocator.cc" role="src" />
-    <file baseinstalldir="/" name="src/core/lib/event_engine/sockaddr.cc" role="src" />
->>>>>>> 4d4ee609
     <file baseinstalldir="/" name="src/core/lib/gpr/alloc.cc" role="src" />
     <file baseinstalldir="/" name="src/core/lib/gpr/alloc.h" role="src" />
     <file baseinstalldir="/" name="src/core/lib/gpr/arena.h" role="src" />
