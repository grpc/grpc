--- conflicted
+++ resolved
@@ -102,11 +102,8 @@
     <file baseinstalldir="/" name="src/core/lib/support/atomic_with_atm.h" role="src" />
     <file baseinstalldir="/" name="src/core/lib/support/atomic_with_std.h" role="src" />
     <file baseinstalldir="/" name="src/core/lib/support/env.h" role="src" />
-<<<<<<< HEAD
+    <file baseinstalldir="/" name="src/core/lib/support/fork.h" role="src" />
     <file baseinstalldir="/" name="src/core/lib/support/function.h" role="src" />
-=======
-    <file baseinstalldir="/" name="src/core/lib/support/fork.h" role="src" />
->>>>>>> a37437d4
     <file baseinstalldir="/" name="src/core/lib/support/manual_constructor.h" role="src" />
     <file baseinstalldir="/" name="src/core/lib/support/memory.h" role="src" />
     <file baseinstalldir="/" name="src/core/lib/support/mpscq.h" role="src" />
