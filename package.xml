--- conflicted
+++ resolved
@@ -161,20 +161,6 @@
     <file baseinstalldir="/" name="src/core/lib/support/tmpfile_posix.c" role="src" />
     <file baseinstalldir="/" name="src/core/lib/support/tmpfile_windows.c" role="src" />
     <file baseinstalldir="/" name="src/core/lib/support/wrap_memcpy.c" role="src" />
-<<<<<<< HEAD
-    <file baseinstalldir="/" name="include/grpc/byte_buffer.h" role="src" />
-    <file baseinstalldir="/" name="include/grpc/byte_buffer_reader.h" role="src" />
-    <file baseinstalldir="/" name="include/grpc/compression.h" role="src" />
-    <file baseinstalldir="/" name="include/grpc/fork.h" role="src" />
-    <file baseinstalldir="/" name="include/grpc/grpc.h" role="src" />
-    <file baseinstalldir="/" name="include/grpc/grpc_posix.h" role="src" />
-    <file baseinstalldir="/" name="include/grpc/grpc_security_constants.h" role="src" />
-    <file baseinstalldir="/" name="include/grpc/load_reporting.h" role="src" />
-    <file baseinstalldir="/" name="include/grpc/slice.h" role="src" />
-    <file baseinstalldir="/" name="include/grpc/slice_buffer.h" role="src" />
-    <file baseinstalldir="/" name="include/grpc/status.h" role="src" />
-=======
->>>>>>> 0efb1e94
     <file baseinstalldir="/" name="include/grpc/impl/codegen/byte_buffer_reader.h" role="src" />
     <file baseinstalldir="/" name="include/grpc/impl/codegen/compression_types.h" role="src" />
     <file baseinstalldir="/" name="include/grpc/impl/codegen/connectivity_state.h" role="src" />
@@ -199,6 +185,7 @@
     <file baseinstalldir="/" name="include/grpc/byte_buffer.h" role="src" />
     <file baseinstalldir="/" name="include/grpc/byte_buffer_reader.h" role="src" />
     <file baseinstalldir="/" name="include/grpc/compression.h" role="src" />
+    <file baseinstalldir="/" name="include/grpc/fork.h" role="src" />
     <file baseinstalldir="/" name="include/grpc/grpc.h" role="src" />
     <file baseinstalldir="/" name="include/grpc/grpc_posix.h" role="src" />
     <file baseinstalldir="/" name="include/grpc/grpc_security_constants.h" role="src" />
