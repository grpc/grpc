--- conflicted
+++ resolved
@@ -933,13 +933,8 @@
     <file baseinstalldir="/" name="src/core/lib/event_engine/resolved_address.cc" role="src" />
     <file baseinstalldir="/" name="src/core/lib/event_engine/slice.cc" role="src" />
     <file baseinstalldir="/" name="src/core/lib/event_engine/slice_buffer.cc" role="src" />
-<<<<<<< HEAD
-=======
-    <file baseinstalldir="/" name="src/core/lib/event_engine/sockaddr.cc" role="src" />
-    <file baseinstalldir="/" name="src/core/lib/event_engine/sockaddr.h" role="src" />
     <file baseinstalldir="/" name="src/core/lib/event_engine/trace.cc" role="src" />
     <file baseinstalldir="/" name="src/core/lib/event_engine/trace.h" role="src" />
->>>>>>> a9b9f305
     <file baseinstalldir="/" name="src/core/lib/gpr/alloc.cc" role="src" />
     <file baseinstalldir="/" name="src/core/lib/gpr/alloc.h" role="src" />
     <file baseinstalldir="/" name="src/core/lib/gpr/atm.cc" role="src" />
