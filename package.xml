--- conflicted
+++ resolved
@@ -1208,10 +1208,7 @@
     <file baseinstalldir="/" name="src/core/lib/iomgr/wakeup_fd_posix.h" role="src" />
     <file baseinstalldir="/" name="src/core/lib/json/json.h" role="src" />
     <file baseinstalldir="/" name="src/core/lib/json/json_args.h" role="src" />
-<<<<<<< HEAD
     <file baseinstalldir="/" name="src/core/lib/json/json_channel_args.h" role="src" />
-=======
->>>>>>> af634e19
     <file baseinstalldir="/" name="src/core/lib/json/json_object_loader.cc" role="src" />
     <file baseinstalldir="/" name="src/core/lib/json/json_object_loader.h" role="src" />
     <file baseinstalldir="/" name="src/core/lib/json/json_reader.cc" role="src" />
