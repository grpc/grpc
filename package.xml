--- conflicted
+++ resolved
@@ -195,11 +195,7 @@
     <file baseinstalldir="/" name="src/core/lib/iomgr/closure.h" role="src" />
     <file baseinstalldir="/" name="src/core/lib/iomgr/endpoint.h" role="src" />
     <file baseinstalldir="/" name="src/core/lib/iomgr/endpoint_pair.h" role="src" />
-<<<<<<< HEAD
     <file baseinstalldir="/" name="src/core/lib/iomgr/error.h" role="src" />
-    <file baseinstalldir="/" name="src/core/lib/iomgr/ev_poll_and_epoll_posix.h" role="src" />
-=======
->>>>>>> 209b4ea9
     <file baseinstalldir="/" name="src/core/lib/iomgr/ev_poll_posix.h" role="src" />
     <file baseinstalldir="/" name="src/core/lib/iomgr/ev_posix.h" role="src" />
     <file baseinstalldir="/" name="src/core/lib/iomgr/exec_ctx.h" role="src" />
@@ -349,11 +345,7 @@
     <file baseinstalldir="/" name="src/core/lib/iomgr/endpoint.c" role="src" />
     <file baseinstalldir="/" name="src/core/lib/iomgr/endpoint_pair_posix.c" role="src" />
     <file baseinstalldir="/" name="src/core/lib/iomgr/endpoint_pair_windows.c" role="src" />
-<<<<<<< HEAD
     <file baseinstalldir="/" name="src/core/lib/iomgr/error.c" role="src" />
-    <file baseinstalldir="/" name="src/core/lib/iomgr/ev_poll_and_epoll_posix.c" role="src" />
-=======
->>>>>>> 209b4ea9
     <file baseinstalldir="/" name="src/core/lib/iomgr/ev_poll_posix.c" role="src" />
     <file baseinstalldir="/" name="src/core/lib/iomgr/ev_posix.c" role="src" />
     <file baseinstalldir="/" name="src/core/lib/iomgr/exec_ctx.c" role="src" />
