--- conflicted
+++ resolved
@@ -15,9 +15,5 @@
     steps:
     - uses: actions/labeler@v3
       with:
-<<<<<<< HEAD
         repo-token: "${{ secrets.GITHUB_TOKEN }}"
-=======
-        repo-token: "${{ secrets.GITHUB_TOKEN }}"
-        sync-labels: ""
->>>>>>> f9085e44
+        sync-labels: ""