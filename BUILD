# gRPC Bazel BUILD file.
#
# Copyright 2016 gRPC authors.
#
# Licensed under the Apache License, Version 2.0 (the "License");
# you may not use this file except in compliance with the License.
# You may obtain a copy of the License at
#
#     http://www.apache.org/licenses/LICENSE-2.0
#
# Unless required by applicable law or agreed to in writing, software
# distributed under the License is distributed on an "AS IS" BASIS,
# WITHOUT WARRANTIES OR CONDITIONS OF ANY KIND, either express or implied.
# See the License for the specific language governing permissions and
# limitations under the License.

load(
    "//bazel:grpc_build_system.bzl",
    "grpc_cc_library",
    "grpc_generate_one_off_targets",
    "grpc_upb_proto_library",
    "grpc_upb_proto_reflection_library",
    "python_config_settings",
)
load("@bazel_skylib//lib:selects.bzl", "selects")

licenses(["reciprocal"])

package(
    default_visibility = ["//visibility:public"],
    features = [
        "layering_check",
        "-parse_headers",
    ],
)

exports_files([
    "LICENSE",
    "etc/roots.pem",
])

exports_files(
    glob(["include/**"]),
    visibility = ["//:__subpackages__"],
)

config_setting(
    name = "grpc_no_ares",
    values = {"define": "grpc_no_ares=true"},
)

config_setting(
    name = "grpc_no_xds_define",
    values = {"define": "grpc_no_xds=true"},
)

config_setting(
    name = "grpc_experiments_are_final_define",
    values = {"define": "grpc_experiments_are_final=true"},
)

# When gRPC is build as shared library, binder transport code might still
# get included even when user's code does not depend on it. In that case
# --define=grpc_no_binder=true can be used to disable binder transport
# related code to reduce binary size.
# For users using build system other than bazel, they can define
# GRPC_NO_BINDER to achieve the same effect.
config_setting(
    name = "grpc_no_binder_define",
    values = {"define": "grpc_no_binder=true"},
)

config_setting(
    name = "android",
    values = {"crosstool_top": "//external:android/crosstool"},
)

config_setting(
    name = "ios",
    values = {"apple_platform_type": "ios"},
)

config_setting(
    name = "systemd",
    values = {"define": "use_systemd=true"},
)

selects.config_setting_group(
    name = "grpc_no_xds",
    match_any = [
        ":grpc_no_xds_define",
        # In addition to disabling XDS support when --define=grpc_no_xds=true is
        # specified, we also disable it on mobile platforms where it is not
        # likely to be needed and where reducing the binary size is more
        # important.
        ":android",
        ":ios",
    ],
)

selects.config_setting_group(
    name = "grpc_no_binder",
    match_any = [
        ":grpc_no_binder_define",
        # We do not need binder on ios.
        ":ios",
    ],
)

selects.config_setting_group(
    name = "grpc_no_rls",
    match_any = [
        # Disable RLS support on mobile platforms where it is not likely to be
        # needed and where reducing the binary size is more important.
        ":android",
        ":ios",
    ],
)

selects.config_setting_group(
    name = "grpc_experiments_are_final",
    match_any = [
        ":grpc_experiments_are_final_define",
        # In addition to disabling experiments when
        # --define=grpc_experiments_are_final=true is specified, we also disable
        # them on mobile platforms where runtime configuration of experiments is unlikely to be needed and where
        # reducing the binary size is more important.
        ":android",
        ":ios",
    ],
)

# Fuzzers can be built as fuzzers or as tests
config_setting(
    name = "grpc_build_fuzzers",
    values = {"define": "grpc_build_fuzzers=true"},
)

config_setting(
    name = "grpc_allow_exceptions",
    values = {"define": "GRPC_ALLOW_EXCEPTIONS=1"},
)

config_setting(
    name = "grpc_disallow_exceptions",
    values = {"define": "GRPC_ALLOW_EXCEPTIONS=0"},
)

config_setting(
    name = "remote_execution",
    values = {"define": "GRPC_PORT_ISOLATED_RUNTIME=1"},
)

config_setting(
    name = "windows",
    values = {"cpu": "x64_windows"},
)

config_setting(
    name = "windows_msvc",
    values = {"cpu": "x64_windows_msvc"},
)

config_setting(
    name = "mac_x86_64",
    values = {"cpu": "darwin"},
)

config_setting(
    name = "mac_arm64",
    values = {"cpu": "darwin_arm64"},
)

config_setting(
    name = "use_strict_warning",
    values = {"define": "use_strict_warning=true"},
)

python_config_settings()

# This should be updated along with build_handwritten.yaml
g_stands_for = "glockenspiel"  # @unused

core_version = "30.0.0"  # @unused

version = "1.53.0-dev"  # @unused

GPR_PUBLIC_HDRS = [
    "include/grpc/support/alloc.h",
    "include/grpc/support/atm_gcc_atomic.h",
    "include/grpc/support/atm_gcc_sync.h",
    "include/grpc/support/atm_windows.h",
    "include/grpc/support/cpu.h",
    "include/grpc/support/log.h",
    "include/grpc/support/log_windows.h",
    "include/grpc/support/port_platform.h",
    "include/grpc/support/string_util.h",
    "include/grpc/support/sync.h",
    "include/grpc/support/sync_abseil.h",
    "include/grpc/support/sync_custom.h",
    "include/grpc/support/sync_generic.h",
    "include/grpc/support/sync_posix.h",
    "include/grpc/support/sync_windows.h",
    "include/grpc/support/thd_id.h",
    "include/grpc/support/time.h",
    "include/grpc/impl/codegen/atm.h",
    "include/grpc/impl/codegen/atm_gcc_atomic.h",
    "include/grpc/impl/codegen/atm_gcc_sync.h",
    "include/grpc/impl/codegen/atm_windows.h",
    "include/grpc/impl/codegen/fork.h",
    "include/grpc/impl/codegen/gpr_types.h",
    "include/grpc/impl/codegen/log.h",
    "include/grpc/impl/codegen/port_platform.h",
    "include/grpc/impl/codegen/sync.h",
    "include/grpc/impl/codegen/sync_abseil.h",
    "include/grpc/impl/codegen/sync_custom.h",
    "include/grpc/impl/codegen/sync_generic.h",
    "include/grpc/impl/codegen/sync_posix.h",
    "include/grpc/impl/codegen/sync_windows.h",
]

GRPC_PUBLIC_HDRS = [
    "include/grpc/byte_buffer.h",
    "include/grpc/byte_buffer_reader.h",
    "include/grpc/compression.h",
    "include/grpc/fork.h",
    "include/grpc/grpc.h",
    "include/grpc/grpc_posix.h",
    "include/grpc/grpc_security.h",
    "include/grpc/grpc_security_constants.h",
    "include/grpc/slice.h",
    "include/grpc/slice_buffer.h",
    "include/grpc/status.h",
    "include/grpc/load_reporting.h",
    "include/grpc/support/workaround_list.h",
    "include/grpc/impl/codegen/byte_buffer.h",
    "include/grpc/impl/codegen/byte_buffer_reader.h",
    "include/grpc/impl/codegen/compression_types.h",
    "include/grpc/impl/codegen/connectivity_state.h",
    "include/grpc/impl/codegen/grpc_types.h",
    "include/grpc/impl/codegen/propagation_bits.h",
    "include/grpc/impl/codegen/status.h",
    "include/grpc/impl/codegen/slice.h",
    "include/grpc/impl/compression_types.h",
    "include/grpc/impl/connectivity_state.h",
    "include/grpc/impl/grpc_types.h",
    "include/grpc/impl/propagation_bits.h",
    "include/grpc/impl/slice_type.h",
]

GRPC_PUBLIC_EVENT_ENGINE_HDRS = [
    "include/grpc/event_engine/endpoint_config.h",
    "include/grpc/event_engine/event_engine.h",
    "include/grpc/event_engine/port.h",
    "include/grpc/event_engine/memory_allocator.h",
    "include/grpc/event_engine/memory_request.h",
    "include/grpc/event_engine/internal/memory_allocator_impl.h",
    "include/grpc/event_engine/slice.h",
    "include/grpc/event_engine/slice_buffer.h",
    "include/grpc/event_engine/internal/slice_cast.h",
]

GRPCXX_SRCS = [
    "src/cpp/client/channel_cc.cc",
    "src/cpp/client/client_callback.cc",
    "src/cpp/client/client_context.cc",
    "src/cpp/client/client_interceptor.cc",
    "src/cpp/client/create_channel.cc",
    "src/cpp/client/create_channel_internal.cc",
    "src/cpp/client/create_channel_posix.cc",
    "src/cpp/common/alarm.cc",
    "src/cpp/common/channel_arguments.cc",
    "src/cpp/common/channel_filter.cc",
    "src/cpp/common/completion_queue_cc.cc",
    "src/cpp/common/resource_quota_cc.cc",
    "src/cpp/common/rpc_method.cc",
    "src/cpp/common/version_cc.cc",
    "src/cpp/common/validate_service_config.cc",
    "src/cpp/server/async_generic_service.cc",
    "src/cpp/server/channel_argument_option.cc",
    "src/cpp/server/create_default_thread_pool.cc",
    "src/cpp/server/external_connection_acceptor_impl.cc",
    "src/cpp/server/health/default_health_check_service.cc",
    "src/cpp/server/health/health_check_service.cc",
    "src/cpp/server/health/health_check_service_server_builder_option.cc",
    "src/cpp/server/server_builder.cc",
    "src/cpp/server/server_callback.cc",
    "src/cpp/server/server_cc.cc",
    "src/cpp/server/server_context.cc",
    "src/cpp/server/server_posix.cc",
    "src/cpp/thread_manager/thread_manager.cc",
    "src/cpp/util/byte_buffer_cc.cc",
    "src/cpp/util/string_ref.cc",
    "src/cpp/util/time_cc.cc",
]

GRPCXX_HDRS = [
    "src/cpp/client/create_channel_internal.h",
    "src/cpp/common/channel_filter.h",
    "src/cpp/server/dynamic_thread_pool.h",
    "src/cpp/server/external_connection_acceptor_impl.h",
    "src/cpp/server/health/default_health_check_service.h",
    "src/cpp/server/thread_pool_interface.h",
    "src/cpp/thread_manager/thread_manager.h",
]

GRPCXX_PUBLIC_HDRS = [
    "include/grpc++/alarm.h",
    "include/grpc++/channel.h",
    "include/grpc++/client_context.h",
    "include/grpc++/completion_queue.h",
    "include/grpc++/create_channel.h",
    "include/grpc++/create_channel_posix.h",
    "include/grpc++/ext/health_check_service_server_builder_option.h",
    "include/grpc++/generic/async_generic_service.h",
    "include/grpc++/generic/generic_stub.h",
    "include/grpc++/grpc++.h",
    "include/grpc++/health_check_service_interface.h",
    "include/grpc++/impl/call.h",
    "include/grpc++/impl/channel_argument_option.h",
    "include/grpc++/impl/client_unary_call.h",
    "include/grpc++/impl/grpc_library.h",
    "include/grpc++/impl/method_handler_impl.h",
    "include/grpc++/impl/rpc_method.h",
    "include/grpc++/impl/rpc_service_method.h",
    "include/grpc++/impl/serialization_traits.h",
    "include/grpc++/impl/server_builder_option.h",
    "include/grpc++/impl/server_builder_plugin.h",
    "include/grpc++/impl/server_initializer.h",
    "include/grpc++/impl/service_type.h",
    "include/grpc++/security/auth_context.h",
    "include/grpc++/resource_quota.h",
    "include/grpc++/security/auth_metadata_processor.h",
    "include/grpc++/security/credentials.h",
    "include/grpc++/security/server_credentials.h",
    "include/grpc++/server.h",
    "include/grpc++/server_builder.h",
    "include/grpc++/server_context.h",
    "include/grpc++/server_posix.h",
    "include/grpc++/support/async_stream.h",
    "include/grpc++/support/async_unary_call.h",
    "include/grpc++/support/byte_buffer.h",
    "include/grpc++/support/channel_arguments.h",
    "include/grpc++/support/config.h",
    "include/grpc++/support/slice.h",
    "include/grpc++/support/status.h",
    "include/grpc++/support/status_code_enum.h",
    "include/grpc++/support/string_ref.h",
    "include/grpc++/support/stub_options.h",
    "include/grpc++/support/sync_stream.h",
    "include/grpc++/support/time.h",
    "include/grpcpp/alarm.h",
    "include/grpcpp/channel.h",
    "include/grpcpp/client_context.h",
    "include/grpcpp/completion_queue.h",
    "include/grpcpp/create_channel.h",
    "include/grpcpp/create_channel_posix.h",
    "include/grpcpp/ext/health_check_service_server_builder_option.h",
    "include/grpcpp/generic/async_generic_service.h",
    "include/grpcpp/generic/generic_stub.h",
    "include/grpcpp/grpcpp.h",
    "include/grpcpp/health_check_service_interface.h",
    "include/grpcpp/impl/call_hook.h",
    "include/grpcpp/impl/call_op_set_interface.h",
    "include/grpcpp/impl/call_op_set.h",
    "include/grpcpp/impl/call.h",
    "include/grpcpp/impl/channel_argument_option.h",
    "include/grpcpp/impl/channel_interface.h",
    "include/grpcpp/impl/client_unary_call.h",
    "include/grpcpp/impl/completion_queue_tag.h",
    "include/grpcpp/impl/create_auth_context.h",
    "include/grpcpp/impl/delegating_channel.h",
    "include/grpcpp/impl/grpc_library.h",
    "include/grpcpp/impl/intercepted_channel.h",
    "include/grpcpp/impl/interceptor_common.h",
    "include/grpcpp/impl/metadata_map.h",
    "include/grpcpp/impl/method_handler_impl.h",
    "include/grpcpp/impl/rpc_method.h",
    "include/grpcpp/impl/rpc_service_method.h",
    "include/grpcpp/impl/serialization_traits.h",
    "include/grpcpp/impl/server_builder_option.h",
    "include/grpcpp/impl/server_builder_plugin.h",
    "include/grpcpp/impl/server_callback_handlers.h",
    "include/grpcpp/impl/server_initializer.h",
    "include/grpcpp/impl/service_type.h",
    "include/grpcpp/impl/status.h",
    "include/grpcpp/impl/sync.h",
    "include/grpcpp/resource_quota.h",
    "include/grpcpp/security/auth_context.h",
    "include/grpcpp/security/auth_metadata_processor.h",
    "include/grpcpp/security/credentials.h",
    "include/grpcpp/security/server_credentials.h",
    "include/grpcpp/security/tls_certificate_provider.h",
    "include/grpcpp/security/authorization_policy_provider.h",
    "include/grpcpp/security/tls_certificate_verifier.h",
    "include/grpcpp/security/tls_credentials_options.h",
    "include/grpcpp/server.h",
    "include/grpcpp/server_builder.h",
    "include/grpcpp/server_context.h",
    "include/grpcpp/server_interface.h",
    "include/grpcpp/server_posix.h",
    "include/grpcpp/version_info.h",
    "include/grpcpp/support/async_stream.h",
    "include/grpcpp/support/async_unary_call.h",
    "include/grpcpp/support/byte_buffer.h",
    "include/grpcpp/support/callback_common.h",
    "include/grpcpp/support/channel_arguments.h",
    "include/grpcpp/support/client_callback.h",
    "include/grpcpp/support/client_interceptor.h",
    "include/grpcpp/support/config.h",
    "include/grpcpp/support/interceptor.h",
    "include/grpcpp/support/message_allocator.h",
    "include/grpcpp/support/method_handler.h",
    "include/grpcpp/support/proto_buffer_reader.h",
    "include/grpcpp/support/proto_buffer_writer.h",
    "include/grpcpp/support/server_callback.h",
    "include/grpcpp/support/server_interceptor.h",
    "include/grpcpp/support/slice.h",
    "include/grpcpp/support/status.h",
    "include/grpcpp/support/status_code_enum.h",
    "include/grpcpp/support/string_ref.h",
    "include/grpcpp/support/stub_options.h",
    "include/grpcpp/support/sync_stream.h",
    "include/grpcpp/support/time.h",
    "include/grpcpp/support/validate_service_config.h",
    "include/grpc++/impl/codegen/async_stream.h",
    "include/grpc++/impl/codegen/async_unary_call.h",
    "include/grpc++/impl/codegen/byte_buffer.h",
    "include/grpc++/impl/codegen/call_hook.h",
    "include/grpc++/impl/codegen/call.h",
    "include/grpc++/impl/codegen/channel_interface.h",
    "include/grpc++/impl/codegen/client_context.h",
    "include/grpc++/impl/codegen/client_unary_call.h",
    "include/grpc++/impl/codegen/completion_queue_tag.h",
    "include/grpc++/impl/codegen/completion_queue.h",
    "include/grpc++/impl/codegen/config.h",
    "include/grpc++/impl/codegen/create_auth_context.h",
    "include/grpc++/impl/codegen/metadata_map.h",
    "include/grpc++/impl/codegen/method_handler_impl.h",
    "include/grpc++/impl/codegen/rpc_method.h",
    "include/grpc++/impl/codegen/rpc_service_method.h",
    "include/grpc++/impl/codegen/security/auth_context.h",
    "include/grpc++/impl/codegen/serialization_traits.h",
    "include/grpc++/impl/codegen/server_context.h",
    "include/grpc++/impl/codegen/server_interface.h",
    "include/grpc++/impl/codegen/service_type.h",
    "include/grpc++/impl/codegen/slice.h",
    "include/grpc++/impl/codegen/status_code_enum.h",
    "include/grpc++/impl/codegen/status.h",
    "include/grpc++/impl/codegen/string_ref.h",
    "include/grpc++/impl/codegen/stub_options.h",
    "include/grpc++/impl/codegen/sync_stream.h",
    "include/grpc++/impl/codegen/time.h",
    "include/grpcpp/impl/codegen/async_generic_service.h",
    "include/grpcpp/impl/codegen/async_stream.h",
    "include/grpcpp/impl/codegen/async_unary_call.h",
    "include/grpcpp/impl/codegen/byte_buffer.h",
    "include/grpcpp/impl/codegen/call_hook.h",
    "include/grpcpp/impl/codegen/call_op_set_interface.h",
    "include/grpcpp/impl/codegen/call_op_set.h",
    "include/grpcpp/impl/codegen/call.h",
    "include/grpcpp/impl/codegen/callback_common.h",
    "include/grpcpp/impl/codegen/channel_interface.h",
    "include/grpcpp/impl/codegen/client_callback.h",
    "include/grpcpp/impl/codegen/client_context.h",
    "include/grpcpp/impl/codegen/client_interceptor.h",
    "include/grpcpp/impl/codegen/client_unary_call.h",
    "include/grpcpp/impl/codegen/completion_queue_tag.h",
    "include/grpcpp/impl/codegen/completion_queue.h",
    "include/grpcpp/impl/codegen/config.h",
    "include/grpcpp/impl/codegen/create_auth_context.h",
    "include/grpcpp/impl/codegen/delegating_channel.h",
    "include/grpcpp/impl/codegen/intercepted_channel.h",
    "include/grpcpp/impl/codegen/interceptor_common.h",
    "include/grpcpp/impl/codegen/interceptor.h",
    "include/grpcpp/impl/codegen/message_allocator.h",
    "include/grpcpp/impl/codegen/metadata_map.h",
    "include/grpcpp/impl/codegen/method_handler_impl.h",
    "include/grpcpp/impl/codegen/method_handler.h",
    "include/grpcpp/impl/codegen/rpc_method.h",
    "include/grpcpp/impl/codegen/rpc_service_method.h",
    "include/grpcpp/impl/codegen/security/auth_context.h",
    "include/grpcpp/impl/codegen/serialization_traits.h",
    "include/grpcpp/impl/codegen/server_callback_handlers.h",
    "include/grpcpp/impl/codegen/server_callback.h",
    "include/grpcpp/impl/codegen/server_context.h",
    "include/grpcpp/impl/codegen/server_interceptor.h",
    "include/grpcpp/impl/codegen/server_interface.h",
    "include/grpcpp/impl/codegen/service_type.h",
    "include/grpcpp/impl/codegen/slice.h",
    "include/grpcpp/impl/codegen/status_code_enum.h",
    "include/grpcpp/impl/codegen/status.h",
    "include/grpcpp/impl/codegen/string_ref.h",
    "include/grpcpp/impl/codegen/stub_options.h",
    "include/grpcpp/impl/codegen/sync_stream.h",
    "include/grpcpp/impl/codegen/time.h",
    "include/grpcpp/impl/codegen/sync.h",
]

grpc_cc_library(
    name = "grpc_unsecure",
    srcs = [
        "//src/core:lib/surface/init.cc",
        "//src/core:plugin_registry/grpc_plugin_registry.cc",
        "//src/core:plugin_registry/grpc_plugin_registry_noextra.cc",
    ],
    defines = ["GRPC_NO_XDS"],
    external_deps = [
        "absl/base:core_headers",
    ],
    language = "c++",
    public_hdrs = GRPC_PUBLIC_HDRS,
    tags = [
        "nofixdeps",
    ],
    visibility = ["@grpc:public"],
    deps = [
        "channel_stack_builder",
        "config",
        "exec_ctx",
        "gpr",
        "grpc_base",
        "grpc_client_channel",
        "grpc_common",
        "grpc_http_filters",
        "grpc_security_base",
        "grpc_trace",
        "http_connect_handshaker",
        "iomgr_timer",
        "//src/core:channel_args",
        "//src/core:channel_init",
        "//src/core:channel_stack_type",
        "//src/core:default_event_engine",
        "//src/core:experiments",
        "//src/core:forkable",
        "//src/core:grpc_authorization_base",
        "//src/core:init_internally",
        "//src/core:posix_event_engine_timer_manager",
        "//src/core:slice",
        "//src/core:tcp_connect_handshaker",
    ],
)

GRPC_XDS_TARGETS = [
    "//src/core:grpc_lb_policy_cds",
    "//src/core:grpc_lb_policy_xds_cluster_impl",
    "//src/core:grpc_lb_policy_xds_cluster_manager",
    "//src/core:grpc_lb_policy_xds_cluster_resolver",
    "//src/core:grpc_lb_policy_xds_override_host",
    "//src/core:grpc_lb_policy_xds_wrr_locality",
    "//src/core:grpc_resolver_xds",
    "//src/core:grpc_resolver_c2p",
    "//src/core:grpc_xds_server_config_fetcher",
    "//src/core:grpc_stateful_session_filter",

    # Not xDS-specific but currently only used by xDS.
    "//src/core:channel_creds_registry_init",
]

grpc_cc_library(
    name = "grpc",
    srcs = [
        "//src/core:lib/surface/init.cc",
        "//src/core:plugin_registry/grpc_plugin_registry.cc",
        "//src/core:plugin_registry/grpc_plugin_registry_extra.cc",
    ],
    defines = select({
        ":grpc_no_xds": ["GRPC_NO_XDS"],
        "//conditions:default": [],
    }),
    external_deps = [
        "absl/base:core_headers",
    ],
    language = "c++",
    public_hdrs = GRPC_PUBLIC_HDRS,
    select_deps = [
        {
            ":grpc_no_xds": [],
            "//conditions:default": GRPC_XDS_TARGETS,
        },
    ],
    tags = [
        "nofixdeps",
    ],
    visibility = [
        "@grpc:public",
    ],
    deps = [
        "channel_stack_builder",
        "config",
        "exec_ctx",
        "gpr",
        "grpc_alts_credentials",
        "grpc_base",
        "grpc_client_channel",
        "grpc_common",
        "grpc_credentials_util",
        "grpc_http_filters",
        "grpc_jwt_credentials",
        "grpc_public_hdrs",
        "grpc_security_base",
        "grpc_trace",
        "http_connect_handshaker",
        "httpcli",
        "iomgr_timer",
        "promise",
        "ref_counted_ptr",
        "sockaddr_utils",
        "tsi_base",
        "uri_parser",
        "//src/core:channel_args",
        "//src/core:channel_init",
        "//src/core:channel_stack_type",
        "//src/core:default_event_engine",
        "//src/core:experiments",
        "//src/core:forkable",
        "//src/core:grpc_authorization_base",
        "//src/core:grpc_external_account_credentials",
        "//src/core:grpc_fake_credentials",
        "//src/core:grpc_google_default_credentials",
        "//src/core:grpc_iam_credentials",
        "//src/core:grpc_insecure_credentials",
        "//src/core:grpc_local_credentials",
        "//src/core:grpc_oauth2_credentials",
        "//src/core:grpc_ssl_credentials",
        "//src/core:grpc_tls_credentials",
        "//src/core:grpc_transport_chttp2_alpn",
        "//src/core:httpcli_ssl_credentials",
        "//src/core:init_internally",
        "//src/core:json",
        "//src/core:posix_event_engine_timer_manager",
        "//src/core:ref_counted",
        "//src/core:slice",
        "//src/core:slice_refcount",
        "//src/core:tcp_connect_handshaker",
        "//src/core:useful",
    ],
)

grpc_cc_library(
    name = "gpr",
    srcs = [
        "//src/core:lib/gpr/alloc.cc",
        "//src/core:lib/gpr/cpu_iphone.cc",
        "//src/core:lib/gpr/cpu_linux.cc",
        "//src/core:lib/gpr/cpu_posix.cc",
        "//src/core:lib/gpr/cpu_windows.cc",
        "//src/core:lib/gpr/log.cc",
        "//src/core:lib/gpr/log_android.cc",
        "//src/core:lib/gpr/log_linux.cc",
        "//src/core:lib/gpr/log_posix.cc",
        "//src/core:lib/gpr/log_windows.cc",
        "//src/core:lib/gpr/string.cc",
        "//src/core:lib/gpr/string_posix.cc",
        "//src/core:lib/gpr/string_util_windows.cc",
        "//src/core:lib/gpr/string_windows.cc",
        "//src/core:lib/gpr/sync.cc",
        "//src/core:lib/gpr/sync_abseil.cc",
        "//src/core:lib/gpr/sync_posix.cc",
        "//src/core:lib/gpr/sync_windows.cc",
        "//src/core:lib/gpr/time.cc",
        "//src/core:lib/gpr/time_posix.cc",
        "//src/core:lib/gpr/time_precise.cc",
        "//src/core:lib/gpr/time_windows.cc",
        "//src/core:lib/gpr/tmpfile_msys.cc",
        "//src/core:lib/gpr/tmpfile_posix.cc",
        "//src/core:lib/gpr/tmpfile_windows.cc",
        "//src/core:lib/gpr/wrap_memcpy.cc",
        "//src/core:lib/gprpp/crash.cc",
        "//src/core:lib/gprpp/fork.cc",
        "//src/core:lib/gprpp/global_config_env.cc",
        "//src/core:lib/gprpp/host_port.cc",
        "//src/core:lib/gprpp/mpscq.cc",
        "//src/core:lib/gprpp/stat_posix.cc",
        "//src/core:lib/gprpp/stat_windows.cc",
        "//src/core:lib/gprpp/thd_posix.cc",
        "//src/core:lib/gprpp/thd_windows.cc",
        "//src/core:lib/gprpp/time_util.cc",
    ],
    hdrs = [
        "//src/core:lib/gpr/alloc.h",
        "//src/core:lib/gpr/string.h",
        "//src/core:lib/gpr/time_precise.h",
        "//src/core:lib/gpr/tmpfile.h",
        "//src/core:lib/gprpp/crash.h",
        "//src/core:lib/gprpp/fork.h",
        "//src/core:lib/gprpp/global_config.h",
        "//src/core:lib/gprpp/global_config_custom.h",
        "//src/core:lib/gprpp/global_config_env.h",
        "//src/core:lib/gprpp/global_config_generic.h",
        "//src/core:lib/gprpp/host_port.h",
        "//src/core:lib/gprpp/memory.h",
        "//src/core:lib/gprpp/mpscq.h",
        "//src/core:lib/gprpp/stat.h",
        "//src/core:lib/gprpp/sync.h",
        "//src/core:lib/gprpp/thd.h",
        "//src/core:lib/gprpp/time_util.h",
    ],
    external_deps = [
        "absl/base",
        "absl/base:core_headers",
        "absl/memory",
        "absl/random",
        "absl/status",
        "absl/strings",
        "absl/strings:cord",
        "absl/strings:str_format",
        "absl/synchronization",
        "absl/time:time",
        "absl/types:optional",
    ],
    language = "c++",
    public_hdrs = GPR_PUBLIC_HDRS,
    tags = [
        "nofixdeps",
    ],
    visibility = ["@grpc:public"],
    deps = [
        "debug_location",
        "//src/core:construct_destruct",
        "//src/core:env",
        "//src/core:event_engine_thread_local",
        "//src/core:examine_stack",
        "//src/core:gpr_atm",
        "//src/core:no_destruct",
        "//src/core:strerror",
        "//src/core:tchar",
        "//src/core:useful",
    ],
)

grpc_cc_library(
    name = "gpr_public_hdrs",
    hdrs = GPR_PUBLIC_HDRS,
    tags = [
        "avoid_dep",
        "nofixdeps",
    ],
)

grpc_cc_library(
    name = "cpp_impl_of",
    hdrs = ["//src/core:lib/gprpp/cpp_impl_of.h"],
    language = "c++",
)

grpc_cc_library(
    name = "grpc_common",
    defines = select({
        "grpc_no_rls": ["GRPC_NO_RLS"],
        "//conditions:default": [],
    }),
    language = "c++",
    select_deps = [
        {
            "grpc_no_rls": [],
            "//conditions:default": ["//src/core:grpc_lb_policy_rls"],
        },
    ],
    tags = ["nofixdeps"],
    deps = [
        "grpc_base",
        # standard plugins
        "census",
        "//src/core:grpc_backend_metric_filter",
        "//src/core:grpc_deadline_filter",
        "//src/core:grpc_client_authority_filter",
        "//src/core:grpc_lb_policy_grpclb",
        "//src/core:grpc_lb_policy_outlier_detection",
        "//src/core:grpc_lb_policy_pick_first",
        "//src/core:grpc_lb_policy_priority",
        "//src/core:grpc_lb_policy_ring_hash",
        "//src/core:grpc_lb_policy_round_robin",
        "//src/core:grpc_lb_policy_weighted_round_robin",
        "//src/core:grpc_lb_policy_weighted_target",
        "//src/core:grpc_channel_idle_filter",
        "//src/core:grpc_message_size_filter",
        "//src/core:grpc_resolver_binder",
        "grpc_resolver_dns_ares",
        "grpc_resolver_fake",
        "//src/core:grpc_resolver_dns_native",
        "//src/core:grpc_resolver_sockaddr",
        "//src/core:grpc_transport_chttp2_client_connector",
        "//src/core:grpc_transport_chttp2_server",
        "//src/core:grpc_transport_inproc",
        "//src/core:grpc_fault_injection_filter",
    ],
)

grpc_cc_library(
    name = "grpc_public_hdrs",
    hdrs = GRPC_PUBLIC_HDRS,
    tags = [
        "avoid_dep",
        "nofixdeps",
    ],
    deps = ["gpr_public_hdrs"],
)

grpc_cc_library(
    name = "grpc++_public_hdrs",
    hdrs = GRPCXX_PUBLIC_HDRS,
    external_deps = [
        "absl/synchronization",
        "protobuf_headers",
    ],
    tags = [
        "avoid_dep",
        "nofixdeps",
    ],
    visibility = ["@grpc:public"],
    deps = [
        "grpc_public_hdrs",
        "//src/core:gpr_atm",
    ],
)

grpc_cc_library(
    name = "grpc++",
    hdrs = [
        "src/cpp/client/secure_credentials.h",
        "src/cpp/common/secure_auth_context.h",
        "src/cpp/server/secure_server_credentials.h",
    ],
    language = "c++",
    public_hdrs = GRPCXX_PUBLIC_HDRS,
    select_deps = [
        {
            ":grpc_no_xds": [],
            "//conditions:default": [
                "grpc++_xds_client",
                "grpc++_xds_server",
            ],
        },
        {
            "grpc_no_binder": [],
            "//conditions:default": [
                "grpc++_binder",
            ],
        },
    ],
    tags = ["nofixdeps"],
    visibility = [
        "@grpc:public",
    ],
    deps = [
        "grpc++_base",
        "//src/core:gpr_atm",
        "//src/core:slice",
    ],
)

grpc_cc_library(
    name = "grpc_cronet_hdrs",
    hdrs = [
        "include/grpc/grpc_cronet.h",
    ],
    deps = [
        "gpr_public_hdrs",
        "grpc_base",
    ],
)

# This target pulls in a dependency on RE2 and should not be linked into grpc by default for binary-size reasons.
grpc_cc_library(
    name = "grpc_authorization_provider",
    srcs = [
        "//src/core:lib/security/authorization/grpc_authorization_policy_provider.cc",
        "//src/core:lib/security/authorization/rbac_translator.cc",
    ],
    hdrs = [
        "//src/core:lib/security/authorization/grpc_authorization_policy_provider.h",
        "//src/core:lib/security/authorization/rbac_translator.h",
    ],
    external_deps = [
        "absl/base:core_headers",
        "absl/status",
        "absl/status:statusor",
        "absl/strings",
        "absl/strings:str_format",
        "absl/types:optional",
    ],
    language = "c++",
    deps = [
        "gpr",
        "grpc_base",
        "grpc_public_hdrs",
        "grpc_trace",
        "ref_counted_ptr",
        "//src/core:error",
        "//src/core:grpc_authorization_base",
        "//src/core:grpc_matchers",
        "//src/core:grpc_rbac_engine",
        "//src/core:json",
        "//src/core:slice",
        "//src/core:slice_refcount",
        "//src/core:status_helper",
        "//src/core:useful",
    ],
)

# This target pulls in a dependency on RE2 and should not be linked into grpc by default for binary-size reasons.
grpc_cc_library(
    name = "grpc++_authorization_provider",
    srcs = [
        "src/cpp/server/authorization_policy_provider.cc",
    ],
    hdrs = [
        "include/grpcpp/security/authorization_policy_provider.h",
    ],
    language = "c++",
    tags = ["nofixdeps"],
    deps = [
        "gpr",
        "grpc++",
        "grpc++_public_hdrs",
        "grpc_authorization_provider",
        "grpc_public_hdrs",
    ],
)

# This target pulls in a dependency on RE2 and should not be linked into grpc by default for binary-size reasons.
grpc_cc_library(
    name = "grpc_cel_engine",
    srcs = [
        "//src/core:lib/security/authorization/cel_authorization_engine.cc",
    ],
    hdrs = [
        "//src/core:lib/security/authorization/cel_authorization_engine.h",
    ],
    external_deps = [
        "absl/container:flat_hash_set",
        "absl/strings",
        "absl/types:optional",
        "absl/types:span",
        "upb_lib",
    ],
    language = "c++",
    deps = [
        "envoy_config_rbac_upb",
        "google_type_expr_upb",
        "gpr",
        "grpc_mock_cel",
        "//src/core:grpc_authorization_base",
    ],
)

grpc_cc_library(
    name = "grpc++_binder",
    srcs = [
        "//src/core:ext/transport/binder/client/binder_connector.cc",
        "//src/core:ext/transport/binder/client/channel_create.cc",
        "//src/core:ext/transport/binder/client/channel_create_impl.cc",
        "//src/core:ext/transport/binder/client/connection_id_generator.cc",
        "//src/core:ext/transport/binder/client/endpoint_binder_pool.cc",
        "//src/core:ext/transport/binder/client/jni_utils.cc",
        "//src/core:ext/transport/binder/client/security_policy_setting.cc",
        "//src/core:ext/transport/binder/security_policy/binder_security_policy.cc",
        "//src/core:ext/transport/binder/server/binder_server.cc",
        "//src/core:ext/transport/binder/server/binder_server_credentials.cc",
        "//src/core:ext/transport/binder/transport/binder_transport.cc",
        "//src/core:ext/transport/binder/utils/ndk_binder.cc",
        "//src/core:ext/transport/binder/utils/transport_stream_receiver_impl.cc",
        "//src/core:ext/transport/binder/wire_format/binder_android.cc",
        "//src/core:ext/transport/binder/wire_format/binder_constants.cc",
        "//src/core:ext/transport/binder/wire_format/transaction.cc",
        "//src/core:ext/transport/binder/wire_format/wire_reader_impl.cc",
        "//src/core:ext/transport/binder/wire_format/wire_writer.cc",
    ],
    hdrs = [
        "//src/core:ext/transport/binder/client/binder_connector.h",
        "//src/core:ext/transport/binder/client/channel_create_impl.h",
        "//src/core:ext/transport/binder/client/connection_id_generator.h",
        "//src/core:ext/transport/binder/client/endpoint_binder_pool.h",
        "//src/core:ext/transport/binder/client/jni_utils.h",
        "//src/core:ext/transport/binder/client/security_policy_setting.h",
        "//src/core:ext/transport/binder/server/binder_server.h",
        "//src/core:ext/transport/binder/transport/binder_stream.h",
        "//src/core:ext/transport/binder/transport/binder_transport.h",
        "//src/core:ext/transport/binder/utils/binder_auto_utils.h",
        "//src/core:ext/transport/binder/utils/ndk_binder.h",
        "//src/core:ext/transport/binder/utils/transport_stream_receiver.h",
        "//src/core:ext/transport/binder/utils/transport_stream_receiver_impl.h",
        "//src/core:ext/transport/binder/wire_format/binder.h",
        "//src/core:ext/transport/binder/wire_format/binder_android.h",
        "//src/core:ext/transport/binder/wire_format/binder_constants.h",
        "//src/core:ext/transport/binder/wire_format/transaction.h",
        "//src/core:ext/transport/binder/wire_format/wire_reader.h",
        "//src/core:ext/transport/binder/wire_format/wire_reader_impl.h",
        "//src/core:ext/transport/binder/wire_format/wire_writer.h",
    ],
    defines = select({
        "grpc_no_binder": ["GRPC_NO_BINDER"],
        "//conditions:default": [],
    }),
    external_deps = [
        "absl/base:core_headers",
        "absl/cleanup",
        "absl/container:flat_hash_map",
        "absl/hash",
        "absl/memory",
        "absl/meta:type_traits",
        "absl/status",
        "absl/status:statusor",
        "absl/strings",
        "absl/synchronization",
        "absl/time",
        "absl/types:variant",
    ],
    language = "c++",
    public_hdrs = [
        "include/grpcpp/security/binder_security_policy.h",
        "include/grpcpp/create_channel_binder.h",
        "include/grpcpp/security/binder_credentials.h",
    ],
    tags = ["nofixdeps"],
    deps = [
        "config",
        "debug_location",
        "exec_ctx",
        "gpr",
        "gpr_platform",
        "grpc",
        "grpc++_base",
        "grpc_base",
        "grpc_client_channel",
        "grpc_public_hdrs",
        "orphanable",
        "ref_counted_ptr",
        "//src/core:arena",
        "//src/core:channel_args",
        "//src/core:channel_args_preconditioning",
        "//src/core:channel_stack_type",
        "//src/core:default_event_engine",
        "//src/core:iomgr_fwd",
        "//src/core:iomgr_port",
        "//src/core:slice",
        "//src/core:slice_refcount",
        "//src/core:status_helper",
        "//src/core:transport_fwd",
    ],
)

grpc_cc_library(
    name = "grpc++_xds_client",
    srcs = [
        "src/cpp/client/xds_credentials.cc",
    ],
    hdrs = [
        "src/cpp/client/secure_credentials.h",
    ],
    external_deps = ["absl/strings"],
    language = "c++",
    deps = [
        "exec_ctx",
        "gpr",
        "grpc",
        "grpc++_base",
        "grpc_base",
        "grpc_public_hdrs",
        "grpc_security_base",
    ],
)

grpc_cc_library(
    name = "grpc++_xds_server",
    srcs = [
        "src/cpp/server/xds_server_credentials.cc",
    ],
    hdrs = [
        "src/cpp/server/secure_server_credentials.h",
    ],
    language = "c++",
    public_hdrs = [
        "include/grpcpp/xds_server_builder.h",
    ],
    visibility = ["@grpc:xds"],
    deps = [
        "gpr",
        "grpc",
        "grpc++_base",
    ],
)

grpc_cc_library(
    name = "grpc++_unsecure",
    srcs = [
        "src/cpp/client/insecure_credentials.cc",
        "src/cpp/common/insecure_create_auth_context.cc",
        "src/cpp/server/insecure_server_credentials.cc",
    ],
    language = "c++",
    tags = [
        "avoid_dep",
        "nofixdeps",
    ],
    visibility = ["@grpc:public"],
    deps = [
        "gpr",
        "grpc++_base_unsecure",
        "grpc++_codegen_proto",
        "grpc_public_hdrs",
        "grpc_unsecure",
        "//src/core:grpc_insecure_credentials",
    ],
)

grpc_cc_library(
    name = "grpc++_error_details",
    srcs = [
        "src/cpp/util/error_details.cc",
    ],
    hdrs = [
        "include/grpc++/support/error_details.h",
        "include/grpcpp/support/error_details.h",
    ],
    language = "c++",
    standalone = True,
    visibility = ["@grpc:public"],
    deps = ["grpc++"],
)

grpc_cc_library(
    name = "grpc++_alts",
    srcs = [
        "src/cpp/common/alts_context.cc",
        "src/cpp/common/alts_util.cc",
    ],
    hdrs = [
        "include/grpcpp/security/alts_context.h",
        "include/grpcpp/security/alts_util.h",
    ],
    external_deps = ["upb_lib"],
    language = "c++",
    standalone = True,
    visibility = ["@grpc:tsi"],
    deps = [
        "alts_upb",
        "gpr",
        "grpc++",
        "grpc_base",
        "tsi_alts_credentials",
    ],
)

grpc_cc_library(
    name = "census",
    srcs = [
        "//src/core:ext/filters/census/grpc_context.cc",
    ],
    language = "c++",
    public_hdrs = [
        "include/grpc/census.h",
    ],
    visibility = ["@grpc:public"],
    deps = [
        "gpr",
        "grpc_base",
        "grpc_public_hdrs",
        "grpc_trace",
    ],
)

# A library that vends only port_platform, so that libraries that don't need
# anything else from gpr can still be portable!
grpc_cc_library(
    name = "gpr_platform",
    language = "c++",
    public_hdrs = [
        "include/grpc/impl/codegen/port_platform.h",
        "include/grpc/support/port_platform.h",
    ],
)

grpc_cc_library(
    name = "event_engine_base_hdrs",
    hdrs = GRPC_PUBLIC_EVENT_ENGINE_HDRS + GRPC_PUBLIC_HDRS,
    external_deps = [
        "absl/status",
        "absl/status:statusor",
        "absl/time",
        "absl/types:optional",
        "absl/functional:any_invocable",
    ],
    tags = [
        "nofixdeps",
    ],
    deps = [
        "gpr",
    ],
)

grpc_cc_library(
    name = "grpc_base",
    srcs = [
        "//src/core:lib/channel/channel_stack.cc",
        "//src/core:lib/channel/channel_stack_builder_impl.cc",
        "//src/core:lib/channel/channel_trace.cc",
        "//src/core:lib/channel/channelz.cc",
        "//src/core:lib/channel/channelz_registry.cc",
        "//src/core:lib/channel/connected_channel.cc",
        "//src/core:lib/channel/promise_based_filter.cc",
        "//src/core:lib/channel/status_util.cc",
        "//src/core:lib/compression/compression.cc",
        "//src/core:lib/compression/compression_internal.cc",
        "//src/core:lib/compression/message_compress.cc",
        "//src/core:lib/iomgr/buffer_list.cc",
        "//src/core:lib/iomgr/call_combiner.cc",
        "//src/core:lib/iomgr/cfstream_handle.cc",
        "//src/core:lib/iomgr/dualstack_socket_posix.cc",
        "//src/core:lib/iomgr/endpoint.cc",
        "//src/core:lib/iomgr/endpoint_cfstream.cc",
        "//src/core:lib/iomgr/endpoint_pair_posix.cc",
        "//src/core:lib/iomgr/endpoint_pair_windows.cc",
        "//src/core:lib/iomgr/error_cfstream.cc",
        "//src/core:lib/iomgr/ev_apple.cc",
        "//src/core:lib/iomgr/ev_epoll1_linux.cc",
        "//src/core:lib/iomgr/ev_poll_posix.cc",
        "//src/core:lib/iomgr/ev_posix.cc",
        "//src/core:lib/iomgr/ev_windows.cc",
        "//src/core:lib/iomgr/fork_posix.cc",
        "//src/core:lib/iomgr/fork_windows.cc",
        "//src/core:lib/iomgr/gethostname_fallback.cc",
        "//src/core:lib/iomgr/gethostname_host_name_max.cc",
        "//src/core:lib/iomgr/gethostname_sysconf.cc",
        "//src/core:lib/iomgr/internal_errqueue.cc",
        "//src/core:lib/iomgr/iocp_windows.cc",
        "//src/core:lib/iomgr/iomgr.cc",
        "//src/core:lib/iomgr/iomgr_posix.cc",
        "//src/core:lib/iomgr/iomgr_posix_cfstream.cc",
        "//src/core:lib/iomgr/iomgr_windows.cc",
        "//src/core:lib/iomgr/load_file.cc",
        "//src/core:lib/iomgr/lockfree_event.cc",
        "//src/core:lib/iomgr/polling_entity.cc",
        "//src/core:lib/iomgr/pollset.cc",
        "//src/core:lib/iomgr/pollset_set_windows.cc",
        "//src/core:lib/iomgr/pollset_windows.cc",
        "//src/core:lib/iomgr/resolve_address.cc",
        "//src/core:lib/iomgr/resolve_address_posix.cc",
        "//src/core:lib/iomgr/resolve_address_windows.cc",
        "//src/core:lib/iomgr/socket_factory_posix.cc",
        "//src/core:lib/iomgr/socket_utils_common_posix.cc",
        "//src/core:lib/iomgr/socket_utils_linux.cc",
        "//src/core:lib/iomgr/socket_utils_posix.cc",
        "//src/core:lib/iomgr/socket_windows.cc",
        "//src/core:lib/iomgr/systemd_utils.cc",
        "//src/core:lib/iomgr/tcp_client.cc",
        "//src/core:lib/iomgr/tcp_client_cfstream.cc",
        "//src/core:lib/iomgr/tcp_client_posix.cc",
        "//src/core:lib/iomgr/tcp_client_windows.cc",
        "//src/core:lib/iomgr/tcp_posix.cc",
        "//src/core:lib/iomgr/tcp_server.cc",
        "//src/core:lib/iomgr/tcp_server_posix.cc",
        "//src/core:lib/iomgr/tcp_server_utils_posix_common.cc",
        "//src/core:lib/iomgr/tcp_server_utils_posix_ifaddrs.cc",
        "//src/core:lib/iomgr/tcp_server_utils_posix_noifaddrs.cc",
        "//src/core:lib/iomgr/tcp_server_windows.cc",
        "//src/core:lib/iomgr/tcp_windows.cc",
        "//src/core:lib/iomgr/unix_sockets_posix.cc",
        "//src/core:lib/iomgr/unix_sockets_posix_noop.cc",
        "//src/core:lib/iomgr/wakeup_fd_eventfd.cc",
        "//src/core:lib/iomgr/wakeup_fd_nospecial.cc",
        "//src/core:lib/iomgr/wakeup_fd_pipe.cc",
        "//src/core:lib/iomgr/wakeup_fd_posix.cc",
        "//src/core:lib/resource_quota/api.cc",
        "//src/core:lib/slice/b64.cc",
        "//src/core:lib/surface/api_trace.cc",
        "//src/core:lib/surface/builtins.cc",
        "//src/core:lib/surface/byte_buffer.cc",
        "//src/core:lib/surface/byte_buffer_reader.cc",
        "//src/core:lib/surface/call.cc",
        "//src/core:lib/surface/call_details.cc",
        "//src/core:lib/surface/call_log_batch.cc",
        "//src/core:lib/surface/call_trace.cc",
        "//src/core:lib/surface/channel.cc",
        "//src/core:lib/surface/channel_ping.cc",
        "//src/core:lib/surface/completion_queue.cc",
        "//src/core:lib/surface/completion_queue_factory.cc",
        "//src/core:lib/surface/event_string.cc",
        "//src/core:lib/surface/lame_client.cc",
        "//src/core:lib/surface/metadata_array.cc",
        "//src/core:lib/surface/server.cc",
        "//src/core:lib/surface/validate_metadata.cc",
        "//src/core:lib/surface/version.cc",
        "//src/core:lib/transport/connectivity_state.cc",
        "//src/core:lib/transport/error_utils.cc",
        "//src/core:lib/transport/metadata_batch.cc",
        "//src/core:lib/transport/parsed_metadata.cc",
        "//src/core:lib/transport/status_conversion.cc",
        "//src/core:lib/transport/timeout_encoding.cc",
        "//src/core:lib/transport/transport.cc",
        "//src/core:lib/transport/transport_op_string.cc",
    ] +
    # TODO(vigneshbabu): remove these
    # These headers used to be vended by this target, but they have to be
    # removed after landing EventEngine.
    [
        "//src/core:lib/iomgr/event_engine_shims/closure.cc",
        "//src/core:lib/iomgr/event_engine_shims/endpoint.cc",
        "//src/core:lib/iomgr/event_engine_shims/tcp_client.cc",
    ],
    hdrs = [
        "//src/core:lib/channel/call_finalization.h",
        "//src/core:lib/channel/call_tracer.h",
        "//src/core:lib/channel/channel_stack.h",
        "//src/core:lib/channel/channel_stack_builder_impl.h",
        "//src/core:lib/channel/channel_trace.h",
        "//src/core:lib/channel/channelz.h",
        "//src/core:lib/channel/channelz_registry.h",
        "//src/core:lib/channel/connected_channel.h",
        "//src/core:lib/channel/context.h",
        "//src/core:lib/channel/promise_based_filter.h",
        "//src/core:lib/channel/status_util.h",
        "//src/core:lib/compression/compression_internal.h",
        "//src/core:lib/compression/message_compress.h",
        "//src/core:lib/iomgr/block_annotate.h",
        "//src/core:lib/iomgr/buffer_list.h",
        "//src/core:lib/iomgr/call_combiner.h",
        "//src/core:lib/iomgr/cfstream_handle.h",
        "//src/core:lib/iomgr/dynamic_annotations.h",
        "//src/core:lib/iomgr/endpoint.h",
        "//src/core:lib/iomgr/endpoint_cfstream.h",
        "//src/core:lib/iomgr/endpoint_pair.h",
        "//src/core:lib/iomgr/error_cfstream.h",
        "//src/core:lib/iomgr/ev_apple.h",
        "//src/core:lib/iomgr/ev_epoll1_linux.h",
        "//src/core:lib/iomgr/ev_poll_posix.h",
        "//src/core:lib/iomgr/ev_posix.h",
        "//src/core:lib/iomgr/gethostname.h",
        "//src/core:lib/iomgr/internal_errqueue.h",
        "//src/core:lib/iomgr/iocp_windows.h",
        "//src/core:lib/iomgr/iomgr.h",
        "//src/core:lib/iomgr/load_file.h",
        "//src/core:lib/iomgr/lockfree_event.h",
        "//src/core:lib/iomgr/nameser.h",
        "//src/core:lib/iomgr/polling_entity.h",
        "//src/core:lib/iomgr/pollset.h",
        "//src/core:lib/iomgr/pollset_set_windows.h",
        "//src/core:lib/iomgr/pollset_windows.h",
        "//src/core:lib/iomgr/python_util.h",
        "//src/core:lib/iomgr/resolve_address.h",
        "//src/core:lib/iomgr/resolve_address_impl.h",
        "//src/core:lib/iomgr/resolve_address_posix.h",
        "//src/core:lib/iomgr/resolve_address_windows.h",
        "//src/core:lib/iomgr/sockaddr.h",
        "//src/core:lib/iomgr/sockaddr_posix.h",
        "//src/core:lib/iomgr/sockaddr_windows.h",
        "//src/core:lib/iomgr/socket_factory_posix.h",
        "//src/core:lib/iomgr/socket_utils_posix.h",
        "//src/core:lib/iomgr/socket_windows.h",
        "//src/core:lib/iomgr/systemd_utils.h",
        "//src/core:lib/iomgr/tcp_client.h",
        "//src/core:lib/iomgr/tcp_client_posix.h",
        "//src/core:lib/iomgr/tcp_posix.h",
        "//src/core:lib/iomgr/tcp_server.h",
        "//src/core:lib/iomgr/tcp_server_utils_posix.h",
        "//src/core:lib/iomgr/tcp_windows.h",
        "//src/core:lib/iomgr/unix_sockets_posix.h",
        "//src/core:lib/iomgr/wakeup_fd_pipe.h",
        "//src/core:lib/iomgr/wakeup_fd_posix.h",
        "//src/core:lib/resource_quota/api.h",
        "//src/core:lib/slice/b64.h",
        "//src/core:lib/surface/api_trace.h",
        "//src/core:lib/surface/builtins.h",
        "//src/core:lib/surface/call.h",
        "//src/core:lib/surface/call_test_only.h",
        "//src/core:lib/surface/call_trace.h",
        "//src/core:lib/surface/channel.h",
        "//src/core:lib/surface/completion_queue.h",
        "//src/core:lib/surface/completion_queue_factory.h",
        "//src/core:lib/surface/event_string.h",
        "//src/core:lib/surface/init.h",
        "//src/core:lib/surface/lame_client.h",
        "//src/core:lib/surface/server.h",
        "//src/core:lib/surface/validate_metadata.h",
        "//src/core:lib/transport/connectivity_state.h",
        "//src/core:lib/transport/error_utils.h",
        "//src/core:lib/transport/metadata_batch.h",
        "//src/core:lib/transport/parsed_metadata.h",
        "//src/core:lib/transport/status_conversion.h",
        "//src/core:lib/transport/timeout_encoding.h",
        "//src/core:lib/transport/transport.h",
        "//src/core:lib/transport/transport_impl.h",
    ] +
    # TODO(vigneshbabu): remove these
    # These headers used to be vended by this target, but they have to be
    # removed after landing EventEngine.
    [
        "//src/core:lib/iomgr/event_engine_shims/closure.h",
        "//src/core:lib/iomgr/event_engine_shims/endpoint.h",
        "//src/core:lib/iomgr/event_engine_shims/tcp_client.h",
    ],
    defines = select({
        "systemd": ["HAVE_LIBSYSTEMD"],
        "//conditions:default": [],
    }),
    external_deps = [
        "absl/base:core_headers",
        "absl/cleanup",
        "absl/container:flat_hash_map",
        "absl/container:inlined_vector",
        "absl/functional:any_invocable",
        "absl/functional:function_ref",
        "absl/meta:type_traits",
        "absl/status",
        "absl/status:statusor",
        "absl/strings",
        "absl/strings:str_format",
        "absl/time",
        "absl/types:optional",
        "absl/types:variant",
        "absl/utility",
        "madler_zlib",
    ],
    language = "c++",
    linkopts = select({
        "systemd": ["-lsystemd"],
        "//conditions:default": [],
    }),
    public_hdrs = GRPC_PUBLIC_HDRS + GRPC_PUBLIC_EVENT_ENGINE_HDRS,
    visibility = ["@grpc:alt_grpc_base_legacy"],
    deps = [
        "channel_stack_builder",
        "config",
        "cpp_impl_of",
        "debug_location",
        "exec_ctx",
        "gpr",
        "grpc_public_hdrs",
        "grpc_trace",
        "iomgr_timer",
        "orphanable",
        "parse_address",
        "promise",
        "ref_counted_ptr",
        "sockaddr_utils",
        "stats",
        "uri_parser",
        "work_serializer",
        "//src/core:activity",
        "//src/core:arena",
        "//src/core:arena_promise",
        "//src/core:atomic_utils",
        "//src/core:basic_join",
        "//src/core:basic_seq",
        "//src/core:bitset",
        "//src/core:channel_args",
        "//src/core:channel_args_endpoint_config",
        "//src/core:channel_args_preconditioning",
        "//src/core:channel_fwd",
        "//src/core:channel_init",
        "//src/core:channel_stack_type",
        "//src/core:chunked_vector",
        "//src/core:closure",
        "//src/core:context",
        "//src/core:default_event_engine",
        "//src/core:dual_ref_counted",
        "//src/core:error",
        "//src/core:event_engine_common",
        "//src/core:event_engine_shim",
        "//src/core:event_engine_tcp_socket_utils",
        "//src/core:event_engine_trace",
        "//src/core:event_log",
        "//src/core:experiments",
        "//src/core:gpr_atm",
        "//src/core:gpr_manual_constructor",
        "//src/core:gpr_spinlock",
        "//src/core:grpc_sockaddr",
        "//src/core:http2_errors",
        "//src/core:init_internally",
        "//src/core:iomgr_fwd",
        "//src/core:iomgr_port",
        "//src/core:json",
        "//src/core:latch",
        "//src/core:map",
        "//src/core:match",
        "//src/core:memory_quota",
        "//src/core:no_destruct",
        "//src/core:notification",
        "//src/core:packed_table",
        "//src/core:pipe",
        "//src/core:poll",
        "//src/core:pollset_set",
        "//src/core:posix_event_engine_base_hdrs",
        "//src/core:promise_status",
        "//src/core:ref_counted",
        "//src/core:resolved_address",
        "//src/core:resource_quota",
        "//src/core:resource_quota_trace",
        "//src/core:slice",
        "//src/core:slice_buffer",
        "//src/core:slice_cast",
        "//src/core:slice_refcount",
        "//src/core:socket_mutator",
        "//src/core:stats_data",
        "//src/core:status_helper",
        "//src/core:strerror",
        "//src/core:thread_quota",
        "//src/core:time",
        "//src/core:transport_fwd",
        "//src/core:try_join",
        "//src/core:try_seq",
        "//src/core:useful",
    ],
)

grpc_cc_library(
    name = "lb_load_data_store",
    srcs = [
        "src/cpp/server/load_reporter/load_data_store.cc",
    ],
    hdrs = [
        "src/cpp/server/load_reporter/constants.h",
        "src/cpp/server/load_reporter/load_data_store.h",
    ],
    language = "c++",
    deps = [
        "gpr",
        "gpr_platform",
        "grpc++",
        "//src/core:grpc_sockaddr",
    ],
)

grpc_cc_library(
    name = "lb_server_load_reporting_service_server_builder_plugin",
    srcs = [
        "src/cpp/server/load_reporter/load_reporting_service_server_builder_plugin.cc",
    ],
    hdrs = [
        "src/cpp/server/load_reporter/load_reporting_service_server_builder_plugin.h",
    ],
    language = "c++",
    deps = [
        "gpr_platform",
        "grpc++",
        "lb_load_reporter_service",
    ],
)

grpc_cc_library(
    name = "grpcpp_server_load_reporting",
    srcs = [
        "src/cpp/server/load_reporter/load_reporting_service_server_builder_option.cc",
        "src/cpp/server/load_reporter/util.cc",
    ],
    language = "c++",
    public_hdrs = [
        "include/grpcpp/ext/server_load_reporting.h",
    ],
    tags = ["nofixdeps"],
    deps = [
        "gpr",
        "gpr_platform",
        "grpc",
        "grpc++",
        "grpc++_public_hdrs",
        "grpc_public_hdrs",
        "lb_server_load_reporting_service_server_builder_plugin",
        "//src/core:lb_server_load_reporting_filter",
    ],
)

grpc_cc_library(
    name = "lb_load_reporter_service",
    srcs = [
        "src/cpp/server/load_reporter/load_reporter_async_service_impl.cc",
    ],
    hdrs = [
        "src/cpp/server/load_reporter/load_reporter_async_service_impl.h",
    ],
    external_deps = [
        "absl/memory",
        "protobuf_headers",
    ],
    language = "c++",
    tags = ["nofixdeps"],
    deps = [
        "gpr",
        "grpc++",
        "lb_load_reporter",
    ],
)

grpc_cc_library(
    name = "lb_get_cpu_stats",
    srcs = [
        "src/cpp/server/load_reporter/get_cpu_stats_linux.cc",
        "src/cpp/server/load_reporter/get_cpu_stats_macos.cc",
        "src/cpp/server/load_reporter/get_cpu_stats_unsupported.cc",
        "src/cpp/server/load_reporter/get_cpu_stats_windows.cc",
    ],
    hdrs = [
        "src/cpp/server/load_reporter/get_cpu_stats.h",
    ],
    language = "c++",
    deps = [
        "gpr",
        "gpr_platform",
    ],
)

grpc_cc_library(
    name = "lb_load_reporter",
    srcs = [
        "src/cpp/server/load_reporter/load_reporter.cc",
    ],
    hdrs = [
        "src/cpp/server/load_reporter/constants.h",
        "src/cpp/server/load_reporter/load_reporter.h",
    ],
    external_deps = [
        "opencensus-stats",
        "opencensus-tags",
        "protobuf_headers",
    ],
    language = "c++",
    tags = ["nofixdeps"],
    deps = [
        "gpr",
        "lb_get_cpu_stats",
        "lb_load_data_store",
        "//src/proto/grpc/lb/v1:load_reporter_proto",
    ],
)

grpc_cc_library(
    name = "grpc_security_base",
    srcs = [
        "//src/core:lib/security/context/security_context.cc",
        "//src/core:lib/security/credentials/call_creds_util.cc",
        "//src/core:lib/security/credentials/composite/composite_credentials.cc",
        "//src/core:lib/security/credentials/credentials.cc",
        "//src/core:lib/security/credentials/plugin/plugin_credentials.cc",
        "//src/core:lib/security/security_connector/security_connector.cc",
        "//src/core:lib/security/transport/client_auth_filter.cc",
        "//src/core:lib/security/transport/secure_endpoint.cc",
        "//src/core:lib/security/transport/security_handshaker.cc",
        "//src/core:lib/security/transport/server_auth_filter.cc",
        "//src/core:lib/security/transport/tsi_error.cc",
    ],
    hdrs = [
        "//src/core:lib/security/context/security_context.h",
        "//src/core:lib/security/credentials/call_creds_util.h",
        "//src/core:lib/security/credentials/composite/composite_credentials.h",
        "//src/core:lib/security/credentials/credentials.h",
        "//src/core:lib/security/credentials/plugin/plugin_credentials.h",
        "//src/core:lib/security/security_connector/security_connector.h",
        "//src/core:lib/security/transport/auth_filters.h",
        "//src/core:lib/security/transport/secure_endpoint.h",
        "//src/core:lib/security/transport/security_handshaker.h",
        "//src/core:lib/security/transport/tsi_error.h",
    ],
    external_deps = [
        "absl/base:core_headers",
        "absl/container:inlined_vector",
        "absl/status",
        "absl/status:statusor",
        "absl/strings",
        "absl/types:optional",
    ],
    language = "c++",
    public_hdrs = GRPC_PUBLIC_HDRS,
    visibility = ["@grpc:public"],
    deps = [
        "config",
        "debug_location",
        "exec_ctx",
        "gpr",
        "grpc_base",
        "grpc_public_hdrs",
        "grpc_trace",
        "handshaker",
        "promise",
        "ref_counted_ptr",
        "stats",
        "tsi_base",
        "//src/core:activity",
        "//src/core:arena",
        "//src/core:arena_promise",
        "//src/core:basic_seq",
        "//src/core:channel_args",
        "//src/core:channel_fwd",
        "//src/core:closure",
        "//src/core:context",
        "//src/core:error",
        "//src/core:event_engine_memory_allocator",
        "//src/core:gpr_atm",
        "//src/core:handshaker_factory",
        "//src/core:handshaker_registry",
        "//src/core:iomgr_fwd",
        "//src/core:memory_quota",
        "//src/core:poll",
        "//src/core:ref_counted",
        "//src/core:resource_quota",
        "//src/core:resource_quota_trace",
        "//src/core:seq",
        "//src/core:slice",
        "//src/core:slice_refcount",
        "//src/core:stats_data",
        "//src/core:status_helper",
        "//src/core:try_seq",
        "//src/core:unique_type_name",
        "//src/core:useful",
    ],
)

grpc_cc_library(
    name = "tsi_base",
    srcs = [
        "//src/core:tsi/transport_security.cc",
        "//src/core:tsi/transport_security_grpc.cc",
    ],
    hdrs = [
        "//src/core:tsi/transport_security.h",
        "//src/core:tsi/transport_security_grpc.h",
        "//src/core:tsi/transport_security_interface.h",
    ],
    language = "c++",
    tags = ["nofixdeps"],
    visibility = ["@grpc:tsi_interface"],
    deps = [
        "gpr",
        "grpc_trace",
    ],
)

grpc_cc_library(
    name = "alts_util",
    srcs = [
        "//src/core:lib/security/credentials/alts/check_gcp_environment.cc",
        "//src/core:lib/security/credentials/alts/check_gcp_environment_linux.cc",
        "//src/core:lib/security/credentials/alts/check_gcp_environment_no_op.cc",
        "//src/core:lib/security/credentials/alts/check_gcp_environment_windows.cc",
        "//src/core:lib/security/credentials/alts/grpc_alts_credentials_client_options.cc",
        "//src/core:lib/security/credentials/alts/grpc_alts_credentials_options.cc",
        "//src/core:lib/security/credentials/alts/grpc_alts_credentials_server_options.cc",
        "//src/core:tsi/alts/handshaker/transport_security_common_api.cc",
    ],
    hdrs = [
        "include/grpc/grpc_security.h",
        "//src/core:lib/security/credentials/alts/check_gcp_environment.h",
        "//src/core:lib/security/credentials/alts/grpc_alts_credentials_options.h",
        "//src/core:tsi/alts/handshaker/transport_security_common_api.h",
    ],
    external_deps = ["upb_lib"],
    language = "c++",
    visibility = ["@grpc:tsi"],
    deps = [
        "alts_upb",
        "gpr",
        "grpc_public_hdrs",
    ],
)

grpc_cc_library(
    name = "tsi",
    external_deps = [
        "libssl",
        "libcrypto",
        "absl/strings",
        "upb_lib",
    ],
    language = "c++",
    tags = ["nofixdeps"],
    visibility = ["@grpc:tsi"],
    deps = [
        "gpr",
        "tsi_alts_frame_protector",
        "tsi_base",
        "tsi_fake_credentials",
        "//src/core:tsi_local_credentials",
        "//src/core:useful",
    ],
)

grpc_cc_library(
    name = "grpc++_base",
    srcs = GRPCXX_SRCS + [
        "src/cpp/client/insecure_credentials.cc",
        "src/cpp/client/secure_credentials.cc",
        "src/cpp/common/auth_property_iterator.cc",
        "src/cpp/common/secure_auth_context.cc",
        "src/cpp/common/secure_channel_arguments.cc",
        "src/cpp/common/secure_create_auth_context.cc",
        "src/cpp/common/tls_certificate_provider.cc",
        "src/cpp/common/tls_certificate_verifier.cc",
        "src/cpp/common/tls_credentials_options.cc",
        "src/cpp/server/insecure_server_credentials.cc",
        "src/cpp/server/secure_server_credentials.cc",
    ],
    hdrs = GRPCXX_HDRS + [
        "src/cpp/client/secure_credentials.h",
        "src/cpp/common/secure_auth_context.h",
        "src/cpp/server/secure_server_credentials.h",
    ],
    external_deps = [
        "absl/base:core_headers",
        "absl/status",
        "absl/status:statusor",
        "absl/strings",
        "absl/strings:str_format",
        "absl/synchronization",
        "absl/memory",
        "absl/types:optional",
        "upb_lib",
        "protobuf_headers",
        "absl/container:inlined_vector",
    ],
    language = "c++",
    public_hdrs = GRPCXX_PUBLIC_HDRS,
    tags = ["nofixdeps"],
    visibility = ["@grpc:alt_grpc++_base_legacy"],
    deps = [
        "channel_stack_builder",
        "config",
        "exec_ctx",
        "gpr",
        "grpc",
        "grpc++_codegen_proto",
        "grpc_base",
        "grpc_credentials_util",
        "grpc_health_upb",
        "grpc_public_hdrs",
        "grpc_security_base",
        "grpc_service_config_impl",
        "grpc_trace",
        "grpcpp_backend_metric_recorder",
        "grpcpp_call_metric_recorder",
        "grpcpp_status",
        "iomgr_timer",
        "ref_counted_ptr",
        "//src/core:arena",
        "//src/core:channel_args",
        "//src/core:channel_fwd",
        "//src/core:channel_init",
        "//src/core:channel_stack_type",
        "//src/core:closure",
        "//src/core:default_event_engine",
        "//src/core:env",
        "//src/core:error",
        "//src/core:gpr_atm",
        "//src/core:gpr_manual_constructor",
        "//src/core:grpc_backend_metric_provider",
        "//src/core:grpc_service_config",
        "//src/core:grpc_transport_inproc",
        "//src/core:json",
        "//src/core:ref_counted",
        "//src/core:resource_quota",
        "//src/core:slice",
        "//src/core:slice_buffer",
        "//src/core:slice_refcount",
        "//src/core:socket_mutator",
        "//src/core:status_helper",
        "//src/core:thread_quota",
        "//src/core:time",
        "//src/core:useful",
    ],
)

# TODO(chengyuc): Give it another try to merge this to `grpc++_base` after
# codegen files are removed.
grpc_cc_library(
    name = "grpc++_base_unsecure",
    srcs = GRPCXX_SRCS,
    hdrs = GRPCXX_HDRS,
    external_deps = [
        "absl/base:core_headers",
        "absl/status",
        "absl/status:statusor",
        "absl/strings",
        "absl/synchronization",
        "absl/types:optional",
        "absl/memory",
        "upb_lib",
        "absl/strings:str_format",
        "protobuf_headers",
    ],
    language = "c++",
    public_hdrs = GRPCXX_PUBLIC_HDRS,
    tags = [
        "avoid_dep",
        "nofixdeps",
    ],
    visibility = ["@grpc:alt_grpc++_base_unsecure_legacy"],
    deps = [
        "channel_stack_builder",
        "config",
        "exec_ctx",
        "gpr",
        "grpc_base",
        "grpc_health_upb",
        "grpc_public_hdrs",
        "grpc_service_config_impl",
        "grpc_trace",
        "grpc_unsecure",
        "grpcpp_backend_metric_recorder",
        "grpcpp_call_metric_recorder",
        "grpcpp_status",
        "iomgr_timer",
        "ref_counted_ptr",
        "//src/core:arena",
        "//src/core:channel_args",
        "//src/core:channel_init",
        "//src/core:closure",
        "//src/core:error",
        "//src/core:gpr_atm",
        "//src/core:gpr_manual_constructor",
        "//src/core:grpc_backend_metric_provider",
        "//src/core:grpc_insecure_credentials",
        "//src/core:grpc_service_config",
        "//src/core:grpc_transport_inproc",
        "//src/core:ref_counted",
        "//src/core:resource_quota",
        "//src/core:slice",
        "//src/core:socket_mutator",
        "//src/core:time",
        "//src/core:useful",
    ],
)

grpc_cc_library(
    name = "grpc++_codegen_proto",
    external_deps = [
        "protobuf_headers",
    ],
    language = "c++",
    public_hdrs = [
        "include/grpc++/impl/codegen/proto_utils.h",
        "include/grpcpp/impl/codegen/proto_buffer_reader.h",
        "include/grpcpp/impl/codegen/proto_buffer_writer.h",
        "include/grpcpp/impl/codegen/proto_utils.h",
        "include/grpcpp/impl/proto_utils.h",
    ],
    tags = ["nofixdeps"],
    visibility = ["@grpc:public"],
    deps = [
        "grpc++_config_proto",
        "grpc++_public_hdrs",
        "grpcpp_status",
    ],
)

grpc_cc_library(
    name = "grpc++_config_proto",
    external_deps = [
        "protobuf_headers",
    ],
    language = "c++",
    public_hdrs = [
        "include/grpc++/impl/codegen/config_protobuf.h",
        "include/grpcpp/impl/codegen/config_protobuf.h",
    ],
    tags = ["nofixdeps"],
    visibility = ["@grpc:public"],
)

grpc_cc_library(
    name = "grpc++_reflection",
    srcs = [
        "src/cpp/ext/proto_server_reflection.cc",
        "src/cpp/ext/proto_server_reflection_plugin.cc",
    ],
    hdrs = [
        "src/cpp/ext/proto_server_reflection.h",
    ],
    external_deps = [
        "protobuf_headers",
    ],
    language = "c++",
    public_hdrs = [
        "include/grpc++/ext/proto_server_reflection_plugin.h",
        "include/grpcpp/ext/proto_server_reflection_plugin.h",
    ],
    tags = ["nofixdeps"],
    visibility = ["@grpc:public"],
    deps = [
        "grpc++",
        "grpc++_config_proto",
        "//src/proto/grpc/reflection/v1alpha:reflection_proto",
    ],
    alwayslink = 1,
)

grpc_cc_library(
    name = "grpcpp_call_metric_recorder",
    external_deps = [
        "absl/strings",
        "absl/types:optional",
    ],
    language = "c++",
    public_hdrs = [
        "include/grpcpp/ext/call_metric_recorder.h",
    ],
    visibility = ["@grpc:public"],
    deps = ["grpc++_public_hdrs"],
)

grpc_cc_library(
    name = "grpcpp_backend_metric_recorder",
    srcs = [
        "src/cpp/server/backend_metric_recorder.cc",
    ],
    hdrs = [
        "src/cpp/server/backend_metric_recorder.h",
    ],
    external_deps = [
        "absl/base:core_headers",
        "absl/strings",
    ],
    language = "c++",
    public_hdrs = [
        "include/grpcpp/ext/server_metric_recorder.h",
    ],
    visibility = ["@grpc:public"],
    deps = [
        "gpr",
        "grpc++_public_hdrs",
        "grpc_trace",
        "grpcpp_call_metric_recorder",
        "//src/core:grpc_backend_metric_data",
        "//src/core:grpc_backend_metric_provider",
    ],
)

grpc_cc_library(
    name = "grpcpp_orca_service",
    srcs = [
        "src/cpp/server/orca/orca_service.cc",
    ],
    external_deps = [
        "absl/base:core_headers",
        "absl/strings",
        "absl/time",
        "absl/types:optional",
        "upb_lib",
    ],
    language = "c++",
    public_hdrs = [
        "include/grpcpp/ext/orca_service.h",
    ],
    visibility = ["@grpc:public"],
    deps = [
        "debug_location",
        "exec_ctx",
        "gpr",
        "grpc++",
        "grpc_base",
        "grpcpp_backend_metric_recorder",
        "protobuf_duration_upb",
        "ref_counted_ptr",
        "xds_orca_service_upb",
        "xds_orca_upb",
        "//src/core:default_event_engine",
        "//src/core:grpc_backend_metric_data",
        "//src/core:ref_counted",
        "//src/core:time",
    ],
    alwayslink = 1,
)

grpc_cc_library(
    name = "grpcpp_channelz",
    srcs = [
        "src/cpp/server/channelz/channelz_service.cc",
        "src/cpp/server/channelz/channelz_service_plugin.cc",
    ],
    hdrs = [
        "src/cpp/server/channelz/channelz_service.h",
    ],
    external_deps = [
        "protobuf_headers",
    ],
    language = "c++",
    public_hdrs = [
        "include/grpcpp/ext/channelz_service_plugin.h",
    ],
    tags = ["nofixdeps"],
    visibility = ["@grpc:channelz"],
    deps = [
        "gpr",
        "grpc",
        "grpc++",
        "grpc++_config_proto",
        "//src/proto/grpc/channelz:channelz_proto",
    ],
    alwayslink = 1,
)

grpc_cc_library(
    name = "grpcpp_csds",
    srcs = [
        "src/cpp/server/csds/csds.cc",
    ],
    hdrs = [
        "src/cpp/server/csds/csds.h",
    ],
    external_deps = [
        "absl/status",
        "absl/status:statusor",
    ],
    language = "c++",
    tags = ["nofixdeps"],
    deps = [
        "gpr",
        "grpc",
        "grpc++_base",
        "//src/proto/grpc/testing/xds/v3:csds_proto",
    ],
    alwayslink = 1,
)

grpc_cc_library(
    name = "grpcpp_admin",
    srcs = [
        "src/cpp/server/admin/admin_services.cc",
    ],
    hdrs = [],
    defines = select({
        ":grpc_no_xds": ["GRPC_NO_XDS"],
        "//conditions:default": [],
    }),
    external_deps = [
        "absl/memory",
    ],
    language = "c++",
    public_hdrs = [
        "include/grpcpp/ext/admin_services.h",
    ],
    select_deps = [{
        ":grpc_no_xds": [],
        "//conditions:default": ["//:grpcpp_csds"],
    }],
    deps = [
        "gpr",
        "grpc++",
        "grpcpp_channelz",
    ],
    alwayslink = 1,
)

grpc_cc_library(
    name = "grpc++_test",
    testonly = True,
    srcs = [
        "src/cpp/client/channel_test_peer.cc",
    ],
    external_deps = ["gtest"],
    public_hdrs = [
        "include/grpc++/test/mock_stream.h",
        "include/grpc++/test/server_context_test_spouse.h",
        "include/grpcpp/test/channel_test_peer.h",
        "include/grpcpp/test/client_context_test_peer.h",
        "include/grpcpp/test/default_reactor_test_peer.h",
        "include/grpcpp/test/mock_stream.h",
        "include/grpcpp/test/server_context_test_spouse.h",
    ],
    visibility = ["@grpc:grpc++_test"],
    deps = [
        "grpc++",
        "grpc_base",
    ],
)

grpc_cc_library(
    name = "grpc_opencensus_plugin",
    srcs = [
<<<<<<< HEAD
        "//src/cpp/ext/filters/census:channel_filter.cc",
        "//src/cpp/ext/filters/census:client_filter.cc",
        "//src/cpp/ext/filters/census:context.cc",
        "//src/cpp/ext/filters/census:grpc_plugin.cc",
        "//src/cpp/ext/filters/census:measures.cc",
        "//src/cpp/ext/filters/census:rpc_encoding.cc",
        "//src/cpp/ext/filters/census:server_filter.cc",
        "//src/cpp/ext/filters/census:views.cc",
    ],
    hdrs = [
        "include/grpcpp/opencensus.h",
        "//src/cpp/ext/filters/census:channel_filter.h",
        "//src/cpp/ext/filters/census:client_filter.h",
        "//src/cpp/ext/filters/census:context.h",
        "//src/cpp/ext/filters/census:grpc_plugin.h",
        "//src/cpp/ext/filters/census:measures.h",
        "//src/cpp/ext/filters/census:open_census_call_tracer.h",
        "//src/cpp/ext/filters/census:rpc_encoding.h",
        "//src/cpp/ext/filters/census:server_filter.h",
=======
        "src/cpp/ext/filters/census/client_filter.cc",
        "src/cpp/ext/filters/census/context.cc",
        "src/cpp/ext/filters/census/grpc_plugin.cc",
        "src/cpp/ext/filters/census/measures.cc",
        "src/cpp/ext/filters/census/rpc_encoding.cc",
        "src/cpp/ext/filters/census/server_filter.cc",
        "src/cpp/ext/filters/census/views.cc",
    ],
    hdrs = [
        "include/grpcpp/opencensus.h",
        "src/cpp/ext/filters/census/client_filter.h",
        "src/cpp/ext/filters/census/context.h",
        "src/cpp/ext/filters/census/grpc_plugin.h",
        "src/cpp/ext/filters/census/measures.h",
        "src/cpp/ext/filters/census/open_census_call_tracer.h",
        "src/cpp/ext/filters/census/rpc_encoding.h",
        "src/cpp/ext/filters/census/server_filter.h",
>>>>>>> 0ecc18ef
    ],
    external_deps = [
        "absl/base",
        "absl/base:core_headers",
        "absl/meta:type_traits",
        "absl/status",
        "absl/strings",
        "absl/time",
        "absl/types:optional",
        "opencensus-trace",
        "opencensus-trace-context_util",
        "opencensus-trace-propagation",
        "opencensus-trace-span_context",
        "opencensus-tags",
        "opencensus-tags-context_util",
        "opencensus-stats",
        "opencensus-context",
    ],
    language = "c++",
    tags = ["nofixdeps"],
    visibility = ["@grpc:grpc_opencensus_plugin"],
    deps = [
        "census",
        "channel_stack_builder",
        "config",
        "debug_location",
        "gpr",
        "grpc++",
        "grpc++_base",
        "grpc_base",
        "//src/core:arena",
        "//src/core:cancel_callback",
        "//src/core:channel_args",
        "//src/core:channel_stack_type",
        "//src/core:context",
        "//src/core:experiments",
        "//src/core:map",
        "//src/core:pipe",
        "//src/core:poll",
        "//src/core:slice",
        "//src/core:slice_buffer",
        "//src/core:slice_refcount",
    ],
)

# This is an EXPERIMENTAL target subject to change.
grpc_cc_library(
    name = "grpcpp_gcp_observability",
    hdrs = [
        "include/grpcpp/ext/gcp_observability.h",
    ],
    language = "c++",
    tags = ["nofixdeps"],
    visibility = ["@grpc:grpcpp_gcp_observability"],
    deps = [
        "//src/cpp/ext/gcp:observability",
    ],
)

grpc_cc_library(
    name = "work_serializer",
    srcs = [
        "//src/core:lib/gprpp/work_serializer.cc",
    ],
    hdrs = [
        "//src/core:lib/gprpp/work_serializer.h",
    ],
    external_deps = ["absl/base:core_headers"],
    language = "c++",
    visibility = ["@grpc:client_channel"],
    deps = [
        "debug_location",
        "gpr",
        "grpc_trace",
        "orphanable",
    ],
)

grpc_cc_library(
    name = "grpc_trace",
    srcs = ["//src/core:lib/debug/trace.cc"],
    hdrs = ["//src/core:lib/debug/trace.h"],
    language = "c++",
    visibility = ["@grpc:trace"],
    deps = [
        "gpr",
        "grpc_public_hdrs",
    ],
)

grpc_cc_library(
    name = "config",
    srcs = [
        "//src/core:lib/config/core_configuration.cc",
    ],
    language = "c++",
    public_hdrs = [
        "//src/core:lib/config/core_configuration.h",
    ],
    visibility = ["@grpc:client_channel"],
    deps = [
        "gpr",
        "grpc_resolver",
        "//src/core:certificate_provider_registry",
        "//src/core:channel_args_preconditioning",
        "//src/core:channel_creds_registry",
        "//src/core:channel_init",
        "//src/core:handshaker_registry",
        "//src/core:lb_policy_registry",
        "//src/core:proxy_mapper_registry",
        "//src/core:service_config_parser",
    ],
)

grpc_cc_library(
    name = "debug_location",
    language = "c++",
    public_hdrs = ["//src/core:lib/gprpp/debug_location.h"],
    visibility = ["@grpc:debug_location"],
)

grpc_cc_library(
    name = "orphanable",
    language = "c++",
    public_hdrs = ["//src/core:lib/gprpp/orphanable.h"],
    visibility = [
        "@grpc:client_channel",
        "@grpc:xds_client_core",
    ],
    deps = [
        "debug_location",
        "gpr_platform",
        "ref_counted_ptr",
        "//src/core:ref_counted",
    ],
)

grpc_cc_library(
    name = "promise",
    external_deps = [
        "absl/status",
        "absl/types:optional",
        "absl/types:variant",
    ],
    language = "c++",
    public_hdrs = [
        "//src/core:lib/promise/promise.h",
    ],
    visibility = ["@grpc:alt_grpc_base_legacy"],
    deps = [
        "gpr_platform",
        "//src/core:poll",
        "//src/core:promise_like",
    ],
)

grpc_cc_library(
    name = "ref_counted_ptr",
    language = "c++",
    public_hdrs = ["//src/core:lib/gprpp/ref_counted_ptr.h"],
    visibility = ["@grpc:ref_counted_ptr"],
    deps = [
        "debug_location",
        "gpr_platform",
    ],
)

grpc_cc_library(
    name = "handshaker",
    srcs = [
        "//src/core:lib/transport/handshaker.cc",
    ],
    external_deps = [
        "absl/base:core_headers",
        "absl/container:inlined_vector",
        "absl/status",
        "absl/strings:str_format",
    ],
    language = "c++",
    public_hdrs = [
        "//src/core:lib/transport/handshaker.h",
    ],
    visibility = ["@grpc:alt_grpc_base_legacy"],
    deps = [
        "debug_location",
        "event_engine_base_hdrs",
        "exec_ctx",
        "gpr",
        "grpc_base",
        "grpc_public_hdrs",
        "grpc_trace",
        "ref_counted_ptr",
        "//src/core:channel_args",
        "//src/core:closure",
        "//src/core:error",
        "//src/core:ref_counted",
        "//src/core:slice",
        "//src/core:slice_buffer",
        "//src/core:status_helper",
        "//src/core:time",
    ],
)

grpc_cc_library(
    name = "http_connect_handshaker",
    srcs = [
        "//src/core:lib/transport/http_connect_handshaker.cc",
    ],
    external_deps = [
        "absl/base:core_headers",
        "absl/status",
        "absl/strings",
        "absl/types:optional",
    ],
    language = "c++",
    public_hdrs = [
        "//src/core:lib/transport/http_connect_handshaker.h",
    ],
    visibility = ["@grpc:alt_grpc_base_legacy"],
    deps = [
        "config",
        "debug_location",
        "exec_ctx",
        "gpr",
        "grpc_base",
        "handshaker",
        "httpcli",
        "ref_counted_ptr",
        "//src/core:channel_args",
        "//src/core:closure",
        "//src/core:error",
        "//src/core:handshaker_factory",
        "//src/core:handshaker_registry",
        "//src/core:iomgr_fwd",
        "//src/core:slice",
        "//src/core:slice_buffer",
    ],
)

grpc_cc_library(
    name = "exec_ctx",
    srcs = [
        "//src/core:lib/iomgr/combiner.cc",
        "//src/core:lib/iomgr/exec_ctx.cc",
        "//src/core:lib/iomgr/executor.cc",
        "//src/core:lib/iomgr/iomgr_internal.cc",
    ],
    hdrs = [
        "//src/core:lib/iomgr/combiner.h",
        "//src/core:lib/iomgr/exec_ctx.h",
        "//src/core:lib/iomgr/executor.h",
        "//src/core:lib/iomgr/iomgr_internal.h",
    ],
    external_deps = ["absl/strings:str_format"],
    visibility = [
        "@grpc:alt_grpc_base_legacy",
        "@grpc:exec_ctx",
    ],
    deps = [
        "debug_location",
        "gpr",
        "grpc_public_hdrs",
        "grpc_trace",
        "//src/core:closure",
        "//src/core:error",
        "//src/core:gpr_atm",
        "//src/core:gpr_spinlock",
        "//src/core:time",
        "//src/core:useful",
    ],
)

grpc_cc_library(
    name = "sockaddr_utils",
    srcs = [
        "//src/core:lib/address_utils/sockaddr_utils.cc",
    ],
    hdrs = [
        "//src/core:lib/address_utils/sockaddr_utils.h",
    ],
    external_deps = [
        "absl/status",
        "absl/status:statusor",
        "absl/strings",
        "absl/strings:str_format",
    ],
    visibility = ["@grpc:alt_grpc_base_legacy"],
    deps = [
        "gpr",
        "uri_parser",
        "//src/core:grpc_sockaddr",
        "//src/core:iomgr_port",
        "//src/core:resolved_address",
    ],
)

grpc_cc_library(
    name = "iomgr_timer",
    srcs = [
        "//src/core:lib/iomgr/timer.cc",
        "//src/core:lib/iomgr/timer_generic.cc",
        "//src/core:lib/iomgr/timer_heap.cc",
        "//src/core:lib/iomgr/timer_manager.cc",
    ],
    hdrs = [
        "//src/core:lib/iomgr/timer.h",
        "//src/core:lib/iomgr/timer_generic.h",
        "//src/core:lib/iomgr/timer_heap.h",
        "//src/core:lib/iomgr/timer_manager.h",
    ] + [
        # TODO(hork): deduplicate
        "//src/core:lib/iomgr/iomgr.h",
    ],
    external_deps = [
        "absl/strings",
        "absl/strings:str_format",
    ],
    tags = ["nofixdeps"],
    visibility = ["@grpc:iomgr_timer"],
    deps = [
        "event_engine_base_hdrs",
        "exec_ctx",
        "gpr",
        "gpr_platform",
        "grpc_trace",
        "//src/core:closure",
        "//src/core:gpr_manual_constructor",
        "//src/core:gpr_spinlock",
        "//src/core:iomgr_port",
        "//src/core:time",
        "//src/core:time_averaged_stats",
        "//src/core:useful",
    ],
)

grpc_cc_library(
    name = "uri_parser",
    srcs = [
        "//src/core:lib/uri/uri_parser.cc",
    ],
    hdrs = [
        "//src/core:lib/uri/uri_parser.h",
    ],
    external_deps = [
        "absl/status",
        "absl/status:statusor",
        "absl/strings",
        "absl/strings:str_format",
    ],
    visibility = ["@grpc:alt_grpc_base_legacy"],
    deps = ["gpr"],
)

grpc_cc_library(
    name = "parse_address",
    srcs = [
        "//src/core:lib/address_utils/parse_address.cc",
        "//src/core:lib/iomgr/grpc_if_nametoindex_posix.cc",
        "//src/core:lib/iomgr/grpc_if_nametoindex_unsupported.cc",
    ],
    hdrs = [
        "//src/core:lib/address_utils/parse_address.h",
        "//src/core:lib/iomgr/grpc_if_nametoindex.h",
    ],
    external_deps = [
        "absl/status",
        "absl/status:statusor",
        "absl/strings",
    ],
    visibility = ["@grpc:alt_grpc_base_legacy"],
    deps = [
        "gpr",
        "uri_parser",
        "//src/core:error",
        "//src/core:grpc_sockaddr",
        "//src/core:iomgr_port",
        "//src/core:resolved_address",
        "//src/core:status_helper",
    ],
)

grpc_cc_library(
    name = "backoff",
    srcs = [
        "//src/core:lib/backoff/backoff.cc",
    ],
    hdrs = [
        "//src/core:lib/backoff/backoff.h",
    ],
    external_deps = ["absl/random"],
    language = "c++",
    visibility = ["@grpc:alt_grpc_base_legacy"],
    deps = [
        "gpr_platform",
        "//src/core:time",
    ],
)

grpc_cc_library(
    name = "stats",
    srcs = [
        "//src/core:lib/debug/stats.cc",
    ],
    hdrs = [
        "//src/core:lib/debug/stats.h",
    ],
    external_deps = [
        "absl/strings",
        "absl/types:span",
    ],
    visibility = [
        "@grpc:alt_grpc_base_legacy",
    ],
    deps = [
        "gpr",
        "//src/core:histogram_view",
        "//src/core:no_destruct",
        "//src/core:stats_data",
    ],
)

grpc_cc_library(
    name = "channel_stack_builder",
    srcs = [
        "//src/core:lib/channel/channel_stack_builder.cc",
    ],
    hdrs = [
        "//src/core:lib/channel/channel_stack_builder.h",
    ],
    external_deps = [
        "absl/status:statusor",
        "absl/strings",
    ],
    language = "c++",
    visibility = ["@grpc:alt_grpc_base_legacy"],
    deps = [
        "gpr",
        "ref_counted_ptr",
        "//src/core:channel_args",
        "//src/core:channel_fwd",
        "//src/core:channel_stack_type",
        "//src/core:transport_fwd",
    ],
)

grpc_cc_library(
    name = "grpc_service_config_impl",
    srcs = [
        "//src/core:lib/service_config/service_config_impl.cc",
    ],
    hdrs = [
        "//src/core:lib/service_config/service_config_impl.h",
    ],
    external_deps = [
        "absl/status:statusor",
        "absl/strings",
        "absl/types:optional",
    ],
    language = "c++",
    visibility = ["@grpc:client_channel"],
    deps = [
        "config",
        "gpr",
        "ref_counted_ptr",
        "//src/core:channel_args",
        "//src/core:grpc_service_config",
        "//src/core:json",
        "//src/core:json_args",
        "//src/core:json_object_loader",
        "//src/core:service_config_parser",
        "//src/core:slice",
        "//src/core:slice_refcount",
        "//src/core:validation_errors",
    ],
)

grpc_cc_library(
    name = "server_address",
    srcs = [
        "//src/core:lib/resolver/server_address.cc",
    ],
    hdrs = [
        "//src/core:lib/resolver/server_address.h",
    ],
    external_deps = [
        "absl/status",
        "absl/status:statusor",
        "absl/strings",
        "absl/strings:str_format",
    ],
    language = "c++",
    visibility = ["@grpc:client_channel"],
    deps = [
        "gpr_platform",
        "sockaddr_utils",
        "//src/core:channel_args",
        "//src/core:resolved_address",
        "//src/core:useful",
    ],
)

grpc_cc_library(
    name = "grpc_resolver",
    srcs = [
        "//src/core:lib/resolver/resolver.cc",
        "//src/core:lib/resolver/resolver_registry.cc",
    ],
    hdrs = [
        "//src/core:lib/resolver/resolver.h",
        "//src/core:lib/resolver/resolver_factory.h",
        "//src/core:lib/resolver/resolver_registry.h",
    ],
    external_deps = [
        "absl/status",
        "absl/status:statusor",
        "absl/strings",
        "absl/strings:str_format",
    ],
    language = "c++",
    visibility = ["@grpc:client_channel"],
    deps = [
        "gpr",
        "grpc_trace",
        "orphanable",
        "ref_counted_ptr",
        "server_address",
        "uri_parser",
        "//src/core:channel_args",
        "//src/core:grpc_service_config",
        "//src/core:iomgr_fwd",
    ],
)

grpc_cc_library(
    name = "grpc_client_channel",
    srcs = [
        "//src/core:ext/filters/client_channel/backend_metric.cc",
        "//src/core:ext/filters/client_channel/backup_poller.cc",
        "//src/core:ext/filters/client_channel/channel_connectivity.cc",
        "//src/core:ext/filters/client_channel/client_channel.cc",
        "//src/core:ext/filters/client_channel/client_channel_channelz.cc",
        "//src/core:ext/filters/client_channel/client_channel_factory.cc",
        "//src/core:ext/filters/client_channel/client_channel_plugin.cc",
        "//src/core:ext/filters/client_channel/client_channel_service_config.cc",
        "//src/core:ext/filters/client_channel/config_selector.cc",
        "//src/core:ext/filters/client_channel/dynamic_filters.cc",
        "//src/core:ext/filters/client_channel/global_subchannel_pool.cc",
        "//src/core:ext/filters/client_channel/health/health_check_client.cc",
        "//src/core:ext/filters/client_channel/http_proxy.cc",
        "//src/core:ext/filters/client_channel/lb_policy/child_policy_handler.cc",
        "//src/core:ext/filters/client_channel/lb_policy/oob_backend_metric.cc",
        "//src/core:ext/filters/client_channel/local_subchannel_pool.cc",
        "//src/core:ext/filters/client_channel/retry_filter.cc",
        "//src/core:ext/filters/client_channel/retry_service_config.cc",
        "//src/core:ext/filters/client_channel/retry_throttle.cc",
        "//src/core:ext/filters/client_channel/service_config_channel_arg_filter.cc",
        "//src/core:ext/filters/client_channel/subchannel.cc",
        "//src/core:ext/filters/client_channel/subchannel_pool_interface.cc",
        "//src/core:ext/filters/client_channel/subchannel_stream_client.cc",
    ],
    hdrs = [
        "//src/core:ext/filters/client_channel/backend_metric.h",
        "//src/core:ext/filters/client_channel/backup_poller.h",
        "//src/core:ext/filters/client_channel/client_channel.h",
        "//src/core:ext/filters/client_channel/client_channel_channelz.h",
        "//src/core:ext/filters/client_channel/client_channel_factory.h",
        "//src/core:ext/filters/client_channel/client_channel_service_config.h",
        "//src/core:ext/filters/client_channel/config_selector.h",
        "//src/core:ext/filters/client_channel/connector.h",
        "//src/core:ext/filters/client_channel/dynamic_filters.h",
        "//src/core:ext/filters/client_channel/global_subchannel_pool.h",
        "//src/core:ext/filters/client_channel/health/health_check_client.h",
        "//src/core:ext/filters/client_channel/http_proxy.h",
        "//src/core:ext/filters/client_channel/lb_call_state_internal.h",
        "//src/core:ext/filters/client_channel/lb_policy/child_policy_handler.h",
        "//src/core:ext/filters/client_channel/lb_policy/oob_backend_metric.h",
        "//src/core:ext/filters/client_channel/lb_policy/oob_backend_metric_internal.h",
        "//src/core:ext/filters/client_channel/local_subchannel_pool.h",
        "//src/core:ext/filters/client_channel/retry_filter.h",
        "//src/core:ext/filters/client_channel/retry_service_config.h",
        "//src/core:ext/filters/client_channel/retry_throttle.h",
        "//src/core:ext/filters/client_channel/subchannel.h",
        "//src/core:ext/filters/client_channel/subchannel_interface_internal.h",
        "//src/core:ext/filters/client_channel/subchannel_pool_interface.h",
        "//src/core:ext/filters/client_channel/subchannel_stream_client.h",
    ],
    external_deps = [
        "absl/base:core_headers",
        "absl/container:inlined_vector",
        "absl/status",
        "absl/status:statusor",
        "absl/strings",
        "absl/strings:cord",
        "absl/synchronization",
        "absl/types:optional",
        "absl/types:variant",
        "upb_lib",
    ],
    language = "c++",
    visibility = ["@grpc:client_channel"],
    deps = [
        "backoff",
        "channel_stack_builder",
        "config",
        "debug_location",
        "exec_ctx",
        "gpr",
        "grpc_base",
        "grpc_health_upb",
        "grpc_public_hdrs",
        "grpc_resolver",
        "grpc_service_config_impl",
        "grpc_trace",
        "http_connect_handshaker",
        "iomgr_timer",
        "orphanable",
        "protobuf_duration_upb",
        "ref_counted_ptr",
        "server_address",
        "sockaddr_utils",
        "stats",
        "uri_parser",
        "work_serializer",
        "xds_orca_service_upb",
        "xds_orca_upb",
        "//src/core:arena",
        "//src/core:channel_args",
        "//src/core:channel_fwd",
        "//src/core:channel_init",
        "//src/core:channel_stack_type",
        "//src/core:closure",
        "//src/core:construct_destruct",
        "//src/core:dual_ref_counted",
        "//src/core:env",
        "//src/core:error",
        "//src/core:gpr_atm",
        "//src/core:grpc_backend_metric_data",
        "//src/core:grpc_deadline_filter",
        "//src/core:grpc_service_config",
        "//src/core:init_internally",
        "//src/core:iomgr_fwd",
        "//src/core:json",
        "//src/core:json_args",
        "//src/core:json_channel_args",
        "//src/core:json_object_loader",
        "//src/core:lb_policy",
        "//src/core:lb_policy_registry",
        "//src/core:memory_quota",
        "//src/core:pollset_set",
        "//src/core:proxy_mapper",
        "//src/core:proxy_mapper_registry",
        "//src/core:ref_counted",
        "//src/core:resolved_address",
        "//src/core:resource_quota",
        "//src/core:service_config_parser",
        "//src/core:slice",
        "//src/core:slice_buffer",
        "//src/core:slice_refcount",
        "//src/core:stats_data",
        "//src/core:status_helper",
        "//src/core:subchannel_interface",
        "//src/core:time",
        "//src/core:transport_fwd",
        "//src/core:unique_type_name",
        "//src/core:useful",
        "//src/core:validation_errors",
    ],
)

grpc_cc_library(
    name = "grpc_resolver_dns_ares",
    srcs = [
        "//src/core:ext/filters/client_channel/resolver/dns/c_ares/dns_resolver_ares.cc",
        "//src/core:ext/filters/client_channel/resolver/dns/c_ares/grpc_ares_ev_driver_posix.cc",
        "//src/core:ext/filters/client_channel/resolver/dns/c_ares/grpc_ares_ev_driver_windows.cc",
        "//src/core:ext/filters/client_channel/resolver/dns/c_ares/grpc_ares_wrapper.cc",
        "//src/core:ext/filters/client_channel/resolver/dns/c_ares/grpc_ares_wrapper_posix.cc",
        "//src/core:ext/filters/client_channel/resolver/dns/c_ares/grpc_ares_wrapper_windows.cc",
    ],
    hdrs = [
        "//src/core:ext/filters/client_channel/resolver/dns/c_ares/grpc_ares_ev_driver.h",
        "//src/core:ext/filters/client_channel/resolver/dns/c_ares/grpc_ares_wrapper.h",
    ],
    external_deps = [
        "absl/base:core_headers",
        "absl/container:flat_hash_set",
        "absl/status",
        "absl/status:statusor",
        "absl/strings",
        "absl/strings:str_format",
        "absl/types:optional",
        "address_sorting",
        "cares",
    ],
    language = "c++",
    deps = [
        "backoff",
        "config",
        "debug_location",
        "exec_ctx",
        "gpr",
        "grpc_base",
        "grpc_grpclb_balancer_addresses",
        "grpc_resolver",
        "grpc_service_config_impl",
        "grpc_trace",
        "iomgr_timer",
        "orphanable",
        "parse_address",
        "ref_counted_ptr",
        "server_address",
        "sockaddr_utils",
        "uri_parser",
        "//src/core:channel_args",
        "//src/core:closure",
        "//src/core:error",
        "//src/core:event_engine_common",
        "//src/core:grpc_resolver_dns_selection",
        "//src/core:grpc_service_config",
        "//src/core:grpc_sockaddr",
        "//src/core:iomgr_fwd",
        "//src/core:iomgr_port",
        "//src/core:json",
        "//src/core:polling_resolver",
        "//src/core:pollset_set",
        "//src/core:resolved_address",
        "//src/core:slice",
        "//src/core:status_helper",
        "//src/core:time",
    ],
)

grpc_cc_library(
    name = "httpcli",
    srcs = [
        "//src/core:lib/http/format_request.cc",
        "//src/core:lib/http/httpcli.cc",
        "//src/core:lib/http/parser.cc",
    ],
    hdrs = [
        "//src/core:lib/http/format_request.h",
        "//src/core:lib/http/httpcli.h",
        "//src/core:lib/http/parser.h",
    ],
    external_deps = [
        "absl/base:core_headers",
        "absl/functional:bind_front",
        "absl/status",
        "absl/status:statusor",
        "absl/strings",
        "absl/strings:str_format",
        "absl/types:optional",
    ],
    language = "c++",
    visibility = ["@grpc:httpcli"],
    deps = [
        "config",
        "debug_location",
        "exec_ctx",
        "gpr",
        "grpc_base",
        "grpc_public_hdrs",
        "grpc_security_base",
        "grpc_trace",
        "handshaker",
        "orphanable",
        "ref_counted_ptr",
        "sockaddr_utils",
        "uri_parser",
        "//src/core:channel_args",
        "//src/core:channel_args_preconditioning",
        "//src/core:closure",
        "//src/core:error",
        "//src/core:handshaker_registry",
        "//src/core:iomgr_fwd",
        "//src/core:pollset_set",
        "//src/core:resolved_address",
        "//src/core:resource_quota",
        "//src/core:slice",
        "//src/core:slice_refcount",
        "//src/core:status_helper",
        "//src/core:tcp_connect_handshaker",
        "//src/core:time",
    ],
)

grpc_cc_library(
    name = "grpc_alts_credentials",
    srcs = [
        "//src/core:lib/security/credentials/alts/alts_credentials.cc",
        "//src/core:lib/security/security_connector/alts/alts_security_connector.cc",
    ],
    hdrs = [
        "//src/core:lib/security/credentials/alts/alts_credentials.h",
        "//src/core:lib/security/security_connector/alts/alts_security_connector.h",
    ],
    external_deps = [
        "absl/status",
        "absl/strings",
        "absl/types:optional",
    ],
    language = "c++",
    visibility = ["@grpc:public"],
    deps = [
        "alts_util",
        "debug_location",
        "exec_ctx",
        "gpr",
        "grpc_base",
        "grpc_public_hdrs",
        "grpc_security_base",
        "handshaker",
        "promise",
        "ref_counted_ptr",
        "tsi_alts_credentials",
        "tsi_base",
        "//src/core:arena_promise",
        "//src/core:channel_args",
        "//src/core:closure",
        "//src/core:error",
        "//src/core:iomgr_fwd",
        "//src/core:slice",
        "//src/core:slice_refcount",
        "//src/core:unique_type_name",
        "//src/core:useful",
    ],
)

grpc_cc_library(
    name = "tsi_fake_credentials",
    srcs = [
        "//src/core:tsi/fake_transport_security.cc",
    ],
    hdrs = [
        "//src/core:tsi/fake_transport_security.h",
    ],
    language = "c++",
    visibility = [
        "@grpc:public",
    ],
    deps = [
        "gpr",
        "tsi_base",
        "//src/core:slice",
        "//src/core:useful",
    ],
)

grpc_cc_library(
    name = "grpc_jwt_credentials",
    srcs = [
        "//src/core:lib/security/credentials/jwt/json_token.cc",
        "//src/core:lib/security/credentials/jwt/jwt_credentials.cc",
        "//src/core:lib/security/credentials/jwt/jwt_verifier.cc",
    ],
    hdrs = [
        "//src/core:lib/security/credentials/jwt/json_token.h",
        "//src/core:lib/security/credentials/jwt/jwt_credentials.h",
        "//src/core:lib/security/credentials/jwt/jwt_verifier.h",
    ],
    external_deps = [
        "absl/status",
        "absl/status:statusor",
        "absl/strings",
        "absl/strings:str_format",
        "absl/time",
        "absl/types:optional",
        "libcrypto",
        "libssl",
    ],
    language = "c++",
    visibility = ["@grpc:public"],
    deps = [
        "exec_ctx",
        "gpr",
        "grpc_base",
        "grpc_credentials_util",
        "grpc_security_base",
        "grpc_trace",
        "httpcli",
        "orphanable",
        "promise",
        "ref_counted_ptr",
        "uri_parser",
        "//src/core:arena_promise",
        "//src/core:closure",
        "//src/core:error",
        "//src/core:gpr_manual_constructor",
        "//src/core:httpcli_ssl_credentials",
        "//src/core:iomgr_fwd",
        "//src/core:json",
        "//src/core:slice",
        "//src/core:slice_refcount",
        "//src/core:time",
        "//src/core:tsi_ssl_types",
        "//src/core:unique_type_name",
        "//src/core:useful",
    ],
)

grpc_cc_library(
    name = "grpc_credentials_util",
    srcs = [
        "//src/core:lib/security/credentials/tls/tls_utils.cc",
        "//src/core:lib/security/security_connector/load_system_roots_fallback.cc",
        "//src/core:lib/security/security_connector/load_system_roots_supported.cc",
        "//src/core:lib/security/util/json_util.cc",
    ],
    hdrs = [
        "//src/core:lib/security/credentials/tls/tls_utils.h",
        "//src/core:lib/security/security_connector/load_system_roots.h",
        "//src/core:lib/security/security_connector/load_system_roots_supported.h",
        "//src/core:lib/security/util/json_util.h",
    ],
    external_deps = ["absl/strings"],
    language = "c++",
    visibility = ["@grpc:public"],
    deps = [
        "gpr",
        "grpc_base",
        "grpc_security_base",
        "//src/core:error",
        "//src/core:json",
        "//src/core:useful",
    ],
)

grpc_cc_library(
    name = "tsi_alts_credentials",
    srcs = [
        "//src/core:tsi/alts/handshaker/alts_handshaker_client.cc",
        "//src/core:tsi/alts/handshaker/alts_shared_resource.cc",
        "//src/core:tsi/alts/handshaker/alts_tsi_handshaker.cc",
        "//src/core:tsi/alts/handshaker/alts_tsi_utils.cc",
    ],
    hdrs = [
        "//src/core:tsi/alts/handshaker/alts_handshaker_client.h",
        "//src/core:tsi/alts/handshaker/alts_shared_resource.h",
        "//src/core:tsi/alts/handshaker/alts_tsi_handshaker.h",
        "//src/core:tsi/alts/handshaker/alts_tsi_handshaker_private.h",
        "//src/core:tsi/alts/handshaker/alts_tsi_utils.h",
    ],
    external_deps = ["upb_lib"],
    language = "c++",
    visibility = ["@grpc:public"],
    deps = [
        "alts_upb",
        "alts_util",
        "gpr",
        "grpc_base",
        "tsi_alts_frame_protector",
        "tsi_base",
        "//src/core:channel_args",
        "//src/core:closure",
        "//src/core:pollset_set",
        "//src/core:slice",
    ],
)

grpc_cc_library(
    name = "tsi_alts_frame_protector",
    srcs = [
        "//src/core:tsi/alts/crypt/aes_gcm.cc",
        "//src/core:tsi/alts/crypt/gsec.cc",
        "//src/core:tsi/alts/frame_protector/alts_counter.cc",
        "//src/core:tsi/alts/frame_protector/alts_crypter.cc",
        "//src/core:tsi/alts/frame_protector/alts_frame_protector.cc",
        "//src/core:tsi/alts/frame_protector/alts_record_protocol_crypter_common.cc",
        "//src/core:tsi/alts/frame_protector/alts_seal_privacy_integrity_crypter.cc",
        "//src/core:tsi/alts/frame_protector/alts_unseal_privacy_integrity_crypter.cc",
        "//src/core:tsi/alts/frame_protector/frame_handler.cc",
        "//src/core:tsi/alts/zero_copy_frame_protector/alts_grpc_integrity_only_record_protocol.cc",
        "//src/core:tsi/alts/zero_copy_frame_protector/alts_grpc_privacy_integrity_record_protocol.cc",
        "//src/core:tsi/alts/zero_copy_frame_protector/alts_grpc_record_protocol_common.cc",
        "//src/core:tsi/alts/zero_copy_frame_protector/alts_iovec_record_protocol.cc",
        "//src/core:tsi/alts/zero_copy_frame_protector/alts_zero_copy_grpc_protector.cc",
    ],
    hdrs = [
        "//src/core:tsi/alts/crypt/gsec.h",
        "//src/core:tsi/alts/frame_protector/alts_counter.h",
        "//src/core:tsi/alts/frame_protector/alts_crypter.h",
        "//src/core:tsi/alts/frame_protector/alts_frame_protector.h",
        "//src/core:tsi/alts/frame_protector/alts_record_protocol_crypter_common.h",
        "//src/core:tsi/alts/frame_protector/frame_handler.h",
        "//src/core:tsi/alts/zero_copy_frame_protector/alts_grpc_integrity_only_record_protocol.h",
        "//src/core:tsi/alts/zero_copy_frame_protector/alts_grpc_privacy_integrity_record_protocol.h",
        "//src/core:tsi/alts/zero_copy_frame_protector/alts_grpc_record_protocol.h",
        "//src/core:tsi/alts/zero_copy_frame_protector/alts_grpc_record_protocol_common.h",
        "//src/core:tsi/alts/zero_copy_frame_protector/alts_iovec_record_protocol.h",
        "//src/core:tsi/alts/zero_copy_frame_protector/alts_zero_copy_grpc_protector.h",
    ],
    external_deps = [
        "libcrypto",
        "libssl",
    ],
    language = "c++",
    visibility = ["@grpc:public"],
    deps = [
        "event_engine_base_hdrs",
        "exec_ctx",
        "gpr",
        "gpr_platform",
        "tsi_base",
        "//src/core:slice",
        "//src/core:slice_buffer",
        "//src/core:useful",
    ],
)

grpc_cc_library(
    name = "tsi_ssl_session_cache",
    srcs = [
        "//src/core:tsi/ssl/session_cache/ssl_session_boringssl.cc",
        "//src/core:tsi/ssl/session_cache/ssl_session_cache.cc",
        "//src/core:tsi/ssl/session_cache/ssl_session_openssl.cc",
    ],
    hdrs = [
        "//src/core:tsi/ssl/session_cache/ssl_session.h",
        "//src/core:tsi/ssl/session_cache/ssl_session_cache.h",
    ],
    external_deps = [
        "absl/memory",
        "libssl",
    ],
    language = "c++",
    visibility = ["@grpc:public"],
    deps = [
        "cpp_impl_of",
        "gpr",
        "grpc_public_hdrs",
        "//src/core:ref_counted",
        "//src/core:slice",
    ],
)

grpc_cc_library(
    name = "tsi_ssl_credentials",
    srcs = [
        "//src/core:lib/security/security_connector/ssl_utils.cc",
        "//src/core:lib/security/security_connector/ssl_utils_config.cc",
        "//src/core:tsi/ssl/key_logging/ssl_key_logging.cc",
        "//src/core:tsi/ssl_transport_security.cc",
        "//src/core:tsi/ssl_transport_security_utils.cc",
    ],
    hdrs = [
        "//src/core:lib/security/security_connector/ssl_utils.h",
        "//src/core:lib/security/security_connector/ssl_utils_config.h",
        "//src/core:tsi/ssl/key_logging/ssl_key_logging.h",
        "//src/core:tsi/ssl_transport_security.h",
        "//src/core:tsi/ssl_transport_security_utils.h",
    ],
    external_deps = [
        "absl/base:core_headers",
        "absl/status",
        "absl/strings",
        "libcrypto",
        "libssl",
    ],
    language = "c++",
    visibility = ["@grpc:public"],
    deps = [
        "gpr",
        "grpc_base",
        "grpc_credentials_util",
        "grpc_public_hdrs",
        "grpc_security_base",
        "ref_counted_ptr",
        "tsi_base",
        "tsi_ssl_session_cache",
        "//src/core:channel_args",
        "//src/core:error",
        "//src/core:grpc_transport_chttp2_alpn",
        "//src/core:ref_counted",
        "//src/core:slice",
        "//src/core:tsi_ssl_types",
        "//src/core:useful",
    ],
)

grpc_cc_library(
    name = "grpc_http_filters",
    srcs = [
        "//src/core:ext/filters/http/client/http_client_filter.cc",
        "//src/core:ext/filters/http/http_filters_plugin.cc",
        "//src/core:ext/filters/http/message_compress/compression_filter.cc",
        "//src/core:ext/filters/http/server/http_server_filter.cc",
    ],
    hdrs = [
        "//src/core:ext/filters/http/client/http_client_filter.h",
        "//src/core:ext/filters/http/message_compress/compression_filter.h",
        "//src/core:ext/filters/http/server/http_server_filter.h",
    ],
    external_deps = [
        "absl/base:core_headers",
        "absl/meta:type_traits",
        "absl/status",
        "absl/status:statusor",
        "absl/strings",
        "absl/strings:str_format",
        "absl/types:optional",
    ],
    language = "c++",
    visibility = ["@grpc:http"],
    deps = [
        "channel_stack_builder",
        "config",
        "gpr",
        "grpc_base",
        "grpc_public_hdrs",
        "grpc_trace",
        "promise",
        "//src/core:activity",
        "//src/core:arena",
        "//src/core:arena_promise",
        "//src/core:channel_args",
        "//src/core:channel_fwd",
        "//src/core:channel_init",
        "//src/core:channel_stack_type",
        "//src/core:context",
        "//src/core:grpc_message_size_filter",
        "//src/core:latch",
        "//src/core:map",
        "//src/core:percent_encoding",
        "//src/core:pipe",
        "//src/core:poll",
        "//src/core:race",
        "//src/core:slice",
        "//src/core:slice_buffer",
        "//src/core:transport_fwd",
    ],
)

grpc_cc_library(
    name = "grpc_grpclb_balancer_addresses",
    srcs = [
        "//src/core:ext/filters/client_channel/lb_policy/grpclb/grpclb_balancer_addresses.cc",
    ],
    hdrs = [
        "//src/core:ext/filters/client_channel/lb_policy/grpclb/grpclb_balancer_addresses.h",
    ],
    language = "c++",
    visibility = ["@grpc:grpclb"],
    deps = [
        "gpr_platform",
        "grpc_public_hdrs",
        "server_address",
        "//src/core:channel_args",
        "//src/core:useful",
    ],
)

grpc_cc_library(
    name = "xds_client",
    srcs = [
        "//src/core:ext/xds/xds_api.cc",
        "//src/core:ext/xds/xds_bootstrap.cc",
        "//src/core:ext/xds/xds_client.cc",
        "//src/core:ext/xds/xds_client_stats.cc",
    ],
    hdrs = [
        "//src/core:ext/xds/xds_api.h",
        "//src/core:ext/xds/xds_bootstrap.h",
        "//src/core:ext/xds/xds_channel_args.h",
        "//src/core:ext/xds/xds_client.h",
        "//src/core:ext/xds/xds_client_stats.h",
        "//src/core:ext/xds/xds_resource_type.h",
        "//src/core:ext/xds/xds_resource_type_impl.h",
        "//src/core:ext/xds/xds_transport.h",
    ],
    external_deps = [
        "absl/base:core_headers",
        "absl/memory",
        "absl/status",
        "absl/status:statusor",
        "absl/strings",
        "absl/strings:str_format",
        "absl/types:optional",
        "upb_lib",
        "upb_textformat_lib",
        "upb_json_lib",
        "upb_reflection",
    ],
    language = "c++",
    tags = ["nofixdeps"],
    visibility = ["@grpc:xds_client_core"],
    deps = [
        "backoff",
        "debug_location",
        "envoy_admin_upb",
        "envoy_config_core_upb",
        "envoy_config_endpoint_upb",
        "envoy_service_discovery_upb",
        "envoy_service_discovery_upbdefs",
        "envoy_service_load_stats_upb",
        "envoy_service_load_stats_upbdefs",
        "envoy_service_status_upb",
        "envoy_service_status_upbdefs",
        "event_engine_base_hdrs",
        "exec_ctx",
        "google_rpc_status_upb",
        "gpr",
        "grpc_trace",
        "orphanable",
        "protobuf_any_upb",
        "protobuf_duration_upb",
        "protobuf_struct_upb",
        "protobuf_timestamp_upb",
        "ref_counted_ptr",
        "uri_parser",
        "work_serializer",
        "//src/core:default_event_engine",
        "//src/core:dual_ref_counted",
        "//src/core:env",
        "//src/core:json",
        "//src/core:ref_counted",
        "//src/core:time",
        "//src/core:upb_utils",
        "//src/core:useful",
    ],
)

grpc_cc_library(
    name = "grpc_mock_cel",
    hdrs = [
        "//src/core:lib/security/authorization/mock_cel/activation.h",
        "//src/core:lib/security/authorization/mock_cel/cel_expr_builder_factory.h",
        "//src/core:lib/security/authorization/mock_cel/cel_expression.h",
        "//src/core:lib/security/authorization/mock_cel/cel_value.h",
        "//src/core:lib/security/authorization/mock_cel/evaluator_core.h",
        "//src/core:lib/security/authorization/mock_cel/flat_expr_builder.h",
    ],
    external_deps = [
        "absl/status",
        "absl/status:statusor",
        "absl/strings",
        "absl/types:span",
    ],
    language = "c++",
    deps = [
        "google_type_expr_upb",
        "gpr_public_hdrs",
    ],
)

grpc_cc_library(
    name = "grpc_resolver_fake",
    srcs = ["//src/core:ext/filters/client_channel/resolver/fake/fake_resolver.cc"],
    hdrs = ["//src/core:ext/filters/client_channel/resolver/fake/fake_resolver.h"],
    external_deps = [
        "absl/base:core_headers",
        "absl/status",
        "absl/status:statusor",
        "absl/strings",
    ],
    language = "c++",
    visibility = [
        "//test:__subpackages__",
        "@grpc:grpc_resolver_fake",
    ],
    deps = [
        "config",
        "debug_location",
        "gpr",
        "grpc_public_hdrs",
        "grpc_resolver",
        "orphanable",
        "ref_counted_ptr",
        "server_address",
        "uri_parser",
        "work_serializer",
        "//src/core:channel_args",
        "//src/core:grpc_service_config",
        "//src/core:ref_counted",
        "//src/core:useful",
    ],
)

grpc_cc_library(
    name = "chttp2_frame",
    hdrs = [
        "//src/core:ext/transport/chttp2/transport/frame.h",
    ],
    deps = ["gpr"],
)

grpc_cc_library(
    name = "http_trace",
    srcs = [
        "//src/core:ext/transport/chttp2/transport/http_trace.cc",
    ],
    hdrs = [
        "//src/core:ext/transport/chttp2/transport/http_trace.h",
    ],
    deps = [
        "gpr_platform",
        "grpc_trace",
    ],
)

grpc_cc_library(
    name = "hpack_parser_table",
    srcs = [
        "//src/core:ext/transport/chttp2/transport/hpack_parser_table.cc",
    ],
    hdrs = [
        "//src/core:ext/transport/chttp2/transport/hpack_parser_table.h",
    ],
    external_deps = [
        "absl/status",
        "absl/strings",
        "absl/strings:str_format",
    ],
    deps = [
        "gpr",
        "gpr_platform",
        "grpc_base",
        "grpc_trace",
        "http_trace",
        "//src/core:error",
        "//src/core:hpack_constants",
        "//src/core:no_destruct",
        "//src/core:slice",
    ],
)

grpc_cc_library(
    name = "hpack_parser",
    srcs = [
        "//src/core:ext/transport/chttp2/transport/hpack_parser.cc",
    ],
    hdrs = [
        "//src/core:ext/transport/chttp2/transport/hpack_parser.h",
    ],
    external_deps = [
        "absl/base:core_headers",
        "absl/status",
        "absl/strings",
        "absl/strings:str_format",
        "absl/types:optional",
        "absl/types:span",
        "absl/types:variant",
    ],
    deps = [
        "chttp2_frame",
        "gpr",
        "gpr_platform",
        "grpc_base",
        "grpc_public_hdrs",
        "grpc_trace",
        "hpack_parser_table",
        "stats",
        "//src/core:decode_huff",
        "//src/core:error",
        "//src/core:hpack_constants",
        "//src/core:slice",
        "//src/core:slice_refcount",
        "//src/core:stats_data",
        "//src/core:status_helper",
    ],
)

grpc_cc_library(
    name = "hpack_encoder",
    srcs = [
        "//src/core:ext/transport/chttp2/transport/hpack_encoder.cc",
    ],
    hdrs = [
        "//src/core:ext/transport/chttp2/transport/hpack_encoder.h",
    ],
    external_deps = ["absl/strings"],
    deps = [
        "chttp2_bin_encoder",
        "chttp2_frame",
        "chttp2_varint",
        "gpr",
        "gpr_platform",
        "grpc_base",
        "grpc_public_hdrs",
        "grpc_trace",
        "http_trace",
        "//src/core:hpack_constants",
        "//src/core:hpack_encoder_table",
        "//src/core:slice",
        "//src/core:slice_buffer",
        "//src/core:time",
    ],
)

grpc_cc_library(
    name = "chttp2_bin_encoder",
    srcs = [
        "//src/core:ext/transport/chttp2/transport/bin_encoder.cc",
    ],
    hdrs = [
        "//src/core:ext/transport/chttp2/transport/bin_encoder.h",
    ],
    deps = [
        "gpr",
        "gpr_platform",
        "//src/core:huffsyms",
        "//src/core:slice",
    ],
)

grpc_cc_library(
    name = "chttp2_varint",
    srcs = [
        "//src/core:ext/transport/chttp2/transport/varint.cc",
    ],
    hdrs = [
        "//src/core:ext/transport/chttp2/transport/varint.h",
    ],
    external_deps = ["absl/base:core_headers"],
    deps = ["gpr"],
)

grpc_cc_library(
    name = "grpc_transport_chttp2",
    srcs = [
        "//src/core:ext/transport/chttp2/transport/bin_decoder.cc",
        "//src/core:ext/transport/chttp2/transport/chttp2_transport.cc",
        "//src/core:ext/transport/chttp2/transport/context_list.cc",
        "//src/core:ext/transport/chttp2/transport/frame_data.cc",
        "//src/core:ext/transport/chttp2/transport/frame_goaway.cc",
        "//src/core:ext/transport/chttp2/transport/frame_ping.cc",
        "//src/core:ext/transport/chttp2/transport/frame_rst_stream.cc",
        "//src/core:ext/transport/chttp2/transport/frame_settings.cc",
        "//src/core:ext/transport/chttp2/transport/frame_window_update.cc",
        "//src/core:ext/transport/chttp2/transport/parsing.cc",
        "//src/core:ext/transport/chttp2/transport/stream_lists.cc",
        "//src/core:ext/transport/chttp2/transport/stream_map.cc",
        "//src/core:ext/transport/chttp2/transport/writing.cc",
    ],
    hdrs = [
        "//src/core:ext/transport/chttp2/transport/bin_decoder.h",
        "//src/core:ext/transport/chttp2/transport/chttp2_transport.h",
        "//src/core:ext/transport/chttp2/transport/context_list.h",
        "//src/core:ext/transport/chttp2/transport/frame_data.h",
        "//src/core:ext/transport/chttp2/transport/frame_goaway.h",
        "//src/core:ext/transport/chttp2/transport/frame_ping.h",
        "//src/core:ext/transport/chttp2/transport/frame_rst_stream.h",
        "//src/core:ext/transport/chttp2/transport/frame_settings.h",
        "//src/core:ext/transport/chttp2/transport/frame_window_update.h",
        "//src/core:ext/transport/chttp2/transport/internal.h",
        "//src/core:ext/transport/chttp2/transport/stream_map.h",
    ],
    external_deps = [
        "absl/base:core_headers",
        "absl/status",
        "absl/strings",
        "absl/strings:cord",
        "absl/strings:str_format",
        "absl/types:optional",
        "absl/types:variant",
    ],
    language = "c++",
    visibility = ["@grpc:grpclb"],
    deps = [
        "chttp2_frame",
        "chttp2_varint",
        "debug_location",
        "exec_ctx",
        "gpr",
        "grpc_base",
        "grpc_public_hdrs",
        "grpc_trace",
        "hpack_encoder",
        "hpack_parser",
        "hpack_parser_table",
        "http_trace",
        "httpcli",
        "iomgr_timer",
        "ref_counted_ptr",
        "stats",
        "//src/core:arena",
        "//src/core:bdp_estimator",
        "//src/core:bitset",
        "//src/core:channel_args",
        "//src/core:chttp2_flow_control",
        "//src/core:closure",
        "//src/core:error",
        "//src/core:gpr_atm",
        "//src/core:http2_errors",
        "//src/core:http2_settings",
        "//src/core:init_internally",
        "//src/core:iomgr_fwd",
        "//src/core:memory_quota",
        "//src/core:poll",
        "//src/core:ref_counted",
        "//src/core:resource_quota",
        "//src/core:resource_quota_trace",
        "//src/core:slice",
        "//src/core:slice_buffer",
        "//src/core:slice_refcount",
        "//src/core:stats_data",
        "//src/core:status_helper",
        "//src/core:time",
        "//src/core:transport_fwd",
        "//src/core:useful",
    ],
)

grpc_cc_library(
    name = "grpcpp_status",
    srcs = [
        "src/cpp/util/status.cc",
    ],
    public_hdrs = [
        "include/grpc++/support/status.h",
        "include/grpcpp/impl/status.h",
        "include/grpcpp/support/status.h",
        "include/grpc++/impl/codegen/status.h",
        "include/grpcpp/impl/codegen/status.h",
    ],
    deps = [
        "gpr_platform",
        "grpc++_public_hdrs",
        "grpc_public_hdrs",
    ],
)

# TODO(yashykt): Remove the UPB definitions from here once they are no longer needed
### UPB Targets

grpc_upb_proto_library(
    name = "envoy_admin_upb",
    deps = ["@envoy_api//envoy/admin/v3:pkg"],
)

grpc_upb_proto_library(
    name = "envoy_config_cluster_upb",
    deps = ["@envoy_api//envoy/config/cluster/v3:pkg"],
)

grpc_upb_proto_reflection_library(
    name = "envoy_config_cluster_upbdefs",
    deps = ["@envoy_api//envoy/config/cluster/v3:pkg"],
)

grpc_upb_proto_library(
    name = "envoy_config_core_upb",
    deps = ["@envoy_api//envoy/config/core/v3:pkg"],
)

grpc_upb_proto_library(
    name = "envoy_config_endpoint_upb",
    deps = ["@envoy_api//envoy/config/endpoint/v3:pkg"],
)

grpc_upb_proto_reflection_library(
    name = "envoy_config_endpoint_upbdefs",
    deps = ["@envoy_api//envoy/config/endpoint/v3:pkg"],
)

grpc_upb_proto_library(
    name = "envoy_config_listener_upb",
    deps = ["@envoy_api//envoy/config/listener/v3:pkg"],
)

grpc_upb_proto_reflection_library(
    name = "envoy_config_listener_upbdefs",
    deps = ["@envoy_api//envoy/config/listener/v3:pkg"],
)

grpc_upb_proto_library(
    name = "envoy_config_rbac_upb",
    deps = ["@envoy_api//envoy/config/rbac/v3:pkg"],
)

grpc_upb_proto_library(
    name = "envoy_config_route_upb",
    deps = ["@envoy_api//envoy/config/route/v3:pkg"],
)

grpc_upb_proto_reflection_library(
    name = "envoy_config_route_upbdefs",
    deps = ["@envoy_api//envoy/config/route/v3:pkg"],
)

grpc_upb_proto_library(
    name = "envoy_extensions_clusters_aggregate_upb",
    deps = ["@envoy_api//envoy/extensions/clusters/aggregate/v3:pkg"],
)

grpc_upb_proto_reflection_library(
    name = "envoy_extensions_clusters_aggregate_upbdefs",
    deps = ["@envoy_api//envoy/extensions/clusters/aggregate/v3:pkg"],
)

grpc_upb_proto_library(
    name = "envoy_extensions_filters_common_fault_upb",
    deps = ["@envoy_api//envoy/extensions/filters/common/fault/v3:pkg"],
)

grpc_upb_proto_library(
    name = "envoy_extensions_filters_http_fault_upb",
    deps = ["@envoy_api//envoy/extensions/filters/http/fault/v3:pkg"],
)

grpc_upb_proto_reflection_library(
    name = "envoy_extensions_filters_http_fault_upbdefs",
    deps = ["@envoy_api//envoy/extensions/filters/http/fault/v3:pkg"],
)

grpc_upb_proto_library(
    name = "envoy_extensions_filters_http_rbac_upb",
    deps = ["@envoy_api//envoy/extensions/filters/http/rbac/v3:pkg"],
)

grpc_upb_proto_reflection_library(
    name = "envoy_extensions_filters_http_rbac_upbdefs",
    deps = ["@envoy_api//envoy/extensions/filters/http/rbac/v3:pkg"],
)

grpc_upb_proto_library(
    name = "envoy_extensions_filters_http_router_upb",
    deps = ["@envoy_api//envoy/extensions/filters/http/router/v3:pkg"],
)

grpc_upb_proto_reflection_library(
    name = "envoy_extensions_filters_http_router_upbdefs",
    deps = ["@envoy_api//envoy/extensions/filters/http/router/v3:pkg"],
)

grpc_upb_proto_library(
    name = "envoy_extensions_filters_http_stateful_session_upb",
    deps = ["@envoy_api//envoy/extensions/filters/http/stateful_session/v3:pkg"],
)

grpc_upb_proto_reflection_library(
    name = "envoy_extensions_filters_http_stateful_session_upbdefs",
    deps = ["@envoy_api//envoy/extensions/filters/http/stateful_session/v3:pkg"],
)

grpc_upb_proto_library(
    name = "envoy_extensions_http_stateful_session_cookie_upb",
    deps = ["@envoy_api//envoy/extensions/http/stateful_session/cookie/v3:pkg"],
)

grpc_upb_proto_reflection_library(
    name = "envoy_extensions_http_stateful_session_cookie_upbdefs",
    deps = ["@envoy_api//envoy/extensions/http/stateful_session/cookie/v3:pkg"],
)

grpc_upb_proto_library(
    name = "envoy_type_http_upb",
    deps = ["@envoy_api//envoy/type/http/v3:pkg"],
)

grpc_upb_proto_library(
    name = "envoy_extensions_load_balancing_policies_client_side_weighted_round_robin_upb",
    deps = ["@envoy_api//envoy/extensions/load_balancing_policies/client_side_weighted_round_robin/v3:pkg"],
)

grpc_upb_proto_library(
    name = "envoy_extensions_load_balancing_policies_ring_hash_upb",
    deps = ["@envoy_api//envoy/extensions/load_balancing_policies/ring_hash/v3:pkg"],
)

grpc_upb_proto_library(
    name = "envoy_extensions_load_balancing_policies_wrr_locality_upb",
    deps = ["@envoy_api//envoy/extensions/load_balancing_policies/wrr_locality/v3:pkg"],
)

grpc_upb_proto_library(
    name = "envoy_extensions_filters_network_http_connection_manager_upb",
    deps = ["@envoy_api//envoy/extensions/filters/network/http_connection_manager/v3:pkg"],
)

grpc_upb_proto_reflection_library(
    name = "envoy_extensions_filters_network_http_connection_manager_upbdefs",
    deps = ["@envoy_api//envoy/extensions/filters/network/http_connection_manager/v3:pkg"],
)

grpc_upb_proto_library(
    name = "envoy_extensions_transport_sockets_tls_upb",
    deps = ["@envoy_api//envoy/extensions/transport_sockets/tls/v3:pkg"],
)

grpc_upb_proto_reflection_library(
    name = "envoy_extensions_transport_sockets_tls_upbdefs",
    deps = ["@envoy_api//envoy/extensions/transport_sockets/tls/v3:pkg"],
)

grpc_upb_proto_library(
    name = "envoy_service_discovery_upb",
    deps = ["@envoy_api//envoy/service/discovery/v3:pkg"],
)

grpc_upb_proto_reflection_library(
    name = "envoy_service_discovery_upbdefs",
    deps = ["@envoy_api//envoy/service/discovery/v3:pkg"],
)

grpc_upb_proto_library(
    name = "envoy_service_load_stats_upb",
    deps = ["@envoy_api//envoy/service/load_stats/v3:pkg"],
)

grpc_upb_proto_reflection_library(
    name = "envoy_service_load_stats_upbdefs",
    deps = ["@envoy_api//envoy/service/load_stats/v3:pkg"],
)

grpc_upb_proto_library(
    name = "envoy_service_status_upb",
    deps = ["@envoy_api//envoy/service/status/v3:pkg"],
)

grpc_upb_proto_reflection_library(
    name = "envoy_service_status_upbdefs",
    deps = ["@envoy_api//envoy/service/status/v3:pkg"],
)

grpc_upb_proto_library(
    name = "envoy_type_matcher_upb",
    deps = ["@envoy_api//envoy/type/matcher/v3:pkg"],
)

grpc_upb_proto_library(
    name = "envoy_type_upb",
    deps = ["@envoy_api//envoy/type/v3:pkg"],
)

grpc_upb_proto_library(
    name = "xds_type_upb",
    deps = ["@com_github_cncf_udpa//xds/type/v3:pkg"],
)

grpc_upb_proto_reflection_library(
    name = "xds_type_upbdefs",
    deps = ["@com_github_cncf_udpa//xds/type/v3:pkg"],
)

grpc_upb_proto_library(
    name = "xds_orca_upb",
    deps = ["@com_github_cncf_udpa//xds/data/orca/v3:pkg"],
)

grpc_upb_proto_library(
    name = "xds_orca_service_upb",
    deps = ["@com_github_cncf_udpa//xds/service/orca/v3:pkg"],
)

grpc_upb_proto_library(
    name = "grpc_health_upb",
    deps = ["//src/proto/grpc/health/v1:health_proto_descriptor"],
)

grpc_upb_proto_library(
    name = "google_rpc_status_upb",
    deps = ["@com_google_googleapis//google/rpc:status_proto"],
)

grpc_upb_proto_reflection_library(
    name = "google_rpc_status_upbdefs",
    deps = ["@com_google_googleapis//google/rpc:status_proto"],
)

grpc_upb_proto_library(
    name = "google_type_expr_upb",
    deps = ["@com_google_googleapis//google/type:expr_proto"],
)

grpc_upb_proto_library(
    name = "grpc_lb_upb",
    deps = ["//src/proto/grpc/lb/v1:load_balancer_proto_descriptor"],
)

grpc_upb_proto_library(
    name = "alts_upb",
    deps = ["//src/proto/grpc/gcp:alts_handshaker_proto"],
)

grpc_upb_proto_library(
    name = "rls_upb",
    deps = ["//src/proto/grpc/lookup/v1:rls_proto_descriptor"],
)

grpc_upb_proto_library(
    name = "rls_config_upb",
    deps = ["//src/proto/grpc/lookup/v1:rls_config_proto_descriptor"],
)

grpc_upb_proto_reflection_library(
    name = "rls_config_upbdefs",
    deps = ["//src/proto/grpc/lookup/v1:rls_config_proto_descriptor"],
)

WELL_KNOWN_PROTO_TARGETS = [
    "any",
    "duration",
    "empty",
    "struct",
    "timestamp",
    "wrappers",
]

[grpc_upb_proto_library(
    name = "protobuf_" + target + "_upb",
    deps = ["@com_google_protobuf//:" + target + "_proto"],
) for target in WELL_KNOWN_PROTO_TARGETS]

[grpc_upb_proto_reflection_library(
    name = "protobuf_" + target + "_upbdefs",
    deps = ["@com_google_protobuf//:" + target + "_proto"],
) for target in WELL_KNOWN_PROTO_TARGETS]

grpc_generate_one_off_targets()

filegroup(
    name = "root_certificates",
    srcs = [
        "etc/roots.pem",
    ],
    visibility = ["//visibility:public"],
)<|MERGE_RESOLUTION|>--- conflicted
+++ resolved
@@ -2165,8 +2165,6 @@
 grpc_cc_library(
     name = "grpc_opencensus_plugin",
     srcs = [
-<<<<<<< HEAD
-        "//src/cpp/ext/filters/census:channel_filter.cc",
         "//src/cpp/ext/filters/census:client_filter.cc",
         "//src/cpp/ext/filters/census:context.cc",
         "//src/cpp/ext/filters/census:grpc_plugin.cc",
@@ -2177,7 +2175,6 @@
     ],
     hdrs = [
         "include/grpcpp/opencensus.h",
-        "//src/cpp/ext/filters/census:channel_filter.h",
         "//src/cpp/ext/filters/census:client_filter.h",
         "//src/cpp/ext/filters/census:context.h",
         "//src/cpp/ext/filters/census:grpc_plugin.h",
@@ -2185,25 +2182,6 @@
         "//src/cpp/ext/filters/census:open_census_call_tracer.h",
         "//src/cpp/ext/filters/census:rpc_encoding.h",
         "//src/cpp/ext/filters/census:server_filter.h",
-=======
-        "src/cpp/ext/filters/census/client_filter.cc",
-        "src/cpp/ext/filters/census/context.cc",
-        "src/cpp/ext/filters/census/grpc_plugin.cc",
-        "src/cpp/ext/filters/census/measures.cc",
-        "src/cpp/ext/filters/census/rpc_encoding.cc",
-        "src/cpp/ext/filters/census/server_filter.cc",
-        "src/cpp/ext/filters/census/views.cc",
-    ],
-    hdrs = [
-        "include/grpcpp/opencensus.h",
-        "src/cpp/ext/filters/census/client_filter.h",
-        "src/cpp/ext/filters/census/context.h",
-        "src/cpp/ext/filters/census/grpc_plugin.h",
-        "src/cpp/ext/filters/census/measures.h",
-        "src/cpp/ext/filters/census/open_census_call_tracer.h",
-        "src/cpp/ext/filters/census/rpc_encoding.h",
-        "src/cpp/ext/filters/census/server_filter.h",
->>>>>>> 0ecc18ef
     ],
     external_deps = [
         "absl/base",
