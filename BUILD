--- conflicted
+++ resolved
@@ -3613,30 +3613,4 @@
         "etc/roots.pem",
     ],
     visibility = ["//visibility:public"],
-<<<<<<< HEAD
-)
-
-# Base classes of EventManagerInterface
-grpc_cc_library(
-    name = "eventmanager_interface",
-    hdrs = [
-        "src/core/lib/iomgr/poller/eventmanager_interface.h",
-    ],
-)
-
-# Libuv-based EventManager implementation
-grpc_cc_library(
-    name = "eventmanager_libuv",
-    srcs = [
-        "src/core/lib/iomgr/poller/eventmanager_libuv.cc",
-    ],
-    hdrs = [
-        "src/core/lib/iomgr/poller/eventmanager_libuv.h",
-    ],
-    deps = [
-        "gpr_base",
-        "grpc_trace",
-    ],
-=======
->>>>>>> 077f627a
 )