--- conflicted
+++ resolved
@@ -1129,29 +1129,31 @@
 )
 
 grpc_cc_library(
-<<<<<<< HEAD
+    name = "latch",
+    external_deps = [
+        "absl/status",
+    ],
+    language = "c++",
+    public_hdrs = [
+        "src/core/lib/promise/latch.h",
+    ],
+    deps = [
+        "activity",
+        "gpr_platform",
+        "intra_activity_waiter",
+    ],
+)
+
+grpc_cc_library(
     name = "observable",
     language = "c++",
     public_hdrs = [
         "src/core/lib/promise/observable.h",
-=======
-    name = "latch",
-    external_deps = [
-        "absl/status",
-    ],
-    language = "c++",
-    public_hdrs = [
-        "src/core/lib/promise/latch.h",
->>>>>>> 12cd5942
     ],
     deps = [
         "activity",
         "gpr_platform",
-<<<<<<< HEAD
         "wait_set",
-=======
-        "intra_activity_waiter",
->>>>>>> 12cd5942
     ],
 )
 
