# gRPC Bazel BUILD file.
#
# Copyright 2016 gRPC authors.
#
# Licensed under the Apache License, Version 2.0 (the "License");
# you may not use this file except in compliance with the License.
# You may obtain a copy of the License at
#
#     http://www.apache.org/licenses/LICENSE-2.0
#
# Unless required by applicable law or agreed to in writing, software
# distributed under the License is distributed on an "AS IS" BASIS,
# WITHOUT WARRANTIES OR CONDITIONS OF ANY KIND, either express or implied.
# See the License for the specific language governing permissions and
# limitations under the License.

load(
    "//bazel:grpc_build_system.bzl",
    "grpc_cc_library",
    "grpc_generate_one_off_targets",
    "grpc_upb_proto_library",
    "grpc_upb_proto_reflection_library",
    "python_config_settings",
)
load("@bazel_skylib//lib:selects.bzl", "selects")

licenses(["reciprocal"])

package(
    default_visibility = ["//visibility:public"],
    features = [
        "layering_check",
        "-parse_headers",
    ],
)

exports_files([
    "LICENSE",
    "etc/roots.pem",
])

config_setting(
    name = "grpc_no_ares",
    values = {"define": "grpc_no_ares=true"},
)

config_setting(
    name = "grpc_no_xds_define",
    values = {"define": "grpc_no_xds=true"},
)

# When gRPC is build as shared library, binder transport code might still
# get included even when user's code does not depend on it. In that case
# --define=grpc_no_binder=true can be used to disable binder transport
# related code to reduce binary size.
# For users using build system other than bazel, they can define
# GRPC_NO_BINDER to achieve the same effect.
config_setting(
    name = "grpc_no_binder_define",
    values = {"define": "grpc_no_binder=true"},
)

config_setting(
    name = "android",
    values = {"crosstool_top": "//external:android/crosstool"},
)

config_setting(
    name = "ios",
    values = {"apple_platform_type": "ios"},
)

selects.config_setting_group(
    name = "grpc_no_xds",
    match_any = [
        ":grpc_no_xds_define",
        # In addition to disabling XDS support when --define=grpc_no_xds=true is
        # specified, we also disable it on mobile platforms where it is not
        # likely to be needed and where reducing the binary size is more
        # important.
        ":android",
        ":ios",
    ],
)

selects.config_setting_group(
    name = "grpc_no_binder",
    match_any = [
        ":grpc_no_binder_define",
        # We do not need binder on ios.
        ":ios",
    ],
)

selects.config_setting_group(
    name = "grpc_no_rls",
    match_any = [
        # Disable RLS support on mobile platforms where it is not likely to be
        # needed and where reducing the binary size is more important.
        ":android",
        ":ios",
    ],
)

# Fuzzers can be built as fuzzers or as tests
config_setting(
    name = "grpc_build_fuzzers",
    values = {"define": "grpc_build_fuzzers=true"},
)

config_setting(
    name = "grpc_allow_exceptions",
    values = {"define": "GRPC_ALLOW_EXCEPTIONS=1"},
)

config_setting(
    name = "grpc_disallow_exceptions",
    values = {"define": "GRPC_ALLOW_EXCEPTIONS=0"},
)

config_setting(
    name = "remote_execution",
    values = {"define": "GRPC_PORT_ISOLATED_RUNTIME=1"},
)

config_setting(
    name = "windows",
    values = {"cpu": "x64_windows"},
)

config_setting(
    name = "windows_msvc",
    values = {"cpu": "x64_windows_msvc"},
)

config_setting(
    name = "mac_x86_64",
    values = {"cpu": "darwin"},
)

config_setting(
    name = "use_strict_warning",
    values = {"define": "use_strict_warning=true"},
)

python_config_settings()

# This should be updated along with build_handwritten.yaml
g_stands_for = "galaxy"  # @unused

core_version = "28.0.0"  # @unused

version = "1.51.0-dev"  # @unused

GPR_PUBLIC_HDRS = [
    "include/grpc/support/alloc.h",
    "include/grpc/support/atm_gcc_atomic.h",
    "include/grpc/support/atm_gcc_sync.h",
    "include/grpc/support/atm_windows.h",
    "include/grpc/support/cpu.h",
    "include/grpc/support/log.h",
    "include/grpc/support/log_windows.h",
    "include/grpc/support/port_platform.h",
    "include/grpc/support/string_util.h",
    "include/grpc/support/sync.h",
    "include/grpc/support/sync_abseil.h",
    "include/grpc/support/sync_custom.h",
    "include/grpc/support/sync_generic.h",
    "include/grpc/support/sync_posix.h",
    "include/grpc/support/sync_windows.h",
    "include/grpc/support/thd_id.h",
    "include/grpc/support/time.h",
    "include/grpc/impl/codegen/atm.h",
    "include/grpc/impl/codegen/atm_gcc_atomic.h",
    "include/grpc/impl/codegen/atm_gcc_sync.h",
    "include/grpc/impl/codegen/atm_windows.h",
    "include/grpc/impl/codegen/fork.h",
    "include/grpc/impl/codegen/gpr_slice.h",
    "include/grpc/impl/codegen/gpr_types.h",
    "include/grpc/impl/codegen/log.h",
    "include/grpc/impl/codegen/port_platform.h",
    "include/grpc/impl/codegen/sync.h",
    "include/grpc/impl/codegen/sync_abseil.h",
    "include/grpc/impl/codegen/sync_custom.h",
    "include/grpc/impl/codegen/sync_generic.h",
    "include/grpc/impl/codegen/sync_posix.h",
    "include/grpc/impl/codegen/sync_windows.h",
]

GRPC_PUBLIC_HDRS = [
    "include/grpc/byte_buffer.h",
    "include/grpc/byte_buffer_reader.h",
    "include/grpc/compression.h",
    "include/grpc/fork.h",
    "include/grpc/grpc.h",
    "include/grpc/grpc_posix.h",
    "include/grpc/grpc_security.h",
    "include/grpc/grpc_security_constants.h",
    "include/grpc/slice.h",
    "include/grpc/slice_buffer.h",
    "include/grpc/status.h",
    "include/grpc/load_reporting.h",
    "include/grpc/support/workaround_list.h",
    "include/grpc/impl/codegen/byte_buffer.h",
    "include/grpc/impl/codegen/byte_buffer_reader.h",
    "include/grpc/impl/codegen/compression_types.h",
    "include/grpc/impl/codegen/connectivity_state.h",
    "include/grpc/impl/codegen/grpc_types.h",
    "include/grpc/impl/codegen/propagation_bits.h",
    "include/grpc/impl/codegen/status.h",
    "include/grpc/impl/codegen/slice.h",
]

GRPC_PUBLIC_EVENT_ENGINE_HDRS = [
    "include/grpc/event_engine/endpoint_config.h",
    "include/grpc/event_engine/event_engine.h",
    "include/grpc/event_engine/port.h",
    "include/grpc/event_engine/memory_allocator.h",
    "include/grpc/event_engine/memory_request.h",
    "include/grpc/event_engine/internal/memory_allocator_impl.h",
    "include/grpc/event_engine/slice.h",
    "include/grpc/event_engine/slice_buffer.h",
]

GRPCXX_SRCS = [
    "src/cpp/client/channel_cc.cc",
    "src/cpp/client/client_callback.cc",
    "src/cpp/client/client_context.cc",
    "src/cpp/client/client_interceptor.cc",
    "src/cpp/client/create_channel.cc",
    "src/cpp/client/create_channel_internal.cc",
    "src/cpp/client/create_channel_posix.cc",
    "src/cpp/client/credentials_cc.cc",
    "src/cpp/common/alarm.cc",
    "src/cpp/common/channel_arguments.cc",
    "src/cpp/common/channel_filter.cc",
    "src/cpp/common/completion_queue_cc.cc",
    "src/cpp/common/core_codegen.cc",
    "src/cpp/common/resource_quota_cc.cc",
    "src/cpp/common/rpc_method.cc",
    "src/cpp/common/version_cc.cc",
    "src/cpp/common/validate_service_config.cc",
    "src/cpp/server/async_generic_service.cc",
    "src/cpp/server/channel_argument_option.cc",
    "src/cpp/server/create_default_thread_pool.cc",
    "src/cpp/server/external_connection_acceptor_impl.cc",
    "src/cpp/server/health/default_health_check_service.cc",
    "src/cpp/server/health/health_check_service.cc",
    "src/cpp/server/health/health_check_service_server_builder_option.cc",
    "src/cpp/server/server_builder.cc",
    "src/cpp/server/server_callback.cc",
    "src/cpp/server/server_cc.cc",
    "src/cpp/server/server_context.cc",
    "src/cpp/server/server_credentials.cc",
    "src/cpp/server/server_posix.cc",
    "src/cpp/thread_manager/thread_manager.cc",
    "src/cpp/util/byte_buffer_cc.cc",
    "src/cpp/util/status.cc",
    "src/cpp/util/string_ref.cc",
    "src/cpp/util/time_cc.cc",
    "src/cpp/codegen/codegen_init.cc",
]

GRPCXX_HDRS = [
    "src/cpp/client/create_channel_internal.h",
    "src/cpp/common/channel_filter.h",
    "src/cpp/server/dynamic_thread_pool.h",
    "src/cpp/server/external_connection_acceptor_impl.h",
    "src/cpp/server/health/default_health_check_service.h",
    "src/cpp/server/thread_pool_interface.h",
    "src/cpp/thread_manager/thread_manager.h",
]

GRPCXX_PUBLIC_HDRS = [
    "include/grpc++/alarm.h",
    "include/grpc++/channel.h",
    "include/grpc++/client_context.h",
    "include/grpc++/completion_queue.h",
    "include/grpc++/create_channel.h",
    "include/grpc++/create_channel_posix.h",
    "include/grpc++/ext/health_check_service_server_builder_option.h",
    "include/grpc++/generic/async_generic_service.h",
    "include/grpc++/generic/generic_stub.h",
    "include/grpc++/grpc++.h",
    "include/grpc++/health_check_service_interface.h",
    "include/grpc++/impl/call.h",
    "include/grpc++/impl/channel_argument_option.h",
    "include/grpc++/impl/client_unary_call.h",
    "include/grpc++/impl/codegen/core_codegen.h",
    "include/grpc++/impl/grpc_library.h",
    "include/grpc++/impl/method_handler_impl.h",
    "include/grpc++/impl/rpc_method.h",
    "include/grpc++/impl/rpc_service_method.h",
    "include/grpc++/impl/serialization_traits.h",
    "include/grpc++/impl/server_builder_option.h",
    "include/grpc++/impl/server_builder_plugin.h",
    "include/grpc++/impl/server_initializer.h",
    "include/grpc++/impl/service_type.h",
    "include/grpc++/security/auth_context.h",
    "include/grpc++/resource_quota.h",
    "include/grpc++/security/auth_metadata_processor.h",
    "include/grpc++/security/credentials.h",
    "include/grpc++/security/server_credentials.h",
    "include/grpc++/server.h",
    "include/grpc++/server_builder.h",
    "include/grpc++/server_context.h",
    "include/grpc++/server_posix.h",
    "include/grpc++/support/async_stream.h",
    "include/grpc++/support/async_unary_call.h",
    "include/grpc++/support/byte_buffer.h",
    "include/grpc++/support/channel_arguments.h",
    "include/grpc++/support/config.h",
    "include/grpc++/support/slice.h",
    "include/grpc++/support/status.h",
    "include/grpc++/support/status_code_enum.h",
    "include/grpc++/support/string_ref.h",
    "include/grpc++/support/stub_options.h",
    "include/grpc++/support/sync_stream.h",
    "include/grpc++/support/time.h",
    "include/grpcpp/alarm.h",
    "include/grpcpp/channel.h",
    "include/grpcpp/client_context.h",
    "include/grpcpp/completion_queue.h",
    "include/grpcpp/create_channel.h",
    "include/grpcpp/create_channel_posix.h",
    "include/grpcpp/ext/health_check_service_server_builder_option.h",
    "include/grpcpp/generic/async_generic_service.h",
    "include/grpcpp/generic/generic_stub.h",
    "include/grpcpp/grpcpp.h",
    "include/grpcpp/health_check_service_interface.h",
    "include/grpcpp/impl/call_hook.h",
    "include/grpcpp/impl/call_op_set_interface.h",
    "include/grpcpp/impl/call.h",
    "include/grpcpp/impl/channel_argument_option.h",
    "include/grpcpp/impl/client_unary_call.h",
    "include/grpcpp/impl/codegen/core_codegen.h",
    "include/grpcpp/impl/grpc_library.h",
    "include/grpcpp/impl/method_handler_impl.h",
    "include/grpcpp/impl/rpc_method.h",
    "include/grpcpp/impl/rpc_service_method.h",
    "include/grpcpp/impl/serialization_traits.h",
    "include/grpcpp/impl/server_builder_option.h",
    "include/grpcpp/impl/server_builder_plugin.h",
    "include/grpcpp/impl/server_initializer.h",
    "include/grpcpp/impl/service_type.h",
    "include/grpcpp/resource_quota.h",
    "include/grpcpp/security/auth_context.h",
    "include/grpcpp/security/auth_metadata_processor.h",
    "include/grpcpp/security/credentials.h",
    "include/grpcpp/security/server_credentials.h",
    "include/grpcpp/security/tls_certificate_provider.h",
    "include/grpcpp/security/authorization_policy_provider.h",
    "include/grpcpp/security/tls_certificate_verifier.h",
    "include/grpcpp/security/tls_credentials_options.h",
    "include/grpcpp/server.h",
    "include/grpcpp/server_builder.h",
    "include/grpcpp/server_context.h",
    "include/grpcpp/server_posix.h",
    "include/grpcpp/support/async_stream.h",
    "include/grpcpp/support/async_unary_call.h",
    "include/grpcpp/support/byte_buffer.h",
    "include/grpcpp/support/channel_arguments.h",
    "include/grpcpp/support/client_callback.h",
    "include/grpcpp/support/client_interceptor.h",
    "include/grpcpp/support/config.h",
    "include/grpcpp/support/interceptor.h",
    "include/grpcpp/support/message_allocator.h",
    "include/grpcpp/support/method_handler.h",
    "include/grpcpp/support/proto_buffer_reader.h",
    "include/grpcpp/support/proto_buffer_writer.h",
    "include/grpcpp/support/server_callback.h",
    "include/grpcpp/support/server_interceptor.h",
    "include/grpcpp/support/slice.h",
    "include/grpcpp/support/status.h",
    "include/grpcpp/support/status_code_enum.h",
    "include/grpcpp/support/string_ref.h",
    "include/grpcpp/support/stub_options.h",
    "include/grpcpp/support/sync_stream.h",
    "include/grpcpp/support/time.h",
    "include/grpcpp/support/validate_service_config.h",
    "include/grpc++/impl/codegen/async_stream.h",
    "include/grpc++/impl/codegen/async_unary_call.h",
    "include/grpc++/impl/codegen/byte_buffer.h",
    "include/grpc++/impl/codegen/call_hook.h",
    "include/grpc++/impl/codegen/call.h",
    "include/grpc++/impl/codegen/channel_interface.h",
    "include/grpc++/impl/codegen/client_context.h",
    "include/grpc++/impl/codegen/client_unary_call.h",
    "include/grpc++/impl/codegen/completion_queue_tag.h",
    "include/grpc++/impl/codegen/completion_queue.h",
    "include/grpc++/impl/codegen/config.h",
    "include/grpc++/impl/codegen/core_codegen_interface.h",
    "include/grpc++/impl/codegen/create_auth_context.h",
    "include/grpc++/impl/codegen/grpc_library.h",
    "include/grpc++/impl/codegen/metadata_map.h",
    "include/grpc++/impl/codegen/method_handler_impl.h",
    "include/grpc++/impl/codegen/rpc_method.h",
    "include/grpc++/impl/codegen/rpc_service_method.h",
    "include/grpc++/impl/codegen/security/auth_context.h",
    "include/grpc++/impl/codegen/serialization_traits.h",
    "include/grpc++/impl/codegen/server_context.h",
    "include/grpc++/impl/codegen/server_interface.h",
    "include/grpc++/impl/codegen/service_type.h",
    "include/grpc++/impl/codegen/slice.h",
    "include/grpc++/impl/codegen/status_code_enum.h",
    "include/grpc++/impl/codegen/status.h",
    "include/grpc++/impl/codegen/string_ref.h",
    "include/grpc++/impl/codegen/stub_options.h",
    "include/grpc++/impl/codegen/sync_stream.h",
    "include/grpc++/impl/codegen/time.h",
    "include/grpcpp/impl/codegen/async_generic_service.h",
    "include/grpcpp/impl/codegen/async_stream.h",
    "include/grpcpp/impl/codegen/async_unary_call.h",
    "include/grpcpp/impl/codegen/byte_buffer.h",
    "include/grpcpp/impl/codegen/call_hook.h",
    "include/grpcpp/impl/codegen/call_op_set_interface.h",
    "include/grpcpp/impl/codegen/call_op_set.h",
    "include/grpcpp/impl/codegen/call.h",
    "include/grpcpp/impl/codegen/callback_common.h",
    "include/grpcpp/impl/codegen/channel_interface.h",
    "include/grpcpp/impl/codegen/client_callback.h",
    "include/grpcpp/impl/codegen/client_context.h",
    "include/grpcpp/impl/codegen/client_interceptor.h",
    "include/grpcpp/impl/codegen/client_unary_call.h",
    "include/grpcpp/impl/codegen/completion_queue_tag.h",
    "include/grpcpp/impl/codegen/completion_queue.h",
    "include/grpcpp/impl/codegen/config.h",
    "include/grpcpp/impl/codegen/core_codegen_interface.h",
    "include/grpcpp/impl/codegen/create_auth_context.h",
    "include/grpcpp/impl/codegen/delegating_channel.h",
    "include/grpcpp/impl/codegen/grpc_library.h",
    "include/grpcpp/impl/codegen/intercepted_channel.h",
    "include/grpcpp/impl/codegen/interceptor_common.h",
    "include/grpcpp/impl/codegen/interceptor.h",
    "include/grpcpp/impl/codegen/message_allocator.h",
    "include/grpcpp/impl/codegen/metadata_map.h",
    "include/grpcpp/impl/codegen/method_handler_impl.h",
    "include/grpcpp/impl/codegen/method_handler.h",
    "include/grpcpp/impl/codegen/rpc_method.h",
    "include/grpcpp/impl/codegen/rpc_service_method.h",
    "include/grpcpp/impl/codegen/security/auth_context.h",
    "include/grpcpp/impl/codegen/serialization_traits.h",
    "include/grpcpp/impl/codegen/server_callback_handlers.h",
    "include/grpcpp/impl/codegen/server_callback.h",
    "include/grpcpp/impl/codegen/server_context.h",
    "include/grpcpp/impl/codegen/server_interceptor.h",
    "include/grpcpp/impl/codegen/server_interface.h",
    "include/grpcpp/impl/codegen/service_type.h",
    "include/grpcpp/impl/codegen/slice.h",
    "include/grpcpp/impl/codegen/status_code_enum.h",
    "include/grpcpp/impl/codegen/status.h",
    "include/grpcpp/impl/codegen/string_ref.h",
    "include/grpcpp/impl/codegen/stub_options.h",
    "include/grpcpp/impl/codegen/sync_stream.h",
    "include/grpcpp/impl/codegen/time.h",
    "include/grpcpp/impl/codegen/sync.h",
]

grpc_cc_library(
    name = "channel_fwd",
    hdrs = [
        "src/core/lib/channel/channel_fwd.h",
    ],
    language = "c++",
)

grpc_cc_library(
    name = "transport_fwd",
    hdrs = [
        "src/core/lib/transport/transport_fwd.h",
    ],
    language = "c++",
)

grpc_cc_library(
    name = "atomic_utils",
    language = "c++",
    public_hdrs = ["src/core/lib/gprpp/atomic_utils.h"],
    deps = ["gpr_platform"],
)

grpc_cc_library(
    name = "experiments",
    srcs = [
        "src/core/lib/experiments/config.cc",
        "src/core/lib/experiments/experiments.cc",
    ],
    hdrs = [
        "src/core/lib/experiments/config.h",
        "src/core/lib/experiments/experiments.h",
    ],
    external_deps = ["absl/strings"],
    language = "c++",
    deps = [
        "gpr",
        "gpr_platform",
        "no_destruct",
    ],
)

grpc_cc_library(
    name = "init_internally",
    srcs = ["src/core/lib/surface/init_internally.cc"],
    hdrs = ["src/core/lib/surface/init_internally.h"],
    deps = ["gpr_platform"],
)

grpc_cc_library(
    name = "grpc_unsecure",
    srcs = [
        "src/core/lib/surface/init.cc",
        "src/core/plugin_registry/grpc_plugin_registry.cc",
        "src/core/plugin_registry/grpc_plugin_registry_noextra.cc",
    ],
    defines = ["GRPC_NO_XDS"],
    external_deps = [
        "absl/base:core_headers",
    ],
    language = "c++",
    public_hdrs = GRPC_PUBLIC_HDRS,
    tags = [
        "avoid_dep",
        "nofixdeps",
    ],
    visibility = ["@grpc:public"],
    deps = [
        "channel_init",
        "channel_stack_type",
        "config",
        "default_event_engine",
        "experiments",
        "forkable",
        "gpr",
        "grpc_authorization_base",
        "grpc_base",
        "grpc_client_channel",
        "grpc_common",
        "grpc_http_filters",
        "grpc_security_base",
        "grpc_trace",
        "http_connect_handshaker",
        "init_internally",
        "iomgr_timer",
        "posix_event_engine_timer_manager",
        "slice",
        "tcp_connect_handshaker",
    ],
)

GRPC_XDS_TARGETS = [
    "grpc_lb_policy_cds",
    "grpc_lb_policy_xds_cluster_impl",
    "grpc_lb_policy_xds_cluster_manager",
    "grpc_lb_policy_xds_cluster_resolver",
    "grpc_resolver_xds",
    "grpc_resolver_c2p",
    "grpc_xds_server_config_fetcher",

    # Not xDS-specific but currently only used by xDS.
    "channel_creds_registry_init",
]

grpc_cc_library(
    name = "grpc",
    srcs = [
        "src/core/lib/surface/init.cc",
        "src/core/plugin_registry/grpc_plugin_registry.cc",
        "src/core/plugin_registry/grpc_plugin_registry_extra.cc",
    ],
    defines = select({
        "grpc_no_xds": ["GRPC_NO_XDS"],
        "//conditions:default": [],
    }),
    external_deps = [
        "absl/base:core_headers",
    ],
    language = "c++",
    public_hdrs = GRPC_PUBLIC_HDRS,
    select_deps = [
        {
            "grpc_no_xds": [],
            "//conditions:default": GRPC_XDS_TARGETS,
        },
    ],
    tags = [
        "grpc_avoid_dep",
        "nofixdeps",
    ],
    visibility = [
        "@grpc:public",
    ],
    deps = [
        "channel_init",
        "channel_stack_type",
        "config",
        "default_event_engine",
        "experiments",
        "forkable",
        "gpr",
        "grpc_alts_credentials",
        "grpc_authorization_base",
        "grpc_base",
        "grpc_client_channel",
        "grpc_common",
        "grpc_credentials_util",
        "grpc_external_account_credentials",
        "grpc_fake_credentials",
        "grpc_google_default_credentials",
        "grpc_http_filters",
        "grpc_iam_credentials",
        "grpc_insecure_credentials",
        "grpc_jwt_credentials",
        "grpc_local_credentials",
        "grpc_oauth2_credentials",
        "grpc_public_hdrs",
        "grpc_security_base",
        "grpc_ssl_credentials",
        "grpc_tls_credentials",
        "grpc_trace",
        "grpc_transport_chttp2_alpn",
        "http_connect_handshaker",
        "httpcli",
        "httpcli_ssl_credentials",
        "init_internally",
        "iomgr_timer",
        "json",
        "posix_event_engine_timer_manager",
        "promise",
        "ref_counted",
        "ref_counted_ptr",
        "slice",
        "slice_refcount",
        "sockaddr_utils",
        "tcp_connect_handshaker",
        "tsi_base",
        "uri_parser",
        "useful",
    ],
)

grpc_cc_library(
    name = "gpr_public_hdrs",
    hdrs = GPR_PUBLIC_HDRS,
    tags = [
        "avoid_dep",
        "nofixdeps",
    ],
)

grpc_cc_library(
    name = "grpc_public_hdrs",
    hdrs = GRPC_PUBLIC_HDRS,
    tags = [
        "avoid_dep",
        "nofixdeps",
    ],
    deps = ["gpr_public_hdrs"],
)

grpc_cc_library(
    name = "grpc++_public_hdrs",
    hdrs = GRPCXX_PUBLIC_HDRS,
    external_deps = [
        "absl/synchronization",
        "protobuf_headers",
    ],
    tags = [
        "avoid_dep",
        "nofixdeps",
    ],
    visibility = ["@grpc:public"],
    deps = ["grpc_public_hdrs"],
)

grpc_cc_library(
    name = "grpc++",
    hdrs = [
        "src/cpp/client/secure_credentials.h",
        "src/cpp/common/secure_auth_context.h",
        "src/cpp/server/secure_server_credentials.h",
    ],
    language = "c++",
    public_hdrs = GRPCXX_PUBLIC_HDRS,
    select_deps = [
        {
            "grpc_no_xds": [],
            "//conditions:default": [
                "grpc++_xds_client",
                "grpc++_xds_server",
            ],
        },
        {
            "grpc_no_binder": [],
            "//conditions:default": [
                "grpc++_binder",
            ],
        },
    ],
    tags = ["nofixdeps"],
    visibility = [
        "@grpc:public",
    ],
    deps = [
        "grpc++_base",
        "slice",
    ],
)

grpc_cc_library(
    name = "grpc_cronet_hdrs",
    hdrs = [
        "include/grpc/grpc_cronet.h",
    ],
    deps = [
        "gpr_public_hdrs",
        "grpc_base",
    ],
)

grpc_cc_library(
    name = "tchar",
    srcs = [
        "src/core/lib/gprpp/tchar.cc",
    ],
    hdrs = [
        "src/core/lib/gprpp/tchar.h",
    ],
    deps = ["gpr_platform"],
)

grpc_cc_library(
    name = "grpc++_binder",
    srcs = [
        "src/core/ext/transport/binder/client/binder_connector.cc",
        "src/core/ext/transport/binder/client/channel_create.cc",
        "src/core/ext/transport/binder/client/channel_create_impl.cc",
        "src/core/ext/transport/binder/client/connection_id_generator.cc",
        "src/core/ext/transport/binder/client/endpoint_binder_pool.cc",
        "src/core/ext/transport/binder/client/jni_utils.cc",
        "src/core/ext/transport/binder/client/security_policy_setting.cc",
        "src/core/ext/transport/binder/security_policy/binder_security_policy.cc",
        "src/core/ext/transport/binder/server/binder_server.cc",
        "src/core/ext/transport/binder/server/binder_server_credentials.cc",
        "src/core/ext/transport/binder/transport/binder_transport.cc",
        "src/core/ext/transport/binder/utils/ndk_binder.cc",
        "src/core/ext/transport/binder/utils/transport_stream_receiver_impl.cc",
        "src/core/ext/transport/binder/wire_format/binder_android.cc",
        "src/core/ext/transport/binder/wire_format/binder_constants.cc",
        "src/core/ext/transport/binder/wire_format/transaction.cc",
        "src/core/ext/transport/binder/wire_format/wire_reader_impl.cc",
        "src/core/ext/transport/binder/wire_format/wire_writer.cc",
    ],
    hdrs = [
        "src/core/ext/transport/binder/client/binder_connector.h",
        "src/core/ext/transport/binder/client/channel_create_impl.h",
        "src/core/ext/transport/binder/client/connection_id_generator.h",
        "src/core/ext/transport/binder/client/endpoint_binder_pool.h",
        "src/core/ext/transport/binder/client/jni_utils.h",
        "src/core/ext/transport/binder/client/security_policy_setting.h",
        "src/core/ext/transport/binder/server/binder_server.h",
        "src/core/ext/transport/binder/transport/binder_stream.h",
        "src/core/ext/transport/binder/transport/binder_transport.h",
        "src/core/ext/transport/binder/utils/binder_auto_utils.h",
        "src/core/ext/transport/binder/utils/ndk_binder.h",
        "src/core/ext/transport/binder/utils/transport_stream_receiver.h",
        "src/core/ext/transport/binder/utils/transport_stream_receiver_impl.h",
        "src/core/ext/transport/binder/wire_format/binder.h",
        "src/core/ext/transport/binder/wire_format/binder_android.h",
        "src/core/ext/transport/binder/wire_format/binder_constants.h",
        "src/core/ext/transport/binder/wire_format/transaction.h",
        "src/core/ext/transport/binder/wire_format/wire_reader.h",
        "src/core/ext/transport/binder/wire_format/wire_reader_impl.h",
        "src/core/ext/transport/binder/wire_format/wire_writer.h",
    ],
    defines = select({
        "grpc_no_binder": ["GRPC_NO_BINDER"],
        "//conditions:default": [],
    }),
    external_deps = [
        "absl/base:core_headers",
        "absl/cleanup",
        "absl/container:flat_hash_map",
        "absl/hash",
        "absl/memory",
        "absl/meta:type_traits",
        "absl/status",
        "absl/status:statusor",
        "absl/strings",
        "absl/synchronization",
        "absl/time",
        "absl/types:variant",
    ],
    language = "c++",
    public_hdrs = [
        "include/grpcpp/security/binder_security_policy.h",
        "include/grpcpp/create_channel_binder.h",
        "include/grpcpp/security/binder_credentials.h",
    ],
    tags = ["nofixdeps"],
    deps = [
        "arena",
        "channel_args_preconditioning",
        "channel_stack_type",
        "config",
        "debug_location",
        "gpr",
        "gpr_platform",
        "grpc",
        "grpc++_base",
        "grpc_base",
        "grpc_client_channel",
        "grpc_public_hdrs",
        "iomgr_fwd",
        "iomgr_port",
        "orphanable",
        "ref_counted_ptr",
        "slice",
        "slice_refcount",
        "status_helper",
        "transport_fwd",
    ],
)

grpc_cc_library(
    name = "grpc++_xds_client",
    srcs = [
        "src/cpp/client/xds_credentials.cc",
    ],
    hdrs = [
        "src/cpp/client/secure_credentials.h",
    ],
    external_deps = ["absl/strings"],
    language = "c++",
    deps = [
        "gpr",
        "grpc",
        "grpc++_base",
        "grpc_base",
        "grpc_public_hdrs",
        "grpc_security_base",
    ],
)

grpc_cc_library(
    name = "grpc++_xds_server",
    srcs = [
        "src/cpp/server/xds_server_credentials.cc",
    ],
    hdrs = [
        "src/cpp/server/secure_server_credentials.h",
    ],
    language = "c++",
    public_hdrs = [
        "include/grpcpp/xds_server_builder.h",
    ],
    visibility = ["@grpc:xds"],
    deps = [
        "gpr",
        "grpc",
        "grpc++_base",
    ],
)

grpc_cc_library(
    name = "grpc++_unsecure",
    srcs = [
        "src/cpp/client/insecure_credentials.cc",
        "src/cpp/common/insecure_create_auth_context.cc",
        "src/cpp/server/insecure_server_credentials.cc",
    ],
    language = "c++",
    tags = [
        "avoid_dep",
        "nofixdeps",
    ],
    visibility = ["@grpc:public"],
    deps = [
        "gpr",
        "grpc++_base_unsecure",
        "grpc++_codegen_proto",
        "grpc_insecure_credentials",
        "grpc_public_hdrs",
        "grpc_unsecure",
    ],
)

grpc_cc_library(
    name = "grpc++_error_details",
    srcs = [
        "src/cpp/util/error_details.cc",
    ],
    hdrs = [
        "include/grpc++/support/error_details.h",
        "include/grpcpp/support/error_details.h",
    ],
    language = "c++",
    standalone = True,
    visibility = ["@grpc:public"],
    deps = ["grpc++"],
)

grpc_cc_library(
    name = "grpc++_alts",
    srcs = [
        "src/cpp/common/alts_context.cc",
        "src/cpp/common/alts_util.cc",
    ],
    hdrs = [
        "include/grpcpp/security/alts_context.h",
        "include/grpcpp/security/alts_util.h",
    ],
    external_deps = ["upb_lib"],
    language = "c++",
    standalone = True,
    visibility = ["@grpc:tsi"],
    deps = [
        "alts_upb",
        "gpr",
        "grpc++",
        "grpc_base",
        "tsi_alts_credentials",
    ],
)

grpc_cc_library(
    name = "census",
    srcs = [
        "src/core/ext/filters/census/grpc_context.cc",
    ],
    language = "c++",
    public_hdrs = [
        "include/grpc/census.h",
    ],
    visibility = ["@grpc:public"],
    deps = [
        "gpr",
        "grpc_base",
        "grpc_public_hdrs",
        "grpc_trace",
    ],
)

grpc_cc_library(
    name = "useful",
    hdrs = ["src/core/lib/gpr/useful.h"],
    external_deps = [
        "absl/strings",
        "absl/types:variant",
    ],
    language = "c++",
    deps = ["gpr_platform"],
)

grpc_cc_library(
    name = "examine_stack",
    srcs = [
        "src/core/lib/gprpp/examine_stack.cc",
    ],
    hdrs = [
        "src/core/lib/gprpp/examine_stack.h",
    ],
    external_deps = ["absl/types:optional"],
    deps = ["gpr_platform"],
)

grpc_cc_library(
    name = "gpr_atm",
    srcs = [
        "src/core/lib/gpr/atm.cc",
    ],
    language = "c++",
    public_hdrs = [
        "include/grpc/support/atm.h",
    ],
    deps = [
        "gpr_platform",
        "gpr_public_hdrs",
        "useful",
    ],
)

grpc_cc_library(
    name = "gpr_manual_constructor",
    srcs = [],
    hdrs = [
        "src/core/lib/gprpp/manual_constructor.h",
    ],
    language = "c++",
    deps = [
        "construct_destruct",
        "gpr_public_hdrs",
    ],
)

grpc_cc_library(
    name = "gpr_spinlock",
    srcs = [],
    hdrs = [
        "src/core/lib/gpr/spinlock.h",
    ],
    language = "c++",
    deps = [
        "gpr_atm",
        "gpr_public_hdrs",
    ],
)

grpc_cc_library(
    name = "gpr_log_internal",
    hdrs = [
        "src/core/lib/gpr/log_internal.h",
    ],
    language = "c++",
    deps = ["gpr_platform"],
)

grpc_cc_library(
    name = "env",
    srcs = [
        "src/core/lib/gprpp/env_linux.cc",
        "src/core/lib/gprpp/env_posix.cc",
        "src/core/lib/gprpp/env_windows.cc",
    ],
    hdrs = [
        "src/core/lib/gprpp/env.h",
    ],
    external_deps = ["absl/types:optional"],
    deps = [
        "gpr_platform",
        "tchar",
    ],
)

grpc_cc_library(
    name = "gpr",
    srcs = [
        "src/core/lib/gpr/alloc.cc",
        "src/core/lib/gpr/cpu_iphone.cc",
        "src/core/lib/gpr/cpu_linux.cc",
        "src/core/lib/gpr/cpu_posix.cc",
        "src/core/lib/gpr/cpu_windows.cc",
        "src/core/lib/gpr/log.cc",
        "src/core/lib/gpr/log_android.cc",
        "src/core/lib/gpr/log_linux.cc",
        "src/core/lib/gpr/log_posix.cc",
        "src/core/lib/gpr/log_windows.cc",
        "src/core/lib/gpr/string.cc",
        "src/core/lib/gpr/string_posix.cc",
        "src/core/lib/gpr/string_util_windows.cc",
        "src/core/lib/gpr/string_windows.cc",
        "src/core/lib/gpr/sync.cc",
        "src/core/lib/gpr/sync_abseil.cc",
        "src/core/lib/gpr/sync_posix.cc",
        "src/core/lib/gpr/sync_windows.cc",
        "src/core/lib/gpr/time.cc",
        "src/core/lib/gpr/time_posix.cc",
        "src/core/lib/gpr/time_precise.cc",
        "src/core/lib/gpr/time_windows.cc",
        "src/core/lib/gpr/tmpfile_msys.cc",
        "src/core/lib/gpr/tmpfile_posix.cc",
        "src/core/lib/gpr/tmpfile_windows.cc",
        "src/core/lib/gpr/wrap_memcpy.cc",
        "src/core/lib/gprpp/fork.cc",
        "src/core/lib/gprpp/global_config_env.cc",
        "src/core/lib/gprpp/host_port.cc",
        "src/core/lib/gprpp/mpscq.cc",
        "src/core/lib/gprpp/stat_posix.cc",
        "src/core/lib/gprpp/stat_windows.cc",
        "src/core/lib/gprpp/thd_posix.cc",
        "src/core/lib/gprpp/thd_windows.cc",
        "src/core/lib/gprpp/time_util.cc",
    ],
    hdrs = [
        "src/core/lib/gpr/alloc.h",
        "src/core/lib/gpr/string.h",
        "src/core/lib/gpr/time_precise.h",
        "src/core/lib/gpr/tmpfile.h",
        "src/core/lib/gprpp/fork.h",
        "src/core/lib/gprpp/global_config.h",
        "src/core/lib/gprpp/global_config_custom.h",
        "src/core/lib/gprpp/global_config_env.h",
        "src/core/lib/gprpp/global_config_generic.h",
        "src/core/lib/gprpp/host_port.h",
        "src/core/lib/gprpp/memory.h",
        "src/core/lib/gprpp/mpscq.h",
        "src/core/lib/gprpp/stat.h",
        "src/core/lib/gprpp/sync.h",
        "src/core/lib/gprpp/thd.h",
        "src/core/lib/gprpp/time_util.h",
    ],
    external_deps = [
        "absl/base",
        "absl/base:core_headers",
        "absl/memory",
        "absl/random",
        "absl/status",
        "absl/strings",
        "absl/strings:cord",
        "absl/strings:str_format",
        "absl/synchronization",
        "absl/time:time",
        "absl/types:optional",
    ],
    language = "c++",
    public_hdrs = GPR_PUBLIC_HDRS,
    tags = [
        "nofixdeps",
    ],
    visibility = ["@grpc:public"],
    deps = [
        "construct_destruct",
        "env",
        "examine_stack",
        "gpr_atm",
        "no_destruct",
        "strerror",
        "tchar",
        "useful",
    ],
)

grpc_cc_library(
    name = "chunked_vector",
    hdrs = ["src/core/lib/gprpp/chunked_vector.h"],
    deps = [
        "arena",
        "gpr",
        "gpr_manual_constructor",
    ],
)

grpc_cc_library(
    name = "construct_destruct",
    language = "c++",
    public_hdrs = ["src/core/lib/gprpp/construct_destruct.h"],
    deps = ["gpr_platform"],
)

grpc_cc_library(
    name = "cpp_impl_of",
    hdrs = ["src/core/lib/gprpp/cpp_impl_of.h"],
    language = "c++",
)

grpc_cc_library(
    name = "status_helper",
    srcs = [
        "src/core/lib/gprpp/status_helper.cc",
    ],
    hdrs = [
        "src/core/lib/gprpp/status_helper.h",
    ],
    external_deps = [
        "absl/status",
        "absl/strings",
        "absl/strings:cord",
        "absl/time",
        "absl/types:optional",
        "upb_lib",
    ],
    language = "c++",
    deps = [
        "debug_location",
        "google_rpc_status_upb",
        "gpr",
        "percent_encoding",
        "protobuf_any_upb",
        "slice",
    ],
)

grpc_cc_library(
    name = "unique_type_name",
    hdrs = ["src/core/lib/gprpp/unique_type_name.h"],
    external_deps = ["absl/strings"],
    language = "c++",
    deps = [
        "gpr_platform",
        "useful",
    ],
)

grpc_cc_library(
    name = "work_serializer",
    srcs = [
        "src/core/lib/gprpp/work_serializer.cc",
    ],
    hdrs = [
        "src/core/lib/gprpp/work_serializer.h",
    ],
    external_deps = ["absl/base:core_headers"],
    language = "c++",
    visibility = ["@grpc:client_channel"],
    deps = [
        "debug_location",
        "gpr",
        "grpc_trace",
        "orphanable",
    ],
)

grpc_cc_library(
    name = "validation_errors",
    srcs = [
        "src/core/lib/gprpp/validation_errors.cc",
    ],
    hdrs = [
        "src/core/lib/gprpp/validation_errors.h",
    ],
    external_deps = [
        "absl/status",
        "absl/strings",
    ],
    language = "c++",
    deps = ["gpr_platform"],
)

# A library that vends only port_platform, so that libraries that don't need
# anything else from gpr can still be portable!
grpc_cc_library(
    name = "gpr_platform",
    language = "c++",
    public_hdrs = [
        "include/grpc/impl/codegen/port_platform.h",
        "include/grpc/support/port_platform.h",
    ],
)

grpc_cc_library(
    name = "grpc_trace",
    srcs = ["src/core/lib/debug/trace.cc"],
    hdrs = ["src/core/lib/debug/trace.h"],
    language = "c++",
    public_hdrs = GRPC_PUBLIC_HDRS,
    visibility = ["@grpc:trace"],
    deps = [
        "gpr",
        "grpc_public_hdrs",
    ],
)

grpc_cc_library(
    name = "config",
    srcs = [
        "src/core/lib/config/core_configuration.cc",
    ],
    language = "c++",
    public_hdrs = [
        "src/core/lib/config/core_configuration.h",
    ],
    visibility = ["@grpc:client_channel"],
    deps = [
        "certificate_provider_registry",
        "channel_args_preconditioning",
        "channel_creds_registry",
        "channel_init",
        "gpr",
        "grpc_resolver",
        "handshaker_registry",
        "lb_policy_registry",
        "proxy_mapper_registry",
        "service_config_parser",
    ],
)

grpc_cc_library(
    name = "debug_location",
    language = "c++",
    public_hdrs = ["src/core/lib/gprpp/debug_location.h"],
    visibility = ["@grpc:debug_location"],
)

grpc_cc_library(
    name = "overload",
    language = "c++",
    public_hdrs = ["src/core/lib/gprpp/overload.h"],
    deps = ["gpr_platform"],
)

grpc_cc_library(
    name = "match",
    external_deps = ["absl/types:variant"],
    language = "c++",
    public_hdrs = ["src/core/lib/gprpp/match.h"],
    deps = [
        "gpr_platform",
        "overload",
    ],
)

grpc_cc_library(
    name = "table",
    external_deps = [
        "absl/meta:type_traits",
        "absl/utility",
    ],
    language = "c++",
    public_hdrs = ["src/core/lib/gprpp/table.h"],
    deps = [
        "bitset",
        "gpr_platform",
    ],
)

grpc_cc_library(
    name = "packed_table",
    hdrs = ["src/core/lib/gprpp/packed_table.h"],
    language = "c++",
    deps = [
        "gpr_public_hdrs",
        "sorted_pack",
        "table",
    ],
)

grpc_cc_library(
    name = "bitset",
    language = "c++",
    public_hdrs = ["src/core/lib/gprpp/bitset.h"],
    deps = [
        "gpr_platform",
        "useful",
    ],
)

grpc_cc_library(
    name = "no_destruct",
    language = "c++",
    public_hdrs = ["src/core/lib/gprpp/no_destruct.h"],
    deps = [
        "construct_destruct",
        "gpr_platform",
    ],
)

grpc_cc_library(
    name = "orphanable",
    language = "c++",
    public_hdrs = ["src/core/lib/gprpp/orphanable.h"],
    visibility = [
        "@grpc:client_channel",
        "@grpc:xds_client_core",
    ],
    deps = [
        "debug_location",
        "gpr_platform",
        "ref_counted",
        "ref_counted_ptr",
    ],
)

grpc_cc_library(
    name = "poll",
    external_deps = ["absl/types:variant"],
    language = "c++",
    public_hdrs = [
        "src/core/lib/promise/poll.h",
    ],
    deps = ["gpr_platform"],
)

grpc_cc_library(
    name = "call_push_pull",
    hdrs = ["src/core/lib/promise/call_push_pull.h"],
    external_deps = ["absl/types:variant"],
    language = "c++",
    deps = [
        "bitset",
        "construct_destruct",
        "gpr_platform",
        "poll",
        "promise_like",
        "promise_status",
    ],
)

grpc_cc_library(
    name = "context",
    language = "c++",
    public_hdrs = [
        "src/core/lib/promise/context.h",
    ],
    deps = ["gpr_platform"],
)

grpc_cc_library(
    name = "map",
    external_deps = ["absl/types:variant"],
    language = "c++",
    public_hdrs = ["src/core/lib/promise/map.h"],
    deps = [
        "gpr_platform",
        "poll",
        "promise_like",
    ],
)

grpc_cc_library(
    name = "sleep",
    srcs = [
        "src/core/lib/promise/sleep.cc",
    ],
    hdrs = [
        "src/core/lib/promise/sleep.h",
    ],
    external_deps = ["absl/status"],
    deps = [
        "activity",
        "context",
        "default_event_engine",
        "event_engine_base_hdrs",
        "exec_ctx",
        "gpr",
        "poll",
        "time",
    ],
)

grpc_cc_library(
    name = "promise",
    external_deps = [
        "absl/status",
        "absl/types:optional",
        "absl/types:variant",
    ],
    language = "c++",
    public_hdrs = [
        "src/core/lib/promise/promise.h",
    ],
    visibility = ["@grpc:alt_grpc_base_legacy"],
    deps = [
        "gpr_platform",
        "poll",
        "promise_like",
    ],
)

grpc_cc_library(
    name = "arena_promise",
    external_deps = ["absl/meta:type_traits"],
    language = "c++",
    public_hdrs = [
        "src/core/lib/promise/arena_promise.h",
    ],
    deps = [
        "arena",
        "context",
        "gpr_platform",
        "poll",
    ],
)

grpc_cc_library(
    name = "promise_like",
    external_deps = ["absl/meta:type_traits"],
    language = "c++",
    public_hdrs = [
        "src/core/lib/promise/detail/promise_like.h",
    ],
    deps = [
        "gpr_platform",
        "poll",
    ],
)

grpc_cc_library(
    name = "promise_factory",
    external_deps = ["absl/meta:type_traits"],
    language = "c++",
    public_hdrs = [
        "src/core/lib/promise/detail/promise_factory.h",
    ],
    deps = [
        "gpr_platform",
        "promise_like",
    ],
)

grpc_cc_library(
    name = "if",
    external_deps = [
        "absl/status:statusor",
        "absl/types:variant",
    ],
    language = "c++",
    public_hdrs = ["src/core/lib/promise/if.h"],
    deps = [
        "gpr_platform",
        "poll",
        "promise_factory",
        "promise_like",
    ],
)

grpc_cc_library(
    name = "promise_status",
    external_deps = [
        "absl/status",
        "absl/status:statusor",
    ],
    language = "c++",
    public_hdrs = [
        "src/core/lib/promise/detail/status.h",
    ],
    deps = ["gpr_platform"],
)

grpc_cc_library(
    name = "race",
    external_deps = ["absl/types:variant"],
    language = "c++",
    public_hdrs = ["src/core/lib/promise/race.h"],
    deps = [
        "gpr_platform",
        "poll",
    ],
)

grpc_cc_library(
    name = "loop",
    external_deps = [
        "absl/status",
        "absl/status:statusor",
        "absl/types:variant",
    ],
    language = "c++",
    public_hdrs = [
        "src/core/lib/promise/loop.h",
    ],
    deps = [
        "gpr_platform",
        "poll",
        "promise_factory",
    ],
)

grpc_cc_library(
    name = "basic_join",
    external_deps = [
        "absl/types:variant",
        "absl/utility",
    ],
    language = "c++",
    public_hdrs = [
        "src/core/lib/promise/detail/basic_join.h",
    ],
    deps = [
        "bitset",
        "construct_destruct",
        "gpr_platform",
        "poll",
        "promise_like",
    ],
)

grpc_cc_library(
    name = "join",
    external_deps = ["absl/meta:type_traits"],
    language = "c++",
    public_hdrs = [
        "src/core/lib/promise/join.h",
    ],
    deps = [
        "basic_join",
        "gpr_platform",
    ],
)

grpc_cc_library(
    name = "try_join",
    external_deps = [
        "absl/meta:type_traits",
        "absl/status",
        "absl/status:statusor",
    ],
    language = "c++",
    public_hdrs = [
        "src/core/lib/promise/try_join.h",
    ],
    deps = [
        "basic_join",
        "gpr_platform",
        "poll",
        "promise_status",
    ],
)

grpc_cc_library(
    name = "basic_seq",
    external_deps = [
        "absl/meta:type_traits",
        "absl/types:variant",
        "absl/utility",
    ],
    language = "c++",
    public_hdrs = [
        "src/core/lib/promise/detail/basic_seq.h",
    ],
    deps = [
        "construct_destruct",
        "gpr_platform",
        "poll",
        "promise_factory",
        "promise_like",
    ],
)

grpc_cc_library(
    name = "seq",
    language = "c++",
    public_hdrs = [
        "src/core/lib/promise/seq.h",
    ],
    deps = [
        "basic_seq",
        "gpr_platform",
        "poll",
        "promise_like",
    ],
)

grpc_cc_library(
    name = "try_seq",
    external_deps = [
        "absl/meta:type_traits",
        "absl/status",
        "absl/status:statusor",
    ],
    language = "c++",
    public_hdrs = [
        "src/core/lib/promise/try_seq.h",
    ],
    deps = [
        "basic_seq",
        "gpr_platform",
        "poll",
        "promise_like",
        "promise_status",
    ],
)

grpc_cc_library(
    name = "activity",
    srcs = [
        "src/core/lib/promise/activity.cc",
    ],
    external_deps = [
        "absl/base:core_headers",
        "absl/status",
        "absl/strings:str_format",
        "absl/types:optional",
        "absl/types:variant",
        "absl/utility",
    ],
    language = "c++",
    public_hdrs = [
        "src/core/lib/promise/activity.h",
    ],
    deps = [
        "atomic_utils",
        "construct_destruct",
        "context",
        "gpr",
        "no_destruct",
        "orphanable",
        "poll",
        "promise_factory",
        "promise_status",
    ],
)

grpc_cc_library(
    name = "exec_ctx_wakeup_scheduler",
    hdrs = [
        "src/core/lib/promise/exec_ctx_wakeup_scheduler.h",
    ],
    external_deps = ["absl/status"],
    language = "c++",
    deps = [
        "closure",
        "debug_location",
        "error",
        "exec_ctx",
        "gpr_platform",
    ],
)

grpc_cc_library(
    name = "wait_set",
    external_deps = [
        "absl/container:flat_hash_set",
        "absl/hash",
    ],
    language = "c++",
    public_hdrs = [
        "src/core/lib/promise/wait_set.h",
    ],
    deps = [
        "activity",
        "gpr_platform",
        "poll",
    ],
)

grpc_cc_library(
    name = "intra_activity_waiter",
    language = "c++",
    public_hdrs = [
        "src/core/lib/promise/intra_activity_waiter.h",
    ],
    deps = [
        "activity",
        "gpr_platform",
        "poll",
    ],
)

grpc_cc_library(
    name = "latch",
    language = "c++",
    public_hdrs = [
        "src/core/lib/promise/latch.h",
    ],
    deps = [
        "gpr",
        "intra_activity_waiter",
        "poll",
    ],
)

grpc_cc_library(
    name = "observable",
    external_deps = [
        "absl/base:core_headers",
        "absl/types:optional",
        "absl/types:variant",
    ],
    language = "c++",
    public_hdrs = [
        "src/core/lib/promise/observable.h",
    ],
    deps = [
        "activity",
        "gpr",
        "poll",
        "promise_like",
        "wait_set",
    ],
)

grpc_cc_library(
    name = "pipe",
    external_deps = [
        "absl/types:optional",
        "absl/types:variant",
    ],
    language = "c++",
    public_hdrs = [
        "src/core/lib/promise/pipe.h",
    ],
    deps = [
        "arena",
        "context",
        "gpr",
        "intra_activity_waiter",
        "poll",
    ],
)

grpc_cc_library(
    name = "for_each",
    external_deps = [
        "absl/status",
        "absl/types:variant",
    ],
    language = "c++",
    public_hdrs = ["src/core/lib/promise/for_each.h"],
    deps = [
        "gpr_platform",
        "poll",
        "promise_factory",
    ],
)

grpc_cc_library(
    name = "ref_counted",
    language = "c++",
    public_hdrs = ["src/core/lib/gprpp/ref_counted.h"],
    deps = [
        "atomic_utils",
        "debug_location",
        "gpr",
        "ref_counted_ptr",
    ],
)

grpc_cc_library(
    name = "dual_ref_counted",
    language = "c++",
    public_hdrs = ["src/core/lib/gprpp/dual_ref_counted.h"],
    deps = [
        "debug_location",
        "gpr",
        "orphanable",
        "ref_counted_ptr",
    ],
)

grpc_cc_library(
    name = "ref_counted_ptr",
    language = "c++",
    public_hdrs = ["src/core/lib/gprpp/ref_counted_ptr.h"],
    visibility = ["@grpc:ref_counted_ptr"],
    deps = [
        "debug_location",
        "gpr_platform",
    ],
)

grpc_cc_library(
    name = "handshaker",
    srcs = [
        "src/core/lib/transport/handshaker.cc",
    ],
    external_deps = [
        "absl/container:inlined_vector",
        "absl/status",
        "absl/strings:str_format",
    ],
    language = "c++",
    public_hdrs = [
        "src/core/lib/transport/handshaker.h",
    ],
    visibility = ["@grpc:alt_grpc_base_legacy"],
    deps = [
        "channel_args",
        "closure",
        "debug_location",
        "exec_ctx",
        "gpr",
        "grpc_base",
        "grpc_public_hdrs",
        "grpc_trace",
        "iomgr_timer",
        "ref_counted",
        "ref_counted_ptr",
        "slice",
        "slice_buffer",
        "time",
    ],
)

grpc_cc_library(
    name = "handshaker_factory",
    language = "c++",
    public_hdrs = [
        "src/core/lib/transport/handshaker_factory.h",
    ],
    deps = [
        "channel_args",
        "gpr_platform",
        "iomgr_fwd",
    ],
)

grpc_cc_library(
    name = "handshaker_registry",
    srcs = [
        "src/core/lib/transport/handshaker_registry.cc",
    ],
    language = "c++",
    public_hdrs = [
        "src/core/lib/transport/handshaker_registry.h",
    ],
    deps = [
        "channel_args",
        "gpr_platform",
        "handshaker_factory",
        "iomgr_fwd",
    ],
)

grpc_cc_library(
    name = "http_connect_handshaker",
    srcs = [
        "src/core/lib/transport/http_connect_handshaker.cc",
    ],
    external_deps = [
        "absl/base:core_headers",
        "absl/status",
        "absl/strings",
        "absl/types:optional",
    ],
    language = "c++",
    public_hdrs = [
        "src/core/lib/transport/http_connect_handshaker.h",
    ],
    visibility = ["@grpc:alt_grpc_base_legacy"],
    deps = [
        "channel_args",
        "closure",
        "config",
        "debug_location",
        "exec_ctx",
        "gpr",
        "grpc_base",
        "handshaker",
        "handshaker_factory",
        "handshaker_registry",
        "httpcli",
        "iomgr_fwd",
        "ref_counted_ptr",
        "slice",
        "slice_buffer",
    ],
)

grpc_cc_library(
    name = "tcp_connect_handshaker",
    srcs = [
        "src/core/lib/transport/tcp_connect_handshaker.cc",
    ],
    external_deps = [
        "absl/base:core_headers",
        "absl/status",
        "absl/status:statusor",
        "absl/strings",
        "absl/types:optional",
    ],
    language = "c++",
    public_hdrs = [
        "src/core/lib/transport/tcp_connect_handshaker.h",
    ],
    deps = [
        "channel_args",
        "closure",
        "config",
        "debug_location",
        "exec_ctx",
        "gpr",
        "grpc_base",
        "handshaker",
        "handshaker_factory",
        "handshaker_registry",
        "iomgr_fwd",
        "pollset_set",
        "ref_counted_ptr",
        "resolved_address",
        "slice",
        "uri_parser",
    ],
)

grpc_cc_library(
    name = "channel_creds_registry",
    hdrs = [
        "src/core/lib/security/credentials/channel_creds_registry.h",
    ],
    external_deps = ["absl/strings"],
    language = "c++",
    deps = [
        "gpr_platform",
        "json",
        "ref_counted_ptr",
    ],
)

grpc_cc_library(
    name = "event_engine_memory_allocator",
    srcs = [
        "src/core/lib/event_engine/memory_allocator.cc",
    ],
    hdrs = [
        "include/grpc/event_engine/internal/memory_allocator_impl.h",
        "include/grpc/event_engine/memory_allocator.h",
        "include/grpc/event_engine/memory_request.h",
    ],
    external_deps = ["absl/strings"],
    language = "c++",
    deps = [
        "gpr_platform",
        "slice",
        "slice_refcount",
    ],
)

grpc_cc_library(
    name = "memory_quota",
    srcs = [
        "src/core/lib/resource_quota/memory_quota.cc",
    ],
    hdrs = [
        "src/core/lib/resource_quota/memory_quota.h",
    ],
    external_deps = [
        "absl/base:core_headers",
        "absl/status",
        "absl/strings",
        "absl/types:optional",
    ],
    deps = [
        "activity",
        "event_engine_memory_allocator",
        "exec_ctx_wakeup_scheduler",
        "experiments",
        "gpr",
        "grpc_trace",
        "loop",
        "map",
        "orphanable",
        "periodic_update",
        "poll",
        "race",
        "ref_counted_ptr",
        "resource_quota_trace",
        "seq",
        "time",
        "useful",
    ],
)

grpc_cc_library(
    name = "periodic_update",
    srcs = [
        "src/core/lib/resource_quota/periodic_update.cc",
    ],
    hdrs = [
        "src/core/lib/resource_quota/periodic_update.h",
    ],
    external_deps = ["absl/functional:function_ref"],
    deps = [
        "gpr_platform",
        "time",
        "useful",
    ],
)

grpc_cc_library(
    name = "arena",
    srcs = [
        "src/core/lib/resource_quota/arena.cc",
    ],
    hdrs = [
        "src/core/lib/resource_quota/arena.h",
    ],
    deps = [
        "construct_destruct",
        "context",
        "event_engine_memory_allocator",
        "gpr",
        "memory_quota",
    ],
)

grpc_cc_library(
    name = "thread_quota",
    srcs = [
        "src/core/lib/resource_quota/thread_quota.cc",
    ],
    hdrs = [
        "src/core/lib/resource_quota/thread_quota.h",
    ],
    external_deps = ["absl/base:core_headers"],
    deps = [
        "gpr",
        "ref_counted",
        "ref_counted_ptr",
    ],
)

grpc_cc_library(
    name = "resource_quota_trace",
    srcs = [
        "src/core/lib/resource_quota/trace.cc",
    ],
    hdrs = [
        "src/core/lib/resource_quota/trace.h",
    ],
    deps = [
        "gpr_platform",
        "grpc_trace",
    ],
)

grpc_cc_library(
    name = "resource_quota",
    srcs = [
        "src/core/lib/resource_quota/resource_quota.cc",
    ],
    hdrs = [
        "src/core/lib/resource_quota/resource_quota.h",
    ],
    external_deps = ["absl/strings"],
    deps = [
        "cpp_impl_of",
        "gpr_platform",
        "grpc_public_hdrs",
        "memory_quota",
        "ref_counted",
        "ref_counted_ptr",
        "thread_quota",
        "useful",
    ],
)

grpc_cc_library(
    name = "slice_refcount",
    hdrs = [
        "src/core/lib/slice/slice_refcount.h",
    ],
    public_hdrs = [
        "include/grpc/slice.h",
    ],
    deps = [
        "gpr",
        "grpc_public_hdrs",
    ],
)

grpc_cc_library(
    name = "slice",
    srcs = [
        "src/core/lib/slice/slice.cc",
        "src/core/lib/slice/slice_string_helpers.cc",
    ],
    hdrs = [
        "include/grpc/slice.h",
        "src/core/lib/slice/slice.h",
        "src/core/lib/slice/slice_internal.h",
        "src/core/lib/slice/slice_string_helpers.h",
    ],
    external_deps = [
        "absl/hash",
        "absl/strings",
    ],
    deps = [
        "gpr",
        "grpc_public_hdrs",
        "slice_refcount",
    ],
)

grpc_cc_library(
    name = "slice_buffer",
    srcs = [
        "src/core/lib/slice/slice_buffer.cc",
    ],
    hdrs = [
        "include/grpc/slice_buffer.h",
        "src/core/lib/slice/slice_buffer.h",
    ],
    deps = [
        "gpr",
        "slice",
        "slice_refcount",
    ],
)

grpc_cc_library(
    name = "error",
    srcs = [
        "src/core/lib/iomgr/error.cc",
    ],
    hdrs = [
        "src/core/lib/iomgr/error.h",
    ],
    external_deps = [
        "absl/status",
        "absl/strings:str_format",
    ],
    deps = [
        "gpr",
        "gpr_spinlock",
        "grpc_public_hdrs",
        "grpc_trace",
        "slice",
        "slice_refcount",
        "status_helper",
        "strerror",
        "useful",
    ],
)

grpc_cc_library(
    name = "closure",
    hdrs = [
        "src/core/lib/iomgr/closure.h",
    ],
    deps = [
        "debug_location",
        "error",
        "gpr",
        "gpr_manual_constructor",
    ],
)

grpc_cc_library(
    name = "time",
    srcs = [
        "src/core/lib/gprpp/time.cc",
    ],
    hdrs = [
        "src/core/lib/gprpp/time.h",
    ],
    external_deps = [
        "absl/strings:str_format",
        "absl/types:optional",
    ],
    deps = [
        "event_engine_base_hdrs",
        "gpr",
        "no_destruct",
        "useful",
    ],
)

grpc_cc_library(
    name = "exec_ctx",
    srcs = [
        "src/core/lib/iomgr/combiner.cc",
        "src/core/lib/iomgr/exec_ctx.cc",
        "src/core/lib/iomgr/executor.cc",
        "src/core/lib/iomgr/iomgr_internal.cc",
    ],
    hdrs = [
        "src/core/lib/iomgr/combiner.h",
        "src/core/lib/iomgr/exec_ctx.h",
        "src/core/lib/iomgr/executor.h",
        "src/core/lib/iomgr/iomgr_internal.h",
    ],
    deps = [
        "closure",
        "debug_location",
        "error",
        "gpr",
        "gpr_atm",
        "gpr_spinlock",
        "grpc_public_hdrs",
        "grpc_trace",
        "time",
        "useful",
    ],
)

grpc_cc_library(
    name = "sockaddr_utils",
    srcs = [
        "src/core/lib/address_utils/sockaddr_utils.cc",
    ],
    hdrs = [
        "src/core/lib/address_utils/sockaddr_utils.h",
    ],
    external_deps = [
        "absl/status",
        "absl/status:statusor",
        "absl/strings",
        "absl/strings:str_format",
    ],
    visibility = ["@grpc:alt_grpc_base_legacy"],
    deps = [
        "gpr",
        "grpc_sockaddr",
        "iomgr_port",
        "resolved_address",
        "uri_parser",
    ],
)

grpc_cc_library(
    name = "iomgr_port",
    hdrs = [
        "src/core/lib/iomgr/port.h",
    ],
    deps = ["gpr_platform"],
)

grpc_cc_library(
    name = "iomgr_timer",
    srcs = [
        "src/core/lib/iomgr/timer.cc",
        "src/core/lib/iomgr/timer_generic.cc",
        "src/core/lib/iomgr/timer_heap.cc",
        "src/core/lib/iomgr/timer_manager.cc",
    ],
    hdrs = [
        "src/core/lib/iomgr/timer.h",
        "src/core/lib/iomgr/timer_generic.h",
        "src/core/lib/iomgr/timer_heap.h",
        "src/core/lib/iomgr/timer_manager.h",
    ] + [
        # TODO(hork): deduplicate
        "src/core/lib/iomgr/iomgr.h",
    ],
    external_deps = [
        "absl/strings",
    ],
    tags = ["nofixdeps"],
    visibility = ["@grpc:iomgr_timer"],
    deps = [
        "closure",
        "event_engine_base_hdrs",
        "exec_ctx",
        "gpr",
        "gpr_manual_constructor",
        "gpr_platform",
        "gpr_spinlock",
        "grpc_trace",
        "iomgr_port",
        "time",
        "time_averaged_stats",
        "useful",
    ],
)

grpc_cc_library(
    name = "iomgr_fwd",
    hdrs = [
        "src/core/lib/iomgr/iomgr_fwd.h",
    ],
    deps = ["gpr_platform"],
)

grpc_cc_library(
    name = "grpc_sockaddr",
    srcs = [
        "src/core/lib/iomgr/sockaddr_utils_posix.cc",
        "src/core/lib/iomgr/socket_utils_windows.cc",
    ],
    hdrs = [
        "src/core/lib/iomgr/sockaddr.h",
        "src/core/lib/iomgr/sockaddr_posix.h",
        "src/core/lib/iomgr/sockaddr_windows.h",
        "src/core/lib/iomgr/socket_utils.h",
    ],
    deps = [
        "gpr",
        "iomgr_port",
    ],
)

grpc_cc_library(
    name = "avl",
    hdrs = [
        "src/core/lib/avl/avl.h",
    ],
    deps = [
        "gpr_platform",
        "useful",
    ],
)

grpc_cc_library(
    name = "event_engine_base_hdrs",
    hdrs = GRPC_PUBLIC_EVENT_ENGINE_HDRS + GRPC_PUBLIC_HDRS,
    external_deps = [
        "absl/status",
        "absl/status:statusor",
        "absl/time",
        "absl/types:optional",
        "absl/functional:any_invocable",
    ],
    tags = ["nofixdeps"],
    deps = [
        "gpr",
    ],
)

grpc_cc_library(
    name = "time_averaged_stats",
    srcs = ["src/core/lib/gprpp/time_averaged_stats.cc"],
    hdrs = [
        "src/core/lib/gprpp/time_averaged_stats.h",
    ],
    deps = ["gpr"],
)

grpc_cc_library(
    name = "forkable",
    srcs = [
        "src/core/lib/event_engine/forkable.cc",
    ],
    hdrs = [
        "src/core/lib/event_engine/forkable.h",
    ],
    external_deps = ["absl/container:flat_hash_set"],
    deps = [
        "gpr",
        "gpr_platform",
        "no_destruct",
    ],
)

grpc_cc_library(
    name = "event_engine_poller",
    hdrs = [
        "src/core/lib/event_engine/poller.h",
    ],
    external_deps = ["absl/functional:function_ref"],
    deps = [
        "event_engine_base_hdrs",
        "gpr_platform",
    ],
)

grpc_cc_library(
    name = "event_engine_executor",
    hdrs = [
        "src/core/lib/event_engine/executor/executor.h",
    ],
    external_deps = ["absl/functional:any_invocable"],
    deps = [
        "event_engine_base_hdrs",
        "gpr_platform",
    ],
)

grpc_cc_library(
    name = "event_engine_time_util",
    srcs = ["src/core/lib/event_engine/time_util.cc"],
    hdrs = ["src/core/lib/event_engine/time_util.h"],
    deps = [
        "event_engine_base_hdrs",
        "gpr_platform",
    ],
)

grpc_cc_library(
    name = "event_engine_work_queue",
    srcs = [
        "src/core/lib/event_engine/work_queue.cc",
    ],
    hdrs = [
        "src/core/lib/event_engine/work_queue.h",
    ],
    external_deps = [
        "absl/base:core_headers",
        "absl/functional:any_invocable",
        "absl/types:optional",
    ],
    deps = [
        "common_event_engine_closures",
        "event_engine_base_hdrs",
        "gpr",
        "time",
    ],
)

grpc_cc_library(
    name = "event_engine_threaded_executor",
    srcs = [
        "src/core/lib/event_engine/executor/threaded_executor.cc",
    ],
    hdrs = [
        "src/core/lib/event_engine/executor/threaded_executor.h",
    ],
    external_deps = ["absl/functional:any_invocable"],
    deps = [
        "event_engine_base_hdrs",
        "event_engine_executor",
        "event_engine_thread_pool",
        "gpr_platform",
    ],
)

grpc_cc_library(
    name = "common_event_engine_closures",
    hdrs = ["src/core/lib/event_engine/common_closures.h"],
    external_deps = ["absl/functional:any_invocable"],
    deps = [
        "event_engine_base_hdrs",
        "gpr_platform",
    ],
)

grpc_cc_library(
    name = "posix_event_engine_timer",
    srcs = [
        "src/core/lib/event_engine/posix_engine/timer.cc",
        "src/core/lib/event_engine/posix_engine/timer_heap.cc",
    ],
    hdrs = [
        "src/core/lib/event_engine/posix_engine/timer.h",
        "src/core/lib/event_engine/posix_engine/timer_heap.h",
    ],
    external_deps = [
        "absl/base:core_headers",
        "absl/types:optional",
    ],
    deps = [
        "event_engine_base_hdrs",
        "gpr",
        "time",
        "time_averaged_stats",
        "useful",
    ],
)

grpc_cc_library(
    name = "event_engine_thread_pool",
    srcs = ["src/core/lib/event_engine/thread_pool.cc"],
    hdrs = [
        "src/core/lib/event_engine/thread_pool.h",
    ],
    external_deps = [
        "absl/base:core_headers",
        "absl/functional:any_invocable",
        "absl/time",
    ],
    deps = [
        "forkable",
        "gpr",
    ],
)

grpc_cc_library(
    name = "posix_event_engine_timer_manager",
    srcs = ["src/core/lib/event_engine/posix_engine/timer_manager.cc"],
    hdrs = [
        "src/core/lib/event_engine/posix_engine/timer_manager.h",
    ],
    external_deps = [
        "absl/base:core_headers",
        "absl/time",
        "absl/types:optional",
    ],
    deps = [
        "event_engine_base_hdrs",
        "forkable",
        "gpr",
        "grpc_trace",
        "posix_event_engine_timer",
        "time",
    ],
)

grpc_cc_library(
    name = "posix_event_engine_event_poller",
    srcs = [],
    hdrs = [
        "src/core/lib/event_engine/posix_engine/event_poller.h",
    ],
    external_deps = [
        "absl/functional:any_invocable",
        "absl/status",
        "absl/strings",
    ],
    deps = [
        "event_engine_base_hdrs",
        "event_engine_poller",
        "gpr_platform",
        "posix_event_engine_closure",
    ],
)

grpc_cc_library(
    name = "posix_event_engine_closure",
    srcs = [],
    hdrs = [
        "src/core/lib/event_engine/posix_engine/posix_engine_closure.h",
    ],
    external_deps = [
        "absl/functional:any_invocable",
        "absl/status",
    ],
    deps = [
        "event_engine_base_hdrs",
        "gpr_platform",
    ],
)

grpc_cc_library(
    name = "posix_event_engine_lockfree_event",
    srcs = [
        "src/core/lib/event_engine/posix_engine/lockfree_event.cc",
    ],
    hdrs = [
        "src/core/lib/event_engine/posix_engine/lockfree_event.h",
    ],
    external_deps = ["absl/status"],
    deps = [
        "gpr",
        "gpr_atm",
        "posix_event_engine_closure",
        "posix_event_engine_event_poller",
        "status_helper",
    ],
)

grpc_cc_library(
    name = "posix_event_engine_wakeup_fd_posix",
    hdrs = [
        "src/core/lib/event_engine/posix_engine/wakeup_fd_posix.h",
    ],
    external_deps = ["absl/status"],
    deps = ["gpr_platform"],
)

grpc_cc_library(
    name = "posix_event_engine_wakeup_fd_posix_pipe",
    srcs = [
        "src/core/lib/event_engine/posix_engine/wakeup_fd_pipe.cc",
    ],
    hdrs = [
        "src/core/lib/event_engine/posix_engine/wakeup_fd_pipe.h",
    ],
    external_deps = [
        "absl/status",
        "absl/status:statusor",
        "absl/strings",
    ],
    deps = [
        "gpr",
        "iomgr_port",
        "posix_event_engine_wakeup_fd_posix",
        "strerror",
    ],
)

grpc_cc_library(
    name = "posix_event_engine_wakeup_fd_posix_eventfd",
    srcs = [
        "src/core/lib/event_engine/posix_engine/wakeup_fd_eventfd.cc",
    ],
    hdrs = [
        "src/core/lib/event_engine/posix_engine/wakeup_fd_eventfd.h",
    ],
    external_deps = [
        "absl/status",
        "absl/status:statusor",
        "absl/strings",
    ],
    deps = [
        "gpr",
        "iomgr_port",
        "posix_event_engine_wakeup_fd_posix",
        "strerror",
    ],
)

grpc_cc_library(
    name = "posix_event_engine_wakeup_fd_posix_default",
    srcs = [
        "src/core/lib/event_engine/posix_engine/wakeup_fd_posix_default.cc",
    ],
    hdrs = [
        "src/core/lib/event_engine/posix_engine/wakeup_fd_posix_default.h",
    ],
    external_deps = [
        "absl/status",
        "absl/status:statusor",
    ],
    deps = [
        "gpr_platform",
        "iomgr_port",
        "posix_event_engine_wakeup_fd_posix",
        "posix_event_engine_wakeup_fd_posix_eventfd",
        "posix_event_engine_wakeup_fd_posix_pipe",
    ],
)

grpc_cc_library(
    name = "posix_event_engine_poller_posix_epoll1",
    srcs = [
        "src/core/lib/event_engine/posix_engine/ev_epoll1_linux.cc",
    ],
    hdrs = [
        "src/core/lib/event_engine/posix_engine/ev_epoll1_linux.h",
    ],
    external_deps = [
        "absl/base:core_headers",
        "absl/container:inlined_vector",
        "absl/functional:function_ref",
        "absl/status",
        "absl/status:statusor",
        "absl/strings",
        "absl/synchronization",
    ],
    deps = [
        "event_engine_base_hdrs",
        "event_engine_poller",
        "event_engine_time_util",
        "gpr",
        "iomgr_port",
        "posix_event_engine_closure",
        "posix_event_engine_event_poller",
        "posix_event_engine_internal_errqueue",
        "posix_event_engine_lockfree_event",
        "posix_event_engine_wakeup_fd_posix",
        "posix_event_engine_wakeup_fd_posix_default",
        "strerror",
    ],
)

grpc_cc_library(
    name = "posix_event_engine_poller_posix_poll",
    srcs = [
        "src/core/lib/event_engine/posix_engine/ev_poll_posix.cc",
    ],
    hdrs = [
        "src/core/lib/event_engine/posix_engine/ev_poll_posix.h",
    ],
    external_deps = [
        "absl/base:core_headers",
        "absl/container:inlined_vector",
        "absl/functional:any_invocable",
        "absl/functional:function_ref",
        "absl/status",
        "absl/status:statusor",
        "absl/strings",
        "absl/synchronization",
    ],
    deps = [
        "common_event_engine_closures",
        "event_engine_base_hdrs",
        "event_engine_poller",
        "event_engine_time_util",
        "gpr",
        "iomgr_port",
        "posix_event_engine_closure",
        "posix_event_engine_event_poller",
        "posix_event_engine_wakeup_fd_posix",
        "posix_event_engine_wakeup_fd_posix_default",
        "strerror",
        "time",
    ],
)

grpc_cc_library(
    name = "posix_event_engine_poller_posix_default",
    srcs = [
        "src/core/lib/event_engine/posix_engine/event_poller_posix_default.cc",
    ],
    hdrs = [
        "src/core/lib/event_engine/posix_engine/event_poller_posix_default.h",
    ],
    external_deps = ["absl/strings"],
    deps = [
        "gpr",
        "posix_event_engine_event_poller",
        "posix_event_engine_poller_posix_epoll1",
        "posix_event_engine_poller_posix_poll",
    ],
)

grpc_cc_library(
    name = "posix_event_engine_internal_errqueue",
    srcs = [
        "src/core/lib/event_engine/posix_engine/internal_errqueue.cc",
    ],
    hdrs = [
        "src/core/lib/event_engine/posix_engine/internal_errqueue.h",
    ],
    deps = [
        "gpr",
        "iomgr_port",
        "strerror",
    ],
)

grpc_cc_library(
    name = "posix_event_engine_traced_buffer_list",
    srcs = [
        "src/core/lib/event_engine/posix_engine/traced_buffer_list.cc",
    ],
    hdrs = [
        "src/core/lib/event_engine/posix_engine/traced_buffer_list.h",
    ],
    external_deps = [
        "absl/functional:any_invocable",
        "absl/status",
        "absl/types:optional",
    ],
    deps = [
        "gpr",
        "iomgr_port",
        "posix_event_engine_internal_errqueue",
    ],
)

grpc_cc_library(
    name = "posix_event_engine_endpoint",
    srcs = [
        "src/core/lib/event_engine/posix_engine/posix_endpoint.cc",
    ],
    hdrs = [
        "src/core/lib/event_engine/posix_engine/posix_endpoint.h",
    ],
    external_deps = [
        "absl/base:core_headers",
        "absl/container:flat_hash_map",
        "absl/functional:any_invocable",
        "absl/hash",
        "absl/meta:type_traits",
        "absl/status",
        "absl/status:statusor",
        "absl/strings",
        "absl/types:optional",
    ],
    deps = [
        "event_engine_base_hdrs",
        "experiments",
        "gpr",
        "iomgr_port",
        "load_file",
        "memory_quota",
        "posix_event_engine_closure",
        "posix_event_engine_event_poller",
        "posix_event_engine_internal_errqueue",
        "posix_event_engine_tcp_socket_utils",
        "posix_event_engine_traced_buffer_list",
        "ref_counted",
        "ref_counted_ptr",
        "resource_quota",
        "slice",
        "time",
        "useful",
    ],
)

grpc_cc_library(
    name = "event_engine_utils",
    srcs = ["src/core/lib/event_engine/utils.cc"],
    hdrs = ["src/core/lib/event_engine/utils.h"],
    external_deps = ["absl/strings"],
    deps = [
        "event_engine_base_hdrs",
        "gpr_platform",
        "time",
    ],
)

grpc_cc_library(
    name = "event_engine_socket_notifier",
    hdrs = ["src/core/lib/event_engine/socket_notifier.h"],
    external_deps = ["absl/status"],
    deps = [
        "event_engine_base_hdrs",
        "gpr_platform",
    ],
)

grpc_cc_library(
    name = "posix_event_engine_tcp_socket_utils",
    srcs = [
        "src/core/lib/event_engine/posix_engine/tcp_socket_utils.cc",
    ],
    hdrs = [
        "src/core/lib/event_engine/posix_engine/tcp_socket_utils.h",
    ],
    external_deps = [
        "absl/cleanup",
        "absl/status",
        "absl/status:statusor",
        "absl/strings",
        "absl/strings:str_format",
        "absl/types:optional",
    ],
    deps = [
        "event_engine_base_hdrs",
        "gpr",
        "grpc_public_hdrs",
        "iomgr_port",
        "ref_counted_ptr",
        "resource_quota",
        "socket_mutator",
        "status_helper",
        "strerror",
        "useful",
    ],
)

grpc_cc_library(
    name = "posix_event_engine",
    srcs = ["src/core/lib/event_engine/posix_engine/posix_engine.cc"],
    hdrs = ["src/core/lib/event_engine/posix_engine/posix_engine.h"],
    external_deps = [
        "absl/base:core_headers",
        "absl/container:flat_hash_set",
        "absl/functional:any_invocable",
        "absl/status",
        "absl/status:statusor",
        "absl/strings",
    ],
    deps = [
        "event_engine_base_hdrs",
        "event_engine_common",
        "event_engine_threaded_executor",
        "event_engine_trace",
        "event_engine_utils",
        "gpr",
        "grpc_trace",
        "posix_event_engine_timer",
        "posix_event_engine_timer_manager",
    ],
)

grpc_cc_library(
    name = "windows_event_engine",
    srcs = ["src/core/lib/event_engine/windows/windows_engine.cc"],
    hdrs = ["src/core/lib/event_engine/windows/windows_engine.h"],
    external_deps = [
        "absl/status",
        "absl/status:statusor",
        "absl/strings",
    ],
    deps = [
        "event_engine_base_hdrs",
        "event_engine_common",
        "event_engine_threaded_executor",
        "event_engine_trace",
        "event_engine_utils",
        "gpr",
        "posix_event_engine_timer_manager",
        "time",
        "windows_iocp",
    ],
)

grpc_cc_library(
    name = "windows_iocp",
    srcs = [
        "src/core/lib/event_engine/windows/iocp.cc",
        "src/core/lib/event_engine/windows/win_socket.cc",
    ],
    hdrs = [
        "src/core/lib/event_engine/windows/iocp.h",
        "src/core/lib/event_engine/windows/win_socket.h",
    ],
    external_deps = [
        "absl/base:core_headers",
        "absl/functional:any_invocable",
        "absl/status",
        "absl/strings:str_format",
    ],
    deps = [
        "error",
        "event_engine_base_hdrs",
        "event_engine_executor",
        "event_engine_poller",
        "event_engine_socket_notifier",
        "event_engine_time_util",
        "event_engine_trace",
        "gpr",
        "gpr_platform",
    ],
)

grpc_cc_library(
    name = "event_engine_common",
    srcs = [
        "src/core/lib/event_engine/resolved_address.cc",
        "src/core/lib/event_engine/slice.cc",
        "src/core/lib/event_engine/slice_buffer.cc",
    ],
    hdrs = [
        "include/grpc/event_engine/slice.h",
        "include/grpc/event_engine/slice_buffer.h",
        "src/core/lib/event_engine/handle_containers.h",
    ],
    external_deps = [
        "absl/container:flat_hash_set",
        "absl/hash",
        "absl/strings",
        "absl/utility",
    ],
    deps = [
        "event_engine_base_hdrs",
        "gpr",
        "gpr_platform",
        "slice",
        "slice_buffer",
        "slice_refcount",
    ],
)

grpc_cc_library(
    name = "event_engine_trace",
    srcs = [
        "src/core/lib/event_engine/trace.cc",
    ],
    hdrs = [
        "src/core/lib/event_engine/trace.h",
    ],
    deps = [
        "gpr",
        "gpr_platform",
        "grpc_trace",
    ],
)

# NOTE: this target gets replaced inside Google's build system to be one that
# integrates with other internal systems better. Please do not rename or fold
# this into other targets.
grpc_cc_library(
    name = "default_event_engine_factory",
    srcs = ["src/core/lib/event_engine/default_event_engine_factory.cc"],
    hdrs = ["src/core/lib/event_engine/default_event_engine_factory.h"],
    external_deps = ["absl/memory"],
    select_deps = [{
        "//:windows": ["windows_event_engine"],
        "//:windows_msvc": ["windows_event_engine"],
        "//:windows_other": ["windows_event_engine"],
        "//conditions:default": ["posix_event_engine"],
    }],
    deps = [
        "event_engine_base_hdrs",
        "gpr_platform",
    ],
)

grpc_cc_library(
    name = "default_event_engine",
    srcs = [
        "src/core/lib/event_engine/default_event_engine.cc",
    ],
    hdrs = [
        "src/core/lib/event_engine/default_event_engine.h",
    ],
    external_deps = ["absl/functional:any_invocable"],
    deps = [
        "context",
        "default_event_engine_factory",
        "event_engine_base_hdrs",
        "event_engine_trace",
        "gpr",
        "grpc_trace",
        "no_destruct",
    ],
)

grpc_cc_library(
    name = "uri_parser",
    srcs = [
        "src/core/lib/uri/uri_parser.cc",
    ],
    hdrs = [
        "src/core/lib/uri/uri_parser.h",
    ],
    external_deps = [
        "absl/status",
        "absl/status:statusor",
        "absl/strings",
        "absl/strings:str_format",
    ],
    visibility = ["@grpc:alt_grpc_base_legacy"],
    deps = ["gpr"],
)

grpc_cc_library(
    name = "channel_args_preconditioning",
    srcs = [
        "src/core/lib/channel/channel_args_preconditioning.cc",
    ],
    hdrs = [
        "src/core/lib/channel/channel_args_preconditioning.h",
    ],
    deps = [
        "channel_args",
        "gpr_platform",
        "grpc_public_hdrs",
    ],
)

grpc_cc_library(
    name = "pid_controller",
    srcs = [
        "src/core/lib/transport/pid_controller.cc",
    ],
    hdrs = [
        "src/core/lib/transport/pid_controller.h",
    ],
    deps = [
        "gpr_platform",
        "useful",
    ],
)

grpc_cc_library(
    name = "bdp_estimator",
    srcs = [
        "src/core/lib/transport/bdp_estimator.cc",
    ],
    hdrs = ["src/core/lib/transport/bdp_estimator.h"],
    deps = [
        "gpr",
        "grpc_trace",
        "time",
    ],
)

grpc_cc_library(
    name = "percent_encoding",
    srcs = [
        "src/core/lib/slice/percent_encoding.cc",
    ],
    hdrs = [
        "src/core/lib/slice/percent_encoding.h",
    ],
    deps = [
        "bitset",
        "gpr",
        "slice",
    ],
)

grpc_cc_library(
    name = "socket_mutator",
    srcs = [
        "src/core/lib/iomgr/socket_mutator.cc",
    ],
    hdrs = [
        "src/core/lib/iomgr/socket_mutator.h",
    ],
    deps = [
        "channel_args",
        "gpr",
        "grpc_public_hdrs",
        "useful",
    ],
)

grpc_cc_library(
    name = "backoff",
    srcs = [
        "src/core/lib/backoff/backoff.cc",
    ],
    hdrs = [
        "src/core/lib/backoff/backoff.h",
    ],
    external_deps = ["absl/random"],
    language = "c++",
    visibility = ["@grpc:alt_grpc_base_legacy"],
    deps = [
        "gpr_platform",
        "time",
    ],
)

grpc_cc_library(
    name = "pollset_set",
    srcs = [
        "src/core/lib/iomgr/pollset_set.cc",
    ],
    hdrs = [
        "src/core/lib/iomgr/pollset_set.h",
    ],
    deps = [
        "gpr",
        "iomgr_fwd",
    ],
)

grpc_cc_library(
    name = "per_cpu",
    hdrs = [
        "src/core/lib/gprpp/per_cpu.h",
    ],
    deps = [
        "exec_ctx",
        "gpr",
    ],
)

grpc_cc_library(
    name = "event_log",
    srcs = [
        "src/core/lib/debug/event_log.cc",
    ],
    hdrs = [
        "src/core/lib/debug/event_log.h",
    ],
    external_deps = [
        "absl/base:core_headers",
        "absl/strings",
        "absl/types:span",
    ],
    deps = [
        "gpr",
        "gpr_public_hdrs",
        "per_cpu",
    ],
)

grpc_cc_library(
    name = "grpc_base",
    srcs = [
        "src/core/lib/address_utils/parse_address.cc",
        "src/core/lib/channel/channel_stack.cc",
        "src/core/lib/channel/channel_stack_builder_impl.cc",
        "src/core/lib/channel/channel_trace.cc",
        "src/core/lib/channel/channelz.cc",
        "src/core/lib/channel/channelz_registry.cc",
        "src/core/lib/channel/connected_channel.cc",
        "src/core/lib/channel/promise_based_filter.cc",
        "src/core/lib/channel/status_util.cc",
        "src/core/lib/compression/compression.cc",
        "src/core/lib/compression/compression_internal.cc",
        "src/core/lib/compression/message_compress.cc",
        "src/core/lib/debug/stats.cc",
        "src/core/lib/debug/stats_data.cc",
        "src/core/lib/event_engine/channel_args_endpoint_config.cc",
        "src/core/lib/iomgr/buffer_list.cc",
        "src/core/lib/iomgr/call_combiner.cc",
        "src/core/lib/iomgr/cfstream_handle.cc",
        "src/core/lib/iomgr/dualstack_socket_posix.cc",
        "src/core/lib/iomgr/endpoint.cc",
        "src/core/lib/iomgr/endpoint_cfstream.cc",
        "src/core/lib/iomgr/endpoint_pair_posix.cc",
        "src/core/lib/iomgr/endpoint_pair_windows.cc",
        "src/core/lib/iomgr/error_cfstream.cc",
        "src/core/lib/iomgr/ev_apple.cc",
        "src/core/lib/iomgr/ev_epoll1_linux.cc",
        "src/core/lib/iomgr/ev_poll_posix.cc",
        "src/core/lib/iomgr/ev_posix.cc",
        "src/core/lib/iomgr/ev_windows.cc",
        "src/core/lib/iomgr/fork_posix.cc",
        "src/core/lib/iomgr/fork_windows.cc",
        "src/core/lib/iomgr/gethostname_fallback.cc",
        "src/core/lib/iomgr/gethostname_host_name_max.cc",
        "src/core/lib/iomgr/gethostname_sysconf.cc",
        "src/core/lib/iomgr/grpc_if_nametoindex_posix.cc",
        "src/core/lib/iomgr/grpc_if_nametoindex_unsupported.cc",
        "src/core/lib/iomgr/internal_errqueue.cc",
        "src/core/lib/iomgr/iocp_windows.cc",
        "src/core/lib/iomgr/iomgr.cc",
        "src/core/lib/iomgr/iomgr_posix.cc",
        "src/core/lib/iomgr/iomgr_posix_cfstream.cc",
        "src/core/lib/iomgr/iomgr_windows.cc",
        "src/core/lib/iomgr/load_file.cc",
        "src/core/lib/iomgr/lockfree_event.cc",
        "src/core/lib/iomgr/polling_entity.cc",
        "src/core/lib/iomgr/pollset.cc",
        "src/core/lib/iomgr/pollset_set_windows.cc",
        "src/core/lib/iomgr/pollset_windows.cc",
        "src/core/lib/iomgr/resolve_address.cc",
        "src/core/lib/iomgr/resolve_address_posix.cc",
        "src/core/lib/iomgr/resolve_address_windows.cc",
        "src/core/lib/iomgr/socket_factory_posix.cc",
        "src/core/lib/iomgr/socket_mutator.cc",
        "src/core/lib/iomgr/socket_utils_common_posix.cc",
        "src/core/lib/iomgr/socket_utils_linux.cc",
        "src/core/lib/iomgr/socket_utils_posix.cc",
        "src/core/lib/iomgr/socket_windows.cc",
        "src/core/lib/iomgr/tcp_client.cc",
        "src/core/lib/iomgr/tcp_client_cfstream.cc",
        "src/core/lib/iomgr/tcp_client_posix.cc",
        "src/core/lib/iomgr/tcp_client_windows.cc",
        "src/core/lib/iomgr/tcp_posix.cc",
        "src/core/lib/iomgr/tcp_server.cc",
        "src/core/lib/iomgr/tcp_server_posix.cc",
        "src/core/lib/iomgr/tcp_server_utils_posix_common.cc",
        "src/core/lib/iomgr/tcp_server_utils_posix_ifaddrs.cc",
        "src/core/lib/iomgr/tcp_server_utils_posix_noifaddrs.cc",
        "src/core/lib/iomgr/tcp_server_windows.cc",
        "src/core/lib/iomgr/tcp_windows.cc",
        "src/core/lib/iomgr/unix_sockets_posix.cc",
        "src/core/lib/iomgr/unix_sockets_posix_noop.cc",
        "src/core/lib/iomgr/wakeup_fd_eventfd.cc",
        "src/core/lib/iomgr/wakeup_fd_nospecial.cc",
        "src/core/lib/iomgr/wakeup_fd_pipe.cc",
        "src/core/lib/iomgr/wakeup_fd_posix.cc",
        "src/core/lib/resource_quota/api.cc",
        "src/core/lib/slice/b64.cc",
        "src/core/lib/surface/api_trace.cc",
        "src/core/lib/surface/builtins.cc",
        "src/core/lib/surface/byte_buffer.cc",
        "src/core/lib/surface/byte_buffer_reader.cc",
        "src/core/lib/surface/call.cc",
        "src/core/lib/surface/call_details.cc",
        "src/core/lib/surface/call_log_batch.cc",
        "src/core/lib/surface/call_trace.cc",
        "src/core/lib/surface/channel.cc",
        "src/core/lib/surface/channel_ping.cc",
        "src/core/lib/surface/completion_queue.cc",
        "src/core/lib/surface/completion_queue_factory.cc",
        "src/core/lib/surface/event_string.cc",
        "src/core/lib/surface/lame_client.cc",
        "src/core/lib/surface/metadata_array.cc",
        "src/core/lib/surface/server.cc",
        "src/core/lib/surface/validate_metadata.cc",
        "src/core/lib/surface/version.cc",
        "src/core/lib/transport/call_fragments.cc",
        "src/core/lib/transport/connectivity_state.cc",
        "src/core/lib/transport/error_utils.cc",
        "src/core/lib/transport/metadata_batch.cc",
        "src/core/lib/transport/parsed_metadata.cc",
        "src/core/lib/transport/status_conversion.cc",
        "src/core/lib/transport/timeout_encoding.cc",
        "src/core/lib/transport/transport.cc",
        "src/core/lib/transport/transport_op_string.cc",
    ],
    hdrs = [
        "src/core/lib/transport/error_utils.h",
        "src/core/lib/address_utils/parse_address.h",
        "src/core/lib/channel/call_finalization.h",
        "src/core/lib/channel/call_tracer.h",
        "src/core/lib/channel/channel_stack.h",
        "src/core/lib/channel/promise_based_filter.h",
        "src/core/lib/channel/channel_stack_builder_impl.h",
        "src/core/lib/channel/channel_trace.h",
        "src/core/lib/channel/channelz.h",
        "src/core/lib/channel/channelz_registry.h",
        "src/core/lib/channel/connected_channel.h",
        "src/core/lib/channel/context.h",
        "src/core/lib/channel/status_util.h",
        "src/core/lib/compression/compression_internal.h",
        "src/core/lib/resource_quota/api.h",
        "src/core/lib/compression/message_compress.h",
        "src/core/lib/debug/stats.h",
        "src/core/lib/debug/stats_data.h",
        "src/core/lib/event_engine/channel_args_endpoint_config.h",
        "src/core/lib/iomgr/block_annotate.h",
        "src/core/lib/iomgr/buffer_list.h",
        "src/core/lib/iomgr/call_combiner.h",
        "src/core/lib/iomgr/cfstream_handle.h",
        "src/core/lib/iomgr/dynamic_annotations.h",
        "src/core/lib/iomgr/endpoint.h",
        "src/core/lib/iomgr/endpoint_cfstream.h",
        "src/core/lib/iomgr/endpoint_pair.h",
        "src/core/lib/iomgr/error_cfstream.h",
        "src/core/lib/iomgr/ev_apple.h",
        "src/core/lib/iomgr/ev_epoll1_linux.h",
        "src/core/lib/iomgr/ev_poll_posix.h",
        "src/core/lib/iomgr/ev_posix.h",
        "src/core/lib/iomgr/gethostname.h",
        "src/core/lib/iomgr/grpc_if_nametoindex.h",
        "src/core/lib/iomgr/internal_errqueue.h",
        "src/core/lib/iomgr/iocp_windows.h",
        "src/core/lib/iomgr/iomgr.h",
        "src/core/lib/iomgr/load_file.h",
        "src/core/lib/iomgr/lockfree_event.h",
        "src/core/lib/iomgr/nameser.h",
        "src/core/lib/iomgr/polling_entity.h",
        "src/core/lib/iomgr/pollset.h",
        "src/core/lib/iomgr/pollset_set_windows.h",
        "src/core/lib/iomgr/pollset_windows.h",
        "src/core/lib/iomgr/python_util.h",
        "src/core/lib/iomgr/resolve_address.h",
        "src/core/lib/iomgr/resolve_address_impl.h",
        "src/core/lib/iomgr/resolve_address_posix.h",
        "src/core/lib/iomgr/resolve_address_windows.h",
        "src/core/lib/iomgr/sockaddr.h",
        "src/core/lib/iomgr/sockaddr_posix.h",
        "src/core/lib/iomgr/sockaddr_windows.h",
        "src/core/lib/iomgr/socket_factory_posix.h",
        "src/core/lib/iomgr/socket_mutator.h",
        "src/core/lib/iomgr/socket_utils_posix.h",
        "src/core/lib/iomgr/socket_windows.h",
        "src/core/lib/iomgr/tcp_client.h",
        "src/core/lib/iomgr/tcp_client_posix.h",
        "src/core/lib/iomgr/tcp_posix.h",
        "src/core/lib/iomgr/tcp_server.h",
        "src/core/lib/iomgr/tcp_server_utils_posix.h",
        "src/core/lib/iomgr/tcp_windows.h",
        "src/core/lib/iomgr/unix_sockets_posix.h",
        "src/core/lib/iomgr/wakeup_fd_pipe.h",
        "src/core/lib/iomgr/wakeup_fd_posix.h",
        "src/core/lib/slice/b64.h",
        "src/core/lib/surface/api_trace.h",
        "src/core/lib/surface/builtins.h",
        "src/core/lib/surface/call.h",
        "src/core/lib/surface/call_test_only.h",
        "src/core/lib/surface/call_trace.h",
        "src/core/lib/surface/channel.h",
        "src/core/lib/surface/completion_queue.h",
        "src/core/lib/surface/completion_queue_factory.h",
        "src/core/lib/surface/event_string.h",
        "src/core/lib/surface/init.h",
        "src/core/lib/surface/lame_client.h",
        "src/core/lib/surface/server.h",
        "src/core/lib/surface/validate_metadata.h",
        "src/core/lib/transport/connectivity_state.h",
        "src/core/lib/transport/metadata_batch.h",
        "src/core/lib/transport/call_fragments.h",
        "src/core/lib/transport/parsed_metadata.h",
        "src/core/lib/transport/status_conversion.h",
        "src/core/lib/transport/timeout_encoding.h",
        "src/core/lib/transport/transport.h",
        "src/core/lib/transport/transport_impl.h",
    ] +
    # TODO(ctiller): remove these
    # These headers used to be vended by this target, but they have been split
    # out into separate targets now. In order to transition downstream code, we
    # re-export these headers from here for now, and when LSC's have completed
    # to clean this up, we'll remove these.
    [
        "src/core/lib/iomgr/closure.h",
        "src/core/lib/iomgr/error.h",
        "src/core/lib/slice/slice_internal.h",
        "src/core/lib/slice/slice_string_helpers.h",
        "src/core/lib/iomgr/exec_ctx.h",
        "src/core/lib/iomgr/executor.h",
        "src/core/lib/iomgr/combiner.h",
        "src/core/lib/iomgr/iomgr_internal.h",
        "src/core/lib/channel/channel_args.h",
        "src/core/lib/channel/channel_stack_builder.h",
    ],
    external_deps = [
        "absl/base:core_headers",
        "absl/cleanup",
        "absl/container:flat_hash_map",
        "absl/container:inlined_vector",
        "absl/functional:any_invocable",
        "absl/functional:function_ref",
        "absl/hash",
        "absl/meta:type_traits",
        "absl/status",
        "absl/status:statusor",
        "absl/strings",
        "absl/strings:str_format",
        "absl/time",
        "absl/types:optional",
        "absl/types:variant",
        "absl/utility",
        "madler_zlib",
    ],
    language = "c++",
    public_hdrs = GRPC_PUBLIC_HDRS + GRPC_PUBLIC_EVENT_ENGINE_HDRS,
    visibility = ["@grpc:alt_grpc_base_legacy"],
    deps = [
        "activity",
        "arena",
        "arena_promise",
        "atomic_utils",
        "avl",
        "bitset",
        "channel_args",
        "channel_args_preconditioning",
        "channel_fwd",
        "channel_init",
        "channel_stack_builder",
        "channel_stack_type",
        "chunked_vector",
        "closure",
        "config",
        "context",
        "cpp_impl_of",
        "debug_location",
        "default_event_engine",
        "dual_ref_counted",
        "error",
        "event_log",
        "exec_ctx",
        "experiments",
        "gpr",
        "gpr_atm",
        "gpr_manual_constructor",
        "gpr_spinlock",
        "grpc_public_hdrs",
        "grpc_sockaddr",
        "grpc_trace",
        "http2_errors",
        "init_internally",
        "iomgr_fwd",
        "iomgr_port",
        "iomgr_timer",
        "json",
        "latch",
        "match",
        "memory_quota",
        "no_destruct",
        "notification",
        "orphanable",
        "packed_table",
        "pipe",
        "poll",
        "pollset_set",
        "promise",
        "ref_counted",
        "ref_counted_ptr",
        "resolved_address",
        "resource_quota",
        "resource_quota_trace",
        "slice",
        "slice_buffer",
        "slice_refcount",
        "sockaddr_utils",
        "status_helper",
        "strerror",
        "thread_quota",
        "time",
        "transport_fwd",
        "uri_parser",
        "useful",
        "work_serializer",
    ],
)

grpc_cc_library(
    name = "load_file",
    srcs = [
        "src/core/lib/gprpp/load_file.cc",
    ],
    hdrs = [
        "src/core/lib/gprpp/load_file.h",
    ],
    external_deps = [
        "absl/cleanup",
        "absl/status",
        "absl/status:statusor",
        "absl/strings",
    ],
    language = "c++",
    deps = [
        "gpr",
        "slice",
    ],
)

grpc_cc_library(
    name = "http2_errors",
    hdrs = [
        "src/core/lib/transport/http2_errors.h",
    ],
)

grpc_cc_library(
    name = "channel_stack_type",
    srcs = [
        "src/core/lib/surface/channel_stack_type.cc",
    ],
    hdrs = [
        "src/core/lib/surface/channel_stack_type.h",
    ],
    language = "c++",
    deps = ["gpr_platform"],
)

grpc_cc_library(
    name = "channel_init",
    srcs = [
        "src/core/lib/surface/channel_init.cc",
    ],
    hdrs = [
        "src/core/lib/surface/channel_init.h",
    ],
    language = "c++",
    deps = [
        "channel_stack_builder",
        "channel_stack_type",
        "gpr_platform",
    ],
)

grpc_cc_library(
    name = "single_set_ptr",
    hdrs = [
        "src/core/lib/gprpp/single_set_ptr.h",
    ],
    language = "c++",
    deps = ["gpr"],
)

grpc_cc_library(
    name = "channel_stack_builder",
    srcs = [
        "src/core/lib/channel/channel_stack_builder.cc",
    ],
    hdrs = [
        "src/core/lib/channel/channel_stack_builder.h",
    ],
    external_deps = [
        "absl/status:statusor",
        "absl/strings",
    ],
    language = "c++",
    visibility = ["@grpc:alt_grpc_base_legacy"],
    deps = [
        "channel_args",
        "channel_fwd",
        "channel_stack_type",
        "gpr",
        "ref_counted_ptr",
        "transport_fwd",
    ],
)

grpc_cc_library(
    name = "grpc_common",
    defines = select({
        "grpc_no_rls": ["GRPC_NO_RLS"],
        "//conditions:default": [],
    }),
    language = "c++",
    select_deps = [
        {
            "grpc_no_rls": [],
            "//conditions:default": ["grpc_lb_policy_rls"],
        },
    ],
    tags = ["nofixdeps"],
    deps = [
        "grpc_base",
        # standard plugins
        "census",
        "grpc_deadline_filter",
        "grpc_client_authority_filter",
        "grpc_lb_policy_grpclb",
        "grpc_lb_policy_outlier_detection",
        "grpc_lb_policy_pick_first",
        "grpc_lb_policy_priority",
        "grpc_lb_policy_ring_hash",
        "grpc_lb_policy_round_robin",
        "grpc_lb_policy_weighted_target",
        "grpc_channel_idle_filter",
        "grpc_message_size_filter",
        "grpc_resolver_binder",
        "grpc_resolver_dns_ares",
        "grpc_resolver_fake",
        "grpc_resolver_dns_native",
        "grpc_resolver_sockaddr",
        "grpc_transport_chttp2_client_connector",
        "grpc_transport_chttp2_server",
        "grpc_transport_inproc",
        "grpc_fault_injection_filter",
    ],
)

grpc_cc_library(
    name = "grpc_service_config",
    hdrs = [
        "src/core/lib/service_config/service_config.h",
        "src/core/lib/service_config/service_config_call_data.h",
    ],
    external_deps = ["absl/strings"],
    language = "c++",
    deps = [
        "gpr_platform",
        "ref_counted",
        "ref_counted_ptr",
        "service_config_parser",
        "slice_refcount",
        "unique_type_name",
        "useful",
    ],
)

grpc_cc_library(
    name = "grpc_service_config_impl",
    srcs = [
        "src/core/lib/service_config/service_config_impl.cc",
    ],
    hdrs = [
        "src/core/lib/service_config/service_config_impl.h",
    ],
    external_deps = [
<<<<<<< HEAD
=======
        "absl/status",
>>>>>>> 51783328
        "absl/status:statusor",
        "absl/strings",
        "absl/types:optional",
    ],
    language = "c++",
    visibility = ["@grpc:client_channel"],
    deps = [
        "channel_args",
        "config",
        "gpr",
        "grpc_service_config",
        "json",
        "json_args",
        "json_object_loader",
        "ref_counted_ptr",
        "service_config_parser",
        "slice",
        "slice_refcount",
        "validation_errors",
    ],
)

grpc_cc_library(
    name = "service_config_parser",
    srcs = [
        "src/core/lib/service_config/service_config_parser.cc",
    ],
    hdrs = [
        "src/core/lib/service_config/service_config_parser.h",
    ],
    external_deps = ["absl/strings"],
    language = "c++",
    deps = [
        "channel_args",
        "gpr",
        "json",
        "validation_errors",
    ],
)

grpc_cc_library(
    name = "server_address",
    srcs = [
        "src/core/lib/resolver/server_address.cc",
    ],
    hdrs = [
        "src/core/lib/resolver/server_address.h",
    ],
    external_deps = [
        "absl/status",
        "absl/status:statusor",
        "absl/strings",
        "absl/strings:str_format",
    ],
    language = "c++",
    visibility = ["@grpc:client_channel"],
    deps = [
        "channel_args",
        "gpr_platform",
        "resolved_address",
        "sockaddr_utils",
        "useful",
    ],
)

grpc_cc_library(
    name = "grpc_resolver",
    srcs = [
        "src/core/lib/resolver/resolver.cc",
        "src/core/lib/resolver/resolver_registry.cc",
    ],
    hdrs = [
        "src/core/lib/resolver/resolver.h",
        "src/core/lib/resolver/resolver_factory.h",
        "src/core/lib/resolver/resolver_registry.h",
    ],
    external_deps = [
        "absl/status",
        "absl/status:statusor",
        "absl/strings",
        "absl/strings:str_format",
    ],
    language = "c++",
    visibility = ["@grpc:client_channel"],
    deps = [
        "channel_args",
        "gpr",
        "grpc_service_config",
        "grpc_trace",
        "iomgr_fwd",
        "orphanable",
        "ref_counted_ptr",
        "server_address",
        "uri_parser",
    ],
)

grpc_cc_library(
    name = "notification",
    hdrs = [
        "src/core/lib/gprpp/notification.h",
    ],
    external_deps = ["absl/time"],
    deps = ["gpr"],
)

grpc_cc_library(
    name = "channel_args",
    srcs = [
        "src/core/lib/channel/channel_args.cc",
    ],
    hdrs = [
        "src/core/lib/channel/channel_args.h",
    ],
    external_deps = [
        "absl/meta:type_traits",
        "absl/strings",
        "absl/strings:str_format",
        "absl/types:optional",
        "absl/types:variant",
    ],
    language = "c++",
    deps = [
        "avl",
        "channel_stack_type",
        "debug_location",
        "dual_ref_counted",
        "gpr",
        "grpc_public_hdrs",
        "match",
        "ref_counted",
        "ref_counted_ptr",
        "time",
        "useful",
    ],
)

grpc_cc_library(
    name = "resolved_address",
    hdrs = ["src/core/lib/iomgr/resolved_address.h"],
    language = "c++",
    deps = [
        "gpr_platform",
        "iomgr_port",
    ],
)

grpc_cc_library(
    name = "lb_policy",
    srcs = ["src/core/lib/load_balancing/lb_policy.cc"],
    hdrs = ["src/core/lib/load_balancing/lb_policy.h"],
    external_deps = [
        "absl/status",
        "absl/status:statusor",
        "absl/strings",
        "absl/types:optional",
        "absl/types:variant",
    ],
    deps = [
        "channel_args",
        "closure",
        "debug_location",
        "error",
        "exec_ctx",
        "gpr_platform",
        "grpc_backend_metric_data",
        "grpc_public_hdrs",
        "grpc_trace",
        "iomgr_fwd",
        "orphanable",
        "pollset_set",
        "ref_counted",
        "ref_counted_ptr",
        "server_address",
        "subchannel_interface",
        "work_serializer",
    ],
)

grpc_cc_library(
    name = "lb_policy_factory",
    hdrs = ["src/core/lib/load_balancing/lb_policy_factory.h"],
    external_deps = [
        "absl/status:statusor",
        "absl/strings",
    ],
    deps = [
        "gpr_platform",
        "json",
        "lb_policy",
        "orphanable",
        "ref_counted_ptr",
    ],
)

grpc_cc_library(
    name = "lb_policy_registry",
    srcs = ["src/core/lib/load_balancing/lb_policy_registry.cc"],
    hdrs = ["src/core/lib/load_balancing/lb_policy_registry.h"],
    external_deps = [
        "absl/status",
        "absl/status:statusor",
        "absl/strings",
        "absl/strings:str_format",
    ],
    deps = [
        "gpr",
        "json",
        "lb_policy",
        "lb_policy_factory",
        "orphanable",
        "ref_counted_ptr",
    ],
)

grpc_cc_library(
    name = "subchannel_interface",
    hdrs = ["src/core/lib/load_balancing/subchannel_interface.h"],
    external_deps = ["absl/status"],
    deps = [
        "channel_args",
        "gpr_platform",
        "grpc_public_hdrs",
        "iomgr_fwd",
        "ref_counted",
        "ref_counted_ptr",
    ],
)

grpc_cc_library(
    name = "proxy_mapper",
    hdrs = ["src/core/lib/handshaker/proxy_mapper.h"],
    external_deps = [
        "absl/strings",
        "absl/types:optional",
    ],
    deps = [
        "channel_args",
        "gpr_platform",
        "resolved_address",
    ],
)

grpc_cc_library(
    name = "proxy_mapper_registry",
    srcs = ["src/core/lib/handshaker/proxy_mapper_registry.cc"],
    hdrs = ["src/core/lib/handshaker/proxy_mapper_registry.h"],
    external_deps = [
        "absl/strings",
        "absl/types:optional",
    ],
    deps = [
        "channel_args",
        "gpr_platform",
        "proxy_mapper",
        "resolved_address",
    ],
)

grpc_cc_library(
    name = "grpc_client_channel",
    srcs = [
        "src/core/ext/filters/client_channel/backend_metric.cc",
        "src/core/ext/filters/client_channel/backup_poller.cc",
        "src/core/ext/filters/client_channel/channel_connectivity.cc",
        "src/core/ext/filters/client_channel/client_channel.cc",
        "src/core/ext/filters/client_channel/client_channel_channelz.cc",
        "src/core/ext/filters/client_channel/client_channel_factory.cc",
        "src/core/ext/filters/client_channel/client_channel_plugin.cc",
        "src/core/ext/filters/client_channel/client_channel_service_config.cc",
        "src/core/ext/filters/client_channel/config_selector.cc",
        "src/core/ext/filters/client_channel/dynamic_filters.cc",
        "src/core/ext/filters/client_channel/global_subchannel_pool.cc",
        "src/core/ext/filters/client_channel/health/health_check_client.cc",
        "src/core/ext/filters/client_channel/http_proxy.cc",
        "src/core/ext/filters/client_channel/lb_policy/child_policy_handler.cc",
        "src/core/ext/filters/client_channel/lb_policy/oob_backend_metric.cc",
        "src/core/ext/filters/client_channel/local_subchannel_pool.cc",
        "src/core/ext/filters/client_channel/retry_filter.cc",
        "src/core/ext/filters/client_channel/retry_service_config.cc",
        "src/core/ext/filters/client_channel/retry_throttle.cc",
        "src/core/ext/filters/client_channel/service_config_channel_arg_filter.cc",
        "src/core/ext/filters/client_channel/subchannel.cc",
        "src/core/ext/filters/client_channel/subchannel_pool_interface.cc",
        "src/core/ext/filters/client_channel/subchannel_stream_client.cc",
    ],
    hdrs = [
        "src/core/ext/filters/client_channel/backend_metric.h",
        "src/core/ext/filters/client_channel/backup_poller.h",
        "src/core/ext/filters/client_channel/client_channel.h",
        "src/core/ext/filters/client_channel/client_channel_channelz.h",
        "src/core/ext/filters/client_channel/client_channel_factory.h",
        "src/core/ext/filters/client_channel/client_channel_service_config.h",
        "src/core/ext/filters/client_channel/config_selector.h",
        "src/core/ext/filters/client_channel/connector.h",
        "src/core/ext/filters/client_channel/dynamic_filters.h",
        "src/core/ext/filters/client_channel/global_subchannel_pool.h",
        "src/core/ext/filters/client_channel/health/health_check_client.h",
        "src/core/ext/filters/client_channel/http_proxy.h",
        "src/core/ext/filters/client_channel/lb_policy/child_policy_handler.h",
        "src/core/ext/filters/client_channel/lb_policy/oob_backend_metric.h",
        "src/core/ext/filters/client_channel/local_subchannel_pool.h",
        "src/core/ext/filters/client_channel/retry_filter.h",
        "src/core/ext/filters/client_channel/retry_service_config.h",
        "src/core/ext/filters/client_channel/retry_throttle.h",
        "src/core/ext/filters/client_channel/subchannel.h",
        "src/core/ext/filters/client_channel/subchannel_interface_internal.h",
        "src/core/ext/filters/client_channel/subchannel_pool_interface.h",
        "src/core/ext/filters/client_channel/subchannel_stream_client.h",
    ],
    external_deps = [
        "absl/base:core_headers",
        "absl/container:inlined_vector",
        "absl/status",
        "absl/status:statusor",
        "absl/strings",
        "absl/strings:cord",
        "absl/types:optional",
        "absl/types:variant",
        "upb_lib",
    ],
    language = "c++",
    visibility = ["@grpc:client_channel"],
    deps = [
        "arena",
        "backoff",
        "channel_fwd",
        "channel_init",
        "channel_stack_type",
        "config",
        "construct_destruct",
        "debug_location",
        "default_event_engine",
        "dual_ref_counted",
        "env",
        "gpr",
        "gpr_atm",
        "grpc_backend_metric_data",
        "grpc_base",
        "grpc_deadline_filter",
        "grpc_health_upb",
        "grpc_public_hdrs",
        "grpc_resolver",
        "grpc_service_config",
        "grpc_service_config_impl",
        "grpc_trace",
        "http_connect_handshaker",
        "init_internally",
        "iomgr_fwd",
        "iomgr_timer",
        "json",
        "json_args",
        "json_channel_args",
        "json_object_loader",
        "lb_policy",
        "lb_policy_registry",
        "memory_quota",
        "orphanable",
        "pollset_set",
        "protobuf_duration_upb",
        "proxy_mapper",
        "proxy_mapper_registry",
        "ref_counted",
        "ref_counted_ptr",
        "resolved_address",
        "resource_quota",
        "server_address",
        "service_config_parser",
        "slice",
        "slice_buffer",
        "slice_refcount",
        "sockaddr_utils",
        "status_helper",
        "subchannel_interface",
        "time",
        "transport_fwd",
        "unique_type_name",
        "uri_parser",
        "useful",
        "validation_errors",
        "work_serializer",
        "xds_orca_service_upb",
        "xds_orca_upb",
    ],
)

grpc_cc_library(
    name = "grpc_server_config_selector",
    srcs = [
        "src/core/ext/filters/server_config_selector/server_config_selector.cc",
    ],
    hdrs = [
        "src/core/ext/filters/server_config_selector/server_config_selector.h",
    ],
    external_deps = [
        "absl/status:statusor",
        "absl/strings",
    ],
    language = "c++",
    deps = [
        "channel_args",
        "dual_ref_counted",
        "gpr_platform",
        "grpc_base",
        "grpc_public_hdrs",
        "grpc_service_config",
        "ref_counted",
        "ref_counted_ptr",
        "service_config_parser",
        "useful",
    ],
)

grpc_cc_library(
    name = "grpc_server_config_selector_filter",
    srcs = [
        "src/core/ext/filters/server_config_selector/server_config_selector_filter.cc",
    ],
    hdrs = [
        "src/core/ext/filters/server_config_selector/server_config_selector_filter.h",
    ],
    external_deps = [
        "absl/base:core_headers",
        "absl/status",
        "absl/status:statusor",
        "absl/types:optional",
    ],
    language = "c++",
    deps = [
        "arena",
        "arena_promise",
        "channel_args",
        "channel_fwd",
        "context",
        "gpr",
        "grpc_base",
        "grpc_server_config_selector",
        "grpc_service_config",
        "promise",
        "ref_counted_ptr",
    ],
)

grpc_cc_library(
    name = "sorted_pack",
    hdrs = [
        "src/core/lib/gprpp/sorted_pack.h",
    ],
    language = "c++",
    deps = ["gpr_platform"],
)

grpc_cc_library(
    name = "idle_filter_state",
    srcs = [
        "src/core/ext/filters/channel_idle/idle_filter_state.cc",
    ],
    hdrs = [
        "src/core/ext/filters/channel_idle/idle_filter_state.h",
    ],
    language = "c++",
    deps = ["gpr_platform"],
)

grpc_cc_library(
    name = "grpc_channel_idle_filter",
    srcs = [
        "src/core/ext/filters/channel_idle/channel_idle_filter.cc",
    ],
    hdrs = [
        "src/core/ext/filters/channel_idle/channel_idle_filter.h",
    ],
    external_deps = [
        "absl/status",
        "absl/status:statusor",
        "absl/types:optional",
    ],
    deps = [
        "activity",
        "arena_promise",
        "channel_args",
        "channel_fwd",
        "channel_init",
        "channel_stack_builder",
        "channel_stack_type",
        "closure",
        "config",
        "debug_location",
        "default_event_engine",
        "exec_ctx",
        "exec_ctx_wakeup_scheduler",
        "gpr",
        "grpc_base",
        "grpc_public_hdrs",
        "grpc_trace",
        "http2_errors",
        "idle_filter_state",
        "loop",
        "orphanable",
        "poll",
        "promise",
        "ref_counted_ptr",
        "single_set_ptr",
        "sleep",
        "status_helper",
        "time",
        "try_seq",
    ],
)

grpc_cc_library(
    name = "grpc_deadline_filter",
    srcs = [
        "src/core/ext/filters/deadline/deadline_filter.cc",
    ],
    hdrs = [
        "src/core/ext/filters/deadline/deadline_filter.h",
    ],
    external_deps = [
        "absl/status",
        "absl/types:optional",
    ],
    language = "c++",
    deps = [
        "arena",
        "channel_args",
        "channel_fwd",
        "channel_init",
        "channel_stack_builder",
        "channel_stack_type",
        "closure",
        "config",
        "debug_location",
        "exec_ctx",
        "gpr",
        "grpc_base",
        "grpc_public_hdrs",
        "iomgr_timer",
        "status_helper",
        "time",
    ],
)

grpc_cc_library(
    name = "grpc_client_authority_filter",
    srcs = [
        "src/core/ext/filters/http/client_authority_filter.cc",
    ],
    hdrs = [
        "src/core/ext/filters/http/client_authority_filter.h",
    ],
    external_deps = [
        "absl/status",
        "absl/status:statusor",
        "absl/strings",
        "absl/types:optional",
    ],
    language = "c++",
    deps = [
        "arena_promise",
        "channel_args",
        "channel_fwd",
        "channel_init",
        "channel_stack_builder",
        "channel_stack_type",
        "config",
        "gpr_platform",
        "grpc_base",
        "grpc_public_hdrs",
        "slice",
    ],
)

grpc_cc_library(
    name = "grpc_message_size_filter",
    srcs = [
        "src/core/ext/filters/message_size/message_size_filter.cc",
    ],
    hdrs = [
        "src/core/ext/filters/message_size/message_size_filter.h",
    ],
    external_deps = [
<<<<<<< HEAD
        "absl/memory",
=======
        "absl/status",
        "absl/status:statusor",
>>>>>>> 51783328
        "absl/strings",
        "absl/strings:str_format",
        "absl/types:optional",
    ],
    language = "c++",
    deps = [
        "channel_args",
        "channel_fwd",
        "channel_init",
        "channel_stack_builder",
        "channel_stack_type",
        "closure",
        "config",
        "debug_location",
        "gpr",
        "grpc_base",
        "grpc_public_hdrs",
        "grpc_service_config",
        "json",
        "json_args",
        "json_object_loader",
        "service_config_parser",
        "slice_buffer",
<<<<<<< HEAD
        "validation_errors",
=======
        "status_helper",
>>>>>>> 51783328
    ],
)

grpc_cc_library(
    name = "grpc_fault_injection_filter",
    srcs = [
        "src/core/ext/filters/fault_injection/fault_injection_filter.cc",
        "src/core/ext/filters/fault_injection/fault_injection_service_config_parser.cc",
    ],
    hdrs = [
        "src/core/ext/filters/fault_injection/fault_injection_filter.h",
        "src/core/ext/filters/fault_injection/fault_injection_service_config_parser.h",
    ],
    external_deps = [
        "absl/base:core_headers",
        "absl/random",
        "absl/status",
        "absl/status:statusor",
        "absl/strings",
        "absl/types:optional",
    ],
    language = "c++",
    deps = [
        "arena_promise",
        "channel_fwd",
        "config",
        "context",
        "gpr",
        "grpc_base",
        "grpc_public_hdrs",
        "grpc_service_config",
        "grpc_trace",
        "json",
        "json_args",
        "json_object_loader",
        "service_config_parser",
        "sleep",
        "time",
        "try_seq",
        "validation_errors",
    ],
)

grpc_cc_library(
    name = "grpc_rbac_filter",
    srcs = [
        "src/core/ext/filters/rbac/rbac_filter.cc",
        "src/core/ext/filters/rbac/rbac_service_config_parser.cc",
    ],
    hdrs = [
        "src/core/ext/filters/rbac/rbac_filter.h",
        "src/core/ext/filters/rbac/rbac_service_config_parser.h",
    ],
    external_deps = [
        "absl/status",
        "absl/status:statusor",
        "absl/strings",
        "absl/types:optional",
    ],
    language = "c++",
    deps = [
        "channel_args",
        "channel_fwd",
        "closure",
        "config",
        "debug_location",
        "gpr",
        "grpc_authorization_base",
        "grpc_base",
        "grpc_matchers",
        "grpc_public_hdrs",
        "grpc_rbac_engine",
        "grpc_security_base",
        "grpc_service_config",
        "json",
        "json_args",
        "json_object_loader",
        "service_config_parser",
        "status_helper",
        "transport_fwd",
        "validation_errors",
    ],
)

grpc_cc_library(
    name = "grpc_http_filters",
    srcs = [
        "src/core/ext/filters/http/client/http_client_filter.cc",
        "src/core/ext/filters/http/http_filters_plugin.cc",
        "src/core/ext/filters/http/message_compress/message_compress_filter.cc",
        "src/core/ext/filters/http/message_compress/message_decompress_filter.cc",
        "src/core/ext/filters/http/server/http_server_filter.cc",
    ],
    hdrs = [
        "src/core/ext/filters/http/client/http_client_filter.h",
        "src/core/ext/filters/http/message_compress/message_compress_filter.h",
        "src/core/ext/filters/http/message_compress/message_decompress_filter.h",
        "src/core/ext/filters/http/server/http_server_filter.h",
    ],
    external_deps = [
        "absl/base:core_headers",
        "absl/meta:type_traits",
        "absl/status",
        "absl/status:statusor",
        "absl/strings",
        "absl/strings:str_format",
        "absl/types:optional",
    ],
    language = "c++",
    visibility = ["@grpc:http"],
    deps = [
        "arena",
        "arena_promise",
        "basic_seq",
        "call_push_pull",
        "channel_fwd",
        "channel_init",
        "channel_stack_type",
        "config",
        "context",
        "debug_location",
        "gpr",
        "grpc_base",
        "grpc_message_size_filter",
        "grpc_public_hdrs",
        "grpc_trace",
        "latch",
        "percent_encoding",
        "promise",
        "seq",
        "slice",
        "slice_buffer",
        "status_helper",
        "transport_fwd",
    ],
)

grpc_cc_library(
    name = "grpc_grpclb_balancer_addresses",
    srcs = [
        "src/core/ext/filters/client_channel/lb_policy/grpclb/grpclb_balancer_addresses.cc",
    ],
    hdrs = [
        "src/core/ext/filters/client_channel/lb_policy/grpclb/grpclb_balancer_addresses.h",
    ],
    language = "c++",
    visibility = ["@grpc:grpclb"],
    deps = [
        "channel_args",
        "gpr_platform",
        "grpc_public_hdrs",
        "server_address",
        "useful",
    ],
)

grpc_cc_library(
    name = "grpc_lb_policy_grpclb",
    srcs = [
        "src/core/ext/filters/client_channel/lb_policy/grpclb/client_load_reporting_filter.cc",
        "src/core/ext/filters/client_channel/lb_policy/grpclb/grpclb.cc",
        "src/core/ext/filters/client_channel/lb_policy/grpclb/grpclb_client_stats.cc",
        "src/core/ext/filters/client_channel/lb_policy/grpclb/load_balancer_api.cc",
    ],
    hdrs = [
        "src/core/ext/filters/client_channel/lb_policy/grpclb/client_load_reporting_filter.h",
        "src/core/ext/filters/client_channel/lb_policy/grpclb/grpclb.h",
        "src/core/ext/filters/client_channel/lb_policy/grpclb/grpclb_client_stats.h",
        "src/core/ext/filters/client_channel/lb_policy/grpclb/load_balancer_api.h",
    ],
    external_deps = [
        "absl/base:core_headers",
        "absl/container:inlined_vector",
        "absl/status",
        "absl/status:statusor",
        "absl/strings",
        "absl/strings:str_format",
        "absl/types:optional",
        "absl/types:variant",
        "upb_lib",
    ],
    language = "c++",
    deps = [
        "backoff",
        "channel_fwd",
        "channel_init",
        "channel_stack_type",
        "config",
        "debug_location",
        "default_event_engine",
        "gpr",
        "gpr_atm",
        "grpc_base",
        "grpc_client_channel",
        "grpc_grpclb_balancer_addresses",
        "grpc_lb_upb",
        "grpc_public_hdrs",
        "grpc_resolver",
        "grpc_resolver_fake",
        "grpc_security_base",
        "grpc_sockaddr",
        "grpc_trace",
        "iomgr_timer",
        "json",
        "json_args",
        "json_object_loader",
        "lb_policy",
        "lb_policy_factory",
        "lb_policy_registry",
        "orphanable",
        "pollset_set",
        "protobuf_duration_upb",
        "protobuf_timestamp_upb",
        "ref_counted",
        "ref_counted_ptr",
        "resolved_address",
        "server_address",
        "slice",
        "slice_refcount",
        "sockaddr_utils",
        "subchannel_interface",
        "time",
        "uri_parser",
        "useful",
        "validation_errors",
        "work_serializer",
    ],
)

grpc_cc_library(
    name = "grpc_backend_metric_data",
    hdrs = [
        "src/core/ext/filters/client_channel/lb_policy/backend_metric_data.h",
    ],
    external_deps = ["absl/strings"],
    language = "c++",
    deps = ["gpr_platform"],
)

grpc_cc_library(
    name = "grpc_lb_policy_rls",
    srcs = [
        "src/core/ext/filters/client_channel/lb_policy/rls/rls.cc",
    ],
    external_deps = [
        "absl/base:core_headers",
        "absl/hash",
        "absl/status",
        "absl/status:statusor",
        "absl/strings",
        "absl/strings:str_format",
        "absl/types:optional",
        "upb_lib",
    ],
    language = "c++",
    deps = [
        "backoff",
        "config",
        "debug_location",
        "dual_ref_counted",
        "gpr",
        "grpc_base",
        "grpc_client_channel",
        "grpc_fake_credentials",
        "grpc_public_hdrs",
        "grpc_resolver",
        "grpc_security_base",
        "grpc_service_config_impl",
        "grpc_trace",
        "iomgr_timer",
        "json",
        "json_args",
        "json_object_loader",
        "lb_policy",
        "lb_policy_factory",
        "lb_policy_registry",
        "orphanable",
        "pollset_set",
        "ref_counted_ptr",
        "rls_upb",
        "server_address",
        "slice",
        "slice_refcount",
        "subchannel_interface",
        "time",
        "uri_parser",
        "validation_errors",
        "work_serializer",
    ],
)

grpc_cc_library(
    name = "upb_utils",
    hdrs = [
        "src/core/ext/xds/upb_utils.h",
    ],
    external_deps = [
        "absl/strings",
        "upb_lib",
    ],
    language = "c++",
    deps = ["gpr_platform"],
)

grpc_cc_library(
    name = "xds_client",
    srcs = [
        "src/core/ext/xds/xds_api.cc",
        "src/core/ext/xds/xds_bootstrap.cc",
        "src/core/ext/xds/xds_client.cc",
        "src/core/ext/xds/xds_client_stats.cc",
        "src/core/ext/xds/xds_resource_type.cc",
    ],
    hdrs = [
        "src/core/ext/xds/xds_api.h",
        "src/core/ext/xds/xds_bootstrap.h",
        "src/core/ext/xds/xds_channel_args.h",
        "src/core/ext/xds/xds_client.h",
        "src/core/ext/xds/xds_client_stats.h",
        "src/core/ext/xds/xds_resource_type.h",
        "src/core/ext/xds/xds_resource_type_impl.h",
        "src/core/ext/xds/xds_transport.h",
    ],
    external_deps = [
        "absl/base:core_headers",
        "absl/memory",
        "absl/status",
        "absl/status:statusor",
        "absl/strings",
        "absl/strings:str_format",
        "absl/types:optional",
        "upb_lib",
        "upb_textformat_lib",
        "upb_json_lib",
        "upb_reflection",
    ],
    language = "c++",
    tags = ["nofixdeps"],
    visibility = ["@grpc:xds_client_core"],
    deps = [
        "backoff",
        "debug_location",
        "default_event_engine",
        "dual_ref_counted",
        "env",
        "envoy_admin_upb",
        "envoy_config_core_upb",
        "envoy_config_endpoint_upb",
        "envoy_service_discovery_upb",
        "envoy_service_discovery_upbdefs",
        "envoy_service_load_stats_upb",
        "envoy_service_load_stats_upbdefs",
        "envoy_service_status_upb",
        "envoy_service_status_upbdefs",
        "event_engine_base_hdrs",
        "exec_ctx",
        "google_rpc_status_upb",
        "gpr",
        "grpc_trace",
        "json",
        "orphanable",
        "protobuf_any_upb",
        "protobuf_duration_upb",
        "protobuf_struct_upb",
        "protobuf_timestamp_upb",
        "ref_counted",
        "ref_counted_ptr",
        "time",
        "upb_utils",
        "uri_parser",
        "useful",
        "work_serializer",
    ],
)

grpc_cc_library(
    name = "certificate_provider_factory",
    hdrs = [
        "src/core/lib/security/certificate_provider/certificate_provider_factory.h",
    ],
    deps = [
        "error",
        "gpr",
        "grpc_public_hdrs",
        "json",
        "ref_counted",
        "ref_counted_ptr",
    ],
)

grpc_cc_library(
    name = "certificate_provider_registry",
    srcs = [
        "src/core/lib/security/certificate_provider/certificate_provider_registry.cc",
    ],
    hdrs = [
        "src/core/lib/security/certificate_provider/certificate_provider_registry.h",
    ],
    external_deps = ["absl/strings"],
    deps = [
        "certificate_provider_factory",
        "gpr_public_hdrs",
    ],
)

grpc_cc_library(
    name = "grpc_xds_client",
    srcs = [
        "src/core/ext/xds/certificate_provider_store.cc",
        "src/core/ext/xds/file_watcher_certificate_provider_factory.cc",
        "src/core/ext/xds/xds_bootstrap_grpc.cc",
        "src/core/ext/xds/xds_certificate_provider.cc",
        "src/core/ext/xds/xds_client_grpc.cc",
        "src/core/ext/xds/xds_cluster.cc",
        "src/core/ext/xds/xds_cluster_specifier_plugin.cc",
        "src/core/ext/xds/xds_common_types.cc",
        "src/core/ext/xds/xds_endpoint.cc",
        "src/core/ext/xds/xds_http_fault_filter.cc",
        "src/core/ext/xds/xds_http_filters.cc",
        "src/core/ext/xds/xds_http_rbac_filter.cc",
        "src/core/ext/xds/xds_lb_policy_registry.cc",
        "src/core/ext/xds/xds_listener.cc",
        "src/core/ext/xds/xds_route_config.cc",
        "src/core/ext/xds/xds_routing.cc",
        "src/core/ext/xds/xds_transport_grpc.cc",
        "src/core/lib/security/credentials/xds/xds_credentials.cc",
    ],
    hdrs = [
        "src/core/ext/xds/certificate_provider_store.h",
        "src/core/ext/xds/file_watcher_certificate_provider_factory.h",
        "src/core/ext/xds/xds_bootstrap_grpc.h",
        "src/core/ext/xds/xds_certificate_provider.h",
        "src/core/ext/xds/xds_client_grpc.h",
        "src/core/ext/xds/xds_cluster.h",
        "src/core/ext/xds/xds_cluster_specifier_plugin.h",
        "src/core/ext/xds/xds_common_types.h",
        "src/core/ext/xds/xds_endpoint.h",
        "src/core/ext/xds/xds_http_fault_filter.h",
        "src/core/ext/xds/xds_http_filters.h",
        "src/core/ext/xds/xds_http_rbac_filter.h",
        "src/core/ext/xds/xds_lb_policy_registry.h",
        "src/core/ext/xds/xds_listener.h",
        "src/core/ext/xds/xds_route_config.h",
        "src/core/ext/xds/xds_routing.h",
        "src/core/ext/xds/xds_transport_grpc.h",
        "src/core/lib/security/credentials/xds/xds_credentials.h",
    ],
    external_deps = [
        "absl/base:core_headers",
        "absl/functional:bind_front",
        "absl/memory",
        "absl/status",
        "absl/status:statusor",
        "absl/strings",
        "absl/strings:str_format",
        "absl/synchronization",
        "absl/types:optional",
        "absl/types:variant",
        "upb_lib",
        "upb_textformat_lib",
        "upb_json_lib",
        "re2",
        "upb_reflection",
    ],
    language = "c++",
    tags = ["nofixdeps"],
    deps = [
        "certificate_provider_factory",
        "certificate_provider_registry",
        "channel_creds_registry",
        "channel_fwd",
        "config",
        "debug_location",
        "default_event_engine",
        "env",
        "envoy_admin_upb",
        "envoy_config_cluster_upb",
        "envoy_config_cluster_upbdefs",
        "envoy_config_core_upb",
        "envoy_config_endpoint_upb",
        "envoy_config_endpoint_upbdefs",
        "envoy_config_listener_upb",
        "envoy_config_listener_upbdefs",
        "envoy_config_rbac_upb",
        "envoy_config_route_upb",
        "envoy_config_route_upbdefs",
        "envoy_extensions_clusters_aggregate_upb",
        "envoy_extensions_clusters_aggregate_upbdefs",
        "envoy_extensions_filters_common_fault_upb",
        "envoy_extensions_filters_http_fault_upb",
        "envoy_extensions_filters_http_fault_upbdefs",
        "envoy_extensions_filters_http_rbac_upb",
        "envoy_extensions_filters_http_rbac_upbdefs",
        "envoy_extensions_filters_http_router_upb",
        "envoy_extensions_filters_http_router_upbdefs",
        "envoy_extensions_filters_network_http_connection_manager_upb",
        "envoy_extensions_filters_network_http_connection_manager_upbdefs",
        "envoy_extensions_load_balancing_policies_ring_hash_upb",
        "envoy_extensions_load_balancing_policies_wrr_locality_upb",
        "envoy_extensions_transport_sockets_tls_upb",
        "envoy_extensions_transport_sockets_tls_upbdefs",
        "envoy_service_discovery_upb",
        "envoy_service_discovery_upbdefs",
        "envoy_service_load_stats_upb",
        "envoy_service_load_stats_upbdefs",
        "envoy_service_status_upb",
        "envoy_service_status_upbdefs",
        "envoy_type_matcher_upb",
        "envoy_type_upb",
        "error",
        "google_rpc_status_upb",
        "gpr",
        "grpc_base",
        "grpc_client_channel",
        "grpc_credentials_util",
        "grpc_fake_credentials",
        "grpc_fault_injection_filter",
        "grpc_lb_xds_channel_args",
        "grpc_matchers",
        "grpc_outlier_detection_header",
        "grpc_public_hdrs",
        "grpc_rbac_filter",
        "grpc_security_base",
        "grpc_sockaddr",
        "grpc_tls_credentials",
        "grpc_trace",
        "grpc_transport_chttp2_client_connector",
        "init_internally",
        "iomgr_fwd",
        "iomgr_timer",
        "json",
        "json_object_loader",
        "json_util",
        "lb_policy_registry",
        "match",
        "orphanable",
        "pollset_set",
        "protobuf_any_upb",
        "protobuf_duration_upb",
        "protobuf_struct_upb",
        "protobuf_struct_upbdefs",
        "protobuf_timestamp_upb",
        "protobuf_wrappers_upb",
        "ref_counted",
        "ref_counted_ptr",
        "resolved_address",
        "rls_config_upb",
        "rls_config_upbdefs",
        "server_address",
        "slice",
        "slice_refcount",
        "sockaddr_utils",
        "status_helper",
        "time",
        "tsi_ssl_credentials",
        "unique_type_name",
        "upb_utils",
        "uri_parser",
        "useful",
        "validation_errors",
        "work_serializer",
        "xds_client",
        "xds_type_upb",
        "xds_type_upbdefs",
    ],
)

grpc_cc_library(
    name = "grpc_xds_channel_stack_modifier",
    srcs = [
        "src/core/ext/xds/xds_channel_stack_modifier.cc",
    ],
    hdrs = [
        "src/core/ext/xds/xds_channel_stack_modifier.h",
    ],
    external_deps = ["absl/strings"],
    language = "c++",
    deps = [
        "channel_args",
        "channel_fwd",
        "channel_init",
        "channel_stack_builder",
        "channel_stack_type",
        "config",
        "gpr_platform",
        "grpc_base",
        "grpc_public_hdrs",
        "ref_counted",
        "ref_counted_ptr",
        "useful",
    ],
)

grpc_cc_library(
    name = "grpc_xds_server_config_fetcher",
    srcs = [
        "src/core/ext/xds/xds_server_config_fetcher.cc",
    ],
    external_deps = [
        "absl/base:core_headers",
        "absl/status",
        "absl/status:statusor",
        "absl/strings",
        "absl/types:optional",
        "absl/types:variant",
    ],
    language = "c++",
    deps = [
        "channel_args",
        "channel_args_preconditioning",
        "channel_fwd",
        "config",
        "debug_location",
        "exec_ctx",
        "gpr",
        "grpc_base",
        "grpc_public_hdrs",
        "grpc_security_base",
        "grpc_server_config_selector",
        "grpc_server_config_selector_filter",
        "grpc_service_config",
        "grpc_service_config_impl",
        "grpc_sockaddr",
        "grpc_tls_credentials",
        "grpc_trace",
        "grpc_xds_channel_stack_modifier",
        "grpc_xds_client",
        "iomgr_fwd",
        "ref_counted_ptr",
        "resolved_address",
        "slice_refcount",
        "sockaddr_utils",
        "status_helper",
        "unique_type_name",
        "uri_parser",
        "xds_client",
    ],
)

grpc_cc_library(
    name = "channel_creds_registry_init",
    srcs = [
        "src/core/lib/security/credentials/channel_creds_registry_init.cc",
    ],
    external_deps = ["absl/strings"],
    language = "c++",
    deps = [
        "channel_creds_registry",
        "config",
        "gpr_platform",
        "grpc_fake_credentials",
        "grpc_google_default_credentials",
        "grpc_security_base",
        "json",
        "ref_counted_ptr",
    ],
)

grpc_cc_library(
    name = "grpc_google_mesh_ca_certificate_provider_factory",
    srcs = [
        "src/core/ext/xds/google_mesh_ca_certificate_provider_factory.cc",
    ],
    hdrs = [
        "src/core/ext/xds/google_mesh_ca_certificate_provider_factory.h",
    ],
    language = "c++",
    deps = [
        "certificate_provider_factory",
        "error",
        "gpr_platform",
        "grpc_tls_credentials",
        "grpc_trace",
        "json",
        "json_util",
        "ref_counted_ptr",
        "time",
    ],
)

grpc_cc_library(
    name = "grpc_lb_policy_cds",
    srcs = [
        "src/core/ext/filters/client_channel/lb_policy/xds/cds.cc",
    ],
    external_deps = [
        "absl/status",
        "absl/status:statusor",
        "absl/strings",
        "absl/types:optional",
    ],
    language = "c++",
    deps = [
        "config",
        "debug_location",
        "gpr",
        "grpc_base",
        "grpc_matchers",
        "grpc_outlier_detection_header",
        "grpc_public_hdrs",
        "grpc_security_base",
        "grpc_tls_credentials",
        "grpc_trace",
        "grpc_xds_client",
        "json",
        "json_args",
        "json_object_loader",
        "lb_policy",
        "lb_policy_factory",
        "lb_policy_registry",
        "orphanable",
        "pollset_set",
        "ref_counted_ptr",
        "server_address",
        "subchannel_interface",
        "time",
        "unique_type_name",
        "work_serializer",
        "xds_client",
    ],
)

grpc_cc_library(
    name = "grpc_lb_xds_channel_args",
    hdrs = [
        "src/core/ext/filters/client_channel/lb_policy/xds/xds_channel_args.h",
    ],
    language = "c++",
)

grpc_cc_library(
    name = "grpc_lb_xds_common",
    hdrs = [
        "src/core/ext/filters/client_channel/lb_policy/xds/xds.h",
    ],
    language = "c++",
    deps = [
        "gpr_platform",
        "ref_counted_ptr",
        "server_address",
        "xds_client",
    ],
)

grpc_cc_library(
    name = "grpc_lb_policy_xds_cluster_resolver",
    srcs = [
        "src/core/ext/filters/client_channel/lb_policy/xds/xds_cluster_resolver.cc",
    ],
    external_deps = [
        "absl/status",
        "absl/status:statusor",
        "absl/strings",
        "absl/types:optional",
    ],
    language = "c++",
    deps = [
        "channel_args",
        "config",
        "debug_location",
        "gpr",
        "grpc_base",
        "grpc_client_channel",
        "grpc_lb_address_filtering",
        "grpc_lb_policy_ring_hash",
        "grpc_lb_xds_channel_args",
        "grpc_lb_xds_common",
        "grpc_outlier_detection_header",
        "grpc_public_hdrs",
        "grpc_resolver",
        "grpc_resolver_fake",
        "grpc_trace",
        "grpc_xds_client",
        "json",
        "json_args",
        "json_object_loader",
        "lb_policy",
        "lb_policy_factory",
        "lb_policy_registry",
        "orphanable",
        "pollset_set",
        "ref_counted_ptr",
        "server_address",
        "subchannel_interface",
        "validation_errors",
        "work_serializer",
        "xds_client",
    ],
)

grpc_cc_library(
    name = "grpc_lb_policy_xds_cluster_impl",
    srcs = [
        "src/core/ext/filters/client_channel/lb_policy/xds/xds_cluster_impl.cc",
    ],
    external_deps = [
        "absl/base:core_headers",
        "absl/status",
        "absl/status:statusor",
        "absl/strings",
        "absl/types:optional",
        "absl/types:variant",
    ],
    language = "c++",
    deps = [
        "channel_args",
        "config",
        "debug_location",
        "gpr",
        "grpc_base",
        "grpc_client_channel",
        "grpc_lb_xds_channel_args",
        "grpc_lb_xds_common",
        "grpc_public_hdrs",
        "grpc_trace",
        "grpc_xds_client",
        "json",
        "json_args",
        "json_object_loader",
        "lb_policy",
        "lb_policy_factory",
        "lb_policy_registry",
        "orphanable",
        "pollset_set",
        "ref_counted",
        "ref_counted_ptr",
        "server_address",
        "subchannel_interface",
        "validation_errors",
        "xds_client",
    ],
)

grpc_cc_library(
    name = "grpc_lb_policy_xds_cluster_manager",
    srcs = [
        "src/core/ext/filters/client_channel/lb_policy/xds/xds_cluster_manager.cc",
    ],
    external_deps = [
        "absl/status",
        "absl/status:statusor",
        "absl/strings",
        "absl/types:optional",
    ],
    language = "c++",
    deps = [
        "channel_args",
        "config",
        "debug_location",
        "default_event_engine",
        "gpr",
        "gpr_platform",
        "grpc_base",
        "grpc_client_channel",
        "grpc_public_hdrs",
        "grpc_resolver_xds_header",
        "grpc_trace",
        "json",
        "json_args",
        "json_object_loader",
        "lb_policy",
        "lb_policy_factory",
        "lb_policy_registry",
        "orphanable",
        "pollset_set",
        "ref_counted",
        "ref_counted_ptr",
        "server_address",
        "subchannel_interface",
        "time",
        "validation_errors",
        "work_serializer",
    ],
)

grpc_cc_library(
    name = "grpc_lb_address_filtering",
    srcs = [
        "src/core/ext/filters/client_channel/lb_policy/address_filtering.cc",
    ],
    hdrs = [
        "src/core/ext/filters/client_channel/lb_policy/address_filtering.h",
    ],
    external_deps = [
        "absl/status:statusor",
        "absl/strings",
    ],
    language = "c++",
    deps = [
        "gpr_platform",
        "server_address",
    ],
)

grpc_cc_library(
    name = "grpc_lb_subchannel_list",
    hdrs = [
        "src/core/ext/filters/client_channel/lb_policy/subchannel_list.h",
    ],
    external_deps = [
        "absl/status",
        "absl/types:optional",
    ],
    language = "c++",
    deps = [
        "debug_location",
        "dual_ref_counted",
        "gpr",
        "gpr_manual_constructor",
        "grpc_base",
        "grpc_public_hdrs",
        "iomgr_fwd",
        "lb_policy",
        "ref_counted_ptr",
        "server_address",
        "subchannel_interface",
    ],
)

grpc_cc_library(
    name = "grpc_lb_policy_pick_first",
    srcs = [
        "src/core/ext/filters/client_channel/lb_policy/pick_first/pick_first.cc",
    ],
    external_deps = [
        "absl/status",
        "absl/status:statusor",
        "absl/strings",
        "absl/types:optional",
    ],
    language = "c++",
    deps = [
        "channel_args",
        "config",
        "debug_location",
        "gpr",
        "grpc_base",
        "grpc_lb_subchannel_list",
        "grpc_public_hdrs",
        "grpc_trace",
        "json",
        "lb_policy",
        "lb_policy_factory",
        "lb_policy_registry",
        "orphanable",
        "ref_counted_ptr",
        "server_address",
        "subchannel_interface",
    ],
)

grpc_cc_library(
    name = "grpc_lb_policy_ring_hash",
    srcs = [
        "src/core/ext/filters/client_channel/lb_policy/ring_hash/ring_hash.cc",
    ],
    hdrs = [
        "src/core/ext/filters/client_channel/lb_policy/ring_hash/ring_hash.h",
    ],
    external_deps = [
        "absl/base:core_headers",
        "absl/container:inlined_vector",
        "absl/status",
        "absl/status:statusor",
        "absl/strings",
        "absl/types:optional",
        "xxhash",
    ],
    language = "c++",
    deps = [
        "closure",
        "config",
        "debug_location",
        "exec_ctx",
        "gpr",
        "grpc_base",
        "grpc_client_channel",
        "grpc_lb_subchannel_list",
        "grpc_public_hdrs",
        "grpc_trace",
        "json",
        "json_args",
        "json_object_loader",
        "lb_policy",
        "lb_policy_factory",
        "lb_policy_registry",
        "orphanable",
        "ref_counted_ptr",
        "server_address",
        "sockaddr_utils",
        "subchannel_interface",
        "unique_type_name",
        "validation_errors",
        "work_serializer",
    ],
)

grpc_cc_library(
    name = "grpc_lb_policy_round_robin",
    srcs = [
        "src/core/ext/filters/client_channel/lb_policy/round_robin/round_robin.cc",
    ],
    external_deps = [
        "absl/status",
        "absl/status:statusor",
        "absl/strings",
        "absl/types:optional",
    ],
    language = "c++",
    deps = [
        "config",
        "debug_location",
        "gpr",
        "grpc_base",
        "grpc_lb_subchannel_list",
        "grpc_public_hdrs",
        "grpc_trace",
        "json",
        "lb_policy",
        "lb_policy_factory",
        "lb_policy_registry",
        "orphanable",
        "ref_counted_ptr",
        "server_address",
        "subchannel_interface",
    ],
)

grpc_cc_library(
    name = "grpc_outlier_detection_header",
    hdrs = [
        "src/core/ext/filters/client_channel/lb_policy/outlier_detection/outlier_detection.h",
    ],
    external_deps = ["absl/types:optional"],
    language = "c++",
    deps = [
        "gpr_platform",
        "json",
        "json_args",
        "json_object_loader",
        "time",
        "validation_errors",
    ],
)

grpc_cc_library(
    name = "grpc_lb_policy_outlier_detection",
    srcs = [
        "src/core/ext/filters/client_channel/lb_policy/outlier_detection/outlier_detection.cc",
    ],
    external_deps = [
        "absl/random",
        "absl/status",
        "absl/status:statusor",
        "absl/strings",
        "absl/types:variant",
    ],
    language = "c++",
    deps = [
        "channel_args",
        "closure",
        "config",
        "debug_location",
        "env",
        "gpr",
        "grpc_base",
        "grpc_client_channel",
        "grpc_outlier_detection_header",
        "grpc_public_hdrs",
        "grpc_trace",
        "iomgr_fwd",
        "iomgr_timer",
        "json",
        "lb_policy",
        "lb_policy_factory",
        "lb_policy_registry",
        "orphanable",
        "pollset_set",
        "ref_counted",
        "ref_counted_ptr",
        "server_address",
        "sockaddr_utils",
        "subchannel_interface",
        "validation_errors",
        "work_serializer",
    ],
)

grpc_cc_library(
    name = "grpc_lb_policy_priority",
    srcs = [
        "src/core/ext/filters/client_channel/lb_policy/priority/priority.cc",
    ],
    external_deps = [
        "absl/status",
        "absl/status:statusor",
        "absl/strings",
        "absl/types:optional",
    ],
    language = "c++",
    deps = [
        "channel_args",
        "closure",
        "config",
        "debug_location",
        "gpr",
        "grpc_base",
        "grpc_client_channel",
        "grpc_lb_address_filtering",
        "grpc_public_hdrs",
        "grpc_trace",
        "iomgr_timer",
        "json",
        "json_args",
        "json_object_loader",
        "lb_policy",
        "lb_policy_factory",
        "lb_policy_registry",
        "orphanable",
        "pollset_set",
        "ref_counted",
        "ref_counted_ptr",
        "server_address",
        "subchannel_interface",
        "time",
        "validation_errors",
        "work_serializer",
    ],
)

grpc_cc_library(
    name = "grpc_lb_policy_weighted_target",
    srcs = [
        "src/core/ext/filters/client_channel/lb_policy/weighted_target/weighted_target.cc",
    ],
    external_deps = [
        "absl/status",
        "absl/status:statusor",
        "absl/strings",
        "absl/types:optional",
    ],
    language = "c++",
    deps = [
        "channel_args",
        "config",
        "debug_location",
        "default_event_engine",
        "gpr",
        "grpc_base",
        "grpc_client_channel",
        "grpc_lb_address_filtering",
        "grpc_public_hdrs",
        "grpc_trace",
        "json",
        "json_args",
        "json_object_loader",
        "lb_policy",
        "lb_policy_factory",
        "lb_policy_registry",
        "orphanable",
        "pollset_set",
        "ref_counted",
        "ref_counted_ptr",
        "server_address",
        "subchannel_interface",
        "time",
        "validation_errors",
        "work_serializer",
    ],
)

grpc_cc_library(
    name = "lb_server_load_reporting_filter",
    srcs = [
        "src/core/ext/filters/load_reporting/server_load_reporting_filter.cc",
    ],
    hdrs = [
        "src/core/ext/filters/load_reporting/registered_opencensus_objects.h",
        "src/core/ext/filters/load_reporting/server_load_reporting_filter.h",
        "src/cpp/server/load_reporter/constants.h",
    ],
    external_deps = [
        "absl/container:inlined_vector",
        "absl/meta:type_traits",
        "absl/status",
        "absl/status:statusor",
        "absl/strings",
        "absl/strings:str_format",
        "absl/types:optional",
        "opencensus-stats",
        "opencensus-tags",
    ],
    language = "c++",
    deps = [
        "arena_promise",
        "channel_fwd",
        "channel_init",
        "channel_stack_type",
        "config",
        "context",
        "gpr",
        "gpr_platform",
        "grpc_base",
        "grpc_public_hdrs",
        "grpc_security_base",
        "grpc_sockaddr",
        "promise",
        "resolved_address",
        "seq",
        "slice",
        "uri_parser",
    ],
    alwayslink = 1,
)

grpc_cc_library(
    name = "lb_load_data_store",
    srcs = [
        "src/cpp/server/load_reporter/load_data_store.cc",
    ],
    hdrs = [
        "src/cpp/server/load_reporter/constants.h",
        "src/cpp/server/load_reporter/load_data_store.h",
    ],
    language = "c++",
    deps = [
        "gpr",
        "gpr_platform",
        "grpc++",
        "grpc_sockaddr",
    ],
)

grpc_cc_library(
    name = "lb_server_load_reporting_service_server_builder_plugin",
    srcs = [
        "src/cpp/server/load_reporter/load_reporting_service_server_builder_plugin.cc",
    ],
    hdrs = [
        "src/cpp/server/load_reporter/load_reporting_service_server_builder_plugin.h",
    ],
    language = "c++",
    deps = [
        "gpr_platform",
        "grpc++",
        "lb_load_reporter_service",
    ],
)

grpc_cc_library(
    name = "grpcpp_server_load_reporting",
    srcs = [
        "src/cpp/server/load_reporter/load_reporting_service_server_builder_option.cc",
        "src/cpp/server/load_reporter/util.cc",
    ],
    language = "c++",
    public_hdrs = [
        "include/grpcpp/ext/server_load_reporting.h",
    ],
    tags = ["nofixdeps"],
    deps = [
        "gpr",
        "gpr_platform",
        "grpc",
        "grpc++",
        "grpc++_public_hdrs",
        "grpc_public_hdrs",
        "lb_server_load_reporting_filter",
        "lb_server_load_reporting_service_server_builder_plugin",
    ],
)

grpc_cc_library(
    name = "lb_load_reporter_service",
    srcs = [
        "src/cpp/server/load_reporter/load_reporter_async_service_impl.cc",
    ],
    hdrs = [
        "src/cpp/server/load_reporter/load_reporter_async_service_impl.h",
    ],
    external_deps = [
        "absl/memory",
        "protobuf_headers",
    ],
    language = "c++",
    tags = ["nofixdeps"],
    deps = [
        "gpr",
        "grpc++",
        "lb_load_reporter",
    ],
)

grpc_cc_library(
    name = "lb_get_cpu_stats",
    srcs = [
        "src/cpp/server/load_reporter/get_cpu_stats_linux.cc",
        "src/cpp/server/load_reporter/get_cpu_stats_macos.cc",
        "src/cpp/server/load_reporter/get_cpu_stats_unsupported.cc",
        "src/cpp/server/load_reporter/get_cpu_stats_windows.cc",
    ],
    hdrs = [
        "src/cpp/server/load_reporter/get_cpu_stats.h",
    ],
    language = "c++",
    deps = [
        "gpr",
        "gpr_platform",
    ],
)

grpc_cc_library(
    name = "lb_load_reporter",
    srcs = [
        "src/cpp/server/load_reporter/load_reporter.cc",
    ],
    hdrs = [
        "src/cpp/server/load_reporter/constants.h",
        "src/cpp/server/load_reporter/load_reporter.h",
    ],
    external_deps = [
        "opencensus-stats",
        "opencensus-tags",
        "protobuf_headers",
    ],
    language = "c++",
    tags = ["nofixdeps"],
    deps = [
        "gpr",
        "lb_get_cpu_stats",
        "lb_load_data_store",
        "//src/proto/grpc/lb/v1:load_reporter_proto",
    ],
)

grpc_cc_library(
    name = "polling_resolver",
    srcs = [
        "src/core/ext/filters/client_channel/resolver/polling_resolver.cc",
    ],
    hdrs = [
        "src/core/ext/filters/client_channel/resolver/polling_resolver.h",
    ],
    external_deps = [
        "absl/status",
        "absl/status:statusor",
        "absl/strings",
        "absl/types:optional",
    ],
    language = "c++",
    deps = [
        "backoff",
        "debug_location",
        "gpr",
        "grpc_base",
        "grpc_resolver",
        "grpc_service_config",
        "grpc_trace",
        "iomgr_fwd",
        "iomgr_timer",
        "orphanable",
        "ref_counted_ptr",
        "time",
        "uri_parser",
        "work_serializer",
    ],
)

grpc_cc_library(
    name = "grpc_resolver_dns_selection",
    srcs = [
        "src/core/ext/filters/client_channel/resolver/dns/dns_resolver_selection.cc",
    ],
    hdrs = [
        "src/core/ext/filters/client_channel/resolver/dns/dns_resolver_selection.h",
    ],
    language = "c++",
    deps = ["gpr"],
)

grpc_cc_library(
    name = "grpc_resolver_dns_native",
    srcs = [
        "src/core/ext/filters/client_channel/resolver/dns/native/dns_resolver.cc",
    ],
    external_deps = [
        "absl/functional:bind_front",
        "absl/status",
        "absl/status:statusor",
        "absl/strings",
        "absl/types:optional",
    ],
    language = "c++",
    deps = [
        "backoff",
        "config",
        "debug_location",
        "gpr",
        "grpc_base",
        "grpc_public_hdrs",
        "grpc_resolver",
        "grpc_resolver_dns_selection",
        "grpc_trace",
        "orphanable",
        "polling_resolver",
        "ref_counted_ptr",
        "resolved_address",
        "server_address",
        "time",
        "uri_parser",
    ],
)

grpc_cc_library(
    name = "grpc_resolver_dns_ares",
    srcs = [
        "src/core/ext/filters/client_channel/resolver/dns/c_ares/dns_resolver_ares.cc",
        "src/core/ext/filters/client_channel/resolver/dns/c_ares/grpc_ares_ev_driver_posix.cc",
        "src/core/ext/filters/client_channel/resolver/dns/c_ares/grpc_ares_ev_driver_windows.cc",
        "src/core/ext/filters/client_channel/resolver/dns/c_ares/grpc_ares_wrapper.cc",
        "src/core/ext/filters/client_channel/resolver/dns/c_ares/grpc_ares_wrapper_posix.cc",
        "src/core/ext/filters/client_channel/resolver/dns/c_ares/grpc_ares_wrapper_windows.cc",
    ],
    hdrs = [
        "src/core/ext/filters/client_channel/resolver/dns/c_ares/grpc_ares_ev_driver.h",
        "src/core/ext/filters/client_channel/resolver/dns/c_ares/grpc_ares_wrapper.h",
    ],
    external_deps = [
        "absl/base:core_headers",
        "absl/container:flat_hash_set",
        "absl/status",
        "absl/status:statusor",
        "absl/strings",
        "absl/strings:str_format",
        "absl/types:optional",
        "address_sorting",
        "cares",
    ],
    language = "c++",
    deps = [
        "backoff",
        "config",
        "debug_location",
        "event_engine_common",
        "gpr",
        "grpc_base",
        "grpc_grpclb_balancer_addresses",
        "grpc_public_hdrs",
        "grpc_resolver",
        "grpc_resolver_dns_selection",
        "grpc_service_config",
        "grpc_service_config_impl",
        "grpc_sockaddr",
        "grpc_trace",
        "iomgr_fwd",
        "iomgr_port",
        "iomgr_timer",
        "json",
        "orphanable",
        "polling_resolver",
        "pollset_set",
        "ref_counted_ptr",
        "resolved_address",
        "server_address",
        "slice",
        "sockaddr_utils",
        "status_helper",
        "time",
        "uri_parser",
    ],
)

grpc_cc_library(
    name = "grpc_resolver_sockaddr",
    srcs = [
        "src/core/ext/filters/client_channel/resolver/sockaddr/sockaddr_resolver.cc",
    ],
    external_deps = [
        "absl/status:statusor",
        "absl/strings",
    ],
    language = "c++",
    deps = [
        "config",
        "gpr",
        "grpc_base",
        "grpc_resolver",
        "iomgr_port",
        "orphanable",
        "resolved_address",
        "server_address",
        "uri_parser",
    ],
)

grpc_cc_library(
    name = "grpc_resolver_binder",
    srcs = [
        "src/core/ext/filters/client_channel/resolver/binder/binder_resolver.cc",
    ],
    external_deps = [
        "absl/status",
        "absl/status:statusor",
        "absl/strings",
    ],
    language = "c++",
    deps = [
        "config",
        "gpr",
        "grpc_base",
        "grpc_resolver",
        "iomgr_port",
        "orphanable",
        "resolved_address",
        "server_address",
        "uri_parser",
    ],
)

grpc_cc_library(
    name = "grpc_resolver_fake",
    srcs = ["src/core/ext/filters/client_channel/resolver/fake/fake_resolver.cc"],
    hdrs = ["src/core/ext/filters/client_channel/resolver/fake/fake_resolver.h"],
    external_deps = [
        "absl/base:core_headers",
        "absl/status",
        "absl/status:statusor",
        "absl/strings",
    ],
    language = "c++",
    visibility = [
        "//test:__subpackages__",
        "@grpc:grpc_resolver_fake",
    ],
    deps = [
        "channel_args",
        "config",
        "debug_location",
        "gpr",
        "grpc_public_hdrs",
        "grpc_resolver",
        "grpc_service_config",
        "orphanable",
        "ref_counted",
        "ref_counted_ptr",
        "server_address",
        "uri_parser",
        "useful",
        "work_serializer",
    ],
)

grpc_cc_library(
    name = "grpc_resolver_xds_header",
    hdrs = [
        "src/core/ext/filters/client_channel/resolver/xds/xds_resolver.h",
    ],
    language = "c++",
    deps = [
        "gpr_platform",
        "unique_type_name",
    ],
)

grpc_cc_library(
    name = "grpc_resolver_xds",
    srcs = [
        "src/core/ext/filters/client_channel/resolver/xds/xds_resolver.cc",
    ],
    external_deps = [
        "absl/meta:type_traits",
        "absl/random",
        "absl/status",
        "absl/status:statusor",
        "absl/strings",
        "absl/strings:str_format",
        "absl/types:optional",
        "absl/types:variant",
        "re2",
        "xxhash",
    ],
    language = "c++",
    deps = [
        "arena",
        "channel_fwd",
        "config",
        "debug_location",
        "dual_ref_counted",
        "gpr",
        "grpc_base",
        "grpc_client_channel",
        "grpc_lb_policy_ring_hash",
        "grpc_public_hdrs",
        "grpc_resolver",
        "grpc_service_config",
        "grpc_service_config_impl",
        "grpc_trace",
        "grpc_xds_client",
        "iomgr_fwd",
        "match",
        "orphanable",
        "pollset_set",
        "ref_counted_ptr",
        "server_address",
        "time",
        "unique_type_name",
        "uri_parser",
        "work_serializer",
        "xds_client",
    ],
)

grpc_cc_library(
    name = "grpc_resolver_c2p",
    srcs = [
        "src/core/ext/filters/client_channel/resolver/google_c2p/google_c2p_resolver.cc",
    ],
    external_deps = [
        "absl/status",
        "absl/status:statusor",
        "absl/strings",
        "absl/strings:str_format",
        "absl/types:optional",
    ],
    language = "c++",
    deps = [
        "alts_util",
        "config",
        "debug_location",
        "env",
        "gpr",
        "grpc_base",
        "grpc_public_hdrs",
        "grpc_resolver",
        "grpc_security_base",
        "grpc_xds_client",
        "httpcli",
        "json",
        "orphanable",
        "ref_counted_ptr",
        "resource_quota",
        "time",
        "uri_parser",
        "work_serializer",
    ],
)

grpc_cc_library(
    name = "httpcli",
    srcs = [
        "src/core/lib/http/format_request.cc",
        "src/core/lib/http/httpcli.cc",
        "src/core/lib/http/parser.cc",
    ],
    hdrs = [
        "src/core/lib/http/format_request.h",
        "src/core/lib/http/httpcli.h",
        "src/core/lib/http/parser.h",
    ],
    external_deps = [
        "absl/base:core_headers",
        "absl/functional:bind_front",
        "absl/status",
        "absl/status:statusor",
        "absl/strings",
        "absl/strings:str_format",
        "absl/types:optional",
    ],
    language = "c++",
    visibility = ["@grpc:httpcli"],
    deps = [
        "channel_args_preconditioning",
        "config",
        "debug_location",
        "gpr",
        "grpc_base",
        "grpc_public_hdrs",
        "grpc_security_base",
        "grpc_trace",
        "handshaker",
        "handshaker_registry",
        "iomgr_fwd",
        "orphanable",
        "pollset_set",
        "ref_counted_ptr",
        "resolved_address",
        "resource_quota",
        "slice",
        "slice_refcount",
        "sockaddr_utils",
        "status_helper",
        "tcp_connect_handshaker",
        "time",
        "uri_parser",
    ],
)

grpc_cc_library(
    name = "grpc_authorization_base",
    srcs = [
        "src/core/lib/security/authorization/authorization_policy_provider_vtable.cc",
        "src/core/lib/security/authorization/evaluate_args.cc",
        "src/core/lib/security/authorization/grpc_server_authz_filter.cc",
    ],
    hdrs = [
        "src/core/lib/security/authorization/authorization_engine.h",
        "src/core/lib/security/authorization/authorization_policy_provider.h",
        "src/core/lib/security/authorization/evaluate_args.h",
        "src/core/lib/security/authorization/grpc_server_authz_filter.h",
    ],
    external_deps = [
        "absl/status",
        "absl/status:statusor",
        "absl/strings",
        "absl/types:optional",
    ],
    language = "c++",
    deps = [
        "arena_promise",
        "channel_args",
        "channel_fwd",
        "dual_ref_counted",
        "gpr",
        "grpc_base",
        "grpc_credentials_util",
        "grpc_public_hdrs",
        "grpc_security_base",
        "grpc_trace",
        "promise",
        "ref_counted",
        "ref_counted_ptr",
        "resolved_address",
        "slice",
        "uri_parser",
        "useful",
    ],
)

grpc_cc_library(
    name = "tsi_fake_credentials",
    srcs = [
        "src/core/tsi/fake_transport_security.cc",
    ],
    hdrs = [
        "src/core/tsi/fake_transport_security.h",
    ],
    language = "c++",
    visibility = [
        "@grpc:public",
    ],
    deps = [
        "gpr",
        "slice",
        "tsi_base",
        "useful",
    ],
)

grpc_cc_library(
    name = "grpc_fake_credentials",
    srcs = [
        "src/core/lib/security/credentials/fake/fake_credentials.cc",
        "src/core/lib/security/security_connector/fake/fake_security_connector.cc",
    ],
    hdrs = [
        "src/core/ext/filters/client_channel/lb_policy/grpclb/grpclb.h",
        "src/core/lib/security/credentials/fake/fake_credentials.h",
        "src/core/lib/security/security_connector/fake/fake_security_connector.h",
    ],
    external_deps = [
        "absl/status",
        "absl/status:statusor",
        "absl/strings",
        "absl/types:optional",
    ],
    language = "c++",
    deps = [
        "arena_promise",
        "debug_location",
        "gpr",
        "grpc_base",
        "grpc_public_hdrs",
        "grpc_security_base",
        "handshaker",
        "iomgr_fwd",
        "promise",
        "ref_counted_ptr",
        "slice",
        "tsi_base",
        "tsi_fake_credentials",
        "unique_type_name",
        "useful",
    ],
)

grpc_cc_library(
    name = "grpc_insecure_credentials",
    srcs = [
        "src/core/lib/security/credentials/insecure/insecure_credentials.cc",
        "src/core/lib/security/security_connector/insecure/insecure_security_connector.cc",
    ],
    hdrs = [
        "src/core/lib/security/credentials/insecure/insecure_credentials.h",
        "src/core/lib/security/security_connector/insecure/insecure_security_connector.h",
    ],
    external_deps = [
        "absl/status",
        "absl/strings",
    ],
    language = "c++",
    deps = [
        "arena_promise",
        "debug_location",
        "gpr",
        "grpc_base",
        "grpc_security_base",
        "handshaker",
        "iomgr_fwd",
        "promise",
        "ref_counted_ptr",
        "tsi_base",
        "tsi_local_credentials",
        "unique_type_name",
    ],
)

grpc_cc_library(
    name = "tsi_local_credentials",
    srcs = [
        "src/core/tsi/local_transport_security.cc",
    ],
    hdrs = [
        "src/core/tsi/local_transport_security.h",
    ],
    language = "c++",
    deps = [
        "exec_ctx",
        "gpr",
        "grpc_trace",
        "tsi_base",
    ],
)

grpc_cc_library(
    name = "grpc_local_credentials",
    srcs = [
        "src/core/lib/security/credentials/local/local_credentials.cc",
        "src/core/lib/security/security_connector/local/local_security_connector.cc",
    ],
    hdrs = [
        "src/core/lib/security/credentials/local/local_credentials.h",
        "src/core/lib/security/security_connector/local/local_security_connector.h",
    ],
    external_deps = [
        "absl/status",
        "absl/status:statusor",
        "absl/strings",
        "absl/types:optional",
    ],
    language = "c++",
    deps = [
        "arena_promise",
        "debug_location",
        "gpr",
        "grpc_base",
        "grpc_client_channel",
        "grpc_security_base",
        "grpc_sockaddr",
        "handshaker",
        "iomgr_fwd",
        "promise",
        "ref_counted_ptr",
        "resolved_address",
        "sockaddr_utils",
        "tsi_base",
        "tsi_local_credentials",
        "unique_type_name",
        "uri_parser",
        "useful",
    ],
)

grpc_cc_library(
    name = "grpc_alts_credentials",
    srcs = [
        "src/core/lib/security/credentials/alts/alts_credentials.cc",
        "src/core/lib/security/security_connector/alts/alts_security_connector.cc",
    ],
    hdrs = [
        "src/core/lib/security/credentials/alts/alts_credentials.h",
        "src/core/lib/security/security_connector/alts/alts_security_connector.h",
    ],
    external_deps = [
        "absl/status",
        "absl/strings",
        "absl/types:optional",
    ],
    language = "c++",
    visibility = ["@grpc:public"],
    deps = [
        "alts_util",
        "arena_promise",
        "debug_location",
        "gpr",
        "grpc_base",
        "grpc_public_hdrs",
        "grpc_security_base",
        "handshaker",
        "iomgr_fwd",
        "promise",
        "ref_counted_ptr",
        "slice",
        "slice_refcount",
        "tsi_alts_credentials",
        "tsi_base",
        "unique_type_name",
        "useful",
    ],
)

grpc_cc_library(
    name = "grpc_ssl_credentials",
    srcs = [
        "src/core/lib/security/credentials/ssl/ssl_credentials.cc",
        "src/core/lib/security/security_connector/ssl/ssl_security_connector.cc",
    ],
    hdrs = [
        "src/core/lib/security/credentials/ssl/ssl_credentials.h",
        "src/core/lib/security/security_connector/ssl/ssl_security_connector.h",
    ],
    external_deps = [
        "absl/status",
        "absl/strings",
        "absl/strings:str_format",
        "absl/types:optional",
    ],
    language = "c++",
    deps = [
        "arena_promise",
        "debug_location",
        "gpr",
        "grpc_base",
        "grpc_public_hdrs",
        "grpc_security_base",
        "grpc_trace",
        "handshaker",
        "iomgr_fwd",
        "promise",
        "ref_counted_ptr",
        "tsi_base",
        "tsi_ssl_credentials",
        "tsi_ssl_session_cache",
        "unique_type_name",
        "useful",
    ],
)

grpc_cc_library(
    name = "grpc_google_default_credentials",
    srcs = [
        "src/core/lib/security/credentials/google_default/credentials_generic.cc",
        "src/core/lib/security/credentials/google_default/google_default_credentials.cc",
    ],
    hdrs = [
        "src/core/ext/filters/client_channel/lb_policy/grpclb/grpclb.h",
        "src/core/lib/security/credentials/google_default/google_default_credentials.h",
    ],
    external_deps = [
        "absl/status:statusor",
        "absl/strings",
        "absl/types:optional",
    ],
    language = "c++",
    tags = ["nofixdeps"],
    deps = [
        "alts_util",
        "env",
        "gpr",
        "grpc_alts_credentials",
        "grpc_base",
        "grpc_external_account_credentials",
        "grpc_jwt_credentials",
        "grpc_lb_xds_channel_args",
        "grpc_oauth2_credentials",
        "grpc_public_hdrs",
        "grpc_security_base",
        "grpc_ssl_credentials",
        "grpc_trace",
        "httpcli",
        "iomgr_fwd",
        "json",
        "ref_counted_ptr",
        "slice",
        "slice_refcount",
        "status_helper",
        "time",
        "unique_type_name",
        "uri_parser",
        "useful",
    ],
)

grpc_cc_library(
    name = "strerror",
    srcs = [
        "src/core/lib/gprpp/strerror.cc",
    ],
    hdrs = [
        "src/core/lib/gprpp/strerror.h",
    ],
    external_deps = ["absl/strings:str_format"],
    deps = ["gpr_platform"],
)

grpc_cc_library(
    name = "grpc_tls_credentials",
    srcs = [
        "src/core/lib/security/credentials/tls/grpc_tls_certificate_distributor.cc",
        "src/core/lib/security/credentials/tls/grpc_tls_certificate_provider.cc",
        "src/core/lib/security/credentials/tls/grpc_tls_certificate_verifier.cc",
        "src/core/lib/security/credentials/tls/grpc_tls_credentials_options.cc",
        "src/core/lib/security/credentials/tls/tls_credentials.cc",
        "src/core/lib/security/security_connector/tls/tls_security_connector.cc",
    ],
    hdrs = [
        "src/core/lib/security/credentials/tls/grpc_tls_certificate_distributor.h",
        "src/core/lib/security/credentials/tls/grpc_tls_certificate_provider.h",
        "src/core/lib/security/credentials/tls/grpc_tls_certificate_verifier.h",
        "src/core/lib/security/credentials/tls/grpc_tls_credentials_options.h",
        "src/core/lib/security/credentials/tls/tls_credentials.h",
        "src/core/lib/security/security_connector/tls/tls_security_connector.h",
    ],
    external_deps = [
        "absl/base:core_headers",
        "absl/container:inlined_vector",
        "absl/functional:bind_front",
        "absl/status",
        "absl/status:statusor",
        "absl/strings",
        "absl/types:optional",
        "libcrypto",
        "libssl",
    ],
    language = "c++",
    deps = [
        "arena_promise",
        "debug_location",
        "gpr",
        "grpc_base",
        "grpc_credentials_util",
        "grpc_public_hdrs",
        "grpc_security_base",
        "grpc_trace",
        "handshaker",
        "iomgr_fwd",
        "promise",
        "ref_counted",
        "ref_counted_ptr",
        "slice",
        "slice_refcount",
        "tsi_base",
        "tsi_ssl_credentials",
        "tsi_ssl_session_cache",
        "unique_type_name",
        "useful",
    ],
)

grpc_cc_library(
    name = "grpc_iam_credentials",
    srcs = [
        "src/core/lib/security/credentials/iam/iam_credentials.cc",
    ],
    hdrs = [
        "src/core/lib/security/credentials/iam/iam_credentials.h",
    ],
    external_deps = [
        "absl/status:statusor",
        "absl/strings",
        "absl/strings:str_format",
        "absl/types:optional",
    ],
    language = "c++",
    deps = [
        "arena_promise",
        "gpr",
        "grpc_base",
        "grpc_security_base",
        "grpc_trace",
        "promise",
        "ref_counted_ptr",
        "slice",
        "unique_type_name",
        "useful",
    ],
)

grpc_cc_library(
    name = "grpc_jwt_credentials",
    srcs = [
        "src/core/lib/security/credentials/jwt/json_token.cc",
        "src/core/lib/security/credentials/jwt/jwt_credentials.cc",
        "src/core/lib/security/credentials/jwt/jwt_verifier.cc",
    ],
    hdrs = [
        "src/core/lib/security/credentials/jwt/json_token.h",
        "src/core/lib/security/credentials/jwt/jwt_credentials.h",
        "src/core/lib/security/credentials/jwt/jwt_verifier.h",
    ],
    external_deps = [
        "absl/status",
        "absl/status:statusor",
        "absl/strings",
        "absl/strings:str_format",
        "absl/time",
        "absl/types:optional",
        "libcrypto",
        "libssl",
    ],
    language = "c++",
    visibility = ["@grpc:public"],
    deps = [
        "arena_promise",
        "gpr",
        "gpr_manual_constructor",
        "grpc_base",
        "grpc_credentials_util",
        "grpc_security_base",
        "grpc_trace",
        "httpcli",
        "httpcli_ssl_credentials",
        "iomgr_fwd",
        "json",
        "orphanable",
        "promise",
        "ref_counted_ptr",
        "slice",
        "slice_refcount",
        "time",
        "tsi_ssl_types",
        "unique_type_name",
        "uri_parser",
        "useful",
    ],
)

grpc_cc_library(
    name = "grpc_oauth2_credentials",
    srcs = [
        "src/core/lib/security/credentials/oauth2/oauth2_credentials.cc",
    ],
    hdrs = [
        "src/core/lib/security/credentials/oauth2/oauth2_credentials.h",
    ],
    external_deps = [
        "absl/status",
        "absl/status:statusor",
        "absl/strings",
        "absl/strings:str_format",
        "absl/types:optional",
    ],
    language = "c++",
    deps = [
        "activity",
        "arena_promise",
        "context",
        "gpr",
        "grpc_base",
        "grpc_credentials_util",
        "grpc_security_base",
        "grpc_trace",
        "httpcli",
        "httpcli_ssl_credentials",
        "json",
        "orphanable",
        "poll",
        "pollset_set",
        "promise",
        "ref_counted",
        "ref_counted_ptr",
        "slice",
        "slice_refcount",
        "time",
        "unique_type_name",
        "uri_parser",
        "useful",
    ],
)

grpc_cc_library(
    name = "grpc_external_account_credentials",
    srcs = [
        "src/core/lib/security/credentials/external/aws_external_account_credentials.cc",
        "src/core/lib/security/credentials/external/aws_request_signer.cc",
        "src/core/lib/security/credentials/external/external_account_credentials.cc",
        "src/core/lib/security/credentials/external/file_external_account_credentials.cc",
        "src/core/lib/security/credentials/external/url_external_account_credentials.cc",
    ],
    hdrs = [
        "src/core/lib/security/credentials/external/aws_external_account_credentials.h",
        "src/core/lib/security/credentials/external/aws_request_signer.h",
        "src/core/lib/security/credentials/external/external_account_credentials.h",
        "src/core/lib/security/credentials/external/file_external_account_credentials.h",
        "src/core/lib/security/credentials/external/url_external_account_credentials.h",
    ],
    external_deps = [
        "absl/status",
        "absl/status:statusor",
        "absl/strings",
        "absl/strings:str_format",
        "absl/time",
        "absl/types:optional",
        "libcrypto",
    ],
    language = "c++",
    deps = [
        "env",
        "gpr",
        "grpc_base",
        "grpc_credentials_util",
        "grpc_oauth2_credentials",
        "grpc_security_base",
        "httpcli",
        "httpcli_ssl_credentials",
        "json",
        "orphanable",
        "ref_counted_ptr",
        "slice",
        "slice_refcount",
        "time",
        "uri_parser",
    ],
)

grpc_cc_library(
    name = "httpcli_ssl_credentials",
    srcs = [
        "src/core/lib/http/httpcli_security_connector.cc",
    ],
    hdrs = [
        "src/core/lib/http/httpcli_ssl_credentials.h",
    ],
    external_deps = [
        "absl/status",
        "absl/strings",
        "absl/types:optional",
    ],
    language = "c++",
    deps = [
        "arena_promise",
        "debug_location",
        "gpr",
        "grpc_base",
        "grpc_public_hdrs",
        "grpc_security_base",
        "handshaker",
        "iomgr_fwd",
        "promise",
        "ref_counted_ptr",
        "tsi_base",
        "tsi_ssl_credentials",
        "unique_type_name",
    ],
)

grpc_cc_library(
    name = "tsi_ssl_types",
    hdrs = [
        "src/core/tsi/ssl_types.h",
    ],
    external_deps = ["libssl"],
    language = "c++",
    deps = ["gpr_platform"],
)

grpc_cc_library(
    name = "grpc_security_base",
    srcs = [
        "src/core/lib/security/context/security_context.cc",
        "src/core/lib/security/credentials/call_creds_util.cc",
        "src/core/lib/security/credentials/composite/composite_credentials.cc",
        "src/core/lib/security/credentials/credentials.cc",
        "src/core/lib/security/credentials/plugin/plugin_credentials.cc",
        "src/core/lib/security/security_connector/security_connector.cc",
        "src/core/lib/security/transport/client_auth_filter.cc",
        "src/core/lib/security/transport/secure_endpoint.cc",
        "src/core/lib/security/transport/security_handshaker.cc",
        "src/core/lib/security/transport/server_auth_filter.cc",
        "src/core/lib/security/transport/tsi_error.cc",
    ],
    hdrs = [
        "src/core/lib/security/context/security_context.h",
        "src/core/lib/security/credentials/call_creds_util.h",
        "src/core/lib/security/credentials/composite/composite_credentials.h",
        "src/core/lib/security/credentials/credentials.h",
        "src/core/lib/security/credentials/plugin/plugin_credentials.h",
        "src/core/lib/security/security_connector/security_connector.h",
        "src/core/lib/security/transport/auth_filters.h",
        "src/core/lib/security/transport/secure_endpoint.h",
        "src/core/lib/security/transport/security_handshaker.h",
        "src/core/lib/security/transport/tsi_error.h",
    ],
    external_deps = [
        "absl/base:core_headers",
        "absl/container:inlined_vector",
        "absl/status",
        "absl/status:statusor",
        "absl/strings",
        "absl/types:optional",
    ],
    language = "c++",
    public_hdrs = GRPC_PUBLIC_HDRS,
    visibility = ["@grpc:public"],
    deps = [
        "activity",
        "arena",
        "arena_promise",
        "basic_seq",
        "channel_args",
        "channel_fwd",
        "closure",
        "config",
        "context",
        "debug_location",
        "event_engine_memory_allocator",
        "exec_ctx",
        "gpr",
        "gpr_atm",
        "grpc_base",
        "grpc_public_hdrs",
        "grpc_trace",
        "handshaker",
        "handshaker_factory",
        "handshaker_registry",
        "iomgr_fwd",
        "memory_quota",
        "poll",
        "promise",
        "ref_counted",
        "ref_counted_ptr",
        "resource_quota",
        "resource_quota_trace",
        "seq",
        "slice",
        "slice_refcount",
        "status_helper",
        "try_seq",
        "tsi_base",
        "unique_type_name",
        "useful",
    ],
)

grpc_cc_library(
    name = "grpc_credentials_util",
    srcs = [
        "src/core/lib/security/credentials/tls/tls_utils.cc",
        "src/core/lib/security/security_connector/load_system_roots_fallback.cc",
        "src/core/lib/security/security_connector/load_system_roots_supported.cc",
        "src/core/lib/security/util/json_util.cc",
    ],
    hdrs = [
        "src/core/lib/security/credentials/tls/tls_utils.h",
        "src/core/lib/security/security_connector/load_system_roots.h",
        "src/core/lib/security/security_connector/load_system_roots_supported.h",
        "src/core/lib/security/util/json_util.h",
    ],
    external_deps = ["absl/strings"],
    language = "c++",
    visibility = ["@grpc:public"],
    deps = [
        "gpr",
        "grpc_base",
        "grpc_security_base",
        "json",
        "useful",
    ],
)

grpc_cc_library(
    name = "tsi_alts_credentials",
    srcs = [
        "src/core/tsi/alts/crypt/aes_gcm.cc",
        "src/core/tsi/alts/crypt/gsec.cc",
        "src/core/tsi/alts/frame_protector/alts_counter.cc",
        "src/core/tsi/alts/frame_protector/alts_crypter.cc",
        "src/core/tsi/alts/frame_protector/alts_frame_protector.cc",
        "src/core/tsi/alts/frame_protector/alts_record_protocol_crypter_common.cc",
        "src/core/tsi/alts/frame_protector/alts_seal_privacy_integrity_crypter.cc",
        "src/core/tsi/alts/frame_protector/alts_unseal_privacy_integrity_crypter.cc",
        "src/core/tsi/alts/frame_protector/frame_handler.cc",
        "src/core/tsi/alts/handshaker/alts_handshaker_client.cc",
        "src/core/tsi/alts/handshaker/alts_shared_resource.cc",
        "src/core/tsi/alts/handshaker/alts_tsi_handshaker.cc",
        "src/core/tsi/alts/handshaker/alts_tsi_utils.cc",
        "src/core/tsi/alts/zero_copy_frame_protector/alts_grpc_integrity_only_record_protocol.cc",
        "src/core/tsi/alts/zero_copy_frame_protector/alts_grpc_privacy_integrity_record_protocol.cc",
        "src/core/tsi/alts/zero_copy_frame_protector/alts_grpc_record_protocol_common.cc",
        "src/core/tsi/alts/zero_copy_frame_protector/alts_iovec_record_protocol.cc",
        "src/core/tsi/alts/zero_copy_frame_protector/alts_zero_copy_grpc_protector.cc",
    ],
    hdrs = [
        "src/core/tsi/alts/crypt/gsec.h",
        "src/core/tsi/alts/frame_protector/alts_counter.h",
        "src/core/tsi/alts/frame_protector/alts_crypter.h",
        "src/core/tsi/alts/frame_protector/alts_frame_protector.h",
        "src/core/tsi/alts/frame_protector/alts_record_protocol_crypter_common.h",
        "src/core/tsi/alts/frame_protector/frame_handler.h",
        "src/core/tsi/alts/handshaker/alts_handshaker_client.h",
        "src/core/tsi/alts/handshaker/alts_shared_resource.h",
        "src/core/tsi/alts/handshaker/alts_tsi_handshaker.h",
        "src/core/tsi/alts/handshaker/alts_tsi_handshaker_private.h",
        "src/core/tsi/alts/handshaker/alts_tsi_utils.h",
        "src/core/tsi/alts/zero_copy_frame_protector/alts_grpc_integrity_only_record_protocol.h",
        "src/core/tsi/alts/zero_copy_frame_protector/alts_grpc_privacy_integrity_record_protocol.h",
        "src/core/tsi/alts/zero_copy_frame_protector/alts_grpc_record_protocol.h",
        "src/core/tsi/alts/zero_copy_frame_protector/alts_grpc_record_protocol_common.h",
        "src/core/tsi/alts/zero_copy_frame_protector/alts_iovec_record_protocol.h",
        "src/core/tsi/alts/zero_copy_frame_protector/alts_zero_copy_grpc_protector.h",
    ],
    external_deps = [
        "libssl",
        "libcrypto",
        "upb_lib",
    ],
    language = "c++",
    tags = ["nofixdeps"],
    visibility = ["@grpc:public"],
    deps = [
        "alts_upb",
        "alts_util",
        "arena",
        "config",
        "error",
        "gpr",
        "grpc_base",
        "pollset_set",
        "slice",
        "tsi_base",
        "useful",
    ],
)

grpc_cc_library(
    name = "tsi_ssl_session_cache",
    srcs = [
        "src/core/tsi/ssl/session_cache/ssl_session_boringssl.cc",
        "src/core/tsi/ssl/session_cache/ssl_session_cache.cc",
        "src/core/tsi/ssl/session_cache/ssl_session_openssl.cc",
    ],
    hdrs = [
        "src/core/tsi/ssl/session_cache/ssl_session.h",
        "src/core/tsi/ssl/session_cache/ssl_session_cache.h",
    ],
    external_deps = [
        "absl/memory",
        "libssl",
    ],
    language = "c++",
    visibility = ["@grpc:public"],
    deps = [
        "cpp_impl_of",
        "gpr",
        "grpc_public_hdrs",
        "ref_counted",
        "slice",
    ],
)

grpc_cc_library(
    name = "tsi_ssl_credentials",
    srcs = [
        "src/core/lib/security/security_connector/ssl_utils.cc",
        "src/core/lib/security/security_connector/ssl_utils_config.cc",
        "src/core/tsi/ssl/key_logging/ssl_key_logging.cc",
        "src/core/tsi/ssl_transport_security.cc",
    ],
    hdrs = [
        "src/core/lib/security/security_connector/ssl_utils.h",
        "src/core/lib/security/security_connector/ssl_utils_config.h",
        "src/core/tsi/ssl/key_logging/ssl_key_logging.h",
        "src/core/tsi/ssl_transport_security.h",
    ],
    external_deps = [
        "absl/base:core_headers",
        "absl/status",
        "absl/strings",
        "libcrypto",
        "libssl",
    ],
    language = "c++",
    visibility = ["@grpc:public"],
    deps = [
        "gpr",
        "grpc_base",
        "grpc_credentials_util",
        "grpc_public_hdrs",
        "grpc_security_base",
        "grpc_transport_chttp2_alpn",
        "ref_counted",
        "ref_counted_ptr",
        "tsi_base",
        "tsi_ssl_session_cache",
        "tsi_ssl_types",
        "useful",
    ],
)

grpc_cc_library(
    name = "grpc_mock_cel",
    hdrs = [
        "src/core/lib/security/authorization/mock_cel/activation.h",
        "src/core/lib/security/authorization/mock_cel/cel_expr_builder_factory.h",
        "src/core/lib/security/authorization/mock_cel/cel_expression.h",
        "src/core/lib/security/authorization/mock_cel/cel_value.h",
        "src/core/lib/security/authorization/mock_cel/evaluator_core.h",
        "src/core/lib/security/authorization/mock_cel/flat_expr_builder.h",
    ],
    external_deps = [
        "absl/status",
        "absl/status:statusor",
        "absl/strings",
        "absl/types:span",
    ],
    language = "c++",
    deps = [
        "google_type_expr_upb",
        "gpr_platform",
    ],
)

# This target depends on RE2 and should not be linked into grpc by default for binary-size reasons.
grpc_cc_library(
    name = "grpc_matchers",
    srcs = [
        "src/core/lib/matchers/matchers.cc",
    ],
    hdrs = [
        "src/core/lib/matchers/matchers.h",
    ],
    external_deps = [
        "absl/status",
        "absl/status:statusor",
        "absl/strings",
        "absl/strings:str_format",
        "absl/types:optional",
        "re2",
    ],
    language = "c++",
    deps = ["gpr"],
)

# This target pulls in a dependency on RE2 and should not be linked into grpc by default for binary-size reasons.
grpc_cc_library(
    name = "grpc_rbac_engine",
    srcs = [
        "src/core/lib/security/authorization/grpc_authorization_engine.cc",
        "src/core/lib/security/authorization/matchers.cc",
        "src/core/lib/security/authorization/rbac_policy.cc",
    ],
    hdrs = [
        "src/core/lib/security/authorization/grpc_authorization_engine.h",
        "src/core/lib/security/authorization/matchers.h",
        "src/core/lib/security/authorization/rbac_policy.h",
    ],
    external_deps = [
        "absl/status",
        "absl/status:statusor",
        "absl/strings",
        "absl/strings:str_format",
        "absl/types:optional",
    ],
    language = "c++",
    deps = [
        "gpr",
        "grpc_authorization_base",
        "grpc_base",
        "grpc_matchers",
        "resolved_address",
        "sockaddr_utils",
    ],
)

# This target pulls in a dependency on RE2 and should not be linked into grpc by default for binary-size reasons.
grpc_cc_library(
    name = "grpc_authorization_provider",
    srcs = [
        "src/core/lib/security/authorization/grpc_authorization_policy_provider.cc",
        "src/core/lib/security/authorization/rbac_translator.cc",
    ],
    hdrs = [
        "src/core/lib/security/authorization/grpc_authorization_policy_provider.h",
        "src/core/lib/security/authorization/rbac_translator.h",
    ],
    external_deps = [
        "absl/base:core_headers",
        "absl/status",
        "absl/status:statusor",
        "absl/strings",
        "absl/strings:str_format",
    ],
    language = "c++",
    public_hdrs = GRPC_PUBLIC_HDRS,
    deps = [
        "gpr",
        "grpc_authorization_base",
        "grpc_base",
        "grpc_matchers",
        "grpc_public_hdrs",
        "grpc_rbac_engine",
        "grpc_trace",
        "json",
        "ref_counted_ptr",
        "slice",
        "slice_refcount",
        "useful",
    ],
)

# This target pulls in a dependency on RE2 and should not be linked into grpc by default for binary-size reasons.
grpc_cc_library(
    name = "grpc++_authorization_provider",
    srcs = [
        "src/cpp/server/authorization_policy_provider.cc",
    ],
    hdrs = [
        "include/grpcpp/security/authorization_policy_provider.h",
    ],
    language = "c++",
    deps = [
        "gpr",
        "grpc++",
        "grpc++_public_hdrs",
        "grpc_authorization_provider",
        "grpc_public_hdrs",
    ],
)

# This target pulls in a dependency on RE2 and should not be linked into grpc by default for binary-size reasons.
grpc_cc_library(
    name = "grpc_cel_engine",
    srcs = [
        "src/core/lib/security/authorization/cel_authorization_engine.cc",
    ],
    hdrs = [
        "src/core/lib/security/authorization/cel_authorization_engine.h",
    ],
    external_deps = [
        "absl/container:flat_hash_set",
        "absl/strings",
        "absl/types:optional",
        "absl/types:span",
        "upb_lib",
    ],
    language = "c++",
    deps = [
        "envoy_config_rbac_upb",
        "google_type_expr_upb",
        "gpr",
        "grpc_authorization_base",
        "grpc_mock_cel",
    ],
)

grpc_cc_library(
    name = "hpack_constants",
    hdrs = [
        "src/core/ext/transport/chttp2/transport/hpack_constants.h",
    ],
    language = "c++",
    deps = ["gpr_platform"],
)

grpc_cc_library(
    name = "hpack_encoder_table",
    srcs = [
        "src/core/ext/transport/chttp2/transport/hpack_encoder_table.cc",
    ],
    hdrs = [
        "src/core/ext/transport/chttp2/transport/hpack_encoder_table.h",
    ],
    external_deps = ["absl/container:inlined_vector"],
    language = "c++",
    deps = [
        "gpr",
        "hpack_constants",
    ],
)

grpc_cc_library(
    name = "chttp2_flow_control",
    srcs = [
        "src/core/ext/transport/chttp2/transport/flow_control.cc",
    ],
    hdrs = [
        "src/core/ext/transport/chttp2/transport/flow_control.h",
    ],
    external_deps = [
        "absl/functional:function_ref",
        "absl/status",
        "absl/strings",
        "absl/strings:str_format",
        "absl/types:optional",
    ],
    deps = [
        "bdp_estimator",
        "experiments",
        "gpr",
        "grpc_trace",
        "http2_settings",
        "memory_quota",
        "pid_controller",
        "time",
        "useful",
    ],
)

grpc_cc_library(
    name = "huffsyms",
    srcs = [
        "src/core/ext/transport/chttp2/transport/huffsyms.cc",
    ],
    hdrs = [
        "src/core/ext/transport/chttp2/transport/huffsyms.h",
    ],
    deps = ["gpr_platform"],
)

grpc_cc_library(
    name = "decode_huff",
    srcs = [
        "src/core/ext/transport/chttp2/transport/decode_huff.cc",
    ],
    hdrs = [
        "src/core/ext/transport/chttp2/transport/decode_huff.h",
    ],
    deps = ["gpr_platform"],
)

grpc_cc_library(
    name = "http2_settings",
    srcs = [
        "src/core/ext/transport/chttp2/transport/http2_settings.cc",
    ],
    hdrs = [
        "src/core/ext/transport/chttp2/transport/http2_settings.h",
    ],
    deps = [
        "gpr_platform",
        "http2_errors",
        "useful",
    ],
)

grpc_cc_library(
    name = "grpc_transport_chttp2",
    srcs = [
        "src/core/ext/transport/chttp2/transport/bin_decoder.cc",
        "src/core/ext/transport/chttp2/transport/bin_encoder.cc",
        "src/core/ext/transport/chttp2/transport/chttp2_transport.cc",
        "src/core/ext/transport/chttp2/transport/context_list.cc",
        "src/core/ext/transport/chttp2/transport/frame_data.cc",
        "src/core/ext/transport/chttp2/transport/frame_goaway.cc",
        "src/core/ext/transport/chttp2/transport/frame_ping.cc",
        "src/core/ext/transport/chttp2/transport/frame_rst_stream.cc",
        "src/core/ext/transport/chttp2/transport/frame_settings.cc",
        "src/core/ext/transport/chttp2/transport/frame_window_update.cc",
        "src/core/ext/transport/chttp2/transport/hpack_encoder.cc",
        "src/core/ext/transport/chttp2/transport/hpack_parser.cc",
        "src/core/ext/transport/chttp2/transport/hpack_parser_table.cc",
        "src/core/ext/transport/chttp2/transport/parsing.cc",
        "src/core/ext/transport/chttp2/transport/stream_lists.cc",
        "src/core/ext/transport/chttp2/transport/stream_map.cc",
        "src/core/ext/transport/chttp2/transport/varint.cc",
        "src/core/ext/transport/chttp2/transport/writing.cc",
    ],
    hdrs = [
        "src/core/ext/transport/chttp2/transport/bin_decoder.h",
        "src/core/ext/transport/chttp2/transport/bin_encoder.h",
        "src/core/ext/transport/chttp2/transport/chttp2_transport.h",
        "src/core/ext/transport/chttp2/transport/context_list.h",
        "src/core/ext/transport/chttp2/transport/frame.h",
        "src/core/ext/transport/chttp2/transport/frame_data.h",
        "src/core/ext/transport/chttp2/transport/frame_goaway.h",
        "src/core/ext/transport/chttp2/transport/frame_ping.h",
        "src/core/ext/transport/chttp2/transport/frame_rst_stream.h",
        "src/core/ext/transport/chttp2/transport/frame_settings.h",
        "src/core/ext/transport/chttp2/transport/frame_window_update.h",
        "src/core/ext/transport/chttp2/transport/hpack_encoder.h",
        "src/core/ext/transport/chttp2/transport/hpack_parser.h",
        "src/core/ext/transport/chttp2/transport/hpack_parser_table.h",
        "src/core/ext/transport/chttp2/transport/internal.h",
        "src/core/ext/transport/chttp2/transport/stream_map.h",
        "src/core/ext/transport/chttp2/transport/varint.h",
    ],
    external_deps = [
        "absl/base:core_headers",
        "absl/status",
        "absl/strings",
        "absl/strings:cord",
        "absl/strings:str_format",
        "absl/types:optional",
        "absl/types:span",
        "absl/types:variant",
    ],
    language = "c++",
    visibility = ["@grpc:grpclb"],
    deps = [
        "arena",
        "bdp_estimator",
        "bitset",
        "chttp2_flow_control",
        "debug_location",
        "decode_huff",
        "experiments",
        "gpr",
        "gpr_atm",
        "grpc_base",
        "grpc_public_hdrs",
        "grpc_trace",
        "hpack_constants",
        "hpack_encoder_table",
        "http2_errors",
        "http2_settings",
        "httpcli",
        "huffsyms",
        "iomgr_fwd",
        "iomgr_timer",
        "memory_quota",
        "no_destruct",
        "poll",
        "ref_counted",
        "ref_counted_ptr",
        "resource_quota",
        "resource_quota_trace",
        "slice",
        "slice_buffer",
        "slice_refcount",
        "status_helper",
        "time",
        "transport_fwd",
        "useful",
    ],
)

grpc_cc_library(
    name = "grpc_transport_chttp2_alpn",
    srcs = [
        "src/core/ext/transport/chttp2/alpn/alpn.cc",
    ],
    hdrs = [
        "src/core/ext/transport/chttp2/alpn/alpn.h",
    ],
    language = "c++",
    deps = [
        "gpr",
        "useful",
    ],
)

grpc_cc_library(
    name = "grpc_transport_chttp2_client_connector",
    srcs = [
        "src/core/ext/transport/chttp2/client/chttp2_connector.cc",
    ],
    hdrs = [
        "src/core/ext/transport/chttp2/client/chttp2_connector.h",
    ],
    external_deps = [
        "absl/status",
        "absl/status:statusor",
        "absl/strings:str_format",
        "absl/types:optional",
    ],
    language = "c++",
    deps = [
        "channel_args_preconditioning",
        "channel_stack_type",
        "config",
        "debug_location",
        "gpr",
        "grpc_base",
        "grpc_client_channel",
        "grpc_insecure_credentials",
        "grpc_public_hdrs",
        "grpc_resolver",
        "grpc_security_base",
        "grpc_trace",
        "grpc_transport_chttp2",
        "handshaker",
        "handshaker_registry",
        "iomgr_timer",
        "orphanable",
        "ref_counted_ptr",
        "resolved_address",
        "sockaddr_utils",
        "status_helper",
        "tcp_connect_handshaker",
        "transport_fwd",
        "unique_type_name",
    ],
)

grpc_cc_library(
    name = "grpc_transport_chttp2_server",
    srcs = [
        "src/core/ext/transport/chttp2/server/chttp2_server.cc",
    ],
    hdrs = [
        "src/core/ext/transport/chttp2/server/chttp2_server.h",
    ],
    external_deps = [
        "absl/base:core_headers",
        "absl/status",
        "absl/status:statusor",
        "absl/strings",
        "absl/strings:str_format",
        "absl/types:optional",
    ],
    language = "c++",
    deps = [
        "config",
        "debug_location",
        "gpr",
        "grpc_base",
        "grpc_insecure_credentials",
        "grpc_public_hdrs",
        "grpc_security_base",
        "grpc_trace",
        "grpc_transport_chttp2",
        "handshaker",
        "handshaker_registry",
        "iomgr_fwd",
        "iomgr_timer",
        "memory_quota",
        "orphanable",
        "pollset_set",
        "ref_counted_ptr",
        "resolved_address",
        "resource_quota",
        "sockaddr_utils",
        "time",
        "transport_fwd",
        "unique_type_name",
        "uri_parser",
    ],
)

grpc_cc_library(
    name = "grpc_transport_inproc",
    srcs = [
        "src/core/ext/transport/inproc/inproc_plugin.cc",
        "src/core/ext/transport/inproc/inproc_transport.cc",
    ],
    hdrs = [
        "src/core/ext/transport/inproc/inproc_transport.h",
    ],
    external_deps = [
        "absl/status",
        "absl/status:statusor",
        "absl/strings",
        "absl/types:optional",
    ],
    language = "c++",
    deps = [
        "arena",
        "channel_args_preconditioning",
        "channel_stack_type",
        "config",
        "debug_location",
        "gpr",
        "grpc_base",
        "grpc_public_hdrs",
        "grpc_trace",
        "iomgr_fwd",
        "ref_counted_ptr",
        "slice",
        "slice_buffer",
        "status_helper",
        "time",
        "transport_fwd",
    ],
)

grpc_cc_library(
    name = "tsi_base",
    srcs = [
        "src/core/tsi/transport_security.cc",
        "src/core/tsi/transport_security_grpc.cc",
    ],
    hdrs = [
        "src/core/tsi/transport_security.h",
        "src/core/tsi/transport_security_grpc.h",
        "src/core/tsi/transport_security_interface.h",
    ],
    language = "c++",
    visibility = ["@grpc:tsi_interface"],
    deps = [
        "gpr",
        "grpc_trace",
    ],
)

grpc_cc_library(
    name = "alts_util",
    srcs = [
        "src/core/lib/security/credentials/alts/check_gcp_environment.cc",
        "src/core/lib/security/credentials/alts/check_gcp_environment_linux.cc",
        "src/core/lib/security/credentials/alts/check_gcp_environment_no_op.cc",
        "src/core/lib/security/credentials/alts/check_gcp_environment_windows.cc",
        "src/core/lib/security/credentials/alts/grpc_alts_credentials_client_options.cc",
        "src/core/lib/security/credentials/alts/grpc_alts_credentials_options.cc",
        "src/core/lib/security/credentials/alts/grpc_alts_credentials_server_options.cc",
        "src/core/tsi/alts/handshaker/transport_security_common_api.cc",
    ],
    hdrs = [
        "src/core/lib/security/credentials/alts/check_gcp_environment.h",
        "src/core/lib/security/credentials/alts/grpc_alts_credentials_options.h",
        "src/core/tsi/alts/handshaker/transport_security_common_api.h",
    ],
    external_deps = ["upb_lib"],
    language = "c++",
    visibility = ["@grpc:tsi"],
    deps = [
        "alts_upb",
        "gpr",
        "grpc_trace",
    ],
)

grpc_cc_library(
    name = "tsi",
    external_deps = [
        "libssl",
        "libcrypto",
        "absl/strings",
        "upb_lib",
    ],
    language = "c++",
    tags = ["nofixdeps"],
    visibility = ["@grpc:tsi"],
    deps = [
        "gpr",
        "grpc_base",
        "tsi_alts_credentials",
        "tsi_base",
        "tsi_fake_credentials",
        "tsi_local_credentials",
        "tsi_ssl_credentials",
        "useful",
    ],
)

grpc_cc_library(
    name = "grpc++_base",
    srcs = GRPCXX_SRCS + [
        "src/cpp/client/insecure_credentials.cc",
        "src/cpp/client/secure_credentials.cc",
        "src/cpp/common/auth_property_iterator.cc",
        "src/cpp/common/secure_auth_context.cc",
        "src/cpp/common/secure_channel_arguments.cc",
        "src/cpp/common/secure_create_auth_context.cc",
        "src/cpp/common/tls_certificate_provider.cc",
        "src/cpp/common/tls_certificate_verifier.cc",
        "src/cpp/common/tls_credentials_options.cc",
        "src/cpp/server/insecure_server_credentials.cc",
        "src/cpp/server/secure_server_credentials.cc",
    ],
    hdrs = GRPCXX_HDRS + [
        "src/cpp/client/secure_credentials.h",
        "src/cpp/common/secure_auth_context.h",
        "src/cpp/server/secure_server_credentials.h",
    ],
    external_deps = [
        "absl/base:core_headers",
        "absl/status",
        "absl/status:statusor",
        "absl/strings",
        "absl/synchronization",
        "absl/memory",
        "absl/types:optional",
        "upb_lib",
        "protobuf_headers",
        "absl/container:inlined_vector",
    ],
    language = "c++",
    public_hdrs = GRPCXX_PUBLIC_HDRS,
    tags = ["nofixdeps"],
    visibility = ["@grpc:alt_grpc++_base_legacy"],
    deps = [
        "arena",
        "channel_fwd",
        "channel_init",
        "channel_stack_type",
        "config",
        "env",
        "error",
        "gpr",
        "gpr_manual_constructor",
        "grpc",
        "grpc++_codegen_proto",
        "grpc_base",
        "grpc_credentials_util",
        "grpc_health_upb",
        "grpc_public_hdrs",
        "grpc_security_base",
        "grpc_service_config",
        "grpc_service_config_impl",
        "grpc_trace",
        "grpc_transport_inproc",
        "grpcpp_call_metric_recorder",
        "iomgr_timer",
        "json",
        "ref_counted",
        "ref_counted_ptr",
        "resource_quota",
        "slice",
        "slice_buffer",
        "slice_refcount",
        "thread_quota",
        "time",
        "useful",
    ],
)

# TODO(chengyuc): Give it another try to merge this to `grpc++_base` after
# codegen files are removed.
grpc_cc_library(
    name = "grpc++_base_unsecure",
    srcs = GRPCXX_SRCS,
    hdrs = GRPCXX_HDRS,
    external_deps = [
        "absl/base:core_headers",
        "absl/status",
        "absl/status:statusor",
        "absl/strings",
        "absl/synchronization",
        "absl/memory",
        "upb_lib",
        "protobuf_headers",
    ],
    language = "c++",
    public_hdrs = GRPCXX_PUBLIC_HDRS,
    tags = [
        "avoid_dep",
        "nofixdeps",
    ],
    visibility = ["@grpc:alt_grpc++_base_unsecure_legacy"],
    deps = [
        "arena",
        "channel_init",
        "config",
        "gpr",
        "gpr_manual_constructor",
        "grpc_base",
        "grpc_health_upb",
        "grpc_insecure_credentials",
        "grpc_public_hdrs",
        "grpc_service_config",
        "grpc_service_config_impl",
        "grpc_trace",
        "grpc_transport_inproc",
        "grpc_unsecure",
        "grpcpp_call_metric_recorder",
        "iomgr_timer",
        "ref_counted",
        "ref_counted_ptr",
        "resource_quota",
        "slice",
        "time",
        "useful",
    ],
)

grpc_cc_library(
    name = "grpc++_codegen_proto",
    external_deps = [
        "protobuf_headers",
    ],
    language = "c++",
    public_hdrs = [
        "include/grpc++/impl/codegen/proto_utils.h",
        "include/grpcpp/impl/codegen/proto_buffer_reader.h",
        "include/grpcpp/impl/codegen/proto_buffer_writer.h",
        "include/grpcpp/impl/codegen/proto_utils.h",
    ],
    tags = ["nofixdeps"],
    visibility = ["@grpc:public"],
    deps = [
        "grpc++_config_proto",
        "grpc++_public_hdrs",
    ],
)

grpc_cc_library(
    name = "grpc++_config_proto",
    external_deps = [
        "protobuf_headers",
    ],
    language = "c++",
    public_hdrs = [
        "include/grpc++/impl/codegen/config_protobuf.h",
        "include/grpcpp/impl/codegen/config_protobuf.h",
    ],
    tags = ["nofixdeps"],
    visibility = ["@grpc:public"],
)

grpc_cc_library(
    name = "grpc++_reflection",
    srcs = [
        "src/cpp/ext/proto_server_reflection.cc",
        "src/cpp/ext/proto_server_reflection_plugin.cc",
    ],
    hdrs = [
        "src/cpp/ext/proto_server_reflection.h",
    ],
    external_deps = [
        "protobuf_headers",
    ],
    language = "c++",
    public_hdrs = [
        "include/grpc++/ext/proto_server_reflection_plugin.h",
        "include/grpcpp/ext/proto_server_reflection_plugin.h",
    ],
    tags = ["nofixdeps"],
    visibility = ["@grpc:public"],
    deps = [
        "grpc++",
        "grpc++_config_proto",
        "//src/proto/grpc/reflection/v1alpha:reflection_proto",
    ],
    alwayslink = 1,
)

grpc_cc_library(
    name = "grpcpp_call_metric_recorder",
    srcs = [
        "src/cpp/server/orca/call_metric_recorder.cc",
    ],
    external_deps = [
        "absl/strings",
        "absl/types:optional",
        "upb_lib",
    ],
    language = "c++",
    public_hdrs = [
        "include/grpcpp/ext/call_metric_recorder.h",
    ],
    visibility = ["@grpc:public"],
    deps = [
        "arena",
        "grpc++_public_hdrs",
        "grpc_backend_metric_data",
        "xds_orca_upb",
    ],
)

grpc_cc_library(
    name = "grpcpp_orca_interceptor",
    srcs = [
        "src/cpp/server/orca/orca_interceptor.cc",
    ],
    hdrs = [
        "src/cpp/server/orca/orca_interceptor.h",
    ],
    external_deps = [
        "absl/strings",
        "absl/types:optional",
    ],
    language = "c++",
    visibility = ["@grpc:public"],
    deps = [
        "grpc++",
        "grpc_base",
        "grpcpp_call_metric_recorder",
    ],
)

grpc_cc_library(
    name = "grpcpp_orca_service",
    srcs = [
        "src/cpp/server/orca/orca_service.cc",
    ],
    external_deps = [
        "absl/base:core_headers",
        "absl/time",
        "absl/types:optional",
        "upb_lib",
    ],
    language = "c++",
    public_hdrs = [
        "include/grpcpp/ext/orca_service.h",
    ],
    visibility = ["@grpc:public"],
    deps = [
        "debug_location",
        "default_event_engine",
        "gpr",
        "grpc++",
        "grpc_base",
        "protobuf_duration_upb",
        "ref_counted",
        "ref_counted_ptr",
        "time",
        "xds_orca_service_upb",
        "xds_orca_upb",
    ],
    alwayslink = 1,
)

grpc_cc_library(
    name = "grpcpp_channelz",
    srcs = [
        "src/cpp/server/channelz/channelz_service.cc",
        "src/cpp/server/channelz/channelz_service_plugin.cc",
    ],
    hdrs = [
        "src/cpp/server/channelz/channelz_service.h",
    ],
    external_deps = [
        "protobuf_headers",
    ],
    language = "c++",
    public_hdrs = [
        "include/grpcpp/ext/channelz_service_plugin.h",
    ],
    tags = ["nofixdeps"],
    visibility = ["@grpc:channelz"],
    deps = [
        "gpr",
        "grpc",
        "grpc++",
        "grpc++_config_proto",
        "//src/proto/grpc/channelz:channelz_proto",
    ],
    alwayslink = 1,
)

grpc_cc_library(
    name = "grpcpp_csds",
    srcs = [
        "src/cpp/server/csds/csds.cc",
    ],
    hdrs = [
        "src/cpp/server/csds/csds.h",
    ],
    external_deps = [
        "absl/status",
        "absl/status:statusor",
    ],
    language = "c++",
    tags = ["nofixdeps"],
    deps = [
        "gpr",
        "grpc",
        "grpc++_base",
        "//src/proto/grpc/testing/xds/v3:csds_proto",
    ],
    alwayslink = 1,
)

grpc_cc_library(
    name = "grpcpp_admin",
    srcs = [
        "src/cpp/server/admin/admin_services.cc",
    ],
    hdrs = [],
    defines = select({
        "grpc_no_xds": ["GRPC_NO_XDS"],
        "//conditions:default": [],
    }),
    external_deps = [
        "absl/memory",
    ],
    language = "c++",
    public_hdrs = [
        "include/grpcpp/ext/admin_services.h",
    ],
    select_deps = [{
        "grpc_no_xds": [],
        "//conditions:default": ["//:grpcpp_csds"],
    }],
    deps = [
        "gpr",
        "grpc++",
        "grpcpp_channelz",
    ],
    alwayslink = 1,
)

grpc_cc_library(
    name = "grpc++_test",
    testonly = True,
    srcs = [
        "src/cpp/client/channel_test_peer.cc",
    ],
    external_deps = ["gtest"],
    public_hdrs = [
        "include/grpc++/test/mock_stream.h",
        "include/grpc++/test/server_context_test_spouse.h",
        "include/grpcpp/test/channel_test_peer.h",
        "include/grpcpp/test/client_context_test_peer.h",
        "include/grpcpp/test/default_reactor_test_peer.h",
        "include/grpcpp/test/mock_stream.h",
        "include/grpcpp/test/server_context_test_spouse.h",
    ],
    visibility = ["@grpc:grpc++_test"],
    deps = [
        "grpc++",
        "grpc_base",
    ],
)

grpc_cc_library(
    name = "grpc++_core_stats",
    srcs = [
        "src/cpp/util/core_stats.cc",
    ],
    hdrs = [
        "src/cpp/util/core_stats.h",
    ],
    language = "c++",
    deps = [
        "gpr",
        "gpr_atm",
        "grpc_base",
        "//src/proto/grpc/core:stats_proto",
    ],
)

grpc_cc_library(
    name = "grpc_opencensus_plugin",
    srcs = [
        "src/cpp/ext/filters/census/channel_filter.cc",
        "src/cpp/ext/filters/census/client_filter.cc",
        "src/cpp/ext/filters/census/context.cc",
        "src/cpp/ext/filters/census/grpc_plugin.cc",
        "src/cpp/ext/filters/census/measures.cc",
        "src/cpp/ext/filters/census/rpc_encoding.cc",
        "src/cpp/ext/filters/census/server_filter.cc",
        "src/cpp/ext/filters/census/views.cc",
    ],
    hdrs = [
        "include/grpcpp/opencensus.h",
        "src/cpp/ext/filters/census/channel_filter.h",
        "src/cpp/ext/filters/census/client_filter.h",
        "src/cpp/ext/filters/census/context.h",
        "src/cpp/ext/filters/census/grpc_plugin.h",
        "src/cpp/ext/filters/census/measures.h",
        "src/cpp/ext/filters/census/open_census_call_tracer.h",
        "src/cpp/ext/filters/census/rpc_encoding.h",
        "src/cpp/ext/filters/census/server_filter.h",
    ],
    external_deps = [
        "absl/base",
        "absl/base:core_headers",
        "absl/status",
        "absl/strings",
        "absl/time",
        "absl/types:optional",
        "opencensus-trace",
        "opencensus-trace-context_util",
        "opencensus-trace-propagation",
        "opencensus-trace-span_context",
        "opencensus-tags",
        "opencensus-tags-context_util",
        "opencensus-stats",
        "opencensus-context",
    ],
    language = "c++",
    tags = ["nofixdeps"],
    visibility = ["@grpc:grpc_opencensus_plugin"],
    deps = [
        "arena",
        "census",
        "channel_stack_type",
        "debug_location",
        "gpr",
        "grpc++",
        "grpc++_base",
        "grpc_base",
        "slice",
        "slice_buffer",
        "slice_refcount",
    ],
)

grpc_cc_library(
    name = "json",
    srcs = [
        "src/core/lib/json/json_reader.cc",
        "src/core/lib/json/json_writer.cc",
    ],
    hdrs = [
        "src/core/lib/json/json.h",
    ],
    external_deps = [
        "absl/base:core_headers",
        "absl/status",
        "absl/status:statusor",
        "absl/strings",
        "absl/strings:str_format",
    ],
    deps = ["gpr"],
)

grpc_cc_library(
    name = "json_util",
    srcs = ["src/core/lib/json/json_util.cc"],
    hdrs = ["src/core/lib/json/json_util.h"],
    external_deps = ["absl/strings"],
    deps = [
        "error",
        "gpr",
        "json",
        "json_args",
        "json_object_loader",
        "no_destruct",
        "time",
        "validation_errors",
    ],
)

grpc_cc_library(
    name = "json_args",
    hdrs = ["src/core/lib/json/json_args.h"],
    external_deps = ["absl/strings"],
    deps = ["gpr"],
)

grpc_cc_library(
    name = "json_object_loader",
    srcs = ["src/core/lib/json/json_object_loader.cc"],
    hdrs = ["src/core/lib/json/json_object_loader.h"],
    external_deps = [
        "absl/meta:type_traits",
        "absl/status:statusor",
        "absl/strings",
        "absl/types:optional",
    ],
    deps = [
        "gpr",
        "json",
        "json_args",
        "no_destruct",
        "ref_counted_ptr",
        "time",
        "validation_errors",
    ],
)

grpc_cc_library(
    name = "json_channel_args",
    hdrs = ["src/core/lib/json/json_channel_args.h"],
    external_deps = [
        "absl/strings",
        "absl/types:optional",
    ],
    deps = [
        "channel_args",
        "gpr",
        "json_args",
    ],
)

### UPB Targets

grpc_upb_proto_library(
    name = "envoy_admin_upb",
    deps = ["@envoy_api//envoy/admin/v3:pkg"],
)

grpc_upb_proto_library(
    name = "envoy_config_cluster_upb",
    deps = ["@envoy_api//envoy/config/cluster/v3:pkg"],
)

grpc_upb_proto_reflection_library(
    name = "envoy_config_cluster_upbdefs",
    deps = ["@envoy_api//envoy/config/cluster/v3:pkg"],
)

grpc_upb_proto_library(
    name = "envoy_config_core_upb",
    deps = ["@envoy_api//envoy/config/core/v3:pkg"],
)

grpc_upb_proto_library(
    name = "envoy_config_endpoint_upb",
    deps = ["@envoy_api//envoy/config/endpoint/v3:pkg"],
)

grpc_upb_proto_reflection_library(
    name = "envoy_config_endpoint_upbdefs",
    deps = ["@envoy_api//envoy/config/endpoint/v3:pkg"],
)

grpc_upb_proto_library(
    name = "envoy_config_listener_upb",
    deps = ["@envoy_api//envoy/config/listener/v3:pkg"],
)

grpc_upb_proto_reflection_library(
    name = "envoy_config_listener_upbdefs",
    deps = ["@envoy_api//envoy/config/listener/v3:pkg"],
)

grpc_upb_proto_library(
    name = "envoy_config_rbac_upb",
    deps = ["@envoy_api//envoy/config/rbac/v3:pkg"],
)

grpc_upb_proto_library(
    name = "envoy_config_route_upb",
    deps = ["@envoy_api//envoy/config/route/v3:pkg"],
)

grpc_upb_proto_reflection_library(
    name = "envoy_config_route_upbdefs",
    deps = ["@envoy_api//envoy/config/route/v3:pkg"],
)

grpc_upb_proto_library(
    name = "envoy_extensions_clusters_aggregate_upb",
    deps = ["@envoy_api//envoy/extensions/clusters/aggregate/v3:pkg"],
)

grpc_upb_proto_reflection_library(
    name = "envoy_extensions_clusters_aggregate_upbdefs",
    deps = ["@envoy_api//envoy/extensions/clusters/aggregate/v3:pkg"],
)

grpc_upb_proto_library(
    name = "envoy_extensions_filters_common_fault_upb",
    deps = ["@envoy_api//envoy/extensions/filters/common/fault/v3:pkg"],
)

grpc_upb_proto_library(
    name = "envoy_extensions_filters_http_fault_upb",
    deps = ["@envoy_api//envoy/extensions/filters/http/fault/v3:pkg"],
)

grpc_upb_proto_reflection_library(
    name = "envoy_extensions_filters_http_fault_upbdefs",
    deps = ["@envoy_api//envoy/extensions/filters/http/fault/v3:pkg"],
)

grpc_upb_proto_library(
    name = "envoy_extensions_filters_http_rbac_upb",
    deps = ["@envoy_api//envoy/extensions/filters/http/rbac/v3:pkg"],
)

grpc_upb_proto_reflection_library(
    name = "envoy_extensions_filters_http_rbac_upbdefs",
    deps = ["@envoy_api//envoy/extensions/filters/http/rbac/v3:pkg"],
)

grpc_upb_proto_library(
    name = "envoy_extensions_filters_http_router_upb",
    deps = ["@envoy_api//envoy/extensions/filters/http/router/v3:pkg"],
)

grpc_upb_proto_reflection_library(
    name = "envoy_extensions_filters_http_router_upbdefs",
    deps = ["@envoy_api//envoy/extensions/filters/http/router/v3:pkg"],
)

grpc_upb_proto_library(
    name = "envoy_extensions_load_balancing_policies_ring_hash_upb",
    deps = ["@envoy_api//envoy/extensions/load_balancing_policies/ring_hash/v3:pkg"],
)

grpc_upb_proto_library(
    name = "envoy_extensions_load_balancing_policies_wrr_locality_upb",
    deps = ["@envoy_api//envoy/extensions/load_balancing_policies/wrr_locality/v3:pkg"],
)

grpc_upb_proto_library(
    name = "envoy_extensions_filters_network_http_connection_manager_upb",
    deps = ["@envoy_api//envoy/extensions/filters/network/http_connection_manager/v3:pkg"],
)

grpc_upb_proto_reflection_library(
    name = "envoy_extensions_filters_network_http_connection_manager_upbdefs",
    deps = ["@envoy_api//envoy/extensions/filters/network/http_connection_manager/v3:pkg"],
)

grpc_upb_proto_library(
    name = "envoy_extensions_transport_sockets_tls_upb",
    deps = ["@envoy_api//envoy/extensions/transport_sockets/tls/v3:pkg"],
)

grpc_upb_proto_reflection_library(
    name = "envoy_extensions_transport_sockets_tls_upbdefs",
    deps = ["@envoy_api//envoy/extensions/transport_sockets/tls/v3:pkg"],
)

grpc_upb_proto_library(
    name = "envoy_service_discovery_upb",
    deps = ["@envoy_api//envoy/service/discovery/v3:pkg"],
)

grpc_upb_proto_reflection_library(
    name = "envoy_service_discovery_upbdefs",
    deps = ["@envoy_api//envoy/service/discovery/v3:pkg"],
)

grpc_upb_proto_library(
    name = "envoy_service_load_stats_upb",
    deps = ["@envoy_api//envoy/service/load_stats/v3:pkg"],
)

grpc_upb_proto_reflection_library(
    name = "envoy_service_load_stats_upbdefs",
    deps = ["@envoy_api//envoy/service/load_stats/v3:pkg"],
)

grpc_upb_proto_library(
    name = "envoy_service_status_upb",
    deps = ["@envoy_api//envoy/service/status/v3:pkg"],
)

grpc_upb_proto_reflection_library(
    name = "envoy_service_status_upbdefs",
    deps = ["@envoy_api//envoy/service/status/v3:pkg"],
)

grpc_upb_proto_library(
    name = "envoy_type_matcher_upb",
    deps = ["@envoy_api//envoy/type/matcher/v3:pkg"],
)

grpc_upb_proto_library(
    name = "envoy_type_upb",
    deps = ["@envoy_api//envoy/type/v3:pkg"],
)

grpc_upb_proto_library(
    name = "xds_type_upb",
    deps = ["@com_github_cncf_udpa//xds/type/v3:pkg"],
)

grpc_upb_proto_reflection_library(
    name = "xds_type_upbdefs",
    deps = ["@com_github_cncf_udpa//xds/type/v3:pkg"],
)

grpc_upb_proto_library(
    name = "xds_orca_upb",
    deps = ["@com_github_cncf_udpa//xds/data/orca/v3:pkg"],
)

grpc_upb_proto_library(
    name = "xds_orca_service_upb",
    deps = ["@com_github_cncf_udpa//xds/service/orca/v3:pkg"],
)

grpc_upb_proto_library(
    name = "grpc_health_upb",
    deps = ["//src/proto/grpc/health/v1:health_proto_descriptor"],
)

grpc_upb_proto_library(
    name = "google_rpc_status_upb",
    deps = ["@com_google_googleapis//google/rpc:status_proto"],
)

grpc_upb_proto_reflection_library(
    name = "google_rpc_status_upbdefs",
    deps = ["@com_google_googleapis//google/rpc:status_proto"],
)

grpc_upb_proto_library(
    name = "google_type_expr_upb",
    deps = ["@com_google_googleapis//google/type:expr_proto"],
)

grpc_upb_proto_library(
    name = "grpc_lb_upb",
    deps = ["//src/proto/grpc/lb/v1:load_balancer_proto_descriptor"],
)

grpc_upb_proto_library(
    name = "alts_upb",
    deps = ["//src/proto/grpc/gcp:alts_handshaker_proto"],
)

grpc_upb_proto_library(
    name = "rls_upb",
    deps = ["//src/proto/grpc/lookup/v1:rls_proto_descriptor"],
)

grpc_upb_proto_library(
    name = "rls_config_upb",
    deps = ["//src/proto/grpc/lookup/v1:rls_config_proto_descriptor"],
)

grpc_upb_proto_reflection_library(
    name = "rls_config_upbdefs",
    deps = ["//src/proto/grpc/lookup/v1:rls_config_proto_descriptor"],
)

WELL_KNOWN_PROTO_TARGETS = [
    "any",
    "duration",
    "empty",
    "struct",
    "timestamp",
    "wrappers",
]

[grpc_upb_proto_library(
    name = "protobuf_" + target + "_upb",
    deps = ["@com_google_protobuf//:" + target + "_proto"],
) for target in WELL_KNOWN_PROTO_TARGETS]

[grpc_upb_proto_reflection_library(
    name = "protobuf_" + target + "_upbdefs",
    deps = ["@com_google_protobuf//:" + target + "_proto"],
) for target in WELL_KNOWN_PROTO_TARGETS]

grpc_generate_one_off_targets()

filegroup(
    name = "root_certificates",
    srcs = [
        "etc/roots.pem",
    ],
    visibility = ["//visibility:public"],
)<|MERGE_RESOLUTION|>--- conflicted
+++ resolved
@@ -3644,10 +3644,6 @@
         "src/core/lib/service_config/service_config_impl.h",
     ],
     external_deps = [
-<<<<<<< HEAD
-=======
-        "absl/status",
->>>>>>> 51783328
         "absl/status:statusor",
         "absl/strings",
         "absl/types:optional",
@@ -4230,12 +4226,6 @@
         "src/core/ext/filters/message_size/message_size_filter.h",
     ],
     external_deps = [
-<<<<<<< HEAD
-        "absl/memory",
-=======
-        "absl/status",
-        "absl/status:statusor",
->>>>>>> 51783328
         "absl/strings",
         "absl/strings:str_format",
         "absl/types:optional",
@@ -4259,11 +4249,7 @@
         "json_object_loader",
         "service_config_parser",
         "slice_buffer",
-<<<<<<< HEAD
         "validation_errors",
-=======
-        "status_helper",
->>>>>>> 51783328
     ],
 )
 
