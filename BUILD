--- conflicted
+++ resolved
@@ -2593,11 +2593,8 @@
         "dual_ref_counted",
         "error",
         "gpr_base",
-<<<<<<< HEAD
+        "gpr_codegen",
         "grpc_backend_metric_data",
-=======
-        "gpr_codegen",
->>>>>>> 941e21b3
         "grpc_base",
         "grpc_client_authority_filter",
         "grpc_codegen",
