# gRPC Bazel BUILD file.
#
# Copyright 2016 gRPC authors.
#
# Licensed under the Apache License, Version 2.0 (the "License");
# you may not use this file except in compliance with the License.
# You may obtain a copy of the License at
#
#     http://www.apache.org/licenses/LICENSE-2.0
#
# Unless required by applicable law or agreed to in writing, software
# distributed under the License is distributed on an "AS IS" BASIS,
# WITHOUT WARRANTIES OR CONDITIONS OF ANY KIND, either express or implied.
# See the License for the specific language governing permissions and
# limitations under the License.

licenses(["notice"])

exports_files([
    "LICENSE",
    "etc/roots.pem",
])

package(
    default_visibility = ["//visibility:public"],
    features = [
        "-layering_check",
        "-parse_headers",
    ],
)

load(
    "//bazel:grpc_build_system.bzl",
    "grpc_cc_library",
    "grpc_generate_one_off_targets",
    "grpc_upb_proto_library",
    "python_config_settings",
)

config_setting(
    name = "grpc_no_ares",
    values = {"define": "grpc_no_ares=true"},
)

config_setting(
    name = "grpc_allow_exceptions",
    values = {"define": "GRPC_ALLOW_EXCEPTIONS=1"},
)

config_setting(
    name = "grpc_disallow_exceptions",
    values = {"define": "GRPC_ALLOW_EXCEPTIONS=0"},
)

config_setting(
    name = "remote_execution",
    values = {"define": "GRPC_PORT_ISOLATED_RUNTIME=1"},
)

config_setting(
    name = "windows",
    values = {"cpu": "x64_windows"},
)

config_setting(
    name = "windows_msvc",
    values = {"cpu": "x64_windows_msvc"},
)

config_setting(
    name = "mac_x86_64",
    values = {"cpu": "darwin"},
)

python_config_settings()

# This should be updated along with build_handwritten.yaml
g_stands_for = "giggle"

core_version = "11.0.0"

version = "1.32.0-dev"

GPR_PUBLIC_HDRS = [
    "include/grpc/support/alloc.h",
    "include/grpc/support/atm.h",
    "include/grpc/support/atm_gcc_atomic.h",
    "include/grpc/support/atm_gcc_sync.h",
    "include/grpc/support/atm_windows.h",
    "include/grpc/support/cpu.h",
    "include/grpc/support/log.h",
    "include/grpc/support/log_windows.h",
    "include/grpc/support/port_platform.h",
    "include/grpc/support/string_util.h",
    "include/grpc/support/sync.h",
    "include/grpc/support/sync_abseil.h",
    "include/grpc/support/sync_custom.h",
    "include/grpc/support/sync_generic.h",
    "include/grpc/support/sync_posix.h",
    "include/grpc/support/sync_windows.h",
    "include/grpc/support/thd_id.h",
    "include/grpc/support/time.h",
]

GRPC_PUBLIC_HDRS = [
    "include/grpc/byte_buffer.h",
    "include/grpc/byte_buffer_reader.h",
    "include/grpc/compression.h",
    "include/grpc/fork.h",
    "include/grpc/grpc.h",
    "include/grpc/grpc_posix.h",
    "include/grpc/grpc_security_constants.h",
    "include/grpc/slice.h",
    "include/grpc/slice_buffer.h",
    "include/grpc/status.h",
    "include/grpc/load_reporting.h",
    "include/grpc/support/workaround_list.h",
]

GRPC_SECURE_PUBLIC_HDRS = [
    "include/grpc/grpc_security.h",
]

# TODO(ctiller): layer grpc atop grpc_unsecure, layer grpc++ atop grpc++_unsecure
GRPCXX_SRCS = [
    "src/cpp/client/channel_cc.cc",
    "src/cpp/client/client_callback.cc",
    "src/cpp/client/client_context.cc",
    "src/cpp/client/client_interceptor.cc",
    "src/cpp/client/create_channel.cc",
    "src/cpp/client/create_channel_internal.cc",
    "src/cpp/client/create_channel_posix.cc",
    "src/cpp/client/credentials_cc.cc",
    "src/cpp/common/alarm.cc",
    "src/cpp/common/channel_arguments.cc",
    "src/cpp/common/channel_filter.cc",
    "src/cpp/common/completion_queue_cc.cc",
    "src/cpp/common/core_codegen.cc",
    "src/cpp/common/resource_quota_cc.cc",
    "src/cpp/common/rpc_method.cc",
    "src/cpp/common/version_cc.cc",
    "src/cpp/common/validate_service_config.cc",
    "src/cpp/server/async_generic_service.cc",
    "src/cpp/server/channel_argument_option.cc",
    "src/cpp/server/create_default_thread_pool.cc",
    "src/cpp/server/dynamic_thread_pool.cc",
    "src/cpp/server/external_connection_acceptor_impl.cc",
    "src/cpp/server/health/default_health_check_service.cc",
    "src/cpp/server/health/health_check_service.cc",
    "src/cpp/server/health/health_check_service_server_builder_option.cc",
    "src/cpp/server/server_builder.cc",
    "src/cpp/server/server_callback.cc",
    "src/cpp/server/server_cc.cc",
    "src/cpp/server/server_context.cc",
    "src/cpp/server/server_credentials.cc",
    "src/cpp/server/server_posix.cc",
    "src/cpp/thread_manager/thread_manager.cc",
    "src/cpp/util/byte_buffer_cc.cc",
    "src/cpp/util/status.cc",
    "src/cpp/util/string_ref.cc",
    "src/cpp/util/time_cc.cc",
]

GRPCXX_HDRS = [
    "src/cpp/client/create_channel_internal.h",
    "src/cpp/common/channel_filter.h",
    "src/cpp/server/dynamic_thread_pool.h",
    "src/cpp/server/external_connection_acceptor_impl.h",
    "src/cpp/server/health/default_health_check_service.h",
    "src/cpp/server/thread_pool_interface.h",
    "src/cpp/thread_manager/thread_manager.h",
]

GRPCXX_PUBLIC_HDRS = [
    "include/grpc++/alarm.h",
    "include/grpc++/channel.h",
    "include/grpc++/client_context.h",
    "include/grpc++/completion_queue.h",
    "include/grpc++/create_channel.h",
    "include/grpc++/create_channel_posix.h",
    "include/grpc++/ext/health_check_service_server_builder_option.h",
    "include/grpc++/generic/async_generic_service.h",
    "include/grpc++/generic/generic_stub.h",
    "include/grpc++/grpc++.h",
    "include/grpc++/health_check_service_interface.h",
    "include/grpc++/impl/call.h",
    "include/grpc++/impl/channel_argument_option.h",
    "include/grpc++/impl/client_unary_call.h",
    "include/grpc++/impl/codegen/core_codegen.h",
    "include/grpc++/impl/grpc_library.h",
    "include/grpc++/impl/method_handler_impl.h",
    "include/grpc++/impl/rpc_method.h",
    "include/grpc++/impl/rpc_service_method.h",
    "include/grpc++/impl/serialization_traits.h",
    "include/grpc++/impl/server_builder_option.h",
    "include/grpc++/impl/server_builder_plugin.h",
    "include/grpc++/impl/server_initializer.h",
    "include/grpc++/impl/service_type.h",
    "include/grpc++/security/auth_context.h",
    "include/grpc++/resource_quota.h",
    "include/grpc++/security/auth_metadata_processor.h",
    "include/grpc++/security/credentials.h",
    "include/grpc++/security/server_credentials.h",
    "include/grpc++/server.h",
    "include/grpc++/server_builder.h",
    "include/grpc++/server_context.h",
    "include/grpc++/server_posix.h",
    "include/grpc++/support/async_stream.h",
    "include/grpc++/support/async_unary_call.h",
    "include/grpc++/support/byte_buffer.h",
    "include/grpc++/support/channel_arguments.h",
    "include/grpc++/support/config.h",
    "include/grpc++/support/slice.h",
    "include/grpc++/support/status.h",
    "include/grpc++/support/status_code_enum.h",
    "include/grpc++/support/string_ref.h",
    "include/grpc++/support/stub_options.h",
    "include/grpc++/support/sync_stream.h",
    "include/grpc++/support/time.h",
    "include/grpcpp/alarm.h",
    "include/grpcpp/alarm_impl.h",
    "include/grpcpp/channel.h",
    "include/grpcpp/client_context.h",
    "include/grpcpp/completion_queue.h",
    "include/grpcpp/create_channel.h",
    "include/grpcpp/create_channel_posix.h",
    "include/grpcpp/ext/health_check_service_server_builder_option.h",
    "include/grpcpp/generic/async_generic_service.h",
    "include/grpcpp/generic/generic_stub.h",
    "include/grpcpp/grpcpp.h",
    "include/grpcpp/health_check_service_interface.h",
    "include/grpcpp/impl/call.h",
    "include/grpcpp/impl/channel_argument_option.h",
    "include/grpcpp/impl/client_unary_call.h",
    "include/grpcpp/impl/codegen/core_codegen.h",
    "include/grpcpp/impl/grpc_library.h",
    "include/grpcpp/impl/method_handler_impl.h",
    "include/grpcpp/impl/rpc_method.h",
    "include/grpcpp/impl/rpc_service_method.h",
    "include/grpcpp/impl/serialization_traits.h",
    "include/grpcpp/impl/server_builder_option.h",
    "include/grpcpp/impl/server_builder_option_impl.h",
    "include/grpcpp/impl/server_builder_plugin.h",
    "include/grpcpp/impl/server_initializer.h",
    "include/grpcpp/impl/server_initializer_impl.h",
    "include/grpcpp/impl/service_type.h",
    "include/grpcpp/resource_quota.h",
    "include/grpcpp/security/auth_context.h",
    "include/grpcpp/security/auth_metadata_processor.h",
    "include/grpcpp/security/credentials.h",
    "include/grpcpp/security/server_credentials.h",
    "include/grpcpp/security/tls_credentials_options.h",
    "include/grpcpp/server.h",
    "include/grpcpp/server_impl.h",
    "include/grpcpp/server_builder.h",
    "include/grpcpp/server_context.h",
    "include/grpcpp/server_posix.h",
    "include/grpcpp/support/async_stream.h",
    "include/grpcpp/support/async_stream_impl.h",
    "include/grpcpp/support/async_unary_call.h",
    "include/grpcpp/support/async_unary_call_impl.h",
    "include/grpcpp/support/byte_buffer.h",
    "include/grpcpp/support/channel_arguments.h",
    "include/grpcpp/support/client_callback.h",
    "include/grpcpp/support/client_callback_impl.h",
    "include/grpcpp/support/client_interceptor.h",
    "include/grpcpp/support/config.h",
    "include/grpcpp/support/interceptor.h",
    "include/grpcpp/support/message_allocator.h",
    "include/grpcpp/support/method_handler.h",
    "include/grpcpp/support/proto_buffer_reader.h",
    "include/grpcpp/support/proto_buffer_writer.h",
    "include/grpcpp/support/server_callback.h",
    "include/grpcpp/support/server_callback_impl.h",
    "include/grpcpp/support/server_interceptor.h",
    "include/grpcpp/support/slice.h",
    "include/grpcpp/support/status.h",
    "include/grpcpp/support/status_code_enum.h",
    "include/grpcpp/support/string_ref.h",
    "include/grpcpp/support/stub_options.h",
    "include/grpcpp/support/sync_stream.h",
    "include/grpcpp/support/sync_stream_impl.h",
    "include/grpcpp/support/time.h",
    "include/grpcpp/support/validate_service_config.h",
]

grpc_cc_library(
    name = "gpr",
    language = "c++",
    public_hdrs = GPR_PUBLIC_HDRS,
    standalone = True,
    deps = [
        "gpr_base",
    ],
)

grpc_cc_library(
    name = "grpc_unsecure",
    srcs = [
        "src/core/lib/surface/init.cc",
        "src/core/lib/surface/init_unsecure.cc",
        "src/core/plugin_registry/grpc_unsecure_plugin_registry.cc",
    ],
    language = "c++",
    public_hdrs = GRPC_PUBLIC_HDRS,
    standalone = True,
    deps = [
        "grpc_common",
        "grpc_lb_policy_cds",
        "grpc_lb_policy_eds",
        "grpc_lb_policy_grpclb",
        "grpc_lb_policy_lrs",
        "grpc_lb_policy_xds_routing",
        "grpc_resolver_xds",
    ],
)

grpc_cc_library(
    name = "grpc",
    srcs = [
        "src/core/lib/surface/init.cc",
        "src/core/plugin_registry/grpc_plugin_registry.cc",
    ],
    language = "c++",
    public_hdrs = GRPC_PUBLIC_HDRS + GRPC_SECURE_PUBLIC_HDRS,
    standalone = True,
    deps = [
        "grpc_common",
        "grpc_lb_policy_cds_secure",
        "grpc_lb_policy_eds_secure",
        "grpc_lb_policy_grpclb_secure",
        "grpc_lb_policy_lrs_secure",
        "grpc_lb_policy_xds_routing",
        "grpc_resolver_xds_secure",
        "grpc_secure",
        "grpc_transport_chttp2_client_secure",
        "grpc_transport_chttp2_server_secure",
    ],
)

grpc_cc_library(
    name = "grpc++_public_hdrs",
    hdrs = GRPCXX_PUBLIC_HDRS,
)

grpc_cc_library(
    name = "grpc++",
    srcs = [
        "src/cpp/client/insecure_credentials.cc",
        "src/cpp/client/secure_credentials.cc",
        "src/cpp/common/auth_property_iterator.cc",
        "src/cpp/common/secure_auth_context.cc",
        "src/cpp/common/secure_channel_arguments.cc",
        "src/cpp/common/secure_create_auth_context.cc",
        "src/cpp/common/tls_credentials_options.cc",
        "src/cpp/common/tls_credentials_options_util.cc",
        "src/cpp/server/insecure_server_credentials.cc",
        "src/cpp/server/secure_server_credentials.cc",
    ],
    hdrs = [
        "src/cpp/client/secure_credentials.h",
        "src/cpp/common/secure_auth_context.h",
        "src/cpp/common/tls_credentials_options_util.h",
        "src/cpp/server/secure_server_credentials.h",
    ],
    language = "c++",
    public_hdrs = GRPCXX_PUBLIC_HDRS,
    standalone = True,
    deps = [
        "gpr",
        "grpc",
        "grpc++_base",
        "grpc++_codegen_base",
        "grpc++_codegen_base_src",
        "grpc++_codegen_proto",
        "grpc_secure",
    ],
)

grpc_cc_library(
    name = "grpc++_unsecure",
    srcs = [
        "src/cpp/client/insecure_credentials.cc",
        "src/cpp/common/insecure_create_auth_context.cc",
        "src/cpp/server/insecure_server_credentials.cc",
    ],
    language = "c++",
    standalone = True,
    deps = [
        "gpr",
        "grpc++_base_unsecure",
        "grpc++_codegen_base",
        "grpc++_codegen_base_src",
        "grpc++_codegen_proto",
        "grpc_unsecure",
    ],
)

grpc_cc_library(
    name = "grpc++_error_details",
    srcs = [
        "src/cpp/util/error_details.cc",
    ],
    hdrs = [
        "include/grpc++/support/error_details.h",
        "include/grpcpp/support/error_details.h",
    ],
    language = "c++",
    standalone = True,
    deps = [
        "grpc++",
        "//src/proto/grpc/status:status_proto",
    ],
)

grpc_cc_library(
    name = "grpc++_alts",
    srcs = [
        "src/cpp/common/alts_context.cc",
        "src/cpp/common/alts_util.cc",
    ],
    hdrs = [
        "include/grpcpp/security/alts_context.h",
        "include/grpcpp/security/alts_util.h",
    ],
    language = "c++",
    standalone = True,
    deps = [
        "alts_upb",
        "alts_util",
        "grpc++",
    ],
)

grpc_cc_library(
    name = "grpc_csharp_ext",
    srcs = [
        "src/csharp/ext/grpc_csharp_ext.c",
    ],
    language = "csharp",
    deps = [
        "gpr",
        "grpc",
    ],
)

grpc_cc_library(
    name = "census",
    srcs = [
        "src/core/ext/filters/census/grpc_context.cc",
    ],
    language = "c++",
    public_hdrs = [
        "include/grpc/census.h",
    ],
    deps = [
        "grpc_base",
    ],
)

grpc_cc_library(
    name = "grpc++_internal_hdrs_only",
    hdrs = [
        "include/grpcpp/impl/codegen/sync.h",
    ],
    language = "c++",
    deps = [
        "gpr_codegen",
    ],
)

grpc_cc_library(
    name = "gpr_base",
    srcs = [
        "src/core/lib/gpr/alloc.cc",
        "src/core/lib/gpr/atm.cc",
        "src/core/lib/gpr/cpu_iphone.cc",
        "src/core/lib/gpr/cpu_linux.cc",
        "src/core/lib/gpr/cpu_posix.cc",
        "src/core/lib/gpr/cpu_windows.cc",
        "src/core/lib/gpr/env_linux.cc",
        "src/core/lib/gpr/env_posix.cc",
        "src/core/lib/gpr/env_windows.cc",
        "src/core/lib/gpr/log.cc",
        "src/core/lib/gpr/log_android.cc",
        "src/core/lib/gpr/log_linux.cc",
        "src/core/lib/gpr/log_posix.cc",
        "src/core/lib/gpr/log_windows.cc",
        "src/core/lib/gpr/murmur_hash.cc",
        "src/core/lib/gpr/string.cc",
        "src/core/lib/gpr/string_posix.cc",
        "src/core/lib/gpr/string_util_windows.cc",
        "src/core/lib/gpr/string_windows.cc",
        "src/core/lib/gpr/sync.cc",
        "src/core/lib/gpr/sync_abseil.cc",
        "src/core/lib/gpr/sync_posix.cc",
        "src/core/lib/gpr/sync_windows.cc",
        "src/core/lib/gpr/time.cc",
        "src/core/lib/gpr/time_posix.cc",
        "src/core/lib/gpr/time_precise.cc",
        "src/core/lib/gpr/time_windows.cc",
        "src/core/lib/gpr/tls_pthread.cc",
        "src/core/lib/gpr/tmpfile_msys.cc",
        "src/core/lib/gpr/tmpfile_posix.cc",
        "src/core/lib/gpr/tmpfile_windows.cc",
        "src/core/lib/gpr/wrap_memcpy.cc",
        "src/core/lib/gprpp/arena.cc",
        "src/core/lib/gprpp/fork.cc",
        "src/core/lib/gprpp/global_config_env.cc",
        "src/core/lib/gprpp/host_port.cc",
        "src/core/lib/gprpp/mpscq.cc",
        "src/core/lib/gprpp/thd_posix.cc",
        "src/core/lib/gprpp/thd_windows.cc",
        "src/core/lib/profiling/basic_timers.cc",
        "src/core/lib/profiling/stap_timers.cc",
    ],
    hdrs = [
        "src/core/lib/gpr/alloc.h",
        "src/core/lib/gpr/arena.h",
        "src/core/lib/gpr/env.h",
        "src/core/lib/gpr/murmur_hash.h",
        "src/core/lib/gpr/spinlock.h",
        "src/core/lib/gpr/string.h",
        "src/core/lib/gpr/string_windows.h",
        "src/core/lib/gpr/time_precise.h",
        "src/core/lib/gpr/tls.h",
        "src/core/lib/gpr/tls_gcc.h",
        "src/core/lib/gpr/tls_msvc.h",
        "src/core/lib/gpr/tls_pthread.h",
        "src/core/lib/gpr/tmpfile.h",
        "src/core/lib/gpr/useful.h",
        "src/core/lib/gprpp/arena.h",
        "src/core/lib/gprpp/atomic.h",
        "src/core/lib/gprpp/fork.h",
        "src/core/lib/gprpp/global_config.h",
        "src/core/lib/gprpp/global_config_custom.h",
        "src/core/lib/gprpp/global_config_env.h",
        "src/core/lib/gprpp/global_config_generic.h",
        "src/core/lib/gprpp/host_port.h",
        "src/core/lib/gprpp/manual_constructor.h",
        "src/core/lib/gprpp/map.h",
        "src/core/lib/gprpp/memory.h",
        "src/core/lib/gprpp/mpscq.h",
        "src/core/lib/gprpp/sync.h",
        "src/core/lib/gprpp/thd.h",
        "src/core/lib/profiling/timers.h",
    ],
    external_deps = [
        "absl/base",
        "absl/memory",
        "absl/strings",
        "absl/strings:str_format",
        "absl/synchronization",
        "absl/time:time",
    ],
    language = "c++",
    public_hdrs = GPR_PUBLIC_HDRS,
    deps = [
        "gpr_codegen",
        "grpc_codegen",
    ],
)

grpc_cc_library(
    name = "gpr_codegen",
    language = "c++",
    public_hdrs = [
        "include/grpc/impl/codegen/atm.h",
        "include/grpc/impl/codegen/atm_gcc_atomic.h",
        "include/grpc/impl/codegen/atm_gcc_sync.h",
        "include/grpc/impl/codegen/atm_windows.h",
        "include/grpc/impl/codegen/fork.h",
        "include/grpc/impl/codegen/gpr_slice.h",
        "include/grpc/impl/codegen/gpr_types.h",
        "include/grpc/impl/codegen/log.h",
        "include/grpc/impl/codegen/port_platform.h",
        "include/grpc/impl/codegen/sync.h",
        "include/grpc/impl/codegen/sync_abseil.h",
        "include/grpc/impl/codegen/sync_custom.h",
        "include/grpc/impl/codegen/sync_generic.h",
        "include/grpc/impl/codegen/sync_posix.h",
        "include/grpc/impl/codegen/sync_windows.h",
    ],
)

grpc_cc_library(
    name = "grpc_trace",
    srcs = ["src/core/lib/debug/trace.cc"],
    hdrs = ["src/core/lib/debug/trace.h"],
    language = "c++",
    public_hdrs = GRPC_PUBLIC_HDRS,
    deps = [
        "grpc_codegen",
        ":gpr",
    ],
)

grpc_cc_library(
    name = "atomic",
    language = "c++",
    public_hdrs = [
        "src/core/lib/gprpp/atomic.h",
    ],
    deps = [
        "gpr",
    ],
)

grpc_cc_library(
    name = "debug_location",
    language = "c++",
    public_hdrs = ["src/core/lib/gprpp/debug_location.h"],
)

grpc_cc_library(
    name = "orphanable",
    language = "c++",
    public_hdrs = ["src/core/lib/gprpp/orphanable.h"],
    deps = [
        "debug_location",
        "gpr_base",
        "grpc_trace",
        "ref_counted",
        "ref_counted_ptr",
    ],
)

grpc_cc_library(
    name = "ref_counted",
    language = "c++",
    public_hdrs = ["src/core/lib/gprpp/ref_counted.h"],
    deps = [
        "atomic",
        "debug_location",
        "gpr_base",
        "grpc_trace",
        "ref_counted_ptr",
    ],
)

grpc_cc_library(
    name = "ref_counted_ptr",
    language = "c++",
    public_hdrs = ["src/core/lib/gprpp/ref_counted_ptr.h"],
    deps = [
        "gpr_base",
    ],
)

grpc_cc_library(
    name = "grpc_base_c",
    srcs = [
        "src/core/lib/avl/avl.cc",
        "src/core/lib/backoff/backoff.cc",
        "src/core/lib/channel/channel_args.cc",
        "src/core/lib/channel/channel_stack.cc",
        "src/core/lib/channel/channel_stack_builder.cc",
        "src/core/lib/channel/channel_trace.cc",
        "src/core/lib/channel/channelz.cc",
        "src/core/lib/channel/channelz_registry.cc",
        "src/core/lib/channel/connected_channel.cc",
        "src/core/lib/channel/handshaker.cc",
        "src/core/lib/channel/handshaker_registry.cc",
        "src/core/lib/channel/status_util.cc",
        "src/core/lib/compression/compression.cc",
        "src/core/lib/compression/compression_args.cc",
        "src/core/lib/compression/compression_internal.cc",
        "src/core/lib/compression/message_compress.cc",
        "src/core/lib/compression/stream_compression.cc",
        "src/core/lib/compression/stream_compression_gzip.cc",
        "src/core/lib/compression/stream_compression_identity.cc",
        "src/core/lib/debug/stats.cc",
        "src/core/lib/debug/stats_data.cc",
        "src/core/lib/http/format_request.cc",
        "src/core/lib/http/httpcli.cc",
        "src/core/lib/http/parser.cc",
        "src/core/lib/iomgr/buffer_list.cc",
        "src/core/lib/iomgr/call_combiner.cc",
        "src/core/lib/iomgr/cfstream_handle.cc",
        "src/core/lib/iomgr/combiner.cc",
        "src/core/lib/iomgr/dualstack_socket_posix.cc",
        "src/core/lib/iomgr/endpoint.cc",
        "src/core/lib/iomgr/endpoint_cfstream.cc",
        "src/core/lib/iomgr/endpoint_pair_posix.cc",
        "src/core/lib/iomgr/endpoint_pair_uv.cc",
        "src/core/lib/iomgr/endpoint_pair_windows.cc",
        "src/core/lib/iomgr/error.cc",
        "src/core/lib/iomgr/error_cfstream.cc",
        "src/core/lib/iomgr/ev_apple.cc",
        "src/core/lib/iomgr/ev_epoll1_linux.cc",
        "src/core/lib/iomgr/ev_epollex_linux.cc",
        "src/core/lib/iomgr/ev_poll_posix.cc",
        "src/core/lib/iomgr/ev_posix.cc",
        "src/core/lib/iomgr/ev_windows.cc",
        "src/core/lib/iomgr/exec_ctx.cc",
        "src/core/lib/iomgr/executor.cc",
        "src/core/lib/iomgr/executor/mpmcqueue.cc",
        "src/core/lib/iomgr/executor/threadpool.cc",
        "src/core/lib/iomgr/fork_posix.cc",
        "src/core/lib/iomgr/fork_windows.cc",
        "src/core/lib/iomgr/gethostname_fallback.cc",
        "src/core/lib/iomgr/gethostname_host_name_max.cc",
        "src/core/lib/iomgr/gethostname_sysconf.cc",
        "src/core/lib/iomgr/grpc_if_nametoindex_posix.cc",
        "src/core/lib/iomgr/grpc_if_nametoindex_unsupported.cc",
        "src/core/lib/iomgr/internal_errqueue.cc",
        "src/core/lib/iomgr/iocp_windows.cc",
        "src/core/lib/iomgr/iomgr.cc",
        "src/core/lib/iomgr/iomgr_custom.cc",
        "src/core/lib/iomgr/iomgr_internal.cc",
        "src/core/lib/iomgr/iomgr_posix.cc",
        "src/core/lib/iomgr/iomgr_posix_cfstream.cc",
        "src/core/lib/iomgr/iomgr_uv.cc",
        "src/core/lib/iomgr/iomgr_windows.cc",
        "src/core/lib/iomgr/is_epollexclusive_available.cc",
        "src/core/lib/iomgr/load_file.cc",
        "src/core/lib/iomgr/lockfree_event.cc",
        "src/core/lib/iomgr/polling_entity.cc",
        "src/core/lib/iomgr/pollset.cc",
        "src/core/lib/iomgr/pollset_custom.cc",
        "src/core/lib/iomgr/pollset_set.cc",
        "src/core/lib/iomgr/pollset_set_custom.cc",
        "src/core/lib/iomgr/pollset_set_windows.cc",
        "src/core/lib/iomgr/pollset_uv.cc",
        "src/core/lib/iomgr/pollset_windows.cc",
        "src/core/lib/iomgr/resolve_address.cc",
        "src/core/lib/iomgr/resolve_address_custom.cc",
        "src/core/lib/iomgr/resolve_address_posix.cc",
        "src/core/lib/iomgr/resolve_address_windows.cc",
        "src/core/lib/iomgr/resource_quota.cc",
        "src/core/lib/iomgr/sockaddr_utils.cc",
        "src/core/lib/iomgr/socket_factory_posix.cc",
        "src/core/lib/iomgr/socket_mutator.cc",
        "src/core/lib/iomgr/socket_utils_common_posix.cc",
        "src/core/lib/iomgr/socket_utils_linux.cc",
        "src/core/lib/iomgr/socket_utils_posix.cc",
        "src/core/lib/iomgr/socket_utils_uv.cc",
        "src/core/lib/iomgr/socket_utils_windows.cc",
        "src/core/lib/iomgr/socket_windows.cc",
        "src/core/lib/iomgr/tcp_client.cc",
        "src/core/lib/iomgr/tcp_client_cfstream.cc",
        "src/core/lib/iomgr/tcp_client_custom.cc",
        "src/core/lib/iomgr/tcp_client_posix.cc",
        "src/core/lib/iomgr/tcp_client_windows.cc",
        "src/core/lib/iomgr/tcp_custom.cc",
        "src/core/lib/iomgr/tcp_posix.cc",
        "src/core/lib/iomgr/tcp_server.cc",
        "src/core/lib/iomgr/tcp_server_custom.cc",
        "src/core/lib/iomgr/tcp_server_posix.cc",
        "src/core/lib/iomgr/tcp_server_utils_posix_common.cc",
        "src/core/lib/iomgr/tcp_server_utils_posix_ifaddrs.cc",
        "src/core/lib/iomgr/tcp_server_utils_posix_noifaddrs.cc",
        "src/core/lib/iomgr/tcp_server_windows.cc",
        "src/core/lib/iomgr/tcp_uv.cc",
        "src/core/lib/iomgr/tcp_windows.cc",
        "src/core/lib/iomgr/time_averaged_stats.cc",
        "src/core/lib/iomgr/timer.cc",
        "src/core/lib/iomgr/timer_custom.cc",
        "src/core/lib/iomgr/timer_generic.cc",
        "src/core/lib/iomgr/timer_heap.cc",
        "src/core/lib/iomgr/timer_manager.cc",
        "src/core/lib/iomgr/timer_uv.cc",
        "src/core/lib/iomgr/udp_server.cc",
        "src/core/lib/iomgr/unix_sockets_posix.cc",
        "src/core/lib/iomgr/unix_sockets_posix_noop.cc",
        "src/core/lib/iomgr/wakeup_fd_eventfd.cc",
        "src/core/lib/iomgr/wakeup_fd_nospecial.cc",
        "src/core/lib/iomgr/wakeup_fd_pipe.cc",
        "src/core/lib/iomgr/wakeup_fd_posix.cc",
        "src/core/lib/iomgr/work_serializer.cc",
        "src/core/lib/json/json_reader.cc",
        "src/core/lib/json/json_writer.cc",
        "src/core/lib/slice/b64.cc",
        "src/core/lib/slice/percent_encoding.cc",
        "src/core/lib/slice/slice.cc",
        "src/core/lib/slice/slice_buffer.cc",
        "src/core/lib/slice/slice_intern.cc",
        "src/core/lib/slice/slice_string_helpers.cc",
        "src/core/lib/surface/api_trace.cc",
        "src/core/lib/surface/byte_buffer.cc",
        "src/core/lib/surface/byte_buffer_reader.cc",
        "src/core/lib/surface/call.cc",
        "src/core/lib/surface/call_details.cc",
        "src/core/lib/surface/call_log_batch.cc",
        "src/core/lib/surface/channel.cc",
        "src/core/lib/surface/channel_init.cc",
        "src/core/lib/surface/channel_ping.cc",
        "src/core/lib/surface/channel_stack_type.cc",
        "src/core/lib/surface/completion_queue.cc",
        "src/core/lib/surface/completion_queue_factory.cc",
        "src/core/lib/surface/event_string.cc",
        "src/core/lib/surface/metadata_array.cc",
        "src/core/lib/surface/server.cc",
        "src/core/lib/surface/validate_metadata.cc",
        "src/core/lib/surface/version.cc",
        "src/core/lib/transport/authority_override.cc",
        "src/core/lib/transport/bdp_estimator.cc",
        "src/core/lib/transport/byte_stream.cc",
        "src/core/lib/transport/connectivity_state.cc",
        "src/core/lib/transport/error_utils.cc",
        "src/core/lib/transport/metadata.cc",
        "src/core/lib/transport/metadata_batch.cc",
        "src/core/lib/transport/pid_controller.cc",
        "src/core/lib/transport/static_metadata.cc",
        "src/core/lib/transport/status_conversion.cc",
        "src/core/lib/transport/status_metadata.cc",
        "src/core/lib/transport/timeout_encoding.cc",
        "src/core/lib/transport/transport.cc",
        "src/core/lib/transport/transport_op_string.cc",
        "src/core/lib/uri/uri_parser.cc",
    ],
    hdrs = [
        "src/core/lib/avl/avl.h",
        "src/core/lib/backoff/backoff.h",
        "src/core/lib/channel/channel_args.h",
        "src/core/lib/channel/channel_stack.h",
        "src/core/lib/channel/channel_stack_builder.h",
        "src/core/lib/channel/channel_trace.h",
        "src/core/lib/channel/channelz.h",
        "src/core/lib/channel/channelz_registry.h",
        "src/core/lib/channel/connected_channel.h",
        "src/core/lib/channel/context.h",
        "src/core/lib/channel/handshaker.h",
        "src/core/lib/channel/handshaker_factory.h",
        "src/core/lib/channel/handshaker_registry.h",
        "src/core/lib/channel/status_util.h",
        "src/core/lib/compression/algorithm_metadata.h",
        "src/core/lib/compression/compression_args.h",
        "src/core/lib/compression/compression_internal.h",
        "src/core/lib/compression/message_compress.h",
        "src/core/lib/compression/stream_compression.h",
        "src/core/lib/compression/stream_compression_gzip.h",
        "src/core/lib/compression/stream_compression_identity.h",
        "src/core/lib/debug/stats.h",
        "src/core/lib/debug/stats_data.h",
        "src/core/lib/http/format_request.h",
        "src/core/lib/http/httpcli.h",
        "src/core/lib/http/parser.h",
        "src/core/lib/iomgr/block_annotate.h",
        "src/core/lib/iomgr/buffer_list.h",
        "src/core/lib/iomgr/call_combiner.h",
        "src/core/lib/iomgr/cfstream_handle.h",
        "src/core/lib/iomgr/closure.h",
        "src/core/lib/iomgr/combiner.h",
        "src/core/lib/iomgr/dynamic_annotations.h",
        "src/core/lib/iomgr/endpoint.h",
        "src/core/lib/iomgr/endpoint_cfstream.h",
        "src/core/lib/iomgr/endpoint_pair.h",
        "src/core/lib/iomgr/error.h",
        "src/core/lib/iomgr/error_cfstream.h",
        "src/core/lib/iomgr/error_internal.h",
        "src/core/lib/iomgr/ev_apple.h",
        "src/core/lib/iomgr/ev_epoll1_linux.h",
        "src/core/lib/iomgr/ev_epollex_linux.h",
        "src/core/lib/iomgr/ev_poll_posix.h",
        "src/core/lib/iomgr/ev_posix.h",
        "src/core/lib/iomgr/exec_ctx.h",
        "src/core/lib/iomgr/executor.h",
        "src/core/lib/iomgr/executor/mpmcqueue.h",
        "src/core/lib/iomgr/executor/threadpool.h",
        "src/core/lib/iomgr/gethostname.h",
        "src/core/lib/iomgr/grpc_if_nametoindex.h",
        "src/core/lib/iomgr/internal_errqueue.h",
        "src/core/lib/iomgr/iocp_windows.h",
        "src/core/lib/iomgr/iomgr.h",
        "src/core/lib/iomgr/iomgr_custom.h",
        "src/core/lib/iomgr/iomgr_internal.h",
        "src/core/lib/iomgr/iomgr_posix.h",
        "src/core/lib/iomgr/is_epollexclusive_available.h",
        "src/core/lib/iomgr/load_file.h",
        "src/core/lib/iomgr/lockfree_event.h",
        "src/core/lib/iomgr/nameser.h",
        "src/core/lib/iomgr/polling_entity.h",
        "src/core/lib/iomgr/pollset.h",
        "src/core/lib/iomgr/pollset_custom.h",
        "src/core/lib/iomgr/pollset_set.h",
        "src/core/lib/iomgr/pollset_set_custom.h",
        "src/core/lib/iomgr/pollset_set_windows.h",
        "src/core/lib/iomgr/pollset_uv.h",
        "src/core/lib/iomgr/pollset_windows.h",
        "src/core/lib/iomgr/port.h",
        "src/core/lib/iomgr/python_util.h",
        "src/core/lib/iomgr/resolve_address.h",
        "src/core/lib/iomgr/resolve_address_custom.h",
        "src/core/lib/iomgr/resource_quota.h",
        "src/core/lib/iomgr/sockaddr.h",
        "src/core/lib/iomgr/sockaddr_custom.h",
        "src/core/lib/iomgr/sockaddr_posix.h",
        "src/core/lib/iomgr/sockaddr_utils.h",
        "src/core/lib/iomgr/sockaddr_windows.h",
        "src/core/lib/iomgr/socket_factory_posix.h",
        "src/core/lib/iomgr/socket_mutator.h",
        "src/core/lib/iomgr/socket_utils.h",
        "src/core/lib/iomgr/socket_utils_posix.h",
        "src/core/lib/iomgr/socket_windows.h",
        "src/core/lib/iomgr/sys_epoll_wrapper.h",
        "src/core/lib/iomgr/tcp_client.h",
        "src/core/lib/iomgr/tcp_client_posix.h",
        "src/core/lib/iomgr/tcp_custom.h",
        "src/core/lib/iomgr/tcp_posix.h",
        "src/core/lib/iomgr/tcp_server.h",
        "src/core/lib/iomgr/tcp_server_utils_posix.h",
        "src/core/lib/iomgr/tcp_windows.h",
        "src/core/lib/iomgr/time_averaged_stats.h",
        "src/core/lib/iomgr/timer.h",
        "src/core/lib/iomgr/timer_custom.h",
        "src/core/lib/iomgr/timer_generic.h",
        "src/core/lib/iomgr/timer_heap.h",
        "src/core/lib/iomgr/timer_manager.h",
        "src/core/lib/iomgr/udp_server.h",
        "src/core/lib/iomgr/unix_sockets_posix.h",
        "src/core/lib/iomgr/wakeup_fd_pipe.h",
        "src/core/lib/iomgr/wakeup_fd_posix.h",
        "src/core/lib/iomgr/work_serializer.h",
        "src/core/lib/json/json.h",
        "src/core/lib/slice/b64.h",
        "src/core/lib/slice/percent_encoding.h",
        "src/core/lib/slice/slice_internal.h",
        "src/core/lib/slice/slice_string_helpers.h",
        "src/core/lib/slice/slice_utils.h",
        "src/core/lib/surface/api_trace.h",
        "src/core/lib/surface/call.h",
        "src/core/lib/surface/call_test_only.h",
        "src/core/lib/surface/channel.h",
        "src/core/lib/surface/channel_init.h",
        "src/core/lib/surface/channel_stack_type.h",
        "src/core/lib/surface/completion_queue.h",
        "src/core/lib/surface/completion_queue_factory.h",
        "src/core/lib/surface/event_string.h",
        "src/core/lib/surface/init.h",
        "src/core/lib/surface/lame_client.h",
        "src/core/lib/surface/server.h",
        "src/core/lib/surface/validate_metadata.h",
        "src/core/lib/transport/authority_override.h",
        "src/core/lib/transport/bdp_estimator.h",
        "src/core/lib/transport/byte_stream.h",
        "src/core/lib/transport/connectivity_state.h",
        "src/core/lib/transport/error_utils.h",
        "src/core/lib/transport/http2_errors.h",
        "src/core/lib/transport/metadata.h",
        "src/core/lib/transport/metadata_batch.h",
        "src/core/lib/transport/pid_controller.h",
        "src/core/lib/transport/static_metadata.h",
        "src/core/lib/transport/status_conversion.h",
        "src/core/lib/transport/status_metadata.h",
        "src/core/lib/transport/timeout_encoding.h",
        "src/core/lib/transport/transport.h",
        "src/core/lib/transport/transport_impl.h",
        "src/core/lib/uri/uri_parser.h",
    ],
    external_deps = [
        "madler_zlib",
        "absl/container:inlined_vector",
        "absl/status",
        "absl/types:optional",
    ],
    language = "c++",
    public_hdrs = GRPC_PUBLIC_HDRS,
    deps = [
        "eventmanager_libuv",
        "gpr_base",
        "grpc_codegen",
        "grpc_trace",
        "orphanable",
        "ref_counted",
        "ref_counted_ptr",
    ],
)

grpc_cc_library(
    name = "grpc_base",
    srcs = [
        "src/core/lib/surface/lame_client.cc",
    ],
    language = "c++",
    deps = [
        "atomic",
        "grpc_base_c",
    ],
)

grpc_cc_library(
    name = "grpc_common",
    language = "c++",
    deps = [
        "grpc_base",
        # standard plugins
        "census",
        "grpc_deadline_filter",
        "grpc_client_authority_filter",
        "grpc_lb_policy_pick_first",
        "grpc_lb_policy_priority",
        "grpc_lb_policy_round_robin",
        "grpc_lb_policy_weighted_target",
        "grpc_client_idle_filter",
        "grpc_max_age_filter",
        "grpc_message_size_filter",
        "grpc_resolver_dns_ares",
        "grpc_resolver_fake",
        "grpc_resolver_dns_native",
        "grpc_resolver_sockaddr",
        "grpc_transport_chttp2_client_insecure",
        "grpc_transport_chttp2_server_insecure",
        "grpc_transport_inproc",
        "grpc_workaround_cronet_compression_filter",
        "grpc_server_backward_compatibility",
    ],
)

grpc_cc_library(
    name = "grpc_client_channel",
    srcs = [
        "src/core/ext/filters/client_channel/backend_metric.cc",
        "src/core/ext/filters/client_channel/backup_poller.cc",
        "src/core/ext/filters/client_channel/channel_connectivity.cc",
        "src/core/ext/filters/client_channel/client_channel.cc",
        "src/core/ext/filters/client_channel/client_channel_channelz.cc",
        "src/core/ext/filters/client_channel/client_channel_factory.cc",
        "src/core/ext/filters/client_channel/client_channel_plugin.cc",
        "src/core/ext/filters/client_channel/config_selector.cc",
        "src/core/ext/filters/client_channel/global_subchannel_pool.cc",
        "src/core/ext/filters/client_channel/health/health_check_client.cc",
        "src/core/ext/filters/client_channel/http_connect_handshaker.cc",
        "src/core/ext/filters/client_channel/http_proxy.cc",
        "src/core/ext/filters/client_channel/lb_policy.cc",
        "src/core/ext/filters/client_channel/lb_policy/child_policy_handler.cc",
        "src/core/ext/filters/client_channel/lb_policy_registry.cc",
        "src/core/ext/filters/client_channel/local_subchannel_pool.cc",
        "src/core/ext/filters/client_channel/parse_address.cc",
        "src/core/ext/filters/client_channel/proxy_mapper_registry.cc",
        "src/core/ext/filters/client_channel/resolver.cc",
        "src/core/ext/filters/client_channel/resolver_registry.cc",
        "src/core/ext/filters/client_channel/resolver_result_parsing.cc",
        "src/core/ext/filters/client_channel/resolving_lb_policy.cc",
        "src/core/ext/filters/client_channel/retry_throttle.cc",
        "src/core/ext/filters/client_channel/server_address.cc",
        "src/core/ext/filters/client_channel/service_config.cc",
        "src/core/ext/filters/client_channel/service_config_channel_arg_filter.cc",
        "src/core/ext/filters/client_channel/service_config_parser.cc",
        "src/core/ext/filters/client_channel/subchannel.cc",
        "src/core/ext/filters/client_channel/subchannel_pool_interface.cc",
    ],
    hdrs = [
        "src/core/ext/filters/client_channel/backend_metric.h",
        "src/core/ext/filters/client_channel/backup_poller.h",
        "src/core/ext/filters/client_channel/client_channel.h",
        "src/core/ext/filters/client_channel/client_channel_channelz.h",
        "src/core/ext/filters/client_channel/client_channel_factory.h",
        "src/core/ext/filters/client_channel/config_selector.h",
        "src/core/ext/filters/client_channel/connector.h",
        "src/core/ext/filters/client_channel/global_subchannel_pool.h",
        "src/core/ext/filters/client_channel/health/health_check_client.h",
        "src/core/ext/filters/client_channel/http_connect_handshaker.h",
        "src/core/ext/filters/client_channel/http_proxy.h",
        "src/core/ext/filters/client_channel/lb_policy.h",
        "src/core/ext/filters/client_channel/lb_policy/child_policy_handler.h",
        "src/core/ext/filters/client_channel/lb_policy_factory.h",
        "src/core/ext/filters/client_channel/lb_policy_registry.h",
        "src/core/ext/filters/client_channel/local_subchannel_pool.h",
        "src/core/ext/filters/client_channel/parse_address.h",
        "src/core/ext/filters/client_channel/proxy_mapper.h",
        "src/core/ext/filters/client_channel/proxy_mapper_registry.h",
        "src/core/ext/filters/client_channel/resolver.h",
        "src/core/ext/filters/client_channel/resolver_factory.h",
        "src/core/ext/filters/client_channel/resolver_registry.h",
        "src/core/ext/filters/client_channel/resolver_result_parsing.h",
        "src/core/ext/filters/client_channel/resolving_lb_policy.h",
        "src/core/ext/filters/client_channel/retry_throttle.h",
        "src/core/ext/filters/client_channel/server_address.h",
        "src/core/ext/filters/client_channel/service_config.h",
        "src/core/ext/filters/client_channel/service_config_call_data.h",
        "src/core/ext/filters/client_channel/service_config_parser.h",
        "src/core/ext/filters/client_channel/subchannel.h",
        "src/core/ext/filters/client_channel/subchannel_interface.h",
        "src/core/ext/filters/client_channel/subchannel_pool_interface.h",
    ],
    external_deps = [
        "absl/container:inlined_vector",
    ],
    language = "c++",
    deps = [
        "gpr_base",
        "grpc_base",
        "grpc_client_authority_filter",
        "grpc_deadline_filter",
        "grpc_health_upb",
        "orphanable",
        "ref_counted",
        "ref_counted_ptr",
        "udpa_orca_upb",
    ],
)

grpc_cc_library(
    name = "grpc_client_idle_filter",
    srcs = [
        "src/core/ext/filters/client_idle/client_idle_filter.cc",
    ],
    language = "c++",
    deps = [
        "grpc_base",
    ],
)

grpc_cc_library(
    name = "grpc_max_age_filter",
    srcs = [
        "src/core/ext/filters/max_age/max_age_filter.cc",
    ],
    hdrs = [
        "src/core/ext/filters/max_age/max_age_filter.h",
    ],
    language = "c++",
    deps = [
        "grpc_base",
    ],
)

grpc_cc_library(
    name = "grpc_deadline_filter",
    srcs = [
        "src/core/ext/filters/deadline/deadline_filter.cc",
    ],
    hdrs = [
        "src/core/ext/filters/deadline/deadline_filter.h",
    ],
    language = "c++",
    deps = [
        "grpc_base",
    ],
)

grpc_cc_library(
    name = "grpc_client_authority_filter",
    srcs = [
        "src/core/ext/filters/http/client_authority_filter.cc",
    ],
    hdrs = [
        "src/core/ext/filters/http/client_authority_filter.h",
    ],
    language = "c++",
    deps = [
        "grpc_base",
    ],
)

grpc_cc_library(
    name = "grpc_message_size_filter",
    srcs = [
        "src/core/ext/filters/message_size/message_size_filter.cc",
    ],
    hdrs = [
        "src/core/ext/filters/message_size/message_size_filter.h",
    ],
    language = "c++",
    deps = [
        "grpc_base",
        "grpc_client_channel",
    ],
)

grpc_cc_library(
    name = "grpc_http_filters",
    srcs = [
        "src/core/ext/filters/http/client/http_client_filter.cc",
        "src/core/ext/filters/http/http_filters_plugin.cc",
        "src/core/ext/filters/http/message_compress/message_compress_filter.cc",
        "src/core/ext/filters/http/message_compress/message_decompress_filter.cc",
        "src/core/ext/filters/http/server/http_server_filter.cc",
    ],
    hdrs = [
        "src/core/ext/filters/http/client/http_client_filter.h",
        "src/core/ext/filters/http/message_compress/message_compress_filter.h",
        "src/core/ext/filters/http/message_compress/message_decompress_filter.h",
        "src/core/ext/filters/http/server/http_server_filter.h",
    ],
    language = "c++",
    deps = [
        "grpc_base",
        "grpc_message_size_filter",
    ],
)

grpc_cc_library(
    name = "grpc_workaround_cronet_compression_filter",
    srcs = [
        "src/core/ext/filters/workarounds/workaround_cronet_compression_filter.cc",
    ],
    hdrs = [
        "src/core/ext/filters/workarounds/workaround_cronet_compression_filter.h",
    ],
    language = "c++",
    deps = [
        "grpc_base",
        "grpc_server_backward_compatibility",
    ],
)

grpc_cc_library(
    name = "grpc_codegen",
    language = "c++",
    public_hdrs = [
        "include/grpc/impl/codegen/byte_buffer.h",
        "include/grpc/impl/codegen/byte_buffer_reader.h",
        "include/grpc/impl/codegen/compression_types.h",
        "include/grpc/impl/codegen/connectivity_state.h",
        "include/grpc/impl/codegen/grpc_types.h",
        "include/grpc/impl/codegen/propagation_bits.h",
        "include/grpc/impl/codegen/status.h",
        "include/grpc/impl/codegen/slice.h",
    ],
    deps = [
        "gpr_codegen",
    ],
)

grpc_cc_library(
    name = "grpc_grpclb_balancer_addresses",
    srcs = [
        "src/core/ext/filters/client_channel/lb_policy/grpclb/grpclb_balancer_addresses.cc",
    ],
    hdrs = [
        "src/core/ext/filters/client_channel/lb_policy/grpclb/grpclb_balancer_addresses.h",
    ],
    language = "c++",
    deps = [
        "grpc_base",
        "grpc_client_channel",
    ],
)

grpc_cc_library(
    name = "grpc_lb_policy_grpclb",
    srcs = [
        "src/core/ext/filters/client_channel/lb_policy/grpclb/client_load_reporting_filter.cc",
        "src/core/ext/filters/client_channel/lb_policy/grpclb/grpclb.cc",
        "src/core/ext/filters/client_channel/lb_policy/grpclb/grpclb_channel.cc",
        "src/core/ext/filters/client_channel/lb_policy/grpclb/grpclb_client_stats.cc",
        "src/core/ext/filters/client_channel/lb_policy/grpclb/load_balancer_api.cc",
    ],
    hdrs = [
        "src/core/ext/filters/client_channel/lb_policy/grpclb/client_load_reporting_filter.h",
        "src/core/ext/filters/client_channel/lb_policy/grpclb/grpclb.h",
        "src/core/ext/filters/client_channel/lb_policy/grpclb/grpclb_channel.h",
        "src/core/ext/filters/client_channel/lb_policy/grpclb/grpclb_client_stats.h",
        "src/core/ext/filters/client_channel/lb_policy/grpclb/load_balancer_api.h",
    ],
    language = "c++",
    deps = [
        "grpc_base",
        "grpc_client_channel",
        "grpc_grpclb_balancer_addresses",
        "grpc_lb_upb",
        "grpc_resolver_fake",
        "grpc_transport_chttp2_client_insecure",
    ],
)

grpc_cc_library(
    name = "grpc_lb_policy_grpclb_secure",
    srcs = [
        "src/core/ext/filters/client_channel/lb_policy/grpclb/client_load_reporting_filter.cc",
        "src/core/ext/filters/client_channel/lb_policy/grpclb/grpclb.cc",
        "src/core/ext/filters/client_channel/lb_policy/grpclb/grpclb_channel_secure.cc",
        "src/core/ext/filters/client_channel/lb_policy/grpclb/grpclb_client_stats.cc",
        "src/core/ext/filters/client_channel/lb_policy/grpclb/load_balancer_api.cc",
    ],
    hdrs = [
        "src/core/ext/filters/client_channel/lb_policy/grpclb/client_load_reporting_filter.h",
        "src/core/ext/filters/client_channel/lb_policy/grpclb/grpclb.h",
        "src/core/ext/filters/client_channel/lb_policy/grpclb/grpclb_channel.h",
        "src/core/ext/filters/client_channel/lb_policy/grpclb/grpclb_client_stats.h",
        "src/core/ext/filters/client_channel/lb_policy/grpclb/load_balancer_api.h",
    ],
    language = "c++",
    deps = [
        "grpc_base",
        "grpc_client_channel",
        "grpc_grpclb_balancer_addresses",
        "grpc_lb_upb",
        "grpc_resolver_fake",
        "grpc_secure",
        "grpc_transport_chttp2_client_secure",
    ],
)

grpc_cc_library(
    name = "grpc_xds_api_header",
    hdrs = [
        "src/core/ext/xds/xds_api.h",
        "src/core/ext/xds/xds_bootstrap.h",
        "src/core/ext/xds/xds_client_stats.h",
    ],
    external_deps = [
        "upb_lib",
        "re2",
    ],
    language = "c++",
    deps = [
        "grpc_base",
    ],
)

grpc_cc_library(
    name = "grpc_xds_client",
    srcs = [
        "src/core/ext/xds/xds_api.cc",
        "src/core/ext/xds/xds_bootstrap.cc",
        "src/core/ext/xds/xds_channel.cc",
        "src/core/ext/xds/xds_client.cc",
        "src/core/ext/xds/xds_client_stats.cc",
    ],
    hdrs = [
        "src/core/ext/xds/xds_channel.h",
        "src/core/ext/xds/xds_channel_args.h",
        "src/core/ext/xds/xds_client.h",
    ],
    language = "c++",
    deps = [
        "envoy_ads_upb",
        "grpc_base",
        "grpc_client_channel",
        "grpc_xds_api_header",
    ],
)

grpc_cc_library(
    name = "grpc_xds_client_secure",
    srcs = [
        "src/core/ext/xds/xds_api.cc",
        "src/core/ext/xds/xds_bootstrap.cc",
        "src/core/ext/xds/xds_channel_secure.cc",
        "src/core/ext/xds/xds_client.cc",
        "src/core/ext/xds/xds_client_stats.cc",
    ],
    hdrs = [
        "src/core/ext/xds/xds_channel.h",
        "src/core/ext/xds/xds_channel_args.h",
        "src/core/ext/xds/xds_client.h",
    ],
    language = "c++",
    deps = [
        "envoy_ads_upb",
        "grpc_base",
        "grpc_client_channel",
        "grpc_secure",
        "grpc_xds_api_header",
    ],
)

grpc_cc_library(
    name = "grpc_lb_policy_cds",
    srcs = [
        "src/core/ext/filters/client_channel/lb_policy/xds/cds.cc",
    ],
    language = "c++",
    deps = [
        "grpc_base",
        "grpc_client_channel",
        "grpc_xds_client",
    ],
)

grpc_cc_library(
    name = "grpc_lb_policy_cds_secure",
    srcs = [
        "src/core/ext/filters/client_channel/lb_policy/xds/cds.cc",
    ],
    language = "c++",
    deps = [
        "grpc_base",
        "grpc_client_channel",
        "grpc_xds_client_secure",
    ],
)

grpc_cc_library(
    name = "grpc_lb_policy_eds",
    srcs = [
        "src/core/ext/filters/client_channel/lb_policy/xds/eds.cc",
    ],
    hdrs = [
        "src/core/ext/filters/client_channel/lb_policy/xds/xds.h",
    ],
    external_deps = [
        "absl/strings",
    ],
    language = "c++",
    deps = [
        "grpc_base",
        "grpc_client_channel",
        "grpc_lb_address_filtering",
        "grpc_xds_client",
    ],
)

grpc_cc_library(
    name = "grpc_lb_policy_eds_secure",
    srcs = [
        "src/core/ext/filters/client_channel/lb_policy/xds/eds.cc",
    ],
    hdrs = [
        "src/core/ext/filters/client_channel/lb_policy/xds/xds.h",
    ],
    external_deps = [
        "absl/strings",
    ],
    language = "c++",
    deps = [
        "grpc_base",
        "grpc_client_channel",
        "grpc_lb_address_filtering",
        "grpc_xds_client_secure",
    ],
)

grpc_cc_library(
    name = "grpc_lb_policy_lrs",
    srcs = [
        "src/core/ext/filters/client_channel/lb_policy/xds/lrs.cc",
    ],
    language = "c++",
    deps = [
        "grpc_base",
        "grpc_client_channel",
        "grpc_xds_client",
    ],
)

grpc_cc_library(
    name = "grpc_lb_policy_lrs_secure",
    srcs = [
        "src/core/ext/filters/client_channel/lb_policy/xds/lrs.cc",
    ],
    language = "c++",
    deps = [
        "grpc_base",
        "grpc_client_channel",
        "grpc_xds_client_secure",
    ],
)

grpc_cc_library(
    name = "grpc_lb_policy_xds_routing",
    srcs = [
        "src/core/ext/filters/client_channel/lb_policy/xds/xds_routing.cc",
    ],
    external_deps = [
        "absl/strings",
    ],
    language = "c++",
    deps = [
        "grpc_base",
        "grpc_client_channel",
        "grpc_xds_api_header",
    ],
)

grpc_cc_library(
    name = "grpc_lb_address_filtering",
    srcs = [
        "src/core/ext/filters/client_channel/lb_policy/address_filtering.cc",
    ],
    hdrs = [
        "src/core/ext/filters/client_channel/lb_policy/address_filtering.h",
    ],
    external_deps = [
        "absl/strings",
    ],
    language = "c++",
    deps = [
        "grpc_base",
        "grpc_client_channel",
    ],
)

grpc_cc_library(
    name = "grpc_lb_subchannel_list",
    hdrs = [
        "src/core/ext/filters/client_channel/lb_policy/subchannel_list.h",
    ],
    language = "c++",
    deps = [
        "grpc_base",
        "grpc_client_channel",
    ],
)

grpc_cc_library(
    name = "grpc_lb_policy_pick_first",
    srcs = [
        "src/core/ext/filters/client_channel/lb_policy/pick_first/pick_first.cc",
    ],
    language = "c++",
    deps = [
        "grpc_base",
        "grpc_client_channel",
        "grpc_lb_subchannel_list",
    ],
)

grpc_cc_library(
    name = "grpc_lb_policy_round_robin",
    srcs = [
        "src/core/ext/filters/client_channel/lb_policy/round_robin/round_robin.cc",
    ],
    language = "c++",
    deps = [
        "grpc_base",
        "grpc_client_channel",
        "grpc_lb_subchannel_list",
    ],
)

grpc_cc_library(
    name = "grpc_lb_policy_priority",
    srcs = [
        "src/core/ext/filters/client_channel/lb_policy/priority/priority.cc",
    ],
    external_deps = [
        "absl/strings",
    ],
    language = "c++",
    deps = [
        "grpc_base",
        "grpc_client_channel",
        "grpc_lb_address_filtering",
    ],
)

grpc_cc_library(
    name = "grpc_lb_policy_weighted_target",
    srcs = [
        "src/core/ext/filters/client_channel/lb_policy/weighted_target/weighted_target.cc",
    ],
    language = "c++",
    deps = [
        "grpc_base",
        "grpc_client_channel",
        "grpc_lb_address_filtering",
    ],
)

grpc_cc_library(
    name = "lb_server_load_reporting_filter",
    srcs = [
        "src/core/ext/filters/load_reporting/server_load_reporting_filter.cc",
    ],
    hdrs = [
        "src/core/ext/filters/load_reporting/registered_opencensus_objects.h",
        "src/core/ext/filters/load_reporting/server_load_reporting_filter.h",
        "src/cpp/server/load_reporter/constants.h",
    ],
    external_deps = [
        "opencensus-stats",
    ],
    language = "c++",
    deps = [
        "grpc++_base",
        "grpc_secure",
    ],
    alwayslink = 1,
)

grpc_cc_library(
    name = "lb_load_data_store",
    srcs = [
        "src/cpp/server/load_reporter/load_data_store.cc",
    ],
    hdrs = [
        "src/cpp/server/load_reporter/constants.h",
        "src/cpp/server/load_reporter/load_data_store.h",
    ],
    language = "c++",
    deps = [
        "grpc++",
    ],
)

grpc_cc_library(
    name = "lb_server_load_reporting_service_server_builder_plugin",
    srcs = [
        "src/cpp/server/load_reporter/load_reporting_service_server_builder_plugin.cc",
    ],
    hdrs = [
        "src/cpp/server/load_reporter/load_reporting_service_server_builder_plugin.h",
    ],
    language = "c++",
    deps = [
        "lb_load_reporter_service",
    ],
)

grpc_cc_library(
    name = "grpcpp_server_load_reporting",
    srcs = [
        "src/cpp/server/load_reporter/load_reporting_service_server_builder_option.cc",
        "src/cpp/server/load_reporter/util.cc",
    ],
    language = "c++",
    public_hdrs = [
        "include/grpcpp/ext/server_load_reporting.h",
    ],
    deps = [
        "lb_server_load_reporting_filter",
        "lb_server_load_reporting_service_server_builder_plugin",
    ],
)

grpc_cc_library(
    name = "lb_load_reporter_service",
    srcs = [
        "src/cpp/server/load_reporter/load_reporter_async_service_impl.cc",
    ],
    hdrs = [
        "src/cpp/server/load_reporter/load_reporter_async_service_impl.h",
    ],
    language = "c++",
    deps = [
        "lb_load_reporter",
    ],
)

grpc_cc_library(
    name = "lb_get_cpu_stats",
    srcs = [
        "src/cpp/server/load_reporter/get_cpu_stats_linux.cc",
        "src/cpp/server/load_reporter/get_cpu_stats_macos.cc",
        "src/cpp/server/load_reporter/get_cpu_stats_unsupported.cc",
        "src/cpp/server/load_reporter/get_cpu_stats_windows.cc",
    ],
    hdrs = [
        "src/cpp/server/load_reporter/get_cpu_stats.h",
    ],
    language = "c++",
    deps = [
        "grpc++",
    ],
)

grpc_cc_library(
    name = "lb_load_reporter",
    srcs = [
        "src/cpp/server/load_reporter/load_reporter.cc",
    ],
    hdrs = [
        "src/cpp/server/load_reporter/constants.h",
        "src/cpp/server/load_reporter/load_reporter.h",
    ],
    external_deps = [
        "opencensus-stats",
    ],
    language = "c++",
    deps = [
        "lb_get_cpu_stats",
        "lb_load_data_store",
        "//src/proto/grpc/lb/v1:load_reporter_proto",
    ],
)

grpc_cc_library(
    name = "grpc_resolver_dns_selection",
    srcs = [
        "src/core/ext/filters/client_channel/resolver/dns/dns_resolver_selection.cc",
    ],
    hdrs = [
        "src/core/ext/filters/client_channel/resolver/dns/dns_resolver_selection.h",
    ],
    language = "c++",
    deps = [
        "grpc_base",
    ],
)

grpc_cc_library(
    name = "grpc_resolver_dns_native",
    srcs = [
        "src/core/ext/filters/client_channel/resolver/dns/native/dns_resolver.cc",
    ],
    language = "c++",
    deps = [
        "grpc_base",
        "grpc_client_channel",
        "grpc_resolver_dns_selection",
    ],
)

grpc_cc_library(
    name = "grpc_resolver_dns_ares",
    srcs = [
        "src/core/ext/filters/client_channel/resolver/dns/c_ares/dns_resolver_ares.cc",
        "src/core/ext/filters/client_channel/resolver/dns/c_ares/grpc_ares_ev_driver.cc",
        "src/core/ext/filters/client_channel/resolver/dns/c_ares/grpc_ares_ev_driver_libuv.cc",
        "src/core/ext/filters/client_channel/resolver/dns/c_ares/grpc_ares_ev_driver_posix.cc",
        "src/core/ext/filters/client_channel/resolver/dns/c_ares/grpc_ares_ev_driver_windows.cc",
        "src/core/ext/filters/client_channel/resolver/dns/c_ares/grpc_ares_wrapper.cc",
        "src/core/ext/filters/client_channel/resolver/dns/c_ares/grpc_ares_wrapper_fallback.cc",
        "src/core/ext/filters/client_channel/resolver/dns/c_ares/grpc_ares_wrapper_libuv.cc",
        "src/core/ext/filters/client_channel/resolver/dns/c_ares/grpc_ares_wrapper_posix.cc",
        "src/core/ext/filters/client_channel/resolver/dns/c_ares/grpc_ares_wrapper_windows.cc",
    ],
    hdrs = [
        "src/core/ext/filters/client_channel/resolver/dns/c_ares/grpc_ares_ev_driver.h",
        "src/core/ext/filters/client_channel/resolver/dns/c_ares/grpc_ares_wrapper.h",
    ],
    external_deps = [
        "cares",
        "address_sorting",
    ],
    language = "c++",
    deps = [
        "grpc_base",
        "grpc_client_channel",
        "grpc_grpclb_balancer_addresses",
        "grpc_resolver_dns_selection",
    ],
)

grpc_cc_library(
    name = "grpc_resolver_sockaddr",
    srcs = [
        "src/core/ext/filters/client_channel/resolver/sockaddr/sockaddr_resolver.cc",
    ],
    language = "c++",
    deps = [
        "grpc_base",
        "grpc_client_channel",
    ],
)

grpc_cc_library(
    name = "grpc_resolver_fake",
    srcs = ["src/core/ext/filters/client_channel/resolver/fake/fake_resolver.cc"],
    hdrs = ["src/core/ext/filters/client_channel/resolver/fake/fake_resolver.h"],
    language = "c++",
    visibility = ["//test:__subpackages__"],
    deps = [
        "grpc_base",
        "grpc_client_channel",
    ],
)

grpc_cc_library(
    name = "grpc_resolver_xds",
    srcs = [
        "src/core/ext/filters/client_channel/resolver/xds/xds_resolver.cc",
    ],
    language = "c++",
    deps = [
        "grpc_base",
        "grpc_client_channel",
        "grpc_xds_client",
    ],
)

grpc_cc_library(
    name = "grpc_resolver_xds_secure",
    srcs = [
        "src/core/ext/filters/client_channel/resolver/xds/xds_resolver.cc",
    ],
    language = "c++",
    deps = [
        "grpc_base",
        "grpc_client_channel",
        "grpc_xds_client_secure",
    ],
)

grpc_cc_library(
    name = "grpc_secure",
    srcs = [
        "src/core/lib/http/httpcli_security_connector.cc",
        "src/core/lib/security/context/security_context.cc",
        "src/core/lib/security/credentials/alts/alts_credentials.cc",
        "src/core/lib/security/credentials/composite/composite_credentials.cc",
        "src/core/lib/security/credentials/credentials.cc",
        "src/core/lib/security/credentials/credentials_metadata.cc",
        "src/core/lib/security/credentials/fake/fake_credentials.cc",
        "src/core/lib/security/credentials/google_default/credentials_generic.cc",
        "src/core/lib/security/credentials/google_default/google_default_credentials.cc",
        "src/core/lib/security/credentials/iam/iam_credentials.cc",
        "src/core/lib/security/credentials/jwt/json_token.cc",
        "src/core/lib/security/credentials/jwt/jwt_credentials.cc",
        "src/core/lib/security/credentials/jwt/jwt_verifier.cc",
        "src/core/lib/security/credentials/local/local_credentials.cc",
        "src/core/lib/security/credentials/oauth2/oauth2_credentials.cc",
        "src/core/lib/security/credentials/plugin/plugin_credentials.cc",
        "src/core/lib/security/credentials/ssl/ssl_credentials.cc",
        "src/core/lib/security/credentials/tls/grpc_tls_credentials_options.cc",
        "src/core/lib/security/credentials/tls/tls_credentials.cc",
        "src/core/lib/security/security_connector/alts/alts_security_connector.cc",
        "src/core/lib/security/security_connector/fake/fake_security_connector.cc",
        "src/core/lib/security/security_connector/load_system_roots_fallback.cc",
        "src/core/lib/security/security_connector/load_system_roots_linux.cc",
        "src/core/lib/security/security_connector/local/local_security_connector.cc",
        "src/core/lib/security/security_connector/security_connector.cc",
        "src/core/lib/security/security_connector/ssl/ssl_security_connector.cc",
        "src/core/lib/security/security_connector/ssl_utils.cc",
        "src/core/lib/security/security_connector/ssl_utils_config.cc",
        "src/core/lib/security/security_connector/tls/tls_security_connector.cc",
        "src/core/lib/security/transport/client_auth_filter.cc",
        "src/core/lib/security/transport/secure_endpoint.cc",
        "src/core/lib/security/transport/security_handshaker.cc",
        "src/core/lib/security/transport/server_auth_filter.cc",
        "src/core/lib/security/transport/tsi_error.cc",
        "src/core/lib/security/util/json_util.cc",
        "src/core/lib/surface/init_secure.cc",
    ],
    hdrs = [
        "src/core/ext/filters/client_channel/lb_policy/grpclb/grpclb.h",
        "src/core/ext/xds/xds_channel_args.h",
        "src/core/lib/security/context/security_context.h",
        "src/core/lib/security/credentials/alts/alts_credentials.h",
        "src/core/lib/security/credentials/composite/composite_credentials.h",
        "src/core/lib/security/credentials/credentials.h",
        "src/core/lib/security/credentials/fake/fake_credentials.h",
        "src/core/lib/security/credentials/google_default/google_default_credentials.h",
        "src/core/lib/security/credentials/iam/iam_credentials.h",
        "src/core/lib/security/credentials/jwt/json_token.h",
        "src/core/lib/security/credentials/jwt/jwt_credentials.h",
        "src/core/lib/security/credentials/jwt/jwt_verifier.h",
        "src/core/lib/security/credentials/local/local_credentials.h",
        "src/core/lib/security/credentials/oauth2/oauth2_credentials.h",
        "src/core/lib/security/credentials/plugin/plugin_credentials.h",
        "src/core/lib/security/credentials/ssl/ssl_credentials.h",
        "src/core/lib/security/credentials/tls/grpc_tls_credentials_options.h",
        "src/core/lib/security/credentials/tls/tls_credentials.h",
        "src/core/lib/security/security_connector/alts/alts_security_connector.h",
        "src/core/lib/security/security_connector/fake/fake_security_connector.h",
        "src/core/lib/security/security_connector/load_system_roots.h",
        "src/core/lib/security/security_connector/load_system_roots_linux.h",
        "src/core/lib/security/security_connector/local/local_security_connector.h",
        "src/core/lib/security/security_connector/security_connector.h",
        "src/core/lib/security/security_connector/ssl/ssl_security_connector.h",
        "src/core/lib/security/security_connector/ssl_utils.h",
        "src/core/lib/security/security_connector/ssl_utils_config.h",
        "src/core/lib/security/security_connector/tls/tls_security_connector.h",
        "src/core/lib/security/transport/auth_filters.h",
        "src/core/lib/security/transport/secure_endpoint.h",
        "src/core/lib/security/transport/security_handshaker.h",
        "src/core/lib/security/transport/tsi_error.h",
        "src/core/lib/security/util/json_util.h",
    ],
    language = "c++",
    public_hdrs = GRPC_SECURE_PUBLIC_HDRS,
    deps = [
        "alts_util",
        "grpc_base",
        "grpc_transport_chttp2_alpn",
        "tsi",
    ],
)

grpc_cc_library(
    name = "grpc_authorization_engine",
    srcs = [
        "src/core/lib/security/authorization/authorization_engine.cc",
        "src/core/lib/security/authorization/evaluate_args.cc",
    ],
    hdrs = [
        "src/core/lib/security/authorization/authorization_engine.h",
<<<<<<< HEAD
        "src/core/lib/security/authorization/evaluate_args.h",
=======
        "src/core/lib/security/authorization/mock_cel/activation.h",
        "src/core/lib/security/authorization/mock_cel/cel_value.h",
>>>>>>> 4d3f0604
    ],
    language = "c++",
    public_hdrs = GRPC_SECURE_PUBLIC_HDRS,
    deps = [
        "envoy_ads_upb",
        "google_api_upb",
        "grpc_base",
        "grpc_secure",
    ],
)

grpc_cc_library(
    name = "grpc_transport_chttp2",
    srcs = [
        "src/core/ext/transport/chttp2/transport/bin_decoder.cc",
        "src/core/ext/transport/chttp2/transport/bin_encoder.cc",
        "src/core/ext/transport/chttp2/transport/chttp2_plugin.cc",
        "src/core/ext/transport/chttp2/transport/chttp2_transport.cc",
        "src/core/ext/transport/chttp2/transport/context_list.cc",
        "src/core/ext/transport/chttp2/transport/flow_control.cc",
        "src/core/ext/transport/chttp2/transport/frame_data.cc",
        "src/core/ext/transport/chttp2/transport/frame_goaway.cc",
        "src/core/ext/transport/chttp2/transport/frame_ping.cc",
        "src/core/ext/transport/chttp2/transport/frame_rst_stream.cc",
        "src/core/ext/transport/chttp2/transport/frame_settings.cc",
        "src/core/ext/transport/chttp2/transport/frame_window_update.cc",
        "src/core/ext/transport/chttp2/transport/hpack_encoder.cc",
        "src/core/ext/transport/chttp2/transport/hpack_parser.cc",
        "src/core/ext/transport/chttp2/transport/hpack_table.cc",
        "src/core/ext/transport/chttp2/transport/http2_settings.cc",
        "src/core/ext/transport/chttp2/transport/huffsyms.cc",
        "src/core/ext/transport/chttp2/transport/incoming_metadata.cc",
        "src/core/ext/transport/chttp2/transport/parsing.cc",
        "src/core/ext/transport/chttp2/transport/stream_lists.cc",
        "src/core/ext/transport/chttp2/transport/stream_map.cc",
        "src/core/ext/transport/chttp2/transport/varint.cc",
        "src/core/ext/transport/chttp2/transport/writing.cc",
    ],
    hdrs = [
        "src/core/ext/transport/chttp2/transport/bin_decoder.h",
        "src/core/ext/transport/chttp2/transport/bin_encoder.h",
        "src/core/ext/transport/chttp2/transport/chttp2_transport.h",
        "src/core/ext/transport/chttp2/transport/context_list.h",
        "src/core/ext/transport/chttp2/transport/flow_control.h",
        "src/core/ext/transport/chttp2/transport/frame.h",
        "src/core/ext/transport/chttp2/transport/frame_data.h",
        "src/core/ext/transport/chttp2/transport/frame_goaway.h",
        "src/core/ext/transport/chttp2/transport/frame_ping.h",
        "src/core/ext/transport/chttp2/transport/frame_rst_stream.h",
        "src/core/ext/transport/chttp2/transport/frame_settings.h",
        "src/core/ext/transport/chttp2/transport/frame_window_update.h",
        "src/core/ext/transport/chttp2/transport/hpack_encoder.h",
        "src/core/ext/transport/chttp2/transport/hpack_parser.h",
        "src/core/ext/transport/chttp2/transport/hpack_table.h",
        "src/core/ext/transport/chttp2/transport/http2_settings.h",
        "src/core/ext/transport/chttp2/transport/huffsyms.h",
        "src/core/ext/transport/chttp2/transport/incoming_metadata.h",
        "src/core/ext/transport/chttp2/transport/internal.h",
        "src/core/ext/transport/chttp2/transport/stream_map.h",
        "src/core/ext/transport/chttp2/transport/varint.h",
    ],
    language = "c++",
    deps = [
        "gpr_base",
        "grpc_base",
        "grpc_http_filters",
        "grpc_transport_chttp2_alpn",
    ],
)

grpc_cc_library(
    name = "grpc_transport_chttp2_alpn",
    srcs = [
        "src/core/ext/transport/chttp2/alpn/alpn.cc",
    ],
    hdrs = [
        "src/core/ext/transport/chttp2/alpn/alpn.h",
    ],
    language = "c++",
    deps = [
        "gpr",
    ],
)

grpc_cc_library(
    name = "grpc_transport_chttp2_client_connector",
    srcs = [
        "src/core/ext/transport/chttp2/client/authority.cc",
        "src/core/ext/transport/chttp2/client/chttp2_connector.cc",
    ],
    hdrs = [
        "src/core/ext/transport/chttp2/client/authority.h",
        "src/core/ext/transport/chttp2/client/chttp2_connector.h",
    ],
    language = "c++",
    deps = [
        "grpc_base",
        "grpc_client_channel",
        "grpc_transport_chttp2",
    ],
)

grpc_cc_library(
    name = "grpc_transport_chttp2_client_insecure",
    srcs = [
        "src/core/ext/transport/chttp2/client/insecure/channel_create.cc",
        "src/core/ext/transport/chttp2/client/insecure/channel_create_posix.cc",
    ],
    language = "c++",
    deps = [
        "grpc_base",
        "grpc_client_channel",
        "grpc_transport_chttp2",
        "grpc_transport_chttp2_client_connector",
    ],
)

grpc_cc_library(
    name = "grpc_transport_chttp2_client_secure",
    srcs = [
        "src/core/ext/transport/chttp2/client/secure/secure_channel_create.cc",
    ],
    language = "c++",
    deps = [
        "grpc_base",
        "grpc_client_channel",
        "grpc_secure",
        "grpc_transport_chttp2",
        "grpc_transport_chttp2_client_connector",
    ],
)

grpc_cc_library(
    name = "grpc_transport_chttp2_server",
    srcs = [
        "src/core/ext/transport/chttp2/server/chttp2_server.cc",
    ],
    hdrs = [
        "src/core/ext/transport/chttp2/server/chttp2_server.h",
    ],
    language = "c++",
    deps = [
        "grpc_base",
        "grpc_transport_chttp2",
    ],
)

grpc_cc_library(
    name = "grpc_transport_chttp2_server_insecure",
    srcs = [
        "src/core/ext/transport/chttp2/server/insecure/server_chttp2.cc",
        "src/core/ext/transport/chttp2/server/insecure/server_chttp2_posix.cc",
    ],
    language = "c++",
    deps = [
        "grpc_base",
        "grpc_transport_chttp2",
        "grpc_transport_chttp2_server",
    ],
)

grpc_cc_library(
    name = "grpc_transport_chttp2_server_secure",
    srcs = [
        "src/core/ext/transport/chttp2/server/secure/server_secure_chttp2.cc",
    ],
    language = "c++",
    deps = [
        "grpc_base",
        "grpc_secure",
        "grpc_transport_chttp2",
        "grpc_transport_chttp2_server",
    ],
)

grpc_cc_library(
    name = "grpc_transport_inproc",
    srcs = [
        "src/core/ext/transport/inproc/inproc_plugin.cc",
        "src/core/ext/transport/inproc/inproc_transport.cc",
    ],
    hdrs = [
        "src/core/ext/transport/inproc/inproc_transport.h",
    ],
    language = "c++",
    deps = [
        "grpc_base",
    ],
)

grpc_cc_library(
    name = "tsi_interface",
    srcs = [
        "src/core/tsi/transport_security.cc",
    ],
    hdrs = [
        "src/core/tsi/transport_security.h",
        "src/core/tsi/transport_security_interface.h",
    ],
    language = "c++",
    deps = [
        "gpr",
        "grpc_trace",
    ],
)

grpc_cc_library(
    name = "alts_frame_protector",
    srcs = [
        "src/core/tsi/alts/crypt/aes_gcm.cc",
        "src/core/tsi/alts/crypt/gsec.cc",
        "src/core/tsi/alts/frame_protector/alts_counter.cc",
        "src/core/tsi/alts/frame_protector/alts_crypter.cc",
        "src/core/tsi/alts/frame_protector/alts_frame_protector.cc",
        "src/core/tsi/alts/frame_protector/alts_record_protocol_crypter_common.cc",
        "src/core/tsi/alts/frame_protector/alts_seal_privacy_integrity_crypter.cc",
        "src/core/tsi/alts/frame_protector/alts_unseal_privacy_integrity_crypter.cc",
        "src/core/tsi/alts/frame_protector/frame_handler.cc",
        "src/core/tsi/alts/zero_copy_frame_protector/alts_grpc_integrity_only_record_protocol.cc",
        "src/core/tsi/alts/zero_copy_frame_protector/alts_grpc_privacy_integrity_record_protocol.cc",
        "src/core/tsi/alts/zero_copy_frame_protector/alts_grpc_record_protocol_common.cc",
        "src/core/tsi/alts/zero_copy_frame_protector/alts_iovec_record_protocol.cc",
        "src/core/tsi/alts/zero_copy_frame_protector/alts_zero_copy_grpc_protector.cc",
    ],
    hdrs = [
        "src/core/tsi/alts/crypt/gsec.h",
        "src/core/tsi/alts/frame_protector/alts_counter.h",
        "src/core/tsi/alts/frame_protector/alts_crypter.h",
        "src/core/tsi/alts/frame_protector/alts_frame_protector.h",
        "src/core/tsi/alts/frame_protector/alts_record_protocol_crypter_common.h",
        "src/core/tsi/alts/frame_protector/frame_handler.h",
        "src/core/tsi/alts/zero_copy_frame_protector/alts_grpc_integrity_only_record_protocol.h",
        "src/core/tsi/alts/zero_copy_frame_protector/alts_grpc_privacy_integrity_record_protocol.h",
        "src/core/tsi/alts/zero_copy_frame_protector/alts_grpc_record_protocol.h",
        "src/core/tsi/alts/zero_copy_frame_protector/alts_grpc_record_protocol_common.h",
        "src/core/tsi/alts/zero_copy_frame_protector/alts_iovec_record_protocol.h",
        "src/core/tsi/alts/zero_copy_frame_protector/alts_zero_copy_grpc_protector.h",
        "src/core/tsi/transport_security_grpc.h",
    ],
    external_deps = [
        "libssl",
    ],
    language = "c++",
    deps = [
        "gpr",
        "grpc_base",
        "tsi_interface",
    ],
)

grpc_cc_library(
    name = "alts_util",
    srcs = [
        "src/core/lib/security/credentials/alts/check_gcp_environment.cc",
        "src/core/lib/security/credentials/alts/check_gcp_environment_linux.cc",
        "src/core/lib/security/credentials/alts/check_gcp_environment_no_op.cc",
        "src/core/lib/security/credentials/alts/check_gcp_environment_windows.cc",
        "src/core/lib/security/credentials/alts/grpc_alts_credentials_client_options.cc",
        "src/core/lib/security/credentials/alts/grpc_alts_credentials_options.cc",
        "src/core/lib/security/credentials/alts/grpc_alts_credentials_server_options.cc",
        "src/core/tsi/alts/handshaker/transport_security_common_api.cc",
    ],
    hdrs = [
        "src/core/lib/security/credentials/alts/check_gcp_environment.h",
        "src/core/lib/security/credentials/alts/grpc_alts_credentials_options.h",
        "src/core/tsi/alts/handshaker/transport_security_common_api.h",
    ],
    language = "c++",
    public_hdrs = GRPC_SECURE_PUBLIC_HDRS,
    deps = [
        "alts_upb",
        "gpr",
        "grpc_base",
    ],
)

grpc_cc_library(
    name = "tsi",
    srcs = [
        "src/core/tsi/alts/handshaker/alts_handshaker_client.cc",
        "src/core/tsi/alts/handshaker/alts_shared_resource.cc",
        "src/core/tsi/alts/handshaker/alts_tsi_handshaker.cc",
        "src/core/tsi/alts/handshaker/alts_tsi_utils.cc",
        "src/core/tsi/fake_transport_security.cc",
        "src/core/tsi/local_transport_security.cc",
        "src/core/tsi/ssl/session_cache/ssl_session_boringssl.cc",
        "src/core/tsi/ssl/session_cache/ssl_session_cache.cc",
        "src/core/tsi/ssl/session_cache/ssl_session_openssl.cc",
        "src/core/tsi/ssl_transport_security.cc",
        "src/core/tsi/transport_security_grpc.cc",
    ],
    hdrs = [
        "src/core/tsi/alts/handshaker/alts_handshaker_client.h",
        "src/core/tsi/alts/handshaker/alts_shared_resource.h",
        "src/core/tsi/alts/handshaker/alts_tsi_handshaker.h",
        "src/core/tsi/alts/handshaker/alts_tsi_handshaker_private.h",
        "src/core/tsi/alts/handshaker/alts_tsi_utils.h",
        "src/core/tsi/fake_transport_security.h",
        "src/core/tsi/local_transport_security.h",
        "src/core/tsi/ssl/session_cache/ssl_session.h",
        "src/core/tsi/ssl/session_cache/ssl_session_cache.h",
        "src/core/tsi/ssl_transport_security.h",
        "src/core/tsi/ssl_types.h",
        "src/core/tsi/transport_security_grpc.h",
    ],
    external_deps = [
        "libssl",
    ],
    language = "c++",
    deps = [
        "alts_frame_protector",
        "alts_util",
        "gpr",
        "grpc_base",
        "grpc_transport_chttp2_client_insecure",
        "tsi_interface",
    ],
)

grpc_cc_library(
    name = "grpc++_base",
    srcs = GRPCXX_SRCS,
    hdrs = GRPCXX_HDRS,
    language = "c++",
    public_hdrs = GRPCXX_PUBLIC_HDRS,
    deps = [
        "grpc",
        "grpc++_codegen_base",
        "grpc++_codegen_base_src",
        "grpc_health_upb",
    ],
)

grpc_cc_library(
    name = "grpc++_base_unsecure",
    srcs = GRPCXX_SRCS,
    hdrs = GRPCXX_HDRS,
    language = "c++",
    public_hdrs = GRPCXX_PUBLIC_HDRS,
    deps = [
        "grpc++_codegen_base",
        "grpc++_codegen_base_src",
        "grpc_health_upb",
        "grpc_unsecure",
    ],
)

grpc_cc_library(
    name = "grpc++_codegen_base",
    language = "c++",
    public_hdrs = [
        "include/grpc++/impl/codegen/async_stream.h",
        "include/grpc++/impl/codegen/async_unary_call.h",
        "include/grpc++/impl/codegen/byte_buffer.h",
        "include/grpc++/impl/codegen/call.h",
        "include/grpc++/impl/codegen/call_hook.h",
        "include/grpc++/impl/codegen/channel_interface.h",
        "include/grpc++/impl/codegen/client_context.h",
        "include/grpc++/impl/codegen/client_unary_call.h",
        "include/grpc++/impl/codegen/completion_queue.h",
        "include/grpc++/impl/codegen/completion_queue_tag.h",
        "include/grpc++/impl/codegen/config.h",
        "include/grpc++/impl/codegen/core_codegen_interface.h",
        "include/grpc++/impl/codegen/create_auth_context.h",
        "include/grpc++/impl/codegen/grpc_library.h",
        "include/grpc++/impl/codegen/metadata_map.h",
        "include/grpc++/impl/codegen/method_handler_impl.h",
        "include/grpc++/impl/codegen/rpc_method.h",
        "include/grpc++/impl/codegen/rpc_service_method.h",
        "include/grpc++/impl/codegen/security/auth_context.h",
        "include/grpc++/impl/codegen/serialization_traits.h",
        "include/grpc++/impl/codegen/server_context.h",
        "include/grpc++/impl/codegen/server_interface.h",
        "include/grpc++/impl/codegen/service_type.h",
        "include/grpc++/impl/codegen/slice.h",
        "include/grpc++/impl/codegen/status.h",
        "include/grpc++/impl/codegen/status_code_enum.h",
        "include/grpc++/impl/codegen/string_ref.h",
        "include/grpc++/impl/codegen/stub_options.h",
        "include/grpc++/impl/codegen/sync_stream.h",
        "include/grpc++/impl/codegen/time.h",
        "include/grpcpp/impl/codegen/async_generic_service.h",
        "include/grpcpp/impl/codegen/async_stream.h",
        "include/grpcpp/impl/codegen/async_stream_impl.h",
        "include/grpcpp/impl/codegen/async_unary_call.h",
        "include/grpcpp/impl/codegen/async_unary_call_impl.h",
        "include/grpcpp/impl/codegen/byte_buffer.h",
        "include/grpcpp/impl/codegen/call.h",
        "include/grpcpp/impl/codegen/call_hook.h",
        "include/grpcpp/impl/codegen/call_op_set.h",
        "include/grpcpp/impl/codegen/call_op_set_interface.h",
        "include/grpcpp/impl/codegen/callback_common.h",
        "include/grpcpp/impl/codegen/channel_interface.h",
        "include/grpcpp/impl/codegen/client_callback.h",
        "include/grpcpp/impl/codegen/client_callback_impl.h",
        "include/grpcpp/impl/codegen/client_context.h",
        "include/grpcpp/impl/codegen/client_context_impl.h",
        "include/grpcpp/impl/codegen/client_interceptor.h",
        "include/grpcpp/impl/codegen/client_unary_call.h",
        "include/grpcpp/impl/codegen/completion_queue.h",
        "include/grpcpp/impl/codegen/completion_queue_tag.h",
        "include/grpcpp/impl/codegen/config.h",
        "include/grpcpp/impl/codegen/core_codegen_interface.h",
        "include/grpcpp/impl/codegen/create_auth_context.h",
        "include/grpcpp/impl/codegen/delegating_channel.h",
        "include/grpcpp/impl/codegen/grpc_library.h",
        "include/grpcpp/impl/codegen/intercepted_channel.h",
        "include/grpcpp/impl/codegen/interceptor.h",
        "include/grpcpp/impl/codegen/interceptor_common.h",
        "include/grpcpp/impl/codegen/message_allocator.h",
        "include/grpcpp/impl/codegen/metadata_map.h",
        "include/grpcpp/impl/codegen/method_handler.h",
        "include/grpcpp/impl/codegen/method_handler_impl.h",
        "include/grpcpp/impl/codegen/rpc_method.h",
        "include/grpcpp/impl/codegen/rpc_service_method.h",
        "include/grpcpp/impl/codegen/security/auth_context.h",
        "include/grpcpp/impl/codegen/serialization_traits.h",
        "include/grpcpp/impl/codegen/server_callback.h",
        "include/grpcpp/impl/codegen/server_callback_handlers.h",
        "include/grpcpp/impl/codegen/server_callback_impl.h",
        "include/grpcpp/impl/codegen/server_context.h",
        "include/grpcpp/impl/codegen/server_context_impl.h",
        "include/grpcpp/impl/codegen/server_interceptor.h",
        "include/grpcpp/impl/codegen/server_interface.h",
        "include/grpcpp/impl/codegen/service_type.h",
        "include/grpcpp/impl/codegen/slice.h",
        "include/grpcpp/impl/codegen/status.h",
        "include/grpcpp/impl/codegen/status_code_enum.h",
        "include/grpcpp/impl/codegen/string_ref.h",
        "include/grpcpp/impl/codegen/stub_options.h",
        "include/grpcpp/impl/codegen/sync_stream.h",
        "include/grpcpp/impl/codegen/sync_stream_impl.h",
        "include/grpcpp/impl/codegen/time.h",
    ],
    deps = [
        "grpc++_internal_hdrs_only",
        "grpc_codegen",
    ],
)

grpc_cc_library(
    name = "grpc++_codegen_base_src",
    srcs = [
        "src/cpp/codegen/codegen_init.cc",
    ],
    language = "c++",
    deps = [
        "grpc++_codegen_base",
    ],
)

grpc_cc_library(
    name = "grpc++_codegen_proto",
    language = "c++",
    public_hdrs = [
        "include/grpc++/impl/codegen/proto_utils.h",
        "include/grpcpp/impl/codegen/proto_buffer_reader.h",
        "include/grpcpp/impl/codegen/proto_buffer_writer.h",
        "include/grpcpp/impl/codegen/proto_utils.h",
    ],
    deps = [
        "grpc++_codegen_base",
        "grpc++_config_proto",
    ],
)

grpc_cc_library(
    name = "grpc++_config_proto",
    external_deps = [
        "protobuf_headers",
    ],
    language = "c++",
    public_hdrs = [
        "include/grpc++/impl/codegen/config_protobuf.h",
        "include/grpcpp/impl/codegen/config_protobuf.h",
    ],
)

grpc_cc_library(
    name = "grpc++_reflection",
    srcs = [
        "src/cpp/ext/proto_server_reflection.cc",
        "src/cpp/ext/proto_server_reflection_plugin.cc",
    ],
    hdrs = [
        "src/cpp/ext/proto_server_reflection.h",
    ],
    language = "c++",
    public_hdrs = [
        "include/grpc++/ext/proto_server_reflection_plugin.h",
        "include/grpcpp/ext/proto_server_reflection_plugin.h",
    ],
    deps = [
        ":grpc++",
        "//src/proto/grpc/reflection/v1alpha:reflection_proto",
    ],
    alwayslink = 1,
)

grpc_cc_library(
    name = "grpcpp_channelz",
    srcs = [
        "src/cpp/server/channelz/channelz_service.cc",
        "src/cpp/server/channelz/channelz_service_plugin.cc",
    ],
    hdrs = [
        "src/cpp/server/channelz/channelz_service.h",
    ],
    language = "c++",
    public_hdrs = [
        "include/grpcpp/ext/channelz_service_plugin.h",
        "include/grpcpp/ext/channelz_service_plugin_impl.h",
    ],
    deps = [
        ":grpc++",
        "//src/proto/grpc/channelz:channelz_proto",
    ],
    alwayslink = 1,
)

grpc_cc_library(
    name = "grpc++_test",
    srcs = [
        "src/cpp/client/channel_test_peer.cc",
    ],
    public_hdrs = [
        "include/grpc++/test/mock_stream.h",
        "include/grpc++/test/server_context_test_spouse.h",
        "include/grpcpp/test/channel_test_peer.h",
        "include/grpcpp/test/default_reactor_test_peer.h",
        "include/grpcpp/test/mock_stream.h",
        "include/grpcpp/test/server_context_test_spouse.h",
    ],
    deps = [
        ":grpc++",
    ],
)

grpc_cc_library(
    name = "grpc_server_backward_compatibility",
    srcs = [
        "src/core/ext/filters/workarounds/workaround_utils.cc",
    ],
    hdrs = [
        "src/core/ext/filters/workarounds/workaround_utils.h",
    ],
    language = "c++",
    deps = [
        "grpc_base",
    ],
)

grpc_cc_library(
    name = "grpc++_core_stats",
    srcs = [
        "src/cpp/util/core_stats.cc",
    ],
    hdrs = [
        "src/cpp/util/core_stats.h",
    ],
    language = "c++",
    deps = [
        ":grpc++",
        "//src/proto/grpc/core:stats_proto",
    ],
)

grpc_cc_library(
    name = "grpc_opencensus_plugin",
    srcs = [
        "src/cpp/ext/filters/census/channel_filter.cc",
        "src/cpp/ext/filters/census/client_filter.cc",
        "src/cpp/ext/filters/census/context.cc",
        "src/cpp/ext/filters/census/grpc_plugin.cc",
        "src/cpp/ext/filters/census/measures.cc",
        "src/cpp/ext/filters/census/rpc_encoding.cc",
        "src/cpp/ext/filters/census/server_filter.cc",
        "src/cpp/ext/filters/census/views.cc",
    ],
    hdrs = [
        "include/grpcpp/opencensus.h",
        "src/cpp/ext/filters/census/channel_filter.h",
        "src/cpp/ext/filters/census/client_filter.h",
        "src/cpp/ext/filters/census/context.h",
        "src/cpp/ext/filters/census/grpc_plugin.h",
        "src/cpp/ext/filters/census/measures.h",
        "src/cpp/ext/filters/census/rpc_encoding.h",
        "src/cpp/ext/filters/census/server_filter.h",
    ],
    external_deps = [
        "absl-base",
        "absl-time",
        "opencensus-trace",
        "opencensus-trace-context_util",
        "opencensus-stats",
        "opencensus-context",
    ],
    language = "c++",
    deps = [
        ":census",
        ":grpc++",
    ],
)

# Once upb code-gen issue is resolved, use the targets commented below to replace the ones using
# upb-generated files.

# grpc_upb_proto_library(
#     name = "upb_load_report",
#     deps = ["@envoy_api//envoy/api/v2/endpoint:load_report_export"],
# )
#
# grpc_upb_proto_library(
#     name = "upb_lrs",
#     deps = ["@envoy_api//envoy/service/load_stats/v2:lrs_export"],
# )
#
# grpc_upb_proto_library(
#     name = "upb_cds",
#     deps = ["@envoy_api//envoy/api/v2:cds_export"],
# )

# grpc_cc_library(
#    name = "envoy_lrs_upb",
#    external_deps = [
#        "upb_lib",
#    ],
#    language = "c++",
#    tags = ["no_windows"],
#    deps = [
#        ":upb_load_report",
#        ":upb_lrs",
#    ],
# )

# grpc_cc_library(
#    name = "envoy_ads_upb",
#    external_deps = [
#        "upb_lib",
#    ],
#    language = "c++",
#    tags = ["no_windows"],
#    deps = [
#        ":upb_cds",
#    ],
# )

grpc_cc_library(
    name = "envoy_ads_upb",
    srcs = [
        "src/core/ext/upb-generated/envoy/config/accesslog/v3/accesslog.upb.c",
        "src/core/ext/upb-generated/envoy/config/cluster/v3/circuit_breaker.upb.c",
        "src/core/ext/upb-generated/envoy/config/cluster/v3/cluster.upb.c",
        "src/core/ext/upb-generated/envoy/config/cluster/v3/filter.upb.c",
        "src/core/ext/upb-generated/envoy/config/cluster/v3/outlier_detection.upb.c",
        "src/core/ext/upb-generated/envoy/config/endpoint/v3/endpoint.upb.c",
        "src/core/ext/upb-generated/envoy/config/endpoint/v3/endpoint_components.upb.c",
        "src/core/ext/upb-generated/envoy/config/endpoint/v3/load_report.upb.c",
        "src/core/ext/upb-generated/envoy/config/listener/v3/api_listener.upb.c",
        "src/core/ext/upb-generated/envoy/config/listener/v3/listener.upb.c",
        "src/core/ext/upb-generated/envoy/config/listener/v3/listener_components.upb.c",
        "src/core/ext/upb-generated/envoy/config/listener/v3/udp_listener_config.upb.c",
        "src/core/ext/upb-generated/envoy/config/rbac/v3/rbac.upb.c",
        "src/core/ext/upb-generated/envoy/config/route/v3/route.upb.c",
        "src/core/ext/upb-generated/envoy/config/route/v3/route_components.upb.c",
        "src/core/ext/upb-generated/envoy/config/route/v3/scoped_route.upb.c",
        "src/core/ext/upb-generated/envoy/config/trace/v3/http_tracer.upb.c",
        "src/core/ext/upb-generated/envoy/extensions/filters/network/http_connection_manager/v3/http_connection_manager.upb.c",
        "src/core/ext/upb-generated/envoy/extensions/transport_sockets/tls/v3/cert.upb.c",
        "src/core/ext/upb-generated/envoy/extensions/transport_sockets/tls/v3/common.upb.c",
        "src/core/ext/upb-generated/envoy/extensions/transport_sockets/tls/v3/secret.upb.c",
        "src/core/ext/upb-generated/envoy/extensions/transport_sockets/tls/v3/tls.upb.c",
        "src/core/ext/upb-generated/envoy/service/cluster/v3/cds.upb.c",
        "src/core/ext/upb-generated/envoy/service/discovery/v3/ads.upb.c",
        "src/core/ext/upb-generated/envoy/service/discovery/v3/discovery.upb.c",
        "src/core/ext/upb-generated/envoy/service/endpoint/v3/eds.upb.c",
        "src/core/ext/upb-generated/envoy/service/listener/v3/lds.upb.c",
        "src/core/ext/upb-generated/envoy/service/load_stats/v3/lrs.upb.c",
        "src/core/ext/upb-generated/envoy/service/route/v3/rds.upb.c",
        "src/core/ext/upb-generated/envoy/service/route/v3/srds.upb.c",
    ],
    hdrs = [
        "src/core/ext/upb-generated/envoy/config/accesslog/v3/accesslog.upb.h",
        "src/core/ext/upb-generated/envoy/config/cluster/v3/circuit_breaker.upb.h",
        "src/core/ext/upb-generated/envoy/config/cluster/v3/cluster.upb.h",
        "src/core/ext/upb-generated/envoy/config/cluster/v3/filter.upb.h",
        "src/core/ext/upb-generated/envoy/config/cluster/v3/outlier_detection.upb.h",
        "src/core/ext/upb-generated/envoy/config/endpoint/v3/endpoint.upb.h",
        "src/core/ext/upb-generated/envoy/config/endpoint/v3/endpoint_components.upb.h",
        "src/core/ext/upb-generated/envoy/config/endpoint/v3/load_report.upb.h",
        "src/core/ext/upb-generated/envoy/config/listener/v3/api_listener.upb.h",
        "src/core/ext/upb-generated/envoy/config/listener/v3/listener.upb.h",
        "src/core/ext/upb-generated/envoy/config/listener/v3/listener_components.upb.h",
        "src/core/ext/upb-generated/envoy/config/listener/v3/udp_listener_config.upb.h",
        "src/core/ext/upb-generated/envoy/config/rbac/v3/rbac.upb.h",
        "src/core/ext/upb-generated/envoy/config/route/v3/route.upb.h",
        "src/core/ext/upb-generated/envoy/config/route/v3/route_components.upb.h",
        "src/core/ext/upb-generated/envoy/config/route/v3/scoped_route.upb.h",
        "src/core/ext/upb-generated/envoy/config/trace/v3/http_tracer.upb.h",
        "src/core/ext/upb-generated/envoy/extensions/filters/network/http_connection_manager/v3/http_connection_manager.upb.h",
        "src/core/ext/upb-generated/envoy/extensions/transport_sockets/tls/v3/cert.upb.h",
        "src/core/ext/upb-generated/envoy/extensions/transport_sockets/tls/v3/common.upb.h",
        "src/core/ext/upb-generated/envoy/extensions/transport_sockets/tls/v3/secret.upb.h",
        "src/core/ext/upb-generated/envoy/extensions/transport_sockets/tls/v3/tls.upb.h",
        "src/core/ext/upb-generated/envoy/service/cluster/v3/cds.upb.h",
        "src/core/ext/upb-generated/envoy/service/discovery/v3/ads.upb.h",
        "src/core/ext/upb-generated/envoy/service/discovery/v3/discovery.upb.h",
        "src/core/ext/upb-generated/envoy/service/endpoint/v3/eds.upb.h",
        "src/core/ext/upb-generated/envoy/service/listener/v3/lds.upb.h",
        "src/core/ext/upb-generated/envoy/service/load_stats/v3/lrs.upb.h",
        "src/core/ext/upb-generated/envoy/service/route/v3/rds.upb.h",
        "src/core/ext/upb-generated/envoy/service/route/v3/srds.upb.h",
    ],
    external_deps = [
        "upb_lib",
    ],
    language = "c++",
    deps = [
        ":envoy_annotations_upb",
        ":envoy_core_upb",
        ":envoy_type_upb",
        ":google_api_upb",
        ":proto_gen_validate_upb",
        ":udpa_annotations_upb",
    ],
)

grpc_cc_library(
    name = "envoy_annotations_upb",
    srcs = [
        "src/core/ext/upb-generated/envoy/annotations/deprecation.upb.c",
        "src/core/ext/upb-generated/envoy/annotations/resource.upb.c",
    ],
    hdrs = [
        "src/core/ext/upb-generated/envoy/annotations/deprecation.upb.h",
        "src/core/ext/upb-generated/envoy/annotations/resource.upb.h",
    ],
    external_deps = [
        "upb_lib",
    ],
    language = "c++",
    deps = [
        ":google_api_upb",
    ],
)

grpc_cc_library(
    name = "envoy_core_upb",
    srcs = [
        "src/core/ext/upb-generated/envoy/config/core/v3/address.upb.c",
        "src/core/ext/upb-generated/envoy/config/core/v3/backoff.upb.c",
        "src/core/ext/upb-generated/envoy/config/core/v3/base.upb.c",
        "src/core/ext/upb-generated/envoy/config/core/v3/config_source.upb.c",
        "src/core/ext/upb-generated/envoy/config/core/v3/event_service_config.upb.c",
        "src/core/ext/upb-generated/envoy/config/core/v3/grpc_service.upb.c",
        "src/core/ext/upb-generated/envoy/config/core/v3/health_check.upb.c",
        "src/core/ext/upb-generated/envoy/config/core/v3/http_uri.upb.c",
        "src/core/ext/upb-generated/envoy/config/core/v3/protocol.upb.c",
        "src/core/ext/upb-generated/envoy/config/core/v3/proxy_protocol.upb.c",
        "src/core/ext/upb-generated/envoy/config/core/v3/socket_option.upb.c",
    ],
    hdrs = [
        "src/core/ext/upb-generated/envoy/config/core/v3/address.upb.h",
        "src/core/ext/upb-generated/envoy/config/core/v3/backoff.upb.h",
        "src/core/ext/upb-generated/envoy/config/core/v3/base.upb.h",
        "src/core/ext/upb-generated/envoy/config/core/v3/config_source.upb.h",
        "src/core/ext/upb-generated/envoy/config/core/v3/event_service_config.upb.h",
        "src/core/ext/upb-generated/envoy/config/core/v3/grpc_service.upb.h",
        "src/core/ext/upb-generated/envoy/config/core/v3/health_check.upb.h",
        "src/core/ext/upb-generated/envoy/config/core/v3/http_uri.upb.h",
        "src/core/ext/upb-generated/envoy/config/core/v3/protocol.upb.h",
        "src/core/ext/upb-generated/envoy/config/core/v3/proxy_protocol.upb.h",
        "src/core/ext/upb-generated/envoy/config/core/v3/socket_option.upb.h",
    ],
    external_deps = [
        "upb_lib",
    ],
    language = "c++",
    deps = [
        ":envoy_annotations_upb",
        ":envoy_type_upb",
        ":google_api_upb",
        ":proto_gen_validate_upb",
        ":udpa_annotations_upb",
    ],
)

grpc_cc_library(
    name = "envoy_type_upb",
    srcs = [
        "src/core/ext/upb-generated/envoy/type/matcher/v3/metadata.upb.c",
        "src/core/ext/upb-generated/envoy/type/matcher/v3/number.upb.c",
        "src/core/ext/upb-generated/envoy/type/matcher/v3/path.upb.c",
        "src/core/ext/upb-generated/envoy/type/matcher/v3/regex.upb.c",
        "src/core/ext/upb-generated/envoy/type/matcher/v3/string.upb.c",
        "src/core/ext/upb-generated/envoy/type/matcher/v3/value.upb.c",
        "src/core/ext/upb-generated/envoy/type/metadata/v3/metadata.upb.c",
        "src/core/ext/upb-generated/envoy/type/tracing/v3/custom_tag.upb.c",
        "src/core/ext/upb-generated/envoy/type/v3/http.upb.c",
        "src/core/ext/upb-generated/envoy/type/v3/percent.upb.c",
        "src/core/ext/upb-generated/envoy/type/v3/range.upb.c",
        "src/core/ext/upb-generated/envoy/type/v3/semantic_version.upb.c",
    ],
    hdrs = [
        "src/core/ext/upb-generated/envoy/type/matcher/v3/metadata.upb.h",
        "src/core/ext/upb-generated/envoy/type/matcher/v3/number.upb.h",
        "src/core/ext/upb-generated/envoy/type/matcher/v3/path.upb.h",
        "src/core/ext/upb-generated/envoy/type/matcher/v3/regex.upb.h",
        "src/core/ext/upb-generated/envoy/type/matcher/v3/string.upb.h",
        "src/core/ext/upb-generated/envoy/type/matcher/v3/value.upb.h",
        "src/core/ext/upb-generated/envoy/type/metadata/v3/metadata.upb.h",
        "src/core/ext/upb-generated/envoy/type/tracing/v3/custom_tag.upb.h",
        "src/core/ext/upb-generated/envoy/type/v3/http.upb.h",
        "src/core/ext/upb-generated/envoy/type/v3/percent.upb.h",
        "src/core/ext/upb-generated/envoy/type/v3/range.upb.h",
        "src/core/ext/upb-generated/envoy/type/v3/semantic_version.upb.h",
    ],
    external_deps = [
        "upb_lib",
    ],
    language = "c++",
    deps = [
        ":envoy_annotations_upb",
        ":google_api_upb",
        ":proto_gen_validate_upb",
        ":udpa_annotations_upb",
    ],
)

grpc_cc_library(
    name = "proto_gen_validate_upb",
    srcs = [
        "src/core/ext/upb-generated/gogoproto/gogo.upb.c",
        "src/core/ext/upb-generated/validate/validate.upb.c",
    ],
    hdrs = [
        "src/core/ext/upb-generated/gogoproto/gogo.upb.h",
        "src/core/ext/upb-generated/validate/validate.upb.h",
    ],
    external_deps = [
        "upb_lib",
    ],
    language = "c++",
    deps = [
        ":google_api_upb",
    ],
)

# Once upb code-gen issue is resolved, replace udpa_orca_upb with this.
# grpc_upb_proto_library(
#     name = "udpa_orca_upb",
#     deps = ["@envoy_api//udpa/data/orca/v1:orca_load_report"]
# )

grpc_cc_library(
    name = "udpa_orca_upb",
    srcs = [
        "src/core/ext/upb-generated/udpa/data/orca/v1/orca_load_report.upb.c",
    ],
    hdrs = [
        "src/core/ext/upb-generated/udpa/data/orca/v1/orca_load_report.upb.h",
    ],
    external_deps = [
        "upb_lib",
    ],
    language = "c++",
    deps = [
        ":proto_gen_validate_upb",
    ],
)

grpc_cc_library(
    name = "udpa_annotations_upb",
    srcs = [
        "src/core/ext/upb-generated/udpa/annotations/migrate.upb.c",
        "src/core/ext/upb-generated/udpa/annotations/sensitive.upb.c",
        "src/core/ext/upb-generated/udpa/annotations/status.upb.c",
        "src/core/ext/upb-generated/udpa/annotations/versioning.upb.c",
    ],
    hdrs = [
        "src/core/ext/upb-generated/udpa/annotations/migrate.upb.h",
        "src/core/ext/upb-generated/udpa/annotations/sensitive.upb.h",
        "src/core/ext/upb-generated/udpa/annotations/status.upb.h",
        "src/core/ext/upb-generated/udpa/annotations/versioning.upb.h",
    ],
    external_deps = [
        "upb_lib",
    ],
    language = "c++",
    deps = [
        ":google_api_upb",
    ],
)

# Once upb code-gen issue is resolved, replace grpc_health_upb with this.
# grpc_upb_proto_library(
#     name = "grpc_health_upb",
#     deps = ["//src/proto/grpc/health/v1:health_proto_descriptor"],
# )

grpc_cc_library(
    name = "grpc_health_upb",
    srcs = [
        "src/core/ext/upb-generated/src/proto/grpc/health/v1/health.upb.c",
    ],
    hdrs = [
        "src/core/ext/upb-generated/src/proto/grpc/health/v1/health.upb.h",
    ],
    external_deps = [
        "upb_lib",
    ],
    language = "c++",
)

# Once upb code-gen issue is resolved, remove this.
grpc_cc_library(
    name = "google_api_upb",
    srcs = [
        "src/core/ext/upb-generated/google/api/annotations.upb.c",
        "src/core/ext/upb-generated/google/api/expr/v1alpha1/syntax.upb.c",
        "src/core/ext/upb-generated/google/api/http.upb.c",
        "src/core/ext/upb-generated/google/protobuf/any.upb.c",
        "src/core/ext/upb-generated/google/protobuf/descriptor.upb.c",
        "src/core/ext/upb-generated/google/protobuf/duration.upb.c",
        "src/core/ext/upb-generated/google/protobuf/empty.upb.c",
        "src/core/ext/upb-generated/google/protobuf/struct.upb.c",
        "src/core/ext/upb-generated/google/protobuf/timestamp.upb.c",
        "src/core/ext/upb-generated/google/protobuf/wrappers.upb.c",
        "src/core/ext/upb-generated/google/rpc/status.upb.c",
    ],
    hdrs = [
        "src/core/ext/upb-generated/google/api/annotations.upb.h",
        "src/core/ext/upb-generated/google/api/expr/v1alpha1/syntax.upb.h",
        "src/core/ext/upb-generated/google/api/http.upb.h",
        "src/core/ext/upb-generated/google/protobuf/any.upb.h",
        "src/core/ext/upb-generated/google/protobuf/descriptor.upb.h",
        "src/core/ext/upb-generated/google/protobuf/duration.upb.h",
        "src/core/ext/upb-generated/google/protobuf/empty.upb.h",
        "src/core/ext/upb-generated/google/protobuf/struct.upb.h",
        "src/core/ext/upb-generated/google/protobuf/timestamp.upb.h",
        "src/core/ext/upb-generated/google/protobuf/wrappers.upb.h",
        "src/core/ext/upb-generated/google/rpc/status.upb.h",
    ],
    external_deps = [
        "upb_lib",
    ],
    language = "c++",
)

# Once upb code-gen issue is resolved, replace grpc_lb_upb with this.
# grpc_upb_proto_library(
#     name = "grpc_lb_upb",
#     deps = ["//src/proto/grpc/lb/v1:load_balancer_proto_descriptor"],
# )

grpc_cc_library(
    name = "grpc_lb_upb",
    srcs = [
        "src/core/ext/upb-generated/src/proto/grpc/lb/v1/load_balancer.upb.c",
    ],
    hdrs = [
        "src/core/ext/upb-generated/src/proto/grpc/lb/v1/load_balancer.upb.h",
    ],
    external_deps = [
        "upb_lib",
    ],
    language = "c++",
    deps = [
        "google_api_upb",
    ],
)

# Once upb code-gen issue is resolved, replace alts_upb with this.
# grpc_upb_proto_library(
#     name = "alts_upb",
#     deps = ["//src/proto/grpc/gcp:alts_handshaker_proto"],
# )

grpc_cc_library(
    name = "alts_upb",
    srcs = [
        "src/core/ext/upb-generated/src/proto/grpc/gcp/altscontext.upb.c",
        "src/core/ext/upb-generated/src/proto/grpc/gcp/handshaker.upb.c",
        "src/core/ext/upb-generated/src/proto/grpc/gcp/transport_security_common.upb.c",
    ],
    hdrs = [
        "src/core/ext/upb-generated/src/proto/grpc/gcp/altscontext.upb.h",
        "src/core/ext/upb-generated/src/proto/grpc/gcp/handshaker.upb.h",
        "src/core/ext/upb-generated/src/proto/grpc/gcp/transport_security_common.upb.h",
    ],
    external_deps = [
        "upb_lib",
    ],
    language = "c++",
)

grpc_generate_one_off_targets()

filegroup(
    name = "root_certificates",
    srcs = [
        "etc/roots.pem",
    ],
    visibility = ["//visibility:public"],
)

# Base classes of EventManagerInterface
grpc_cc_library(
    name = "eventmanager_interface",
    hdrs = [
        "src/core/lib/iomgr/poller/eventmanager_interface.h",
    ],
)

# Libuv-based EventManager implementation
grpc_cc_library(
    name = "eventmanager_libuv",
    srcs = [
        "src/core/lib/iomgr/poller/eventmanager_libuv.cc",
    ],
    hdrs = [
        "src/core/lib/iomgr/poller/eventmanager_libuv.h",
    ],
    deps = [
        "gpr_base",
    ],
)<|MERGE_RESOLUTION|>--- conflicted
+++ resolved
@@ -1859,12 +1859,9 @@
     ],
     hdrs = [
         "src/core/lib/security/authorization/authorization_engine.h",
-<<<<<<< HEAD
         "src/core/lib/security/authorization/evaluate_args.h",
-=======
         "src/core/lib/security/authorization/mock_cel/activation.h",
         "src/core/lib/security/authorization/mock_cel/cel_value.h",
->>>>>>> 4d3f0604
     ],
     language = "c++",
     public_hdrs = GRPC_SECURE_PUBLIC_HDRS,
