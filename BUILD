# gRPC Bazel BUILD file.
#
# Copyright 2016 gRPC authors.
#
# Licensed under the Apache License, Version 2.0 (the "License");
# you may not use this file except in compliance with the License.
# You may obtain a copy of the License at
#
#     http://www.apache.org/licenses/LICENSE-2.0
#
# Unless required by applicable law or agreed to in writing, software
# distributed under the License is distributed on an "AS IS" BASIS,
# WITHOUT WARRANTIES OR CONDITIONS OF ANY KIND, either express or implied.
# See the License for the specific language governing permissions and
# limitations under the License.

load(
    "//bazel:grpc_build_system.bzl",
    "grpc_cc_library",
    "grpc_generate_one_off_targets",
    "grpc_upb_proto_library",
    "grpc_upb_proto_reflection_library",
    "python_config_settings",
)
load("@bazel_skylib//lib:selects.bzl", "selects")

licenses(["reciprocal"])

package(
    default_visibility = ["//visibility:public"],
    features = [
        "layering_check",
        "-parse_headers",
    ],
)

exports_files([
    "LICENSE",
    "etc/roots.pem",
])

config_setting(
    name = "grpc_no_ares",
    values = {"define": "grpc_no_ares=true"},
)

config_setting(
    name = "grpc_no_xds_define",
    values = {"define": "grpc_no_xds=true"},
)

# When gRPC is build as shared library, binder transport code might still
# get included even when user's code does not depend on it. In that case
# --define=grpc_no_binder=true can be used to disable binder transport
# related code to reduce binary size.
# For users using build system other than bazel, they can define
# GRPC_NO_BINDER to achieve the same effect.
config_setting(
    name = "grpc_no_binder_define",
    values = {"define": "grpc_no_binder=true"},
)

config_setting(
    name = "android",
    values = {"crosstool_top": "//external:android/crosstool"},
)

config_setting(
    name = "ios",
    values = {"apple_platform_type": "ios"},
)

selects.config_setting_group(
    name = "grpc_no_xds",
    match_any = [
        ":grpc_no_xds_define",
        # In addition to disabling XDS support when --define=grpc_no_xds=true is
        # specified, we also disable it on mobile platforms where it is not
        # likely to be needed and where reducing the binary size is more
        # important.
        ":android",
        ":ios",
    ],
)

selects.config_setting_group(
    name = "grpc_no_binder",
    match_any = [
        ":grpc_no_binder_define",
        # We do not need binder on ios.
        ":ios",
    ],
)

selects.config_setting_group(
    name = "grpc_no_rls",
    match_any = [
        # Disable RLS support on mobile platforms where it is not likely to be
        # needed and where reducing the binary size is more important.
        ":android",
        ":ios",
    ],
)

# Fuzzers can be built as fuzzers or as tests
config_setting(
    name = "grpc_build_fuzzers",
    values = {"define": "grpc_build_fuzzers=true"},
)

config_setting(
    name = "grpc_allow_exceptions",
    values = {"define": "GRPC_ALLOW_EXCEPTIONS=1"},
)

config_setting(
    name = "grpc_disallow_exceptions",
    values = {"define": "GRPC_ALLOW_EXCEPTIONS=0"},
)

config_setting(
    name = "remote_execution",
    values = {"define": "GRPC_PORT_ISOLATED_RUNTIME=1"},
)

config_setting(
    name = "windows",
    values = {"cpu": "x64_windows"},
)

config_setting(
    name = "windows_msvc",
    values = {"cpu": "x64_windows_msvc"},
)

config_setting(
    name = "mac_x86_64",
    values = {"cpu": "darwin"},
)

config_setting(
    name = "use_strict_warning",
    values = {"define": "use_strict_warning=true"},
)

config_setting(
    name = "use_abseil_status",
    values = {"define": "use_abseil_status=true"},
)

python_config_settings()

# This should be updated along with build_handwritten.yaml
g_stands_for = "gridman"  # @unused

core_version = "24.0.0"  # @unused

version = "1.47.0-dev"  # @unused

GPR_PUBLIC_HDRS = [
    "include/grpc/support/alloc.h",
    "include/grpc/support/atm.h",
    "include/grpc/support/atm_gcc_atomic.h",
    "include/grpc/support/atm_gcc_sync.h",
    "include/grpc/support/atm_windows.h",
    "include/grpc/support/cpu.h",
    "include/grpc/support/log.h",
    "include/grpc/support/log_windows.h",
    "include/grpc/support/port_platform.h",
    "include/grpc/support/string_util.h",
    "include/grpc/support/sync.h",
    "include/grpc/support/sync_abseil.h",
    "include/grpc/support/sync_custom.h",
    "include/grpc/support/sync_generic.h",
    "include/grpc/support/sync_posix.h",
    "include/grpc/support/sync_windows.h",
    "include/grpc/support/thd_id.h",
    "include/grpc/support/time.h",
]

GRPC_PUBLIC_HDRS = [
    "include/grpc/byte_buffer.h",
    "include/grpc/byte_buffer_reader.h",
    "include/grpc/compression.h",
    "include/grpc/fork.h",
    "include/grpc/grpc.h",
    "include/grpc/grpc_posix.h",
    "include/grpc/grpc_security.h",
    "include/grpc/grpc_security_constants.h",
    "include/grpc/slice.h",
    "include/grpc/slice_buffer.h",
    "include/grpc/status.h",
    "include/grpc/load_reporting.h",
    "include/grpc/support/workaround_list.h",
]

GRPC_PUBLIC_EVENT_ENGINE_HDRS = [
    "include/grpc/event_engine/endpoint_config.h",
    "include/grpc/event_engine/event_engine.h",
    "include/grpc/event_engine/port.h",
    "include/grpc/event_engine/memory_allocator.h",
    "include/grpc/event_engine/memory_request.h",
    "include/grpc/event_engine/internal/memory_allocator_impl.h",
    "include/grpc/event_engine/slice.h",
    "include/grpc/event_engine/slice_buffer.h",
]

GRPCXX_SRCS = [
    "src/cpp/client/channel_cc.cc",
    "src/cpp/client/client_callback.cc",
    "src/cpp/client/client_context.cc",
    "src/cpp/client/client_interceptor.cc",
    "src/cpp/client/create_channel.cc",
    "src/cpp/client/create_channel_internal.cc",
    "src/cpp/client/create_channel_posix.cc",
    "src/cpp/client/credentials_cc.cc",
    "src/cpp/common/alarm.cc",
    "src/cpp/common/channel_arguments.cc",
    "src/cpp/common/channel_filter.cc",
    "src/cpp/common/completion_queue_cc.cc",
    "src/cpp/common/core_codegen.cc",
    "src/cpp/common/resource_quota_cc.cc",
    "src/cpp/common/rpc_method.cc",
    "src/cpp/common/version_cc.cc",
    "src/cpp/common/validate_service_config.cc",
    "src/cpp/server/async_generic_service.cc",
    "src/cpp/server/channel_argument_option.cc",
    "src/cpp/server/create_default_thread_pool.cc",
    "src/cpp/server/dynamic_thread_pool.cc",
    "src/cpp/server/external_connection_acceptor_impl.cc",
    "src/cpp/server/health/default_health_check_service.cc",
    "src/cpp/server/health/health_check_service.cc",
    "src/cpp/server/health/health_check_service_server_builder_option.cc",
    "src/cpp/server/server_builder.cc",
    "src/cpp/server/server_callback.cc",
    "src/cpp/server/server_cc.cc",
    "src/cpp/server/server_context.cc",
    "src/cpp/server/server_credentials.cc",
    "src/cpp/server/server_posix.cc",
    "src/cpp/thread_manager/thread_manager.cc",
    "src/cpp/util/byte_buffer_cc.cc",
    "src/cpp/util/status.cc",
    "src/cpp/util/string_ref.cc",
    "src/cpp/util/time_cc.cc",
]

GRPCXX_HDRS = [
    "src/cpp/client/create_channel_internal.h",
    "src/cpp/common/channel_filter.h",
    "src/cpp/server/dynamic_thread_pool.h",
    "src/cpp/server/external_connection_acceptor_impl.h",
    "src/cpp/server/health/default_health_check_service.h",
    "src/cpp/server/thread_pool_interface.h",
    "src/cpp/thread_manager/thread_manager.h",
]

GRPCXX_PUBLIC_HDRS = [
    "include/grpc++/alarm.h",
    "include/grpc++/channel.h",
    "include/grpc++/client_context.h",
    "include/grpc++/completion_queue.h",
    "include/grpc++/create_channel.h",
    "include/grpc++/create_channel_posix.h",
    "include/grpc++/ext/health_check_service_server_builder_option.h",
    "include/grpc++/generic/async_generic_service.h",
    "include/grpc++/generic/generic_stub.h",
    "include/grpc++/grpc++.h",
    "include/grpc++/health_check_service_interface.h",
    "include/grpc++/impl/call.h",
    "include/grpc++/impl/channel_argument_option.h",
    "include/grpc++/impl/client_unary_call.h",
    "include/grpc++/impl/codegen/core_codegen.h",
    "include/grpc++/impl/grpc_library.h",
    "include/grpc++/impl/method_handler_impl.h",
    "include/grpc++/impl/rpc_method.h",
    "include/grpc++/impl/rpc_service_method.h",
    "include/grpc++/impl/serialization_traits.h",
    "include/grpc++/impl/server_builder_option.h",
    "include/grpc++/impl/server_builder_plugin.h",
    "include/grpc++/impl/server_initializer.h",
    "include/grpc++/impl/service_type.h",
    "include/grpc++/security/auth_context.h",
    "include/grpc++/resource_quota.h",
    "include/grpc++/security/auth_metadata_processor.h",
    "include/grpc++/security/credentials.h",
    "include/grpc++/security/server_credentials.h",
    "include/grpc++/server.h",
    "include/grpc++/server_builder.h",
    "include/grpc++/server_context.h",
    "include/grpc++/server_posix.h",
    "include/grpc++/support/async_stream.h",
    "include/grpc++/support/async_unary_call.h",
    "include/grpc++/support/byte_buffer.h",
    "include/grpc++/support/channel_arguments.h",
    "include/grpc++/support/config.h",
    "include/grpc++/support/slice.h",
    "include/grpc++/support/status.h",
    "include/grpc++/support/status_code_enum.h",
    "include/grpc++/support/string_ref.h",
    "include/grpc++/support/stub_options.h",
    "include/grpc++/support/sync_stream.h",
    "include/grpc++/support/time.h",
    "include/grpcpp/alarm.h",
    "include/grpcpp/channel.h",
    "include/grpcpp/client_context.h",
    "include/grpcpp/completion_queue.h",
    "include/grpcpp/create_channel.h",
    "include/grpcpp/create_channel_posix.h",
    "include/grpcpp/ext/health_check_service_server_builder_option.h",
    "include/grpcpp/generic/async_generic_service.h",
    "include/grpcpp/generic/generic_stub.h",
    "include/grpcpp/grpcpp.h",
    "include/grpcpp/health_check_service_interface.h",
    "include/grpcpp/impl/call.h",
    "include/grpcpp/impl/channel_argument_option.h",
    "include/grpcpp/impl/client_unary_call.h",
    "include/grpcpp/impl/codegen/core_codegen.h",
    "include/grpcpp/impl/grpc_library.h",
    "include/grpcpp/impl/method_handler_impl.h",
    "include/grpcpp/impl/rpc_method.h",
    "include/grpcpp/impl/rpc_service_method.h",
    "include/grpcpp/impl/serialization_traits.h",
    "include/grpcpp/impl/server_builder_option.h",
    "include/grpcpp/impl/server_builder_plugin.h",
    "include/grpcpp/impl/server_initializer.h",
    "include/grpcpp/impl/service_type.h",
    "include/grpcpp/resource_quota.h",
    "include/grpcpp/security/auth_context.h",
    "include/grpcpp/security/auth_metadata_processor.h",
    "include/grpcpp/security/credentials.h",
    "include/grpcpp/security/server_credentials.h",
    "include/grpcpp/security/tls_certificate_provider.h",
    "include/grpcpp/security/authorization_policy_provider.h",
    "include/grpcpp/security/tls_certificate_verifier.h",
    "include/grpcpp/security/tls_credentials_options.h",
    "include/grpcpp/server.h",
    "include/grpcpp/server_builder.h",
    "include/grpcpp/server_context.h",
    "include/grpcpp/server_posix.h",
    "include/grpcpp/support/async_stream.h",
    "include/grpcpp/support/async_unary_call.h",
    "include/grpcpp/support/byte_buffer.h",
    "include/grpcpp/support/channel_arguments.h",
    "include/grpcpp/support/client_callback.h",
    "include/grpcpp/support/client_interceptor.h",
    "include/grpcpp/support/config.h",
    "include/grpcpp/support/interceptor.h",
    "include/grpcpp/support/message_allocator.h",
    "include/grpcpp/support/method_handler.h",
    "include/grpcpp/support/proto_buffer_reader.h",
    "include/grpcpp/support/proto_buffer_writer.h",
    "include/grpcpp/support/server_callback.h",
    "include/grpcpp/support/server_interceptor.h",
    "include/grpcpp/support/slice.h",
    "include/grpcpp/support/status.h",
    "include/grpcpp/support/status_code_enum.h",
    "include/grpcpp/support/string_ref.h",
    "include/grpcpp/support/stub_options.h",
    "include/grpcpp/support/sync_stream.h",
    "include/grpcpp/support/time.h",
    "include/grpcpp/support/validate_service_config.h",
]

grpc_cc_library(
    name = "gpr",
    language = "c++",
    public_hdrs = GPR_PUBLIC_HDRS,
    standalone = True,
    tags = ["avoid_dep"],
    visibility = ["@grpc:public"],
    deps = [
        "gpr_base",
    ],
)

grpc_cc_library(
    name = "atomic_utils",
    language = "c++",
    public_hdrs = ["src/core/lib/gprpp/atomic_utils.h"],
    deps = ["gpr_platform"],
)

grpc_cc_library(
    name = "grpc_unsecure",
    srcs = [
        "src/core/lib/surface/init.cc",
        "src/core/plugin_registry/grpc_plugin_registry.cc",
        "src/core/plugin_registry/grpc_plugin_registry_noextra.cc",
    ],
    external_deps = [
        "absl/base:core_headers",
    ],
    language = "c++",
    public_hdrs = GRPC_PUBLIC_HDRS,
    standalone = True,
    tags = ["avoid_dep"],
    visibility = ["@grpc:public"],
    deps = [
        "channel_init",
        "channel_stack_type",
        "config",
        "default_event_engine_factory_hdrs",
        "gpr_base",
        "grpc_authorization_base",
        "grpc_base",
        "grpc_codegen",
        "grpc_common",
        "grpc_security_base",
        "grpc_trace",
        "iomgr_timer",
        "slice",
    ],
)

GRPC_XDS_TARGETS = [
    "grpc_lb_policy_cds",
    "grpc_lb_policy_xds_cluster_impl",
    "grpc_lb_policy_xds_cluster_manager",
    "grpc_lb_policy_xds_cluster_resolver",
    "grpc_resolver_xds",
    "grpc_resolver_c2p",
    "grpc_xds_server_config_fetcher",

    # Not xDS-specific but currently only used by xDS.
    "channel_creds_registry_init",
]

grpc_cc_library(
    name = "grpc",
    srcs = [
        "src/core/lib/surface/init.cc",
        "src/core/plugin_registry/grpc_plugin_registry.cc",
        "src/core/plugin_registry/grpc_plugin_registry_extra.cc",
    ],
    defines = select({
        "grpc_no_xds": ["GRPC_NO_XDS"],
        "//conditions:default": [],
    }),
    external_deps = [
        "absl/base:core_headers",
    ],
    language = "c++",
    public_hdrs = GRPC_PUBLIC_HDRS,
    select_deps = [
        {
            "grpc_no_xds": [],
            "//conditions:default": GRPC_XDS_TARGETS,
        },
    ],
    standalone = True,
    visibility = [
        "@grpc:public",
    ],
    deps = [
        "channel_init",
        "channel_stack_type",
        "config",
        "default_event_engine_factory_hdrs",
        "gpr_base",
        "grpc_authorization_base",
        "grpc_base",
        "grpc_codegen",
        "grpc_common",
        "grpc_secure",
        "grpc_security_base",
        "grpc_trace",
        "iomgr_timer",
        "slice",
    ],
)

grpc_cc_library(
    name = "grpc++_public_hdrs",
    hdrs = GRPCXX_PUBLIC_HDRS,
    external_deps = [
        "absl/synchronization",
        "protobuf_headers",
    ],
    visibility = ["@grpc:public"],
)

grpc_cc_library(
    name = "grpc++",
    hdrs = [
        "src/cpp/client/secure_credentials.h",
        "src/cpp/common/secure_auth_context.h",
        "src/cpp/server/secure_server_credentials.h",
    ],
    language = "c++",
    public_hdrs = GRPCXX_PUBLIC_HDRS,
    select_deps = [
        {
            "grpc_no_xds": [],
            "//conditions:default": [
                "grpc++_xds_client",
                "grpc++_xds_server",
            ],
        },
        {
            "grpc_no_binder": [],
            "//conditions:default": [
                "grpc++_binder",
            ],
        },
    ],
    standalone = True,
    visibility = [
        "@grpc:public",
    ],
    deps = [
        "grpc++_internals",
        "slice",
    ],
)

grpc_cc_library(
    name = "grpc++_internals",
    srcs = [
        "src/cpp/client/insecure_credentials.cc",
        "src/cpp/client/secure_credentials.cc",
        "src/cpp/common/auth_property_iterator.cc",
        "src/cpp/common/secure_auth_context.cc",
        "src/cpp/common/secure_channel_arguments.cc",
        "src/cpp/common/secure_create_auth_context.cc",
        "src/cpp/common/tls_certificate_provider.cc",
        "src/cpp/common/tls_certificate_verifier.cc",
        "src/cpp/common/tls_credentials_options.cc",
        "src/cpp/server/insecure_server_credentials.cc",
        "src/cpp/server/secure_server_credentials.cc",
    ],
    hdrs = [
        "src/cpp/client/secure_credentials.h",
        "src/cpp/common/secure_auth_context.h",
        "src/cpp/server/secure_server_credentials.h",
    ],
    external_deps = [
        "absl/status",
        "absl/synchronization",
        "absl/container:inlined_vector",
        "absl/strings",
        "protobuf_headers",
    ],
    language = "c++",
    public_hdrs = GRPCXX_PUBLIC_HDRS,
    deps = [
        "error",
        "gpr_base",
        "grpc",
        "grpc++_base",
        "grpc++_codegen_base",
        "grpc++_codegen_base_src",
        "grpc++_codegen_proto",
        "grpc_base",
        "grpc_codegen",
        "grpc_credentials_util",
        "grpc_secure",
        "grpc_security_base",
        "json",
        "ref_counted_ptr",
        "slice",
    ],
)

grpc_cc_library(
    name = "grpc++_binder",
    srcs = [
        "src/core/ext/transport/binder/client/binder_connector.cc",
        "src/core/ext/transport/binder/client/channel_create.cc",
        "src/core/ext/transport/binder/client/channel_create_impl.cc",
        "src/core/ext/transport/binder/client/connection_id_generator.cc",
        "src/core/ext/transport/binder/client/endpoint_binder_pool.cc",
        "src/core/ext/transport/binder/client/jni_utils.cc",
        "src/core/ext/transport/binder/client/security_policy_setting.cc",
        "src/core/ext/transport/binder/security_policy/binder_security_policy.cc",
        "src/core/ext/transport/binder/server/binder_server.cc",
        "src/core/ext/transport/binder/server/binder_server_credentials.cc",
        "src/core/ext/transport/binder/transport/binder_transport.cc",
        "src/core/ext/transport/binder/utils/ndk_binder.cc",
        "src/core/ext/transport/binder/utils/transport_stream_receiver_impl.cc",
        "src/core/ext/transport/binder/wire_format/binder_android.cc",
        "src/core/ext/transport/binder/wire_format/binder_constants.cc",
        "src/core/ext/transport/binder/wire_format/transaction.cc",
        "src/core/ext/transport/binder/wire_format/wire_reader_impl.cc",
        "src/core/ext/transport/binder/wire_format/wire_writer.cc",
    ],
    hdrs = [
        "src/core/ext/transport/binder/client/binder_connector.h",
        "src/core/ext/transport/binder/client/channel_create_impl.h",
        "src/core/ext/transport/binder/client/connection_id_generator.h",
        "src/core/ext/transport/binder/client/endpoint_binder_pool.h",
        "src/core/ext/transport/binder/client/jni_utils.h",
        "src/core/ext/transport/binder/client/security_policy_setting.h",
        "src/core/ext/transport/binder/server/binder_server.h",
        "src/core/ext/transport/binder/transport/binder_stream.h",
        "src/core/ext/transport/binder/transport/binder_transport.h",
        "src/core/ext/transport/binder/utils/binder_auto_utils.h",
        "src/core/ext/transport/binder/utils/ndk_binder.h",
        "src/core/ext/transport/binder/utils/transport_stream_receiver.h",
        "src/core/ext/transport/binder/utils/transport_stream_receiver_impl.h",
        "src/core/ext/transport/binder/wire_format/binder.h",
        "src/core/ext/transport/binder/wire_format/binder_android.h",
        "src/core/ext/transport/binder/wire_format/binder_constants.h",
        "src/core/ext/transport/binder/wire_format/transaction.h",
        "src/core/ext/transport/binder/wire_format/wire_reader.h",
        "src/core/ext/transport/binder/wire_format/wire_reader_impl.h",
        "src/core/ext/transport/binder/wire_format/wire_writer.h",
    ],
    defines = select({
        "grpc_no_binder": ["GRPC_NO_BINDER"],
        "//conditions:default": [],
    }),
    external_deps = [
        "absl/base:core_headers",
        "absl/container:flat_hash_map",
        "absl/memory",
        "absl/status",
        "absl/strings",
        "absl/synchronization",
        "absl/status:statusor",
        "absl/time",
    ],
    language = "c++",
    public_hdrs = [
        "include/grpcpp/security/binder_security_policy.h",
        "include/grpcpp/create_channel_binder.h",
        "include/grpcpp/security/binder_credentials.h",
    ],
    deps = [
        "config",
        "gpr",
        "gpr_base",
        "gpr_platform",
        "grpc",
        "grpc++_base",
        "grpc_base",
        "grpc_client_channel",
        "grpc_codegen",
        "iomgr_port",
        "orphanable",
        "slice_refcount",
    ],
)

grpc_cc_library(
    name = "grpc++_xds_client",
    srcs = [
        "src/cpp/client/xds_credentials.cc",
    ],
    hdrs = [
        "src/cpp/client/secure_credentials.h",
    ],
    external_deps = [
        "absl/container:inlined_vector",
    ],
    language = "c++",
    deps = [
        "grpc++_internals",
    ],
)

grpc_cc_library(
    name = "grpc++_xds_server",
    srcs = [
        "src/cpp/server/xds_server_credentials.cc",
    ],
    hdrs = [
        "src/cpp/server/secure_server_credentials.h",
    ],
    language = "c++",
    public_hdrs = [
        "include/grpcpp/xds_server_builder.h",
    ],
    visibility = ["@grpc:xds"],
    deps = [
        "grpc++_internals",
    ],
)

grpc_cc_library(
    name = "grpc++_unsecure",
    srcs = [
        "src/cpp/client/insecure_credentials.cc",
        "src/cpp/common/insecure_create_auth_context.cc",
        "src/cpp/server/insecure_server_credentials.cc",
    ],
    language = "c++",
    standalone = True,
    tags = ["avoid_dep"],
    visibility = ["@grpc:public"],
    deps = [
        "gpr",
        "grpc++_base_unsecure",
        "grpc++_codegen_base",
        "grpc++_codegen_base_src",
        "grpc++_codegen_proto",
        "grpc_insecure_credentials",
        "grpc_unsecure",
    ],
)

grpc_cc_library(
    name = "grpc++_error_details",
    srcs = [
        "src/cpp/util/error_details.cc",
    ],
    hdrs = [
        "include/grpc++/support/error_details.h",
        "include/grpcpp/support/error_details.h",
    ],
    language = "c++",
    standalone = True,
    visibility = ["@grpc:public"],
    deps = [
        "grpc++",
    ],
)

grpc_cc_library(
    name = "grpc++_alts",
    srcs = [
        "src/cpp/common/alts_context.cc",
        "src/cpp/common/alts_util.cc",
    ],
    hdrs = [
        "include/grpcpp/security/alts_context.h",
        "include/grpcpp/security/alts_util.h",
    ],
    external_deps = [
        "upb_lib",
    ],
    language = "c++",
    standalone = True,
    visibility = ["@grpc:tsi"],
    deps = [
        "alts_upb",
        "alts_util",
        "gpr_base",
        "grpc++",
        "grpc_base",
        "tsi_alts_credentials",
    ],
)

grpc_cc_library(
    name = "census",
    srcs = [
        "src/core/ext/filters/census/grpc_context.cc",
    ],
    language = "c++",
    public_hdrs = [
        "include/grpc/census.h",
    ],
    visibility = ["@grpc:public"],
    deps = [
        "gpr_base",
        "grpc_base",
        "grpc_trace",
    ],
)

grpc_cc_library(
    name = "grpc++_internal_hdrs_only",
    hdrs = [
        "include/grpcpp/impl/codegen/sync.h",
    ],
    external_deps = [
        "absl/synchronization",
    ],
    deps = [
        "gpr_codegen",
    ],
)

grpc_cc_library(
    name = "useful",
    hdrs = ["src/core/lib/gpr/useful.h"],
    language = "c++",
    deps = [
        "gpr_platform",
    ],
)

grpc_cc_library(
    name = "gpr_base",
    srcs = [
        "src/core/lib/gpr/alloc.cc",
        "src/core/lib/gpr/atm.cc",
        "src/core/lib/gpr/cpu_iphone.cc",
        "src/core/lib/gpr/cpu_linux.cc",
        "src/core/lib/gpr/cpu_posix.cc",
        "src/core/lib/gpr/cpu_windows.cc",
        "src/core/lib/gpr/env_linux.cc",
        "src/core/lib/gpr/env_posix.cc",
        "src/core/lib/gpr/env_windows.cc",
        "src/core/lib/gpr/log.cc",
        "src/core/lib/gpr/log_android.cc",
        "src/core/lib/gpr/log_linux.cc",
        "src/core/lib/gpr/log_posix.cc",
        "src/core/lib/gpr/log_windows.cc",
        "src/core/lib/gpr/murmur_hash.cc",
        "src/core/lib/gpr/string.cc",
        "src/core/lib/gpr/string_posix.cc",
        "src/core/lib/gpr/string_util_windows.cc",
        "src/core/lib/gpr/string_windows.cc",
        "src/core/lib/gpr/sync.cc",
        "src/core/lib/gpr/sync_abseil.cc",
        "src/core/lib/gpr/sync_posix.cc",
        "src/core/lib/gpr/sync_windows.cc",
        "src/core/lib/gpr/time.cc",
        "src/core/lib/gpr/time_posix.cc",
        "src/core/lib/gpr/time_precise.cc",
        "src/core/lib/gpr/time_windows.cc",
        "src/core/lib/gpr/tmpfile_msys.cc",
        "src/core/lib/gpr/tmpfile_posix.cc",
        "src/core/lib/gpr/tmpfile_windows.cc",
        "src/core/lib/gpr/wrap_memcpy.cc",
        "src/core/lib/gprpp/examine_stack.cc",
        "src/core/lib/gprpp/fork.cc",
        "src/core/lib/gprpp/global_config_env.cc",
        "src/core/lib/gprpp/host_port.cc",
        "src/core/lib/gprpp/mpscq.cc",
        "src/core/lib/gprpp/stat_posix.cc",
        "src/core/lib/gprpp/stat_windows.cc",
        "src/core/lib/gprpp/status_helper.cc",
        "src/core/lib/gprpp/thd_posix.cc",
        "src/core/lib/gprpp/thd_windows.cc",
        "src/core/lib/gprpp/time_util.cc",
        "src/core/lib/profiling/basic_timers.cc",
        "src/core/lib/profiling/stap_timers.cc",
    ],
    hdrs = [
        "src/core/lib/gpr/alloc.h",
        "src/core/lib/gpr/env.h",
        "src/core/lib/gpr/murmur_hash.h",
        "src/core/lib/gpr/spinlock.h",
        "src/core/lib/gpr/string.h",
        "src/core/lib/gpr/string_windows.h",
        "src/core/lib/gpr/time_precise.h",
        "src/core/lib/gpr/tmpfile.h",
        "src/core/lib/gprpp/examine_stack.h",
        "src/core/lib/gprpp/fork.h",
        "src/core/lib/gprpp/global_config.h",
        "src/core/lib/gprpp/global_config_custom.h",
        "src/core/lib/gprpp/global_config_env.h",
        "src/core/lib/gprpp/global_config_generic.h",
        "src/core/lib/gprpp/host_port.h",
        "src/core/lib/gprpp/manual_constructor.h",
        "src/core/lib/gprpp/memory.h",
        "src/core/lib/gprpp/mpscq.h",
        "src/core/lib/gprpp/stat.h",
        "src/core/lib/gprpp/status_helper.h",
        "src/core/lib/gprpp/sync.h",
        "src/core/lib/gprpp/thd.h",
        "src/core/lib/gprpp/time_util.h",
        "src/core/lib/profiling/timers.h",
    ],
    external_deps = [
        "absl/base",
        "absl/base:core_headers",
        "absl/memory",
        "absl/random",
        "absl/status",
        "absl/strings",
        "absl/strings:cord",
        "absl/strings:str_format",
        "absl/synchronization",
        "absl/time:time",
        "absl/types:optional",
        "upb_lib",
    ],
    language = "c++",
    public_hdrs = GPR_PUBLIC_HDRS,
    visibility = ["@grpc:alt_gpr_base_legacy"],
    deps = [
        "construct_destruct",
        "debug_location",
        "google_rpc_status_upb",
        "gpr_codegen",
        "gpr_tls",
        "grpc_codegen",
        "protobuf_any_upb",
        "useful",
    ],
)

grpc_cc_library(
    name = "gpr_tls",
    hdrs = ["src/core/lib/gpr/tls.h"],
    deps = ["gpr_platform"],
)

grpc_cc_library(
    name = "chunked_vector",
    hdrs = ["src/core/lib/gprpp/chunked_vector.h"],
    external_deps = ["absl/utility"],
    deps = [
        "arena",
        # TODO(ctiller): weaken this to just arena when that splits into its own target
        "gpr_base",
    ],
)

grpc_cc_library(
    name = "capture",
    external_deps = ["absl/utility"],
    language = "c++",
    public_hdrs = ["src/core/lib/gprpp/capture.h"],
    deps = ["gpr_platform"],
)

grpc_cc_library(
    name = "construct_destruct",
    language = "c++",
    public_hdrs = ["src/core/lib/gprpp/construct_destruct.h"],
)

grpc_cc_library(
    name = "cpp_impl_of",
    hdrs = ["src/core/lib/gprpp/cpp_impl_of.h"],
    language = "c++",
)

grpc_cc_library(
    name = "gpr_codegen",
    language = "c++",
    public_hdrs = [
        "include/grpc/impl/codegen/atm.h",
        "include/grpc/impl/codegen/atm_gcc_atomic.h",
        "include/grpc/impl/codegen/atm_gcc_sync.h",
        "include/grpc/impl/codegen/atm_windows.h",
        "include/grpc/impl/codegen/fork.h",
        "include/grpc/impl/codegen/gpr_slice.h",
        "include/grpc/impl/codegen/gpr_types.h",
        "include/grpc/impl/codegen/log.h",
        "include/grpc/impl/codegen/port_platform.h",
        "include/grpc/impl/codegen/sync.h",
        "include/grpc/impl/codegen/sync_abseil.h",
        "include/grpc/impl/codegen/sync_custom.h",
        "include/grpc/impl/codegen/sync_generic.h",
        "include/grpc/impl/codegen/sync_posix.h",
        "include/grpc/impl/codegen/sync_windows.h",
    ],
    visibility = ["@grpc:public"],
)

# A library that vends only port_platform, so that libraries that don't need
# anything else from gpr can still be portable!
grpc_cc_library(
    name = "gpr_platform",
    language = "c++",
    public_hdrs = [
        "include/grpc/impl/codegen/port_platform.h",
        "include/grpc/support/port_platform.h",
    ],
)

grpc_cc_library(
    name = "grpc_trace",
    srcs = ["src/core/lib/debug/trace.cc"],
    hdrs = ["src/core/lib/debug/trace.h"],
    language = "c++",
    public_hdrs = GRPC_PUBLIC_HDRS,
    visibility = ["@grpc:trace"],
    deps = [
        "gpr",
        "grpc_codegen",
    ],
)

grpc_cc_library(
    name = "config",
    srcs = [
        "src/core/lib/config/core_configuration.cc",
    ],
    language = "c++",
    public_hdrs = [
        "src/core/lib/config/core_configuration.h",
    ],
    visibility = ["@grpc:client_channel"],
    deps = [
        "channel_args_preconditioning",
        "channel_creds_registry",
        "channel_init",
        "gpr_base",
        "grpc_resolver",
        "handshaker_registry",
        "service_config_parser",
    ],
)

grpc_cc_library(
    name = "debug_location",
    language = "c++",
    public_hdrs = ["src/core/lib/gprpp/debug_location.h"],
    visibility = ["@grpc:debug_location"],
)

grpc_cc_library(
    name = "overload",
    language = "c++",
    public_hdrs = ["src/core/lib/gprpp/overload.h"],
    deps = ["gpr_platform"],
)

grpc_cc_library(
    name = "match",
    external_deps = [
        "absl/types:variant",
    ],
    language = "c++",
    public_hdrs = ["src/core/lib/gprpp/match.h"],
    deps = [
        "gpr_platform",
        "overload",
    ],
)

grpc_cc_library(
    name = "table",
    external_deps = ["absl/utility"],
    language = "c++",
    public_hdrs = ["src/core/lib/gprpp/table.h"],
    deps = [
        "bitset",
        "gpr_platform",
    ],
)

grpc_cc_library(
    name = "bitset",
    language = "c++",
    public_hdrs = ["src/core/lib/gprpp/bitset.h"],
    deps = [
        "gpr_platform",
        "useful",
    ],
)

grpc_cc_library(
    name = "orphanable",
    language = "c++",
    public_hdrs = ["src/core/lib/gprpp/orphanable.h"],
    visibility = ["@grpc:client_channel"],
    deps = [
        "debug_location",
        "gpr_base",
        "grpc_trace",
        "ref_counted",
        "ref_counted_ptr",
    ],
)

grpc_cc_library(
    name = "poll",
    external_deps = [
        "absl/types:variant",
    ],
    language = "c++",
    public_hdrs = [
        "src/core/lib/promise/poll.h",
    ],
    deps = ["gpr_platform"],
)

grpc_cc_library(
    name = "call_push_pull",
    hdrs = ["src/core/lib/promise/call_push_pull.h"],
    language = "c++",
    deps = [
        "bitset",
        "construct_destruct",
        "poll",
        "promise_like",
        "promise_status",
    ],
)

grpc_cc_library(
    name = "context",
    language = "c++",
    public_hdrs = [
        "src/core/lib/promise/context.h",
    ],
    deps = [
        "gpr_platform",
        "gpr_tls",
    ],
)

grpc_cc_library(
    name = "map",
    language = "c++",
    public_hdrs = ["src/core/lib/promise/map.h"],
    deps = [
        "gpr_platform",
        "poll",
        "promise_like",
    ],
)

grpc_cc_library(
    name = "sleep",
    srcs = [
        "src/core/lib/promise/sleep.cc",
    ],
    hdrs = [
        "src/core/lib/promise/sleep.h",
    ],
    deps = [
        "activity",
        "gpr_platform",
        "grpc_base",
        "poll",
    ],
)

grpc_cc_library(
    name = "promise",
    external_deps = [
        "absl/types:optional",
        "absl/status",
    ],
    language = "c++",
    public_hdrs = [
        "src/core/lib/promise/promise.h",
    ],
    visibility = ["@grpc:alt_grpc_base_legacy"],
    deps = [
        "gpr_platform",
        "poll",
        "promise_like",
    ],
)

grpc_cc_library(
    name = "arena_promise",
    external_deps = [
        "absl/types:optional",
    ],
    language = "c++",
    public_hdrs = [
        "src/core/lib/promise/arena_promise.h",
    ],
    deps = [
        "arena",
        "gpr_base",
        "poll",
    ],
)

grpc_cc_library(
    name = "promise_like",
    language = "c++",
    public_hdrs = [
        "src/core/lib/promise/detail/promise_like.h",
    ],
    deps = [
        "gpr_platform",
        "poll",
    ],
)

grpc_cc_library(
    name = "promise_factory",
    language = "c++",
    public_hdrs = [
        "src/core/lib/promise/detail/promise_factory.h",
    ],
    deps = [
        "gpr_platform",
        "poll",
        "promise_like",
    ],
)

grpc_cc_library(
    name = "if",
    external_deps = [
        "absl/status:statusor",
    ],
    language = "c++",
    public_hdrs = ["src/core/lib/promise/if.h"],
    deps = [
        "gpr_platform",
        "poll",
        "promise_factory",
    ],
)

grpc_cc_library(
    name = "promise_status",
    external_deps = [
        "absl/status",
        "absl/status:statusor",
    ],
    language = "c++",
    public_hdrs = [
        "src/core/lib/promise/detail/status.h",
    ],
    deps = ["gpr_platform"],
)

grpc_cc_library(
    name = "race",
    language = "c++",
    public_hdrs = ["src/core/lib/promise/race.h"],
    deps = [
        "gpr_platform",
        "poll",
    ],
)

grpc_cc_library(
    name = "loop",
    external_deps = [
        "absl/types:variant",
        "absl/status:statusor",
    ],
    language = "c++",
    public_hdrs = [
        "src/core/lib/promise/loop.h",
    ],
    deps = [
        "gpr_platform",
        "poll",
        "promise_factory",
    ],
)

grpc_cc_library(
    name = "switch",
    language = "c++",
    public_hdrs = [
        "src/core/lib/promise/detail/switch.h",
    ],
    deps = ["gpr_platform"],
)

grpc_cc_library(
    name = "basic_join",
    language = "c++",
    public_hdrs = [
        "src/core/lib/promise/detail/basic_join.h",
    ],
    deps = [
        "bitset",
        "construct_destruct",
        "gpr_platform",
        "poll",
        "promise_factory",
    ],
)

grpc_cc_library(
    name = "join",
    language = "c++",
    public_hdrs = [
        "src/core/lib/promise/join.h",
    ],
    deps = [
        "basic_join",
        "gpr_platform",
    ],
)

grpc_cc_library(
    name = "try_join",
    language = "c++",
    public_hdrs = [
        "src/core/lib/promise/try_join.h",
    ],
    deps = [
        "basic_join",
        "gpr_platform",
        "promise_status",
    ],
)

grpc_cc_library(
    name = "basic_seq",
    language = "c++",
    public_hdrs = [
        "src/core/lib/promise/detail/basic_seq.h",
    ],
    deps = [
        "construct_destruct",
        "gpr_platform",
        "poll",
        "promise_factory",
        "switch",
    ],
)

grpc_cc_library(
    name = "seq",
    language = "c++",
    public_hdrs = [
        "src/core/lib/promise/seq.h",
    ],
    deps = [
        "basic_seq",
        "gpr_platform",
    ],
)

grpc_cc_library(
    name = "try_seq",
    language = "c++",
    public_hdrs = [
        "src/core/lib/promise/try_seq.h",
    ],
    deps = [
        "basic_seq",
        "gpr_platform",
        "promise_status",
    ],
)

grpc_cc_library(
    name = "activity",
    srcs = [
        "src/core/lib/promise/activity.cc",
    ],
    external_deps = [
        "absl/base:core_headers",
    ],
    language = "c++",
    public_hdrs = [
        "src/core/lib/promise/activity.h",
    ],
    deps = [
        "atomic_utils",
        "construct_destruct",
        "context",
        "gpr_base",
        "gpr_codegen",
        "orphanable",
        "poll",
        "promise_factory",
        "promise_status",
    ],
)

grpc_cc_library(
    name = "exec_ctx_wakeup_scheduler",
    hdrs = [
        "src/core/lib/promise/exec_ctx_wakeup_scheduler.h",
    ],
    language = "c++",
    deps = [
        "exec_ctx",
        "gpr_base",
    ],
)

grpc_cc_library(
    name = "wait_set",
    external_deps = [
        "absl/container:flat_hash_set",
    ],
    language = "c++",
    public_hdrs = [
        "src/core/lib/promise/wait_set.h",
    ],
    deps = [
        "activity",
        "gpr_platform",
    ],
)

grpc_cc_library(
    name = "intra_activity_waiter",
    language = "c++",
    public_hdrs = [
        "src/core/lib/promise/intra_activity_waiter.h",
    ],
    deps = [
        "activity",
        "gpr_platform",
    ],
)

grpc_cc_library(
    name = "latch",
    external_deps = [
        "absl/status",
    ],
    language = "c++",
    public_hdrs = [
        "src/core/lib/promise/latch.h",
    ],
    deps = [
        "activity",
        "gpr_platform",
        "intra_activity_waiter",
    ],
)

grpc_cc_library(
    name = "observable",
    language = "c++",
    public_hdrs = [
        "src/core/lib/promise/observable.h",
    ],
    deps = [
        "activity",
        "gpr_platform",
        "wait_set",
    ],
)

grpc_cc_library(
    name = "pipe",
    external_deps = [
        "absl/status",
    ],
    language = "c++",
    public_hdrs = [
        "src/core/lib/promise/pipe.h",
    ],
    deps = [
        "activity",
        "arena",
        "gpr_platform",
        "intra_activity_waiter",
    ],
)

grpc_cc_library(
    name = "for_each",
    external_deps = [
        "absl/status",
        "absl/types:variant",
    ],
    language = "c++",
    public_hdrs = ["src/core/lib/promise/for_each.h"],
    deps = [
        "gpr_platform",
        "poll",
        "promise_factory",
    ],
)

grpc_cc_library(
    name = "ref_counted",
    language = "c++",
    public_hdrs = ["src/core/lib/gprpp/ref_counted.h"],
    deps = [
        "atomic_utils",
        "debug_location",
        "gpr_base",
        "grpc_trace",
        "ref_counted_ptr",
    ],
)

grpc_cc_library(
    name = "dual_ref_counted",
    language = "c++",
    public_hdrs = ["src/core/lib/gprpp/dual_ref_counted.h"],
    deps = [
        "debug_location",
        "gpr_base",
        "grpc_trace",
        "orphanable",
        "ref_counted_ptr",
    ],
)

grpc_cc_library(
    name = "ref_counted_ptr",
    language = "c++",
    public_hdrs = ["src/core/lib/gprpp/ref_counted_ptr.h"],
    visibility = ["@grpc:ref_counted_ptr"],
    deps = [
        "gpr_base",
    ],
)

grpc_cc_library(
    name = "handshaker_factory",
    language = "c++",
    public_hdrs = [
        "src/core/lib/channel/handshaker_factory.h",
    ],
    deps = [
        "gpr_base",
        "iomgr_fwd",
    ],
)

grpc_cc_library(
    name = "handshaker_registry",
    srcs = [
        "src/core/lib/channel/handshaker_registry.cc",
    ],
    language = "c++",
    public_hdrs = [
        "src/core/lib/channel/handshaker_registry.h",
    ],
    deps = [
        "gpr_base",
        "handshaker_factory",
    ],
)

grpc_cc_library(
    name = "channel_creds_registry",
    hdrs = [
        "src/core/lib/security/credentials/channel_creds_registry.h",
    ],
    language = "c++",
    deps = [
        "gpr_base",
        "json",
    ],
)

grpc_cc_library(
    name = "event_engine_memory_allocator",
    srcs = [
        "src/core/lib/event_engine/memory_allocator.cc",
    ],
    hdrs = [
        "include/grpc/event_engine/internal/memory_allocator_impl.h",
        "include/grpc/event_engine/memory_allocator.h",
        "include/grpc/event_engine/memory_request.h",
    ],
    language = "c++",
    deps = [
        "gpr_platform",
        "ref_counted",
        "slice",
        "slice_refcount",
    ],
)

grpc_cc_library(
    name = "memory_quota",
    srcs = [
        "src/core/lib/resource_quota/memory_quota.cc",
    ],
    hdrs = [
        "src/core/lib/resource_quota/memory_quota.h",
    ],
    external_deps = [
        "absl/status",
        "absl/strings",
        "absl/utility",
    ],
    deps = [
        "activity",
        "dual_ref_counted",
        "event_engine_memory_allocator",
        "exec_ctx_wakeup_scheduler",
        "gpr_base",
        "grpc_trace",
        "loop",
        "map",
        "orphanable",
        "poll",
        "race",
        "ref_counted_ptr",
        "resource_quota_trace",
        "seq",
        "slice_refcount",
        "useful",
    ],
)

grpc_cc_library(
    name = "arena",
    srcs = [
        "src/core/lib/resource_quota/arena.cc",
    ],
    hdrs = [
        "src/core/lib/resource_quota/arena.h",
    ],
    deps = [
        "context",
        "gpr_base",
        "memory_quota",
    ],
)

grpc_cc_library(
    name = "thread_quota",
    srcs = [
        "src/core/lib/resource_quota/thread_quota.cc",
    ],
    hdrs = [
        "src/core/lib/resource_quota/thread_quota.h",
    ],
    deps = [
        "gpr_base",
        "ref_counted",
    ],
)

grpc_cc_library(
    name = "resource_quota_trace",
    srcs = [
        "src/core/lib/resource_quota/trace.cc",
    ],
    hdrs = [
        "src/core/lib/resource_quota/trace.h",
    ],
    deps = [
        "gpr_platform",
        "grpc_trace",
    ],
)

grpc_cc_library(
    name = "resource_quota",
    srcs = [
        "src/core/lib/resource_quota/resource_quota.cc",
    ],
    hdrs = [
        "src/core/lib/resource_quota/resource_quota.h",
    ],
    deps = [
        "cpp_impl_of",
        "gpr_base",
        "memory_quota",
        "ref_counted",
        "thread_quota",
    ],
)

grpc_cc_library(
    name = "slice_refcount",
    srcs = [
        "src/core/lib/slice/slice_refcount.cc",
    ],
    hdrs = [
        "src/core/lib/slice/slice_refcount.h",
        "src/core/lib/slice/slice_refcount_base.h",
    ],
    public_hdrs = [
        "include/grpc/slice.h",
    ],
    deps = [
        "gpr_base",
    ],
)

grpc_cc_library(
    name = "slice",
    srcs = [
        "src/core/lib/slice/slice.cc",
        "src/core/lib/slice/slice_string_helpers.cc",
    ],
    hdrs = [
        "src/core/lib/slice/slice.h",
        "src/core/lib/slice/slice_internal.h",
        "src/core/lib/slice/slice_string_helpers.h",
    ],
    deps = [
        "gpr_base",
        "ref_counted",
        "slice_refcount",
    ],
)

grpc_cc_library(
    name = "error",
    srcs = [
        "src/core/lib/iomgr/error.cc",
    ],
    hdrs = [
        "src/core/lib/iomgr/error.h",
        "src/core/lib/iomgr/error_internal.h",
    ],
    deps = [
        "gpr",
        "grpc_codegen",
        "grpc_trace",
        "slice",
        "slice_refcount",
        "useful",
    ],
)

grpc_cc_library(
    name = "closure",
    hdrs = [
        "src/core/lib/iomgr/closure.h",
    ],
    deps = [
        "error",
        "gpr",
    ],
)

grpc_cc_library(
    name = "time",
    srcs = [
        "src/core/lib/gprpp/time.cc",
    ],
    hdrs = [
        "src/core/lib/gprpp/time.h",
    ],
    external_deps = [
        "absl/strings:str_format",
    ],
    deps = [
        "gpr",
        "gpr_codegen",
    ],
)

grpc_cc_library(
    name = "exec_ctx",
    srcs = [
        "src/core/lib/iomgr/combiner.cc",
        "src/core/lib/iomgr/exec_ctx.cc",
        "src/core/lib/iomgr/executor.cc",
        "src/core/lib/iomgr/iomgr_internal.cc",
    ],
    hdrs = [
        "src/core/lib/iomgr/combiner.h",
        "src/core/lib/iomgr/exec_ctx.h",
        "src/core/lib/iomgr/executor.h",
        "src/core/lib/iomgr/iomgr_internal.h",
    ],
    deps = [
        "closure",
        "error",
        "gpr_base",
        "gpr_tls",
        "time",
        "useful",
    ],
)

grpc_cc_library(
    name = "sockaddr_utils",
    srcs = [
        "src/core/lib/address_utils/sockaddr_utils.cc",
    ],
    hdrs = [
        "src/core/lib/address_utils/sockaddr_utils.h",
    ],
    external_deps = [
        "absl/status",
        "absl/status:statusor",
        "absl/strings",
        "absl/strings:str_format",
    ],
    visibility = ["@grpc:alt_grpc_base_legacy"],
    deps = [
        "gpr_base",
        "grpc_sockaddr",
        "resolved_address",
        "uri_parser",
    ],
)

grpc_cc_library(
    name = "iomgr_port",
    hdrs = [
        "src/core/lib/iomgr/port.h",
    ],
)

grpc_cc_library(
    name = "iomgr_timer",
    srcs = [
        "src/core/lib/iomgr/time_averaged_stats.cc",
        "src/core/lib/iomgr/timer.cc",
        "src/core/lib/iomgr/timer_generic.cc",
        "src/core/lib/iomgr/timer_heap.cc",
        "src/core/lib/iomgr/timer_manager.cc",
    ],
    hdrs = [
        "src/core/lib/iomgr/timer.h",
        "src/core/lib/iomgr/timer_generic.h",
        "src/core/lib/iomgr/timer_heap.h",
        "src/core/lib/iomgr/timer_manager.h",
        "src/core/lib/iomgr/time_averaged_stats.h",
    ] + [
        # TODO(hork): deduplicate
        "src/core/lib/iomgr/iomgr.h",
    ],
    external_deps = [
        "absl/strings",
    ],
    deps = [
        "event_engine_base_hdrs",
        "exec_ctx",
        "gpr_base",
        "gpr_platform",
        "gpr_tls",
        "grpc_trace",
        "iomgr_port",
        "time",
        "useful",
    ],
)

grpc_cc_library(
    name = "iomgr_fwd",
    hdrs = [
        "src/core/lib/iomgr/iomgr_fwd.h",
    ],
)

grpc_cc_library(
    name = "grpc_sockaddr",
    srcs = [
        "src/core/lib/event_engine/sockaddr.cc",
        "src/core/lib/iomgr/sockaddr_utils_posix.cc",
        "src/core/lib/iomgr/socket_utils_windows.cc",
    ],
    hdrs = [
        "src/core/lib/event_engine/sockaddr.h",
        "src/core/lib/iomgr/sockaddr.h",
        "src/core/lib/iomgr/sockaddr_posix.h",
        "src/core/lib/iomgr/sockaddr_windows.h",
        "src/core/lib/iomgr/socket_utils.h",
    ],
    deps = [
        "gpr_base",
        "iomgr_port",
    ],
)

grpc_cc_library(
    name = "avl",
    hdrs = [
        "src/core/lib/avl/avl.h",
    ],
    external_deps = [
        "absl/container:inlined_vector",
    ],
    deps = [
        "gpr_platform",
    ],
)

grpc_cc_library(
    name = "event_engine_base_hdrs",
    hdrs = GRPC_PUBLIC_EVENT_ENGINE_HDRS + GRPC_PUBLIC_HDRS,
    external_deps = [
        "absl/status",
        "absl/status:statusor",
        "absl/time",
    ],
    deps = [
        "gpr_base",
    ],
)

grpc_cc_library(
    name = "default_event_engine_factory_hdrs",
    hdrs = [
        "src/core/lib/event_engine/event_engine_factory.h",
    ],
    deps = [
        "event_engine_base_hdrs",
        "gpr_base",
    ],
)

grpc_cc_library(
    name = "default_event_engine_factory",
    srcs = [
        "src/core/lib/event_engine/default_event_engine_factory.cc",
    ],
    deps = [
        "default_event_engine_factory_hdrs",
        "gpr_base",
        "iomgr_event_engine",
        "iomgr_port",
    ],
)

grpc_cc_library(
    name = "iomgr_event_engine",
    srcs = ["src/core/lib/event_engine/iomgr_engine.cc"],
    hdrs = ["src/core/lib/event_engine/iomgr_engine.h"],
    external_deps = [
        "absl/cleanup",
    ],
    deps = [
<<<<<<< HEAD
        "event_engine_base_hdrs",
        "event_engine_common",
        "exec_ctx",
=======
        "default_event_engine_factory_hdrs",
        "event_engine_base_hdrs",
>>>>>>> 440ae568
        "gpr_base",
        "gpr_platform",
        "iomgr_timer",
        "match",
    ],
)

grpc_cc_library(
    name = "event_engine_common",
    srcs = [
        "src/core/lib/event_engine/resolved_address.cc",
<<<<<<< HEAD
        "src/core/lib/event_engine/trace.cc",
    ],
    hdrs = [
        "src/core/lib/event_engine/handle_containers.h",
        "src/core/lib/event_engine/trace.h",
    ],
    external_deps = [
        "absl/container:flat_hash_set",
=======
        "src/core/lib/event_engine/slice.cc",
        "src/core/lib/event_engine/slice_buffer.cc",
>>>>>>> 440ae568
    ],
    deps = [
        "event_engine_base_hdrs",
        "gpr_base",
<<<<<<< HEAD
        "grpc_trace",
=======
        "gpr_platform",
        "ref_counted",
        "slice",
        "slice_refcount",
>>>>>>> 440ae568
    ],
)

grpc_cc_library(
    name = "event_engine_base",
    srcs = [
        "src/core/lib/event_engine/event_engine.cc",
    ],
    deps = [
        "default_event_engine_factory",
        "default_event_engine_factory_hdrs",
        "event_engine_base_hdrs",
        "gpr_base",
    ],
)

grpc_cc_library(
    name = "uri_parser",
    srcs = [
        "src/core/lib/uri/uri_parser.cc",
    ],
    hdrs = [
        "src/core/lib/uri/uri_parser.h",
    ],
    external_deps = [
        "absl/status",
        "absl/status:statusor",
        "absl/strings",
        "absl/strings:str_format",
    ],
    visibility = ["@grpc:alt_grpc_base_legacy"],
    deps = [
        "gpr_base",
    ],
)

grpc_cc_library(
    name = "channel_args_preconditioning",
    srcs = [
        "src/core/lib/channel/channel_args_preconditioning.cc",
    ],
    hdrs = [
        "src/core/lib/channel/channel_args_preconditioning.h",
    ],
    deps = [
        "channel_args",
        "gpr_base",
    ],
)

grpc_cc_library(
    name = "pid_controller",
    srcs = [
        "src/core/lib/transport/pid_controller.cc",
    ],
    hdrs = [
        "src/core/lib/transport/pid_controller.h",
    ],
    deps = [
        "gpr_platform",
        "useful",
    ],
)

grpc_cc_library(
    name = "grpc_base",
    srcs = [
        "src/core/lib/address_utils/parse_address.cc",
        "src/core/lib/backoff/backoff.cc",
        "src/core/lib/channel/channel_stack.cc",
        "src/core/lib/channel/channel_stack_builder_impl.cc",
        "src/core/lib/channel/channel_trace.cc",
        "src/core/lib/channel/channelz.cc",
        "src/core/lib/channel/channelz_registry.cc",
        "src/core/lib/channel/connected_channel.cc",
        "src/core/lib/channel/handshaker.cc",
        "src/core/lib/channel/promise_based_filter.cc",
        "src/core/lib/channel/status_util.cc",
        "src/core/lib/compression/compression.cc",
        "src/core/lib/compression/compression_internal.cc",
        "src/core/lib/compression/message_compress.cc",
        "src/core/lib/debug/stats.cc",
        "src/core/lib/debug/stats_data.cc",
        "src/core/lib/event_engine/channel_args_endpoint_config.cc",
        "src/core/lib/event_engine/sockaddr.cc",
        "src/core/lib/iomgr/buffer_list.cc",
        "src/core/lib/iomgr/call_combiner.cc",
        "src/core/lib/iomgr/cfstream_handle.cc",
        "src/core/lib/iomgr/dualstack_socket_posix.cc",
        "src/core/lib/iomgr/endpoint.cc",
        "src/core/lib/iomgr/endpoint_cfstream.cc",
        "src/core/lib/iomgr/endpoint_pair_event_engine.cc",
        "src/core/lib/iomgr/endpoint_pair_posix.cc",
        "src/core/lib/iomgr/endpoint_pair_windows.cc",
        "src/core/lib/iomgr/error_cfstream.cc",
        "src/core/lib/iomgr/ev_apple.cc",
        "src/core/lib/iomgr/ev_epoll1_linux.cc",
        "src/core/lib/iomgr/ev_poll_posix.cc",
        "src/core/lib/iomgr/ev_posix.cc",
        "src/core/lib/iomgr/ev_windows.cc",
        "src/core/lib/iomgr/executor/mpmcqueue.cc",
        "src/core/lib/iomgr/executor/threadpool.cc",
        "src/core/lib/iomgr/fork_posix.cc",
        "src/core/lib/iomgr/fork_windows.cc",
        "src/core/lib/iomgr/gethostname_fallback.cc",
        "src/core/lib/iomgr/gethostname_host_name_max.cc",
        "src/core/lib/iomgr/gethostname_sysconf.cc",
        "src/core/lib/iomgr/grpc_if_nametoindex_posix.cc",
        "src/core/lib/iomgr/grpc_if_nametoindex_unsupported.cc",
        "src/core/lib/iomgr/internal_errqueue.cc",
        "src/core/lib/iomgr/iocp_windows.cc",
        "src/core/lib/iomgr/iomgr.cc",
        "src/core/lib/iomgr/iomgr_posix.cc",
        "src/core/lib/iomgr/iomgr_posix_cfstream.cc",
        "src/core/lib/iomgr/iomgr_windows.cc",
        "src/core/lib/iomgr/load_file.cc",
        "src/core/lib/iomgr/lockfree_event.cc",
        "src/core/lib/iomgr/polling_entity.cc",
        "src/core/lib/iomgr/pollset.cc",
        "src/core/lib/iomgr/pollset_set.cc",
        "src/core/lib/iomgr/pollset_set_windows.cc",
        "src/core/lib/iomgr/pollset_windows.cc",
        "src/core/lib/iomgr/resolve_address.cc",
        "src/core/lib/iomgr/resolve_address_posix.cc",
        "src/core/lib/iomgr/resolve_address_windows.cc",
        "src/core/lib/iomgr/socket_factory_posix.cc",
        "src/core/lib/iomgr/socket_mutator.cc",
        "src/core/lib/iomgr/socket_utils_common_posix.cc",
        "src/core/lib/iomgr/socket_utils_linux.cc",
        "src/core/lib/iomgr/socket_utils_posix.cc",
        "src/core/lib/iomgr/socket_windows.cc",
        "src/core/lib/iomgr/tcp_client.cc",
        "src/core/lib/iomgr/tcp_client_cfstream.cc",
        "src/core/lib/iomgr/tcp_client_posix.cc",
        "src/core/lib/iomgr/tcp_client_windows.cc",
        "src/core/lib/iomgr/tcp_posix.cc",
        "src/core/lib/iomgr/tcp_server.cc",
        "src/core/lib/iomgr/tcp_server_posix.cc",
        "src/core/lib/iomgr/tcp_server_utils_posix_common.cc",
        "src/core/lib/iomgr/tcp_server_utils_posix_ifaddrs.cc",
        "src/core/lib/iomgr/tcp_server_utils_posix_noifaddrs.cc",
        "src/core/lib/iomgr/tcp_server_windows.cc",
        "src/core/lib/iomgr/tcp_windows.cc",
        "src/core/lib/iomgr/unix_sockets_posix.cc",
        "src/core/lib/iomgr/unix_sockets_posix_noop.cc",
        "src/core/lib/iomgr/wakeup_fd_eventfd.cc",
        "src/core/lib/iomgr/wakeup_fd_nospecial.cc",
        "src/core/lib/iomgr/wakeup_fd_pipe.cc",
        "src/core/lib/iomgr/wakeup_fd_posix.cc",
        "src/core/lib/iomgr/work_serializer.cc",
        "src/core/lib/resource_quota/api.cc",
        "src/core/lib/slice/b64.cc",
        "src/core/lib/slice/percent_encoding.cc",
        "src/core/lib/slice/slice_api.cc",
        "src/core/lib/slice/slice_buffer.cc",
        "src/core/lib/slice/slice_split.cc",
        "src/core/lib/surface/api_trace.cc",
        "src/core/lib/surface/builtins.cc",
        "src/core/lib/surface/byte_buffer.cc",
        "src/core/lib/surface/byte_buffer_reader.cc",
        "src/core/lib/surface/call.cc",
        "src/core/lib/surface/call_details.cc",
        "src/core/lib/surface/call_log_batch.cc",
        "src/core/lib/surface/channel.cc",
        "src/core/lib/surface/channel_ping.cc",
        "src/core/lib/surface/completion_queue.cc",
        "src/core/lib/surface/completion_queue_factory.cc",
        "src/core/lib/surface/event_string.cc",
        "src/core/lib/surface/lame_client.cc",
        "src/core/lib/surface/metadata_array.cc",
        "src/core/lib/surface/server.cc",
        "src/core/lib/surface/validate_metadata.cc",
        "src/core/lib/surface/version.cc",
        "src/core/lib/transport/bdp_estimator.cc",
        "src/core/lib/transport/byte_stream.cc",
        "src/core/lib/transport/connectivity_state.cc",
        "src/core/lib/transport/error_utils.cc",
        "src/core/lib/transport/parsed_metadata.cc",
        "src/core/lib/transport/status_conversion.cc",
        "src/core/lib/transport/timeout_encoding.cc",
        "src/core/lib/transport/transport.cc",
        "src/core/lib/transport/metadata_batch.cc",
        "src/core/lib/transport/transport_op_string.cc",
    ] +
    # TODO(hork): delete the iomgr glue code when EventEngine is fully
    # integrated, or when it becomes obvious the glue code is unnecessary.
    [
        "src/core/lib/iomgr/event_engine/closure.cc",
        "src/core/lib/iomgr/event_engine/endpoint.cc",
        "src/core/lib/iomgr/event_engine/iomgr.cc",
        "src/core/lib/iomgr/event_engine/pollset.cc",
        "src/core/lib/iomgr/event_engine/resolved_address_internal.cc",
        "src/core/lib/iomgr/event_engine/resolver.cc",
        "src/core/lib/iomgr/event_engine/tcp.cc",
        "src/core/lib/iomgr/event_engine/timer.cc",
    ],
    hdrs = [
        "src/core/lib/transport/error_utils.h",
        "src/core/lib/transport/http2_errors.h",
        "src/core/lib/address_utils/parse_address.h",
        "src/core/lib/backoff/backoff.h",
        "src/core/lib/channel/call_finalization.h",
        "src/core/lib/channel/call_tracer.h",
        "src/core/lib/channel/channel_stack.h",
        "src/core/lib/channel/promise_based_filter.h",
        "src/core/lib/channel/channel_stack_builder_impl.h",
        "src/core/lib/channel/channel_trace.h",
        "src/core/lib/channel/channelz.h",
        "src/core/lib/channel/channelz_registry.h",
        "src/core/lib/channel/connected_channel.h",
        "src/core/lib/channel/context.h",
        "src/core/lib/channel/handshaker.h",
        "src/core/lib/channel/status_util.h",
        "src/core/lib/compression/compression_internal.h",
        "src/core/lib/resource_quota/api.h",
        "src/core/lib/compression/message_compress.h",
        "src/core/lib/debug/stats.h",
        "src/core/lib/debug/stats_data.h",
        "src/core/lib/event_engine/channel_args_endpoint_config.h",
        "src/core/lib/event_engine/sockaddr.h",
        "src/core/lib/iomgr/block_annotate.h",
        "src/core/lib/iomgr/buffer_list.h",
        "src/core/lib/iomgr/call_combiner.h",
        "src/core/lib/iomgr/cfstream_handle.h",
        "src/core/lib/iomgr/dynamic_annotations.h",
        "src/core/lib/iomgr/endpoint.h",
        "src/core/lib/iomgr/endpoint_cfstream.h",
        "src/core/lib/iomgr/endpoint_pair.h",
        "src/core/lib/iomgr/error_cfstream.h",
        "src/core/lib/iomgr/ev_apple.h",
        "src/core/lib/iomgr/ev_epoll1_linux.h",
        "src/core/lib/iomgr/ev_poll_posix.h",
        "src/core/lib/iomgr/ev_posix.h",
        "src/core/lib/iomgr/executor/mpmcqueue.h",
        "src/core/lib/iomgr/executor/threadpool.h",
        "src/core/lib/iomgr/gethostname.h",
        "src/core/lib/iomgr/grpc_if_nametoindex.h",
        "src/core/lib/iomgr/internal_errqueue.h",
        "src/core/lib/iomgr/iocp_windows.h",
        "src/core/lib/iomgr/iomgr.h",
        "src/core/lib/iomgr/load_file.h",
        "src/core/lib/iomgr/lockfree_event.h",
        "src/core/lib/iomgr/nameser.h",
        "src/core/lib/iomgr/polling_entity.h",
        "src/core/lib/iomgr/pollset.h",
        "src/core/lib/iomgr/pollset_set.h",
        "src/core/lib/iomgr/pollset_set_windows.h",
        "src/core/lib/iomgr/pollset_windows.h",
        "src/core/lib/iomgr/python_util.h",
        "src/core/lib/iomgr/resolve_address.h",
        "src/core/lib/iomgr/resolve_address_impl.h",
        "src/core/lib/iomgr/resolve_address_posix.h",
        "src/core/lib/iomgr/resolve_address_windows.h",
        "src/core/lib/iomgr/sockaddr.h",
        "src/core/lib/iomgr/sockaddr_posix.h",
        "src/core/lib/iomgr/sockaddr_windows.h",
        "src/core/lib/iomgr/socket_factory_posix.h",
        "src/core/lib/iomgr/socket_mutator.h",
        "src/core/lib/iomgr/socket_utils_posix.h",
        "src/core/lib/iomgr/socket_windows.h",
        "src/core/lib/iomgr/tcp_client.h",
        "src/core/lib/iomgr/tcp_client_posix.h",
        "src/core/lib/iomgr/tcp_posix.h",
        "src/core/lib/iomgr/tcp_server.h",
        "src/core/lib/iomgr/tcp_server_utils_posix.h",
        "src/core/lib/iomgr/tcp_windows.h",
        "src/core/lib/iomgr/unix_sockets_posix.h",
        "src/core/lib/iomgr/wakeup_fd_pipe.h",
        "src/core/lib/iomgr/wakeup_fd_posix.h",
        "src/core/lib/iomgr/work_serializer.h",
        "src/core/lib/slice/b64.h",
        "src/core/lib/slice/percent_encoding.h",
        "src/core/lib/slice/slice_split.h",
        "src/core/lib/surface/api_trace.h",
        "src/core/lib/surface/builtins.h",
        "src/core/lib/surface/call.h",
        "src/core/lib/surface/call_test_only.h",
        "src/core/lib/surface/channel.h",
        "src/core/lib/surface/completion_queue.h",
        "src/core/lib/surface/completion_queue_factory.h",
        "src/core/lib/surface/event_string.h",
        "src/core/lib/surface/init.h",
        "src/core/lib/surface/lame_client.h",
        "src/core/lib/surface/server.h",
        "src/core/lib/surface/validate_metadata.h",
        "src/core/lib/transport/bdp_estimator.h",
        "src/core/lib/transport/byte_stream.h",
        "src/core/lib/transport/connectivity_state.h",
        "src/core/lib/transport/metadata_batch.h",
        "src/core/lib/transport/parsed_metadata.h",
        "src/core/lib/transport/status_conversion.h",
        "src/core/lib/transport/timeout_encoding.h",
        "src/core/lib/transport/transport.h",
        "src/core/lib/transport/transport_impl.h",
    ] +
    # TODO(ctiller): remove these
    # These headers used to be vended by this target, but they have been split
    # out into separate targets now. In order to transition downstream code, we
    # re-export these headers from here for now, and when LSC's have completed
    # to clean this up, we'll remove these.
    [
        "src/core/lib/iomgr/closure.h",
        "src/core/lib/iomgr/error.h",
        "src/core/lib/iomgr/error_internal.h",
        "src/core/lib/slice/slice_internal.h",
        "src/core/lib/slice/slice_string_helpers.h",
        "src/core/lib/iomgr/exec_ctx.h",
        "src/core/lib/iomgr/executor.h",
        "src/core/lib/iomgr/combiner.h",
        "src/core/lib/iomgr/iomgr_internal.h",
        "src/core/lib/channel/channel_args.h",
        "src/core/lib/channel/channel_stack_builder.h",
    ] +
    # TODO(hork): delete the iomgr glue code when EventEngine is fully
    # integrated, or when it becomes obvious the glue code is unnecessary.
    [
        "src/core/lib/iomgr/event_engine/closure.h",
        "src/core/lib/iomgr/event_engine/endpoint.h",
        "src/core/lib/iomgr/event_engine/pollset.h",
        "src/core/lib/iomgr/event_engine/promise.h",
        "src/core/lib/iomgr/event_engine/resolved_address_internal.h",
        "src/core/lib/iomgr/event_engine/resolver.h",
    ],
    external_deps = [
        "absl/base:core_headers",
        "absl/container:flat_hash_map",
        "absl/container:inlined_vector",
        "absl/functional:bind_front",
        "absl/memory",
        "absl/meta:type_traits",
        "absl/status:statusor",
        "absl/status",
        "absl/strings:str_format",
        "absl/strings",
        "absl/types:optional",
        "absl/types:variant",
        "absl/utility",
        "madler_zlib",
    ],
    language = "c++",
    public_hdrs = GRPC_PUBLIC_HDRS + GRPC_PUBLIC_EVENT_ENGINE_HDRS,
    visibility = ["@grpc:alt_grpc_base_legacy"],
    deps = [
        "arena",
        "arena_promise",
        "atomic_utils",
        "avl",
        "bitset",
        "channel_args",
        "channel_args_preconditioning",
        "channel_init",
        "channel_stack_builder",
        "channel_stack_type",
        "chunked_vector",
        "closure",
        "config",
        "cpp_impl_of",
        "debug_location",
        "default_event_engine_factory",
        "dual_ref_counted",
        "error",
        "event_engine_base",
        "event_engine_common",
        "exec_ctx",
        "gpr_base",
        "gpr_codegen",
        "gpr_tls",
        "grpc_codegen",
        "grpc_sockaddr",
        "grpc_trace",
        "iomgr_port",
        "iomgr_timer",
        "json",
        "latch",
        "memory_quota",
        "orphanable",
        "poll",
        "promise",
        "ref_counted",
        "ref_counted_ptr",
        "resolved_address",
        "resource_quota",
        "resource_quota_trace",
        "slice",
        "slice_refcount",
        "sockaddr_utils",
        "table",
        "thread_quota",
        "time",
        "uri_parser",
        "useful",
    ],
)

grpc_cc_library(
    name = "channel_stack_type",
    srcs = [
        "src/core/lib/surface/channel_stack_type.cc",
    ],
    hdrs = [
        "src/core/lib/surface/channel_stack_type.h",
    ],
    language = "c++",
    deps = [
        "gpr_base",
    ],
)

grpc_cc_library(
    name = "channel_init",
    srcs = [
        "src/core/lib/surface/channel_init.cc",
    ],
    hdrs = [
        "src/core/lib/surface/channel_init.h",
    ],
    language = "c++",
    deps = [
        "channel_stack_builder",
        "channel_stack_type",
        "gpr_base",
    ],
)

grpc_cc_library(
    name = "single_set_ptr",
    hdrs = [
        "src/core/lib/gprpp/single_set_ptr.h",
    ],
    language = "c++",
    deps = [
        "gpr_base",
    ],
)

grpc_cc_library(
    name = "channel_stack_builder",
    srcs = [
        "src/core/lib/channel/channel_stack_builder.cc",
    ],
    hdrs = [
        "src/core/lib/channel/channel_stack_builder.h",
    ],
    external_deps = [
        "absl/status:statusor",
    ],
    language = "c++",
    visibility = ["@grpc:alt_grpc_base_legacy"],
    deps = [
        "channel_args",
        "channel_stack_type",
        "closure",
        "error",
        "gpr_base",
    ],
)

grpc_cc_library(
    name = "grpc_common",
    defines = select({
        "grpc_no_rls": ["GRPC_NO_RLS"],
        "//conditions:default": [],
    }),
    language = "c++",
    select_deps = [
        {
            "grpc_no_rls": [],
            "//conditions:default": ["grpc_lb_policy_rls"],
        },
    ],
    deps = [
        "grpc_base",
        # standard plugins
        "census",
        "grpc_deadline_filter",
        "grpc_client_authority_filter",
        "grpc_lb_policy_grpclb",
        "grpc_lb_policy_pick_first",
        "grpc_lb_policy_priority",
        "grpc_lb_policy_ring_hash",
        "grpc_lb_policy_round_robin",
        "grpc_lb_policy_weighted_target",
        "grpc_channel_idle_filter",
        "grpc_message_size_filter",
        "grpc_resolver_binder",
        "grpc_resolver_dns_ares",
        "grpc_resolver_fake",
        "grpc_resolver_dns_native",
        "grpc_resolver_sockaddr",
        "grpc_transport_chttp2_client_connector",
        "grpc_transport_chttp2_server",
        "grpc_transport_inproc",
        "grpc_fault_injection_filter",
    ],
)

grpc_cc_library(
    name = "grpc_service_config",
    hdrs = [
        "src/core/lib/service_config/service_config.h",
        "src/core/lib/service_config/service_config_call_data.h",
    ],
    external_deps = [
        "absl/strings",
    ],
    language = "c++",
    deps = [
        "error",
        "gpr_base",
        "json",
        "service_config_parser",
        "slice",
    ],
)

grpc_cc_library(
    name = "grpc_service_config_impl",
    srcs = [
        "src/core/lib/service_config/service_config_impl.cc",
    ],
    hdrs = [
        "src/core/lib/service_config/service_config_impl.h",
    ],
    external_deps = [
        "absl/strings",
    ],
    language = "c++",
    visibility = ["@grpc:client_channel"],
    deps = [
        "config",
        "error",
        "gpr_base",
        "grpc_service_config",
        "json",
        "service_config_parser",
        "slice",
    ],
)

grpc_cc_library(
    name = "service_config_parser",
    srcs = [
        "src/core/lib/service_config/service_config_parser.cc",
    ],
    hdrs = [
        "src/core/lib/service_config/service_config_parser.h",
    ],
    external_deps = [
        "absl/strings",
    ],
    language = "c++",
    deps = [
        "error",
        "gpr_base",
        "json",
    ],
)

grpc_cc_library(
    name = "server_address",
    srcs = [
        "src/core/lib/resolver/server_address.cc",
    ],
    hdrs = [
        "src/core/lib/resolver/server_address.h",
    ],
    external_deps = [
        "absl/strings",
        "absl/strings:str_format",
    ],
    language = "c++",
    visibility = ["@grpc:client_channel"],
    deps = [
        "channel_args",
        "gpr_platform",
        "resolved_address",
        "sockaddr_utils",
    ],
)

grpc_cc_library(
    name = "grpc_resolver",
    srcs = [
        "src/core/lib/resolver/resolver.cc",
        "src/core/lib/resolver/resolver_registry.cc",
    ],
    hdrs = [
        "src/core/lib/resolver/resolver.h",
        "src/core/lib/resolver/resolver_factory.h",
        "src/core/lib/resolver/resolver_registry.h",
    ],
    external_deps = [
        "absl/memory",
        "absl/strings",
        "absl/strings:str_format",
    ],
    language = "c++",
    visibility = ["@grpc:client_channel"],
    deps = [
        "gpr_base",
        "grpc_service_config",
        "iomgr_fwd",
        "orphanable",
        "server_address",
        "uri_parser",
    ],
)

grpc_cc_library(
    name = "channel_args",
    srcs = [
        "src/core/lib/channel/channel_args.cc",
    ],
    hdrs = [
        "src/core/lib/channel/channel_args.h",
    ],
    external_deps = [
        "absl/strings",
        "absl/strings:str_format",
        "absl/types:variant",
        "absl/types:optional",
    ],
    language = "c++",
    deps = [
        "avl",
        "channel_stack_type",
        "dual_ref_counted",
        "gpr_base",
        "grpc_codegen",
        "match",
        "ref_counted",
        "ref_counted_ptr",
        "time",
        "useful",
    ],
)

grpc_cc_library(
    name = "resolved_address",
    hdrs = ["src/core/lib/iomgr/resolved_address.h"],
    language = "c++",
    deps = [
        "gpr_platform",
    ],
)

grpc_cc_library(
    name = "grpc_client_channel",
    srcs = [
        "src/core/ext/filters/client_channel/backend_metric.cc",
        "src/core/ext/filters/client_channel/backup_poller.cc",
        "src/core/ext/filters/client_channel/channel_connectivity.cc",
        "src/core/ext/filters/client_channel/client_channel.cc",
        "src/core/ext/filters/client_channel/client_channel_channelz.cc",
        "src/core/ext/filters/client_channel/client_channel_factory.cc",
        "src/core/ext/filters/client_channel/client_channel_plugin.cc",
        "src/core/ext/filters/client_channel/config_selector.cc",
        "src/core/ext/filters/client_channel/dynamic_filters.cc",
        "src/core/ext/filters/client_channel/global_subchannel_pool.cc",
        "src/core/ext/filters/client_channel/health/health_check_client.cc",
        "src/core/ext/filters/client_channel/http_connect_handshaker.cc",
        "src/core/ext/filters/client_channel/http_proxy.cc",
        "src/core/ext/filters/client_channel/lb_policy.cc",
        "src/core/ext/filters/client_channel/lb_policy/child_policy_handler.cc",
        "src/core/ext/filters/client_channel/lb_policy/oob_backend_metric.cc",
        "src/core/ext/filters/client_channel/lb_policy_registry.cc",
        "src/core/ext/filters/client_channel/local_subchannel_pool.cc",
        "src/core/ext/filters/client_channel/proxy_mapper_registry.cc",
        "src/core/ext/filters/client_channel/resolver_result_parsing.cc",
        "src/core/ext/filters/client_channel/retry_filter.cc",
        "src/core/ext/filters/client_channel/retry_service_config.cc",
        "src/core/ext/filters/client_channel/retry_throttle.cc",
        "src/core/ext/filters/client_channel/service_config_channel_arg_filter.cc",
        "src/core/ext/filters/client_channel/subchannel.cc",
        "src/core/ext/filters/client_channel/subchannel_pool_interface.cc",
        "src/core/ext/filters/client_channel/subchannel_stream_client.cc",
    ],
    hdrs = [
        "src/core/ext/filters/client_channel/backend_metric.h",
        "src/core/ext/filters/client_channel/backup_poller.h",
        "src/core/ext/filters/client_channel/client_channel.h",
        "src/core/ext/filters/client_channel/client_channel_channelz.h",
        "src/core/ext/filters/client_channel/client_channel_factory.h",
        "src/core/ext/filters/client_channel/config_selector.h",
        "src/core/ext/filters/client_channel/connector.h",
        "src/core/ext/filters/client_channel/dynamic_filters.h",
        "src/core/ext/filters/client_channel/global_subchannel_pool.h",
        "src/core/ext/filters/client_channel/health/health_check_client.h",
        "src/core/ext/filters/client_channel/http_connect_handshaker.h",
        "src/core/ext/filters/client_channel/http_proxy.h",
        "src/core/ext/filters/client_channel/lb_policy.h",
        "src/core/ext/filters/client_channel/lb_policy/child_policy_handler.h",
        "src/core/ext/filters/client_channel/lb_policy/oob_backend_metric.h",
        "src/core/ext/filters/client_channel/lb_policy_factory.h",
        "src/core/ext/filters/client_channel/lb_policy_registry.h",
        "src/core/ext/filters/client_channel/local_subchannel_pool.h",
        "src/core/ext/filters/client_channel/proxy_mapper.h",
        "src/core/ext/filters/client_channel/proxy_mapper_registry.h",
        "src/core/ext/filters/client_channel/resolver_result_parsing.h",
        "src/core/ext/filters/client_channel/retry_filter.h",
        "src/core/ext/filters/client_channel/retry_service_config.h",
        "src/core/ext/filters/client_channel/retry_throttle.h",
        "src/core/ext/filters/client_channel/subchannel.h",
        "src/core/ext/filters/client_channel/subchannel_interface.h",
        "src/core/ext/filters/client_channel/subchannel_interface_internal.h",
        "src/core/ext/filters/client_channel/subchannel_pool_interface.h",
        "src/core/ext/filters/client_channel/subchannel_stream_client.h",
    ],
    external_deps = [
        "absl/base:core_headers",
        "absl/container:inlined_vector",
        "absl/memory",
        "absl/strings",
        "absl/strings:cord",
        "absl/strings:str_format",
        "absl/types:optional",
        "absl/types:variant",
        "absl/status",
        "absl/status:statusor",
        "upb_lib",
    ],
    language = "c++",
    visibility = ["@grpc:client_channel"],
    deps = [
        "arena",
        "channel_init",
        "channel_stack_type",
        "chunked_vector",
        "config",
        "debug_location",
        "dual_ref_counted",
        "error",
        "gpr_base",
        "gpr_codegen",
        "grpc_base",
        "grpc_client_authority_filter",
        "grpc_codegen",
        "grpc_deadline_filter",
        "grpc_health_upb",
        "grpc_resolver",
        "grpc_service_config",
        "grpc_service_config_impl",
        "grpc_trace",
        "handshaker_factory",
        "handshaker_registry",
        "httpcli",
        "iomgr_fwd",
        "iomgr_timer",
        "json",
        "json_util",
        "orphanable",
        "protobuf_duration_upb",
        "ref_counted",
        "ref_counted_ptr",
        "resource_quota",
        "server_address",
        "service_config_parser",
        "slice",
        "slice_refcount",
        "sockaddr_utils",
        "time",
        "uri_parser",
        "useful",
        "xds_orca_service_upb",
        "xds_orca_upb",
    ],
)

grpc_cc_library(
    name = "grpc_server_config_selector",
    srcs = [
        "src/core/ext/filters/server_config_selector/server_config_selector.cc",
    ],
    hdrs = [
        "src/core/ext/filters/server_config_selector/server_config_selector.h",
    ],
    language = "c++",
    deps = [
        "gpr_base",
        "grpc_base",
        "grpc_service_config",
    ],
)

grpc_cc_library(
    name = "grpc_server_config_selector_filter",
    srcs = [
        "src/core/ext/filters/server_config_selector/server_config_selector_filter.cc",
    ],
    hdrs = [
        "src/core/ext/filters/server_config_selector/server_config_selector_filter.h",
    ],
    language = "c++",
    deps = [
        "arena",
        "gpr_base",
        "grpc_base",
        "grpc_server_config_selector",
        "grpc_service_config",
        "promise",
    ],
)

grpc_cc_library(
    name = "idle_filter_state",
    srcs = [
        "src/core/ext/filters/channel_idle/idle_filter_state.cc",
    ],
    hdrs = [
        "src/core/ext/filters/channel_idle/idle_filter_state.h",
    ],
    language = "c++",
    deps = [
        "gpr_platform",
    ],
)

grpc_cc_library(
    name = "grpc_channel_idle_filter",
    srcs = [
        "src/core/ext/filters/channel_idle/channel_idle_filter.cc",
    ],
    hdrs = [
        "src/core/ext/filters/channel_idle/channel_idle_filter.h",
    ],
    deps = [
        "capture",
        "config",
        "exec_ctx_wakeup_scheduler",
        "gpr_base",
        "grpc_base",
        "idle_filter_state",
        "iomgr_timer",
        "loop",
        "promise",
        "single_set_ptr",
        "sleep",
        "try_seq",
    ],
)

grpc_cc_library(
    name = "grpc_deadline_filter",
    srcs = [
        "src/core/ext/filters/deadline/deadline_filter.cc",
    ],
    hdrs = [
        "src/core/ext/filters/deadline/deadline_filter.h",
    ],
    language = "c++",
    deps = [
        "config",
        "gpr_base",
        "grpc_base",
        "iomgr_timer",
        "slice",
    ],
)

grpc_cc_library(
    name = "grpc_client_authority_filter",
    srcs = [
        "src/core/ext/filters/http/client_authority_filter.cc",
    ],
    hdrs = [
        "src/core/ext/filters/http/client_authority_filter.h",
    ],
    language = "c++",
    deps = [
        "channel_stack_type",
        "config",
        "gpr_base",
        "grpc_base",
        "slice",
    ],
)

grpc_cc_library(
    name = "grpc_message_size_filter",
    srcs = [
        "src/core/ext/filters/message_size/message_size_filter.cc",
    ],
    hdrs = [
        "src/core/ext/filters/message_size/message_size_filter.h",
    ],
    external_deps = ["absl/strings:str_format"],
    language = "c++",
    deps = [
        "config",
        "gpr_base",
        "grpc_base",
        "grpc_codegen",
        "grpc_service_config",
        "ref_counted",
        "ref_counted_ptr",
    ],
)

grpc_cc_library(
    name = "grpc_fault_injection_filter",
    srcs = [
        "src/core/ext/filters/fault_injection/fault_injection_filter.cc",
        "src/core/ext/filters/fault_injection/service_config_parser.cc",
    ],
    hdrs = [
        "src/core/ext/filters/fault_injection/fault_injection_filter.h",
        "src/core/ext/filters/fault_injection/service_config_parser.h",
    ],
    external_deps = ["absl/strings"],
    language = "c++",
    deps = [
        "capture",
        "gpr_base",
        "grpc_base",
        "grpc_service_config",
        "json_util",
        "sleep",
        "try_seq",
    ],
)

grpc_cc_library(
    name = "grpc_rbac_filter",
    srcs = [
        "src/core/ext/filters/rbac/rbac_filter.cc",
        "src/core/ext/filters/rbac/rbac_service_config_parser.cc",
    ],
    hdrs = [
        "src/core/ext/filters/rbac/rbac_filter.h",
        "src/core/ext/filters/rbac/rbac_service_config_parser.h",
    ],
    external_deps = ["absl/strings:str_format"],
    language = "c++",
    deps = [
        "gpr_base",
        "grpc_base",
        "grpc_rbac_engine",
        "grpc_service_config",
        "json_util",
    ],
)

grpc_cc_library(
    name = "grpc_http_filters",
    srcs = [
        "src/core/ext/filters/http/client/http_client_filter.cc",
        "src/core/ext/filters/http/http_filters_plugin.cc",
        "src/core/ext/filters/http/message_compress/message_compress_filter.cc",
        "src/core/ext/filters/http/message_compress/message_decompress_filter.cc",
        "src/core/ext/filters/http/server/http_server_filter.cc",
    ],
    hdrs = [
        "src/core/ext/filters/http/client/http_client_filter.h",
        "src/core/ext/filters/http/message_compress/message_compress_filter.h",
        "src/core/ext/filters/http/message_compress/message_decompress_filter.h",
        "src/core/ext/filters/http/server/http_server_filter.h",
    ],
    external_deps = [
        "absl/strings:str_format",
        "absl/strings",
        "absl/types:optional",
    ],
    language = "c++",
    visibility = ["@grpc:http"],
    deps = [
        "call_push_pull",
        "config",
        "gpr_base",
        "grpc_base",
        "grpc_message_size_filter",
        "promise",
        "seq",
        "slice",
    ],
)

grpc_cc_library(
    name = "grpc_codegen",
    language = "c++",
    public_hdrs = [
        "include/grpc/impl/codegen/byte_buffer.h",
        "include/grpc/impl/codegen/byte_buffer_reader.h",
        "include/grpc/impl/codegen/compression_types.h",
        "include/grpc/impl/codegen/connectivity_state.h",
        "include/grpc/impl/codegen/grpc_types.h",
        "include/grpc/impl/codegen/propagation_bits.h",
        "include/grpc/impl/codegen/status.h",
        "include/grpc/impl/codegen/slice.h",
    ],
    visibility = ["@grpc:public"],
    deps = [
        "gpr_codegen",
    ],
)

grpc_cc_library(
    name = "grpc_grpclb_balancer_addresses",
    srcs = [
        "src/core/ext/filters/client_channel/lb_policy/grpclb/grpclb_balancer_addresses.cc",
    ],
    hdrs = [
        "src/core/ext/filters/client_channel/lb_policy/grpclb/grpclb_balancer_addresses.h",
    ],
    external_deps = [
        "absl/container:inlined_vector",
    ],
    language = "c++",
    visibility = ["@grpc:grpclb"],
    deps = [
        "gpr_base",
        "grpc_base",
        "grpc_client_channel",
        "useful",
    ],
)

grpc_cc_library(
    name = "grpc_lb_policy_grpclb",
    srcs = [
        "src/core/ext/filters/client_channel/lb_policy/grpclb/client_load_reporting_filter.cc",
        "src/core/ext/filters/client_channel/lb_policy/grpclb/grpclb.cc",
        "src/core/ext/filters/client_channel/lb_policy/grpclb/grpclb_client_stats.cc",
        "src/core/ext/filters/client_channel/lb_policy/grpclb/load_balancer_api.cc",
    ],
    hdrs = [
        "src/core/ext/filters/client_channel/lb_policy/grpclb/client_load_reporting_filter.h",
        "src/core/ext/filters/client_channel/lb_policy/grpclb/grpclb.h",
        "src/core/ext/filters/client_channel/lb_policy/grpclb/grpclb_client_stats.h",
        "src/core/ext/filters/client_channel/lb_policy/grpclb/load_balancer_api.h",
    ],
    external_deps = [
        "absl/memory",
        "absl/container:inlined_vector",
        "absl/status",
        "absl/status:statusor",
        "absl/strings",
        "absl/strings:str_format",
        "absl/types:optional",
        "absl/types:variant",
        "upb_lib",
    ],
    language = "c++",
    deps = [
        "channel_init",
        "channel_stack_type",
        "config",
        "debug_location",
        "error",
        "gpr_base",
        "gpr_codegen",
        "grpc_base",
        "grpc_client_channel",
        "grpc_codegen",
        "grpc_grpclb_balancer_addresses",
        "grpc_lb_upb",
        "grpc_resolver",
        "grpc_resolver_fake",
        "grpc_security_base",
        "grpc_sockaddr",
        "grpc_trace",
        "grpc_transport_chttp2_client_connector",
        "iomgr_timer",
        "json",
        "orphanable",
        "protobuf_duration_upb",
        "protobuf_timestamp_upb",
        "ref_counted",
        "ref_counted_ptr",
        "resolved_address",
        "server_address",
        "slice",
        "slice_refcount",
        "sockaddr_utils",
        "time",
        "uri_parser",
        "useful",
    ],
)

grpc_cc_library(
    name = "grpc_lb_policy_rls",
    srcs = [
        "src/core/ext/filters/client_channel/lb_policy/rls/rls.cc",
    ],
    external_deps = [
        "absl/base:core_headers",
        "absl/container:inlined_vector",
        "absl/hash",
        "absl/memory",
        "absl/status",
        "absl/status:statusor",
        "absl/strings",
        "absl/strings:str_format",
        "absl/types:optional",
        "upb_lib",
    ],
    language = "c++",
    deps = [
        "config",
        "debug_location",
        "dual_ref_counted",
        "gpr_base",
        "gpr_codegen",
        "grpc_base",
        "grpc_client_channel",
        "grpc_codegen",
        "grpc_fake_credentials",
        "grpc_resolver",
        "grpc_security_base",
        "grpc_service_config_impl",
        "grpc_trace",
        "iomgr_timer",
        "json",
        "json_util",
        "orphanable",
        "ref_counted",
        "ref_counted_ptr",
        "rls_upb",
        "server_address",
        "slice_refcount",
        "time",
        "uri_parser",
    ],
)

grpc_cc_library(
    name = "grpc_xds_client",
    srcs = [
        "src/core/ext/xds/certificate_provider_registry.cc",
        "src/core/ext/xds/certificate_provider_store.cc",
        "src/core/ext/xds/file_watcher_certificate_provider_factory.cc",
        "src/core/ext/xds/xds_api.cc",
        "src/core/ext/xds/xds_bootstrap.cc",
        "src/core/ext/xds/xds_certificate_provider.cc",
        "src/core/ext/xds/xds_client.cc",
        "src/core/ext/xds/xds_client_stats.cc",
        "src/core/ext/xds/xds_cluster.cc",
        "src/core/ext/xds/xds_cluster_specifier_plugin.cc",
        "src/core/ext/xds/xds_common_types.cc",
        "src/core/ext/xds/xds_endpoint.cc",
        "src/core/ext/xds/xds_http_fault_filter.cc",
        "src/core/ext/xds/xds_http_filters.cc",
        "src/core/ext/xds/xds_http_rbac_filter.cc",
        "src/core/ext/xds/xds_listener.cc",
        "src/core/ext/xds/xds_resource_type.cc",
        "src/core/ext/xds/xds_route_config.cc",
        "src/core/ext/xds/xds_routing.cc",
        "src/core/lib/security/credentials/xds/xds_credentials.cc",
    ],
    hdrs = [
        "src/core/ext/xds/certificate_provider_factory.h",
        "src/core/ext/xds/certificate_provider_registry.h",
        "src/core/ext/xds/certificate_provider_store.h",
        "src/core/ext/xds/file_watcher_certificate_provider_factory.h",
        "src/core/ext/xds/upb_utils.h",
        "src/core/ext/xds/xds_api.h",
        "src/core/ext/xds/xds_bootstrap.h",
        "src/core/ext/xds/xds_certificate_provider.h",
        "src/core/ext/xds/xds_channel_args.h",
        "src/core/ext/xds/xds_client.h",
        "src/core/ext/xds/xds_client_stats.h",
        "src/core/ext/xds/xds_cluster.h",
        "src/core/ext/xds/xds_cluster_specifier_plugin.h",
        "src/core/ext/xds/xds_common_types.h",
        "src/core/ext/xds/xds_endpoint.h",
        "src/core/ext/xds/xds_http_fault_filter.h",
        "src/core/ext/xds/xds_http_filters.h",
        "src/core/ext/xds/xds_http_rbac_filter.h",
        "src/core/ext/xds/xds_listener.h",
        "src/core/ext/xds/xds_resource_type.h",
        "src/core/ext/xds/xds_resource_type_impl.h",
        "src/core/ext/xds/xds_route_config.h",
        "src/core/ext/xds/xds_routing.h",
        "src/core/lib/security/credentials/xds/xds_credentials.h",
    ],
    external_deps = [
        "absl/functional:bind_front",
        "absl/memory",
        "absl/status:statusor",
        "absl/strings",
        "absl/strings:str_format",
        "absl/container:inlined_vector",
        "upb_lib",
        "upb_textformat_lib",
        "upb_json_lib",
        "re2",
        "upb_reflection",
    ],
    language = "c++",
    deps = [
        "channel_creds_registry",
        "config",
        "envoy_admin_upb",
        "envoy_config_cluster_upb",
        "envoy_config_cluster_upbdefs",
        "envoy_config_core_upb",
        "envoy_config_endpoint_upb",
        "envoy_config_endpoint_upbdefs",
        "envoy_config_listener_upb",
        "envoy_config_listener_upbdefs",
        "envoy_config_rbac_upb",
        "envoy_config_route_upb",
        "envoy_config_route_upbdefs",
        "envoy_extensions_clusters_aggregate_upb",
        "envoy_extensions_clusters_aggregate_upbdefs",
        "envoy_extensions_filters_common_fault_upb",
        "envoy_extensions_filters_http_fault_upb",
        "envoy_extensions_filters_http_fault_upbdefs",
        "envoy_extensions_filters_http_rbac_upb",
        "envoy_extensions_filters_http_rbac_upbdefs",
        "envoy_extensions_filters_http_router_upb",
        "envoy_extensions_filters_http_router_upbdefs",
        "envoy_extensions_filters_network_http_connection_manager_upb",
        "envoy_extensions_filters_network_http_connection_manager_upbdefs",
        "envoy_extensions_transport_sockets_tls_upb",
        "envoy_extensions_transport_sockets_tls_upbdefs",
        "envoy_service_discovery_upb",
        "envoy_service_discovery_upbdefs",
        "envoy_service_load_stats_upb",
        "envoy_service_load_stats_upbdefs",
        "envoy_service_status_upb",
        "envoy_service_status_upbdefs",
        "envoy_type_matcher_upb",
        "envoy_type_upb",
        "error",
        "google_rpc_status_upb",
        "gpr_base",
        "gpr_codegen",
        "grpc_base",
        "grpc_client_channel",
        "grpc_codegen",
        "grpc_credentials_util",
        "grpc_fake_credentials",
        "grpc_fault_injection_filter",
        "grpc_lb_xds_channel_args",
        "grpc_matchers",
        "grpc_rbac_filter",
        "grpc_secure",
        "grpc_security_base",
        "grpc_sockaddr",
        "grpc_tls_credentials",
        "grpc_transport_chttp2_client_connector",
        "iomgr_timer",
        "json",
        "json_util",
        "orphanable",
        "protobuf_any_upb",
        "protobuf_duration_upb",
        "protobuf_struct_upb",
        "protobuf_timestamp_upb",
        "protobuf_wrappers_upb",
        "ref_counted_ptr",
        "rls_config_upb",
        "rls_config_upbdefs",
        "slice",
        "slice_refcount",
        "sockaddr_utils",
        "uri_parser",
        "xds_type_upb",
        "xds_type_upbdefs",
    ],
)

grpc_cc_library(
    name = "grpc_xds_channel_stack_modifier",
    srcs = [
        "src/core/ext/xds/xds_channel_stack_modifier.cc",
    ],
    hdrs = [
        "src/core/ext/xds/xds_channel_stack_modifier.h",
    ],
    language = "c++",
    deps = [
        "channel_init",
        "config",
        "gpr_base",
        "grpc_base",
    ],
)

grpc_cc_library(
    name = "grpc_xds_server_config_fetcher",
    srcs = [
        "src/core/ext/xds/xds_server_config_fetcher.cc",
    ],
    external_deps = [
        "absl/strings",
    ],
    language = "c++",
    deps = [
        "config",
        "gpr_base",
        "grpc_base",
        "grpc_server_config_selector",
        "grpc_server_config_selector_filter",
        "grpc_service_config_impl",
        "grpc_sockaddr",
        "grpc_xds_channel_stack_modifier",
        "grpc_xds_client",
        "slice_refcount",
        "sockaddr_utils",
        "uri_parser",
    ],
)

grpc_cc_library(
    name = "channel_creds_registry_init",
    srcs = [
        "src/core/lib/security/credentials/channel_creds_registry_init.cc",
    ],
    language = "c++",
    deps = [
        "config",
        "gpr_base",
        "grpc_fake_credentials",
        "grpc_secure",
        "grpc_security_base",
        "json",
    ],
)

grpc_cc_library(
    name = "grpc_google_mesh_ca_certificate_provider_factory",
    srcs = [
        "src/core/ext/xds/google_mesh_ca_certificate_provider_factory.cc",
    ],
    hdrs = [
        "src/core/ext/xds/google_mesh_ca_certificate_provider_factory.h",
    ],
    external_deps = [
        "absl/strings",
    ],
    language = "c++",
    deps = [
        "error",
        "gpr_base",
        "grpc_base",
        "grpc_xds_client",
        "json_util",
        "slice",
    ],
)

grpc_cc_library(
    name = "grpc_lb_policy_cds",
    srcs = [
        "src/core/ext/filters/client_channel/lb_policy/xds/cds.cc",
    ],
    external_deps = [
        "absl/memory",
        "absl/status",
        "absl/status:statusor",
        "absl/strings",
        "absl/types:optional",
    ],
    language = "c++",
    deps = [
        "debug_location",
        "gpr_base",
        "grpc_base",
        "grpc_client_channel",
        "grpc_codegen",
        "grpc_matchers",
        "grpc_security_base",
        "grpc_tls_credentials",
        "grpc_trace",
        "grpc_xds_client",
        "json",
        "orphanable",
        "ref_counted_ptr",
        "server_address",
    ],
)

grpc_cc_library(
    name = "grpc_lb_xds_channel_args",
    hdrs = [
        "src/core/ext/filters/client_channel/lb_policy/xds/xds_channel_args.h",
    ],
    language = "c++",
)

grpc_cc_library(
    name = "grpc_lb_xds_common",
    hdrs = [
        "src/core/ext/filters/client_channel/lb_policy/xds/xds.h",
    ],
    language = "c++",
    deps = [
        "gpr_base",
        "grpc_base",
        "grpc_client_channel",
        "grpc_xds_client",
    ],
)

grpc_cc_library(
    name = "grpc_lb_policy_xds_cluster_resolver",
    srcs = [
        "src/core/ext/filters/client_channel/lb_policy/xds/xds_cluster_resolver.cc",
    ],
    external_deps = [
        "absl/container:inlined_vector",
        "absl/memory",
        "absl/status",
        "absl/status:statusor",
        "absl/strings",
        "absl/types:optional",
    ],
    language = "c++",
    deps = [
        "config",
        "debug_location",
        "gpr_base",
        "grpc_base",
        "grpc_client_channel",
        "grpc_codegen",
        "grpc_lb_address_filtering",
        "grpc_lb_policy_ring_hash",
        "grpc_lb_xds_channel_args",
        "grpc_lb_xds_common",
        "grpc_resolver",
        "grpc_resolver_fake",
        "grpc_trace",
        "grpc_xds_client",
        "json",
        "orphanable",
        "ref_counted_ptr",
        "server_address",
        "uri_parser",
    ],
)

grpc_cc_library(
    name = "grpc_lb_policy_xds_cluster_impl",
    srcs = [
        "src/core/ext/filters/client_channel/lb_policy/xds/xds_cluster_impl.cc",
    ],
    external_deps = [
        "absl/base:core_headers",
        "absl/memory",
        "absl/status",
        "absl/status:statusor",
        "absl/strings",
        "absl/types:optional",
        "absl/types:variant",
    ],
    language = "c++",
    deps = [
        "debug_location",
        "gpr_base",
        "grpc_base",
        "grpc_client_channel",
        "grpc_codegen",
        "grpc_lb_xds_channel_args",
        "grpc_lb_xds_common",
        "grpc_trace",
        "grpc_xds_client",
        "json",
        "orphanable",
        "ref_counted",
        "ref_counted_ptr",
        "server_address",
    ],
)

grpc_cc_library(
    name = "grpc_lb_policy_xds_cluster_manager",
    srcs = [
        "src/core/ext/filters/client_channel/lb_policy/xds/xds_cluster_manager.cc",
    ],
    external_deps = [
        "absl/memory",
        "absl/status:statusor",
        "absl/strings",
        "absl/status",
    ],
    language = "c++",
    deps = [
        "debug_location",
        "gpr_base",
        "grpc_base",
        "grpc_client_channel",
        "grpc_codegen",
        "grpc_resolver_xds_header",
        "grpc_trace",
        "iomgr_timer",
        "json",
        "orphanable",
        "ref_counted",
        "ref_counted_ptr",
        "server_address",
        "time",
    ],
)

grpc_cc_library(
    name = "grpc_lb_address_filtering",
    srcs = [
        "src/core/ext/filters/client_channel/lb_policy/address_filtering.cc",
    ],
    hdrs = [
        "src/core/ext/filters/client_channel/lb_policy/address_filtering.h",
    ],
    external_deps = [
        "absl/strings",
        "absl/container:inlined_vector",
        "absl/memory",
    ],
    language = "c++",
    deps = [
        "gpr_base",
        "grpc_base",
        "grpc_client_channel",
    ],
)

grpc_cc_library(
    name = "grpc_lb_subchannel_list",
    hdrs = [
        "src/core/ext/filters/client_channel/lb_policy/subchannel_list.h",
    ],
    language = "c++",
    deps = [
        "gpr_base",
        "grpc_base",
        "grpc_client_channel",
    ],
)

grpc_cc_library(
    name = "grpc_lb_policy_pick_first",
    srcs = [
        "src/core/ext/filters/client_channel/lb_policy/pick_first/pick_first.cc",
    ],
    external_deps = [
        "absl/container:inlined_vector",
        "absl/memory",
        "absl/status",
        "absl/status:statusor",
        "absl/strings",
    ],
    language = "c++",
    deps = [
        "debug_location",
        "gpr_base",
        "grpc_base",
        "grpc_client_channel",
        "grpc_codegen",
        "grpc_lb_subchannel_list",
        "grpc_trace",
        "json",
        "orphanable",
        "ref_counted_ptr",
        "server_address",
        "sockaddr_utils",
    ],
)

grpc_cc_library(
    name = "grpc_lb_policy_ring_hash",
    srcs = [
        "src/core/ext/filters/client_channel/lb_policy/ring_hash/ring_hash.cc",
    ],
    hdrs = [
        "src/core/ext/filters/client_channel/lb_policy/ring_hash/ring_hash.h",
    ],
    external_deps = [
        "absl/base:core_headers",
        "absl/container:inlined_vector",
        "absl/memory",
        "absl/status",
        "absl/status:statusor",
        "absl/strings",
        "absl/types:optional",
        "xxhash",
    ],
    language = "c++",
    deps = [
        "debug_location",
        "gpr_base",
        "grpc_base",
        "grpc_client_channel",
        "grpc_codegen",
        "grpc_lb_subchannel_list",
        "grpc_trace",
        "json",
        "orphanable",
        "ref_counted",
        "ref_counted_ptr",
        "server_address",
        "sockaddr_utils",
    ],
)

grpc_cc_library(
    name = "grpc_lb_policy_round_robin",
    srcs = [
        "src/core/ext/filters/client_channel/lb_policy/round_robin/round_robin.cc",
    ],
    external_deps = [
        "absl/container:inlined_vector",
        "absl/memory",
        "absl/status",
        "absl/status:statusor",
        "absl/strings",
    ],
    language = "c++",
    deps = [
        "debug_location",
        "gpr_base",
        "grpc_base",
        "grpc_client_channel",
        "grpc_codegen",
        "grpc_lb_subchannel_list",
        "grpc_trace",
        "json",
        "orphanable",
        "ref_counted_ptr",
        "server_address",
        "sockaddr_utils",
    ],
)

grpc_cc_library(
    name = "grpc_lb_policy_priority",
    srcs = [
        "src/core/ext/filters/client_channel/lb_policy/priority/priority.cc",
    ],
    external_deps = [
        "absl/memory",
        "absl/status",
        "absl/status:statusor",
        "absl/strings",
        "absl/strings:str_format",
    ],
    language = "c++",
    deps = [
        "debug_location",
        "gpr_base",
        "grpc_base",
        "grpc_client_channel",
        "grpc_codegen",
        "grpc_lb_address_filtering",
        "grpc_trace",
        "iomgr_timer",
        "json",
        "orphanable",
        "ref_counted",
        "ref_counted_ptr",
        "server_address",
        "time",
    ],
)

grpc_cc_library(
    name = "grpc_lb_policy_weighted_target",
    srcs = [
        "src/core/ext/filters/client_channel/lb_policy/weighted_target/weighted_target.cc",
    ],
    external_deps = [
        "absl/container:inlined_vector",
        "absl/memory",
        "absl/status",
        "absl/status:statusor",
        "absl/strings",
    ],
    language = "c++",
    deps = [
        "debug_location",
        "gpr_base",
        "grpc_base",
        "grpc_client_channel",
        "grpc_codegen",
        "grpc_lb_address_filtering",
        "grpc_trace",
        "iomgr_timer",
        "json",
        "orphanable",
        "ref_counted",
        "ref_counted_ptr",
        "server_address",
        "time",
    ],
)

grpc_cc_library(
    name = "lb_server_load_reporting_filter",
    srcs = [
        "src/core/ext/filters/load_reporting/server_load_reporting_filter.cc",
    ],
    hdrs = [
        "src/core/ext/filters/load_reporting/registered_opencensus_objects.h",
        "src/core/ext/filters/load_reporting/server_load_reporting_filter.h",
        "src/cpp/server/load_reporter/constants.h",
    ],
    external_deps = [
        "absl/strings",
        "absl/strings:str_format",
        "opencensus-stats",
    ],
    language = "c++",
    deps = [
        "config",
        "error",
        "gpr",
        "grpc++_base",
        "grpc_base",
        "grpc_lb_policy_grpclb",
        "grpc_security_base",
        "grpc_sockaddr",
        "promise",
        "seq",
        "slice",
        "uri_parser",
    ],
    alwayslink = 1,
)

grpc_cc_library(
    name = "lb_load_data_store",
    srcs = [
        "src/cpp/server/load_reporter/load_data_store.cc",
    ],
    hdrs = [
        "src/cpp/server/load_reporter/constants.h",
        "src/cpp/server/load_reporter/load_data_store.h",
    ],
    language = "c++",
    deps = [
        "gpr",
        "gpr_codegen",
        "grpc++",
        "grpc_base",
        "grpc_sockaddr",
    ],
)

grpc_cc_library(
    name = "lb_server_load_reporting_service_server_builder_plugin",
    srcs = [
        "src/cpp/server/load_reporter/load_reporting_service_server_builder_plugin.cc",
    ],
    hdrs = [
        "src/cpp/server/load_reporter/load_reporting_service_server_builder_plugin.h",
    ],
    language = "c++",
    deps = [
        "gpr",
        "grpc++",
        "lb_load_reporter_service",
    ],
)

grpc_cc_library(
    name = "grpcpp_server_load_reporting",
    srcs = [
        "src/cpp/server/load_reporter/load_reporting_service_server_builder_option.cc",
        "src/cpp/server/load_reporter/util.cc",
    ],
    language = "c++",
    public_hdrs = [
        "include/grpcpp/ext/server_load_reporting.h",
    ],
    deps = [
        "gpr",
        "gpr_codegen",
        "lb_server_load_reporting_filter",
        "lb_server_load_reporting_service_server_builder_plugin",
        "slice",
    ],
)

grpc_cc_library(
    name = "lb_load_reporter_service",
    srcs = [
        "src/cpp/server/load_reporter/load_reporter_async_service_impl.cc",
    ],
    hdrs = [
        "src/cpp/server/load_reporter/load_reporter_async_service_impl.h",
    ],
    external_deps = ["absl/memory"],
    language = "c++",
    deps = [
        "gpr",
        "lb_load_reporter",
    ],
)

grpc_cc_library(
    name = "lb_get_cpu_stats",
    srcs = [
        "src/cpp/server/load_reporter/get_cpu_stats_linux.cc",
        "src/cpp/server/load_reporter/get_cpu_stats_macos.cc",
        "src/cpp/server/load_reporter/get_cpu_stats_unsupported.cc",
        "src/cpp/server/load_reporter/get_cpu_stats_windows.cc",
    ],
    hdrs = [
        "src/cpp/server/load_reporter/get_cpu_stats.h",
    ],
    language = "c++",
    deps = [
        "gpr_base",
        "grpc++",
    ],
)

grpc_cc_library(
    name = "lb_load_reporter",
    srcs = [
        "src/cpp/server/load_reporter/load_reporter.cc",
    ],
    hdrs = [
        "src/cpp/server/load_reporter/constants.h",
        "src/cpp/server/load_reporter/load_reporter.h",
    ],
    external_deps = [
        "opencensus-stats",
        "opencensus-tags",
    ],
    language = "c++",
    deps = [
        "gpr",
        "gpr_codegen",
        "lb_get_cpu_stats",
        "lb_load_data_store",
        "//src/proto/grpc/lb/v1:load_reporter_proto",
    ],
)

grpc_cc_library(
    name = "polling_resolver",
    srcs = [
        "src/core/ext/filters/client_channel/resolver/polling_resolver.cc",
    ],
    hdrs = [
        "src/core/ext/filters/client_channel/resolver/polling_resolver.h",
    ],
    external_deps = [
        "absl/status",
        "absl/status:statusor",
        "absl/strings",
    ],
    language = "c++",
    deps = [
        "debug_location",
        "gpr_base",
        "grpc_base",
        "grpc_resolver",
        "iomgr_timer",
        "orphanable",
        "ref_counted_ptr",
        "uri_parser",
    ],
)

grpc_cc_library(
    name = "grpc_resolver_dns_selection",
    srcs = [
        "src/core/ext/filters/client_channel/resolver/dns/dns_resolver_selection.cc",
    ],
    hdrs = [
        "src/core/ext/filters/client_channel/resolver/dns/dns_resolver_selection.h",
    ],
    language = "c++",
    deps = [
        "gpr_base",
        "grpc_base",
    ],
)

grpc_cc_library(
    name = "grpc_resolver_dns_native",
    srcs = [
        "src/core/ext/filters/client_channel/resolver/dns/native/dns_resolver.cc",
    ],
    external_deps = [
        "absl/container:inlined_vector",
        "absl/memory",
        "absl/status",
        "absl/status:statusor",
        "absl/strings",
        "absl/functional:bind_front",
    ],
    language = "c++",
    deps = [
        "config",
        "debug_location",
        "gpr_base",
        "grpc_base",
        "grpc_client_channel",
        "grpc_codegen",
        "grpc_resolver",
        "grpc_resolver_dns_selection",
        "grpc_trace",
        "iomgr_timer",
        "orphanable",
        "polling_resolver",
        "ref_counted_ptr",
        "resolved_address",
        "server_address",
        "time",
        "uri_parser",
    ],
)

grpc_cc_library(
    name = "grpc_resolver_dns_ares",
    srcs = [
        "src/core/ext/filters/client_channel/resolver/dns/c_ares/dns_resolver_ares.cc",
        "src/core/ext/filters/client_channel/resolver/dns/c_ares/grpc_ares_ev_driver_event_engine.cc",
        "src/core/ext/filters/client_channel/resolver/dns/c_ares/grpc_ares_ev_driver_posix.cc",
        "src/core/ext/filters/client_channel/resolver/dns/c_ares/grpc_ares_ev_driver_windows.cc",
        "src/core/ext/filters/client_channel/resolver/dns/c_ares/grpc_ares_wrapper.cc",
        "src/core/ext/filters/client_channel/resolver/dns/c_ares/grpc_ares_wrapper_event_engine.cc",
        "src/core/ext/filters/client_channel/resolver/dns/c_ares/grpc_ares_wrapper_posix.cc",
        "src/core/ext/filters/client_channel/resolver/dns/c_ares/grpc_ares_wrapper_windows.cc",
    ],
    hdrs = [
        "src/core/ext/filters/client_channel/resolver/dns/c_ares/grpc_ares_ev_driver.h",
        "src/core/ext/filters/client_channel/resolver/dns/c_ares/grpc_ares_wrapper.h",
    ],
    external_deps = [
        "absl/base:core_headers",
        "absl/memory",
        "absl/status",
        "absl/status:statusor",
        "absl/strings",
        "absl/strings:str_format",
        "absl/container:inlined_vector",
        "address_sorting",
        "cares",
    ],
    language = "c++",
    deps = [
        "config",
        "debug_location",
        "error",
        "gpr_base",
        "grpc_base",
        "grpc_client_channel",
        "grpc_codegen",
        "grpc_grpclb_balancer_addresses",
        "grpc_resolver",
        "grpc_resolver_dns_selection",
        "grpc_service_config",
        "grpc_service_config_impl",
        "grpc_sockaddr",
        "grpc_trace",
        "iomgr_fwd",
        "iomgr_port",
        "iomgr_timer",
        "json",
        "orphanable",
        "polling_resolver",
        "ref_counted_ptr",
        "resolved_address",
        "server_address",
        "sockaddr_utils",
        "time",
        "uri_parser",
    ],
)

grpc_cc_library(
    name = "grpc_resolver_sockaddr",
    srcs = [
        "src/core/ext/filters/client_channel/resolver/sockaddr/sockaddr_resolver.cc",
    ],
    external_deps = [
        "absl/memory",
        "absl/status:statusor",
        "absl/strings",
    ],
    language = "c++",
    deps = [
        "config",
        "gpr_base",
        "grpc_base",
        "grpc_client_channel",
        "grpc_codegen",
        "grpc_resolver",
        "iomgr_port",
        "orphanable",
        "resolved_address",
        "server_address",
        "slice",
        "uri_parser",
    ],
)

grpc_cc_library(
    name = "grpc_resolver_binder",
    srcs = [
        "src/core/ext/filters/client_channel/resolver/binder/binder_resolver.cc",
    ],
    external_deps = [
        "absl/memory",
        "absl/status:statusor",
        "absl/strings",
    ],
    language = "c++",
    deps = [
        "config",
        "gpr_base",
        "grpc_base",
        "grpc_client_channel",
        "grpc_codegen",
        "grpc_resolver",
        "iomgr_port",
        "orphanable",
        "resolved_address",
        "server_address",
        "slice",
        "uri_parser",
    ],
)

grpc_cc_library(
    name = "grpc_resolver_fake",
    srcs = ["src/core/ext/filters/client_channel/resolver/fake/fake_resolver.cc"],
    hdrs = ["src/core/ext/filters/client_channel/resolver/fake/fake_resolver.h"],
    external_deps = [
        "absl/memory",
        "absl/status",
        "absl/status:statusor",
        "absl/strings",
    ],
    language = "c++",
    visibility = [
        "//test:__subpackages__",
        "@grpc:grpc_resolver_fake",
    ],
    deps = [
        "config",
        "debug_location",
        "gpr_base",
        "grpc_base",
        "grpc_client_channel",
        "grpc_resolver",
        "grpc_service_config",
        "orphanable",
        "server_address",
        "slice",
        "uri_parser",
        "useful",
    ],
)

grpc_cc_library(
    name = "grpc_resolver_xds_header",
    hdrs = [
        "src/core/ext/filters/client_channel/resolver/xds/xds_resolver.h",
    ],
    language = "c++",
)

grpc_cc_library(
    name = "grpc_resolver_xds",
    srcs = [
        "src/core/ext/filters/client_channel/resolver/xds/xds_resolver.cc",
    ],
    external_deps = [
        "xxhash",
        "re2",
        "absl/container:inlined_vector",
        "absl/memory",
        "absl/meta:type_traits",
        "absl/random",
        "absl/status",
        "absl/status:statusor",
        "absl/strings",
        "absl/strings:str_format",
        "absl/types:optional",
        "absl/types:variant",
    ],
    language = "c++",
    deps = [
        "arena",
        "config",
        "debug_location",
        "dual_ref_counted",
        "gpr_base",
        "grpc_base",
        "grpc_client_channel",
        "grpc_codegen",
        "grpc_lb_policy_ring_hash",
        "grpc_resolver",
        "grpc_service_config",
        "grpc_service_config_impl",
        "grpc_trace",
        "grpc_xds_client",
        "handshaker_factory",
        "iomgr_fwd",
        "orphanable",
        "ref_counted_ptr",
        "time",
        "uri_parser",
        "useful",
    ],
)

grpc_cc_library(
    name = "grpc_resolver_c2p",
    srcs = [
        "src/core/ext/filters/client_channel/resolver/google_c2p/google_c2p_resolver.cc",
    ],
    external_deps = [
        "absl/memory",
        "absl/status",
        "absl/status:statusor",
        "absl/strings",
        "absl/strings:str_format",
        "absl/types:optional",
    ],
    language = "c++",
    deps = [
        "alts_util",
        "config",
        "debug_location",
        "gpr_base",
        "grpc_base",
        "grpc_client_channel",
        "grpc_codegen",
        "grpc_resolver",
        "grpc_security_base",
        "grpc_xds_client",
        "httpcli",
        "json",
        "orphanable",
        "ref_counted_ptr",
        "resource_quota",
        "time",
        "uri_parser",
    ],
)

grpc_cc_library(
    name = "httpcli",
    srcs = [
        "src/core/lib/http/format_request.cc",
        "src/core/lib/http/httpcli.cc",
        "src/core/lib/http/parser.cc",
    ],
    hdrs = [
        "src/core/lib/http/format_request.h",
        "src/core/lib/http/httpcli.h",
        "src/core/lib/http/parser.h",
    ],
    external_deps = [
        "absl/functional:bind_front",
        "absl/strings",
        "absl/strings:str_format",
    ],
    language = "c++",
    visibility = ["@grpc:httpcli"],
    deps = [
        "config",
        "gpr_base",
        "grpc_base",
        "grpc_security_base",
        "ref_counted_ptr",
        "sockaddr_utils",
        "useful",
    ],
)

grpc_cc_library(
    name = "grpc_authorization_base",
    srcs = [
        "src/core/lib/security/authorization/authorization_policy_provider_vtable.cc",
        "src/core/lib/security/authorization/evaluate_args.cc",
        "src/core/lib/security/authorization/grpc_server_authz_filter.cc",
    ],
    hdrs = [
        "src/core/lib/security/authorization/authorization_engine.h",
        "src/core/lib/security/authorization/authorization_policy_provider.h",
        "src/core/lib/security/authorization/evaluate_args.h",
        "src/core/lib/security/authorization/grpc_server_authz_filter.h",
    ],
    external_deps = [
        "absl/strings",
    ],
    language = "c++",
    deps = [
        "gpr_base",
        "grpc_base",
        "grpc_credentials_util",
        "grpc_trace",
        "promise",
        "slice_refcount",
        "sockaddr_utils",
    ],
)

grpc_cc_library(
    name = "tsi_fake_credentials",
    srcs = [
        "src/core/tsi/fake_transport_security.cc",
    ],
    hdrs = [
        "src/core/tsi/fake_transport_security.h",
    ],
    external_deps = [
        "absl/strings",
        "absl/strings:str_format",
    ],
    language = "c++",
    visibility = [
        "@grpc:public",
    ],
    deps = [
        "gpr_base",
        "grpc_base",
        "tsi_base",
        "useful",
    ],
)

grpc_cc_library(
    name = "grpc_fake_credentials",
    srcs = [
        "src/core/lib/security/credentials/fake/fake_credentials.cc",
        "src/core/lib/security/security_connector/fake/fake_security_connector.cc",
    ],
    hdrs = [
        "src/core/ext/filters/client_channel/lb_policy/grpclb/grpclb.h",
        "src/core/lib/security/credentials/fake/fake_credentials.h",
        "src/core/lib/security/security_connector/fake/fake_security_connector.h",
    ],
    external_deps = [
        "absl/strings",
        "absl/strings:str_format",
    ],
    language = "c++",
    deps = [
        "gpr_base",
        "grpc_base",
        "grpc_security_base",
        "promise",
        "ref_counted_ptr",
        "tsi_fake_credentials",
    ],
)

grpc_cc_library(
    name = "grpc_insecure_credentials",
    srcs = [
        "src/core/lib/security/credentials/insecure/insecure_credentials.cc",
        "src/core/lib/security/security_connector/insecure/insecure_security_connector.cc",
    ],
    hdrs = [
        "src/core/lib/security/credentials/insecure/insecure_credentials.h",
        "src/core/lib/security/security_connector/insecure/insecure_security_connector.h",
    ],
    language = "c++",
    deps = [
        "gpr",
        "grpc_security_base",
        "promise",
        "ref_counted_ptr",
        "tsi_local_credentials",
    ],
)

grpc_cc_library(
    name = "tsi_local_credentials",
    srcs = [
        "src/core/tsi/local_transport_security.cc",
    ],
    hdrs = [
        "src/core/tsi/local_transport_security.h",
    ],
    language = "c++",
    deps = [
        "gpr",
        "grpc_base",
        "tsi_base",
    ],
)

grpc_cc_library(
    name = "grpc_local_credentials",
    srcs = [
        "src/core/lib/security/credentials/local/local_credentials.cc",
        "src/core/lib/security/security_connector/local/local_security_connector.cc",
    ],
    hdrs = [
        "src/core/lib/security/credentials/local/local_credentials.h",
        "src/core/lib/security/security_connector/local/local_security_connector.h",
    ],
    external_deps = [
        "absl/strings:str_format",
        "absl/strings",
    ],
    language = "c++",
    deps = [
        "gpr_base",
        "grpc_base",
        "grpc_client_channel",
        "grpc_security_base",
        "grpc_sockaddr",
        "promise",
        "ref_counted_ptr",
        "sockaddr_utils",
        "tsi_local_credentials",
        "uri_parser",
    ],
)

grpc_cc_library(
    name = "grpc_alts_credentials",
    srcs = [
        "src/core/lib/security/credentials/alts/alts_credentials.cc",
        "src/core/lib/security/security_connector/alts/alts_security_connector.cc",
    ],
    hdrs = [
        "src/core/lib/security/credentials/alts/alts_credentials.h",
        "src/core/lib/security/security_connector/alts/alts_security_connector.h",
    ],
    external_deps = [
        "libssl",
        "upb_lib",
        "upb_lib_descriptor",
    ],
    language = "c++",
    visibility = ["@grpc:public"],
    deps = [
        "alts_util",
        "gpr_base",
        "grpc_base",
        "grpc_security_base",
        "promise",
        "ref_counted_ptr",
        "tsi_alts_credentials",
        "tsi_base",
    ],
)

grpc_cc_library(
    name = "grpc_ssl_credentials",
    srcs = [
        "src/core/lib/security/credentials/ssl/ssl_credentials.cc",
        "src/core/lib/security/security_connector/ssl/ssl_security_connector.cc",
    ],
    hdrs = [
        "src/core/lib/security/credentials/ssl/ssl_credentials.h",
        "src/core/lib/security/security_connector/ssl/ssl_security_connector.h",
    ],
    external_deps = [
        "absl/strings",
        "absl/strings:str_format",
    ],
    language = "c++",
    deps = [
        "gpr_base",
        "grpc_base",
        "grpc_credentials_util",
        "grpc_security_base",
        "grpc_transport_chttp2_alpn",
        "promise",
        "ref_counted_ptr",
        "tsi_base",
        "tsi_ssl_credentials",
    ],
)

grpc_cc_library(
    name = "grpc_google_default_credentials",
    srcs = [
        "src/core/lib/security/credentials/google_default/credentials_generic.cc",
        "src/core/lib/security/credentials/google_default/google_default_credentials.cc",
    ],
    hdrs = [
        "src/core/ext/filters/client_channel/lb_policy/grpclb/grpclb.h",
        "src/core/lib/security/credentials/google_default/google_default_credentials.h",
    ],
    external_deps = [
        "absl/strings",
        "absl/strings:str_format",
    ],
    language = "c++",
    deps = [
        "alts_util",
        "gpr_base",
        "grpc_alts_credentials",
        "grpc_base",
        "grpc_codegen",
        "grpc_external_account_credentials",
        "grpc_jwt_credentials",
        "grpc_lb_xds_channel_args",
        "grpc_oauth2_credentials",
        "grpc_security_base",
        "grpc_ssl_credentials",
        "httpcli",
        "httpcli_ssl_credentials",
        "ref_counted_ptr",
    ],
)

grpc_cc_library(
    name = "grpc_tls_credentials",
    srcs = [
        "src/core/lib/security/credentials/tls/grpc_tls_certificate_distributor.cc",
        "src/core/lib/security/credentials/tls/grpc_tls_certificate_provider.cc",
        "src/core/lib/security/credentials/tls/grpc_tls_certificate_verifier.cc",
        "src/core/lib/security/credentials/tls/grpc_tls_credentials_options.cc",
        "src/core/lib/security/credentials/tls/tls_credentials.cc",
        "src/core/lib/security/security_connector/tls/tls_security_connector.cc",
    ],
    hdrs = [
        "src/core/lib/security/credentials/tls/grpc_tls_certificate_distributor.h",
        "src/core/lib/security/credentials/tls/grpc_tls_certificate_provider.h",
        "src/core/lib/security/credentials/tls/grpc_tls_certificate_verifier.h",
        "src/core/lib/security/credentials/tls/grpc_tls_credentials_options.h",
        "src/core/lib/security/credentials/tls/tls_credentials.h",
        "src/core/lib/security/security_connector/tls/tls_security_connector.h",
    ],
    external_deps = [
        "absl/functional:bind_front",
        "absl/strings",
        "libssl",
    ],
    language = "c++",
    deps = [
        "gpr_base",
        "grpc_base",
        "grpc_credentials_util",
        "grpc_security_base",
        "promise",
        "tsi_base",
        "tsi_ssl_credentials",
    ],
)

grpc_cc_library(
    name = "grpc_iam_credentials",
    srcs = [
        "src/core/lib/security/credentials/iam/iam_credentials.cc",
    ],
    hdrs = [
        "src/core/lib/security/credentials/iam/iam_credentials.h",
    ],
    external_deps = [
        "absl/strings",
        "absl/strings:str_format",
    ],
    language = "c++",
    deps = [
        "gpr_base",
        "grpc_base",
        "grpc_security_base",
        "promise",
        "ref_counted_ptr",
    ],
)

grpc_cc_library(
    name = "grpc_jwt_credentials",
    srcs = [
        "src/core/lib/security/credentials/jwt/json_token.cc",
        "src/core/lib/security/credentials/jwt/jwt_credentials.cc",
        "src/core/lib/security/credentials/jwt/jwt_verifier.cc",
    ],
    hdrs = [
        "src/core/lib/security/credentials/jwt/json_token.h",
        "src/core/lib/security/credentials/jwt/jwt_credentials.h",
        "src/core/lib/security/credentials/jwt/jwt_verifier.h",
    ],
    external_deps = [
        "absl/strings",
        "libcrypto",
        "libssl",
    ],
    language = "c++",
    visibility = ["@grpc:public"],
    deps = [
        "gpr_base",
        "grpc_base",
        "grpc_credentials_util",
        "grpc_security_base",
        "httpcli",
        "httpcli_ssl_credentials",
        "json",
        "promise",
        "ref_counted",
        "ref_counted_ptr",
        "tsi_ssl_types",
        "uri_parser",
    ],
)

grpc_cc_library(
    name = "grpc_oauth2_credentials",
    srcs = [
        "src/core/lib/security/credentials/oauth2/oauth2_credentials.cc",
    ],
    hdrs = [
        "src/core/lib/security/credentials/oauth2/oauth2_credentials.h",
    ],
    external_deps = [
        "absl/container:inlined_vector",
        "absl/strings",
        "absl/strings:str_format",
        "absl/status",
    ],
    language = "c++",
    deps = [
        "capture",
        "gpr_base",
        "grpc_base",
        "grpc_codegen",
        "grpc_credentials_util",
        "grpc_security_base",
        "httpcli",
        "httpcli_ssl_credentials",
        "json",
        "promise",
        "ref_counted_ptr",
        "uri_parser",
    ],
)

grpc_cc_library(
    name = "grpc_external_account_credentials",
    srcs = [
        "src/core/lib/security/credentials/external/aws_external_account_credentials.cc",
        "src/core/lib/security/credentials/external/aws_request_signer.cc",
        "src/core/lib/security/credentials/external/external_account_credentials.cc",
        "src/core/lib/security/credentials/external/file_external_account_credentials.cc",
        "src/core/lib/security/credentials/external/url_external_account_credentials.cc",
    ],
    hdrs = [
        "src/core/lib/security/credentials/external/aws_external_account_credentials.h",
        "src/core/lib/security/credentials/external/aws_request_signer.h",
        "src/core/lib/security/credentials/external/external_account_credentials.h",
        "src/core/lib/security/credentials/external/file_external_account_credentials.h",
        "src/core/lib/security/credentials/external/url_external_account_credentials.h",
    ],
    external_deps = [
        "absl/strings",
        "absl/strings:str_format",
        "absl/time",
        "libcrypto",
        "libssl",
    ],
    language = "c++",
    deps = [
        "gpr_base",
        "grpc_base",
        "grpc_credentials_util",
        "grpc_oauth2_credentials",
        "grpc_security_base",
        "httpcli",
        "httpcli_ssl_credentials",
        "slice_refcount",
    ],
)

grpc_cc_library(
    name = "httpcli_ssl_credentials",
    srcs = [
        "src/core/lib/http/httpcli_security_connector.cc",
    ],
    hdrs = [
        "src/core/lib/http/httpcli_ssl_credentials.h",
    ],
    external_deps = [
        "absl/strings",
    ],
    language = "c++",
    deps = [
        "config",
        "gpr_base",
        "grpc_base",
        "grpc_security_base",
        "promise",
        "ref_counted_ptr",
        "tsi_ssl_credentials",
    ],
)

grpc_cc_library(
    name = "grpc_secure",
    language = "c++",
    public_hdrs = GRPC_PUBLIC_HDRS,
    visibility = ["@grpc:public"],
    deps = [
        "config",
        "gpr_base",
        "grpc_alts_credentials",
        "grpc_authorization_base",
        "grpc_base",
        "grpc_client_channel",
        "grpc_codegen",
        "grpc_credentials_util",
        "grpc_external_account_credentials",
        "grpc_fake_credentials",
        "grpc_google_default_credentials",
        "grpc_iam_credentials",
        "grpc_insecure_credentials",
        "grpc_jwt_credentials",
        "grpc_local_credentials",
        "grpc_oauth2_credentials",
        "grpc_security_base",
        "grpc_ssl_credentials",
        "grpc_tls_credentials",
        "grpc_trace",
        "grpc_transport_chttp2_alpn",
        "httpcli",
        "httpcli_ssl_credentials",
        "json",
        "promise",
        "ref_counted",
        "ref_counted_ptr",
        "slice",
        "slice_refcount",
        "sockaddr_utils",
        "tsi_base",
        "uri_parser",
        "useful",
    ],
)

grpc_cc_library(
    name = "tsi_ssl_types",
    hdrs = [
        "src/core/tsi/ssl_types.h",
    ],
    external_deps = [
        "libssl",
    ],
    language = "c++",
)

grpc_cc_library(
    name = "grpc_security_base",
    srcs = [
        "src/core/lib/security/context/security_context.cc",
        "src/core/lib/security/credentials/call_creds_util.cc",
        "src/core/lib/security/credentials/composite/composite_credentials.cc",
        "src/core/lib/security/credentials/credentials.cc",
        "src/core/lib/security/credentials/plugin/plugin_credentials.cc",
        "src/core/lib/security/security_connector/security_connector.cc",
        "src/core/lib/security/transport/client_auth_filter.cc",
        "src/core/lib/security/transport/secure_endpoint.cc",
        "src/core/lib/security/transport/security_handshaker.cc",
        "src/core/lib/security/transport/server_auth_filter.cc",
        "src/core/lib/security/transport/tsi_error.cc",
    ],
    hdrs = [
        "src/core/lib/security/context/security_context.h",
        "src/core/lib/security/credentials/call_creds_util.h",
        "src/core/lib/security/credentials/composite/composite_credentials.h",
        "src/core/lib/security/credentials/credentials.h",
        "src/core/lib/security/credentials/plugin/plugin_credentials.h",
        "src/core/lib/security/security_connector/security_connector.h",
        "src/core/lib/security/transport/auth_filters.h",
        "src/core/lib/security/transport/secure_endpoint.h",
        "src/core/lib/security/transport/security_handshaker.h",
        "src/core/lib/security/transport/tsi_error.h",
    ],
    external_deps = [
        "absl/strings",
        "absl/strings:str_format",
        "absl/time",
    ],
    language = "c++",
    public_hdrs = GRPC_PUBLIC_HDRS,
    visibility = ["@grpc:public"],
    deps = [
        "arena",
        "arena_promise",
        "capture",
        "config",
        "gpr_base",
        "grpc_base",
        "grpc_trace",
        "json",
        "memory_quota",
        "promise",
        "ref_counted",
        "ref_counted_ptr",
        "resource_quota",
        "resource_quota_trace",
        "try_seq",
        "tsi_base",
    ],
)

grpc_cc_library(
    name = "grpc_credentials_util",
    srcs = [
        "src/core/lib/security/credentials/tls/tls_utils.cc",
        "src/core/lib/security/security_connector/load_system_roots_fallback.cc",
        "src/core/lib/security/security_connector/load_system_roots_linux.cc",
        "src/core/lib/security/util/json_util.cc",
    ],
    hdrs = [
        "src/core/lib/security/credentials/tls/tls_utils.h",
        "src/core/lib/security/security_connector/load_system_roots.h",
        "src/core/lib/security/security_connector/load_system_roots_linux.h",
        "src/core/lib/security/util/json_util.h",
    ],
    external_deps = [
        "absl/container:inlined_vector",
        "absl/strings",
    ],
    language = "c++",
    visibility = ["@grpc:public"],
    deps = [
        "gpr_base",
        "grpc_base",
        "grpc_security_base",
        "useful",
    ],
)

grpc_cc_library(
    name = "tsi_alts_credentials",
    srcs = [
        "src/core/tsi/alts/crypt/aes_gcm.cc",
        "src/core/tsi/alts/crypt/gsec.cc",
        "src/core/tsi/alts/frame_protector/alts_counter.cc",
        "src/core/tsi/alts/frame_protector/alts_crypter.cc",
        "src/core/tsi/alts/frame_protector/alts_frame_protector.cc",
        "src/core/tsi/alts/frame_protector/alts_record_protocol_crypter_common.cc",
        "src/core/tsi/alts/frame_protector/alts_seal_privacy_integrity_crypter.cc",
        "src/core/tsi/alts/frame_protector/alts_unseal_privacy_integrity_crypter.cc",
        "src/core/tsi/alts/frame_protector/frame_handler.cc",
        "src/core/tsi/alts/handshaker/alts_handshaker_client.cc",
        "src/core/tsi/alts/handshaker/alts_shared_resource.cc",
        "src/core/tsi/alts/handshaker/alts_tsi_handshaker.cc",
        "src/core/tsi/alts/handshaker/alts_tsi_utils.cc",
        "src/core/tsi/alts/zero_copy_frame_protector/alts_grpc_integrity_only_record_protocol.cc",
        "src/core/tsi/alts/zero_copy_frame_protector/alts_grpc_privacy_integrity_record_protocol.cc",
        "src/core/tsi/alts/zero_copy_frame_protector/alts_grpc_record_protocol_common.cc",
        "src/core/tsi/alts/zero_copy_frame_protector/alts_iovec_record_protocol.cc",
        "src/core/tsi/alts/zero_copy_frame_protector/alts_zero_copy_grpc_protector.cc",
    ],
    hdrs = [
        "src/core/tsi/alts/crypt/gsec.h",
        "src/core/tsi/alts/frame_protector/alts_counter.h",
        "src/core/tsi/alts/frame_protector/alts_crypter.h",
        "src/core/tsi/alts/frame_protector/alts_frame_protector.h",
        "src/core/tsi/alts/frame_protector/alts_record_protocol_crypter_common.h",
        "src/core/tsi/alts/frame_protector/frame_handler.h",
        "src/core/tsi/alts/handshaker/alts_handshaker_client.h",
        "src/core/tsi/alts/handshaker/alts_shared_resource.h",
        "src/core/tsi/alts/handshaker/alts_tsi_handshaker.h",
        "src/core/tsi/alts/handshaker/alts_tsi_handshaker_private.h",
        "src/core/tsi/alts/handshaker/alts_tsi_utils.h",
        "src/core/tsi/alts/zero_copy_frame_protector/alts_grpc_integrity_only_record_protocol.h",
        "src/core/tsi/alts/zero_copy_frame_protector/alts_grpc_privacy_integrity_record_protocol.h",
        "src/core/tsi/alts/zero_copy_frame_protector/alts_grpc_record_protocol.h",
        "src/core/tsi/alts/zero_copy_frame_protector/alts_grpc_record_protocol_common.h",
        "src/core/tsi/alts/zero_copy_frame_protector/alts_iovec_record_protocol.h",
        "src/core/tsi/alts/zero_copy_frame_protector/alts_zero_copy_grpc_protector.h",
    ],
    external_deps = [
        "libssl",
        "libcrypto",
        "upb_lib",
    ],
    language = "c++",
    visibility = ["@grpc:public"],
    deps = [
        "alts_util",
        "arena",
        "config",
        "error",
        "gpr_base",
        "grpc_base",
        "tsi_base",
        "useful",
    ],
)

grpc_cc_library(
    name = "tsi_ssl_credentials",
    srcs = [
        "src/core/lib/security/security_connector/ssl_utils.cc",
        "src/core/lib/security/security_connector/ssl_utils_config.cc",
        "src/core/tsi/ssl/key_logging/ssl_key_logging.cc",
        "src/core/tsi/ssl/session_cache/ssl_session_boringssl.cc",
        "src/core/tsi/ssl/session_cache/ssl_session_cache.cc",
        "src/core/tsi/ssl/session_cache/ssl_session_openssl.cc",
        "src/core/tsi/ssl_transport_security.cc",
    ],
    hdrs = [
        "src/core/lib/security/security_connector/ssl_utils.h",
        "src/core/lib/security/security_connector/ssl_utils_config.h",
        "src/core/tsi/ssl/key_logging/ssl_key_logging.h",
        "src/core/tsi/ssl/session_cache/ssl_session.h",
        "src/core/tsi/ssl/session_cache/ssl_session_cache.h",
        "src/core/tsi/ssl_transport_security.h",
    ],
    external_deps = [
        "absl/memory",
        "absl/strings",
        "libssl",
        "libcrypto",
    ],
    language = "c++",
    visibility = ["@grpc:public"],
    deps = [
        "gpr_base",
        "grpc_base",
        "grpc_credentials_util",
        "grpc_security_base",
        "grpc_transport_chttp2_alpn",
        "ref_counted_ptr",
        "tsi_base",
        "tsi_ssl_types",
        "useful",
    ],
)

grpc_cc_library(
    name = "grpc_mock_cel",
    hdrs = [
        "src/core/lib/security/authorization/mock_cel/activation.h",
        "src/core/lib/security/authorization/mock_cel/cel_expr_builder_factory.h",
        "src/core/lib/security/authorization/mock_cel/cel_expression.h",
        "src/core/lib/security/authorization/mock_cel/cel_value.h",
        "src/core/lib/security/authorization/mock_cel/evaluator_core.h",
        "src/core/lib/security/authorization/mock_cel/flat_expr_builder.h",
    ],
    language = "c++",
    deps = [
        "grpc_base",
    ],
)

# This target depends on RE2 and should not be linked into grpc by default for binary-size reasons.
grpc_cc_library(
    name = "grpc_matchers",
    srcs = [
        "src/core/lib/matchers/matchers.cc",
    ],
    hdrs = [
        "src/core/lib/matchers/matchers.h",
    ],
    external_deps = [
        "re2",
        "absl/memory",
        "absl/strings",
        "absl/strings:str_format",
    ],
    language = "c++",
    deps = [
        "gpr_base",
        "grpc_base",
    ],
)

# This target pulls in a dependency on RE2 and should not be linked into grpc by default for binary-size reasons.
grpc_cc_library(
    name = "grpc_rbac_engine",
    srcs = [
        "src/core/lib/security/authorization/grpc_authorization_engine.cc",
        "src/core/lib/security/authorization/matchers.cc",
        "src/core/lib/security/authorization/rbac_policy.cc",
    ],
    hdrs = [
        "src/core/lib/security/authorization/grpc_authorization_engine.h",
        "src/core/lib/security/authorization/matchers.h",
        "src/core/lib/security/authorization/rbac_policy.h",
    ],
    external_deps = [
        "absl/strings",
        "absl/strings:str_format",
    ],
    language = "c++",
    deps = [
        "gpr_base",
        "grpc_authorization_base",
        "grpc_base",
        "grpc_matchers",
        "sockaddr_utils",
    ],
)

# This target pulls in a dependency on RE2 and should not be linked into grpc by default for binary-size reasons.
grpc_cc_library(
    name = "grpc_authorization_provider",
    srcs = [
        "src/core/lib/security/authorization/grpc_authorization_policy_provider.cc",
        "src/core/lib/security/authorization/rbac_translator.cc",
    ],
    hdrs = [
        "src/core/lib/security/authorization/grpc_authorization_policy_provider.h",
        "src/core/lib/security/authorization/rbac_translator.h",
    ],
    external_deps = [
        "absl/strings",
        "absl/strings:str_format",
    ],
    language = "c++",
    public_hdrs = GRPC_PUBLIC_HDRS,
    deps = [
        "gpr_base",
        "grpc_base",
        "grpc_matchers",
        "grpc_rbac_engine",
        "useful",
    ],
)

# This target pulls in a dependency on RE2 and should not be linked into grpc by default for binary-size reasons.
grpc_cc_library(
    name = "grpc++_authorization_provider",
    srcs = [
        "src/cpp/server/authorization_policy_provider.cc",
    ],
    external_deps = [
        "absl/synchronization",
        "protobuf_headers",
    ],
    language = "c++",
    public_hdrs = GRPCXX_PUBLIC_HDRS,
    deps = [
        "gpr_base",
        "grpc++_codegen_base",
        "grpc_authorization_provider",
    ],
)

# This target pulls in a dependency on RE2 and should not be linked into grpc by default for binary-size reasons.
grpc_cc_library(
    name = "grpc_cel_engine",
    srcs = [
        "src/core/lib/security/authorization/cel_authorization_engine.cc",
    ],
    hdrs = [
        "src/core/lib/security/authorization/cel_authorization_engine.h",
    ],
    external_deps = [
        "absl/container:flat_hash_set",
        "absl/memory",
    ],
    language = "c++",
    deps = [
        "envoy_config_rbac_upb",
        "gpr_base",
        "grpc_base",
        "grpc_mock_cel",
        "grpc_rbac_engine",
        "sockaddr_utils",
    ],
)

grpc_cc_library(
    name = "hpack_constants",
    hdrs = [
        "src/core/ext/transport/chttp2/transport/hpack_constants.h",
    ],
    language = "c++",
    deps = [
        "gpr_platform",
    ],
)

grpc_cc_library(
    name = "hpack_encoder_table",
    srcs = [
        "src/core/ext/transport/chttp2/transport/hpack_encoder_table.cc",
    ],
    hdrs = [
        "src/core/ext/transport/chttp2/transport/hpack_encoder_table.h",
    ],
    external_deps = [
        "absl/container:inlined_vector",
    ],
    language = "c++",
    deps = [
        "gpr",
        "hpack_constants",
    ],
)

grpc_cc_library(
    name = "grpc_transport_chttp2",
    srcs = [
        "src/core/ext/transport/chttp2/transport/bin_decoder.cc",
        "src/core/ext/transport/chttp2/transport/bin_encoder.cc",
        "src/core/ext/transport/chttp2/transport/chttp2_transport.cc",
        "src/core/ext/transport/chttp2/transport/context_list.cc",
        "src/core/ext/transport/chttp2/transport/flow_control.cc",
        "src/core/ext/transport/chttp2/transport/frame_data.cc",
        "src/core/ext/transport/chttp2/transport/frame_goaway.cc",
        "src/core/ext/transport/chttp2/transport/frame_ping.cc",
        "src/core/ext/transport/chttp2/transport/frame_rst_stream.cc",
        "src/core/ext/transport/chttp2/transport/frame_settings.cc",
        "src/core/ext/transport/chttp2/transport/frame_window_update.cc",
        "src/core/ext/transport/chttp2/transport/hpack_encoder.cc",
        "src/core/ext/transport/chttp2/transport/hpack_parser.cc",
        "src/core/ext/transport/chttp2/transport/hpack_parser_table.cc",
        "src/core/ext/transport/chttp2/transport/http2_settings.cc",
        "src/core/ext/transport/chttp2/transport/huffsyms.cc",
        "src/core/ext/transport/chttp2/transport/parsing.cc",
        "src/core/ext/transport/chttp2/transport/stream_lists.cc",
        "src/core/ext/transport/chttp2/transport/stream_map.cc",
        "src/core/ext/transport/chttp2/transport/varint.cc",
        "src/core/ext/transport/chttp2/transport/writing.cc",
    ],
    hdrs = [
        "src/core/ext/transport/chttp2/transport/bin_decoder.h",
        "src/core/ext/transport/chttp2/transport/bin_encoder.h",
        "src/core/ext/transport/chttp2/transport/chttp2_transport.h",
        "src/core/ext/transport/chttp2/transport/context_list.h",
        "src/core/ext/transport/chttp2/transport/flow_control.h",
        "src/core/ext/transport/chttp2/transport/frame.h",
        "src/core/ext/transport/chttp2/transport/frame_data.h",
        "src/core/ext/transport/chttp2/transport/frame_goaway.h",
        "src/core/ext/transport/chttp2/transport/frame_ping.h",
        "src/core/ext/transport/chttp2/transport/frame_rst_stream.h",
        "src/core/ext/transport/chttp2/transport/frame_settings.h",
        "src/core/ext/transport/chttp2/transport/frame_window_update.h",
        "src/core/ext/transport/chttp2/transport/hpack_encoder.h",
        "src/core/ext/transport/chttp2/transport/hpack_parser.h",
        "src/core/ext/transport/chttp2/transport/hpack_parser_table.h",
        "src/core/ext/transport/chttp2/transport/http2_settings.h",
        "src/core/ext/transport/chttp2/transport/huffsyms.h",
        "src/core/ext/transport/chttp2/transport/internal.h",
        "src/core/ext/transport/chttp2/transport/stream_map.h",
        "src/core/ext/transport/chttp2/transport/varint.h",
    ],
    external_deps = [
        "absl/base:core_headers",
        "absl/memory",
        "absl/status",
        "absl/strings",
        "absl/strings:cord",
        "absl/strings:str_format",
        "absl/types:optional",
        "absl/types:span",
        "absl/types:variant",
        "absl/utility",
    ],
    language = "c++",
    visibility = ["@grpc:grpclb"],
    deps = [
        "arena",
        "bitset",
        "chunked_vector",
        "debug_location",
        "gpr_base",
        "grpc_base",
        "grpc_codegen",
        "grpc_http_filters",
        "grpc_resolver",
        "grpc_trace",
        "grpc_transport_chttp2_alpn",
        "hpack_constants",
        "hpack_encoder_table",
        "httpcli",
        "iomgr_fwd",
        "iomgr_timer",
        "memory_quota",
        "orphanable",
        "pid_controller",
        "ref_counted",
        "ref_counted_ptr",
        "resource_quota",
        "resource_quota_trace",
        "slice",
        "slice_refcount",
        "time",
        "uri_parser",
        "useful",
    ],
)

grpc_cc_library(
    name = "grpc_transport_chttp2_alpn",
    srcs = [
        "src/core/ext/transport/chttp2/alpn/alpn.cc",
    ],
    hdrs = [
        "src/core/ext/transport/chttp2/alpn/alpn.h",
    ],
    language = "c++",
    deps = [
        "gpr_base",
        "useful",
    ],
)

grpc_cc_library(
    name = "grpc_transport_chttp2_client_connector",
    srcs = [
        "src/core/ext/transport/chttp2/client/chttp2_connector.cc",
    ],
    hdrs = [
        "src/core/ext/transport/chttp2/client/chttp2_connector.h",
    ],
    external_deps = [
        "absl/status",
        "absl/status:statusor",
    ],
    language = "c++",
    deps = [
        "channel_args_preconditioning",
        "channel_stack_type",
        "config",
        "debug_location",
        "gpr_base",
        "grpc_base",
        "grpc_client_channel",
        "grpc_codegen",
        "grpc_insecure_credentials",
        "grpc_resolver",
        "grpc_security_base",
        "grpc_trace",
        "grpc_transport_chttp2",
        "handshaker_registry",
        "orphanable",
        "resolved_address",
        "slice",
        "sockaddr_utils",
        "uri_parser",
    ],
)

grpc_cc_library(
    name = "grpc_transport_chttp2_server",
    srcs = [
        "src/core/ext/transport/chttp2/server/chttp2_server.cc",
    ],
    hdrs = [
        "src/core/ext/transport/chttp2/server/chttp2_server.h",
    ],
    external_deps = [
        "absl/base:core_headers",
        "absl/memory",
        "absl/status",
        "absl/status:statusor",
        "absl/strings",
        "absl/strings:str_format",
    ],
    language = "c++",
    deps = [
        "config",
        "debug_location",
        "gpr_base",
        "grpc_base",
        "grpc_codegen",
        "grpc_http_filters",
        "grpc_insecure_credentials",
        "grpc_resolver",
        "grpc_security_base",
        "grpc_trace",
        "grpc_transport_chttp2",
        "handshaker_registry",
        "iomgr_fwd",
        "iomgr_timer",
        "memory_quota",
        "orphanable",
        "ref_counted",
        "ref_counted_ptr",
        "resolved_address",
        "resource_quota",
        "slice",
        "sockaddr_utils",
        "time",
        "uri_parser",
        "useful",
    ],
)

grpc_cc_library(
    name = "grpc_transport_inproc",
    srcs = [
        "src/core/ext/transport/inproc/inproc_plugin.cc",
        "src/core/ext/transport/inproc/inproc_transport.cc",
    ],
    hdrs = [
        "src/core/ext/transport/inproc/inproc_transport.h",
    ],
    language = "c++",
    deps = [
        "gpr_base",
        "grpc_base",
        "grpc_trace",
        "slice",
    ],
)

grpc_cc_library(
    name = "tsi_base",
    srcs = [
        "src/core/tsi/transport_security.cc",
        "src/core/tsi/transport_security_grpc.cc",
    ],
    hdrs = [
        "src/core/tsi/transport_security.h",
        "src/core/tsi/transport_security_grpc.h",
        "src/core/tsi/transport_security_interface.h",
    ],
    language = "c++",
    visibility = ["@grpc:tsi_interface"],
    deps = [
        "gpr",
        "grpc_trace",
    ],
)

grpc_cc_library(
    name = "alts_util",
    srcs = [
        "src/core/lib/security/credentials/alts/check_gcp_environment.cc",
        "src/core/lib/security/credentials/alts/check_gcp_environment_linux.cc",
        "src/core/lib/security/credentials/alts/check_gcp_environment_no_op.cc",
        "src/core/lib/security/credentials/alts/check_gcp_environment_windows.cc",
        "src/core/lib/security/credentials/alts/grpc_alts_credentials_client_options.cc",
        "src/core/lib/security/credentials/alts/grpc_alts_credentials_options.cc",
        "src/core/lib/security/credentials/alts/grpc_alts_credentials_server_options.cc",
        "src/core/tsi/alts/handshaker/transport_security_common_api.cc",
    ],
    hdrs = [
        "src/core/lib/security/credentials/alts/check_gcp_environment.h",
        "src/core/lib/security/credentials/alts/grpc_alts_credentials_options.h",
        "src/core/tsi/alts/handshaker/transport_security_common_api.h",
    ],
    external_deps = [
        "upb_lib",
    ],
    language = "c++",
    visibility = ["@grpc:tsi"],
    deps = [
        "alts_upb",
        "gpr",
        "grpc_base",
    ],
)

grpc_cc_library(
    name = "tsi",
    external_deps = [
        "libssl",
        "libcrypto",
        "absl/strings",
        "upb_lib",
    ],
    language = "c++",
    visibility = ["@grpc:tsi"],
    deps = [
        "gpr",
        "grpc_base",
        "tsi_alts_credentials",
        "tsi_base",
        "tsi_fake_credentials",
        "tsi_local_credentials",
        "tsi_ssl_credentials",
        "useful",
    ],
)

grpc_cc_library(
    name = "grpc++_base",
    srcs = GRPCXX_SRCS,
    hdrs = GRPCXX_HDRS,
    external_deps = [
        "absl/synchronization",
        "absl/memory",
        "upb_lib",
        "protobuf_headers",
    ],
    language = "c++",
    public_hdrs = GRPCXX_PUBLIC_HDRS,
    visibility = ["@grpc:alt_grpc++_base_legacy"],
    deps = [
        "config",
        "gpr_base",
        "grpc",
        "grpc++_codegen_base",
        "grpc++_codegen_base_src",
        "grpc++_internal_hdrs_only",
        "grpc_base",
        "grpc_codegen",
        "grpc_health_upb",
        "grpc_service_config",
        "grpc_service_config_impl",
        "grpc_trace",
        "grpc_transport_inproc",
        "iomgr_timer",
        "ref_counted",
        "useful",
    ],
)

grpc_cc_library(
    name = "grpc++_base_unsecure",
    srcs = GRPCXX_SRCS,
    hdrs = GRPCXX_HDRS,
    external_deps = [
        "absl/synchronization",
        "absl/memory",
        "upb_lib",
        "protobuf_headers",
    ],
    language = "c++",
    public_hdrs = GRPCXX_PUBLIC_HDRS,
    tags = ["avoid_dep"],
    visibility = ["@grpc:alt_grpc++_base_unsecure_legacy"],
    deps = [
        "config",
        "gpr_base",
        "grpc++_codegen_base",
        "grpc++_codegen_base_src",
        "grpc++_internal_hdrs_only",
        "grpc_base",
        "grpc_codegen",
        "grpc_health_upb",
        "grpc_insecure_credentials",
        "grpc_service_config",
        "grpc_service_config_impl",
        "grpc_trace",
        "grpc_transport_inproc",
        "grpc_unsecure",
        "iomgr_timer",
        "ref_counted",
        "useful",
    ],
)

grpc_cc_library(
    name = "grpc++_codegen_base",
    language = "c++",
    public_hdrs = [
        "include/grpc++/impl/codegen/async_stream.h",
        "include/grpc++/impl/codegen/async_unary_call.h",
        "include/grpc++/impl/codegen/byte_buffer.h",
        "include/grpc++/impl/codegen/call_hook.h",
        "include/grpc++/impl/codegen/call.h",
        "include/grpc++/impl/codegen/channel_interface.h",
        "include/grpc++/impl/codegen/client_context.h",
        "include/grpc++/impl/codegen/client_unary_call.h",
        "include/grpc++/impl/codegen/completion_queue_tag.h",
        "include/grpc++/impl/codegen/completion_queue.h",
        "include/grpc++/impl/codegen/config.h",
        "include/grpc++/impl/codegen/core_codegen_interface.h",
        "include/grpc++/impl/codegen/create_auth_context.h",
        "include/grpc++/impl/codegen/grpc_library.h",
        "include/grpc++/impl/codegen/metadata_map.h",
        "include/grpc++/impl/codegen/method_handler_impl.h",
        "include/grpc++/impl/codegen/rpc_method.h",
        "include/grpc++/impl/codegen/rpc_service_method.h",
        "include/grpc++/impl/codegen/security/auth_context.h",
        "include/grpc++/impl/codegen/serialization_traits.h",
        "include/grpc++/impl/codegen/server_context.h",
        "include/grpc++/impl/codegen/server_interface.h",
        "include/grpc++/impl/codegen/service_type.h",
        "include/grpc++/impl/codegen/slice.h",
        "include/grpc++/impl/codegen/status_code_enum.h",
        "include/grpc++/impl/codegen/status.h",
        "include/grpc++/impl/codegen/string_ref.h",
        "include/grpc++/impl/codegen/stub_options.h",
        "include/grpc++/impl/codegen/sync_stream.h",
        "include/grpc++/impl/codegen/time.h",
        "include/grpcpp/impl/codegen/async_generic_service.h",
        "include/grpcpp/impl/codegen/async_stream.h",
        "include/grpcpp/impl/codegen/async_unary_call.h",
        "include/grpcpp/impl/codegen/byte_buffer.h",
        "include/grpcpp/impl/codegen/call_hook.h",
        "include/grpcpp/impl/codegen/call_op_set_interface.h",
        "include/grpcpp/impl/codegen/call_op_set.h",
        "include/grpcpp/impl/codegen/call.h",
        "include/grpcpp/impl/codegen/callback_common.h",
        "include/grpcpp/impl/codegen/channel_interface.h",
        "include/grpcpp/impl/codegen/client_callback.h",
        "include/grpcpp/impl/codegen/client_context.h",
        "include/grpcpp/impl/codegen/client_interceptor.h",
        "include/grpcpp/impl/codegen/client_unary_call.h",
        "include/grpcpp/impl/codegen/completion_queue_tag.h",
        "include/grpcpp/impl/codegen/completion_queue.h",
        "include/grpcpp/impl/codegen/config.h",
        "include/grpcpp/impl/codegen/core_codegen_interface.h",
        "include/grpcpp/impl/codegen/create_auth_context.h",
        "include/grpcpp/impl/codegen/delegating_channel.h",
        "include/grpcpp/impl/codegen/grpc_library.h",
        "include/grpcpp/impl/codegen/intercepted_channel.h",
        "include/grpcpp/impl/codegen/interceptor_common.h",
        "include/grpcpp/impl/codegen/interceptor.h",
        "include/grpcpp/impl/codegen/message_allocator.h",
        "include/grpcpp/impl/codegen/metadata_map.h",
        "include/grpcpp/impl/codegen/method_handler_impl.h",
        "include/grpcpp/impl/codegen/method_handler.h",
        "include/grpcpp/impl/codegen/rpc_method.h",
        "include/grpcpp/impl/codegen/rpc_service_method.h",
        "include/grpcpp/impl/codegen/security/auth_context.h",
        "include/grpcpp/impl/codegen/serialization_traits.h",
        "include/grpcpp/impl/codegen/server_callback_handlers.h",
        "include/grpcpp/impl/codegen/server_callback.h",
        "include/grpcpp/impl/codegen/server_context.h",
        "include/grpcpp/impl/codegen/server_interceptor.h",
        "include/grpcpp/impl/codegen/server_interface.h",
        "include/grpcpp/impl/codegen/service_type.h",
        "include/grpcpp/impl/codegen/slice.h",
        "include/grpcpp/impl/codegen/status_code_enum.h",
        "include/grpcpp/impl/codegen/status.h",
        "include/grpcpp/impl/codegen/string_ref.h",
        "include/grpcpp/impl/codegen/stub_options.h",
        "include/grpcpp/impl/codegen/sync_stream.h",
        "include/grpcpp/impl/codegen/time.h",
    ],
    visibility = ["@grpc:public"],
    deps = [
        "grpc++_internal_hdrs_only",
        "grpc_codegen",
    ],
)

grpc_cc_library(
    name = "grpc++_codegen_base_src",
    srcs = [
        "src/cpp/codegen/codegen_init.cc",
    ],
    language = "c++",
    deps = [
        "grpc++_codegen_base",
    ],
)

grpc_cc_library(
    name = "grpc++_codegen_proto",
    external_deps = [
        "protobuf_headers",
    ],
    language = "c++",
    public_hdrs = [
        "include/grpc++/impl/codegen/proto_utils.h",
        "include/grpcpp/impl/codegen/proto_buffer_reader.h",
        "include/grpcpp/impl/codegen/proto_buffer_writer.h",
        "include/grpcpp/impl/codegen/proto_utils.h",
    ],
    visibility = ["@grpc:public"],
    deps = [
        "grpc++_codegen_base",
        "grpc++_config_proto",
    ],
)

grpc_cc_library(
    name = "grpc++_config_proto",
    external_deps = [
        "protobuf_headers",
    ],
    language = "c++",
    public_hdrs = [
        "include/grpc++/impl/codegen/config_protobuf.h",
        "include/grpcpp/impl/codegen/config_protobuf.h",
    ],
    visibility = ["@grpc:public"],
)

grpc_cc_library(
    name = "grpc++_reflection",
    srcs = [
        "src/cpp/ext/proto_server_reflection.cc",
        "src/cpp/ext/proto_server_reflection_plugin.cc",
    ],
    hdrs = [
        "src/cpp/ext/proto_server_reflection.h",
    ],
    language = "c++",
    public_hdrs = [
        "include/grpc++/ext/proto_server_reflection_plugin.h",
        "include/grpcpp/ext/proto_server_reflection_plugin.h",
    ],
    visibility = ["@grpc:public"],
    deps = [
        "grpc++",
        "//src/proto/grpc/reflection/v1alpha:reflection_proto",
    ],
    alwayslink = 1,
)

grpc_cc_library(
    name = "grpcpp_orca",
    srcs = [
        "src/cpp/server/orca/orca_service.cc",
    ],
    external_deps = [
        "upb_lib",
    ],
    language = "c++",
    public_hdrs = [
        "include/grpcpp/ext/orca_service.h",
    ],
    visibility = ["@grpc:public"],
    deps = [
        "grpc++",
        "grpc++_codegen_base",
        "grpc_base",
        "iomgr_timer",
        "protobuf_duration_upb",
        "ref_counted",
        "time",
        "xds_orca_service_upb",
        "xds_orca_upb",
    ],
    alwayslink = 1,
)

grpc_cc_library(
    name = "grpcpp_channelz",
    srcs = [
        "src/cpp/server/channelz/channelz_service.cc",
        "src/cpp/server/channelz/channelz_service_plugin.cc",
    ],
    hdrs = [
        "src/cpp/server/channelz/channelz_service.h",
    ],
    language = "c++",
    public_hdrs = [
        "include/grpcpp/ext/channelz_service_plugin.h",
    ],
    visibility = ["@grpc:channelz"],
    deps = [
        "gpr",
        "grpc",
        "grpc++",
        "//src/proto/grpc/channelz:channelz_proto",
    ],
    alwayslink = 1,
)

grpc_cc_library(
    name = "grpcpp_csds",
    srcs = [
        "src/cpp/server/csds/csds.cc",
    ],
    hdrs = [
        "src/cpp/server/csds/csds.h",
    ],
    external_deps = ["absl/status:statusor"],
    language = "c++",
    deps = [
        "gpr",
        "grpc",
        "grpc++_codegen_base",
        "grpc++_internals",
        "//src/proto/grpc/testing/xds/v3:csds_proto",
    ],
    alwayslink = 1,
)

grpc_cc_library(
    name = "grpcpp_admin",
    srcs = [
        "src/cpp/server/admin/admin_services.cc",
    ],
    hdrs = [],
    defines = select({
        "grpc_no_xds": ["GRPC_NO_XDS"],
        "//conditions:default": [],
    }),
    external_deps = [
        "absl/memory",
    ],
    language = "c++",
    public_hdrs = [
        "include/grpcpp/ext/admin_services.h",
    ],
    select_deps = [{
        "grpc_no_xds": [],
        "//conditions:default": ["//:grpcpp_csds"],
    }],
    deps = [
        "gpr",
        "grpc++",
        "grpcpp_channelz",
    ],
    alwayslink = 1,
)

grpc_cc_library(
    name = "grpc++_test",
    testonly = True,
    srcs = [
        "src/cpp/client/channel_test_peer.cc",
    ],
    external_deps = [
        "gtest",
    ],
    public_hdrs = [
        "include/grpc++/test/mock_stream.h",
        "include/grpc++/test/server_context_test_spouse.h",
        "include/grpcpp/test/channel_test_peer.h",
        "include/grpcpp/test/client_context_test_peer.h",
        "include/grpcpp/test/default_reactor_test_peer.h",
        "include/grpcpp/test/mock_stream.h",
        "include/grpcpp/test/server_context_test_spouse.h",
    ],
    visibility = ["@grpc:grpc++_test"],
    deps = [
        "gpr_base",
        "grpc++",
        "grpc_base",
    ],
)

grpc_cc_library(
    name = "grpc++_core_stats",
    srcs = [
        "src/cpp/util/core_stats.cc",
    ],
    hdrs = [
        "src/cpp/util/core_stats.h",
    ],
    language = "c++",
    deps = [
        "gpr",
        "grpc++",
        "//src/proto/grpc/core:stats_proto",
    ],
)

grpc_cc_library(
    name = "grpc_opencensus_plugin",
    srcs = [
        "src/cpp/ext/filters/census/channel_filter.cc",
        "src/cpp/ext/filters/census/client_filter.cc",
        "src/cpp/ext/filters/census/context.cc",
        "src/cpp/ext/filters/census/grpc_plugin.cc",
        "src/cpp/ext/filters/census/measures.cc",
        "src/cpp/ext/filters/census/rpc_encoding.cc",
        "src/cpp/ext/filters/census/server_filter.cc",
        "src/cpp/ext/filters/census/views.cc",
    ],
    hdrs = [
        "include/grpcpp/opencensus.h",
        "src/cpp/ext/filters/census/channel_filter.h",
        "src/cpp/ext/filters/census/client_filter.h",
        "src/cpp/ext/filters/census/context.h",
        "src/cpp/ext/filters/census/grpc_plugin.h",
        "src/cpp/ext/filters/census/measures.h",
        "src/cpp/ext/filters/census/open_census_call_tracer.h",
        "src/cpp/ext/filters/census/rpc_encoding.h",
        "src/cpp/ext/filters/census/server_filter.h",
    ],
    external_deps = [
        "absl-base",
        "absl-time",
        "absl/strings",
        "opencensus-trace",
        "opencensus-trace-context_util",
        "opencensus-trace-propagation",
        "opencensus-tags",
        "opencensus-tags-context_util",
        "opencensus-stats",
        "opencensus-context",
    ],
    language = "c++",
    visibility = ["@grpc:grpc_opencensus_plugin"],
    deps = [
        "census",
        "gpr_base",
        "grpc++",
        "grpc_base",
    ],
)

grpc_cc_library(
    name = "json",
    srcs = [
        "src/core/lib/json/json_reader.cc",
        "src/core/lib/json/json_writer.cc",
    ],
    hdrs = [
        "src/core/lib/json/json.h",
    ],
    external_deps = [
        "absl/base:core_headers",
        "absl/strings",
        "absl/strings:str_format",
    ],
    deps = [
        "error",
        "exec_ctx",
        "gpr_base",
    ],
)

grpc_cc_library(
    name = "json_util",
    srcs = ["src/core/lib/json/json_util.cc"],
    hdrs = ["src/core/lib/json/json_util.h"],
    external_deps = [
        "absl/strings",
    ],
    deps = [
        "gpr_base",
        "json",
    ],
)

### UPB Targets

grpc_upb_proto_library(
    name = "envoy_admin_upb",
    deps = ["@envoy_api//envoy/admin/v3:pkg"],
)

grpc_upb_proto_library(
    name = "envoy_config_cluster_upb",
    deps = ["@envoy_api//envoy/config/cluster/v3:pkg"],
)

grpc_upb_proto_reflection_library(
    name = "envoy_config_cluster_upbdefs",
    deps = ["@envoy_api//envoy/config/cluster/v3:pkg"],
)

grpc_upb_proto_library(
    name = "envoy_config_core_upb",
    deps = ["@envoy_api//envoy/config/core/v3:pkg"],
)

grpc_upb_proto_library(
    name = "envoy_config_endpoint_upb",
    deps = ["@envoy_api//envoy/config/endpoint/v3:pkg"],
)

grpc_upb_proto_reflection_library(
    name = "envoy_config_endpoint_upbdefs",
    deps = ["@envoy_api//envoy/config/endpoint/v3:pkg"],
)

grpc_upb_proto_library(
    name = "envoy_config_listener_upb",
    deps = ["@envoy_api//envoy/config/listener/v3:pkg"],
)

grpc_upb_proto_reflection_library(
    name = "envoy_config_listener_upbdefs",
    deps = ["@envoy_api//envoy/config/listener/v3:pkg"],
)

grpc_upb_proto_library(
    name = "envoy_config_rbac_upb",
    deps = ["@envoy_api//envoy/config/rbac/v3:pkg"],
)

grpc_upb_proto_library(
    name = "envoy_config_route_upb",
    deps = ["@envoy_api//envoy/config/route/v3:pkg"],
)

grpc_upb_proto_reflection_library(
    name = "envoy_config_route_upbdefs",
    deps = ["@envoy_api//envoy/config/route/v3:pkg"],
)

grpc_upb_proto_library(
    name = "envoy_extensions_clusters_aggregate_upb",
    deps = ["@envoy_api//envoy/extensions/clusters/aggregate/v3:pkg"],
)

grpc_upb_proto_reflection_library(
    name = "envoy_extensions_clusters_aggregate_upbdefs",
    deps = ["@envoy_api//envoy/extensions/clusters/aggregate/v3:pkg"],
)

grpc_upb_proto_library(
    name = "envoy_extensions_filters_common_fault_upb",
    deps = ["@envoy_api//envoy/extensions/filters/common/fault/v3:pkg"],
)

grpc_upb_proto_library(
    name = "envoy_extensions_filters_http_fault_upb",
    deps = ["@envoy_api//envoy/extensions/filters/http/fault/v3:pkg"],
)

grpc_upb_proto_reflection_library(
    name = "envoy_extensions_filters_http_fault_upbdefs",
    deps = ["@envoy_api//envoy/extensions/filters/http/fault/v3:pkg"],
)

grpc_upb_proto_library(
    name = "envoy_extensions_filters_http_rbac_upb",
    deps = ["@envoy_api//envoy/extensions/filters/http/rbac/v3:pkg"],
)

grpc_upb_proto_reflection_library(
    name = "envoy_extensions_filters_http_rbac_upbdefs",
    deps = ["@envoy_api//envoy/extensions/filters/http/rbac/v3:pkg"],
)

grpc_upb_proto_library(
    name = "envoy_extensions_filters_http_router_upb",
    deps = ["@envoy_api//envoy/extensions/filters/http/router/v3:pkg"],
)

grpc_upb_proto_reflection_library(
    name = "envoy_extensions_filters_http_router_upbdefs",
    deps = ["@envoy_api//envoy/extensions/filters/http/router/v3:pkg"],
)

grpc_upb_proto_library(
    name = "envoy_extensions_filters_network_http_connection_manager_upb",
    deps = ["@envoy_api//envoy/extensions/filters/network/http_connection_manager/v3:pkg"],
)

grpc_upb_proto_reflection_library(
    name = "envoy_extensions_filters_network_http_connection_manager_upbdefs",
    deps = ["@envoy_api//envoy/extensions/filters/network/http_connection_manager/v3:pkg"],
)

grpc_upb_proto_library(
    name = "envoy_extensions_transport_sockets_tls_upb",
    deps = ["@envoy_api//envoy/extensions/transport_sockets/tls/v3:pkg"],
)

grpc_upb_proto_reflection_library(
    name = "envoy_extensions_transport_sockets_tls_upbdefs",
    deps = ["@envoy_api//envoy/extensions/transport_sockets/tls/v3:pkg"],
)

grpc_upb_proto_library(
    name = "envoy_service_discovery_upb",
    deps = ["@envoy_api//envoy/service/discovery/v3:pkg"],
)

grpc_upb_proto_reflection_library(
    name = "envoy_service_discovery_upbdefs",
    deps = ["@envoy_api//envoy/service/discovery/v3:pkg"],
)

grpc_upb_proto_library(
    name = "envoy_service_load_stats_upb",
    deps = ["@envoy_api//envoy/service/load_stats/v3:pkg"],
)

grpc_upb_proto_reflection_library(
    name = "envoy_service_load_stats_upbdefs",
    deps = ["@envoy_api//envoy/service/load_stats/v3:pkg"],
)

grpc_upb_proto_library(
    name = "envoy_service_status_upb",
    deps = ["@envoy_api//envoy/service/status/v3:pkg"],
)

grpc_upb_proto_reflection_library(
    name = "envoy_service_status_upbdefs",
    deps = ["@envoy_api//envoy/service/status/v3:pkg"],
)

grpc_upb_proto_library(
    name = "envoy_type_matcher_upb",
    deps = ["@envoy_api//envoy/type/matcher/v3:pkg"],
)

grpc_upb_proto_library(
    name = "envoy_type_upb",
    deps = ["@envoy_api//envoy/type/v3:pkg"],
)

grpc_upb_proto_library(
    name = "xds_type_upb",
    deps = ["@com_github_cncf_udpa//xds/type/v3:pkg"],
)

grpc_upb_proto_reflection_library(
    name = "xds_type_upbdefs",
    deps = ["@com_github_cncf_udpa//xds/type/v3:pkg"],
)

grpc_upb_proto_library(
    name = "xds_orca_upb",
    deps = ["@com_github_cncf_udpa//xds/data/orca/v3:pkg"],
)

grpc_upb_proto_library(
    name = "xds_orca_service_upb",
    deps = ["@com_github_cncf_udpa//xds/service/orca/v3:pkg"],
)

grpc_upb_proto_library(
    name = "grpc_health_upb",
    deps = ["//src/proto/grpc/health/v1:health_proto_descriptor"],
)

grpc_upb_proto_library(
    name = "google_rpc_status_upb",
    deps = ["@com_google_googleapis//google/rpc:status_proto"],
)

grpc_upb_proto_reflection_library(
    name = "google_rpc_status_upbdefs",
    deps = ["@com_google_googleapis//google/rpc:status_proto"],
)

grpc_upb_proto_library(
    name = "grpc_lb_upb",
    deps = ["//src/proto/grpc/lb/v1:load_balancer_proto_descriptor"],
)

grpc_upb_proto_library(
    name = "alts_upb",
    deps = ["//src/proto/grpc/gcp:alts_handshaker_proto"],
)

grpc_upb_proto_library(
    name = "rls_upb",
    deps = ["//src/proto/grpc/lookup/v1:rls_proto_descriptor"],
)

grpc_upb_proto_library(
    name = "rls_config_upb",
    deps = ["//src/proto/grpc/lookup/v1:rls_config_proto_descriptor"],
)

grpc_upb_proto_reflection_library(
    name = "rls_config_upbdefs",
    deps = ["//src/proto/grpc/lookup/v1:rls_config_proto_descriptor"],
)

WELL_KNOWN_PROTO_TARGETS = [
    "any",
    "duration",
    "empty",
    "struct",
    "timestamp",
    "wrappers",
]

[grpc_upb_proto_library(
    name = "protobuf_" + target + "_upb",
    deps = ["@com_google_protobuf//:" + target + "_proto"],
) for target in WELL_KNOWN_PROTO_TARGETS]

[grpc_upb_proto_reflection_library(
    name = "protobuf_" + target + "_upbdefs",
    deps = ["@com_google_protobuf//:" + target + "_proto"],
) for target in WELL_KNOWN_PROTO_TARGETS]

grpc_generate_one_off_targets()

filegroup(
    name = "root_certificates",
    srcs = [
        "etc/roots.pem",
    ],
    visibility = ["//visibility:public"],
)<|MERGE_RESOLUTION|>--- conflicted
+++ resolved
@@ -1870,6 +1870,7 @@
     ],
     deps = [
         "default_event_engine_factory_hdrs",
+        "event_engine_base_hdrs",
         "gpr_base",
         "iomgr_event_engine",
         "iomgr_port",
@@ -1884,14 +1885,9 @@
         "absl/cleanup",
     ],
     deps = [
-<<<<<<< HEAD
         "event_engine_base_hdrs",
         "event_engine_common",
         "exec_ctx",
-=======
-        "default_event_engine_factory_hdrs",
-        "event_engine_base_hdrs",
->>>>>>> 440ae568
         "gpr_base",
         "gpr_platform",
         "iomgr_timer",
@@ -1903,7 +1899,8 @@
     name = "event_engine_common",
     srcs = [
         "src/core/lib/event_engine/resolved_address.cc",
-<<<<<<< HEAD
+        "src/core/lib/event_engine/slice.cc",
+        "src/core/lib/event_engine/slice_buffer.cc",
         "src/core/lib/event_engine/trace.cc",
     ],
     hdrs = [
@@ -1912,22 +1909,15 @@
     ],
     external_deps = [
         "absl/container:flat_hash_set",
-=======
-        "src/core/lib/event_engine/slice.cc",
-        "src/core/lib/event_engine/slice_buffer.cc",
->>>>>>> 440ae568
     ],
     deps = [
         "event_engine_base_hdrs",
         "gpr_base",
-<<<<<<< HEAD
+        "gpr_platform",
         "grpc_trace",
-=======
-        "gpr_platform",
         "ref_counted",
         "slice",
         "slice_refcount",
->>>>>>> 440ae568
     ],
 )
 
