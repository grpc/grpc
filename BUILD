--- conflicted
+++ resolved
@@ -4967,11 +4967,7 @@
     deps = [
         "arena",
         "arena_promise",
-<<<<<<< HEAD
         "basic_seq",
-        "capture",
-=======
->>>>>>> 9a461718
         "config",
         "context",
         "debug_location",
