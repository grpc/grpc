--- conflicted
+++ resolved
@@ -4059,12 +4059,9 @@
         "slice_buffer",
         "slice_refcount",
         "sockaddr_utils",
-<<<<<<< HEAD
         "stats",
         "stats_data",
-=======
         "status_helper",
->>>>>>> 3c96517f
         "subchannel_interface",
         "time",
         "transport_fwd",
