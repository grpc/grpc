# gRPC Bazel BUILD file.
#
# Copyright 2016 gRPC authors.
#
# Licensed under the Apache License, Version 2.0 (the "License");
# you may not use this file except in compliance with the License.
# You may obtain a copy of the License at
#
#     http://www.apache.org/licenses/LICENSE-2.0
#
# Unless required by applicable law or agreed to in writing, software
# distributed under the License is distributed on an "AS IS" BASIS,
# WITHOUT WARRANTIES OR CONDITIONS OF ANY KIND, either express or implied.
# See the License for the specific language governing permissions and
# limitations under the License.

load("@bazel_skylib//lib:selects.bzl", "selects")
load("@bazel_skylib//rules:common_settings.bzl", "bool_flag")
load(
    "//bazel:grpc_build_system.bzl",
    "grpc_cc_library",
    "grpc_clang_cl_settings",
    "grpc_filegroup",
    "grpc_generate_one_off_targets",
    "grpc_upb_proto_library",
    "grpc_upb_proto_reflection_library",
    "python_config_settings",
)

licenses(["reciprocal"])

package(
    default_visibility = ["//visibility:public"],
    features = [
        "-parse_headers",
        "layering_check",
    ],
)

exports_files([
    "LICENSE",
    "etc/roots.pem",
])

exports_files(
    glob(["include/**"]),
    visibility = ["//:__subpackages__"],
)

config_setting(
    name = "grpc_no_ares",
    values = {"define": "grpc_no_ares=true"},
)

config_setting(
    name = "grpc_no_xds_define",
    values = {"define": "grpc_no_xds=true"},
)

config_setting(
    name = "grpc_no_ztrace_define",
    values = {"define": "grpc_no_ztrace=true"},
)

config_setting(
    name = "grpc_experiments_are_final_define",
    values = {"define": "grpc_experiments_are_final=true"},
)

bool_flag(
    name = "disable_grpc_rls",
    build_setting_default = False,
)

grpc_clang_cl_settings()

config_setting(
    name = "grpc_no_rls_flag",
    flag_values = {":disable_grpc_rls": "true"},
)

config_setting(
    name = "android",
    values = {"crosstool_top": "//external:android/crosstool"},
    # TODO: Use constraint_values to detect android after Bazel 7.0 platforms migration is finished
    # constraint_values = [ "@platforms//os:android" ],
)

config_setting(
    name = "macos",
    values = {"apple_platform_type": "macos"},
)

config_setting(
    name = "ios",
    values = {"apple_platform_type": "ios"},
)

config_setting(
    name = "tvos",
    values = {"apple_platform_type": "tvos"},
)

config_setting(
    name = "visionos",
    values = {"apple_platform_type": "visionos"},
)

config_setting(
    name = "watchos",
    values = {"apple_platform_type": "watchos"},
)

config_setting(
    name = "windows_os",
    constraint_values = ["@platforms//os:windows"],
)

config_setting(
    name = "systemd",
    values = {"define": "use_systemd=true"},
)

selects.config_setting_group(
    name = "grpc_no_xds",
    match_any = [
        ":grpc_no_xds_define",
        # In addition to disabling XDS support when --define=grpc_no_xds=true is
        # specified, we also disable it on mobile platforms where it is not
        # likely to be needed and where reducing the binary size is more
        # important.
        ":android",
        ":ios",
    ],
)

selects.config_setting_group(
    name = "grpc_no_ztrace",
    match_any = [
        ":grpc_no_ztrace_define",
        # In addition to disabling ztrace support when --define=grpc_no_ztrace=true is
        # specified, we also disable it on mobile platforms where it is not
        # likely to be needed and where reducing the binary size is more
        # important.
        ":android",
        ":ios",
    ],
)

selects.config_setting_group(
    name = "grpc_no_rls",
    match_any = [
        ":grpc_no_rls_flag",
        # Disable RLS support on mobile platforms where it is not likely to be
        # needed and where reducing the binary size is more important.
        ":android",
        ":ios",
    ],
)

selects.config_setting_group(
    name = "grpc_experiments_are_final",
    match_any = [
        ":grpc_experiments_are_final_define",
        # In addition to disabling experiments when
        # --define=grpc_experiments_are_final=true is specified, we also disable
        # them on mobile platforms where runtime configuration of experiments is unlikely to be needed and where
        # reducing the binary size is more important.
        ":android",
        ":ios",
    ],
)

# Fuzzers can be built as fuzzers or as tests
config_setting(
    name = "grpc_build_fuzzers",
    values = {"define": "grpc_build_fuzzers=true"},
)

config_setting(
    name = "grpc_allow_exceptions",
    values = {"define": "GRPC_ALLOW_EXCEPTIONS=1"},
)

config_setting(
    name = "grpc_disallow_exceptions",
    values = {"define": "GRPC_ALLOW_EXCEPTIONS=0"},
)

config_setting(
    name = "remote_execution",
    values = {"define": "GRPC_PORT_ISOLATED_RUNTIME=1"},
)

config_setting(
    name = "windows",
    constraint_values = ["@platforms//os:windows"],
)

config_setting(
    name = "mac",
    constraint_values = ["@platforms//os:macos"],
)

config_setting(
    name = "use_strict_warning",
    values = {"define": "use_strict_warning=true"},
)

config_setting(
    name = "use_strict_warning_windows",
    values = {"define": "use_strict_warning_windows=true"},
)

python_config_settings()

# This should be updated along with build_handwritten.yaml
g_stands_for = "gee"  # @unused

core_version = "48.0.0"  # @unused

version = "1.74.0-dev"  # @unused

GPR_PUBLIC_HDRS = [
    "include/grpc/support/alloc.h",
    "include/grpc/support/atm.h",
    "include/grpc/support/atm_gcc_atomic.h",
    "include/grpc/support/atm_gcc_sync.h",
    "include/grpc/support/atm_windows.h",
    "include/grpc/support/cpu.h",
    "include/grpc/support/json.h",
    "include/grpc/support/log.h",
    "include/grpc/support/log_windows.h",
    "include/grpc/support/metrics.h",
    "include/grpc/support/string_util.h",
    "include/grpc/support/sync.h",
    "include/grpc/support/sync_abseil.h",
    "include/grpc/support/sync_custom.h",
    "include/grpc/support/sync_generic.h",
    "include/grpc/support/sync_posix.h",
    "include/grpc/support/sync_windows.h",
    "include/grpc/support/thd_id.h",
    "include/grpc/support/time.h",
    "include/grpc/impl/call.h",
    "include/grpc/impl/codegen/atm.h",
    "include/grpc/impl/codegen/atm_gcc_atomic.h",
    "include/grpc/impl/codegen/atm_gcc_sync.h",
    "include/grpc/impl/codegen/atm_windows.h",
    "include/grpc/impl/codegen/fork.h",
    "include/grpc/impl/codegen/gpr_types.h",
    "include/grpc/impl/codegen/log.h",
    "include/grpc/impl/codegen/sync.h",
    "include/grpc/impl/codegen/sync_abseil.h",
    "include/grpc/impl/codegen/sync_custom.h",
    "include/grpc/impl/codegen/sync_generic.h",
    "include/grpc/impl/codegen/sync_posix.h",
    "include/grpc/impl/codegen/sync_windows.h",
]

GRPC_PUBLIC_HDRS = [
    "include/grpc/grpc_audit_logging.h",
    "include/grpc/grpc_crl_provider.h",
    "include/grpc/byte_buffer.h",
    "include/grpc/byte_buffer_reader.h",
    "include/grpc/compression.h",
    "include/grpc/fork.h",
    "include/grpc/grpc.h",
    "include/grpc/grpc_posix.h",
    "include/grpc/grpc_security.h",
    "include/grpc/grpc_security_constants.h",
    "include/grpc/passive_listener.h",
    "include/grpc/slice.h",
    "include/grpc/slice_buffer.h",
    "include/grpc/status.h",
    "include/grpc/load_reporting.h",
    "include/grpc/support/workaround_list.h",
    "include/grpc/impl/codegen/byte_buffer.h",
    "include/grpc/impl/codegen/byte_buffer_reader.h",
    "include/grpc/impl/codegen/compression_types.h",
    "include/grpc/impl/codegen/connectivity_state.h",
    "include/grpc/impl/codegen/grpc_types.h",
    "include/grpc/impl/codegen/propagation_bits.h",
    "include/grpc/impl/codegen/status.h",
    "include/grpc/impl/codegen/slice.h",
    "include/grpc/impl/compression_types.h",
    "include/grpc/impl/connectivity_state.h",
    "include/grpc/impl/grpc_types.h",
    "include/grpc/impl/propagation_bits.h",
    "include/grpc/impl/slice_type.h",
]

GRPC_PUBLIC_EVENT_ENGINE_HDRS = [
    "include/grpc/event_engine/endpoint_config.h",
    "include/grpc/event_engine/event_engine.h",
    "include/grpc/event_engine/extensible.h",
    "include/grpc/event_engine/port.h",
    "include/grpc/event_engine/memory_allocator.h",
    "include/grpc/event_engine/memory_request.h",
    "include/grpc/event_engine/internal/memory_allocator_impl.h",
    "include/grpc/event_engine/slice.h",
    "include/grpc/event_engine/slice_buffer.h",
    "include/grpc/event_engine/internal/slice_cast.h",
    "include/grpc/event_engine/internal/write_event.h",
]

GRPCXX_SRCS = [
    "src/cpp/client/call_credentials.cc",
    "src/cpp/client/channel_cc.cc",
    "src/cpp/client/channel_credentials.cc",
    "src/cpp/client/client_callback.cc",
    "src/cpp/client/client_context.cc",
    "src/cpp/client/client_interceptor.cc",
    "src/cpp/client/client_stats_interceptor.cc",
    "src/cpp/client/create_channel.cc",
    "src/cpp/client/create_channel_internal.cc",
    "src/cpp/client/create_channel_posix.cc",
    "src/cpp/common/alarm.cc",
    "src/cpp/common/channel_arguments.cc",
    "src/cpp/common/completion_queue_cc.cc",
    "src/cpp/common/resource_quota_cc.cc",
    "src/cpp/common/rpc_method.cc",
    "src/cpp/common/version_cc.cc",
    "src/cpp/common/validate_service_config.cc",
    "src/cpp/server/async_generic_service.cc",
    "src/cpp/server/channel_argument_option.cc",
    "src/cpp/server/create_default_thread_pool.cc",
    "src/cpp/server/external_connection_acceptor_impl.cc",
    "src/cpp/server/health/default_health_check_service.cc",
    "src/cpp/server/health/health_check_service.cc",
    "src/cpp/server/health/health_check_service_server_builder_option.cc",
    "src/cpp/server/server_builder.cc",
    "src/cpp/server/server_callback.cc",
    "src/cpp/server/server_cc.cc",
    "src/cpp/server/server_context.cc",
    "src/cpp/server/server_credentials.cc",
    "src/cpp/server/server_posix.cc",
    "src/cpp/thread_manager/thread_manager.cc",
    "src/cpp/util/byte_buffer_cc.cc",
    "src/cpp/util/string_ref.cc",
    "src/cpp/util/time_cc.cc",
]

GRPCXX_HDRS = [
    "src/cpp/client/create_channel_internal.h",
    "src/cpp/client/client_stats_interceptor.h",
    "src/cpp/server/dynamic_thread_pool.h",
    "src/cpp/server/external_connection_acceptor_impl.h",
    "src/cpp/server/health/default_health_check_service.h",
    "src/cpp/server/thread_pool_interface.h",
    "src/cpp/thread_manager/thread_manager.h",
]

GRPCXX_PUBLIC_HDRS = [
    "include/grpc++/alarm.h",
    "include/grpc++/channel.h",
    "include/grpc++/client_context.h",
    "include/grpc++/completion_queue.h",
    "include/grpc++/create_channel.h",
    "include/grpc++/create_channel_posix.h",
    "include/grpc++/ext/health_check_service_server_builder_option.h",
    "include/grpc++/generic/async_generic_service.h",
    "include/grpc++/generic/generic_stub.h",
    "include/grpc++/grpc++.h",
    "include/grpc++/health_check_service_interface.h",
    "include/grpc++/impl/call.h",
    "include/grpc++/impl/channel_argument_option.h",
    "include/grpc++/impl/client_unary_call.h",
    "include/grpc++/impl/grpc_library.h",
    "include/grpc++/impl/method_handler_impl.h",
    "include/grpc++/impl/rpc_method.h",
    "include/grpc++/impl/rpc_service_method.h",
    "include/grpc++/impl/serialization_traits.h",
    "include/grpc++/impl/server_builder_option.h",
    "include/grpc++/impl/server_builder_plugin.h",
    "include/grpc++/impl/server_initializer.h",
    "include/grpc++/impl/service_type.h",
    "include/grpc++/security/auth_context.h",
    "include/grpc++/resource_quota.h",
    "include/grpc++/security/auth_metadata_processor.h",
    "include/grpc++/security/credentials.h",
    "include/grpc++/security/server_credentials.h",
    "include/grpc++/server.h",
    "include/grpc++/server_builder.h",
    "include/grpc++/server_context.h",
    "include/grpc++/server_posix.h",
    "include/grpc++/support/async_stream.h",
    "include/grpc++/support/async_unary_call.h",
    "include/grpc++/support/byte_buffer.h",
    "include/grpc++/support/channel_arguments.h",
    "include/grpc++/support/config.h",
    "include/grpc++/support/slice.h",
    "include/grpc++/support/status.h",
    "include/grpc++/support/status_code_enum.h",
    "include/grpc++/support/string_ref.h",
    "include/grpc++/support/stub_options.h",
    "include/grpc++/support/sync_stream.h",
    "include/grpc++/support/time.h",
    "include/grpcpp/alarm.h",
    "include/grpcpp/channel.h",
    "include/grpcpp/client_context.h",
    "include/grpcpp/completion_queue.h",
    "include/grpcpp/create_channel.h",
    "include/grpcpp/create_channel_posix.h",
    "include/grpcpp/ext/health_check_service_server_builder_option.h",
    "include/grpcpp/generic/async_generic_service.h",
    "include/grpcpp/generic/callback_generic_service.h",
    "include/grpcpp/generic/generic_stub.h",
    "include/grpcpp/generic/generic_stub_callback.h",
    "include/grpcpp/grpcpp.h",
    "include/grpcpp/health_check_service_interface.h",
    "include/grpcpp/impl/call_hook.h",
    "include/grpcpp/impl/call_op_set_interface.h",
    "include/grpcpp/impl/call_op_set.h",
    "include/grpcpp/impl/call.h",
    "include/grpcpp/impl/channel_argument_option.h",
    "include/grpcpp/impl/channel_interface.h",
    "include/grpcpp/impl/client_unary_call.h",
    "include/grpcpp/impl/completion_queue_tag.h",
    "include/grpcpp/impl/create_auth_context.h",
    "include/grpcpp/impl/delegating_channel.h",
    "include/grpcpp/impl/grpc_library.h",
    "include/grpcpp/impl/intercepted_channel.h",
    "include/grpcpp/impl/interceptor_common.h",
    "include/grpcpp/impl/metadata_map.h",
    "include/grpcpp/impl/method_handler_impl.h",
    "include/grpcpp/impl/rpc_method.h",
    "include/grpcpp/impl/rpc_service_method.h",
    "include/grpcpp/impl/serialization_traits.h",
    "include/grpcpp/impl/server_builder_option.h",
    "include/grpcpp/impl/server_builder_plugin.h",
    "include/grpcpp/impl/server_callback_handlers.h",
    "include/grpcpp/impl/server_initializer.h",
    "include/grpcpp/impl/service_type.h",
    "include/grpcpp/impl/status.h",
    "include/grpcpp/impl/sync.h",
    "include/grpcpp/passive_listener.h",
    "include/grpcpp/resource_quota.h",
    "include/grpcpp/security/audit_logging.h",
    "include/grpcpp/security/tls_crl_provider.h",
    "include/grpcpp/security/auth_context.h",
    "include/grpcpp/security/auth_metadata_processor.h",
    "include/grpcpp/security/credentials.h",
    "include/grpcpp/security/server_credentials.h",
    "include/grpcpp/security/tls_certificate_provider.h",
    "include/grpcpp/security/authorization_policy_provider.h",
    "include/grpcpp/security/tls_certificate_verifier.h",
    "include/grpcpp/security/tls_credentials_options.h",
    "include/grpcpp/server.h",
    "include/grpcpp/server_builder.h",
    "include/grpcpp/server_context.h",
    "include/grpcpp/server_interface.h",
    "include/grpcpp/server_posix.h",
    "include/grpcpp/version_info.h",
    "include/grpcpp/support/async_stream.h",
    "include/grpcpp/support/async_unary_call.h",
    "include/grpcpp/support/byte_buffer.h",
    "include/grpcpp/support/callback_common.h",
    "include/grpcpp/support/channel_arguments.h",
    "include/grpcpp/support/client_callback.h",
    "include/grpcpp/support/client_interceptor.h",
    "include/grpcpp/support/config.h",
    "include/grpcpp/support/interceptor.h",
    "include/grpcpp/support/message_allocator.h",
    "include/grpcpp/support/method_handler.h",
    "include/grpcpp/support/proto_buffer_reader.h",
    "include/grpcpp/support/proto_buffer_writer.h",
    "include/grpcpp/support/server_callback.h",
    "include/grpcpp/support/server_interceptor.h",
    "include/grpcpp/support/slice.h",
    "include/grpcpp/support/status.h",
    "include/grpcpp/support/status_code_enum.h",
    "include/grpcpp/support/string_ref.h",
    "include/grpcpp/support/stub_options.h",
    "include/grpcpp/support/sync_stream.h",
    "include/grpcpp/support/time.h",
    "include/grpcpp/support/validate_service_config.h",
    "include/grpc++/impl/codegen/async_stream.h",
    "include/grpc++/impl/codegen/async_unary_call.h",
    "include/grpc++/impl/codegen/byte_buffer.h",
    "include/grpc++/impl/codegen/call_hook.h",
    "include/grpc++/impl/codegen/call.h",
    "include/grpc++/impl/codegen/channel_interface.h",
    "include/grpc++/impl/codegen/client_context.h",
    "include/grpc++/impl/codegen/client_unary_call.h",
    "include/grpc++/impl/codegen/completion_queue_tag.h",
    "include/grpc++/impl/codegen/completion_queue.h",
    "include/grpc++/impl/codegen/config.h",
    "include/grpc++/impl/codegen/create_auth_context.h",
    "include/grpc++/impl/codegen/metadata_map.h",
    "include/grpc++/impl/codegen/method_handler_impl.h",
    "include/grpc++/impl/codegen/rpc_method.h",
    "include/grpc++/impl/codegen/rpc_service_method.h",
    "include/grpc++/impl/codegen/security/auth_context.h",
    "include/grpc++/impl/codegen/serialization_traits.h",
    "include/grpc++/impl/codegen/server_context.h",
    "include/grpc++/impl/codegen/server_interface.h",
    "include/grpc++/impl/codegen/service_type.h",
    "include/grpc++/impl/codegen/slice.h",
    "include/grpc++/impl/codegen/status_code_enum.h",
    "include/grpc++/impl/codegen/status.h",
    "include/grpc++/impl/codegen/string_ref.h",
    "include/grpc++/impl/codegen/stub_options.h",
    "include/grpc++/impl/codegen/sync_stream.h",
    "include/grpc++/impl/codegen/time.h",
    "include/grpcpp/impl/codegen/async_generic_service.h",
    "include/grpcpp/impl/codegen/async_stream.h",
    "include/grpcpp/impl/codegen/async_unary_call.h",
    "include/grpcpp/impl/codegen/byte_buffer.h",
    "include/grpcpp/impl/codegen/call_hook.h",
    "include/grpcpp/impl/codegen/call_op_set_interface.h",
    "include/grpcpp/impl/codegen/call_op_set.h",
    "include/grpcpp/impl/codegen/call.h",
    "include/grpcpp/impl/codegen/callback_common.h",
    "include/grpcpp/impl/codegen/channel_interface.h",
    "include/grpcpp/impl/codegen/client_callback.h",
    "include/grpcpp/impl/codegen/client_context.h",
    "include/grpcpp/impl/codegen/client_interceptor.h",
    "include/grpcpp/impl/codegen/client_unary_call.h",
    "include/grpcpp/impl/codegen/completion_queue_tag.h",
    "include/grpcpp/impl/codegen/completion_queue.h",
    "include/grpcpp/impl/codegen/config.h",
    "include/grpcpp/impl/codegen/create_auth_context.h",
    "include/grpcpp/impl/codegen/delegating_channel.h",
    "include/grpcpp/impl/codegen/intercepted_channel.h",
    "include/grpcpp/impl/codegen/interceptor_common.h",
    "include/grpcpp/impl/codegen/interceptor.h",
    "include/grpcpp/impl/codegen/message_allocator.h",
    "include/grpcpp/impl/codegen/metadata_map.h",
    "include/grpcpp/impl/codegen/method_handler_impl.h",
    "include/grpcpp/impl/codegen/method_handler.h",
    "include/grpcpp/impl/codegen/rpc_method.h",
    "include/grpcpp/impl/codegen/rpc_service_method.h",
    "include/grpcpp/impl/codegen/security/auth_context.h",
    "include/grpcpp/impl/codegen/serialization_traits.h",
    "include/grpcpp/impl/codegen/server_callback_handlers.h",
    "include/grpcpp/impl/codegen/server_callback.h",
    "include/grpcpp/impl/codegen/server_context.h",
    "include/grpcpp/impl/codegen/server_interceptor.h",
    "include/grpcpp/impl/codegen/server_interface.h",
    "include/grpcpp/impl/codegen/service_type.h",
    "include/grpcpp/impl/codegen/slice.h",
    "include/grpcpp/impl/codegen/status_code_enum.h",
    "include/grpcpp/impl/codegen/status.h",
    "include/grpcpp/impl/codegen/string_ref.h",
    "include/grpcpp/impl/codegen/stub_options.h",
    "include/grpcpp/impl/codegen/sync_stream.h",
    "include/grpcpp/impl/codegen/time.h",
    "include/grpcpp/impl/codegen/sync.h",
    "include/grpcpp/ports_def.inc",
    "include/grpcpp/ports_undef.inc",
]

grpc_cc_library(
    name = "grpc_unsecure",
    srcs = [
        "//src/core:lib/surface/init.cc",
        "//src/core:plugin_registry/grpc_plugin_registry.cc",
        "//src/core:plugin_registry/grpc_plugin_registry_noextra.cc",
    ],
    defines = ["GRPC_NO_XDS"],
    external_deps = [
        "absl/base:core_headers",
        "absl/log:log",
        "absl/status",
        "absl/status:statusor",
        "absl/strings",
        "absl/time:time",
        "address_sorting",
    ],
    public_hdrs = GRPC_PUBLIC_HDRS,
    tags = [
        "nofixdeps",
    ],
    visibility = ["//visibility:public"],
    deps = [
        "channel_arg_names",
        "channel_stack_builder",
        "config",
        "exec_ctx",
        "gpr",
        "grpc_base",
        "grpc_client_channel",
        "grpc_common",
        "grpc_core_credentials_header",
        "grpc_http_filters",
        "grpc_security_base",
        "grpc_trace",
        "http_connect_handshaker",
        "iomgr_timer",
        "server",
        "transport_auth_context",
        "//src/core:channel_args",
        "//src/core:channel_init",
        "//src/core:channel_stack_type",
        "//src/core:client_channel_backup_poller",
        "//src/core:default_event_engine",
        "//src/core:endpoint_info_handshaker",
        "//src/core:experiments",
        "//src/core:grpc_authorization_base",
        "//src/core:http_proxy_mapper",
        "//src/core:init_internally",
        "//src/core:posix_event_engine_timer_manager",
        "//src/core:server_call_tracer_filter",
        "//src/core:service_config_channel_arg_filter",
        "//src/core:slice",
        "//src/core:sync",
        "//src/core:tcp_connect_handshaker",
    ],
)

GRPC_XDS_TARGETS = [
    "//src/core:grpc_lb_policy_cds",
    "//src/core:grpc_lb_policy_xds_cluster_impl",
    "//src/core:grpc_lb_policy_xds_cluster_manager",
    "//src/core:grpc_lb_policy_xds_override_host",
    "//src/core:grpc_lb_policy_xds_wrr_locality",
    "//src/core:grpc_resolver_xds",
    "//src/core:grpc_resolver_c2p",
    "//src/core:grpc_xds_server_config_fetcher",
    "//src/core:grpc_stateful_session_filter",
    "//src/core:xds_http_proxy_mapper",

    # Not xDS-specific but currently only used by xDS.
    "//src/core:channel_creds_registry_init",
    "//src/core:call_creds_registry_init",
]

grpc_cc_library(
    name = "grpc",
    srcs = [
        "//src/core:lib/surface/init.cc",
        "//src/core:plugin_registry/grpc_plugin_registry.cc",
        "//src/core:plugin_registry/grpc_plugin_registry_extra.cc",
    ],
    defines = select({
        ":grpc_no_xds": ["GRPC_NO_XDS"],
        "//conditions:default": [],
    }),
    external_deps = [
        "absl/base:core_headers",
        "absl/log:log",
        "absl/status",
        "absl/status:statusor",
        "absl/strings",
        "absl/time:time",
        "address_sorting",
    ],
    public_hdrs = GRPC_PUBLIC_HDRS,
    select_deps = [
        {
            ":grpc_no_xds": [],
            "//conditions:default": GRPC_XDS_TARGETS,
        },
    ],
    tags = [
        "nofixdeps",
    ],
    visibility = [
        "//visibility:public",
    ],
    deps = [
        "channel_arg_names",
        "channel_stack_builder",
        "config",
        "exec_ctx",
        "gpr",
        "grpc_alts_credentials",
        "grpc_base",
        "grpc_client_channel",
        "grpc_common",
        "grpc_core_credentials_header",
        "grpc_credentials_util",
        "grpc_http_filters",
        "grpc_jwt_credentials",
        "grpc_public_hdrs",
        "grpc_security_base",
        "grpc_trace",
        "http_connect_handshaker",
        "httpcli",
        "iomgr_timer",
        "promise",
        "ref_counted_ptr",
        "server",
        "sockaddr_utils",
        "transport_auth_context",
        "tsi_base",
        "uri",
        "//src/core:channel_args",
        "//src/core:channel_init",
        "//src/core:channel_stack_type",
        "//src/core:client_channel_backup_poller",
        "//src/core:default_event_engine",
        "//src/core:endpoint_info_handshaker",
        "//src/core:experiments",
        "//src/core:grpc_authorization_base",
        "//src/core:grpc_external_account_credentials",
        "//src/core:grpc_fake_credentials",
        "//src/core:grpc_google_default_credentials",
        "//src/core:grpc_iam_credentials",
        "//src/core:grpc_insecure_credentials",
        "//src/core:grpc_local_credentials",
        "//src/core:grpc_oauth2_credentials",
        "//src/core:grpc_ssl_credentials",
        "//src/core:grpc_tls_credentials",
        "//src/core:grpc_transport_chttp2_alpn",
        "//src/core:http_proxy_mapper",
        "//src/core:httpcli_ssl_credentials",
        "//src/core:init_internally",
        "//src/core:json",
        "//src/core:posix_event_engine_timer_manager",
        "//src/core:ref_counted",
        "//src/core:server_call_tracer_filter",
        "//src/core:service_config_channel_arg_filter",
        "//src/core:slice",
        "//src/core:slice_refcount",
        "//src/core:sync",
        "//src/core:tcp_connect_handshaker",
        "//src/core:useful",
    ],
)

grpc_cc_library(
    name = "gpr",
    srcs = [
        "//src/core:util/alloc.cc",
        "//src/core:util/crash.cc",
        "//src/core:util/fork.cc",
        "//src/core:util/host_port.cc",
        "//src/core:util/iphone/cpu.cc",
        "//src/core:util/linux/cpu.cc",
        "//src/core:util/log.cc",
        "//src/core:util/mpscq.cc",
        "//src/core:util/msys/tmpfile.cc",
        "//src/core:util/posix/cpu.cc",
        "//src/core:util/posix/stat.cc",
        "//src/core:util/posix/string.cc",
        "//src/core:util/posix/thd.cc",
        "//src/core:util/posix/tmpfile.cc",
        "//src/core:util/string.cc",
        "//src/core:util/windows/cpu.cc",
        "//src/core:util/windows/stat.cc",
        "//src/core:util/windows/string.cc",
        "//src/core:util/windows/string_util.cc",
        "//src/core:util/windows/thd.cc",
        "//src/core:util/windows/tmpfile.cc",
    ],
    hdrs = [
        "//src/core:util/alloc.h",
        "//src/core:util/crash.h",
        "//src/core:util/fork.h",
        "//src/core:util/host_port.h",
        "//src/core:util/memory.h",
        "//src/core:util/mpscq.h",
        "//src/core:util/stat.h",
        "//src/core:util/string.h",
        "//src/core:util/thd.h",
        "//src/core:util/tmpfile.h",
        # TODO(ctiller): remove from gpr target entirely
        # All usage should be via gpr_platform
        "include/grpc/impl/codegen/port_platform.h",
        "include/grpc/support/port_platform.h",
    ],
    external_deps = [
        "absl/base",
        "absl/base:core_headers",
        "absl/base:log_severity",
        "absl/functional:any_invocable",
        "absl/log:check",
        "absl/log:globals",
        "absl/log:log",
        "absl/memory",
        "absl/random",
        "absl/status",
        "absl/strings",
        "absl/strings:cord",
        "absl/strings:str_format",
        "absl/synchronization",
        "absl/time:time",
    ],
    public_hdrs = GPR_PUBLIC_HDRS,
    tags = [
        "nofixdeps",
    ],
    visibility = ["//visibility:public"],
    deps = [
        "config_vars",
        "debug_location",
        "//src/core:construct_destruct",
        "//src/core:env",
        "//src/core:event_engine_thread_local",
        "//src/core:examine_stack",
        "//src/core:gpr_atm",
        "//src/core:gpr_time",
        "//src/core:no_destruct",
        "//src/core:strerror",
        "//src/core:sync",
        "//src/core:tchar",
        "//src/core:time_precise",
        "//src/core:time_util",
        "//src/core:useful",
    ],
)

grpc_cc_library(
    name = "gpr_public_hdrs",
    hdrs = [
        # TODO(ctiller): remove from gpr target entirely
        # All usage should be via gpr_platform
        "include/grpc/impl/codegen/port_platform.h",
        "include/grpc/support/port_platform.h",
    ],
    external_deps = [
        "absl/strings",
    ],
    public_hdrs = GPR_PUBLIC_HDRS,
    tags = [
        "avoid_dep",
        "nofixdeps",
    ],
    visibility = ["//bazel:gpr_public_hdrs"],
)

grpc_cc_library(
    name = "cpp_impl_of",
    hdrs = ["//src/core:util/cpp_impl_of.h"],
)

grpc_cc_library(
    name = "grpc_common",
    defines = select({
        "grpc_no_rls": ["GRPC_NO_RLS"],
        "//conditions:default": [],
    }),
    select_deps = [
        {
            "grpc_no_rls": [],
            "//conditions:default": ["//src/core:grpc_lb_policy_rls"],
        },
    ],
    tags = ["nofixdeps"],
    deps = [
        "grpc_base",
        "add_port",
        # standard plugins
        "census",
        "//src/core:grpc_backend_metric_filter",
        "//src/core:grpc_client_authority_filter",
        "//src/core:grpc_lb_policy_grpclb",
        "//src/core:grpc_lb_policy_outlier_detection",
        "//src/core:grpc_lb_policy_pick_first",
        "//src/core:grpc_lb_policy_priority",
        "//src/core:grpc_lb_policy_ring_hash",
        "//src/core:grpc_lb_policy_round_robin",
        "//src/core:grpc_lb_policy_weighted_round_robin",
        "//src/core:grpc_lb_policy_weighted_target",
        "//src/core:grpc_channel_idle_filter",
        "//src/core:grpc_message_size_filter",
        "grpc_resolver_dns_ares",
        "grpc_resolver_fake",
        "//src/core:grpc_resolver_dns_native",
        "//src/core:grpc_resolver_sockaddr",
        "//src/core:grpc_transport_chttp2_client_connector",
        "//src/core:grpc_transport_chttp2_plugin",
        "//src/core:grpc_transport_chttp2_server",
        "//src/core:grpc_transport_inproc",
        "//src/core:grpc_fault_injection_filter",
        "//src/core:grpc_resolver_dns_plugin",
    ],
)

grpc_cc_library(
    name = "grpc_public_hdrs",
    hdrs = GRPC_PUBLIC_HDRS + GRPC_PUBLIC_EVENT_ENGINE_HDRS,
    external_deps = [
        "absl/status:statusor",
        "absl/strings",
        "absl/types:span",
    ],
    tags = [
        "avoid_dep",
        "nofixdeps",
    ],
    visibility = ["//bazel:grpc_public_hdrs"],
    deps = [
        "channel_arg_names",
        "gpr_public_hdrs",
    ],
)

grpc_cc_library(
    name = "grpc++_public_hdrs",
    hdrs = GRPCXX_PUBLIC_HDRS,
    external_deps = [
        "absl/log:log",
        "absl/log:absl_check",
        "absl/log:absl_log",
        "absl/status:statusor",
        "absl/strings:cord",
        "absl/synchronization",
        "protobuf_headers",
        "protobuf",
    ],
    tags = [
        "avoid_dep",
        "nofixdeps",
    ],
    visibility = ["//bazel:grpc++_public_hdrs"],
    deps = [
        "global_callback_hook",
        "grpc_public_hdrs",
        "//src/core:gpr_atm",
        "//src/core:grpc_check",
    ],
)

grpc_cc_library(
    name = "channel_arg_names",
    hdrs = ["include/grpc/impl/channel_arg_names.h"],
)

grpc_cc_library(
    name = "grpc_slice",
    hdrs = [
        "include/grpc/slice.h",
        "include/grpc/slice_buffer.h",
    ],
    visibility = ["//visibility:public"],
    deps = [
        "//src/core:slice",
        "//src/core:slice_buffer",
    ],
)

grpc_cc_library(
    name = "grpc++",
    hdrs = [
        "src/cpp/client/secure_credentials.h",
        "src/cpp/common/secure_auth_context.h",
        "src/cpp/server/secure_server_credentials.h",
    ],
    external_deps = [
        "absl/log:log",
        "absl/log:absl_check",
        "absl/log:absl_log",
        "absl/strings:cord",
    ],
    public_hdrs = GRPCXX_PUBLIC_HDRS,
    select_deps = [
        {
            ":grpc_no_xds": [],
            "//conditions:default": [
                "grpc++_xds_client",
                "grpc++_xds_server",
            ],
        },
    ],
    tags = ["nofixdeps"],
    visibility = ["//visibility:public"],
    deps = [
        "global_callback_hook",
        "grpc++_base",
        "//src/core:gpr_atm",
        "//src/core:grpc_check",
        "//src/core:slice",
    ],
)

# This target pulls in a dependency on RE2 and should not be linked into grpc by default for binary-size reasons.
grpc_cc_library(
    name = "grpc_authorization_provider",
    srcs = [
        "//src/core:lib/security/authorization/grpc_authorization_policy_provider.cc",
        "//src/core:lib/security/authorization/rbac_translator.cc",
    ],
    hdrs = [
        "//src/core:lib/security/authorization/grpc_authorization_policy_provider.h",
        "//src/core:lib/security/authorization/rbac_translator.h",
    ],
    external_deps = [
        "absl/base:core_headers",
        "absl/log",
        "absl/status",
        "absl/status:statusor",
        "absl/strings",
        "absl/strings:str_format",
    ],
    deps = [
        "gpr",
        "grpc_base",
        "grpc_public_hdrs",
        "grpc_trace",
        "ref_counted_ptr",
        "//src/core:error",
        "//src/core:grpc_audit_logging",
        "//src/core:grpc_authorization_base",
        "//src/core:grpc_check",
        "//src/core:grpc_matchers",
        "//src/core:grpc_rbac_engine",
        "//src/core:json",
        "//src/core:json_reader",
        "//src/core:load_file",
        "//src/core:slice",
        "//src/core:slice_refcount",
        "//src/core:status_helper",
        "//src/core:sync",
        "//src/core:useful",
    ],
)

# This target pulls in a dependency on RE2 and should not be linked into grpc by default for binary-size reasons.
grpc_cc_library(
    name = "grpc++_authorization_provider",
    srcs = [
        "src/cpp/server/authorization_policy_provider.cc",
    ],
    hdrs = [
        "include/grpcpp/security/authorization_policy_provider.h",
    ],
    tags = ["nofixdeps"],
    visibility = ["//visibility:public"],
    deps = [
        "gpr",
        "grpc++",
        "grpc++_public_hdrs",
        "grpc_authorization_provider",
        "grpc_public_hdrs",
    ],
)

# This target pulls in a dependency on RE2 and should not be linked into grpc by default for binary-size reasons.
grpc_cc_library(
    name = "grpc_cel_engine",
    srcs = [
        "//src/core:lib/security/authorization/cel_authorization_engine.cc",
    ],
    hdrs = [
        "//src/core:lib/security/authorization/cel_authorization_engine.h",
    ],
    external_deps = [
        "absl/container:flat_hash_set",
        "absl/log:log",
        "absl/strings",
        "absl/types:span",
        "@com_google_protobuf//upb/base",
        "@com_google_protobuf//upb/mem",
        "@com_google_protobuf//upb/message",
    ],
    deps = [
        "envoy_config_rbac_upb",
        "google_api_expr_v1alpha1_syntax_upb",
        "gpr",
        "grpc_mock_cel",
        "//src/core:grpc_authorization_base",
    ],
)

grpc_cc_library(
    name = "grpc++_xds_client",
    srcs = [
        "src/cpp/client/xds_credentials.cc",
    ],
    hdrs = [
        "src/cpp/client/secure_credentials.h",
    ],
    external_deps = [
        "absl/strings",
    ],
    deps = [
        "exec_ctx",
        "gpr",
        "grpc",
        "grpc++_base",
        "grpc_base",
        "grpc_public_hdrs",
        "grpc_security_base",
        "transport_auth_context",
        "//src/core:grpc_check",
    ],
)

grpc_cc_library(
    name = "grpc++_xds_server",
    srcs = [
        "src/cpp/server/xds_server_builder.cc",
        "src/cpp/server/xds_server_credentials.cc",
    ],
    hdrs = [
        "src/cpp/server/secure_server_credentials.h",
    ],
    public_hdrs = [
        "include/grpcpp/xds_server_builder.h",
    ],
    visibility = ["//bazel:xds"],
    deps = [
        "channel_arg_names",
        "gpr",
        "grpc",
        "grpc++_base",
        "//src/core:grpc_check",
        "//src/core:xds_enabled_server",
    ],
)

# TODO(hork): restructure the grpc++_unsecure and grpc++ build targets in a
# similar way to how the grpc_unsecure and grpc targets were restructured in
# #25586
grpc_cc_library(
    name = "grpc++_unsecure",
    srcs = [
        "src/cpp/client/insecure_credentials.cc",
        "src/cpp/common/insecure_create_auth_context.cc",
        "src/cpp/server/insecure_server_credentials.cc",
    ],
    external_deps = [
        "absl/functional:any_invocable",
        "absl/log:log",
        "absl/log:absl_check",
        "absl/log:absl_log",
        "absl/status",
        "absl/status:statusor",
        "absl/strings",
        "absl/strings:cord",
        "absl/synchronization",
    ],
    public_hdrs = GRPCXX_PUBLIC_HDRS,
    tags = [
        "avoid_dep",
        "nofixdeps",
    ],
    visibility = ["//visibility:public"],
    deps = [
        "channel_arg_names",
        "generic_stub_internal",
        "global_callback_hook",
        "gpr",
        "grpc++_base_unsecure",
        "grpc++_codegen_proto",
        "grpc++_config_proto",
        "grpc_core_credentials_header",
        "grpc_public_hdrs",
        "grpc_security_base",
        "grpc_unsecure",
        "transport_auth_context",
        "//src/core:gpr_atm",
        "//src/core:grpc_check",
        "//src/core:grpc_insecure_credentials",
    ],
)

grpc_cc_library(
    name = "grpc++_error_details",
    srcs = [
        "src/cpp/util/error_details.cc",
    ],
    hdrs = [
        "include/grpc++/support/error_details.h",
        "include/grpcpp/support/error_details.h",
    ],
    standalone = True,
    visibility = ["//visibility:public"],
    deps = ["grpc++"],
)

grpc_cc_library(
    name = "grpc++_alts",
    srcs = [
        "src/cpp/common/alts_context.cc",
        "src/cpp/common/alts_util.cc",
    ],
    hdrs = [
        "include/grpcpp/security/alts_context.h",
        "include/grpcpp/security/alts_util.h",
    ],
    external_deps = [
        "absl/log:log",
        "@com_google_protobuf//upb/base",
        "@com_google_protobuf//upb/mem",
        "@com_google_protobuf//upb/message",
    ],
    standalone = True,
    visibility = ["//visibility:public"],
    deps = [
        "alts_upb",
        "gpr",
        "grpc++",
        "grpc_base",
        "tsi_alts_credentials",
    ],
)

grpc_cc_library(
    name = "census",
    srcs = [
        "//src/core:ext/filters/census/grpc_context.cc",
    ],
    public_hdrs = [
        "include/grpc/census.h",
    ],
    visibility = ["//visibility:public"],
    deps = [
        "gpr",
        "grpc_base",
        "grpc_public_hdrs",
        "grpc_trace",
        "//src/core:arena",
    ],
)

# A library that vends only port_platform, so that libraries that don't need
# anything else from gpr can still be portable!
grpc_cc_library(
    name = "gpr_platform",
    public_hdrs = [
        "include/grpc/impl/codegen/port_platform.h",
        "include/grpc/support/port_platform.h",
    ],
)

grpc_cc_library(
    name = "event_engine_base_hdrs",
    hdrs = GRPC_PUBLIC_EVENT_ENGINE_HDRS + GRPC_PUBLIC_HDRS,
    external_deps = [
        "absl/status",
        "absl/status:statusor",
        "absl/time",
        "absl/types:span",
        "absl/functional:any_invocable",
    ],
    tags = [
        "nofixdeps",
    ],
    visibility = ["//bazel:event_engine_base_hdrs"],
    deps = [
        "channel_arg_names",
        "gpr",
    ],
)

grpc_cc_library(
    name = "channelz",
    srcs = [
        "//src/core:channelz/channel_trace.cc",
        "//src/core:channelz/channelz.cc",
        "//src/core:channelz/channelz_registry.cc",
    ],
    hdrs = [
        "//src/core:channelz/channel_trace.h",
        "//src/core:channelz/channelz.h",
        "//src/core:channelz/channelz_registry.h",
    ],
    external_deps = [
        "absl/base:core_headers",
        "absl/cleanup",
        "absl/container:btree",
        "absl/log",
        "absl/log:check",
        "absl/status:statusor",
        "absl/strings",
        "absl/container:flat_hash_set",
        "absl/container:inlined_vector",
        "absl/functional:function_ref",
        "@com_google_protobuf//upb/base",
        "@com_google_protobuf//upb/mem",
    ],
    deps = [
        "channelz_upb",
        "config_vars",
        "exec_ctx",
        "gpr",
        "grpc_public_hdrs",
        "grpc_trace",
        "parse_address",
        "protobuf_any_upb",
        "ref_counted_ptr",
        "sockaddr_utils",
        "uri",
        "//src/core:channel_args",
        "//src/core:connectivity_state",
        "//src/core:dual_ref_counted",
        "//src/core:json",
        "//src/core:json_reader",
        "//src/core:json_writer",
        "//src/core:memory_usage",
        "//src/core:notification",
        "//src/core:per_cpu",
        "//src/core:ref_counted",
        "//src/core:resolved_address",
        "//src/core:shared_bit_gen",
        "//src/core:single_set_ptr",
        "//src/core:slice",
        "//src/core:sync",
        "//src/core:time",
        "//src/core:time_precise",
        "//src/core:upb_utils",
        "//src/core:useful",
    ],
)

grpc_cc_library(
    name = "dynamic_annotations",
    hdrs = [
        "//src/core:lib/iomgr/dynamic_annotations.h",
    ],
    deps = [
        "gpr_public_hdrs",
    ],
)

grpc_cc_library(
    name = "call_combiner",
    srcs = [
        "//src/core:lib/iomgr/call_combiner.cc",
    ],
    hdrs = [
        "//src/core:lib/iomgr/call_combiner.h",
    ],
    external_deps = [
        "absl/container:inlined_vector",
        "absl/log:log",
    ],
    deps = [
        "dynamic_annotations",
        "exec_ctx",
        "gpr",
        "ref_counted_ptr",
        "stats",
        "//src/core:closure",
        "//src/core:gpr_atm",
        "//src/core:grpc_check",
        "//src/core:ref_counted",
        "//src/core:stats_data",
    ],
)

grpc_cc_library(
    name = "resource_quota_api",
    srcs = [
        "//src/core:lib/resource_quota/api.cc",
    ],
    hdrs = [
        "//src/core:lib/resource_quota/api.h",
    ],
    external_deps = [
        "absl/strings",
    ],
    visibility = ["//bazel:alt_grpc_base_legacy"],
    deps = [
        "channel_arg_names",
        "config",
        "event_engine_base_hdrs",
        "exec_ctx",
        "gpr_public_hdrs",
        "grpc_public_hdrs",
        "ref_counted_ptr",
        "//src/core:channel_args",
        "//src/core:memory_quota",
        "//src/core:resource_quota",
        "//src/core:thread_quota",
    ],
)

grpc_cc_library(
    name = "byte_buffer",
    srcs = [
        "//src/core:lib/surface/byte_buffer.cc",
        "//src/core:lib/surface/byte_buffer_reader.cc",
    ],
    deps = [
        "exec_ctx",
        "gpr_public_hdrs",
        "grpc_public_hdrs",
        "//src/core:compression",
        "//src/core:grpc_check",
        "//src/core:slice",
    ],
)

grpc_cc_library(
    name = "iomgr",
    srcs = [
        "//src/core:lib/iomgr/cfstream_handle.cc",
        "//src/core:lib/iomgr/dualstack_socket_posix.cc",
        "//src/core:lib/iomgr/endpoint.cc",
        "//src/core:lib/iomgr/endpoint_cfstream.cc",
        "//src/core:lib/iomgr/endpoint_pair_posix.cc",
        "//src/core:lib/iomgr/endpoint_pair_windows.cc",
        "//src/core:lib/iomgr/error_cfstream.cc",
        "//src/core:lib/iomgr/ev_apple.cc",
        "//src/core:lib/iomgr/ev_epoll1_linux.cc",
        "//src/core:lib/iomgr/ev_poll_posix.cc",
        "//src/core:lib/iomgr/ev_posix.cc",
        "//src/core:lib/iomgr/event_engine_shims/closure.cc",
        "//src/core:lib/iomgr/event_engine_shims/endpoint.cc",
        "//src/core:lib/iomgr/event_engine_shims/tcp_client.cc",
        "//src/core:lib/iomgr/fork_posix.cc",
        "//src/core:lib/iomgr/fork_windows.cc",
        "//src/core:lib/iomgr/iocp_windows.cc",
        "//src/core:lib/iomgr/iomgr.cc",
        "//src/core:lib/iomgr/iomgr_posix.cc",
        "//src/core:lib/iomgr/iomgr_posix_cfstream.cc",
        "//src/core:lib/iomgr/iomgr_windows.cc",
        "//src/core:lib/iomgr/lockfree_event.cc",
        "//src/core:lib/iomgr/polling_entity.cc",
        "//src/core:lib/iomgr/pollset.cc",
        "//src/core:lib/iomgr/pollset_set_windows.cc",
        "//src/core:lib/iomgr/pollset_windows.cc",
        "//src/core:lib/iomgr/resolve_address.cc",
        "//src/core:lib/iomgr/resolve_address_posix.cc",
        "//src/core:lib/iomgr/resolve_address_windows.cc",
        "//src/core:lib/iomgr/socket_factory_posix.cc",
        "//src/core:lib/iomgr/socket_utils_common_posix.cc",
        "//src/core:lib/iomgr/socket_utils_linux.cc",
        "//src/core:lib/iomgr/socket_utils_posix.cc",
        "//src/core:lib/iomgr/socket_windows.cc",
        "//src/core:lib/iomgr/systemd_utils.cc",
        "//src/core:lib/iomgr/tcp_client.cc",
        "//src/core:lib/iomgr/tcp_client_cfstream.cc",
        "//src/core:lib/iomgr/tcp_client_posix.cc",
        "//src/core:lib/iomgr/tcp_client_windows.cc",
        "//src/core:lib/iomgr/tcp_posix.cc",
        "//src/core:lib/iomgr/tcp_server.cc",
        "//src/core:lib/iomgr/tcp_server_posix.cc",
        "//src/core:lib/iomgr/tcp_server_utils_posix_common.cc",
        "//src/core:lib/iomgr/tcp_server_utils_posix_ifaddrs.cc",
        "//src/core:lib/iomgr/tcp_server_utils_posix_noifaddrs.cc",
        "//src/core:lib/iomgr/tcp_server_windows.cc",
        "//src/core:lib/iomgr/tcp_windows.cc",
        "//src/core:lib/iomgr/unix_sockets_posix.cc",
        "//src/core:lib/iomgr/unix_sockets_posix_noop.cc",
        "//src/core:lib/iomgr/vsock.cc",
        "//src/core:lib/iomgr/wakeup_fd_eventfd.cc",
        "//src/core:lib/iomgr/wakeup_fd_nospecial.cc",
        "//src/core:lib/iomgr/wakeup_fd_pipe.cc",
        "//src/core:lib/iomgr/wakeup_fd_posix.cc",
        "//src/core:util/gethostname_fallback.cc",
        "//src/core:util/gethostname_host_name_max.cc",
        "//src/core:util/gethostname_sysconf.cc",
    ],
    hdrs = [
        "//src/core:lib/iomgr/block_annotate.h",
        "//src/core:lib/iomgr/cfstream_handle.h",
        "//src/core:lib/iomgr/endpoint.h",
        "//src/core:lib/iomgr/endpoint_cfstream.h",
        "//src/core:lib/iomgr/endpoint_pair.h",
        "//src/core:lib/iomgr/error_cfstream.h",
        "//src/core:lib/iomgr/ev_apple.h",
        "//src/core:lib/iomgr/ev_epoll1_linux.h",
        "//src/core:lib/iomgr/ev_poll_posix.h",
        "//src/core:lib/iomgr/ev_posix.h",
        "//src/core:lib/iomgr/iocp_windows.h",
        "//src/core:lib/iomgr/iomgr.h",
        "//src/core:lib/iomgr/lockfree_event.h",
        "//src/core:lib/iomgr/nameser.h",
        "//src/core:lib/iomgr/polling_entity.h",
        "//src/core:lib/iomgr/pollset.h",
        "//src/core:lib/iomgr/pollset_set_windows.h",
        "//src/core:lib/iomgr/pollset_windows.h",
        "//src/core:lib/iomgr/resolve_address.h",
        "//src/core:lib/iomgr/resolve_address_impl.h",
        "//src/core:lib/iomgr/resolve_address_posix.h",
        "//src/core:lib/iomgr/resolve_address_windows.h",
        "//src/core:lib/iomgr/sockaddr.h",
        "//src/core:lib/iomgr/sockaddr_posix.h",
        "//src/core:lib/iomgr/sockaddr_windows.h",
        "//src/core:lib/iomgr/socket_factory_posix.h",
        "//src/core:lib/iomgr/socket_utils_posix.h",
        "//src/core:lib/iomgr/socket_windows.h",
        "//src/core:lib/iomgr/systemd_utils.h",
        "//src/core:lib/iomgr/tcp_client.h",
        "//src/core:lib/iomgr/tcp_client_posix.h",
        "//src/core:lib/iomgr/tcp_posix.h",
        "//src/core:lib/iomgr/tcp_server.h",
        "//src/core:lib/iomgr/tcp_server_utils_posix.h",
        "//src/core:lib/iomgr/tcp_windows.h",
        "//src/core:lib/iomgr/unix_sockets_posix.h",
        "//src/core:lib/iomgr/vsock.h",
        "//src/core:lib/iomgr/wakeup_fd_pipe.h",
        "//src/core:lib/iomgr/wakeup_fd_posix.h",
        "//src/core:util/gethostname.h",
    ] +
    # TODO(vigneshbabu): remove these
    # These headers used to be vended by this target, but they have to be
    # removed after landing EventEngine.
    [
        "//src/core:lib/iomgr/event_engine_shims/closure.h",
        "//src/core:lib/iomgr/event_engine_shims/endpoint.h",
        "//src/core:lib/iomgr/event_engine_shims/tcp_client.h",
    ],
    defines = select({
        "systemd": ["HAVE_LIBSYSTEMD"],
        "//conditions:default": [],
    }),
    external_deps = [
        "absl/base:core_headers",
        "absl/container:flat_hash_map",
        "absl/container:flat_hash_set",
        "absl/functional:any_invocable",
        "absl/log",
        "absl/status",
        "absl/status:statusor",
        "absl/strings",
        "absl/strings:str_format",
        "absl/time",
        "absl/types:span",
        "absl/utility",
    ],
    linkopts = select({
        "systemd": ["-lsystemd"],
        "//conditions:default": [],
    }),
    public_hdrs = GRPC_PUBLIC_HDRS + GRPC_PUBLIC_EVENT_ENGINE_HDRS,
    visibility = ["//bazel:alt_grpc_base_legacy"],
    deps = [
        "channel_arg_names",
        "config",
        "config_vars",
        "debug_location",
        "exec_ctx",
        "gpr",
        "grpc_core_credentials_header",
        "grpc_public_hdrs",
        "grpc_trace",
        "iomgr_buffer_list",
        "iomgr_internal_errqueue",
        "iomgr_timer",
        "orphanable",
        "parse_address",
        "ref_counted_ptr",
        "resource_quota_api",
        "sockaddr_utils",
        "stats",
        "//src/core:channel_args",
        "//src/core:channel_args_endpoint_config",
        "//src/core:closure",
        "//src/core:construct_destruct",
        "//src/core:context",
        "//src/core:default_event_engine",
        "//src/core:error",
        "//src/core:error_utils",
        "//src/core:event_engine_common",
        "//src/core:event_engine_extensions",
        "//src/core:event_engine_memory_allocator_factory",
        "//src/core:event_engine_query_extensions",
        "//src/core:event_engine_shim",
        "//src/core:event_engine_tcp_socket_utils",
        "//src/core:event_log",
        "//src/core:experiments",
        "//src/core:gpr_atm",
        "//src/core:gpr_manual_constructor",
        "//src/core:grpc_check",
        "//src/core:grpc_sockaddr",
        "//src/core:init_internally",
        "//src/core:iomgr_fwd",
        "//src/core:iomgr_port",
        "//src/core:memory_quota",
        "//src/core:no_destruct",
        "//src/core:pollset_set",
        "//src/core:posix_event_engine_base_hdrs",
        "//src/core:posix_event_engine_endpoint",
        "//src/core:resolved_address",
        "//src/core:resource_quota",
        "//src/core:slice",
        "//src/core:slice_buffer",
        "//src/core:slice_cast",
        "//src/core:slice_refcount",
        "//src/core:socket_mutator",
        "//src/core:stats_data",
        "//src/core:status_helper",
        "//src/core:strerror",
        "//src/core:sync",
        "//src/core:time",
        "//src/core:time_util",
        "//src/core:useful",
        "//src/core:windows_event_engine",
        "//src/core:windows_event_engine_listener",
    ],
)

grpc_cc_library(
    name = "call_tracer",
    srcs = [
        "//src/core:telemetry/call_tracer.cc",
    ],
    hdrs = [
        "//src/core:telemetry/call_tracer.h",
    ],
    external_deps = [
        "absl/status",
        "absl/strings",
    ],
    visibility = ["//bazel:alt_grpc_base_legacy"],
    deps = [
        "gpr",
        "//src/core:arena",
        "//src/core:call_final_info",
        "//src/core:channel_args",
        "//src/core:context",
        "//src/core:error",
        "//src/core:grpc_check",
        "//src/core:message",
        "//src/core:metadata_batch",
        "//src/core:ref_counted_string",
        "//src/core:slice_buffer",
        "//src/core:tcp_tracer",
    ],
)

grpc_cc_library(
    name = "channel",
    srcs = [
        "//src/core:lib/surface/channel.cc",
    ],
    hdrs = [
        "//src/core:lib/surface/channel.h",
    ],
    external_deps = [
        "absl/base:core_headers",
        "absl/status:statusor",
        "absl/strings",
    ],
    visibility = ["//bazel:alt_grpc_base_legacy"],
    deps = [
        "channel_arg_names",
        "channelz",
        "cpp_impl_of",
        "event_engine_base_hdrs",
        "exec_ctx",
        "gpr",
        "grpc_public_hdrs",
        "grpc_trace",
        "ref_counted_ptr",
        "stats",
        "//src/core:arena",
        "//src/core:call_arena_allocator",
        "//src/core:call_destination",
        "//src/core:channel_args",
        "//src/core:channel_stack_type",
        "//src/core:compression",
        "//src/core:connectivity_state",
        "//src/core:grpc_check",
        "//src/core:iomgr_fwd",
        "//src/core:ref_counted",
        "//src/core:resource_quota",
        "//src/core:slice",
        "//src/core:stats_data",
        "//src/core:sync",
        "//src/core:time",
    ],
)

grpc_cc_library(
    name = "legacy_channel",
    srcs = [
        "//src/core:lib/surface/legacy_channel.cc",
    ],
    hdrs = [
        "//src/core:lib/surface/legacy_channel.h",
    ],
    external_deps = [
        "absl/base:core_headers",
        "absl/log:log",
        "absl/status",
        "absl/status:statusor",
    ],
    visibility = ["//bazel:alt_grpc_base_legacy"],
    deps = [
        "channel",
        "channelz",
        "config",
        "exec_ctx",
        "gpr",
        "grpc_base",
        "grpc_client_channel",
        "ref_counted_ptr",
        "stats",
        "//src/core:arena",
        "//src/core:blackboard",
        "//src/core:call_arena_allocator",
        "//src/core:channel_args",
        "//src/core:channel_args_endpoint_config",
        "//src/core:channel_fwd",
        "//src/core:channel_init",
        "//src/core:channel_stack_type",
        "//src/core:closure",
        "//src/core:dual_ref_counted",
        "//src/core:error",
        "//src/core:grpc_check",
        "//src/core:init_internally",
        "//src/core:iomgr_fwd",
        "//src/core:metrics",
        "//src/core:resource_quota",
        "//src/core:slice",
        "//src/core:stats_data",
        "//src/core:sync",
        "//src/core:time",
    ],
)

grpc_cc_library(
    name = "channel_create",
    srcs = [
        "//src/core:lib/surface/channel_create.cc",
    ],
    hdrs = [
        "//src/core:lib/surface/channel_create.h",
    ],
    external_deps = [
        "absl/status:statusor",
        "absl/strings",
    ],
    visibility = ["//bazel:alt_grpc_base_legacy"],
    deps = [
        "channel",
        "channel_arg_names",
        "channelz",
        "config",
        "exec_ctx",
        "gpr_public_hdrs",
        "grpc_base",
        "grpc_client_channel",
        "grpc_security_base",
        "legacy_channel",
        "stats",
        "//src/core:channel_args",
        "//src/core:channel_args_preconditioning",
        "//src/core:channel_stack_type",
        "//src/core:direct_channel",
        "//src/core:endpoint_transport",
        "//src/core:experiments",
        "//src/core:grpc_check",
        "//src/core:stats_data",
    ],
)

grpc_cc_library(
    name = "server",
    srcs = [
        "//src/core:server/server.cc",
    ],
    hdrs = [
        "//src/core:server/server.h",
    ],
    external_deps = [
        "absl/base:core_headers",
        "absl/cleanup",
        "absl/container:flat_hash_map",
        "absl/container:flat_hash_set",
        "absl/hash",
        "absl/log",
        "absl/random",
        "absl/status",
        "absl/status:statusor",
        "absl/strings",
    ],
    visibility = ["//bazel:alt_grpc_base_legacy"],
    deps = [
        "call_combiner",
        "call_tracer",
        "channel",
        "channel_arg_names",
        "channelz",
        "config",
        "cpp_impl_of",
        "debug_location",
        "exec_ctx",
        "gpr",
        "grpc_base",
        "grpc_public_hdrs",
        "grpc_security_base",
        "grpc_trace",
        "iomgr",
        "legacy_channel",
        "orphanable",
        "promise",
        "ref_counted_ptr",
        "sockaddr_utils",
        "stats",
        "transport_auth_context",
        "//src/core:activity",
        "//src/core:arena_promise",
        "//src/core:blackboard",
        "//src/core:cancel_callback",
        "//src/core:channel_args",
        "//src/core:channel_args_preconditioning",
        "//src/core:channel_fwd",
        "//src/core:channel_stack_type",
        "//src/core:channelz_property_list",
        "//src/core:closure",
        "//src/core:connection_quota",
        "//src/core:connectivity_state",
        "//src/core:context",
        "//src/core:dual_ref_counted",
        "//src/core:error",
        "//src/core:error_utils",
        "//src/core:experiments",
        "//src/core:grpc_check",
        "//src/core:interception_chain",
        "//src/core:iomgr_fwd",
        "//src/core:map",
        "//src/core:metadata_batch",
        "//src/core:per_cpu",
        "//src/core:pipe",
        "//src/core:poll",
        "//src/core:pollset_set",
        "//src/core:random_early_detection",
        "//src/core:resolved_address",
        "//src/core:seq",
        "//src/core:server_interface",
        "//src/core:shared_bit_gen",
        "//src/core:slice",
        "//src/core:slice_buffer",
        "//src/core:status_helper",
        "//src/core:sync",
        "//src/core:time",
        "//src/core:try_join",
        "//src/core:try_seq",
        "//src/core:useful",
    ],
)

grpc_cc_library(
    name = "add_port",
    srcs = [
        "//src/core:server/add_port.cc",
    ],
    external_deps = ["absl/strings"],
    deps = [
        "config",
        "exec_ctx",
        "grpc_security_base",
        "server",
        "//src/core:channel_args",
    ],
)

grpc_cc_library(
    name = "grpc_base",
    srcs = [
        "//src/core:call/client_call.cc",
        "//src/core:call/server_call.cc",
        "//src/core:call/status_util.cc",
        "//src/core:lib/channel/channel_stack.cc",
        "//src/core:lib/channel/channel_stack_builder_impl.cc",
        "//src/core:lib/channel/connected_channel.cc",
        "//src/core:lib/channel/promise_based_filter.cc",
        "//src/core:lib/compression/message_compress.cc",
        "//src/core:lib/surface/call.cc",
        "//src/core:lib/surface/call_details.cc",
        "//src/core:lib/surface/call_log_batch.cc",
        "//src/core:lib/surface/call_utils.cc",
        "//src/core:lib/surface/completion_queue.cc",
        "//src/core:lib/surface/completion_queue_factory.cc",
        "//src/core:lib/surface/event_string.cc",
        "//src/core:lib/surface/filter_stack_call.cc",
        "//src/core:lib/surface/lame_client.cc",
        "//src/core:lib/surface/metadata_array.cc",
        "//src/core:lib/surface/validate_metadata.cc",
        "//src/core:lib/surface/version.cc",
        "//src/core:lib/transport/transport.cc",
        "//src/core:lib/transport/transport_op_string.cc",
    ],
    hdrs = [
        "//src/core:call/client_call.h",
        "//src/core:call/server_call.h",
        "//src/core:call/status_util.h",
        "//src/core:lib/channel/channel_stack.h",
        "//src/core:lib/channel/channel_stack_builder_impl.h",
        "//src/core:lib/channel/connected_channel.h",
        "//src/core:lib/channel/promise_based_filter.h",
        "//src/core:lib/compression/message_compress.h",
        "//src/core:lib/surface/call.h",
        "//src/core:lib/surface/call_test_only.h",
        "//src/core:lib/surface/call_utils.h",
        "//src/core:lib/surface/completion_queue.h",
        "//src/core:lib/surface/completion_queue_factory.h",
        "//src/core:lib/surface/event_string.h",
        "//src/core:lib/surface/filter_stack_call.h",
        "//src/core:lib/surface/init.h",
        "//src/core:lib/surface/lame_client.h",
        "//src/core:lib/surface/validate_metadata.h",
        "//src/core:lib/transport/transport.h",
    ],
    defines = select({
        "systemd": ["HAVE_LIBSYSTEMD"],
        "//conditions:default": [],
    }),
    external_deps = [
        "absl/base:core_headers",
        "absl/container:flat_hash_map",
        "absl/container:inlined_vector",
        "absl/functional:any_invocable",
        "absl/functional:function_ref",
        "absl/log",
        "absl/meta:type_traits",
        "absl/status",
        "absl/status:statusor",
        "absl/strings",
        "absl/strings:str_format",
        "absl/time",
        "absl/types:span",
        "absl/utility",
        "madler_zlib",
    ],
    linkopts = select({
        "systemd": ["-lsystemd"],
        "//conditions:default": [],
    }),
    public_hdrs = GRPC_PUBLIC_HDRS + GRPC_PUBLIC_EVENT_ENGINE_HDRS,
    visibility = ["//bazel:alt_grpc_base_legacy"],
    deps = [
        "byte_buffer",
        "call_combiner",
        "call_tracer",
        "channel",
        "channel_arg_names",
        "channel_stack_builder",
        "channelz",
        "config",
        "cpp_impl_of",
        "debug_location",
        "exec_ctx",
        "gpr",
        "grpc_core_credentials_header",
        "grpc_public_hdrs",
        "grpc_trace",
        "iomgr",
        "iomgr_timer",
        "orphanable",
        "promise",
        "ref_counted_ptr",
        "stats",
        "//src/core:1999",
        "//src/core:activity",
        "//src/core:all_ok",
        "//src/core:arena",
        "//src/core:arena_promise",
        "//src/core:atomic_utils",
        "//src/core:bitset",
        "//src/core:blackboard",
        "//src/core:call_destination",
        "//src/core:call_filters",
        "//src/core:call_final_info",
        "//src/core:call_finalization",
        "//src/core:call_spine",
        "//src/core:cancel_callback",
        "//src/core:channel_args",
        "//src/core:channel_args_preconditioning",
        "//src/core:channel_fwd",
        "//src/core:channel_init",
        "//src/core:channel_stack_type",
        "//src/core:channelz_property_list",
        "//src/core:closure",
        "//src/core:compression",
        "//src/core:connectivity_state",
        "//src/core:context",
        "//src/core:default_event_engine",
        "//src/core:error",
        "//src/core:error_utils",
        "//src/core:event_engine_common",
        "//src/core:event_engine_context",
        "//src/core:event_engine_shim",
        "//src/core:experiments",
        "//src/core:filter_args",
        "//src/core:for_each",
        "//src/core:gpr_atm",
        "//src/core:gpr_manual_constructor",
        "//src/core:gpr_spinlock",
        "//src/core:grpc_check",
        "//src/core:if",
        "//src/core:iomgr_fwd",
        "//src/core:latch",
        "//src/core:latent_see",
        "//src/core:loop",
        "//src/core:map",
        "//src/core:match",
        "//src/core:message",
        "//src/core:metadata",
        "//src/core:metadata_batch",
        "//src/core:metrics",
        "//src/core:no_destruct",
        "//src/core:pipe",
        "//src/core:poll",
        "//src/core:promise_like",
        "//src/core:promise_status",
        "//src/core:race",
        "//src/core:ref_counted",
        "//src/core:seq",
        "//src/core:server_interface",
        "//src/core:single_set_ptr",
        "//src/core:slice",
        "//src/core:slice_buffer",
        "//src/core:slice_cast",
        "//src/core:slice_refcount",
        "//src/core:stats_data",
        "//src/core:status_flag",
        "//src/core:status_helper",
        "//src/core:sync",
        "//src/core:time",
        "//src/core:time_precise",
        "//src/core:transport_fwd",
        "//src/core:try_seq",
        "//src/core:type_list",
        "//src/core:unique_type_name",
        "//src/core:useful",
    ],
)

grpc_cc_library(
    name = "lb_load_data_store",
    srcs = [
        "src/cpp/server/load_reporter/load_data_store.cc",
    ],
    hdrs = [
        "src/cpp/server/load_reporter/constants.h",
        "src/cpp/server/load_reporter/load_data_store.h",
    ],
    external_deps = [
        "absl/log:log",
    ],
    deps = [
        "gpr",
        "gpr_platform",
        "grpc++",
        "//src/core:grpc_check",
        "//src/core:grpc_sockaddr",
    ],
)

grpc_cc_library(
    name = "lb_server_load_reporting_service_server_builder_plugin",
    srcs = [
        "src/cpp/server/load_reporter/load_reporting_service_server_builder_plugin.cc",
    ],
    hdrs = [
        "src/cpp/server/load_reporter/load_reporting_service_server_builder_plugin.h",
    ],
    tags = [
        "grpc:broken-internally",
    ],
    deps = [
        "gpr_platform",
        "grpc++",
        "lb_load_reporter_service",
    ],
)

grpc_cc_library(
    name = "grpcpp_server_load_reporting",
    srcs = [
        "src/cpp/server/load_reporter/load_reporting_service_server_builder_option.cc",
        "src/cpp/server/load_reporter/util.cc",
    ],
    external_deps = [
        "absl/log:log",
    ],
    public_hdrs = [
        "include/grpcpp/ext/server_load_reporting.h",
    ],
    tags = [
        "nofixdeps",
        # uses OSS specific libraries
        "grpc:broken-internally",
    ],
    deps = [
        "channel_arg_names",
        "gpr",
        "gpr_platform",
        "grpc",
        "grpc++",
        "grpc++_public_hdrs",
        "grpc_public_hdrs",
        "lb_server_load_reporting_service_server_builder_plugin",
        "//src/core:lb_server_load_reporting_filter",
    ],
)

grpc_cc_library(
    name = "lb_load_reporter_service",
    srcs = [
        "src/cpp/server/load_reporter/load_reporter_async_service_impl.cc",
    ],
    hdrs = [
        "src/cpp/server/load_reporter/load_reporter_async_service_impl.h",
    ],
    external_deps = [
        "absl/log:log",
        "absl/memory",
        "protobuf_headers",
    ],
    tags = [
        "grpc:broken-internally",
        "nofixdeps",
    ],
    deps = [
        ":gpr",
        ":grpc++",
        ":lb_load_reporter",
        "//src/core:grpc_check",
        "//src/core:sync",
        "//src/proto/grpc/lb/v1:load_reporter_cc_grpc",
    ],
)

grpc_cc_library(
    name = "lb_get_cpu_stats",
    srcs = [
        "src/cpp/server/load_reporter/get_cpu_stats_linux.cc",
        "src/cpp/server/load_reporter/get_cpu_stats_macos.cc",
        "src/cpp/server/load_reporter/get_cpu_stats_unsupported.cc",
        "src/cpp/server/load_reporter/get_cpu_stats_windows.cc",
    ],
    hdrs = [
        "src/cpp/server/load_reporter/get_cpu_stats.h",
    ],
    external_deps = [
        "absl/log:log",
    ],
    deps = [
        "gpr",
        "gpr_platform",
    ],
)

grpc_cc_library(
    name = "lb_load_reporter",
    srcs = [
        "src/cpp/server/load_reporter/load_reporter.cc",
    ],
    hdrs = [
        "src/cpp/server/load_reporter/constants.h",
        "src/cpp/server/load_reporter/load_reporter.h",
    ],
    external_deps = [
        "absl/log:log",
        "opencensus-stats",
        "opencensus-tags",
        "protobuf_headers",
    ],
    tags = [
        "grpc:broken-internally",
        "nofixdeps",
    ],
    deps = [
        "gpr",
        "lb_get_cpu_stats",
        "lb_load_data_store",
        "//src/core:grpc_check",
        "//src/core:sync",
        "//src/proto/grpc/lb/v1:load_reporter_cc_grpc",
    ],
)

grpc_cc_library(
    name = "transport_auth_context",
    srcs = [
        "//src/core:transport/auth_context.cc",
    ],
    hdrs = [
        "//src/core:transport/auth_context.h",
    ],
    external_deps = [
        "absl/log:log",
        "absl/strings",
    ],
    visibility = ["//visibility:public"],
    deps = [
        "debug_location",
        "exec_ctx",
        "gpr",
        "grpc_core_credentials_header",
        "grpc_public_hdrs",
        "grpc_trace",
        "orphanable",
        "ref_counted_ptr",
        "resource_quota_api",
        "//src/core:arena",
        "//src/core:channel_args",
        "//src/core:connection_context",
        "//src/core:grpc_check",
        "//src/core:ref_counted",
        "//src/core:useful",
    ],
)

grpc_cc_library(
    name = "grpc_security_base",
    srcs = [
        "//src/core:call/security_context.cc",
        "//src/core:credentials/call/call_creds_util.cc",
        "//src/core:credentials/call/composite/composite_call_credentials.cc",
        "//src/core:credentials/call/plugin/plugin_credentials.cc",
        "//src/core:credentials/transport/composite/composite_channel_credentials.cc",
        "//src/core:credentials/transport/security_connector.cc",
        "//src/core:credentials/transport/transport_credentials.cc",
        "//src/core:filter/auth/client_auth_filter.cc",
        "//src/core:filter/auth/server_auth_filter.cc",
        "//src/core:handshaker/security/legacy_secure_endpoint.cc",
        "//src/core:handshaker/security/secure_endpoint.cc",
        "//src/core:handshaker/security/security_handshaker.cc",
    ],
    hdrs = [
        "//src/core:call/security_context.h",
        "//src/core:credentials/call/call_credentials.h",
        "//src/core:credentials/call/call_creds_util.h",
        "//src/core:credentials/call/composite/composite_call_credentials.h",
        "//src/core:credentials/call/plugin/plugin_credentials.h",
        "//src/core:credentials/transport/composite/composite_channel_credentials.h",
        "//src/core:credentials/transport/security_connector.h",
        "//src/core:credentials/transport/transport_credentials.h",
        "//src/core:filter/auth/auth_filters.h",
        "//src/core:handshaker/security/secure_endpoint.h",
        "//src/core:handshaker/security/security_handshaker.h",
    ],
    external_deps = [
        "absl/base:core_headers",
        "absl/container:inlined_vector",
        "absl/functional:any_invocable",
        "absl/log",
        "absl/status",
        "absl/status:statusor",
        "absl/strings",
        "absl/types:span",
    ],
    public_hdrs = GRPC_PUBLIC_HDRS,
    visibility = ["//visibility:public"],
    deps = [
        "channel_arg_names",
        "channelz",
        "config",
        "debug_location",
        "exec_ctx",
        "gpr",
        "grpc_base",
        "grpc_core_credentials_header",
        "grpc_public_hdrs",
        "grpc_trace",
        "handshaker",
        "iomgr",
        "orphanable",
        "promise",
        "ref_counted_ptr",
        "resource_quota_api",
        "stats",
        "transport_auth_context",
        "tsi_base",
        "//src/core:activity",
        "//src/core:arena",
        "//src/core:arena_promise",
        "//src/core:channel_args",
        "//src/core:channel_fwd",
        "//src/core:closure",
        "//src/core:connection_context",
        "//src/core:context",
        "//src/core:error",
        "//src/core:event_engine_memory_allocator",
        "//src/core:experiments",
        "//src/core:gpr_atm",
        "//src/core:grpc_check",
        "//src/core:handshaker_factory",
        "//src/core:handshaker_registry",
        "//src/core:iomgr_fwd",
        "//src/core:memory_quota",
        "//src/core:metadata_batch",
        "//src/core:poll",
        "//src/core:ref_counted",
        "//src/core:resource_quota",
        "//src/core:seq",
        "//src/core:slice",
        "//src/core:slice_refcount",
        "//src/core:stats_data",
        "//src/core:status_helper",
        "//src/core:sync",
        "//src/core:try_seq",
        "//src/core:unique_type_name",
        "//src/core:useful",
    ],
)

grpc_cc_library(
    name = "tsi_base",
    srcs = [
        "//src/core:tsi/transport_security.cc",
        "//src/core:tsi/transport_security_grpc.cc",
    ],
    hdrs = [
        "//src/core:tsi/transport_security.h",
        "//src/core:tsi/transport_security_grpc.h",
        "//src/core:tsi/transport_security_interface.h",
    ],
    tags = ["nofixdeps"],
    visibility = ["//bazel:tsi_interface"],
    deps = [
        "gpr",
        "grpc_public_hdrs",
        "grpc_trace",
    ],
)

# TODO(hork): split credentials types into their own source files and targets.
grpc_cc_library(
    name = "grpc_core_credentials_header",
    hdrs = ["include/grpc/credentials.h"],
    visibility = ["//bazel:core_credentials"],
)

grpc_cc_library(
    name = "alts_util",
    srcs = [
        "//src/core:credentials/transport/alts/check_gcp_environment.cc",
        "//src/core:credentials/transport/alts/check_gcp_environment_linux.cc",
        "//src/core:credentials/transport/alts/check_gcp_environment_no_op.cc",
        "//src/core:credentials/transport/alts/check_gcp_environment_windows.cc",
        "//src/core:credentials/transport/alts/grpc_alts_credentials_client_options.cc",
        "//src/core:credentials/transport/alts/grpc_alts_credentials_options.cc",
        "//src/core:credentials/transport/alts/grpc_alts_credentials_server_options.cc",
        "//src/core:tsi/alts/handshaker/transport_security_common_api.cc",
    ],
    hdrs = [
        "include/grpc/grpc_security.h",
        "//src/core:credentials/transport/alts/check_gcp_environment.h",
        "//src/core:credentials/transport/alts/grpc_alts_credentials_options.h",
        "//src/core:tsi/alts/handshaker/transport_security_common_api.h",
    ],
    external_deps = [
        "absl/log:log",
        "@com_google_protobuf//upb/base",
        "@com_google_protobuf//upb/mem",
    ],
    visibility = ["//bazel:tsi"],
    deps = [
        "alts_upb",
        "gpr",
        "grpc_core_credentials_header",
        "grpc_public_hdrs",
    ],
)

grpc_cc_library(
    name = "tsi",
    external_deps = [
        "libssl",
        "libcrypto",
        "absl/strings",
        "@com_google_protobuf//upb/base",
        "@com_google_protobuf//upb/mem",
    ],
    tags = ["nofixdeps"],
    visibility = ["//bazel:tsi"],
    deps = [
        "gpr",
        "tsi_alts_frame_protector",
        "tsi_base",
        "tsi_fake_credentials",
        "//src/core:tsi_local_credentials",
        "//src/core:useful",
    ],
)

grpc_cc_library(
    name = "grpc++_base",
    srcs = GRPCXX_SRCS + [
        "src/cpp/client/insecure_credentials.cc",
        "src/cpp/client/secure_credentials.cc",
        "src/cpp/common/auth_property_iterator.cc",
        "src/cpp/common/secure_auth_context.cc",
        "src/cpp/common/secure_create_auth_context.cc",
        "src/cpp/common/tls_certificate_provider.cc",
        "src/cpp/common/tls_certificate_verifier.cc",
        "src/cpp/common/tls_credentials_options.cc",
        "src/cpp/server/insecure_server_credentials.cc",
        "src/cpp/server/secure_server_credentials.cc",
    ],
    hdrs = GRPCXX_HDRS + [
        "src/cpp/client/secure_credentials.h",
        "src/cpp/common/secure_auth_context.h",
        "src/cpp/server/secure_server_credentials.h",
    ],
    external_deps = [
        "absl/base:core_headers",
        "absl/functional:any_invocable",
        "absl/log:log",
        "absl/log:absl_check",
        "absl/log:absl_log",
        "absl/status",
        "absl/status:statusor",
        "absl/strings",
        "absl/strings:cord",
        "absl/strings:str_format",
        "absl/synchronization",
        "absl/memory",
        "@com_google_protobuf//upb/base",
        "@com_google_protobuf//upb/mem",
        "protobuf_headers",
        "absl/container:inlined_vector",
    ],
    public_hdrs = GRPCXX_PUBLIC_HDRS,
    tags = ["nofixdeps"],
    visibility = ["//bazel:alt_grpc++_base_legacy"],
    deps = [
        "channel",
        "channel_arg_names",
        "channel_stack_builder",
        "config",
        "exec_ctx",
        "generic_stub_internal",
        "global_callback_hook",
        "gpr",
        "grpc",
        "grpc++_codegen_proto",
        "grpc++_config_proto",
        "grpc_base",
        "grpc_core_credentials_header",
        "grpc_credentials_util",
        "grpc_health_upb",
        "grpc_public_hdrs",
        "grpc_security_base",
        "grpc_service_config_impl",
        "grpc_trace",
        "grpcpp_backend_metric_recorder",
        "grpcpp_call_metric_recorder",
        "grpcpp_status",
        "iomgr",
        "iomgr_timer",
        "ref_counted_ptr",
        "resource_quota_api",
        "server",
        "transport_auth_context",
        "//src/core:arena",
        "//src/core:channel_args",
        "//src/core:channel_fwd",
        "//src/core:channel_init",
        "//src/core:channel_stack_type",
        "//src/core:closure",
        "//src/core:default_event_engine",
        "//src/core:env",
        "//src/core:error",
        "//src/core:experiments",
        "//src/core:gpr_atm",
        "//src/core:gpr_manual_constructor",
        "//src/core:grpc_audit_logging",
        "//src/core:grpc_backend_metric_provider",
        "//src/core:grpc_check",
        "//src/core:grpc_crl_provider",
        "//src/core:grpc_service_config",
        "//src/core:grpc_tls_credentials",
        "//src/core:grpc_transport_chttp2_server",
        "//src/core:grpc_transport_inproc",
        "//src/core:json",
        "//src/core:json_reader",
        "//src/core:load_file",
        "//src/core:ref_counted",
        "//src/core:resource_quota",
        "//src/core:slice",
        "//src/core:slice_buffer",
        "//src/core:slice_refcount",
        "//src/core:socket_mutator",
        "//src/core:status_helper",
        "//src/core:sync",
        "//src/core:thread_quota",
        "//src/core:time",
        "//src/core:useful",
    ],
)

# TODO(chengyuc): Give it another try to merge this to `grpc++_base` after
# codegen files are removed.
grpc_cc_library(
    name = "grpc++_base_unsecure",
    srcs = GRPCXX_SRCS,
    hdrs = GRPCXX_HDRS,
    external_deps = [
        "absl/base:core_headers",
        "absl/functional:any_invocable",
        "absl/log:log",
        "absl/status",
        "absl/status:statusor",
        "absl/strings",
        "absl/strings:cord",
        "absl/synchronization",
        "absl/log:absl_check",
        "absl/log:absl_log",
        "absl/memory",
        "@com_google_protobuf//upb/base",
        "@com_google_protobuf//upb/mem",
        "absl/strings:str_format",
        "protobuf_headers",
    ],
    public_hdrs = GRPCXX_PUBLIC_HDRS,
    tags = [
        "avoid_dep",
        "nofixdeps",
    ],
    visibility = ["//bazel:alt_grpc++_base_unsecure_legacy"],
    deps = [
        "channel",
        "channel_arg_names",
        "channel_stack_builder",
        "config",
        "exec_ctx",
        "generic_stub_internal",
        "global_callback_hook",
        "gpr",
        "grpc_base",
        "grpc_core_credentials_header",
        "grpc_health_upb",
        "grpc_public_hdrs",
        "grpc_security_base",
        "grpc_service_config_impl",
        "grpc_trace",
        "grpc_transport_chttp2",
        "grpc_unsecure",
        "grpcpp_backend_metric_recorder",
        "grpcpp_call_metric_recorder",
        "grpcpp_status",
        "iomgr",
        "iomgr_timer",
        "ref_counted_ptr",
        "resource_quota_api",
        "server",
        "transport_auth_context",
        "//src/core:arena",
        "//src/core:channel_args",
        "//src/core:channel_init",
        "//src/core:closure",
        "//src/core:default_event_engine",
        "//src/core:error",
        "//src/core:experiments",
        "//src/core:gpr_atm",
        "//src/core:gpr_manual_constructor",
        "//src/core:grpc_backend_metric_provider",
        "//src/core:grpc_check",
        "//src/core:grpc_insecure_credentials",
        "//src/core:grpc_service_config",
        "//src/core:grpc_transport_chttp2_server",
        "//src/core:grpc_transport_inproc",
        "//src/core:ref_counted",
        "//src/core:resource_quota",
        "//src/core:slice",
        "//src/core:socket_mutator",
        "//src/core:sync",
        "//src/core:thread_quota",
        "//src/core:time",
        "//src/core:useful",
    ],
)

grpc_cc_library(
    name = "grpc++_codegen_proto",
    hdrs = ["include/grpcpp/impl/generic_serialize.h"],
    external_deps = [
        "absl/strings:cord",
        "protobuf_headers",
        "protobuf",
    ],
    public_hdrs = [
        "include/grpc++/impl/codegen/proto_utils.h",
        "include/grpcpp/impl/codegen/proto_buffer_reader.h",
        "include/grpcpp/impl/codegen/proto_buffer_writer.h",
        "include/grpcpp/impl/codegen/proto_utils.h",
        "include/grpcpp/impl/proto_utils.h",
    ],
    tags = ["nofixdeps"],
    visibility = ["//visibility:public"],
    deps = [
        "grpc++_config_proto",
        "grpc++_public_hdrs",
        "grpcpp_status",
    ],
)

grpc_cc_library(
    name = "grpc++_config_proto",
    external_deps = [
        "absl/status",
        "protobuf_headers",
        "protobuf",
    ],
    public_hdrs = [
        "include/grpc++/impl/codegen/config_protobuf.h",
        "include/grpcpp/impl/codegen/config_protobuf.h",
    ],
    tags = ["nofixdeps"],
    visibility = ["//visibility:public"],
)

grpc_cc_library(
    name = "grpc++_reflection",
    srcs = [
        "src/cpp/ext/proto_server_reflection.cc",
        "src/cpp/ext/proto_server_reflection_plugin.cc",
    ],
    hdrs = [
        "src/cpp/ext/proto_server_reflection.h",
    ],
    external_deps = [
        "protobuf_headers",
    ],
    public_hdrs = [
        "include/grpc++/ext/proto_server_reflection_plugin.h",
        "include/grpcpp/ext/proto_server_reflection_plugin.h",
    ],
    tags = ["nofixdeps"],
    visibility = ["//visibility:public"],
    deps = [
        "config_vars",
        "grpc++",
        "grpc++_config_proto",
        "//src/proto/grpc/reflection/v1:reflection_proto",
        "//src/proto/grpc/reflection/v1alpha:reflection_proto",
    ],
    alwayslink = 1,
)

grpc_cc_library(
    name = "grpcpp_call_metric_recorder",
    external_deps = [
        "absl/strings",
    ],
    public_hdrs = [
        "include/grpcpp/ext/call_metric_recorder.h",
    ],
    visibility = ["//visibility:public"],
    deps = ["grpc++_public_hdrs"],
)

grpc_cc_library(
    name = "grpcpp_backend_metric_recorder",
    srcs = [
        "src/cpp/server/backend_metric_recorder.cc",
    ],
    hdrs = [
        "src/cpp/server/backend_metric_recorder.h",
    ],
    external_deps = [
        "absl/base:core_headers",
        "absl/log:log",
        "absl/strings",
    ],
    public_hdrs = [
        "include/grpcpp/ext/server_metric_recorder.h",
    ],
    visibility = ["//visibility:public"],
    deps = [
        "gpr",
        "grpc++_public_hdrs",
        "grpc_trace",
        "grpcpp_call_metric_recorder",
        "//src/core:grpc_backend_metric_data",
        "//src/core:grpc_backend_metric_provider",
    ],
)

grpc_cc_library(
    name = "grpcpp_orca_service",
    srcs = [
        "src/cpp/server/orca/orca_service.cc",
    ],
    hdrs = [
        "src/cpp/server/orca/orca_service.h",
    ],
    external_deps = [
        "absl/base:core_headers",
        "absl/log:log",
        "absl/strings",
        "absl/time",
        "@com_google_protobuf//upb/base",
        "@com_google_protobuf//upb/mem",
    ],
    public_hdrs = [
        "include/grpcpp/ext/orca_service.h",
    ],
    visibility = ["//visibility:public"],
    deps = [
        "debug_location",
        "exec_ctx",
        "gpr",
        "grpc++",
        "grpc_base",
        "grpcpp_backend_metric_recorder",
        "protobuf_duration_upb",
        "ref_counted_ptr",
        "xds_orca_service_upb",
        "xds_orca_upb",
        "//src/core:default_event_engine",
        "//src/core:grpc_backend_metric_data",
        "//src/core:grpc_check",
        "//src/core:ref_counted",
        "//src/core:time",
    ],
    alwayslink = 1,
)

grpc_cc_library(
    name = "grpcpp_channelz",
    srcs = [
        "src/cpp/server/channelz/channelz_service.cc",
        "src/cpp/server/channelz/channelz_service_plugin.cc",
    ],
    hdrs = [
        "src/cpp/server/channelz/channelz_service.h",
    ],
    external_deps = [
        "protobuf_headers",
        "absl/log",
    ],
    public_hdrs = [
        "include/grpcpp/ext/channelz_service_plugin.h",
    ],
    tags = ["nofixdeps"],
    visibility = ["//bazel:channelz"],
    deps = [
        "gpr",
        "grpc",
        "grpc++",
        "grpc++_config_proto",
        "//src/proto/grpc/channelz:channelz_proto",
    ],
    alwayslink = 1,
)

grpc_cc_library(
    name = "grpcpp_csds",
    srcs = [
        "src/cpp/server/csds/csds.cc",
    ],
    hdrs = [
        "src/cpp/server/csds/csds.h",
    ],
    external_deps = [
        "absl/status",
        "absl/status:statusor",
    ],
    tags = ["nofixdeps"],
    deps = [
        "gpr",
        "grpc",
        "grpc++_base",
        "//src/proto/grpc/testing/xds/v3:csds_cc_grpc",
    ],
    alwayslink = 1,
)

grpc_cc_library(
    name = "grpcpp_admin",
    srcs = [
        "src/cpp/server/admin/admin_services.cc",
    ],
    hdrs = [],
    defines = select({
        ":grpc_no_xds": ["GRPC_NO_XDS"],
        "//conditions:default": [],
    }),
    external_deps = [
        "absl/memory",
    ],
    public_hdrs = [
        "include/grpcpp/ext/admin_services.h",
    ],
    select_deps = [{
        ":grpc_no_xds": [],
        "//conditions:default": ["//:grpcpp_csds"],
    }],
    deps = [
        "gpr",
        "grpc++",
        "grpcpp_channelz",
    ],
    alwayslink = 1,
)

grpc_cc_library(
    name = "grpc++_test",
    testonly = True,
    srcs = [
        "src/cpp/client/channel_test_peer.cc",
    ],
    external_deps = ["gtest"],
    public_hdrs = [
        "include/grpc++/test/mock_stream.h",
        "include/grpc++/test/server_context_test_spouse.h",
        "include/grpcpp/test/channel_test_peer.h",
        "include/grpcpp/test/client_context_test_peer.h",
        "include/grpcpp/test/default_reactor_test_peer.h",
        "include/grpcpp/test/mock_stream.h",
        "include/grpcpp/test/server_context_test_spouse.h",
    ],
    visibility = ["//visibility:public"],
    deps = [
        "channel",
        "grpc++",
        "grpc_base",
    ],
)

grpc_cc_library(
    name = "grpc_opencensus_plugin",
    srcs = [
        "src/cpp/ext/filters/census/client_filter.cc",
        "src/cpp/ext/filters/census/context.cc",
        "src/cpp/ext/filters/census/grpc_plugin.cc",
        "src/cpp/ext/filters/census/measures.cc",
        "src/cpp/ext/filters/census/rpc_encoding.cc",
        "src/cpp/ext/filters/census/server_call_tracer.cc",
        "src/cpp/ext/filters/census/views.cc",
    ],
    hdrs = [
        "include/grpcpp/opencensus.h",
        "src/cpp/ext/filters/census/client_filter.h",
        "src/cpp/ext/filters/census/context.h",
        "src/cpp/ext/filters/census/grpc_plugin.h",
        "src/cpp/ext/filters/census/measures.h",
        "src/cpp/ext/filters/census/open_census_call_tracer.h",
        "src/cpp/ext/filters/census/rpc_encoding.h",
        "src/cpp/ext/filters/census/server_call_tracer.h",
    ],
    external_deps = [
        "absl/base:core_headers",
<<<<<<< HEAD
        "absl/base:endian",
=======
        "absl/log:check",
        "absl/numeric:bits",
>>>>>>> 91b4edc9
        "absl/status",
        "absl/status:statusor",
        "absl/strings",
        "absl/strings:str_format",
        "absl/time",
        "opencensus-stats",
        "opencensus-tags",
        "opencensus-tags-context_util",
        "opencensus-trace",
        "opencensus-trace-context_util",
        "opencensus-trace-propagation",
        "opencensus-trace-span_context",
    ],
    visibility = ["//visibility:public"],
    deps = [
        "call_tracer",
        "config",
        "gpr",
        "grpc++_base",
        "grpc_base",
        "grpc_public_hdrs",
        "//src/core:arena",
        "//src/core:arena_promise",
        "//src/core:channel_args",
        "//src/core:channel_fwd",
        "//src/core:channel_stack_type",
        "//src/core:context",
        "//src/core:error",
        "//src/core:experiments",
        "//src/core:grpc_check",
        "//src/core:logging_filter",
        "//src/core:metadata_batch",
        "//src/core:slice",
        "//src/core:slice_buffer",
        "//src/core:slice_refcount",
        "//src/core:sync",
        "//src/core:tcp_tracer",
    ],
)

# This is an EXPERIMENTAL target subject to change.
grpc_cc_library(
    name = "grpcpp_gcp_observability",
    hdrs = [
        "include/grpcpp/ext/gcp_observability.h",
    ],
    tags = [
        # This can be removed once we can add top-level BUILD file targets without them being
        # included in Core Components.
        "grpc:broken-internally",
        "nofixdeps",
    ],
    visibility = ["//visibility:public"],
    deps = [
        "//src/cpp/ext/gcp:observability",
    ],
)

# This is an EXPERIMENTAL target subject to change.
grpc_cc_library(
    name = "grpcpp_csm_observability",
    hdrs = [
        "include/grpcpp/ext/csm_observability.h",
    ],
    tags = [
        # This can be removed once we can add top-level BUILD file targets without them being
        # included in Core Components.
        "grpc:broken-internally",
        "nofixdeps",
    ],
    deps = [
        ":grpcpp_otel_plugin",
        "//src/cpp/ext/csm:csm_observability",
    ],
)

# This is an EXPERIMENTAL target subject to change.
grpc_cc_library(
    name = "grpcpp_otel_plugin",
    hdrs = [
        "include/grpcpp/ext/otel_plugin.h",
    ],
    tags = [
        # This can be removed once we can add top-level BUILD file targets without them being
        # included in Core Components.
        "grpc:broken-internally",
    ],
    deps = [
        ":grpc++",
        "//src/cpp/ext/otel:otel_plugin",
    ],
)

grpc_cc_library(
    name = "generic_stub_internal",
    hdrs = [
        "include/grpcpp/impl/generic_stub_internal.h",
    ],
    deps = [
        "grpc++_public_hdrs",
    ],
)

grpc_cc_library(
    name = "generic_stub",
    hdrs = [
        "include/grpcpp/generic/generic_stub.h",
    ],
    visibility = ["//visibility:public"],
    deps = [
        "generic_stub_internal",
    ],
)

grpc_cc_library(
    name = "generic_stub_callback",
    hdrs = [
        "include/grpcpp/generic/generic_stub_callback.h",
    ],
    visibility = ["//visibility:public"],
    deps = [
        "generic_stub_internal",
    ],
)

grpc_cc_library(
    name = "async_generic_service",
    hdrs = [
        "include/grpcpp/generic/async_generic_service.h",
    ],
    visibility = ["//visibility:public"],
    deps = [
        "grpc++_public_hdrs",
    ],
)

grpc_cc_library(
    name = "callback_generic_service",
    hdrs = [
        "include/grpcpp/generic/callback_generic_service.h",
    ],
    visibility = ["//visibility:public"],
    deps = [
        "grpc++_public_hdrs",
    ],
)

grpc_cc_library(
    name = "work_serializer",
    srcs = [
        "//src/core:util/work_serializer.cc",
    ],
    hdrs = [
        "//src/core:util/work_serializer.h",
    ],
    external_deps = [
        "absl/base:core_headers",
        "absl/container:inlined_vector",
        "absl/log",
        "absl/log:check",
        "absl/functional:any_invocable",
    ],
    visibility = ["//bazel:client_channel"],
    deps = [
        "debug_location",
        "event_engine_base_hdrs",
        "exec_ctx",
        "gpr",
        "grpc_trace",
        "orphanable",
        "stats",
        "//src/core:experiments",
        "//src/core:latent_see",
        "//src/core:stats_data",
        "//src/core:sync",
    ],
)

grpc_cc_library(
    name = "grpc_trace",
    srcs = [
        "//src/core:lib/debug/trace.cc",
        "//src/core:lib/debug/trace_flags.cc",
    ],
    hdrs = [
        "//src/core:lib/debug/trace.h",
        "//src/core:lib/debug/trace_flags.h",
        "//src/core:lib/debug/trace_impl.h",
    ],
    external_deps = [
        "absl/log",
        "absl/strings",
        "absl/container:flat_hash_map",
    ],
    visibility = ["//bazel:trace"],
    deps = [
        "config_vars",
        "gpr",
        "grpc_public_hdrs",
        "//src/core:glob",
        "//src/core:no_destruct",
    ],
)

grpc_filegroup(
    name = "trace_flag_files",
    srcs = ["//src/core:lib/debug/trace_flags.yaml"],
)

grpc_cc_library(
    name = "load_config",
    srcs = [
        "//src/core:config/load_config.cc",
    ],
    hdrs = [
        "//src/core:config/load_config.h",
    ],
    external_deps = [
        "absl/flags:flag",
        "absl/flags:marshalling",
        "absl/log:check",
        "absl/strings",
    ],
    deps = [
        "gpr_platform",
        "//src/core:env",
    ],
)

grpc_cc_library(
    name = "config_vars",
    srcs = [
        "//src/core:config/config_vars.cc",
        "//src/core:config/config_vars_non_generated.cc",
    ],
    hdrs = [
        "//src/core:config/config_vars.h",
    ],
    external_deps = [
        "absl/flags:flag",
        "absl/strings",
        "absl/types:optional",
    ],
    deps = [
        "gpr_platform",
        "load_config",
    ],
)

grpc_cc_library(
    name = "config",
    srcs = [
        "//src/core:config/core_configuration.cc",
    ],
    external_deps = [
        "absl/functional:any_invocable",
    ],
    public_hdrs = [
        "//src/core:config/core_configuration.h",
    ],
    visibility = ["//bazel:client_channel"],
    deps = [
        "debug_location",
        "gpr",
        "grpc_resolver",
        "//src/core:call_creds_registry",
        "//src/core:certificate_provider_registry",
        "//src/core:channel_args_preconditioning",
        "//src/core:channel_creds_registry",
        "//src/core:channel_init",
        "//src/core:endpoint_transport",
        "//src/core:grpc_check",
        "//src/core:handshaker_registry",
        "//src/core:lb_policy_registry",
        "//src/core:proxy_mapper_registry",
        "//src/core:service_config_parser",
    ],
)

grpc_cc_library(
    name = "debug_location",
    external_deps = ["absl/strings"],
    public_hdrs = ["//src/core:util/debug_location.h"],
    visibility = ["//bazel:debug_location"],
    deps = ["gpr_platform"],
)

grpc_cc_library(
    name = "orphanable",
    public_hdrs = ["//src/core:util/orphanable.h"],
    visibility = [
        "//bazel:client_channel",
        "//bazel:xds_client_core",
    ],
    deps = [
        "debug_location",
        "gpr_platform",
        "ref_counted_ptr",
        "//src/core:down_cast",
        "//src/core:ref_counted",
    ],
)

grpc_cc_library(
    name = "promise",
    external_deps = [
        "absl/functional:any_invocable",
        "absl/status",
    ],
    public_hdrs = [
        "//src/core:lib/promise/promise.h",
    ],
    visibility = ["//bazel:alt_grpc_base_legacy"],
    deps = [
        "gpr_platform",
        "//src/core:poll",
        "//src/core:promise_like",
    ],
)

grpc_cc_library(
    name = "ref_counted_ptr",
    external_deps = ["absl/hash"],
    public_hdrs = ["//src/core:util/ref_counted_ptr.h"],
    visibility = ["//bazel:ref_counted_ptr"],
    deps = [
        "debug_location",
        "gpr_platform",
        "//src/core:down_cast",
    ],
)

grpc_cc_library(
    name = "handshaker",
    srcs = [
        "//src/core:handshaker/handshaker.cc",
    ],
    external_deps = [
        "absl/base:core_headers",
        "absl/container:inlined_vector",
        "absl/functional:any_invocable",
        "absl/log",
        "absl/status",
        "absl/status:statusor",
        "absl/strings:str_format",
    ],
    public_hdrs = [
        "//src/core:handshaker/handshaker.h",
    ],
    visibility = ["//bazel:alt_grpc_base_legacy"],
    deps = [
        "channelz",
        "debug_location",
        "event_engine_base_hdrs",
        "exec_ctx",
        "gpr",
        "grpc_base",
        "grpc_public_hdrs",
        "grpc_trace",
        "iomgr",
        "orphanable",
        "ref_counted_ptr",
        "//src/core:channel_args",
        "//src/core:closure",
        "//src/core:error",
        "//src/core:grpc_check",
        "//src/core:ref_counted",
        "//src/core:slice",
        "//src/core:slice_buffer",
        "//src/core:status_helper",
        "//src/core:sync",
        "//src/core:time",
    ],
)

grpc_cc_library(
    name = "http_connect_handshaker",
    srcs = [
        "//src/core:handshaker/http_connect/http_connect_handshaker.cc",
    ],
    external_deps = [
        "absl/base:core_headers",
        "absl/log:log",
        "absl/status",
        "absl/strings",
    ],
    public_hdrs = [
        "//src/core:handshaker/http_connect/http_connect_handshaker.h",
    ],
    visibility = ["//bazel:alt_grpc_base_legacy"],
    deps = [
        "config",
        "debug_location",
        "exec_ctx",
        "gpr",
        "grpc_base",
        "handshaker",
        "httpcli",
        "iomgr",
        "ref_counted_ptr",
        "//src/core:channel_args",
        "//src/core:closure",
        "//src/core:error",
        "//src/core:handshaker_factory",
        "//src/core:handshaker_registry",
        "//src/core:iomgr_fwd",
        "//src/core:slice",
        "//src/core:slice_buffer",
        "//src/core:sync",
    ],
)

grpc_cc_library(
    name = "exec_ctx",
    srcs = [
        "//src/core:lib/iomgr/combiner.cc",
        "//src/core:lib/iomgr/exec_ctx.cc",
        "//src/core:lib/iomgr/iomgr_internal.cc",
    ],
    hdrs = [
        "//src/core:lib/iomgr/combiner.h",
        "//src/core:lib/iomgr/exec_ctx.h",
        "//src/core:lib/iomgr/iomgr_internal.h",
    ],
    external_deps = [
        "absl/log",
        "absl/log:check",
        "absl/strings:str_format",
    ],
    visibility = [
        "//bazel:alt_grpc_base_legacy",
        "//bazel:exec_ctx",
    ],
    deps = [
        "debug_location",
        "gpr",
        "grpc_public_hdrs",
        "grpc_trace",
        "//src/core:closure",
        "//src/core:error",
        "//src/core:experiments",
        "//src/core:gpr_atm",
        "//src/core:gpr_spinlock",
        "//src/core:latent_see",
        "//src/core:time",
        "//src/core:time_precise",
        "//src/core:useful",
    ],
)

grpc_cc_library(
    name = "sockaddr_utils",
    srcs = [
        "//src/core:lib/address_utils/sockaddr_utils.cc",
    ],
    hdrs = [
        "//src/core:lib/address_utils/sockaddr_utils.h",
    ],
    external_deps = [
        "absl/log:check",
        "absl/log:log",
        "absl/status",
        "absl/status:statusor",
        "absl/strings",
        "absl/strings:str_format",
    ],
    visibility = ["//bazel:alt_grpc_base_legacy"],
    deps = [
        "gpr",
        "uri",
        "//src/core:grpc_sockaddr",
        "//src/core:iomgr_port",
        "//src/core:resolved_address",
    ],
)

grpc_cc_library(
    name = "iomgr_timer",
    srcs = [
        "//src/core:lib/iomgr/timer.cc",
        "//src/core:lib/iomgr/timer_generic.cc",
        "//src/core:lib/iomgr/timer_heap.cc",
        "//src/core:lib/iomgr/timer_manager.cc",
    ],
    hdrs = [
        "//src/core:lib/iomgr/timer.h",
        "//src/core:lib/iomgr/timer_generic.h",
        "//src/core:lib/iomgr/timer_heap.h",
        "//src/core:lib/iomgr/timer_manager.h",
    ] + [
        # TODO(hork): deduplicate
        "//src/core:lib/iomgr/iomgr.h",
    ],
    external_deps = [
        "absl/log:log",
        "absl/strings",
        "absl/strings:str_format",
    ],
    tags = ["nofixdeps"],
    deps = [
        "event_engine_base_hdrs",
        "exec_ctx",
        "gpr",
        "gpr_platform",
        "grpc_trace",
        "//src/core:closure",
        "//src/core:gpr_manual_constructor",
        "//src/core:gpr_spinlock",
        "//src/core:grpc_check",
        "//src/core:iomgr_port",
        "//src/core:time",
        "//src/core:time_averaged_stats",
        "//src/core:useful",
    ],
)

grpc_cc_library(
    name = "iomgr_internal_errqueue",
    srcs = [
        "//src/core:lib/iomgr/internal_errqueue.cc",
    ],
    hdrs = [
        "//src/core:lib/iomgr/internal_errqueue.h",
    ],
    external_deps = [
        "absl/log:log",
    ],
    tags = ["nofixdeps"],
    deps = [
        "gpr",
        "//src/core:iomgr_port",
        "//src/core:strerror",
    ],
)

grpc_cc_library(
    name = "iomgr_buffer_list",
    srcs = [
        "//src/core:lib/iomgr/buffer_list.cc",
    ],
    hdrs = [
        "//src/core:lib/iomgr/buffer_list.h",
    ],
    external_deps = [
        "absl/log:log",
        "absl/strings",
        "absl/strings:str_format",
    ],
    tags = ["nofixdeps"],
    deps = [
        "gpr",
        "iomgr_internal_errqueue",
        "//src/core:error",
        "//src/core:iomgr_port",
        "//src/core:sync",
    ],
)

grpc_cc_library(
    name = "uri",
    srcs = [
        "//src/core:util/uri.cc",
    ],
    hdrs = [
        "//src/core:util/uri.h",
    ],
    external_deps = [
        "absl/log:check",
        "absl/status",
        "absl/status:statusor",
        "absl/strings",
        "absl/strings:str_format",
    ],
    visibility = [
        "//bazel:alt_grpc_base_legacy",
        "//bazel:client_channel",
    ],
    deps = ["gpr"],
)

grpc_cc_library(
    name = "parse_address",
    srcs = [
        "//src/core:lib/address_utils/parse_address.cc",
        "//src/core:util/grpc_if_nametoindex_posix.cc",
        "//src/core:util/grpc_if_nametoindex_unsupported.cc",
    ],
    hdrs = [
        "//src/core:lib/address_utils/parse_address.h",
        "//src/core:util/grpc_if_nametoindex.h",
    ],
    external_deps = [
        "absl/log:check",
        "absl/log:log",
        "absl/status",
        "absl/status:statusor",
        "absl/strings",
    ],
    visibility = ["//bazel:alt_grpc_base_legacy"],
    deps = [
        "gpr",
        "uri",
        "//src/core:error",
        "//src/core:grpc_sockaddr",
        "//src/core:iomgr_port",
        "//src/core:resolved_address",
        "//src/core:status_helper",
    ],
)

grpc_cc_library(
    name = "backoff",
    srcs = [
        "//src/core:util/backoff.cc",
    ],
    hdrs = [
        "//src/core:util/backoff.h",
    ],
    external_deps = ["absl/random"],
    visibility = ["//bazel:alt_grpc_base_legacy"],
    deps = [
        "gpr_platform",
        "//src/core:experiments",
        "//src/core:shared_bit_gen",
        "//src/core:time",
    ],
)

grpc_cc_library(
    name = "stats",
    srcs = [
        "//src/core:telemetry/stats.cc",
    ],
    hdrs = [
        "//src/core:telemetry/stats.h",
    ],
    external_deps = [
        "absl/strings",
        "absl/types:span",
    ],
    visibility = [
        "//bazel:alt_grpc_base_legacy",
    ],
    deps = [
        "gpr",
        "//src/core:histogram_view",
        "//src/core:no_destruct",
        "//src/core:stats_data",
    ],
)

grpc_cc_library(
    name = "channel_stack_builder",
    srcs = [
        "//src/core:lib/channel/channel_stack_builder.cc",
    ],
    hdrs = [
        "//src/core:lib/channel/channel_stack_builder.h",
    ],
    external_deps = [
        "absl/status:statusor",
        "absl/strings",
    ],
    visibility = ["//bazel:alt_grpc_base_legacy"],
    deps = [
        "gpr",
        "ref_counted_ptr",
        "//src/core:channel_args",
        "//src/core:channel_fwd",
        "//src/core:channel_stack_type",
    ],
)

grpc_cc_library(
    name = "grpc_service_config_impl",
    srcs = [
        "//src/core:service_config/service_config_impl.cc",
    ],
    hdrs = [
        "//src/core:service_config/service_config_impl.h",
    ],
    external_deps = [
        "absl/status",
        "absl/status:statusor",
        "absl/strings",
    ],
    visibility = ["//bazel:client_channel"],
    deps = [
        "config",
        "gpr",
        "ref_counted_ptr",
        "//src/core:channel_args",
        "//src/core:grpc_check",
        "//src/core:grpc_service_config",
        "//src/core:json",
        "//src/core:json_args",
        "//src/core:json_object_loader",
        "//src/core:json_reader",
        "//src/core:json_writer",
        "//src/core:service_config_parser",
        "//src/core:slice",
        "//src/core:slice_refcount",
        "//src/core:validation_errors",
    ],
)

grpc_cc_library(
    name = "endpoint_addresses",
    srcs = [
        "//src/core:resolver/endpoint_addresses.cc",
    ],
    hdrs = [
        "//src/core:resolver/endpoint_addresses.h",
    ],
    external_deps = [
        "absl/functional:function_ref",
        "absl/status",
        "absl/status:statusor",
        "absl/strings",
    ],
    visibility = ["//bazel:client_channel"],
    deps = [
        "gpr",
        "gpr_platform",
        "sockaddr_utils",
        "//src/core:channel_args",
        "//src/core:grpc_check",
        "//src/core:resolved_address",
        "//src/core:useful",
    ],
)

grpc_cc_library(
    name = "server_address",
    hdrs = [
        "//src/core:resolver/server_address.h",
    ],
    visibility = ["//bazel:client_channel"],
    deps = [
        "endpoint_addresses",
        "gpr_public_hdrs",
    ],
)

grpc_cc_library(
    name = "grpc_resolver",
    srcs = [
        "//src/core:resolver/resolver.cc",
        "//src/core:resolver/resolver_registry.cc",
    ],
    hdrs = [
        "//src/core:resolver/resolver.h",
        "//src/core:resolver/resolver_factory.h",
        "//src/core:resolver/resolver_registry.h",
    ],
    external_deps = [
        "absl/log:log",
        "absl/status",
        "absl/status:statusor",
        "absl/strings",
        "absl/strings:str_format",
    ],
    visibility = ["//bazel:client_channel"],
    deps = [
        "endpoint_addresses",
        "gpr",
        "grpc_trace",
        "orphanable",
        "ref_counted_ptr",
        "server_address",
        "uri",
        "//src/core:channel_args",
        "//src/core:grpc_check",
        "//src/core:grpc_service_config",
        "//src/core:iomgr_fwd",
    ],
)

grpc_cc_library(
    name = "oob_backend_metric",
    srcs = [
        "//src/core:load_balancing/oob_backend_metric.cc",
    ],
    hdrs = [
        "//src/core:load_balancing/oob_backend_metric.h",
        "//src/core:load_balancing/oob_backend_metric_internal.h",
    ],
    external_deps = [
        "@com_google_protobuf//upb/mem",
        "absl/base:core_headers",
        "absl/log",
        "absl/status",
        "absl/strings",
    ],
    deps = [
        "channelz",
        "debug_location",
        "exec_ctx",
        "gpr",
        "grpc_client_channel",
        "grpc_public_hdrs",
        "grpc_trace",
        "orphanable",
        "protobuf_duration_upb",
        "ref_counted_ptr",
        "xds_orca_service_upb",
        "//src/core:backend_metric_parser",
        "//src/core:closure",
        "//src/core:error",
        "//src/core:grpc_backend_metric_data",
        "//src/core:grpc_check",
        "//src/core:iomgr_fwd",
        "//src/core:pollset_set",
        "//src/core:slice",
        "//src/core:subchannel_interface",
        "//src/core:sync",
        "//src/core:time",
        "//src/core:unique_type_name",
    ],
)

grpc_cc_library(
    name = "lb_child_policy_handler",
    srcs = [
        "//src/core:load_balancing/child_policy_handler.cc",
    ],
    hdrs = [
        "//src/core:load_balancing/child_policy_handler.h",
    ],
    external_deps = [
        "absl/log:log",
        "absl/status",
        "absl/strings",
    ],
    deps = [
        "config",
        "debug_location",
        "gpr_public_hdrs",
        "grpc_public_hdrs",
        "grpc_trace",
        "orphanable",
        "ref_counted_ptr",
        "//src/core:channel_args",
        "//src/core:connectivity_state",
        "//src/core:delegating_helper",
        "//src/core:grpc_check",
        "//src/core:lb_policy",
        "//src/core:lb_policy_registry",
        "//src/core:pollset_set",
        "//src/core:resolved_address",
        "//src/core:subchannel_interface",
    ],
)

grpc_cc_library(
    name = "grpc_client_channel",
    srcs = [
        "//src/core:client_channel/client_channel.cc",
        "//src/core:client_channel/client_channel_factory.cc",
        "//src/core:client_channel/client_channel_filter.cc",
        "//src/core:client_channel/client_channel_plugin.cc",
        "//src/core:client_channel/dynamic_filters.cc",
        "//src/core:client_channel/global_subchannel_pool.cc",
        "//src/core:client_channel/load_balanced_call_destination.cc",
        "//src/core:client_channel/local_subchannel_pool.cc",
        "//src/core:client_channel/retry_filter.cc",
        "//src/core:client_channel/retry_filter_legacy_call_data.cc",
        "//src/core:client_channel/subchannel.cc",
        "//src/core:client_channel/subchannel_stream_client.cc",
    ],
    hdrs = [
        "//src/core:client_channel/client_channel.h",
        "//src/core:client_channel/client_channel_factory.h",
        "//src/core:client_channel/client_channel_filter.h",
        "//src/core:client_channel/dynamic_filters.h",
        "//src/core:client_channel/global_subchannel_pool.h",
        "//src/core:client_channel/load_balanced_call_destination.h",
        "//src/core:client_channel/local_subchannel_pool.h",
        "//src/core:client_channel/retry_filter.h",
        "//src/core:client_channel/retry_filter_legacy_call_data.h",
        "//src/core:client_channel/subchannel.h",
        "//src/core:client_channel/subchannel_interface_internal.h",
        "//src/core:client_channel/subchannel_stream_client.h",
    ],
    external_deps = [
        "absl/base:core_headers",
        "absl/cleanup",
        "absl/container:flat_hash_set",
        "absl/container:inlined_vector",
        "absl/functional:any_invocable",
        "absl/log",
        "absl/status",
        "absl/status:statusor",
        "absl/strings",
        "absl/strings:cord",
    ],
    visibility = ["//bazel:client_channel"],
    deps = [
        "backoff",
        "call_combiner",
        "call_tracer",
        "channel",
        "channel_arg_names",
        "channelz",
        "config",
        "debug_location",
        "endpoint_addresses",
        "exec_ctx",
        "gpr",
        "grpc_base",
        "grpc_public_hdrs",
        "grpc_resolver",
        "grpc_security_base",
        "grpc_service_config_impl",
        "grpc_trace",
        "iomgr",
        "lb_child_policy_handler",
        "orphanable",
        "promise",
        "ref_counted_ptr",
        "sockaddr_utils",
        "stats",
        "transport_auth_context",
        "uri",
        "work_serializer",
        "//src/core:arena",
        "//src/core:arena_promise",
        "//src/core:backend_metric_parser",
        "//src/core:blackboard",
        "//src/core:call_destination",
        "//src/core:call_spine",
        "//src/core:cancel_callback",
        "//src/core:channel_args",
        "//src/core:channel_args_endpoint_config",
        "//src/core:channel_fwd",
        "//src/core:channel_init",
        "//src/core:channel_stack_type",
        "//src/core:client_channel_args",
        "//src/core:client_channel_backup_poller",
        "//src/core:client_channel_internal_header",
        "//src/core:client_channel_service_config",
        "//src/core:closure",
        "//src/core:config_selector",
        "//src/core:connectivity_state",
        "//src/core:construct_destruct",
        "//src/core:context",
        "//src/core:dual_ref_counted",
        "//src/core:error",
        "//src/core:error_utils",
        "//src/core:exec_ctx_wakeup_scheduler",
        "//src/core:experiments",
        "//src/core:gpr_manual_constructor",
        "//src/core:grpc_backend_metric_data",
        "//src/core:grpc_channel_idle_filter",
        "//src/core:grpc_check",
        "//src/core:grpc_service_config",
        "//src/core:idle_filter_state",
        "//src/core:init_internally",
        "//src/core:interception_chain",
        "//src/core:iomgr_fwd",
        "//src/core:json",
        "//src/core:latch",
        "//src/core:lb_metadata",
        "//src/core:lb_policy",
        "//src/core:lb_policy_registry",
        "//src/core:loop",
        "//src/core:map",
        "//src/core:memory_quota",
        "//src/core:metadata",
        "//src/core:metadata_batch",
        "//src/core:metrics",
        "//src/core:observable",
        "//src/core:pipe",
        "//src/core:poll",
        "//src/core:pollset_set",
        "//src/core:proxy_mapper_registry",
        "//src/core:ref_counted",
        "//src/core:resolved_address",
        "//src/core:resource_quota",
        "//src/core:retry_interceptor",
        "//src/core:retry_service_config",
        "//src/core:retry_throttle",
        "//src/core:seq",
        "//src/core:single_set_ptr",
        "//src/core:sleep",
        "//src/core:slice",
        "//src/core:slice_buffer",
        "//src/core:slice_refcount",
        "//src/core:stats_data",
        "//src/core:status_helper",
        "//src/core:subchannel_connector",
        "//src/core:subchannel_interface",
        "//src/core:subchannel_pool_interface",
        "//src/core:sync",
        "//src/core:time",
        "//src/core:time_precise",
        "//src/core:try_seq",
        "//src/core:unique_type_name",
        "//src/core:useful",
    ],
)

grpc_cc_library(
    name = "grpc_resolver_dns_ares",
    srcs = [
        "//src/core:resolver/dns/c_ares/dns_resolver_ares.cc",
        "//src/core:resolver/dns/c_ares/grpc_ares_ev_driver_posix.cc",
        "//src/core:resolver/dns/c_ares/grpc_ares_ev_driver_windows.cc",
        "//src/core:resolver/dns/c_ares/grpc_ares_wrapper.cc",
        "//src/core:resolver/dns/c_ares/grpc_ares_wrapper_posix.cc",
        "//src/core:resolver/dns/c_ares/grpc_ares_wrapper_windows.cc",
    ],
    hdrs = [
        "//src/core:resolver/dns/c_ares/dns_resolver_ares.h",
        "//src/core:resolver/dns/c_ares/grpc_ares_ev_driver.h",
        "//src/core:resolver/dns/c_ares/grpc_ares_wrapper.h",
    ],
    external_deps = [
        "absl/base:core_headers",
        "absl/functional:any_invocable",
        "absl/log",
        "absl/status",
        "absl/status:statusor",
        "absl/strings",
        "absl/strings:str_format",
        "address_sorting",
        "cares",
    ],
    deps = [
        "backoff",
        "channel_arg_names",
        "config",
        "config_vars",
        "debug_location",
        "endpoint_addresses",
        "exec_ctx",
        "gpr",
        "grpc_grpclb_balancer_addresses",
        "grpc_resolver",
        "grpc_service_config_impl",
        "grpc_trace",
        "iomgr",
        "iomgr_timer",
        "orphanable",
        "parse_address",
        "ref_counted_ptr",
        "sockaddr_utils",
        "uri",
        "//src/core:channel_args",
        "//src/core:closure",
        "//src/core:error",
        "//src/core:error_utils",
        "//src/core:grpc_check",
        "//src/core:grpc_service_config",
        "//src/core:grpc_sockaddr",
        "//src/core:iomgr_fwd",
        "//src/core:iomgr_port",
        "//src/core:polling_resolver",
        "//src/core:pollset_set",
        "//src/core:resolved_address",
        "//src/core:service_config_helper",
        "//src/core:slice",
        "//src/core:status_helper",
        "//src/core:sync",
        "//src/core:time",
    ],
)

grpc_cc_library(
    name = "httpcli",
    srcs = [
        "//src/core:util/http_client/format_request.cc",
        "//src/core:util/http_client/httpcli.cc",
        "//src/core:util/http_client/parser.cc",
    ],
    hdrs = [
        "//src/core:util/http_client/format_request.h",
        "//src/core:util/http_client/httpcli.h",
        "//src/core:util/http_client/parser.h",
    ],
    external_deps = [
        "absl/base:core_headers",
        "absl/functional:bind_front",
        "absl/log",
        "absl/status",
        "absl/status:statusor",
        "absl/strings",
        "absl/strings:str_format",
    ],
    visibility = ["//bazel:httpcli"],
    deps = [
        "config",
        "debug_location",
        "event_engine_base_hdrs",
        "exec_ctx",
        "gpr",
        "grpc_base",
        "grpc_public_hdrs",
        "grpc_security_base",
        "grpc_trace",
        "handshaker",
        "iomgr",
        "orphanable",
        "ref_counted_ptr",
        "resource_quota_api",
        "transport_auth_context",
        "uri",
        "//src/core:channel_args",
        "//src/core:channel_args_preconditioning",
        "//src/core:closure",
        "//src/core:error",
        "//src/core:error_utils",
        "//src/core:event_engine_common",
        "//src/core:event_engine_shim",
        "//src/core:event_engine_tcp_socket_utils",
        "//src/core:grpc_check",
        "//src/core:handshaker_registry",
        "//src/core:iomgr_fwd",
        "//src/core:pollset_set",
        "//src/core:resource_quota",
        "//src/core:slice",
        "//src/core:slice_refcount",
        "//src/core:status_helper",
        "//src/core:sync",
        "//src/core:tcp_connect_handshaker",
        "//src/core:time",
    ],
)

grpc_cc_library(
    name = "grpc_alts_credentials",
    srcs = [
        "//src/core:credentials/transport/alts/alts_credentials.cc",
        "//src/core:credentials/transport/alts/alts_security_connector.cc",
    ],
    hdrs = [
        "//src/core:credentials/transport/alts/alts_credentials.h",
        "//src/core:credentials/transport/alts/alts_security_connector.h",
    ],
    external_deps = [
        "absl/log:log",
        "absl/status",
        "absl/strings",
    ],
    visibility = ["//visibility:public"],
    deps = [
        "alts_util",
        "channel_arg_names",
        "debug_location",
        "exec_ctx",
        "gpr",
        "grpc_base",
        "grpc_core_credentials_header",
        "grpc_public_hdrs",
        "grpc_security_base",
        "handshaker",
        "iomgr",
        "promise",
        "ref_counted_ptr",
        "transport_auth_context",
        "tsi_alts_credentials",
        "tsi_base",
        "//src/core:arena_promise",
        "//src/core:channel_args",
        "//src/core:closure",
        "//src/core:error",
        "//src/core:grpc_check",
        "//src/core:iomgr_fwd",
        "//src/core:slice",
        "//src/core:slice_refcount",
        "//src/core:unique_type_name",
        "//src/core:useful",
    ],
)

grpc_cc_library(
    name = "tsi_fake_credentials",
    srcs = [
        "//src/core:tsi/fake_transport_security.cc",
    ],
    hdrs = [
        "//src/core:tsi/fake_transport_security.h",
    ],
    external_deps = [
        "absl/log:log",
    ],
    visibility = [
        "//visibility:public",
    ],
    deps = [
        "gpr",
        "tsi_base",
        "//src/core:dump_args",
        "//src/core:grpc_check",
        "//src/core:slice",
        "//src/core:useful",
    ],
)

grpc_cc_library(
    name = "grpc_jwt_credentials",
    srcs = [
        "//src/core:credentials/call/jwt/json_token.cc",
        "//src/core:credentials/call/jwt/jwt_credentials.cc",
        "//src/core:credentials/call/jwt/jwt_verifier.cc",
    ],
    hdrs = [
        "//src/core:credentials/call/jwt/json_token.h",
        "//src/core:credentials/call/jwt/jwt_credentials.h",
        "//src/core:credentials/call/jwt/jwt_verifier.h",
    ],
    external_deps = [
        "absl/log:log",
        "absl/status",
        "absl/status:statusor",
        "absl/strings",
        "absl/strings:str_format",
        "absl/time",
        "libcrypto",
        "libssl",
    ],
    visibility = ["//visibility:public"],
    deps = [
        "exec_ctx",
        "gpr",
        "grpc_base",
        "grpc_core_credentials_header",
        "grpc_credentials_util",
        "grpc_security_base",
        "grpc_trace",
        "httpcli",
        "iomgr",
        "orphanable",
        "promise",
        "ref_counted_ptr",
        "transport_auth_context",
        "uri",
        "//src/core:arena_promise",
        "//src/core:closure",
        "//src/core:error",
        "//src/core:gpr_manual_constructor",
        "//src/core:grpc_check",
        "//src/core:httpcli_ssl_credentials",
        "//src/core:iomgr_fwd",
        "//src/core:json",
        "//src/core:json_reader",
        "//src/core:json_writer",
        "//src/core:metadata_batch",
        "//src/core:slice",
        "//src/core:slice_refcount",
        "//src/core:time",
        "//src/core:tsi_ssl_types",
        "//src/core:unique_type_name",
        "//src/core:useful",
    ],
)

grpc_cc_library(
    name = "grpc_credentials_util",
    srcs = [
        "//src/core:credentials/call/json_util.cc",
        "//src/core:credentials/transport/tls/load_system_roots_fallback.cc",
        "//src/core:credentials/transport/tls/load_system_roots_supported.cc",
        "//src/core:credentials/transport/tls/load_system_roots_windows.cc",
        "//src/core:credentials/transport/tls/tls_utils.cc",
    ],
    hdrs = [
        "//src/core:credentials/call/json_util.h",
        "//src/core:credentials/transport/tls/load_system_roots.h",
        "//src/core:credentials/transport/tls/load_system_roots_supported.h",
        "//src/core:credentials/transport/tls/tls_utils.h",
    ],
    external_deps = [
        "absl/log:log",
        "absl/strings",
    ],
    visibility = ["//visibility:public"],
    deps = [
        "config_vars",
        "gpr",
        "grpc_base",
        "grpc_security_base",
        "transport_auth_context",
        "//src/core:error",
        "//src/core:json",
        "//src/core:load_file",
        "//src/core:useful",
    ],
)

grpc_cc_library(
    name = "tsi_alts_credentials",
    srcs = [
        "//src/core:tsi/alts/handshaker/alts_handshaker_client.cc",
        "//src/core:tsi/alts/handshaker/alts_shared_resource.cc",
        "//src/core:tsi/alts/handshaker/alts_tsi_handshaker.cc",
        "//src/core:tsi/alts/handshaker/alts_tsi_utils.cc",
    ],
    hdrs = [
        "//src/core:tsi/alts/handshaker/alts_handshaker_client.h",
        "//src/core:tsi/alts/handshaker/alts_shared_resource.h",
        "//src/core:tsi/alts/handshaker/alts_tsi_handshaker.h",
        "//src/core:tsi/alts/handshaker/alts_tsi_handshaker_private.h",
        "//src/core:tsi/alts/handshaker/alts_tsi_utils.h",
    ],
    external_deps = [
        "@com_google_protobuf//upb/mem",
        "absl/log",
        "absl/strings",
    ],
    visibility = ["//visibility:public"],
    deps = [
        "alts_upb",
        "alts_util",
        "channel",
        "exec_ctx",
        "gpr",
        "grpc_base",
        "grpc_core_credentials_header",
        "grpc_security_base",
        "transport_auth_context",
        "tsi_alts_frame_protector",
        "tsi_base",
        "//src/core:channel_args",
        "//src/core:closure",
        "//src/core:env",
        "//src/core:grpc_check",
        "//src/core:pollset_set",
        "//src/core:slice",
        "//src/core:sync",
    ],
)

grpc_cc_library(
    name = "tsi_alts_frame_protector",
    srcs = [
        "//src/core:tsi/alts/crypt/aes_gcm.cc",
        "//src/core:tsi/alts/crypt/gsec.cc",
        "//src/core:tsi/alts/frame_protector/alts_counter.cc",
        "//src/core:tsi/alts/frame_protector/alts_crypter.cc",
        "//src/core:tsi/alts/frame_protector/alts_frame_protector.cc",
        "//src/core:tsi/alts/frame_protector/alts_record_protocol_crypter_common.cc",
        "//src/core:tsi/alts/frame_protector/alts_seal_privacy_integrity_crypter.cc",
        "//src/core:tsi/alts/frame_protector/alts_unseal_privacy_integrity_crypter.cc",
        "//src/core:tsi/alts/frame_protector/frame_handler.cc",
        "//src/core:tsi/alts/zero_copy_frame_protector/alts_grpc_integrity_only_record_protocol.cc",
        "//src/core:tsi/alts/zero_copy_frame_protector/alts_grpc_privacy_integrity_record_protocol.cc",
        "//src/core:tsi/alts/zero_copy_frame_protector/alts_grpc_record_protocol_common.cc",
        "//src/core:tsi/alts/zero_copy_frame_protector/alts_iovec_record_protocol.cc",
        "//src/core:tsi/alts/zero_copy_frame_protector/alts_zero_copy_grpc_protector.cc",
    ],
    hdrs = [
        "//src/core:tsi/alts/crypt/gsec.h",
        "//src/core:tsi/alts/frame_protector/alts_counter.h",
        "//src/core:tsi/alts/frame_protector/alts_crypter.h",
        "//src/core:tsi/alts/frame_protector/alts_frame_protector.h",
        "//src/core:tsi/alts/frame_protector/alts_record_protocol_crypter_common.h",
        "//src/core:tsi/alts/frame_protector/frame_handler.h",
        "//src/core:tsi/alts/zero_copy_frame_protector/alts_grpc_integrity_only_record_protocol.h",
        "//src/core:tsi/alts/zero_copy_frame_protector/alts_grpc_privacy_integrity_record_protocol.h",
        "//src/core:tsi/alts/zero_copy_frame_protector/alts_grpc_record_protocol.h",
        "//src/core:tsi/alts/zero_copy_frame_protector/alts_grpc_record_protocol_common.h",
        "//src/core:tsi/alts/zero_copy_frame_protector/alts_iovec_record_protocol.h",
        "//src/core:tsi/alts/zero_copy_frame_protector/alts_zero_copy_grpc_protector.h",
    ],
    external_deps = [
        "absl/log:log",
        "absl/types:span",
        "libcrypto",
        "libssl",
    ],
    visibility = ["//visibility:public"],
    deps = [
        "event_engine_base_hdrs",
        "exec_ctx",
        "gpr",
        "gpr_platform",
        "tsi_base",
        "//src/core:grpc_check",
        "//src/core:slice",
        "//src/core:slice_buffer",
        "//src/core:useful",
    ],
)

grpc_cc_library(
    name = "tsi_ssl_session_cache",
    srcs = [
        "//src/core:tsi/ssl/session_cache/ssl_session_boringssl.cc",
        "//src/core:tsi/ssl/session_cache/ssl_session_cache.cc",
        "//src/core:tsi/ssl/session_cache/ssl_session_openssl.cc",
    ],
    hdrs = [
        "//src/core:tsi/ssl/session_cache/ssl_session.h",
        "//src/core:tsi/ssl/session_cache/ssl_session_cache.h",
    ],
    external_deps = [
        "absl/log",
        "absl/memory",
        "libssl",
    ],
    visibility = ["//visibility:public"],
    deps = [
        "cpp_impl_of",
        "gpr",
        "grpc_public_hdrs",
        "//src/core:grpc_check",
        "//src/core:ref_counted",
        "//src/core:slice",
        "//src/core:sync",
    ],
)

grpc_cc_library(
    name = "tsi_ssl_credentials",
    srcs = [
        "//src/core:credentials/transport/tls/ssl_utils.cc",
        "//src/core:tsi/ssl_transport_security.cc",
    ],
    hdrs = [
        "//src/core:credentials/transport/tls/ssl_utils.h",
        "//src/core:tsi/ssl_transport_security.h",
    ],
    external_deps = [
        "absl/base:core_headers",
        "absl/log:log",
        "absl/status",
        "absl/status:statusor",
        "absl/strings",
        "libcrypto",
        "libssl",
    ],
    visibility = ["//visibility:public"],
    deps = [
        "channel_arg_names",
        "config_vars",
        "gpr",
        "grpc_base",
        "grpc_core_credentials_header",
        "grpc_credentials_util",
        "grpc_public_hdrs",
        "grpc_security_base",
        "ref_counted_ptr",
        "transport_auth_context",
        "tsi_base",
        "tsi_ssl_session_cache",
        "//src/core:channel_args",
        "//src/core:env",
        "//src/core:error",
        "//src/core:grpc_check",
        "//src/core:grpc_crl_provider",
        "//src/core:grpc_transport_chttp2_alpn",
        "//src/core:load_file",
        "//src/core:ref_counted",
        "//src/core:slice",
        "//src/core:ssl_key_logging",
        "//src/core:ssl_transport_security_utils",
        "//src/core:sync",
        "//src/core:tsi_ssl_types",
        "//src/core:useful",
    ],
)

grpc_cc_library(
    name = "grpc_http_filters",
    srcs = [
        "//src/core:ext/filters/http/client/http_client_filter.cc",
        "//src/core:ext/filters/http/http_filters_plugin.cc",
        "//src/core:ext/filters/http/message_compress/compression_filter.cc",
        "//src/core:ext/filters/http/server/http_server_filter.cc",
    ],
    hdrs = [
        "//src/core:ext/filters/http/client/http_client_filter.h",
        "//src/core:ext/filters/http/message_compress/compression_filter.h",
        "//src/core:ext/filters/http/server/http_server_filter.h",
    ],
    external_deps = [
        "absl/base:core_headers",
        "absl/log:log",
        "absl/status",
        "absl/status:statusor",
        "absl/strings",
        "absl/strings:str_format",
    ],
    deps = [
        "call_tracer",
        "channel_arg_names",
        "config",
        "gpr",
        "grpc_base",
        "grpc_public_hdrs",
        "grpc_trace",
        "promise",
        "//src/core:activity",
        "//src/core:arena",
        "//src/core:arena_promise",
        "//src/core:channel_args",
        "//src/core:channel_fwd",
        "//src/core:channel_stack_type",
        "//src/core:channelz_property_list",
        "//src/core:compression",
        "//src/core:context",
        "//src/core:experiments",
        "//src/core:grpc_check",
        "//src/core:grpc_message_size_filter",
        "//src/core:latch",
        "//src/core:latent_see",
        "//src/core:map",
        "//src/core:metadata_batch",
        "//src/core:percent_encoding",
        "//src/core:pipe",
        "//src/core:poll",
        "//src/core:prioritized_race",
        "//src/core:race",
        "//src/core:slice",
        "//src/core:slice_buffer",
        "//src/core:status_conversion",
    ],
)

grpc_cc_library(
    name = "grpc_grpclb_balancer_addresses",
    srcs = [
        "//src/core:load_balancing/grpclb/grpclb_balancer_addresses.cc",
    ],
    hdrs = [
        "//src/core:load_balancing/grpclb/grpclb_balancer_addresses.h",
    ],
    visibility = ["//bazel:grpclb"],
    deps = [
        "endpoint_addresses",
        "gpr_platform",
        "grpc_public_hdrs",
        "//src/core:channel_args",
        "//src/core:useful",
    ],
)

grpc_cc_library(
    name = "xds_client",
    srcs = [
        "//src/core:xds/xds_client/lrs_client.cc",
        "//src/core:xds/xds_client/xds_api.cc",
        "//src/core:xds/xds_client/xds_bootstrap.cc",
        "//src/core:xds/xds_client/xds_client.cc",
    ],
    hdrs = [
        "//src/core:xds/xds_client/lrs_client.h",
        "//src/core:xds/xds_client/xds_api.h",
        "//src/core:xds/xds_client/xds_bootstrap.h",
        "//src/core:xds/xds_client/xds_channel_args.h",
        "//src/core:xds/xds_client/xds_client.h",
        "//src/core:xds/xds_client/xds_locality.h",
        "//src/core:xds/xds_client/xds_metrics.h",
        "//src/core:xds/xds_client/xds_resource_type.h",
        "//src/core:xds/xds_client/xds_resource_type_impl.h",
        "//src/core:xds/xds_client/xds_transport.h",
    ],
    external_deps = [
        "absl/base:core_headers",
        "absl/container:flat_hash_set",
        "absl/cleanup",
        "absl/log:log",
        "absl/memory",
        "absl/status",
        "absl/status:statusor",
        "absl/strings",
        "absl/strings:str_format",
        "@com_google_protobuf//upb/base",
        "@com_google_protobuf//upb/mem",
        "@com_google_protobuf//upb/text",
        "@com_google_protobuf//upb/json",
        "@com_google_protobuf//upb/reflection",
    ],
    tags = ["nofixdeps"],
    visibility = ["//bazel:xds_client_core"],
    deps = [
        "backoff",
        "call_tracer",
        "debug_location",
        "endpoint_addresses",
        "envoy_admin_upb",
        "envoy_config_core_upb",
        "envoy_config_endpoint_upb",
        "envoy_service_discovery_upb",
        "envoy_service_discovery_upbdefs",
        "envoy_service_load_stats_upb",
        "envoy_service_load_stats_upbdefs",
        "envoy_service_status_upb",
        "envoy_service_status_upbdefs",
        "event_engine_base_hdrs",
        "exec_ctx",
        "google_rpc_status_upb",
        "gpr",
        "grpc_trace",
        "orphanable",
        "protobuf_any_upb",
        "protobuf_duration_upb",
        "protobuf_struct_upb",
        "protobuf_timestamp_upb",
        "ref_counted_ptr",
        "uri",
        "work_serializer",
        "//src/core:default_event_engine",
        "//src/core:down_cast",
        "//src/core:dual_ref_counted",
        "//src/core:env",
        "//src/core:grpc_backend_metric_data",
        "//src/core:grpc_check",
        "//src/core:json",
        "//src/core:per_cpu",
        "//src/core:ref_counted",
        "//src/core:ref_counted_string",
        "//src/core:sync",
        "//src/core:time",
        "//src/core:upb_utils",
        "//src/core:useful",
        "//src/core:xds_backend_metric_propagation",
    ],
)

grpc_cc_library(
    name = "grpc_mock_cel",
    hdrs = [
        "//src/core:lib/security/authorization/mock_cel/activation.h",
        "//src/core:lib/security/authorization/mock_cel/cel_expr_builder_factory.h",
        "//src/core:lib/security/authorization/mock_cel/cel_expression.h",
        "//src/core:lib/security/authorization/mock_cel/cel_value.h",
        "//src/core:lib/security/authorization/mock_cel/evaluator_core.h",
        "//src/core:lib/security/authorization/mock_cel/flat_expr_builder.h",
    ],
    external_deps = [
        "absl/status",
        "absl/status:statusor",
        "absl/strings",
        "absl/types:span",
    ],
    deps = [
        "google_api_expr_v1alpha1_syntax_upb",
        "gpr_public_hdrs",
    ],
)

grpc_cc_library(
    name = "grpc_resolver_fake",
    srcs = ["//src/core:resolver/fake/fake_resolver.cc"],
    hdrs = ["//src/core:resolver/fake/fake_resolver.h"],
    external_deps = [
        "absl/base:core_headers",
        "absl/strings",
        "absl/time",
    ],
    visibility = [
        "//bazel:grpc_resolver_fake",
        "//test:__subpackages__",
    ],
    deps = [
        "config",
        "debug_location",
        "gpr",
        "grpc_public_hdrs",
        "grpc_resolver",
        "orphanable",
        "ref_counted_ptr",
        "uri",
        "work_serializer",
        "//src/core:channel_args",
        "//src/core:grpc_check",
        "//src/core:notification",
        "//src/core:ref_counted",
        "//src/core:sync",
        "//src/core:useful",
    ],
)

grpc_cc_library(
    name = "chttp2_frame",
    srcs = [
        "//src/core:ext/transport/chttp2/transport/frame.cc",
    ],
    hdrs = [
        "//src/core:ext/transport/chttp2/transport/frame.h",
    ],
    external_deps = [
        "absl/status",
        "absl/status:statusor",
        "absl/strings",
        "absl/types:span",
    ],
    deps = [
        "gpr",
        "//src/core:grpc_check",
        "//src/core:http2_status",
        "//src/core:slice",
        "//src/core:slice_buffer",
    ],
)

grpc_cc_library(
    name = "chttp2_legacy_frame",
    hdrs = [
        "//src/core:ext/transport/chttp2/transport/legacy_frame.h",
    ],
    deps = ["gpr"],
)

grpc_cc_library(
    name = "hpack_parser_table",
    srcs = [
        "//src/core:ext/transport/chttp2/transport/hpack_parser_table.cc",
    ],
    hdrs = [
        "//src/core:ext/transport/chttp2/transport/hpack_parser_table.h",
    ],
    external_deps = [
        "absl/functional:function_ref",
        "absl/log:log",
        "absl/status",
        "absl/strings",
    ],
    deps = [
        "gpr",
        "gpr_platform",
        "grpc_trace",
        "hpack_parse_result",
        "stats",
        "//src/core:grpc_check",
        "//src/core:hpack_constants",
        "//src/core:http2_stats_collector",
        "//src/core:metadata_batch",
        "//src/core:no_destruct",
        "//src/core:parsed_metadata",
        "//src/core:slice",
        "//src/core:unique_ptr_with_bitset",
    ],
)

grpc_cc_library(
    name = "hpack_parse_result",
    srcs = [
        "//src/core:ext/transport/chttp2/transport/hpack_parse_result.cc",
    ],
    hdrs = [
        "//src/core:ext/transport/chttp2/transport/hpack_parse_result.h",
    ],
    external_deps = [
        "absl/status",
        "absl/strings",
        "absl/strings:str_format",
    ],
    deps = [
        "gpr",
        "grpc_base",
        "ref_counted_ptr",
        "//src/core:error",
        "//src/core:grpc_check",
        "//src/core:hpack_constants",
        "//src/core:metadata_batch",
        "//src/core:ref_counted",
        "//src/core:slice",
        "//src/core:status_helper",
    ],
)

grpc_cc_library(
    name = "hpack_parser",
    srcs = [
        "//src/core:ext/transport/chttp2/transport/hpack_parser.cc",
    ],
    hdrs = [
        "//src/core:ext/transport/chttp2/transport/hpack_parser.h",
    ],
    external_deps = [
        "absl/base:core_headers",
        "absl/log:log",
        "absl/random:bit_gen_ref",
        "absl/status",
        "absl/strings",
        "absl/types:span",
    ],
    deps = [
        "call_tracer",
        "chttp2_legacy_frame",
        "gpr",
        "gpr_platform",
        "grpc_base",
        "grpc_public_hdrs",
        "grpc_trace",
        "hpack_parse_result",
        "hpack_parser_table",
        "stats",
        "//src/core:decode_huff",
        "//src/core:error",
        "//src/core:grpc_check",
        "//src/core:hpack_constants",
        "//src/core:match",
        "//src/core:metadata_batch",
        "//src/core:metadata_info",
        "//src/core:parsed_metadata",
        "//src/core:random_early_detection",
        "//src/core:slice",
        "//src/core:slice_refcount",
        "//src/core:stats_data",
    ],
)

grpc_cc_library(
    name = "hpack_encoder",
    srcs = [
        "//src/core:ext/transport/chttp2/transport/hpack_encoder.cc",
    ],
    hdrs = [
        "//src/core:ext/transport/chttp2/transport/hpack_encoder.h",
    ],
    external_deps = [
        "absl/log:log",
        "absl/strings",
    ],
    deps = [
        "call_tracer",
        "chttp2_bin_encoder",
        "chttp2_legacy_frame",
        "chttp2_varint",
        "gpr",
        "gpr_platform",
        "grpc_base",
        "grpc_public_hdrs",
        "grpc_trace",
        "//src/core:grpc_check",
        "//src/core:hpack_constants",
        "//src/core:hpack_encoder_table",
        "//src/core:http2_ztrace_collector",
        "//src/core:metadata_batch",
        "//src/core:metadata_compression_traits",
        "//src/core:slice",
        "//src/core:slice_buffer",
        "//src/core:time",
        "//src/core:timeout_encoding",
    ],
)

grpc_cc_library(
    name = "chttp2_bin_encoder",
    srcs = [
        "//src/core:ext/transport/chttp2/transport/bin_encoder.cc",
    ],
    hdrs = [
        "//src/core:ext/transport/chttp2/transport/bin_encoder.h",
    ],
    external_deps = [
        "absl/log:check",
    ],
    deps = [
        "gpr",
        "gpr_platform",
        "//src/core:huffsyms",
        "//src/core:slice",
    ],
)

grpc_cc_library(
    name = "chttp2_varint",
    srcs = [
        "//src/core:ext/transport/chttp2/transport/varint.cc",
    ],
    hdrs = [
        "//src/core:ext/transport/chttp2/transport/varint.h",
    ],
    external_deps = [
        "absl/base:core_headers",
    ],
    deps = [
        "gpr",
        "//src/core:grpc_check",
    ],
)

grpc_cc_library(
    name = "grpc_transport_chttp2",
    srcs = [
        "//src/core:ext/transport/chttp2/transport/bin_decoder.cc",
        "//src/core:ext/transport/chttp2/transport/call_tracer_wrapper.cc",
        "//src/core:ext/transport/chttp2/transport/chttp2_transport.cc",
        "//src/core:ext/transport/chttp2/transport/frame_data.cc",
        "//src/core:ext/transport/chttp2/transport/frame_goaway.cc",
        "//src/core:ext/transport/chttp2/transport/frame_ping.cc",
        "//src/core:ext/transport/chttp2/transport/frame_rst_stream.cc",
        "//src/core:ext/transport/chttp2/transport/frame_security.cc",
        "//src/core:ext/transport/chttp2/transport/frame_settings.cc",
        "//src/core:ext/transport/chttp2/transport/frame_window_update.cc",
        "//src/core:ext/transport/chttp2/transport/parsing.cc",
        "//src/core:ext/transport/chttp2/transport/stream_lists.cc",
        "//src/core:ext/transport/chttp2/transport/writing.cc",
    ],
    hdrs = [
        "//src/core:ext/transport/chttp2/transport/bin_decoder.h",
        "//src/core:ext/transport/chttp2/transport/call_tracer_wrapper.h",
        "//src/core:ext/transport/chttp2/transport/chttp2_transport.h",
        "//src/core:ext/transport/chttp2/transport/frame_data.h",
        "//src/core:ext/transport/chttp2/transport/frame_goaway.h",
        "//src/core:ext/transport/chttp2/transport/frame_ping.h",
        "//src/core:ext/transport/chttp2/transport/frame_rst_stream.h",
        "//src/core:ext/transport/chttp2/transport/frame_security.h",
        "//src/core:ext/transport/chttp2/transport/frame_settings.h",
        "//src/core:ext/transport/chttp2/transport/frame_window_update.h",
        "//src/core:ext/transport/chttp2/transport/internal.h",
        "//src/core:ext/transport/chttp2/transport/stream_lists.h",
    ],
    external_deps = [
        "absl/base:core_headers",
        "absl/container:flat_hash_map",
        "absl/functional:bind_front",
        "absl/hash",
        "absl/log:log",
        "absl/meta:type_traits",
        "absl/random",
        "absl/random:bit_gen_ref",
        "absl/random:distributions",
        "absl/status",
        "absl/strings",
        "absl/strings:cord",
        "absl/strings:str_format",
        "absl/time",
    ],
    visibility = ["//bazel:grpclb"],
    deps = [
        "call_tracer",
        "channel_arg_names",
        "channelz",
        "chttp2_legacy_frame",
        "chttp2_varint",
        "config_vars",
        "debug_location",
        "exec_ctx",
        "gpr",
        "grpc_base",
        "grpc_core_credentials_header",
        "grpc_public_hdrs",
        "grpc_trace",
        "hpack_encoder",
        "hpack_parser",
        "hpack_parser_table",
        "httpcli",
        "iomgr",
        "iomgr_buffer_list",
        "ref_counted_ptr",
        "stats",
        "transport_auth_context",
        "//src/core:arena",
        "//src/core:bdp_estimator",
        "//src/core:bitset",
        "//src/core:channel_args",
        "//src/core:channelz_property_list",
        "//src/core:chttp2_flow_control",
        "//src/core:closure",
        "//src/core:connectivity_state",
        "//src/core:context_list_entry",
        "//src/core:default_tcp_tracer",
        "//src/core:error",
        "//src/core:error_utils",
        "//src/core:event_engine_extensions",
        "//src/core:event_engine_query_extensions",
        "//src/core:experiments",
        "//src/core:gpr_manual_constructor",
        "//src/core:grpc_check",
        "//src/core:http2_settings",
        "//src/core:http2_stats_collector",
        "//src/core:http2_status",
        "//src/core:http2_ztrace_collector",
        "//src/core:init_internally",
        "//src/core:internal_channel_arg_names",
        "//src/core:iomgr_fwd",
        "//src/core:iomgr_port",
        "//src/core:json",
        "//src/core:match",
        "//src/core:memory_quota",
        "//src/core:metadata_batch",
        "//src/core:metadata_info",
        "//src/core:notification",
        "//src/core:ping_abuse_policy",
        "//src/core:ping_callbacks",
        "//src/core:ping_rate_policy",
        "//src/core:poll",
        "//src/core:random_early_detection",
        "//src/core:ref_counted",
        "//src/core:resource_quota",
        "//src/core:shared_bit_gen",
        "//src/core:slice",
        "//src/core:slice_buffer",
        "//src/core:slice_refcount",
        "//src/core:stats_data",
        "//src/core:status_conversion",
        "//src/core:status_helper",
        "//src/core:tcp_tracer",
        "//src/core:time",
        "//src/core:transport_common",
        "//src/core:transport_framing_endpoint_extension",
        "//src/core:useful",
        "//src/core:write_size_policy",
    ],
)

grpc_cc_library(
    name = "grpcpp_status",
    srcs = [
        "src/cpp/util/status.cc",
    ],
    public_hdrs = [
        "include/grpc++/support/status.h",
        "include/grpcpp/impl/status.h",
        "include/grpcpp/support/status.h",
        "include/grpc++/impl/codegen/status.h",
        "include/grpcpp/impl/codegen/status.h",
    ],
    deps = [
        "gpr_platform",
        "grpc++_public_hdrs",
        "grpc_public_hdrs",
    ],
)

grpc_cc_library(
    name = "subprocess",
    srcs = [
        "//src/core:util/subprocess_posix.cc",
        "//src/core:util/subprocess_windows.cc",
    ],
    hdrs = [
        "//src/core:util/subprocess.h",
    ],
    external_deps = [
        "absl/log:log",
        "absl/strings",
        "absl/types:span",
    ],
    deps = [
        "gpr",
        "//src/core:grpc_check",
        "//src/core:strerror",
        "//src/core:tchar",
    ],
)

grpc_cc_library(
    name = "global_callback_hook",
    srcs = [
        "src/cpp/client/global_callback_hook.cc",
    ],
    hdrs = [
        "include/grpcpp/support/global_callback_hook.h",
    ],
    external_deps = [
        "absl/base:no_destructor",
        "absl/functional:function_ref",
    ],
    deps = [
        "//src/core:grpc_check",
    ],
)

# TODO(yashykt): Remove the UPB definitions from here once they are no longer needed
### UPB Targets

grpc_upb_proto_library(
    name = "envoy_admin_upb",
    deps = ["@envoy_api//envoy/admin/v3:pkg"],
)

grpc_upb_proto_library(
    name = "envoy_config_cluster_upb",
    deps = ["@envoy_api//envoy/config/cluster/v3:pkg"],
)

grpc_upb_proto_reflection_library(
    name = "envoy_config_cluster_upbdefs",
    deps = ["@envoy_api//envoy/config/cluster/v3:pkg"],
)

grpc_upb_proto_library(
    name = "envoy_config_core_upb",
    deps = ["@envoy_api//envoy/config/core/v3:pkg"],
)

grpc_upb_proto_reflection_library(
    name = "envoy_config_core_upbdefs",
    deps = ["@envoy_api//envoy/config/core/v3:pkg"],
)

grpc_upb_proto_library(
    name = "envoy_config_endpoint_upb",
    deps = ["@envoy_api//envoy/config/endpoint/v3:pkg"],
)

grpc_upb_proto_reflection_library(
    name = "envoy_config_endpoint_upbdefs",
    deps = ["@envoy_api//envoy/config/endpoint/v3:pkg"],
)

grpc_upb_proto_library(
    name = "envoy_config_listener_upb",
    deps = ["@envoy_api//envoy/config/listener/v3:pkg"],
)

grpc_upb_proto_reflection_library(
    name = "envoy_config_listener_upbdefs",
    deps = ["@envoy_api//envoy/config/listener/v3:pkg"],
)

grpc_upb_proto_library(
    name = "envoy_config_rbac_upb",
    deps = ["@envoy_api//envoy/config/rbac/v3:pkg"],
)

grpc_upb_proto_library(
    name = "envoy_config_route_upb",
    deps = ["@envoy_api//envoy/config/route/v3:pkg"],
)

grpc_upb_proto_reflection_library(
    name = "envoy_config_route_upbdefs",
    deps = ["@envoy_api//envoy/config/route/v3:pkg"],
)

grpc_upb_proto_library(
    name = "envoy_extensions_clusters_aggregate_upb",
    deps = ["@envoy_api//envoy/extensions/clusters/aggregate/v3:pkg"],
)

grpc_upb_proto_reflection_library(
    name = "envoy_extensions_clusters_aggregate_upbdefs",
    deps = ["@envoy_api//envoy/extensions/clusters/aggregate/v3:pkg"],
)

grpc_upb_proto_library(
    name = "envoy_extensions_filters_common_fault_upb",
    deps = ["@envoy_api//envoy/extensions/filters/common/fault/v3:pkg"],
)

grpc_upb_proto_library(
    name = "envoy_extensions_filters_http_fault_upb",
    deps = ["@envoy_api//envoy/extensions/filters/http/fault/v3:pkg"],
)

grpc_upb_proto_reflection_library(
    name = "envoy_extensions_filters_http_fault_upbdefs",
    deps = ["@envoy_api//envoy/extensions/filters/http/fault/v3:pkg"],
)

grpc_upb_proto_library(
    name = "envoy_extensions_filters_http_gcp_authn_upb",
    deps = ["@envoy_api//envoy/extensions/filters/http/gcp_authn/v3:pkg"],
)

grpc_upb_proto_reflection_library(
    name = "envoy_extensions_filters_http_gcp_authn_upbdefs",
    deps = ["@envoy_api//envoy/extensions/filters/http/gcp_authn/v3:pkg"],
)

grpc_upb_proto_library(
    name = "envoy_extensions_filters_http_rbac_upb",
    deps = ["@envoy_api//envoy/extensions/filters/http/rbac/v3:pkg"],
)

grpc_upb_proto_reflection_library(
    name = "envoy_extensions_filters_http_rbac_upbdefs",
    deps = ["@envoy_api//envoy/extensions/filters/http/rbac/v3:pkg"],
)

grpc_upb_proto_library(
    name = "envoy_extensions_filters_http_router_upb",
    deps = ["@envoy_api//envoy/extensions/filters/http/router/v3:pkg"],
)

grpc_upb_proto_reflection_library(
    name = "envoy_extensions_filters_http_router_upbdefs",
    deps = ["@envoy_api//envoy/extensions/filters/http/router/v3:pkg"],
)

grpc_upb_proto_library(
    name = "envoy_extensions_filters_http_stateful_session_upb",
    deps = ["@envoy_api//envoy/extensions/filters/http/stateful_session/v3:pkg"],
)

grpc_upb_proto_reflection_library(
    name = "envoy_extensions_filters_http_stateful_session_upbdefs",
    deps = ["@envoy_api//envoy/extensions/filters/http/stateful_session/v3:pkg"],
)

grpc_upb_proto_library(
    name = "envoy_extensions_http_stateful_session_cookie_upb",
    deps = ["@envoy_api//envoy/extensions/http/stateful_session/cookie/v3:pkg"],
)

grpc_upb_proto_reflection_library(
    name = "envoy_extensions_http_stateful_session_cookie_upbdefs",
    deps = ["@envoy_api//envoy/extensions/http/stateful_session/cookie/v3:pkg"],
)

grpc_upb_proto_library(
    name = "envoy_type_http_upb",
    deps = ["@envoy_api//envoy/type/http/v3:pkg"],
)

grpc_upb_proto_library(
    name = "envoy_extensions_load_balancing_policies_client_side_weighted_round_robin_upb",
    deps = ["@envoy_api//envoy/extensions/load_balancing_policies/client_side_weighted_round_robin/v3:pkg"],
)

grpc_upb_proto_library(
    name = "envoy_extensions_load_balancing_policies_pick_first_upb",
    deps = ["@envoy_api//envoy/extensions/load_balancing_policies/pick_first/v3:pkg"],
)

grpc_upb_proto_library(
    name = "envoy_extensions_load_balancing_policies_ring_hash_upb",
    deps = ["@envoy_api//envoy/extensions/load_balancing_policies/ring_hash/v3:pkg"],
)

grpc_upb_proto_library(
    name = "envoy_extensions_load_balancing_policies_wrr_locality_upb",
    deps = ["@envoy_api//envoy/extensions/load_balancing_policies/wrr_locality/v3:pkg"],
)

grpc_upb_proto_library(
    name = "envoy_extensions_filters_network_http_connection_manager_upb",
    deps = ["@envoy_api//envoy/extensions/filters/network/http_connection_manager/v3:pkg"],
)

grpc_upb_proto_reflection_library(
    name = "envoy_extensions_filters_network_http_connection_manager_upbdefs",
    deps = ["@envoy_api//envoy/extensions/filters/network/http_connection_manager/v3:pkg"],
)

grpc_upb_proto_library(
    name = "envoy_extensions_transport_sockets_tls_upb",
    deps = ["@envoy_api//envoy/extensions/transport_sockets/tls/v3:pkg"],
)

grpc_upb_proto_reflection_library(
    name = "envoy_extensions_transport_sockets_tls_upbdefs",
    deps = ["@envoy_api//envoy/extensions/transport_sockets/tls/v3:pkg"],
)

grpc_upb_proto_library(
    name = "envoy_extensions_transport_sockets_http_11_proxy_upb",
    deps = ["@envoy_api//envoy/extensions/transport_sockets/http_11_proxy/v3:pkg"],
)

grpc_upb_proto_reflection_library(
    name = "envoy_extensions_transport_sockets_http_11_proxy_upbdefs",
    deps = ["@envoy_api//envoy/extensions/transport_sockets/http_11_proxy/v3:pkg"],
)

grpc_upb_proto_library(
    name = "envoy_extensions_upstreams_http_upb",
    deps = ["@envoy_api//envoy/extensions/upstreams/http/v3:pkg"],
)

grpc_upb_proto_reflection_library(
    name = "envoy_extensions_upstreams_http_upbdefs",
    deps = ["@envoy_api//envoy/extensions/upstreams/http/v3:pkg"],
)

grpc_upb_proto_library(
    name = "envoy_service_discovery_upb",
    deps = ["@envoy_api//envoy/service/discovery/v3:pkg"],
)

grpc_upb_proto_reflection_library(
    name = "envoy_service_discovery_upbdefs",
    deps = ["@envoy_api//envoy/service/discovery/v3:pkg"],
)

grpc_upb_proto_library(
    name = "envoy_service_load_stats_upb",
    deps = ["@envoy_api//envoy/service/load_stats/v3:pkg"],
)

grpc_upb_proto_reflection_library(
    name = "envoy_service_load_stats_upbdefs",
    deps = ["@envoy_api//envoy/service/load_stats/v3:pkg"],
)

grpc_upb_proto_library(
    name = "envoy_service_status_upb",
    deps = ["@envoy_api//envoy/service/status/v3:pkg"],
)

grpc_upb_proto_reflection_library(
    name = "envoy_service_status_upbdefs",
    deps = ["@envoy_api//envoy/service/status/v3:pkg"],
)

grpc_upb_proto_library(
    name = "envoy_type_matcher_upb",
    deps = ["@envoy_api//envoy/type/matcher/v3:pkg"],
)

grpc_upb_proto_library(
    name = "envoy_type_upb",
    deps = ["@envoy_api//envoy/type/v3:pkg"],
)

grpc_upb_proto_library(
    name = "xds_type_upb",
    deps = ["@com_github_cncf_xds//xds/type/v3:pkg"],
)

grpc_upb_proto_reflection_library(
    name = "xds_type_upbdefs",
    deps = ["@com_github_cncf_xds//xds/type/v3:pkg"],
)

grpc_upb_proto_library(
    name = "xds_type_matcher_upb",
    deps = ["@com_github_cncf_xds//xds/type/matcher/v3:pkg"],
)

grpc_upb_proto_library(
    name = "xds_orca_upb",
    deps = ["@com_github_cncf_xds//xds/data/orca/v3:pkg"],
)

grpc_upb_proto_library(
    name = "xds_orca_service_upb",
    deps = ["@com_github_cncf_xds//xds/service/orca/v3:pkg"],
)

grpc_upb_proto_library(
    name = "grpc_health_upb",
    deps = ["//src/proto/grpc/health/v1:health_proto"],
)

grpc_upb_proto_library(
    name = "google_rpc_status_upb",
    deps = ["@com_google_googleapis//google/rpc:status_proto"],
)

grpc_upb_proto_reflection_library(
    name = "google_rpc_status_upbdefs",
    deps = ["@com_google_googleapis//google/rpc:status_proto"],
)

grpc_upb_proto_library(
    name = "google_api_expr_v1alpha1_syntax_upb",
    deps = ["@com_google_googleapis//google/api/expr/v1alpha1:syntax_proto"],
)

grpc_upb_proto_library(
    name = "grpc_lb_upb",
    deps = ["//src/proto/grpc/lb/v1:load_balancer_proto"],
)

grpc_upb_proto_library(
    name = "alts_upb",
    deps = ["//src/proto/grpc/gcp:alts_handshaker_proto"],
)

grpc_upb_proto_library(
    name = "rls_upb",
    deps = ["//src/proto/grpc/lookup/v1:rls_proto"],
)

grpc_upb_proto_library(
    name = "rls_config_upb",
    deps = ["//src/proto/grpc/lookup/v1:rls_config_proto"],
)

grpc_upb_proto_reflection_library(
    name = "rls_config_upbdefs",
    deps = ["//src/proto/grpc/lookup/v1:rls_config_proto"],
)

grpc_upb_proto_library(
    name = "channelz_upb",
    deps = ["//src/proto/grpc/channelz/v2:channelz_proto"],
)

grpc_upb_proto_reflection_library(
    name = "channelz_upbdefs",
    deps = ["//src/proto/grpc/channelz/v2:channelz_proto"],
)

grpc_upb_proto_library(
    name = "channelz_property_list_upb",
    deps = ["//src/proto/grpc/channelz/v2:property_list_proto"],
)

grpc_upb_proto_reflection_library(
    name = "channelz_property_list_upbdefs",
    deps = ["//src/proto/grpc/channelz/v2:property_list_proto"],
)

grpc_upb_proto_library(
    name = "promise_upb",
    deps = ["//src/proto/grpc/channelz/v2:promise_proto"],
)

grpc_upb_proto_reflection_library(
    name = "promise_upbdefs",
    deps = ["//src/proto/grpc/channelz/v2:promise_proto"],
)

WELL_KNOWN_PROTO_TARGETS = [
    "any",
    "duration",
    "empty",
    "struct",
    "timestamp",
    "wrappers",
]

[grpc_upb_proto_library(
    name = "protobuf_" + target + "_upb",
    deps = ["@com_google_protobuf//:" + target + "_proto"],
) for target in WELL_KNOWN_PROTO_TARGETS]

[grpc_upb_proto_reflection_library(
    name = "protobuf_" + target + "_upbdefs",
    deps = ["@com_google_protobuf//:" + target + "_proto"],
) for target in WELL_KNOWN_PROTO_TARGETS]

grpc_generate_one_off_targets()

filegroup(
    name = "root_certificates",
    srcs = [
        "etc/roots.pem",
    ],
    visibility = ["//visibility:public"],
)<|MERGE_RESOLUTION|>--- conflicted
+++ resolved
@@ -2815,12 +2815,7 @@
     ],
     external_deps = [
         "absl/base:core_headers",
-<<<<<<< HEAD
-        "absl/base:endian",
-=======
-        "absl/log:check",
         "absl/numeric:bits",
->>>>>>> 91b4edc9
         "absl/status",
         "absl/status:statusor",
         "absl/strings",
