# gRPC Bazel BUILD file.
#
# Copyright 2016 gRPC authors.
#
# Licensed under the Apache License, Version 2.0 (the "License");
# you may not use this file except in compliance with the License.
# You may obtain a copy of the License at
#
#     http://www.apache.org/licenses/LICENSE-2.0
#
# Unless required by applicable law or agreed to in writing, software
# distributed under the License is distributed on an "AS IS" BASIS,
# WITHOUT WARRANTIES OR CONDITIONS OF ANY KIND, either express or implied.
# See the License for the specific language governing permissions and
# limitations under the License.

load(
    "//bazel:grpc_build_system.bzl",
    "grpc_cc_library",
    "grpc_generate_one_off_targets",
    "grpc_upb_proto_library",
    "grpc_upb_proto_reflection_library",
    "python_config_settings",
)
load("@bazel_skylib//lib:selects.bzl", "selects")

licenses(["reciprocal"])

package(
    default_visibility = ["//visibility:public"],
    features = [
        "layering_check",
        "-parse_headers",
    ],
)

exports_files([
    "LICENSE",
    "etc/roots.pem",
])

config_setting(
    name = "grpc_no_ares",
    values = {"define": "grpc_no_ares=true"},
)

config_setting(
    name = "grpc_no_xds_define",
    values = {"define": "grpc_no_xds=true"},
)

# When gRPC is build as shared library, binder transport code might still
# get included even when user's code does not depend on it. In that case
# --define=grpc_no_binder=true can be used to disable binder transport
# related code to reduce binary size.
# For users using build system other than bazel, they can define
# GRPC_NO_BINDER to achieve the same effect.
config_setting(
    name = "grpc_no_binder_define",
    values = {"define": "grpc_no_binder=true"},
)

config_setting(
    name = "android",
    values = {"crosstool_top": "//external:android/crosstool"},
)

config_setting(
    name = "ios",
    values = {"apple_platform_type": "ios"},
)

selects.config_setting_group(
    name = "grpc_no_xds",
    match_any = [
        ":grpc_no_xds_define",
        # In addition to disabling XDS support when --define=grpc_no_xds=true is
        # specified, we also disable it on mobile platforms where it is not
        # likely to be needed and where reducing the binary size is more
        # important.
        ":android",
        ":ios",
    ],
)

selects.config_setting_group(
    name = "grpc_no_binder",
    match_any = [
        ":grpc_no_binder_define",
        # We do not need binder on ios.
        ":ios",
    ],
)

selects.config_setting_group(
    name = "grpc_no_rls",
    match_any = [
        # Disable RLS support on mobile platforms where it is not likely to be
        # needed and where reducing the binary size is more important.
        ":android",
        ":ios",
    ],
)

# Fuzzers can be built as fuzzers or as tests
config_setting(
    name = "grpc_build_fuzzers",
    values = {"define": "grpc_build_fuzzers=true"},
)

config_setting(
    name = "grpc_allow_exceptions",
    values = {"define": "GRPC_ALLOW_EXCEPTIONS=1"},
)

config_setting(
    name = "grpc_disallow_exceptions",
    values = {"define": "GRPC_ALLOW_EXCEPTIONS=0"},
)

config_setting(
    name = "remote_execution",
    values = {"define": "GRPC_PORT_ISOLATED_RUNTIME=1"},
)

config_setting(
    name = "windows",
    values = {"cpu": "x64_windows"},
)

config_setting(
    name = "windows_msvc",
    values = {"cpu": "x64_windows_msvc"},
)

config_setting(
    name = "mac_x86_64",
    values = {"cpu": "darwin"},
)

config_setting(
    name = "use_strict_warning",
    values = {"define": "use_strict_warning=true"},
)

python_config_settings()

# This should be updated along with build_handwritten.yaml
g_stands_for = "green"  # @unused

core_version = "20.0.0"  # @unused

version = "1.43.0-dev"  # @unused

GPR_PUBLIC_HDRS = [
    "include/grpc/support/alloc.h",
    "include/grpc/support/atm.h",
    "include/grpc/support/atm_gcc_atomic.h",
    "include/grpc/support/atm_gcc_sync.h",
    "include/grpc/support/atm_windows.h",
    "include/grpc/support/cpu.h",
    "include/grpc/support/log.h",
    "include/grpc/support/log_windows.h",
    "include/grpc/support/port_platform.h",
    "include/grpc/support/string_util.h",
    "include/grpc/support/sync.h",
    "include/grpc/support/sync_abseil.h",
    "include/grpc/support/sync_custom.h",
    "include/grpc/support/sync_generic.h",
    "include/grpc/support/sync_posix.h",
    "include/grpc/support/sync_windows.h",
    "include/grpc/support/thd_id.h",
    "include/grpc/support/time.h",
]

GRPC_PUBLIC_HDRS = [
    "include/grpc/byte_buffer.h",
    "include/grpc/byte_buffer_reader.h",
    "include/grpc/compression.h",
    "include/grpc/fork.h",
    "include/grpc/grpc.h",
    "include/grpc/grpc_posix.h",
    "include/grpc/grpc_security_constants.h",
    "include/grpc/slice.h",
    "include/grpc/slice_buffer.h",
    "include/grpc/status.h",
    "include/grpc/load_reporting.h",
    "include/grpc/support/workaround_list.h",
]

GRPC_PUBLIC_EVENT_ENGINE_HDRS = [
    "include/grpc/event_engine/endpoint_config.h",
    "include/grpc/event_engine/event_engine.h",
    "include/grpc/event_engine/port.h",
    "include/grpc/event_engine/memory_allocator.h",
    "include/grpc/event_engine/memory_request.h",
    "include/grpc/event_engine/internal/memory_allocator_impl.h",
]

GRPC_SECURE_PUBLIC_HDRS = [
    "include/grpc/grpc_security.h",
]

# TODO(ctiller): layer grpc atop grpc_unsecure, layer grpc++ atop grpc++_unsecure
GRPCXX_SRCS = [
    "src/cpp/client/channel_cc.cc",
    "src/cpp/client/client_callback.cc",
    "src/cpp/client/client_context.cc",
    "src/cpp/client/client_interceptor.cc",
    "src/cpp/client/create_channel.cc",
    "src/cpp/client/create_channel_internal.cc",
    "src/cpp/client/create_channel_posix.cc",
    "src/cpp/client/credentials_cc.cc",
    "src/cpp/common/alarm.cc",
    "src/cpp/common/channel_arguments.cc",
    "src/cpp/common/channel_filter.cc",
    "src/cpp/common/completion_queue_cc.cc",
    "src/cpp/common/core_codegen.cc",
    "src/cpp/common/resource_quota_cc.cc",
    "src/cpp/common/rpc_method.cc",
    "src/cpp/common/version_cc.cc",
    "src/cpp/common/validate_service_config.cc",
    "src/cpp/server/async_generic_service.cc",
    "src/cpp/server/channel_argument_option.cc",
    "src/cpp/server/create_default_thread_pool.cc",
    "src/cpp/server/dynamic_thread_pool.cc",
    "src/cpp/server/external_connection_acceptor_impl.cc",
    "src/cpp/server/health/default_health_check_service.cc",
    "src/cpp/server/health/health_check_service.cc",
    "src/cpp/server/health/health_check_service_server_builder_option.cc",
    "src/cpp/server/server_builder.cc",
    "src/cpp/server/server_callback.cc",
    "src/cpp/server/server_cc.cc",
    "src/cpp/server/server_context.cc",
    "src/cpp/server/server_credentials.cc",
    "src/cpp/server/server_posix.cc",
    "src/cpp/thread_manager/thread_manager.cc",
    "src/cpp/util/byte_buffer_cc.cc",
    "src/cpp/util/status.cc",
    "src/cpp/util/string_ref.cc",
    "src/cpp/util/time_cc.cc",
]

GRPCXX_HDRS = [
    "src/cpp/client/create_channel_internal.h",
    "src/cpp/common/channel_filter.h",
    "src/cpp/server/dynamic_thread_pool.h",
    "src/cpp/server/external_connection_acceptor_impl.h",
    "src/cpp/server/health/default_health_check_service.h",
    "src/cpp/server/thread_pool_interface.h",
    "src/cpp/thread_manager/thread_manager.h",
]

GRPCXX_PUBLIC_HDRS = [
    "include/grpc++/alarm.h",
    "include/grpc++/channel.h",
    "include/grpc++/client_context.h",
    "include/grpc++/completion_queue.h",
    "include/grpc++/create_channel.h",
    "include/grpc++/create_channel_posix.h",
    "include/grpc++/ext/health_check_service_server_builder_option.h",
    "include/grpc++/generic/async_generic_service.h",
    "include/grpc++/generic/generic_stub.h",
    "include/grpc++/grpc++.h",
    "include/grpc++/health_check_service_interface.h",
    "include/grpc++/impl/call.h",
    "include/grpc++/impl/channel_argument_option.h",
    "include/grpc++/impl/client_unary_call.h",
    "include/grpc++/impl/codegen/core_codegen.h",
    "include/grpc++/impl/grpc_library.h",
    "include/grpc++/impl/method_handler_impl.h",
    "include/grpc++/impl/rpc_method.h",
    "include/grpc++/impl/rpc_service_method.h",
    "include/grpc++/impl/serialization_traits.h",
    "include/grpc++/impl/server_builder_option.h",
    "include/grpc++/impl/server_builder_plugin.h",
    "include/grpc++/impl/server_initializer.h",
    "include/grpc++/impl/service_type.h",
    "include/grpc++/security/auth_context.h",
    "include/grpc++/resource_quota.h",
    "include/grpc++/security/auth_metadata_processor.h",
    "include/grpc++/security/credentials.h",
    "include/grpc++/security/server_credentials.h",
    "include/grpc++/server.h",
    "include/grpc++/server_builder.h",
    "include/grpc++/server_context.h",
    "include/grpc++/server_posix.h",
    "include/grpc++/support/async_stream.h",
    "include/grpc++/support/async_unary_call.h",
    "include/grpc++/support/byte_buffer.h",
    "include/grpc++/support/channel_arguments.h",
    "include/grpc++/support/config.h",
    "include/grpc++/support/slice.h",
    "include/grpc++/support/status.h",
    "include/grpc++/support/status_code_enum.h",
    "include/grpc++/support/string_ref.h",
    "include/grpc++/support/stub_options.h",
    "include/grpc++/support/sync_stream.h",
    "include/grpc++/support/time.h",
    "include/grpcpp/alarm.h",
    "include/grpcpp/channel.h",
    "include/grpcpp/client_context.h",
    "include/grpcpp/completion_queue.h",
    "include/grpcpp/create_channel.h",
    "include/grpcpp/create_channel_posix.h",
    "include/grpcpp/ext/health_check_service_server_builder_option.h",
    "include/grpcpp/generic/async_generic_service.h",
    "include/grpcpp/generic/generic_stub.h",
    "include/grpcpp/grpcpp.h",
    "include/grpcpp/health_check_service_interface.h",
    "include/grpcpp/impl/call.h",
    "include/grpcpp/impl/channel_argument_option.h",
    "include/grpcpp/impl/client_unary_call.h",
    "include/grpcpp/impl/codegen/core_codegen.h",
    "include/grpcpp/impl/grpc_library.h",
    "include/grpcpp/impl/method_handler_impl.h",
    "include/grpcpp/impl/rpc_method.h",
    "include/grpcpp/impl/rpc_service_method.h",
    "include/grpcpp/impl/serialization_traits.h",
    "include/grpcpp/impl/server_builder_option.h",
    "include/grpcpp/impl/server_builder_plugin.h",
    "include/grpcpp/impl/server_initializer.h",
    "include/grpcpp/impl/service_type.h",
    "include/grpcpp/resource_quota.h",
    "include/grpcpp/security/auth_context.h",
    "include/grpcpp/security/auth_metadata_processor.h",
    "include/grpcpp/security/credentials.h",
    "include/grpcpp/security/server_credentials.h",
    "include/grpcpp/security/tls_certificate_provider.h",
    "include/grpcpp/security/authorization_policy_provider.h",
    "include/grpcpp/security/tls_certificate_verifier.h",
    "include/grpcpp/security/tls_credentials_options.h",
    "include/grpcpp/server.h",
    "include/grpcpp/server_builder.h",
    "include/grpcpp/server_context.h",
    "include/grpcpp/server_posix.h",
    "include/grpcpp/support/async_stream.h",
    "include/grpcpp/support/async_unary_call.h",
    "include/grpcpp/support/byte_buffer.h",
    "include/grpcpp/support/channel_arguments.h",
    "include/grpcpp/support/client_callback.h",
    "include/grpcpp/support/client_interceptor.h",
    "include/grpcpp/support/config.h",
    "include/grpcpp/support/interceptor.h",
    "include/grpcpp/support/message_allocator.h",
    "include/grpcpp/support/method_handler.h",
    "include/grpcpp/support/proto_buffer_reader.h",
    "include/grpcpp/support/proto_buffer_writer.h",
    "include/grpcpp/support/server_callback.h",
    "include/grpcpp/support/server_interceptor.h",
    "include/grpcpp/support/slice.h",
    "include/grpcpp/support/status.h",
    "include/grpcpp/support/status_code_enum.h",
    "include/grpcpp/support/string_ref.h",
    "include/grpcpp/support/stub_options.h",
    "include/grpcpp/support/sync_stream.h",
    "include/grpcpp/support/time.h",
    "include/grpcpp/support/validate_service_config.h",
]

grpc_cc_library(
    name = "gpr",
    language = "c++",
    public_hdrs = GPR_PUBLIC_HDRS,
    standalone = True,
    tags = ["avoid_dep"],
    visibility = ["@grpc:public"],
    deps = [
        "gpr_base",
    ],
)

grpc_cc_library(
    name = "atomic_utils",
    language = "c++",
    public_hdrs = ["src/core/lib/gprpp/atomic_utils.h"],
    deps = ["gpr_platform"],
)

grpc_cc_library(
    name = "grpc_unsecure",
    srcs = [
        "src/core/lib/security/authorization/authorization_policy_provider_null_vtable.cc",
        "src/core/lib/surface/init.cc",
        "src/core/lib/surface/init_unsecure.cc",
        "src/core/plugin_registry/grpc_unsecure_plugin_registry.cc",
    ],
    language = "c++",
    public_hdrs = GRPC_PUBLIC_HDRS,
    standalone = True,
    tags = ["avoid_dep"],
    visibility = ["@grpc:public"],
    deps = [
        "config",
        "gpr_base",
        "grpc_base",
        "grpc_common",
        "grpc_lb_policy_grpclb",
        "grpc_trace",
        "slice",
    ],
)

GRPC_XDS_TARGETS = [
    "grpc_lb_policy_cds",
    "grpc_lb_policy_xds_cluster_impl",
    "grpc_lb_policy_xds_cluster_manager",
    "grpc_lb_policy_xds_cluster_resolver",
    "grpc_resolver_xds",
    "grpc_resolver_c2p",
    "grpc_xds_server_config_fetcher",
]

grpc_cc_library(
    name = "grpc",
    srcs = [
        "src/core/lib/surface/init.cc",
        "src/core/plugin_registry/grpc_plugin_registry.cc",
    ],
    defines = select({
        "grpc_no_xds": ["GRPC_NO_XDS"],
        "//conditions:default": [],
    }) + select({
        "grpc_no_rls": ["GRPC_NO_RLS"],
        "//conditions:default": [],
    }),
    language = "c++",
    public_hdrs = GRPC_PUBLIC_HDRS + GRPC_SECURE_PUBLIC_HDRS,
    select_deps = [
        {
            "grpc_no_xds": [],
            "//conditions:default": GRPC_XDS_TARGETS,
        },
        {
            "grpc_no_rls": [],
            "//conditions:default": ["grpc_lb_policy_rls"],
        },
    ],
    standalone = True,
    visibility = [
        "@grpc:public",
    ],
    deps = [
        "config",
        "gpr_base",
        "grpc_base",
        "grpc_common",
        "grpc_lb_policy_grpclb_secure",
        "grpc_secure",
        "grpc_trace",
        "grpc_transport_chttp2_client_secure",
        "grpc_transport_chttp2_server_secure",
        "slice",
    ],
)

grpc_cc_library(
    name = "grpc++_public_hdrs",
    hdrs = GRPCXX_PUBLIC_HDRS,
    external_deps = [
        "absl/synchronization",
        "protobuf_headers",
    ],
    visibility = ["@grpc:public"],
)

grpc_cc_library(
    name = "grpc++",
    hdrs = [
        "src/cpp/client/secure_credentials.h",
        "src/cpp/common/secure_auth_context.h",
        "src/cpp/server/secure_server_credentials.h",
    ],
    language = "c++",
    public_hdrs = GRPCXX_PUBLIC_HDRS,
    select_deps = [
        {
            "grpc_no_xds": [],
            "//conditions:default": [
                "grpc++_xds_client",
                "grpc++_xds_server",
            ],
        },
        {
            "grpc_no_binder": [],
            "//conditions:default": [
                "grpc++_binder",
            ],
        },
    ],
    standalone = True,
    visibility = [
        "@grpc:public",
    ],
    deps = [
        "grpc++_internals",
        "slice",
    ],
)

grpc_cc_library(
    name = "grpc++_internals",
    srcs = [
        "src/cpp/client/insecure_credentials.cc",
        "src/cpp/client/secure_credentials.cc",
        "src/cpp/common/auth_property_iterator.cc",
        "src/cpp/common/secure_auth_context.cc",
        "src/cpp/common/secure_channel_arguments.cc",
        "src/cpp/common/secure_create_auth_context.cc",
        "src/cpp/common/tls_certificate_provider.cc",
        "src/cpp/common/tls_certificate_verifier.cc",
        "src/cpp/common/tls_credentials_options.cc",
        "src/cpp/server/insecure_server_credentials.cc",
        "src/cpp/server/secure_server_credentials.cc",
    ],
    hdrs = [
        "src/cpp/client/secure_credentials.h",
        "src/cpp/common/secure_auth_context.h",
        "src/cpp/server/secure_server_credentials.h",
    ],
    external_deps = [
        "absl/status",
        "absl/synchronization",
        "absl/container:inlined_vector",
        "absl/strings",
        "protobuf_headers",
    ],
    language = "c++",
    public_hdrs = GRPCXX_PUBLIC_HDRS,
    deps = [
        "error",
        "gpr_base",
        "grpc",
        "grpc++_base",
        "grpc++_codegen_base",
        "grpc++_codegen_base_src",
        "grpc++_codegen_proto",
        "grpc_base",
        "grpc_codegen",
        "grpc_credentials_util",
        "grpc_secure",
        "grpc_security_base",
        "json",
        "ref_counted_ptr",
        "slice",
    ],
)

grpc_cc_library(
    name = "grpc++_binder",
    srcs = [
        "src/core/ext/transport/binder/client/binder_connector.cc",
        "src/core/ext/transport/binder/client/channel_create.cc",
        "src/core/ext/transport/binder/client/channel_create_impl.cc",
        "src/core/ext/transport/binder/client/connection_id_generator.cc",
        "src/core/ext/transport/binder/client/endpoint_binder_pool.cc",
        "src/core/ext/transport/binder/client/jni_utils.cc",
        "src/core/ext/transport/binder/client/security_policy_setting.cc",
        "src/core/ext/transport/binder/security_policy/binder_security_policy.cc",
        "src/core/ext/transport/binder/server/binder_server.cc",
        "src/core/ext/transport/binder/server/binder_server_credentials.cc",
        "src/core/ext/transport/binder/transport/binder_transport.cc",
        "src/core/ext/transport/binder/utils/ndk_binder.cc",
        "src/core/ext/transport/binder/utils/transport_stream_receiver_impl.cc",
        "src/core/ext/transport/binder/wire_format/binder_android.cc",
        "src/core/ext/transport/binder/wire_format/binder_constants.cc",
        "src/core/ext/transport/binder/wire_format/transaction.cc",
        "src/core/ext/transport/binder/wire_format/wire_reader_impl.cc",
        "src/core/ext/transport/binder/wire_format/wire_writer.cc",
    ],
    hdrs = [
        "src/core/ext/transport/binder/client/binder_connector.h",
        "src/core/ext/transport/binder/client/channel_create_impl.h",
        "src/core/ext/transport/binder/client/connection_id_generator.h",
        "src/core/ext/transport/binder/client/endpoint_binder_pool.h",
        "src/core/ext/transport/binder/client/jni_utils.h",
        "src/core/ext/transport/binder/client/security_policy_setting.h",
        "src/core/ext/transport/binder/server/binder_server.h",
        "src/core/ext/transport/binder/transport/binder_stream.h",
        "src/core/ext/transport/binder/transport/binder_transport.h",
        "src/core/ext/transport/binder/utils/binder_auto_utils.h",
        "src/core/ext/transport/binder/utils/ndk_binder.h",
        "src/core/ext/transport/binder/utils/transport_stream_receiver.h",
        "src/core/ext/transport/binder/utils/transport_stream_receiver_impl.h",
        "src/core/ext/transport/binder/wire_format/binder.h",
        "src/core/ext/transport/binder/wire_format/binder_android.h",
        "src/core/ext/transport/binder/wire_format/binder_constants.h",
        "src/core/ext/transport/binder/wire_format/transaction.h",
        "src/core/ext/transport/binder/wire_format/wire_reader.h",
        "src/core/ext/transport/binder/wire_format/wire_reader_impl.h",
        "src/core/ext/transport/binder/wire_format/wire_writer.h",
    ],
    defines = select({
        "grpc_no_binder": ["GRPC_NO_BINDER"],
        "//conditions:default": [],
    }),
    external_deps = [
        "absl/base:core_headers",
        "absl/container:flat_hash_map",
        "absl/memory",
        "absl/status",
        "absl/strings",
        "absl/synchronization",
        "absl/status:statusor",
        "absl/time",
    ],
    language = "c++",
    public_hdrs = [
        "include/grpcpp/security/binder_security_policy.h",
        "include/grpcpp/create_channel_binder.h",
        "include/grpcpp/security/binder_credentials.h",
    ],
    deps = [
        "gpr",
        "gpr_base",
        "gpr_platform",
        "grpc",
        "grpc++_base",
        "grpc_base",
        "grpc_client_channel",
        "grpc_codegen",
        "iomgr_port",
        "orphanable",
        "slice_refcount",
    ],
)

grpc_cc_library(
    name = "grpc++_xds_client",
    srcs = [
        "src/cpp/client/xds_credentials.cc",
    ],
    hdrs = [
        "src/cpp/client/secure_credentials.h",
    ],
    external_deps = [
        "absl/container:inlined_vector",
    ],
    language = "c++",
    deps = [
        "grpc++_internals",
    ],
)

grpc_cc_library(
    name = "grpc++_xds_server",
    srcs = [
        "src/cpp/server/xds_server_credentials.cc",
    ],
    hdrs = [
        "src/cpp/server/secure_server_credentials.h",
    ],
    language = "c++",
    public_hdrs = [
        "include/grpcpp/xds_server_builder.h",
    ],
    visibility = ["@grpc:xds"],
    deps = [
        "grpc++_internals",
    ],
)

grpc_cc_library(
    name = "grpc++_unsecure",
    srcs = [
        "src/cpp/client/insecure_credentials.cc",
        "src/cpp/common/insecure_create_auth_context.cc",
        "src/cpp/server/insecure_server_credentials.cc",
    ],
    language = "c++",
    standalone = True,
    tags = ["avoid_dep"],
    visibility = ["@grpc:public"],
    deps = [
        "gpr",
        "grpc++_base_unsecure",
        "grpc++_codegen_base",
        "grpc++_codegen_base_src",
        "grpc++_codegen_proto",
        "grpc_unsecure",
    ],
)

grpc_cc_library(
    name = "grpc++_error_details",
    srcs = [
        "src/cpp/util/error_details.cc",
    ],
    hdrs = [
        "include/grpc++/support/error_details.h",
        "include/grpcpp/support/error_details.h",
    ],
    language = "c++",
    standalone = True,
    visibility = ["@grpc:public"],
    deps = [
        "grpc++",
    ],
)

grpc_cc_library(
    name = "grpc++_alts",
    srcs = [
        "src/cpp/common/alts_context.cc",
        "src/cpp/common/alts_util.cc",
    ],
    hdrs = [
        "include/grpcpp/security/alts_context.h",
        "include/grpcpp/security/alts_util.h",
    ],
    external_deps = [
        "upb_lib",
    ],
    language = "c++",
    standalone = True,
    visibility = ["@grpc:tsi"],
    deps = [
        "alts_upb",
        "alts_util",
        "gpr_base",
        "grpc++",
        "tsi",
        "tsi_alts_credentials",
    ],
)

grpc_cc_library(
    name = "grpc_csharp_ext",
    srcs = [
        "src/csharp/ext/grpc_csharp_ext.c",
    ],
    language = "csharp",
    deps = [
        "gpr",
        "grpc",
    ],
)

grpc_cc_library(
    name = "census",
    srcs = [
        "src/core/ext/filters/census/grpc_context.cc",
    ],
    language = "c++",
    public_hdrs = [
        "include/grpc/census.h",
    ],
    visibility = ["@grpc:public"],
    deps = [
        "gpr_base",
        "grpc_base",
        "grpc_trace",
    ],
)

grpc_cc_library(
    name = "grpc++_internal_hdrs_only",
    hdrs = [
        "include/grpcpp/impl/codegen/sync.h",
    ],
    external_deps = [
        "absl/synchronization",
    ],
    deps = [
        "gpr_codegen",
    ],
)

grpc_cc_library(
    name = "useful",
    hdrs = ["src/core/lib/gpr/useful.h"],
    language = "c++",
    deps = [
        "gpr_platform",
    ],
)

grpc_cc_library(
    name = "gpr_base",
    srcs = [
        "src/core/lib/gpr/alloc.cc",
        "src/core/lib/gpr/atm.cc",
        "src/core/lib/gpr/cpu_iphone.cc",
        "src/core/lib/gpr/cpu_linux.cc",
        "src/core/lib/gpr/cpu_posix.cc",
        "src/core/lib/gpr/cpu_windows.cc",
        "src/core/lib/gpr/env_linux.cc",
        "src/core/lib/gpr/env_posix.cc",
        "src/core/lib/gpr/env_windows.cc",
        "src/core/lib/gpr/log.cc",
        "src/core/lib/gpr/log_android.cc",
        "src/core/lib/gpr/log_linux.cc",
        "src/core/lib/gpr/log_posix.cc",
        "src/core/lib/gpr/log_windows.cc",
        "src/core/lib/gpr/murmur_hash.cc",
        "src/core/lib/gpr/string.cc",
        "src/core/lib/gpr/string_posix.cc",
        "src/core/lib/gpr/string_util_windows.cc",
        "src/core/lib/gpr/string_windows.cc",
        "src/core/lib/gpr/sync.cc",
        "src/core/lib/gpr/sync_abseil.cc",
        "src/core/lib/gpr/sync_posix.cc",
        "src/core/lib/gpr/sync_windows.cc",
        "src/core/lib/gpr/time.cc",
        "src/core/lib/gpr/time_posix.cc",
        "src/core/lib/gpr/time_precise.cc",
        "src/core/lib/gpr/time_windows.cc",
        "src/core/lib/gpr/tmpfile_msys.cc",
        "src/core/lib/gpr/tmpfile_posix.cc",
        "src/core/lib/gpr/tmpfile_windows.cc",
        "src/core/lib/gpr/wrap_memcpy.cc",
        "src/core/lib/gprpp/arena.cc",
        "src/core/lib/gprpp/examine_stack.cc",
        "src/core/lib/gprpp/fork.cc",
        "src/core/lib/gprpp/global_config_env.cc",
        "src/core/lib/gprpp/host_port.cc",
        "src/core/lib/gprpp/mpscq.cc",
        "src/core/lib/gprpp/stat_posix.cc",
        "src/core/lib/gprpp/stat_windows.cc",
        "src/core/lib/gprpp/status_helper.cc",
        "src/core/lib/gprpp/thd_posix.cc",
        "src/core/lib/gprpp/thd_windows.cc",
        "src/core/lib/gprpp/time_util.cc",
        "src/core/lib/profiling/basic_timers.cc",
        "src/core/lib/profiling/stap_timers.cc",
    ],
    hdrs = [
        "src/core/lib/gpr/alloc.h",
        "src/core/lib/gpr/env.h",
        "src/core/lib/gpr/murmur_hash.h",
        "src/core/lib/gpr/spinlock.h",
        "src/core/lib/gpr/string.h",
        "src/core/lib/gpr/string_windows.h",
        "src/core/lib/gpr/time_precise.h",
        "src/core/lib/gpr/tmpfile.h",
        "src/core/lib/gprpp/arena.h",
        "src/core/lib/gprpp/examine_stack.h",
        "src/core/lib/gprpp/fork.h",
        "src/core/lib/gprpp/global_config.h",
        "src/core/lib/gprpp/global_config_custom.h",
        "src/core/lib/gprpp/global_config_env.h",
        "src/core/lib/gprpp/global_config_generic.h",
        "src/core/lib/gprpp/host_port.h",
        "src/core/lib/gprpp/manual_constructor.h",
        "src/core/lib/gprpp/memory.h",
        "src/core/lib/gprpp/mpscq.h",
        "src/core/lib/gprpp/stat.h",
        "src/core/lib/gprpp/status_helper.h",
        "src/core/lib/gprpp/sync.h",
        "src/core/lib/gprpp/thd.h",
        "src/core/lib/gprpp/time_util.h",
        "src/core/lib/profiling/timers.h",
    ],
    external_deps = [
        "absl/base",
        "absl/base:core_headers",
        "absl/memory",
        "absl/status",
        "absl/strings",
        "absl/strings:cord",
        "absl/strings:str_format",
        "absl/synchronization",
        "absl/time:time",
        "absl/types:optional",
        "upb_lib",
    ],
    language = "c++",
    public_hdrs = GPR_PUBLIC_HDRS,
    visibility = ["@grpc:alt_gpr_base_legacy"],
    deps = [
        "construct_destruct",
        "debug_location",
        "google_api_upb",
        "gpr_codegen",
        "gpr_tls",
        "grpc_codegen",
        "protobuf_any_upb",
        "useful",
    ],
)

grpc_cc_library(
    name = "gpr_tls",
    hdrs = ["src/core/lib/gpr/tls.h"],
    deps = ["gpr_platform"],
)

grpc_cc_library(
    name = "chunked_vector",
    hdrs = ["src/core/lib/gprpp/chunked_vector.h"],
    external_deps = ["absl/utility"],
    deps = [
        # TODO(ctiller): weaken this to just arena when that splits into its own target
        "gpr_base",
    ],
)

grpc_cc_library(
    name = "capture",
    external_deps = ["absl/utility"],
    language = "c++",
    public_hdrs = ["src/core/lib/gprpp/capture.h"],
    deps = ["gpr_platform"],
)

grpc_cc_library(
    name = "construct_destruct",
    language = "c++",
    public_hdrs = ["src/core/lib/gprpp/construct_destruct.h"],
)

grpc_cc_library(
    name = "cpp_impl_of",
    hdrs = ["src/core/lib/gprpp/cpp_impl_of.h"],
    language = "c++",
)

grpc_cc_library(
    name = "gpr_codegen",
    language = "c++",
    public_hdrs = [
        "include/grpc/impl/codegen/atm.h",
        "include/grpc/impl/codegen/atm_gcc_atomic.h",
        "include/grpc/impl/codegen/atm_gcc_sync.h",
        "include/grpc/impl/codegen/atm_windows.h",
        "include/grpc/impl/codegen/fork.h",
        "include/grpc/impl/codegen/gpr_slice.h",
        "include/grpc/impl/codegen/gpr_types.h",
        "include/grpc/impl/codegen/log.h",
        "include/grpc/impl/codegen/port_platform.h",
        "include/grpc/impl/codegen/sync.h",
        "include/grpc/impl/codegen/sync_abseil.h",
        "include/grpc/impl/codegen/sync_custom.h",
        "include/grpc/impl/codegen/sync_generic.h",
        "include/grpc/impl/codegen/sync_posix.h",
        "include/grpc/impl/codegen/sync_windows.h",
    ],
    visibility = ["@grpc:public"],
)

# A library that vends only port_platform, so that libraries that don't need
# anything else from gpr can still be portable!
grpc_cc_library(
    name = "gpr_platform",
    language = "c++",
    public_hdrs = [
        "include/grpc/impl/codegen/port_platform.h",
        "include/grpc/support/port_platform.h",
    ],
)

grpc_cc_library(
    name = "grpc_trace",
    srcs = ["src/core/lib/debug/trace.cc"],
    hdrs = ["src/core/lib/debug/trace.h"],
    language = "c++",
    public_hdrs = GRPC_PUBLIC_HDRS,
    visibility = ["@grpc:trace"],
    deps = [
        "gpr",
        "grpc_codegen",
    ],
)

grpc_cc_library(
    name = "config",
    srcs = [
        "src/core/lib/config/core_configuration.cc",
    ],
    language = "c++",
    public_hdrs = [
        "src/core/lib/config/core_configuration.h",
    ],
    deps = [
        "channel_init",
        "gpr_base",
        "handshaker_registry",
    ],
)

grpc_cc_library(
    name = "debug_location",
    language = "c++",
    public_hdrs = ["src/core/lib/gprpp/debug_location.h"],
    visibility = ["@grpc:debug_location"],
)

grpc_cc_library(
    name = "overload",
    language = "c++",
    public_hdrs = ["src/core/lib/gprpp/overload.h"],
    deps = ["gpr_platform"],
)

grpc_cc_library(
    name = "match",
    external_deps = [
        "absl/types:variant",
    ],
    language = "c++",
    public_hdrs = ["src/core/lib/gprpp/match.h"],
    deps = [
        "gpr_platform",
        "overload",
    ],
)

grpc_cc_library(
    name = "table",
    external_deps = ["absl/utility"],
    language = "c++",
    public_hdrs = ["src/core/lib/gprpp/table.h"],
    deps = [
        "bitset",
        "gpr_platform",
    ],
)

grpc_cc_library(
    name = "bitset",
    language = "c++",
    public_hdrs = ["src/core/lib/gprpp/bitset.h"],
    deps = [
        "gpr_platform",
        "useful",
    ],
)

grpc_cc_library(
    name = "orphanable",
    language = "c++",
    public_hdrs = ["src/core/lib/gprpp/orphanable.h"],
    visibility = ["@grpc:client_channel"],
    deps = [
        "debug_location",
        "gpr_base",
        "grpc_trace",
        "ref_counted",
        "ref_counted_ptr",
    ],
)

grpc_cc_library(
    name = "poll",
    external_deps = [
        "absl/types:variant",
    ],
    language = "c++",
    public_hdrs = [
        "src/core/lib/promise/poll.h",
    ],
    deps = ["gpr_platform"],
)

grpc_cc_library(
    name = "context",
    language = "c++",
    public_hdrs = [
        "src/core/lib/promise/context.h",
    ],
    deps = [
        "gpr_platform",
        "gpr_tls",
    ],
)

grpc_cc_library(
    name = "map",
    language = "c++",
    public_hdrs = ["src/core/lib/promise/map.h"],
    deps = [
        "gpr_platform",
        "poll",
        "promise_like",
    ],
)

grpc_cc_library(
    name = "promise",
    external_deps = [
        "absl/types:optional",
    ],
    language = "c++",
    public_hdrs = [
        "src/core/lib/promise/promise.h",
    ],
    deps = [
        "gpr_platform",
        "poll",
        "promise_like",
    ],
)

grpc_cc_library(
    name = "arena_promise",
    external_deps = [
        "absl/types:optional",
    ],
    language = "c++",
    public_hdrs = [
        "src/core/lib/promise/arena_promise.h",
    ],
    deps = [
        "gpr_base",
        "poll",
    ],
)

grpc_cc_library(
    name = "promise_like",
    language = "c++",
    public_hdrs = [
        "src/core/lib/promise/detail/promise_like.h",
    ],
    deps = [
        "gpr_platform",
        "poll",
    ],
)

grpc_cc_library(
    name = "promise_factory",
    language = "c++",
    public_hdrs = [
        "src/core/lib/promise/detail/promise_factory.h",
    ],
    deps = [
        "gpr_platform",
        "poll",
        "promise_like",
    ],
)

grpc_cc_library(
    name = "if",
    external_deps = [
        "absl/status:statusor",
    ],
    language = "c++",
    public_hdrs = ["src/core/lib/promise/if.h"],
    deps = [
        "gpr_platform",
        "poll",
        "promise_factory",
    ],
)

grpc_cc_library(
    name = "promise_status",
    external_deps = [
        "absl/status",
        "absl/status:statusor",
    ],
    language = "c++",
    public_hdrs = [
        "src/core/lib/promise/detail/status.h",
    ],
    deps = ["gpr_platform"],
)

grpc_cc_library(
    name = "race",
    language = "c++",
    public_hdrs = ["src/core/lib/promise/race.h"],
    deps = [
        "gpr_platform",
        "poll",
    ],
)

grpc_cc_library(
    name = "loop",
    language = "c++",
    public_hdrs = [
        "src/core/lib/promise/loop.h",
    ],
    deps = [
        "gpr_platform",
        "poll",
        "promise_factory",
    ],
)

grpc_cc_library(
    name = "switch",
    language = "c++",
    public_hdrs = [
        "src/core/lib/promise/detail/switch.h",
    ],
    deps = ["gpr_platform"],
)

grpc_cc_library(
    name = "basic_join",
    language = "c++",
    public_hdrs = [
        "src/core/lib/promise/detail/basic_join.h",
    ],
    deps = [
        "bitset",
        "construct_destruct",
        "gpr_platform",
        "poll",
        "promise_factory",
    ],
)

grpc_cc_library(
    name = "join",
    language = "c++",
    public_hdrs = [
        "src/core/lib/promise/join.h",
    ],
    deps = [
        "basic_join",
        "gpr_platform",
    ],
)

grpc_cc_library(
    name = "try_join",
    language = "c++",
    public_hdrs = [
        "src/core/lib/promise/try_join.h",
    ],
    deps = [
        "basic_join",
        "gpr_platform",
        "promise_status",
    ],
)

grpc_cc_library(
    name = "basic_seq",
    language = "c++",
    public_hdrs = [
        "src/core/lib/promise/detail/basic_seq.h",
    ],
    deps = [
        "construct_destruct",
        "gpr_platform",
        "poll",
        "promise_factory",
        "switch",
    ],
)

grpc_cc_library(
    name = "seq",
    language = "c++",
    public_hdrs = [
        "src/core/lib/promise/seq.h",
    ],
    deps = [
        "basic_seq",
        "gpr_platform",
    ],
)

grpc_cc_library(
    name = "try_seq",
    language = "c++",
    public_hdrs = [
        "src/core/lib/promise/try_seq.h",
    ],
    deps = [
        "basic_seq",
        "gpr_platform",
        "promise_status",
    ],
)

grpc_cc_library(
    name = "activity",
    srcs = [
        "src/core/lib/promise/activity.cc",
    ],
    external_deps = [
        "absl/base:core_headers",
    ],
    language = "c++",
    public_hdrs = [
        "src/core/lib/promise/activity.h",
    ],
    deps = [
        "atomic_utils",
        "construct_destruct",
        "context",
        "gpr_base",
        "gpr_codegen",
        "poll",
        "promise_factory",
        "promise_status",
    ],
)

grpc_cc_library(
    name = "exec_ctx_wakeup_scheduler",
    hdrs = [
        "src/core/lib/promise/exec_ctx_wakeup_scheduler.h",
    ],
    language = "c++",
    deps = [
        "exec_ctx",
        "gpr_base",
    ],
)

grpc_cc_library(
    name = "wait_set",
    external_deps = [
        "absl/container:flat_hash_set",
    ],
    language = "c++",
    public_hdrs = [
        "src/core/lib/promise/wait_set.h",
    ],
    deps = [
        "activity",
        "gpr_platform",
    ],
)

grpc_cc_library(
    name = "intra_activity_waiter",
    language = "c++",
    public_hdrs = [
        "src/core/lib/promise/intra_activity_waiter.h",
    ],
    deps = [
        "activity",
        "gpr_platform",
    ],
)

grpc_cc_library(
    name = "latch",
    external_deps = [
        "absl/status",
    ],
    language = "c++",
    public_hdrs = [
        "src/core/lib/promise/latch.h",
    ],
    deps = [
        "activity",
        "gpr_platform",
        "intra_activity_waiter",
    ],
)

grpc_cc_library(
    name = "observable",
    language = "c++",
    public_hdrs = [
        "src/core/lib/promise/observable.h",
    ],
    deps = [
        "activity",
        "gpr_platform",
        "wait_set",
    ],
)

grpc_cc_library(
    name = "pipe",
    external_deps = [
        "absl/status",
    ],
    language = "c++",
    public_hdrs = [
        "src/core/lib/promise/pipe.h",
    ],
    deps = [
        "activity",
        "gpr_platform",
        "intra_activity_waiter",
    ],
)

grpc_cc_library(
    name = "for_each",
    external_deps = [
        "absl/status",
        "absl/types:variant",
    ],
    language = "c++",
    public_hdrs = ["src/core/lib/promise/for_each.h"],
    deps = [
        "gpr_platform",
        "poll",
        "promise_factory",
    ],
)

grpc_cc_library(
    name = "ref_counted",
    language = "c++",
    public_hdrs = ["src/core/lib/gprpp/ref_counted.h"],
    deps = [
        "atomic_utils",
        "debug_location",
        "gpr_base",
        "grpc_trace",
        "ref_counted_ptr",
    ],
)

grpc_cc_library(
    name = "dual_ref_counted",
    language = "c++",
    public_hdrs = ["src/core/lib/gprpp/dual_ref_counted.h"],
    deps = [
        "debug_location",
        "gpr_base",
        "grpc_trace",
        "orphanable",
        "ref_counted_ptr",
    ],
)

grpc_cc_library(
    name = "ref_counted_ptr",
    language = "c++",
    public_hdrs = ["src/core/lib/gprpp/ref_counted_ptr.h"],
    visibility = ["@grpc:ref_counted_ptr"],
    deps = [
        "gpr_base",
    ],
)

grpc_cc_library(
    name = "handshaker_factory",
    language = "c++",
    public_hdrs = [
        "src/core/lib/channel/handshaker_factory.h",
    ],
    deps = [
        "gpr_base",
    ],
)

grpc_cc_library(
    name = "handshaker_registry",
    srcs = [
        "src/core/lib/channel/handshaker_registry.cc",
    ],
    language = "c++",
    public_hdrs = [
        "src/core/lib/channel/handshaker_registry.h",
    ],
    deps = [
        "gpr_base",
        "handshaker_factory",
    ],
)

grpc_cc_library(
    name = "event_engine_memory_allocator",
    srcs = [
        "src/core/lib/event_engine/memory_allocator.cc",
    ],
    hdrs = [
        "include/grpc/event_engine/internal/memory_allocator_impl.h",
        "include/grpc/event_engine/memory_allocator.h",
        "include/grpc/event_engine/memory_request.h",
    ],
    language = "c++",
    deps = [
        "gpr_platform",
        "ref_counted",
        "slice",
        "slice_refcount",
    ],
)

grpc_cc_library(
    name = "memory_quota",
    srcs = [
        "src/core/lib/resource_quota/memory_quota.cc",
    ],
    hdrs = [
        "src/core/lib/resource_quota/memory_quota.h",
    ],
    deps = [
        "activity",
        "dual_ref_counted",
        "event_engine_memory_allocator",
        "exec_ctx_wakeup_scheduler",
        "gpr_base",
        "loop",
        "map",
        "orphanable",
        "poll",
        "race",
        "ref_counted_ptr",
        "resource_quota_trace",
        "seq",
        "slice_refcount",
        "useful",
    ],
)

grpc_cc_library(
    name = "thread_quota",
    srcs = [
        "src/core/lib/resource_quota/thread_quota.cc",
    ],
    hdrs = [
        "src/core/lib/resource_quota/thread_quota.h",
    ],
    deps = [
        "gpr_base",
        "ref_counted",
    ],
)

grpc_cc_library(
    name = "resource_quota_trace",
    srcs = [
        "src/core/lib/resource_quota/trace.cc",
    ],
    hdrs = [
        "src/core/lib/resource_quota/trace.h",
    ],
    deps = [
        "gpr_platform",
        "grpc_trace",
    ],
)

grpc_cc_library(
    name = "resource_quota",
    srcs = [
        "src/core/lib/resource_quota/resource_quota.cc",
    ],
    hdrs = [
        "src/core/lib/resource_quota/resource_quota.h",
    ],
    deps = [
        "cpp_impl_of",
        "gpr_base",
        "memory_quota",
        "ref_counted",
        "thread_quota",
    ],
)

grpc_cc_library(
    name = "slice_refcount",
    srcs = [
        "src/core/lib/slice/slice_refcount.cc",
        "src/core/lib/slice/static_slice.cc",
    ],
    hdrs = [
        "src/core/lib/slice/slice_refcount.h",
        "src/core/lib/slice/slice_refcount_base.h",
        "src/core/lib/slice/slice_utils.h",
        "src/core/lib/slice/static_slice.h",
    ],
    public_hdrs = [
        "include/grpc/slice.h",
    ],
    deps = [
        "gpr_base",
    ],
)

grpc_cc_library(
    name = "slice",
    srcs = [
        "src/core/lib/slice/slice.cc",
        "src/core/lib/slice/slice_string_helpers.cc",
    ],
    hdrs = [
        "src/core/lib/slice/slice.h",
        "src/core/lib/slice/slice_internal.h",
        "src/core/lib/slice/slice_string_helpers.h",
    ],
    deps = [
        "gpr_base",
        "ref_counted",
        "slice_refcount",
    ],
)

grpc_cc_library(
    name = "error",
    srcs = [
        "src/core/lib/iomgr/error.cc",
    ],
    hdrs = [
        "src/core/lib/iomgr/error.h",
        "src/core/lib/iomgr/error_internal.h",
    ],
    deps = [
        "gpr",
        "grpc_codegen",
        "grpc_trace",
        "slice",
        "slice_refcount",
        "useful",
    ],
)

grpc_cc_library(
    name = "closure",
    hdrs = [
        "src/core/lib/iomgr/closure.h",
    ],
    deps = [
        "error",
        "gpr",
    ],
)

grpc_cc_library(
    name = "exec_ctx",
    srcs = [
        "src/core/lib/iomgr/combiner.cc",
        "src/core/lib/iomgr/exec_ctx.cc",
        "src/core/lib/iomgr/executor.cc",
        "src/core/lib/iomgr/iomgr_internal.cc",
    ],
    hdrs = [
        "src/core/lib/iomgr/combiner.h",
        "src/core/lib/iomgr/exec_ctx.h",
        "src/core/lib/iomgr/executor.h",
        "src/core/lib/iomgr/iomgr_internal.h",
    ],
    deps = [
        "closure",
        "error",
        "gpr_base",
        "gpr_tls",
        "useful",
    ],
)

grpc_cc_library(
    name = "sockaddr_utils",
    srcs = [
        "src/core/lib/address_utils/sockaddr_utils.cc",
    ],
    hdrs = [
        "src/core/lib/address_utils/sockaddr_utils.h",
    ],
    external_deps = [
        "absl/strings",
        "absl/strings:str_format",
    ],
    visibility = ["@grpc:alt_grpc_base_legacy"],
    deps = [
        "gpr_base",
        "grpc_sockaddr",
        "resolved_address",
    ],
)

grpc_cc_library(
    name = "iomgr_port",
    hdrs = [
        "src/core/lib/iomgr/port.h",
    ],
)

grpc_cc_library(
    name = "grpc_sockaddr",
    srcs = [
        "src/core/lib/event_engine/sockaddr.cc",
    ],
    hdrs = [
        "src/core/lib/event_engine/sockaddr.h",
        "src/core/lib/iomgr/sockaddr.h",
        "src/core/lib/iomgr/sockaddr_posix.h",
        "src/core/lib/iomgr/sockaddr_windows.h",
        "src/core/lib/iomgr/socket_utils.h",
    ],
    deps = [
        "gpr_platform",
        "iomgr_port",
    ],
)

grpc_cc_library(
    name = "avl",
    hdrs = [
        "src/core/lib/avl/avl.h",
    ],
    deps = [
        "gpr_platform",
    ],
)

grpc_cc_library(
    name = "event_engine_base",
    srcs = [
        "src/core/lib/event_engine/event_engine.cc",
    ],
    hdrs = GRPC_PUBLIC_EVENT_ENGINE_HDRS + GRPC_PUBLIC_HDRS + [
        "src/core/lib/event_engine/event_engine_factory.h",
    ],
    external_deps = [
        "absl/status",
        "absl/status:statusor",
        "absl/time",
    ],
    deps = [
        "gpr_base",
        "gpr_platform",
        "grpc_codegen",
    ],
)

grpc_cc_library(
    name = "uri_parser",
    srcs = [
        "src/core/lib/uri/uri_parser.cc",
    ],
    hdrs = [
        "src/core/lib/uri/uri_parser.h",
    ],
    external_deps = [
        "absl/status:statusor",
        "absl/strings",
        "absl/strings:str_format",
    ],
    deps = [
        "gpr_base",
    ],
)

grpc_cc_library(
    name = "default_event_engine_factory",
    srcs = [
        "src/core/lib/event_engine/event_engine_factory.cc",
    ],
    hdrs = [],
    external_deps = [
        # TODO(hork): uv, in a subsequent PR
    ],
    deps = [
        "event_engine_base",
        "gpr_base",
        "gpr_platform",
    ],
)

grpc_cc_library(
    name = "grpc_base",
    srcs = [
        "src/core/lib/address_utils/parse_address.cc",
        "src/core/lib/backoff/backoff.cc",
        "src/core/lib/channel/channel_stack.cc",
        "src/core/lib/channel/channel_stack_builder.cc",
        "src/core/lib/channel/channel_trace.cc",
        "src/core/lib/channel/channelz.cc",
        "src/core/lib/channel/channelz_registry.cc",
        "src/core/lib/channel/connected_channel.cc",
        "src/core/lib/channel/handshaker.cc",
        "src/core/lib/channel/status_util.cc",
        "src/core/lib/compression/compression.cc",
        "src/core/lib/compression/compression_args.cc",
        "src/core/lib/compression/compression_internal.cc",
        "src/core/lib/compression/message_compress.cc",
        "src/core/lib/compression/stream_compression.cc",
        "src/core/lib/compression/stream_compression_gzip.cc",
        "src/core/lib/compression/stream_compression_identity.cc",
        "src/core/lib/debug/stats.cc",
        "src/core/lib/debug/stats_data.cc",
        "src/core/lib/event_engine/event_engine.cc",
        "src/core/lib/event_engine/channel_args_endpoint_config.cc",
        "src/core/lib/event_engine/sockaddr.cc",
        "src/core/lib/http/format_request.cc",
        "src/core/lib/http/httpcli.cc",
        "src/core/lib/http/parser.cc",
        "src/core/lib/iomgr/buffer_list.cc",
        "src/core/lib/iomgr/call_combiner.cc",
        "src/core/lib/iomgr/cfstream_handle.cc",
        "src/core/lib/iomgr/dualstack_socket_posix.cc",
        "src/core/lib/iomgr/endpoint.cc",
        "src/core/lib/iomgr/endpoint_cfstream.cc",
        "src/core/lib/iomgr/endpoint_pair_event_engine.cc",
        "src/core/lib/iomgr/endpoint_pair_posix.cc",
        "src/core/lib/iomgr/endpoint_pair_windows.cc",
        "src/core/lib/iomgr/error_cfstream.cc",
        "src/core/lib/iomgr/ev_apple.cc",
        "src/core/lib/iomgr/ev_epoll1_linux.cc",
        "src/core/lib/iomgr/ev_epollex_linux.cc",
        "src/core/lib/iomgr/ev_poll_posix.cc",
        "src/core/lib/iomgr/ev_posix.cc",
        "src/core/lib/iomgr/ev_windows.cc",
        "src/core/lib/iomgr/executor/mpmcqueue.cc",
        "src/core/lib/iomgr/executor/threadpool.cc",
        "src/core/lib/iomgr/fork_posix.cc",
        "src/core/lib/iomgr/fork_windows.cc",
        "src/core/lib/iomgr/gethostname_fallback.cc",
        "src/core/lib/iomgr/gethostname_host_name_max.cc",
        "src/core/lib/iomgr/gethostname_sysconf.cc",
        "src/core/lib/iomgr/grpc_if_nametoindex_posix.cc",
        "src/core/lib/iomgr/grpc_if_nametoindex_unsupported.cc",
        "src/core/lib/iomgr/internal_errqueue.cc",
        "src/core/lib/iomgr/iocp_windows.cc",
        "src/core/lib/iomgr/iomgr.cc",
        "src/core/lib/iomgr/iomgr_custom.cc",
        "src/core/lib/iomgr/iomgr_posix.cc",
        "src/core/lib/iomgr/iomgr_posix_cfstream.cc",
        "src/core/lib/iomgr/iomgr_windows.cc",
        "src/core/lib/iomgr/is_epollexclusive_available.cc",
        "src/core/lib/iomgr/load_file.cc",
        "src/core/lib/iomgr/lockfree_event.cc",
        "src/core/lib/iomgr/polling_entity.cc",
        "src/core/lib/iomgr/pollset.cc",
        "src/core/lib/iomgr/pollset_custom.cc",
        "src/core/lib/iomgr/pollset_set.cc",
        "src/core/lib/iomgr/pollset_set_custom.cc",
        "src/core/lib/iomgr/pollset_set_windows.cc",
        "src/core/lib/iomgr/pollset_windows.cc",
        "src/core/lib/iomgr/resolve_address.cc",
        "src/core/lib/iomgr/resolve_address_custom.cc",
        "src/core/lib/iomgr/resolve_address_posix.cc",
        "src/core/lib/iomgr/resolve_address_windows.cc",
        "src/core/lib/iomgr/socket_factory_posix.cc",
        "src/core/lib/iomgr/socket_mutator.cc",
        "src/core/lib/iomgr/socket_utils_common_posix.cc",
        "src/core/lib/iomgr/socket_utils_linux.cc",
        "src/core/lib/iomgr/socket_utils_posix.cc",
        "src/core/lib/iomgr/socket_utils_windows.cc",
        "src/core/lib/iomgr/socket_windows.cc",
        "src/core/lib/iomgr/tcp_client.cc",
        "src/core/lib/iomgr/tcp_client_cfstream.cc",
        "src/core/lib/iomgr/tcp_client_custom.cc",
        "src/core/lib/iomgr/tcp_client_posix.cc",
        "src/core/lib/iomgr/tcp_client_windows.cc",
        "src/core/lib/iomgr/tcp_custom.cc",
        "src/core/lib/iomgr/tcp_posix.cc",
        "src/core/lib/iomgr/tcp_server.cc",
        "src/core/lib/iomgr/tcp_server_custom.cc",
        "src/core/lib/iomgr/tcp_server_posix.cc",
        "src/core/lib/iomgr/tcp_server_utils_posix_common.cc",
        "src/core/lib/iomgr/tcp_server_utils_posix_ifaddrs.cc",
        "src/core/lib/iomgr/tcp_server_utils_posix_noifaddrs.cc",
        "src/core/lib/iomgr/tcp_server_windows.cc",
        "src/core/lib/iomgr/tcp_windows.cc",
        "src/core/lib/iomgr/time_averaged_stats.cc",
        "src/core/lib/iomgr/timer.cc",
        "src/core/lib/iomgr/timer_custom.cc",
        "src/core/lib/iomgr/timer_generic.cc",
        "src/core/lib/iomgr/timer_heap.cc",
        "src/core/lib/iomgr/timer_manager.cc",
        "src/core/lib/iomgr/unix_sockets_posix.cc",
        "src/core/lib/iomgr/unix_sockets_posix_noop.cc",
        "src/core/lib/iomgr/wakeup_fd_eventfd.cc",
        "src/core/lib/iomgr/wakeup_fd_nospecial.cc",
        "src/core/lib/iomgr/wakeup_fd_pipe.cc",
        "src/core/lib/iomgr/wakeup_fd_posix.cc",
        "src/core/lib/iomgr/work_serializer.cc",
        "src/core/lib/resource_quota/api.cc",
        "src/core/lib/slice/b64.cc",
        "src/core/lib/slice/percent_encoding.cc",
        "src/core/lib/slice/slice_api.cc",
        "src/core/lib/slice/slice_buffer.cc",
        "src/core/lib/slice/slice_intern.cc",
        "src/core/lib/slice/slice_split.cc",
        "src/core/lib/surface/api_trace.cc",
        "src/core/lib/surface/builtins.cc",
        "src/core/lib/surface/byte_buffer.cc",
        "src/core/lib/surface/byte_buffer_reader.cc",
        "src/core/lib/surface/call.cc",
        "src/core/lib/surface/call_details.cc",
        "src/core/lib/surface/call_log_batch.cc",
        "src/core/lib/surface/channel.cc",
        "src/core/lib/surface/channel_ping.cc",
        "src/core/lib/surface/completion_queue.cc",
        "src/core/lib/surface/completion_queue_factory.cc",
        "src/core/lib/surface/event_string.cc",
        "src/core/lib/surface/lame_client.cc",
        "src/core/lib/surface/metadata_array.cc",
        "src/core/lib/surface/server.cc",
        "src/core/lib/surface/validate_metadata.cc",
        "src/core/lib/surface/version.cc",
        "src/core/lib/transport/bdp_estimator.cc",
        "src/core/lib/transport/byte_stream.cc",
        "src/core/lib/transport/connectivity_state.cc",
        "src/core/lib/transport/error_utils.cc",
        "src/core/lib/transport/metadata.cc",
        "src/core/lib/transport/metadata_batch.cc",
        "src/core/lib/transport/pid_controller.cc",
        "src/core/lib/transport/static_metadata.cc",
        "src/core/lib/transport/status_conversion.cc",
        "src/core/lib/transport/status_metadata.cc",
        "src/core/lib/transport/timeout_encoding.cc",
        "src/core/lib/transport/transport.cc",
        "src/core/lib/transport/transport_op_string.cc",
    ] +
    # TODO(hork): delete the iomgr glue code when EventEngine is fully
    # integrated, or when it becomes obvious the glue code is unnecessary.
    [
        "src/core/lib/iomgr/event_engine/closure.cc",
        "src/core/lib/iomgr/event_engine/endpoint.cc",
        "src/core/lib/iomgr/event_engine/iomgr.cc",
        "src/core/lib/iomgr/event_engine/pollset.cc",
        "src/core/lib/iomgr/event_engine/resolved_address_internal.cc",
        "src/core/lib/iomgr/event_engine/resolver.cc",
        "src/core/lib/iomgr/event_engine/tcp.cc",
        "src/core/lib/iomgr/event_engine/timer.cc",
    ],
    hdrs = [
        "src/core/lib/transport/error_utils.h",
        "src/core/lib/transport/http2_errors.h",
        "src/core/lib/address_utils/parse_address.h",
        "src/core/lib/backoff/backoff.h",
        "src/core/lib/channel/call_tracer.h",
        "src/core/lib/channel/channel_stack.h",
        "src/core/lib/channel/channel_stack_builder.h",
        "src/core/lib/channel/channel_trace.h",
        "src/core/lib/channel/channelz.h",
        "src/core/lib/channel/channelz_registry.h",
        "src/core/lib/channel/connected_channel.h",
        "src/core/lib/channel/context.h",
        "src/core/lib/channel/handshaker.h",
        "src/core/lib/channel/status_util.h",
        "src/core/lib/compression/algorithm_metadata.h",
        "src/core/lib/compression/compression_args.h",
        "src/core/lib/compression/compression_internal.h",
        "src/core/lib/resource_quota/api.h",
        "src/core/lib/compression/message_compress.h",
        "src/core/lib/compression/stream_compression.h",
        "src/core/lib/compression/stream_compression_gzip.h",
        "src/core/lib/compression/stream_compression_identity.h",
        "src/core/lib/debug/stats.h",
        "src/core/lib/debug/stats_data.h",
        "src/core/lib/event_engine/channel_args_endpoint_config.h",
        "src/core/lib/event_engine/sockaddr.h",
        "src/core/lib/http/format_request.h",
        "src/core/lib/http/httpcli.h",
        "src/core/lib/http/parser.h",
        "src/core/lib/iomgr/block_annotate.h",
        "src/core/lib/iomgr/buffer_list.h",
        "src/core/lib/iomgr/call_combiner.h",
        "src/core/lib/iomgr/cfstream_handle.h",
        "src/core/lib/iomgr/dynamic_annotations.h",
        "src/core/lib/iomgr/endpoint.h",
        "src/core/lib/iomgr/endpoint_cfstream.h",
        "src/core/lib/iomgr/endpoint_pair.h",
        "src/core/lib/iomgr/error_cfstream.h",
        "src/core/lib/iomgr/ev_apple.h",
        "src/core/lib/iomgr/ev_epoll1_linux.h",
        "src/core/lib/iomgr/ev_epollex_linux.h",
        "src/core/lib/iomgr/ev_poll_posix.h",
        "src/core/lib/iomgr/ev_posix.h",
        "src/core/lib/iomgr/executor/mpmcqueue.h",
        "src/core/lib/iomgr/executor/threadpool.h",
        "src/core/lib/iomgr/gethostname.h",
        "src/core/lib/iomgr/grpc_if_nametoindex.h",
        "src/core/lib/iomgr/internal_errqueue.h",
        "src/core/lib/iomgr/iocp_windows.h",
        "src/core/lib/iomgr/iomgr.h",
        "src/core/lib/iomgr/iomgr_custom.h",
        "src/core/lib/iomgr/is_epollexclusive_available.h",
        "src/core/lib/iomgr/load_file.h",
        "src/core/lib/iomgr/lockfree_event.h",
        "src/core/lib/iomgr/nameser.h",
        "src/core/lib/iomgr/polling_entity.h",
        "src/core/lib/iomgr/pollset.h",
        "src/core/lib/iomgr/pollset_custom.h",
        "src/core/lib/iomgr/pollset_set.h",
        "src/core/lib/iomgr/pollset_set_custom.h",
        "src/core/lib/iomgr/pollset_set_windows.h",
        "src/core/lib/iomgr/pollset_windows.h",
        "src/core/lib/iomgr/python_util.h",
        "src/core/lib/iomgr/resolve_address.h",
        "src/core/lib/iomgr/resolve_address_custom.h",
        "src/core/lib/iomgr/sockaddr.h",
        "src/core/lib/iomgr/sockaddr_posix.h",
        "src/core/lib/iomgr/sockaddr_windows.h",
        "src/core/lib/iomgr/socket_factory_posix.h",
        "src/core/lib/iomgr/socket_mutator.h",
        "src/core/lib/iomgr/socket_utils_posix.h",
        "src/core/lib/iomgr/socket_windows.h",
        "src/core/lib/iomgr/sys_epoll_wrapper.h",
        "src/core/lib/iomgr/tcp_client.h",
        "src/core/lib/iomgr/tcp_client_posix.h",
        "src/core/lib/iomgr/tcp_custom.h",
        "src/core/lib/iomgr/tcp_posix.h",
        "src/core/lib/iomgr/tcp_server.h",
        "src/core/lib/iomgr/tcp_server_utils_posix.h",
        "src/core/lib/iomgr/tcp_windows.h",
        "src/core/lib/iomgr/time_averaged_stats.h",
        "src/core/lib/iomgr/timer.h",
        "src/core/lib/iomgr/timer_custom.h",
        "src/core/lib/iomgr/timer_generic.h",
        "src/core/lib/iomgr/timer_heap.h",
        "src/core/lib/iomgr/timer_manager.h",
        "src/core/lib/iomgr/unix_sockets_posix.h",
        "src/core/lib/iomgr/wakeup_fd_pipe.h",
        "src/core/lib/iomgr/wakeup_fd_posix.h",
        "src/core/lib/iomgr/work_serializer.h",
        "src/core/lib/slice/b64.h",
        "src/core/lib/slice/percent_encoding.h",
        "src/core/lib/slice/slice_split.h",
        "src/core/lib/surface/api_trace.h",
        "src/core/lib/surface/builtins.h",
        "src/core/lib/surface/call.h",
        "src/core/lib/surface/call_test_only.h",
        "src/core/lib/surface/channel.h",
        "src/core/lib/surface/completion_queue.h",
        "src/core/lib/surface/completion_queue_factory.h",
        "src/core/lib/surface/event_string.h",
        "src/core/lib/surface/init.h",
        "src/core/lib/surface/lame_client.h",
        "src/core/lib/surface/server.h",
        "src/core/lib/surface/validate_metadata.h",
        "src/core/lib/transport/bdp_estimator.h",
        "src/core/lib/transport/byte_stream.h",
        "src/core/lib/transport/connectivity_state.h",
        "src/core/lib/transport/metadata.h",
        "src/core/lib/transport/metadata_batch.h",
        "src/core/lib/transport/parsed_metadata.h",
        "src/core/lib/transport/pid_controller.h",
        "src/core/lib/transport/static_metadata.h",
        "src/core/lib/transport/status_conversion.h",
        "src/core/lib/transport/status_metadata.h",
        "src/core/lib/transport/timeout_encoding.h",
        "src/core/lib/transport/transport.h",
        "src/core/lib/transport/transport_impl.h",
    ] +
    # TODO(ctiller): remove these
    # These headers used to be vended by this target, but they have been split
    # out into separate targets now. In order to transition downstream code, we
    # re-export these headers from here for now, and when LSC's have completed
    # to clean this up, we'll remove these.
    [
        "src/core/lib/iomgr/closure.h",
        "src/core/lib/iomgr/error.h",
        "src/core/lib/iomgr/error_internal.h",
        "src/core/lib/slice/slice_internal.h",
        "src/core/lib/slice/slice_string_helpers.h",
        "src/core/lib/iomgr/exec_ctx.h",
        "src/core/lib/iomgr/executor.h",
        "src/core/lib/iomgr/combiner.h",
        "src/core/lib/iomgr/iomgr_internal.h",
        "src/core/lib/channel/channel_args.h",
    ] +
    # TODO(hork): delete the iomgr glue code when EventEngine is fully
    # integrated, or when it becomes obvious the glue code is unnecessary.
    [
        "src/core/lib/iomgr/event_engine/closure.h",
        "src/core/lib/iomgr/event_engine/endpoint.h",
        "src/core/lib/iomgr/event_engine/pollset.h",
        "src/core/lib/iomgr/event_engine/promise.h",
        "src/core/lib/iomgr/event_engine/resolved_address_internal.h",
    ],
    external_deps = [
        "absl/container:flat_hash_map",
        "absl/container:inlined_vector",
        "absl/functional:bind_front",
        "absl/memory",
        "absl/status:statusor",
        "absl/status",
        "absl/strings:str_format",
        "absl/strings",
        "absl/types:optional",
        "madler_zlib",
    ],
    language = "c++",
    public_hdrs = GRPC_PUBLIC_HDRS + GRPC_PUBLIC_EVENT_ENGINE_HDRS,
    visibility = ["@grpc:alt_grpc_base_legacy"],
    deps = [
        "avl",
        "bitset",
        "channel_args",
        "channel_stack_type",
        "chunked_vector",
        "closure",
        "config",
        "default_event_engine_factory",
        "dual_ref_counted",
        "error",
        "event_engine_base",
        "exec_ctx",
        "gpr_base",
        "gpr_codegen",
        "gpr_tls",
        "grpc_codegen",
        "grpc_sockaddr",
        "grpc_trace",
        "iomgr_port",
        "json",
        "memory_quota",
        "orphanable",
        "ref_counted",
        "ref_counted_ptr",
        "resolved_address",
        "resource_quota",
        "slice",
        "slice_refcount",
        "sockaddr_utils",
        "table",
        "uri_parser",
        "useful",
    ],
)

grpc_cc_library(
    name = "channel_stack_type",
    srcs = [
        "src/core/lib/surface/channel_stack_type.cc",
    ],
    hdrs = [
        "src/core/lib/surface/channel_stack_type.h",
    ],
    language = "c++",
    deps = [
        "gpr_base",
    ],
)

grpc_cc_library(
    name = "channel_init",
    srcs = [
        "src/core/lib/surface/channel_init.cc",
    ],
    hdrs = [
        "src/core/lib/surface/channel_init.h",
    ],
    language = "c++",
    deps = [
        "channel_stack_type",
        "gpr_base",
    ],
)

grpc_cc_library(
    name = "grpc_common",
    language = "c++",
    deps = [
        "grpc_base",
        # standard plugins
        "census",
        "grpc_deadline_filter",
        "grpc_client_authority_filter",
        "grpc_lb_policy_pick_first",
        "grpc_lb_policy_priority",
        "grpc_lb_policy_ring_hash",
        "grpc_lb_policy_round_robin",
        "grpc_lb_policy_weighted_target",
        "grpc_client_idle_filter",
        "grpc_max_age_filter",
        "grpc_message_size_filter",
        "grpc_resolver_dns_ares",
        "grpc_resolver_fake",
        "grpc_resolver_dns_native",
        "grpc_resolver_sockaddr",
        "grpc_resolver_binder",
        "grpc_transport_chttp2_client_insecure",
        "grpc_transport_chttp2_server_insecure",
        "grpc_transport_inproc",
        "grpc_fault_injection_filter",
    ],
)

grpc_cc_library(
    name = "grpc_service_config",
    srcs = [
        "src/core/lib/service_config/service_config.cc",
        "src/core/lib/service_config/service_config_parser.cc",
    ],
    hdrs = [
        "src/core/lib/service_config/service_config.h",
        "src/core/lib/service_config/service_config_call_data.h",
        "src/core/lib/service_config/service_config_parser.h",
    ],
    external_deps = [
        "absl/container:inlined_vector",
        "absl/strings",
    ],
    language = "c++",
    deps = [
        "error",
        "gpr_base",
        "json",
        "slice",
    ],
)

grpc_cc_library(
    name = "server_address",
    srcs = [
        "src/core/lib/resolver/server_address.cc",
    ],
    hdrs = [
        "src/core/lib/resolver/server_address.h",
    ],
    external_deps = [
        "absl/strings",
        "absl/strings:str_format",
    ],
    language = "c++",
    deps = [
        "channel_args",
        "gpr_platform",
        "resolved_address",
        "sockaddr_utils",
    ],
)

grpc_cc_library(
    name = "grpc_resolver",
    srcs = [
        "src/core/lib/resolver/resolver.cc",
        "src/core/lib/resolver/resolver_registry.cc",
    ],
    hdrs = [
        "src/core/lib/resolver/resolver.h",
        "src/core/lib/resolver/resolver_factory.h",
        "src/core/lib/resolver/resolver_registry.h",
    ],
    external_deps = [
        "absl/strings",
        "absl/strings:str_format",
    ],
    language = "c++",
    deps = [
        "gpr_base",
        "grpc_service_config",
        "orphanable",
        "server_address",
        "uri_parser",
    ],
)

grpc_cc_library(
    name = "channel_args",
    srcs = [
        "src/core/lib/channel/channel_args.cc",
    ],
    hdrs = [
        "src/core/lib/channel/channel_args.h",
    ],
    external_deps = [
        "absl/strings",
        "absl/strings:str_format",
    ],
    language = "c++",
    deps = [
        "channel_stack_type",
        "gpr_base",
        "grpc_codegen",
        "useful",
    ],
)

grpc_cc_library(
    name = "resolved_address",
    hdrs = ["src/core/lib/iomgr/resolved_address.h"],
    language = "c++",
    deps = [
        "gpr_platform",
    ],
)

grpc_cc_library(
    name = "grpc_client_channel",
    srcs = [
        "src/core/ext/filters/client_channel/backend_metric.cc",
        "src/core/ext/filters/client_channel/backup_poller.cc",
        "src/core/ext/filters/client_channel/channel_connectivity.cc",
        "src/core/ext/filters/client_channel/client_channel.cc",
        "src/core/ext/filters/client_channel/client_channel_channelz.cc",
        "src/core/ext/filters/client_channel/client_channel_factory.cc",
        "src/core/ext/filters/client_channel/client_channel_plugin.cc",
        "src/core/ext/filters/client_channel/config_selector.cc",
        "src/core/ext/filters/client_channel/dynamic_filters.cc",
        "src/core/ext/filters/client_channel/global_subchannel_pool.cc",
        "src/core/ext/filters/client_channel/health/health_check_client.cc",
        "src/core/ext/filters/client_channel/http_connect_handshaker.cc",
        "src/core/ext/filters/client_channel/http_proxy.cc",
        "src/core/ext/filters/client_channel/lb_policy.cc",
        "src/core/ext/filters/client_channel/lb_policy/child_policy_handler.cc",
        "src/core/ext/filters/client_channel/lb_policy_registry.cc",
        "src/core/ext/filters/client_channel/local_subchannel_pool.cc",
        "src/core/ext/filters/client_channel/proxy_mapper_registry.cc",
        "src/core/ext/filters/client_channel/resolver_result_parsing.cc",
        "src/core/ext/filters/client_channel/retry_filter.cc",
        "src/core/ext/filters/client_channel/retry_service_config.cc",
        "src/core/ext/filters/client_channel/retry_throttle.cc",
        "src/core/ext/filters/client_channel/service_config_channel_arg_filter.cc",
        "src/core/ext/filters/client_channel/subchannel.cc",
        "src/core/ext/filters/client_channel/subchannel_pool_interface.cc",
    ],
    hdrs = [
        "src/core/ext/filters/client_channel/backend_metric.h",
        "src/core/ext/filters/client_channel/backup_poller.h",
        "src/core/ext/filters/client_channel/client_channel.h",
        "src/core/ext/filters/client_channel/client_channel_channelz.h",
        "src/core/ext/filters/client_channel/client_channel_factory.h",
        "src/core/ext/filters/client_channel/config_selector.h",
        "src/core/ext/filters/client_channel/connector.h",
        "src/core/ext/filters/client_channel/dynamic_filters.h",
        "src/core/ext/filters/client_channel/global_subchannel_pool.h",
        "src/core/ext/filters/client_channel/health/health_check_client.h",
        "src/core/ext/filters/client_channel/http_connect_handshaker.h",
        "src/core/ext/filters/client_channel/http_proxy.h",
        "src/core/ext/filters/client_channel/lb_policy.h",
        "src/core/ext/filters/client_channel/lb_policy/child_policy_handler.h",
        "src/core/ext/filters/client_channel/lb_policy_factory.h",
        "src/core/ext/filters/client_channel/lb_policy_registry.h",
        "src/core/ext/filters/client_channel/local_subchannel_pool.h",
        "src/core/ext/filters/client_channel/proxy_mapper.h",
        "src/core/ext/filters/client_channel/proxy_mapper_registry.h",
        "src/core/ext/filters/client_channel/resolver_result_parsing.h",
        "src/core/ext/filters/client_channel/retry_filter.h",
        "src/core/ext/filters/client_channel/retry_service_config.h",
        "src/core/ext/filters/client_channel/retry_throttle.h",
        "src/core/ext/filters/client_channel/subchannel.h",
        "src/core/ext/filters/client_channel/subchannel_interface.h",
        "src/core/ext/filters/client_channel/subchannel_pool_interface.h",
    ],
    external_deps = [
        "absl/container:inlined_vector",
        "absl/strings",
        "absl/strings:str_format",
        "absl/types:optional",
        "absl/status:statusor",
        "upb_lib",
    ],
    language = "c++",
    visibility = ["@grpc:client_channel"],
    deps = [
        "config",
        "debug_location",
        "error",
        "gpr_base",
        "grpc_base",
        "grpc_client_authority_filter",
        "grpc_deadline_filter",
        "grpc_health_upb",
        "grpc_resolver",
        "grpc_service_config",
        "grpc_trace",
        "handshaker_registry",
        "json",
        "json_util",
        "orphanable",
        "ref_counted",
        "ref_counted_ptr",
        "server_address",
        "slice",
        "sockaddr_utils",
        "uri_parser",
        "useful",
        "xds_orca_upb",
    ],
)

grpc_cc_library(
    name = "grpc_server_config_selector",
    srcs = [
        "src/core/ext/filters/server_config_selector/server_config_selector.cc",
    ],
    hdrs = [
        "src/core/ext/filters/server_config_selector/server_config_selector.h",
    ],
    language = "c++",
    deps = [
        "gpr_base",
        "grpc_base",
        "grpc_service_config",
    ],
)

grpc_cc_library(
    name = "grpc_server_config_selector_filter",
    srcs = [
        "src/core/ext/filters/server_config_selector/server_config_selector_filter.cc",
    ],
    hdrs = [
        "src/core/ext/filters/server_config_selector/server_config_selector_filter.h",
    ],
    language = "c++",
    deps = [
        "gpr_base",
        "grpc_base",
        "grpc_server_config_selector",
        "grpc_service_config",
    ],
)

grpc_cc_library(
    name = "idle_filter_state",
    srcs = [
        "src/core/ext/filters/client_idle/idle_filter_state.cc",
    ],
    hdrs = [
        "src/core/ext/filters/client_idle/idle_filter_state.h",
    ],
    language = "c++",
    deps = [
        "gpr_platform",
    ],
)

grpc_cc_library(
    name = "grpc_client_idle_filter",
    srcs = [
        "src/core/ext/filters/client_idle/client_idle_filter.cc",
    ],
    deps = [
        "config",
        "gpr_base",
        "grpc_base",
        "idle_filter_state",
    ],
)

grpc_cc_library(
    name = "grpc_max_age_filter",
    srcs = [
        "src/core/ext/filters/max_age/max_age_filter.cc",
    ],
    hdrs = [
        "src/core/ext/filters/max_age/max_age_filter.h",
    ],
    language = "c++",
    deps = [
        "config",
        "gpr_base",
        "grpc_base",
    ],
)

grpc_cc_library(
    name = "grpc_deadline_filter",
    srcs = [
        "src/core/ext/filters/deadline/deadline_filter.cc",
    ],
    hdrs = [
        "src/core/ext/filters/deadline/deadline_filter.h",
    ],
    language = "c++",
    deps = [
        "config",
        "gpr_base",
        "grpc_base",
        "slice",
    ],
)

grpc_cc_library(
    name = "grpc_client_authority_filter",
    srcs = [
        "src/core/ext/filters/http/client_authority_filter.cc",
    ],
    hdrs = [
        "src/core/ext/filters/http/client_authority_filter.h",
    ],
    language = "c++",
    deps = [
        "channel_stack_type",
        "config",
        "gpr_base",
        "grpc_base",
        "slice",
    ],
)

grpc_cc_library(
    name = "grpc_message_size_filter",
    srcs = [
        "src/core/ext/filters/message_size/message_size_filter.cc",
    ],
    hdrs = [
        "src/core/ext/filters/message_size/message_size_filter.h",
    ],
    external_deps = ["absl/strings:str_format"],
    language = "c++",
    deps = [
        "config",
        "gpr_base",
        "grpc_base",
        "grpc_codegen",
        "grpc_service_config",
        "ref_counted",
        "ref_counted_ptr",
    ],
)

grpc_cc_library(
    name = "grpc_fault_injection_filter",
    srcs = [
        "src/core/ext/filters/fault_injection/fault_injection_filter.cc",
        "src/core/ext/filters/fault_injection/service_config_parser.cc",
    ],
    hdrs = [
        "src/core/ext/filters/fault_injection/fault_injection_filter.h",
        "src/core/ext/filters/fault_injection/service_config_parser.h",
    ],
    external_deps = ["absl/strings"],
    language = "c++",
    deps = [
        "gpr_base",
        "grpc_base",
        "grpc_service_config",
        "json_util",
    ],
)

grpc_cc_library(
    name = "grpc_http_filters",
    srcs = [
        "src/core/ext/filters/http/client/http_client_filter.cc",
        "src/core/ext/filters/http/http_filters_plugin.cc",
        "src/core/ext/filters/http/message_compress/message_compress_filter.cc",
        "src/core/ext/filters/http/message_compress/message_decompress_filter.cc",
        "src/core/ext/filters/http/server/http_server_filter.cc",
    ],
    hdrs = [
        "src/core/ext/filters/http/client/http_client_filter.h",
        "src/core/ext/filters/http/message_compress/message_compress_filter.h",
        "src/core/ext/filters/http/message_compress/message_decompress_filter.h",
        "src/core/ext/filters/http/server/http_server_filter.h",
    ],
    external_deps = [
        "absl/strings:str_format",
        "absl/strings",
        "absl/types:optional",
    ],
    language = "c++",
    deps = [
        "config",
        "gpr_base",
        "grpc_base",
        "grpc_message_size_filter",
        "slice",
    ],
)

grpc_cc_library(
    name = "grpc_codegen",
    language = "c++",
    public_hdrs = [
        "include/grpc/impl/codegen/byte_buffer.h",
        "include/grpc/impl/codegen/byte_buffer_reader.h",
        "include/grpc/impl/codegen/compression_types.h",
        "include/grpc/impl/codegen/connectivity_state.h",
        "include/grpc/impl/codegen/grpc_types.h",
        "include/grpc/impl/codegen/propagation_bits.h",
        "include/grpc/impl/codegen/status.h",
        "include/grpc/impl/codegen/slice.h",
    ],
    visibility = ["@grpc:public"],
    deps = [
        "gpr_codegen",
    ],
)

grpc_cc_library(
    name = "grpc_grpclb_balancer_addresses",
    srcs = [
        "src/core/ext/filters/client_channel/lb_policy/grpclb/grpclb_balancer_addresses.cc",
    ],
    hdrs = [
        "src/core/ext/filters/client_channel/lb_policy/grpclb/grpclb_balancer_addresses.h",
    ],
    language = "c++",
    visibility = ["@grpc:grpclb"],
    deps = [
        "gpr_base",
        "grpc_base",
        "grpc_client_channel",
        "useful",
    ],
)

grpc_cc_library(
    name = "grpc_lb_policy_grpclb",
    srcs = [
        "src/core/ext/filters/client_channel/lb_policy/grpclb/client_load_reporting_filter.cc",
        "src/core/ext/filters/client_channel/lb_policy/grpclb/grpclb.cc",
        "src/core/ext/filters/client_channel/lb_policy/grpclb/grpclb_channel.cc",
        "src/core/ext/filters/client_channel/lb_policy/grpclb/grpclb_client_stats.cc",
        "src/core/ext/filters/client_channel/lb_policy/grpclb/load_balancer_api.cc",
    ],
    hdrs = [
        "src/core/ext/filters/client_channel/lb_policy/grpclb/client_load_reporting_filter.h",
        "src/core/ext/filters/client_channel/lb_policy/grpclb/grpclb.h",
        "src/core/ext/filters/client_channel/lb_policy/grpclb/grpclb_channel.h",
        "src/core/ext/filters/client_channel/lb_policy/grpclb/grpclb_client_stats.h",
        "src/core/ext/filters/client_channel/lb_policy/grpclb/load_balancer_api.h",
    ],
    external_deps = [
        "absl/memory",
        "absl/container:inlined_vector",
        "absl/strings",
        "absl/strings:str_format",
        "upb_lib",
    ],
    language = "c++",
    deps = [
        "config",
        "error",
        "google_api_upb",
        "gpr_base",
        "grpc_base",
        "grpc_client_channel",
        "grpc_grpclb_balancer_addresses",
        "grpc_lb_upb",
        "grpc_resolver_fake",
        "grpc_sockaddr",
        "grpc_transport_chttp2_client_insecure",
        "orphanable",
        "protobuf_duration_upb",
        "protobuf_timestamp_upb",
        "ref_counted_ptr",
        "server_address",
        "slice",
        "sockaddr_utils",
    ],
)

grpc_cc_library(
    name = "grpc_lb_policy_grpclb_secure",
    srcs = [
        "src/core/ext/filters/client_channel/lb_policy/grpclb/client_load_reporting_filter.cc",
        "src/core/ext/filters/client_channel/lb_policy/grpclb/grpclb.cc",
        "src/core/ext/filters/client_channel/lb_policy/grpclb/grpclb_channel_secure.cc",
        "src/core/ext/filters/client_channel/lb_policy/grpclb/grpclb_client_stats.cc",
        "src/core/ext/filters/client_channel/lb_policy/grpclb/load_balancer_api.cc",
    ],
    hdrs = [
        "src/core/ext/filters/client_channel/lb_policy/grpclb/client_load_reporting_filter.h",
        "src/core/ext/filters/client_channel/lb_policy/grpclb/grpclb.h",
        "src/core/ext/filters/client_channel/lb_policy/grpclb/grpclb_channel.h",
        "src/core/ext/filters/client_channel/lb_policy/grpclb/grpclb_client_stats.h",
        "src/core/ext/filters/client_channel/lb_policy/grpclb/load_balancer_api.h",
    ],
    external_deps = [
        "absl/memory",
        "absl/container:inlined_vector",
        "absl/strings",
        "absl/strings:str_format",
        "upb_lib",
    ],
    language = "c++",
    deps = [
        "config",
        "error",
        "google_api_upb",
        "gpr_base",
        "grpc_base",
        "grpc_client_channel",
        "grpc_grpclb_balancer_addresses",
        "grpc_lb_upb",
        "grpc_resolver_fake",
        "grpc_secure",
<<<<<<< HEAD
        "grpc_sockaddr",
=======
        "grpc_security_base",
>>>>>>> aac5af4c
        "grpc_transport_chttp2_client_secure",
        "orphanable",
        "protobuf_duration_upb",
        "protobuf_timestamp_upb",
        "ref_counted_ptr",
        "server_address",
        "slice",
        "sockaddr_utils",
    ],
)

grpc_upb_proto_library(
    name = "rls_upb",
    deps = ["//src/proto/grpc/lookup/v1:rls_proto_descriptor"],
)

grpc_cc_library(
    name = "grpc_lb_policy_rls",
    srcs = [
        "src/core/ext/filters/client_channel/lb_policy/rls/rls.cc",
    ],
    external_deps = [
        "absl/container:inlined_vector",
        "absl/hash",
        "absl/memory",
        "absl/strings",
        "upb_lib",
    ],
    language = "c++",
    deps = [
        "dual_ref_counted",
        "gpr_base",
        "gpr_codegen",
        "grpc_base",
        "grpc_client_channel",
        "grpc_codegen",
        "grpc_resolver",
        "grpc_secure",
        "grpc_security_base",
        "json",
        "json_util",
        "orphanable",
        "ref_counted",
        "rls_upb",
        "uri_parser",
    ],
)

grpc_cc_library(
    name = "grpc_xds_client",
    srcs = [
        "src/core/ext/xds/certificate_provider_registry.cc",
        "src/core/ext/xds/certificate_provider_store.cc",
        "src/core/ext/xds/file_watcher_certificate_provider_factory.cc",
        "src/core/ext/xds/xds_api.cc",
        "src/core/ext/xds/xds_bootstrap.cc",
        "src/core/ext/xds/xds_certificate_provider.cc",
        "src/core/ext/xds/xds_client.cc",
        "src/core/ext/xds/xds_client_stats.cc",
        "src/core/ext/xds/xds_http_fault_filter.cc",
        "src/core/ext/xds/xds_http_filters.cc",
        "src/core/ext/xds/xds_routing.cc",
        "src/core/lib/security/credentials/xds/xds_credentials.cc",
    ],
    hdrs = [
        "src/core/ext/xds/certificate_provider_factory.h",
        "src/core/ext/xds/certificate_provider_registry.h",
        "src/core/ext/xds/certificate_provider_store.h",
        "src/core/ext/xds/file_watcher_certificate_provider_factory.h",
        "src/core/ext/xds/xds_api.h",
        "src/core/ext/xds/xds_bootstrap.h",
        "src/core/ext/xds/xds_certificate_provider.h",
        "src/core/ext/xds/xds_channel_args.h",
        "src/core/ext/xds/xds_client.h",
        "src/core/ext/xds/xds_client_stats.h",
        "src/core/ext/xds/xds_http_fault_filter.h",
        "src/core/ext/xds/xds_http_filters.h",
        "src/core/ext/xds/xds_routing.h",
        "src/core/lib/security/credentials/xds/xds_credentials.h",
    ],
    external_deps = [
        "absl/functional:bind_front",
        "absl/status:statusor",
        "absl/strings",
        "absl/strings:str_format",
        "absl/container:inlined_vector",
        "upb_lib",
        "upb_textformat_lib",
        "upb_json_lib",
        "re2",
        "upb_reflection",
    ],
    language = "c++",
    deps = [
        "envoy_ads_upb",
        "envoy_ads_upbdefs",
        "envoy_core_upb",
        "envoy_core_upbdefs",
        "envoy_type_upb",
        "error",
        "google_api_upb",
        "gpr_base",
        "gpr_codegen",
        "grpc_base",
        "grpc_client_channel",
        "grpc_codegen",
        "grpc_credentials_util",
        "grpc_fault_injection_filter",
        "grpc_lb_xds_channel_args",
        "grpc_matchers",
        "grpc_secure",
<<<<<<< HEAD
        "grpc_sockaddr",
=======
        "grpc_security_base",
        "grpc_tls_credentials",
>>>>>>> aac5af4c
        "grpc_transport_chttp2_client_secure",
        "json",
        "json_util",
        "orphanable",
        "protobuf_any_upb",
        "protobuf_duration_upb",
        "protobuf_struct_upb",
        "protobuf_timestamp_upb",
        "protobuf_wrappers_upb",
        "ref_counted_ptr",
        "slice",
        "slice_refcount",
        "sockaddr_utils",
        "uri_parser",
        "xds_type_upb",
        "xds_type_upbdefs",
    ],
)

grpc_cc_library(
    name = "grpc_xds_channel_stack_modifier",
    srcs = [
        "src/core/ext/xds/xds_channel_stack_modifier.cc",
    ],
    hdrs = [
        "src/core/ext/xds/xds_channel_stack_modifier.h",
    ],
    language = "c++",
    deps = [
        "channel_init",
        "config",
        "gpr_base",
        "grpc_base",
    ],
)

grpc_cc_library(
    name = "grpc_xds_server_config_fetcher",
    srcs = [
        "src/core/ext/xds/xds_server_config_fetcher.cc",
    ],
    external_deps = [
        "absl/strings",
    ],
    language = "c++",
    deps = [
        "gpr_base",
        "grpc_base",
        "grpc_server_config_selector",
        "grpc_server_config_selector_filter",
        "grpc_sockaddr",
        "grpc_xds_channel_stack_modifier",
        "grpc_xds_client",
        "slice_refcount",
        "sockaddr_utils",
        "uri_parser",
    ],
)

grpc_cc_library(
    name = "grpc_google_mesh_ca_certificate_provider_factory",
    srcs = [
        "src/core/ext/xds/google_mesh_ca_certificate_provider_factory.cc",
    ],
    hdrs = [
        "src/core/ext/xds/google_mesh_ca_certificate_provider_factory.h",
    ],
    external_deps = [
        "absl/strings",
    ],
    language = "c++",
    deps = [
        "error",
        "gpr_base",
        "grpc_base",
        "grpc_xds_client",
        "json_util",
        "slice",
    ],
)

grpc_cc_library(
    name = "grpc_lb_policy_cds",
    srcs = [
        "src/core/ext/filters/client_channel/lb_policy/xds/cds.cc",
    ],
    external_deps = [
        "absl/strings",
    ],
    language = "c++",
    deps = [
        "gpr_base",
        "grpc_base",
        "grpc_client_channel",
        "grpc_xds_client",
        "orphanable",
        "ref_counted_ptr",
    ],
)

grpc_cc_library(
    name = "grpc_lb_xds_channel_args",
    hdrs = [
        "src/core/ext/filters/client_channel/lb_policy/xds/xds_channel_args.h",
    ],
    language = "c++",
)

grpc_cc_library(
    name = "grpc_lb_xds_common",
    hdrs = [
        "src/core/ext/filters/client_channel/lb_policy/xds/xds.h",
    ],
    language = "c++",
    deps = [
        "gpr_base",
        "grpc_base",
        "grpc_client_channel",
        "grpc_xds_client",
    ],
)

grpc_cc_library(
    name = "grpc_lb_policy_xds_cluster_resolver",
    srcs = [
        "src/core/ext/filters/client_channel/lb_policy/xds/xds_cluster_resolver.cc",
    ],
    external_deps = [
        "absl/strings",
        "absl/types:optional",
    ],
    language = "c++",
    deps = [
        "gpr_base",
        "grpc_base",
        "grpc_client_channel",
        "grpc_lb_address_filtering",
        "grpc_lb_policy_ring_hash",
        "grpc_lb_xds_channel_args",
        "grpc_lb_xds_common",
        "grpc_resolver",
        "grpc_resolver_fake",
        "grpc_xds_client",
        "orphanable",
        "ref_counted_ptr",
        "server_address",
        "uri_parser",
    ],
)

grpc_cc_library(
    name = "grpc_lb_policy_xds_cluster_impl",
    srcs = [
        "src/core/ext/filters/client_channel/lb_policy/xds/xds_cluster_impl.cc",
    ],
    external_deps = [
        "absl/strings",
    ],
    language = "c++",
    deps = [
        "gpr_base",
        "grpc_base",
        "grpc_client_channel",
        "grpc_lb_xds_channel_args",
        "grpc_lb_xds_common",
        "grpc_xds_client",
        "orphanable",
        "ref_counted_ptr",
    ],
)

grpc_cc_library(
    name = "grpc_lb_policy_xds_cluster_manager",
    srcs = [
        "src/core/ext/filters/client_channel/lb_policy/xds/xds_cluster_manager.cc",
    ],
    external_deps = [
        "absl/strings",
        "absl/status",
    ],
    language = "c++",
    deps = [
        "gpr_base",
        "grpc_base",
        "grpc_client_channel",
        "grpc_resolver_xds_header",
        "orphanable",
        "ref_counted",
        "ref_counted_ptr",
    ],
)

grpc_cc_library(
    name = "grpc_lb_address_filtering",
    srcs = [
        "src/core/ext/filters/client_channel/lb_policy/address_filtering.cc",
    ],
    hdrs = [
        "src/core/ext/filters/client_channel/lb_policy/address_filtering.h",
    ],
    external_deps = [
        "absl/strings",
    ],
    language = "c++",
    deps = [
        "gpr_base",
        "grpc_base",
        "grpc_client_channel",
    ],
)

grpc_cc_library(
    name = "grpc_lb_subchannel_list",
    hdrs = [
        "src/core/ext/filters/client_channel/lb_policy/subchannel_list.h",
    ],
    language = "c++",
    deps = [
        "gpr_base",
        "grpc_base",
        "grpc_client_channel",
    ],
)

grpc_cc_library(
    name = "grpc_lb_policy_pick_first",
    srcs = [
        "src/core/ext/filters/client_channel/lb_policy/pick_first/pick_first.cc",
    ],
    language = "c++",
    deps = [
        "gpr_base",
        "grpc_base",
        "grpc_client_channel",
        "grpc_lb_subchannel_list",
        "server_address",
        "sockaddr_utils",
    ],
)

grpc_cc_library(
    name = "grpc_lb_policy_ring_hash",
    srcs = [
        "src/core/ext/filters/client_channel/lb_policy/ring_hash/ring_hash.cc",
    ],
    hdrs = [
        "src/core/ext/filters/client_channel/lb_policy/ring_hash/ring_hash.h",
    ],
    external_deps = [
        "absl/strings",
        "xxhash",
    ],
    language = "c++",
    deps = [
        "gpr_base",
        "grpc_base",
        "grpc_client_channel",
        "grpc_lb_subchannel_list",
        "grpc_trace",
        "ref_counted_ptr",
        "sockaddr_utils",
    ],
)

grpc_cc_library(
    name = "grpc_lb_policy_round_robin",
    srcs = [
        "src/core/ext/filters/client_channel/lb_policy/round_robin/round_robin.cc",
    ],
    language = "c++",
    deps = [
        "gpr_base",
        "grpc_base",
        "grpc_client_channel",
        "grpc_lb_subchannel_list",
        "grpc_trace",
        "ref_counted_ptr",
        "server_address",
        "sockaddr_utils",
    ],
)

grpc_cc_library(
    name = "grpc_lb_policy_priority",
    srcs = [
        "src/core/ext/filters/client_channel/lb_policy/priority/priority.cc",
    ],
    external_deps = [
        "absl/strings",
        "absl/strings:str_format",
    ],
    language = "c++",
    deps = [
        "gpr_base",
        "grpc_base",
        "grpc_client_channel",
        "grpc_lb_address_filtering",
        "orphanable",
        "ref_counted_ptr",
    ],
)

grpc_cc_library(
    name = "grpc_lb_policy_weighted_target",
    srcs = [
        "src/core/ext/filters/client_channel/lb_policy/weighted_target/weighted_target.cc",
    ],
    external_deps = [
        "absl/container:inlined_vector",
        "absl/strings",
    ],
    language = "c++",
    deps = [
        "gpr_base",
        "grpc_base",
        "grpc_client_channel",
        "grpc_lb_address_filtering",
        "orphanable",
        "ref_counted_ptr",
    ],
)

grpc_cc_library(
    name = "lb_server_load_reporting_filter",
    srcs = [
        "src/core/ext/filters/load_reporting/server_load_reporting_filter.cc",
    ],
    hdrs = [
        "src/core/ext/filters/load_reporting/registered_opencensus_objects.h",
        "src/core/ext/filters/load_reporting/server_load_reporting_filter.h",
        "src/cpp/server/load_reporter/constants.h",
    ],
    external_deps = [
        "absl/strings",
        "absl/strings:str_format",
        "opencensus-stats",
    ],
    language = "c++",
    deps = [
        "error",
        "gpr",
        "grpc++_base",
        "grpc_base",
        "grpc_secure",
<<<<<<< HEAD
        "grpc_sockaddr",
=======
        "grpc_security_base",
>>>>>>> aac5af4c
        "slice",
        "uri_parser",
    ],
    alwayslink = 1,
)

grpc_cc_library(
    name = "lb_load_data_store",
    srcs = [
        "src/cpp/server/load_reporter/load_data_store.cc",
    ],
    hdrs = [
        "src/cpp/server/load_reporter/constants.h",
        "src/cpp/server/load_reporter/load_data_store.h",
    ],
    language = "c++",
    deps = [
        "gpr",
        "gpr_codegen",
        "grpc++",
        "grpc_base",
        "grpc_sockaddr",
    ],
)

grpc_cc_library(
    name = "lb_server_load_reporting_service_server_builder_plugin",
    srcs = [
        "src/cpp/server/load_reporter/load_reporting_service_server_builder_plugin.cc",
    ],
    hdrs = [
        "src/cpp/server/load_reporter/load_reporting_service_server_builder_plugin.h",
    ],
    language = "c++",
    deps = [
        "gpr",
        "grpc++",
        "lb_load_reporter_service",
    ],
)

grpc_cc_library(
    name = "grpcpp_server_load_reporting",
    srcs = [
        "src/cpp/server/load_reporter/load_reporting_service_server_builder_option.cc",
        "src/cpp/server/load_reporter/util.cc",
    ],
    language = "c++",
    public_hdrs = [
        "include/grpcpp/ext/server_load_reporting.h",
    ],
    deps = [
        "gpr",
        "gpr_codegen",
        "lb_server_load_reporting_filter",
        "lb_server_load_reporting_service_server_builder_plugin",
        "slice",
    ],
)

grpc_cc_library(
    name = "lb_load_reporter_service",
    srcs = [
        "src/cpp/server/load_reporter/load_reporter_async_service_impl.cc",
    ],
    hdrs = [
        "src/cpp/server/load_reporter/load_reporter_async_service_impl.h",
    ],
    external_deps = ["absl/memory"],
    language = "c++",
    deps = [
        "gpr",
        "lb_load_reporter",
    ],
)

grpc_cc_library(
    name = "lb_get_cpu_stats",
    srcs = [
        "src/cpp/server/load_reporter/get_cpu_stats_linux.cc",
        "src/cpp/server/load_reporter/get_cpu_stats_macos.cc",
        "src/cpp/server/load_reporter/get_cpu_stats_unsupported.cc",
        "src/cpp/server/load_reporter/get_cpu_stats_windows.cc",
    ],
    hdrs = [
        "src/cpp/server/load_reporter/get_cpu_stats.h",
    ],
    language = "c++",
    deps = [
        "gpr_base",
        "grpc++",
    ],
)

grpc_cc_library(
    name = "lb_load_reporter",
    srcs = [
        "src/cpp/server/load_reporter/load_reporter.cc",
    ],
    hdrs = [
        "src/cpp/server/load_reporter/constants.h",
        "src/cpp/server/load_reporter/load_reporter.h",
    ],
    external_deps = [
        "opencensus-stats",
        "opencensus-tags",
    ],
    language = "c++",
    deps = [
        "gpr",
        "gpr_codegen",
        "lb_get_cpu_stats",
        "lb_load_data_store",
        "//src/proto/grpc/lb/v1:load_reporter_proto",
    ],
)

grpc_cc_library(
    name = "grpc_resolver_dns_selection",
    srcs = [
        "src/core/ext/filters/client_channel/resolver/dns/dns_resolver_selection.cc",
    ],
    hdrs = [
        "src/core/ext/filters/client_channel/resolver/dns/dns_resolver_selection.h",
    ],
    language = "c++",
    deps = [
        "gpr_base",
        "grpc_base",
    ],
)

grpc_cc_library(
    name = "grpc_resolver_dns_native",
    srcs = [
        "src/core/ext/filters/client_channel/resolver/dns/native/dns_resolver.cc",
    ],
    external_deps = [
        "absl/strings",
    ],
    language = "c++",
    deps = [
        "gpr_base",
        "grpc_base",
        "grpc_client_channel",
        "grpc_resolver",
        "grpc_resolver_dns_selection",
        "server_address",
    ],
)

grpc_cc_library(
    name = "grpc_resolver_dns_ares",
    srcs = [
        "src/core/ext/filters/client_channel/resolver/dns/c_ares/dns_resolver_ares.cc",
        "src/core/ext/filters/client_channel/resolver/dns/c_ares/grpc_ares_ev_driver_event_engine.cc",
        "src/core/ext/filters/client_channel/resolver/dns/c_ares/grpc_ares_ev_driver_posix.cc",
        "src/core/ext/filters/client_channel/resolver/dns/c_ares/grpc_ares_ev_driver_windows.cc",
        "src/core/ext/filters/client_channel/resolver/dns/c_ares/grpc_ares_wrapper.cc",
        "src/core/ext/filters/client_channel/resolver/dns/c_ares/grpc_ares_wrapper_event_engine.cc",
        "src/core/ext/filters/client_channel/resolver/dns/c_ares/grpc_ares_wrapper_posix.cc",
        "src/core/ext/filters/client_channel/resolver/dns/c_ares/grpc_ares_wrapper_windows.cc",
    ],
    hdrs = [
        "src/core/ext/filters/client_channel/resolver/dns/c_ares/grpc_ares_ev_driver.h",
        "src/core/ext/filters/client_channel/resolver/dns/c_ares/grpc_ares_wrapper.h",
    ],
    external_deps = [
        "absl/strings",
        "absl/strings:str_format",
        "absl/container:inlined_vector",
        "address_sorting",
        "cares",
    ],
    language = "c++",
    deps = [
        "error",
        "gpr_base",
        "grpc_base",
        "grpc_client_channel",
        "grpc_grpclb_balancer_addresses",
        "grpc_resolver",
        "grpc_resolver_dns_selection",
        "grpc_service_config",
        "grpc_sockaddr",
        "iomgr_port",
        "json",
        "server_address",
        "sockaddr_utils",
    ],
)

grpc_cc_library(
    name = "grpc_resolver_sockaddr",
    srcs = [
        "src/core/ext/filters/client_channel/resolver/sockaddr/sockaddr_resolver.cc",
    ],
    external_deps = [
        "absl/strings",
    ],
    language = "c++",
    deps = [
        "gpr_base",
        "grpc_base",
        "grpc_client_channel",
        "grpc_resolver",
        "server_address",
        "slice",
    ],
)

grpc_cc_library(
    name = "grpc_resolver_binder",
    srcs = [
        "src/core/ext/filters/client_channel/resolver/binder/binder_resolver.cc",
    ],
    external_deps = [
        "absl/strings",
    ],
    language = "c++",
    deps = [
        "gpr_base",
        "grpc_base",
        "grpc_client_channel",
        "grpc_resolver",
        "iomgr_port",
        "server_address",
        "slice",
    ],
)

grpc_cc_library(
    name = "grpc_resolver_fake",
    srcs = ["src/core/ext/filters/client_channel/resolver/fake/fake_resolver.cc"],
    hdrs = ["src/core/ext/filters/client_channel/resolver/fake/fake_resolver.h"],
    language = "c++",
    visibility = [
        "//test:__subpackages__",
        "@grpc:grpc_resolver_fake",
    ],
    deps = [
        "gpr_base",
        "grpc_base",
        "grpc_client_channel",
        "grpc_resolver",
        "server_address",
        "slice",
        "useful",
    ],
)

grpc_cc_library(
    name = "grpc_resolver_xds_header",
    hdrs = [
        "src/core/ext/filters/client_channel/resolver/xds/xds_resolver.h",
    ],
    language = "c++",
)

grpc_cc_library(
    name = "grpc_resolver_xds",
    srcs = [
        "src/core/ext/filters/client_channel/resolver/xds/xds_resolver.cc",
    ],
    external_deps = [
        "xxhash",
        "re2",
        "absl/strings",
    ],
    language = "c++",
    deps = [
        "gpr_base",
        "grpc_base",
        "grpc_client_channel",
        "grpc_lb_policy_ring_hash",
        "grpc_resolver",
        "grpc_xds_client",
    ],
)

grpc_cc_library(
    name = "grpc_resolver_c2p",
    srcs = [
        "src/core/ext/filters/client_channel/resolver/google_c2p/google_c2p_resolver.cc",
    ],
    language = "c++",
    deps = [
        "alts_util",
        "gpr_base",
        "grpc_base",
        "grpc_client_channel",
        "grpc_resolver",
        "grpc_xds_client",
    ],
)

grpc_cc_library(
    name = "grpc_httpcli_security_connector",
    srcs = [
        "src/core/lib/http/httpcli_security_connector.cc",
    ],
    external_deps = [
        "absl/strings",
    ],
    language = "c++",
    deps = [
        "config",
        "gpr_base",
        "grpc_base",
        "grpc_security_base",
        "ref_counted_ptr",
        "tsi_ssl_credentials",
    ],
)

grpc_cc_library(
    name = "grpc_secure",
    srcs = [
        "src/core/lib/security/authorization/authorization_policy_provider_vtable.cc",
        "src/core/lib/security/authorization/evaluate_args.cc",
        "src/core/lib/security/authorization/sdk_server_authz_filter.cc",
        "src/core/lib/security/credentials/external/aws_external_account_credentials.cc",
        "src/core/lib/security/credentials/external/aws_request_signer.cc",
        "src/core/lib/security/credentials/external/external_account_credentials.cc",
        "src/core/lib/security/credentials/external/file_external_account_credentials.cc",
        "src/core/lib/security/credentials/external/url_external_account_credentials.cc",
        "src/core/lib/security/credentials/fake/fake_credentials.cc",
        "src/core/lib/security/credentials/google_default/credentials_generic.cc",
        "src/core/lib/security/credentials/google_default/google_default_credentials.cc",
        "src/core/lib/security/credentials/iam/iam_credentials.cc",
        "src/core/lib/security/credentials/insecure/insecure_credentials.cc",
        "src/core/lib/security/credentials/local/local_credentials.cc",
        "src/core/lib/security/credentials/oauth2/oauth2_credentials.cc",
        "src/core/lib/security/security_connector/fake/fake_security_connector.cc",
        "src/core/lib/security/security_connector/insecure/insecure_security_connector.cc",
        "src/core/lib/security/security_connector/local/local_security_connector.cc",
        "src/core/lib/surface/init_secure.cc",
    ],
    hdrs = [
        "src/core/ext/filters/client_channel/lb_policy/grpclb/grpclb.h",
        "src/core/ext/xds/xds_channel_args.h",
        "src/core/lib/security/authorization/authorization_engine.h",
        "src/core/lib/security/authorization/authorization_policy_provider.h",
        "src/core/lib/security/authorization/evaluate_args.h",
        "src/core/lib/security/authorization/sdk_server_authz_filter.h",
        "src/core/lib/security/credentials/external/aws_external_account_credentials.h",
        "src/core/lib/security/credentials/external/aws_request_signer.h",
        "src/core/lib/security/credentials/external/external_account_credentials.h",
        "src/core/lib/security/credentials/external/file_external_account_credentials.h",
        "src/core/lib/security/credentials/external/url_external_account_credentials.h",
        "src/core/lib/security/credentials/fake/fake_credentials.h",
        "src/core/lib/security/credentials/google_default/google_default_credentials.h",
        "src/core/lib/security/credentials/iam/iam_credentials.h",
        "src/core/lib/security/credentials/local/local_credentials.h",
        "src/core/lib/security/credentials/oauth2/oauth2_credentials.h",
        "src/core/lib/security/security_connector/fake/fake_security_connector.h",
        "src/core/lib/security/security_connector/insecure/insecure_security_connector.h",
        "src/core/lib/security/security_connector/local/local_security_connector.h",
    ],
    external_deps = [
        "absl/container:inlined_vector",
        "absl/functional:bind_front",
        "absl/strings",
        "absl/strings:str_format",
        "absl/time",
        "libcrypto",
        "libssl",
    ],
    language = "c++",
    public_hdrs = GRPC_SECURE_PUBLIC_HDRS,
    visibility = ["@grpc:public"],
    deps = [
        "alts_util",
        "config",
        "error",
        "gpr_base",
        "grpc_alts_credentials",
        "grpc_base",
        "grpc_client_channel",
        "grpc_codegen",
        "grpc_credentials_util",
        "grpc_httpcli_security_connector",
        "grpc_jwt_credentials",
        "grpc_lb_xds_channel_args",
<<<<<<< HEAD
        "grpc_sockaddr",
=======
        "grpc_security_base",
        "grpc_ssl_credentials",
        "grpc_tls_credentials",
>>>>>>> aac5af4c
        "grpc_trace",
        "grpc_transport_chttp2_alpn",
        "json",
        "ref_counted",
        "ref_counted_ptr",
        "slice",
        "slice_refcount",
        "sockaddr_utils",
        "tsi",
<<<<<<< HEAD
        "tsi_interface",
        "uri_parser",
=======
        "tsi_base",
        "useful",
    ],
)

grpc_cc_library(
    name = "tsi_ssl_types",
    hdrs = [
        "src/core/tsi/ssl_types.h",
    ],
    external_deps = [
        "libssl",
    ],
    language = "c++",
)

grpc_cc_library(
    name = "tsi_base",
    srcs = [
        "src/core/tsi/transport_security.cc",
        "src/core/tsi/transport_security_grpc.cc",
    ],
    hdrs = [
        "src/core/tsi/transport_security.h",
        "src/core/tsi/transport_security_grpc.h",
        "src/core/tsi/transport_security_interface.h",
    ],
    language = "c++",
    visibility = ["@grpc:tsi_interface"],
    deps = [
        "gpr",
        "grpc_trace",
    ],
)

grpc_cc_library(
    name = "grpc_security_base",
    srcs = [
        "src/core/lib/security/context/security_context.cc",
        "src/core/lib/security/credentials/composite/composite_credentials.cc",
        "src/core/lib/security/credentials/credentials.cc",
        "src/core/lib/security/credentials/credentials_metadata.cc",
        "src/core/lib/security/credentials/plugin/plugin_credentials.cc",
        "src/core/lib/security/security_connector/security_connector.cc",
        "src/core/lib/security/transport/client_auth_filter.cc",
        "src/core/lib/security/transport/secure_endpoint.cc",
        "src/core/lib/security/transport/security_handshaker.cc",
        "src/core/lib/security/transport/server_auth_filter.cc",
        "src/core/lib/security/transport/tsi_error.cc",
    ],
    hdrs = [
        "src/core/lib/security/context/security_context.h",
        "src/core/lib/security/credentials/composite/composite_credentials.h",
        "src/core/lib/security/credentials/credentials.h",
        "src/core/lib/security/credentials/plugin/plugin_credentials.h",
        "src/core/lib/security/security_connector/security_connector.h",
        "src/core/lib/security/transport/auth_filters.h",
        "src/core/lib/security/transport/secure_endpoint.h",
        "src/core/lib/security/transport/security_handshaker.h",
        "src/core/lib/security/transport/tsi_error.h",
    ],
    external_deps = [
        "absl/strings",
        "absl/strings:str_format",
        "absl/time",
    ],
    language = "c++",
    public_hdrs = GRPC_SECURE_PUBLIC_HDRS,
    visibility = ["@grpc:public"],
    deps = [
        "config",
        "gpr_base",
        "grpc_base",
        "grpc_trace",
        "json",
        "ref_counted",
        "ref_counted_ptr",
        "tsi_base",
    ],
)

grpc_cc_library(
    name = "grpc_credentials_util",
    srcs = [
        "src/core/lib/security/credentials/tls/tls_utils.cc",
        "src/core/lib/security/security_connector/load_system_roots_fallback.cc",
        "src/core/lib/security/security_connector/load_system_roots_linux.cc",
        "src/core/lib/security/util/json_util.cc",
    ],
    hdrs = [
        "src/core/lib/security/credentials/tls/tls_utils.h",
        "src/core/lib/security/security_connector/load_system_roots.h",
        "src/core/lib/security/security_connector/load_system_roots_linux.h",
        "src/core/lib/security/util/json_util.h",
    ],
    external_deps = [
        "absl/container:inlined_vector",
        "absl/strings",
    ],
    language = "c++",
    visibility = ["@grpc:public"],
    deps = [
        "gpr_base",
        "grpc_base",
        "grpc_security_base",
        "useful",
    ],
)

grpc_cc_library(
    name = "tsi_alts_credentials",
    srcs = [
        "src/core/tsi/alts/crypt/aes_gcm.cc",
        "src/core/tsi/alts/crypt/gsec.cc",
        "src/core/tsi/alts/frame_protector/alts_counter.cc",
        "src/core/tsi/alts/frame_protector/alts_crypter.cc",
        "src/core/tsi/alts/frame_protector/alts_frame_protector.cc",
        "src/core/tsi/alts/frame_protector/alts_record_protocol_crypter_common.cc",
        "src/core/tsi/alts/frame_protector/alts_seal_privacy_integrity_crypter.cc",
        "src/core/tsi/alts/frame_protector/alts_unseal_privacy_integrity_crypter.cc",
        "src/core/tsi/alts/frame_protector/frame_handler.cc",
        "src/core/tsi/alts/handshaker/alts_handshaker_client.cc",
        "src/core/tsi/alts/handshaker/alts_shared_resource.cc",
        "src/core/tsi/alts/handshaker/alts_tsi_handshaker.cc",
        "src/core/tsi/alts/handshaker/alts_tsi_utils.cc",
        "src/core/tsi/alts/zero_copy_frame_protector/alts_grpc_integrity_only_record_protocol.cc",
        "src/core/tsi/alts/zero_copy_frame_protector/alts_grpc_privacy_integrity_record_protocol.cc",
        "src/core/tsi/alts/zero_copy_frame_protector/alts_grpc_record_protocol_common.cc",
        "src/core/tsi/alts/zero_copy_frame_protector/alts_iovec_record_protocol.cc",
        "src/core/tsi/alts/zero_copy_frame_protector/alts_zero_copy_grpc_protector.cc",
    ],
    hdrs = [
        "src/core/tsi/alts/crypt/gsec.h",
        "src/core/tsi/alts/frame_protector/alts_counter.h",
        "src/core/tsi/alts/frame_protector/alts_crypter.h",
        "src/core/tsi/alts/frame_protector/alts_frame_protector.h",
        "src/core/tsi/alts/frame_protector/alts_record_protocol_crypter_common.h",
        "src/core/tsi/alts/frame_protector/frame_handler.h",
        "src/core/tsi/alts/handshaker/alts_handshaker_client.h",
        "src/core/tsi/alts/handshaker/alts_shared_resource.h",
        "src/core/tsi/alts/handshaker/alts_tsi_handshaker.h",
        "src/core/tsi/alts/handshaker/alts_tsi_handshaker_private.h",
        "src/core/tsi/alts/handshaker/alts_tsi_utils.h",
        "src/core/tsi/alts/zero_copy_frame_protector/alts_grpc_integrity_only_record_protocol.h",
        "src/core/tsi/alts/zero_copy_frame_protector/alts_grpc_privacy_integrity_record_protocol.h",
        "src/core/tsi/alts/zero_copy_frame_protector/alts_grpc_record_protocol.h",
        "src/core/tsi/alts/zero_copy_frame_protector/alts_grpc_record_protocol_common.h",
        "src/core/tsi/alts/zero_copy_frame_protector/alts_iovec_record_protocol.h",
        "src/core/tsi/alts/zero_copy_frame_protector/alts_zero_copy_grpc_protector.h",
    ],
    external_deps = [
        "libssl",
        "libcrypto",
        "upb_lib",
    ],
    language = "c++",
    visibility = ["@grpc:public"],
    deps = [
        "alts_util",
        "config",
        "error",
        "gpr_base",
        "grpc_base",
        "tsi_base",
        "useful",
    ],
)

grpc_cc_library(
    name = "tsi_ssl_credentials",
    srcs = [
        "src/core/lib/security/security_connector/ssl_utils.cc",
        "src/core/lib/security/security_connector/ssl_utils_config.cc",
        "src/core/tsi/ssl/session_cache/ssl_session_boringssl.cc",
        "src/core/tsi/ssl/session_cache/ssl_session_cache.cc",
        "src/core/tsi/ssl/session_cache/ssl_session_openssl.cc",
        "src/core/tsi/ssl_transport_security.cc",
    ],
    hdrs = [
        "src/core/lib/security/security_connector/ssl_utils.h",
        "src/core/lib/security/security_connector/ssl_utils_config.h",
        "src/core/tsi/ssl/session_cache/ssl_session.h",
        "src/core/tsi/ssl/session_cache/ssl_session_cache.h",
        "src/core/tsi/ssl_transport_security.h",
    ],
    external_deps = [
        "absl/strings",
        "libssl",
        "libcrypto",
    ],
    language = "c++",
    visibility = ["@grpc:public"],
    deps = [
        "gpr_base",
        "grpc_base",
        "grpc_credentials_util",
        "grpc_security_base",
        "grpc_transport_chttp2_alpn",
        "ref_counted_ptr",
        "tsi_base",
        "tsi_ssl_types",
>>>>>>> aac5af4c
        "useful",
    ],
)

grpc_cc_library(
    name = "grpc_jwt_credentials",
    srcs = [
        "src/core/lib/security/credentials/jwt/json_token.cc",
        "src/core/lib/security/credentials/jwt/jwt_credentials.cc",
        "src/core/lib/security/credentials/jwt/jwt_verifier.cc",
    ],
    hdrs = [
        "src/core/lib/security/credentials/jwt/json_token.h",
        "src/core/lib/security/credentials/jwt/jwt_credentials.h",
        "src/core/lib/security/credentials/jwt/jwt_verifier.h",
    ],
    external_deps = [
        "absl/strings",
        "libcrypto",
        "libssl",
    ],
    language = "c++",
    visibility = ["@grpc:public"],
    deps = [
        "gpr_base",
        "grpc_base",
        "grpc_credentials_util",
        "grpc_security_base",
        "json",
        "ref_counted",
        "ref_counted_ptr",
        "tsi_ssl_types",
    ],
)

grpc_cc_library(
    name = "grpc_alts_credentials",
    srcs = [
        "src/core/lib/security/credentials/alts/alts_credentials.cc",
        "src/core/lib/security/security_connector/alts/alts_security_connector.cc",
    ],
    hdrs = [
        "src/core/lib/security/credentials/alts/alts_credentials.h",
        "src/core/lib/security/security_connector/alts/alts_security_connector.h",
    ],
    external_deps = [
        "libssl",
        "upb_lib",
        "upb_lib_descriptor",
    ],
    language = "c++",
    visibility = ["@grpc:public"],
    deps = [
        "alts_util",
        "gpr_base",
        "grpc_base",
        "grpc_security_base",
        "ref_counted_ptr",
        "tsi_alts_credentials",
        "tsi_base",
    ],
)

grpc_cc_library(
    name = "grpc_ssl_credentials",
    srcs = [
        "src/core/lib/security/credentials/ssl/ssl_credentials.cc",
        "src/core/lib/security/security_connector/ssl/ssl_security_connector.cc",
    ],
    hdrs = [
        "src/core/lib/security/credentials/ssl/ssl_credentials.h",
        "src/core/lib/security/security_connector/ssl/ssl_security_connector.h",
    ],
    external_deps = [
        "absl/strings",
        "absl/strings:str_format",
    ],
    language = "c++",
    deps = [
        "gpr_base",
        "grpc_base",
        "grpc_credentials_util",
        "grpc_security_base",
        "grpc_transport_chttp2_alpn",
        "ref_counted_ptr",
        "tsi_base",
        "tsi_ssl_credentials",
    ],
)

grpc_cc_library(
    name = "grpc_tls_credentials",
    srcs = [
        "src/core/lib/security/credentials/tls/grpc_tls_certificate_distributor.cc",
        "src/core/lib/security/credentials/tls/grpc_tls_certificate_provider.cc",
        "src/core/lib/security/credentials/tls/grpc_tls_certificate_verifier.cc",
        "src/core/lib/security/credentials/tls/grpc_tls_credentials_options.cc",
        "src/core/lib/security/credentials/tls/tls_credentials.cc",
        "src/core/lib/security/security_connector/tls/tls_security_connector.cc",
    ],
    hdrs = [
        "src/core/lib/security/credentials/tls/grpc_tls_certificate_distributor.h",
        "src/core/lib/security/credentials/tls/grpc_tls_certificate_provider.h",
        "src/core/lib/security/credentials/tls/grpc_tls_certificate_verifier.h",
        "src/core/lib/security/credentials/tls/grpc_tls_credentials_options.h",
        "src/core/lib/security/credentials/tls/tls_credentials.h",
        "src/core/lib/security/security_connector/tls/tls_security_connector.h",
    ],
    external_deps = [
        "absl/functional:bind_front",
        "absl/strings",
        "libssl",
    ],
    language = "c++",
    deps = [
        "gpr_base",
        "grpc_base",
        "grpc_credentials_util",
        "grpc_security_base",
        "tsi_base",
        "tsi_ssl_credentials",
    ],
)

grpc_cc_library(
    name = "grpc_mock_cel",
    hdrs = [
        "src/core/lib/security/authorization/mock_cel/activation.h",
        "src/core/lib/security/authorization/mock_cel/cel_expr_builder_factory.h",
        "src/core/lib/security/authorization/mock_cel/cel_expression.h",
        "src/core/lib/security/authorization/mock_cel/cel_value.h",
        "src/core/lib/security/authorization/mock_cel/evaluator_core.h",
        "src/core/lib/security/authorization/mock_cel/flat_expr_builder.h",
    ],
    language = "c++",
    deps = [
        "google_api_upb",
        "grpc_base",
    ],
)

# This target depends on RE2 and should not be linked into grpc by default for binary-size reasons.
grpc_cc_library(
    name = "grpc_matchers",
    srcs = [
        "src/core/lib/matchers/matchers.cc",
    ],
    hdrs = [
        "src/core/lib/matchers/matchers.h",
    ],
    external_deps = [
        "re2",
        "absl/memory",
        "absl/strings",
        "absl/strings:str_format",
    ],
    language = "c++",
    deps = [
        "gpr_base",
        "grpc_base",
    ],
)

# This target pulls in a dependency on RE2 and should not be linked into grpc by default for binary-size reasons.
grpc_cc_library(
    name = "grpc_rbac_engine",
    srcs = [
        "src/core/lib/security/authorization/grpc_authorization_engine.cc",
        "src/core/lib/security/authorization/matchers.cc",
        "src/core/lib/security/authorization/rbac_policy.cc",
    ],
    hdrs = [
        "src/core/lib/security/authorization/grpc_authorization_engine.h",
        "src/core/lib/security/authorization/matchers.h",
        "src/core/lib/security/authorization/rbac_policy.h",
    ],
    external_deps = [
        "absl/strings",
        "absl/strings:str_format",
    ],
    language = "c++",
    deps = [
        "gpr_base",
        "grpc_base",
        "grpc_matchers",
        "grpc_secure",
        "sockaddr_utils",
    ],
)

# This target pulls in a dependency on RE2 and should not be linked into grpc by default for binary-size reasons.
grpc_cc_library(
    name = "grpc_authorization_provider",
    srcs = [
        "src/core/lib/security/authorization/grpc_authorization_policy_provider.cc",
        "src/core/lib/security/authorization/rbac_translator.cc",
    ],
    hdrs = [
        "src/core/lib/security/authorization/grpc_authorization_policy_provider.h",
        "src/core/lib/security/authorization/rbac_translator.h",
    ],
    external_deps = [
        "absl/strings",
        "absl/strings:str_format",
    ],
    language = "c++",
    deps = [
        "gpr_base",
        "grpc_base",
        "grpc_matchers",
        "grpc_rbac_engine",
        "grpc_secure",
        "useful",
    ],
)

# This target pulls in a dependency on RE2 and should not be linked into grpc by default for binary-size reasons.
grpc_cc_library(
    name = "grpc++_authorization_provider",
    srcs = [
        "src/cpp/server/authorization_policy_provider.cc",
    ],
    external_deps = [
        "absl/synchronization",
        "protobuf_headers",
    ],
    language = "c++",
    public_hdrs = GRPCXX_PUBLIC_HDRS + GRPC_SECURE_PUBLIC_HDRS,
    deps = [
        "gpr_base",
        "grpc++_codegen_base",
        "grpc_authorization_provider",
    ],
)

# This target pulls in a dependency on RE2 and should not be linked into grpc by default for binary-size reasons.
grpc_cc_library(
    name = "grpc_cel_engine",
    srcs = [
        "src/core/lib/security/authorization/cel_authorization_engine.cc",
    ],
    hdrs = [
        "src/core/lib/security/authorization/cel_authorization_engine.h",
    ],
    external_deps = [
        "absl/container:flat_hash_set",
        "absl/memory",
    ],
    language = "c++",
    deps = [
        "envoy_ads_upb",
        "google_api_upb",
        "gpr_base",
        "grpc_base",
        "grpc_mock_cel",
        "grpc_rbac_engine",
        "sockaddr_utils",
    ],
)

grpc_cc_library(
    name = "popularity_count",
    hdrs = [
        "src/core/ext/transport/chttp2/transport/popularity_count.h",
    ],
    language = "c++",
    deps = [
        "gpr_platform",
    ],
)

grpc_cc_library(
    name = "hpack_constants",
    hdrs = [
        "src/core/ext/transport/chttp2/transport/hpack_constants.h",
    ],
    language = "c++",
    deps = [
        "gpr_platform",
    ],
)

grpc_cc_library(
    name = "hpack_encoder_index",
    hdrs = [
        "src/core/ext/transport/chttp2/transport/hpack_encoder_index.h",
    ],
    external_deps = [
        "absl/types:optional",
    ],
    language = "c++",
    deps = [
        "gpr_platform",
    ],
)

grpc_cc_library(
    name = "hpack_encoder_table",
    srcs = [
        "src/core/ext/transport/chttp2/transport/hpack_encoder_table.cc",
    ],
    hdrs = [
        "src/core/ext/transport/chttp2/transport/hpack_encoder_table.h",
    ],
    external_deps = [
        "absl/container:inlined_vector",
    ],
    language = "c++",
    deps = [
        "gpr",
        "hpack_constants",
    ],
)

grpc_cc_library(
    name = "grpc_transport_chttp2",
    srcs = [
        "src/core/ext/transport/chttp2/transport/bin_decoder.cc",
        "src/core/ext/transport/chttp2/transport/bin_encoder.cc",
        "src/core/ext/transport/chttp2/transport/chttp2_plugin.cc",
        "src/core/ext/transport/chttp2/transport/chttp2_transport.cc",
        "src/core/ext/transport/chttp2/transport/context_list.cc",
        "src/core/ext/transport/chttp2/transport/flow_control.cc",
        "src/core/ext/transport/chttp2/transport/frame_data.cc",
        "src/core/ext/transport/chttp2/transport/frame_goaway.cc",
        "src/core/ext/transport/chttp2/transport/frame_ping.cc",
        "src/core/ext/transport/chttp2/transport/frame_rst_stream.cc",
        "src/core/ext/transport/chttp2/transport/frame_settings.cc",
        "src/core/ext/transport/chttp2/transport/frame_window_update.cc",
        "src/core/ext/transport/chttp2/transport/hpack_encoder.cc",
        "src/core/ext/transport/chttp2/transport/hpack_parser.cc",
        "src/core/ext/transport/chttp2/transport/hpack_parser_table.cc",
        "src/core/ext/transport/chttp2/transport/hpack_utils.cc",
        "src/core/ext/transport/chttp2/transport/http2_settings.cc",
        "src/core/ext/transport/chttp2/transport/huffsyms.cc",
        "src/core/ext/transport/chttp2/transport/parsing.cc",
        "src/core/ext/transport/chttp2/transport/stream_lists.cc",
        "src/core/ext/transport/chttp2/transport/stream_map.cc",
        "src/core/ext/transport/chttp2/transport/varint.cc",
        "src/core/ext/transport/chttp2/transport/writing.cc",
    ],
    hdrs = [
        "src/core/ext/transport/chttp2/transport/bin_decoder.h",
        "src/core/ext/transport/chttp2/transport/bin_encoder.h",
        "src/core/ext/transport/chttp2/transport/chttp2_transport.h",
        "src/core/ext/transport/chttp2/transport/context_list.h",
        "src/core/ext/transport/chttp2/transport/flow_control.h",
        "src/core/ext/transport/chttp2/transport/frame.h",
        "src/core/ext/transport/chttp2/transport/frame_data.h",
        "src/core/ext/transport/chttp2/transport/frame_goaway.h",
        "src/core/ext/transport/chttp2/transport/frame_ping.h",
        "src/core/ext/transport/chttp2/transport/frame_rst_stream.h",
        "src/core/ext/transport/chttp2/transport/frame_settings.h",
        "src/core/ext/transport/chttp2/transport/frame_window_update.h",
        "src/core/ext/transport/chttp2/transport/hpack_encoder.h",
        "src/core/ext/transport/chttp2/transport/hpack_parser.h",
        "src/core/ext/transport/chttp2/transport/hpack_parser_table.h",
        "src/core/ext/transport/chttp2/transport/hpack_utils.h",
        "src/core/ext/transport/chttp2/transport/http2_settings.h",
        "src/core/ext/transport/chttp2/transport/huffsyms.h",
        "src/core/ext/transport/chttp2/transport/internal.h",
        "src/core/ext/transport/chttp2/transport/stream_map.h",
        "src/core/ext/transport/chttp2/transport/varint.h",
    ],
    external_deps = [
        "absl/base:core_headers",
        "absl/memory",
        "absl/status",
        "absl/strings",
        "absl/strings:str_format",
    ],
    language = "c++",
    visibility = ["@grpc:grpclb"],
    deps = [
        "gpr_base",
        "grpc_base",
        "grpc_http_filters",
        "grpc_trace",
        "grpc_transport_chttp2_alpn",
        "hpack_constants",
        "hpack_encoder_index",
        "hpack_encoder_table",
        "memory_quota",
        "popularity_count",
        "resource_quota_trace",
        "slice",
        "slice_refcount",
        "uri_parser",
        "useful",
    ],
)

grpc_cc_library(
    name = "grpc_transport_chttp2_alpn",
    srcs = [
        "src/core/ext/transport/chttp2/alpn/alpn.cc",
    ],
    hdrs = [
        "src/core/ext/transport/chttp2/alpn/alpn.h",
    ],
    language = "c++",
    deps = [
        "gpr_base",
        "useful",
    ],
)

grpc_cc_library(
    name = "grpc_transport_chttp2_client_connector",
    srcs = [
        "src/core/ext/transport/chttp2/client/chttp2_connector.cc",
    ],
    hdrs = [
        "src/core/ext/transport/chttp2/client/chttp2_connector.h",
    ],
    language = "c++",
    deps = [
        "config",
        "gpr_base",
        "grpc_base",
        "grpc_client_channel",
        "grpc_transport_chttp2",
        "slice",
        "sockaddr_utils",
    ],
)

grpc_cc_library(
    name = "grpc_transport_chttp2_client_insecure",
    srcs = [
        "src/core/ext/transport/chttp2/client/insecure/channel_create.cc",
        "src/core/ext/transport/chttp2/client/insecure/channel_create_posix.cc",
    ],
    language = "c++",
    deps = [
        "channel_args",
        "gpr_base",
        "grpc_base",
        "grpc_client_channel",
        "grpc_resolver",
        "grpc_transport_chttp2",
        "grpc_transport_chttp2_client_connector",
    ],
)

grpc_cc_library(
    name = "grpc_transport_chttp2_client_secure",
    srcs = [
        "src/core/ext/transport/chttp2/client/secure/secure_channel_create.cc",
    ],
    language = "c++",
    deps = [
        "error",
        "gpr_base",
        "grpc_base",
        "grpc_client_channel",
        "grpc_resolver",
        "grpc_secure",
        "grpc_security_base",
        "grpc_transport_chttp2",
        "grpc_transport_chttp2_client_connector",
        "slice",
        "sockaddr_utils",
        "uri_parser",
    ],
)

grpc_cc_library(
    name = "grpc_transport_chttp2_server",
    srcs = [
        "src/core/ext/transport/chttp2/server/chttp2_server.cc",
    ],
    hdrs = [
        "src/core/ext/transport/chttp2/server/chttp2_server.h",
    ],
    external_deps = [
        "absl/strings",
        "absl/strings:str_format",
    ],
    language = "c++",
    deps = [
        "config",
        "gpr_base",
        "grpc_base",
        "grpc_codegen",
        "grpc_http_filters",
        "grpc_transport_chttp2",
        "memory_quota",
        "ref_counted",
        "ref_counted_ptr",
        "slice",
        "sockaddr_utils",
        "uri_parser",
    ],
)

grpc_cc_library(
    name = "grpc_transport_chttp2_server_insecure",
    srcs = [
        "src/core/ext/transport/chttp2/server/insecure/server_chttp2.cc",
        "src/core/ext/transport/chttp2/server/insecure/server_chttp2_posix.cc",
    ],
    external_deps = [
        "absl/strings",
    ],
    language = "c++",
    deps = [
        "gpr_base",
        "grpc_base",
        "grpc_transport_chttp2",
        "grpc_transport_chttp2_server",
    ],
)

grpc_cc_library(
    name = "grpc_transport_chttp2_server_secure",
    srcs = [
        "src/core/ext/transport/chttp2/server/secure/server_secure_chttp2.cc",
    ],
    external_deps = [
        "absl/strings",
    ],
    language = "c++",
    deps = [
        "gpr_base",
        "grpc_base",
        "grpc_secure",
        "grpc_security_base",
        "grpc_transport_chttp2",
        "grpc_transport_chttp2_server",
        "ref_counted_ptr",
    ],
)

grpc_cc_library(
    name = "grpc_transport_inproc",
    srcs = [
        "src/core/ext/transport/inproc/inproc_plugin.cc",
        "src/core/ext/transport/inproc/inproc_transport.cc",
    ],
    hdrs = [
        "src/core/ext/transport/inproc/inproc_transport.h",
    ],
    language = "c++",
    deps = [
        "gpr_base",
        "grpc_base",
        "grpc_trace",
        "slice",
    ],
)

grpc_cc_library(
    name = "tsi_interface",
    language = "c++",
    visibility = ["@grpc:tsi_interface"],
    deps = [
        "gpr",
        "grpc_trace",
        "tsi_base",
    ],
)

grpc_cc_library(
    name = "alts_util",
    srcs = [
        "src/core/lib/security/credentials/alts/check_gcp_environment.cc",
        "src/core/lib/security/credentials/alts/check_gcp_environment_linux.cc",
        "src/core/lib/security/credentials/alts/check_gcp_environment_no_op.cc",
        "src/core/lib/security/credentials/alts/check_gcp_environment_windows.cc",
        "src/core/lib/security/credentials/alts/grpc_alts_credentials_client_options.cc",
        "src/core/lib/security/credentials/alts/grpc_alts_credentials_options.cc",
        "src/core/lib/security/credentials/alts/grpc_alts_credentials_server_options.cc",
        "src/core/tsi/alts/handshaker/transport_security_common_api.cc",
    ],
    hdrs = [
        "src/core/lib/security/credentials/alts/check_gcp_environment.h",
        "src/core/lib/security/credentials/alts/grpc_alts_credentials_options.h",
        "src/core/tsi/alts/handshaker/transport_security_common_api.h",
    ],
    external_deps = [
        "upb_lib",
    ],
    language = "c++",
    public_hdrs = GRPC_SECURE_PUBLIC_HDRS,
    visibility = ["@grpc:tsi"],
    deps = [
        "alts_upb",
        "gpr",
        "grpc_base",
    ],
)

grpc_cc_library(
    name = "tsi",
    srcs = [
        "src/core/tsi/fake_transport_security.cc",
        "src/core/tsi/local_transport_security.cc",
    ],
    hdrs = [
        "src/core/tsi/fake_transport_security.h",
        "src/core/tsi/local_transport_security.h",
    ],
    external_deps = [
        "libssl",
        "libcrypto",
        "absl/strings",
        "upb_lib",
    ],
    language = "c++",
    visibility = ["@grpc:tsi"],
    deps = [
        "alts_util",
        "gpr_base",
        "grpc_base",
        "grpc_transport_chttp2_client_insecure",
        "slice",
        "tsi_alts_credentials",
        "tsi_base",
        "tsi_ssl_credentials",
        "tsi_ssl_types",
        "useful",
    ],
)

grpc_cc_library(
    name = "grpc++_base",
    srcs = GRPCXX_SRCS,
    hdrs = GRPCXX_HDRS,
    external_deps = [
        "absl/synchronization",
        "absl/memory",
        "upb_lib",
        "protobuf_headers",
    ],
    language = "c++",
    public_hdrs = GRPCXX_PUBLIC_HDRS,
    visibility = ["@grpc:alt_grpc++_base_legacy"],
    deps = [
        "config",
        "gpr_base",
        "grpc",
        "grpc++_codegen_base",
        "grpc++_codegen_base_src",
        "grpc++_internal_hdrs_only",
        "grpc_base",
        "grpc_codegen",
        "grpc_health_upb",
        "grpc_service_config",
        "grpc_trace",
        "grpc_transport_inproc",
        "ref_counted",
        "useful",
    ],
)

grpc_cc_library(
    name = "grpc++_base_unsecure",
    srcs = GRPCXX_SRCS,
    hdrs = GRPCXX_HDRS,
    external_deps = [
        "absl/synchronization",
        "absl/memory",
        "upb_lib",
        "protobuf_headers",
    ],
    language = "c++",
    public_hdrs = GRPCXX_PUBLIC_HDRS,
    tags = ["avoid_dep"],
    visibility = ["@grpc:alt_grpc++_base_unsecure_legacy"],
    deps = [
        "config",
        "gpr_base",
        "grpc++_codegen_base",
        "grpc++_codegen_base_src",
        "grpc++_internal_hdrs_only",
        "grpc_base",
        "grpc_codegen",
        "grpc_health_upb",
        "grpc_service_config",
        "grpc_trace",
        "grpc_transport_inproc",
        "grpc_unsecure",
        "ref_counted",
        "useful",
    ],
)

grpc_cc_library(
    name = "grpc++_codegen_base",
    language = "c++",
    public_hdrs = [
        "include/grpc++/impl/codegen/async_stream.h",
        "include/grpc++/impl/codegen/async_unary_call.h",
        "include/grpc++/impl/codegen/byte_buffer.h",
        "include/grpc++/impl/codegen/call_hook.h",
        "include/grpc++/impl/codegen/call.h",
        "include/grpc++/impl/codegen/channel_interface.h",
        "include/grpc++/impl/codegen/client_context.h",
        "include/grpc++/impl/codegen/client_unary_call.h",
        "include/grpc++/impl/codegen/completion_queue_tag.h",
        "include/grpc++/impl/codegen/completion_queue.h",
        "include/grpc++/impl/codegen/config.h",
        "include/grpc++/impl/codegen/core_codegen_interface.h",
        "include/grpc++/impl/codegen/create_auth_context.h",
        "include/grpc++/impl/codegen/grpc_library.h",
        "include/grpc++/impl/codegen/metadata_map.h",
        "include/grpc++/impl/codegen/method_handler_impl.h",
        "include/grpc++/impl/codegen/rpc_method.h",
        "include/grpc++/impl/codegen/rpc_service_method.h",
        "include/grpc++/impl/codegen/security/auth_context.h",
        "include/grpc++/impl/codegen/serialization_traits.h",
        "include/grpc++/impl/codegen/server_context.h",
        "include/grpc++/impl/codegen/server_interface.h",
        "include/grpc++/impl/codegen/service_type.h",
        "include/grpc++/impl/codegen/slice.h",
        "include/grpc++/impl/codegen/status_code_enum.h",
        "include/grpc++/impl/codegen/status.h",
        "include/grpc++/impl/codegen/string_ref.h",
        "include/grpc++/impl/codegen/stub_options.h",
        "include/grpc++/impl/codegen/sync_stream.h",
        "include/grpc++/impl/codegen/time.h",
        "include/grpcpp/impl/codegen/async_generic_service.h",
        "include/grpcpp/impl/codegen/async_stream.h",
        "include/grpcpp/impl/codegen/async_unary_call.h",
        "include/grpcpp/impl/codegen/byte_buffer.h",
        "include/grpcpp/impl/codegen/call_hook.h",
        "include/grpcpp/impl/codegen/call_op_set_interface.h",
        "include/grpcpp/impl/codegen/call_op_set.h",
        "include/grpcpp/impl/codegen/call.h",
        "include/grpcpp/impl/codegen/callback_common.h",
        "include/grpcpp/impl/codegen/channel_interface.h",
        "include/grpcpp/impl/codegen/client_callback.h",
        "include/grpcpp/impl/codegen/client_context.h",
        "include/grpcpp/impl/codegen/client_interceptor.h",
        "include/grpcpp/impl/codegen/client_unary_call.h",
        "include/grpcpp/impl/codegen/completion_queue_tag.h",
        "include/grpcpp/impl/codegen/completion_queue.h",
        "include/grpcpp/impl/codegen/config.h",
        "include/grpcpp/impl/codegen/core_codegen_interface.h",
        "include/grpcpp/impl/codegen/create_auth_context.h",
        "include/grpcpp/impl/codegen/delegating_channel.h",
        "include/grpcpp/impl/codegen/grpc_library.h",
        "include/grpcpp/impl/codegen/intercepted_channel.h",
        "include/grpcpp/impl/codegen/interceptor_common.h",
        "include/grpcpp/impl/codegen/interceptor.h",
        "include/grpcpp/impl/codegen/message_allocator.h",
        "include/grpcpp/impl/codegen/metadata_map.h",
        "include/grpcpp/impl/codegen/method_handler_impl.h",
        "include/grpcpp/impl/codegen/method_handler.h",
        "include/grpcpp/impl/codegen/rpc_method.h",
        "include/grpcpp/impl/codegen/rpc_service_method.h",
        "include/grpcpp/impl/codegen/security/auth_context.h",
        "include/grpcpp/impl/codegen/serialization_traits.h",
        "include/grpcpp/impl/codegen/server_callback_handlers.h",
        "include/grpcpp/impl/codegen/server_callback.h",
        "include/grpcpp/impl/codegen/server_context.h",
        "include/grpcpp/impl/codegen/server_interceptor.h",
        "include/grpcpp/impl/codegen/server_interface.h",
        "include/grpcpp/impl/codegen/service_type.h",
        "include/grpcpp/impl/codegen/slice.h",
        "include/grpcpp/impl/codegen/status_code_enum.h",
        "include/grpcpp/impl/codegen/status.h",
        "include/grpcpp/impl/codegen/string_ref.h",
        "include/grpcpp/impl/codegen/stub_options.h",
        "include/grpcpp/impl/codegen/sync_stream.h",
        "include/grpcpp/impl/codegen/time.h",
    ],
    visibility = ["@grpc:public"],
    deps = [
        "grpc++_internal_hdrs_only",
        "grpc_codegen",
    ],
)

grpc_cc_library(
    name = "grpc++_codegen_base_src",
    srcs = [
        "src/cpp/codegen/codegen_init.cc",
    ],
    language = "c++",
    deps = [
        "grpc++_codegen_base",
    ],
)

grpc_cc_library(
    name = "grpc++_codegen_proto",
    external_deps = [
        "protobuf_headers",
    ],
    language = "c++",
    public_hdrs = [
        "include/grpc++/impl/codegen/proto_utils.h",
        "include/grpcpp/impl/codegen/proto_buffer_reader.h",
        "include/grpcpp/impl/codegen/proto_buffer_writer.h",
        "include/grpcpp/impl/codegen/proto_utils.h",
    ],
    visibility = ["@grpc:public"],
    deps = [
        "grpc++_codegen_base",
        "grpc++_config_proto",
    ],
)

grpc_cc_library(
    name = "grpc++_config_proto",
    external_deps = [
        "protobuf_headers",
    ],
    language = "c++",
    public_hdrs = [
        "include/grpc++/impl/codegen/config_protobuf.h",
        "include/grpcpp/impl/codegen/config_protobuf.h",
    ],
    visibility = ["@grpc:public"],
)

grpc_cc_library(
    name = "grpc++_reflection",
    srcs = [
        "src/cpp/ext/proto_server_reflection.cc",
        "src/cpp/ext/proto_server_reflection_plugin.cc",
    ],
    hdrs = [
        "src/cpp/ext/proto_server_reflection.h",
    ],
    language = "c++",
    public_hdrs = [
        "include/grpc++/ext/proto_server_reflection_plugin.h",
        "include/grpcpp/ext/proto_server_reflection_plugin.h",
    ],
    visibility = ["@grpc:public"],
    deps = [
        "grpc++",
        "//src/proto/grpc/reflection/v1alpha:reflection_proto",
    ],
    alwayslink = 1,
)

grpc_cc_library(
    name = "grpcpp_channelz",
    srcs = [
        "src/cpp/server/channelz/channelz_service.cc",
        "src/cpp/server/channelz/channelz_service_plugin.cc",
    ],
    hdrs = [
        "src/cpp/server/channelz/channelz_service.h",
    ],
    language = "c++",
    public_hdrs = [
        "include/grpcpp/ext/channelz_service_plugin.h",
    ],
    visibility = ["@grpc:channelz"],
    deps = [
        "gpr",
        "grpc",
        "grpc++",
        "//src/proto/grpc/channelz:channelz_proto",
    ],
    alwayslink = 1,
)

grpc_cc_library(
    name = "grpcpp_csds",
    srcs = [
        "src/cpp/server/csds/csds.cc",
    ],
    hdrs = [
        "src/cpp/server/csds/csds.h",
    ],
    external_deps = ["absl/status:statusor"],
    language = "c++",
    deps = [
        "gpr",
        "grpc",
        "grpc++_codegen_base",
        "grpc++_internals",
        "//src/proto/grpc/testing/xds/v3:csds_proto",
    ],
    alwayslink = 1,
)

grpc_cc_library(
    name = "grpcpp_admin",
    srcs = [
        "src/cpp/server/admin/admin_services.cc",
    ],
    hdrs = [],
    defines = select({
        "grpc_no_xds": ["GRPC_NO_XDS"],
        "//conditions:default": [],
    }),
    external_deps = [
        "absl/memory",
    ],
    language = "c++",
    public_hdrs = [
        "include/grpcpp/ext/admin_services.h",
    ],
    select_deps = [{
        "grpc_no_xds": [],
        "//conditions:default": ["//:grpcpp_csds"],
    }],
    deps = [
        "gpr",
        "grpc++",
        "grpcpp_channelz",
    ],
    alwayslink = 1,
)

grpc_cc_library(
    name = "grpc++_test",
    testonly = True,
    srcs = [
        "src/cpp/client/channel_test_peer.cc",
    ],
    external_deps = [
        "gtest",
    ],
    public_hdrs = [
        "include/grpc++/test/mock_stream.h",
        "include/grpc++/test/server_context_test_spouse.h",
        "include/grpcpp/test/channel_test_peer.h",
        "include/grpcpp/test/client_context_test_peer.h",
        "include/grpcpp/test/default_reactor_test_peer.h",
        "include/grpcpp/test/mock_stream.h",
        "include/grpcpp/test/server_context_test_spouse.h",
    ],
    visibility = ["@grpc:grpc++_test"],
    deps = [
        "gpr_base",
        "grpc++",
        "grpc_base",
    ],
)

grpc_cc_library(
    name = "grpc++_core_stats",
    srcs = [
        "src/cpp/util/core_stats.cc",
    ],
    hdrs = [
        "src/cpp/util/core_stats.h",
    ],
    language = "c++",
    deps = [
        "gpr",
        "grpc++",
        "//src/proto/grpc/core:stats_proto",
    ],
)

grpc_cc_library(
    name = "grpc_opencensus_plugin",
    srcs = [
        "src/cpp/ext/filters/census/channel_filter.cc",
        "src/cpp/ext/filters/census/client_filter.cc",
        "src/cpp/ext/filters/census/context.cc",
        "src/cpp/ext/filters/census/grpc_plugin.cc",
        "src/cpp/ext/filters/census/measures.cc",
        "src/cpp/ext/filters/census/rpc_encoding.cc",
        "src/cpp/ext/filters/census/server_filter.cc",
        "src/cpp/ext/filters/census/views.cc",
    ],
    hdrs = [
        "include/grpcpp/opencensus.h",
        "src/cpp/ext/filters/census/channel_filter.h",
        "src/cpp/ext/filters/census/client_filter.h",
        "src/cpp/ext/filters/census/context.h",
        "src/cpp/ext/filters/census/grpc_plugin.h",
        "src/cpp/ext/filters/census/measures.h",
        "src/cpp/ext/filters/census/open_census_call_tracer.h",
        "src/cpp/ext/filters/census/rpc_encoding.h",
        "src/cpp/ext/filters/census/server_filter.h",
    ],
    external_deps = [
        "absl-base",
        "absl-time",
        "absl/strings",
        "opencensus-trace",
        "opencensus-trace-context_util",
        "opencensus-trace-propagation",
        "opencensus-tags",
        "opencensus-tags-context_util",
        "opencensus-stats",
        "opencensus-context",
    ],
    language = "c++",
    visibility = ["@grpc:grpc_opencensus_plugin"],
    deps = [
        "census",
        "gpr_base",
        "grpc++",
        "grpc_base",
    ],
)

# Once upb code-gen issue is resolved, use the targets commented below to replace the ones using
# upb-generated files.

# grpc_upb_proto_library(
#     name = "upb_load_report",
#     deps = ["@envoy_api//envoy/api/v2/endpoint:load_report_export"],
# )
#
# grpc_upb_proto_library(
#     name = "upb_lrs",
#     deps = ["@envoy_api//envoy/service/load_stats/v2:lrs_export"],
# )
#
# grpc_upb_proto_library(
#     name = "upb_cds",
#     deps = ["@envoy_api//envoy/api/v2:cds_export"],
# )

# grpc_cc_library(
#    name = "envoy_lrs_upb",
#    external_deps = [
#        "upb_lib",
#    ],
#    language = "c++",
#    tags = ["no_windows"],
#    deps = [
#        "upb_load_report",
#        "upb_lrs",
#    ],
# )

# grpc_cc_library(
#    name = "envoy_ads_upb",
#    external_deps = [
#        "upb_lib",
#    ],
#    language = "c++",
#    tags = ["no_windows"],
#    deps = [
#        "upb_cds",
#    ],
# )

grpc_cc_library(
    name = "envoy_ads_upb",
    srcs = [
        "src/core/ext/upb-generated/envoy/admin/v3/config_dump.upb.c",
        "src/core/ext/upb-generated/envoy/config/accesslog/v3/accesslog.upb.c",
        "src/core/ext/upb-generated/envoy/config/bootstrap/v3/bootstrap.upb.c",
        "src/core/ext/upb-generated/envoy/config/cluster/v3/circuit_breaker.upb.c",
        "src/core/ext/upb-generated/envoy/config/cluster/v3/cluster.upb.c",
        "src/core/ext/upb-generated/envoy/config/cluster/v3/filter.upb.c",
        "src/core/ext/upb-generated/envoy/config/cluster/v3/outlier_detection.upb.c",
        "src/core/ext/upb-generated/envoy/config/core/v3/resolver.upb.c",
        "src/core/ext/upb-generated/envoy/config/core/v3/udp_socket_config.upb.c",
        "src/core/ext/upb-generated/envoy/config/endpoint/v3/endpoint.upb.c",
        "src/core/ext/upb-generated/envoy/config/endpoint/v3/endpoint_components.upb.c",
        "src/core/ext/upb-generated/envoy/config/endpoint/v3/load_report.upb.c",
        "src/core/ext/upb-generated/envoy/config/listener/v3/api_listener.upb.c",
        "src/core/ext/upb-generated/envoy/config/listener/v3/listener.upb.c",
        "src/core/ext/upb-generated/envoy/config/listener/v3/listener_components.upb.c",
        "src/core/ext/upb-generated/envoy/config/listener/v3/quic_config.upb.c",
        "src/core/ext/upb-generated/envoy/config/listener/v3/udp_listener_config.upb.c",
        "src/core/ext/upb-generated/envoy/config/metrics/v3/stats.upb.c",
        "src/core/ext/upb-generated/envoy/config/overload/v3/overload.upb.c",
        "src/core/ext/upb-generated/envoy/config/rbac/v3/rbac.upb.c",
        "src/core/ext/upb-generated/envoy/config/route/v3/route.upb.c",
        "src/core/ext/upb-generated/envoy/config/route/v3/route_components.upb.c",
        "src/core/ext/upb-generated/envoy/config/route/v3/scoped_route.upb.c",
        "src/core/ext/upb-generated/envoy/config/trace/v3/http_tracer.upb.c",
        "src/core/ext/upb-generated/envoy/extensions/clusters/aggregate/v3/cluster.upb.c",
        "src/core/ext/upb-generated/envoy/extensions/filters/common/fault/v3/fault.upb.c",
        "src/core/ext/upb-generated/envoy/extensions/filters/http/fault/v3/fault.upb.c",
        "src/core/ext/upb-generated/envoy/extensions/filters/http/router/v3/router.upb.c",
        "src/core/ext/upb-generated/envoy/extensions/filters/network/http_connection_manager/v3/http_connection_manager.upb.c",
        "src/core/ext/upb-generated/envoy/extensions/transport_sockets/tls/v3/cert.upb.c",
        "src/core/ext/upb-generated/envoy/extensions/transport_sockets/tls/v3/common.upb.c",
        "src/core/ext/upb-generated/envoy/extensions/transport_sockets/tls/v3/secret.upb.c",
        "src/core/ext/upb-generated/envoy/extensions/transport_sockets/tls/v3/tls.upb.c",
        "src/core/ext/upb-generated/envoy/service/cluster/v3/cds.upb.c",
        "src/core/ext/upb-generated/envoy/service/discovery/v3/ads.upb.c",
        "src/core/ext/upb-generated/envoy/service/discovery/v3/discovery.upb.c",
        "src/core/ext/upb-generated/envoy/service/endpoint/v3/eds.upb.c",
        "src/core/ext/upb-generated/envoy/service/listener/v3/lds.upb.c",
        "src/core/ext/upb-generated/envoy/service/load_stats/v3/lrs.upb.c",
        "src/core/ext/upb-generated/envoy/service/route/v3/rds.upb.c",
        "src/core/ext/upb-generated/envoy/service/route/v3/srds.upb.c",
        "src/core/ext/upb-generated/envoy/service/status/v3/csds.upb.c",
        "src/core/ext/upb-generated/envoy/type/http/v3/path_transformation.upb.c",
    ],
    hdrs = [
        "src/core/ext/upb-generated/envoy/admin/v3/config_dump.upb.h",
        "src/core/ext/upb-generated/envoy/config/accesslog/v3/accesslog.upb.h",
        "src/core/ext/upb-generated/envoy/config/bootstrap/v3/bootstrap.upb.h",
        "src/core/ext/upb-generated/envoy/config/cluster/v3/circuit_breaker.upb.h",
        "src/core/ext/upb-generated/envoy/config/cluster/v3/cluster.upb.h",
        "src/core/ext/upb-generated/envoy/config/cluster/v3/filter.upb.h",
        "src/core/ext/upb-generated/envoy/config/cluster/v3/outlier_detection.upb.h",
        "src/core/ext/upb-generated/envoy/config/core/v3/resolver.upb.h",
        "src/core/ext/upb-generated/envoy/config/core/v3/udp_socket_config.upb.h",
        "src/core/ext/upb-generated/envoy/config/endpoint/v3/endpoint.upb.h",
        "src/core/ext/upb-generated/envoy/config/endpoint/v3/endpoint_components.upb.h",
        "src/core/ext/upb-generated/envoy/config/endpoint/v3/load_report.upb.h",
        "src/core/ext/upb-generated/envoy/config/listener/v3/api_listener.upb.h",
        "src/core/ext/upb-generated/envoy/config/listener/v3/listener.upb.h",
        "src/core/ext/upb-generated/envoy/config/listener/v3/listener_components.upb.h",
        "src/core/ext/upb-generated/envoy/config/listener/v3/quic_config.upb.h",
        "src/core/ext/upb-generated/envoy/config/listener/v3/udp_listener_config.upb.h",
        "src/core/ext/upb-generated/envoy/config/metrics/v3/stats.upb.h",
        "src/core/ext/upb-generated/envoy/config/overload/v3/overload.upb.h",
        "src/core/ext/upb-generated/envoy/config/rbac/v3/rbac.upb.h",
        "src/core/ext/upb-generated/envoy/config/route/v3/route.upb.h",
        "src/core/ext/upb-generated/envoy/config/route/v3/route_components.upb.h",
        "src/core/ext/upb-generated/envoy/config/route/v3/scoped_route.upb.h",
        "src/core/ext/upb-generated/envoy/config/trace/v3/http_tracer.upb.h",
        "src/core/ext/upb-generated/envoy/extensions/clusters/aggregate/v3/cluster.upb.h",
        "src/core/ext/upb-generated/envoy/extensions/filters/common/fault/v3/fault.upb.h",
        "src/core/ext/upb-generated/envoy/extensions/filters/http/fault/v3/fault.upb.h",
        "src/core/ext/upb-generated/envoy/extensions/filters/http/router/v3/router.upb.h",
        "src/core/ext/upb-generated/envoy/extensions/filters/network/http_connection_manager/v3/http_connection_manager.upb.h",
        "src/core/ext/upb-generated/envoy/extensions/transport_sockets/tls/v3/cert.upb.h",
        "src/core/ext/upb-generated/envoy/extensions/transport_sockets/tls/v3/common.upb.h",
        "src/core/ext/upb-generated/envoy/extensions/transport_sockets/tls/v3/secret.upb.h",
        "src/core/ext/upb-generated/envoy/extensions/transport_sockets/tls/v3/tls.upb.h",
        "src/core/ext/upb-generated/envoy/service/cluster/v3/cds.upb.h",
        "src/core/ext/upb-generated/envoy/service/discovery/v3/ads.upb.h",
        "src/core/ext/upb-generated/envoy/service/discovery/v3/discovery.upb.h",
        "src/core/ext/upb-generated/envoy/service/endpoint/v3/eds.upb.h",
        "src/core/ext/upb-generated/envoy/service/listener/v3/lds.upb.h",
        "src/core/ext/upb-generated/envoy/service/load_stats/v3/lrs.upb.h",
        "src/core/ext/upb-generated/envoy/service/route/v3/rds.upb.h",
        "src/core/ext/upb-generated/envoy/service/route/v3/srds.upb.h",
        "src/core/ext/upb-generated/envoy/service/status/v3/csds.upb.h",
        "src/core/ext/upb-generated/envoy/type/http/v3/path_transformation.upb.h",
    ],
    external_deps = [
        "upb_lib",
        "upb_lib_descriptor",
        "upb_generated_code_support__only_for_generated_code_do_not_use__i_give_permission_to_break_me",
    ],
    language = "c++",
    deps = [
        "envoy_annotations_upb",
        "envoy_core_upb",
        "envoy_type_upb",
        "google_api_upb",
        "proto_gen_validate_upb",
        "protobuf_any_upb",
        "protobuf_duration_upb",
        "protobuf_struct_upb",
        "protobuf_timestamp_upb",
        "protobuf_wrappers_upb",
        "udpa_annotations_upb",
        "xds_core_upb",
    ],
)

grpc_cc_library(
    name = "envoy_ads_upbdefs",
    srcs = [
        "src/core/ext/upbdefs-generated/envoy/admin/v3/config_dump.upbdefs.c",
        "src/core/ext/upbdefs-generated/envoy/config/accesslog/v3/accesslog.upbdefs.c",
        "src/core/ext/upbdefs-generated/envoy/config/bootstrap/v3/bootstrap.upbdefs.c",
        "src/core/ext/upbdefs-generated/envoy/config/cluster/v3/circuit_breaker.upbdefs.c",
        "src/core/ext/upbdefs-generated/envoy/config/cluster/v3/cluster.upbdefs.c",
        "src/core/ext/upbdefs-generated/envoy/config/cluster/v3/filter.upbdefs.c",
        "src/core/ext/upbdefs-generated/envoy/config/cluster/v3/outlier_detection.upbdefs.c",
        "src/core/ext/upbdefs-generated/envoy/config/core/v3/resolver.upbdefs.c",
        "src/core/ext/upbdefs-generated/envoy/config/core/v3/udp_socket_config.upbdefs.c",
        "src/core/ext/upbdefs-generated/envoy/config/endpoint/v3/endpoint.upbdefs.c",
        "src/core/ext/upbdefs-generated/envoy/config/endpoint/v3/endpoint_components.upbdefs.c",
        "src/core/ext/upbdefs-generated/envoy/config/endpoint/v3/load_report.upbdefs.c",
        "src/core/ext/upbdefs-generated/envoy/config/listener/v3/api_listener.upbdefs.c",
        "src/core/ext/upbdefs-generated/envoy/config/listener/v3/listener.upbdefs.c",
        "src/core/ext/upbdefs-generated/envoy/config/listener/v3/listener_components.upbdefs.c",
        "src/core/ext/upbdefs-generated/envoy/config/listener/v3/quic_config.upbdefs.c",
        "src/core/ext/upbdefs-generated/envoy/config/listener/v3/udp_listener_config.upbdefs.c",
        "src/core/ext/upbdefs-generated/envoy/config/metrics/v3/stats.upbdefs.c",
        "src/core/ext/upbdefs-generated/envoy/config/overload/v3/overload.upbdefs.c",
        "src/core/ext/upbdefs-generated/envoy/config/route/v3/route.upbdefs.c",
        "src/core/ext/upbdefs-generated/envoy/config/route/v3/route_components.upbdefs.c",
        "src/core/ext/upbdefs-generated/envoy/config/route/v3/scoped_route.upbdefs.c",
        "src/core/ext/upbdefs-generated/envoy/config/trace/v3/http_tracer.upbdefs.c",
        "src/core/ext/upbdefs-generated/envoy/extensions/clusters/aggregate/v3/cluster.upbdefs.c",
        "src/core/ext/upbdefs-generated/envoy/extensions/filters/common/fault/v3/fault.upbdefs.c",
        "src/core/ext/upbdefs-generated/envoy/extensions/filters/http/fault/v3/fault.upbdefs.c",
        "src/core/ext/upbdefs-generated/envoy/extensions/filters/http/router/v3/router.upbdefs.c",
        "src/core/ext/upbdefs-generated/envoy/extensions/filters/network/http_connection_manager/v3/http_connection_manager.upbdefs.c",
        "src/core/ext/upbdefs-generated/envoy/extensions/transport_sockets/tls/v3/cert.upbdefs.c",
        "src/core/ext/upbdefs-generated/envoy/extensions/transport_sockets/tls/v3/common.upbdefs.c",
        "src/core/ext/upbdefs-generated/envoy/extensions/transport_sockets/tls/v3/secret.upbdefs.c",
        "src/core/ext/upbdefs-generated/envoy/extensions/transport_sockets/tls/v3/tls.upbdefs.c",
        "src/core/ext/upbdefs-generated/envoy/service/cluster/v3/cds.upbdefs.c",
        "src/core/ext/upbdefs-generated/envoy/service/discovery/v3/ads.upbdefs.c",
        "src/core/ext/upbdefs-generated/envoy/service/discovery/v3/discovery.upbdefs.c",
        "src/core/ext/upbdefs-generated/envoy/service/endpoint/v3/eds.upbdefs.c",
        "src/core/ext/upbdefs-generated/envoy/service/listener/v3/lds.upbdefs.c",
        "src/core/ext/upbdefs-generated/envoy/service/load_stats/v3/lrs.upbdefs.c",
        "src/core/ext/upbdefs-generated/envoy/service/route/v3/rds.upbdefs.c",
        "src/core/ext/upbdefs-generated/envoy/service/route/v3/srds.upbdefs.c",
        "src/core/ext/upbdefs-generated/envoy/service/status/v3/csds.upbdefs.c",
        "src/core/ext/upbdefs-generated/envoy/type/http/v3/path_transformation.upbdefs.c",
    ],
    hdrs = [
        "src/core/ext/upbdefs-generated/envoy/admin/v3/config_dump.upbdefs.h",
        "src/core/ext/upbdefs-generated/envoy/config/accesslog/v3/accesslog.upbdefs.h",
        "src/core/ext/upbdefs-generated/envoy/config/bootstrap/v3/bootstrap.upbdefs.h",
        "src/core/ext/upbdefs-generated/envoy/config/cluster/v3/circuit_breaker.upbdefs.h",
        "src/core/ext/upbdefs-generated/envoy/config/cluster/v3/cluster.upbdefs.h",
        "src/core/ext/upbdefs-generated/envoy/config/cluster/v3/filter.upbdefs.h",
        "src/core/ext/upbdefs-generated/envoy/config/cluster/v3/outlier_detection.upbdefs.h",
        "src/core/ext/upbdefs-generated/envoy/config/core/v3/resolver.upbdefs.h",
        "src/core/ext/upbdefs-generated/envoy/config/core/v3/udp_socket_config.upbdefs.h",
        "src/core/ext/upbdefs-generated/envoy/config/endpoint/v3/endpoint.upbdefs.h",
        "src/core/ext/upbdefs-generated/envoy/config/endpoint/v3/endpoint_components.upbdefs.h",
        "src/core/ext/upbdefs-generated/envoy/config/endpoint/v3/load_report.upbdefs.h",
        "src/core/ext/upbdefs-generated/envoy/config/listener/v3/api_listener.upbdefs.h",
        "src/core/ext/upbdefs-generated/envoy/config/listener/v3/listener.upbdefs.h",
        "src/core/ext/upbdefs-generated/envoy/config/listener/v3/listener_components.upbdefs.h",
        "src/core/ext/upbdefs-generated/envoy/config/listener/v3/quic_config.upbdefs.h",
        "src/core/ext/upbdefs-generated/envoy/config/listener/v3/udp_listener_config.upbdefs.h",
        "src/core/ext/upbdefs-generated/envoy/config/metrics/v3/stats.upbdefs.h",
        "src/core/ext/upbdefs-generated/envoy/config/overload/v3/overload.upbdefs.h",
        "src/core/ext/upbdefs-generated/envoy/config/route/v3/route.upbdefs.h",
        "src/core/ext/upbdefs-generated/envoy/config/route/v3/route_components.upbdefs.h",
        "src/core/ext/upbdefs-generated/envoy/config/route/v3/scoped_route.upbdefs.h",
        "src/core/ext/upbdefs-generated/envoy/config/trace/v3/http_tracer.upbdefs.h",
        "src/core/ext/upbdefs-generated/envoy/extensions/clusters/aggregate/v3/cluster.upbdefs.h",
        "src/core/ext/upbdefs-generated/envoy/extensions/filters/common/fault/v3/fault.upbdefs.h",
        "src/core/ext/upbdefs-generated/envoy/extensions/filters/http/fault/v3/fault.upbdefs.h",
        "src/core/ext/upbdefs-generated/envoy/extensions/filters/http/router/v3/router.upbdefs.h",
        "src/core/ext/upbdefs-generated/envoy/extensions/filters/network/http_connection_manager/v3/http_connection_manager.upbdefs.h",
        "src/core/ext/upbdefs-generated/envoy/extensions/transport_sockets/tls/v3/cert.upbdefs.h",
        "src/core/ext/upbdefs-generated/envoy/extensions/transport_sockets/tls/v3/common.upbdefs.h",
        "src/core/ext/upbdefs-generated/envoy/extensions/transport_sockets/tls/v3/secret.upbdefs.h",
        "src/core/ext/upbdefs-generated/envoy/extensions/transport_sockets/tls/v3/tls.upbdefs.h",
        "src/core/ext/upbdefs-generated/envoy/service/cluster/v3/cds.upbdefs.h",
        "src/core/ext/upbdefs-generated/envoy/service/discovery/v3/ads.upbdefs.h",
        "src/core/ext/upbdefs-generated/envoy/service/discovery/v3/discovery.upbdefs.h",
        "src/core/ext/upbdefs-generated/envoy/service/endpoint/v3/eds.upbdefs.h",
        "src/core/ext/upbdefs-generated/envoy/service/listener/v3/lds.upbdefs.h",
        "src/core/ext/upbdefs-generated/envoy/service/load_stats/v3/lrs.upbdefs.h",
        "src/core/ext/upbdefs-generated/envoy/service/route/v3/rds.upbdefs.h",
        "src/core/ext/upbdefs-generated/envoy/service/route/v3/srds.upbdefs.h",
        "src/core/ext/upbdefs-generated/envoy/service/status/v3/csds.upbdefs.h",
        "src/core/ext/upbdefs-generated/envoy/type/http/v3/path_transformation.upbdefs.h",
    ],
    external_deps = [
        "upb_lib",
        "upb_lib_descriptor_reflection",
        "upb_textformat_lib",
        "upb_reflection",
        "upb_generated_code_support__only_for_generated_code_do_not_use__i_give_permission_to_break_me",
    ],
    language = "c++",
    deps = [
        "envoy_ads_upb",
        "envoy_annotations_upbdefs",
        "envoy_core_upbdefs",
        "envoy_type_upbdefs",
        "google_api_upbdefs",
        "proto_gen_validate_upbdefs",
        "udpa_annotations_upbdefs",
        "xds_core_upbdefs",
    ],
)

grpc_cc_library(
    name = "envoy_annotations_upb",
    srcs = [
        "src/core/ext/upb-generated/envoy/annotations/deprecation.upb.c",
        "src/core/ext/upb-generated/envoy/annotations/resource.upb.c",
    ],
    hdrs = [
        "src/core/ext/upb-generated/envoy/annotations/deprecation.upb.h",
        "src/core/ext/upb-generated/envoy/annotations/resource.upb.h",
    ],
    external_deps = [
        "upb_lib",
        "upb_lib_descriptor",
        "upb_generated_code_support__only_for_generated_code_do_not_use__i_give_permission_to_break_me",
    ],
    language = "c++",
    deps = [
        "google_api_upb",
    ],
)

grpc_cc_library(
    name = "envoy_annotations_upbdefs",
    srcs = [
        "src/core/ext/upbdefs-generated/envoy/annotations/deprecation.upbdefs.c",
        "src/core/ext/upbdefs-generated/envoy/annotations/resource.upbdefs.c",
    ],
    hdrs = [
        "src/core/ext/upbdefs-generated/envoy/annotations/deprecation.upbdefs.h",
        "src/core/ext/upbdefs-generated/envoy/annotations/resource.upbdefs.h",
    ],
    external_deps = [
        "upb_lib",
        "upb_lib_descriptor_reflection",
        "upb_reflection",
        "upb_textformat_lib",
        "upb_generated_code_support__only_for_generated_code_do_not_use__i_give_permission_to_break_me",
    ],
    language = "c++",
    deps = [
        "envoy_annotations_upb",
        "google_api_upbdefs",
    ],
)

grpc_cc_library(
    name = "envoy_core_upb",
    srcs = [
        "src/core/ext/upb-generated/envoy/config/core/v3/address.upb.c",
        "src/core/ext/upb-generated/envoy/config/core/v3/backoff.upb.c",
        "src/core/ext/upb-generated/envoy/config/core/v3/base.upb.c",
        "src/core/ext/upb-generated/envoy/config/core/v3/config_source.upb.c",
        "src/core/ext/upb-generated/envoy/config/core/v3/event_service_config.upb.c",
        "src/core/ext/upb-generated/envoy/config/core/v3/extension.upb.c",
        "src/core/ext/upb-generated/envoy/config/core/v3/grpc_service.upb.c",
        "src/core/ext/upb-generated/envoy/config/core/v3/health_check.upb.c",
        "src/core/ext/upb-generated/envoy/config/core/v3/http_uri.upb.c",
        "src/core/ext/upb-generated/envoy/config/core/v3/protocol.upb.c",
        "src/core/ext/upb-generated/envoy/config/core/v3/proxy_protocol.upb.c",
        "src/core/ext/upb-generated/envoy/config/core/v3/socket_option.upb.c",
        "src/core/ext/upb-generated/envoy/config/core/v3/substitution_format_string.upb.c",
    ],
    hdrs = [
        "src/core/ext/upb-generated/envoy/config/core/v3/address.upb.h",
        "src/core/ext/upb-generated/envoy/config/core/v3/backoff.upb.h",
        "src/core/ext/upb-generated/envoy/config/core/v3/base.upb.h",
        "src/core/ext/upb-generated/envoy/config/core/v3/config_source.upb.h",
        "src/core/ext/upb-generated/envoy/config/core/v3/event_service_config.upb.h",
        "src/core/ext/upb-generated/envoy/config/core/v3/extension.upb.h",
        "src/core/ext/upb-generated/envoy/config/core/v3/grpc_service.upb.h",
        "src/core/ext/upb-generated/envoy/config/core/v3/health_check.upb.h",
        "src/core/ext/upb-generated/envoy/config/core/v3/http_uri.upb.h",
        "src/core/ext/upb-generated/envoy/config/core/v3/protocol.upb.h",
        "src/core/ext/upb-generated/envoy/config/core/v3/proxy_protocol.upb.h",
        "src/core/ext/upb-generated/envoy/config/core/v3/socket_option.upb.h",
        "src/core/ext/upb-generated/envoy/config/core/v3/substitution_format_string.upb.h",
    ],
    external_deps = [
        "upb_lib",
        "upb_lib_descriptor",
        "upb_generated_code_support__only_for_generated_code_do_not_use__i_give_permission_to_break_me",
    ],
    language = "c++",
    deps = [
        "envoy_annotations_upb",
        "envoy_type_upb",
        "google_api_upb",
        "proto_gen_validate_upb",
        "protobuf_any_upb",
        "protobuf_duration_upb",
        "protobuf_empty_upb",
        "protobuf_struct_upb",
        "protobuf_wrappers_upb",
        "udpa_annotations_upb",
        "xds_annotations_upb",
        "xds_core_upb",
    ],
)

grpc_cc_library(
    name = "envoy_core_upbdefs",
    srcs = [
        "src/core/ext/upbdefs-generated/envoy/config/core/v3/address.upbdefs.c",
        "src/core/ext/upbdefs-generated/envoy/config/core/v3/backoff.upbdefs.c",
        "src/core/ext/upbdefs-generated/envoy/config/core/v3/base.upbdefs.c",
        "src/core/ext/upbdefs-generated/envoy/config/core/v3/config_source.upbdefs.c",
        "src/core/ext/upbdefs-generated/envoy/config/core/v3/event_service_config.upbdefs.c",
        "src/core/ext/upbdefs-generated/envoy/config/core/v3/extension.upbdefs.c",
        "src/core/ext/upbdefs-generated/envoy/config/core/v3/grpc_service.upbdefs.c",
        "src/core/ext/upbdefs-generated/envoy/config/core/v3/health_check.upbdefs.c",
        "src/core/ext/upbdefs-generated/envoy/config/core/v3/http_uri.upbdefs.c",
        "src/core/ext/upbdefs-generated/envoy/config/core/v3/protocol.upbdefs.c",
        "src/core/ext/upbdefs-generated/envoy/config/core/v3/proxy_protocol.upbdefs.c",
        "src/core/ext/upbdefs-generated/envoy/config/core/v3/socket_option.upbdefs.c",
        "src/core/ext/upbdefs-generated/envoy/config/core/v3/substitution_format_string.upbdefs.c",
    ],
    hdrs = [
        "src/core/ext/upbdefs-generated/envoy/config/core/v3/address.upbdefs.h",
        "src/core/ext/upbdefs-generated/envoy/config/core/v3/backoff.upbdefs.h",
        "src/core/ext/upbdefs-generated/envoy/config/core/v3/base.upbdefs.h",
        "src/core/ext/upbdefs-generated/envoy/config/core/v3/config_source.upbdefs.h",
        "src/core/ext/upbdefs-generated/envoy/config/core/v3/event_service_config.upbdefs.h",
        "src/core/ext/upbdefs-generated/envoy/config/core/v3/extension.upbdefs.h",
        "src/core/ext/upbdefs-generated/envoy/config/core/v3/grpc_service.upbdefs.h",
        "src/core/ext/upbdefs-generated/envoy/config/core/v3/health_check.upbdefs.h",
        "src/core/ext/upbdefs-generated/envoy/config/core/v3/http_uri.upbdefs.h",
        "src/core/ext/upbdefs-generated/envoy/config/core/v3/protocol.upbdefs.h",
        "src/core/ext/upbdefs-generated/envoy/config/core/v3/proxy_protocol.upbdefs.h",
        "src/core/ext/upbdefs-generated/envoy/config/core/v3/socket_option.upbdefs.h",
        "src/core/ext/upbdefs-generated/envoy/config/core/v3/substitution_format_string.upbdefs.h",
    ],
    external_deps = [
        "upb_lib",
        "upb_lib_descriptor_reflection",
        "upb_textformat_lib",
        "upb_reflection",
        "upb_generated_code_support__only_for_generated_code_do_not_use__i_give_permission_to_break_me",
    ],
    language = "c++",
    deps = [
        "envoy_annotations_upbdefs",
        "envoy_core_upb",
        "envoy_type_upbdefs",
        "google_api_upbdefs",
        "proto_gen_validate_upbdefs",
        "xds_core_upbdefs",
    ],
)

grpc_cc_library(
    name = "envoy_type_upb",
    srcs = [
        "src/core/ext/upb-generated/envoy/type/matcher/v3/metadata.upb.c",
        "src/core/ext/upb-generated/envoy/type/matcher/v3/node.upb.c",
        "src/core/ext/upb-generated/envoy/type/matcher/v3/number.upb.c",
        "src/core/ext/upb-generated/envoy/type/matcher/v3/path.upb.c",
        "src/core/ext/upb-generated/envoy/type/matcher/v3/regex.upb.c",
        "src/core/ext/upb-generated/envoy/type/matcher/v3/string.upb.c",
        "src/core/ext/upb-generated/envoy/type/matcher/v3/struct.upb.c",
        "src/core/ext/upb-generated/envoy/type/matcher/v3/value.upb.c",
        "src/core/ext/upb-generated/envoy/type/metadata/v3/metadata.upb.c",
        "src/core/ext/upb-generated/envoy/type/tracing/v3/custom_tag.upb.c",
        "src/core/ext/upb-generated/envoy/type/v3/http.upb.c",
        "src/core/ext/upb-generated/envoy/type/v3/percent.upb.c",
        "src/core/ext/upb-generated/envoy/type/v3/range.upb.c",
        "src/core/ext/upb-generated/envoy/type/v3/semantic_version.upb.c",
    ],
    hdrs = [
        "src/core/ext/upb-generated/envoy/type/matcher/v3/metadata.upb.h",
        "src/core/ext/upb-generated/envoy/type/matcher/v3/node.upb.h",
        "src/core/ext/upb-generated/envoy/type/matcher/v3/number.upb.h",
        "src/core/ext/upb-generated/envoy/type/matcher/v3/path.upb.h",
        "src/core/ext/upb-generated/envoy/type/matcher/v3/regex.upb.h",
        "src/core/ext/upb-generated/envoy/type/matcher/v3/string.upb.h",
        "src/core/ext/upb-generated/envoy/type/matcher/v3/struct.upb.h",
        "src/core/ext/upb-generated/envoy/type/matcher/v3/value.upb.h",
        "src/core/ext/upb-generated/envoy/type/metadata/v3/metadata.upb.h",
        "src/core/ext/upb-generated/envoy/type/tracing/v3/custom_tag.upb.h",
        "src/core/ext/upb-generated/envoy/type/v3/http.upb.h",
        "src/core/ext/upb-generated/envoy/type/v3/percent.upb.h",
        "src/core/ext/upb-generated/envoy/type/v3/range.upb.h",
        "src/core/ext/upb-generated/envoy/type/v3/semantic_version.upb.h",
    ],
    external_deps = [
        "upb_lib",
        "upb_lib_descriptor",
        "upb_generated_code_support__only_for_generated_code_do_not_use__i_give_permission_to_break_me",
    ],
    language = "c++",
    deps = [
        "envoy_annotations_upb",
        "google_api_upb",
        "proto_gen_validate_upb",
        "protobuf_wrappers_upb",
        "udpa_annotations_upb",
    ],
)

grpc_cc_library(
    name = "envoy_type_upbdefs",
    srcs = [
        "src/core/ext/upbdefs-generated/envoy/type/matcher/v3/metadata.upbdefs.c",
        "src/core/ext/upbdefs-generated/envoy/type/matcher/v3/node.upbdefs.c",
        "src/core/ext/upbdefs-generated/envoy/type/matcher/v3/number.upbdefs.c",
        "src/core/ext/upbdefs-generated/envoy/type/matcher/v3/path.upbdefs.c",
        "src/core/ext/upbdefs-generated/envoy/type/matcher/v3/regex.upbdefs.c",
        "src/core/ext/upbdefs-generated/envoy/type/matcher/v3/string.upbdefs.c",
        "src/core/ext/upbdefs-generated/envoy/type/matcher/v3/struct.upbdefs.c",
        "src/core/ext/upbdefs-generated/envoy/type/matcher/v3/value.upbdefs.c",
        "src/core/ext/upbdefs-generated/envoy/type/metadata/v3/metadata.upbdefs.c",
        "src/core/ext/upbdefs-generated/envoy/type/tracing/v3/custom_tag.upbdefs.c",
        "src/core/ext/upbdefs-generated/envoy/type/v3/http.upbdefs.c",
        "src/core/ext/upbdefs-generated/envoy/type/v3/percent.upbdefs.c",
        "src/core/ext/upbdefs-generated/envoy/type/v3/range.upbdefs.c",
        "src/core/ext/upbdefs-generated/envoy/type/v3/semantic_version.upbdefs.c",
    ],
    hdrs = [
        "src/core/ext/upbdefs-generated/envoy/type/matcher/v3/metadata.upbdefs.h",
        "src/core/ext/upbdefs-generated/envoy/type/matcher/v3/node.upbdefs.h",
        "src/core/ext/upbdefs-generated/envoy/type/matcher/v3/number.upbdefs.h",
        "src/core/ext/upbdefs-generated/envoy/type/matcher/v3/path.upbdefs.h",
        "src/core/ext/upbdefs-generated/envoy/type/matcher/v3/regex.upbdefs.h",
        "src/core/ext/upbdefs-generated/envoy/type/matcher/v3/string.upbdefs.h",
        "src/core/ext/upbdefs-generated/envoy/type/matcher/v3/struct.upbdefs.h",
        "src/core/ext/upbdefs-generated/envoy/type/matcher/v3/value.upbdefs.h",
        "src/core/ext/upbdefs-generated/envoy/type/metadata/v3/metadata.upbdefs.h",
        "src/core/ext/upbdefs-generated/envoy/type/tracing/v3/custom_tag.upbdefs.h",
        "src/core/ext/upbdefs-generated/envoy/type/v3/http.upbdefs.h",
        "src/core/ext/upbdefs-generated/envoy/type/v3/percent.upbdefs.h",
        "src/core/ext/upbdefs-generated/envoy/type/v3/range.upbdefs.h",
        "src/core/ext/upbdefs-generated/envoy/type/v3/semantic_version.upbdefs.h",
    ],
    external_deps = [
        "upb_lib",
        "upb_lib_descriptor_reflection",
        "upb_reflection",
        "upb_textformat_lib",
        "upb_generated_code_support__only_for_generated_code_do_not_use__i_give_permission_to_break_me",
    ],
    language = "c++",
    deps = [
        "envoy_type_upb",
        "google_api_upbdefs",
        "proto_gen_validate_upbdefs",
    ],
)

grpc_cc_library(
    name = "proto_gen_validate_upb",
    srcs = [
        "src/core/ext/upb-generated/validate/validate.upb.c",
    ],
    hdrs = [
        "src/core/ext/upb-generated/validate/validate.upb.h",
    ],
    external_deps = [
        "upb_lib",
        "upb_lib_descriptor",
        "upb_generated_code_support__only_for_generated_code_do_not_use__i_give_permission_to_break_me",
    ],
    language = "c++",
    deps = [
        "google_api_upb",
        "protobuf_duration_upb",
        "protobuf_timestamp_upb",
    ],
)

grpc_cc_library(
    name = "proto_gen_validate_upbdefs",
    srcs = [
        "src/core/ext/upbdefs-generated/validate/validate.upbdefs.c",
    ],
    hdrs = [
        "src/core/ext/upbdefs-generated/validate/validate.upbdefs.h",
    ],
    external_deps = [
        "upb_lib",
        "upb_lib_descriptor_reflection",
        "upb_textformat_lib",
        "upb_reflection",
        "upb_generated_code_support__only_for_generated_code_do_not_use__i_give_permission_to_break_me",
    ],
    language = "c++",
    deps = [
        "google_api_upbdefs",
        "proto_gen_validate_upb",
    ],
)

# Once upb code-gen issue is resolved, replace xds_orca_upb with this.
# grpc_upb_proto_library(
#     name = "xds_orca_upb",
#     deps = ["@envoy_api//xds/data/orca/v3:orca_load_report"]
# )

grpc_cc_library(
    name = "xds_orca_upb",
    srcs = [
        "src/core/ext/upb-generated/xds/data/orca/v3/orca_load_report.upb.c",
    ],
    hdrs = [
        "src/core/ext/upb-generated/xds/data/orca/v3/orca_load_report.upb.h",
    ],
    external_deps = [
        "upb_lib",
        "upb_lib_descriptor",
        "upb_generated_code_support__only_for_generated_code_do_not_use__i_give_permission_to_break_me",
    ],
    language = "c++",
    deps = [
        "proto_gen_validate_upb",
    ],
)

grpc_cc_library(
    name = "udpa_annotations_upb",
    srcs = [
        "src/core/ext/upb-generated/udpa/annotations/migrate.upb.c",
        "src/core/ext/upb-generated/udpa/annotations/security.upb.c",
        "src/core/ext/upb-generated/udpa/annotations/sensitive.upb.c",
        "src/core/ext/upb-generated/udpa/annotations/status.upb.c",
        "src/core/ext/upb-generated/udpa/annotations/versioning.upb.c",
    ],
    hdrs = [
        "src/core/ext/upb-generated/udpa/annotations/migrate.upb.h",
        "src/core/ext/upb-generated/udpa/annotations/security.upb.h",
        "src/core/ext/upb-generated/udpa/annotations/sensitive.upb.h",
        "src/core/ext/upb-generated/udpa/annotations/status.upb.h",
        "src/core/ext/upb-generated/udpa/annotations/versioning.upb.h",
    ],
    external_deps = [
        "upb_lib",
        "upb_lib_descriptor",
        "upb_generated_code_support__only_for_generated_code_do_not_use__i_give_permission_to_break_me",
    ],
    language = "c++",
    deps = [
        "google_api_upb",
        "proto_gen_validate_upb",
    ],
)

grpc_cc_library(
    name = "udpa_annotations_upbdefs",
    srcs = [
        "src/core/ext/upbdefs-generated/udpa/annotations/migrate.upbdefs.c",
        "src/core/ext/upbdefs-generated/udpa/annotations/security.upbdefs.c",
        "src/core/ext/upbdefs-generated/udpa/annotations/sensitive.upbdefs.c",
        "src/core/ext/upbdefs-generated/udpa/annotations/status.upbdefs.c",
        "src/core/ext/upbdefs-generated/udpa/annotations/versioning.upbdefs.c",
    ],
    hdrs = [
        "src/core/ext/upbdefs-generated/udpa/annotations/migrate.upbdefs.h",
        "src/core/ext/upbdefs-generated/udpa/annotations/security.upbdefs.h",
        "src/core/ext/upbdefs-generated/udpa/annotations/sensitive.upbdefs.h",
        "src/core/ext/upbdefs-generated/udpa/annotations/status.upbdefs.h",
        "src/core/ext/upbdefs-generated/udpa/annotations/versioning.upbdefs.h",
    ],
    external_deps = [
        "upb_lib",
        "upb_lib_descriptor_reflection",
        "upb_textformat_lib",
        "upb_reflection",
        "upb_generated_code_support__only_for_generated_code_do_not_use__i_give_permission_to_break_me",
    ],
    language = "c++",
    deps = [
        "google_api_upbdefs",
        "udpa_annotations_upb",
    ],
)

grpc_cc_library(
    name = "xds_annotations_upb",
    srcs = [
        "src/core/ext/upb-generated/xds/annotations/v3/status.upb.c",
    ],
    hdrs = [
        "src/core/ext/upb-generated/xds/annotations/v3/status.upb.h",
    ],
    external_deps = [
        "upb_lib",
        "upb_lib_descriptor",
        "upb_generated_code_support__only_for_generated_code_do_not_use__i_give_permission_to_break_me",
    ],
    language = "c++",
)

grpc_cc_library(
    name = "xds_annotations_upbdefs",
    srcs = [
        "src/core/ext/upbdefs-generated/xds/annotations/v3/status.upbdefs.c",
    ],
    hdrs = [
        "src/core/ext/upbdefs-generated/xds/annotations/v3/status.upbdefs.h",
    ],
    external_deps = [
        "upb_lib",
        "upb_lib_descriptor_reflection",
        "upb_textformat_lib",
        "upb_reflection",
        "upb_generated_code_support__only_for_generated_code_do_not_use__i_give_permission_to_break_me",
    ],
    language = "c++",
    deps = [
        "xds_annotations_upb",
    ],
)

grpc_cc_library(
    name = "xds_core_upb",
    srcs = [
        "src/core/ext/upb-generated/xds/core/v3/authority.upb.c",
        "src/core/ext/upb-generated/xds/core/v3/collection_entry.upb.c",
        "src/core/ext/upb-generated/xds/core/v3/context_params.upb.c",
        "src/core/ext/upb-generated/xds/core/v3/resource.upb.c",
        "src/core/ext/upb-generated/xds/core/v3/resource_locator.upb.c",
        "src/core/ext/upb-generated/xds/core/v3/resource_name.upb.c",
    ],
    hdrs = [
        "src/core/ext/upb-generated/xds/core/v3/authority.upb.h",
        "src/core/ext/upb-generated/xds/core/v3/collection_entry.upb.h",
        "src/core/ext/upb-generated/xds/core/v3/context_params.upb.h",
        "src/core/ext/upb-generated/xds/core/v3/resource.upb.h",
        "src/core/ext/upb-generated/xds/core/v3/resource_locator.upb.h",
        "src/core/ext/upb-generated/xds/core/v3/resource_name.upb.h",
    ],
    external_deps = [
        "upb_lib",
        "upb_lib_descriptor",
        "upb_generated_code_support__only_for_generated_code_do_not_use__i_give_permission_to_break_me",
    ],
    language = "c++",
    deps = [
        "google_api_upb",
        "proto_gen_validate_upb",
        "protobuf_any_upb",
        "udpa_annotations_upb",
        "xds_annotations_upb",
    ],
)

grpc_cc_library(
    name = "xds_core_upbdefs",
    srcs = [
        "src/core/ext/upbdefs-generated/xds/core/v3/authority.upbdefs.c",
        "src/core/ext/upbdefs-generated/xds/core/v3/collection_entry.upbdefs.c",
        "src/core/ext/upbdefs-generated/xds/core/v3/context_params.upbdefs.c",
        "src/core/ext/upbdefs-generated/xds/core/v3/resource.upbdefs.c",
        "src/core/ext/upbdefs-generated/xds/core/v3/resource_locator.upbdefs.c",
        "src/core/ext/upbdefs-generated/xds/core/v3/resource_name.upbdefs.c",
    ],
    hdrs = [
        "src/core/ext/upbdefs-generated/xds/core/v3/authority.upbdefs.h",
        "src/core/ext/upbdefs-generated/xds/core/v3/collection_entry.upbdefs.h",
        "src/core/ext/upbdefs-generated/xds/core/v3/context_params.upbdefs.h",
        "src/core/ext/upbdefs-generated/xds/core/v3/resource.upbdefs.h",
        "src/core/ext/upbdefs-generated/xds/core/v3/resource_locator.upbdefs.h",
        "src/core/ext/upbdefs-generated/xds/core/v3/resource_name.upbdefs.h",
    ],
    external_deps = [
        "upb_lib",
        "upb_lib_descriptor_reflection",
        "upb_textformat_lib",
        "upb_reflection",
        "upb_generated_code_support__only_for_generated_code_do_not_use__i_give_permission_to_break_me",
    ],
    language = "c++",
    deps = [
        "google_api_upbdefs",
        "proto_gen_validate_upbdefs",
        "udpa_annotations_upbdefs",
        "xds_annotations_upbdefs",
        "xds_core_upb",
    ],
)

grpc_cc_library(
    name = "xds_type_upb",
    srcs = [
        "src/core/ext/upb-generated/xds/type/v3/typed_struct.upb.c",
    ],
    hdrs = [
        "src/core/ext/upb-generated/xds/type/v3/typed_struct.upb.h",
    ],
    external_deps = [
        "upb_lib",
        "upb_lib_descriptor",
        "upb_generated_code_support__only_for_generated_code_do_not_use__i_give_permission_to_break_me",
    ],
    language = "c++",
    deps = [
        "google_api_upb",
        "proto_gen_validate_upb",
        "protobuf_struct_upb",
    ],
)

grpc_cc_library(
    name = "xds_type_upbdefs",
    srcs = [
        "src/core/ext/upbdefs-generated/xds/type/v3/typed_struct.upbdefs.c",
    ],
    hdrs = [
        "src/core/ext/upbdefs-generated/xds/type/v3/typed_struct.upbdefs.h",
    ],
    external_deps = [
        "upb_lib",
        "upb_lib_descriptor_reflection",
        "upb_textformat_lib",
        "upb_reflection",
        "upb_generated_code_support__only_for_generated_code_do_not_use__i_give_permission_to_break_me",
    ],
    language = "c++",
    deps = [
        "google_api_upbdefs",
        "proto_gen_validate_upbdefs",
        "xds_type_upb",
    ],
)

grpc_upb_proto_library(
    name = "grpc_health_upb",
    deps = ["//src/proto/grpc/health/v1:health_proto_descriptor"],
)

WELL_KNOWN_PROTO_TARGETS = [
    "any",
    "duration",
    "empty",
    "struct",
    "timestamp",
    "wrappers",
]

[grpc_upb_proto_library(
    name = "protobuf_" + target + "_upb",
    deps = ["@com_google_protobuf//:" + target + "_proto"],
) for target in WELL_KNOWN_PROTO_TARGETS]

[grpc_upb_proto_reflection_library(
    name = "protobuf_" + target + "_upbdefs",
    deps = ["@com_google_protobuf//:" + target + "_proto"],
) for target in WELL_KNOWN_PROTO_TARGETS]

# Once upb code-gen issue is resolved, remove this.
grpc_cc_library(
    name = "google_api_upb",
    srcs = [
        "src/core/ext/upb-generated/google/api/annotations.upb.c",
        "src/core/ext/upb-generated/google/api/expr/v1alpha1/checked.upb.c",
        "src/core/ext/upb-generated/google/api/expr/v1alpha1/syntax.upb.c",
        "src/core/ext/upb-generated/google/api/http.upb.c",
        "src/core/ext/upb-generated/google/rpc/status.upb.c",
    ],
    hdrs = [
        "src/core/ext/upb-generated/google/api/annotations.upb.h",
        "src/core/ext/upb-generated/google/api/expr/v1alpha1/checked.upb.h",
        "src/core/ext/upb-generated/google/api/expr/v1alpha1/syntax.upb.h",
        "src/core/ext/upb-generated/google/api/http.upb.h",
        "src/core/ext/upb-generated/google/rpc/status.upb.h",
    ],
    external_deps = [
        "upb_lib",
        "upb_lib_descriptor",
        "upb_generated_code_support__only_for_generated_code_do_not_use__i_give_permission_to_break_me",
    ],
    language = "c++",
    deps = [
        "protobuf_any_upb",
        "protobuf_duration_upb",
        "protobuf_empty_upb",
        "protobuf_struct_upb",
        "protobuf_timestamp_upb",
        "protobuf_wrappers_upb",
    ],
)

grpc_cc_library(
    name = "google_api_upbdefs",
    srcs = [
        "src/core/ext/upbdefs-generated/google/api/annotations.upbdefs.c",
        "src/core/ext/upbdefs-generated/google/api/http.upbdefs.c",
        "src/core/ext/upbdefs-generated/google/rpc/status.upbdefs.c",
    ],
    hdrs = [
        "src/core/ext/upbdefs-generated/google/api/annotations.upbdefs.h",
        "src/core/ext/upbdefs-generated/google/api/http.upbdefs.h",
        "src/core/ext/upbdefs-generated/google/rpc/status.upbdefs.h",
    ],
    external_deps = [
        "upb_lib",
        "upb_lib_descriptor_reflection",
        "upb_textformat_lib",
        "upb_reflection",
        "upb_generated_code_support__only_for_generated_code_do_not_use__i_give_permission_to_break_me",
    ],
    language = "c++",
    deps = [
        "google_api_upb",
        "protobuf_any_upbdefs",
        "protobuf_duration_upbdefs",
        "protobuf_empty_upbdefs",
        "protobuf_struct_upbdefs",
        "protobuf_timestamp_upbdefs",
        "protobuf_wrappers_upbdefs",
    ],
)

grpc_upb_proto_library(
    name = "grpc_lb_upb",
    deps = ["//src/proto/grpc/lb/v1:load_balancer_proto_descriptor"],
)

# Once upb code-gen issue is resolved, replace meshca_upb with this.
# meshca_upb_proto_library(
#     name = "meshca_upb",
#     deps = ["//third_party/istio/security/proto/providers/google:meshca_proto"],
# )

grpc_cc_library(
    name = "meshca_upb",
    srcs = [
        "src/core/ext/upb-generated/third_party/istio/security/proto/providers/google/meshca.upb.c",
    ],
    hdrs = [
        "src/core/ext/upb-generated/third_party/istio/security/proto/providers/google/meshca.upb.h",
    ],
    external_deps = [
        "upb_generated_code_support__only_for_generated_code_do_not_use__i_give_permission_to_break_me",
    ],
    language = "c++",
    deps = [
        "google_api_upb",
        "protobuf_duration_upb",
    ],
)

grpc_upb_proto_library(
    name = "alts_upb",
    deps = ["//src/proto/grpc/gcp:alts_handshaker_proto"],
)

grpc_cc_library(
    name = "json",
    srcs = [
        "src/core/lib/json/json_reader.cc",
        "src/core/lib/json/json_writer.cc",
    ],
    hdrs = [
        "src/core/lib/json/json.h",
    ],
    external_deps = [
        "absl/strings",
        "absl/strings:str_format",
    ],
    deps = [
        "error",
        "exec_ctx",
        "gpr_base",
    ],
)

grpc_cc_library(
    name = "json_util",
    srcs = ["src/core/lib/json/json_util.cc"],
    hdrs = ["src/core/lib/json/json_util.h"],
    external_deps = [
        "absl/strings",
    ],
    deps = [
        "gpr_base",
        "json",
    ],
)

grpc_generate_one_off_targets()

filegroup(
    name = "root_certificates",
    srcs = [
        "etc/roots.pem",
    ],
    visibility = ["//visibility:public"],
)<|MERGE_RESOLUTION|>--- conflicted
+++ resolved
@@ -2654,11 +2654,8 @@
         "grpc_lb_upb",
         "grpc_resolver_fake",
         "grpc_secure",
-<<<<<<< HEAD
+        "grpc_security_base",
         "grpc_sockaddr",
-=======
-        "grpc_security_base",
->>>>>>> aac5af4c
         "grpc_transport_chttp2_client_secure",
         "orphanable",
         "protobuf_duration_upb",
@@ -2770,12 +2767,9 @@
         "grpc_lb_xds_channel_args",
         "grpc_matchers",
         "grpc_secure",
-<<<<<<< HEAD
+        "grpc_security_base",
         "grpc_sockaddr",
-=======
-        "grpc_security_base",
         "grpc_tls_credentials",
->>>>>>> aac5af4c
         "grpc_transport_chttp2_client_secure",
         "json",
         "json_util",
@@ -3120,11 +3114,8 @@
         "grpc++_base",
         "grpc_base",
         "grpc_secure",
-<<<<<<< HEAD
+        "grpc_security_base",
         "grpc_sockaddr",
-=======
-        "grpc_security_base",
->>>>>>> aac5af4c
         "slice",
         "uri_parser",
     ],
@@ -3509,13 +3500,10 @@
         "grpc_httpcli_security_connector",
         "grpc_jwt_credentials",
         "grpc_lb_xds_channel_args",
-<<<<<<< HEAD
+        "grpc_security_base",
         "grpc_sockaddr",
-=======
-        "grpc_security_base",
         "grpc_ssl_credentials",
         "grpc_tls_credentials",
->>>>>>> aac5af4c
         "grpc_trace",
         "grpc_transport_chttp2_alpn",
         "json",
@@ -3525,11 +3513,9 @@
         "slice_refcount",
         "sockaddr_utils",
         "tsi",
-<<<<<<< HEAD
+        "tsi_base",
         "tsi_interface",
         "uri_parser",
-=======
-        "tsi_base",
         "useful",
     ],
 )
@@ -3730,7 +3716,6 @@
         "ref_counted_ptr",
         "tsi_base",
         "tsi_ssl_types",
->>>>>>> aac5af4c
         "useful",
     ],
 )
