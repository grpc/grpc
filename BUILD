--- conflicted
+++ resolved
@@ -566,12 +566,6 @@
         "grpc_trace",
         "debug_location",
     ],
-)
-
-grpc_cc_library(
-    name = "orphanable",
-    public_hdrs = ["src/core/lib/support/orphanable.h"],
-    language = "c++",
 )
 
 grpc_cc_library(
@@ -942,10 +936,7 @@
     ],
     language = "c++",
     deps = [
-<<<<<<< HEAD
-=======
         "orphanable",
->>>>>>> 80dff97d
         "ref_counted",
         "ref_counted_ptr",
         "gpr_base",
