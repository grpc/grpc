# gRPC Bazel BUILD file.
#
# Copyright 2016 gRPC authors.
#
# Licensed under the Apache License, Version 2.0 (the "License");
# you may not use this file except in compliance with the License.
# You may obtain a copy of the License at
#
#     http://www.apache.org/licenses/LICENSE-2.0
#
# Unless required by applicable law or agreed to in writing, software
# distributed under the License is distributed on an "AS IS" BASIS,
# WITHOUT WARRANTIES OR CONDITIONS OF ANY KIND, either express or implied.
# See the License for the specific language governing permissions and
# limitations under the License.

load(
    "//bazel:grpc_build_system.bzl",
    "grpc_cc_library",
    "grpc_generate_one_off_targets",
    "grpc_upb_proto_library",
    "grpc_upb_proto_reflection_library",
    "python_config_settings",
)
load("@bazel_skylib//lib:selects.bzl", "selects")

licenses(["reciprocal"])

package(
    default_visibility = ["//visibility:public"],
    features = [
        "layering_check",
        "-parse_headers",
    ],
)

exports_files([
    "LICENSE",
    "etc/roots.pem",
])

exports_files(
    glob(["include/**"]),
    visibility = ["//:__subpackages__"],
)

config_setting(
    name = "grpc_no_ares",
    values = {"define": "grpc_no_ares=true"},
)

config_setting(
    name = "grpc_no_xds_define",
    values = {"define": "grpc_no_xds=true"},
)

# When gRPC is build as shared library, binder transport code might still
# get included even when user's code does not depend on it. In that case
# --define=grpc_no_binder=true can be used to disable binder transport
# related code to reduce binary size.
# For users using build system other than bazel, they can define
# GRPC_NO_BINDER to achieve the same effect.
config_setting(
    name = "grpc_no_binder_define",
    values = {"define": "grpc_no_binder=true"},
)

config_setting(
    name = "android",
    values = {"crosstool_top": "//external:android/crosstool"},
)

config_setting(
    name = "ios",
    values = {"apple_platform_type": "ios"},
)

selects.config_setting_group(
    name = "grpc_no_xds",
    match_any = [
        ":grpc_no_xds_define",
        # In addition to disabling XDS support when --define=grpc_no_xds=true is
        # specified, we also disable it on mobile platforms where it is not
        # likely to be needed and where reducing the binary size is more
        # important.
        ":android",
        ":ios",
    ],
)

selects.config_setting_group(
    name = "grpc_no_binder",
    match_any = [
        ":grpc_no_binder_define",
        # We do not need binder on ios.
        ":ios",
    ],
)

selects.config_setting_group(
    name = "grpc_no_rls",
    match_any = [
        # Disable RLS support on mobile platforms where it is not likely to be
        # needed and where reducing the binary size is more important.
        ":android",
        ":ios",
    ],
)

# Fuzzers can be built as fuzzers or as tests
config_setting(
    name = "grpc_build_fuzzers",
    values = {"define": "grpc_build_fuzzers=true"},
)

config_setting(
    name = "grpc_allow_exceptions",
    values = {"define": "GRPC_ALLOW_EXCEPTIONS=1"},
)

config_setting(
    name = "grpc_disallow_exceptions",
    values = {"define": "GRPC_ALLOW_EXCEPTIONS=0"},
)

config_setting(
    name = "remote_execution",
    values = {"define": "GRPC_PORT_ISOLATED_RUNTIME=1"},
)

config_setting(
    name = "windows",
    values = {"cpu": "x64_windows"},
)

config_setting(
    name = "windows_msvc",
    values = {"cpu": "x64_windows_msvc"},
)

config_setting(
    name = "mac_x86_64",
    values = {"cpu": "darwin"},
)

config_setting(
    name = "use_strict_warning",
    values = {"define": "use_strict_warning=true"},
)

python_config_settings()

# This should be updated along with build_handwritten.yaml
g_stands_for = "galaxy"  # @unused

core_version = "28.0.0"  # @unused

version = "1.51.0-dev"  # @unused

GPR_PUBLIC_HDRS = [
    "include/grpc/support/alloc.h",
    "include/grpc/support/atm_gcc_atomic.h",
    "include/grpc/support/atm_gcc_sync.h",
    "include/grpc/support/atm_windows.h",
    "include/grpc/support/cpu.h",
    "include/grpc/support/log.h",
    "include/grpc/support/log_windows.h",
    "include/grpc/support/port_platform.h",
    "include/grpc/support/string_util.h",
    "include/grpc/support/sync.h",
    "include/grpc/support/sync_abseil.h",
    "include/grpc/support/sync_custom.h",
    "include/grpc/support/sync_generic.h",
    "include/grpc/support/sync_posix.h",
    "include/grpc/support/sync_windows.h",
    "include/grpc/support/thd_id.h",
    "include/grpc/support/time.h",
    "include/grpc/impl/codegen/atm.h",
    "include/grpc/impl/codegen/atm_gcc_atomic.h",
    "include/grpc/impl/codegen/atm_gcc_sync.h",
    "include/grpc/impl/codegen/atm_windows.h",
    "include/grpc/impl/codegen/fork.h",
    "include/grpc/impl/codegen/gpr_slice.h",
    "include/grpc/impl/codegen/gpr_types.h",
    "include/grpc/impl/codegen/log.h",
    "include/grpc/impl/codegen/port_platform.h",
    "include/grpc/impl/codegen/sync.h",
    "include/grpc/impl/codegen/sync_abseil.h",
    "include/grpc/impl/codegen/sync_custom.h",
    "include/grpc/impl/codegen/sync_generic.h",
    "include/grpc/impl/codegen/sync_posix.h",
    "include/grpc/impl/codegen/sync_windows.h",
]

GRPC_PUBLIC_HDRS = [
    "include/grpc/byte_buffer.h",
    "include/grpc/byte_buffer_reader.h",
    "include/grpc/compression.h",
    "include/grpc/fork.h",
    "include/grpc/grpc.h",
    "include/grpc/grpc_posix.h",
    "include/grpc/grpc_security.h",
    "include/grpc/grpc_security_constants.h",
    "include/grpc/slice.h",
    "include/grpc/slice_buffer.h",
    "include/grpc/status.h",
    "include/grpc/load_reporting.h",
    "include/grpc/support/workaround_list.h",
    "include/grpc/impl/codegen/byte_buffer.h",
    "include/grpc/impl/codegen/byte_buffer_reader.h",
    "include/grpc/impl/codegen/compression_types.h",
    "include/grpc/impl/codegen/connectivity_state.h",
    "include/grpc/impl/codegen/grpc_types.h",
    "include/grpc/impl/codegen/propagation_bits.h",
    "include/grpc/impl/codegen/status.h",
    "include/grpc/impl/codegen/slice.h",
]

GRPC_PUBLIC_EVENT_ENGINE_HDRS = [
    "include/grpc/event_engine/endpoint_config.h",
    "include/grpc/event_engine/event_engine.h",
    "include/grpc/event_engine/port.h",
    "include/grpc/event_engine/memory_allocator.h",
    "include/grpc/event_engine/memory_request.h",
    "include/grpc/event_engine/internal/memory_allocator_impl.h",
    "include/grpc/event_engine/slice.h",
    "include/grpc/event_engine/slice_buffer.h",
]

GRPCXX_SRCS = [
    "src/cpp/client/channel_cc.cc",
    "src/cpp/client/client_callback.cc",
    "src/cpp/client/client_context.cc",
    "src/cpp/client/client_interceptor.cc",
    "src/cpp/client/create_channel.cc",
    "src/cpp/client/create_channel_internal.cc",
    "src/cpp/client/create_channel_posix.cc",
    "src/cpp/client/credentials_cc.cc",
    "src/cpp/common/alarm.cc",
    "src/cpp/common/channel_arguments.cc",
    "src/cpp/common/channel_filter.cc",
    "src/cpp/common/completion_queue_cc.cc",
    "src/cpp/common/core_codegen.cc",
    "src/cpp/common/resource_quota_cc.cc",
    "src/cpp/common/rpc_method.cc",
    "src/cpp/common/version_cc.cc",
    "src/cpp/common/validate_service_config.cc",
    "src/cpp/server/async_generic_service.cc",
    "src/cpp/server/channel_argument_option.cc",
    "src/cpp/server/create_default_thread_pool.cc",
    "src/cpp/server/external_connection_acceptor_impl.cc",
    "src/cpp/server/health/default_health_check_service.cc",
    "src/cpp/server/health/health_check_service.cc",
    "src/cpp/server/health/health_check_service_server_builder_option.cc",
    "src/cpp/server/server_builder.cc",
    "src/cpp/server/server_callback.cc",
    "src/cpp/server/server_cc.cc",
    "src/cpp/server/server_context.cc",
    "src/cpp/server/server_credentials.cc",
    "src/cpp/server/server_posix.cc",
    "src/cpp/thread_manager/thread_manager.cc",
    "src/cpp/util/byte_buffer_cc.cc",
    "src/cpp/util/status.cc",
    "src/cpp/util/string_ref.cc",
    "src/cpp/util/time_cc.cc",
    "src/cpp/codegen/codegen_init.cc",
]

GRPCXX_HDRS = [
    "src/cpp/client/create_channel_internal.h",
    "src/cpp/common/channel_filter.h",
    "src/cpp/server/dynamic_thread_pool.h",
    "src/cpp/server/external_connection_acceptor_impl.h",
    "src/cpp/server/health/default_health_check_service.h",
    "src/cpp/server/thread_pool_interface.h",
    "src/cpp/thread_manager/thread_manager.h",
]

GRPCXX_PUBLIC_HDRS = [
    "include/grpc++/alarm.h",
    "include/grpc++/channel.h",
    "include/grpc++/client_context.h",
    "include/grpc++/completion_queue.h",
    "include/grpc++/create_channel.h",
    "include/grpc++/create_channel_posix.h",
    "include/grpc++/ext/health_check_service_server_builder_option.h",
    "include/grpc++/generic/async_generic_service.h",
    "include/grpc++/generic/generic_stub.h",
    "include/grpc++/grpc++.h",
    "include/grpc++/health_check_service_interface.h",
    "include/grpc++/impl/call.h",
    "include/grpc++/impl/channel_argument_option.h",
    "include/grpc++/impl/client_unary_call.h",
    "include/grpc++/impl/codegen/core_codegen.h",
    "include/grpc++/impl/grpc_library.h",
    "include/grpc++/impl/method_handler_impl.h",
    "include/grpc++/impl/rpc_method.h",
    "include/grpc++/impl/rpc_service_method.h",
    "include/grpc++/impl/serialization_traits.h",
    "include/grpc++/impl/server_builder_option.h",
    "include/grpc++/impl/server_builder_plugin.h",
    "include/grpc++/impl/server_initializer.h",
    "include/grpc++/impl/service_type.h",
    "include/grpc++/security/auth_context.h",
    "include/grpc++/resource_quota.h",
    "include/grpc++/security/auth_metadata_processor.h",
    "include/grpc++/security/credentials.h",
    "include/grpc++/security/server_credentials.h",
    "include/grpc++/server.h",
    "include/grpc++/server_builder.h",
    "include/grpc++/server_context.h",
    "include/grpc++/server_posix.h",
    "include/grpc++/support/async_stream.h",
    "include/grpc++/support/async_unary_call.h",
    "include/grpc++/support/byte_buffer.h",
    "include/grpc++/support/channel_arguments.h",
    "include/grpc++/support/config.h",
    "include/grpc++/support/slice.h",
    "include/grpc++/support/status.h",
    "include/grpc++/support/status_code_enum.h",
    "include/grpc++/support/string_ref.h",
    "include/grpc++/support/stub_options.h",
    "include/grpc++/support/sync_stream.h",
    "include/grpc++/support/time.h",
    "include/grpcpp/alarm.h",
    "include/grpcpp/channel.h",
    "include/grpcpp/client_context.h",
    "include/grpcpp/completion_queue.h",
    "include/grpcpp/create_channel.h",
    "include/grpcpp/create_channel_posix.h",
    "include/grpcpp/ext/health_check_service_server_builder_option.h",
    "include/grpcpp/generic/async_generic_service.h",
    "include/grpcpp/generic/generic_stub.h",
    "include/grpcpp/grpcpp.h",
    "include/grpcpp/health_check_service_interface.h",
    "include/grpcpp/impl/call_hook.h",
    "include/grpcpp/impl/call_op_set_interface.h",
    "include/grpcpp/impl/call.h",
    "include/grpcpp/impl/channel_argument_option.h",
    "include/grpcpp/impl/client_unary_call.h",
    "include/grpcpp/impl/codegen/core_codegen.h",
    "include/grpcpp/impl/grpc_library.h",
    "include/grpcpp/impl/method_handler_impl.h",
    "include/grpcpp/impl/rpc_method.h",
    "include/grpcpp/impl/rpc_service_method.h",
    "include/grpcpp/impl/serialization_traits.h",
    "include/grpcpp/impl/server_builder_option.h",
    "include/grpcpp/impl/server_builder_plugin.h",
    "include/grpcpp/impl/server_initializer.h",
    "include/grpcpp/impl/service_type.h",
    "include/grpcpp/resource_quota.h",
    "include/grpcpp/security/auth_context.h",
    "include/grpcpp/security/auth_metadata_processor.h",
    "include/grpcpp/security/credentials.h",
    "include/grpcpp/security/server_credentials.h",
    "include/grpcpp/security/tls_certificate_provider.h",
    "include/grpcpp/security/authorization_policy_provider.h",
    "include/grpcpp/security/tls_certificate_verifier.h",
    "include/grpcpp/security/tls_credentials_options.h",
    "include/grpcpp/server.h",
    "include/grpcpp/server_builder.h",
    "include/grpcpp/server_context.h",
    "include/grpcpp/server_posix.h",
    "include/grpcpp/support/async_stream.h",
    "include/grpcpp/support/async_unary_call.h",
    "include/grpcpp/support/byte_buffer.h",
    "include/grpcpp/support/channel_arguments.h",
    "include/grpcpp/support/client_callback.h",
    "include/grpcpp/support/client_interceptor.h",
    "include/grpcpp/support/config.h",
    "include/grpcpp/support/interceptor.h",
    "include/grpcpp/support/message_allocator.h",
    "include/grpcpp/support/method_handler.h",
    "include/grpcpp/support/proto_buffer_reader.h",
    "include/grpcpp/support/proto_buffer_writer.h",
    "include/grpcpp/support/server_callback.h",
    "include/grpcpp/support/server_interceptor.h",
    "include/grpcpp/support/slice.h",
    "include/grpcpp/support/status.h",
    "include/grpcpp/support/status_code_enum.h",
    "include/grpcpp/support/string_ref.h",
    "include/grpcpp/support/stub_options.h",
    "include/grpcpp/support/sync_stream.h",
    "include/grpcpp/support/time.h",
    "include/grpcpp/support/validate_service_config.h",
    "include/grpc++/impl/codegen/async_stream.h",
    "include/grpc++/impl/codegen/async_unary_call.h",
    "include/grpc++/impl/codegen/byte_buffer.h",
    "include/grpc++/impl/codegen/call_hook.h",
    "include/grpc++/impl/codegen/call.h",
    "include/grpc++/impl/codegen/channel_interface.h",
    "include/grpc++/impl/codegen/client_context.h",
    "include/grpc++/impl/codegen/client_unary_call.h",
    "include/grpc++/impl/codegen/completion_queue_tag.h",
    "include/grpc++/impl/codegen/completion_queue.h",
    "include/grpc++/impl/codegen/config.h",
    "include/grpc++/impl/codegen/core_codegen_interface.h",
    "include/grpc++/impl/codegen/create_auth_context.h",
    "include/grpc++/impl/codegen/grpc_library.h",
    "include/grpc++/impl/codegen/metadata_map.h",
    "include/grpc++/impl/codegen/method_handler_impl.h",
    "include/grpc++/impl/codegen/rpc_method.h",
    "include/grpc++/impl/codegen/rpc_service_method.h",
    "include/grpc++/impl/codegen/security/auth_context.h",
    "include/grpc++/impl/codegen/serialization_traits.h",
    "include/grpc++/impl/codegen/server_context.h",
    "include/grpc++/impl/codegen/server_interface.h",
    "include/grpc++/impl/codegen/service_type.h",
    "include/grpc++/impl/codegen/slice.h",
    "include/grpc++/impl/codegen/status_code_enum.h",
    "include/grpc++/impl/codegen/status.h",
    "include/grpc++/impl/codegen/string_ref.h",
    "include/grpc++/impl/codegen/stub_options.h",
    "include/grpc++/impl/codegen/sync_stream.h",
    "include/grpc++/impl/codegen/time.h",
    "include/grpcpp/impl/codegen/async_generic_service.h",
    "include/grpcpp/impl/codegen/async_stream.h",
    "include/grpcpp/impl/codegen/async_unary_call.h",
    "include/grpcpp/impl/codegen/byte_buffer.h",
    "include/grpcpp/impl/codegen/call_hook.h",
    "include/grpcpp/impl/codegen/call_op_set_interface.h",
    "include/grpcpp/impl/codegen/call_op_set.h",
    "include/grpcpp/impl/codegen/call.h",
    "include/grpcpp/impl/codegen/callback_common.h",
    "include/grpcpp/impl/codegen/channel_interface.h",
    "include/grpcpp/impl/codegen/client_callback.h",
    "include/grpcpp/impl/codegen/client_context.h",
    "include/grpcpp/impl/codegen/client_interceptor.h",
    "include/grpcpp/impl/codegen/client_unary_call.h",
    "include/grpcpp/impl/codegen/completion_queue_tag.h",
    "include/grpcpp/impl/codegen/completion_queue.h",
    "include/grpcpp/impl/codegen/config.h",
    "include/grpcpp/impl/codegen/core_codegen_interface.h",
    "include/grpcpp/impl/codegen/create_auth_context.h",
    "include/grpcpp/impl/codegen/delegating_channel.h",
    "include/grpcpp/impl/codegen/grpc_library.h",
    "include/grpcpp/impl/codegen/intercepted_channel.h",
    "include/grpcpp/impl/codegen/interceptor_common.h",
    "include/grpcpp/impl/codegen/interceptor.h",
    "include/grpcpp/impl/codegen/message_allocator.h",
    "include/grpcpp/impl/codegen/metadata_map.h",
    "include/grpcpp/impl/codegen/method_handler_impl.h",
    "include/grpcpp/impl/codegen/method_handler.h",
    "include/grpcpp/impl/codegen/rpc_method.h",
    "include/grpcpp/impl/codegen/rpc_service_method.h",
    "include/grpcpp/impl/codegen/security/auth_context.h",
    "include/grpcpp/impl/codegen/serialization_traits.h",
    "include/grpcpp/impl/codegen/server_callback_handlers.h",
    "include/grpcpp/impl/codegen/server_callback.h",
    "include/grpcpp/impl/codegen/server_context.h",
    "include/grpcpp/impl/codegen/server_interceptor.h",
    "include/grpcpp/impl/codegen/server_interface.h",
    "include/grpcpp/impl/codegen/service_type.h",
    "include/grpcpp/impl/codegen/slice.h",
    "include/grpcpp/impl/codegen/status_code_enum.h",
    "include/grpcpp/impl/codegen/status.h",
    "include/grpcpp/impl/codegen/string_ref.h",
    "include/grpcpp/impl/codegen/stub_options.h",
    "include/grpcpp/impl/codegen/sync_stream.h",
    "include/grpcpp/impl/codegen/time.h",
    "include/grpcpp/impl/codegen/sync.h",
]

grpc_cc_library(
    name = "grpc_unsecure",
    srcs = [
        "//src/core:lib/surface/init.cc",
        "//src/core:plugin_registry/grpc_plugin_registry.cc",
        "//src/core:plugin_registry/grpc_plugin_registry_noextra.cc",
    ],
    defines = ["GRPC_NO_XDS"],
    external_deps = [
        "absl/base:core_headers",
    ],
    language = "c++",
    public_hdrs = GRPC_PUBLIC_HDRS,
    tags = [
        "avoid_dep",
        "nofixdeps",
    ],
    visibility = ["@grpc:public"],
    deps = [
        "config",
        "gpr",
        "grpc_base",
        "grpc_client_channel",
        "grpc_common",
        "grpc_http_filters",
        "grpc_security_base",
        "grpc_trace",
        "http_connect_handshaker",
        "iomgr_timer",
        "//src/core:channel_init",
        "//src/core:channel_stack_type",
        "//src/core:default_event_engine",
        "//src/core:experiments",
        "//src/core:forkable",
        "//src/core:grpc_authorization_base",
        "//src/core:init_internally",
        "//src/core:posix_event_engine_timer_manager",
        "//src/core:slice",
        "//src/core:tcp_connect_handshaker",
    ],
)

GRPC_XDS_TARGETS = [
    "//src/core:grpc_lb_policy_cds",
    "//src/core:grpc_lb_policy_xds_cluster_impl",
    "//src/core:grpc_lb_policy_xds_cluster_manager",
    "//src/core:grpc_lb_policy_xds_cluster_resolver",
    "//src/core:grpc_lb_policy_xds_wrr_locality",
    "//src/core:grpc_resolver_xds",
    "//src/core:grpc_resolver_c2p",
    "//src/core:grpc_xds_server_config_fetcher",

    # Not xDS-specific but currently only used by xDS.
    "//src/core:channel_creds_registry_init",
]

grpc_cc_library(
    name = "grpc",
    srcs = [
        "//src/core:lib/surface/init.cc",
        "//src/core:plugin_registry/grpc_plugin_registry.cc",
        "//src/core:plugin_registry/grpc_plugin_registry_extra.cc",
    ],
    defines = select({
        "grpc_no_xds": ["GRPC_NO_XDS"],
        "//conditions:default": [],
    }),
    external_deps = [
        "absl/base:core_headers",
    ],
    language = "c++",
    public_hdrs = GRPC_PUBLIC_HDRS,
    select_deps = [
        {
            "grpc_no_xds": [],
            "//conditions:default": GRPC_XDS_TARGETS,
        },
    ],
    tags = [
        "grpc_avoid_dep",
        "nofixdeps",
    ],
    visibility = [
        "@grpc:public",
    ],
    deps = [
        "config",
        "gpr",
        "grpc_alts_credentials",
        "grpc_base",
        "grpc_client_channel",
        "grpc_common",
        "grpc_credentials_util",
        "grpc_http_filters",
        "grpc_jwt_credentials",
        "grpc_public_hdrs",
        "grpc_security_base",
        "grpc_trace",
        "http_connect_handshaker",
        "httpcli",
        "iomgr_timer",
        "promise",
        "ref_counted_ptr",
        "sockaddr_utils",
        "tsi_base",
        "uri_parser",
        "//src/core:channel_init",
        "//src/core:channel_stack_type",
        "//src/core:default_event_engine",
        "//src/core:experiments",
        "//src/core:forkable",
        "//src/core:grpc_authorization_base",
        "//src/core:grpc_external_account_credentials",
        "//src/core:grpc_fake_credentials",
        "//src/core:grpc_google_default_credentials",
        "//src/core:grpc_iam_credentials",
        "//src/core:grpc_insecure_credentials",
        "//src/core:grpc_local_credentials",
        "//src/core:grpc_oauth2_credentials",
        "//src/core:grpc_ssl_credentials",
        "//src/core:grpc_tls_credentials",
        "//src/core:grpc_transport_chttp2_alpn",
        "//src/core:httpcli_ssl_credentials",
        "//src/core:init_internally",
        "//src/core:json",
        "//src/core:posix_event_engine_timer_manager",
        "//src/core:ref_counted",
        "//src/core:slice",
        "//src/core:slice_refcount",
        "//src/core:tcp_connect_handshaker",
        "//src/core:useful",
    ],
)

grpc_cc_library(
    name = "gpr",
    srcs = [
        "//src/core:lib/gpr/alloc.cc",
        "//src/core:lib/gpr/cpu_iphone.cc",
        "//src/core:lib/gpr/cpu_linux.cc",
        "//src/core:lib/gpr/cpu_posix.cc",
        "//src/core:lib/gpr/cpu_windows.cc",
        "//src/core:lib/gpr/log.cc",
        "//src/core:lib/gpr/log_android.cc",
        "//src/core:lib/gpr/log_linux.cc",
        "//src/core:lib/gpr/log_posix.cc",
        "//src/core:lib/gpr/log_windows.cc",
        "//src/core:lib/gpr/string.cc",
        "//src/core:lib/gpr/string_posix.cc",
        "//src/core:lib/gpr/string_util_windows.cc",
        "//src/core:lib/gpr/string_windows.cc",
        "//src/core:lib/gpr/sync.cc",
        "//src/core:lib/gpr/sync_abseil.cc",
        "//src/core:lib/gpr/sync_posix.cc",
        "//src/core:lib/gpr/sync_windows.cc",
        "//src/core:lib/gpr/time.cc",
        "//src/core:lib/gpr/time_posix.cc",
        "//src/core:lib/gpr/time_precise.cc",
        "//src/core:lib/gpr/time_windows.cc",
        "//src/core:lib/gpr/tmpfile_msys.cc",
        "//src/core:lib/gpr/tmpfile_posix.cc",
        "//src/core:lib/gpr/tmpfile_windows.cc",
        "//src/core:lib/gpr/wrap_memcpy.cc",
        "//src/core:lib/gprpp/fork.cc",
        "//src/core:lib/gprpp/global_config_env.cc",
        "//src/core:lib/gprpp/host_port.cc",
        "//src/core:lib/gprpp/mpscq.cc",
        "//src/core:lib/gprpp/stat_posix.cc",
        "//src/core:lib/gprpp/stat_windows.cc",
        "//src/core:lib/gprpp/thd_posix.cc",
        "//src/core:lib/gprpp/thd_windows.cc",
        "//src/core:lib/gprpp/time_util.cc",
    ],
    hdrs = [
        "//src/core:lib/gpr/alloc.h",
        "//src/core:lib/gpr/string.h",
        "//src/core:lib/gpr/time_precise.h",
        "//src/core:lib/gpr/tmpfile.h",
        "//src/core:lib/gprpp/fork.h",
        "//src/core:lib/gprpp/global_config.h",
        "//src/core:lib/gprpp/global_config_custom.h",
        "//src/core:lib/gprpp/global_config_env.h",
        "//src/core:lib/gprpp/global_config_generic.h",
        "//src/core:lib/gprpp/host_port.h",
        "//src/core:lib/gprpp/memory.h",
        "//src/core:lib/gprpp/mpscq.h",
        "//src/core:lib/gprpp/stat.h",
        "//src/core:lib/gprpp/sync.h",
        "//src/core:lib/gprpp/thd.h",
        "//src/core:lib/gprpp/time_util.h",
    ],
    external_deps = [
        "absl/base",
        "absl/base:core_headers",
        "absl/memory",
        "absl/random",
        "absl/status",
        "absl/strings",
        "absl/strings:cord",
        "absl/strings:str_format",
        "absl/synchronization",
        "absl/time:time",
        "absl/types:optional",
    ],
    language = "c++",
    public_hdrs = GPR_PUBLIC_HDRS,
    tags = [
        "nofixdeps",
    ],
    visibility = ["@grpc:public"],
    deps = [
        "//src/core:construct_destruct",
        "//src/core:env",
        "//src/core:examine_stack",
        "//src/core:gpr_atm",
        "//src/core:no_destruct",
        "//src/core:strerror",
        "//src/core:tchar",
        "//src/core:useful",
    ],
)

grpc_cc_library(
    name = "gpr_public_hdrs",
    hdrs = GPR_PUBLIC_HDRS,
    tags = [
        "avoid_dep",
        "nofixdeps",
    ],
)

grpc_cc_library(
    name = "cpp_impl_of",
    hdrs = ["//src/core:lib/gprpp/cpp_impl_of.h"],
    language = "c++",
)

grpc_cc_library(
    name = "grpc_common",
    defines = select({
        "grpc_no_rls": ["GRPC_NO_RLS"],
        "//conditions:default": [],
    }),
    language = "c++",
    select_deps = [
        {
            "grpc_no_rls": [],
            "//conditions:default": ["//src/core:grpc_lb_policy_rls"],
        },
    ],
    tags = ["nofixdeps"],
    deps = [
        "grpc_base",
        # standard plugins
        "census",
        "//src/core:grpc_deadline_filter",
        "//src/core:grpc_client_authority_filter",
        "//src/core:grpc_lb_policy_grpclb",
        "//src/core:grpc_lb_policy_outlier_detection",
        "//src/core:grpc_lb_policy_pick_first",
        "//src/core:grpc_lb_policy_priority",
        "//src/core:grpc_lb_policy_ring_hash",
        "//src/core:grpc_lb_policy_round_robin",
        "//src/core:grpc_lb_policy_weighted_target",
        "//src/core:grpc_channel_idle_filter",
        "//src/core:grpc_message_size_filter",
        "//src/core:grpc_resolver_binder",
        "grpc_resolver_dns_ares",
        "grpc_resolver_fake",
        "//src/core:grpc_resolver_dns_native",
        "//src/core:grpc_resolver_sockaddr",
        "//src/core:grpc_transport_chttp2_client_connector",
        "//src/core:grpc_transport_chttp2_server",
        "//src/core:grpc_transport_inproc",
        "//src/core:grpc_fault_injection_filter",
    ],
)

grpc_cc_library(
    name = "grpc_public_hdrs",
    hdrs = GRPC_PUBLIC_HDRS,
    tags = [
        "avoid_dep",
        "nofixdeps",
    ],
    deps = ["gpr_public_hdrs"],
)

grpc_cc_library(
    name = "grpc++_public_hdrs",
    hdrs = GRPCXX_PUBLIC_HDRS,
    external_deps = [
        "absl/synchronization",
        "protobuf_headers",
    ],
    tags = [
        "avoid_dep",
        "nofixdeps",
    ],
    visibility = ["@grpc:public"],
    deps = [
        "grpc_public_hdrs",
        "//src/core:gpr_atm",
    ],
)

grpc_cc_library(
    name = "grpc++",
    hdrs = [
        "src/cpp/client/secure_credentials.h",
        "src/cpp/common/secure_auth_context.h",
        "src/cpp/server/secure_server_credentials.h",
    ],
    language = "c++",
    public_hdrs = GRPCXX_PUBLIC_HDRS,
    select_deps = [
        {
            "grpc_no_xds": [],
            "//conditions:default": [
                "grpc++_xds_client",
                "grpc++_xds_server",
            ],
        },
        {
            "grpc_no_binder": [],
            "//conditions:default": [
                "grpc++_binder",
            ],
        },
    ],
    tags = ["nofixdeps"],
    visibility = [
        "@grpc:public",
    ],
    deps = [
        "grpc++_base",
        "//src/core:gpr_atm",
        "//src/core:slice",
    ],
)

grpc_cc_library(
    name = "grpc_cronet_hdrs",
    hdrs = [
        "include/grpc/grpc_cronet.h",
    ],
    deps = [
        "gpr_public_hdrs",
        "grpc_base",
    ],
)

# This target pulls in a dependency on RE2 and should not be linked into grpc by default for binary-size reasons.
grpc_cc_library(
    name = "grpc_authorization_provider",
    srcs = [
        "//src/core:lib/security/authorization/grpc_authorization_policy_provider.cc",
        "//src/core:lib/security/authorization/rbac_translator.cc",
    ],
    hdrs = [
        "//src/core:lib/security/authorization/grpc_authorization_policy_provider.h",
        "//src/core:lib/security/authorization/rbac_translator.h",
    ],
    external_deps = [
        "absl/base:core_headers",
        "absl/status",
        "absl/status:statusor",
        "absl/strings",
        "absl/strings:str_format",
    ],
    language = "c++",
    deps = [
        "gpr",
        "grpc_base",
        "grpc_public_hdrs",
        "grpc_trace",
        "ref_counted_ptr",
        "//src/core:grpc_authorization_base",
        "//src/core:grpc_matchers",
        "//src/core:grpc_rbac_engine",
        "//src/core:json",
        "//src/core:slice",
        "//src/core:slice_refcount",
        "//src/core:status_helper",
        "//src/core:useful",
    ],
)

# This target pulls in a dependency on RE2 and should not be linked into grpc by default for binary-size reasons.
grpc_cc_library(
    name = "grpc++_authorization_provider",
    srcs = [
        "src/cpp/server/authorization_policy_provider.cc",
    ],
    hdrs = [
        "include/grpcpp/security/authorization_policy_provider.h",
    ],
    language = "c++",
    tags = ["nofixdeps"],
    deps = [
        "gpr",
        "grpc++",
        "grpc++_public_hdrs",
        "grpc_authorization_provider",
        "grpc_public_hdrs",
    ],
)

# This target pulls in a dependency on RE2 and should not be linked into grpc by default for binary-size reasons.
grpc_cc_library(
    name = "grpc_cel_engine",
    srcs = [
        "//src/core:lib/security/authorization/cel_authorization_engine.cc",
    ],
    hdrs = [
        "//src/core:lib/security/authorization/cel_authorization_engine.h",
    ],
    external_deps = [
        "absl/container:flat_hash_set",
        "absl/strings",
        "absl/types:optional",
        "absl/types:span",
        "upb_lib",
    ],
    language = "c++",
    deps = [
        "envoy_config_rbac_upb",
        "google_type_expr_upb",
        "gpr",
        "grpc_mock_cel",
        "//src/core:grpc_authorization_base",
    ],
)

grpc_cc_library(
    name = "grpc++_binder",
    srcs = [
        "//src/core:ext/transport/binder/client/binder_connector.cc",
        "//src/core:ext/transport/binder/client/channel_create.cc",
        "//src/core:ext/transport/binder/client/channel_create_impl.cc",
        "//src/core:ext/transport/binder/client/connection_id_generator.cc",
        "//src/core:ext/transport/binder/client/endpoint_binder_pool.cc",
        "//src/core:ext/transport/binder/client/jni_utils.cc",
        "//src/core:ext/transport/binder/client/security_policy_setting.cc",
        "//src/core:ext/transport/binder/security_policy/binder_security_policy.cc",
        "//src/core:ext/transport/binder/server/binder_server.cc",
        "//src/core:ext/transport/binder/server/binder_server_credentials.cc",
        "//src/core:ext/transport/binder/transport/binder_transport.cc",
        "//src/core:ext/transport/binder/utils/ndk_binder.cc",
        "//src/core:ext/transport/binder/utils/transport_stream_receiver_impl.cc",
        "//src/core:ext/transport/binder/wire_format/binder_android.cc",
        "//src/core:ext/transport/binder/wire_format/binder_constants.cc",
        "//src/core:ext/transport/binder/wire_format/transaction.cc",
        "//src/core:ext/transport/binder/wire_format/wire_reader_impl.cc",
        "//src/core:ext/transport/binder/wire_format/wire_writer.cc",
    ],
    hdrs = [
        "//src/core:ext/transport/binder/client/binder_connector.h",
        "//src/core:ext/transport/binder/client/channel_create_impl.h",
        "//src/core:ext/transport/binder/client/connection_id_generator.h",
        "//src/core:ext/transport/binder/client/endpoint_binder_pool.h",
        "//src/core:ext/transport/binder/client/jni_utils.h",
        "//src/core:ext/transport/binder/client/security_policy_setting.h",
        "//src/core:ext/transport/binder/server/binder_server.h",
        "//src/core:ext/transport/binder/transport/binder_stream.h",
        "//src/core:ext/transport/binder/transport/binder_transport.h",
        "//src/core:ext/transport/binder/utils/binder_auto_utils.h",
        "//src/core:ext/transport/binder/utils/ndk_binder.h",
        "//src/core:ext/transport/binder/utils/transport_stream_receiver.h",
        "//src/core:ext/transport/binder/utils/transport_stream_receiver_impl.h",
        "//src/core:ext/transport/binder/wire_format/binder.h",
        "//src/core:ext/transport/binder/wire_format/binder_android.h",
        "//src/core:ext/transport/binder/wire_format/binder_constants.h",
        "//src/core:ext/transport/binder/wire_format/transaction.h",
        "//src/core:ext/transport/binder/wire_format/wire_reader.h",
        "//src/core:ext/transport/binder/wire_format/wire_reader_impl.h",
        "//src/core:ext/transport/binder/wire_format/wire_writer.h",
    ],
    defines = select({
        "grpc_no_binder": ["GRPC_NO_BINDER"],
        "//conditions:default": [],
    }),
    external_deps = [
        "absl/base:core_headers",
        "absl/cleanup",
        "absl/container:flat_hash_map",
        "absl/hash",
        "absl/memory",
        "absl/meta:type_traits",
        "absl/status",
        "absl/status:statusor",
        "absl/strings",
        "absl/synchronization",
        "absl/time",
        "absl/types:variant",
    ],
    language = "c++",
    public_hdrs = [
        "include/grpcpp/security/binder_security_policy.h",
        "include/grpcpp/create_channel_binder.h",
        "include/grpcpp/security/binder_credentials.h",
    ],
    tags = ["nofixdeps"],
    deps = [
        "config",
        "debug_location",
        "gpr",
        "gpr_platform",
        "grpc",
        "grpc++_base",
        "grpc_base",
        "grpc_client_channel",
        "grpc_public_hdrs",
        "orphanable",
        "ref_counted_ptr",
        "//src/core:arena",
        "//src/core:channel_args_preconditioning",
        "//src/core:channel_stack_type",
        "//src/core:iomgr_fwd",
        "//src/core:iomgr_port",
        "//src/core:slice",
        "//src/core:slice_refcount",
        "//src/core:status_helper",
        "//src/core:transport_fwd",
    ],
)

grpc_cc_library(
    name = "grpc++_xds_client",
    srcs = [
        "src/cpp/client/xds_credentials.cc",
    ],
    hdrs = [
        "src/cpp/client/secure_credentials.h",
    ],
    external_deps = ["absl/strings"],
    language = "c++",
    deps = [
        "gpr",
        "grpc",
        "grpc++_base",
        "grpc_base",
        "grpc_public_hdrs",
        "grpc_security_base",
    ],
)

grpc_cc_library(
    name = "grpc++_xds_server",
    srcs = [
        "src/cpp/server/xds_server_credentials.cc",
    ],
    hdrs = [
        "src/cpp/server/secure_server_credentials.h",
    ],
    language = "c++",
    public_hdrs = [
        "include/grpcpp/xds_server_builder.h",
    ],
    visibility = ["@grpc:xds"],
    deps = [
        "gpr",
        "grpc",
        "grpc++_base",
    ],
)

grpc_cc_library(
    name = "grpc++_unsecure",
    srcs = [
        "src/cpp/client/insecure_credentials.cc",
        "src/cpp/common/insecure_create_auth_context.cc",
        "src/cpp/server/insecure_server_credentials.cc",
    ],
    language = "c++",
    tags = [
        "avoid_dep",
        "nofixdeps",
    ],
    visibility = ["@grpc:public"],
    deps = [
        "gpr",
        "grpc++_base_unsecure",
        "grpc++_codegen_proto",
        "grpc_public_hdrs",
        "grpc_unsecure",
        "//src/core:grpc_insecure_credentials",
    ],
)

grpc_cc_library(
    name = "grpc++_error_details",
    srcs = [
        "src/cpp/util/error_details.cc",
    ],
    hdrs = [
        "include/grpc++/support/error_details.h",
        "include/grpcpp/support/error_details.h",
    ],
    language = "c++",
    standalone = True,
    visibility = ["@grpc:public"],
    deps = ["grpc++"],
)

grpc_cc_library(
    name = "grpc++_alts",
    srcs = [
        "src/cpp/common/alts_context.cc",
        "src/cpp/common/alts_util.cc",
    ],
    hdrs = [
        "include/grpcpp/security/alts_context.h",
        "include/grpcpp/security/alts_util.h",
    ],
    external_deps = ["upb_lib"],
    language = "c++",
    standalone = True,
    visibility = ["@grpc:tsi"],
    deps = [
        "alts_upb",
        "gpr",
        "grpc++",
        "grpc_base",
        "tsi_alts_credentials",
    ],
)

grpc_cc_library(
    name = "census",
    srcs = [
        "//src/core:ext/filters/census/grpc_context.cc",
    ],
    language = "c++",
    public_hdrs = [
        "include/grpc/census.h",
    ],
    visibility = ["@grpc:public"],
    deps = [
        "gpr",
        "grpc_base",
        "grpc_public_hdrs",
        "grpc_trace",
    ],
)

# A library that vends only port_platform, so that libraries that don't need
# anything else from gpr can still be portable!
grpc_cc_library(
    name = "gpr_platform",
    language = "c++",
    public_hdrs = [
        "include/grpc/impl/codegen/port_platform.h",
        "include/grpc/support/port_platform.h",
    ],
)

grpc_cc_library(
    name = "event_engine_base_hdrs",
    hdrs = GRPC_PUBLIC_EVENT_ENGINE_HDRS + GRPC_PUBLIC_HDRS,
    external_deps = [
        "absl/status",
        "absl/status:statusor",
        "absl/time",
        "absl/types:optional",
        "absl/functional:any_invocable",
    ],
    tags = [
        "nofixdeps",
    ],
    deps = [
        "gpr",
    ],
)

grpc_cc_library(
    name = "grpc_base",
    srcs = [
        "//src/core:lib/address_utils/parse_address.cc",
        "//src/core:lib/channel/channel_stack.cc",
        "//src/core:lib/channel/channel_stack_builder_impl.cc",
        "//src/core:lib/channel/channel_trace.cc",
        "//src/core:lib/channel/channelz.cc",
        "//src/core:lib/channel/channelz_registry.cc",
        "//src/core:lib/channel/connected_channel.cc",
        "//src/core:lib/channel/promise_based_filter.cc",
        "//src/core:lib/channel/status_util.cc",
        "//src/core:lib/compression/compression.cc",
        "//src/core:lib/compression/compression_internal.cc",
        "//src/core:lib/compression/message_compress.cc",
        "//src/core:lib/event_engine/channel_args_endpoint_config.cc",
        "//src/core:lib/iomgr/buffer_list.cc",
        "//src/core:lib/iomgr/call_combiner.cc",
        "//src/core:lib/iomgr/cfstream_handle.cc",
        "//src/core:lib/iomgr/dualstack_socket_posix.cc",
        "//src/core:lib/iomgr/endpoint.cc",
        "//src/core:lib/iomgr/endpoint_cfstream.cc",
        "//src/core:lib/iomgr/endpoint_pair_posix.cc",
        "//src/core:lib/iomgr/endpoint_pair_windows.cc",
        "//src/core:lib/iomgr/error_cfstream.cc",
        "//src/core:lib/iomgr/ev_apple.cc",
        "//src/core:lib/iomgr/ev_epoll1_linux.cc",
        "//src/core:lib/iomgr/ev_poll_posix.cc",
        "//src/core:lib/iomgr/ev_posix.cc",
        "//src/core:lib/iomgr/ev_windows.cc",
        "//src/core:lib/iomgr/fork_posix.cc",
        "//src/core:lib/iomgr/fork_windows.cc",
        "//src/core:lib/iomgr/gethostname_fallback.cc",
        "//src/core:lib/iomgr/gethostname_host_name_max.cc",
        "//src/core:lib/iomgr/gethostname_sysconf.cc",
        "//src/core:lib/iomgr/grpc_if_nametoindex_posix.cc",
        "//src/core:lib/iomgr/grpc_if_nametoindex_unsupported.cc",
        "//src/core:lib/iomgr/internal_errqueue.cc",
        "//src/core:lib/iomgr/iocp_windows.cc",
        "//src/core:lib/iomgr/iomgr.cc",
        "//src/core:lib/iomgr/iomgr_posix.cc",
        "//src/core:lib/iomgr/iomgr_posix_cfstream.cc",
        "//src/core:lib/iomgr/iomgr_windows.cc",
        "//src/core:lib/iomgr/load_file.cc",
        "//src/core:lib/iomgr/lockfree_event.cc",
        "//src/core:lib/iomgr/polling_entity.cc",
        "//src/core:lib/iomgr/pollset.cc",
        "//src/core:lib/iomgr/pollset_set_windows.cc",
        "//src/core:lib/iomgr/pollset_windows.cc",
        "//src/core:lib/iomgr/resolve_address.cc",
        "//src/core:lib/iomgr/resolve_address_posix.cc",
        "//src/core:lib/iomgr/resolve_address_windows.cc",
        "//src/core:lib/iomgr/socket_factory_posix.cc",
        "//src/core:lib/iomgr/socket_mutator.cc",
        "//src/core:lib/iomgr/socket_utils_common_posix.cc",
        "//src/core:lib/iomgr/socket_utils_linux.cc",
        "//src/core:lib/iomgr/socket_utils_posix.cc",
        "//src/core:lib/iomgr/socket_windows.cc",
        "//src/core:lib/iomgr/tcp_client.cc",
        "//src/core:lib/iomgr/tcp_client_cfstream.cc",
        "//src/core:lib/iomgr/tcp_client_posix.cc",
        "//src/core:lib/iomgr/tcp_client_windows.cc",
        "//src/core:lib/iomgr/tcp_posix.cc",
        "//src/core:lib/iomgr/tcp_server.cc",
        "//src/core:lib/iomgr/tcp_server_posix.cc",
        "//src/core:lib/iomgr/tcp_server_utils_posix_common.cc",
        "//src/core:lib/iomgr/tcp_server_utils_posix_ifaddrs.cc",
        "//src/core:lib/iomgr/tcp_server_utils_posix_noifaddrs.cc",
        "//src/core:lib/iomgr/tcp_server_windows.cc",
        "//src/core:lib/iomgr/tcp_windows.cc",
        "//src/core:lib/iomgr/unix_sockets_posix.cc",
        "//src/core:lib/iomgr/unix_sockets_posix_noop.cc",
        "//src/core:lib/iomgr/wakeup_fd_eventfd.cc",
        "//src/core:lib/iomgr/wakeup_fd_nospecial.cc",
        "//src/core:lib/iomgr/wakeup_fd_pipe.cc",
        "//src/core:lib/iomgr/wakeup_fd_posix.cc",
        "//src/core:lib/resource_quota/api.cc",
        "//src/core:lib/slice/b64.cc",
        "//src/core:lib/surface/api_trace.cc",
        "//src/core:lib/surface/builtins.cc",
        "//src/core:lib/surface/byte_buffer.cc",
        "//src/core:lib/surface/byte_buffer_reader.cc",
        "//src/core:lib/surface/call.cc",
        "//src/core:lib/surface/call_details.cc",
        "//src/core:lib/surface/call_log_batch.cc",
        "//src/core:lib/surface/call_trace.cc",
        "//src/core:lib/surface/channel.cc",
        "//src/core:lib/surface/channel_ping.cc",
        "//src/core:lib/surface/completion_queue.cc",
        "//src/core:lib/surface/completion_queue_factory.cc",
        "//src/core:lib/surface/event_string.cc",
        "//src/core:lib/surface/lame_client.cc",
        "//src/core:lib/surface/metadata_array.cc",
        "//src/core:lib/surface/server.cc",
        "//src/core:lib/surface/validate_metadata.cc",
        "//src/core:lib/surface/version.cc",
        "//src/core:lib/transport/connectivity_state.cc",
        "//src/core:lib/transport/error_utils.cc",
        "//src/core:lib/transport/metadata_batch.cc",
        "//src/core:lib/transport/parsed_metadata.cc",
        "//src/core:lib/transport/status_conversion.cc",
        "//src/core:lib/transport/timeout_encoding.cc",
        "//src/core:lib/transport/transport.cc",
        "//src/core:lib/transport/transport_op_string.cc",
    ],
    hdrs = [
        "//src/core:lib/transport/error_utils.h",
        "//src/core:lib/address_utils/parse_address.h",
        "//src/core:lib/channel/call_finalization.h",
        "//src/core:lib/channel/call_tracer.h",
        "//src/core:lib/channel/channel_stack.h",
        "//src/core:lib/channel/promise_based_filter.h",
        "//src/core:lib/channel/channel_stack_builder_impl.h",
        "//src/core:lib/channel/channel_trace.h",
        "//src/core:lib/channel/channelz.h",
        "//src/core:lib/channel/channelz_registry.h",
        "//src/core:lib/channel/connected_channel.h",
        "//src/core:lib/channel/context.h",
        "//src/core:lib/channel/status_util.h",
        "//src/core:lib/compression/compression_internal.h",
        "//src/core:lib/resource_quota/api.h",
        "//src/core:lib/compression/message_compress.h",
        "//src/core:lib/event_engine/channel_args_endpoint_config.h",
        "//src/core:lib/iomgr/block_annotate.h",
        "//src/core:lib/iomgr/buffer_list.h",
        "//src/core:lib/iomgr/call_combiner.h",
        "//src/core:lib/iomgr/cfstream_handle.h",
        "//src/core:lib/iomgr/dynamic_annotations.h",
        "//src/core:lib/iomgr/endpoint.h",
        "//src/core:lib/iomgr/endpoint_cfstream.h",
        "//src/core:lib/iomgr/endpoint_pair.h",
        "//src/core:lib/iomgr/error_cfstream.h",
        "//src/core:lib/iomgr/ev_apple.h",
        "//src/core:lib/iomgr/ev_epoll1_linux.h",
        "//src/core:lib/iomgr/ev_poll_posix.h",
        "//src/core:lib/iomgr/ev_posix.h",
        "//src/core:lib/iomgr/gethostname.h",
        "//src/core:lib/iomgr/grpc_if_nametoindex.h",
        "//src/core:lib/iomgr/internal_errqueue.h",
        "//src/core:lib/iomgr/iocp_windows.h",
        "//src/core:lib/iomgr/iomgr.h",
        "//src/core:lib/iomgr/load_file.h",
        "//src/core:lib/iomgr/lockfree_event.h",
        "//src/core:lib/iomgr/nameser.h",
        "//src/core:lib/iomgr/polling_entity.h",
        "//src/core:lib/iomgr/pollset.h",
        "//src/core:lib/iomgr/pollset_set_windows.h",
        "//src/core:lib/iomgr/pollset_windows.h",
        "//src/core:lib/iomgr/python_util.h",
        "//src/core:lib/iomgr/resolve_address.h",
        "//src/core:lib/iomgr/resolve_address_impl.h",
        "//src/core:lib/iomgr/resolve_address_posix.h",
        "//src/core:lib/iomgr/resolve_address_windows.h",
        "//src/core:lib/iomgr/sockaddr.h",
        "//src/core:lib/iomgr/sockaddr_posix.h",
        "//src/core:lib/iomgr/sockaddr_windows.h",
        "//src/core:lib/iomgr/socket_factory_posix.h",
        "//src/core:lib/iomgr/socket_mutator.h",
        "//src/core:lib/iomgr/socket_utils_posix.h",
        "//src/core:lib/iomgr/socket_windows.h",
        "//src/core:lib/iomgr/tcp_client.h",
        "//src/core:lib/iomgr/tcp_client_posix.h",
        "//src/core:lib/iomgr/tcp_posix.h",
        "//src/core:lib/iomgr/tcp_server.h",
        "//src/core:lib/iomgr/tcp_server_utils_posix.h",
        "//src/core:lib/iomgr/tcp_windows.h",
        "//src/core:lib/iomgr/unix_sockets_posix.h",
        "//src/core:lib/iomgr/wakeup_fd_pipe.h",
        "//src/core:lib/iomgr/wakeup_fd_posix.h",
        "//src/core:lib/slice/b64.h",
        "//src/core:lib/surface/api_trace.h",
        "//src/core:lib/surface/builtins.h",
        "//src/core:lib/surface/call.h",
        "//src/core:lib/surface/call_test_only.h",
        "//src/core:lib/surface/call_trace.h",
        "//src/core:lib/surface/channel.h",
        "//src/core:lib/surface/completion_queue.h",
        "//src/core:lib/surface/completion_queue_factory.h",
        "//src/core:lib/surface/event_string.h",
        "//src/core:lib/surface/init.h",
        "//src/core:lib/surface/lame_client.h",
        "//src/core:lib/surface/server.h",
        "//src/core:lib/surface/validate_metadata.h",
        "//src/core:lib/transport/connectivity_state.h",
        "//src/core:lib/transport/metadata_batch.h",
        "//src/core:lib/transport/parsed_metadata.h",
        "//src/core:lib/transport/status_conversion.h",
        "//src/core:lib/transport/timeout_encoding.h",
        "//src/core:lib/transport/transport.h",
        "//src/core:lib/transport/transport_impl.h",
    ] +
    # TODO(ctiller): remove these
    # These headers used to be vended by this target, but they have been split
    # out into separate targets now. In order to transition downstream code, we
    # re-export these headers from here for now, and when LSC's have completed
    # to clean this up, we'll remove these.
    [
        "//src/core:lib/iomgr/closure.h",
        "//src/core:lib/iomgr/error.h",
        "//src/core:lib/slice/slice_internal.h",
        "//src/core:lib/slice/slice_string_helpers.h",
        "//src/core:lib/iomgr/exec_ctx.h",
        "//src/core:lib/iomgr/executor.h",
        "//src/core:lib/iomgr/combiner.h",
        "//src/core:lib/iomgr/iomgr_internal.h",
        "//src/core:lib/channel/channel_args.h",
        "//src/core:lib/channel/channel_stack_builder.h",
    ],
    external_deps = [
        "absl/base:core_headers",
        "absl/cleanup",
        "absl/container:flat_hash_map",
        "absl/container:inlined_vector",
        "absl/functional:any_invocable",
        "absl/functional:function_ref",
        "absl/hash",
        "absl/meta:type_traits",
        "absl/status",
        "absl/status:statusor",
        "absl/strings",
        "absl/strings:str_format",
        "absl/time",
        "absl/types:optional",
        "absl/types:variant",
        "absl/utility",
        "madler_zlib",
    ],
    language = "c++",
    public_hdrs = GRPC_PUBLIC_HDRS + GRPC_PUBLIC_EVENT_ENGINE_HDRS,
    visibility = ["@grpc:alt_grpc_base_legacy"],
    deps = [
        "channel_stack_builder",
        "config",
        "cpp_impl_of",
        "debug_location",
        "exec_ctx",
        "gpr",
        "grpc_public_hdrs",
        "grpc_trace",
        "iomgr_timer",
        "orphanable",
        "promise",
        "ref_counted_ptr",
        "sockaddr_utils",
        "stats",
        "uri_parser",
        "work_serializer",
        "//src/core:activity",
        "//src/core:arena",
        "//src/core:arena_promise",
        "//src/core:atomic_utils",
        "//src/core:avl",
        "//src/core:bitset",
        "//src/core:channel_args",
        "//src/core:channel_args_preconditioning",
        "//src/core:channel_fwd",
        "//src/core:channel_init",
        "//src/core:channel_stack_type",
        "//src/core:chunked_vector",
        "//src/core:closure",
        "//src/core:context",
        "//src/core:default_event_engine",
        "//src/core:dual_ref_counted",
        "//src/core:error",
        "//src/core:event_log",
        "//src/core:experiments",
        "//src/core:gpr_atm",
        "//src/core:gpr_manual_constructor",
        "//src/core:gpr_spinlock",
        "//src/core:grpc_sockaddr",
        "//src/core:http2_errors",
        "//src/core:init_internally",
        "//src/core:iomgr_fwd",
        "//src/core:iomgr_port",
        "//src/core:json",
        "//src/core:latch",
        "//src/core:match",
        "//src/core:memory_quota",
        "//src/core:no_destruct",
        "//src/core:notification",
        "//src/core:packed_table",
        "//src/core:pipe",
        "//src/core:poll",
        "//src/core:pollset_set",
        "//src/core:promise_status",
        "//src/core:ref_counted",
        "//src/core:resolved_address",
        "//src/core:resource_quota",
        "//src/core:resource_quota_trace",
        "//src/core:slice",
        "//src/core:slice_buffer",
        "//src/core:slice_refcount",
        "//src/core:stats_data",
        "//src/core:status_helper",
        "//src/core:strerror",
        "//src/core:thread_quota",
        "//src/core:time",
        "//src/core:transport_fwd",
        "//src/core:useful",
    ],
)

grpc_cc_library(
    name = "lb_load_data_store",
    srcs = [
        "src/cpp/server/load_reporter/load_data_store.cc",
    ],
    hdrs = [
        "src/cpp/server/load_reporter/constants.h",
        "src/cpp/server/load_reporter/load_data_store.h",
    ],
    language = "c++",
    deps = [
        "gpr",
        "gpr_platform",
        "grpc++",
        "//src/core:grpc_sockaddr",
    ],
)

grpc_cc_library(
    name = "lb_server_load_reporting_service_server_builder_plugin",
    srcs = [
        "src/cpp/server/load_reporter/load_reporting_service_server_builder_plugin.cc",
    ],
    hdrs = [
        "src/cpp/server/load_reporter/load_reporting_service_server_builder_plugin.h",
    ],
    language = "c++",
    deps = [
        "gpr_platform",
        "grpc++",
        "lb_load_reporter_service",
    ],
)

grpc_cc_library(
    name = "grpcpp_server_load_reporting",
    srcs = [
        "src/cpp/server/load_reporter/load_reporting_service_server_builder_option.cc",
        "src/cpp/server/load_reporter/util.cc",
    ],
    language = "c++",
    public_hdrs = [
        "include/grpcpp/ext/server_load_reporting.h",
    ],
    tags = ["nofixdeps"],
    deps = [
        "gpr",
        "gpr_platform",
        "grpc",
        "grpc++",
        "grpc++_public_hdrs",
        "grpc_public_hdrs",
        "lb_server_load_reporting_service_server_builder_plugin",
        "//src/core:lb_server_load_reporting_filter",
    ],
)

grpc_cc_library(
    name = "lb_load_reporter_service",
    srcs = [
        "src/cpp/server/load_reporter/load_reporter_async_service_impl.cc",
    ],
    hdrs = [
        "src/cpp/server/load_reporter/load_reporter_async_service_impl.h",
    ],
    external_deps = [
        "absl/memory",
        "protobuf_headers",
    ],
    language = "c++",
    tags = ["nofixdeps"],
    deps = [
        "gpr",
        "grpc++",
        "lb_load_reporter",
    ],
)

grpc_cc_library(
    name = "lb_get_cpu_stats",
    srcs = [
        "src/cpp/server/load_reporter/get_cpu_stats_linux.cc",
        "src/cpp/server/load_reporter/get_cpu_stats_macos.cc",
        "src/cpp/server/load_reporter/get_cpu_stats_unsupported.cc",
        "src/cpp/server/load_reporter/get_cpu_stats_windows.cc",
    ],
    hdrs = [
        "src/cpp/server/load_reporter/get_cpu_stats.h",
    ],
    language = "c++",
    deps = [
        "gpr",
        "gpr_platform",
    ],
)

grpc_cc_library(
    name = "lb_load_reporter",
    srcs = [
        "src/cpp/server/load_reporter/load_reporter.cc",
    ],
    hdrs = [
        "src/cpp/server/load_reporter/constants.h",
        "src/cpp/server/load_reporter/load_reporter.h",
    ],
    external_deps = [
        "opencensus-stats",
        "opencensus-tags",
        "protobuf_headers",
    ],
    language = "c++",
    tags = ["nofixdeps"],
    deps = [
        "gpr",
        "lb_get_cpu_stats",
        "lb_load_data_store",
        "//src/proto/grpc/lb/v1:load_reporter_proto",
    ],
)

grpc_cc_library(
    name = "grpc_security_base",
    srcs = [
        "//src/core:lib/security/context/security_context.cc",
        "//src/core:lib/security/credentials/call_creds_util.cc",
        "//src/core:lib/security/credentials/composite/composite_credentials.cc",
        "//src/core:lib/security/credentials/credentials.cc",
        "//src/core:lib/security/credentials/plugin/plugin_credentials.cc",
        "//src/core:lib/security/security_connector/security_connector.cc",
        "//src/core:lib/security/transport/client_auth_filter.cc",
        "//src/core:lib/security/transport/secure_endpoint.cc",
        "//src/core:lib/security/transport/security_handshaker.cc",
        "//src/core:lib/security/transport/server_auth_filter.cc",
        "//src/core:lib/security/transport/tsi_error.cc",
    ],
    hdrs = [
        "//src/core:lib/security/context/security_context.h",
        "//src/core:lib/security/credentials/call_creds_util.h",
        "//src/core:lib/security/credentials/composite/composite_credentials.h",
        "//src/core:lib/security/credentials/credentials.h",
        "//src/core:lib/security/credentials/plugin/plugin_credentials.h",
        "//src/core:lib/security/security_connector/security_connector.h",
        "//src/core:lib/security/transport/auth_filters.h",
        "//src/core:lib/security/transport/secure_endpoint.h",
        "//src/core:lib/security/transport/security_handshaker.h",
        "//src/core:lib/security/transport/tsi_error.h",
    ],
    external_deps = [
        "absl/base:core_headers",
        "absl/container:inlined_vector",
        "absl/status",
        "absl/status:statusor",
        "absl/strings",
        "absl/types:optional",
    ],
    language = "c++",
    public_hdrs = GRPC_PUBLIC_HDRS,
    visibility = ["@grpc:public"],
    deps = [
        "config",
        "debug_location",
        "exec_ctx",
        "gpr",
        "grpc_base",
        "grpc_public_hdrs",
        "grpc_trace",
        "handshaker",
        "promise",
        "ref_counted_ptr",
        "tsi_base",
        "//src/core:activity",
        "//src/core:arena",
        "//src/core:arena_promise",
        "//src/core:basic_seq",
        "//src/core:channel_args",
        "//src/core:channel_fwd",
        "//src/core:closure",
        "//src/core:context",
        "//src/core:event_engine_memory_allocator",
        "//src/core:gpr_atm",
        "//src/core:handshaker_factory",
        "//src/core:handshaker_registry",
        "//src/core:iomgr_fwd",
        "//src/core:memory_quota",
        "//src/core:poll",
        "//src/core:ref_counted",
        "//src/core:resource_quota",
        "//src/core:resource_quota_trace",
        "//src/core:seq",
        "//src/core:slice",
        "//src/core:slice_refcount",
        "//src/core:status_helper",
        "//src/core:try_seq",
        "//src/core:unique_type_name",
        "//src/core:useful",
    ],
)

grpc_cc_library(
    name = "tsi_base",
    srcs = [
        "//src/core:tsi/transport_security.cc",
        "//src/core:tsi/transport_security_grpc.cc",
    ],
    hdrs = [
        "//src/core:tsi/transport_security.h",
        "//src/core:tsi/transport_security_grpc.h",
        "//src/core:tsi/transport_security_interface.h",
    ],
    language = "c++",
    tags = ["nofixdeps"],
    visibility = ["@grpc:tsi_interface"],
    deps = [
        "gpr",
        "grpc_trace",
    ],
)

grpc_cc_library(
    name = "alts_util",
    srcs = [
        "//src/core:lib/security/credentials/alts/check_gcp_environment.cc",
        "//src/core:lib/security/credentials/alts/check_gcp_environment_linux.cc",
        "//src/core:lib/security/credentials/alts/check_gcp_environment_no_op.cc",
        "//src/core:lib/security/credentials/alts/check_gcp_environment_windows.cc",
        "//src/core:lib/security/credentials/alts/grpc_alts_credentials_client_options.cc",
        "//src/core:lib/security/credentials/alts/grpc_alts_credentials_options.cc",
        "//src/core:lib/security/credentials/alts/grpc_alts_credentials_server_options.cc",
        "//src/core:tsi/alts/handshaker/transport_security_common_api.cc",
    ],
    hdrs = [
        "include/grpc/grpc_security.h",
        "//src/core:lib/security/credentials/alts/check_gcp_environment.h",
        "//src/core:lib/security/credentials/alts/grpc_alts_credentials_options.h",
        "//src/core:tsi/alts/handshaker/transport_security_common_api.h",
    ],
    external_deps = ["upb_lib"],
    language = "c++",
    visibility = ["@grpc:tsi"],
    deps = [
        "alts_upb",
        "gpr",
        "grpc_public_hdrs",
    ],
)

grpc_cc_library(
    name = "tsi",
    external_deps = [
        "libssl",
        "libcrypto",
        "absl/strings",
        "upb_lib",
    ],
    language = "c++",
    tags = ["nofixdeps"],
    visibility = ["@grpc:tsi"],
    deps = [
        "gpr",
        "grpc_base",
        "tsi_alts_credentials",
        "tsi_base",
        "tsi_fake_credentials",
        "tsi_ssl_credentials",
        "//src/core:tsi_local_credentials",
        "//src/core:useful",
    ],
)

grpc_cc_library(
    name = "grpc++_base",
    srcs = GRPCXX_SRCS + [
        "src/cpp/client/insecure_credentials.cc",
        "src/cpp/client/secure_credentials.cc",
        "src/cpp/common/auth_property_iterator.cc",
        "src/cpp/common/secure_auth_context.cc",
        "src/cpp/common/secure_channel_arguments.cc",
        "src/cpp/common/secure_create_auth_context.cc",
        "src/cpp/common/tls_certificate_provider.cc",
        "src/cpp/common/tls_certificate_verifier.cc",
        "src/cpp/common/tls_credentials_options.cc",
        "src/cpp/server/insecure_server_credentials.cc",
        "src/cpp/server/secure_server_credentials.cc",
    ],
    hdrs = GRPCXX_HDRS + [
        "src/cpp/client/secure_credentials.h",
        "src/cpp/common/secure_auth_context.h",
        "src/cpp/server/secure_server_credentials.h",
    ],
    external_deps = [
        "absl/base:core_headers",
        "absl/status",
        "absl/status:statusor",
        "absl/strings",
        "absl/synchronization",
        "absl/memory",
        "absl/types:optional",
        "upb_lib",
        "protobuf_headers",
        "absl/container:inlined_vector",
    ],
    language = "c++",
    public_hdrs = GRPCXX_PUBLIC_HDRS,
    tags = ["nofixdeps"],
    visibility = ["@grpc:alt_grpc++_base_legacy"],
    deps = [
        "config",
        "gpr",
        "grpc",
        "grpc++_codegen_proto",
        "grpc_base",
        "grpc_credentials_util",
        "grpc_health_upb",
        "grpc_public_hdrs",
        "grpc_security_base",
        "grpc_service_config_impl",
        "grpc_trace",
        "grpcpp_call_metric_recorder",
        "iomgr_timer",
        "ref_counted_ptr",
        "//src/core:arena",
        "//src/core:channel_fwd",
        "//src/core:channel_init",
        "//src/core:channel_stack_type",
        "//src/core:default_event_engine",
        "//src/core:env",
        "//src/core:error",
        "//src/core:gpr_atm",
        "//src/core:gpr_manual_constructor",
        "//src/core:grpc_service_config",
        "//src/core:grpc_transport_inproc",
        "//src/core:json",
        "//src/core:ref_counted",
        "//src/core:resource_quota",
        "//src/core:slice",
        "//src/core:slice_buffer",
        "//src/core:slice_refcount",
        "//src/core:status_helper",
        "//src/core:thread_quota",
        "//src/core:time",
        "//src/core:useful",
    ],
)

# TODO(chengyuc): Give it another try to merge this to `grpc++_base` after
# codegen files are removed.
grpc_cc_library(
    name = "grpc++_base_unsecure",
    srcs = GRPCXX_SRCS,
    hdrs = GRPCXX_HDRS,
    external_deps = [
        "absl/base:core_headers",
        "absl/status",
        "absl/status:statusor",
        "absl/strings",
        "absl/synchronization",
        "absl/memory",
        "upb_lib",
        "protobuf_headers",
    ],
    language = "c++",
    public_hdrs = GRPCXX_PUBLIC_HDRS,
    tags = [
        "avoid_dep",
        "nofixdeps",
    ],
    visibility = ["@grpc:alt_grpc++_base_unsecure_legacy"],
    deps = [
        "config",
        "gpr",
        "grpc_base",
        "grpc_health_upb",
        "grpc_public_hdrs",
        "grpc_service_config_impl",
        "grpc_trace",
        "grpc_unsecure",
        "grpcpp_call_metric_recorder",
        "iomgr_timer",
        "ref_counted_ptr",
        "//src/core:arena",
        "//src/core:channel_init",
        "//src/core:gpr_atm",
        "//src/core:gpr_manual_constructor",
        "//src/core:grpc_insecure_credentials",
        "//src/core:grpc_service_config",
        "//src/core:grpc_transport_inproc",
        "//src/core:ref_counted",
        "//src/core:resource_quota",
        "//src/core:slice",
        "//src/core:time",
        "//src/core:useful",
    ],
)

grpc_cc_library(
    name = "grpc++_codegen_proto",
    external_deps = [
        "protobuf_headers",
    ],
    language = "c++",
    public_hdrs = [
        "include/grpc++/impl/codegen/proto_utils.h",
        "include/grpcpp/impl/codegen/proto_buffer_reader.h",
        "include/grpcpp/impl/codegen/proto_buffer_writer.h",
        "include/grpcpp/impl/codegen/proto_utils.h",
    ],
    tags = ["nofixdeps"],
    visibility = ["@grpc:public"],
    deps = [
        "grpc++_config_proto",
        "grpc++_public_hdrs",
    ],
)

grpc_cc_library(
    name = "grpc++_config_proto",
    external_deps = [
        "protobuf_headers",
    ],
    language = "c++",
    public_hdrs = [
        "include/grpc++/impl/codegen/config_protobuf.h",
        "include/grpcpp/impl/codegen/config_protobuf.h",
    ],
    tags = ["nofixdeps"],
    visibility = ["@grpc:public"],
)

grpc_cc_library(
    name = "grpc++_reflection",
    srcs = [
        "src/cpp/ext/proto_server_reflection.cc",
        "src/cpp/ext/proto_server_reflection_plugin.cc",
    ],
    hdrs = [
        "src/cpp/ext/proto_server_reflection.h",
    ],
    external_deps = [
        "protobuf_headers",
    ],
    language = "c++",
    public_hdrs = [
        "include/grpc++/ext/proto_server_reflection_plugin.h",
        "include/grpcpp/ext/proto_server_reflection_plugin.h",
    ],
    tags = ["nofixdeps"],
    visibility = ["@grpc:public"],
    deps = [
        "grpc++",
        "grpc++_config_proto",
        "//src/proto/grpc/reflection/v1alpha:reflection_proto",
    ],
    alwayslink = 1,
)

grpc_cc_library(
    name = "grpcpp_call_metric_recorder",
    srcs = [
        "src/cpp/server/orca/call_metric_recorder.cc",
    ],
    external_deps = [
        "absl/strings",
        "absl/types:optional",
        "upb_lib",
    ],
    language = "c++",
    public_hdrs = [
        "include/grpcpp/ext/call_metric_recorder.h",
    ],
    visibility = ["@grpc:public"],
    deps = [
        "grpc++_public_hdrs",
        "xds_orca_upb",
        "//src/core:arena",
        "//src/core:grpc_backend_metric_data",
    ],
)

grpc_cc_library(
    name = "grpcpp_orca_interceptor",
    srcs = [
        "src/cpp/server/orca/orca_interceptor.cc",
    ],
    hdrs = [
        "src/cpp/server/orca/orca_interceptor.h",
    ],
    external_deps = [
        "absl/strings",
        "absl/types:optional",
    ],
    language = "c++",
    visibility = ["@grpc:public"],
    deps = [
        "grpc++",
        "grpc_base",
        "grpcpp_call_metric_recorder",
    ],
)

grpc_cc_library(
    name = "grpcpp_orca_service",
    srcs = [
        "src/cpp/server/orca/orca_service.cc",
    ],
    external_deps = [
        "absl/base:core_headers",
        "absl/time",
        "absl/types:optional",
        "upb_lib",
    ],
    language = "c++",
    public_hdrs = [
        "include/grpcpp/ext/orca_service.h",
    ],
    visibility = ["@grpc:public"],
    deps = [
        "debug_location",
        "gpr",
        "grpc++",
        "grpc_base",
        "protobuf_duration_upb",
        "ref_counted_ptr",
        "xds_orca_service_upb",
        "xds_orca_upb",
        "//src/core:default_event_engine",
        "//src/core:ref_counted",
        "//src/core:time",
    ],
    alwayslink = 1,
)

grpc_cc_library(
    name = "grpcpp_channelz",
    srcs = [
        "src/cpp/server/channelz/channelz_service.cc",
        "src/cpp/server/channelz/channelz_service_plugin.cc",
    ],
    hdrs = [
        "src/cpp/server/channelz/channelz_service.h",
    ],
    external_deps = [
        "protobuf_headers",
    ],
    language = "c++",
    public_hdrs = [
        "include/grpcpp/ext/channelz_service_plugin.h",
    ],
    tags = ["nofixdeps"],
    visibility = ["@grpc:channelz"],
    deps = [
        "gpr",
        "grpc",
        "grpc++",
        "grpc++_config_proto",
        "//src/proto/grpc/channelz:channelz_proto",
    ],
    alwayslink = 1,
)

grpc_cc_library(
    name = "grpcpp_csds",
    srcs = [
        "src/cpp/server/csds/csds.cc",
    ],
    hdrs = [
        "src/cpp/server/csds/csds.h",
    ],
    external_deps = [
        "absl/status",
        "absl/status:statusor",
    ],
    language = "c++",
    tags = ["nofixdeps"],
    deps = [
        "gpr",
        "grpc",
        "grpc++_base",
        "//src/proto/grpc/testing/xds/v3:csds_proto",
    ],
    alwayslink = 1,
)

grpc_cc_library(
    name = "grpcpp_admin",
    srcs = [
        "src/cpp/server/admin/admin_services.cc",
    ],
    hdrs = [],
    defines = select({
        "grpc_no_xds": ["GRPC_NO_XDS"],
        "//conditions:default": [],
    }),
    external_deps = [
        "absl/memory",
    ],
    language = "c++",
    public_hdrs = [
        "include/grpcpp/ext/admin_services.h",
    ],
    select_deps = [{
        "grpc_no_xds": [],
        "//conditions:default": ["//:grpcpp_csds"],
    }],
    deps = [
        "gpr",
        "grpc++",
        "grpcpp_channelz",
    ],
    alwayslink = 1,
)

grpc_cc_library(
    name = "grpc++_test",
    testonly = True,
    srcs = [
        "src/cpp/client/channel_test_peer.cc",
    ],
    external_deps = ["gtest"],
    public_hdrs = [
        "include/grpc++/test/mock_stream.h",
        "include/grpc++/test/server_context_test_spouse.h",
        "include/grpcpp/test/channel_test_peer.h",
        "include/grpcpp/test/client_context_test_peer.h",
        "include/grpcpp/test/default_reactor_test_peer.h",
        "include/grpcpp/test/mock_stream.h",
        "include/grpcpp/test/server_context_test_spouse.h",
    ],
    visibility = ["@grpc:grpc++_test"],
    deps = [
        "grpc++",
        "grpc_base",
    ],
)

grpc_cc_library(
    name = "grpc_opencensus_plugin",
    srcs = [
        "src/cpp/ext/filters/census/channel_filter.cc",
        "src/cpp/ext/filters/census/client_filter.cc",
        "src/cpp/ext/filters/census/context.cc",
        "src/cpp/ext/filters/census/grpc_plugin.cc",
        "src/cpp/ext/filters/census/measures.cc",
        "src/cpp/ext/filters/census/rpc_encoding.cc",
        "src/cpp/ext/filters/census/server_filter.cc",
        "src/cpp/ext/filters/census/views.cc",
    ],
    hdrs = [
        "include/grpcpp/opencensus.h",
        "src/cpp/ext/filters/census/channel_filter.h",
        "src/cpp/ext/filters/census/client_filter.h",
        "src/cpp/ext/filters/census/context.h",
        "src/cpp/ext/filters/census/grpc_plugin.h",
        "src/cpp/ext/filters/census/measures.h",
        "src/cpp/ext/filters/census/open_census_call_tracer.h",
        "src/cpp/ext/filters/census/rpc_encoding.h",
        "src/cpp/ext/filters/census/server_filter.h",
    ],
    external_deps = [
        "absl/base",
        "absl/base:core_headers",
        "absl/status",
        "absl/strings",
        "absl/time",
        "absl/types:optional",
        "opencensus-trace",
        "opencensus-trace-context_util",
        "opencensus-trace-propagation",
        "opencensus-trace-span_context",
        "opencensus-tags",
        "opencensus-tags-context_util",
        "opencensus-stats",
        "opencensus-context",
    ],
    language = "c++",
    tags = ["nofixdeps"],
    visibility = ["@grpc:grpc_opencensus_plugin"],
    deps = [
        "census",
        "debug_location",
        "gpr",
        "grpc++",
        "grpc++_base",
        "grpc_base",
        "//src/core:arena",
        "//src/core:channel_stack_type",
        "//src/core:slice",
        "//src/core:slice_buffer",
        "//src/core:slice_refcount",
    ],
)

# This is an EXPERIMENTAL target subject to change.
grpc_cc_library(
    name = "grpcpp_gcp_observability",
    hdrs = [
        "include/grpcpp/ext/gcp_observability.h",
    ],
    language = "c++",
    tags = ["nofixdeps"],
    visibility = ["@grpc:grpcpp_gcp_observability"],
    deps = [
        "//src/cpp/ext/gcp:observability",
    ],
)

grpc_cc_library(
    name = "work_serializer",
    srcs = [
        "//src/core:lib/gprpp/work_serializer.cc",
    ],
    hdrs = [
        "//src/core:lib/gprpp/work_serializer.h",
    ],
    external_deps = ["absl/base:core_headers"],
    language = "c++",
    visibility = ["@grpc:client_channel"],
    deps = [
        "debug_location",
        "gpr",
        "grpc_trace",
        "orphanable",
    ],
)

grpc_cc_library(
    name = "grpc_trace",
    srcs = ["//src/core:lib/debug/trace.cc"],
    hdrs = ["//src/core:lib/debug/trace.h"],
    language = "c++",
    visibility = ["@grpc:trace"],
    deps = [
        "gpr",
        "grpc_public_hdrs",
    ],
)

grpc_cc_library(
    name = "config",
    srcs = [
        "//src/core:lib/config/core_configuration.cc",
    ],
    language = "c++",
    public_hdrs = [
        "//src/core:lib/config/core_configuration.h",
    ],
    visibility = ["@grpc:client_channel"],
    deps = [
        "gpr",
        "grpc_resolver",
        "//src/core:certificate_provider_registry",
        "//src/core:channel_args_preconditioning",
        "//src/core:channel_creds_registry",
        "//src/core:channel_init",
        "//src/core:handshaker_registry",
        "//src/core:lb_policy_registry",
        "//src/core:proxy_mapper_registry",
        "//src/core:service_config_parser",
    ],
)

grpc_cc_library(
    name = "debug_location",
    language = "c++",
    public_hdrs = ["//src/core:lib/gprpp/debug_location.h"],
    visibility = ["@grpc:debug_location"],
)

grpc_cc_library(
    name = "orphanable",
    language = "c++",
    public_hdrs = ["//src/core:lib/gprpp/orphanable.h"],
    visibility = [
        "@grpc:client_channel",
        "@grpc:xds_client_core",
    ],
    deps = [
        "debug_location",
        "gpr_platform",
        "ref_counted_ptr",
        "//src/core:ref_counted",
    ],
)

grpc_cc_library(
    name = "promise",
    external_deps = [
        "absl/status",
        "absl/types:optional",
        "absl/types:variant",
    ],
    language = "c++",
    public_hdrs = [
        "//src/core:lib/promise/promise.h",
    ],
    visibility = ["@grpc:alt_grpc_base_legacy"],
    deps = [
        "gpr_platform",
        "//src/core:poll",
        "//src/core:promise_like",
    ],
)

grpc_cc_library(
    name = "ref_counted_ptr",
    language = "c++",
    public_hdrs = ["//src/core:lib/gprpp/ref_counted_ptr.h"],
    visibility = ["@grpc:ref_counted_ptr"],
    deps = [
        "debug_location",
        "gpr_platform",
    ],
)

grpc_cc_library(
    name = "handshaker",
    srcs = [
        "//src/core:lib/transport/handshaker.cc",
    ],
    external_deps = [
        "absl/container:inlined_vector",
        "absl/status",
        "absl/strings:str_format",
    ],
    language = "c++",
    public_hdrs = [
        "//src/core:lib/transport/handshaker.h",
    ],
    visibility = ["@grpc:alt_grpc_base_legacy"],
    deps = [
        "debug_location",
        "exec_ctx",
        "gpr",
        "grpc_base",
        "grpc_public_hdrs",
        "grpc_trace",
        "iomgr_timer",
        "ref_counted_ptr",
        "//src/core:channel_args",
        "//src/core:closure",
        "//src/core:ref_counted",
        "//src/core:slice",
        "//src/core:slice_buffer",
        "//src/core:status_helper",
        "//src/core:time",
    ],
)

grpc_cc_library(
    name = "http_connect_handshaker",
    srcs = [
        "//src/core:lib/transport/http_connect_handshaker.cc",
    ],
    external_deps = [
        "absl/base:core_headers",
        "absl/status",
        "absl/strings",
        "absl/types:optional",
    ],
    language = "c++",
    public_hdrs = [
        "//src/core:lib/transport/http_connect_handshaker.h",
    ],
    visibility = ["@grpc:alt_grpc_base_legacy"],
    deps = [
        "config",
        "debug_location",
        "exec_ctx",
        "gpr",
        "grpc_base",
        "handshaker",
        "httpcli",
        "ref_counted_ptr",
        "//src/core:channel_args",
        "//src/core:closure",
        "//src/core:handshaker_factory",
        "//src/core:handshaker_registry",
        "//src/core:iomgr_fwd",
        "//src/core:slice",
        "//src/core:slice_buffer",
    ],
)

grpc_cc_library(
    name = "exec_ctx",
    srcs = [
        "//src/core:lib/iomgr/combiner.cc",
        "//src/core:lib/iomgr/exec_ctx.cc",
        "//src/core:lib/iomgr/executor.cc",
        "//src/core:lib/iomgr/iomgr_internal.cc",
    ],
    hdrs = [
        "//src/core:lib/iomgr/combiner.h",
        "//src/core:lib/iomgr/exec_ctx.h",
        "//src/core:lib/iomgr/executor.h",
        "//src/core:lib/iomgr/iomgr_internal.h",
    ],
    visibility = ["@grpc:exec_ctx"],
    deps = [
        "debug_location",
        "gpr",
        "grpc_public_hdrs",
        "grpc_trace",
        "//src/core:closure",
        "//src/core:error",
        "//src/core:gpr_atm",
        "//src/core:gpr_spinlock",
        "//src/core:time",
        "//src/core:useful",
    ],
)

grpc_cc_library(
    name = "sockaddr_utils",
    srcs = [
        "//src/core:lib/address_utils/sockaddr_utils.cc",
    ],
    hdrs = [
        "//src/core:lib/address_utils/sockaddr_utils.h",
    ],
    external_deps = [
        "absl/status",
        "absl/status:statusor",
        "absl/strings",
        "absl/strings:str_format",
    ],
    visibility = ["@grpc:alt_grpc_base_legacy"],
    deps = [
        "gpr",
        "uri_parser",
        "//src/core:grpc_sockaddr",
        "//src/core:iomgr_port",
        "//src/core:resolved_address",
    ],
)

grpc_cc_library(
    name = "iomgr_timer",
    srcs = [
        "//src/core:lib/iomgr/timer.cc",
        "//src/core:lib/iomgr/timer_generic.cc",
        "//src/core:lib/iomgr/timer_heap.cc",
        "//src/core:lib/iomgr/timer_manager.cc",
    ],
    hdrs = [
        "//src/core:lib/iomgr/timer.h",
        "//src/core:lib/iomgr/timer_generic.h",
        "//src/core:lib/iomgr/timer_heap.h",
        "//src/core:lib/iomgr/timer_manager.h",
    ] + [
        # TODO(hork): deduplicate
        "//src/core:lib/iomgr/iomgr.h",
    ],
    external_deps = [
        "absl/strings",
    ],
    tags = ["nofixdeps"],
    visibility = ["@grpc:iomgr_timer"],
    deps = [
        "event_engine_base_hdrs",
        "exec_ctx",
        "gpr",
        "gpr_platform",
        "grpc_trace",
        "//src/core:closure",
        "//src/core:gpr_manual_constructor",
        "//src/core:gpr_spinlock",
        "//src/core:iomgr_port",
        "//src/core:time",
        "//src/core:time_averaged_stats",
        "//src/core:useful",
    ],
)

grpc_cc_library(
    name = "uri_parser",
    srcs = [
        "//src/core:lib/uri/uri_parser.cc",
    ],
    hdrs = [
        "//src/core:lib/uri/uri_parser.h",
    ],
    external_deps = [
        "absl/status",
        "absl/status:statusor",
        "absl/strings",
        "absl/strings:str_format",
    ],
    visibility = ["@grpc:alt_grpc_base_legacy"],
    deps = ["gpr"],
)

grpc_cc_library(
    name = "backoff",
    srcs = [
        "//src/core:lib/backoff/backoff.cc",
    ],
    hdrs = [
        "//src/core:lib/backoff/backoff.h",
    ],
    external_deps = ["absl/random"],
    language = "c++",
    visibility = ["@grpc:alt_grpc_base_legacy"],
    deps = [
        "gpr_platform",
        "//src/core:time",
    ],
)

grpc_cc_library(
    name = "stats",
    srcs = [
        "//src/core:lib/debug/stats.cc",
    ],
    hdrs = [
        "//src/core:lib/debug/stats.h",
    ],
    external_deps = [
        "absl/strings",
        "absl/types:span",
    ],
    visibility = [
        "@grpc:alt_grpc_base_legacy",
    ],
    deps = [
        "gpr",
        "//src/core:histogram_view",
        "//src/core:no_destruct",
        "//src/core:stats_data",
    ],
)

grpc_cc_library(
    name = "channel_stack_builder",
    srcs = [
        "//src/core:lib/channel/channel_stack_builder.cc",
    ],
    hdrs = [
        "//src/core:lib/channel/channel_stack_builder.h",
    ],
    external_deps = [
        "absl/status:statusor",
        "absl/strings",
    ],
    language = "c++",
    visibility = ["@grpc:alt_grpc_base_legacy"],
    deps = [
        "gpr",
        "ref_counted_ptr",
        "//src/core:channel_args",
        "//src/core:channel_fwd",
        "//src/core:channel_stack_type",
        "//src/core:transport_fwd",
    ],
)

grpc_cc_library(
    name = "grpc_service_config_impl",
    srcs = [
        "//src/core:lib/service_config/service_config_impl.cc",
    ],
    hdrs = [
        "//src/core:lib/service_config/service_config_impl.h",
    ],
    external_deps = [
        "absl/status",
        "absl/status:statusor",
        "absl/strings",
    ],
    language = "c++",
    visibility = ["@grpc:client_channel"],
    deps = [
        "config",
        "gpr",
        "ref_counted_ptr",
        "//src/core:channel_args",
        "//src/core:grpc_service_config",
        "//src/core:json",
        "//src/core:service_config_parser",
        "//src/core:slice",
        "//src/core:slice_refcount",
    ],
)

grpc_cc_library(
    name = "server_address",
    srcs = [
        "//src/core:lib/resolver/server_address.cc",
    ],
    hdrs = [
        "//src/core:lib/resolver/server_address.h",
    ],
    external_deps = [
        "absl/status",
        "absl/status:statusor",
        "absl/strings",
        "absl/strings:str_format",
    ],
    language = "c++",
    visibility = ["@grpc:client_channel"],
    deps = [
        "gpr_platform",
        "sockaddr_utils",
        "//src/core:channel_args",
        "//src/core:resolved_address",
        "//src/core:useful",
    ],
)

grpc_cc_library(
    name = "grpc_resolver",
    srcs = [
        "//src/core:lib/resolver/resolver.cc",
        "//src/core:lib/resolver/resolver_registry.cc",
    ],
    hdrs = [
        "//src/core:lib/resolver/resolver.h",
        "//src/core:lib/resolver/resolver_factory.h",
        "//src/core:lib/resolver/resolver_registry.h",
    ],
    external_deps = [
        "absl/status",
        "absl/status:statusor",
        "absl/strings",
        "absl/strings:str_format",
    ],
    language = "c++",
    visibility = ["@grpc:client_channel"],
    deps = [
        "gpr",
        "grpc_trace",
        "orphanable",
        "ref_counted_ptr",
        "server_address",
        "uri_parser",
        "//src/core:channel_args",
        "//src/core:grpc_service_config",
        "//src/core:iomgr_fwd",
    ],
)

grpc_cc_library(
    name = "grpc_client_channel",
    srcs = [
        "//src/core:ext/filters/client_channel/backend_metric.cc",
        "//src/core:ext/filters/client_channel/backup_poller.cc",
        "//src/core:ext/filters/client_channel/channel_connectivity.cc",
        "//src/core:ext/filters/client_channel/client_channel.cc",
        "//src/core:ext/filters/client_channel/client_channel_channelz.cc",
        "//src/core:ext/filters/client_channel/client_channel_factory.cc",
        "//src/core:ext/filters/client_channel/client_channel_plugin.cc",
        "//src/core:ext/filters/client_channel/config_selector.cc",
        "//src/core:ext/filters/client_channel/dynamic_filters.cc",
        "//src/core:ext/filters/client_channel/global_subchannel_pool.cc",
        "//src/core:ext/filters/client_channel/health/health_check_client.cc",
        "//src/core:ext/filters/client_channel/http_proxy.cc",
        "//src/core:ext/filters/client_channel/lb_policy/child_policy_handler.cc",
        "//src/core:ext/filters/client_channel/lb_policy/oob_backend_metric.cc",
        "//src/core:ext/filters/client_channel/local_subchannel_pool.cc",
        "//src/core:ext/filters/client_channel/resolver_result_parsing.cc",
        "//src/core:ext/filters/client_channel/retry_filter.cc",
        "//src/core:ext/filters/client_channel/retry_service_config.cc",
        "//src/core:ext/filters/client_channel/retry_throttle.cc",
        "//src/core:ext/filters/client_channel/service_config_channel_arg_filter.cc",
        "//src/core:ext/filters/client_channel/subchannel.cc",
        "//src/core:ext/filters/client_channel/subchannel_pool_interface.cc",
        "//src/core:ext/filters/client_channel/subchannel_stream_client.cc",
    ],
    hdrs = [
        "//src/core:ext/filters/client_channel/backend_metric.h",
        "//src/core:ext/filters/client_channel/backup_poller.h",
        "//src/core:ext/filters/client_channel/client_channel.h",
        "//src/core:ext/filters/client_channel/client_channel_channelz.h",
        "//src/core:ext/filters/client_channel/client_channel_factory.h",
        "//src/core:ext/filters/client_channel/config_selector.h",
        "//src/core:ext/filters/client_channel/connector.h",
        "//src/core:ext/filters/client_channel/dynamic_filters.h",
        "//src/core:ext/filters/client_channel/global_subchannel_pool.h",
        "//src/core:ext/filters/client_channel/health/health_check_client.h",
        "//src/core:ext/filters/client_channel/http_proxy.h",
        "//src/core:ext/filters/client_channel/lb_policy/child_policy_handler.h",
        "//src/core:ext/filters/client_channel/lb_policy/oob_backend_metric.h",
        "//src/core:ext/filters/client_channel/local_subchannel_pool.h",
        "//src/core:ext/filters/client_channel/resolver_result_parsing.h",
        "//src/core:ext/filters/client_channel/retry_filter.h",
        "//src/core:ext/filters/client_channel/retry_service_config.h",
        "//src/core:ext/filters/client_channel/retry_throttle.h",
        "//src/core:ext/filters/client_channel/subchannel.h",
        "//src/core:ext/filters/client_channel/subchannel_interface_internal.h",
        "//src/core:ext/filters/client_channel/subchannel_pool_interface.h",
        "//src/core:ext/filters/client_channel/subchannel_stream_client.h",
    ],
    external_deps = [
        "absl/base:core_headers",
        "absl/container:inlined_vector",
        "absl/status",
        "absl/status:statusor",
        "absl/strings",
        "absl/strings:cord",
        "absl/types:optional",
        "absl/types:variant",
        "upb_lib",
    ],
    language = "c++",
    visibility = ["@grpc:client_channel"],
    deps = [
        "backoff",
        "config",
        "debug_location",
        "gpr",
        "grpc_base",
        "grpc_health_upb",
        "grpc_public_hdrs",
        "grpc_resolver",
        "grpc_service_config_impl",
        "grpc_trace",
        "http_connect_handshaker",
        "iomgr_timer",
        "orphanable",
        "protobuf_duration_upb",
        "ref_counted_ptr",
        "server_address",
        "sockaddr_utils",
        "stats",
        "uri_parser",
        "work_serializer",
        "xds_orca_service_upb",
        "xds_orca_upb",
        "//src/core:arena",
        "//src/core:channel_fwd",
        "//src/core:channel_init",
        "//src/core:channel_stack_type",
        "//src/core:construct_destruct",
        "//src/core:default_event_engine",
        "//src/core:dual_ref_counted",
        "//src/core:env",
        "//src/core:gpr_atm",
        "//src/core:grpc_backend_metric_data",
        "//src/core:grpc_deadline_filter",
        "//src/core:grpc_service_config",
        "//src/core:init_internally",
        "//src/core:iomgr_fwd",
        "//src/core:json",
        "//src/core:json_util",
        "//src/core:lb_policy",
        "//src/core:lb_policy_registry",
        "//src/core:memory_quota",
        "//src/core:pollset_set",
        "//src/core:proxy_mapper",
        "//src/core:proxy_mapper_registry",
        "//src/core:ref_counted",
        "//src/core:resolved_address",
        "//src/core:resource_quota",
        "//src/core:service_config_parser",
        "//src/core:slice",
        "//src/core:slice_buffer",
        "//src/core:slice_refcount",
        "//src/core:stats_data",
        "//src/core:status_helper",
        "//src/core:subchannel_interface",
        "//src/core:time",
        "//src/core:transport_fwd",
        "//src/core:unique_type_name",
        "//src/core:useful",
    ],
)

grpc_cc_library(
    name = "grpc_resolver_dns_ares",
    srcs = [
        "//src/core:ext/filters/client_channel/resolver/dns/c_ares/dns_resolver_ares.cc",
        "//src/core:ext/filters/client_channel/resolver/dns/c_ares/grpc_ares_ev_driver_posix.cc",
        "//src/core:ext/filters/client_channel/resolver/dns/c_ares/grpc_ares_ev_driver_windows.cc",
        "//src/core:ext/filters/client_channel/resolver/dns/c_ares/grpc_ares_wrapper.cc",
        "//src/core:ext/filters/client_channel/resolver/dns/c_ares/grpc_ares_wrapper_posix.cc",
        "//src/core:ext/filters/client_channel/resolver/dns/c_ares/grpc_ares_wrapper_windows.cc",
    ],
    hdrs = [
        "//src/core:ext/filters/client_channel/resolver/dns/c_ares/grpc_ares_ev_driver.h",
        "//src/core:ext/filters/client_channel/resolver/dns/c_ares/grpc_ares_wrapper.h",
    ],
    external_deps = [
        "absl/base:core_headers",
        "absl/container:flat_hash_set",
        "absl/status",
        "absl/status:statusor",
        "absl/strings",
        "absl/strings:str_format",
        "absl/types:optional",
        "address_sorting",
        "cares",
    ],
    language = "c++",
    deps = [
        "backoff",
        "config",
        "debug_location",
        "gpr",
        "grpc_base",
        "grpc_grpclb_balancer_addresses",
        "grpc_resolver",
        "grpc_service_config_impl",
        "grpc_trace",
        "iomgr_timer",
        "orphanable",
        "ref_counted_ptr",
        "server_address",
        "sockaddr_utils",
        "uri_parser",
        "//src/core:event_engine_common",
        "//src/core:grpc_resolver_dns_selection",
        "//src/core:grpc_service_config",
        "//src/core:grpc_sockaddr",
        "//src/core:iomgr_fwd",
        "//src/core:iomgr_port",
        "//src/core:json",
        "//src/core:polling_resolver",
        "//src/core:pollset_set",
        "//src/core:resolved_address",
        "//src/core:slice",
        "//src/core:status_helper",
        "//src/core:time",
    ],
)

grpc_cc_library(
    name = "httpcli",
    srcs = [
        "//src/core:lib/http/format_request.cc",
        "//src/core:lib/http/httpcli.cc",
        "//src/core:lib/http/parser.cc",
    ],
    hdrs = [
        "//src/core:lib/http/format_request.h",
        "//src/core:lib/http/httpcli.h",
        "//src/core:lib/http/parser.h",
    ],
    external_deps = [
        "absl/base:core_headers",
        "absl/functional:bind_front",
        "absl/status",
        "absl/status:statusor",
        "absl/strings",
        "absl/strings:str_format",
        "absl/types:optional",
    ],
    language = "c++",
    visibility = ["@grpc:httpcli"],
    deps = [
        "config",
        "debug_location",
        "gpr",
        "grpc_base",
        "grpc_public_hdrs",
        "grpc_security_base",
        "grpc_trace",
        "handshaker",
        "orphanable",
        "ref_counted_ptr",
        "sockaddr_utils",
        "uri_parser",
        "//src/core:channel_args_preconditioning",
        "//src/core:handshaker_registry",
        "//src/core:iomgr_fwd",
        "//src/core:pollset_set",
        "//src/core:resolved_address",
        "//src/core:resource_quota",
        "//src/core:slice",
        "//src/core:slice_refcount",
        "//src/core:status_helper",
        "//src/core:tcp_connect_handshaker",
        "//src/core:time",
    ],
)

grpc_cc_library(
    name = "grpc_alts_credentials",
    srcs = [
        "//src/core:lib/security/credentials/alts/alts_credentials.cc",
        "//src/core:lib/security/security_connector/alts/alts_security_connector.cc",
    ],
    hdrs = [
        "//src/core:lib/security/credentials/alts/alts_credentials.h",
        "//src/core:lib/security/security_connector/alts/alts_security_connector.h",
    ],
    external_deps = [
        "absl/status",
        "absl/strings",
        "absl/types:optional",
    ],
    language = "c++",
<<<<<<< HEAD
    public_hdrs = [
        "include/grpc++/impl/codegen/config_protobuf.h",
        "include/grpcpp/config_protobuf.h",
        "include/grpcpp/impl/codegen/config_protobuf.h",
    ],
    tags = ["nofixdeps"],
=======
>>>>>>> 91436276
    visibility = ["@grpc:public"],
    deps = [
        "alts_util",
        "debug_location",
        "gpr",
        "grpc_base",
        "grpc_public_hdrs",
        "grpc_security_base",
        "handshaker",
        "promise",
        "ref_counted_ptr",
        "tsi_alts_credentials",
        "tsi_base",
        "//src/core:arena_promise",
        "//src/core:iomgr_fwd",
        "//src/core:slice",
        "//src/core:slice_refcount",
        "//src/core:unique_type_name",
        "//src/core:useful",
    ],
)

grpc_cc_library(
    name = "tsi_fake_credentials",
    srcs = [
        "//src/core:tsi/fake_transport_security.cc",
    ],
    hdrs = [
        "//src/core:tsi/fake_transport_security.h",
    ],
    language = "c++",
    visibility = [
        "@grpc:public",
    ],
    deps = [
        "gpr",
        "tsi_base",
        "//src/core:slice",
        "//src/core:useful",
    ],
)

grpc_cc_library(
    name = "grpc_jwt_credentials",
    srcs = [
        "//src/core:lib/security/credentials/jwt/json_token.cc",
        "//src/core:lib/security/credentials/jwt/jwt_credentials.cc",
        "//src/core:lib/security/credentials/jwt/jwt_verifier.cc",
    ],
    hdrs = [
        "//src/core:lib/security/credentials/jwt/json_token.h",
        "//src/core:lib/security/credentials/jwt/jwt_credentials.h",
        "//src/core:lib/security/credentials/jwt/jwt_verifier.h",
    ],
    external_deps = [
        "absl/status",
        "absl/status:statusor",
        "absl/strings",
        "absl/strings:str_format",
        "absl/time",
        "absl/types:optional",
        "libcrypto",
        "libssl",
    ],
    language = "c++",
    visibility = ["@grpc:public"],
    deps = [
        "gpr",
        "grpc_base",
        "grpc_credentials_util",
        "grpc_security_base",
        "grpc_trace",
        "httpcli",
        "orphanable",
        "promise",
        "ref_counted_ptr",
        "uri_parser",
        "//src/core:arena_promise",
        "//src/core:gpr_manual_constructor",
        "//src/core:httpcli_ssl_credentials",
        "//src/core:iomgr_fwd",
        "//src/core:json",
        "//src/core:slice",
        "//src/core:slice_refcount",
        "//src/core:time",
        "//src/core:tsi_ssl_types",
        "//src/core:unique_type_name",
        "//src/core:useful",
    ],
)

grpc_cc_library(
    name = "grpc_credentials_util",
    srcs = [
        "//src/core:lib/security/credentials/tls/tls_utils.cc",
        "//src/core:lib/security/security_connector/load_system_roots_fallback.cc",
        "//src/core:lib/security/security_connector/load_system_roots_supported.cc",
        "//src/core:lib/security/util/json_util.cc",
    ],
    hdrs = [
        "//src/core:lib/security/credentials/tls/tls_utils.h",
        "//src/core:lib/security/security_connector/load_system_roots.h",
        "//src/core:lib/security/security_connector/load_system_roots_supported.h",
        "//src/core:lib/security/util/json_util.h",
    ],
    external_deps = ["absl/strings"],
    language = "c++",
    visibility = ["@grpc:public"],
    deps = [
        "gpr",
        "grpc_base",
        "grpc_security_base",
        "//src/core:json",
        "//src/core:useful",
    ],
)

grpc_cc_library(
    name = "tsi_alts_credentials",
    srcs = [
        "//src/core:tsi/alts/crypt/aes_gcm.cc",
        "//src/core:tsi/alts/crypt/gsec.cc",
        "//src/core:tsi/alts/frame_protector/alts_counter.cc",
        "//src/core:tsi/alts/frame_protector/alts_crypter.cc",
        "//src/core:tsi/alts/frame_protector/alts_frame_protector.cc",
        "//src/core:tsi/alts/frame_protector/alts_record_protocol_crypter_common.cc",
        "//src/core:tsi/alts/frame_protector/alts_seal_privacy_integrity_crypter.cc",
        "//src/core:tsi/alts/frame_protector/alts_unseal_privacy_integrity_crypter.cc",
        "//src/core:tsi/alts/frame_protector/frame_handler.cc",
        "//src/core:tsi/alts/handshaker/alts_handshaker_client.cc",
        "//src/core:tsi/alts/handshaker/alts_shared_resource.cc",
        "//src/core:tsi/alts/handshaker/alts_tsi_handshaker.cc",
        "//src/core:tsi/alts/handshaker/alts_tsi_utils.cc",
        "//src/core:tsi/alts/zero_copy_frame_protector/alts_grpc_integrity_only_record_protocol.cc",
        "//src/core:tsi/alts/zero_copy_frame_protector/alts_grpc_privacy_integrity_record_protocol.cc",
        "//src/core:tsi/alts/zero_copy_frame_protector/alts_grpc_record_protocol_common.cc",
        "//src/core:tsi/alts/zero_copy_frame_protector/alts_iovec_record_protocol.cc",
        "//src/core:tsi/alts/zero_copy_frame_protector/alts_zero_copy_grpc_protector.cc",
    ],
    hdrs = [
        "//src/core:tsi/alts/crypt/gsec.h",
        "//src/core:tsi/alts/frame_protector/alts_counter.h",
        "//src/core:tsi/alts/frame_protector/alts_crypter.h",
        "//src/core:tsi/alts/frame_protector/alts_frame_protector.h",
        "//src/core:tsi/alts/frame_protector/alts_record_protocol_crypter_common.h",
        "//src/core:tsi/alts/frame_protector/frame_handler.h",
        "//src/core:tsi/alts/handshaker/alts_handshaker_client.h",
        "//src/core:tsi/alts/handshaker/alts_shared_resource.h",
        "//src/core:tsi/alts/handshaker/alts_tsi_handshaker.h",
        "//src/core:tsi/alts/handshaker/alts_tsi_handshaker_private.h",
        "//src/core:tsi/alts/handshaker/alts_tsi_utils.h",
        "//src/core:tsi/alts/zero_copy_frame_protector/alts_grpc_integrity_only_record_protocol.h",
        "//src/core:tsi/alts/zero_copy_frame_protector/alts_grpc_privacy_integrity_record_protocol.h",
        "//src/core:tsi/alts/zero_copy_frame_protector/alts_grpc_record_protocol.h",
        "//src/core:tsi/alts/zero_copy_frame_protector/alts_grpc_record_protocol_common.h",
        "//src/core:tsi/alts/zero_copy_frame_protector/alts_iovec_record_protocol.h",
        "//src/core:tsi/alts/zero_copy_frame_protector/alts_zero_copy_grpc_protector.h",
    ],
    external_deps = [
        "libssl",
        "libcrypto",
        "upb_lib",
    ],
    language = "c++",
    tags = ["nofixdeps"],
    visibility = ["@grpc:public"],
    deps = [
        "alts_upb",
        "alts_util",
        "config",
        "gpr",
        "grpc_base",
        "tsi_base",
        "//src/core:arena",
        "//src/core:error",
        "//src/core:pollset_set",
        "//src/core:slice",
        "//src/core:useful",
    ],
)

grpc_cc_library(
    name = "tsi_ssl_session_cache",
    srcs = [
        "//src/core:tsi/ssl/session_cache/ssl_session_boringssl.cc",
        "//src/core:tsi/ssl/session_cache/ssl_session_cache.cc",
        "//src/core:tsi/ssl/session_cache/ssl_session_openssl.cc",
    ],
    hdrs = [
        "//src/core:tsi/ssl/session_cache/ssl_session.h",
        "//src/core:tsi/ssl/session_cache/ssl_session_cache.h",
    ],
    external_deps = [
        "absl/memory",
        "libssl",
    ],
    language = "c++",
    visibility = ["@grpc:public"],
    deps = [
        "cpp_impl_of",
        "gpr",
        "grpc_public_hdrs",
        "//src/core:ref_counted",
        "//src/core:slice",
    ],
)

grpc_cc_library(
    name = "tsi_ssl_credentials",
    srcs = [
        "//src/core:lib/security/security_connector/ssl_utils.cc",
        "//src/core:lib/security/security_connector/ssl_utils_config.cc",
        "//src/core:tsi/ssl/key_logging/ssl_key_logging.cc",
        "//src/core:tsi/ssl_transport_security.cc",
    ],
    hdrs = [
        "//src/core:lib/security/security_connector/ssl_utils.h",
        "//src/core:lib/security/security_connector/ssl_utils_config.h",
        "//src/core:tsi/ssl/key_logging/ssl_key_logging.h",
        "//src/core:tsi/ssl_transport_security.h",
    ],
    external_deps = [
        "absl/base:core_headers",
        "absl/status",
        "absl/strings",
        "libcrypto",
        "libssl",
    ],
    language = "c++",
    visibility = ["@grpc:public"],
    deps = [
        "gpr",
        "grpc_base",
        "grpc_credentials_util",
        "grpc_public_hdrs",
        "grpc_security_base",
        "ref_counted_ptr",
        "tsi_base",
        "tsi_ssl_session_cache",
        "//src/core:grpc_transport_chttp2_alpn",
        "//src/core:ref_counted",
        "//src/core:tsi_ssl_types",
        "//src/core:useful",
    ],
)

grpc_cc_library(
    name = "grpc_http_filters",
    srcs = [
        "//src/core:ext/filters/http/client/http_client_filter.cc",
        "//src/core:ext/filters/http/http_filters_plugin.cc",
        "//src/core:ext/filters/http/message_compress/message_compress_filter.cc",
        "//src/core:ext/filters/http/message_compress/message_decompress_filter.cc",
        "//src/core:ext/filters/http/server/http_server_filter.cc",
    ],
    hdrs = [
        "//src/core:ext/filters/http/client/http_client_filter.h",
        "//src/core:ext/filters/http/message_compress/message_compress_filter.h",
        "//src/core:ext/filters/http/message_compress/message_decompress_filter.h",
        "//src/core:ext/filters/http/server/http_server_filter.h",
    ],
    external_deps = [
        "absl/base:core_headers",
        "absl/meta:type_traits",
        "absl/status",
        "absl/status:statusor",
        "absl/strings",
        "absl/strings:str_format",
        "absl/types:optional",
    ],
    language = "c++",
    visibility = ["@grpc:http"],
    deps = [
        "config",
        "debug_location",
        "gpr",
        "grpc_base",
        "grpc_public_hdrs",
        "grpc_trace",
        "promise",
        "//src/core:arena",
        "//src/core:arena_promise",
        "//src/core:basic_seq",
        "//src/core:call_push_pull",
        "//src/core:channel_fwd",
        "//src/core:channel_init",
        "//src/core:channel_stack_type",
        "//src/core:context",
        "//src/core:grpc_message_size_filter",
        "//src/core:latch",
        "//src/core:percent_encoding",
        "//src/core:seq",
        "//src/core:slice",
        "//src/core:slice_buffer",
        "//src/core:status_helper",
        "//src/core:transport_fwd",
    ],
)

grpc_cc_library(
    name = "grpc_grpclb_balancer_addresses",
    srcs = [
        "//src/core:ext/filters/client_channel/lb_policy/grpclb/grpclb_balancer_addresses.cc",
    ],
    hdrs = [
        "//src/core:ext/filters/client_channel/lb_policy/grpclb/grpclb_balancer_addresses.h",
    ],
    language = "c++",
    visibility = ["@grpc:grpclb"],
    deps = [
        "gpr_platform",
        "grpc_public_hdrs",
        "server_address",
        "//src/core:channel_args",
        "//src/core:useful",
    ],
)

grpc_cc_library(
    name = "xds_client",
    srcs = [
        "//src/core:ext/xds/xds_api.cc",
        "//src/core:ext/xds/xds_bootstrap.cc",
        "//src/core:ext/xds/xds_client.cc",
        "//src/core:ext/xds/xds_client_stats.cc",
    ],
    hdrs = [
        "//src/core:ext/xds/xds_api.h",
        "//src/core:ext/xds/xds_bootstrap.h",
        "//src/core:ext/xds/xds_channel_args.h",
        "//src/core:ext/xds/xds_client.h",
        "//src/core:ext/xds/xds_client_stats.h",
        "//src/core:ext/xds/xds_resource_type.h",
        "//src/core:ext/xds/xds_resource_type_impl.h",
        "//src/core:ext/xds/xds_transport.h",
    ],
    external_deps = [
        "absl/base:core_headers",
        "absl/memory",
        "absl/status",
        "absl/status:statusor",
        "absl/strings",
        "absl/strings:str_format",
        "absl/types:optional",
        "upb_lib",
        "upb_textformat_lib",
        "upb_json_lib",
        "upb_reflection",
    ],
    language = "c++",
    tags = ["nofixdeps"],
    visibility = ["@grpc:xds_client_core"],
    deps = [
        "backoff",
        "debug_location",
        "envoy_admin_upb",
        "envoy_config_core_upb",
        "envoy_config_endpoint_upb",
        "envoy_service_discovery_upb",
        "envoy_service_discovery_upbdefs",
        "envoy_service_load_stats_upb",
        "envoy_service_load_stats_upbdefs",
        "envoy_service_status_upb",
        "envoy_service_status_upbdefs",
        "event_engine_base_hdrs",
        "exec_ctx",
        "google_rpc_status_upb",
        "gpr",
        "grpc_trace",
        "orphanable",
        "protobuf_any_upb",
        "protobuf_duration_upb",
        "protobuf_struct_upb",
        "protobuf_timestamp_upb",
        "ref_counted_ptr",
        "uri_parser",
        "work_serializer",
        "//src/core:default_event_engine",
        "//src/core:dual_ref_counted",
        "//src/core:env",
        "//src/core:json",
        "//src/core:ref_counted",
        "//src/core:time",
        "//src/core:upb_utils",
        "//src/core:useful",
    ],
)

grpc_cc_library(
    name = "grpc_mock_cel",
    hdrs = [
        "//src/core:lib/security/authorization/mock_cel/activation.h",
        "//src/core:lib/security/authorization/mock_cel/cel_expr_builder_factory.h",
        "//src/core:lib/security/authorization/mock_cel/cel_expression.h",
        "//src/core:lib/security/authorization/mock_cel/cel_value.h",
        "//src/core:lib/security/authorization/mock_cel/evaluator_core.h",
        "//src/core:lib/security/authorization/mock_cel/flat_expr_builder.h",
    ],
    external_deps = [
        "absl/status",
        "absl/status:statusor",
        "absl/strings",
        "absl/types:span",
    ],
    language = "c++",
    deps = [
        "google_type_expr_upb",
        "gpr_public_hdrs",
    ],
)

grpc_cc_library(
    name = "grpc_resolver_fake",
    srcs = ["//src/core:ext/filters/client_channel/resolver/fake/fake_resolver.cc"],
    hdrs = ["//src/core:ext/filters/client_channel/resolver/fake/fake_resolver.h"],
    external_deps = [
        "absl/base:core_headers",
        "absl/status",
        "absl/status:statusor",
        "absl/strings",
    ],
    language = "c++",
    visibility = [
        "//test:__subpackages__",
        "@grpc:grpc_resolver_fake",
    ],
    deps = [
        "config",
        "debug_location",
        "gpr",
        "grpc_public_hdrs",
        "grpc_resolver",
        "orphanable",
        "ref_counted_ptr",
        "server_address",
        "uri_parser",
        "work_serializer",
        "//src/core:channel_args",
        "//src/core:grpc_service_config",
        "//src/core:ref_counted",
        "//src/core:useful",
    ],
)

grpc_cc_library(
    name = "grpc_transport_chttp2",
    srcs = [
        "//src/core:ext/transport/chttp2/transport/bin_decoder.cc",
        "//src/core:ext/transport/chttp2/transport/bin_encoder.cc",
        "//src/core:ext/transport/chttp2/transport/chttp2_transport.cc",
        "//src/core:ext/transport/chttp2/transport/context_list.cc",
        "//src/core:ext/transport/chttp2/transport/frame_data.cc",
        "//src/core:ext/transport/chttp2/transport/frame_goaway.cc",
        "//src/core:ext/transport/chttp2/transport/frame_ping.cc",
        "//src/core:ext/transport/chttp2/transport/frame_rst_stream.cc",
        "//src/core:ext/transport/chttp2/transport/frame_settings.cc",
        "//src/core:ext/transport/chttp2/transport/frame_window_update.cc",
        "//src/core:ext/transport/chttp2/transport/hpack_encoder.cc",
        "//src/core:ext/transport/chttp2/transport/hpack_parser.cc",
        "//src/core:ext/transport/chttp2/transport/hpack_parser_table.cc",
        "//src/core:ext/transport/chttp2/transport/parsing.cc",
        "//src/core:ext/transport/chttp2/transport/stream_lists.cc",
        "//src/core:ext/transport/chttp2/transport/stream_map.cc",
        "//src/core:ext/transport/chttp2/transport/varint.cc",
        "//src/core:ext/transport/chttp2/transport/writing.cc",
    ],
    hdrs = [
        "//src/core:ext/transport/chttp2/transport/bin_decoder.h",
        "//src/core:ext/transport/chttp2/transport/bin_encoder.h",
        "//src/core:ext/transport/chttp2/transport/chttp2_transport.h",
        "//src/core:ext/transport/chttp2/transport/context_list.h",
        "//src/core:ext/transport/chttp2/transport/frame.h",
        "//src/core:ext/transport/chttp2/transport/frame_data.h",
        "//src/core:ext/transport/chttp2/transport/frame_goaway.h",
        "//src/core:ext/transport/chttp2/transport/frame_ping.h",
        "//src/core:ext/transport/chttp2/transport/frame_rst_stream.h",
        "//src/core:ext/transport/chttp2/transport/frame_settings.h",
        "//src/core:ext/transport/chttp2/transport/frame_window_update.h",
        "//src/core:ext/transport/chttp2/transport/hpack_encoder.h",
        "//src/core:ext/transport/chttp2/transport/hpack_parser.h",
        "//src/core:ext/transport/chttp2/transport/hpack_parser_table.h",
        "//src/core:ext/transport/chttp2/transport/internal.h",
        "//src/core:ext/transport/chttp2/transport/stream_map.h",
        "//src/core:ext/transport/chttp2/transport/varint.h",
    ],
    external_deps = [
        "absl/base:core_headers",
        "absl/status",
        "absl/strings",
        "absl/strings:cord",
        "absl/strings:str_format",
        "absl/types:optional",
        "absl/types:span",
        "absl/types:variant",
    ],
    language = "c++",
    visibility = ["@grpc:grpclb"],
    deps = [
        "debug_location",
        "gpr",
        "grpc_base",
        "grpc_public_hdrs",
        "grpc_trace",
        "httpcli",
        "iomgr_timer",
        "ref_counted_ptr",
        "stats",
        "//src/core:arena",
        "//src/core:bdp_estimator",
        "//src/core:bitset",
        "//src/core:chttp2_flow_control",
        "//src/core:decode_huff",
        "//src/core:experiments",
        "//src/core:gpr_atm",
        "//src/core:hpack_constants",
        "//src/core:hpack_encoder_table",
        "//src/core:http2_errors",
        "//src/core:http2_settings",
        "//src/core:huffsyms",
        "//src/core:init_internally",
        "//src/core:iomgr_fwd",
        "//src/core:memory_quota",
        "//src/core:no_destruct",
        "//src/core:poll",
        "//src/core:ref_counted",
        "//src/core:resource_quota",
        "//src/core:resource_quota_trace",
        "//src/core:slice",
        "//src/core:slice_buffer",
        "//src/core:slice_refcount",
        "//src/core:stats_data",
        "//src/core:status_helper",
        "//src/core:time",
        "//src/core:transport_fwd",
        "//src/core:useful",
    ],
)

# TODO(yashykt): Remove the UPB definitions from here once they are no longer needed
### UPB Targets

grpc_upb_proto_library(
    name = "envoy_admin_upb",
    deps = ["@envoy_api//envoy/admin/v3:pkg"],
)

grpc_upb_proto_library(
    name = "envoy_config_cluster_upb",
    deps = ["@envoy_api//envoy/config/cluster/v3:pkg"],
)

grpc_upb_proto_reflection_library(
    name = "envoy_config_cluster_upbdefs",
    deps = ["@envoy_api//envoy/config/cluster/v3:pkg"],
)

grpc_upb_proto_library(
    name = "envoy_config_core_upb",
    deps = ["@envoy_api//envoy/config/core/v3:pkg"],
)

grpc_upb_proto_library(
    name = "envoy_config_endpoint_upb",
    deps = ["@envoy_api//envoy/config/endpoint/v3:pkg"],
)

grpc_upb_proto_reflection_library(
    name = "envoy_config_endpoint_upbdefs",
    deps = ["@envoy_api//envoy/config/endpoint/v3:pkg"],
)

grpc_upb_proto_library(
    name = "envoy_config_listener_upb",
    deps = ["@envoy_api//envoy/config/listener/v3:pkg"],
)

grpc_upb_proto_reflection_library(
    name = "envoy_config_listener_upbdefs",
    deps = ["@envoy_api//envoy/config/listener/v3:pkg"],
)

grpc_upb_proto_library(
    name = "envoy_config_rbac_upb",
    deps = ["@envoy_api//envoy/config/rbac/v3:pkg"],
)

grpc_upb_proto_library(
    name = "envoy_config_route_upb",
    deps = ["@envoy_api//envoy/config/route/v3:pkg"],
)

grpc_upb_proto_reflection_library(
    name = "envoy_config_route_upbdefs",
    deps = ["@envoy_api//envoy/config/route/v3:pkg"],
)

grpc_upb_proto_library(
    name = "envoy_extensions_clusters_aggregate_upb",
    deps = ["@envoy_api//envoy/extensions/clusters/aggregate/v3:pkg"],
)

grpc_upb_proto_reflection_library(
    name = "envoy_extensions_clusters_aggregate_upbdefs",
    deps = ["@envoy_api//envoy/extensions/clusters/aggregate/v3:pkg"],
)

grpc_upb_proto_library(
    name = "envoy_extensions_filters_common_fault_upb",
    deps = ["@envoy_api//envoy/extensions/filters/common/fault/v3:pkg"],
)

grpc_upb_proto_library(
    name = "envoy_extensions_filters_http_fault_upb",
    deps = ["@envoy_api//envoy/extensions/filters/http/fault/v3:pkg"],
)

grpc_upb_proto_reflection_library(
    name = "envoy_extensions_filters_http_fault_upbdefs",
    deps = ["@envoy_api//envoy/extensions/filters/http/fault/v3:pkg"],
)

grpc_upb_proto_library(
    name = "envoy_extensions_filters_http_rbac_upb",
    deps = ["@envoy_api//envoy/extensions/filters/http/rbac/v3:pkg"],
)

grpc_upb_proto_reflection_library(
    name = "envoy_extensions_filters_http_rbac_upbdefs",
    deps = ["@envoy_api//envoy/extensions/filters/http/rbac/v3:pkg"],
)

grpc_upb_proto_library(
    name = "envoy_extensions_filters_http_router_upb",
    deps = ["@envoy_api//envoy/extensions/filters/http/router/v3:pkg"],
)

grpc_upb_proto_reflection_library(
    name = "envoy_extensions_filters_http_router_upbdefs",
    deps = ["@envoy_api//envoy/extensions/filters/http/router/v3:pkg"],
)

grpc_upb_proto_library(
    name = "envoy_extensions_load_balancing_policies_ring_hash_upb",
    deps = ["@envoy_api//envoy/extensions/load_balancing_policies/ring_hash/v3:pkg"],
)

grpc_upb_proto_library(
    name = "envoy_extensions_load_balancing_policies_wrr_locality_upb",
    deps = ["@envoy_api//envoy/extensions/load_balancing_policies/wrr_locality/v3:pkg"],
)

grpc_upb_proto_library(
    name = "envoy_extensions_filters_network_http_connection_manager_upb",
    deps = ["@envoy_api//envoy/extensions/filters/network/http_connection_manager/v3:pkg"],
)

grpc_upb_proto_reflection_library(
    name = "envoy_extensions_filters_network_http_connection_manager_upbdefs",
    deps = ["@envoy_api//envoy/extensions/filters/network/http_connection_manager/v3:pkg"],
)

grpc_upb_proto_library(
    name = "envoy_extensions_transport_sockets_tls_upb",
    deps = ["@envoy_api//envoy/extensions/transport_sockets/tls/v3:pkg"],
)

grpc_upb_proto_reflection_library(
    name = "envoy_extensions_transport_sockets_tls_upbdefs",
    deps = ["@envoy_api//envoy/extensions/transport_sockets/tls/v3:pkg"],
)

grpc_upb_proto_library(
    name = "envoy_service_discovery_upb",
    deps = ["@envoy_api//envoy/service/discovery/v3:pkg"],
)

grpc_upb_proto_reflection_library(
    name = "envoy_service_discovery_upbdefs",
    deps = ["@envoy_api//envoy/service/discovery/v3:pkg"],
)

grpc_upb_proto_library(
    name = "envoy_service_load_stats_upb",
    deps = ["@envoy_api//envoy/service/load_stats/v3:pkg"],
)

grpc_upb_proto_reflection_library(
    name = "envoy_service_load_stats_upbdefs",
    deps = ["@envoy_api//envoy/service/load_stats/v3:pkg"],
)

grpc_upb_proto_library(
    name = "envoy_service_status_upb",
    deps = ["@envoy_api//envoy/service/status/v3:pkg"],
)

grpc_upb_proto_reflection_library(
    name = "envoy_service_status_upbdefs",
    deps = ["@envoy_api//envoy/service/status/v3:pkg"],
)

grpc_upb_proto_library(
    name = "envoy_type_matcher_upb",
    deps = ["@envoy_api//envoy/type/matcher/v3:pkg"],
)

grpc_upb_proto_library(
    name = "envoy_type_upb",
    deps = ["@envoy_api//envoy/type/v3:pkg"],
)

grpc_upb_proto_library(
    name = "xds_type_upb",
    deps = ["@com_github_cncf_udpa//xds/type/v3:pkg"],
)

grpc_upb_proto_reflection_library(
    name = "xds_type_upbdefs",
    deps = ["@com_github_cncf_udpa//xds/type/v3:pkg"],
)

grpc_upb_proto_library(
    name = "xds_orca_upb",
    deps = ["@com_github_cncf_udpa//xds/data/orca/v3:pkg"],
)

grpc_upb_proto_library(
    name = "xds_orca_service_upb",
    deps = ["@com_github_cncf_udpa//xds/service/orca/v3:pkg"],
)

grpc_upb_proto_library(
    name = "grpc_health_upb",
    deps = ["//src/proto/grpc/health/v1:health_proto_descriptor"],
)

grpc_upb_proto_library(
    name = "google_rpc_status_upb",
    deps = ["@com_google_googleapis//google/rpc:status_proto"],
)

grpc_upb_proto_reflection_library(
    name = "google_rpc_status_upbdefs",
    deps = ["@com_google_googleapis//google/rpc:status_proto"],
)

grpc_upb_proto_library(
    name = "google_type_expr_upb",
    deps = ["@com_google_googleapis//google/type:expr_proto"],
)

grpc_upb_proto_library(
    name = "grpc_lb_upb",
    deps = ["//src/proto/grpc/lb/v1:load_balancer_proto_descriptor"],
)

grpc_upb_proto_library(
    name = "alts_upb",
    deps = ["//src/proto/grpc/gcp:alts_handshaker_proto"],
)

grpc_upb_proto_library(
    name = "rls_upb",
    deps = ["//src/proto/grpc/lookup/v1:rls_proto_descriptor"],
)

grpc_upb_proto_library(
    name = "rls_config_upb",
    deps = ["//src/proto/grpc/lookup/v1:rls_config_proto_descriptor"],
)

grpc_upb_proto_reflection_library(
    name = "rls_config_upbdefs",
    deps = ["//src/proto/grpc/lookup/v1:rls_config_proto_descriptor"],
)

WELL_KNOWN_PROTO_TARGETS = [
    "any",
    "duration",
    "empty",
    "struct",
    "timestamp",
    "wrappers",
]

[grpc_upb_proto_library(
    name = "protobuf_" + target + "_upb",
    deps = ["@com_google_protobuf//:" + target + "_proto"],
) for target in WELL_KNOWN_PROTO_TARGETS]

[grpc_upb_proto_reflection_library(
    name = "protobuf_" + target + "_upbdefs",
    deps = ["@com_google_protobuf//:" + target + "_proto"],
) for target in WELL_KNOWN_PROTO_TARGETS]

grpc_generate_one_off_targets()

filegroup(
    name = "root_certificates",
    srcs = [
        "etc/roots.pem",
    ],
    visibility = ["//visibility:public"],
)<|MERGE_RESOLUTION|>--- conflicted
+++ resolved
@@ -1860,6 +1860,7 @@
     language = "c++",
     public_hdrs = [
         "include/grpc++/impl/codegen/config_protobuf.h",
+        "include/grpcpp/config_protobuf.h",
         "include/grpcpp/impl/codegen/config_protobuf.h",
     ],
     tags = ["nofixdeps"],
@@ -2828,15 +2829,6 @@
         "absl/types:optional",
     ],
     language = "c++",
-<<<<<<< HEAD
-    public_hdrs = [
-        "include/grpc++/impl/codegen/config_protobuf.h",
-        "include/grpcpp/config_protobuf.h",
-        "include/grpcpp/impl/codegen/config_protobuf.h",
-    ],
-    tags = ["nofixdeps"],
-=======
->>>>>>> 91436276
     visibility = ["@grpc:public"],
     deps = [
         "alts_util",
