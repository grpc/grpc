# gRPC Bazel BUILD file.
#
# Copyright 2016 gRPC authors.
#
# Licensed under the Apache License, Version 2.0 (the "License");
# you may not use this file except in compliance with the License.
# You may obtain a copy of the License at
#
#     http://www.apache.org/licenses/LICENSE-2.0
#
# Unless required by applicable law or agreed to in writing, software
# distributed under the License is distributed on an "AS IS" BASIS,
# WITHOUT WARRANTIES OR CONDITIONS OF ANY KIND, either express or implied.
# See the License for the specific language governing permissions and
# limitations under the License.

load(
    "//bazel:grpc_build_system.bzl",
    "grpc_cc_library",
    "grpc_generate_one_off_targets",
    "grpc_upb_proto_library",
    "grpc_upb_proto_reflection_library",
    "python_config_settings",
)
load("@bazel_skylib//lib:selects.bzl", "selects")

licenses(["reciprocal"])

package(
    default_visibility = ["//visibility:public"],
    features = [
        "layering_check",
        "-parse_headers",
    ],
)

exports_files([
    "LICENSE",
    "etc/roots.pem",
])

config_setting(
    name = "grpc_no_ares",
    values = {"define": "grpc_no_ares=true"},
)

config_setting(
    name = "grpc_no_xds_define",
    values = {"define": "grpc_no_xds=true"},
)

# When gRPC is build as shared library, binder transport code might still
# get included even when user's code does not depend on it. In that case
# --define=grpc_no_binder=true can be used to disable binder transport
# related code to reduce binary size.
# For users using build system other than bazel, they can define
# GRPC_NO_BINDER to achieve the same effect.
config_setting(
    name = "grpc_no_binder_define",
    values = {"define": "grpc_no_binder=true"},
)

config_setting(
    name = "android",
    values = {"crosstool_top": "//external:android/crosstool"},
)

config_setting(
    name = "ios",
    values = {"apple_platform_type": "ios"},
)

selects.config_setting_group(
    name = "grpc_no_xds",
    match_any = [
        ":grpc_no_xds_define",
        # In addition to disabling XDS support when --define=grpc_no_xds=true is
        # specified, we also disable it on mobile platforms where it is not
        # likely to be needed and where reducing the binary size is more
        # important.
        ":android",
        ":ios",
    ],
)

selects.config_setting_group(
    name = "grpc_no_binder",
    match_any = [
        ":grpc_no_binder_define",
        # We do not need binder on ios.
        ":ios",
    ],
)

selects.config_setting_group(
    name = "grpc_no_rls",
    match_any = [
        # Disable RLS support on mobile platforms where it is not likely to be
        # needed and where reducing the binary size is more important.
        ":android",
        ":ios",
    ],
)

# Fuzzers can be built as fuzzers or as tests
config_setting(
    name = "grpc_build_fuzzers",
    values = {"define": "grpc_build_fuzzers=true"},
)

config_setting(
    name = "grpc_allow_exceptions",
    values = {"define": "GRPC_ALLOW_EXCEPTIONS=1"},
)

config_setting(
    name = "grpc_disallow_exceptions",
    values = {"define": "GRPC_ALLOW_EXCEPTIONS=0"},
)

config_setting(
    name = "remote_execution",
    values = {"define": "GRPC_PORT_ISOLATED_RUNTIME=1"},
)

config_setting(
    name = "windows",
    values = {"cpu": "x64_windows"},
)

config_setting(
    name = "windows_msvc",
    values = {"cpu": "x64_windows_msvc"},
)

config_setting(
    name = "mac_x86_64",
    values = {"cpu": "darwin"},
)

config_setting(
    name = "use_strict_warning",
    values = {"define": "use_strict_warning=true"},
)

config_setting(
    name = "use_abseil_status",
    values = {"define": "use_abseil_status=true"},
)

python_config_settings()

# This should be updated along with build_handwritten.yaml
g_stands_for = "gravity"  # @unused

core_version = "22.0.0"  # @unused

version = "1.45.0-dev"  # @unused

GPR_PUBLIC_HDRS = [
    "include/grpc/support/alloc.h",
    "include/grpc/support/atm.h",
    "include/grpc/support/atm_gcc_atomic.h",
    "include/grpc/support/atm_gcc_sync.h",
    "include/grpc/support/atm_windows.h",
    "include/grpc/support/cpu.h",
    "include/grpc/support/log.h",
    "include/grpc/support/log_windows.h",
    "include/grpc/support/port_platform.h",
    "include/grpc/support/string_util.h",
    "include/grpc/support/sync.h",
    "include/grpc/support/sync_abseil.h",
    "include/grpc/support/sync_custom.h",
    "include/grpc/support/sync_generic.h",
    "include/grpc/support/sync_posix.h",
    "include/grpc/support/sync_windows.h",
    "include/grpc/support/thd_id.h",
    "include/grpc/support/time.h",
]

GRPC_PUBLIC_HDRS = [
    "include/grpc/byte_buffer.h",
    "include/grpc/byte_buffer_reader.h",
    "include/grpc/compression.h",
    "include/grpc/fork.h",
    "include/grpc/grpc.h",
    "include/grpc/grpc_posix.h",
    "include/grpc/grpc_security.h",
    "include/grpc/grpc_security_constants.h",
    "include/grpc/slice.h",
    "include/grpc/slice_buffer.h",
    "include/grpc/status.h",
    "include/grpc/load_reporting.h",
    "include/grpc/support/workaround_list.h",
]

GRPC_PUBLIC_EVENT_ENGINE_HDRS = [
    "include/grpc/event_engine/endpoint_config.h",
    "include/grpc/event_engine/event_engine.h",
    "include/grpc/event_engine/port.h",
    "include/grpc/event_engine/memory_allocator.h",
    "include/grpc/event_engine/memory_request.h",
    "include/grpc/event_engine/internal/memory_allocator_impl.h",
]

GRPCXX_SRCS = [
    "src/cpp/client/channel_cc.cc",
    "src/cpp/client/client_callback.cc",
    "src/cpp/client/client_context.cc",
    "src/cpp/client/client_interceptor.cc",
    "src/cpp/client/create_channel.cc",
    "src/cpp/client/create_channel_internal.cc",
    "src/cpp/client/create_channel_posix.cc",
    "src/cpp/client/credentials_cc.cc",
    "src/cpp/common/alarm.cc",
    "src/cpp/common/channel_arguments.cc",
    "src/cpp/common/channel_filter.cc",
    "src/cpp/common/completion_queue_cc.cc",
    "src/cpp/common/core_codegen.cc",
    "src/cpp/common/resource_quota_cc.cc",
    "src/cpp/common/rpc_method.cc",
    "src/cpp/common/version_cc.cc",
    "src/cpp/common/validate_service_config.cc",
    "src/cpp/server/async_generic_service.cc",
    "src/cpp/server/channel_argument_option.cc",
    "src/cpp/server/create_default_thread_pool.cc",
    "src/cpp/server/dynamic_thread_pool.cc",
    "src/cpp/server/external_connection_acceptor_impl.cc",
    "src/cpp/server/health/default_health_check_service.cc",
    "src/cpp/server/health/health_check_service.cc",
    "src/cpp/server/health/health_check_service_server_builder_option.cc",
    "src/cpp/server/server_builder.cc",
    "src/cpp/server/server_callback.cc",
    "src/cpp/server/server_cc.cc",
    "src/cpp/server/server_context.cc",
    "src/cpp/server/server_credentials.cc",
    "src/cpp/server/server_posix.cc",
    "src/cpp/thread_manager/thread_manager.cc",
    "src/cpp/util/byte_buffer_cc.cc",
    "src/cpp/util/status.cc",
    "src/cpp/util/string_ref.cc",
    "src/cpp/util/time_cc.cc",
]

GRPCXX_HDRS = [
    "src/cpp/client/create_channel_internal.h",
    "src/cpp/common/channel_filter.h",
    "src/cpp/server/dynamic_thread_pool.h",
    "src/cpp/server/external_connection_acceptor_impl.h",
    "src/cpp/server/health/default_health_check_service.h",
    "src/cpp/server/thread_pool_interface.h",
    "src/cpp/thread_manager/thread_manager.h",
]

GRPCXX_PUBLIC_HDRS = [
    "include/grpc++/alarm.h",
    "include/grpc++/channel.h",
    "include/grpc++/client_context.h",
    "include/grpc++/completion_queue.h",
    "include/grpc++/create_channel.h",
    "include/grpc++/create_channel_posix.h",
    "include/grpc++/ext/health_check_service_server_builder_option.h",
    "include/grpc++/generic/async_generic_service.h",
    "include/grpc++/generic/generic_stub.h",
    "include/grpc++/grpc++.h",
    "include/grpc++/health_check_service_interface.h",
    "include/grpc++/impl/call.h",
    "include/grpc++/impl/channel_argument_option.h",
    "include/grpc++/impl/client_unary_call.h",
    "include/grpc++/impl/codegen/core_codegen.h",
    "include/grpc++/impl/grpc_library.h",
    "include/grpc++/impl/method_handler_impl.h",
    "include/grpc++/impl/rpc_method.h",
    "include/grpc++/impl/rpc_service_method.h",
    "include/grpc++/impl/serialization_traits.h",
    "include/grpc++/impl/server_builder_option.h",
    "include/grpc++/impl/server_builder_plugin.h",
    "include/grpc++/impl/server_initializer.h",
    "include/grpc++/impl/service_type.h",
    "include/grpc++/security/auth_context.h",
    "include/grpc++/resource_quota.h",
    "include/grpc++/security/auth_metadata_processor.h",
    "include/grpc++/security/credentials.h",
    "include/grpc++/security/server_credentials.h",
    "include/grpc++/server.h",
    "include/grpc++/server_builder.h",
    "include/grpc++/server_context.h",
    "include/grpc++/server_posix.h",
    "include/grpc++/support/async_stream.h",
    "include/grpc++/support/async_unary_call.h",
    "include/grpc++/support/byte_buffer.h",
    "include/grpc++/support/channel_arguments.h",
    "include/grpc++/support/config.h",
    "include/grpc++/support/slice.h",
    "include/grpc++/support/status.h",
    "include/grpc++/support/status_code_enum.h",
    "include/grpc++/support/string_ref.h",
    "include/grpc++/support/stub_options.h",
    "include/grpc++/support/sync_stream.h",
    "include/grpc++/support/time.h",
    "include/grpcpp/alarm.h",
    "include/grpcpp/channel.h",
    "include/grpcpp/client_context.h",
    "include/grpcpp/completion_queue.h",
    "include/grpcpp/create_channel.h",
    "include/grpcpp/create_channel_posix.h",
    "include/grpcpp/ext/health_check_service_server_builder_option.h",
    "include/grpcpp/generic/async_generic_service.h",
    "include/grpcpp/generic/generic_stub.h",
    "include/grpcpp/grpcpp.h",
    "include/grpcpp/health_check_service_interface.h",
    "include/grpcpp/impl/call.h",
    "include/grpcpp/impl/channel_argument_option.h",
    "include/grpcpp/impl/client_unary_call.h",
    "include/grpcpp/impl/codegen/core_codegen.h",
    "include/grpcpp/impl/grpc_library.h",
    "include/grpcpp/impl/method_handler_impl.h",
    "include/grpcpp/impl/rpc_method.h",
    "include/grpcpp/impl/rpc_service_method.h",
    "include/grpcpp/impl/serialization_traits.h",
    "include/grpcpp/impl/server_builder_option.h",
    "include/grpcpp/impl/server_builder_plugin.h",
    "include/grpcpp/impl/server_initializer.h",
    "include/grpcpp/impl/service_type.h",
    "include/grpcpp/resource_quota.h",
    "include/grpcpp/security/auth_context.h",
    "include/grpcpp/security/auth_metadata_processor.h",
    "include/grpcpp/security/credentials.h",
    "include/grpcpp/security/server_credentials.h",
    "include/grpcpp/security/tls_certificate_provider.h",
    "include/grpcpp/security/authorization_policy_provider.h",
    "include/grpcpp/security/tls_certificate_verifier.h",
    "include/grpcpp/security/tls_credentials_options.h",
    "include/grpcpp/server.h",
    "include/grpcpp/server_builder.h",
    "include/grpcpp/server_context.h",
    "include/grpcpp/server_posix.h",
    "include/grpcpp/support/async_stream.h",
    "include/grpcpp/support/async_unary_call.h",
    "include/grpcpp/support/byte_buffer.h",
    "include/grpcpp/support/channel_arguments.h",
    "include/grpcpp/support/client_callback.h",
    "include/grpcpp/support/client_interceptor.h",
    "include/grpcpp/support/config.h",
    "include/grpcpp/support/interceptor.h",
    "include/grpcpp/support/message_allocator.h",
    "include/grpcpp/support/method_handler.h",
    "include/grpcpp/support/proto_buffer_reader.h",
    "include/grpcpp/support/proto_buffer_writer.h",
    "include/grpcpp/support/server_callback.h",
    "include/grpcpp/support/server_interceptor.h",
    "include/grpcpp/support/slice.h",
    "include/grpcpp/support/status.h",
    "include/grpcpp/support/status_code_enum.h",
    "include/grpcpp/support/string_ref.h",
    "include/grpcpp/support/stub_options.h",
    "include/grpcpp/support/sync_stream.h",
    "include/grpcpp/support/time.h",
    "include/grpcpp/support/validate_service_config.h",
]

grpc_cc_library(
    name = "gpr",
    language = "c++",
    public_hdrs = GPR_PUBLIC_HDRS,
    standalone = True,
    tags = ["avoid_dep"],
    visibility = ["@grpc:public"],
    deps = [
        "gpr_base",
    ],
)

grpc_cc_library(
    name = "atomic_utils",
    language = "c++",
    public_hdrs = ["src/core/lib/gprpp/atomic_utils.h"],
    deps = ["gpr_platform"],
)

grpc_cc_library(
    name = "grpc_unsecure",
    srcs = [
        "src/core/lib/surface/init.cc",
        "src/core/plugin_registry/grpc_plugin_registry.cc",
        "src/core/plugin_registry/grpc_plugin_registry_noextra.cc",
    ],
    language = "c++",
    public_hdrs = GRPC_PUBLIC_HDRS,
    standalone = True,
    tags = ["avoid_dep"],
    visibility = ["@grpc:public"],
    deps = [
        "config",
        "gpr_base",
        "grpc_authorization_base",
        "grpc_base",
        "grpc_common",
        "grpc_security_base",
        "grpc_trace",
        "slice",
    ],
)

GRPC_XDS_TARGETS = [
    "grpc_lb_policy_cds",
    "grpc_lb_policy_xds_cluster_impl",
    "grpc_lb_policy_xds_cluster_manager",
    "grpc_lb_policy_xds_cluster_resolver",
    "grpc_resolver_xds",
    "grpc_resolver_c2p",
    "grpc_xds_server_config_fetcher",

    # Not xDS-specific but currently only used by xDS.
    "channel_creds_registry_init",
]

grpc_cc_library(
    name = "grpc",
    srcs = [
        "src/core/lib/surface/init.cc",
        "src/core/plugin_registry/grpc_plugin_registry.cc",
        "src/core/plugin_registry/grpc_plugin_registry_extra.cc",
    ],
    defines = select({
        "grpc_no_xds": ["GRPC_NO_XDS"],
        "//conditions:default": [],
    }),
    language = "c++",
    public_hdrs = GRPC_PUBLIC_HDRS,
    select_deps = [
        {
            "grpc_no_xds": [],
            "//conditions:default": GRPC_XDS_TARGETS,
        },
    ],
    standalone = True,
    visibility = [
        "@grpc:public",
    ],
    deps = [
        "config",
        "gpr_base",
        "grpc_authorization_base",
        "grpc_base",
        "grpc_common",
        "grpc_secure",
        "grpc_security_base",
        "grpc_trace",
        "slice",
    ],
)

grpc_cc_library(
    name = "grpc++_public_hdrs",
    hdrs = GRPCXX_PUBLIC_HDRS,
    external_deps = [
        "absl/synchronization",
        "protobuf_headers",
    ],
    visibility = ["@grpc:public"],
)

grpc_cc_library(
    name = "grpc++",
    hdrs = [
        "src/cpp/client/secure_credentials.h",
        "src/cpp/common/secure_auth_context.h",
        "src/cpp/server/secure_server_credentials.h",
    ],
    language = "c++",
    public_hdrs = GRPCXX_PUBLIC_HDRS,
    select_deps = [
        {
            "grpc_no_xds": [],
            "//conditions:default": [
                "grpc++_xds_client",
                "grpc++_xds_server",
            ],
        },
        {
            "grpc_no_binder": [],
            "//conditions:default": [
                "grpc++_binder",
            ],
        },
    ],
    standalone = True,
    visibility = [
        "@grpc:public",
    ],
    deps = [
        "grpc++_internals",
        "slice",
    ],
)

grpc_cc_library(
    name = "grpc++_internals",
    srcs = [
        "src/cpp/client/insecure_credentials.cc",
        "src/cpp/client/secure_credentials.cc",
        "src/cpp/common/auth_property_iterator.cc",
        "src/cpp/common/secure_auth_context.cc",
        "src/cpp/common/secure_channel_arguments.cc",
        "src/cpp/common/secure_create_auth_context.cc",
        "src/cpp/common/tls_certificate_provider.cc",
        "src/cpp/common/tls_certificate_verifier.cc",
        "src/cpp/common/tls_credentials_options.cc",
        "src/cpp/server/insecure_server_credentials.cc",
        "src/cpp/server/secure_server_credentials.cc",
    ],
    hdrs = [
        "src/cpp/client/secure_credentials.h",
        "src/cpp/common/secure_auth_context.h",
        "src/cpp/server/secure_server_credentials.h",
    ],
    external_deps = [
        "absl/status",
        "absl/synchronization",
        "absl/container:inlined_vector",
        "absl/strings",
        "protobuf_headers",
    ],
    language = "c++",
    public_hdrs = GRPCXX_PUBLIC_HDRS,
    deps = [
        "error",
        "gpr_base",
        "grpc",
        "grpc++_base",
        "grpc++_codegen_base",
        "grpc++_codegen_base_src",
        "grpc++_codegen_proto",
        "grpc_base",
        "grpc_codegen",
        "grpc_credentials_util",
        "grpc_secure",
        "grpc_security_base",
        "json",
        "ref_counted_ptr",
        "slice",
    ],
)

grpc_cc_library(
    name = "grpc++_binder",
    srcs = [
        "src/core/ext/transport/binder/client/binder_connector.cc",
        "src/core/ext/transport/binder/client/channel_create.cc",
        "src/core/ext/transport/binder/client/channel_create_impl.cc",
        "src/core/ext/transport/binder/client/connection_id_generator.cc",
        "src/core/ext/transport/binder/client/endpoint_binder_pool.cc",
        "src/core/ext/transport/binder/client/jni_utils.cc",
        "src/core/ext/transport/binder/client/security_policy_setting.cc",
        "src/core/ext/transport/binder/security_policy/binder_security_policy.cc",
        "src/core/ext/transport/binder/server/binder_server.cc",
        "src/core/ext/transport/binder/server/binder_server_credentials.cc",
        "src/core/ext/transport/binder/transport/binder_transport.cc",
        "src/core/ext/transport/binder/utils/ndk_binder.cc",
        "src/core/ext/transport/binder/utils/transport_stream_receiver_impl.cc",
        "src/core/ext/transport/binder/wire_format/binder_android.cc",
        "src/core/ext/transport/binder/wire_format/binder_constants.cc",
        "src/core/ext/transport/binder/wire_format/transaction.cc",
        "src/core/ext/transport/binder/wire_format/wire_reader_impl.cc",
        "src/core/ext/transport/binder/wire_format/wire_writer.cc",
    ],
    hdrs = [
        "src/core/ext/transport/binder/client/binder_connector.h",
        "src/core/ext/transport/binder/client/channel_create_impl.h",
        "src/core/ext/transport/binder/client/connection_id_generator.h",
        "src/core/ext/transport/binder/client/endpoint_binder_pool.h",
        "src/core/ext/transport/binder/client/jni_utils.h",
        "src/core/ext/transport/binder/client/security_policy_setting.h",
        "src/core/ext/transport/binder/server/binder_server.h",
        "src/core/ext/transport/binder/transport/binder_stream.h",
        "src/core/ext/transport/binder/transport/binder_transport.h",
        "src/core/ext/transport/binder/utils/binder_auto_utils.h",
        "src/core/ext/transport/binder/utils/ndk_binder.h",
        "src/core/ext/transport/binder/utils/transport_stream_receiver.h",
        "src/core/ext/transport/binder/utils/transport_stream_receiver_impl.h",
        "src/core/ext/transport/binder/wire_format/binder.h",
        "src/core/ext/transport/binder/wire_format/binder_android.h",
        "src/core/ext/transport/binder/wire_format/binder_constants.h",
        "src/core/ext/transport/binder/wire_format/transaction.h",
        "src/core/ext/transport/binder/wire_format/wire_reader.h",
        "src/core/ext/transport/binder/wire_format/wire_reader_impl.h",
        "src/core/ext/transport/binder/wire_format/wire_writer.h",
    ],
    defines = select({
        "grpc_no_binder": ["GRPC_NO_BINDER"],
        "//conditions:default": [],
    }),
    external_deps = [
        "absl/base:core_headers",
        "absl/container:flat_hash_map",
        "absl/memory",
        "absl/status",
        "absl/strings",
        "absl/synchronization",
        "absl/status:statusor",
        "absl/time",
    ],
    language = "c++",
    public_hdrs = [
        "include/grpcpp/security/binder_security_policy.h",
        "include/grpcpp/create_channel_binder.h",
        "include/grpcpp/security/binder_credentials.h",
    ],
    deps = [
        "config",
        "gpr",
        "gpr_base",
        "gpr_platform",
        "grpc",
        "grpc++_base",
        "grpc_base",
        "grpc_client_channel",
        "grpc_codegen",
        "iomgr_port",
        "orphanable",
        "slice_refcount",
    ],
)

grpc_cc_library(
    name = "grpc++_xds_client",
    srcs = [
        "src/cpp/client/xds_credentials.cc",
    ],
    hdrs = [
        "src/cpp/client/secure_credentials.h",
    ],
    external_deps = [
        "absl/container:inlined_vector",
    ],
    language = "c++",
    deps = [
        "grpc++_internals",
    ],
)

grpc_cc_library(
    name = "grpc++_xds_server",
    srcs = [
        "src/cpp/server/xds_server_credentials.cc",
    ],
    hdrs = [
        "src/cpp/server/secure_server_credentials.h",
    ],
    language = "c++",
    public_hdrs = [
        "include/grpcpp/xds_server_builder.h",
    ],
    visibility = ["@grpc:xds"],
    deps = [
        "grpc++_internals",
    ],
)

grpc_cc_library(
    name = "grpc++_unsecure",
    srcs = [
        "src/cpp/client/insecure_credentials.cc",
        "src/cpp/common/insecure_create_auth_context.cc",
        "src/cpp/server/insecure_server_credentials.cc",
    ],
    language = "c++",
    standalone = True,
    tags = ["avoid_dep"],
    visibility = ["@grpc:public"],
    deps = [
        "gpr",
        "grpc++_base_unsecure",
        "grpc++_codegen_base",
        "grpc++_codegen_base_src",
        "grpc++_codegen_proto",
        "grpc_insecure_credentials",
        "grpc_unsecure",
    ],
)

grpc_cc_library(
    name = "grpc++_error_details",
    srcs = [
        "src/cpp/util/error_details.cc",
    ],
    hdrs = [
        "include/grpc++/support/error_details.h",
        "include/grpcpp/support/error_details.h",
    ],
    language = "c++",
    standalone = True,
    visibility = ["@grpc:public"],
    deps = [
        "grpc++",
    ],
)

grpc_cc_library(
    name = "grpc++_alts",
    srcs = [
        "src/cpp/common/alts_context.cc",
        "src/cpp/common/alts_util.cc",
    ],
    hdrs = [
        "include/grpcpp/security/alts_context.h",
        "include/grpcpp/security/alts_util.h",
    ],
    external_deps = [
        "upb_lib",
    ],
    language = "c++",
    standalone = True,
    visibility = ["@grpc:tsi"],
    deps = [
        "alts_upb",
        "alts_util",
        "gpr_base",
        "grpc++",
        "grpc_base",
        "tsi_alts_credentials",
    ],
)

grpc_cc_library(
    name = "grpc_csharp_ext",
    srcs = [
        "src/csharp/ext/grpc_csharp_ext.c",
    ],
    language = "csharp",
    deps = [
        "gpr",
        "grpc",
    ],
)

grpc_cc_library(
    name = "census",
    srcs = [
        "src/core/ext/filters/census/grpc_context.cc",
    ],
    language = "c++",
    public_hdrs = [
        "include/grpc/census.h",
    ],
    visibility = ["@grpc:public"],
    deps = [
        "gpr_base",
        "grpc_base",
        "grpc_trace",
    ],
)

grpc_cc_library(
    name = "grpc++_internal_hdrs_only",
    hdrs = [
        "include/grpcpp/impl/codegen/sync.h",
    ],
    external_deps = [
        "absl/synchronization",
    ],
    deps = [
        "gpr_codegen",
    ],
)

grpc_cc_library(
    name = "useful",
    hdrs = ["src/core/lib/gpr/useful.h"],
    language = "c++",
    deps = [
        "gpr_platform",
    ],
)

grpc_cc_library(
    name = "gpr_base",
    srcs = [
        "src/core/lib/gpr/alloc.cc",
        "src/core/lib/gpr/atm.cc",
        "src/core/lib/gpr/cpu_iphone.cc",
        "src/core/lib/gpr/cpu_linux.cc",
        "src/core/lib/gpr/cpu_posix.cc",
        "src/core/lib/gpr/cpu_windows.cc",
        "src/core/lib/gpr/env_linux.cc",
        "src/core/lib/gpr/env_posix.cc",
        "src/core/lib/gpr/env_windows.cc",
        "src/core/lib/gpr/log.cc",
        "src/core/lib/gpr/log_android.cc",
        "src/core/lib/gpr/log_linux.cc",
        "src/core/lib/gpr/log_posix.cc",
        "src/core/lib/gpr/log_windows.cc",
        "src/core/lib/gpr/murmur_hash.cc",
        "src/core/lib/gpr/string.cc",
        "src/core/lib/gpr/string_posix.cc",
        "src/core/lib/gpr/string_util_windows.cc",
        "src/core/lib/gpr/string_windows.cc",
        "src/core/lib/gpr/sync.cc",
        "src/core/lib/gpr/sync_abseil.cc",
        "src/core/lib/gpr/sync_posix.cc",
        "src/core/lib/gpr/sync_windows.cc",
        "src/core/lib/gpr/time.cc",
        "src/core/lib/gpr/time_posix.cc",
        "src/core/lib/gpr/time_precise.cc",
        "src/core/lib/gpr/time_windows.cc",
        "src/core/lib/gpr/tmpfile_msys.cc",
        "src/core/lib/gpr/tmpfile_posix.cc",
        "src/core/lib/gpr/tmpfile_windows.cc",
        "src/core/lib/gpr/wrap_memcpy.cc",
        "src/core/lib/gprpp/examine_stack.cc",
        "src/core/lib/gprpp/fork.cc",
        "src/core/lib/gprpp/global_config_env.cc",
        "src/core/lib/gprpp/host_port.cc",
        "src/core/lib/gprpp/mpscq.cc",
        "src/core/lib/gprpp/stat_posix.cc",
        "src/core/lib/gprpp/stat_windows.cc",
        "src/core/lib/gprpp/status_helper.cc",
        "src/core/lib/gprpp/thd_posix.cc",
        "src/core/lib/gprpp/thd_windows.cc",
        "src/core/lib/gprpp/time_util.cc",
        "src/core/lib/profiling/basic_timers.cc",
        "src/core/lib/profiling/stap_timers.cc",
    ],
    hdrs = [
        "src/core/lib/gpr/alloc.h",
        "src/core/lib/gpr/env.h",
        "src/core/lib/gpr/murmur_hash.h",
        "src/core/lib/gpr/spinlock.h",
        "src/core/lib/gpr/string.h",
        "src/core/lib/gpr/string_windows.h",
        "src/core/lib/gpr/time_precise.h",
        "src/core/lib/gpr/tmpfile.h",
        "src/core/lib/gprpp/examine_stack.h",
        "src/core/lib/gprpp/fork.h",
        "src/core/lib/gprpp/global_config.h",
        "src/core/lib/gprpp/global_config_custom.h",
        "src/core/lib/gprpp/global_config_env.h",
        "src/core/lib/gprpp/global_config_generic.h",
        "src/core/lib/gprpp/host_port.h",
        "src/core/lib/gprpp/manual_constructor.h",
        "src/core/lib/gprpp/memory.h",
        "src/core/lib/gprpp/mpscq.h",
        "src/core/lib/gprpp/stat.h",
        "src/core/lib/gprpp/status_helper.h",
        "src/core/lib/gprpp/sync.h",
        "src/core/lib/gprpp/thd.h",
        "src/core/lib/gprpp/time_util.h",
        "src/core/lib/profiling/timers.h",
    ],
    external_deps = [
        "absl/base",
        "absl/base:core_headers",
        "absl/memory",
        "absl/random",
        "absl/status",
        "absl/strings",
        "absl/strings:cord",
        "absl/strings:str_format",
        "absl/synchronization",
        "absl/time:time",
        "absl/types:optional",
        "upb_lib",
    ],
    language = "c++",
    public_hdrs = GPR_PUBLIC_HDRS,
    visibility = ["@grpc:alt_gpr_base_legacy"],
    deps = [
        "construct_destruct",
        "debug_location",
        "google_rpc_status_upb",
        "gpr_codegen",
        "gpr_tls",
        "grpc_codegen",
        "protobuf_any_upb",
        "useful",
    ],
)

grpc_cc_library(
    name = "gpr_tls",
    hdrs = ["src/core/lib/gpr/tls.h"],
    deps = ["gpr_platform"],
)

grpc_cc_library(
    name = "chunked_vector",
    hdrs = ["src/core/lib/gprpp/chunked_vector.h"],
    external_deps = ["absl/utility"],
    deps = [
        "arena",
        # TODO(ctiller): weaken this to just arena when that splits into its own target
        "gpr_base",
    ],
)

grpc_cc_library(
    name = "capture",
    external_deps = ["absl/utility"],
    language = "c++",
    public_hdrs = ["src/core/lib/gprpp/capture.h"],
    deps = ["gpr_platform"],
)

grpc_cc_library(
    name = "construct_destruct",
    language = "c++",
    public_hdrs = ["src/core/lib/gprpp/construct_destruct.h"],
)

grpc_cc_library(
    name = "cpp_impl_of",
    hdrs = ["src/core/lib/gprpp/cpp_impl_of.h"],
    language = "c++",
)

grpc_cc_library(
    name = "gpr_codegen",
    language = "c++",
    public_hdrs = [
        "include/grpc/impl/codegen/atm.h",
        "include/grpc/impl/codegen/atm_gcc_atomic.h",
        "include/grpc/impl/codegen/atm_gcc_sync.h",
        "include/grpc/impl/codegen/atm_windows.h",
        "include/grpc/impl/codegen/fork.h",
        "include/grpc/impl/codegen/gpr_slice.h",
        "include/grpc/impl/codegen/gpr_types.h",
        "include/grpc/impl/codegen/log.h",
        "include/grpc/impl/codegen/port_platform.h",
        "include/grpc/impl/codegen/sync.h",
        "include/grpc/impl/codegen/sync_abseil.h",
        "include/grpc/impl/codegen/sync_custom.h",
        "include/grpc/impl/codegen/sync_generic.h",
        "include/grpc/impl/codegen/sync_posix.h",
        "include/grpc/impl/codegen/sync_windows.h",
    ],
    visibility = ["@grpc:public"],
)

# A library that vends only port_platform, so that libraries that don't need
# anything else from gpr can still be portable!
grpc_cc_library(
    name = "gpr_platform",
    language = "c++",
    public_hdrs = [
        "include/grpc/impl/codegen/port_platform.h",
        "include/grpc/support/port_platform.h",
    ],
)

grpc_cc_library(
    name = "grpc_trace",
    srcs = ["src/core/lib/debug/trace.cc"],
    hdrs = ["src/core/lib/debug/trace.h"],
    language = "c++",
    public_hdrs = GRPC_PUBLIC_HDRS,
    visibility = ["@grpc:trace"],
    deps = [
        "gpr",
        "grpc_codegen",
    ],
)

grpc_cc_library(
    name = "config",
    srcs = [
        "src/core/lib/config/core_configuration.cc",
    ],
    language = "c++",
    public_hdrs = [
        "src/core/lib/config/core_configuration.h",
    ],
    visibility = ["@grpc:client_channel"],
    deps = [
        "channel_args_preconditioning",
        "channel_creds_registry",
        "channel_init",
        "gpr_base",
        "grpc_resolver",
        "handshaker_registry",
        "service_config_parser",
    ],
)

grpc_cc_library(
    name = "debug_location",
    language = "c++",
    public_hdrs = ["src/core/lib/gprpp/debug_location.h"],
    visibility = ["@grpc:debug_location"],
)

grpc_cc_library(
    name = "overload",
    language = "c++",
    public_hdrs = ["src/core/lib/gprpp/overload.h"],
    deps = ["gpr_platform"],
)

grpc_cc_library(
    name = "match",
    external_deps = [
        "absl/types:variant",
    ],
    language = "c++",
    public_hdrs = ["src/core/lib/gprpp/match.h"],
    deps = [
        "gpr_platform",
        "overload",
    ],
)

grpc_cc_library(
    name = "table",
    external_deps = ["absl/utility"],
    language = "c++",
    public_hdrs = ["src/core/lib/gprpp/table.h"],
    deps = [
        "bitset",
        "gpr_platform",
    ],
)

grpc_cc_library(
    name = "bitset",
    language = "c++",
    public_hdrs = ["src/core/lib/gprpp/bitset.h"],
    deps = [
        "gpr_platform",
        "useful",
    ],
)

grpc_cc_library(
    name = "orphanable",
    language = "c++",
    public_hdrs = ["src/core/lib/gprpp/orphanable.h"],
    visibility = ["@grpc:client_channel"],
    deps = [
        "debug_location",
        "gpr_base",
        "grpc_trace",
        "ref_counted",
        "ref_counted_ptr",
    ],
)

grpc_cc_library(
    name = "poll",
    external_deps = [
        "absl/types:variant",
    ],
    language = "c++",
    public_hdrs = [
        "src/core/lib/promise/poll.h",
    ],
    deps = ["gpr_platform"],
)

grpc_cc_library(
    name = "context",
    language = "c++",
    public_hdrs = [
        "src/core/lib/promise/context.h",
    ],
    deps = [
        "gpr_platform",
        "gpr_tls",
    ],
)

grpc_cc_library(
    name = "map",
    language = "c++",
    public_hdrs = ["src/core/lib/promise/map.h"],
    deps = [
        "gpr_platform",
        "poll",
        "promise_like",
    ],
)

grpc_cc_library(
    name = "sleep",
    srcs = [
        "src/core/lib/promise/sleep.cc",
    ],
    hdrs = [
        "src/core/lib/promise/sleep.h",
    ],
    deps = [
        "activity",
        "gpr_platform",
        "grpc_base",
        "poll",
    ],
)

grpc_cc_library(
    name = "promise",
    external_deps = [
        "absl/types:optional",
    ],
    language = "c++",
    public_hdrs = [
        "src/core/lib/promise/promise.h",
    ],
    deps = [
        "gpr_platform",
        "poll",
        "promise_like",
    ],
)

grpc_cc_library(
    name = "arena_promise",
    external_deps = [
        "absl/types:optional",
    ],
    language = "c++",
    public_hdrs = [
        "src/core/lib/promise/arena_promise.h",
    ],
    deps = [
        "arena",
        "gpr_base",
        "poll",
    ],
)

grpc_cc_library(
    name = "promise_like",
    language = "c++",
    public_hdrs = [
        "src/core/lib/promise/detail/promise_like.h",
    ],
    deps = [
        "gpr_platform",
        "poll",
    ],
)

grpc_cc_library(
    name = "promise_factory",
    language = "c++",
    public_hdrs = [
        "src/core/lib/promise/detail/promise_factory.h",
    ],
    deps = [
        "gpr_platform",
        "poll",
        "promise_like",
    ],
)

grpc_cc_library(
    name = "if",
    external_deps = [
        "absl/status:statusor",
    ],
    language = "c++",
    public_hdrs = ["src/core/lib/promise/if.h"],
    deps = [
        "gpr_platform",
        "poll",
        "promise_factory",
    ],
)

grpc_cc_library(
    name = "promise_status",
    external_deps = [
        "absl/status",
        "absl/status:statusor",
    ],
    language = "c++",
    public_hdrs = [
        "src/core/lib/promise/detail/status.h",
    ],
    deps = ["gpr_platform"],
)

grpc_cc_library(
    name = "race",
    language = "c++",
    public_hdrs = ["src/core/lib/promise/race.h"],
    deps = [
        "gpr_platform",
        "poll",
    ],
)

grpc_cc_library(
    name = "loop",
    external_deps = [
        "absl/types:variant",
        "absl/status:statusor",
    ],
    language = "c++",
    public_hdrs = [
        "src/core/lib/promise/loop.h",
    ],
    deps = [
        "gpr_platform",
        "poll",
        "promise_factory",
    ],
)

grpc_cc_library(
    name = "switch",
    language = "c++",
    public_hdrs = [
        "src/core/lib/promise/detail/switch.h",
    ],
    deps = ["gpr_platform"],
)

grpc_cc_library(
    name = "basic_join",
    language = "c++",
    public_hdrs = [
        "src/core/lib/promise/detail/basic_join.h",
    ],
    deps = [
        "bitset",
        "construct_destruct",
        "gpr_platform",
        "poll",
        "promise_factory",
    ],
)

grpc_cc_library(
    name = "join",
    language = "c++",
    public_hdrs = [
        "src/core/lib/promise/join.h",
    ],
    deps = [
        "basic_join",
        "gpr_platform",
    ],
)

grpc_cc_library(
    name = "try_join",
    language = "c++",
    public_hdrs = [
        "src/core/lib/promise/try_join.h",
    ],
    deps = [
        "basic_join",
        "gpr_platform",
        "promise_status",
    ],
)

grpc_cc_library(
    name = "basic_seq",
    language = "c++",
    public_hdrs = [
        "src/core/lib/promise/detail/basic_seq.h",
    ],
    deps = [
        "construct_destruct",
        "gpr_platform",
        "poll",
        "promise_factory",
        "switch",
    ],
)

grpc_cc_library(
    name = "seq",
    language = "c++",
    public_hdrs = [
        "src/core/lib/promise/seq.h",
    ],
    deps = [
        "basic_seq",
        "gpr_platform",
    ],
)

grpc_cc_library(
    name = "try_seq",
    language = "c++",
    public_hdrs = [
        "src/core/lib/promise/try_seq.h",
    ],
    deps = [
        "basic_seq",
        "gpr_platform",
        "promise_status",
    ],
)

grpc_cc_library(
    name = "activity",
    srcs = [
        "src/core/lib/promise/activity.cc",
    ],
    external_deps = [
        "absl/base:core_headers",
    ],
    language = "c++",
    public_hdrs = [
        "src/core/lib/promise/activity.h",
    ],
    deps = [
        "atomic_utils",
        "construct_destruct",
        "context",
        "gpr_base",
        "gpr_codegen",
        "poll",
        "promise_factory",
        "promise_status",
    ],
)

grpc_cc_library(
    name = "exec_ctx_wakeup_scheduler",
    hdrs = [
        "src/core/lib/promise/exec_ctx_wakeup_scheduler.h",
    ],
    language = "c++",
    deps = [
        "exec_ctx",
        "gpr_base",
    ],
)

grpc_cc_library(
    name = "wait_set",
    external_deps = [
        "absl/container:flat_hash_set",
    ],
    language = "c++",
    public_hdrs = [
        "src/core/lib/promise/wait_set.h",
    ],
    deps = [
        "activity",
        "gpr_platform",
    ],
)

grpc_cc_library(
    name = "intra_activity_waiter",
    language = "c++",
    public_hdrs = [
        "src/core/lib/promise/intra_activity_waiter.h",
    ],
    deps = [
        "activity",
        "gpr_platform",
    ],
)

grpc_cc_library(
    name = "latch",
    external_deps = [
        "absl/status",
    ],
    language = "c++",
    public_hdrs = [
        "src/core/lib/promise/latch.h",
    ],
    deps = [
        "activity",
        "gpr_platform",
        "intra_activity_waiter",
    ],
)

grpc_cc_library(
    name = "observable",
    language = "c++",
    public_hdrs = [
        "src/core/lib/promise/observable.h",
    ],
    deps = [
        "activity",
        "gpr_platform",
        "wait_set",
    ],
)

grpc_cc_library(
    name = "pipe",
    external_deps = [
        "absl/status",
    ],
    language = "c++",
    public_hdrs = [
        "src/core/lib/promise/pipe.h",
    ],
    deps = [
        "activity",
        "arena",
        "gpr_platform",
        "intra_activity_waiter",
    ],
)

grpc_cc_library(
    name = "for_each",
    external_deps = [
        "absl/status",
        "absl/types:variant",
    ],
    language = "c++",
    public_hdrs = ["src/core/lib/promise/for_each.h"],
    deps = [
        "gpr_platform",
        "poll",
        "promise_factory",
    ],
)

grpc_cc_library(
    name = "ref_counted",
    language = "c++",
    public_hdrs = ["src/core/lib/gprpp/ref_counted.h"],
    deps = [
        "atomic_utils",
        "debug_location",
        "gpr_base",
        "grpc_trace",
        "ref_counted_ptr",
    ],
)

grpc_cc_library(
    name = "dual_ref_counted",
    language = "c++",
    public_hdrs = ["src/core/lib/gprpp/dual_ref_counted.h"],
    deps = [
        "debug_location",
        "gpr_base",
        "grpc_trace",
        "orphanable",
        "ref_counted_ptr",
    ],
)

grpc_cc_library(
    name = "ref_counted_ptr",
    language = "c++",
    public_hdrs = ["src/core/lib/gprpp/ref_counted_ptr.h"],
    visibility = ["@grpc:ref_counted_ptr"],
    deps = [
        "gpr_base",
    ],
)

grpc_cc_library(
    name = "handshaker_factory",
    language = "c++",
    public_hdrs = [
        "src/core/lib/channel/handshaker_factory.h",
    ],
    deps = [
        "gpr_base",
    ],
)

grpc_cc_library(
    name = "handshaker_registry",
    srcs = [
        "src/core/lib/channel/handshaker_registry.cc",
    ],
    language = "c++",
    public_hdrs = [
        "src/core/lib/channel/handshaker_registry.h",
    ],
    deps = [
        "gpr_base",
        "handshaker_factory",
    ],
)

grpc_cc_library(
    name = "channel_creds_registry",
    hdrs = [
        "src/core/lib/security/credentials/channel_creds_registry.h",
    ],
    language = "c++",
    deps = [
        "gpr_base",
        "json",
    ],
)

grpc_cc_library(
    name = "event_engine_memory_allocator",
    srcs = [
        "src/core/lib/event_engine/memory_allocator.cc",
    ],
    hdrs = [
        "include/grpc/event_engine/internal/memory_allocator_impl.h",
        "include/grpc/event_engine/memory_allocator.h",
        "include/grpc/event_engine/memory_request.h",
    ],
    language = "c++",
    deps = [
        "gpr_platform",
        "ref_counted",
        "slice",
        "slice_refcount",
    ],
)

grpc_cc_library(
    name = "memory_quota",
    srcs = [
        "src/core/lib/resource_quota/memory_quota.cc",
    ],
    hdrs = [
        "src/core/lib/resource_quota/memory_quota.h",
    ],
    deps = [
        "activity",
        "dual_ref_counted",
        "event_engine_memory_allocator",
        "exec_ctx_wakeup_scheduler",
        "gpr_base",
        "loop",
        "map",
        "orphanable",
        "poll",
        "race",
        "ref_counted_ptr",
        "resource_quota_trace",
        "seq",
        "slice_refcount",
        "useful",
    ],
)

grpc_cc_library(
    name = "arena",
    srcs = [
        "src/core/lib/resource_quota/arena.cc",
    ],
    hdrs = [
        "src/core/lib/resource_quota/arena.h",
    ],
    deps = [
        "context",
        "gpr_base",
        "memory_quota",
    ],
)

grpc_cc_library(
    name = "thread_quota",
    srcs = [
        "src/core/lib/resource_quota/thread_quota.cc",
    ],
    hdrs = [
        "src/core/lib/resource_quota/thread_quota.h",
    ],
    deps = [
        "gpr_base",
        "ref_counted",
    ],
)

grpc_cc_library(
    name = "resource_quota_trace",
    srcs = [
        "src/core/lib/resource_quota/trace.cc",
    ],
    hdrs = [
        "src/core/lib/resource_quota/trace.h",
    ],
    deps = [
        "gpr_platform",
        "grpc_trace",
    ],
)

grpc_cc_library(
    name = "resource_quota",
    srcs = [
        "src/core/lib/resource_quota/resource_quota.cc",
    ],
    hdrs = [
        "src/core/lib/resource_quota/resource_quota.h",
    ],
    deps = [
        "cpp_impl_of",
        "gpr_base",
        "memory_quota",
        "ref_counted",
        "thread_quota",
    ],
)

grpc_cc_library(
    name = "slice_refcount",
    srcs = [
        "src/core/lib/slice/slice_refcount.cc",
    ],
    hdrs = [
        "src/core/lib/slice/slice_refcount.h",
        "src/core/lib/slice/slice_refcount_base.h",
    ],
    public_hdrs = [
        "include/grpc/slice.h",
    ],
    deps = [
        "gpr_base",
    ],
)

grpc_cc_library(
    name = "slice",
    srcs = [
        "src/core/lib/slice/slice.cc",
        "src/core/lib/slice/slice_string_helpers.cc",
    ],
    hdrs = [
        "src/core/lib/slice/slice.h",
        "src/core/lib/slice/slice_internal.h",
        "src/core/lib/slice/slice_string_helpers.h",
    ],
    deps = [
        "gpr_base",
        "ref_counted",
        "slice_refcount",
    ],
)

grpc_cc_library(
    name = "error",
    srcs = [
        "src/core/lib/iomgr/error.cc",
    ],
    hdrs = [
        "src/core/lib/iomgr/error.h",
        "src/core/lib/iomgr/error_internal.h",
    ],
    deps = [
        "gpr",
        "grpc_codegen",
        "grpc_trace",
        "slice",
        "slice_refcount",
        "useful",
    ],
)

grpc_cc_library(
    name = "closure",
    hdrs = [
        "src/core/lib/iomgr/closure.h",
    ],
    deps = [
        "error",
        "gpr",
    ],
)

grpc_cc_library(
    name = "exec_ctx",
    srcs = [
        "src/core/lib/iomgr/combiner.cc",
        "src/core/lib/iomgr/exec_ctx.cc",
        "src/core/lib/iomgr/executor.cc",
        "src/core/lib/iomgr/iomgr_internal.cc",
    ],
    hdrs = [
        "src/core/lib/iomgr/combiner.h",
        "src/core/lib/iomgr/exec_ctx.h",
        "src/core/lib/iomgr/executor.h",
        "src/core/lib/iomgr/iomgr_internal.h",
    ],
    deps = [
        "closure",
        "error",
        "gpr_base",
        "gpr_tls",
        "useful",
    ],
)

grpc_cc_library(
    name = "sockaddr_utils",
    srcs = [
        "src/core/lib/address_utils/sockaddr_utils.cc",
    ],
    hdrs = [
        "src/core/lib/address_utils/sockaddr_utils.h",
    ],
    external_deps = [
        "absl/strings",
        "absl/strings:str_format",
    ],
    visibility = ["@grpc:alt_grpc_base_legacy"],
    deps = [
        "gpr_base",
        "grpc_sockaddr",
        "resolved_address",
    ],
)

grpc_cc_library(
    name = "iomgr_port",
    hdrs = [
        "src/core/lib/iomgr/port.h",
    ],
)

grpc_cc_library(
    name = "grpc_sockaddr",
    srcs = [
        "src/core/lib/event_engine/sockaddr.cc",
        "src/core/lib/iomgr/sockaddr_utils_posix.cc",
        "src/core/lib/iomgr/socket_utils_windows.cc",
    ],
    hdrs = [
        "src/core/lib/event_engine/sockaddr.h",
        "src/core/lib/iomgr/sockaddr.h",
        "src/core/lib/iomgr/sockaddr_posix.h",
        "src/core/lib/iomgr/sockaddr_windows.h",
        "src/core/lib/iomgr/socket_utils.h",
    ],
    deps = [
        "gpr_base",
        "iomgr_port",
    ],
)

grpc_cc_library(
    name = "avl",
    hdrs = [
        "src/core/lib/avl/avl.h",
    ],
    deps = [
        "gpr_platform",
    ],
)

grpc_cc_library(
    name = "event_engine_base_hdrs",
    hdrs = GRPC_PUBLIC_EVENT_ENGINE_HDRS + GRPC_PUBLIC_HDRS,
    external_deps = [
        "absl/status",
        "absl/status:statusor",
        "absl/time",
    ],
    deps = [
        "gpr_base",
    ],
)

grpc_cc_library(
    name = "default_event_engine_factory_hdrs",
    hdrs = [
        "src/core/lib/event_engine/event_engine_factory.h",
    ],
    deps = [
        "event_engine_base_hdrs",
        "gpr_base",
    ],
)

grpc_cc_library(
    name = "default_event_engine_factory",
    srcs = [
        "src/core/lib/event_engine/default_event_engine_factory.cc",
    ],
    external_deps = [
        # TODO(hork): uv, in a subsequent PR
    ],
    deps = [
        "default_event_engine_factory_hdrs",
        "gpr_base",
    ],
)

grpc_cc_library(
    name = "event_engine_common",
    srcs = [
        "src/core/lib/event_engine/resolved_address.cc",
    ],
    deps = [
        "event_engine_base_hdrs",
        "gpr_base",
    ],
)

grpc_cc_library(
    name = "event_engine_base",
    srcs = [
        "src/core/lib/event_engine/event_engine.cc",
    ],
    deps = [
        "default_event_engine_factory",
        "default_event_engine_factory_hdrs",
        "event_engine_base_hdrs",
        "gpr_base",
    ],
)

grpc_cc_library(
    name = "uri_parser",
    srcs = [
        "src/core/lib/uri/uri_parser.cc",
    ],
    hdrs = [
        "src/core/lib/uri/uri_parser.h",
    ],
    external_deps = [
        "absl/status:statusor",
        "absl/strings",
        "absl/strings:str_format",
    ],
    visibility = ["@grpc:alt_grpc_base_legacy"],
    deps = [
        "gpr_base",
    ],
)

grpc_cc_library(
    name = "channel_args_preconditioning",
    srcs = [
        "src/core/lib/channel/channel_args_preconditioning.cc",
    ],
    hdrs = [
        "src/core/lib/channel/channel_args_preconditioning.h",
    ],
    deps = [
        "channel_args",
        "gpr_base",
    ],
)

grpc_cc_library(
    name = "grpc_base",
    srcs = [
        "src/core/lib/address_utils/parse_address.cc",
        "src/core/lib/backoff/backoff.cc",
        "src/core/lib/channel/channel_stack.cc",
        "src/core/lib/channel/channel_stack_builder.cc",
        "src/core/lib/channel/channel_trace.cc",
        "src/core/lib/channel/channelz.cc",
        "src/core/lib/channel/channelz_registry.cc",
        "src/core/lib/channel/connected_channel.cc",
        "src/core/lib/channel/handshaker.cc",
        "src/core/lib/channel/status_util.cc",
        "src/core/lib/compression/compression.cc",
        "src/core/lib/compression/compression_internal.cc",
        "src/core/lib/compression/message_compress.cc",
        "src/core/lib/debug/stats.cc",
        "src/core/lib/debug/stats_data.cc",
        "src/core/lib/event_engine/channel_args_endpoint_config.cc",
        "src/core/lib/event_engine/sockaddr.cc",
        "src/core/lib/iomgr/buffer_list.cc",
        "src/core/lib/iomgr/call_combiner.cc",
        "src/core/lib/iomgr/cfstream_handle.cc",
        "src/core/lib/iomgr/dualstack_socket_posix.cc",
        "src/core/lib/iomgr/endpoint.cc",
        "src/core/lib/iomgr/endpoint_cfstream.cc",
        "src/core/lib/iomgr/endpoint_pair_event_engine.cc",
        "src/core/lib/iomgr/endpoint_pair_posix.cc",
        "src/core/lib/iomgr/endpoint_pair_windows.cc",
        "src/core/lib/iomgr/error_cfstream.cc",
        "src/core/lib/iomgr/ev_apple.cc",
        "src/core/lib/iomgr/ev_epoll1_linux.cc",
        "src/core/lib/iomgr/ev_epollex_linux.cc",
        "src/core/lib/iomgr/ev_poll_posix.cc",
        "src/core/lib/iomgr/ev_posix.cc",
        "src/core/lib/iomgr/ev_windows.cc",
        "src/core/lib/iomgr/executor/mpmcqueue.cc",
        "src/core/lib/iomgr/executor/threadpool.cc",
        "src/core/lib/iomgr/fork_posix.cc",
        "src/core/lib/iomgr/fork_windows.cc",
        "src/core/lib/iomgr/gethostname_fallback.cc",
        "src/core/lib/iomgr/gethostname_host_name_max.cc",
        "src/core/lib/iomgr/gethostname_sysconf.cc",
        "src/core/lib/iomgr/grpc_if_nametoindex_posix.cc",
        "src/core/lib/iomgr/grpc_if_nametoindex_unsupported.cc",
        "src/core/lib/iomgr/internal_errqueue.cc",
        "src/core/lib/iomgr/iocp_windows.cc",
        "src/core/lib/iomgr/iomgr.cc",
        "src/core/lib/iomgr/iomgr_posix.cc",
        "src/core/lib/iomgr/iomgr_posix_cfstream.cc",
        "src/core/lib/iomgr/iomgr_windows.cc",
        "src/core/lib/iomgr/is_epollexclusive_available.cc",
        "src/core/lib/iomgr/load_file.cc",
        "src/core/lib/iomgr/lockfree_event.cc",
        "src/core/lib/iomgr/polling_entity.cc",
        "src/core/lib/iomgr/pollset.cc",
        "src/core/lib/iomgr/pollset_set.cc",
        "src/core/lib/iomgr/pollset_set_windows.cc",
        "src/core/lib/iomgr/pollset_windows.cc",
        "src/core/lib/iomgr/resolve_address.cc",
        "src/core/lib/iomgr/resolve_address_posix.cc",
        "src/core/lib/iomgr/resolve_address_windows.cc",
        "src/core/lib/iomgr/socket_factory_posix.cc",
        "src/core/lib/iomgr/socket_mutator.cc",
        "src/core/lib/iomgr/socket_utils_common_posix.cc",
        "src/core/lib/iomgr/socket_utils_linux.cc",
        "src/core/lib/iomgr/socket_utils_posix.cc",
        "src/core/lib/iomgr/socket_windows.cc",
        "src/core/lib/iomgr/tcp_client.cc",
        "src/core/lib/iomgr/tcp_client_cfstream.cc",
        "src/core/lib/iomgr/tcp_client_posix.cc",
        "src/core/lib/iomgr/tcp_client_windows.cc",
        "src/core/lib/iomgr/tcp_posix.cc",
        "src/core/lib/iomgr/tcp_server.cc",
        "src/core/lib/iomgr/tcp_server_posix.cc",
        "src/core/lib/iomgr/tcp_server_utils_posix_common.cc",
        "src/core/lib/iomgr/tcp_server_utils_posix_ifaddrs.cc",
        "src/core/lib/iomgr/tcp_server_utils_posix_noifaddrs.cc",
        "src/core/lib/iomgr/tcp_server_windows.cc",
        "src/core/lib/iomgr/tcp_windows.cc",
        "src/core/lib/iomgr/time_averaged_stats.cc",
        "src/core/lib/iomgr/timer.cc",
        "src/core/lib/iomgr/timer_generic.cc",
        "src/core/lib/iomgr/timer_heap.cc",
        "src/core/lib/iomgr/timer_manager.cc",
        "src/core/lib/iomgr/unix_sockets_posix.cc",
        "src/core/lib/iomgr/unix_sockets_posix_noop.cc",
        "src/core/lib/iomgr/wakeup_fd_eventfd.cc",
        "src/core/lib/iomgr/wakeup_fd_nospecial.cc",
        "src/core/lib/iomgr/wakeup_fd_pipe.cc",
        "src/core/lib/iomgr/wakeup_fd_posix.cc",
        "src/core/lib/iomgr/work_serializer.cc",
        "src/core/lib/resource_quota/api.cc",
        "src/core/lib/slice/b64.cc",
        "src/core/lib/slice/percent_encoding.cc",
        "src/core/lib/slice/slice_api.cc",
        "src/core/lib/slice/slice_buffer.cc",
        "src/core/lib/slice/slice_split.cc",
        "src/core/lib/surface/api_trace.cc",
        "src/core/lib/surface/builtins.cc",
        "src/core/lib/surface/byte_buffer.cc",
        "src/core/lib/surface/byte_buffer_reader.cc",
        "src/core/lib/surface/call.cc",
        "src/core/lib/surface/call_details.cc",
        "src/core/lib/surface/call_log_batch.cc",
        "src/core/lib/surface/channel.cc",
        "src/core/lib/surface/channel_ping.cc",
        "src/core/lib/surface/completion_queue.cc",
        "src/core/lib/surface/completion_queue_factory.cc",
        "src/core/lib/surface/event_string.cc",
        "src/core/lib/surface/lame_client.cc",
        "src/core/lib/surface/metadata_array.cc",
        "src/core/lib/surface/server.cc",
        "src/core/lib/surface/validate_metadata.cc",
        "src/core/lib/surface/version.cc",
        "src/core/lib/transport/bdp_estimator.cc",
        "src/core/lib/transport/byte_stream.cc",
        "src/core/lib/transport/connectivity_state.cc",
        "src/core/lib/transport/error_utils.cc",
        "src/core/lib/transport/parsed_metadata.cc",
        "src/core/lib/transport/pid_controller.cc",
        "src/core/lib/transport/status_conversion.cc",
        "src/core/lib/transport/timeout_encoding.cc",
        "src/core/lib/transport/transport.cc",
        "src/core/lib/transport/transport_op_string.cc",
    ] +
    # TODO(hork): delete the iomgr glue code when EventEngine is fully
    # integrated, or when it becomes obvious the glue code is unnecessary.
    [
        "src/core/lib/iomgr/event_engine/closure.cc",
        "src/core/lib/iomgr/event_engine/endpoint.cc",
        "src/core/lib/iomgr/event_engine/iomgr.cc",
        "src/core/lib/iomgr/event_engine/pollset.cc",
        "src/core/lib/iomgr/event_engine/resolved_address_internal.cc",
        "src/core/lib/iomgr/event_engine/resolver.cc",
        "src/core/lib/iomgr/event_engine/tcp.cc",
        "src/core/lib/iomgr/event_engine/timer.cc",
    ],
    hdrs = [
        "src/core/lib/transport/error_utils.h",
        "src/core/lib/transport/http2_errors.h",
        "src/core/lib/address_utils/parse_address.h",
        "src/core/lib/backoff/backoff.h",
        "src/core/lib/channel/call_tracer.h",
        "src/core/lib/channel/channel_stack.h",
        "src/core/lib/channel/promise_based_filter.h",
        "src/core/lib/channel/channel_stack_builder.h",
        "src/core/lib/channel/channel_trace.h",
        "src/core/lib/channel/channelz.h",
        "src/core/lib/channel/channelz_registry.h",
        "src/core/lib/channel/connected_channel.h",
        "src/core/lib/channel/context.h",
        "src/core/lib/channel/handshaker.h",
        "src/core/lib/channel/status_util.h",
        "src/core/lib/compression/compression_internal.h",
        "src/core/lib/resource_quota/api.h",
        "src/core/lib/compression/message_compress.h",
        "src/core/lib/debug/stats.h",
        "src/core/lib/debug/stats_data.h",
        "src/core/lib/event_engine/channel_args_endpoint_config.h",
        "src/core/lib/event_engine/sockaddr.h",
        "src/core/lib/iomgr/block_annotate.h",
        "src/core/lib/iomgr/buffer_list.h",
        "src/core/lib/iomgr/call_combiner.h",
        "src/core/lib/iomgr/cfstream_handle.h",
        "src/core/lib/iomgr/dynamic_annotations.h",
        "src/core/lib/iomgr/endpoint.h",
        "src/core/lib/iomgr/endpoint_cfstream.h",
        "src/core/lib/iomgr/endpoint_pair.h",
        "src/core/lib/iomgr/error_cfstream.h",
        "src/core/lib/iomgr/ev_apple.h",
        "src/core/lib/iomgr/ev_epoll1_linux.h",
        "src/core/lib/iomgr/ev_epollex_linux.h",
        "src/core/lib/iomgr/ev_poll_posix.h",
        "src/core/lib/iomgr/ev_posix.h",
        "src/core/lib/iomgr/executor/mpmcqueue.h",
        "src/core/lib/iomgr/executor/threadpool.h",
        "src/core/lib/iomgr/gethostname.h",
        "src/core/lib/iomgr/grpc_if_nametoindex.h",
        "src/core/lib/iomgr/internal_errqueue.h",
        "src/core/lib/iomgr/iocp_windows.h",
        "src/core/lib/iomgr/iomgr.h",
        "src/core/lib/iomgr/is_epollexclusive_available.h",
        "src/core/lib/iomgr/load_file.h",
        "src/core/lib/iomgr/lockfree_event.h",
        "src/core/lib/iomgr/nameser.h",
        "src/core/lib/iomgr/polling_entity.h",
        "src/core/lib/iomgr/pollset.h",
        "src/core/lib/iomgr/pollset_set.h",
        "src/core/lib/iomgr/pollset_set_windows.h",
        "src/core/lib/iomgr/pollset_windows.h",
        "src/core/lib/iomgr/python_util.h",
        "src/core/lib/iomgr/resolve_address.h",
        "src/core/lib/iomgr/resolve_address_impl.h",
        "src/core/lib/iomgr/resolve_address_posix.h",
        "src/core/lib/iomgr/resolve_address_windows.h",
        "src/core/lib/iomgr/sockaddr.h",
        "src/core/lib/iomgr/sockaddr_posix.h",
        "src/core/lib/iomgr/sockaddr_windows.h",
        "src/core/lib/iomgr/socket_factory_posix.h",
        "src/core/lib/iomgr/socket_mutator.h",
        "src/core/lib/iomgr/socket_utils_posix.h",
        "src/core/lib/iomgr/socket_windows.h",
        "src/core/lib/iomgr/sys_epoll_wrapper.h",
        "src/core/lib/iomgr/tcp_client.h",
        "src/core/lib/iomgr/tcp_client_posix.h",
        "src/core/lib/iomgr/tcp_posix.h",
        "src/core/lib/iomgr/tcp_server.h",
        "src/core/lib/iomgr/tcp_server_utils_posix.h",
        "src/core/lib/iomgr/tcp_windows.h",
        "src/core/lib/iomgr/time_averaged_stats.h",
        "src/core/lib/iomgr/timer.h",
        "src/core/lib/iomgr/timer_generic.h",
        "src/core/lib/iomgr/timer_heap.h",
        "src/core/lib/iomgr/timer_manager.h",
        "src/core/lib/iomgr/unix_sockets_posix.h",
        "src/core/lib/iomgr/wakeup_fd_pipe.h",
        "src/core/lib/iomgr/wakeup_fd_posix.h",
        "src/core/lib/iomgr/work_serializer.h",
        "src/core/lib/slice/b64.h",
        "src/core/lib/slice/percent_encoding.h",
        "src/core/lib/slice/slice_split.h",
        "src/core/lib/surface/api_trace.h",
        "src/core/lib/surface/builtins.h",
        "src/core/lib/surface/call.h",
        "src/core/lib/surface/call_test_only.h",
        "src/core/lib/surface/channel.h",
        "src/core/lib/surface/completion_queue.h",
        "src/core/lib/surface/completion_queue_factory.h",
        "src/core/lib/surface/event_string.h",
        "src/core/lib/surface/init.h",
        "src/core/lib/surface/lame_client.h",
        "src/core/lib/surface/server.h",
        "src/core/lib/surface/validate_metadata.h",
        "src/core/lib/transport/bdp_estimator.h",
        "src/core/lib/transport/byte_stream.h",
        "src/core/lib/transport/connectivity_state.h",
        "src/core/lib/transport/metadata_batch.h",
        "src/core/lib/transport/parsed_metadata.h",
        "src/core/lib/transport/pid_controller.h",
        "src/core/lib/transport/status_conversion.h",
        "src/core/lib/transport/timeout_encoding.h",
        "src/core/lib/transport/transport.h",
        "src/core/lib/transport/transport_impl.h",
    ] +
    # TODO(ctiller): remove these
    # These headers used to be vended by this target, but they have been split
    # out into separate targets now. In order to transition downstream code, we
    # re-export these headers from here for now, and when LSC's have completed
    # to clean this up, we'll remove these.
    [
        "src/core/lib/iomgr/closure.h",
        "src/core/lib/iomgr/error.h",
        "src/core/lib/iomgr/error_internal.h",
        "src/core/lib/slice/slice_internal.h",
        "src/core/lib/slice/slice_string_helpers.h",
        "src/core/lib/iomgr/exec_ctx.h",
        "src/core/lib/iomgr/executor.h",
        "src/core/lib/iomgr/combiner.h",
        "src/core/lib/iomgr/iomgr_internal.h",
        "src/core/lib/channel/channel_args.h",
    ] +
    # TODO(hork): delete the iomgr glue code when EventEngine is fully
    # integrated, or when it becomes obvious the glue code is unnecessary.
    [
        "src/core/lib/iomgr/event_engine/closure.h",
        "src/core/lib/iomgr/event_engine/endpoint.h",
        "src/core/lib/iomgr/event_engine/pollset.h",
        "src/core/lib/iomgr/event_engine/promise.h",
        "src/core/lib/iomgr/event_engine/resolved_address_internal.h",
        "src/core/lib/iomgr/event_engine/resolver.h",
    ],
    external_deps = [
        "absl/container:flat_hash_map",
        "absl/container:inlined_vector",
        "absl/functional:bind_front",
        "absl/memory",
        "absl/status:statusor",
        "absl/status",
        "absl/strings:str_format",
        "absl/strings",
        "absl/types:optional",
        "madler_zlib",
    ],
    language = "c++",
    public_hdrs = GRPC_PUBLIC_HDRS + GRPC_PUBLIC_EVENT_ENGINE_HDRS,
    visibility = ["@grpc:alt_grpc_base_legacy"],
    deps = [
        "arena",
        "arena_promise",
        "avl",
        "bitset",
        "channel_args",
        "channel_stack_type",
        "chunked_vector",
        "closure",
        "config",
        "default_event_engine_factory",
        "dual_ref_counted",
        "error",
        "event_engine_base",
        "event_engine_common",
        "exec_ctx",
        "gpr_base",
        "gpr_codegen",
        "gpr_tls",
        "grpc_codegen",
        "grpc_sockaddr",
        "grpc_trace",
        "iomgr_port",
        "json",
        "memory_quota",
        "orphanable",
        "promise",
        "ref_counted",
        "ref_counted_ptr",
        "resolved_address",
        "resource_quota",
        "slice",
        "slice_refcount",
        "sockaddr_utils",
        "table",
        "uri_parser",
        "useful",
    ],
)

grpc_cc_library(
    name = "channel_stack_type",
    srcs = [
        "src/core/lib/surface/channel_stack_type.cc",
    ],
    hdrs = [
        "src/core/lib/surface/channel_stack_type.h",
    ],
    language = "c++",
    deps = [
        "gpr_base",
    ],
)

grpc_cc_library(
    name = "channel_init",
    srcs = [
        "src/core/lib/surface/channel_init.cc",
    ],
    hdrs = [
        "src/core/lib/surface/channel_init.h",
    ],
    language = "c++",
    deps = [
        "channel_stack_type",
        "gpr_base",
    ],
)

grpc_cc_library(
    name = "grpc_common",
    defines = select({
        "grpc_no_rls": ["GRPC_NO_RLS"],
        "//conditions:default": [],
    }),
    language = "c++",
    select_deps = [
        {
            "grpc_no_rls": [],
            "//conditions:default": ["grpc_lb_policy_rls"],
        },
    ],
    deps = [
        "grpc_base",
        # standard plugins
        "census",
        "grpc_deadline_filter",
        "grpc_client_authority_filter",
        "grpc_lb_policy_grpclb",
        "grpc_lb_policy_pick_first",
        "grpc_lb_policy_priority",
        "grpc_lb_policy_ring_hash",
        "grpc_lb_policy_round_robin",
        "grpc_lb_policy_weighted_target",
        "grpc_client_idle_filter",
        "grpc_max_age_filter",
        "grpc_message_size_filter",
        "grpc_resolver_binder",
        "grpc_resolver_dns_ares",
        "grpc_resolver_fake",
        "grpc_resolver_dns_native",
        "grpc_resolver_sockaddr",
        "grpc_transport_chttp2_client_connector",
        "grpc_transport_chttp2_server",
        "grpc_transport_inproc",
        "grpc_fault_injection_filter",
    ],
)

grpc_cc_library(
    name = "grpc_service_config",
    hdrs = [
        "src/core/lib/service_config/service_config.h",
        "src/core/lib/service_config/service_config_call_data.h",
    ],
    external_deps = [
        "absl/strings",
    ],
    language = "c++",
    deps = [
        "error",
        "gpr_base",
        "json",
        "service_config_parser",
        "slice",
    ],
)

grpc_cc_library(
    name = "grpc_service_config_impl",
    srcs = [
        "src/core/lib/service_config/service_config_impl.cc",
    ],
    hdrs = [
        "src/core/lib/service_config/service_config_impl.h",
    ],
    external_deps = [
        "absl/strings",
    ],
    language = "c++",
    visibility = ["@grpc:client_channel"],
    deps = [
        "config",
        "error",
        "gpr_base",
        "grpc_service_config",
        "json",
        "service_config_parser",
        "slice",
    ],
)

grpc_cc_library(
    name = "service_config_parser",
    srcs = [
        "src/core/lib/service_config/service_config_parser.cc",
    ],
    hdrs = [
        "src/core/lib/service_config/service_config_parser.h",
    ],
    external_deps = [
        "absl/strings",
    ],
    language = "c++",
    deps = [
        "error",
        "gpr_base",
        "json",
    ],
)

grpc_cc_library(
    name = "server_address",
    srcs = [
        "src/core/lib/resolver/server_address.cc",
    ],
    hdrs = [
        "src/core/lib/resolver/server_address.h",
    ],
    external_deps = [
        "absl/strings",
        "absl/strings:str_format",
    ],
    language = "c++",
    visibility = ["@grpc:client_channel"],
    deps = [
        "channel_args",
        "gpr_platform",
        "resolved_address",
        "sockaddr_utils",
    ],
)

grpc_cc_library(
    name = "grpc_resolver",
    srcs = [
        "src/core/lib/resolver/resolver.cc",
        "src/core/lib/resolver/resolver_registry.cc",
    ],
    hdrs = [
        "src/core/lib/resolver/resolver.h",
        "src/core/lib/resolver/resolver_factory.h",
        "src/core/lib/resolver/resolver_registry.h",
    ],
    external_deps = [
        "absl/memory",
        "absl/strings",
        "absl/strings:str_format",
    ],
    language = "c++",
    visibility = ["@grpc:client_channel"],
    deps = [
        "gpr_base",
        "grpc_service_config",
        "orphanable",
        "server_address",
        "uri_parser",
    ],
)

grpc_cc_library(
    name = "channel_args",
    srcs = [
        "src/core/lib/channel/channel_args.cc",
    ],
    hdrs = [
        "src/core/lib/channel/channel_args.h",
    ],
    external_deps = [
        "absl/strings",
        "absl/strings:str_format",
    ],
    language = "c++",
    deps = [
        "channel_stack_type",
        "gpr_base",
        "grpc_codegen",
        "useful",
    ],
)

grpc_cc_library(
    name = "resolved_address",
    hdrs = ["src/core/lib/iomgr/resolved_address.h"],
    language = "c++",
    deps = [
        "gpr_platform",
    ],
)

grpc_cc_library(
    name = "grpc_client_channel",
    srcs = [
        "src/core/ext/filters/client_channel/backend_metric.cc",
        "src/core/ext/filters/client_channel/backup_poller.cc",
        "src/core/ext/filters/client_channel/channel_connectivity.cc",
        "src/core/ext/filters/client_channel/client_channel.cc",
        "src/core/ext/filters/client_channel/client_channel_channelz.cc",
        "src/core/ext/filters/client_channel/client_channel_factory.cc",
        "src/core/ext/filters/client_channel/client_channel_plugin.cc",
        "src/core/ext/filters/client_channel/config_selector.cc",
        "src/core/ext/filters/client_channel/dynamic_filters.cc",
        "src/core/ext/filters/client_channel/global_subchannel_pool.cc",
        "src/core/ext/filters/client_channel/health/health_check_client.cc",
        "src/core/ext/filters/client_channel/http_connect_handshaker.cc",
        "src/core/ext/filters/client_channel/http_proxy.cc",
        "src/core/ext/filters/client_channel/lb_policy.cc",
        "src/core/ext/filters/client_channel/lb_policy/child_policy_handler.cc",
        "src/core/ext/filters/client_channel/lb_policy_registry.cc",
        "src/core/ext/filters/client_channel/local_subchannel_pool.cc",
        "src/core/ext/filters/client_channel/proxy_mapper_registry.cc",
        "src/core/ext/filters/client_channel/resolver_result_parsing.cc",
        "src/core/ext/filters/client_channel/retry_filter.cc",
        "src/core/ext/filters/client_channel/retry_service_config.cc",
        "src/core/ext/filters/client_channel/retry_throttle.cc",
        "src/core/ext/filters/client_channel/service_config_channel_arg_filter.cc",
        "src/core/ext/filters/client_channel/subchannel.cc",
        "src/core/ext/filters/client_channel/subchannel_pool_interface.cc",
    ],
    hdrs = [
        "src/core/ext/filters/client_channel/backend_metric.h",
        "src/core/ext/filters/client_channel/backup_poller.h",
        "src/core/ext/filters/client_channel/client_channel.h",
        "src/core/ext/filters/client_channel/client_channel_channelz.h",
        "src/core/ext/filters/client_channel/client_channel_factory.h",
        "src/core/ext/filters/client_channel/config_selector.h",
        "src/core/ext/filters/client_channel/connector.h",
        "src/core/ext/filters/client_channel/dynamic_filters.h",
        "src/core/ext/filters/client_channel/global_subchannel_pool.h",
        "src/core/ext/filters/client_channel/health/health_check_client.h",
        "src/core/ext/filters/client_channel/http_connect_handshaker.h",
        "src/core/ext/filters/client_channel/http_proxy.h",
        "src/core/ext/filters/client_channel/lb_policy.h",
        "src/core/ext/filters/client_channel/lb_policy/child_policy_handler.h",
        "src/core/ext/filters/client_channel/lb_policy_factory.h",
        "src/core/ext/filters/client_channel/lb_policy_registry.h",
        "src/core/ext/filters/client_channel/local_subchannel_pool.h",
        "src/core/ext/filters/client_channel/proxy_mapper.h",
        "src/core/ext/filters/client_channel/proxy_mapper_registry.h",
        "src/core/ext/filters/client_channel/resolver_result_parsing.h",
        "src/core/ext/filters/client_channel/retry_filter.h",
        "src/core/ext/filters/client_channel/retry_service_config.h",
        "src/core/ext/filters/client_channel/retry_throttle.h",
        "src/core/ext/filters/client_channel/subchannel.h",
        "src/core/ext/filters/client_channel/subchannel_interface.h",
        "src/core/ext/filters/client_channel/subchannel_pool_interface.h",
    ],
    external_deps = [
        "absl/container:inlined_vector",
        "absl/strings",
        "absl/strings:str_format",
        "absl/types:optional",
        "absl/status:statusor",
        "upb_lib",
    ],
    language = "c++",
    visibility = ["@grpc:client_channel"],
    deps = [
        "config",
        "debug_location",
        "error",
        "gpr_base",
        "grpc_base",
        "grpc_client_authority_filter",
        "grpc_deadline_filter",
        "grpc_health_upb",
        "grpc_resolver",
        "grpc_service_config",
        "grpc_service_config_impl",
        "grpc_trace",
        "handshaker_registry",
        "httpcli",
        "json",
        "json_util",
        "orphanable",
        "ref_counted",
        "ref_counted_ptr",
        "server_address",
        "slice",
        "sockaddr_utils",
        "uri_parser",
        "useful",
        "xds_orca_upb",
    ],
)

grpc_cc_library(
    name = "grpc_server_config_selector",
    srcs = [
        "src/core/ext/filters/server_config_selector/server_config_selector.cc",
    ],
    hdrs = [
        "src/core/ext/filters/server_config_selector/server_config_selector.h",
    ],
    language = "c++",
    deps = [
        "gpr_base",
        "grpc_base",
        "grpc_service_config",
    ],
)

grpc_cc_library(
    name = "grpc_server_config_selector_filter",
    srcs = [
        "src/core/ext/filters/server_config_selector/server_config_selector_filter.cc",
    ],
    hdrs = [
        "src/core/ext/filters/server_config_selector/server_config_selector_filter.h",
    ],
    language = "c++",
    deps = [
        "gpr_base",
        "grpc_base",
        "grpc_server_config_selector",
        "grpc_service_config",
    ],
)

grpc_cc_library(
    name = "idle_filter_state",
    srcs = [
        "src/core/ext/filters/client_idle/idle_filter_state.cc",
    ],
    hdrs = [
        "src/core/ext/filters/client_idle/idle_filter_state.h",
    ],
    language = "c++",
    deps = [
        "gpr_platform",
    ],
)

grpc_cc_library(
    name = "grpc_client_idle_filter",
    srcs = [
        "src/core/ext/filters/client_idle/client_idle_filter.cc",
    ],
    deps = [
        "capture",
        "config",
        "exec_ctx_wakeup_scheduler",
        "gpr_base",
        "grpc_base",
        "idle_filter_state",
        "loop",
        "sleep",
        "try_seq",
    ],
)

grpc_cc_library(
    name = "grpc_max_age_filter",
    srcs = [
        "src/core/ext/filters/max_age/max_age_filter.cc",
    ],
    hdrs = [
        "src/core/ext/filters/max_age/max_age_filter.h",
    ],
    language = "c++",
    deps = [
        "config",
        "gpr_base",
        "grpc_base",
    ],
)

grpc_cc_library(
    name = "grpc_deadline_filter",
    srcs = [
        "src/core/ext/filters/deadline/deadline_filter.cc",
    ],
    hdrs = [
        "src/core/ext/filters/deadline/deadline_filter.h",
    ],
    language = "c++",
    deps = [
        "config",
        "gpr_base",
        "grpc_base",
        "slice",
    ],
)

grpc_cc_library(
    name = "grpc_client_authority_filter",
    srcs = [
        "src/core/ext/filters/http/client_authority_filter.cc",
    ],
    hdrs = [
        "src/core/ext/filters/http/client_authority_filter.h",
    ],
    language = "c++",
    deps = [
        "channel_stack_type",
        "config",
        "gpr_base",
        "grpc_base",
        "slice",
    ],
)

grpc_cc_library(
    name = "grpc_message_size_filter",
    srcs = [
        "src/core/ext/filters/message_size/message_size_filter.cc",
    ],
    hdrs = [
        "src/core/ext/filters/message_size/message_size_filter.h",
    ],
    external_deps = ["absl/strings:str_format"],
    language = "c++",
    deps = [
        "config",
        "gpr_base",
        "grpc_base",
        "grpc_codegen",
        "grpc_service_config",
        "ref_counted",
        "ref_counted_ptr",
    ],
)

grpc_cc_library(
    name = "grpc_fault_injection_filter",
    srcs = [
        "src/core/ext/filters/fault_injection/fault_injection_filter.cc",
        "src/core/ext/filters/fault_injection/service_config_parser.cc",
    ],
    hdrs = [
        "src/core/ext/filters/fault_injection/fault_injection_filter.h",
        "src/core/ext/filters/fault_injection/service_config_parser.h",
    ],
    external_deps = ["absl/strings"],
    language = "c++",
    deps = [
        "gpr_base",
        "grpc_base",
        "grpc_service_config",
        "json_util",
    ],
)

grpc_cc_library(
    name = "grpc_rbac_filter",
    srcs = [
        "src/core/ext/filters/rbac/rbac_filter.cc",
        "src/core/ext/filters/rbac/rbac_service_config_parser.cc",
    ],
    hdrs = [
        "src/core/ext/filters/rbac/rbac_filter.h",
        "src/core/ext/filters/rbac/rbac_service_config_parser.h",
    ],
    external_deps = ["absl/strings:str_format"],
    language = "c++",
    deps = [
        "gpr_base",
        "grpc_base",
        "grpc_rbac_engine",
        "grpc_service_config",
        "json_util",
    ],
)

grpc_cc_library(
    name = "grpc_http_filters",
    srcs = [
        "src/core/ext/filters/http/client/http_client_filter.cc",
        "src/core/ext/filters/http/http_filters_plugin.cc",
        "src/core/ext/filters/http/message_compress/message_compress_filter.cc",
        "src/core/ext/filters/http/message_compress/message_decompress_filter.cc",
        "src/core/ext/filters/http/server/http_server_filter.cc",
    ],
    hdrs = [
        "src/core/ext/filters/http/client/http_client_filter.h",
        "src/core/ext/filters/http/message_compress/message_compress_filter.h",
        "src/core/ext/filters/http/message_compress/message_decompress_filter.h",
        "src/core/ext/filters/http/server/http_server_filter.h",
    ],
    external_deps = [
        "absl/strings:str_format",
        "absl/strings",
        "absl/types:optional",
    ],
    language = "c++",
    deps = [
        "config",
        "gpr_base",
        "grpc_base",
        "grpc_message_size_filter",
        "slice",
    ],
)

grpc_cc_library(
    name = "grpc_codegen",
    language = "c++",
    public_hdrs = [
        "include/grpc/impl/codegen/byte_buffer.h",
        "include/grpc/impl/codegen/byte_buffer_reader.h",
        "include/grpc/impl/codegen/compression_types.h",
        "include/grpc/impl/codegen/connectivity_state.h",
        "include/grpc/impl/codegen/grpc_types.h",
        "include/grpc/impl/codegen/propagation_bits.h",
        "include/grpc/impl/codegen/status.h",
        "include/grpc/impl/codegen/slice.h",
    ],
    visibility = ["@grpc:public"],
    deps = [
        "gpr_codegen",
    ],
)

grpc_cc_library(
    name = "grpc_grpclb_balancer_addresses",
    srcs = [
        "src/core/ext/filters/client_channel/lb_policy/grpclb/grpclb_balancer_addresses.cc",
    ],
    hdrs = [
        "src/core/ext/filters/client_channel/lb_policy/grpclb/grpclb_balancer_addresses.h",
    ],
    language = "c++",
    visibility = ["@grpc:grpclb"],
    deps = [
        "gpr_base",
        "grpc_base",
        "grpc_client_channel",
        "useful",
    ],
)

grpc_cc_library(
    name = "grpc_lb_policy_grpclb",
    srcs = [
        "src/core/ext/filters/client_channel/lb_policy/grpclb/client_load_reporting_filter.cc",
        "src/core/ext/filters/client_channel/lb_policy/grpclb/grpclb.cc",
        "src/core/ext/filters/client_channel/lb_policy/grpclb/grpclb_client_stats.cc",
        "src/core/ext/filters/client_channel/lb_policy/grpclb/load_balancer_api.cc",
    ],
    hdrs = [
        "src/core/ext/filters/client_channel/lb_policy/grpclb/client_load_reporting_filter.h",
        "src/core/ext/filters/client_channel/lb_policy/grpclb/grpclb.h",
        "src/core/ext/filters/client_channel/lb_policy/grpclb/grpclb_client_stats.h",
        "src/core/ext/filters/client_channel/lb_policy/grpclb/load_balancer_api.h",
    ],
    external_deps = [
        "absl/memory",
        "absl/container:inlined_vector",
        "absl/strings",
        "absl/strings:str_format",
        "upb_lib",
    ],
    language = "c++",
    deps = [
        "config",
        "error",
        "gpr_base",
        "grpc_base",
        "grpc_client_channel",
        "grpc_grpclb_balancer_addresses",
        "grpc_lb_upb",
        "grpc_resolver_fake",
        "grpc_security_base",
        "grpc_sockaddr",
        "grpc_transport_chttp2_client_connector",
        "orphanable",
        "protobuf_duration_upb",
        "protobuf_timestamp_upb",
        "ref_counted_ptr",
        "server_address",
        "slice",
        "sockaddr_utils",
    ],
)

grpc_cc_library(
    name = "grpc_lb_policy_rls",
    srcs = [
        "src/core/ext/filters/client_channel/lb_policy/rls/rls.cc",
    ],
    external_deps = [
        "absl/container:inlined_vector",
        "absl/hash",
        "absl/memory",
        "absl/strings",
        "upb_lib",
    ],
    language = "c++",
    deps = [
        "config",
        "dual_ref_counted",
        "gpr_base",
        "gpr_codegen",
        "grpc_base",
        "grpc_client_channel",
        "grpc_codegen",
        "grpc_fake_credentials",
        "grpc_resolver",
        "grpc_security_base",
        "grpc_service_config_impl",
        "json",
        "json_util",
        "orphanable",
        "ref_counted",
        "rls_upb",
        "uri_parser",
    ],
)

grpc_cc_library(
    name = "grpc_xds_client",
    srcs = [
        "src/core/ext/xds/certificate_provider_registry.cc",
        "src/core/ext/xds/certificate_provider_store.cc",
        "src/core/ext/xds/file_watcher_certificate_provider_factory.cc",
        "src/core/ext/xds/xds_api.cc",
        "src/core/ext/xds/xds_bootstrap.cc",
        "src/core/ext/xds/xds_certificate_provider.cc",
        "src/core/ext/xds/xds_client.cc",
        "src/core/ext/xds/xds_client_stats.cc",
        "src/core/ext/xds/xds_cluster.cc",
        "src/core/ext/xds/xds_common_types.cc",
        "src/core/ext/xds/xds_endpoint.cc",
        "src/core/ext/xds/xds_http_fault_filter.cc",
        "src/core/ext/xds/xds_http_filters.cc",
        "src/core/ext/xds/xds_http_rbac_filter.cc",
        "src/core/ext/xds/xds_listener.cc",
        "src/core/ext/xds/xds_resource_type.cc",
        "src/core/ext/xds/xds_route_config.cc",
        "src/core/ext/xds/xds_routing.cc",
        "src/core/lib/security/credentials/xds/xds_credentials.cc",
    ],
    hdrs = [
        "src/core/ext/xds/certificate_provider_factory.h",
        "src/core/ext/xds/certificate_provider_registry.h",
        "src/core/ext/xds/certificate_provider_store.h",
        "src/core/ext/xds/file_watcher_certificate_provider_factory.h",
        "src/core/ext/xds/upb_utils.h",
        "src/core/ext/xds/xds_api.h",
        "src/core/ext/xds/xds_bootstrap.h",
        "src/core/ext/xds/xds_certificate_provider.h",
        "src/core/ext/xds/xds_channel_args.h",
        "src/core/ext/xds/xds_client.h",
        "src/core/ext/xds/xds_client_stats.h",
        "src/core/ext/xds/xds_cluster.h",
        "src/core/ext/xds/xds_common_types.h",
        "src/core/ext/xds/xds_endpoint.h",
        "src/core/ext/xds/xds_http_fault_filter.h",
        "src/core/ext/xds/xds_http_filters.h",
        "src/core/ext/xds/xds_http_rbac_filter.h",
        "src/core/ext/xds/xds_listener.h",
        "src/core/ext/xds/xds_resource_type.h",
        "src/core/ext/xds/xds_resource_type_impl.h",
        "src/core/ext/xds/xds_route_config.h",
        "src/core/ext/xds/xds_routing.h",
        "src/core/lib/security/credentials/xds/xds_credentials.h",
    ],
    external_deps = [
        "absl/functional:bind_front",
        "absl/memory",
        "absl/status:statusor",
        "absl/strings",
        "absl/strings:str_format",
        "absl/container:inlined_vector",
        "upb_lib",
        "upb_textformat_lib",
        "upb_json_lib",
        "re2",
        "upb_reflection",
    ],
    language = "c++",
    deps = [
        "channel_creds_registry",
        "config",
        "envoy_admin_upb",
        "envoy_config_cluster_upb",
        "envoy_config_cluster_upbdefs",
        "envoy_config_core_upb",
        "envoy_config_endpoint_upb",
        "envoy_config_endpoint_upbdefs",
        "envoy_config_listener_upb",
        "envoy_config_listener_upbdefs",
        "envoy_config_rbac_upb",
        "envoy_config_route_upb",
        "envoy_config_route_upbdefs",
        "envoy_extensions_clusters_aggregate_upb",
        "envoy_extensions_clusters_aggregate_upbdefs",
        "envoy_extensions_filters_common_fault_upb",
        "envoy_extensions_filters_http_fault_upb",
        "envoy_extensions_filters_http_fault_upbdefs",
        "envoy_extensions_filters_http_rbac_upb",
        "envoy_extensions_filters_http_rbac_upbdefs",
        "envoy_extensions_filters_http_router_upb",
        "envoy_extensions_filters_http_router_upbdefs",
        "envoy_extensions_filters_network_http_connection_manager_upb",
        "envoy_extensions_filters_network_http_connection_manager_upbdefs",
        "envoy_extensions_transport_sockets_tls_upb",
        "envoy_extensions_transport_sockets_tls_upbdefs",
        "envoy_service_discovery_upb",
        "envoy_service_discovery_upbdefs",
        "envoy_service_load_stats_upb",
        "envoy_service_load_stats_upbdefs",
        "envoy_service_status_upb",
        "envoy_service_status_upbdefs",
        "envoy_type_matcher_upb",
        "envoy_type_upb",
        "error",
        "google_rpc_status_upb",
        "gpr_base",
        "gpr_codegen",
        "grpc_base",
        "grpc_client_channel",
        "grpc_codegen",
        "grpc_credentials_util",
        "grpc_fake_credentials",
        "grpc_fault_injection_filter",
        "grpc_lb_xds_channel_args",
        "grpc_matchers",
        "grpc_rbac_filter",
        "grpc_secure",
        "grpc_security_base",
        "grpc_sockaddr",
        "grpc_tls_credentials",
        "grpc_transport_chttp2_client_connector",
        "json",
        "json_util",
        "orphanable",
        "protobuf_any_upb",
        "protobuf_duration_upb",
        "protobuf_struct_upb",
        "protobuf_timestamp_upb",
        "protobuf_wrappers_upb",
        "ref_counted_ptr",
        "slice",
        "slice_refcount",
        "sockaddr_utils",
        "uri_parser",
        "xds_type_upb",
        "xds_type_upbdefs",
    ],
)

grpc_cc_library(
    name = "grpc_xds_channel_stack_modifier",
    srcs = [
        "src/core/ext/xds/xds_channel_stack_modifier.cc",
    ],
    hdrs = [
        "src/core/ext/xds/xds_channel_stack_modifier.h",
    ],
    language = "c++",
    deps = [
        "channel_init",
        "config",
        "gpr_base",
        "grpc_base",
    ],
)

grpc_cc_library(
    name = "grpc_xds_server_config_fetcher",
    srcs = [
        "src/core/ext/xds/xds_server_config_fetcher.cc",
    ],
    external_deps = [
        "absl/strings",
    ],
    language = "c++",
    deps = [
        "config",
        "gpr_base",
        "grpc_base",
        "grpc_server_config_selector",
        "grpc_server_config_selector_filter",
        "grpc_service_config_impl",
        "grpc_sockaddr",
        "grpc_xds_channel_stack_modifier",
        "grpc_xds_client",
        "slice_refcount",
        "sockaddr_utils",
        "uri_parser",
    ],
)

grpc_cc_library(
    name = "channel_creds_registry_init",
    srcs = [
        "src/core/lib/security/credentials/channel_creds_registry_init.cc",
    ],
    language = "c++",
    deps = [
        "config",
        "gpr_base",
        "grpc_fake_credentials",
        "grpc_secure",
        "grpc_security_base",
        "json",
    ],
)

grpc_cc_library(
    name = "grpc_google_mesh_ca_certificate_provider_factory",
    srcs = [
        "src/core/ext/xds/google_mesh_ca_certificate_provider_factory.cc",
    ],
    hdrs = [
        "src/core/ext/xds/google_mesh_ca_certificate_provider_factory.h",
    ],
    external_deps = [
        "absl/strings",
    ],
    language = "c++",
    deps = [
        "error",
        "gpr_base",
        "grpc_base",
        "grpc_xds_client",
        "json_util",
        "slice",
    ],
)

grpc_cc_library(
    name = "grpc_lb_policy_cds",
    srcs = [
        "src/core/ext/filters/client_channel/lb_policy/xds/cds.cc",
    ],
    external_deps = [
        "absl/strings",
    ],
    language = "c++",
    deps = [
        "gpr_base",
        "grpc_base",
        "grpc_client_channel",
        "grpc_xds_client",
        "orphanable",
        "ref_counted_ptr",
    ],
)

grpc_cc_library(
    name = "grpc_lb_xds_channel_args",
    hdrs = [
        "src/core/ext/filters/client_channel/lb_policy/xds/xds_channel_args.h",
    ],
    language = "c++",
)

grpc_cc_library(
    name = "grpc_lb_xds_common",
    hdrs = [
        "src/core/ext/filters/client_channel/lb_policy/xds/xds.h",
    ],
    language = "c++",
    deps = [
        "gpr_base",
        "grpc_base",
        "grpc_client_channel",
        "grpc_xds_client",
    ],
)

grpc_cc_library(
    name = "grpc_lb_policy_xds_cluster_resolver",
    srcs = [
        "src/core/ext/filters/client_channel/lb_policy/xds/xds_cluster_resolver.cc",
    ],
    external_deps = [
        "absl/strings",
        "absl/types:optional",
    ],
    language = "c++",
    deps = [
        "config",
        "gpr_base",
        "grpc_base",
        "grpc_client_channel",
        "grpc_lb_address_filtering",
        "grpc_lb_policy_ring_hash",
        "grpc_lb_xds_channel_args",
        "grpc_lb_xds_common",
        "grpc_resolver",
        "grpc_resolver_fake",
        "grpc_xds_client",
        "orphanable",
        "ref_counted_ptr",
        "server_address",
        "uri_parser",
    ],
)

grpc_cc_library(
    name = "grpc_lb_policy_xds_cluster_impl",
    srcs = [
        "src/core/ext/filters/client_channel/lb_policy/xds/xds_cluster_impl.cc",
    ],
    external_deps = [
        "absl/strings",
    ],
    language = "c++",
    deps = [
        "gpr_base",
        "grpc_base",
        "grpc_client_channel",
        "grpc_lb_xds_channel_args",
        "grpc_lb_xds_common",
        "grpc_xds_client",
        "orphanable",
        "ref_counted_ptr",
    ],
)

grpc_cc_library(
    name = "grpc_lb_policy_xds_cluster_manager",
    srcs = [
        "src/core/ext/filters/client_channel/lb_policy/xds/xds_cluster_manager.cc",
    ],
    external_deps = [
        "absl/strings",
        "absl/status",
    ],
    language = "c++",
    deps = [
        "gpr_base",
        "grpc_base",
        "grpc_client_channel",
        "grpc_resolver_xds_header",
        "orphanable",
        "ref_counted",
        "ref_counted_ptr",
    ],
)

grpc_cc_library(
    name = "grpc_lb_address_filtering",
    srcs = [
        "src/core/ext/filters/client_channel/lb_policy/address_filtering.cc",
    ],
    hdrs = [
        "src/core/ext/filters/client_channel/lb_policy/address_filtering.h",
    ],
    external_deps = [
        "absl/strings",
    ],
    language = "c++",
    deps = [
        "gpr_base",
        "grpc_base",
        "grpc_client_channel",
    ],
)

grpc_cc_library(
    name = "grpc_lb_subchannel_list",
    hdrs = [
        "src/core/ext/filters/client_channel/lb_policy/subchannel_list.h",
    ],
    language = "c++",
    deps = [
        "gpr_base",
        "grpc_base",
        "grpc_client_channel",
    ],
)

grpc_cc_library(
    name = "grpc_lb_policy_pick_first",
    srcs = [
        "src/core/ext/filters/client_channel/lb_policy/pick_first/pick_first.cc",
    ],
    language = "c++",
    deps = [
        "gpr_base",
        "grpc_base",
        "grpc_client_channel",
        "grpc_lb_subchannel_list",
        "server_address",
        "sockaddr_utils",
    ],
)

grpc_cc_library(
    name = "grpc_lb_policy_ring_hash",
    srcs = [
        "src/core/ext/filters/client_channel/lb_policy/ring_hash/ring_hash.cc",
    ],
    hdrs = [
        "src/core/ext/filters/client_channel/lb_policy/ring_hash/ring_hash.h",
    ],
    external_deps = [
        "absl/strings",
        "xxhash",
    ],
    language = "c++",
    deps = [
        "gpr_base",
        "grpc_base",
        "grpc_client_channel",
        "grpc_lb_subchannel_list",
        "grpc_trace",
        "ref_counted_ptr",
        "sockaddr_utils",
    ],
)

grpc_cc_library(
    name = "grpc_lb_policy_round_robin",
    srcs = [
        "src/core/ext/filters/client_channel/lb_policy/round_robin/round_robin.cc",
    ],
    language = "c++",
    deps = [
        "gpr_base",
        "grpc_base",
        "grpc_client_channel",
        "grpc_lb_subchannel_list",
        "grpc_trace",
        "ref_counted_ptr",
        "server_address",
        "sockaddr_utils",
    ],
)

grpc_cc_library(
    name = "grpc_lb_policy_priority",
    srcs = [
        "src/core/ext/filters/client_channel/lb_policy/priority/priority.cc",
    ],
    external_deps = [
        "absl/strings",
        "absl/strings:str_format",
    ],
    language = "c++",
    deps = [
        "gpr_base",
        "grpc_base",
        "grpc_client_channel",
        "grpc_lb_address_filtering",
        "orphanable",
        "ref_counted_ptr",
    ],
)

grpc_cc_library(
    name = "grpc_lb_policy_weighted_target",
    srcs = [
        "src/core/ext/filters/client_channel/lb_policy/weighted_target/weighted_target.cc",
    ],
    external_deps = [
        "absl/container:inlined_vector",
        "absl/strings",
    ],
    language = "c++",
    deps = [
        "gpr_base",
        "grpc_base",
        "grpc_client_channel",
        "grpc_lb_address_filtering",
        "orphanable",
        "ref_counted_ptr",
    ],
)

grpc_cc_library(
    name = "lb_server_load_reporting_filter",
    srcs = [
        "src/core/ext/filters/load_reporting/server_load_reporting_filter.cc",
    ],
    hdrs = [
        "src/core/ext/filters/load_reporting/registered_opencensus_objects.h",
        "src/core/ext/filters/load_reporting/server_load_reporting_filter.h",
        "src/cpp/server/load_reporter/constants.h",
    ],
    external_deps = [
        "absl/strings",
        "absl/strings:str_format",
        "opencensus-stats",
    ],
    language = "c++",
    deps = [
        "error",
        "gpr",
        "grpc++_base",
        "grpc_base",
        "grpc_lb_policy_grpclb",
        "grpc_security_base",
        "grpc_sockaddr",
        "slice",
        "uri_parser",
    ],
    alwayslink = 1,
)

grpc_cc_library(
    name = "lb_load_data_store",
    srcs = [
        "src/cpp/server/load_reporter/load_data_store.cc",
    ],
    hdrs = [
        "src/cpp/server/load_reporter/constants.h",
        "src/cpp/server/load_reporter/load_data_store.h",
    ],
    language = "c++",
    deps = [
        "gpr",
        "gpr_codegen",
        "grpc++",
        "grpc_base",
        "grpc_sockaddr",
    ],
)

grpc_cc_library(
    name = "lb_server_load_reporting_service_server_builder_plugin",
    srcs = [
        "src/cpp/server/load_reporter/load_reporting_service_server_builder_plugin.cc",
    ],
    hdrs = [
        "src/cpp/server/load_reporter/load_reporting_service_server_builder_plugin.h",
    ],
    language = "c++",
    deps = [
        "gpr",
        "grpc++",
        "lb_load_reporter_service",
    ],
)

grpc_cc_library(
    name = "grpcpp_server_load_reporting",
    srcs = [
        "src/cpp/server/load_reporter/load_reporting_service_server_builder_option.cc",
        "src/cpp/server/load_reporter/util.cc",
    ],
    language = "c++",
    public_hdrs = [
        "include/grpcpp/ext/server_load_reporting.h",
    ],
    deps = [
        "gpr",
        "gpr_codegen",
        "lb_server_load_reporting_filter",
        "lb_server_load_reporting_service_server_builder_plugin",
        "slice",
    ],
)

grpc_cc_library(
    name = "lb_load_reporter_service",
    srcs = [
        "src/cpp/server/load_reporter/load_reporter_async_service_impl.cc",
    ],
    hdrs = [
        "src/cpp/server/load_reporter/load_reporter_async_service_impl.h",
    ],
    external_deps = ["absl/memory"],
    language = "c++",
    deps = [
        "gpr",
        "lb_load_reporter",
    ],
)

grpc_cc_library(
    name = "lb_get_cpu_stats",
    srcs = [
        "src/cpp/server/load_reporter/get_cpu_stats_linux.cc",
        "src/cpp/server/load_reporter/get_cpu_stats_macos.cc",
        "src/cpp/server/load_reporter/get_cpu_stats_unsupported.cc",
        "src/cpp/server/load_reporter/get_cpu_stats_windows.cc",
    ],
    hdrs = [
        "src/cpp/server/load_reporter/get_cpu_stats.h",
    ],
    language = "c++",
    deps = [
        "gpr_base",
        "grpc++",
    ],
)

grpc_cc_library(
    name = "lb_load_reporter",
    srcs = [
        "src/cpp/server/load_reporter/load_reporter.cc",
    ],
    hdrs = [
        "src/cpp/server/load_reporter/constants.h",
        "src/cpp/server/load_reporter/load_reporter.h",
    ],
    external_deps = [
        "opencensus-stats",
        "opencensus-tags",
    ],
    language = "c++",
    deps = [
        "gpr",
        "gpr_codegen",
        "lb_get_cpu_stats",
        "lb_load_data_store",
        "//src/proto/grpc/lb/v1:load_reporter_proto",
    ],
)

grpc_cc_library(
    name = "grpc_resolver_dns_selection",
    srcs = [
        "src/core/ext/filters/client_channel/resolver/dns/dns_resolver_selection.cc",
    ],
    hdrs = [
        "src/core/ext/filters/client_channel/resolver/dns/dns_resolver_selection.h",
    ],
    language = "c++",
    deps = [
        "gpr_base",
        "grpc_base",
    ],
)

grpc_cc_library(
    name = "grpc_resolver_dns_native",
    srcs = [
        "src/core/ext/filters/client_channel/resolver/dns/native/dns_resolver.cc",
    ],
    external_deps = [
        "absl/strings",
        "absl/functional:bind_front",
    ],
    language = "c++",
    deps = [
        "config",
        "gpr_base",
        "grpc_base",
        "grpc_client_channel",
        "grpc_resolver",
        "grpc_resolver_dns_selection",
        "server_address",
    ],
)

grpc_cc_library(
    name = "grpc_resolver_dns_ares",
    srcs = [
        "src/core/ext/filters/client_channel/resolver/dns/c_ares/dns_resolver_ares.cc",
        "src/core/ext/filters/client_channel/resolver/dns/c_ares/grpc_ares_ev_driver_event_engine.cc",
        "src/core/ext/filters/client_channel/resolver/dns/c_ares/grpc_ares_ev_driver_posix.cc",
        "src/core/ext/filters/client_channel/resolver/dns/c_ares/grpc_ares_ev_driver_windows.cc",
        "src/core/ext/filters/client_channel/resolver/dns/c_ares/grpc_ares_wrapper.cc",
        "src/core/ext/filters/client_channel/resolver/dns/c_ares/grpc_ares_wrapper_event_engine.cc",
        "src/core/ext/filters/client_channel/resolver/dns/c_ares/grpc_ares_wrapper_posix.cc",
        "src/core/ext/filters/client_channel/resolver/dns/c_ares/grpc_ares_wrapper_windows.cc",
    ],
    hdrs = [
        "src/core/ext/filters/client_channel/resolver/dns/c_ares/grpc_ares_ev_driver.h",
        "src/core/ext/filters/client_channel/resolver/dns/c_ares/grpc_ares_wrapper.h",
    ],
    external_deps = [
        "absl/strings",
        "absl/strings:str_format",
        "absl/container:inlined_vector",
        "address_sorting",
        "cares",
    ],
    language = "c++",
    deps = [
        "config",
        "error",
        "gpr_base",
        "grpc_base",
        "grpc_client_channel",
        "grpc_grpclb_balancer_addresses",
        "grpc_resolver",
        "grpc_resolver_dns_selection",
        "grpc_service_config",
        "grpc_service_config_impl",
        "grpc_sockaddr",
        "iomgr_port",
        "json",
        "server_address",
        "sockaddr_utils",
    ],
)

grpc_cc_library(
    name = "grpc_resolver_sockaddr",
    srcs = [
        "src/core/ext/filters/client_channel/resolver/sockaddr/sockaddr_resolver.cc",
    ],
    external_deps = [
        "absl/strings",
    ],
    language = "c++",
    deps = [
        "config",
        "gpr_base",
        "grpc_base",
        "grpc_client_channel",
        "grpc_resolver",
        "server_address",
        "slice",
    ],
)

grpc_cc_library(
    name = "grpc_resolver_binder",
    srcs = [
        "src/core/ext/filters/client_channel/resolver/binder/binder_resolver.cc",
    ],
    external_deps = [
        "absl/strings",
    ],
    language = "c++",
    deps = [
        "config",
        "gpr_base",
        "grpc_base",
        "grpc_client_channel",
        "grpc_resolver",
        "iomgr_port",
        "server_address",
        "slice",
    ],
)

grpc_cc_library(
    name = "grpc_resolver_fake",
    srcs = ["src/core/ext/filters/client_channel/resolver/fake/fake_resolver.cc"],
    hdrs = ["src/core/ext/filters/client_channel/resolver/fake/fake_resolver.h"],
    language = "c++",
    visibility = [
        "//test:__subpackages__",
        "@grpc:grpc_resolver_fake",
    ],
    deps = [
        "config",
        "gpr_base",
        "grpc_base",
        "grpc_client_channel",
        "grpc_resolver",
        "server_address",
        "slice",
        "useful",
    ],
)

grpc_cc_library(
    name = "grpc_resolver_xds_header",
    hdrs = [
        "src/core/ext/filters/client_channel/resolver/xds/xds_resolver.h",
    ],
    language = "c++",
)

grpc_cc_library(
    name = "grpc_resolver_xds",
    srcs = [
        "src/core/ext/filters/client_channel/resolver/xds/xds_resolver.cc",
    ],
    external_deps = [
        "xxhash",
        "re2",
        "absl/strings",
    ],
    language = "c++",
    deps = [
        "config",
        "gpr_base",
        "grpc_base",
        "grpc_client_channel",
        "grpc_lb_policy_ring_hash",
        "grpc_resolver",
        "grpc_service_config_impl",
        "grpc_xds_client",
    ],
)

grpc_cc_library(
    name = "grpc_resolver_c2p",
    srcs = [
        "src/core/ext/filters/client_channel/resolver/google_c2p/google_c2p_resolver.cc",
    ],
    language = "c++",
    deps = [
        "alts_util",
        "gpr_base",
        "grpc_base",
        "grpc_client_channel",
        "grpc_resolver",
        "grpc_xds_client",
        "httpcli",
    ],
)

grpc_cc_library(
    name = "httpcli",
    srcs = [
        "src/core/lib/http/format_request.cc",
        "src/core/lib/http/httpcli.cc",
        "src/core/lib/http/parser.cc",
    ],
    hdrs = [
        "src/core/lib/http/format_request.h",
        "src/core/lib/http/httpcli.h",
        "src/core/lib/http/parser.h",
    ],
    external_deps = [
        "absl/functional:bind_front",
        "absl/strings",
        "absl/strings:str_format",
    ],
    language = "c++",
    visibility = ["@grpc:httpcli"],
    deps = [
        "config",
        "gpr_base",
        "grpc_base",
        "grpc_security_base",
        "ref_counted_ptr",
        "sockaddr_utils",
        "useful",
    ],
)

grpc_cc_library(
    name = "grpc_authorization_base",
    srcs = [
        "src/core/lib/security/authorization/authorization_policy_provider_vtable.cc",
        "src/core/lib/security/authorization/evaluate_args.cc",
        "src/core/lib/security/authorization/grpc_server_authz_filter.cc",
    ],
    hdrs = [
        "src/core/lib/security/authorization/authorization_engine.h",
        "src/core/lib/security/authorization/authorization_policy_provider.h",
        "src/core/lib/security/authorization/evaluate_args.h",
        "src/core/lib/security/authorization/grpc_server_authz_filter.h",
    ],
    external_deps = [
        "absl/strings",
    ],
    language = "c++",
    deps = [
        "gpr_base",
        "grpc_base",
        "grpc_credentials_util",
        "grpc_trace",
        "slice_refcount",
        "sockaddr_utils",
    ],
)

grpc_cc_library(
    name = "tsi_fake_credentials",
    srcs = [
        "src/core/tsi/fake_transport_security.cc",
    ],
    hdrs = [
        "src/core/tsi/fake_transport_security.h",
    ],
    external_deps = [
        "absl/strings",
        "absl/strings:str_format",
    ],
    language = "c++",
    visibility = [
        "@grpc:public",
    ],
    deps = [
        "gpr_base",
        "grpc_base",
        "tsi_base",
        "useful",
    ],
)

grpc_cc_library(
    name = "grpc_fake_credentials",
    srcs = [
        "src/core/lib/security/credentials/fake/fake_credentials.cc",
        "src/core/lib/security/security_connector/fake/fake_security_connector.cc",
    ],
    hdrs = [
        "src/core/ext/filters/client_channel/lb_policy/grpclb/grpclb.h",
        "src/core/lib/security/credentials/fake/fake_credentials.h",
        "src/core/lib/security/security_connector/fake/fake_security_connector.h",
    ],
    external_deps = [
        "absl/strings",
        "absl/strings:str_format",
    ],
    language = "c++",
    deps = [
        "gpr_base",
        "grpc_base",
        "grpc_security_base",
        "ref_counted_ptr",
        "tsi_fake_credentials",
    ],
)

grpc_cc_library(
    name = "grpc_insecure_credentials",
    srcs = [
        "src/core/lib/security/credentials/insecure/insecure_credentials.cc",
        "src/core/lib/security/security_connector/insecure/insecure_security_connector.cc",
    ],
    hdrs = [
        "src/core/lib/security/security_connector/insecure/insecure_security_connector.h",
    ],
    language = "c++",
    deps = [
        "gpr",
        "grpc_security_base",
        "ref_counted_ptr",
        "tsi_local_credentials",
    ],
)

grpc_cc_library(
    name = "tsi_local_credentials",
    srcs = [
        "src/core/tsi/local_transport_security.cc",
    ],
    hdrs = [
        "src/core/tsi/local_transport_security.h",
    ],
    language = "c++",
    deps = [
        "gpr",
        "grpc_base",
        "tsi_base",
    ],
)

grpc_cc_library(
    name = "grpc_local_credentials",
    srcs = [
        "src/core/lib/security/credentials/local/local_credentials.cc",
        "src/core/lib/security/security_connector/local/local_security_connector.cc",
    ],
    hdrs = [
        "src/core/lib/security/credentials/local/local_credentials.h",
        "src/core/lib/security/security_connector/local/local_security_connector.h",
    ],
    external_deps = [
        "absl/strings:str_format",
        "absl/strings",
    ],
    language = "c++",
    deps = [
        "gpr_base",
        "grpc_base",
        "grpc_client_channel",
        "grpc_security_base",
        "grpc_sockaddr",
        "ref_counted_ptr",
        "sockaddr_utils",
        "tsi_local_credentials",
        "uri_parser",
    ],
)

grpc_cc_library(
    name = "grpc_alts_credentials",
    srcs = [
        "src/core/lib/security/credentials/alts/alts_credentials.cc",
        "src/core/lib/security/security_connector/alts/alts_security_connector.cc",
    ],
    hdrs = [
        "src/core/lib/security/credentials/alts/alts_credentials.h",
        "src/core/lib/security/security_connector/alts/alts_security_connector.h",
    ],
    external_deps = [
        "libssl",
        "upb_lib",
        "upb_lib_descriptor",
    ],
    language = "c++",
    visibility = ["@grpc:public"],
    deps = [
        "alts_util",
        "gpr_base",
        "grpc_base",
        "grpc_security_base",
        "ref_counted_ptr",
        "tsi_alts_credentials",
        "tsi_base",
    ],
)

grpc_cc_library(
    name = "grpc_ssl_credentials",
    srcs = [
        "src/core/lib/security/credentials/ssl/ssl_credentials.cc",
        "src/core/lib/security/security_connector/ssl/ssl_security_connector.cc",
    ],
    hdrs = [
        "src/core/lib/security/credentials/ssl/ssl_credentials.h",
        "src/core/lib/security/security_connector/ssl/ssl_security_connector.h",
    ],
    external_deps = [
        "absl/strings",
        "absl/strings:str_format",
    ],
    language = "c++",
    deps = [
        "gpr_base",
        "grpc_base",
        "grpc_credentials_util",
        "grpc_security_base",
        "grpc_transport_chttp2_alpn",
        "ref_counted_ptr",
        "tsi_base",
        "tsi_ssl_credentials",
    ],
)

grpc_cc_library(
    name = "grpc_google_default_credentials",
    srcs = [
        "src/core/lib/security/credentials/google_default/credentials_generic.cc",
        "src/core/lib/security/credentials/google_default/google_default_credentials.cc",
    ],
    hdrs = [
        "src/core/ext/filters/client_channel/lb_policy/grpclb/grpclb.h",
        "src/core/lib/security/credentials/google_default/google_default_credentials.h",
    ],
    external_deps = [
        "absl/strings",
        "absl/strings:str_format",
    ],
    language = "c++",
    deps = [
        "alts_util",
        "gpr_base",
        "grpc_alts_credentials",
        "grpc_base",
        "grpc_codegen",
        "grpc_external_account_credentials",
        "grpc_jwt_credentials",
        "grpc_lb_xds_channel_args",
        "grpc_oauth2_credentials",
        "grpc_security_base",
        "grpc_ssl_credentials",
        "httpcli",
        "httpcli_ssl_credentials",
        "ref_counted_ptr",
    ],
)

grpc_cc_library(
    name = "grpc_tls_credentials",
    srcs = [
        "src/core/lib/security/credentials/tls/grpc_tls_certificate_distributor.cc",
        "src/core/lib/security/credentials/tls/grpc_tls_certificate_provider.cc",
        "src/core/lib/security/credentials/tls/grpc_tls_certificate_verifier.cc",
        "src/core/lib/security/credentials/tls/grpc_tls_credentials_options.cc",
        "src/core/lib/security/credentials/tls/tls_credentials.cc",
        "src/core/lib/security/security_connector/tls/tls_security_connector.cc",
    ],
    hdrs = [
        "src/core/lib/security/credentials/tls/grpc_tls_certificate_distributor.h",
        "src/core/lib/security/credentials/tls/grpc_tls_certificate_provider.h",
        "src/core/lib/security/credentials/tls/grpc_tls_certificate_verifier.h",
        "src/core/lib/security/credentials/tls/grpc_tls_credentials_options.h",
        "src/core/lib/security/credentials/tls/tls_credentials.h",
        "src/core/lib/security/security_connector/tls/tls_security_connector.h",
    ],
    external_deps = [
        "absl/functional:bind_front",
        "absl/strings",
        "libssl",
    ],
    language = "c++",
    deps = [
        "gpr_base",
        "grpc_base",
        "grpc_credentials_util",
        "grpc_security_base",
        "tsi_base",
        "tsi_ssl_credentials",
    ],
)

grpc_cc_library(
    name = "grpc_iam_credentials",
    srcs = [
        "src/core/lib/security/credentials/iam/iam_credentials.cc",
    ],
    hdrs = [
        "src/core/lib/security/credentials/iam/iam_credentials.h",
    ],
    external_deps = [
        "absl/strings",
        "absl/strings:str_format",
    ],
    language = "c++",
    deps = [
        "gpr_base",
        "grpc_base",
        "grpc_security_base",
        "ref_counted_ptr",
    ],
)

grpc_cc_library(
    name = "grpc_jwt_credentials",
    srcs = [
        "src/core/lib/security/credentials/jwt/json_token.cc",
        "src/core/lib/security/credentials/jwt/jwt_credentials.cc",
        "src/core/lib/security/credentials/jwt/jwt_verifier.cc",
    ],
    hdrs = [
        "src/core/lib/security/credentials/jwt/json_token.h",
        "src/core/lib/security/credentials/jwt/jwt_credentials.h",
        "src/core/lib/security/credentials/jwt/jwt_verifier.h",
    ],
    external_deps = [
        "absl/strings",
        "libcrypto",
        "libssl",
    ],
    language = "c++",
    visibility = ["@grpc:public"],
    deps = [
        "gpr_base",
        "grpc_base",
        "grpc_credentials_util",
        "grpc_security_base",
        "httpcli",
        "httpcli_ssl_credentials",
        "json",
        "ref_counted",
        "ref_counted_ptr",
        "tsi_ssl_types",
        "uri_parser",
    ],
)

grpc_cc_library(
    name = "grpc_oauth2_credentials",
    srcs = [
        "src/core/lib/security/credentials/oauth2/oauth2_credentials.cc",
    ],
    hdrs = [
        "src/core/lib/security/credentials/oauth2/oauth2_credentials.h",
    ],
    external_deps = [
        "absl/container:inlined_vector",
        "absl/strings",
        "absl/strings:str_format",
    ],
    language = "c++",
    deps = [
        "gpr_base",
        "grpc_base",
        "grpc_codegen",
        "grpc_credentials_util",
        "grpc_security_base",
        "httpcli",
        "httpcli_ssl_credentials",
        "json",
        "ref_counted_ptr",
        "uri_parser",
    ],
)

grpc_cc_library(
    name = "grpc_external_account_credentials",
    srcs = [
        "src/core/lib/security/credentials/external/aws_external_account_credentials.cc",
        "src/core/lib/security/credentials/external/aws_request_signer.cc",
        "src/core/lib/security/credentials/external/external_account_credentials.cc",
        "src/core/lib/security/credentials/external/file_external_account_credentials.cc",
        "src/core/lib/security/credentials/external/url_external_account_credentials.cc",
    ],
    hdrs = [
        "src/core/lib/security/credentials/external/aws_external_account_credentials.h",
        "src/core/lib/security/credentials/external/aws_request_signer.h",
        "src/core/lib/security/credentials/external/external_account_credentials.h",
        "src/core/lib/security/credentials/external/file_external_account_credentials.h",
        "src/core/lib/security/credentials/external/url_external_account_credentials.h",
    ],
    external_deps = [
        "absl/strings",
        "absl/strings:str_format",
        "absl/time",
        "libcrypto",
        "libssl",
    ],
    language = "c++",
    deps = [
        "gpr_base",
        "grpc_base",
        "grpc_credentials_util",
        "grpc_oauth2_credentials",
        "grpc_security_base",
        "httpcli",
        "httpcli_ssl_credentials",
        "slice_refcount",
    ],
)

grpc_cc_library(
    name = "httpcli_ssl_credentials",
    srcs = [
        "src/core/lib/http/httpcli_security_connector.cc",
    ],
    hdrs = [
        "src/core/lib/http/httpcli_ssl_credentials.h",
    ],
    external_deps = [
        "absl/strings",
    ],
    language = "c++",
    deps = [
        "config",
        "gpr_base",
        "grpc_base",
        "grpc_security_base",
        "ref_counted_ptr",
        "tsi_ssl_credentials",
    ],
)

grpc_cc_library(
    name = "grpc_secure",
    language = "c++",
    public_hdrs = GRPC_PUBLIC_HDRS,
    visibility = ["@grpc:public"],
    deps = [
        "config",
        "gpr_base",
        "grpc_alts_credentials",
        "grpc_authorization_base",
        "grpc_base",
        "grpc_client_channel",
        "grpc_codegen",
        "grpc_credentials_util",
        "grpc_external_account_credentials",
        "grpc_fake_credentials",
        "grpc_google_default_credentials",
        "grpc_iam_credentials",
        "grpc_insecure_credentials",
        "grpc_jwt_credentials",
        "grpc_local_credentials",
        "grpc_oauth2_credentials",
        "grpc_security_base",
        "grpc_ssl_credentials",
        "grpc_tls_credentials",
        "grpc_trace",
        "grpc_transport_chttp2_alpn",
        "httpcli",
        "httpcli_ssl_credentials",
        "json",
        "ref_counted",
        "ref_counted_ptr",
        "slice",
        "slice_refcount",
        "sockaddr_utils",
        "tsi_base",
        "uri_parser",
        "useful",
    ],
)

grpc_cc_library(
    name = "tsi_ssl_types",
    hdrs = [
        "src/core/tsi/ssl_types.h",
    ],
    external_deps = [
        "libssl",
    ],
    language = "c++",
)

grpc_cc_library(
    name = "grpc_security_base",
    srcs = [
        "src/core/lib/security/context/security_context.cc",
        "src/core/lib/security/credentials/composite/composite_credentials.cc",
        "src/core/lib/security/credentials/credentials.cc",
        "src/core/lib/security/credentials/plugin/plugin_credentials.cc",
        "src/core/lib/security/security_connector/security_connector.cc",
        "src/core/lib/security/transport/client_auth_filter.cc",
        "src/core/lib/security/transport/secure_endpoint.cc",
        "src/core/lib/security/transport/security_handshaker.cc",
        "src/core/lib/security/transport/server_auth_filter.cc",
        "src/core/lib/security/transport/tsi_error.cc",
    ],
    hdrs = [
        "src/core/lib/security/context/security_context.h",
        "src/core/lib/security/credentials/composite/composite_credentials.h",
        "src/core/lib/security/credentials/credentials.h",
        "src/core/lib/security/credentials/plugin/plugin_credentials.h",
        "src/core/lib/security/security_connector/security_connector.h",
        "src/core/lib/security/transport/auth_filters.h",
        "src/core/lib/security/transport/secure_endpoint.h",
        "src/core/lib/security/transport/security_handshaker.h",
        "src/core/lib/security/transport/tsi_error.h",
    ],
    external_deps = [
        "absl/strings",
        "absl/strings:str_format",
        "absl/time",
    ],
    language = "c++",
    public_hdrs = GRPC_PUBLIC_HDRS,
    visibility = ["@grpc:public"],
    deps = [
        "arena",
        "config",
        "gpr_base",
        "grpc_base",
        "grpc_trace",
        "json",
<<<<<<< HEAD
        "memory_quota",
        "promise",
        "ref_counted",
        "ref_counted_ptr",
        "resource_quota",
        "resource_quota_trace",
        "try_seq",
=======
        "ref_counted",
        "ref_counted_ptr",
>>>>>>> 0f73576b
        "tsi_base",
    ],
)

grpc_cc_library(
    name = "grpc_credentials_util",
    srcs = [
        "src/core/lib/security/credentials/tls/tls_utils.cc",
        "src/core/lib/security/security_connector/load_system_roots_fallback.cc",
        "src/core/lib/security/security_connector/load_system_roots_linux.cc",
        "src/core/lib/security/util/json_util.cc",
    ],
    hdrs = [
        "src/core/lib/security/credentials/tls/tls_utils.h",
        "src/core/lib/security/security_connector/load_system_roots.h",
        "src/core/lib/security/security_connector/load_system_roots_linux.h",
        "src/core/lib/security/util/json_util.h",
    ],
    external_deps = [
        "absl/container:inlined_vector",
        "absl/strings",
    ],
    language = "c++",
    visibility = ["@grpc:public"],
    deps = [
        "gpr_base",
        "grpc_base",
        "grpc_security_base",
        "useful",
    ],
)

grpc_cc_library(
    name = "tsi_alts_credentials",
    srcs = [
        "src/core/tsi/alts/crypt/aes_gcm.cc",
        "src/core/tsi/alts/crypt/gsec.cc",
        "src/core/tsi/alts/frame_protector/alts_counter.cc",
        "src/core/tsi/alts/frame_protector/alts_crypter.cc",
        "src/core/tsi/alts/frame_protector/alts_frame_protector.cc",
        "src/core/tsi/alts/frame_protector/alts_record_protocol_crypter_common.cc",
        "src/core/tsi/alts/frame_protector/alts_seal_privacy_integrity_crypter.cc",
        "src/core/tsi/alts/frame_protector/alts_unseal_privacy_integrity_crypter.cc",
        "src/core/tsi/alts/frame_protector/frame_handler.cc",
        "src/core/tsi/alts/handshaker/alts_handshaker_client.cc",
        "src/core/tsi/alts/handshaker/alts_shared_resource.cc",
        "src/core/tsi/alts/handshaker/alts_tsi_handshaker.cc",
        "src/core/tsi/alts/handshaker/alts_tsi_utils.cc",
        "src/core/tsi/alts/zero_copy_frame_protector/alts_grpc_integrity_only_record_protocol.cc",
        "src/core/tsi/alts/zero_copy_frame_protector/alts_grpc_privacy_integrity_record_protocol.cc",
        "src/core/tsi/alts/zero_copy_frame_protector/alts_grpc_record_protocol_common.cc",
        "src/core/tsi/alts/zero_copy_frame_protector/alts_iovec_record_protocol.cc",
        "src/core/tsi/alts/zero_copy_frame_protector/alts_zero_copy_grpc_protector.cc",
    ],
    hdrs = [
        "src/core/tsi/alts/crypt/gsec.h",
        "src/core/tsi/alts/frame_protector/alts_counter.h",
        "src/core/tsi/alts/frame_protector/alts_crypter.h",
        "src/core/tsi/alts/frame_protector/alts_frame_protector.h",
        "src/core/tsi/alts/frame_protector/alts_record_protocol_crypter_common.h",
        "src/core/tsi/alts/frame_protector/frame_handler.h",
        "src/core/tsi/alts/handshaker/alts_handshaker_client.h",
        "src/core/tsi/alts/handshaker/alts_shared_resource.h",
        "src/core/tsi/alts/handshaker/alts_tsi_handshaker.h",
        "src/core/tsi/alts/handshaker/alts_tsi_handshaker_private.h",
        "src/core/tsi/alts/handshaker/alts_tsi_utils.h",
        "src/core/tsi/alts/zero_copy_frame_protector/alts_grpc_integrity_only_record_protocol.h",
        "src/core/tsi/alts/zero_copy_frame_protector/alts_grpc_privacy_integrity_record_protocol.h",
        "src/core/tsi/alts/zero_copy_frame_protector/alts_grpc_record_protocol.h",
        "src/core/tsi/alts/zero_copy_frame_protector/alts_grpc_record_protocol_common.h",
        "src/core/tsi/alts/zero_copy_frame_protector/alts_iovec_record_protocol.h",
        "src/core/tsi/alts/zero_copy_frame_protector/alts_zero_copy_grpc_protector.h",
    ],
    external_deps = [
        "libssl",
        "libcrypto",
        "upb_lib",
    ],
    language = "c++",
    visibility = ["@grpc:public"],
    deps = [
        "alts_util",
        "arena",
        "config",
        "error",
        "gpr_base",
        "grpc_base",
        "tsi_base",
        "useful",
    ],
)

grpc_cc_library(
    name = "tsi_ssl_credentials",
    srcs = [
        "src/core/lib/security/security_connector/ssl_utils.cc",
        "src/core/lib/security/security_connector/ssl_utils_config.cc",
        "src/core/tsi/ssl/key_logging/ssl_key_logging.cc",
        "src/core/tsi/ssl/session_cache/ssl_session_boringssl.cc",
        "src/core/tsi/ssl/session_cache/ssl_session_cache.cc",
        "src/core/tsi/ssl/session_cache/ssl_session_openssl.cc",
        "src/core/tsi/ssl_transport_security.cc",
    ],
    hdrs = [
        "src/core/lib/security/security_connector/ssl_utils.h",
        "src/core/lib/security/security_connector/ssl_utils_config.h",
        "src/core/tsi/ssl/key_logging/ssl_key_logging.h",
        "src/core/tsi/ssl/session_cache/ssl_session.h",
        "src/core/tsi/ssl/session_cache/ssl_session_cache.h",
        "src/core/tsi/ssl_transport_security.h",
    ],
    external_deps = [
        "absl/strings",
        "libssl",
        "libcrypto",
    ],
    language = "c++",
    visibility = ["@grpc:public"],
    deps = [
        "gpr_base",
        "grpc_base",
        "grpc_credentials_util",
        "grpc_security_base",
        "grpc_transport_chttp2_alpn",
        "ref_counted_ptr",
        "tsi_base",
        "tsi_ssl_types",
        "useful",
    ],
)

grpc_cc_library(
    name = "grpc_mock_cel",
    hdrs = [
        "src/core/lib/security/authorization/mock_cel/activation.h",
        "src/core/lib/security/authorization/mock_cel/cel_expr_builder_factory.h",
        "src/core/lib/security/authorization/mock_cel/cel_expression.h",
        "src/core/lib/security/authorization/mock_cel/cel_value.h",
        "src/core/lib/security/authorization/mock_cel/evaluator_core.h",
        "src/core/lib/security/authorization/mock_cel/flat_expr_builder.h",
    ],
    language = "c++",
    deps = [
        "grpc_base",
    ],
)

# This target depends on RE2 and should not be linked into grpc by default for binary-size reasons.
grpc_cc_library(
    name = "grpc_matchers",
    srcs = [
        "src/core/lib/matchers/matchers.cc",
    ],
    hdrs = [
        "src/core/lib/matchers/matchers.h",
    ],
    external_deps = [
        "re2",
        "absl/memory",
        "absl/strings",
        "absl/strings:str_format",
    ],
    language = "c++",
    deps = [
        "gpr_base",
        "grpc_base",
    ],
)

# This target pulls in a dependency on RE2 and should not be linked into grpc by default for binary-size reasons.
grpc_cc_library(
    name = "grpc_rbac_engine",
    srcs = [
        "src/core/lib/security/authorization/grpc_authorization_engine.cc",
        "src/core/lib/security/authorization/matchers.cc",
        "src/core/lib/security/authorization/rbac_policy.cc",
    ],
    hdrs = [
        "src/core/lib/security/authorization/grpc_authorization_engine.h",
        "src/core/lib/security/authorization/matchers.h",
        "src/core/lib/security/authorization/rbac_policy.h",
    ],
    external_deps = [
        "absl/strings",
        "absl/strings:str_format",
    ],
    language = "c++",
    deps = [
        "gpr_base",
        "grpc_authorization_base",
        "grpc_base",
        "grpc_matchers",
        "sockaddr_utils",
    ],
)

# This target pulls in a dependency on RE2 and should not be linked into grpc by default for binary-size reasons.
grpc_cc_library(
    name = "grpc_authorization_provider",
    srcs = [
        "src/core/lib/security/authorization/grpc_authorization_policy_provider.cc",
        "src/core/lib/security/authorization/rbac_translator.cc",
    ],
    hdrs = [
        "src/core/lib/security/authorization/grpc_authorization_policy_provider.h",
        "src/core/lib/security/authorization/rbac_translator.h",
    ],
    external_deps = [
        "absl/strings",
        "absl/strings:str_format",
    ],
    language = "c++",
    public_hdrs = GRPC_PUBLIC_HDRS,
    deps = [
        "gpr_base",
        "grpc_base",
        "grpc_matchers",
        "grpc_rbac_engine",
        "useful",
    ],
)

# This target pulls in a dependency on RE2 and should not be linked into grpc by default for binary-size reasons.
grpc_cc_library(
    name = "grpc++_authorization_provider",
    srcs = [
        "src/cpp/server/authorization_policy_provider.cc",
    ],
    external_deps = [
        "absl/synchronization",
        "protobuf_headers",
    ],
    language = "c++",
    public_hdrs = GRPCXX_PUBLIC_HDRS,
    deps = [
        "gpr_base",
        "grpc++_codegen_base",
        "grpc_authorization_provider",
    ],
)

# This target pulls in a dependency on RE2 and should not be linked into grpc by default for binary-size reasons.
grpc_cc_library(
    name = "grpc_cel_engine",
    srcs = [
        "src/core/lib/security/authorization/cel_authorization_engine.cc",
    ],
    hdrs = [
        "src/core/lib/security/authorization/cel_authorization_engine.h",
    ],
    external_deps = [
        "absl/container:flat_hash_set",
        "absl/memory",
    ],
    language = "c++",
    deps = [
        "envoy_config_rbac_upb",
        "gpr_base",
        "grpc_base",
        "grpc_mock_cel",
        "grpc_rbac_engine",
        "sockaddr_utils",
    ],
)

grpc_cc_library(
    name = "hpack_constants",
    hdrs = [
        "src/core/ext/transport/chttp2/transport/hpack_constants.h",
    ],
    language = "c++",
    deps = [
        "gpr_platform",
    ],
)

grpc_cc_library(
    name = "hpack_encoder_table",
    srcs = [
        "src/core/ext/transport/chttp2/transport/hpack_encoder_table.cc",
    ],
    hdrs = [
        "src/core/ext/transport/chttp2/transport/hpack_encoder_table.h",
    ],
    external_deps = [
        "absl/container:inlined_vector",
    ],
    language = "c++",
    deps = [
        "gpr",
        "hpack_constants",
    ],
)

grpc_cc_library(
    name = "grpc_transport_chttp2",
    srcs = [
        "src/core/ext/transport/chttp2/transport/bin_decoder.cc",
        "src/core/ext/transport/chttp2/transport/bin_encoder.cc",
        "src/core/ext/transport/chttp2/transport/chttp2_transport.cc",
        "src/core/ext/transport/chttp2/transport/context_list.cc",
        "src/core/ext/transport/chttp2/transport/flow_control.cc",
        "src/core/ext/transport/chttp2/transport/frame_data.cc",
        "src/core/ext/transport/chttp2/transport/frame_goaway.cc",
        "src/core/ext/transport/chttp2/transport/frame_ping.cc",
        "src/core/ext/transport/chttp2/transport/frame_rst_stream.cc",
        "src/core/ext/transport/chttp2/transport/frame_settings.cc",
        "src/core/ext/transport/chttp2/transport/frame_window_update.cc",
        "src/core/ext/transport/chttp2/transport/hpack_encoder.cc",
        "src/core/ext/transport/chttp2/transport/hpack_parser.cc",
        "src/core/ext/transport/chttp2/transport/hpack_parser_table.cc",
        "src/core/ext/transport/chttp2/transport/http2_settings.cc",
        "src/core/ext/transport/chttp2/transport/huffsyms.cc",
        "src/core/ext/transport/chttp2/transport/parsing.cc",
        "src/core/ext/transport/chttp2/transport/stream_lists.cc",
        "src/core/ext/transport/chttp2/transport/stream_map.cc",
        "src/core/ext/transport/chttp2/transport/varint.cc",
        "src/core/ext/transport/chttp2/transport/writing.cc",
    ],
    hdrs = [
        "src/core/ext/transport/chttp2/transport/bin_decoder.h",
        "src/core/ext/transport/chttp2/transport/bin_encoder.h",
        "src/core/ext/transport/chttp2/transport/chttp2_transport.h",
        "src/core/ext/transport/chttp2/transport/context_list.h",
        "src/core/ext/transport/chttp2/transport/flow_control.h",
        "src/core/ext/transport/chttp2/transport/frame.h",
        "src/core/ext/transport/chttp2/transport/frame_data.h",
        "src/core/ext/transport/chttp2/transport/frame_goaway.h",
        "src/core/ext/transport/chttp2/transport/frame_ping.h",
        "src/core/ext/transport/chttp2/transport/frame_rst_stream.h",
        "src/core/ext/transport/chttp2/transport/frame_settings.h",
        "src/core/ext/transport/chttp2/transport/frame_window_update.h",
        "src/core/ext/transport/chttp2/transport/hpack_encoder.h",
        "src/core/ext/transport/chttp2/transport/hpack_parser.h",
        "src/core/ext/transport/chttp2/transport/hpack_parser_table.h",
        "src/core/ext/transport/chttp2/transport/http2_settings.h",
        "src/core/ext/transport/chttp2/transport/huffsyms.h",
        "src/core/ext/transport/chttp2/transport/internal.h",
        "src/core/ext/transport/chttp2/transport/stream_map.h",
        "src/core/ext/transport/chttp2/transport/varint.h",
    ],
    external_deps = [
        "absl/base:core_headers",
        "absl/memory",
        "absl/status",
        "absl/strings",
        "absl/strings:str_format",
    ],
    language = "c++",
    visibility = ["@grpc:grpclb"],
    deps = [
        "gpr_base",
        "grpc_base",
        "grpc_http_filters",
        "grpc_trace",
        "grpc_transport_chttp2_alpn",
        "hpack_constants",
        "hpack_encoder_table",
        "httpcli",
        "memory_quota",
        "resource_quota_trace",
        "slice",
        "slice_refcount",
        "uri_parser",
        "useful",
    ],
)

grpc_cc_library(
    name = "grpc_transport_chttp2_alpn",
    srcs = [
        "src/core/ext/transport/chttp2/alpn/alpn.cc",
    ],
    hdrs = [
        "src/core/ext/transport/chttp2/alpn/alpn.h",
    ],
    language = "c++",
    deps = [
        "gpr_base",
        "useful",
    ],
)

grpc_cc_library(
    name = "grpc_transport_chttp2_client_connector",
    srcs = [
        "src/core/ext/transport/chttp2/client/chttp2_connector.cc",
    ],
    hdrs = [
        "src/core/ext/transport/chttp2/client/chttp2_connector.h",
    ],
    language = "c++",
    deps = [
        "config",
        "gpr_base",
        "grpc_base",
        "grpc_client_channel",
        "grpc_resolver",
        "grpc_security_base",
        "grpc_transport_chttp2",
        "slice",
        "sockaddr_utils",
        "uri_parser",
    ],
)

grpc_cc_library(
    name = "grpc_transport_chttp2_server",
    srcs = [
        "src/core/ext/transport/chttp2/server/chttp2_server.cc",
    ],
    hdrs = [
        "src/core/ext/transport/chttp2/server/chttp2_server.h",
    ],
    external_deps = [
        "absl/strings",
        "absl/strings:str_format",
    ],
    language = "c++",
    deps = [
        "config",
        "gpr_base",
        "grpc_base",
        "grpc_codegen",
        "grpc_http_filters",
        "grpc_security_base",
        "grpc_transport_chttp2",
        "memory_quota",
        "ref_counted",
        "ref_counted_ptr",
        "slice",
        "sockaddr_utils",
        "uri_parser",
    ],
)

grpc_cc_library(
    name = "grpc_transport_inproc",
    srcs = [
        "src/core/ext/transport/inproc/inproc_plugin.cc",
        "src/core/ext/transport/inproc/inproc_transport.cc",
    ],
    hdrs = [
        "src/core/ext/transport/inproc/inproc_transport.h",
    ],
    language = "c++",
    deps = [
        "gpr_base",
        "grpc_base",
        "grpc_trace",
        "slice",
    ],
)

grpc_cc_library(
    name = "tsi_base",
    srcs = [
        "src/core/tsi/transport_security.cc",
        "src/core/tsi/transport_security_grpc.cc",
    ],
    hdrs = [
        "src/core/tsi/transport_security.h",
        "src/core/tsi/transport_security_grpc.h",
        "src/core/tsi/transport_security_interface.h",
    ],
    language = "c++",
    visibility = ["@grpc:tsi_interface"],
    deps = [
        "gpr",
        "grpc_trace",
    ],
)

grpc_cc_library(
    name = "alts_util",
    srcs = [
        "src/core/lib/security/credentials/alts/check_gcp_environment.cc",
        "src/core/lib/security/credentials/alts/check_gcp_environment_linux.cc",
        "src/core/lib/security/credentials/alts/check_gcp_environment_no_op.cc",
        "src/core/lib/security/credentials/alts/check_gcp_environment_windows.cc",
        "src/core/lib/security/credentials/alts/grpc_alts_credentials_client_options.cc",
        "src/core/lib/security/credentials/alts/grpc_alts_credentials_options.cc",
        "src/core/lib/security/credentials/alts/grpc_alts_credentials_server_options.cc",
        "src/core/tsi/alts/handshaker/transport_security_common_api.cc",
    ],
    hdrs = [
        "src/core/lib/security/credentials/alts/check_gcp_environment.h",
        "src/core/lib/security/credentials/alts/grpc_alts_credentials_options.h",
        "src/core/tsi/alts/handshaker/transport_security_common_api.h",
    ],
    external_deps = [
        "upb_lib",
    ],
    language = "c++",
    visibility = ["@grpc:tsi"],
    deps = [
        "alts_upb",
        "gpr",
        "grpc_base",
    ],
)

grpc_cc_library(
    name = "tsi",
    external_deps = [
        "libssl",
        "libcrypto",
        "absl/strings",
        "upb_lib",
    ],
    language = "c++",
    visibility = ["@grpc:tsi"],
    deps = [
        "gpr",
        "grpc_base",
        "tsi_alts_credentials",
        "tsi_base",
        "tsi_fake_credentials",
        "tsi_local_credentials",
        "tsi_ssl_credentials",
        "useful",
    ],
)

grpc_cc_library(
    name = "grpc++_base",
    srcs = GRPCXX_SRCS,
    hdrs = GRPCXX_HDRS,
    external_deps = [
        "absl/synchronization",
        "absl/memory",
        "upb_lib",
        "protobuf_headers",
    ],
    language = "c++",
    public_hdrs = GRPCXX_PUBLIC_HDRS,
    visibility = ["@grpc:alt_grpc++_base_legacy"],
    deps = [
        "config",
        "gpr_base",
        "grpc",
        "grpc++_codegen_base",
        "grpc++_codegen_base_src",
        "grpc++_internal_hdrs_only",
        "grpc_base",
        "grpc_codegen",
        "grpc_health_upb",
        "grpc_service_config",
        "grpc_service_config_impl",
        "grpc_trace",
        "grpc_transport_inproc",
        "ref_counted",
        "useful",
    ],
)

grpc_cc_library(
    name = "grpc++_base_unsecure",
    srcs = GRPCXX_SRCS,
    hdrs = GRPCXX_HDRS,
    external_deps = [
        "absl/synchronization",
        "absl/memory",
        "upb_lib",
        "protobuf_headers",
    ],
    language = "c++",
    public_hdrs = GRPCXX_PUBLIC_HDRS,
    tags = ["avoid_dep"],
    visibility = ["@grpc:alt_grpc++_base_unsecure_legacy"],
    deps = [
        "config",
        "gpr_base",
        "grpc++_codegen_base",
        "grpc++_codegen_base_src",
        "grpc++_internal_hdrs_only",
        "grpc_base",
        "grpc_codegen",
        "grpc_health_upb",
        "grpc_insecure_credentials",
        "grpc_service_config",
        "grpc_service_config_impl",
        "grpc_trace",
        "grpc_transport_inproc",
        "grpc_unsecure",
        "ref_counted",
        "useful",
    ],
)

grpc_cc_library(
    name = "grpc++_codegen_base",
    language = "c++",
    public_hdrs = [
        "include/grpc++/impl/codegen/async_stream.h",
        "include/grpc++/impl/codegen/async_unary_call.h",
        "include/grpc++/impl/codegen/byte_buffer.h",
        "include/grpc++/impl/codegen/call_hook.h",
        "include/grpc++/impl/codegen/call.h",
        "include/grpc++/impl/codegen/channel_interface.h",
        "include/grpc++/impl/codegen/client_context.h",
        "include/grpc++/impl/codegen/client_unary_call.h",
        "include/grpc++/impl/codegen/completion_queue_tag.h",
        "include/grpc++/impl/codegen/completion_queue.h",
        "include/grpc++/impl/codegen/config.h",
        "include/grpc++/impl/codegen/core_codegen_interface.h",
        "include/grpc++/impl/codegen/create_auth_context.h",
        "include/grpc++/impl/codegen/grpc_library.h",
        "include/grpc++/impl/codegen/metadata_map.h",
        "include/grpc++/impl/codegen/method_handler_impl.h",
        "include/grpc++/impl/codegen/rpc_method.h",
        "include/grpc++/impl/codegen/rpc_service_method.h",
        "include/grpc++/impl/codegen/security/auth_context.h",
        "include/grpc++/impl/codegen/serialization_traits.h",
        "include/grpc++/impl/codegen/server_context.h",
        "include/grpc++/impl/codegen/server_interface.h",
        "include/grpc++/impl/codegen/service_type.h",
        "include/grpc++/impl/codegen/slice.h",
        "include/grpc++/impl/codegen/status_code_enum.h",
        "include/grpc++/impl/codegen/status.h",
        "include/grpc++/impl/codegen/string_ref.h",
        "include/grpc++/impl/codegen/stub_options.h",
        "include/grpc++/impl/codegen/sync_stream.h",
        "include/grpc++/impl/codegen/time.h",
        "include/grpcpp/impl/codegen/async_generic_service.h",
        "include/grpcpp/impl/codegen/async_stream.h",
        "include/grpcpp/impl/codegen/async_unary_call.h",
        "include/grpcpp/impl/codegen/byte_buffer.h",
        "include/grpcpp/impl/codegen/call_hook.h",
        "include/grpcpp/impl/codegen/call_op_set_interface.h",
        "include/grpcpp/impl/codegen/call_op_set.h",
        "include/grpcpp/impl/codegen/call.h",
        "include/grpcpp/impl/codegen/callback_common.h",
        "include/grpcpp/impl/codegen/channel_interface.h",
        "include/grpcpp/impl/codegen/client_callback.h",
        "include/grpcpp/impl/codegen/client_context.h",
        "include/grpcpp/impl/codegen/client_interceptor.h",
        "include/grpcpp/impl/codegen/client_unary_call.h",
        "include/grpcpp/impl/codegen/completion_queue_tag.h",
        "include/grpcpp/impl/codegen/completion_queue.h",
        "include/grpcpp/impl/codegen/config.h",
        "include/grpcpp/impl/codegen/core_codegen_interface.h",
        "include/grpcpp/impl/codegen/create_auth_context.h",
        "include/grpcpp/impl/codegen/delegating_channel.h",
        "include/grpcpp/impl/codegen/grpc_library.h",
        "include/grpcpp/impl/codegen/intercepted_channel.h",
        "include/grpcpp/impl/codegen/interceptor_common.h",
        "include/grpcpp/impl/codegen/interceptor.h",
        "include/grpcpp/impl/codegen/message_allocator.h",
        "include/grpcpp/impl/codegen/metadata_map.h",
        "include/grpcpp/impl/codegen/method_handler_impl.h",
        "include/grpcpp/impl/codegen/method_handler.h",
        "include/grpcpp/impl/codegen/rpc_method.h",
        "include/grpcpp/impl/codegen/rpc_service_method.h",
        "include/grpcpp/impl/codegen/security/auth_context.h",
        "include/grpcpp/impl/codegen/serialization_traits.h",
        "include/grpcpp/impl/codegen/server_callback_handlers.h",
        "include/grpcpp/impl/codegen/server_callback.h",
        "include/grpcpp/impl/codegen/server_context.h",
        "include/grpcpp/impl/codegen/server_interceptor.h",
        "include/grpcpp/impl/codegen/server_interface.h",
        "include/grpcpp/impl/codegen/service_type.h",
        "include/grpcpp/impl/codegen/slice.h",
        "include/grpcpp/impl/codegen/status_code_enum.h",
        "include/grpcpp/impl/codegen/status.h",
        "include/grpcpp/impl/codegen/string_ref.h",
        "include/grpcpp/impl/codegen/stub_options.h",
        "include/grpcpp/impl/codegen/sync_stream.h",
        "include/grpcpp/impl/codegen/time.h",
    ],
    visibility = ["@grpc:public"],
    deps = [
        "grpc++_internal_hdrs_only",
        "grpc_codegen",
    ],
)

grpc_cc_library(
    name = "grpc++_codegen_base_src",
    srcs = [
        "src/cpp/codegen/codegen_init.cc",
    ],
    language = "c++",
    deps = [
        "grpc++_codegen_base",
    ],
)

grpc_cc_library(
    name = "grpc++_codegen_proto",
    external_deps = [
        "protobuf_headers",
    ],
    language = "c++",
    public_hdrs = [
        "include/grpc++/impl/codegen/proto_utils.h",
        "include/grpcpp/impl/codegen/proto_buffer_reader.h",
        "include/grpcpp/impl/codegen/proto_buffer_writer.h",
        "include/grpcpp/impl/codegen/proto_utils.h",
    ],
    visibility = ["@grpc:public"],
    deps = [
        "grpc++_codegen_base",
        "grpc++_config_proto",
    ],
)

grpc_cc_library(
    name = "grpc++_config_proto",
    external_deps = [
        "protobuf_headers",
    ],
    language = "c++",
    public_hdrs = [
        "include/grpc++/impl/codegen/config_protobuf.h",
        "include/grpcpp/impl/codegen/config_protobuf.h",
    ],
    visibility = ["@grpc:public"],
)

grpc_cc_library(
    name = "grpc++_reflection",
    srcs = [
        "src/cpp/ext/proto_server_reflection.cc",
        "src/cpp/ext/proto_server_reflection_plugin.cc",
    ],
    hdrs = [
        "src/cpp/ext/proto_server_reflection.h",
    ],
    language = "c++",
    public_hdrs = [
        "include/grpc++/ext/proto_server_reflection_plugin.h",
        "include/grpcpp/ext/proto_server_reflection_plugin.h",
    ],
    visibility = ["@grpc:public"],
    deps = [
        "grpc++",
        "//src/proto/grpc/reflection/v1alpha:reflection_proto",
    ],
    alwayslink = 1,
)

grpc_cc_library(
    name = "grpcpp_channelz",
    srcs = [
        "src/cpp/server/channelz/channelz_service.cc",
        "src/cpp/server/channelz/channelz_service_plugin.cc",
    ],
    hdrs = [
        "src/cpp/server/channelz/channelz_service.h",
    ],
    language = "c++",
    public_hdrs = [
        "include/grpcpp/ext/channelz_service_plugin.h",
    ],
    visibility = ["@grpc:channelz"],
    deps = [
        "gpr",
        "grpc",
        "grpc++",
        "//src/proto/grpc/channelz:channelz_proto",
    ],
    alwayslink = 1,
)

grpc_cc_library(
    name = "grpcpp_csds",
    srcs = [
        "src/cpp/server/csds/csds.cc",
    ],
    hdrs = [
        "src/cpp/server/csds/csds.h",
    ],
    external_deps = ["absl/status:statusor"],
    language = "c++",
    deps = [
        "gpr",
        "grpc",
        "grpc++_codegen_base",
        "grpc++_internals",
        "//src/proto/grpc/testing/xds/v3:csds_proto",
    ],
    alwayslink = 1,
)

grpc_cc_library(
    name = "grpcpp_admin",
    srcs = [
        "src/cpp/server/admin/admin_services.cc",
    ],
    hdrs = [],
    defines = select({
        "grpc_no_xds": ["GRPC_NO_XDS"],
        "//conditions:default": [],
    }),
    external_deps = [
        "absl/memory",
    ],
    language = "c++",
    public_hdrs = [
        "include/grpcpp/ext/admin_services.h",
    ],
    select_deps = [{
        "grpc_no_xds": [],
        "//conditions:default": ["//:grpcpp_csds"],
    }],
    deps = [
        "gpr",
        "grpc++",
        "grpcpp_channelz",
    ],
    alwayslink = 1,
)

grpc_cc_library(
    name = "grpc++_test",
    testonly = True,
    srcs = [
        "src/cpp/client/channel_test_peer.cc",
    ],
    external_deps = [
        "gtest",
    ],
    public_hdrs = [
        "include/grpc++/test/mock_stream.h",
        "include/grpc++/test/server_context_test_spouse.h",
        "include/grpcpp/test/channel_test_peer.h",
        "include/grpcpp/test/client_context_test_peer.h",
        "include/grpcpp/test/default_reactor_test_peer.h",
        "include/grpcpp/test/mock_stream.h",
        "include/grpcpp/test/server_context_test_spouse.h",
    ],
    visibility = ["@grpc:grpc++_test"],
    deps = [
        "gpr_base",
        "grpc++",
        "grpc_base",
    ],
)

grpc_cc_library(
    name = "grpc++_core_stats",
    srcs = [
        "src/cpp/util/core_stats.cc",
    ],
    hdrs = [
        "src/cpp/util/core_stats.h",
    ],
    language = "c++",
    deps = [
        "gpr",
        "grpc++",
        "//src/proto/grpc/core:stats_proto",
    ],
)

grpc_cc_library(
    name = "grpc_opencensus_plugin",
    srcs = [
        "src/cpp/ext/filters/census/channel_filter.cc",
        "src/cpp/ext/filters/census/client_filter.cc",
        "src/cpp/ext/filters/census/context.cc",
        "src/cpp/ext/filters/census/grpc_plugin.cc",
        "src/cpp/ext/filters/census/measures.cc",
        "src/cpp/ext/filters/census/rpc_encoding.cc",
        "src/cpp/ext/filters/census/server_filter.cc",
        "src/cpp/ext/filters/census/views.cc",
    ],
    hdrs = [
        "include/grpcpp/opencensus.h",
        "src/cpp/ext/filters/census/channel_filter.h",
        "src/cpp/ext/filters/census/client_filter.h",
        "src/cpp/ext/filters/census/context.h",
        "src/cpp/ext/filters/census/grpc_plugin.h",
        "src/cpp/ext/filters/census/measures.h",
        "src/cpp/ext/filters/census/open_census_call_tracer.h",
        "src/cpp/ext/filters/census/rpc_encoding.h",
        "src/cpp/ext/filters/census/server_filter.h",
    ],
    external_deps = [
        "absl-base",
        "absl-time",
        "absl/strings",
        "opencensus-trace",
        "opencensus-trace-context_util",
        "opencensus-trace-propagation",
        "opencensus-tags",
        "opencensus-tags-context_util",
        "opencensus-stats",
        "opencensus-context",
    ],
    language = "c++",
    visibility = ["@grpc:grpc_opencensus_plugin"],
    deps = [
        "census",
        "gpr_base",
        "grpc++",
        "grpc_base",
    ],
)

grpc_cc_library(
    name = "json",
    srcs = [
        "src/core/lib/json/json_reader.cc",
        "src/core/lib/json/json_writer.cc",
    ],
    hdrs = [
        "src/core/lib/json/json.h",
    ],
    external_deps = [
        "absl/strings",
        "absl/strings:str_format",
    ],
    deps = [
        "error",
        "exec_ctx",
        "gpr_base",
    ],
)

grpc_cc_library(
    name = "json_util",
    srcs = ["src/core/lib/json/json_util.cc"],
    hdrs = ["src/core/lib/json/json_util.h"],
    external_deps = [
        "absl/strings",
    ],
    deps = [
        "gpr_base",
        "json",
    ],
)

### UPB Targets

grpc_upb_proto_library(
    name = "envoy_admin_upb",
    deps = ["@envoy_api//envoy/admin/v3:pkg"],
)

grpc_upb_proto_library(
    name = "envoy_config_cluster_upb",
    deps = ["@envoy_api//envoy/config/cluster/v3:pkg"],
)

grpc_upb_proto_reflection_library(
    name = "envoy_config_cluster_upbdefs",
    deps = ["@envoy_api//envoy/config/cluster/v3:pkg"],
)

grpc_upb_proto_library(
    name = "envoy_config_core_upb",
    deps = ["@envoy_api//envoy/config/core/v3:pkg"],
)

grpc_upb_proto_library(
    name = "envoy_config_endpoint_upb",
    deps = ["@envoy_api//envoy/config/endpoint/v3:pkg"],
)

grpc_upb_proto_reflection_library(
    name = "envoy_config_endpoint_upbdefs",
    deps = ["@envoy_api//envoy/config/endpoint/v3:pkg"],
)

grpc_upb_proto_library(
    name = "envoy_config_listener_upb",
    deps = ["@envoy_api//envoy/config/listener/v3:pkg"],
)

grpc_upb_proto_reflection_library(
    name = "envoy_config_listener_upbdefs",
    deps = ["@envoy_api//envoy/config/listener/v3:pkg"],
)

grpc_upb_proto_library(
    name = "envoy_config_rbac_upb",
    deps = ["@envoy_api//envoy/config/rbac/v3:pkg"],
)

grpc_upb_proto_library(
    name = "envoy_config_route_upb",
    deps = ["@envoy_api//envoy/config/route/v3:pkg"],
)

grpc_upb_proto_reflection_library(
    name = "envoy_config_route_upbdefs",
    deps = ["@envoy_api//envoy/config/route/v3:pkg"],
)

grpc_upb_proto_library(
    name = "envoy_extensions_clusters_aggregate_upb",
    deps = ["@envoy_api//envoy/extensions/clusters/aggregate/v3:pkg"],
)

grpc_upb_proto_reflection_library(
    name = "envoy_extensions_clusters_aggregate_upbdefs",
    deps = ["@envoy_api//envoy/extensions/clusters/aggregate/v3:pkg"],
)

grpc_upb_proto_library(
    name = "envoy_extensions_filters_common_fault_upb",
    deps = ["@envoy_api//envoy/extensions/filters/common/fault/v3:pkg"],
)

grpc_upb_proto_library(
    name = "envoy_extensions_filters_http_fault_upb",
    deps = ["@envoy_api//envoy/extensions/filters/http/fault/v3:pkg"],
)

grpc_upb_proto_reflection_library(
    name = "envoy_extensions_filters_http_fault_upbdefs",
    deps = ["@envoy_api//envoy/extensions/filters/http/fault/v3:pkg"],
)

grpc_upb_proto_library(
    name = "envoy_extensions_filters_http_rbac_upb",
    deps = ["@envoy_api//envoy/extensions/filters/http/rbac/v3:pkg"],
)

grpc_upb_proto_reflection_library(
    name = "envoy_extensions_filters_http_rbac_upbdefs",
    deps = ["@envoy_api//envoy/extensions/filters/http/rbac/v3:pkg"],
)

grpc_upb_proto_library(
    name = "envoy_extensions_filters_http_router_upb",
    deps = ["@envoy_api//envoy/extensions/filters/http/router/v3:pkg"],
)

grpc_upb_proto_reflection_library(
    name = "envoy_extensions_filters_http_router_upbdefs",
    deps = ["@envoy_api//envoy/extensions/filters/http/router/v3:pkg"],
)

grpc_upb_proto_library(
    name = "envoy_extensions_filters_network_http_connection_manager_upb",
    deps = ["@envoy_api//envoy/extensions/filters/network/http_connection_manager/v3:pkg"],
)

grpc_upb_proto_reflection_library(
    name = "envoy_extensions_filters_network_http_connection_manager_upbdefs",
    deps = ["@envoy_api//envoy/extensions/filters/network/http_connection_manager/v3:pkg"],
)

grpc_upb_proto_library(
    name = "envoy_extensions_transport_sockets_tls_upb",
    deps = ["@envoy_api//envoy/extensions/transport_sockets/tls/v3:pkg"],
)

grpc_upb_proto_reflection_library(
    name = "envoy_extensions_transport_sockets_tls_upbdefs",
    deps = ["@envoy_api//envoy/extensions/transport_sockets/tls/v3:pkg"],
)

grpc_upb_proto_library(
    name = "envoy_service_discovery_upb",
    deps = ["@envoy_api//envoy/service/discovery/v3:pkg"],
)

grpc_upb_proto_reflection_library(
    name = "envoy_service_discovery_upbdefs",
    deps = ["@envoy_api//envoy/service/discovery/v3:pkg"],
)

grpc_upb_proto_library(
    name = "envoy_service_load_stats_upb",
    deps = ["@envoy_api//envoy/service/load_stats/v3:pkg"],
)

grpc_upb_proto_reflection_library(
    name = "envoy_service_load_stats_upbdefs",
    deps = ["@envoy_api//envoy/service/load_stats/v3:pkg"],
)

grpc_upb_proto_library(
    name = "envoy_service_status_upb",
    deps = ["@envoy_api//envoy/service/status/v3:pkg"],
)

grpc_upb_proto_reflection_library(
    name = "envoy_service_status_upbdefs",
    deps = ["@envoy_api//envoy/service/status/v3:pkg"],
)

grpc_upb_proto_library(
    name = "envoy_type_matcher_upb",
    deps = ["@envoy_api//envoy/type/matcher/v3:pkg"],
)

grpc_upb_proto_library(
    name = "envoy_type_upb",
    deps = ["@envoy_api//envoy/type/v3:pkg"],
)

grpc_upb_proto_library(
    name = "xds_type_upb",
    deps = ["@com_github_cncf_udpa//xds/type/v3:pkg"],
)

grpc_upb_proto_reflection_library(
    name = "xds_type_upbdefs",
    deps = ["@com_github_cncf_udpa//xds/type/v3:pkg"],
)

grpc_upb_proto_library(
    name = "xds_orca_upb",
    deps = ["@com_github_cncf_udpa//xds/data/orca/v3:pkg"],
)

grpc_upb_proto_library(
    name = "grpc_health_upb",
    deps = ["//src/proto/grpc/health/v1:health_proto_descriptor"],
)

grpc_upb_proto_library(
    name = "google_rpc_status_upb",
    deps = ["@com_google_googleapis//google/rpc:status_proto"],
)

grpc_upb_proto_reflection_library(
    name = "google_rpc_status_upbdefs",
    deps = ["@com_google_googleapis//google/rpc:status_proto"],
)

grpc_upb_proto_library(
    name = "grpc_lb_upb",
    deps = ["//src/proto/grpc/lb/v1:load_balancer_proto_descriptor"],
)

grpc_upb_proto_library(
    name = "alts_upb",
    deps = ["//src/proto/grpc/gcp:alts_handshaker_proto"],
)

grpc_upb_proto_library(
    name = "rls_upb",
    deps = ["//src/proto/grpc/lookup/v1:rls_proto_descriptor"],
)

WELL_KNOWN_PROTO_TARGETS = [
    "any",
    "duration",
    "empty",
    "struct",
    "timestamp",
    "wrappers",
]

[grpc_upb_proto_library(
    name = "protobuf_" + target + "_upb",
    deps = ["@com_google_protobuf//:" + target + "_proto"],
) for target in WELL_KNOWN_PROTO_TARGETS]

[grpc_upb_proto_reflection_library(
    name = "protobuf_" + target + "_upbdefs",
    deps = ["@com_google_protobuf//:" + target + "_proto"],
) for target in WELL_KNOWN_PROTO_TARGETS]

grpc_generate_one_off_targets()

filegroup(
    name = "root_certificates",
    srcs = [
        "etc/roots.pem",
    ],
    visibility = ["//visibility:public"],
)<|MERGE_RESOLUTION|>--- conflicted
+++ resolved
@@ -4103,7 +4103,6 @@
         "grpc_base",
         "grpc_trace",
         "json",
-<<<<<<< HEAD
         "memory_quota",
         "promise",
         "ref_counted",
@@ -4111,10 +4110,6 @@
         "resource_quota",
         "resource_quota_trace",
         "try_seq",
-=======
-        "ref_counted",
-        "ref_counted_ptr",
->>>>>>> 0f73576b
         "tsi_base",
     ],
 )
