# gRPC Bazel BUILD file.
#
# Copyright 2016 gRPC authors.
#
# Licensed under the Apache License, Version 2.0 (the "License");
# you may not use this file except in compliance with the License.
# You may obtain a copy of the License at
#
#     http://www.apache.org/licenses/LICENSE-2.0
#
# Unless required by applicable law or agreed to in writing, software
# distributed under the License is distributed on an "AS IS" BASIS,
# WITHOUT WARRANTIES OR CONDITIONS OF ANY KIND, either express or implied.
# See the License for the specific language governing permissions and
# limitations under the License.

load(
    "//bazel:grpc_build_system.bzl",
    "grpc_cc_library",
    "grpc_generate_one_off_targets",
    "grpc_upb_proto_library",
    "grpc_upb_proto_reflection_library",
    "python_config_settings",
)
load("@bazel_skylib//lib:selects.bzl", "selects")

licenses(["reciprocal"])

package(
    default_visibility = ["//visibility:public"],
    features = [
        "layering_check",
        "-parse_headers",
    ],
)

exports_files([
    "LICENSE",
    "etc/roots.pem",
])

config_setting(
    name = "grpc_no_ares",
    values = {"define": "grpc_no_ares=true"},
)

config_setting(
    name = "grpc_no_xds_define",
    values = {"define": "grpc_no_xds=true"},
)

# When gRPC is build as shared library, binder transport code might still
# get included even when user's code does not depend on it. In that case
# --define=grpc_no_binder=true can be used to disable binder transport
# related code to reduce binary size.
# For users using build system other than bazel, they can define
# GRPC_NO_BINDER to achieve the same effect.
config_setting(
    name = "grpc_no_binder_define",
    values = {"define": "grpc_no_binder=true"},
)

config_setting(
    name = "android",
    values = {"crosstool_top": "//external:android/crosstool"},
)

config_setting(
    name = "ios",
    values = {"apple_platform_type": "ios"},
)

selects.config_setting_group(
    name = "grpc_no_xds",
    match_any = [
        ":grpc_no_xds_define",
        # In addition to disabling XDS support when --define=grpc_no_xds=true is
        # specified, we also disable it on mobile platforms where it is not
        # likely to be needed and where reducing the binary size is more
        # important.
        ":android",
        ":ios",
    ],
)

selects.config_setting_group(
    name = "grpc_no_binder",
    match_any = [
        ":grpc_no_binder_define",
        # We do not need binder on ios.
        ":ios",
    ],
)

selects.config_setting_group(
    name = "grpc_no_rls",
    match_any = [
        # Disable RLS support on mobile platforms where it is not likely to be
        # needed and where reducing the binary size is more important.
        ":android",
        ":ios",
    ],
)

# Fuzzers can be built as fuzzers or as tests
config_setting(
    name = "grpc_build_fuzzers",
    values = {"define": "grpc_build_fuzzers=true"},
)

config_setting(
    name = "grpc_allow_exceptions",
    values = {"define": "GRPC_ALLOW_EXCEPTIONS=1"},
)

config_setting(
    name = "grpc_disallow_exceptions",
    values = {"define": "GRPC_ALLOW_EXCEPTIONS=0"},
)

config_setting(
    name = "remote_execution",
    values = {"define": "GRPC_PORT_ISOLATED_RUNTIME=1"},
)

config_setting(
    name = "windows",
    values = {"cpu": "x64_windows"},
)

config_setting(
    name = "windows_msvc",
    values = {"cpu": "x64_windows_msvc"},
)

config_setting(
    name = "mac_x86_64",
    values = {"cpu": "darwin"},
)

config_setting(
    name = "use_strict_warning",
    values = {"define": "use_strict_warning=true"},
)

config_setting(
    name = "use_abseil_status",
    values = {"define": "use_abseil_status=true"},
)

python_config_settings()

# This should be updated along with build_handwritten.yaml
g_stands_for = "gravity"  # @unused

core_version = "22.0.0"  # @unused

version = "1.45.0-dev"  # @unused

GPR_PUBLIC_HDRS = [
    "include/grpc/support/alloc.h",
    "include/grpc/support/atm.h",
    "include/grpc/support/atm_gcc_atomic.h",
    "include/grpc/support/atm_gcc_sync.h",
    "include/grpc/support/atm_windows.h",
    "include/grpc/support/cpu.h",
    "include/grpc/support/log.h",
    "include/grpc/support/log_windows.h",
    "include/grpc/support/port_platform.h",
    "include/grpc/support/string_util.h",
    "include/grpc/support/sync.h",
    "include/grpc/support/sync_abseil.h",
    "include/grpc/support/sync_custom.h",
    "include/grpc/support/sync_generic.h",
    "include/grpc/support/sync_posix.h",
    "include/grpc/support/sync_windows.h",
    "include/grpc/support/thd_id.h",
    "include/grpc/support/time.h",
]

GRPC_PUBLIC_HDRS = [
    "include/grpc/byte_buffer.h",
    "include/grpc/byte_buffer_reader.h",
    "include/grpc/compression.h",
    "include/grpc/fork.h",
    "include/grpc/grpc.h",
    "include/grpc/grpc_posix.h",
    "include/grpc/grpc_security.h",
    "include/grpc/grpc_security_constants.h",
    "include/grpc/slice.h",
    "include/grpc/slice_buffer.h",
    "include/grpc/status.h",
    "include/grpc/load_reporting.h",
    "include/grpc/support/workaround_list.h",
]

GRPC_PUBLIC_EVENT_ENGINE_HDRS = [
    "include/grpc/event_engine/endpoint_config.h",
    "include/grpc/event_engine/event_engine.h",
    "include/grpc/event_engine/port.h",
    "include/grpc/event_engine/memory_allocator.h",
    "include/grpc/event_engine/memory_request.h",
    "include/grpc/event_engine/internal/memory_allocator_impl.h",
]

GRPCXX_SRCS = [
    "src/cpp/client/channel_cc.cc",
    "src/cpp/client/client_callback.cc",
    "src/cpp/client/client_context.cc",
    "src/cpp/client/client_interceptor.cc",
    "src/cpp/client/create_channel.cc",
    "src/cpp/client/create_channel_internal.cc",
    "src/cpp/client/create_channel_posix.cc",
    "src/cpp/client/credentials_cc.cc",
    "src/cpp/common/alarm.cc",
    "src/cpp/common/channel_arguments.cc",
    "src/cpp/common/channel_filter.cc",
    "src/cpp/common/completion_queue_cc.cc",
    "src/cpp/common/core_codegen.cc",
    "src/cpp/common/resource_quota_cc.cc",
    "src/cpp/common/rpc_method.cc",
    "src/cpp/common/version_cc.cc",
    "src/cpp/common/validate_service_config.cc",
    "src/cpp/server/async_generic_service.cc",
    "src/cpp/server/channel_argument_option.cc",
    "src/cpp/server/create_default_thread_pool.cc",
    "src/cpp/server/dynamic_thread_pool.cc",
    "src/cpp/server/external_connection_acceptor_impl.cc",
    "src/cpp/server/health/default_health_check_service.cc",
    "src/cpp/server/health/health_check_service.cc",
    "src/cpp/server/health/health_check_service_server_builder_option.cc",
    "src/cpp/server/server_builder.cc",
    "src/cpp/server/server_callback.cc",
    "src/cpp/server/server_cc.cc",
    "src/cpp/server/server_context.cc",
    "src/cpp/server/server_credentials.cc",
    "src/cpp/server/server_posix.cc",
    "src/cpp/thread_manager/thread_manager.cc",
    "src/cpp/util/byte_buffer_cc.cc",
    "src/cpp/util/status.cc",
    "src/cpp/util/string_ref.cc",
    "src/cpp/util/time_cc.cc",
]

GRPCXX_HDRS = [
    "src/cpp/client/create_channel_internal.h",
    "src/cpp/common/channel_filter.h",
    "src/cpp/server/dynamic_thread_pool.h",
    "src/cpp/server/external_connection_acceptor_impl.h",
    "src/cpp/server/health/default_health_check_service.h",
    "src/cpp/server/thread_pool_interface.h",
    "src/cpp/thread_manager/thread_manager.h",
]

GRPCXX_PUBLIC_HDRS = [
    "include/grpc++/alarm.h",
    "include/grpc++/channel.h",
    "include/grpc++/client_context.h",
    "include/grpc++/completion_queue.h",
    "include/grpc++/create_channel.h",
    "include/grpc++/create_channel_posix.h",
    "include/grpc++/ext/health_check_service_server_builder_option.h",
    "include/grpc++/generic/async_generic_service.h",
    "include/grpc++/generic/generic_stub.h",
    "include/grpc++/grpc++.h",
    "include/grpc++/health_check_service_interface.h",
    "include/grpc++/impl/call.h",
    "include/grpc++/impl/channel_argument_option.h",
    "include/grpc++/impl/client_unary_call.h",
    "include/grpc++/impl/codegen/core_codegen.h",
    "include/grpc++/impl/grpc_library.h",
    "include/grpc++/impl/method_handler_impl.h",
    "include/grpc++/impl/rpc_method.h",
    "include/grpc++/impl/rpc_service_method.h",
    "include/grpc++/impl/serialization_traits.h",
    "include/grpc++/impl/server_builder_option.h",
    "include/grpc++/impl/server_builder_plugin.h",
    "include/grpc++/impl/server_initializer.h",
    "include/grpc++/impl/service_type.h",
    "include/grpc++/security/auth_context.h",
    "include/grpc++/resource_quota.h",
    "include/grpc++/security/auth_metadata_processor.h",
    "include/grpc++/security/credentials.h",
    "include/grpc++/security/server_credentials.h",
    "include/grpc++/server.h",
    "include/grpc++/server_builder.h",
    "include/grpc++/server_context.h",
    "include/grpc++/server_posix.h",
    "include/grpc++/support/async_stream.h",
    "include/grpc++/support/async_unary_call.h",
    "include/grpc++/support/byte_buffer.h",
    "include/grpc++/support/channel_arguments.h",
    "include/grpc++/support/config.h",
    "include/grpc++/support/slice.h",
    "include/grpc++/support/status.h",
    "include/grpc++/support/status_code_enum.h",
    "include/grpc++/support/string_ref.h",
    "include/grpc++/support/stub_options.h",
    "include/grpc++/support/sync_stream.h",
    "include/grpc++/support/time.h",
    "include/grpcpp/alarm.h",
    "include/grpcpp/channel.h",
    "include/grpcpp/client_context.h",
    "include/grpcpp/completion_queue.h",
    "include/grpcpp/create_channel.h",
    "include/grpcpp/create_channel_posix.h",
    "include/grpcpp/ext/health_check_service_server_builder_option.h",
    "include/grpcpp/generic/async_generic_service.h",
    "include/grpcpp/generic/generic_stub.h",
    "include/grpcpp/grpcpp.h",
    "include/grpcpp/health_check_service_interface.h",
    "include/grpcpp/impl/call.h",
    "include/grpcpp/impl/channel_argument_option.h",
    "include/grpcpp/impl/client_unary_call.h",
    "include/grpcpp/impl/codegen/core_codegen.h",
    "include/grpcpp/impl/grpc_library.h",
    "include/grpcpp/impl/method_handler_impl.h",
    "include/grpcpp/impl/rpc_method.h",
    "include/grpcpp/impl/rpc_service_method.h",
    "include/grpcpp/impl/serialization_traits.h",
    "include/grpcpp/impl/server_builder_option.h",
    "include/grpcpp/impl/server_builder_plugin.h",
    "include/grpcpp/impl/server_initializer.h",
    "include/grpcpp/impl/service_type.h",
    "include/grpcpp/resource_quota.h",
    "include/grpcpp/security/auth_context.h",
    "include/grpcpp/security/auth_metadata_processor.h",
    "include/grpcpp/security/credentials.h",
    "include/grpcpp/security/server_credentials.h",
    "include/grpcpp/security/tls_certificate_provider.h",
    "include/grpcpp/security/authorization_policy_provider.h",
    "include/grpcpp/security/tls_certificate_verifier.h",
    "include/grpcpp/security/tls_credentials_options.h",
    "include/grpcpp/server.h",
    "include/grpcpp/server_builder.h",
    "include/grpcpp/server_context.h",
    "include/grpcpp/server_posix.h",
    "include/grpcpp/support/async_stream.h",
    "include/grpcpp/support/async_unary_call.h",
    "include/grpcpp/support/byte_buffer.h",
    "include/grpcpp/support/channel_arguments.h",
    "include/grpcpp/support/client_callback.h",
    "include/grpcpp/support/client_interceptor.h",
    "include/grpcpp/support/config.h",
    "include/grpcpp/support/interceptor.h",
    "include/grpcpp/support/message_allocator.h",
    "include/grpcpp/support/method_handler.h",
    "include/grpcpp/support/proto_buffer_reader.h",
    "include/grpcpp/support/proto_buffer_writer.h",
    "include/grpcpp/support/server_callback.h",
    "include/grpcpp/support/server_interceptor.h",
    "include/grpcpp/support/slice.h",
    "include/grpcpp/support/status.h",
    "include/grpcpp/support/status_code_enum.h",
    "include/grpcpp/support/string_ref.h",
    "include/grpcpp/support/stub_options.h",
    "include/grpcpp/support/sync_stream.h",
    "include/grpcpp/support/time.h",
    "include/grpcpp/support/validate_service_config.h",
]

grpc_cc_library(
    name = "gpr",
    language = "c++",
    public_hdrs = GPR_PUBLIC_HDRS,
    standalone = True,
    tags = ["avoid_dep"],
    visibility = ["@grpc:public"],
    deps = [
        "gpr_base",
    ],
)

grpc_cc_library(
    name = "atomic_utils",
    language = "c++",
    public_hdrs = ["src/core/lib/gprpp/atomic_utils.h"],
    deps = ["gpr_platform"],
)

grpc_cc_library(
    name = "grpc_unsecure",
    srcs = [
        "src/core/lib/surface/init.cc",
        "src/core/plugin_registry/grpc_plugin_registry.cc",
        "src/core/plugin_registry/grpc_plugin_registry_noextra.cc",
    ],
    language = "c++",
    public_hdrs = GRPC_PUBLIC_HDRS,
    standalone = True,
    tags = ["avoid_dep"],
    visibility = ["@grpc:public"],
    deps = [
        "config",
        "gpr_base",
        "grpc_authorization_base",
        "grpc_base",
        "grpc_common",
        "grpc_security_base",
        "grpc_trace",
        "slice",
    ],
)

GRPC_XDS_TARGETS = [
    "grpc_lb_policy_cds",
    "grpc_lb_policy_xds_cluster_impl",
    "grpc_lb_policy_xds_cluster_manager",
    "grpc_lb_policy_xds_cluster_resolver",
    "grpc_resolver_xds",
    "grpc_resolver_c2p",
    "grpc_xds_server_config_fetcher",

    # Not xDS-specific but currently only used by xDS.
    "channel_creds_registry_init",
]

grpc_cc_library(
    name = "grpc",
    srcs = [
        "src/core/lib/surface/init.cc",
        "src/core/plugin_registry/grpc_plugin_registry.cc",
        "src/core/plugin_registry/grpc_plugin_registry_extra.cc",
    ],
    defines = select({
        "grpc_no_xds": ["GRPC_NO_XDS"],
        "//conditions:default": [],
    }),
    language = "c++",
    public_hdrs = GRPC_PUBLIC_HDRS,
    select_deps = [
        {
            "grpc_no_xds": [],
            "//conditions:default": GRPC_XDS_TARGETS,
        },
    ],
    standalone = True,
    visibility = [
        "@grpc:public",
    ],
    deps = [
        "config",
        "gpr_base",
        "grpc_authorization_base",
        "grpc_base",
        "grpc_common",
        "grpc_secure",
        "grpc_security_base",
        "grpc_trace",
        "slice",
    ],
)

grpc_cc_library(
    name = "grpc++_public_hdrs",
    hdrs = GRPCXX_PUBLIC_HDRS,
    external_deps = [
        "absl/synchronization",
        "protobuf_headers",
    ],
    visibility = ["@grpc:public"],
)

grpc_cc_library(
    name = "grpc++",
    hdrs = [
        "src/cpp/client/secure_credentials.h",
        "src/cpp/common/secure_auth_context.h",
        "src/cpp/server/secure_server_credentials.h",
    ],
    language = "c++",
    public_hdrs = GRPCXX_PUBLIC_HDRS,
    select_deps = [
        {
            "grpc_no_xds": [],
            "//conditions:default": [
                "grpc++_xds_client",
                "grpc++_xds_server",
            ],
        },
        {
            "grpc_no_binder": [],
            "//conditions:default": [
                "grpc++_binder",
            ],
        },
    ],
    standalone = True,
    visibility = [
        "@grpc:public",
    ],
    deps = [
        "grpc++_internals",
        "slice",
    ],
)

grpc_cc_library(
    name = "grpc++_internals",
    srcs = [
        "src/cpp/client/insecure_credentials.cc",
        "src/cpp/client/secure_credentials.cc",
        "src/cpp/common/auth_property_iterator.cc",
        "src/cpp/common/secure_auth_context.cc",
        "src/cpp/common/secure_channel_arguments.cc",
        "src/cpp/common/secure_create_auth_context.cc",
        "src/cpp/common/tls_certificate_provider.cc",
        "src/cpp/common/tls_certificate_verifier.cc",
        "src/cpp/common/tls_credentials_options.cc",
        "src/cpp/server/insecure_server_credentials.cc",
        "src/cpp/server/secure_server_credentials.cc",
    ],
    hdrs = [
        "src/cpp/client/secure_credentials.h",
        "src/cpp/common/secure_auth_context.h",
        "src/cpp/server/secure_server_credentials.h",
    ],
    external_deps = [
        "absl/status",
        "absl/synchronization",
        "absl/container:inlined_vector",
        "absl/strings",
        "protobuf_headers",
    ],
    language = "c++",
    public_hdrs = GRPCXX_PUBLIC_HDRS,
    deps = [
        "error",
        "gpr_base",
        "grpc",
        "grpc++_base",
        "grpc++_codegen_base",
        "grpc++_codegen_base_src",
        "grpc++_codegen_proto",
        "grpc_base",
        "grpc_codegen",
        "grpc_credentials_util",
        "grpc_secure",
        "grpc_security_base",
        "json",
        "ref_counted_ptr",
        "slice",
    ],
)

grpc_cc_library(
    name = "grpc++_binder",
    srcs = [
        "src/core/ext/transport/binder/client/binder_connector.cc",
        "src/core/ext/transport/binder/client/channel_create.cc",
        "src/core/ext/transport/binder/client/channel_create_impl.cc",
        "src/core/ext/transport/binder/client/connection_id_generator.cc",
        "src/core/ext/transport/binder/client/endpoint_binder_pool.cc",
        "src/core/ext/transport/binder/client/jni_utils.cc",
        "src/core/ext/transport/binder/client/security_policy_setting.cc",
        "src/core/ext/transport/binder/security_policy/binder_security_policy.cc",
        "src/core/ext/transport/binder/server/binder_server.cc",
        "src/core/ext/transport/binder/server/binder_server_credentials.cc",
        "src/core/ext/transport/binder/transport/binder_transport.cc",
        "src/core/ext/transport/binder/utils/ndk_binder.cc",
        "src/core/ext/transport/binder/utils/transport_stream_receiver_impl.cc",
        "src/core/ext/transport/binder/wire_format/binder_android.cc",
        "src/core/ext/transport/binder/wire_format/binder_constants.cc",
        "src/core/ext/transport/binder/wire_format/transaction.cc",
        "src/core/ext/transport/binder/wire_format/wire_reader_impl.cc",
        "src/core/ext/transport/binder/wire_format/wire_writer.cc",
    ],
    hdrs = [
        "src/core/ext/transport/binder/client/binder_connector.h",
        "src/core/ext/transport/binder/client/channel_create_impl.h",
        "src/core/ext/transport/binder/client/connection_id_generator.h",
        "src/core/ext/transport/binder/client/endpoint_binder_pool.h",
        "src/core/ext/transport/binder/client/jni_utils.h",
        "src/core/ext/transport/binder/client/security_policy_setting.h",
        "src/core/ext/transport/binder/server/binder_server.h",
        "src/core/ext/transport/binder/transport/binder_stream.h",
        "src/core/ext/transport/binder/transport/binder_transport.h",
        "src/core/ext/transport/binder/utils/binder_auto_utils.h",
        "src/core/ext/transport/binder/utils/ndk_binder.h",
        "src/core/ext/transport/binder/utils/transport_stream_receiver.h",
        "src/core/ext/transport/binder/utils/transport_stream_receiver_impl.h",
        "src/core/ext/transport/binder/wire_format/binder.h",
        "src/core/ext/transport/binder/wire_format/binder_android.h",
        "src/core/ext/transport/binder/wire_format/binder_constants.h",
        "src/core/ext/transport/binder/wire_format/transaction.h",
        "src/core/ext/transport/binder/wire_format/wire_reader.h",
        "src/core/ext/transport/binder/wire_format/wire_reader_impl.h",
        "src/core/ext/transport/binder/wire_format/wire_writer.h",
    ],
    defines = select({
        "grpc_no_binder": ["GRPC_NO_BINDER"],
        "//conditions:default": [],
    }),
    external_deps = [
        "absl/base:core_headers",
        "absl/container:flat_hash_map",
        "absl/memory",
        "absl/status",
        "absl/strings",
        "absl/synchronization",
        "absl/status:statusor",
        "absl/time",
    ],
    language = "c++",
    public_hdrs = [
        "include/grpcpp/security/binder_security_policy.h",
        "include/grpcpp/create_channel_binder.h",
        "include/grpcpp/security/binder_credentials.h",
    ],
    deps = [
        "config",
        "gpr",
        "gpr_base",
        "gpr_platform",
        "grpc",
        "grpc++_base",
        "grpc_base",
        "grpc_client_channel",
        "grpc_codegen",
        "iomgr_port",
        "orphanable",
        "slice_refcount",
    ],
)

grpc_cc_library(
    name = "grpc++_xds_client",
    srcs = [
        "src/cpp/client/xds_credentials.cc",
    ],
    hdrs = [
        "src/cpp/client/secure_credentials.h",
    ],
    external_deps = [
        "absl/container:inlined_vector",
    ],
    language = "c++",
    deps = [
        "grpc++_internals",
    ],
)

grpc_cc_library(
    name = "grpc++_xds_server",
    srcs = [
        "src/cpp/server/xds_server_credentials.cc",
    ],
    hdrs = [
        "src/cpp/server/secure_server_credentials.h",
    ],
    language = "c++",
    public_hdrs = [
        "include/grpcpp/xds_server_builder.h",
    ],
    visibility = ["@grpc:xds"],
    deps = [
        "grpc++_internals",
    ],
)

grpc_cc_library(
    name = "grpc++_unsecure",
    srcs = [
        "src/cpp/client/insecure_credentials.cc",
        "src/cpp/common/insecure_create_auth_context.cc",
        "src/cpp/server/insecure_server_credentials.cc",
    ],
    language = "c++",
    standalone = True,
    tags = ["avoid_dep"],
    visibility = ["@grpc:public"],
    deps = [
        "gpr",
        "grpc++_base_unsecure",
        "grpc++_codegen_base",
        "grpc++_codegen_base_src",
        "grpc++_codegen_proto",
        "grpc_insecure_credentials",
        "grpc_unsecure",
    ],
)

grpc_cc_library(
    name = "grpc++_error_details",
    srcs = [
        "src/cpp/util/error_details.cc",
    ],
    hdrs = [
        "include/grpc++/support/error_details.h",
        "include/grpcpp/support/error_details.h",
    ],
    language = "c++",
    standalone = True,
    visibility = ["@grpc:public"],
    deps = [
        "grpc++",
    ],
)

grpc_cc_library(
    name = "grpc++_alts",
    srcs = [
        "src/cpp/common/alts_context.cc",
        "src/cpp/common/alts_util.cc",
    ],
    hdrs = [
        "include/grpcpp/security/alts_context.h",
        "include/grpcpp/security/alts_util.h",
    ],
    external_deps = [
        "upb_lib",
    ],
    language = "c++",
    standalone = True,
    visibility = ["@grpc:tsi"],
    deps = [
        "alts_upb",
        "alts_util",
        "gpr_base",
        "grpc++",
        "grpc_base",
        "tsi_alts_credentials",
    ],
)

grpc_cc_library(
    name = "grpc_csharp_ext",
    srcs = [
        "src/csharp/ext/grpc_csharp_ext.c",
    ],
    language = "csharp",
    deps = [
        "gpr",
        "grpc",
    ],
)

grpc_cc_library(
    name = "census",
    srcs = [
        "src/core/ext/filters/census/grpc_context.cc",
    ],
    language = "c++",
    public_hdrs = [
        "include/grpc/census.h",
    ],
    visibility = ["@grpc:public"],
    deps = [
        "gpr_base",
        "grpc_base",
        "grpc_trace",
    ],
)

grpc_cc_library(
    name = "grpc++_internal_hdrs_only",
    hdrs = [
        "include/grpcpp/impl/codegen/sync.h",
    ],
    external_deps = [
        "absl/synchronization",
    ],
    deps = [
        "gpr_codegen",
    ],
)

grpc_cc_library(
    name = "useful",
    hdrs = ["src/core/lib/gpr/useful.h"],
    language = "c++",
    deps = [
        "gpr_platform",
    ],
)

grpc_cc_library(
    name = "gpr_base",
    srcs = [
        "src/core/lib/gpr/alloc.cc",
        "src/core/lib/gpr/atm.cc",
        "src/core/lib/gpr/cpu_iphone.cc",
        "src/core/lib/gpr/cpu_linux.cc",
        "src/core/lib/gpr/cpu_posix.cc",
        "src/core/lib/gpr/cpu_windows.cc",
        "src/core/lib/gpr/env_linux.cc",
        "src/core/lib/gpr/env_posix.cc",
        "src/core/lib/gpr/env_windows.cc",
        "src/core/lib/gpr/log.cc",
        "src/core/lib/gpr/log_android.cc",
        "src/core/lib/gpr/log_linux.cc",
        "src/core/lib/gpr/log_posix.cc",
        "src/core/lib/gpr/log_windows.cc",
        "src/core/lib/gpr/murmur_hash.cc",
        "src/core/lib/gpr/string.cc",
        "src/core/lib/gpr/string_posix.cc",
        "src/core/lib/gpr/string_util_windows.cc",
        "src/core/lib/gpr/string_windows.cc",
        "src/core/lib/gpr/sync.cc",
        "src/core/lib/gpr/sync_abseil.cc",
        "src/core/lib/gpr/sync_posix.cc",
        "src/core/lib/gpr/sync_windows.cc",
        "src/core/lib/gpr/time.cc",
        "src/core/lib/gpr/time_posix.cc",
        "src/core/lib/gpr/time_precise.cc",
        "src/core/lib/gpr/time_windows.cc",
        "src/core/lib/gpr/tmpfile_msys.cc",
        "src/core/lib/gpr/tmpfile_posix.cc",
        "src/core/lib/gpr/tmpfile_windows.cc",
        "src/core/lib/gpr/wrap_memcpy.cc",
        "src/core/lib/gprpp/examine_stack.cc",
        "src/core/lib/gprpp/fork.cc",
        "src/core/lib/gprpp/global_config_env.cc",
        "src/core/lib/gprpp/host_port.cc",
        "src/core/lib/gprpp/mpscq.cc",
        "src/core/lib/gprpp/stat_posix.cc",
        "src/core/lib/gprpp/stat_windows.cc",
        "src/core/lib/gprpp/status_helper.cc",
        "src/core/lib/gprpp/thd_posix.cc",
        "src/core/lib/gprpp/thd_windows.cc",
        "src/core/lib/gprpp/time_util.cc",
        "src/core/lib/profiling/basic_timers.cc",
        "src/core/lib/profiling/stap_timers.cc",
    ],
    hdrs = [
        "src/core/lib/gpr/alloc.h",
        "src/core/lib/gpr/env.h",
        "src/core/lib/gpr/murmur_hash.h",
        "src/core/lib/gpr/spinlock.h",
        "src/core/lib/gpr/string.h",
        "src/core/lib/gpr/string_windows.h",
        "src/core/lib/gpr/time_precise.h",
        "src/core/lib/gpr/tmpfile.h",
        "src/core/lib/gprpp/examine_stack.h",
        "src/core/lib/gprpp/fork.h",
        "src/core/lib/gprpp/global_config.h",
        "src/core/lib/gprpp/global_config_custom.h",
        "src/core/lib/gprpp/global_config_env.h",
        "src/core/lib/gprpp/global_config_generic.h",
        "src/core/lib/gprpp/host_port.h",
        "src/core/lib/gprpp/manual_constructor.h",
        "src/core/lib/gprpp/memory.h",
        "src/core/lib/gprpp/mpscq.h",
        "src/core/lib/gprpp/stat.h",
        "src/core/lib/gprpp/status_helper.h",
        "src/core/lib/gprpp/sync.h",
        "src/core/lib/gprpp/thd.h",
        "src/core/lib/gprpp/time_util.h",
        "src/core/lib/profiling/timers.h",
    ],
    external_deps = [
        "absl/base",
        "absl/base:core_headers",
        "absl/memory",
        "absl/random",
        "absl/status",
        "absl/strings",
        "absl/strings:cord",
        "absl/strings:str_format",
        "absl/synchronization",
        "absl/time:time",
        "absl/types:optional",
        "upb_lib",
    ],
    language = "c++",
    public_hdrs = GPR_PUBLIC_HDRS,
    visibility = ["@grpc:alt_gpr_base_legacy"],
    deps = [
        "construct_destruct",
        "debug_location",
        "google_rpc_status_upb",
        "gpr_codegen",
        "gpr_tls",
        "grpc_codegen",
        "protobuf_any_upb",
        "useful",
    ],
)

grpc_cc_library(
    name = "gpr_tls",
    hdrs = ["src/core/lib/gpr/tls.h"],
    deps = ["gpr_platform"],
)

grpc_cc_library(
    name = "chunked_vector",
    hdrs = ["src/core/lib/gprpp/chunked_vector.h"],
    external_deps = ["absl/utility"],
    deps = [
        "arena",
        # TODO(ctiller): weaken this to just arena when that splits into its own target
        "gpr_base",
    ],
)

grpc_cc_library(
    name = "capture",
    external_deps = ["absl/utility"],
    language = "c++",
    public_hdrs = ["src/core/lib/gprpp/capture.h"],
    deps = ["gpr_platform"],
)

grpc_cc_library(
    name = "construct_destruct",
    language = "c++",
    public_hdrs = ["src/core/lib/gprpp/construct_destruct.h"],
)

grpc_cc_library(
    name = "cpp_impl_of",
    hdrs = ["src/core/lib/gprpp/cpp_impl_of.h"],
    language = "c++",
)

grpc_cc_library(
    name = "gpr_codegen",
    language = "c++",
    public_hdrs = [
        "include/grpc/impl/codegen/atm.h",
        "include/grpc/impl/codegen/atm_gcc_atomic.h",
        "include/grpc/impl/codegen/atm_gcc_sync.h",
        "include/grpc/impl/codegen/atm_windows.h",
        "include/grpc/impl/codegen/fork.h",
        "include/grpc/impl/codegen/gpr_slice.h",
        "include/grpc/impl/codegen/gpr_types.h",
        "include/grpc/impl/codegen/log.h",
        "include/grpc/impl/codegen/port_platform.h",
        "include/grpc/impl/codegen/sync.h",
        "include/grpc/impl/codegen/sync_abseil.h",
        "include/grpc/impl/codegen/sync_custom.h",
        "include/grpc/impl/codegen/sync_generic.h",
        "include/grpc/impl/codegen/sync_posix.h",
        "include/grpc/impl/codegen/sync_windows.h",
    ],
    visibility = ["@grpc:public"],
)

# A library that vends only port_platform, so that libraries that don't need
# anything else from gpr can still be portable!
grpc_cc_library(
    name = "gpr_platform",
    language = "c++",
    public_hdrs = [
        "include/grpc/impl/codegen/port_platform.h",
        "include/grpc/support/port_platform.h",
    ],
)

grpc_cc_library(
    name = "grpc_trace",
    srcs = ["src/core/lib/debug/trace.cc"],
    hdrs = ["src/core/lib/debug/trace.h"],
    language = "c++",
    public_hdrs = GRPC_PUBLIC_HDRS,
    visibility = ["@grpc:trace"],
    deps = [
        "gpr",
        "grpc_codegen",
    ],
)

grpc_cc_library(
    name = "config",
    srcs = [
        "src/core/lib/config/core_configuration.cc",
    ],
    language = "c++",
    public_hdrs = [
        "src/core/lib/config/core_configuration.h",
    ],
    visibility = ["@grpc:client_channel"],
    deps = [
        "channel_args_preconditioning",
        "channel_creds_registry",
        "channel_init",
        "gpr_base",
        "grpc_resolver",
        "handshaker_registry",
        "service_config_parser",
    ],
)

grpc_cc_library(
    name = "debug_location",
    language = "c++",
    public_hdrs = ["src/core/lib/gprpp/debug_location.h"],
    visibility = ["@grpc:debug_location"],
)

grpc_cc_library(
    name = "overload",
    language = "c++",
    public_hdrs = ["src/core/lib/gprpp/overload.h"],
    deps = ["gpr_platform"],
)

grpc_cc_library(
    name = "match",
    external_deps = [
        "absl/types:variant",
    ],
    language = "c++",
    public_hdrs = ["src/core/lib/gprpp/match.h"],
    deps = [
        "gpr_platform",
        "overload",
    ],
)

grpc_cc_library(
    name = "table",
    external_deps = ["absl/utility"],
    language = "c++",
    public_hdrs = ["src/core/lib/gprpp/table.h"],
    deps = [
        "bitset",
        "gpr_platform",
    ],
)

grpc_cc_library(
    name = "bitset",
    language = "c++",
    public_hdrs = ["src/core/lib/gprpp/bitset.h"],
    deps = [
        "gpr_platform",
        "useful",
    ],
)

grpc_cc_library(
    name = "orphanable",
    language = "c++",
    public_hdrs = ["src/core/lib/gprpp/orphanable.h"],
    visibility = ["@grpc:client_channel"],
    deps = [
        "debug_location",
        "gpr_base",
        "grpc_trace",
        "ref_counted",
        "ref_counted_ptr",
    ],
)

grpc_cc_library(
    name = "poll",
    external_deps = [
        "absl/types:variant",
    ],
    language = "c++",
    public_hdrs = [
        "src/core/lib/promise/poll.h",
    ],
    deps = ["gpr_platform"],
)

grpc_cc_library(
    name = "context",
    language = "c++",
    public_hdrs = [
        "src/core/lib/promise/context.h",
    ],
    deps = [
        "gpr_platform",
        "gpr_tls",
    ],
)

grpc_cc_library(
    name = "map",
    language = "c++",
    public_hdrs = ["src/core/lib/promise/map.h"],
    deps = [
        "gpr_platform",
        "poll",
        "promise_like",
    ],
)

grpc_cc_library(
    name = "sleep",
    srcs = [
        "src/core/lib/promise/sleep.cc",
    ],
    hdrs = [
        "src/core/lib/promise/sleep.h",
    ],
    deps = [
        "activity",
        "gpr_platform",
        "grpc_base",
        "poll",
    ],
)

grpc_cc_library(
    name = "promise",
    external_deps = [
        "absl/types:optional",
        "absl/status",
    ],
    language = "c++",
    public_hdrs = [
        "src/core/lib/promise/promise.h",
    ],
    deps = [
        "gpr_platform",
        "poll",
        "promise_like",
    ],
)

grpc_cc_library(
    name = "arena_promise",
    external_deps = [
        "absl/types:optional",
    ],
    language = "c++",
    public_hdrs = [
        "src/core/lib/promise/arena_promise.h",
    ],
    deps = [
        "arena",
        "gpr_base",
        "poll",
    ],
)

grpc_cc_library(
    name = "promise_like",
    language = "c++",
    public_hdrs = [
        "src/core/lib/promise/detail/promise_like.h",
    ],
    deps = [
        "gpr_platform",
        "poll",
    ],
)

grpc_cc_library(
    name = "promise_factory",
    language = "c++",
    public_hdrs = [
        "src/core/lib/promise/detail/promise_factory.h",
    ],
    deps = [
        "gpr_platform",
        "poll",
        "promise_like",
    ],
)

grpc_cc_library(
    name = "if",
    external_deps = [
        "absl/status:statusor",
    ],
    language = "c++",
    public_hdrs = ["src/core/lib/promise/if.h"],
    deps = [
        "gpr_platform",
        "poll",
        "promise_factory",
    ],
)

grpc_cc_library(
    name = "promise_status",
    external_deps = [
        "absl/status",
        "absl/status:statusor",
    ],
    language = "c++",
    public_hdrs = [
        "src/core/lib/promise/detail/status.h",
    ],
    deps = ["gpr_platform"],
)

grpc_cc_library(
    name = "race",
    language = "c++",
    public_hdrs = ["src/core/lib/promise/race.h"],
    deps = [
        "gpr_platform",
        "poll",
    ],
)

grpc_cc_library(
    name = "loop",
    external_deps = [
        "absl/types:variant",
        "absl/status:statusor",
    ],
    language = "c++",
    public_hdrs = [
        "src/core/lib/promise/loop.h",
    ],
    deps = [
        "gpr_platform",
        "poll",
        "promise_factory",
    ],
)

grpc_cc_library(
    name = "switch",
    language = "c++",
    public_hdrs = [
        "src/core/lib/promise/detail/switch.h",
    ],
    deps = ["gpr_platform"],
)

grpc_cc_library(
    name = "basic_join",
    language = "c++",
    public_hdrs = [
        "src/core/lib/promise/detail/basic_join.h",
    ],
    deps = [
        "bitset",
        "construct_destruct",
        "gpr_platform",
        "poll",
        "promise_factory",
    ],
)

grpc_cc_library(
    name = "join",
    language = "c++",
    public_hdrs = [
        "src/core/lib/promise/join.h",
    ],
    deps = [
        "basic_join",
        "gpr_platform",
    ],
)

grpc_cc_library(
    name = "try_join",
    language = "c++",
    public_hdrs = [
        "src/core/lib/promise/try_join.h",
    ],
    deps = [
        "basic_join",
        "gpr_platform",
        "promise_status",
    ],
)

grpc_cc_library(
    name = "basic_seq",
    language = "c++",
    public_hdrs = [
        "src/core/lib/promise/detail/basic_seq.h",
    ],
    deps = [
        "construct_destruct",
        "gpr_platform",
        "poll",
        "promise_factory",
        "switch",
    ],
)

grpc_cc_library(
    name = "seq",
    language = "c++",
    public_hdrs = [
        "src/core/lib/promise/seq.h",
    ],
    deps = [
        "basic_seq",
        "gpr_platform",
    ],
)

grpc_cc_library(
    name = "try_seq",
    language = "c++",
    public_hdrs = [
        "src/core/lib/promise/try_seq.h",
    ],
    deps = [
        "basic_seq",
        "gpr_platform",
        "promise_status",
    ],
)

grpc_cc_library(
    name = "activity",
    srcs = [
        "src/core/lib/promise/activity.cc",
    ],
    external_deps = [
        "absl/base:core_headers",
    ],
    language = "c++",
    public_hdrs = [
        "src/core/lib/promise/activity.h",
    ],
    deps = [
        "atomic_utils",
        "construct_destruct",
        "context",
        "gpr_base",
        "gpr_codegen",
        "orphanable",
        "poll",
        "promise_factory",
        "promise_status",
    ],
)

grpc_cc_library(
    name = "exec_ctx_wakeup_scheduler",
    hdrs = [
        "src/core/lib/promise/exec_ctx_wakeup_scheduler.h",
    ],
    language = "c++",
    deps = [
        "exec_ctx",
        "gpr_base",
    ],
)

grpc_cc_library(
    name = "wait_set",
    external_deps = [
        "absl/container:flat_hash_set",
    ],
    language = "c++",
    public_hdrs = [
        "src/core/lib/promise/wait_set.h",
    ],
    deps = [
        "activity",
        "gpr_platform",
    ],
)

grpc_cc_library(
    name = "intra_activity_waiter",
    language = "c++",
    public_hdrs = [
        "src/core/lib/promise/intra_activity_waiter.h",
    ],
    deps = [
        "activity",
        "gpr_platform",
    ],
)

grpc_cc_library(
    name = "latch",
    external_deps = [
        "absl/status",
    ],
    language = "c++",
    public_hdrs = [
        "src/core/lib/promise/latch.h",
    ],
    deps = [
        "activity",
        "gpr_platform",
        "intra_activity_waiter",
    ],
)

grpc_cc_library(
    name = "observable",
    language = "c++",
    public_hdrs = [
        "src/core/lib/promise/observable.h",
    ],
    deps = [
        "activity",
        "gpr_platform",
        "wait_set",
    ],
)

grpc_cc_library(
    name = "pipe",
    external_deps = [
        "absl/status",
    ],
    language = "c++",
    public_hdrs = [
        "src/core/lib/promise/pipe.h",
    ],
    deps = [
        "activity",
        "arena",
        "gpr_platform",
        "intra_activity_waiter",
    ],
)

grpc_cc_library(
    name = "for_each",
    external_deps = [
        "absl/status",
        "absl/types:variant",
    ],
    language = "c++",
    public_hdrs = ["src/core/lib/promise/for_each.h"],
    deps = [
        "gpr_platform",
        "poll",
        "promise_factory",
    ],
)

grpc_cc_library(
    name = "ref_counted",
    language = "c++",
    public_hdrs = ["src/core/lib/gprpp/ref_counted.h"],
    deps = [
        "atomic_utils",
        "debug_location",
        "gpr_base",
        "grpc_trace",
        "ref_counted_ptr",
    ],
)

grpc_cc_library(
    name = "dual_ref_counted",
    language = "c++",
    public_hdrs = ["src/core/lib/gprpp/dual_ref_counted.h"],
    deps = [
        "debug_location",
        "gpr_base",
        "grpc_trace",
        "orphanable",
        "ref_counted_ptr",
    ],
)

grpc_cc_library(
    name = "ref_counted_ptr",
    language = "c++",
    public_hdrs = ["src/core/lib/gprpp/ref_counted_ptr.h"],
    visibility = ["@grpc:ref_counted_ptr"],
    deps = [
        "gpr_base",
    ],
)

grpc_cc_library(
    name = "handshaker_factory",
    language = "c++",
    public_hdrs = [
        "src/core/lib/channel/handshaker_factory.h",
    ],
    deps = [
        "gpr_base",
    ],
)

grpc_cc_library(
    name = "handshaker_registry",
    srcs = [
        "src/core/lib/channel/handshaker_registry.cc",
    ],
    language = "c++",
    public_hdrs = [
        "src/core/lib/channel/handshaker_registry.h",
    ],
    deps = [
        "gpr_base",
        "handshaker_factory",
    ],
)

grpc_cc_library(
    name = "channel_creds_registry",
    hdrs = [
        "src/core/lib/security/credentials/channel_creds_registry.h",
    ],
    language = "c++",
    deps = [
        "gpr_base",
        "json",
    ],
)

grpc_cc_library(
    name = "event_engine_memory_allocator",
    srcs = [
        "src/core/lib/event_engine/memory_allocator.cc",
    ],
    hdrs = [
        "include/grpc/event_engine/internal/memory_allocator_impl.h",
        "include/grpc/event_engine/memory_allocator.h",
        "include/grpc/event_engine/memory_request.h",
    ],
    language = "c++",
    deps = [
        "gpr_platform",
        "ref_counted",
        "slice",
        "slice_refcount",
    ],
)

grpc_cc_library(
    name = "memory_quota",
    srcs = [
        "src/core/lib/resource_quota/memory_quota.cc",
    ],
    hdrs = [
        "src/core/lib/resource_quota/memory_quota.h",
    ],
    deps = [
        "activity",
        "dual_ref_counted",
        "event_engine_memory_allocator",
        "exec_ctx_wakeup_scheduler",
        "gpr_base",
        "loop",
        "map",
        "orphanable",
        "poll",
        "race",
        "ref_counted_ptr",
        "resource_quota_trace",
        "seq",
        "slice_refcount",
        "useful",
    ],
)

grpc_cc_library(
    name = "arena",
    srcs = [
        "src/core/lib/resource_quota/arena.cc",
    ],
    hdrs = [
        "src/core/lib/resource_quota/arena.h",
    ],
    deps = [
        "context",
        "gpr_base",
        "memory_quota",
    ],
)

grpc_cc_library(
    name = "thread_quota",
    srcs = [
        "src/core/lib/resource_quota/thread_quota.cc",
    ],
    hdrs = [
        "src/core/lib/resource_quota/thread_quota.h",
    ],
    deps = [
        "gpr_base",
        "ref_counted",
    ],
)

grpc_cc_library(
    name = "resource_quota_trace",
    srcs = [
        "src/core/lib/resource_quota/trace.cc",
    ],
    hdrs = [
        "src/core/lib/resource_quota/trace.h",
    ],
    deps = [
        "gpr_platform",
        "grpc_trace",
    ],
)

grpc_cc_library(
    name = "resource_quota",
    srcs = [
        "src/core/lib/resource_quota/resource_quota.cc",
    ],
    hdrs = [
        "src/core/lib/resource_quota/resource_quota.h",
    ],
    deps = [
        "cpp_impl_of",
        "gpr_base",
        "memory_quota",
        "ref_counted",
        "thread_quota",
    ],
)

grpc_cc_library(
    name = "slice_refcount",
    srcs = [
        "src/core/lib/slice/slice_refcount.cc",
    ],
    hdrs = [
        "src/core/lib/slice/slice_refcount.h",
        "src/core/lib/slice/slice_refcount_base.h",
    ],
    public_hdrs = [
        "include/grpc/slice.h",
    ],
    deps = [
        "gpr_base",
    ],
)

grpc_cc_library(
    name = "slice",
    srcs = [
        "src/core/lib/slice/slice.cc",
        "src/core/lib/slice/slice_string_helpers.cc",
    ],
    hdrs = [
        "src/core/lib/slice/slice.h",
        "src/core/lib/slice/slice_internal.h",
        "src/core/lib/slice/slice_string_helpers.h",
    ],
    deps = [
        "gpr_base",
        "ref_counted",
        "slice_refcount",
    ],
)

grpc_cc_library(
    name = "error",
    srcs = [
        "src/core/lib/iomgr/error.cc",
    ],
    hdrs = [
        "src/core/lib/iomgr/error.h",
        "src/core/lib/iomgr/error_internal.h",
    ],
    deps = [
        "gpr",
        "grpc_codegen",
        "grpc_trace",
        "slice",
        "slice_refcount",
        "useful",
    ],
)

grpc_cc_library(
    name = "closure",
    hdrs = [
        "src/core/lib/iomgr/closure.h",
    ],
    deps = [
        "error",
        "gpr",
    ],
)

grpc_cc_library(
    name = "time",
    srcs = [
        "src/core/lib/gprpp/time.cc",
    ],
    hdrs = [
        "src/core/lib/gprpp/time.h",
    ],
    deps = [
        "gpr",
        "gpr_codegen",
    ],
)

grpc_cc_library(
    name = "exec_ctx",
    srcs = [
        "src/core/lib/iomgr/combiner.cc",
        "src/core/lib/iomgr/exec_ctx.cc",
        "src/core/lib/iomgr/executor.cc",
        "src/core/lib/iomgr/iomgr_internal.cc",
    ],
    hdrs = [
        "src/core/lib/iomgr/combiner.h",
        "src/core/lib/iomgr/exec_ctx.h",
        "src/core/lib/iomgr/executor.h",
        "src/core/lib/iomgr/iomgr_internal.h",
    ],
    deps = [
        "closure",
        "error",
        "gpr_base",
        "gpr_tls",
        "time",
        "useful",
    ],
)

grpc_cc_library(
    name = "sockaddr_utils",
    srcs = [
        "src/core/lib/address_utils/sockaddr_utils.cc",
    ],
    hdrs = [
        "src/core/lib/address_utils/sockaddr_utils.h",
    ],
    external_deps = [
        "absl/strings",
        "absl/strings:str_format",
    ],
    visibility = ["@grpc:alt_grpc_base_legacy"],
    deps = [
        "gpr_base",
        "grpc_sockaddr",
        "resolved_address",
    ],
)

grpc_cc_library(
    name = "iomgr_port",
    hdrs = [
        "src/core/lib/iomgr/port.h",
    ],
)

grpc_cc_library(
    name = "grpc_sockaddr",
    srcs = [
        "src/core/lib/event_engine/sockaddr.cc",
        "src/core/lib/iomgr/sockaddr_utils_posix.cc",
        "src/core/lib/iomgr/socket_utils_windows.cc",
    ],
    hdrs = [
        "src/core/lib/event_engine/sockaddr.h",
        "src/core/lib/iomgr/sockaddr.h",
        "src/core/lib/iomgr/sockaddr_posix.h",
        "src/core/lib/iomgr/sockaddr_windows.h",
        "src/core/lib/iomgr/socket_utils.h",
    ],
    deps = [
        "gpr_base",
        "iomgr_port",
    ],
)

grpc_cc_library(
    name = "avl",
    hdrs = [
        "src/core/lib/avl/avl.h",
    ],
    deps = [
        "gpr_platform",
    ],
)

grpc_cc_library(
    name = "event_engine_base_hdrs",
    hdrs = GRPC_PUBLIC_EVENT_ENGINE_HDRS + GRPC_PUBLIC_HDRS,
    external_deps = [
        "absl/status",
        "absl/status:statusor",
        "absl/time",
    ],
    deps = [
        "gpr_base",
    ],
)

grpc_cc_library(
    name = "default_event_engine_factory_hdrs",
    hdrs = [
        "src/core/lib/event_engine/event_engine_factory.h",
    ],
    deps = [
        "event_engine_base_hdrs",
        "gpr_base",
    ],
)

grpc_cc_library(
    name = "default_event_engine_factory",
    srcs = [
        "src/core/lib/event_engine/default_event_engine_factory.cc",
    ],
    external_deps = [
        # TODO(hork): uv, in a subsequent PR
    ],
    deps = [
        "default_event_engine_factory_hdrs",
        "gpr_base",
    ],
)

grpc_cc_library(
    name = "event_engine_common",
    srcs = [
        "src/core/lib/event_engine/resolved_address.cc",
    ],
    deps = [
        "event_engine_base_hdrs",
        "gpr_base",
    ],
)

grpc_cc_library(
    name = "event_engine_base",
    srcs = [
        "src/core/lib/event_engine/event_engine.cc",
    ],
    deps = [
        "default_event_engine_factory",
        "default_event_engine_factory_hdrs",
        "event_engine_base_hdrs",
        "gpr_base",
    ],
)

grpc_cc_library(
    name = "uri_parser",
    srcs = [
        "src/core/lib/uri/uri_parser.cc",
    ],
    hdrs = [
        "src/core/lib/uri/uri_parser.h",
    ],
    external_deps = [
        "absl/status:statusor",
        "absl/strings",
        "absl/strings:str_format",
    ],
    visibility = ["@grpc:alt_grpc_base_legacy"],
    deps = [
        "gpr_base",
    ],
)

grpc_cc_library(
    name = "channel_args_preconditioning",
    srcs = [
        "src/core/lib/channel/channel_args_preconditioning.cc",
    ],
    hdrs = [
        "src/core/lib/channel/channel_args_preconditioning.h",
    ],
    deps = [
        "channel_args",
        "gpr_base",
    ],
)

grpc_cc_library(
    name = "grpc_base",
    srcs = [
        "src/core/lib/address_utils/parse_address.cc",
        "src/core/lib/backoff/backoff.cc",
        "src/core/lib/channel/channel_stack.cc",
        "src/core/lib/channel/channel_stack_builder.cc",
        "src/core/lib/channel/channel_trace.cc",
        "src/core/lib/channel/channelz.cc",
        "src/core/lib/channel/channelz_registry.cc",
        "src/core/lib/channel/connected_channel.cc",
        "src/core/lib/channel/handshaker.cc",
        "src/core/lib/channel/promise_based_filter.cc",
        "src/core/lib/channel/status_util.cc",
        "src/core/lib/compression/compression.cc",
        "src/core/lib/compression/compression_internal.cc",
        "src/core/lib/compression/message_compress.cc",
        "src/core/lib/debug/stats.cc",
        "src/core/lib/debug/stats_data.cc",
        "src/core/lib/event_engine/channel_args_endpoint_config.cc",
        "src/core/lib/event_engine/sockaddr.cc",
        "src/core/lib/iomgr/buffer_list.cc",
        "src/core/lib/iomgr/call_combiner.cc",
        "src/core/lib/iomgr/cfstream_handle.cc",
        "src/core/lib/iomgr/dualstack_socket_posix.cc",
        "src/core/lib/iomgr/endpoint.cc",
        "src/core/lib/iomgr/endpoint_cfstream.cc",
        "src/core/lib/iomgr/endpoint_pair_event_engine.cc",
        "src/core/lib/iomgr/endpoint_pair_posix.cc",
        "src/core/lib/iomgr/endpoint_pair_windows.cc",
        "src/core/lib/iomgr/error_cfstream.cc",
        "src/core/lib/iomgr/ev_apple.cc",
        "src/core/lib/iomgr/ev_epoll1_linux.cc",
        "src/core/lib/iomgr/ev_epollex_linux.cc",
        "src/core/lib/iomgr/ev_poll_posix.cc",
        "src/core/lib/iomgr/ev_posix.cc",
        "src/core/lib/iomgr/ev_windows.cc",
        "src/core/lib/iomgr/executor/mpmcqueue.cc",
        "src/core/lib/iomgr/executor/threadpool.cc",
        "src/core/lib/iomgr/fork_posix.cc",
        "src/core/lib/iomgr/fork_windows.cc",
        "src/core/lib/iomgr/gethostname_fallback.cc",
        "src/core/lib/iomgr/gethostname_host_name_max.cc",
        "src/core/lib/iomgr/gethostname_sysconf.cc",
        "src/core/lib/iomgr/grpc_if_nametoindex_posix.cc",
        "src/core/lib/iomgr/grpc_if_nametoindex_unsupported.cc",
        "src/core/lib/iomgr/internal_errqueue.cc",
        "src/core/lib/iomgr/iocp_windows.cc",
        "src/core/lib/iomgr/iomgr.cc",
        "src/core/lib/iomgr/iomgr_posix.cc",
        "src/core/lib/iomgr/iomgr_posix_cfstream.cc",
        "src/core/lib/iomgr/iomgr_windows.cc",
        "src/core/lib/iomgr/is_epollexclusive_available.cc",
        "src/core/lib/iomgr/load_file.cc",
        "src/core/lib/iomgr/lockfree_event.cc",
        "src/core/lib/iomgr/polling_entity.cc",
        "src/core/lib/iomgr/pollset.cc",
        "src/core/lib/iomgr/pollset_set.cc",
        "src/core/lib/iomgr/pollset_set_windows.cc",
        "src/core/lib/iomgr/pollset_windows.cc",
        "src/core/lib/iomgr/resolve_address.cc",
        "src/core/lib/iomgr/resolve_address_posix.cc",
        "src/core/lib/iomgr/resolve_address_windows.cc",
        "src/core/lib/iomgr/socket_factory_posix.cc",
        "src/core/lib/iomgr/socket_mutator.cc",
        "src/core/lib/iomgr/socket_utils_common_posix.cc",
        "src/core/lib/iomgr/socket_utils_linux.cc",
        "src/core/lib/iomgr/socket_utils_posix.cc",
        "src/core/lib/iomgr/socket_windows.cc",
        "src/core/lib/iomgr/tcp_client.cc",
        "src/core/lib/iomgr/tcp_client_cfstream.cc",
        "src/core/lib/iomgr/tcp_client_posix.cc",
        "src/core/lib/iomgr/tcp_client_windows.cc",
        "src/core/lib/iomgr/tcp_posix.cc",
        "src/core/lib/iomgr/tcp_server.cc",
        "src/core/lib/iomgr/tcp_server_posix.cc",
        "src/core/lib/iomgr/tcp_server_utils_posix_common.cc",
        "src/core/lib/iomgr/tcp_server_utils_posix_ifaddrs.cc",
        "src/core/lib/iomgr/tcp_server_utils_posix_noifaddrs.cc",
        "src/core/lib/iomgr/tcp_server_windows.cc",
        "src/core/lib/iomgr/tcp_windows.cc",
        "src/core/lib/iomgr/time_averaged_stats.cc",
        "src/core/lib/iomgr/timer.cc",
        "src/core/lib/iomgr/timer_generic.cc",
        "src/core/lib/iomgr/timer_heap.cc",
        "src/core/lib/iomgr/timer_manager.cc",
        "src/core/lib/iomgr/unix_sockets_posix.cc",
        "src/core/lib/iomgr/unix_sockets_posix_noop.cc",
        "src/core/lib/iomgr/wakeup_fd_eventfd.cc",
        "src/core/lib/iomgr/wakeup_fd_nospecial.cc",
        "src/core/lib/iomgr/wakeup_fd_pipe.cc",
        "src/core/lib/iomgr/wakeup_fd_posix.cc",
        "src/core/lib/iomgr/work_serializer.cc",
        "src/core/lib/resource_quota/api.cc",
        "src/core/lib/slice/b64.cc",
        "src/core/lib/slice/percent_encoding.cc",
        "src/core/lib/slice/slice_api.cc",
        "src/core/lib/slice/slice_buffer.cc",
        "src/core/lib/slice/slice_split.cc",
        "src/core/lib/surface/api_trace.cc",
        "src/core/lib/surface/builtins.cc",
        "src/core/lib/surface/byte_buffer.cc",
        "src/core/lib/surface/byte_buffer_reader.cc",
        "src/core/lib/surface/call.cc",
        "src/core/lib/surface/call_details.cc",
        "src/core/lib/surface/call_log_batch.cc",
        "src/core/lib/surface/channel.cc",
        "src/core/lib/surface/channel_ping.cc",
        "src/core/lib/surface/completion_queue.cc",
        "src/core/lib/surface/completion_queue_factory.cc",
        "src/core/lib/surface/event_string.cc",
        "src/core/lib/surface/lame_client.cc",
        "src/core/lib/surface/metadata_array.cc",
        "src/core/lib/surface/server.cc",
        "src/core/lib/surface/validate_metadata.cc",
        "src/core/lib/surface/version.cc",
        "src/core/lib/transport/bdp_estimator.cc",
        "src/core/lib/transport/byte_stream.cc",
        "src/core/lib/transport/connectivity_state.cc",
        "src/core/lib/transport/error_utils.cc",
        "src/core/lib/transport/parsed_metadata.cc",
        "src/core/lib/transport/pid_controller.cc",
        "src/core/lib/transport/status_conversion.cc",
        "src/core/lib/transport/timeout_encoding.cc",
        "src/core/lib/transport/transport.cc",
        "src/core/lib/transport/transport_op_string.cc",
    ] +
    # TODO(hork): delete the iomgr glue code when EventEngine is fully
    # integrated, or when it becomes obvious the glue code is unnecessary.
    [
        "src/core/lib/iomgr/event_engine/closure.cc",
        "src/core/lib/iomgr/event_engine/endpoint.cc",
        "src/core/lib/iomgr/event_engine/iomgr.cc",
        "src/core/lib/iomgr/event_engine/pollset.cc",
        "src/core/lib/iomgr/event_engine/resolved_address_internal.cc",
        "src/core/lib/iomgr/event_engine/resolver.cc",
        "src/core/lib/iomgr/event_engine/tcp.cc",
        "src/core/lib/iomgr/event_engine/timer.cc",
    ],
    hdrs = [
        "src/core/lib/transport/error_utils.h",
        "src/core/lib/transport/http2_errors.h",
        "src/core/lib/address_utils/parse_address.h",
        "src/core/lib/backoff/backoff.h",
        "src/core/lib/channel/call_tracer.h",
        "src/core/lib/channel/channel_stack.h",
        "src/core/lib/channel/promise_based_filter.h",
        "src/core/lib/channel/channel_stack_builder.h",
        "src/core/lib/channel/channel_trace.h",
        "src/core/lib/channel/channelz.h",
        "src/core/lib/channel/channelz_registry.h",
        "src/core/lib/channel/connected_channel.h",
        "src/core/lib/channel/context.h",
        "src/core/lib/channel/handshaker.h",
        "src/core/lib/channel/status_util.h",
        "src/core/lib/compression/compression_internal.h",
        "src/core/lib/resource_quota/api.h",
        "src/core/lib/compression/message_compress.h",
        "src/core/lib/debug/stats.h",
        "src/core/lib/debug/stats_data.h",
        "src/core/lib/event_engine/channel_args_endpoint_config.h",
        "src/core/lib/event_engine/sockaddr.h",
        "src/core/lib/iomgr/block_annotate.h",
        "src/core/lib/iomgr/buffer_list.h",
        "src/core/lib/iomgr/call_combiner.h",
        "src/core/lib/iomgr/cfstream_handle.h",
        "src/core/lib/iomgr/dynamic_annotations.h",
        "src/core/lib/iomgr/endpoint.h",
        "src/core/lib/iomgr/endpoint_cfstream.h",
        "src/core/lib/iomgr/endpoint_pair.h",
        "src/core/lib/iomgr/error_cfstream.h",
        "src/core/lib/iomgr/ev_apple.h",
        "src/core/lib/iomgr/ev_epoll1_linux.h",
        "src/core/lib/iomgr/ev_epollex_linux.h",
        "src/core/lib/iomgr/ev_poll_posix.h",
        "src/core/lib/iomgr/ev_posix.h",
        "src/core/lib/iomgr/executor/mpmcqueue.h",
        "src/core/lib/iomgr/executor/threadpool.h",
        "src/core/lib/iomgr/gethostname.h",
        "src/core/lib/iomgr/grpc_if_nametoindex.h",
        "src/core/lib/iomgr/internal_errqueue.h",
        "src/core/lib/iomgr/iocp_windows.h",
        "src/core/lib/iomgr/iomgr.h",
        "src/core/lib/iomgr/is_epollexclusive_available.h",
        "src/core/lib/iomgr/load_file.h",
        "src/core/lib/iomgr/lockfree_event.h",
        "src/core/lib/iomgr/nameser.h",
        "src/core/lib/iomgr/polling_entity.h",
        "src/core/lib/iomgr/pollset.h",
        "src/core/lib/iomgr/pollset_set.h",
        "src/core/lib/iomgr/pollset_set_windows.h",
        "src/core/lib/iomgr/pollset_windows.h",
        "src/core/lib/iomgr/python_util.h",
        "src/core/lib/iomgr/resolve_address.h",
        "src/core/lib/iomgr/resolve_address_impl.h",
        "src/core/lib/iomgr/resolve_address_posix.h",
        "src/core/lib/iomgr/resolve_address_windows.h",
        "src/core/lib/iomgr/sockaddr.h",
        "src/core/lib/iomgr/sockaddr_posix.h",
        "src/core/lib/iomgr/sockaddr_windows.h",
        "src/core/lib/iomgr/socket_factory_posix.h",
        "src/core/lib/iomgr/socket_mutator.h",
        "src/core/lib/iomgr/socket_utils_posix.h",
        "src/core/lib/iomgr/socket_windows.h",
        "src/core/lib/iomgr/sys_epoll_wrapper.h",
        "src/core/lib/iomgr/tcp_client.h",
        "src/core/lib/iomgr/tcp_client_posix.h",
        "src/core/lib/iomgr/tcp_posix.h",
        "src/core/lib/iomgr/tcp_server.h",
        "src/core/lib/iomgr/tcp_server_utils_posix.h",
        "src/core/lib/iomgr/tcp_windows.h",
        "src/core/lib/iomgr/time_averaged_stats.h",
        "src/core/lib/iomgr/timer.h",
        "src/core/lib/iomgr/timer_generic.h",
        "src/core/lib/iomgr/timer_heap.h",
        "src/core/lib/iomgr/timer_manager.h",
        "src/core/lib/iomgr/unix_sockets_posix.h",
        "src/core/lib/iomgr/wakeup_fd_pipe.h",
        "src/core/lib/iomgr/wakeup_fd_posix.h",
        "src/core/lib/iomgr/work_serializer.h",
        "src/core/lib/slice/b64.h",
        "src/core/lib/slice/percent_encoding.h",
        "src/core/lib/slice/slice_split.h",
        "src/core/lib/surface/api_trace.h",
        "src/core/lib/surface/builtins.h",
        "src/core/lib/surface/call.h",
        "src/core/lib/surface/call_test_only.h",
        "src/core/lib/surface/channel.h",
        "src/core/lib/surface/completion_queue.h",
        "src/core/lib/surface/completion_queue_factory.h",
        "src/core/lib/surface/event_string.h",
        "src/core/lib/surface/init.h",
        "src/core/lib/surface/lame_client.h",
        "src/core/lib/surface/server.h",
        "src/core/lib/surface/validate_metadata.h",
        "src/core/lib/transport/bdp_estimator.h",
        "src/core/lib/transport/byte_stream.h",
        "src/core/lib/transport/connectivity_state.h",
        "src/core/lib/transport/metadata_batch.h",
        "src/core/lib/transport/parsed_metadata.h",
        "src/core/lib/transport/pid_controller.h",
        "src/core/lib/transport/status_conversion.h",
        "src/core/lib/transport/timeout_encoding.h",
        "src/core/lib/transport/transport.h",
        "src/core/lib/transport/transport_impl.h",
    ] +
    # TODO(ctiller): remove these
    # These headers used to be vended by this target, but they have been split
    # out into separate targets now. In order to transition downstream code, we
    # re-export these headers from here for now, and when LSC's have completed
    # to clean this up, we'll remove these.
    [
        "src/core/lib/iomgr/closure.h",
        "src/core/lib/iomgr/error.h",
        "src/core/lib/iomgr/error_internal.h",
        "src/core/lib/slice/slice_internal.h",
        "src/core/lib/slice/slice_string_helpers.h",
        "src/core/lib/iomgr/exec_ctx.h",
        "src/core/lib/iomgr/executor.h",
        "src/core/lib/iomgr/combiner.h",
        "src/core/lib/iomgr/iomgr_internal.h",
        "src/core/lib/channel/channel_args.h",
    ] +
    # TODO(hork): delete the iomgr glue code when EventEngine is fully
    # integrated, or when it becomes obvious the glue code is unnecessary.
    [
        "src/core/lib/iomgr/event_engine/closure.h",
        "src/core/lib/iomgr/event_engine/endpoint.h",
        "src/core/lib/iomgr/event_engine/pollset.h",
        "src/core/lib/iomgr/event_engine/promise.h",
        "src/core/lib/iomgr/event_engine/resolved_address_internal.h",
        "src/core/lib/iomgr/event_engine/resolver.h",
    ],
    external_deps = [
        "absl/container:flat_hash_map",
        "absl/container:inlined_vector",
        "absl/functional:bind_front",
        "absl/memory",
        "absl/status:statusor",
        "absl/status",
        "absl/strings:str_format",
        "absl/strings",
        "absl/types:optional",
        "madler_zlib",
    ],
    language = "c++",
    public_hdrs = GRPC_PUBLIC_HDRS + GRPC_PUBLIC_EVENT_ENGINE_HDRS,
    visibility = ["@grpc:alt_grpc_base_legacy"],
    deps = [
        "arena",
        "arena_promise",
        "avl",
        "bitset",
        "channel_args",
        "channel_stack_type",
        "chunked_vector",
        "closure",
        "config",
        "default_event_engine_factory",
        "dual_ref_counted",
        "error",
        "event_engine_base",
        "event_engine_common",
        "exec_ctx",
        "gpr_base",
        "gpr_codegen",
        "gpr_tls",
        "grpc_codegen",
        "grpc_sockaddr",
        "grpc_trace",
        "iomgr_port",
        "json",
        "memory_quota",
        "orphanable",
        "promise",
        "ref_counted",
        "ref_counted_ptr",
        "resolved_address",
        "resource_quota",
        "slice",
        "slice_refcount",
        "sockaddr_utils",
        "table",
        "time",
        "uri_parser",
        "useful",
    ],
)

grpc_cc_library(
    name = "channel_stack_type",
    srcs = [
        "src/core/lib/surface/channel_stack_type.cc",
    ],
    hdrs = [
        "src/core/lib/surface/channel_stack_type.h",
    ],
    language = "c++",
    deps = [
        "gpr_base",
    ],
)

grpc_cc_library(
    name = "channel_init",
    srcs = [
        "src/core/lib/surface/channel_init.cc",
    ],
    hdrs = [
        "src/core/lib/surface/channel_init.h",
    ],
    language = "c++",
    deps = [
        "channel_stack_type",
        "gpr_base",
    ],
)

grpc_cc_library(
    name = "grpc_common",
    defines = select({
        "grpc_no_rls": ["GRPC_NO_RLS"],
        "//conditions:default": [],
    }),
    language = "c++",
    select_deps = [
        {
            "grpc_no_rls": [],
            "//conditions:default": ["grpc_lb_policy_rls"],
        },
    ],
    deps = [
        "grpc_base",
        # standard plugins
        "census",
        "grpc_deadline_filter",
        "grpc_client_authority_filter",
        "grpc_lb_policy_grpclb",
        "grpc_lb_policy_pick_first",
        "grpc_lb_policy_priority",
        "grpc_lb_policy_ring_hash",
        "grpc_lb_policy_round_robin",
        "grpc_lb_policy_weighted_target",
        "grpc_client_idle_filter",
        "grpc_max_age_filter",
        "grpc_message_size_filter",
        "grpc_resolver_binder",
        "grpc_resolver_dns_ares",
        "grpc_resolver_fake",
        "grpc_resolver_dns_native",
        "grpc_resolver_sockaddr",
        "grpc_transport_chttp2_client_connector",
        "grpc_transport_chttp2_server",
        "grpc_transport_inproc",
        "grpc_fault_injection_filter",
    ],
)

grpc_cc_library(
    name = "grpc_service_config",
    hdrs = [
        "src/core/lib/service_config/service_config.h",
        "src/core/lib/service_config/service_config_call_data.h",
    ],
    external_deps = [
        "absl/strings",
    ],
    language = "c++",
    deps = [
        "error",
        "gpr_base",
        "json",
        "service_config_parser",
        "slice",
    ],
)

grpc_cc_library(
    name = "grpc_service_config_impl",
    srcs = [
        "src/core/lib/service_config/service_config_impl.cc",
    ],
    hdrs = [
        "src/core/lib/service_config/service_config_impl.h",
    ],
    external_deps = [
        "absl/strings",
    ],
    language = "c++",
    visibility = ["@grpc:client_channel"],
    deps = [
        "config",
        "error",
        "gpr_base",
        "grpc_service_config",
        "json",
        "service_config_parser",
        "slice",
    ],
)

grpc_cc_library(
    name = "service_config_parser",
    srcs = [
        "src/core/lib/service_config/service_config_parser.cc",
    ],
    hdrs = [
        "src/core/lib/service_config/service_config_parser.h",
    ],
    external_deps = [
        "absl/strings",
    ],
    language = "c++",
    deps = [
        "error",
        "gpr_base",
        "json",
    ],
)

grpc_cc_library(
    name = "server_address",
    srcs = [
        "src/core/lib/resolver/server_address.cc",
    ],
    hdrs = [
        "src/core/lib/resolver/server_address.h",
    ],
    external_deps = [
        "absl/strings",
        "absl/strings:str_format",
    ],
    language = "c++",
    visibility = ["@grpc:client_channel"],
    deps = [
        "channel_args",
        "gpr_platform",
        "resolved_address",
        "sockaddr_utils",
    ],
)

grpc_cc_library(
    name = "grpc_resolver",
    srcs = [
        "src/core/lib/resolver/resolver.cc",
        "src/core/lib/resolver/resolver_registry.cc",
    ],
    hdrs = [
        "src/core/lib/resolver/resolver.h",
        "src/core/lib/resolver/resolver_factory.h",
        "src/core/lib/resolver/resolver_registry.h",
    ],
    external_deps = [
        "absl/memory",
        "absl/strings",
        "absl/strings:str_format",
    ],
    language = "c++",
    visibility = ["@grpc:client_channel"],
    deps = [
        "gpr_base",
        "grpc_service_config",
        "orphanable",
        "server_address",
        "uri_parser",
    ],
)

grpc_cc_library(
    name = "channel_args",
    srcs = [
        "src/core/lib/channel/channel_args.cc",
    ],
    hdrs = [
        "src/core/lib/channel/channel_args.h",
    ],
    external_deps = [
        "absl/strings",
        "absl/strings:str_format",
    ],
    language = "c++",
    deps = [
        "channel_stack_type",
        "gpr_base",
        "grpc_codegen",
        "useful",
    ],
)

grpc_cc_library(
    name = "resolved_address",
    hdrs = ["src/core/lib/iomgr/resolved_address.h"],
    language = "c++",
    deps = [
        "gpr_platform",
    ],
)

grpc_cc_library(
    name = "grpc_client_channel",
    srcs = [
        "src/core/ext/filters/client_channel/backend_metric.cc",
        "src/core/ext/filters/client_channel/backup_poller.cc",
        "src/core/ext/filters/client_channel/channel_connectivity.cc",
        "src/core/ext/filters/client_channel/client_channel.cc",
        "src/core/ext/filters/client_channel/client_channel_channelz.cc",
        "src/core/ext/filters/client_channel/client_channel_factory.cc",
        "src/core/ext/filters/client_channel/client_channel_plugin.cc",
        "src/core/ext/filters/client_channel/config_selector.cc",
        "src/core/ext/filters/client_channel/dynamic_filters.cc",
        "src/core/ext/filters/client_channel/global_subchannel_pool.cc",
        "src/core/ext/filters/client_channel/health/health_check_client.cc",
        "src/core/ext/filters/client_channel/http_connect_handshaker.cc",
        "src/core/ext/filters/client_channel/http_proxy.cc",
        "src/core/ext/filters/client_channel/lb_policy.cc",
        "src/core/ext/filters/client_channel/lb_policy/child_policy_handler.cc",
        "src/core/ext/filters/client_channel/lb_policy_registry.cc",
        "src/core/ext/filters/client_channel/local_subchannel_pool.cc",
        "src/core/ext/filters/client_channel/proxy_mapper_registry.cc",
        "src/core/ext/filters/client_channel/resolver_result_parsing.cc",
        "src/core/ext/filters/client_channel/retry_filter.cc",
        "src/core/ext/filters/client_channel/retry_service_config.cc",
        "src/core/ext/filters/client_channel/retry_throttle.cc",
        "src/core/ext/filters/client_channel/service_config_channel_arg_filter.cc",
        "src/core/ext/filters/client_channel/subchannel.cc",
        "src/core/ext/filters/client_channel/subchannel_pool_interface.cc",
    ],
    hdrs = [
        "src/core/ext/filters/client_channel/backend_metric.h",
        "src/core/ext/filters/client_channel/backup_poller.h",
        "src/core/ext/filters/client_channel/client_channel.h",
        "src/core/ext/filters/client_channel/client_channel_channelz.h",
        "src/core/ext/filters/client_channel/client_channel_factory.h",
        "src/core/ext/filters/client_channel/config_selector.h",
        "src/core/ext/filters/client_channel/connector.h",
        "src/core/ext/filters/client_channel/dynamic_filters.h",
        "src/core/ext/filters/client_channel/global_subchannel_pool.h",
        "src/core/ext/filters/client_channel/health/health_check_client.h",
        "src/core/ext/filters/client_channel/http_connect_handshaker.h",
        "src/core/ext/filters/client_channel/http_proxy.h",
        "src/core/ext/filters/client_channel/lb_policy.h",
        "src/core/ext/filters/client_channel/lb_policy/child_policy_handler.h",
        "src/core/ext/filters/client_channel/lb_policy_factory.h",
        "src/core/ext/filters/client_channel/lb_policy_registry.h",
        "src/core/ext/filters/client_channel/local_subchannel_pool.h",
        "src/core/ext/filters/client_channel/proxy_mapper.h",
        "src/core/ext/filters/client_channel/proxy_mapper_registry.h",
        "src/core/ext/filters/client_channel/resolver_result_parsing.h",
        "src/core/ext/filters/client_channel/retry_filter.h",
        "src/core/ext/filters/client_channel/retry_service_config.h",
        "src/core/ext/filters/client_channel/retry_throttle.h",
        "src/core/ext/filters/client_channel/subchannel.h",
        "src/core/ext/filters/client_channel/subchannel_interface.h",
        "src/core/ext/filters/client_channel/subchannel_pool_interface.h",
    ],
    external_deps = [
        "absl/container:inlined_vector",
        "absl/strings",
        "absl/strings:str_format",
        "absl/types:optional",
        "absl/status:statusor",
        "upb_lib",
    ],
    language = "c++",
    visibility = ["@grpc:client_channel"],
    deps = [
        "config",
        "debug_location",
        "error",
        "gpr_base",
        "grpc_base",
        "grpc_client_authority_filter",
        "grpc_deadline_filter",
        "grpc_health_upb",
        "grpc_resolver",
        "grpc_service_config",
        "grpc_service_config_impl",
        "grpc_trace",
        "handshaker_registry",
        "httpcli",
        "json",
        "json_util",
        "orphanable",
        "ref_counted",
        "ref_counted_ptr",
        "server_address",
        "slice",
        "sockaddr_utils",
        "time",
        "uri_parser",
        "useful",
        "xds_orca_upb",
    ],
)

grpc_cc_library(
    name = "grpc_server_config_selector",
    srcs = [
        "src/core/ext/filters/server_config_selector/server_config_selector.cc",
    ],
    hdrs = [
        "src/core/ext/filters/server_config_selector/server_config_selector.h",
    ],
    language = "c++",
    deps = [
        "gpr_base",
        "grpc_base",
        "grpc_service_config",
    ],
)

grpc_cc_library(
    name = "grpc_server_config_selector_filter",
    srcs = [
        "src/core/ext/filters/server_config_selector/server_config_selector_filter.cc",
    ],
    hdrs = [
        "src/core/ext/filters/server_config_selector/server_config_selector_filter.h",
    ],
    language = "c++",
    deps = [
        "gpr_base",
        "grpc_base",
        "grpc_server_config_selector",
        "grpc_service_config",
    ],
)

grpc_cc_library(
    name = "idle_filter_state",
    srcs = [
        "src/core/ext/filters/client_idle/idle_filter_state.cc",
    ],
    hdrs = [
        "src/core/ext/filters/client_idle/idle_filter_state.h",
    ],
    language = "c++",
    deps = [
        "gpr_platform",
    ],
)

grpc_cc_library(
    name = "grpc_client_idle_filter",
    srcs = [
        "src/core/ext/filters/client_idle/client_idle_filter.cc",
    ],
    deps = [
        "capture",
        "config",
        "exec_ctx_wakeup_scheduler",
        "gpr_base",
        "grpc_base",
        "idle_filter_state",
        "loop",
        "sleep",
        "try_seq",
    ],
)

grpc_cc_library(
    name = "grpc_max_age_filter",
    srcs = [
        "src/core/ext/filters/max_age/max_age_filter.cc",
    ],
    hdrs = [
        "src/core/ext/filters/max_age/max_age_filter.h",
    ],
    language = "c++",
    deps = [
        "config",
        "gpr_base",
        "grpc_base",
    ],
)

grpc_cc_library(
    name = "grpc_deadline_filter",
    srcs = [
        "src/core/ext/filters/deadline/deadline_filter.cc",
    ],
    hdrs = [
        "src/core/ext/filters/deadline/deadline_filter.h",
    ],
    language = "c++",
    deps = [
        "config",
        "gpr_base",
        "grpc_base",
        "slice",
    ],
)

grpc_cc_library(
    name = "grpc_client_authority_filter",
    srcs = [
        "src/core/ext/filters/http/client_authority_filter.cc",
    ],
    hdrs = [
        "src/core/ext/filters/http/client_authority_filter.h",
    ],
    language = "c++",
    deps = [
        "channel_stack_type",
        "config",
        "gpr_base",
        "grpc_base",
        "slice",
    ],
)

grpc_cc_library(
    name = "grpc_message_size_filter",
    srcs = [
        "src/core/ext/filters/message_size/message_size_filter.cc",
    ],
    hdrs = [
        "src/core/ext/filters/message_size/message_size_filter.h",
    ],
    external_deps = ["absl/strings:str_format"],
    language = "c++",
    deps = [
        "config",
        "gpr_base",
        "grpc_base",
        "grpc_codegen",
        "grpc_service_config",
        "ref_counted",
        "ref_counted_ptr",
    ],
)

grpc_cc_library(
    name = "grpc_fault_injection_filter",
    srcs = [
        "src/core/ext/filters/fault_injection/fault_injection_filter.cc",
        "src/core/ext/filters/fault_injection/service_config_parser.cc",
    ],
    hdrs = [
        "src/core/ext/filters/fault_injection/fault_injection_filter.h",
        "src/core/ext/filters/fault_injection/service_config_parser.h",
    ],
    external_deps = ["absl/strings"],
    language = "c++",
    deps = [
        "gpr_base",
        "grpc_base",
        "grpc_service_config",
        "json_util",
    ],
)

grpc_cc_library(
    name = "grpc_rbac_filter",
    srcs = [
        "src/core/ext/filters/rbac/rbac_filter.cc",
        "src/core/ext/filters/rbac/rbac_service_config_parser.cc",
    ],
    hdrs = [
        "src/core/ext/filters/rbac/rbac_filter.h",
        "src/core/ext/filters/rbac/rbac_service_config_parser.h",
    ],
    external_deps = ["absl/strings:str_format"],
    language = "c++",
    deps = [
        "gpr_base",
        "grpc_base",
        "grpc_rbac_engine",
        "grpc_service_config",
        "json_util",
    ],
)

grpc_cc_library(
    name = "grpc_http_filters",
    srcs = [
        "src/core/ext/filters/http/client/http_client_filter.cc",
        "src/core/ext/filters/http/http_filters_plugin.cc",
        "src/core/ext/filters/http/message_compress/message_compress_filter.cc",
        "src/core/ext/filters/http/message_compress/message_decompress_filter.cc",
        "src/core/ext/filters/http/server/http_server_filter.cc",
    ],
    hdrs = [
        "src/core/ext/filters/http/client/http_client_filter.h",
        "src/core/ext/filters/http/message_compress/message_compress_filter.h",
        "src/core/ext/filters/http/message_compress/message_decompress_filter.h",
        "src/core/ext/filters/http/server/http_server_filter.h",
    ],
    external_deps = [
        "absl/strings:str_format",
        "absl/strings",
        "absl/types:optional",
    ],
    language = "c++",
    deps = [
        "config",
        "gpr_base",
        "grpc_base",
        "grpc_message_size_filter",
        "slice",
    ],
)

grpc_cc_library(
    name = "grpc_codegen",
    language = "c++",
    public_hdrs = [
        "include/grpc/impl/codegen/byte_buffer.h",
        "include/grpc/impl/codegen/byte_buffer_reader.h",
        "include/grpc/impl/codegen/compression_types.h",
        "include/grpc/impl/codegen/connectivity_state.h",
        "include/grpc/impl/codegen/grpc_types.h",
        "include/grpc/impl/codegen/propagation_bits.h",
        "include/grpc/impl/codegen/status.h",
        "include/grpc/impl/codegen/slice.h",
    ],
    visibility = ["@grpc:public"],
    deps = [
        "gpr_codegen",
    ],
)

grpc_cc_library(
    name = "grpc_grpclb_balancer_addresses",
    srcs = [
        "src/core/ext/filters/client_channel/lb_policy/grpclb/grpclb_balancer_addresses.cc",
    ],
    hdrs = [
        "src/core/ext/filters/client_channel/lb_policy/grpclb/grpclb_balancer_addresses.h",
    ],
    language = "c++",
    visibility = ["@grpc:grpclb"],
    deps = [
        "gpr_base",
        "grpc_base",
        "grpc_client_channel",
        "useful",
    ],
)

grpc_cc_library(
    name = "grpc_lb_policy_grpclb",
    srcs = [
        "src/core/ext/filters/client_channel/lb_policy/grpclb/client_load_reporting_filter.cc",
        "src/core/ext/filters/client_channel/lb_policy/grpclb/grpclb.cc",
        "src/core/ext/filters/client_channel/lb_policy/grpclb/grpclb_client_stats.cc",
        "src/core/ext/filters/client_channel/lb_policy/grpclb/load_balancer_api.cc",
    ],
    hdrs = [
        "src/core/ext/filters/client_channel/lb_policy/grpclb/client_load_reporting_filter.h",
        "src/core/ext/filters/client_channel/lb_policy/grpclb/grpclb.h",
        "src/core/ext/filters/client_channel/lb_policy/grpclb/grpclb_client_stats.h",
        "src/core/ext/filters/client_channel/lb_policy/grpclb/load_balancer_api.h",
    ],
    external_deps = [
        "absl/memory",
        "absl/container:inlined_vector",
        "absl/strings",
        "absl/strings:str_format",
        "upb_lib",
    ],
    language = "c++",
    deps = [
        "config",
        "error",
        "gpr_base",
        "grpc_base",
        "grpc_client_channel",
        "grpc_grpclb_balancer_addresses",
        "grpc_lb_upb",
        "grpc_resolver_fake",
        "grpc_security_base",
        "grpc_sockaddr",
        "grpc_transport_chttp2_client_connector",
        "orphanable",
        "protobuf_duration_upb",
        "protobuf_timestamp_upb",
        "ref_counted_ptr",
        "server_address",
        "slice",
        "sockaddr_utils",
    ],
)

grpc_cc_library(
    name = "grpc_lb_policy_rls",
    srcs = [
        "src/core/ext/filters/client_channel/lb_policy/rls/rls.cc",
    ],
    external_deps = [
        "absl/container:inlined_vector",
        "absl/hash",
        "absl/memory",
        "absl/strings",
        "upb_lib",
    ],
    language = "c++",
    deps = [
        "config",
        "dual_ref_counted",
        "gpr_base",
        "gpr_codegen",
        "grpc_base",
        "grpc_client_channel",
        "grpc_codegen",
        "grpc_fake_credentials",
        "grpc_resolver",
        "grpc_security_base",
        "grpc_service_config_impl",
        "json",
        "json_util",
        "orphanable",
        "ref_counted",
        "rls_upb",
        "uri_parser",
    ],
)

grpc_cc_library(
    name = "grpc_xds_client",
    srcs = [
        "src/core/ext/xds/certificate_provider_registry.cc",
        "src/core/ext/xds/certificate_provider_store.cc",
        "src/core/ext/xds/file_watcher_certificate_provider_factory.cc",
        "src/core/ext/xds/xds_api.cc",
        "src/core/ext/xds/xds_bootstrap.cc",
        "src/core/ext/xds/xds_certificate_provider.cc",
        "src/core/ext/xds/xds_client.cc",
        "src/core/ext/xds/xds_client_stats.cc",
        "src/core/ext/xds/xds_cluster.cc",
        "src/core/ext/xds/xds_common_types.cc",
        "src/core/ext/xds/xds_endpoint.cc",
        "src/core/ext/xds/xds_http_fault_filter.cc",
        "src/core/ext/xds/xds_http_filters.cc",
        "src/core/ext/xds/xds_http_rbac_filter.cc",
        "src/core/ext/xds/xds_listener.cc",
        "src/core/ext/xds/xds_resource_type.cc",
        "src/core/ext/xds/xds_route_config.cc",
        "src/core/ext/xds/xds_routing.cc",
        "src/core/lib/security/credentials/xds/xds_credentials.cc",
    ],
    hdrs = [
        "src/core/ext/xds/certificate_provider_factory.h",
        "src/core/ext/xds/certificate_provider_registry.h",
        "src/core/ext/xds/certificate_provider_store.h",
        "src/core/ext/xds/file_watcher_certificate_provider_factory.h",
        "src/core/ext/xds/upb_utils.h",
        "src/core/ext/xds/xds_api.h",
        "src/core/ext/xds/xds_bootstrap.h",
        "src/core/ext/xds/xds_certificate_provider.h",
        "src/core/ext/xds/xds_channel_args.h",
        "src/core/ext/xds/xds_client.h",
        "src/core/ext/xds/xds_client_stats.h",
        "src/core/ext/xds/xds_cluster.h",
        "src/core/ext/xds/xds_common_types.h",
        "src/core/ext/xds/xds_endpoint.h",
        "src/core/ext/xds/xds_http_fault_filter.h",
        "src/core/ext/xds/xds_http_filters.h",
        "src/core/ext/xds/xds_http_rbac_filter.h",
        "src/core/ext/xds/xds_listener.h",
        "src/core/ext/xds/xds_resource_type.h",
        "src/core/ext/xds/xds_resource_type_impl.h",
        "src/core/ext/xds/xds_route_config.h",
        "src/core/ext/xds/xds_routing.h",
        "src/core/lib/security/credentials/xds/xds_credentials.h",
    ],
    external_deps = [
        "absl/functional:bind_front",
        "absl/memory",
        "absl/status:statusor",
        "absl/strings",
        "absl/strings:str_format",
        "absl/container:inlined_vector",
        "upb_lib",
        "upb_textformat_lib",
        "upb_json_lib",
        "re2",
        "upb_reflection",
    ],
    language = "c++",
    deps = [
        "channel_creds_registry",
        "config",
        "envoy_admin_upb",
        "envoy_config_cluster_upb",
        "envoy_config_cluster_upbdefs",
        "envoy_config_core_upb",
        "envoy_config_endpoint_upb",
        "envoy_config_endpoint_upbdefs",
        "envoy_config_listener_upb",
        "envoy_config_listener_upbdefs",
        "envoy_config_rbac_upb",
        "envoy_config_route_upb",
        "envoy_config_route_upbdefs",
        "envoy_extensions_clusters_aggregate_upb",
        "envoy_extensions_clusters_aggregate_upbdefs",
        "envoy_extensions_filters_common_fault_upb",
        "envoy_extensions_filters_http_fault_upb",
        "envoy_extensions_filters_http_fault_upbdefs",
        "envoy_extensions_filters_http_rbac_upb",
        "envoy_extensions_filters_http_rbac_upbdefs",
        "envoy_extensions_filters_http_router_upb",
        "envoy_extensions_filters_http_router_upbdefs",
        "envoy_extensions_filters_network_http_connection_manager_upb",
        "envoy_extensions_filters_network_http_connection_manager_upbdefs",
        "envoy_extensions_transport_sockets_tls_upb",
        "envoy_extensions_transport_sockets_tls_upbdefs",
        "envoy_service_discovery_upb",
        "envoy_service_discovery_upbdefs",
        "envoy_service_load_stats_upb",
        "envoy_service_load_stats_upbdefs",
        "envoy_service_status_upb",
        "envoy_service_status_upbdefs",
        "envoy_type_matcher_upb",
        "envoy_type_upb",
        "error",
        "google_rpc_status_upb",
        "gpr_base",
        "gpr_codegen",
        "grpc_base",
        "grpc_client_channel",
        "grpc_codegen",
        "grpc_credentials_util",
        "grpc_fake_credentials",
        "grpc_fault_injection_filter",
        "grpc_lb_xds_channel_args",
        "grpc_matchers",
        "grpc_rbac_filter",
        "grpc_secure",
        "grpc_security_base",
        "grpc_sockaddr",
        "grpc_tls_credentials",
        "grpc_transport_chttp2_client_connector",
        "json",
        "json_util",
        "orphanable",
        "protobuf_any_upb",
        "protobuf_duration_upb",
        "protobuf_struct_upb",
        "protobuf_timestamp_upb",
        "protobuf_wrappers_upb",
        "ref_counted_ptr",
        "slice",
        "slice_refcount",
        "sockaddr_utils",
        "uri_parser",
        "xds_type_upb",
        "xds_type_upbdefs",
    ],
)

grpc_cc_library(
    name = "grpc_xds_channel_stack_modifier",
    srcs = [
        "src/core/ext/xds/xds_channel_stack_modifier.cc",
    ],
    hdrs = [
        "src/core/ext/xds/xds_channel_stack_modifier.h",
    ],
    language = "c++",
    deps = [
        "channel_init",
        "config",
        "gpr_base",
        "grpc_base",
    ],
)

grpc_cc_library(
    name = "grpc_xds_server_config_fetcher",
    srcs = [
        "src/core/ext/xds/xds_server_config_fetcher.cc",
    ],
    external_deps = [
        "absl/strings",
    ],
    language = "c++",
    deps = [
        "config",
        "gpr_base",
        "grpc_base",
        "grpc_server_config_selector",
        "grpc_server_config_selector_filter",
        "grpc_service_config_impl",
        "grpc_sockaddr",
        "grpc_xds_channel_stack_modifier",
        "grpc_xds_client",
        "slice_refcount",
        "sockaddr_utils",
        "uri_parser",
    ],
)

grpc_cc_library(
    name = "channel_creds_registry_init",
    srcs = [
        "src/core/lib/security/credentials/channel_creds_registry_init.cc",
    ],
    language = "c++",
    deps = [
        "config",
        "gpr_base",
        "grpc_fake_credentials",
        "grpc_secure",
        "grpc_security_base",
        "json",
    ],
)

grpc_cc_library(
    name = "grpc_google_mesh_ca_certificate_provider_factory",
    srcs = [
        "src/core/ext/xds/google_mesh_ca_certificate_provider_factory.cc",
    ],
    hdrs = [
        "src/core/ext/xds/google_mesh_ca_certificate_provider_factory.h",
    ],
    external_deps = [
        "absl/strings",
    ],
    language = "c++",
    deps = [
        "error",
        "gpr_base",
        "grpc_base",
        "grpc_xds_client",
        "json_util",
        "slice",
    ],
)

grpc_cc_library(
    name = "grpc_lb_policy_cds",
    srcs = [
        "src/core/ext/filters/client_channel/lb_policy/xds/cds.cc",
    ],
    external_deps = [
        "absl/strings",
    ],
    language = "c++",
    deps = [
        "gpr_base",
        "grpc_base",
        "grpc_client_channel",
        "grpc_xds_client",
        "orphanable",
        "ref_counted_ptr",
    ],
)

grpc_cc_library(
    name = "grpc_lb_xds_channel_args",
    hdrs = [
        "src/core/ext/filters/client_channel/lb_policy/xds/xds_channel_args.h",
    ],
    language = "c++",
)

grpc_cc_library(
    name = "grpc_lb_xds_common",
    hdrs = [
        "src/core/ext/filters/client_channel/lb_policy/xds/xds.h",
    ],
    language = "c++",
    deps = [
        "gpr_base",
        "grpc_base",
        "grpc_client_channel",
        "grpc_xds_client",
    ],
)

grpc_cc_library(
    name = "grpc_lb_policy_xds_cluster_resolver",
    srcs = [
        "src/core/ext/filters/client_channel/lb_policy/xds/xds_cluster_resolver.cc",
    ],
    external_deps = [
        "absl/strings",
        "absl/types:optional",
    ],
    language = "c++",
    deps = [
        "config",
        "gpr_base",
        "grpc_base",
        "grpc_client_channel",
        "grpc_lb_address_filtering",
        "grpc_lb_policy_ring_hash",
        "grpc_lb_xds_channel_args",
        "grpc_lb_xds_common",
        "grpc_resolver",
        "grpc_resolver_fake",
        "grpc_xds_client",
        "orphanable",
        "ref_counted_ptr",
        "server_address",
        "uri_parser",
    ],
)

grpc_cc_library(
    name = "grpc_lb_policy_xds_cluster_impl",
    srcs = [
        "src/core/ext/filters/client_channel/lb_policy/xds/xds_cluster_impl.cc",
    ],
    external_deps = [
        "absl/strings",
    ],
    language = "c++",
    deps = [
        "gpr_base",
        "grpc_base",
        "grpc_client_channel",
        "grpc_lb_xds_channel_args",
        "grpc_lb_xds_common",
        "grpc_xds_client",
        "orphanable",
        "ref_counted_ptr",
    ],
)

grpc_cc_library(
    name = "grpc_lb_policy_xds_cluster_manager",
    srcs = [
        "src/core/ext/filters/client_channel/lb_policy/xds/xds_cluster_manager.cc",
    ],
    external_deps = [
        "absl/strings",
        "absl/status",
    ],
    language = "c++",
    deps = [
        "gpr_base",
        "grpc_base",
        "grpc_client_channel",
        "grpc_resolver_xds_header",
        "orphanable",
        "ref_counted",
        "ref_counted_ptr",
    ],
)

grpc_cc_library(
    name = "grpc_lb_address_filtering",
    srcs = [
        "src/core/ext/filters/client_channel/lb_policy/address_filtering.cc",
    ],
    hdrs = [
        "src/core/ext/filters/client_channel/lb_policy/address_filtering.h",
    ],
    external_deps = [
        "absl/strings",
    ],
    language = "c++",
    deps = [
        "gpr_base",
        "grpc_base",
        "grpc_client_channel",
    ],
)

grpc_cc_library(
    name = "grpc_lb_subchannel_list",
    hdrs = [
        "src/core/ext/filters/client_channel/lb_policy/subchannel_list.h",
    ],
    language = "c++",
    deps = [
        "gpr_base",
        "grpc_base",
        "grpc_client_channel",
    ],
)

grpc_cc_library(
    name = "grpc_lb_policy_pick_first",
    srcs = [
        "src/core/ext/filters/client_channel/lb_policy/pick_first/pick_first.cc",
    ],
    language = "c++",
    deps = [
        "gpr_base",
        "grpc_base",
        "grpc_client_channel",
        "grpc_lb_subchannel_list",
        "server_address",
        "sockaddr_utils",
    ],
)

grpc_cc_library(
    name = "grpc_lb_policy_ring_hash",
    srcs = [
        "src/core/ext/filters/client_channel/lb_policy/ring_hash/ring_hash.cc",
    ],
    hdrs = [
        "src/core/ext/filters/client_channel/lb_policy/ring_hash/ring_hash.h",
    ],
    external_deps = [
        "absl/strings",
        "xxhash",
    ],
    language = "c++",
    deps = [
        "gpr_base",
        "grpc_base",
        "grpc_client_channel",
        "grpc_lb_subchannel_list",
        "grpc_trace",
        "ref_counted_ptr",
        "sockaddr_utils",
    ],
)

grpc_cc_library(
    name = "grpc_lb_policy_round_robin",
    srcs = [
        "src/core/ext/filters/client_channel/lb_policy/round_robin/round_robin.cc",
    ],
    language = "c++",
    deps = [
        "gpr_base",
        "grpc_base",
        "grpc_client_channel",
        "grpc_lb_subchannel_list",
        "grpc_trace",
        "ref_counted_ptr",
        "server_address",
        "sockaddr_utils",
    ],
)

grpc_cc_library(
    name = "grpc_lb_policy_priority",
    srcs = [
        "src/core/ext/filters/client_channel/lb_policy/priority/priority.cc",
    ],
    external_deps = [
        "absl/strings",
        "absl/strings:str_format",
    ],
    language = "c++",
    deps = [
        "gpr_base",
        "grpc_base",
        "grpc_client_channel",
        "grpc_lb_address_filtering",
        "orphanable",
        "ref_counted_ptr",
    ],
)

grpc_cc_library(
    name = "grpc_lb_policy_weighted_target",
    srcs = [
        "src/core/ext/filters/client_channel/lb_policy/weighted_target/weighted_target.cc",
    ],
    external_deps = [
        "absl/container:inlined_vector",
        "absl/strings",
    ],
    language = "c++",
    deps = [
        "gpr_base",
        "grpc_base",
        "grpc_client_channel",
        "grpc_lb_address_filtering",
        "orphanable",
        "ref_counted_ptr",
    ],
)

grpc_cc_library(
    name = "lb_server_load_reporting_filter",
    srcs = [
        "src/core/ext/filters/load_reporting/server_load_reporting_filter.cc",
    ],
    hdrs = [
        "src/core/ext/filters/load_reporting/registered_opencensus_objects.h",
        "src/core/ext/filters/load_reporting/server_load_reporting_filter.h",
        "src/cpp/server/load_reporter/constants.h",
    ],
    external_deps = [
        "absl/strings",
        "absl/strings:str_format",
        "opencensus-stats",
    ],
    language = "c++",
    deps = [
        "error",
        "gpr",
        "grpc++_base",
        "grpc_base",
        "grpc_lb_policy_grpclb",
        "grpc_security_base",
        "grpc_sockaddr",
        "slice",
        "uri_parser",
    ],
    alwayslink = 1,
)

grpc_cc_library(
    name = "lb_load_data_store",
    srcs = [
        "src/cpp/server/load_reporter/load_data_store.cc",
    ],
    hdrs = [
        "src/cpp/server/load_reporter/constants.h",
        "src/cpp/server/load_reporter/load_data_store.h",
    ],
    language = "c++",
    deps = [
        "gpr",
        "gpr_codegen",
        "grpc++",
        "grpc_base",
        "grpc_sockaddr",
    ],
)

grpc_cc_library(
    name = "lb_server_load_reporting_service_server_builder_plugin",
    srcs = [
        "src/cpp/server/load_reporter/load_reporting_service_server_builder_plugin.cc",
    ],
    hdrs = [
        "src/cpp/server/load_reporter/load_reporting_service_server_builder_plugin.h",
    ],
    language = "c++",
    deps = [
        "gpr",
        "grpc++",
        "lb_load_reporter_service",
    ],
)

grpc_cc_library(
    name = "grpcpp_server_load_reporting",
    srcs = [
        "src/cpp/server/load_reporter/load_reporting_service_server_builder_option.cc",
        "src/cpp/server/load_reporter/util.cc",
    ],
    language = "c++",
    public_hdrs = [
        "include/grpcpp/ext/server_load_reporting.h",
    ],
    deps = [
        "gpr",
        "gpr_codegen",
        "lb_server_load_reporting_filter",
        "lb_server_load_reporting_service_server_builder_plugin",
        "slice",
    ],
)

grpc_cc_library(
    name = "lb_load_reporter_service",
    srcs = [
        "src/cpp/server/load_reporter/load_reporter_async_service_impl.cc",
    ],
    hdrs = [
        "src/cpp/server/load_reporter/load_reporter_async_service_impl.h",
    ],
    external_deps = ["absl/memory"],
    language = "c++",
    deps = [
        "gpr",
        "lb_load_reporter",
    ],
)

grpc_cc_library(
    name = "lb_get_cpu_stats",
    srcs = [
        "src/cpp/server/load_reporter/get_cpu_stats_linux.cc",
        "src/cpp/server/load_reporter/get_cpu_stats_macos.cc",
        "src/cpp/server/load_reporter/get_cpu_stats_unsupported.cc",
        "src/cpp/server/load_reporter/get_cpu_stats_windows.cc",
    ],
    hdrs = [
        "src/cpp/server/load_reporter/get_cpu_stats.h",
    ],
    language = "c++",
    deps = [
        "gpr_base",
        "grpc++",
    ],
)

grpc_cc_library(
    name = "lb_load_reporter",
    srcs = [
        "src/cpp/server/load_reporter/load_reporter.cc",
    ],
    hdrs = [
        "src/cpp/server/load_reporter/constants.h",
        "src/cpp/server/load_reporter/load_reporter.h",
    ],
    external_deps = [
        "opencensus-stats",
        "opencensus-tags",
    ],
    language = "c++",
    deps = [
        "gpr",
        "gpr_codegen",
        "lb_get_cpu_stats",
        "lb_load_data_store",
        "//src/proto/grpc/lb/v1:load_reporter_proto",
    ],
)

grpc_cc_library(
    name = "grpc_resolver_dns_selection",
    srcs = [
        "src/core/ext/filters/client_channel/resolver/dns/dns_resolver_selection.cc",
    ],
    hdrs = [
        "src/core/ext/filters/client_channel/resolver/dns/dns_resolver_selection.h",
    ],
    language = "c++",
    deps = [
        "gpr_base",
        "grpc_base",
    ],
)

grpc_cc_library(
    name = "grpc_resolver_dns_native",
    srcs = [
        "src/core/ext/filters/client_channel/resolver/dns/native/dns_resolver.cc",
    ],
    external_deps = [
        "absl/strings",
        "absl/functional:bind_front",
    ],
    language = "c++",
    deps = [
        "config",
        "gpr_base",
        "grpc_base",
        "grpc_client_channel",
        "grpc_resolver",
        "grpc_resolver_dns_selection",
        "server_address",
    ],
)

grpc_cc_library(
    name = "grpc_resolver_dns_ares",
    srcs = [
        "src/core/ext/filters/client_channel/resolver/dns/c_ares/dns_resolver_ares.cc",
        "src/core/ext/filters/client_channel/resolver/dns/c_ares/grpc_ares_ev_driver_event_engine.cc",
        "src/core/ext/filters/client_channel/resolver/dns/c_ares/grpc_ares_ev_driver_posix.cc",
        "src/core/ext/filters/client_channel/resolver/dns/c_ares/grpc_ares_ev_driver_windows.cc",
        "src/core/ext/filters/client_channel/resolver/dns/c_ares/grpc_ares_wrapper.cc",
        "src/core/ext/filters/client_channel/resolver/dns/c_ares/grpc_ares_wrapper_event_engine.cc",
        "src/core/ext/filters/client_channel/resolver/dns/c_ares/grpc_ares_wrapper_posix.cc",
        "src/core/ext/filters/client_channel/resolver/dns/c_ares/grpc_ares_wrapper_windows.cc",
    ],
    hdrs = [
        "src/core/ext/filters/client_channel/resolver/dns/c_ares/grpc_ares_ev_driver.h",
        "src/core/ext/filters/client_channel/resolver/dns/c_ares/grpc_ares_wrapper.h",
    ],
    external_deps = [
        "absl/strings",
        "absl/strings:str_format",
        "absl/container:inlined_vector",
        "address_sorting",
        "cares",
    ],
    language = "c++",
    deps = [
        "config",
        "error",
        "gpr_base",
        "grpc_base",
        "grpc_client_channel",
        "grpc_grpclb_balancer_addresses",
        "grpc_resolver",
        "grpc_resolver_dns_selection",
        "grpc_service_config",
        "grpc_service_config_impl",
        "grpc_sockaddr",
        "iomgr_port",
        "json",
        "server_address",
        "sockaddr_utils",
    ],
)

grpc_cc_library(
    name = "grpc_resolver_sockaddr",
    srcs = [
        "src/core/ext/filters/client_channel/resolver/sockaddr/sockaddr_resolver.cc",
    ],
    external_deps = [
        "absl/strings",
    ],
    language = "c++",
    deps = [
        "config",
        "gpr_base",
        "grpc_base",
        "grpc_client_channel",
        "grpc_resolver",
        "server_address",
        "slice",
    ],
)

grpc_cc_library(
    name = "grpc_resolver_binder",
    srcs = [
        "src/core/ext/filters/client_channel/resolver/binder/binder_resolver.cc",
    ],
    external_deps = [
        "absl/strings",
    ],
    language = "c++",
    deps = [
        "config",
        "gpr_base",
        "grpc_base",
        "grpc_client_channel",
        "grpc_resolver",
        "iomgr_port",
        "server_address",
        "slice",
    ],
)

grpc_cc_library(
    name = "grpc_resolver_fake",
    srcs = ["src/core/ext/filters/client_channel/resolver/fake/fake_resolver.cc"],
    hdrs = ["src/core/ext/filters/client_channel/resolver/fake/fake_resolver.h"],
    language = "c++",
    visibility = [
        "//test:__subpackages__",
        "@grpc:grpc_resolver_fake",
    ],
    deps = [
        "config",
        "gpr_base",
        "grpc_base",
        "grpc_client_channel",
        "grpc_resolver",
        "server_address",
        "slice",
        "useful",
    ],
)

grpc_cc_library(
    name = "grpc_resolver_xds_header",
    hdrs = [
        "src/core/ext/filters/client_channel/resolver/xds/xds_resolver.h",
    ],
    language = "c++",
)

grpc_cc_library(
    name = "grpc_resolver_xds",
    srcs = [
        "src/core/ext/filters/client_channel/resolver/xds/xds_resolver.cc",
    ],
    external_deps = [
        "xxhash",
        "re2",
        "absl/strings",
    ],
    language = "c++",
    deps = [
        "config",
        "gpr_base",
        "grpc_base",
        "grpc_client_channel",
        "grpc_lb_policy_ring_hash",
        "grpc_resolver",
        "grpc_service_config_impl",
        "grpc_xds_client",
    ],
)

grpc_cc_library(
    name = "grpc_resolver_c2p",
    srcs = [
        "src/core/ext/filters/client_channel/resolver/google_c2p/google_c2p_resolver.cc",
    ],
    language = "c++",
    deps = [
        "alts_util",
        "gpr_base",
        "grpc_base",
        "grpc_client_channel",
        "grpc_resolver",
        "grpc_xds_client",
        "httpcli",
    ],
)

grpc_cc_library(
    name = "httpcli",
    srcs = [
        "src/core/lib/http/format_request.cc",
        "src/core/lib/http/httpcli.cc",
        "src/core/lib/http/parser.cc",
    ],
    hdrs = [
        "src/core/lib/http/format_request.h",
        "src/core/lib/http/httpcli.h",
        "src/core/lib/http/parser.h",
    ],
    external_deps = [
        "absl/functional:bind_front",
        "absl/strings",
        "absl/strings:str_format",
    ],
    language = "c++",
    visibility = ["@grpc:httpcli"],
    deps = [
        "config",
        "gpr_base",
        "grpc_base",
        "grpc_security_base",
        "ref_counted_ptr",
        "sockaddr_utils",
        "useful",
    ],
)

grpc_cc_library(
    name = "grpc_authorization_base",
    srcs = [
        "src/core/lib/security/authorization/authorization_policy_provider_vtable.cc",
        "src/core/lib/security/authorization/evaluate_args.cc",
        "src/core/lib/security/authorization/grpc_server_authz_filter.cc",
    ],
    hdrs = [
        "src/core/lib/security/authorization/authorization_engine.h",
        "src/core/lib/security/authorization/authorization_policy_provider.h",
        "src/core/lib/security/authorization/evaluate_args.h",
        "src/core/lib/security/authorization/grpc_server_authz_filter.h",
    ],
    external_deps = [
        "absl/strings",
    ],
    language = "c++",
    deps = [
        "gpr_base",
        "grpc_base",
        "grpc_credentials_util",
        "grpc_trace",
        "slice_refcount",
        "sockaddr_utils",
    ],
)

grpc_cc_library(
    name = "tsi_fake_credentials",
    srcs = [
        "src/core/tsi/fake_transport_security.cc",
    ],
    hdrs = [
        "src/core/tsi/fake_transport_security.h",
    ],
    external_deps = [
        "absl/strings",
        "absl/strings:str_format",
    ],
    language = "c++",
    visibility = [
        "@grpc:public",
    ],
    deps = [
        "gpr_base",
        "grpc_base",
        "tsi_base",
        "useful",
    ],
)

grpc_cc_library(
    name = "grpc_fake_credentials",
    srcs = [
        "src/core/lib/security/credentials/fake/fake_credentials.cc",
        "src/core/lib/security/security_connector/fake/fake_security_connector.cc",
    ],
    hdrs = [
        "src/core/ext/filters/client_channel/lb_policy/grpclb/grpclb.h",
        "src/core/lib/security/credentials/fake/fake_credentials.h",
        "src/core/lib/security/security_connector/fake/fake_security_connector.h",
    ],
    external_deps = [
        "absl/strings",
        "absl/strings:str_format",
    ],
    language = "c++",
    deps = [
        "gpr_base",
        "grpc_base",
        "grpc_security_base",
        "promise",
        "ref_counted_ptr",
        "tsi_fake_credentials",
    ],
)

grpc_cc_library(
    name = "grpc_insecure_credentials",
    srcs = [
        "src/core/lib/security/credentials/insecure/insecure_credentials.cc",
        "src/core/lib/security/security_connector/insecure/insecure_security_connector.cc",
    ],
    hdrs = [
        "src/core/lib/security/security_connector/insecure/insecure_security_connector.h",
    ],
    language = "c++",
    deps = [
        "gpr",
        "grpc_security_base",
        "promise",
        "ref_counted_ptr",
        "tsi_local_credentials",
    ],
)

grpc_cc_library(
    name = "tsi_local_credentials",
    srcs = [
        "src/core/tsi/local_transport_security.cc",
    ],
    hdrs = [
        "src/core/tsi/local_transport_security.h",
    ],
    language = "c++",
    deps = [
        "gpr",
        "grpc_base",
        "tsi_base",
    ],
)

grpc_cc_library(
    name = "grpc_local_credentials",
    srcs = [
        "src/core/lib/security/credentials/local/local_credentials.cc",
        "src/core/lib/security/security_connector/local/local_security_connector.cc",
    ],
    hdrs = [
        "src/core/lib/security/credentials/local/local_credentials.h",
        "src/core/lib/security/security_connector/local/local_security_connector.h",
    ],
    external_deps = [
        "absl/strings:str_format",
        "absl/strings",
    ],
    language = "c++",
    deps = [
        "gpr_base",
        "grpc_base",
        "grpc_client_channel",
        "grpc_security_base",
        "grpc_sockaddr",
        "promise",
        "ref_counted_ptr",
        "sockaddr_utils",
        "tsi_local_credentials",
        "uri_parser",
    ],
)

grpc_cc_library(
    name = "grpc_alts_credentials",
    srcs = [
        "src/core/lib/security/credentials/alts/alts_credentials.cc",
        "src/core/lib/security/security_connector/alts/alts_security_connector.cc",
    ],
    hdrs = [
        "src/core/lib/security/credentials/alts/alts_credentials.h",
        "src/core/lib/security/security_connector/alts/alts_security_connector.h",
    ],
    external_deps = [
        "libssl",
        "upb_lib",
        "upb_lib_descriptor",
    ],
    language = "c++",
    visibility = ["@grpc:public"],
    deps = [
        "alts_util",
        "gpr_base",
        "grpc_base",
        "grpc_security_base",
        "promise",
        "ref_counted_ptr",
        "tsi_alts_credentials",
        "tsi_base",
    ],
)

grpc_cc_library(
    name = "grpc_ssl_credentials",
    srcs = [
        "src/core/lib/security/credentials/ssl/ssl_credentials.cc",
        "src/core/lib/security/security_connector/ssl/ssl_security_connector.cc",
    ],
    hdrs = [
        "src/core/lib/security/credentials/ssl/ssl_credentials.h",
        "src/core/lib/security/security_connector/ssl/ssl_security_connector.h",
    ],
    external_deps = [
        "absl/strings",
        "absl/strings:str_format",
    ],
    language = "c++",
    deps = [
        "gpr_base",
        "grpc_base",
        "grpc_credentials_util",
        "grpc_security_base",
        "grpc_transport_chttp2_alpn",
        "promise",
        "ref_counted_ptr",
        "tsi_base",
        "tsi_ssl_credentials",
    ],
)

grpc_cc_library(
    name = "grpc_google_default_credentials",
    srcs = [
        "src/core/lib/security/credentials/google_default/credentials_generic.cc",
        "src/core/lib/security/credentials/google_default/google_default_credentials.cc",
    ],
    hdrs = [
        "src/core/ext/filters/client_channel/lb_policy/grpclb/grpclb.h",
        "src/core/lib/security/credentials/google_default/google_default_credentials.h",
    ],
    external_deps = [
        "absl/strings",
        "absl/strings:str_format",
    ],
    language = "c++",
    deps = [
        "alts_util",
        "gpr_base",
        "grpc_alts_credentials",
        "grpc_base",
        "grpc_codegen",
        "grpc_external_account_credentials",
        "grpc_jwt_credentials",
        "grpc_lb_xds_channel_args",
        "grpc_oauth2_credentials",
        "grpc_security_base",
        "grpc_ssl_credentials",
        "httpcli",
        "httpcli_ssl_credentials",
        "ref_counted_ptr",
    ],
)

grpc_cc_library(
    name = "grpc_tls_credentials",
    srcs = [
        "src/core/lib/security/credentials/tls/grpc_tls_certificate_distributor.cc",
        "src/core/lib/security/credentials/tls/grpc_tls_certificate_provider.cc",
        "src/core/lib/security/credentials/tls/grpc_tls_certificate_verifier.cc",
        "src/core/lib/security/credentials/tls/grpc_tls_credentials_options.cc",
        "src/core/lib/security/credentials/tls/tls_credentials.cc",
        "src/core/lib/security/security_connector/tls/tls_security_connector.cc",
    ],
    hdrs = [
        "src/core/lib/security/credentials/tls/grpc_tls_certificate_distributor.h",
        "src/core/lib/security/credentials/tls/grpc_tls_certificate_provider.h",
        "src/core/lib/security/credentials/tls/grpc_tls_certificate_verifier.h",
        "src/core/lib/security/credentials/tls/grpc_tls_credentials_options.h",
        "src/core/lib/security/credentials/tls/tls_credentials.h",
        "src/core/lib/security/security_connector/tls/tls_security_connector.h",
    ],
    external_deps = [
        "absl/functional:bind_front",
        "absl/strings",
        "libssl",
    ],
    language = "c++",
    deps = [
        "gpr_base",
        "grpc_base",
        "grpc_credentials_util",
        "grpc_security_base",
        "promise",
        "tsi_base",
        "tsi_ssl_credentials",
    ],
)

grpc_cc_library(
    name = "grpc_iam_credentials",
    srcs = [
        "src/core/lib/security/credentials/iam/iam_credentials.cc",
    ],
    hdrs = [
        "src/core/lib/security/credentials/iam/iam_credentials.h",
    ],
    external_deps = [
        "absl/strings",
        "absl/strings:str_format",
    ],
    language = "c++",
    deps = [
        "gpr_base",
        "grpc_base",
        "grpc_security_base",
        "promise",
        "ref_counted_ptr",
    ],
)

grpc_cc_library(
    name = "grpc_jwt_credentials",
    srcs = [
        "src/core/lib/security/credentials/jwt/json_token.cc",
        "src/core/lib/security/credentials/jwt/jwt_credentials.cc",
        "src/core/lib/security/credentials/jwt/jwt_verifier.cc",
    ],
    hdrs = [
        "src/core/lib/security/credentials/jwt/json_token.h",
        "src/core/lib/security/credentials/jwt/jwt_credentials.h",
        "src/core/lib/security/credentials/jwt/jwt_verifier.h",
    ],
    external_deps = [
        "absl/strings",
        "libcrypto",
        "libssl",
    ],
    language = "c++",
    visibility = ["@grpc:public"],
    deps = [
        "gpr_base",
        "grpc_base",
        "grpc_credentials_util",
        "grpc_security_base",
        "httpcli",
        "httpcli_ssl_credentials",
        "json",
        "promise",
        "ref_counted",
        "ref_counted_ptr",
        "tsi_ssl_types",
        "uri_parser",
    ],
)

grpc_cc_library(
    name = "grpc_oauth2_credentials",
    srcs = [
        "src/core/lib/security/credentials/oauth2/oauth2_credentials.cc",
    ],
    hdrs = [
        "src/core/lib/security/credentials/oauth2/oauth2_credentials.h",
    ],
    external_deps = [
        "absl/container:inlined_vector",
        "absl/strings",
        "absl/strings:str_format",
        "absl/status",
    ],
    language = "c++",
    deps = [
        "capture",
        "gpr_base",
        "grpc_base",
        "grpc_codegen",
        "grpc_credentials_util",
        "grpc_security_base",
        "httpcli",
        "httpcli_ssl_credentials",
        "json",
        "promise",
        "ref_counted_ptr",
        "uri_parser",
    ],
)

grpc_cc_library(
    name = "grpc_external_account_credentials",
    srcs = [
        "src/core/lib/security/credentials/external/aws_external_account_credentials.cc",
        "src/core/lib/security/credentials/external/aws_request_signer.cc",
        "src/core/lib/security/credentials/external/external_account_credentials.cc",
        "src/core/lib/security/credentials/external/file_external_account_credentials.cc",
        "src/core/lib/security/credentials/external/url_external_account_credentials.cc",
    ],
    hdrs = [
        "src/core/lib/security/credentials/external/aws_external_account_credentials.h",
        "src/core/lib/security/credentials/external/aws_request_signer.h",
        "src/core/lib/security/credentials/external/external_account_credentials.h",
        "src/core/lib/security/credentials/external/file_external_account_credentials.h",
        "src/core/lib/security/credentials/external/url_external_account_credentials.h",
    ],
    external_deps = [
        "absl/strings",
        "absl/strings:str_format",
        "absl/time",
        "libcrypto",
        "libssl",
    ],
    language = "c++",
    deps = [
        "gpr_base",
        "grpc_base",
        "grpc_credentials_util",
        "grpc_oauth2_credentials",
        "grpc_security_base",
        "httpcli",
        "httpcli_ssl_credentials",
        "slice_refcount",
    ],
)

grpc_cc_library(
    name = "httpcli_ssl_credentials",
    srcs = [
        "src/core/lib/http/httpcli_security_connector.cc",
    ],
    hdrs = [
        "src/core/lib/http/httpcli_ssl_credentials.h",
    ],
    external_deps = [
        "absl/strings",
    ],
    language = "c++",
    deps = [
        "config",
        "gpr_base",
        "grpc_base",
        "grpc_security_base",
        "promise",
        "ref_counted_ptr",
        "tsi_ssl_credentials",
    ],
)

grpc_cc_library(
    name = "grpc_secure",
    language = "c++",
    public_hdrs = GRPC_PUBLIC_HDRS,
    visibility = ["@grpc:public"],
    deps = [
        "config",
        "gpr_base",
        "grpc_alts_credentials",
        "grpc_authorization_base",
        "grpc_base",
        "grpc_client_channel",
        "grpc_codegen",
        "grpc_credentials_util",
        "grpc_external_account_credentials",
        "grpc_fake_credentials",
        "grpc_google_default_credentials",
        "grpc_iam_credentials",
        "grpc_insecure_credentials",
        "grpc_jwt_credentials",
        "grpc_local_credentials",
        "grpc_oauth2_credentials",
        "grpc_security_base",
        "grpc_ssl_credentials",
        "grpc_tls_credentials",
        "grpc_trace",
        "grpc_transport_chttp2_alpn",
        "httpcli",
        "httpcli_ssl_credentials",
        "json",
        "promise",
        "ref_counted",
        "ref_counted_ptr",
        "slice",
        "slice_refcount",
        "sockaddr_utils",
        "tsi_base",
        "uri_parser",
        "useful",
    ],
)

grpc_cc_library(
    name = "tsi_ssl_types",
    hdrs = [
        "src/core/tsi/ssl_types.h",
    ],
    external_deps = [
        "libssl",
    ],
    language = "c++",
)

grpc_cc_library(
    name = "grpc_security_base",
    srcs = [
        "src/core/lib/security/context/security_context.cc",
        "src/core/lib/security/credentials/call_creds_util.cc",
        "src/core/lib/security/credentials/composite/composite_credentials.cc",
        "src/core/lib/security/credentials/credentials.cc",
        "src/core/lib/security/credentials/plugin/plugin_credentials.cc",
        "src/core/lib/security/security_connector/security_connector.cc",
        "src/core/lib/security/transport/client_auth_filter.cc",
        "src/core/lib/security/transport/secure_endpoint.cc",
        "src/core/lib/security/transport/security_handshaker.cc",
        "src/core/lib/security/transport/server_auth_filter.cc",
        "src/core/lib/security/transport/tsi_error.cc",
    ],
    hdrs = [
        "src/core/lib/security/context/security_context.h",
        "src/core/lib/security/credentials/call_creds_util.h",
        "src/core/lib/security/credentials/composite/composite_credentials.h",
        "src/core/lib/security/credentials/credentials.h",
        "src/core/lib/security/credentials/plugin/plugin_credentials.h",
        "src/core/lib/security/security_connector/security_connector.h",
        "src/core/lib/security/transport/auth_filters.h",
        "src/core/lib/security/transport/secure_endpoint.h",
        "src/core/lib/security/transport/security_handshaker.h",
        "src/core/lib/security/transport/tsi_error.h",
    ],
    external_deps = [
        "absl/strings",
        "absl/strings:str_format",
        "absl/time",
    ],
    language = "c++",
    public_hdrs = GRPC_PUBLIC_HDRS,
    visibility = ["@grpc:public"],
    deps = [
        "arena",
        "arena_promise",
        "config",
        "gpr_base",
        "grpc_base",
        "grpc_trace",
        "json",
        "promise",
        "ref_counted",
        "ref_counted_ptr",
        "try_seq",
        "tsi_base",
    ],
)

grpc_cc_library(
    name = "grpc_credentials_util",
    srcs = [
        "src/core/lib/security/credentials/tls/tls_utils.cc",
        "src/core/lib/security/security_connector/load_system_roots_fallback.cc",
        "src/core/lib/security/security_connector/load_system_roots_linux.cc",
        "src/core/lib/security/util/json_util.cc",
    ],
    hdrs = [
        "src/core/lib/security/credentials/tls/tls_utils.h",
        "src/core/lib/security/security_connector/load_system_roots.h",
        "src/core/lib/security/security_connector/load_system_roots_linux.h",
        "src/core/lib/security/util/json_util.h",
    ],
    external_deps = [
        "absl/container:inlined_vector",
        "absl/strings",
    ],
    language = "c++",
    visibility = ["@grpc:public"],
    deps = [
        "gpr_base",
        "grpc_base",
        "grpc_security_base",
        "useful",
    ],
)

grpc_cc_library(
    name = "tsi_alts_credentials",
    srcs = [
        "src/core/tsi/alts/crypt/aes_gcm.cc",
        "src/core/tsi/alts/crypt/gsec.cc",
        "src/core/tsi/alts/frame_protector/alts_counter.cc",
        "src/core/tsi/alts/frame_protector/alts_crypter.cc",
        "src/core/tsi/alts/frame_protector/alts_frame_protector.cc",
        "src/core/tsi/alts/frame_protector/alts_record_protocol_crypter_common.cc",
        "src/core/tsi/alts/frame_protector/alts_seal_privacy_integrity_crypter.cc",
        "src/core/tsi/alts/frame_protector/alts_unseal_privacy_integrity_crypter.cc",
        "src/core/tsi/alts/frame_protector/frame_handler.cc",
        "src/core/tsi/alts/handshaker/alts_handshaker_client.cc",
        "src/core/tsi/alts/handshaker/alts_shared_resource.cc",
        "src/core/tsi/alts/handshaker/alts_tsi_handshaker.cc",
        "src/core/tsi/alts/handshaker/alts_tsi_utils.cc",
        "src/core/tsi/alts/zero_copy_frame_protector/alts_grpc_integrity_only_record_protocol.cc",
        "src/core/tsi/alts/zero_copy_frame_protector/alts_grpc_privacy_integrity_record_protocol.cc",
        "src/core/tsi/alts/zero_copy_frame_protector/alts_grpc_record_protocol_common.cc",
        "src/core/tsi/alts/zero_copy_frame_protector/alts_iovec_record_protocol.cc",
        "src/core/tsi/alts/zero_copy_frame_protector/alts_zero_copy_grpc_protector.cc",
    ],
    hdrs = [
        "src/core/tsi/alts/crypt/gsec.h",
        "src/core/tsi/alts/frame_protector/alts_counter.h",
        "src/core/tsi/alts/frame_protector/alts_crypter.h",
        "src/core/tsi/alts/frame_protector/alts_frame_protector.h",
        "src/core/tsi/alts/frame_protector/alts_record_protocol_crypter_common.h",
        "src/core/tsi/alts/frame_protector/frame_handler.h",
        "src/core/tsi/alts/handshaker/alts_handshaker_client.h",
        "src/core/tsi/alts/handshaker/alts_shared_resource.h",
        "src/core/tsi/alts/handshaker/alts_tsi_handshaker.h",
        "src/core/tsi/alts/handshaker/alts_tsi_handshaker_private.h",
        "src/core/tsi/alts/handshaker/alts_tsi_utils.h",
        "src/core/tsi/alts/zero_copy_frame_protector/alts_grpc_integrity_only_record_protocol.h",
        "src/core/tsi/alts/zero_copy_frame_protector/alts_grpc_privacy_integrity_record_protocol.h",
        "src/core/tsi/alts/zero_copy_frame_protector/alts_grpc_record_protocol.h",
        "src/core/tsi/alts/zero_copy_frame_protector/alts_grpc_record_protocol_common.h",
        "src/core/tsi/alts/zero_copy_frame_protector/alts_iovec_record_protocol.h",
        "src/core/tsi/alts/zero_copy_frame_protector/alts_zero_copy_grpc_protector.h",
    ],
    external_deps = [
        "libssl",
        "libcrypto",
        "upb_lib",
    ],
    language = "c++",
    visibility = ["@grpc:public"],
    deps = [
        "alts_util",
        "arena",
        "config",
        "error",
        "gpr_base",
        "grpc_base",
        "tsi_base",
        "useful",
    ],
)

grpc_cc_library(
    name = "tsi_ssl_credentials",
    srcs = [
        "src/core/lib/security/security_connector/ssl_utils.cc",
        "src/core/lib/security/security_connector/ssl_utils_config.cc",
        "src/core/tsi/ssl/key_logging/ssl_key_logging.cc",
        "src/core/tsi/ssl/session_cache/ssl_session_boringssl.cc",
        "src/core/tsi/ssl/session_cache/ssl_session_cache.cc",
        "src/core/tsi/ssl/session_cache/ssl_session_openssl.cc",
        "src/core/tsi/ssl_transport_security.cc",
    ],
    hdrs = [
        "src/core/lib/security/security_connector/ssl_utils.h",
        "src/core/lib/security/security_connector/ssl_utils_config.h",
        "src/core/tsi/ssl/key_logging/ssl_key_logging.h",
        "src/core/tsi/ssl/session_cache/ssl_session.h",
        "src/core/tsi/ssl/session_cache/ssl_session_cache.h",
        "src/core/tsi/ssl_transport_security.h",
    ],
    external_deps = [
        "absl/strings",
        "libssl",
        "libcrypto",
    ],
    language = "c++",
    visibility = ["@grpc:public"],
    deps = [
        "gpr_base",
        "grpc_base",
        "grpc_credentials_util",
        "grpc_security_base",
        "grpc_transport_chttp2_alpn",
        "ref_counted_ptr",
        "tsi_base",
        "tsi_ssl_types",
        "useful",
    ],
)

grpc_cc_library(
    name = "grpc_mock_cel",
    hdrs = [
        "src/core/lib/security/authorization/mock_cel/activation.h",
        "src/core/lib/security/authorization/mock_cel/cel_expr_builder_factory.h",
        "src/core/lib/security/authorization/mock_cel/cel_expression.h",
        "src/core/lib/security/authorization/mock_cel/cel_value.h",
        "src/core/lib/security/authorization/mock_cel/evaluator_core.h",
        "src/core/lib/security/authorization/mock_cel/flat_expr_builder.h",
    ],
    language = "c++",
    deps = [
        "grpc_base",
    ],
)

# This target depends on RE2 and should not be linked into grpc by default for binary-size reasons.
grpc_cc_library(
    name = "grpc_matchers",
    srcs = [
        "src/core/lib/matchers/matchers.cc",
    ],
    hdrs = [
        "src/core/lib/matchers/matchers.h",
    ],
    external_deps = [
        "re2",
        "absl/memory",
        "absl/strings",
        "absl/strings:str_format",
    ],
    language = "c++",
    deps = [
        "gpr_base",
        "grpc_base",
    ],
)

# This target pulls in a dependency on RE2 and should not be linked into grpc by default for binary-size reasons.
grpc_cc_library(
    name = "grpc_rbac_engine",
    srcs = [
        "src/core/lib/security/authorization/grpc_authorization_engine.cc",
        "src/core/lib/security/authorization/matchers.cc",
        "src/core/lib/security/authorization/rbac_policy.cc",
    ],
    hdrs = [
        "src/core/lib/security/authorization/grpc_authorization_engine.h",
        "src/core/lib/security/authorization/matchers.h",
        "src/core/lib/security/authorization/rbac_policy.h",
    ],
    external_deps = [
        "absl/strings",
        "absl/strings:str_format",
    ],
    language = "c++",
    deps = [
        "gpr_base",
        "grpc_authorization_base",
        "grpc_base",
        "grpc_matchers",
        "sockaddr_utils",
    ],
)

# This target pulls in a dependency on RE2 and should not be linked into grpc by default for binary-size reasons.
grpc_cc_library(
    name = "grpc_authorization_provider",
    srcs = [
        "src/core/lib/security/authorization/grpc_authorization_policy_provider.cc",
        "src/core/lib/security/authorization/rbac_translator.cc",
    ],
    hdrs = [
        "src/core/lib/security/authorization/grpc_authorization_policy_provider.h",
        "src/core/lib/security/authorization/rbac_translator.h",
    ],
    external_deps = [
        "absl/strings",
        "absl/strings:str_format",
    ],
    language = "c++",
    public_hdrs = GRPC_PUBLIC_HDRS,
    deps = [
        "gpr_base",
        "grpc_base",
        "grpc_matchers",
        "grpc_rbac_engine",
        "useful",
    ],
)

# This target pulls in a dependency on RE2 and should not be linked into grpc by default for binary-size reasons.
grpc_cc_library(
    name = "grpc++_authorization_provider",
    srcs = [
        "src/cpp/server/authorization_policy_provider.cc",
    ],
    external_deps = [
        "absl/synchronization",
        "protobuf_headers",
    ],
    language = "c++",
    public_hdrs = GRPCXX_PUBLIC_HDRS,
    deps = [
        "gpr_base",
        "grpc++_codegen_base",
        "grpc_authorization_provider",
    ],
)

# This target pulls in a dependency on RE2 and should not be linked into grpc by default for binary-size reasons.
grpc_cc_library(
    name = "grpc_cel_engine",
    srcs = [
        "src/core/lib/security/authorization/cel_authorization_engine.cc",
    ],
    hdrs = [
        "src/core/lib/security/authorization/cel_authorization_engine.h",
    ],
    external_deps = [
        "absl/container:flat_hash_set",
        "absl/memory",
    ],
    language = "c++",
    deps = [
        "envoy_config_rbac_upb",
        "gpr_base",
        "grpc_base",
        "grpc_mock_cel",
        "grpc_rbac_engine",
        "sockaddr_utils",
    ],
)

grpc_cc_library(
    name = "hpack_constants",
    hdrs = [
        "src/core/ext/transport/chttp2/transport/hpack_constants.h",
    ],
    language = "c++",
    deps = [
        "gpr_platform",
    ],
)

grpc_cc_library(
    name = "hpack_encoder_table",
    srcs = [
        "src/core/ext/transport/chttp2/transport/hpack_encoder_table.cc",
    ],
    hdrs = [
        "src/core/ext/transport/chttp2/transport/hpack_encoder_table.h",
    ],
    external_deps = [
        "absl/container:inlined_vector",
    ],
    language = "c++",
    deps = [
        "gpr",
        "hpack_constants",
    ],
)

grpc_cc_library(
    name = "grpc_transport_chttp2",
    srcs = [
        "src/core/ext/transport/chttp2/transport/bin_decoder.cc",
        "src/core/ext/transport/chttp2/transport/bin_encoder.cc",
        "src/core/ext/transport/chttp2/transport/chttp2_transport.cc",
        "src/core/ext/transport/chttp2/transport/context_list.cc",
        "src/core/ext/transport/chttp2/transport/flow_control.cc",
        "src/core/ext/transport/chttp2/transport/frame_data.cc",
        "src/core/ext/transport/chttp2/transport/frame_goaway.cc",
        "src/core/ext/transport/chttp2/transport/frame_ping.cc",
        "src/core/ext/transport/chttp2/transport/frame_rst_stream.cc",
        "src/core/ext/transport/chttp2/transport/frame_settings.cc",
        "src/core/ext/transport/chttp2/transport/frame_window_update.cc",
        "src/core/ext/transport/chttp2/transport/hpack_encoder.cc",
        "src/core/ext/transport/chttp2/transport/hpack_parser.cc",
        "src/core/ext/transport/chttp2/transport/hpack_parser_table.cc",
        "src/core/ext/transport/chttp2/transport/http2_settings.cc",
        "src/core/ext/transport/chttp2/transport/huffsyms.cc",
        "src/core/ext/transport/chttp2/transport/parsing.cc",
        "src/core/ext/transport/chttp2/transport/stream_lists.cc",
        "src/core/ext/transport/chttp2/transport/stream_map.cc",
        "src/core/ext/transport/chttp2/transport/varint.cc",
        "src/core/ext/transport/chttp2/transport/writing.cc",
    ],
    hdrs = [
        "src/core/ext/transport/chttp2/transport/bin_decoder.h",
        "src/core/ext/transport/chttp2/transport/bin_encoder.h",
        "src/core/ext/transport/chttp2/transport/chttp2_transport.h",
        "src/core/ext/transport/chttp2/transport/context_list.h",
        "src/core/ext/transport/chttp2/transport/flow_control.h",
        "src/core/ext/transport/chttp2/transport/frame.h",
        "src/core/ext/transport/chttp2/transport/frame_data.h",
        "src/core/ext/transport/chttp2/transport/frame_goaway.h",
        "src/core/ext/transport/chttp2/transport/frame_ping.h",
        "src/core/ext/transport/chttp2/transport/frame_rst_stream.h",
        "src/core/ext/transport/chttp2/transport/frame_settings.h",
        "src/core/ext/transport/chttp2/transport/frame_window_update.h",
        "src/core/ext/transport/chttp2/transport/hpack_encoder.h",
        "src/core/ext/transport/chttp2/transport/hpack_parser.h",
        "src/core/ext/transport/chttp2/transport/hpack_parser_table.h",
        "src/core/ext/transport/chttp2/transport/http2_settings.h",
        "src/core/ext/transport/chttp2/transport/huffsyms.h",
        "src/core/ext/transport/chttp2/transport/internal.h",
        "src/core/ext/transport/chttp2/transport/stream_map.h",
        "src/core/ext/transport/chttp2/transport/varint.h",
    ],
    external_deps = [
        "absl/base:core_headers",
        "absl/memory",
        "absl/status",
        "absl/strings",
        "absl/strings:str_format",
    ],
    language = "c++",
    visibility = ["@grpc:grpclb"],
    deps = [
        "gpr_base",
        "grpc_base",
        "grpc_http_filters",
        "grpc_trace",
        "grpc_transport_chttp2_alpn",
        "hpack_constants",
        "hpack_encoder_table",
        "httpcli",
        "memory_quota",
        "resource_quota_trace",
        "slice",
        "slice_refcount",
        "uri_parser",
        "useful",
    ],
)

grpc_cc_library(
    name = "grpc_transport_chttp2_alpn",
    srcs = [
        "src/core/ext/transport/chttp2/alpn/alpn.cc",
    ],
    hdrs = [
        "src/core/ext/transport/chttp2/alpn/alpn.h",
    ],
    language = "c++",
    deps = [
        "gpr_base",
        "useful",
    ],
)

grpc_cc_library(
    name = "grpc_transport_chttp2_client_connector",
    srcs = [
        "src/core/ext/transport/chttp2/client/chttp2_connector.cc",
    ],
    hdrs = [
        "src/core/ext/transport/chttp2/client/chttp2_connector.h",
    ],
    language = "c++",
    deps = [
        "config",
        "gpr_base",
        "grpc_base",
        "grpc_client_channel",
        "grpc_resolver",
        "grpc_security_base",
        "grpc_transport_chttp2",
        "slice",
        "sockaddr_utils",
        "uri_parser",
    ],
)

grpc_cc_library(
    name = "grpc_transport_chttp2_server",
    srcs = [
        "src/core/ext/transport/chttp2/server/chttp2_server.cc",
    ],
    hdrs = [
        "src/core/ext/transport/chttp2/server/chttp2_server.h",
    ],
    external_deps = [
        "absl/strings",
        "absl/strings:str_format",
    ],
    language = "c++",
    deps = [
        "config",
        "gpr_base",
        "grpc_base",
        "grpc_codegen",
        "grpc_http_filters",
        "grpc_security_base",
        "grpc_transport_chttp2",
        "memory_quota",
        "ref_counted",
        "ref_counted_ptr",
        "slice",
        "sockaddr_utils",
        "uri_parser",
    ],
)

grpc_cc_library(
    name = "grpc_transport_inproc",
    srcs = [
        "src/core/ext/transport/inproc/inproc_plugin.cc",
        "src/core/ext/transport/inproc/inproc_transport.cc",
    ],
    hdrs = [
        "src/core/ext/transport/inproc/inproc_transport.h",
    ],
    language = "c++",
    deps = [
        "gpr_base",
        "grpc_base",
        "grpc_trace",
        "slice",
    ],
)

grpc_cc_library(
    name = "tsi_base",
    srcs = [
        "src/core/tsi/transport_security.cc",
        "src/core/tsi/transport_security_grpc.cc",
    ],
    hdrs = [
        "src/core/tsi/transport_security.h",
        "src/core/tsi/transport_security_grpc.h",
        "src/core/tsi/transport_security_interface.h",
    ],
    language = "c++",
    visibility = ["@grpc:tsi_interface"],
    deps = [
        "gpr",
        "grpc_trace",
    ],
)

grpc_cc_library(
    name = "alts_util",
    srcs = [
        "src/core/lib/security/credentials/alts/check_gcp_environment.cc",
        "src/core/lib/security/credentials/alts/check_gcp_environment_linux.cc",
        "src/core/lib/security/credentials/alts/check_gcp_environment_no_op.cc",
        "src/core/lib/security/credentials/alts/check_gcp_environment_windows.cc",
        "src/core/lib/security/credentials/alts/grpc_alts_credentials_client_options.cc",
        "src/core/lib/security/credentials/alts/grpc_alts_credentials_options.cc",
        "src/core/lib/security/credentials/alts/grpc_alts_credentials_server_options.cc",
        "src/core/tsi/alts/handshaker/transport_security_common_api.cc",
    ],
    hdrs = [
        "src/core/lib/security/credentials/alts/check_gcp_environment.h",
        "src/core/lib/security/credentials/alts/grpc_alts_credentials_options.h",
        "src/core/tsi/alts/handshaker/transport_security_common_api.h",
    ],
    external_deps = [
        "upb_lib",
    ],
    language = "c++",
    visibility = ["@grpc:tsi"],
    deps = [
        "alts_upb",
        "gpr",
        "grpc_base",
    ],
)

grpc_cc_library(
    name = "tsi",
    external_deps = [
        "libssl",
        "libcrypto",
        "absl/strings",
        "upb_lib",
    ],
    language = "c++",
    visibility = ["@grpc:tsi"],
    deps = [
        "gpr",
        "grpc_base",
        "tsi_alts_credentials",
        "tsi_base",
        "tsi_fake_credentials",
        "tsi_local_credentials",
        "tsi_ssl_credentials",
        "useful",
    ],
)

grpc_cc_library(
    name = "grpc++_base",
    srcs = GRPCXX_SRCS,
    hdrs = GRPCXX_HDRS,
    external_deps = [
        "absl/synchronization",
        "absl/memory",
        "upb_lib",
        "protobuf_headers",
    ],
    language = "c++",
    public_hdrs = GRPCXX_PUBLIC_HDRS,
    visibility = ["@grpc:alt_grpc++_base_legacy"],
    deps = [
        "config",
        "gpr_base",
        "grpc",
        "grpc++_codegen_base",
        "grpc++_codegen_base_src",
        "grpc++_internal_hdrs_only",
        "grpc_base",
        "grpc_codegen",
        "grpc_health_upb",
        "grpc_service_config",
        "grpc_service_config_impl",
        "grpc_trace",
        "grpc_transport_inproc",
        "ref_counted",
        "useful",
    ],
)

grpc_cc_library(
    name = "grpc++_base_unsecure",
    srcs = GRPCXX_SRCS,
    hdrs = GRPCXX_HDRS,
    external_deps = [
        "absl/synchronization",
        "absl/memory",
        "upb_lib",
        "protobuf_headers",
    ],
    language = "c++",
    public_hdrs = GRPCXX_PUBLIC_HDRS,
    tags = ["avoid_dep"],
    visibility = ["@grpc:alt_grpc++_base_unsecure_legacy"],
    deps = [
        "config",
        "gpr_base",
        "grpc++_codegen_base",
        "grpc++_codegen_base_src",
        "grpc++_internal_hdrs_only",
        "grpc_base",
        "grpc_codegen",
        "grpc_health_upb",
        "grpc_insecure_credentials",
        "grpc_service_config",
        "grpc_service_config_impl",
        "grpc_trace",
        "grpc_transport_inproc",
        "grpc_unsecure",
        "ref_counted",
        "useful",
    ],
)

grpc_cc_library(
    name = "grpc++_codegen_base",
    language = "c++",
    public_hdrs = [
        "include/grpc++/impl/codegen/async_stream.h",
        "include/grpc++/impl/codegen/async_unary_call.h",
        "include/grpc++/impl/codegen/byte_buffer.h",
        "include/grpc++/impl/codegen/call_hook.h",
        "include/grpc++/impl/codegen/call.h",
        "include/grpc++/impl/codegen/channel_interface.h",
        "include/grpc++/impl/codegen/client_context.h",
        "include/grpc++/impl/codegen/client_unary_call.h",
        "include/grpc++/impl/codegen/completion_queue_tag.h",
        "include/grpc++/impl/codegen/completion_queue.h",
        "include/grpc++/impl/codegen/config.h",
        "include/grpc++/impl/codegen/core_codegen_interface.h",
        "include/grpc++/impl/codegen/create_auth_context.h",
        "include/grpc++/impl/codegen/grpc_library.h",
        "include/grpc++/impl/codegen/metadata_map.h",
        "include/grpc++/impl/codegen/method_handler_impl.h",
        "include/grpc++/impl/codegen/rpc_method.h",
        "include/grpc++/impl/codegen/rpc_service_method.h",
        "include/grpc++/impl/codegen/security/auth_context.h",
        "include/grpc++/impl/codegen/serialization_traits.h",
        "include/grpc++/impl/codegen/server_context.h",
        "include/grpc++/impl/codegen/server_interface.h",
        "include/grpc++/impl/codegen/service_type.h",
        "include/grpc++/impl/codegen/slice.h",
        "include/grpc++/impl/codegen/status_code_enum.h",
        "include/grpc++/impl/codegen/status.h",
        "include/grpc++/impl/codegen/string_ref.h",
        "include/grpc++/impl/codegen/stub_options.h",
        "include/grpc++/impl/codegen/sync_stream.h",
        "include/grpc++/impl/codegen/time.h",
        "include/grpcpp/impl/codegen/async_generic_service.h",
        "include/grpcpp/impl/codegen/async_stream.h",
        "include/grpcpp/impl/codegen/async_unary_call.h",
        "include/grpcpp/impl/codegen/byte_buffer.h",
        "include/grpcpp/impl/codegen/call_hook.h",
        "include/grpcpp/impl/codegen/call_op_set_interface.h",
        "include/grpcpp/impl/codegen/call_op_set.h",
        "include/grpcpp/impl/codegen/call.h",
        "include/grpcpp/impl/codegen/callback_common.h",
        "include/grpcpp/impl/codegen/channel_interface.h",
        "include/grpcpp/impl/codegen/client_callback.h",
        "include/grpcpp/impl/codegen/client_context.h",
        "include/grpcpp/impl/codegen/client_interceptor.h",
        "include/grpcpp/impl/codegen/client_unary_call.h",
        "include/grpcpp/impl/codegen/completion_queue_tag.h",
        "include/grpcpp/impl/codegen/completion_queue.h",
        "include/grpcpp/impl/codegen/config.h",
        "include/grpcpp/impl/codegen/core_codegen_interface.h",
        "include/grpcpp/impl/codegen/create_auth_context.h",
        "include/grpcpp/impl/codegen/delegating_channel.h",
        "include/grpcpp/impl/codegen/grpc_library.h",
        "include/grpcpp/impl/codegen/intercepted_channel.h",
        "include/grpcpp/impl/codegen/interceptor_common.h",
        "include/grpcpp/impl/codegen/interceptor.h",
        "include/grpcpp/impl/codegen/message_allocator.h",
        "include/grpcpp/impl/codegen/metadata_map.h",
        "include/grpcpp/impl/codegen/method_handler_impl.h",
        "include/grpcpp/impl/codegen/method_handler.h",
        "include/grpcpp/impl/codegen/rpc_method.h",
        "include/grpcpp/impl/codegen/rpc_service_method.h",
        "include/grpcpp/impl/codegen/security/auth_context.h",
        "include/grpcpp/impl/codegen/serialization_traits.h",
        "include/grpcpp/impl/codegen/server_callback_handlers.h",
        "include/grpcpp/impl/codegen/server_callback.h",
        "include/grpcpp/impl/codegen/server_context.h",
        "include/grpcpp/impl/codegen/server_interceptor.h",
        "include/grpcpp/impl/codegen/server_interface.h",
        "include/grpcpp/impl/codegen/service_type.h",
        "include/grpcpp/impl/codegen/slice.h",
        "include/grpcpp/impl/codegen/status_code_enum.h",
        "include/grpcpp/impl/codegen/status.h",
        "include/grpcpp/impl/codegen/string_ref.h",
        "include/grpcpp/impl/codegen/stub_options.h",
        "include/grpcpp/impl/codegen/sync_stream.h",
        "include/grpcpp/impl/codegen/time.h",
    ],
    visibility = ["@grpc:public"],
    deps = [
        "grpc++_internal_hdrs_only",
        "grpc_codegen",
    ],
)

grpc_cc_library(
    name = "grpc++_codegen_base_src",
    srcs = [
        "src/cpp/codegen/codegen_init.cc",
    ],
    language = "c++",
    deps = [
        "grpc++_codegen_base",
    ],
)

grpc_cc_library(
    name = "grpc++_codegen_proto",
    external_deps = [
        "protobuf_headers",
    ],
    language = "c++",
    public_hdrs = [
        "include/grpc++/impl/codegen/proto_utils.h",
        "include/grpcpp/impl/codegen/proto_buffer_reader.h",
        "include/grpcpp/impl/codegen/proto_buffer_writer.h",
        "include/grpcpp/impl/codegen/proto_utils.h",
    ],
    visibility = ["@grpc:public"],
    deps = [
        "grpc++_codegen_base",
        "grpc++_config_proto",
    ],
)

grpc_cc_library(
    name = "grpc++_config_proto",
    external_deps = [
        "protobuf_headers",
    ],
    language = "c++",
    public_hdrs = [
        "include/grpc++/impl/codegen/config_protobuf.h",
        "include/grpcpp/impl/codegen/config_protobuf.h",
    ],
    visibility = ["@grpc:public"],
)

grpc_cc_library(
    name = "grpc++_reflection",
    srcs = [
        "src/cpp/ext/proto_server_reflection.cc",
        "src/cpp/ext/proto_server_reflection_plugin.cc",
    ],
    hdrs = [
        "src/cpp/ext/proto_server_reflection.h",
    ],
    language = "c++",
    public_hdrs = [
        "include/grpc++/ext/proto_server_reflection_plugin.h",
        "include/grpcpp/ext/proto_server_reflection_plugin.h",
    ],
    visibility = ["@grpc:public"],
    deps = [
        "grpc++",
        "//src/proto/grpc/reflection/v1alpha:reflection_proto",
    ],
    alwayslink = 1,
)

grpc_cc_library(
    name = "grpcpp_channelz",
    srcs = [
        "src/cpp/server/channelz/channelz_service.cc",
        "src/cpp/server/channelz/channelz_service_plugin.cc",
    ],
    hdrs = [
        "src/cpp/server/channelz/channelz_service.h",
    ],
    language = "c++",
    public_hdrs = [
        "include/grpcpp/ext/channelz_service_plugin.h",
    ],
    visibility = ["@grpc:channelz"],
    deps = [
        "gpr",
        "grpc",
        "grpc++",
        "//src/proto/grpc/channelz:channelz_proto",
    ],
    alwayslink = 1,
)

grpc_cc_library(
    name = "grpcpp_csds",
    srcs = [
        "src/cpp/server/csds/csds.cc",
    ],
    hdrs = [
        "src/cpp/server/csds/csds.h",
    ],
    external_deps = ["absl/status:statusor"],
    language = "c++",
    deps = [
        "gpr",
        "grpc",
        "grpc++_codegen_base",
        "grpc++_internals",
        "//src/proto/grpc/testing/xds/v3:csds_proto",
    ],
    alwayslink = 1,
)

grpc_cc_library(
    name = "grpcpp_admin",
    srcs = [
        "src/cpp/server/admin/admin_services.cc",
    ],
    hdrs = [],
    defines = select({
        "grpc_no_xds": ["GRPC_NO_XDS"],
        "//conditions:default": [],
    }),
    external_deps = [
        "absl/memory",
    ],
    language = "c++",
    public_hdrs = [
        "include/grpcpp/ext/admin_services.h",
    ],
    select_deps = [{
        "grpc_no_xds": [],
        "//conditions:default": ["//:grpcpp_csds"],
    }],
    deps = [
        "gpr",
        "grpc++",
        "grpcpp_channelz",
    ],
    alwayslink = 1,
)

grpc_cc_library(
    name = "grpc++_test",
    testonly = True,
    srcs = [
        "src/cpp/client/channel_test_peer.cc",
    ],
    external_deps = [
        "gtest",
    ],
    public_hdrs = [
        "include/grpc++/test/mock_stream.h",
        "include/grpc++/test/server_context_test_spouse.h",
        "include/grpcpp/test/channel_test_peer.h",
        "include/grpcpp/test/client_context_test_peer.h",
        "include/grpcpp/test/default_reactor_test_peer.h",
        "include/grpcpp/test/mock_stream.h",
        "include/grpcpp/test/server_context_test_spouse.h",
    ],
    visibility = ["@grpc:grpc++_test"],
    deps = [
        "gpr_base",
        "grpc++",
        "grpc_base",
    ],
)

grpc_cc_library(
    name = "grpc++_core_stats",
    srcs = [
        "src/cpp/util/core_stats.cc",
    ],
    hdrs = [
        "src/cpp/util/core_stats.h",
    ],
    language = "c++",
    deps = [
        "gpr",
        "grpc++",
        "//src/proto/grpc/core:stats_proto",
    ],
)

grpc_cc_library(
    name = "grpc_opencensus_plugin",
    srcs = [
        "src/cpp/ext/filters/census/channel_filter.cc",
        "src/cpp/ext/filters/census/client_filter.cc",
        "src/cpp/ext/filters/census/context.cc",
        "src/cpp/ext/filters/census/grpc_plugin.cc",
        "src/cpp/ext/filters/census/measures.cc",
        "src/cpp/ext/filters/census/rpc_encoding.cc",
        "src/cpp/ext/filters/census/server_filter.cc",
        "src/cpp/ext/filters/census/views.cc",
    ],
    hdrs = [
        "include/grpcpp/opencensus.h",
        "src/cpp/ext/filters/census/channel_filter.h",
        "src/cpp/ext/filters/census/client_filter.h",
        "src/cpp/ext/filters/census/context.h",
        "src/cpp/ext/filters/census/grpc_plugin.h",
        "src/cpp/ext/filters/census/measures.h",
        "src/cpp/ext/filters/census/open_census_call_tracer.h",
        "src/cpp/ext/filters/census/rpc_encoding.h",
        "src/cpp/ext/filters/census/server_filter.h",
    ],
    external_deps = [
        "absl-base",
        "absl-time",
        "absl/strings",
        "opencensus-trace",
        "opencensus-trace-context_util",
        "opencensus-trace-propagation",
        "opencensus-tags",
        "opencensus-tags-context_util",
        "opencensus-stats",
        "opencensus-context",
    ],
    language = "c++",
    visibility = ["@grpc:grpc_opencensus_plugin"],
    deps = [
        "census",
        "gpr_base",
        "grpc++",
        "grpc_base",
    ],
)

grpc_cc_library(
    name = "json",
    srcs = [
        "src/core/lib/json/json_reader.cc",
        "src/core/lib/json/json_writer.cc",
    ],
    hdrs = [
        "src/core/lib/json/json.h",
    ],
    external_deps = [
        "absl/strings",
        "absl/strings:str_format",
    ],
    deps = [
        "error",
        "exec_ctx",
        "gpr_base",
    ],
)

grpc_cc_library(
    name = "json_util",
    srcs = ["src/core/lib/json/json_util.cc"],
    hdrs = ["src/core/lib/json/json_util.h"],
    external_deps = [
        "absl/strings",
    ],
    deps = [
        "gpr_base",
        "json",
    ],
)

<<<<<<< HEAD
grpc_cc_library(
    name = "json_object_loader",
    srcs = ["src/core/lib/json/json_object_loader.cc"],
    hdrs = ["src/core/lib/json/json_object_loader.h"],
    external_deps = [
        "absl/strings",
    ],
    deps = [
        "gpr_base",
        "json",
    ],
)

=======
### UPB Targets

grpc_upb_proto_library(
    name = "envoy_admin_upb",
    deps = ["@envoy_api//envoy/admin/v3:pkg"],
)

grpc_upb_proto_library(
    name = "envoy_config_cluster_upb",
    deps = ["@envoy_api//envoy/config/cluster/v3:pkg"],
)

grpc_upb_proto_reflection_library(
    name = "envoy_config_cluster_upbdefs",
    deps = ["@envoy_api//envoy/config/cluster/v3:pkg"],
)

grpc_upb_proto_library(
    name = "envoy_config_core_upb",
    deps = ["@envoy_api//envoy/config/core/v3:pkg"],
)

grpc_upb_proto_library(
    name = "envoy_config_endpoint_upb",
    deps = ["@envoy_api//envoy/config/endpoint/v3:pkg"],
)

grpc_upb_proto_reflection_library(
    name = "envoy_config_endpoint_upbdefs",
    deps = ["@envoy_api//envoy/config/endpoint/v3:pkg"],
)

grpc_upb_proto_library(
    name = "envoy_config_listener_upb",
    deps = ["@envoy_api//envoy/config/listener/v3:pkg"],
)

grpc_upb_proto_reflection_library(
    name = "envoy_config_listener_upbdefs",
    deps = ["@envoy_api//envoy/config/listener/v3:pkg"],
)

grpc_upb_proto_library(
    name = "envoy_config_rbac_upb",
    deps = ["@envoy_api//envoy/config/rbac/v3:pkg"],
)

grpc_upb_proto_library(
    name = "envoy_config_route_upb",
    deps = ["@envoy_api//envoy/config/route/v3:pkg"],
)

grpc_upb_proto_reflection_library(
    name = "envoy_config_route_upbdefs",
    deps = ["@envoy_api//envoy/config/route/v3:pkg"],
)

grpc_upb_proto_library(
    name = "envoy_extensions_clusters_aggregate_upb",
    deps = ["@envoy_api//envoy/extensions/clusters/aggregate/v3:pkg"],
)

grpc_upb_proto_reflection_library(
    name = "envoy_extensions_clusters_aggregate_upbdefs",
    deps = ["@envoy_api//envoy/extensions/clusters/aggregate/v3:pkg"],
)

grpc_upb_proto_library(
    name = "envoy_extensions_filters_common_fault_upb",
    deps = ["@envoy_api//envoy/extensions/filters/common/fault/v3:pkg"],
)

grpc_upb_proto_library(
    name = "envoy_extensions_filters_http_fault_upb",
    deps = ["@envoy_api//envoy/extensions/filters/http/fault/v3:pkg"],
)

grpc_upb_proto_reflection_library(
    name = "envoy_extensions_filters_http_fault_upbdefs",
    deps = ["@envoy_api//envoy/extensions/filters/http/fault/v3:pkg"],
)

grpc_upb_proto_library(
    name = "envoy_extensions_filters_http_rbac_upb",
    deps = ["@envoy_api//envoy/extensions/filters/http/rbac/v3:pkg"],
)

grpc_upb_proto_reflection_library(
    name = "envoy_extensions_filters_http_rbac_upbdefs",
    deps = ["@envoy_api//envoy/extensions/filters/http/rbac/v3:pkg"],
)

grpc_upb_proto_library(
    name = "envoy_extensions_filters_http_router_upb",
    deps = ["@envoy_api//envoy/extensions/filters/http/router/v3:pkg"],
)

grpc_upb_proto_reflection_library(
    name = "envoy_extensions_filters_http_router_upbdefs",
    deps = ["@envoy_api//envoy/extensions/filters/http/router/v3:pkg"],
)

grpc_upb_proto_library(
    name = "envoy_extensions_filters_network_http_connection_manager_upb",
    deps = ["@envoy_api//envoy/extensions/filters/network/http_connection_manager/v3:pkg"],
)

grpc_upb_proto_reflection_library(
    name = "envoy_extensions_filters_network_http_connection_manager_upbdefs",
    deps = ["@envoy_api//envoy/extensions/filters/network/http_connection_manager/v3:pkg"],
)

grpc_upb_proto_library(
    name = "envoy_extensions_transport_sockets_tls_upb",
    deps = ["@envoy_api//envoy/extensions/transport_sockets/tls/v3:pkg"],
)

grpc_upb_proto_reflection_library(
    name = "envoy_extensions_transport_sockets_tls_upbdefs",
    deps = ["@envoy_api//envoy/extensions/transport_sockets/tls/v3:pkg"],
)

grpc_upb_proto_library(
    name = "envoy_service_discovery_upb",
    deps = ["@envoy_api//envoy/service/discovery/v3:pkg"],
)

grpc_upb_proto_reflection_library(
    name = "envoy_service_discovery_upbdefs",
    deps = ["@envoy_api//envoy/service/discovery/v3:pkg"],
)

grpc_upb_proto_library(
    name = "envoy_service_load_stats_upb",
    deps = ["@envoy_api//envoy/service/load_stats/v3:pkg"],
)

grpc_upb_proto_reflection_library(
    name = "envoy_service_load_stats_upbdefs",
    deps = ["@envoy_api//envoy/service/load_stats/v3:pkg"],
)

grpc_upb_proto_library(
    name = "envoy_service_status_upb",
    deps = ["@envoy_api//envoy/service/status/v3:pkg"],
)

grpc_upb_proto_reflection_library(
    name = "envoy_service_status_upbdefs",
    deps = ["@envoy_api//envoy/service/status/v3:pkg"],
)

grpc_upb_proto_library(
    name = "envoy_type_matcher_upb",
    deps = ["@envoy_api//envoy/type/matcher/v3:pkg"],
)

grpc_upb_proto_library(
    name = "envoy_type_upb",
    deps = ["@envoy_api//envoy/type/v3:pkg"],
)

grpc_upb_proto_library(
    name = "xds_type_upb",
    deps = ["@com_github_cncf_udpa//xds/type/v3:pkg"],
)

grpc_upb_proto_reflection_library(
    name = "xds_type_upbdefs",
    deps = ["@com_github_cncf_udpa//xds/type/v3:pkg"],
)

grpc_upb_proto_library(
    name = "xds_orca_upb",
    deps = ["@com_github_cncf_udpa//xds/data/orca/v3:pkg"],
)

grpc_upb_proto_library(
    name = "grpc_health_upb",
    deps = ["//src/proto/grpc/health/v1:health_proto_descriptor"],
)

grpc_upb_proto_library(
    name = "google_rpc_status_upb",
    deps = ["@com_google_googleapis//google/rpc:status_proto"],
)

grpc_upb_proto_reflection_library(
    name = "google_rpc_status_upbdefs",
    deps = ["@com_google_googleapis//google/rpc:status_proto"],
)

grpc_upb_proto_library(
    name = "grpc_lb_upb",
    deps = ["//src/proto/grpc/lb/v1:load_balancer_proto_descriptor"],
)

grpc_upb_proto_library(
    name = "alts_upb",
    deps = ["//src/proto/grpc/gcp:alts_handshaker_proto"],
)

grpc_upb_proto_library(
    name = "rls_upb",
    deps = ["//src/proto/grpc/lookup/v1:rls_proto_descriptor"],
)

WELL_KNOWN_PROTO_TARGETS = [
    "any",
    "duration",
    "empty",
    "struct",
    "timestamp",
    "wrappers",
]

[grpc_upb_proto_library(
    name = "protobuf_" + target + "_upb",
    deps = ["@com_google_protobuf//:" + target + "_proto"],
) for target in WELL_KNOWN_PROTO_TARGETS]

[grpc_upb_proto_reflection_library(
    name = "protobuf_" + target + "_upbdefs",
    deps = ["@com_google_protobuf//:" + target + "_proto"],
) for target in WELL_KNOWN_PROTO_TARGETS]

>>>>>>> 8499f62a
grpc_generate_one_off_targets()

filegroup(
    name = "root_certificates",
    srcs = [
        "etc/roots.pem",
    ],
    visibility = ["//visibility:public"],
)<|MERGE_RESOLUTION|>--- conflicted
+++ resolved
@@ -5077,7 +5077,6 @@
     ],
 )
 
-<<<<<<< HEAD
 grpc_cc_library(
     name = "json_object_loader",
     srcs = ["src/core/lib/json/json_object_loader.cc"],
@@ -5091,7 +5090,6 @@
     ],
 )
 
-=======
 ### UPB Targets
 
 grpc_upb_proto_library(
@@ -5318,7 +5316,6 @@
     deps = ["@com_google_protobuf//:" + target + "_proto"],
 ) for target in WELL_KNOWN_PROTO_TARGETS]
 
->>>>>>> 8499f62a
 grpc_generate_one_off_targets()
 
 filegroup(
