# gRPC Bazel BUILD file.
#
# Copyright 2016 gRPC authors.
#
# Licensed under the Apache License, Version 2.0 (the "License");
# you may not use this file except in compliance with the License.
# You may obtain a copy of the License at
#
#     http://www.apache.org/licenses/LICENSE-2.0
#
# Unless required by applicable law or agreed to in writing, software
# distributed under the License is distributed on an "AS IS" BASIS,
# WITHOUT WARRANTIES OR CONDITIONS OF ANY KIND, either express or implied.
# See the License for the specific language governing permissions and
# limitations under the License.

licenses(["notice"])  # Apache v2

exports_files(["LICENSE"])

package(
    default_visibility = ["//visibility:public"],
    features = [
        "-layering_check",
        "-parse_headers",
    ],
)

load(
    "//bazel:grpc_build_system.bzl",
    "grpc_cc_library",
    "grpc_generate_one_off_targets",
    "grpc_upb_proto_library",
)

config_setting(
    name = "grpc_no_ares",
    values = {"define": "grpc_no_ares=true"},
)

config_setting(
    name = "grpc_allow_exceptions",
    values = {"define": "GRPC_ALLOW_EXCEPTIONS=1"},
)

config_setting(
    name = "grpc_disallow_exceptions",
    values = {"define": "GRPC_ALLOW_EXCEPTIONS=0"},
)

config_setting(
    name = "remote_execution",
    values = {"define": "GRPC_PORT_ISOLATED_RUNTIME=1"},
)

config_setting(
    name = "windows",
    values = {"cpu": "x64_windows"},
)

config_setting(
    name = "windows_msvc",
    values = {"cpu": "x64_windows_msvc"},
)

config_setting(
    name = "python3",
    values = {"python_path": "python3"},
)

config_setting(
    name = "mac_x86_64",
    values = {"cpu": "darwin"},
)

# This should be updated along with build.yaml
g_stands_for = "gangnam"

core_version = "7.0.0"

version = "1.23.0-dev"

GPR_PUBLIC_HDRS = [
    "include/grpc/support/alloc.h",
    "include/grpc/support/atm.h",
    "include/grpc/support/atm_gcc_atomic.h",
    "include/grpc/support/atm_gcc_sync.h",
    "include/grpc/support/atm_windows.h",
    "include/grpc/support/cpu.h",
    "include/grpc/support/log.h",
    "include/grpc/support/log_windows.h",
    "include/grpc/support/port_platform.h",
    "include/grpc/support/string_util.h",
    "include/grpc/support/sync.h",
    "include/grpc/support/sync_custom.h",
    "include/grpc/support/sync_generic.h",
    "include/grpc/support/sync_posix.h",
    "include/grpc/support/sync_windows.h",
    "include/grpc/support/thd_id.h",
    "include/grpc/support/time.h",
]

GRPC_PUBLIC_HDRS = [
    "include/grpc/byte_buffer.h",
    "include/grpc/byte_buffer_reader.h",
    "include/grpc/compression.h",
    "include/grpc/fork.h",
    "include/grpc/grpc.h",
    "include/grpc/grpc_posix.h",
    "include/grpc/grpc_security_constants.h",
    "include/grpc/slice.h",
    "include/grpc/slice_buffer.h",
    "include/grpc/status.h",
    "include/grpc/load_reporting.h",
    "include/grpc/support/workaround_list.h",
]

GRPC_SECURE_PUBLIC_HDRS = [
    "include/grpc/grpc_security.h",
]

# TODO(ctiller): layer grpc atop grpc_unsecure, layer grpc++ atop grpc++_unsecure
GRPCXX_SRCS = [
    "src/cpp/client/channel_cc.cc",
    "src/cpp/client/client_context.cc",
    "src/cpp/client/client_interceptor.cc",
    "src/cpp/client/create_channel.cc",
    "src/cpp/client/create_channel_internal.cc",
    "src/cpp/client/create_channel_posix.cc",
    "src/cpp/client/credentials_cc.cc",
    "src/cpp/client/generic_stub.cc",
    "src/cpp/common/alarm.cc",
    "src/cpp/common/channel_arguments.cc",
    "src/cpp/common/channel_filter.cc",
    "src/cpp/common/completion_queue_cc.cc",
    "src/cpp/common/core_codegen.cc",
    "src/cpp/common/resource_quota_cc.cc",
    "src/cpp/common/rpc_method.cc",
    "src/cpp/common/version_cc.cc",
    "src/cpp/common/validate_service_config.cc",
    "src/cpp/server/async_generic_service.cc",
    "src/cpp/server/channel_argument_option.cc",
    "src/cpp/server/create_default_thread_pool.cc",
    "src/cpp/server/dynamic_thread_pool.cc",
    "src/cpp/server/external_connection_acceptor_impl.cc",
    "src/cpp/server/health/default_health_check_service.cc",
    "src/cpp/server/health/health_check_service.cc",
    "src/cpp/server/health/health_check_service_server_builder_option.cc",
    "src/cpp/server/server_builder.cc",
    "src/cpp/server/server_cc.cc",
    "src/cpp/server/server_context.cc",
    "src/cpp/server/server_credentials.cc",
    "src/cpp/server/server_posix.cc",
    "src/cpp/thread_manager/thread_manager.cc",
    "src/cpp/util/byte_buffer_cc.cc",
    "src/cpp/util/status.cc",
    "src/cpp/util/string_ref.cc",
    "src/cpp/util/time_cc.cc",
]

GRPCXX_HDRS = [
    "src/cpp/client/create_channel_internal.h",
    "src/cpp/common/channel_filter.h",
    "src/cpp/server/dynamic_thread_pool.h",
    "src/cpp/server/external_connection_acceptor_impl.h",
    "src/cpp/server/health/default_health_check_service.h",
    "src/cpp/server/thread_pool_interface.h",
    "src/cpp/thread_manager/thread_manager.h",
]

GRPCXX_PUBLIC_HDRS = [
    "include/grpc++/alarm.h",
    "include/grpc++/channel.h",
    "include/grpc++/client_context.h",
    "include/grpc++/completion_queue.h",
    "include/grpc++/create_channel.h",
    "include/grpc++/create_channel_posix.h",
    "include/grpc++/ext/health_check_service_server_builder_option.h",
    "include/grpc++/generic/async_generic_service.h",
    "include/grpc++/generic/generic_stub.h",
    "include/grpc++/grpc++.h",
    "include/grpc++/health_check_service_interface.h",
    "include/grpc++/impl/call.h",
    "include/grpc++/impl/channel_argument_option.h",
    "include/grpc++/impl/client_unary_call.h",
    "include/grpc++/impl/codegen/core_codegen.h",
    "include/grpc++/impl/grpc_library.h",
    "include/grpc++/impl/method_handler_impl.h",
    "include/grpc++/impl/rpc_method.h",
    "include/grpc++/impl/rpc_service_method.h",
    "include/grpc++/impl/serialization_traits.h",
    "include/grpc++/impl/server_builder_option.h",
    "include/grpc++/impl/server_builder_plugin.h",
    "include/grpc++/impl/server_initializer.h",
    "include/grpc++/impl/service_type.h",
    "include/grpc++/impl/sync_cxx11.h",
    "include/grpc++/impl/sync_no_cxx11.h",
    "include/grpc++/security/auth_context.h",
    "include/grpc++/resource_quota.h",
    "include/grpc++/security/auth_metadata_processor.h",
    "include/grpc++/security/credentials.h",
    "include/grpc++/security/server_credentials.h",
    "include/grpc++/server.h",
    "include/grpc++/server_builder.h",
    "include/grpc++/server_context.h",
    "include/grpc++/server_posix.h",
    "include/grpc++/support/async_stream.h",
    "include/grpc++/support/async_unary_call.h",
    "include/grpc++/support/byte_buffer.h",
    "include/grpc++/support/channel_arguments.h",
    "include/grpc++/support/config.h",
    "include/grpc++/support/slice.h",
    "include/grpc++/support/status.h",
    "include/grpc++/support/status_code_enum.h",
    "include/grpc++/support/string_ref.h",
    "include/grpc++/support/stub_options.h",
    "include/grpc++/support/sync_stream.h",
    "include/grpc++/support/time.h",
    "include/grpcpp/alarm.h",
    "include/grpcpp/alarm_impl.h",
    "include/grpcpp/channel.h",
    "include/grpcpp/channel_impl.h",
    "include/grpcpp/client_context.h",
    "include/grpcpp/completion_queue.h",
    "include/grpcpp/completion_queue_impl.h",
    "include/grpcpp/create_channel.h",
    "include/grpcpp/create_channel_impl.h",
    "include/grpcpp/create_channel_posix.h",
    "include/grpcpp/create_channel_posix_impl.h",
    "include/grpcpp/ext/health_check_service_server_builder_option.h",
    "include/grpcpp/generic/async_generic_service.h",
    "include/grpcpp/generic/generic_stub.h",
    "include/grpcpp/generic/generic_stub_impl.h",
    "include/grpcpp/grpcpp.h",
    "include/grpcpp/health_check_service_interface.h",
    "include/grpcpp/health_check_service_interface_impl.h",
    "include/grpcpp/impl/call.h",
    "include/grpcpp/impl/channel_argument_option.h",
    "include/grpcpp/impl/client_unary_call.h",
    "include/grpcpp/impl/codegen/core_codegen.h",
    "include/grpcpp/impl/grpc_library.h",
    "include/grpcpp/impl/method_handler_impl.h",
    "include/grpcpp/impl/rpc_method.h",
    "include/grpcpp/impl/rpc_service_method.h",
    "include/grpcpp/impl/serialization_traits.h",
    "include/grpcpp/impl/server_builder_option.h",
    "include/grpcpp/impl/server_builder_option_impl.h",
    "include/grpcpp/impl/server_builder_plugin.h",
    "include/grpcpp/impl/server_initializer.h",
    "include/grpcpp/impl/server_initializer_impl.h",
    "include/grpcpp/impl/service_type.h",
    "include/grpcpp/impl/sync_cxx11.h",
    "include/grpcpp/impl/sync_no_cxx11.h",
    "include/grpcpp/resource_quota.h",
    "include/grpcpp/resource_quota_impl.h",
    "include/grpcpp/security/auth_context.h",
    "include/grpcpp/security/auth_metadata_processor.h",
    "include/grpcpp/security/auth_metadata_processor_impl.h",
    "include/grpcpp/security/credentials.h",
    "include/grpcpp/security/credentials_impl.h",
    "include/grpcpp/security/server_credentials.h",
    "include/grpcpp/security/server_credentials_impl.h",
    "include/grpcpp/server.h",
    "include/grpcpp/server_impl.h",
    "include/grpcpp/server_builder.h",
    "include/grpcpp/server_builder_impl.h",
    "include/grpcpp/server_context.h",
    "include/grpcpp/server_posix.h",
    "include/grpcpp/server_posix_impl.h",
    "include/grpcpp/support/async_stream.h",
    "include/grpcpp/support/async_stream_impl.h",
    "include/grpcpp/support/async_unary_call.h",
    "include/grpcpp/support/async_unary_call_impl.h",
    "include/grpcpp/support/byte_buffer.h",
    "include/grpcpp/support/channel_arguments.h",
    "include/grpcpp/support/channel_arguments_impl.h",
    "include/grpcpp/support/client_callback.h",
    "include/grpcpp/support/client_callback_impl.h",
    "include/grpcpp/support/client_interceptor.h",
    "include/grpcpp/support/config.h",
    "include/grpcpp/support/interceptor.h",
    "include/grpcpp/support/message_allocator.h",
    "include/grpcpp/support/proto_buffer_reader.h",
    "include/grpcpp/support/proto_buffer_writer.h",
    "include/grpcpp/support/server_callback.h",
    "include/grpcpp/support/server_callback_impl.h",
    "include/grpcpp/support/server_interceptor.h",
    "include/grpcpp/support/slice.h",
    "include/grpcpp/support/status.h",
    "include/grpcpp/support/status_code_enum.h",
    "include/grpcpp/support/string_ref.h",
    "include/grpcpp/support/stub_options.h",
    "include/grpcpp/support/sync_stream.h",
    "include/grpcpp/support/sync_stream_impl.h",
    "include/grpcpp/support/time.h",
    "include/grpcpp/support/validate_service_config.h",
]

grpc_cc_library(
    name = "gpr",
    language = "c++",
    public_hdrs = GPR_PUBLIC_HDRS,
    standalone = True,
    deps = [
        "gpr_base",
    ],
)

grpc_cc_library(
    name = "grpc_unsecure",
    srcs = [
        "src/core/lib/surface/init.cc",
        "src/core/lib/surface/init_unsecure.cc",
        "src/core/plugin_registry/grpc_unsecure_plugin_registry.cc",
    ],
    language = "c++",
    public_hdrs = GRPC_PUBLIC_HDRS,
    standalone = True,
    deps = [
        "grpc_common",
        "grpc_lb_policy_grpclb",
        "grpc_lb_policy_xds",
    ],
)

grpc_cc_library(
    name = "grpc",
    srcs = [
        "src/core/lib/surface/init.cc",
        "src/core/plugin_registry/grpc_plugin_registry.cc",
    ],
    language = "c++",
    public_hdrs = GRPC_PUBLIC_HDRS + GRPC_SECURE_PUBLIC_HDRS,
    standalone = True,
    deps = [
        "grpc_common",
        "grpc_lb_policy_grpclb_secure",
        "grpc_lb_policy_xds_secure",
        "grpc_secure",
        "grpc_transport_chttp2_client_secure",
        "grpc_transport_chttp2_server_secure",
    ],
)


grpc_cc_library(
    name = "grpc++_public_hdrs",
    hdrs = GRPCXX_PUBLIC_HDRS,
)

grpc_cc_library(
    name = "grpc++",
    srcs = [
        "src/cpp/client/insecure_credentials.cc",
        "src/cpp/client/secure_credentials.cc",
        "src/cpp/common/auth_property_iterator.cc",
        "src/cpp/common/secure_auth_context.cc",
        "src/cpp/common/secure_channel_arguments.cc",
        "src/cpp/common/secure_create_auth_context.cc",
        "src/cpp/server/insecure_server_credentials.cc",
        "src/cpp/server/secure_server_credentials.cc",
    ],
    hdrs = [
        "src/cpp/client/secure_credentials.h",
        "src/cpp/common/secure_auth_context.h",
        "src/cpp/server/secure_server_credentials.h",
    ],
    language = "c++",
    public_hdrs = GRPCXX_PUBLIC_HDRS,
    standalone = True,
    deps = [
        "gpr",
        "grpc",
        "grpc++_base",
        "grpc++_codegen_base",
        "grpc++_codegen_base_src",
        "grpc++_codegen_proto",
    ],
)

grpc_cc_library(
    name = "grpc++_unsecure",
    srcs = [
        "src/cpp/client/insecure_credentials.cc",
        "src/cpp/common/insecure_create_auth_context.cc",
        "src/cpp/server/insecure_server_credentials.cc",
    ],
    language = "c++",
    standalone = True,
    deps = [
        "gpr",
        "grpc++_base_unsecure",
        "grpc++_codegen_base",
        "grpc++_codegen_base_src",
        "grpc++_codegen_proto",
        "grpc_unsecure",
    ],
)

grpc_cc_library(
    name = "grpc++_error_details",
    srcs = [
        "src/cpp/util/error_details.cc",
    ],
    hdrs = [
        "include/grpc++/support/error_details.h",
        "include/grpcpp/support/error_details.h",
        "include/grpcpp/support/error_details_impl.h",
    ],
    language = "c++",
    standalone = True,
    deps = [
        "grpc++",
        "//src/proto/grpc/status:status_proto",
    ],
)

grpc_cc_library(
    name = "grpc_csharp_ext",
    srcs = [
        "src/csharp/ext/grpc_csharp_ext.c",
    ],
    language = "csharp",
    deps = [
        "gpr",
        "grpc",
    ],
)

grpc_cc_library(
    name = "census",
    srcs = [
        "src/core/ext/filters/census/grpc_context.cc",
    ],
    language = "c++",
    public_hdrs = [
        "include/grpc/census.h",
    ],
    deps = [
        "grpc_base",
    ],
)

grpc_cc_library(
    name = "grpc++_internal_hdrs_only",
    hdrs = [
        "include/grpcpp/impl/codegen/sync.h",
    ],
    language = "c++",
    deps = [
        "gpr_codegen",
    ],
)

grpc_cc_library(
    name = "gpr_base",
    srcs = [
        "src/core/lib/gpr/alloc.cc",
        "src/core/lib/gpr/atm.cc",
        "src/core/lib/gpr/cpu_iphone.cc",
        "src/core/lib/gpr/cpu_linux.cc",
        "src/core/lib/gpr/cpu_posix.cc",
        "src/core/lib/gpr/cpu_windows.cc",
        "src/core/lib/gpr/env_linux.cc",
        "src/core/lib/gpr/env_posix.cc",
        "src/core/lib/gpr/env_windows.cc",
        "src/core/lib/gpr/log.cc",
        "src/core/lib/gpr/log_android.cc",
        "src/core/lib/gpr/log_linux.cc",
        "src/core/lib/gpr/log_posix.cc",
        "src/core/lib/gpr/log_windows.cc",
        "src/core/lib/gpr/mpscq.cc",
        "src/core/lib/gpr/murmur_hash.cc",
        "src/core/lib/gpr/string.cc",
        "src/core/lib/gpr/string_posix.cc",
        "src/core/lib/gpr/string_util_windows.cc",
        "src/core/lib/gpr/string_windows.cc",
        "src/core/lib/gpr/sync.cc",
        "src/core/lib/gpr/sync_posix.cc",
        "src/core/lib/gpr/sync_windows.cc",
        "src/core/lib/gpr/time.cc",
        "src/core/lib/gpr/time_posix.cc",
        "src/core/lib/gpr/time_precise.cc",
        "src/core/lib/gpr/time_windows.cc",
        "src/core/lib/gpr/tls_pthread.cc",
        "src/core/lib/gpr/tmpfile_msys.cc",
        "src/core/lib/gpr/tmpfile_posix.cc",
        "src/core/lib/gpr/tmpfile_windows.cc",
        "src/core/lib/gpr/wrap_memcpy.cc",
        "src/core/lib/gprpp/arena.cc",
        "src/core/lib/gprpp/fork.cc",
        "src/core/lib/gprpp/global_config_env.cc",
        "src/core/lib/gprpp/host_port.cc",
        "src/core/lib/gprpp/thd_posix.cc",
        "src/core/lib/gprpp/thd_windows.cc",
        "src/core/lib/profiling/basic_timers.cc",
        "src/core/lib/profiling/stap_timers.cc",
    ],
    hdrs = [
        "src/core/lib/gpr/alloc.h",
        "src/core/lib/gpr/arena.h",
        "src/core/lib/gpr/env.h",
        "src/core/lib/gpr/mpscq.h",
        "src/core/lib/gpr/murmur_hash.h",
        "src/core/lib/gpr/spinlock.h",
        "src/core/lib/gpr/string.h",
        "src/core/lib/gpr/string_windows.h",
        "src/core/lib/gpr/time_precise.h",
        "src/core/lib/gpr/tls.h",
        "src/core/lib/gpr/tls_gcc.h",
        "src/core/lib/gpr/tls_msvc.h",
        "src/core/lib/gpr/tls_pthread.h",
        "src/core/lib/gpr/tmpfile.h",
        "src/core/lib/gpr/useful.h",
        "src/core/lib/gprpp/abstract.h",
        "src/core/lib/gprpp/arena.h",
        "src/core/lib/gprpp/atomic.h",
        "src/core/lib/gprpp/fork.h",
        "src/core/lib/gprpp/global_config.h",
        "src/core/lib/gprpp/global_config_custom.h",
        "src/core/lib/gprpp/global_config_env.h",
        "src/core/lib/gprpp/global_config_generic.h",
        "src/core/lib/gprpp/host_port.h",
        "src/core/lib/gprpp/manual_constructor.h",
        "src/core/lib/gprpp/map.h",
        "src/core/lib/gprpp/memory.h",
        "src/core/lib/gprpp/pair.h",
        "src/core/lib/gprpp/string_view.h",
        "src/core/lib/gprpp/sync.h",
        "src/core/lib/gprpp/thd.h",
        "src/core/lib/profiling/timers.h",
    ],
    language = "c++",
    public_hdrs = GPR_PUBLIC_HDRS,
    deps = [
        "gpr_codegen",
        "grpc_codegen",
    ],
)

grpc_cc_library(
    name = "gpr_codegen",
    language = "c++",
    public_hdrs = [
        "include/grpc/impl/codegen/atm.h",
        "include/grpc/impl/codegen/atm_gcc_atomic.h",
        "include/grpc/impl/codegen/atm_gcc_sync.h",
        "include/grpc/impl/codegen/atm_windows.h",
        "include/grpc/impl/codegen/fork.h",
        "include/grpc/impl/codegen/gpr_slice.h",
        "include/grpc/impl/codegen/gpr_types.h",
        "include/grpc/impl/codegen/log.h",
        "include/grpc/impl/codegen/port_platform.h",
        "include/grpc/impl/codegen/sync.h",
        "include/grpc/impl/codegen/sync_custom.h",
        "include/grpc/impl/codegen/sync_generic.h",
        "include/grpc/impl/codegen/sync_posix.h",
        "include/grpc/impl/codegen/sync_windows.h",
    ],
)

grpc_cc_library(
    name = "grpc_trace",
    srcs = ["src/core/lib/debug/trace.cc"],
    hdrs = ["src/core/lib/debug/trace.h"],
    language = "c++",
    public_hdrs = GRPC_PUBLIC_HDRS,
    deps = [
        "grpc_codegen",
        ":gpr",
    ],
)

grpc_cc_library(
    name = "atomic",
    language = "c++",
    public_hdrs = [
        "src/core/lib/gprpp/atomic.h",
    ],
    deps = [
        "gpr",
    ],
)

grpc_cc_library(
    name = "inlined_vector",
    language = "c++",
    public_hdrs = [
        "src/core/lib/gprpp/inlined_vector.h",
    ],
    deps = [
        "gpr_base",
    ],
)

grpc_cc_library(
    name = "debug_location",
    language = "c++",
    public_hdrs = ["src/core/lib/gprpp/debug_location.h"],
)

grpc_cc_library(
    name = "optional",
    language = "c++",
    public_hdrs = [
        "src/core/lib/gprpp/optional.h",
    ],
    deps = [
        "gpr_base",
    ],
)

grpc_cc_library(
    name = "orphanable",
    language = "c++",
    public_hdrs = ["src/core/lib/gprpp/orphanable.h"],
    deps = [
        "debug_location",
        "gpr_base",
        "grpc_trace",
        "ref_counted",
        "ref_counted_ptr",
    ],
)

grpc_cc_library(
    name = "ref_counted",
    language = "c++",
    public_hdrs = ["src/core/lib/gprpp/ref_counted.h"],
    deps = [
        "atomic",
        "debug_location",
        "gpr_base",
        "grpc_trace",
        "ref_counted_ptr",
    ],
)

grpc_cc_library(
    name = "ref_counted_ptr",
    language = "c++",
    public_hdrs = ["src/core/lib/gprpp/ref_counted_ptr.h"],
    deps = [
        "gpr_base",
    ],
)

grpc_cc_library(
    name = "grpc_base_c",
    srcs = [
        "src/core/lib/avl/avl.cc",
        "src/core/lib/backoff/backoff.cc",
        "src/core/lib/channel/channel_args.cc",
        "src/core/lib/channel/channel_stack.cc",
        "src/core/lib/channel/channel_stack_builder.cc",
        "src/core/lib/channel/channel_trace.cc",
        "src/core/lib/channel/channelz.cc",
        "src/core/lib/channel/channelz_registry.cc",
        "src/core/lib/channel/connected_channel.cc",
        "src/core/lib/channel/handshaker.cc",
        "src/core/lib/channel/handshaker_registry.cc",
        "src/core/lib/channel/status_util.cc",
        "src/core/lib/compression/compression.cc",
        "src/core/lib/compression/compression_args.cc",
        "src/core/lib/compression/compression_internal.cc",
        "src/core/lib/compression/message_compress.cc",
        "src/core/lib/compression/stream_compression.cc",
        "src/core/lib/compression/stream_compression_gzip.cc",
        "src/core/lib/compression/stream_compression_identity.cc",
        "src/core/lib/debug/stats.cc",
        "src/core/lib/debug/stats_data.cc",
        "src/core/lib/http/format_request.cc",
        "src/core/lib/http/httpcli.cc",
        "src/core/lib/http/parser.cc",
        "src/core/lib/iomgr/buffer_list.cc",
        "src/core/lib/iomgr/call_combiner.cc",
        "src/core/lib/iomgr/cfstream_handle.cc",
        "src/core/lib/iomgr/combiner.cc",
        "src/core/lib/iomgr/endpoint.cc",
        "src/core/lib/iomgr/endpoint_cfstream.cc",
        "src/core/lib/iomgr/endpoint_pair_posix.cc",
        "src/core/lib/iomgr/endpoint_pair_uv.cc",
        "src/core/lib/iomgr/endpoint_pair_windows.cc",
        "src/core/lib/iomgr/error.cc",
        "src/core/lib/iomgr/error_cfstream.cc",
        "src/core/lib/iomgr/ev_epoll1_linux.cc",
        "src/core/lib/iomgr/ev_epollex_linux.cc",
        "src/core/lib/iomgr/ev_poll_posix.cc",
        "src/core/lib/iomgr/ev_posix.cc",
        "src/core/lib/iomgr/ev_windows.cc",
        "src/core/lib/iomgr/exec_ctx.cc",
        "src/core/lib/iomgr/executor.cc",
        "src/core/lib/iomgr/executor/mpmcqueue.cc",
        "src/core/lib/iomgr/executor/threadpool.cc",
        "src/core/lib/iomgr/fork_posix.cc",
        "src/core/lib/iomgr/fork_windows.cc",
        "src/core/lib/iomgr/gethostname_fallback.cc",
        "src/core/lib/iomgr/gethostname_host_name_max.cc",
        "src/core/lib/iomgr/gethostname_sysconf.cc",
        "src/core/lib/iomgr/grpc_if_nametoindex_posix.cc",
        "src/core/lib/iomgr/grpc_if_nametoindex_unsupported.cc",
        "src/core/lib/iomgr/internal_errqueue.cc",
        "src/core/lib/iomgr/iocp_windows.cc",
        "src/core/lib/iomgr/iomgr.cc",
        "src/core/lib/iomgr/iomgr_custom.cc",
        "src/core/lib/iomgr/iomgr_internal.cc",
        "src/core/lib/iomgr/iomgr_posix.cc",
        "src/core/lib/iomgr/iomgr_posix_cfstream.cc",
        "src/core/lib/iomgr/iomgr_windows.cc",
        "src/core/lib/iomgr/is_epollexclusive_available.cc",
        "src/core/lib/iomgr/load_file.cc",
        "src/core/lib/iomgr/lockfree_event.cc",
        "src/core/lib/iomgr/polling_entity.cc",
        "src/core/lib/iomgr/pollset.cc",
        "src/core/lib/iomgr/pollset_custom.cc",
        "src/core/lib/iomgr/pollset_set.cc",
        "src/core/lib/iomgr/pollset_set_custom.cc",
        "src/core/lib/iomgr/pollset_set_windows.cc",
        "src/core/lib/iomgr/pollset_uv.cc",
        "src/core/lib/iomgr/pollset_windows.cc",
        "src/core/lib/iomgr/resolve_address.cc",
        "src/core/lib/iomgr/resolve_address_custom.cc",
        "src/core/lib/iomgr/resolve_address_posix.cc",
        "src/core/lib/iomgr/resolve_address_windows.cc",
        "src/core/lib/iomgr/resource_quota.cc",
        "src/core/lib/iomgr/sockaddr_utils.cc",
        "src/core/lib/iomgr/socket_factory_posix.cc",
        "src/core/lib/iomgr/socket_mutator.cc",
        "src/core/lib/iomgr/socket_utils_common_posix.cc",
        "src/core/lib/iomgr/socket_utils_linux.cc",
        "src/core/lib/iomgr/socket_utils_posix.cc",
        "src/core/lib/iomgr/socket_utils_windows.cc",
        "src/core/lib/iomgr/socket_windows.cc",
        "src/core/lib/iomgr/tcp_client.cc",
        "src/core/lib/iomgr/tcp_client_cfstream.cc",
        "src/core/lib/iomgr/tcp_client_custom.cc",
        "src/core/lib/iomgr/tcp_client_posix.cc",
        "src/core/lib/iomgr/tcp_client_windows.cc",
        "src/core/lib/iomgr/tcp_custom.cc",
        "src/core/lib/iomgr/tcp_posix.cc",
        "src/core/lib/iomgr/tcp_server.cc",
        "src/core/lib/iomgr/tcp_server_custom.cc",
        "src/core/lib/iomgr/tcp_server_posix.cc",
        "src/core/lib/iomgr/tcp_server_utils_posix_common.cc",
        "src/core/lib/iomgr/tcp_server_utils_posix_ifaddrs.cc",
        "src/core/lib/iomgr/tcp_server_utils_posix_noifaddrs.cc",
        "src/core/lib/iomgr/tcp_server_windows.cc",
        "src/core/lib/iomgr/tcp_uv.cc",
        "src/core/lib/iomgr/tcp_windows.cc",
        "src/core/lib/iomgr/time_averaged_stats.cc",
        "src/core/lib/iomgr/timer.cc",
        "src/core/lib/iomgr/timer_custom.cc",
        "src/core/lib/iomgr/timer_generic.cc",
        "src/core/lib/iomgr/timer_heap.cc",
        "src/core/lib/iomgr/timer_manager.cc",
        "src/core/lib/iomgr/timer_uv.cc",
        "src/core/lib/iomgr/udp_server.cc",
        "src/core/lib/iomgr/unix_sockets_posix.cc",
        "src/core/lib/iomgr/unix_sockets_posix_noop.cc",
        "src/core/lib/iomgr/wakeup_fd_eventfd.cc",
        "src/core/lib/iomgr/wakeup_fd_nospecial.cc",
        "src/core/lib/iomgr/wakeup_fd_pipe.cc",
        "src/core/lib/iomgr/wakeup_fd_posix.cc",
        "src/core/lib/json/json.cc",
        "src/core/lib/json/json_reader.cc",
        "src/core/lib/json/json_string.cc",
        "src/core/lib/json/json_writer.cc",
        "src/core/lib/slice/b64.cc",
        "src/core/lib/slice/percent_encoding.cc",
        "src/core/lib/slice/slice.cc",
        "src/core/lib/slice/slice_buffer.cc",
        "src/core/lib/slice/slice_intern.cc",
        "src/core/lib/slice/slice_string_helpers.cc",
        "src/core/lib/surface/api_trace.cc",
        "src/core/lib/surface/byte_buffer.cc",
        "src/core/lib/surface/byte_buffer_reader.cc",
        "src/core/lib/surface/call.cc",
        "src/core/lib/surface/call_details.cc",
        "src/core/lib/surface/call_log_batch.cc",
        "src/core/lib/surface/channel.cc",
        "src/core/lib/surface/channel_init.cc",
        "src/core/lib/surface/channel_ping.cc",
        "src/core/lib/surface/channel_stack_type.cc",
        "src/core/lib/surface/completion_queue.cc",
        "src/core/lib/surface/completion_queue_factory.cc",
        "src/core/lib/surface/event_string.cc",
        "src/core/lib/surface/metadata_array.cc",
        "src/core/lib/surface/server.cc",
        "src/core/lib/surface/validate_metadata.cc",
        "src/core/lib/surface/version.cc",
        "src/core/lib/transport/bdp_estimator.cc",
        "src/core/lib/transport/byte_stream.cc",
        "src/core/lib/transport/connectivity_state.cc",
        "src/core/lib/transport/error_utils.cc",
        "src/core/lib/transport/metadata.cc",
        "src/core/lib/transport/metadata_batch.cc",
        "src/core/lib/transport/pid_controller.cc",
        "src/core/lib/transport/static_metadata.cc",
        "src/core/lib/transport/status_conversion.cc",
        "src/core/lib/transport/status_metadata.cc",
        "src/core/lib/transport/timeout_encoding.cc",
        "src/core/lib/transport/transport.cc",
        "src/core/lib/transport/transport_op_string.cc",
        "src/core/lib/uri/uri_parser.cc",
    ],
    hdrs = [
        "src/core/lib/avl/avl.h",
        "src/core/lib/backoff/backoff.h",
        "src/core/lib/channel/channel_args.h",
        "src/core/lib/channel/channel_stack.h",
        "src/core/lib/channel/channel_stack_builder.h",
        "src/core/lib/channel/channel_trace.h",
        "src/core/lib/channel/channelz.h",
        "src/core/lib/channel/channelz_registry.h",
        "src/core/lib/channel/connected_channel.h",
        "src/core/lib/channel/context.h",
        "src/core/lib/channel/handshaker.h",
        "src/core/lib/channel/handshaker_factory.h",
        "src/core/lib/channel/handshaker_registry.h",
        "src/core/lib/channel/status_util.h",
        "src/core/lib/compression/algorithm_metadata.h",
        "src/core/lib/compression/compression_args.h",
        "src/core/lib/compression/compression_internal.h",
        "src/core/lib/compression/message_compress.h",
        "src/core/lib/compression/stream_compression.h",
        "src/core/lib/compression/stream_compression_gzip.h",
        "src/core/lib/compression/stream_compression_identity.h",
        "src/core/lib/debug/stats.h",
        "src/core/lib/debug/stats_data.h",
        "src/core/lib/http/format_request.h",
        "src/core/lib/http/httpcli.h",
        "src/core/lib/http/parser.h",
        "src/core/lib/iomgr/block_annotate.h",
        "src/core/lib/iomgr/buffer_list.h",
        "src/core/lib/iomgr/call_combiner.h",
        "src/core/lib/iomgr/cfstream_handle.h",
        "src/core/lib/iomgr/closure.h",
        "src/core/lib/iomgr/combiner.h",
        "src/core/lib/iomgr/dynamic_annotations.h",
        "src/core/lib/iomgr/endpoint.h",
        "src/core/lib/iomgr/endpoint_cfstream.h",
        "src/core/lib/iomgr/endpoint_pair.h",
        "src/core/lib/iomgr/error.h",
        "src/core/lib/iomgr/error_cfstream.h",
        "src/core/lib/iomgr/error_internal.h",
        "src/core/lib/iomgr/ev_epoll1_linux.h",
        "src/core/lib/iomgr/ev_epollex_linux.h",
        "src/core/lib/iomgr/ev_poll_posix.h",
        "src/core/lib/iomgr/ev_posix.h",
        "src/core/lib/iomgr/exec_ctx.h",
        "src/core/lib/iomgr/executor.h",
        "src/core/lib/iomgr/executor/mpmcqueue.h",
        "src/core/lib/iomgr/executor/threadpool.h",
        "src/core/lib/iomgr/gethostname.h",
        "src/core/lib/iomgr/gevent_util.h",
        "src/core/lib/iomgr/grpc_if_nametoindex.h",
        "src/core/lib/iomgr/internal_errqueue.h",
        "src/core/lib/iomgr/iocp_windows.h",
        "src/core/lib/iomgr/iomgr.h",
        "src/core/lib/iomgr/iomgr_custom.h",
        "src/core/lib/iomgr/iomgr_internal.h",
        "src/core/lib/iomgr/iomgr_posix.h",
        "src/core/lib/iomgr/is_epollexclusive_available.h",
        "src/core/lib/iomgr/load_file.h",
        "src/core/lib/iomgr/lockfree_event.h",
        "src/core/lib/iomgr/nameser.h",
        "src/core/lib/iomgr/polling_entity.h",
        "src/core/lib/iomgr/pollset.h",
        "src/core/lib/iomgr/pollset_custom.h",
        "src/core/lib/iomgr/pollset_set.h",
        "src/core/lib/iomgr/pollset_set_custom.h",
        "src/core/lib/iomgr/pollset_set_windows.h",
        "src/core/lib/iomgr/pollset_uv.h",
        "src/core/lib/iomgr/pollset_windows.h",
        "src/core/lib/iomgr/port.h",
        "src/core/lib/iomgr/resolve_address.h",
        "src/core/lib/iomgr/resolve_address_custom.h",
        "src/core/lib/iomgr/resource_quota.h",
        "src/core/lib/iomgr/sockaddr.h",
        "src/core/lib/iomgr/sockaddr_custom.h",
        "src/core/lib/iomgr/sockaddr_posix.h",
        "src/core/lib/iomgr/sockaddr_utils.h",
        "src/core/lib/iomgr/sockaddr_windows.h",
        "src/core/lib/iomgr/socket_factory_posix.h",
        "src/core/lib/iomgr/socket_mutator.h",
        "src/core/lib/iomgr/socket_utils.h",
        "src/core/lib/iomgr/socket_utils_posix.h",
        "src/core/lib/iomgr/socket_windows.h",
        "src/core/lib/iomgr/sys_epoll_wrapper.h",
        "src/core/lib/iomgr/tcp_client.h",
        "src/core/lib/iomgr/tcp_client_posix.h",
        "src/core/lib/iomgr/tcp_custom.h",
        "src/core/lib/iomgr/tcp_posix.h",
        "src/core/lib/iomgr/tcp_server.h",
        "src/core/lib/iomgr/tcp_server_utils_posix.h",
        "src/core/lib/iomgr/tcp_windows.h",
        "src/core/lib/iomgr/time_averaged_stats.h",
        "src/core/lib/iomgr/timer.h",
        "src/core/lib/iomgr/timer_custom.h",
        "src/core/lib/iomgr/timer_generic.h",
        "src/core/lib/iomgr/timer_heap.h",
        "src/core/lib/iomgr/timer_manager.h",
        "src/core/lib/iomgr/udp_server.h",
        "src/core/lib/iomgr/unix_sockets_posix.h",
        "src/core/lib/iomgr/wakeup_fd_pipe.h",
        "src/core/lib/iomgr/wakeup_fd_posix.h",
        "src/core/lib/json/json.h",
        "src/core/lib/json/json_common.h",
        "src/core/lib/json/json_reader.h",
        "src/core/lib/json/json_writer.h",
        "src/core/lib/slice/b64.h",
        "src/core/lib/slice/percent_encoding.h",
        "src/core/lib/slice/slice_hash_table.h",
        "src/core/lib/slice/slice_internal.h",
        "src/core/lib/slice/slice_string_helpers.h",
        "src/core/lib/slice/slice_utils.h",
        "src/core/lib/slice/slice_weak_hash_table.h",
        "src/core/lib/surface/api_trace.h",
        "src/core/lib/surface/call.h",
        "src/core/lib/surface/call_test_only.h",
        "src/core/lib/surface/channel.h",
        "src/core/lib/surface/channel_init.h",
        "src/core/lib/surface/channel_stack_type.h",
        "src/core/lib/surface/completion_queue.h",
        "src/core/lib/surface/completion_queue_factory.h",
        "src/core/lib/surface/event_string.h",
        "src/core/lib/surface/init.h",
        "src/core/lib/surface/lame_client.h",
        "src/core/lib/surface/server.h",
        "src/core/lib/surface/validate_metadata.h",
        "src/core/lib/transport/bdp_estimator.h",
        "src/core/lib/transport/byte_stream.h",
        "src/core/lib/transport/connectivity_state.h",
        "src/core/lib/transport/error_utils.h",
        "src/core/lib/transport/http2_errors.h",
        "src/core/lib/transport/metadata.h",
        "src/core/lib/transport/metadata_batch.h",
        "src/core/lib/transport/pid_controller.h",
        "src/core/lib/transport/static_metadata.h",
        "src/core/lib/transport/status_conversion.h",
        "src/core/lib/transport/status_metadata.h",
        "src/core/lib/transport/timeout_encoding.h",
        "src/core/lib/transport/transport.h",
        "src/core/lib/transport/transport_impl.h",
        "src/core/lib/uri/uri_parser.h",
    ],
    external_deps = [
        "madler_zlib",
    ],
    language = "c++",
    public_hdrs = GRPC_PUBLIC_HDRS,
    use_cfstream = True,
    deps = [
        "gpr_base",
        "grpc_codegen",
        "grpc_trace",
        "inlined_vector",
        "optional",
        "orphanable",
        "ref_counted",
        "ref_counted_ptr",
    ],
)

grpc_cc_library(
    name = "grpc_base",
    srcs = [
        "src/core/lib/surface/lame_client.cc",
    ],
    language = "c++",
    deps = [
        "atomic",
        "grpc_base_c",
    ],
)

grpc_cc_library(
    name = "grpc_common",
    language = "c++",
    deps = [
        "grpc_base",
        # standard plugins
        "census",
        "grpc_deadline_filter",
        "grpc_client_authority_filter",
        "grpc_lb_policy_pick_first",
        "grpc_lb_policy_round_robin",
        "grpc_client_idle_filter",
        "grpc_max_age_filter",
        "grpc_message_size_filter",
        "grpc_resolver_dns_ares",
        "grpc_resolver_fake",
        "grpc_resolver_dns_native",
        "grpc_resolver_sockaddr",
        "grpc_transport_chttp2_client_insecure",
        "grpc_transport_chttp2_server_insecure",
        "grpc_transport_inproc",
        "grpc_workaround_cronet_compression_filter",
        "grpc_server_backward_compatibility",
    ],
)

grpc_cc_library(
    name = "grpc_client_channel",
    srcs = [
        "src/core/ext/filters/client_channel/backup_poller.cc",
        "src/core/ext/filters/client_channel/channel_connectivity.cc",
        "src/core/ext/filters/client_channel/client_channel.cc",
        "src/core/ext/filters/client_channel/client_channel_channelz.cc",
        "src/core/ext/filters/client_channel/client_channel_factory.cc",
        "src/core/ext/filters/client_channel/client_channel_plugin.cc",
        "src/core/ext/filters/client_channel/connector.cc",
        "src/core/ext/filters/client_channel/global_subchannel_pool.cc",
        "src/core/ext/filters/client_channel/health/health_check_client.cc",
        "src/core/ext/filters/client_channel/http_connect_handshaker.cc",
        "src/core/ext/filters/client_channel/http_proxy.cc",
        "src/core/ext/filters/client_channel/lb_policy.cc",
        "src/core/ext/filters/client_channel/lb_policy_registry.cc",
        "src/core/ext/filters/client_channel/local_subchannel_pool.cc",
        "src/core/ext/filters/client_channel/parse_address.cc",
        "src/core/ext/filters/client_channel/proxy_mapper.cc",
        "src/core/ext/filters/client_channel/proxy_mapper_registry.cc",
        "src/core/ext/filters/client_channel/resolver.cc",
        "src/core/ext/filters/client_channel/resolver_registry.cc",
        "src/core/ext/filters/client_channel/resolver_result_parsing.cc",
        "src/core/ext/filters/client_channel/resolving_lb_policy.cc",
        "src/core/ext/filters/client_channel/retry_throttle.cc",
        "src/core/ext/filters/client_channel/server_address.cc",
        "src/core/ext/filters/client_channel/service_config.cc",
        "src/core/ext/filters/client_channel/subchannel.cc",
        "src/core/ext/filters/client_channel/subchannel_pool_interface.cc",
    ],
    hdrs = [
        "src/core/ext/filters/client_channel/backup_poller.h",
        "src/core/ext/filters/client_channel/client_channel.h",
        "src/core/ext/filters/client_channel/client_channel_channelz.h",
        "src/core/ext/filters/client_channel/client_channel_factory.h",
        "src/core/ext/filters/client_channel/connector.h",
        "src/core/ext/filters/client_channel/global_subchannel_pool.h",
        "src/core/ext/filters/client_channel/health/health_check_client.h",
        "src/core/ext/filters/client_channel/http_connect_handshaker.h",
        "src/core/ext/filters/client_channel/http_proxy.h",
        "src/core/ext/filters/client_channel/lb_policy.h",
        "src/core/ext/filters/client_channel/lb_policy_factory.h",
        "src/core/ext/filters/client_channel/lb_policy_registry.h",
        "src/core/ext/filters/client_channel/local_subchannel_pool.h",
        "src/core/ext/filters/client_channel/parse_address.h",
        "src/core/ext/filters/client_channel/proxy_mapper.h",
        "src/core/ext/filters/client_channel/proxy_mapper_registry.h",
        "src/core/ext/filters/client_channel/resolver.h",
        "src/core/ext/filters/client_channel/resolver_factory.h",
        "src/core/ext/filters/client_channel/resolver_registry.h",
        "src/core/ext/filters/client_channel/resolver_result_parsing.h",
        "src/core/ext/filters/client_channel/resolving_lb_policy.h",
        "src/core/ext/filters/client_channel/retry_throttle.h",
        "src/core/ext/filters/client_channel/server_address.h",
        "src/core/ext/filters/client_channel/service_config.h",
        "src/core/ext/filters/client_channel/subchannel.h",
        "src/core/ext/filters/client_channel/subchannel_interface.h",
        "src/core/ext/filters/client_channel/subchannel_pool_interface.h",
    ],
    language = "c++",
    deps = [
        "gpr_base",
        "grpc_base",
        "grpc_client_authority_filter",
        "grpc_deadline_filter",
        "health_proto",
        "inlined_vector",
        "orphanable",
        "ref_counted",
        "ref_counted_ptr",
    ],
)

grpc_cc_library(
    name = "grpc_client_idle_filter",
    srcs = [
        "src/core/ext/filters/client_idle/client_idle_filter.cc",
    ],
    language = "c++",
    deps = [
        "grpc_base",
    ],
)

grpc_cc_library(
    name = "grpc_max_age_filter",
    srcs = [
        "src/core/ext/filters/max_age/max_age_filter.cc",
    ],
    hdrs = [
        "src/core/ext/filters/max_age/max_age_filter.h",
    ],
    language = "c++",
    deps = [
        "grpc_base",
    ],
)

grpc_cc_library(
    name = "grpc_deadline_filter",
    srcs = [
        "src/core/ext/filters/deadline/deadline_filter.cc",
    ],
    hdrs = [
        "src/core/ext/filters/deadline/deadline_filter.h",
    ],
    language = "c++",
    deps = [
        "grpc_base",
    ],
)

grpc_cc_library(
    name = "grpc_client_authority_filter",
    srcs = [
        "src/core/ext/filters/http/client_authority_filter.cc",
    ],
    hdrs = [
        "src/core/ext/filters/http/client_authority_filter.h",
    ],
    language = "c++",
    deps = [
        "grpc_base",
    ],
)

grpc_cc_library(
    name = "grpc_message_size_filter",
    srcs = [
        "src/core/ext/filters/message_size/message_size_filter.cc",
    ],
    hdrs = [
        "src/core/ext/filters/message_size/message_size_filter.h",
    ],
    language = "c++",
    deps = [
        "grpc_base",
        "grpc_client_channel",
    ],
)

grpc_cc_library(
    name = "grpc_http_filters",
    srcs = [
        "src/core/ext/filters/http/client/http_client_filter.cc",
        "src/core/ext/filters/http/http_filters_plugin.cc",
        "src/core/ext/filters/http/message_compress/message_compress_filter.cc",
        "src/core/ext/filters/http/server/http_server_filter.cc",
    ],
    hdrs = [
        "src/core/ext/filters/http/client/http_client_filter.h",
        "src/core/ext/filters/http/message_compress/message_compress_filter.h",
        "src/core/ext/filters/http/server/http_server_filter.h",
    ],
    language = "c++",
    deps = [
        "grpc_base",
    ],
)

grpc_cc_library(
    name = "grpc_workaround_cronet_compression_filter",
    srcs = [
        "src/core/ext/filters/workarounds/workaround_cronet_compression_filter.cc",
    ],
    hdrs = [
        "src/core/ext/filters/workarounds/workaround_cronet_compression_filter.h",
    ],
    language = "c++",
    deps = [
        "grpc_base",
        "grpc_server_backward_compatibility",
    ],
)

grpc_cc_library(
    name = "grpc_codegen",
    language = "c++",
    public_hdrs = [
        "include/grpc/impl/codegen/byte_buffer.h",
        "include/grpc/impl/codegen/byte_buffer_reader.h",
        "include/grpc/impl/codegen/compression_types.h",
        "include/grpc/impl/codegen/connectivity_state.h",
        "include/grpc/impl/codegen/grpc_types.h",
        "include/grpc/impl/codegen/propagation_bits.h",
        "include/grpc/impl/codegen/status.h",
        "include/grpc/impl/codegen/slice.h",
    ],
    deps = [
        "gpr_codegen",
    ],
)

grpc_cc_library(
    name = "health_proto",
    srcs = [
        "src/core/ext/filters/client_channel/health/health.pb.c",
    ],
    hdrs = [
        "src/core/ext/filters/client_channel/health/health.pb.h",
    ],
    external_deps = [
        "nanopb",
    ],
    language = "c++",
)

grpc_cc_library(
    name = "grpclb_proto",
    srcs = [
        "src/core/ext/filters/client_channel/lb_policy/grpclb/proto/grpc/lb/v1/google/protobuf/duration.pb.c",
        "src/core/ext/filters/client_channel/lb_policy/grpclb/proto/grpc/lb/v1/google/protobuf/timestamp.pb.c",
        "src/core/ext/filters/client_channel/lb_policy/grpclb/proto/grpc/lb/v1/load_balancer.pb.c",
    ],
    hdrs = [
        "src/core/ext/filters/client_channel/lb_policy/grpclb/proto/grpc/lb/v1/google/protobuf/duration.pb.h",
        "src/core/ext/filters/client_channel/lb_policy/grpclb/proto/grpc/lb/v1/google/protobuf/timestamp.pb.h",
        "src/core/ext/filters/client_channel/lb_policy/grpclb/proto/grpc/lb/v1/load_balancer.pb.h",
    ],
    external_deps = [
        "nanopb",
    ],
    language = "c++",
)

grpc_cc_library(
    name = "grpc_lb_policy_grpclb",
    srcs = [
        "src/core/ext/filters/client_channel/lb_policy/grpclb/client_load_reporting_filter.cc",
        "src/core/ext/filters/client_channel/lb_policy/grpclb/grpclb.cc",
        "src/core/ext/filters/client_channel/lb_policy/grpclb/grpclb_channel.cc",
        "src/core/ext/filters/client_channel/lb_policy/grpclb/grpclb_client_stats.cc",
        "src/core/ext/filters/client_channel/lb_policy/grpclb/load_balancer_api.cc",
    ],
    hdrs = [
        "src/core/ext/filters/client_channel/lb_policy/grpclb/client_load_reporting_filter.h",
        "src/core/ext/filters/client_channel/lb_policy/grpclb/grpclb.h",
        "src/core/ext/filters/client_channel/lb_policy/grpclb/grpclb_channel.h",
        "src/core/ext/filters/client_channel/lb_policy/grpclb/grpclb_client_stats.h",
        "src/core/ext/filters/client_channel/lb_policy/grpclb/load_balancer_api.h",
    ],
    external_deps = [
        "nanopb",
    ],
    language = "c++",
    deps = [
        "grpc_base",
        "grpc_client_channel",
        "grpc_resolver_fake",
        "grpclb_proto",
    ],
)

grpc_cc_library(
    name = "grpc_lb_policy_grpclb_secure",
    srcs = [
        "src/core/ext/filters/client_channel/lb_policy/grpclb/client_load_reporting_filter.cc",
        "src/core/ext/filters/client_channel/lb_policy/grpclb/grpclb.cc",
        "src/core/ext/filters/client_channel/lb_policy/grpclb/grpclb_channel_secure.cc",
        "src/core/ext/filters/client_channel/lb_policy/grpclb/grpclb_client_stats.cc",
        "src/core/ext/filters/client_channel/lb_policy/grpclb/load_balancer_api.cc",
    ],
    hdrs = [
        "src/core/ext/filters/client_channel/lb_policy/grpclb/client_load_reporting_filter.h",
        "src/core/ext/filters/client_channel/lb_policy/grpclb/grpclb.h",
        "src/core/ext/filters/client_channel/lb_policy/grpclb/grpclb_channel.h",
        "src/core/ext/filters/client_channel/lb_policy/grpclb/grpclb_client_stats.h",
        "src/core/ext/filters/client_channel/lb_policy/grpclb/load_balancer_api.h",
    ],
    external_deps = [
        "nanopb",
    ],
    language = "c++",
    deps = [
        "grpc_base",
        "grpc_client_channel",
        "grpc_resolver_fake",
        "grpc_secure",
        "grpclb_proto",
    ],
)

grpc_cc_library(
    name = "grpc_lb_policy_xds",
    srcs = [
        "src/core/ext/filters/client_channel/lb_policy/xds/xds.cc",
        "src/core/ext/filters/client_channel/lb_policy/xds/xds_channel.cc",
        "src/core/ext/filters/client_channel/lb_policy/xds/xds_client_stats.cc",
        "src/core/ext/filters/client_channel/lb_policy/xds/xds_load_balancer_api.cc",
    ],
    hdrs = [
        "src/core/ext/filters/client_channel/lb_policy/xds/xds.h",
        "src/core/ext/filters/client_channel/lb_policy/xds/xds_channel.h",
        "src/core/ext/filters/client_channel/lb_policy/xds/xds_client_stats.h",
        "src/core/ext/filters/client_channel/lb_policy/xds/xds_load_balancer_api.h",
    ],
    external_deps = [
        "nanopb",
    ],
    language = "c++",
    deps = [
        "envoy_ads_upb",
        "grpc_base",
        "grpc_client_channel",
        "grpc_resolver_fake",
        "grpclb_proto",
    ],
)

grpc_cc_library(
    name = "grpc_lb_policy_xds_secure",
    srcs = [
        "src/core/ext/filters/client_channel/lb_policy/xds/xds.cc",
        "src/core/ext/filters/client_channel/lb_policy/xds/xds_channel_secure.cc",
        "src/core/ext/filters/client_channel/lb_policy/xds/xds_client_stats.cc",
        "src/core/ext/filters/client_channel/lb_policy/xds/xds_load_balancer_api.cc",
    ],
    hdrs = [
        "src/core/ext/filters/client_channel/lb_policy/xds/xds.h",
        "src/core/ext/filters/client_channel/lb_policy/xds/xds_channel.h",
        "src/core/ext/filters/client_channel/lb_policy/xds/xds_client_stats.h",
        "src/core/ext/filters/client_channel/lb_policy/xds/xds_load_balancer_api.h",
    ],
    external_deps = [
        "nanopb",
    ],
    language = "c++",
    deps = [
        "envoy_ads_upb",
        "grpc_base",
        "grpc_client_channel",
        "grpc_resolver_fake",
        "grpc_secure",
        "grpclb_proto",
    ],
)

grpc_cc_library(
    name = "grpc_lb_subchannel_list",
    hdrs = [
        "src/core/ext/filters/client_channel/lb_policy/subchannel_list.h",
    ],
    language = "c++",
    deps = [
        "grpc_base",
        "grpc_client_channel",
    ],
)

grpc_cc_library(
    name = "grpc_lb_policy_pick_first",
    srcs = [
        "src/core/ext/filters/client_channel/lb_policy/pick_first/pick_first.cc",
    ],
    language = "c++",
    deps = [
        "grpc_base",
        "grpc_client_channel",
        "grpc_lb_subchannel_list",
    ],
)

grpc_cc_library(
    name = "grpc_lb_policy_round_robin",
    srcs = [
        "src/core/ext/filters/client_channel/lb_policy/round_robin/round_robin.cc",
    ],
    language = "c++",
    deps = [
        "grpc_base",
        "grpc_client_channel",
        "grpc_lb_subchannel_list",
    ],
)

grpc_cc_library(
    name = "lb_server_load_reporting_filter",
    srcs = [
        "src/core/ext/filters/load_reporting/server_load_reporting_filter.cc",
    ],
    hdrs = [
        "src/core/ext/filters/load_reporting/registered_opencensus_objects.h",
        "src/core/ext/filters/load_reporting/server_load_reporting_filter.h",
        "src/cpp/server/load_reporter/constants.h",
    ],
    external_deps = [
        "opencensus-stats",
    ],
    language = "c++",
    deps = [
        "grpc++_base",
        "grpc_secure",
    ],
)

grpc_cc_library(
    name = "lb_load_data_store",
    srcs = [
        "src/cpp/server/load_reporter/load_data_store.cc",
    ],
    hdrs = [
        "src/cpp/server/load_reporter/constants.h",
        "src/cpp/server/load_reporter/load_data_store.h",
    ],
    language = "c++",
    deps = [
        "grpc++",
    ],
)

grpc_cc_library(
    name = "lb_server_load_reporting_service_server_builder_plugin",
    srcs = [
        "src/cpp/server/load_reporter/load_reporting_service_server_builder_plugin.cc",
    ],
    hdrs = [
        "src/cpp/server/load_reporter/load_reporting_service_server_builder_plugin.h",
    ],
    language = "c++",
    deps = [
        "lb_load_reporter_service",
    ],
)

grpc_cc_library(
    name = "grpcpp_server_load_reporting",
    srcs = [
        "src/cpp/server/load_reporter/load_reporting_service_server_builder_option.cc",
        "src/cpp/server/load_reporter/util.cc",
    ],
    language = "c++",
    public_hdrs = [
        "include/grpcpp/ext/server_load_reporting.h",
        "include/grpcpp/ext/server_load_reporting_impl.h",
    ],
    deps = [
        "lb_server_load_reporting_filter",
        "lb_server_load_reporting_service_server_builder_plugin",
    ],
    alwayslink = 1,
)

grpc_cc_library(
    name = "lb_load_reporter_service",
    srcs = [
        "src/cpp/server/load_reporter/load_reporter_async_service_impl.cc",
    ],
    hdrs = [
        "src/cpp/server/load_reporter/load_reporter_async_service_impl.h",
    ],
    language = "c++",
    deps = [
        "lb_load_reporter",
    ],
)

grpc_cc_library(
    name = "lb_get_cpu_stats",
    srcs = [
        "src/cpp/server/load_reporter/get_cpu_stats_linux.cc",
        "src/cpp/server/load_reporter/get_cpu_stats_macos.cc",
        "src/cpp/server/load_reporter/get_cpu_stats_unsupported.cc",
        "src/cpp/server/load_reporter/get_cpu_stats_windows.cc",
    ],
    hdrs = [
        "src/cpp/server/load_reporter/get_cpu_stats.h",
    ],
    language = "c++",
    deps = [
        "grpc++",
    ],
)

grpc_cc_library(
    name = "lb_load_reporter",
    srcs = [
        "src/cpp/server/load_reporter/load_reporter.cc",
    ],
    hdrs = [
        "src/cpp/server/load_reporter/constants.h",
        "src/cpp/server/load_reporter/load_reporter.h",
    ],
    external_deps = [
        "opencensus-stats",
    ],
    language = "c++",
    deps = [
        "lb_get_cpu_stats",
        "lb_load_data_store",
        "//src/proto/grpc/lb/v1:load_reporter_proto",
    ],
)

grpc_cc_library(
    name = "grpc_resolver_dns_selection",
    srcs = [
        "src/core/ext/filters/client_channel/resolver/dns/dns_resolver_selection.cc",
    ],
    hdrs = [
        "src/core/ext/filters/client_channel/resolver/dns/dns_resolver_selection.h",
    ],
    language = "c++",
    deps = [
        "grpc_base",
    ],
)

grpc_cc_library(
    name = "grpc_resolver_dns_native",
    srcs = [
        "src/core/ext/filters/client_channel/resolver/dns/native/dns_resolver.cc",
    ],
    language = "c++",
    deps = [
        "grpc_base",
        "grpc_client_channel",
        "grpc_resolver_dns_selection",
    ],
)

grpc_cc_library(
    name = "grpc_resolver_dns_ares",
    srcs = [
        "src/core/ext/filters/client_channel/resolver/dns/c_ares/dns_resolver_ares.cc",
        "src/core/ext/filters/client_channel/resolver/dns/c_ares/grpc_ares_ev_driver.cc",
        "src/core/ext/filters/client_channel/resolver/dns/c_ares/grpc_ares_ev_driver_libuv.cc",
        "src/core/ext/filters/client_channel/resolver/dns/c_ares/grpc_ares_ev_driver_posix.cc",
        "src/core/ext/filters/client_channel/resolver/dns/c_ares/grpc_ares_ev_driver_windows.cc",
        "src/core/ext/filters/client_channel/resolver/dns/c_ares/grpc_ares_wrapper.cc",
        "src/core/ext/filters/client_channel/resolver/dns/c_ares/grpc_ares_wrapper_fallback.cc",
        "src/core/ext/filters/client_channel/resolver/dns/c_ares/grpc_ares_wrapper_libuv.cc",
        "src/core/ext/filters/client_channel/resolver/dns/c_ares/grpc_ares_wrapper_posix.cc",
        "src/core/ext/filters/client_channel/resolver/dns/c_ares/grpc_ares_wrapper_windows.cc",
    ],
    hdrs = [
        "src/core/ext/filters/client_channel/resolver/dns/c_ares/grpc_ares_ev_driver.h",
        "src/core/ext/filters/client_channel/resolver/dns/c_ares/grpc_ares_wrapper.h",
    ],
    external_deps = [
        "cares",
        "address_sorting",
    ],
    language = "c++",
    deps = [
        "grpc_base",
        "grpc_client_channel",
        "grpc_resolver_dns_selection",
    ],
)

grpc_cc_library(
    name = "grpc_resolver_sockaddr",
    srcs = [
        "src/core/ext/filters/client_channel/resolver/sockaddr/sockaddr_resolver.cc",
    ],
    language = "c++",
    deps = [
        "grpc_base",
        "grpc_client_channel",
    ],
)

grpc_cc_library(
    name = "grpc_resolver_fake",
    srcs = ["src/core/ext/filters/client_channel/resolver/fake/fake_resolver.cc"],
    hdrs = ["src/core/ext/filters/client_channel/resolver/fake/fake_resolver.h"],
    language = "c++",
    visibility = ["//test:__subpackages__"],
    deps = [
        "grpc_base",
        "grpc_client_channel",
    ],
)

grpc_cc_library(
    name = "grpc_secure",
    srcs = [
        "src/core/lib/http/httpcli_security_connector.cc",
        "src/core/lib/security/context/security_context.cc",
        "src/core/lib/security/credentials/alts/alts_credentials.cc",
        "src/core/lib/security/credentials/composite/composite_credentials.cc",
        "src/core/lib/security/credentials/credentials.cc",
        "src/core/lib/security/credentials/credentials_metadata.cc",
        "src/core/lib/security/credentials/fake/fake_credentials.cc",
        "src/core/lib/security/credentials/google_default/credentials_generic.cc",
        "src/core/lib/security/credentials/google_default/google_default_credentials.cc",
        "src/core/lib/security/credentials/iam/iam_credentials.cc",
        "src/core/lib/security/credentials/jwt/json_token.cc",
        "src/core/lib/security/credentials/jwt/jwt_credentials.cc",
        "src/core/lib/security/credentials/jwt/jwt_verifier.cc",
        "src/core/lib/security/credentials/local/local_credentials.cc",
        "src/core/lib/security/credentials/oauth2/oauth2_credentials.cc",
        "src/core/lib/security/credentials/plugin/plugin_credentials.cc",
        "src/core/lib/security/credentials/ssl/ssl_credentials.cc",
        "src/core/lib/security/credentials/tls/grpc_tls_credentials_options.cc",
        "src/core/lib/security/credentials/tls/spiffe_credentials.cc",
        "src/core/lib/security/security_connector/alts/alts_security_connector.cc",
        "src/core/lib/security/security_connector/fake/fake_security_connector.cc",
        "src/core/lib/security/security_connector/load_system_roots_fallback.cc",
        "src/core/lib/security/security_connector/load_system_roots_linux.cc",
        "src/core/lib/security/security_connector/local/local_security_connector.cc",
        "src/core/lib/security/security_connector/security_connector.cc",
        "src/core/lib/security/security_connector/ssl/ssl_security_connector.cc",
        "src/core/lib/security/security_connector/ssl_utils.cc",
        "src/core/lib/security/security_connector/tls/spiffe_security_connector.cc",
        "src/core/lib/security/transport/client_auth_filter.cc",
        "src/core/lib/security/transport/secure_endpoint.cc",
        "src/core/lib/security/transport/security_handshaker.cc",
        "src/core/lib/security/transport/server_auth_filter.cc",
        "src/core/lib/security/transport/target_authority_table.cc",
        "src/core/lib/security/transport/tsi_error.cc",
        "src/core/lib/security/util/json_util.cc",
        "src/core/lib/surface/init_secure.cc",
    ],
    hdrs = [
        "src/core/ext/filters/client_channel/lb_policy/grpclb/grpclb.h",
        "src/core/ext/filters/client_channel/lb_policy/xds/xds.h",
        "src/core/lib/security/context/security_context.h",
        "src/core/lib/security/credentials/alts/alts_credentials.h",
        "src/core/lib/security/credentials/composite/composite_credentials.h",
        "src/core/lib/security/credentials/credentials.h",
        "src/core/lib/security/credentials/fake/fake_credentials.h",
        "src/core/lib/security/credentials/google_default/google_default_credentials.h",
        "src/core/lib/security/credentials/iam/iam_credentials.h",
        "src/core/lib/security/credentials/jwt/json_token.h",
        "src/core/lib/security/credentials/jwt/jwt_credentials.h",
        "src/core/lib/security/credentials/jwt/jwt_verifier.h",
        "src/core/lib/security/credentials/local/local_credentials.h",
        "src/core/lib/security/credentials/oauth2/oauth2_credentials.h",
        "src/core/lib/security/credentials/plugin/plugin_credentials.h",
        "src/core/lib/security/credentials/ssl/ssl_credentials.h",
        "src/core/lib/security/credentials/tls/grpc_tls_credentials_options.h",
        "src/core/lib/security/credentials/tls/spiffe_credentials.h",
        "src/core/lib/security/security_connector/alts/alts_security_connector.h",
        "src/core/lib/security/security_connector/fake/fake_security_connector.h",
        "src/core/lib/security/security_connector/load_system_roots.h",
        "src/core/lib/security/security_connector/load_system_roots_linux.h",
        "src/core/lib/security/security_connector/local/local_security_connector.h",
        "src/core/lib/security/security_connector/security_connector.h",
        "src/core/lib/security/security_connector/ssl/ssl_security_connector.h",
        "src/core/lib/security/security_connector/ssl_utils.h",
        "src/core/lib/security/security_connector/tls/spiffe_security_connector.h",
        "src/core/lib/security/transport/auth_filters.h",
        "src/core/lib/security/transport/secure_endpoint.h",
        "src/core/lib/security/transport/security_handshaker.h",
        "src/core/lib/security/transport/target_authority_table.h",
        "src/core/lib/security/transport/tsi_error.h",
        "src/core/lib/security/util/json_util.h",
    ],
    language = "c++",
    public_hdrs = GRPC_SECURE_PUBLIC_HDRS,
    deps = [
        "alts_util",
        "grpc_base",
        "grpc_shadow_boringssl",
        "grpc_transport_chttp2_alpn",
        "tsi",
    ],
)

grpc_cc_library(
    name = "grpc_transport_chttp2",
    srcs = [
        "src/core/ext/transport/chttp2/transport/bin_decoder.cc",
        "src/core/ext/transport/chttp2/transport/bin_encoder.cc",
        "src/core/ext/transport/chttp2/transport/chttp2_plugin.cc",
        "src/core/ext/transport/chttp2/transport/chttp2_transport.cc",
        "src/core/ext/transport/chttp2/transport/context_list.cc",
        "src/core/ext/transport/chttp2/transport/flow_control.cc",
        "src/core/ext/transport/chttp2/transport/frame_data.cc",
        "src/core/ext/transport/chttp2/transport/frame_goaway.cc",
        "src/core/ext/transport/chttp2/transport/frame_ping.cc",
        "src/core/ext/transport/chttp2/transport/frame_rst_stream.cc",
        "src/core/ext/transport/chttp2/transport/frame_settings.cc",
        "src/core/ext/transport/chttp2/transport/frame_window_update.cc",
        "src/core/ext/transport/chttp2/transport/hpack_encoder.cc",
        "src/core/ext/transport/chttp2/transport/hpack_parser.cc",
        "src/core/ext/transport/chttp2/transport/hpack_table.cc",
        "src/core/ext/transport/chttp2/transport/http2_settings.cc",
        "src/core/ext/transport/chttp2/transport/huffsyms.cc",
        "src/core/ext/transport/chttp2/transport/incoming_metadata.cc",
        "src/core/ext/transport/chttp2/transport/parsing.cc",
        "src/core/ext/transport/chttp2/transport/stream_lists.cc",
        "src/core/ext/transport/chttp2/transport/stream_map.cc",
        "src/core/ext/transport/chttp2/transport/varint.cc",
        "src/core/ext/transport/chttp2/transport/writing.cc",
    ],
    hdrs = [
        "src/core/ext/transport/chttp2/transport/bin_decoder.h",
        "src/core/ext/transport/chttp2/transport/bin_encoder.h",
        "src/core/ext/transport/chttp2/transport/chttp2_transport.h",
        "src/core/ext/transport/chttp2/transport/context_list.h",
        "src/core/ext/transport/chttp2/transport/flow_control.h",
        "src/core/ext/transport/chttp2/transport/frame.h",
        "src/core/ext/transport/chttp2/transport/frame_data.h",
        "src/core/ext/transport/chttp2/transport/frame_goaway.h",
        "src/core/ext/transport/chttp2/transport/frame_ping.h",
        "src/core/ext/transport/chttp2/transport/frame_rst_stream.h",
        "src/core/ext/transport/chttp2/transport/frame_settings.h",
        "src/core/ext/transport/chttp2/transport/frame_window_update.h",
        "src/core/ext/transport/chttp2/transport/hpack_encoder.h",
        "src/core/ext/transport/chttp2/transport/hpack_parser.h",
        "src/core/ext/transport/chttp2/transport/hpack_table.h",
        "src/core/ext/transport/chttp2/transport/http2_settings.h",
        "src/core/ext/transport/chttp2/transport/huffsyms.h",
        "src/core/ext/transport/chttp2/transport/incoming_metadata.h",
        "src/core/ext/transport/chttp2/transport/internal.h",
        "src/core/ext/transport/chttp2/transport/stream_map.h",
        "src/core/ext/transport/chttp2/transport/varint.h",
    ],
    language = "c++",
    deps = [
        "gpr_base",
        "grpc_base",
        "grpc_http_filters",
        "grpc_transport_chttp2_alpn",
    ],
)

grpc_cc_library(
    name = "grpc_transport_chttp2_alpn",
    srcs = [
        "src/core/ext/transport/chttp2/alpn/alpn.cc",
    ],
    hdrs = [
        "src/core/ext/transport/chttp2/alpn/alpn.h",
    ],
    language = "c++",
    deps = [
        "gpr",
    ],
)

grpc_cc_library(
    name = "grpc_transport_chttp2_client_connector",
    srcs = [
        "src/core/ext/transport/chttp2/client/authority.cc",
        "src/core/ext/transport/chttp2/client/chttp2_connector.cc",
    ],
    hdrs = [
        "src/core/ext/transport/chttp2/client/authority.h",
        "src/core/ext/transport/chttp2/client/chttp2_connector.h",
    ],
    language = "c++",
    deps = [
        "grpc_base",
        "grpc_client_channel",
        "grpc_transport_chttp2",
    ],
)

grpc_cc_library(
    name = "grpc_transport_chttp2_client_insecure",
    srcs = [
        "src/core/ext/transport/chttp2/client/insecure/channel_create.cc",
        "src/core/ext/transport/chttp2/client/insecure/channel_create_posix.cc",
    ],
    language = "c++",
    deps = [
        "grpc_base",
        "grpc_client_channel",
        "grpc_transport_chttp2",
        "grpc_transport_chttp2_client_connector",
    ],
)

grpc_cc_library(
    name = "grpc_transport_chttp2_client_secure",
    srcs = [
        "src/core/ext/transport/chttp2/client/secure/secure_channel_create.cc",
    ],
    language = "c++",
    deps = [
        "grpc_base",
        "grpc_client_channel",
        "grpc_secure",
        "grpc_transport_chttp2",
        "grpc_transport_chttp2_client_connector",
    ],
)

grpc_cc_library(
    name = "grpc_transport_chttp2_server",
    srcs = [
        "src/core/ext/transport/chttp2/server/chttp2_server.cc",
    ],
    hdrs = [
        "src/core/ext/transport/chttp2/server/chttp2_server.h",
    ],
    language = "c++",
    deps = [
        "grpc_base",
        "grpc_transport_chttp2",
    ],
)

grpc_cc_library(
    name = "grpc_transport_chttp2_server_insecure",
    srcs = [
        "src/core/ext/transport/chttp2/server/insecure/server_chttp2.cc",
        "src/core/ext/transport/chttp2/server/insecure/server_chttp2_posix.cc",
    ],
    language = "c++",
    deps = [
        "grpc_base",
        "grpc_transport_chttp2",
        "grpc_transport_chttp2_server",
    ],
)

grpc_cc_library(
    name = "grpc_transport_chttp2_server_secure",
    srcs = [
        "src/core/ext/transport/chttp2/server/secure/server_secure_chttp2.cc",
    ],
    language = "c++",
    deps = [
        "grpc_base",
        "grpc_secure",
        "grpc_transport_chttp2",
        "grpc_transport_chttp2_server",
    ],
)

grpc_cc_library(
    name = "grpc_transport_inproc",
    srcs = [
        "src/core/ext/transport/inproc/inproc_plugin.cc",
        "src/core/ext/transport/inproc/inproc_transport.cc",
    ],
    hdrs = [
        "src/core/ext/transport/inproc/inproc_transport.h",
    ],
    language = "c++",
    deps = [
        "grpc_base",
    ],
)

grpc_cc_library(
    name = "tsi_interface",
    srcs = [
        "src/core/tsi/transport_security.cc",
    ],
    hdrs = [
        "src/core/tsi/transport_security.h",
        "src/core/tsi/transport_security_interface.h",
    ],
    language = "c++",
    deps = [
        "gpr",
        "grpc_trace",
    ],
)

grpc_cc_library(
    name = "alts_frame_protector",
    srcs = [
        "src/core/tsi/alts/crypt/aes_gcm.cc",
        "src/core/tsi/alts/crypt/gsec.cc",
        "src/core/tsi/alts/frame_protector/alts_counter.cc",
        "src/core/tsi/alts/frame_protector/alts_crypter.cc",
        "src/core/tsi/alts/frame_protector/alts_frame_protector.cc",
        "src/core/tsi/alts/frame_protector/alts_record_protocol_crypter_common.cc",
        "src/core/tsi/alts/frame_protector/alts_seal_privacy_integrity_crypter.cc",
        "src/core/tsi/alts/frame_protector/alts_unseal_privacy_integrity_crypter.cc",
        "src/core/tsi/alts/frame_protector/frame_handler.cc",
        "src/core/tsi/alts/zero_copy_frame_protector/alts_grpc_integrity_only_record_protocol.cc",
        "src/core/tsi/alts/zero_copy_frame_protector/alts_grpc_privacy_integrity_record_protocol.cc",
        "src/core/tsi/alts/zero_copy_frame_protector/alts_grpc_record_protocol_common.cc",
        "src/core/tsi/alts/zero_copy_frame_protector/alts_iovec_record_protocol.cc",
        "src/core/tsi/alts/zero_copy_frame_protector/alts_zero_copy_grpc_protector.cc",
    ],
    hdrs = [
        "src/core/tsi/alts/crypt/gsec.h",
        "src/core/tsi/alts/frame_protector/alts_counter.h",
        "src/core/tsi/alts/frame_protector/alts_crypter.h",
        "src/core/tsi/alts/frame_protector/alts_frame_protector.h",
        "src/core/tsi/alts/frame_protector/alts_record_protocol_crypter_common.h",
        "src/core/tsi/alts/frame_protector/frame_handler.h",
        "src/core/tsi/alts/zero_copy_frame_protector/alts_grpc_integrity_only_record_protocol.h",
        "src/core/tsi/alts/zero_copy_frame_protector/alts_grpc_privacy_integrity_record_protocol.h",
        "src/core/tsi/alts/zero_copy_frame_protector/alts_grpc_record_protocol.h",
        "src/core/tsi/alts/zero_copy_frame_protector/alts_grpc_record_protocol_common.h",
        "src/core/tsi/alts/zero_copy_frame_protector/alts_iovec_record_protocol.h",
        "src/core/tsi/alts/zero_copy_frame_protector/alts_zero_copy_grpc_protector.h",
        "src/core/tsi/transport_security_grpc.h",
    ],
    external_deps = [
        "libssl",
    ],
    language = "c++",
    deps = [
        "gpr",
        "grpc_base",
        "grpc_shadow_boringssl",
        "tsi_interface",
    ],
)

grpc_cc_library(
    name = "alts_proto",
    srcs = [
        "src/core/tsi/alts/handshaker/altscontext.pb.c",
        "src/core/tsi/alts/handshaker/handshaker.pb.c",
        "src/core/tsi/alts/handshaker/transport_security_common.pb.c",
    ],
    hdrs = [
        "src/core/tsi/alts/handshaker/altscontext.pb.h",
        "src/core/tsi/alts/handshaker/handshaker.pb.h",
        "src/core/tsi/alts/handshaker/transport_security_common.pb.h",
    ],
    external_deps = [
        "nanopb",
    ],
    language = "c++",
)

grpc_cc_library(
    name = "alts_util",
    srcs = [
        "src/core/lib/security/credentials/alts/check_gcp_environment.cc",
        "src/core/lib/security/credentials/alts/check_gcp_environment_linux.cc",
        "src/core/lib/security/credentials/alts/check_gcp_environment_no_op.cc",
        "src/core/lib/security/credentials/alts/check_gcp_environment_windows.cc",
        "src/core/lib/security/credentials/alts/grpc_alts_credentials_client_options.cc",
        "src/core/lib/security/credentials/alts/grpc_alts_credentials_options.cc",
        "src/core/lib/security/credentials/alts/grpc_alts_credentials_server_options.cc",
        "src/core/tsi/alts/handshaker/alts_handshaker_service_api.cc",
        "src/core/tsi/alts/handshaker/alts_handshaker_service_api_util.cc",
        "src/core/tsi/alts/handshaker/transport_security_common_api.cc",
    ],
    hdrs = [
        "src/core/lib/security/credentials/alts/check_gcp_environment.h",
        "src/core/lib/security/credentials/alts/grpc_alts_credentials_options.h",
        "src/core/tsi/alts/handshaker/alts_handshaker_service_api.h",
        "src/core/tsi/alts/handshaker/alts_handshaker_service_api_util.h",
        "src/core/tsi/alts/handshaker/transport_security_common_api.h",
    ],
    external_deps = [
        "nanopb",
    ],
    language = "c++",
    public_hdrs = GRPC_SECURE_PUBLIC_HDRS,
    deps = [
        "alts_proto",
        "gpr",
        "grpc_base",
    ],
)

grpc_cc_library(
    name = "tsi",
    srcs = [
        "src/core/tsi/alts/handshaker/alts_handshaker_client.cc",
        "src/core/tsi/alts/handshaker/alts_shared_resource.cc",
        "src/core/tsi/alts/handshaker/alts_tsi_handshaker.cc",
        "src/core/tsi/alts/handshaker/alts_tsi_utils.cc",
        "src/core/tsi/fake_transport_security.cc",
        "src/core/tsi/local_transport_security.cc",
        "src/core/tsi/ssl/session_cache/ssl_session_boringssl.cc",
        "src/core/tsi/ssl/session_cache/ssl_session_cache.cc",
        "src/core/tsi/ssl/session_cache/ssl_session_openssl.cc",
        "src/core/tsi/ssl_transport_security.cc",
        "src/core/tsi/transport_security_grpc.cc",
    ],
    hdrs = [
        "src/core/tsi/alts/handshaker/alts_handshaker_client.h",
        "src/core/tsi/alts/handshaker/alts_shared_resource.h",
        "src/core/tsi/alts/handshaker/alts_tsi_handshaker.h",
        "src/core/tsi/alts/handshaker/alts_tsi_handshaker_private.h",
        "src/core/tsi/alts/handshaker/alts_tsi_utils.h",
        "src/core/tsi/fake_transport_security.h",
        "src/core/tsi/local_transport_security.h",
        "src/core/tsi/ssl/session_cache/ssl_session.h",
        "src/core/tsi/ssl/session_cache/ssl_session_cache.h",
        "src/core/tsi/ssl_transport_security.h",
        "src/core/tsi/ssl_types.h",
        "src/core/tsi/transport_security_grpc.h",
    ],
    external_deps = [
        "libssl",
    ],
    language = "c++",
    deps = [
        "alts_frame_protector",
        "alts_util",
        "gpr",
        "grpc_base",
        "grpc_shadow_boringssl",
        "grpc_transport_chttp2_client_insecure",
        "tsi_interface",
    ],
)

grpc_cc_library(
    name = "grpc++_base",
    srcs = GRPCXX_SRCS,
    hdrs = GRPCXX_HDRS,
    language = "c++",
    public_hdrs = GRPCXX_PUBLIC_HDRS,
    deps = [
        "grpc",
        "grpc++_codegen_base",
        "health_proto",
    ],
)

grpc_cc_library(
    name = "grpc++_base_unsecure",
    srcs = GRPCXX_SRCS,
    hdrs = GRPCXX_HDRS,
    language = "c++",
    public_hdrs = GRPCXX_PUBLIC_HDRS,
    deps = [
        "grpc++_codegen_base",
        "grpc_unsecure",
        "health_proto",
    ],
)

grpc_cc_library(
    name = "grpc++_codegen_base",
    language = "c++",
    public_hdrs = [
        "include/grpc++/impl/codegen/async_stream.h",
        "include/grpc++/impl/codegen/async_unary_call.h",
        "include/grpc++/impl/codegen/byte_buffer.h",
        "include/grpc++/impl/codegen/call.h",
        "include/grpc++/impl/codegen/call_hook.h",
        "include/grpc++/impl/codegen/channel_interface.h",
        "include/grpc++/impl/codegen/client_context.h",
        "include/grpc++/impl/codegen/client_unary_call.h",
        "include/grpc++/impl/codegen/completion_queue.h",
        "include/grpc++/impl/codegen/completion_queue_tag.h",
        "include/grpc++/impl/codegen/config.h",
        "include/grpc++/impl/codegen/core_codegen_interface.h",
        "include/grpc++/impl/codegen/create_auth_context.h",
        "include/grpc++/impl/codegen/grpc_library.h",
        "include/grpc++/impl/codegen/metadata_map.h",
        "include/grpc++/impl/codegen/method_handler_impl.h",
        "include/grpc++/impl/codegen/rpc_method.h",
        "include/grpc++/impl/codegen/rpc_service_method.h",
        "include/grpc++/impl/codegen/security/auth_context.h",
        "include/grpc++/impl/codegen/serialization_traits.h",
        "include/grpc++/impl/codegen/server_context.h",
        "include/grpc++/impl/codegen/server_interface.h",
        "include/grpc++/impl/codegen/service_type.h",
        "include/grpc++/impl/codegen/slice.h",
        "include/grpc++/impl/codegen/status.h",
        "include/grpc++/impl/codegen/status_code_enum.h",
        "include/grpc++/impl/codegen/string_ref.h",
        "include/grpc++/impl/codegen/stub_options.h",
        "include/grpc++/impl/codegen/sync_stream.h",
        "include/grpc++/impl/codegen/time.h",
        "include/grpcpp/impl/codegen/async_generic_service.h",
        "include/grpcpp/impl/codegen/async_stream.h",
        "include/grpcpp/impl/codegen/async_stream_impl.h",
        "include/grpcpp/impl/codegen/async_unary_call.h",
        "include/grpcpp/impl/codegen/async_unary_call_impl.h",
        "include/grpcpp/impl/codegen/byte_buffer.h",
        "include/grpcpp/impl/codegen/call.h",
        "include/grpcpp/impl/codegen/call_hook.h",
        "include/grpcpp/impl/codegen/call_op_set.h",
        "include/grpcpp/impl/codegen/call_op_set_interface.h",
        "include/grpcpp/impl/codegen/callback_common.h",
        "include/grpcpp/impl/codegen/channel_interface.h",
        "include/grpcpp/impl/codegen/client_callback.h",
        "include/grpcpp/impl/codegen/client_callback_impl.h",
        "include/grpcpp/impl/codegen/client_context.h",
        "include/grpcpp/impl/codegen/client_context_impl.h",
        "include/grpcpp/impl/codegen/client_interceptor.h",
        "include/grpcpp/impl/codegen/client_unary_call.h",
        "include/grpcpp/impl/codegen/completion_queue.h",
        "include/grpcpp/impl/codegen/completion_queue_impl.h",
        "include/grpcpp/impl/codegen/completion_queue_tag.h",
        "include/grpcpp/impl/codegen/config.h",
        "include/grpcpp/impl/codegen/core_codegen_interface.h",
        "include/grpcpp/impl/codegen/create_auth_context.h",
        "include/grpcpp/impl/codegen/grpc_library.h",
        "include/grpcpp/impl/codegen/intercepted_channel.h",
        "include/grpcpp/impl/codegen/interceptor.h",
        "include/grpcpp/impl/codegen/interceptor_common.h",
        "include/grpcpp/impl/codegen/message_allocator.h",
        "include/grpcpp/impl/codegen/metadata_map.h",
        "include/grpcpp/impl/codegen/method_handler_impl.h",
        "include/grpcpp/impl/codegen/rpc_method.h",
        "include/grpcpp/impl/codegen/rpc_service_method.h",
        "include/grpcpp/impl/codegen/security/auth_context.h",
        "include/grpcpp/impl/codegen/serialization_traits.h",
        "include/grpcpp/impl/codegen/server_callback.h",
        "include/grpcpp/impl/codegen/server_callback_impl.h",
        "include/grpcpp/impl/codegen/server_context.h",
        "include/grpcpp/impl/codegen/server_context_impl.h",
        "include/grpcpp/impl/codegen/server_interceptor.h",
        "include/grpcpp/impl/codegen/server_interface.h",
        "include/grpcpp/impl/codegen/service_type.h",
        "include/grpcpp/impl/codegen/slice.h",
        "include/grpcpp/impl/codegen/status.h",
        "include/grpcpp/impl/codegen/status_code_enum.h",
        "include/grpcpp/impl/codegen/string_ref.h",
        "include/grpcpp/impl/codegen/stub_options.h",
        "include/grpcpp/impl/codegen/sync_stream.h",
        "include/grpcpp/impl/codegen/sync_stream_impl.h",
        "include/grpcpp/impl/codegen/time.h",
    ],
    deps = [
        "grpc++_internal_hdrs_only",
        "grpc_codegen",
    ],
)

grpc_cc_library(
    name = "grpc++_codegen_base_src",
    srcs = [
        "src/cpp/codegen/codegen_init.cc",
    ],
    language = "c++",
    deps = [
        "grpc++_codegen_base",
    ],
)

grpc_cc_library(
    name = "grpc++_codegen_proto",
    language = "c++",
    public_hdrs = [
        "include/grpc++/impl/codegen/proto_utils.h",
        "include/grpcpp/impl/codegen/proto_buffer_reader.h",
        "include/grpcpp/impl/codegen/proto_buffer_writer.h",
        "include/grpcpp/impl/codegen/proto_utils.h",
    ],
    deps = [
        "grpc++_codegen_base",
        "grpc++_config_proto",
    ],
)

grpc_cc_library(
    name = "grpc++_config_proto",
    external_deps = [
        "protobuf_headers",
    ],
    language = "c++",
    public_hdrs = [
        "include/grpc++/impl/codegen/config_protobuf.h",
        "include/grpcpp/impl/codegen/config_protobuf.h",
    ],
)

grpc_cc_library(
    name = "grpc++_reflection",
    srcs = [
        "src/cpp/ext/proto_server_reflection.cc",
        "src/cpp/ext/proto_server_reflection_plugin.cc",
    ],
    hdrs = [
        "src/cpp/ext/proto_server_reflection.h",
    ],
    language = "c++",
    public_hdrs = [
        "include/grpc++/ext/proto_server_reflection_plugin.h",
        "include/grpcpp/ext/proto_server_reflection_plugin.h",
        "include/grpcpp/ext/proto_server_reflection_plugin_impl.h",
    ],
    deps = [
        ":grpc++",
        "//src/proto/grpc/reflection/v1alpha:reflection_proto",
    ],
    alwayslink = 1,
)

grpc_cc_library(
    name = "grpcpp_channelz",
    srcs = [
        "src/cpp/server/channelz/channelz_service.cc",
        "src/cpp/server/channelz/channelz_service_plugin.cc",
    ],
    hdrs = [
        "src/cpp/server/channelz/channelz_service.h",
    ],
    language = "c++",
    public_hdrs = [
        "include/grpcpp/ext/channelz_service_plugin.h",
        "include/grpcpp/ext/channelz_service_plugin_impl.h",
    ],
    deps = [
        ":grpc++",
        "//src/proto/grpc/channelz:channelz_proto",
    ],
    alwayslink = 1,
)

grpc_cc_library(
    name = "grpc++_test",
    public_hdrs = [
        "include/grpc++/test/mock_stream.h",
        "include/grpc++/test/server_context_test_spouse.h",
        "include/grpcpp/test/mock_stream.h",
        "include/grpcpp/test/server_context_test_spouse.h",
    ],
    deps = [
        ":grpc++",
    ],
)

grpc_cc_library(
    name = "grpc_server_backward_compatibility",
    srcs = [
        "src/core/ext/filters/workarounds/workaround_utils.cc",
    ],
    hdrs = [
        "src/core/ext/filters/workarounds/workaround_utils.h",
    ],
    language = "c++",
    deps = [
        "grpc_base",
    ],
)

grpc_cc_library(
    name = "grpc++_core_stats",
    srcs = [
        "src/cpp/util/core_stats.cc",
    ],
    hdrs = [
        "src/cpp/util/core_stats.h",
    ],
    language = "c++",
    deps = [
        ":grpc++",
        "//src/proto/grpc/core:stats_proto",
    ],
)

grpc_cc_library(
    name = "grpc_opencensus_plugin",
    srcs = [
        "src/cpp/ext/filters/census/channel_filter.cc",
        "src/cpp/ext/filters/census/client_filter.cc",
        "src/cpp/ext/filters/census/context.cc",
        "src/cpp/ext/filters/census/grpc_plugin.cc",
        "src/cpp/ext/filters/census/measures.cc",
        "src/cpp/ext/filters/census/rpc_encoding.cc",
        "src/cpp/ext/filters/census/server_filter.cc",
        "src/cpp/ext/filters/census/views.cc",
    ],
    hdrs = [
        "include/grpcpp/opencensus.h",
        "include/grpcpp/opencensus_impl.h",
        "src/cpp/ext/filters/census/channel_filter.h",
        "src/cpp/ext/filters/census/client_filter.h",
        "src/cpp/ext/filters/census/context.h",
        "src/cpp/ext/filters/census/grpc_plugin.h",
        "src/cpp/ext/filters/census/measures.h",
        "src/cpp/ext/filters/census/rpc_encoding.h",
        "src/cpp/ext/filters/census/server_filter.h",
    ],
    external_deps = [
        "absl-base",
        "absl-time",
        "opencensus-trace",
        "opencensus-stats",
    ],
    language = "c++",
    deps = [
        ":census",
        ":grpc++",
    ],
)

grpc_cc_library(
    name = "grpc_shadow_boringssl",
    hdrs = [
        "src/core/tsi/grpc_shadow_boringssl.h",
    ],
)

grpc_upb_proto_library(
    name = "upb_load_report",
    deps = ["@envoy_api//envoy/api/v2/endpoint:load_report_export"]
)

grpc_upb_proto_library(
    name = "upb_lrs",
    deps = ["@envoy_api//envoy/service/load_stats/v2:lrs_export"]
)

grpc_upb_proto_library(
    name = "upb_cds",
    deps = ["@envoy_api//envoy/api/v2:cds_export"]
)

#TODO: Get this into build.yaml once we start using it.
grpc_cc_library(
    name = "envoy_lrs_upb",
<<<<<<< HEAD
    srcs = [
        "src/core/ext/upb-generated/envoy/api/v2/endpoint/load_report.upb.c",
        "src/core/ext/upb-generated/envoy/service/load_stats/v2/lrs.upb.c",
    ],
    hdrs = [
        "src/core/ext/upb-generated/envoy/api/v2/endpoint/load_report.upb.h",
        "src/core/ext/upb-generated/envoy/service/load_stats/v2/lrs.upb.h",
    ],
=======
    language = "c++",
>>>>>>> c6f61f1d
    external_deps = [
        "upb_lib",
    ],
    language = "c++",
    tags = ["no_windows"],
    deps = [
        ":upb_load_report",
        ":upb_lrs"
    ],
)

grpc_cc_library(
    name = "envoy_ads_upb",
    external_deps = [
        "upb_lib",
    ],
    language = "c++",
    tags = ["no_windows"],
    deps = [
        ":upb_cds",
    ],
)

grpc_upb_proto_library(
    name = "grpc_health_upb",
    deps = ["//src/proto/grpc/health/v1:health_proto_descriptor"]
)

grpc_upb_proto_library(
    name = "grpc_lb_upb",
    deps = ["//src/proto/grpc/lb/v1:load_balancer_proto_descriptor"]
)

grpc_upb_proto_library(
    name = "alts_upb",
    deps = ["//src/proto/grpc/gcp:alts_handshaker_proto"]
)

grpc_generate_one_off_targets()

filegroup(
    name = "root_certificates",
    srcs = [
        "etc/roots.pem",
    ],
    visibility = ["//visibility:public"],
)<|MERGE_RESOLUTION|>--- conflicted
+++ resolved
@@ -341,7 +341,6 @@
         "grpc_transport_chttp2_server_secure",
     ],
 )
-
 
 grpc_cc_library(
     name = "grpc++_public_hdrs",
@@ -2280,42 +2279,31 @@
 
 grpc_upb_proto_library(
     name = "upb_load_report",
-    deps = ["@envoy_api//envoy/api/v2/endpoint:load_report_export"]
+    deps = ["@envoy_api//envoy/api/v2/endpoint:load_report_export"],
 )
 
 grpc_upb_proto_library(
     name = "upb_lrs",
-    deps = ["@envoy_api//envoy/service/load_stats/v2:lrs_export"]
+    deps = ["@envoy_api//envoy/service/load_stats/v2:lrs_export"],
 )
 
 grpc_upb_proto_library(
     name = "upb_cds",
-    deps = ["@envoy_api//envoy/api/v2:cds_export"]
+    deps = ["@envoy_api//envoy/api/v2:cds_export"],
 )
 
 #TODO: Get this into build.yaml once we start using it.
 grpc_cc_library(
     name = "envoy_lrs_upb",
-<<<<<<< HEAD
-    srcs = [
-        "src/core/ext/upb-generated/envoy/api/v2/endpoint/load_report.upb.c",
-        "src/core/ext/upb-generated/envoy/service/load_stats/v2/lrs.upb.c",
-    ],
-    hdrs = [
-        "src/core/ext/upb-generated/envoy/api/v2/endpoint/load_report.upb.h",
-        "src/core/ext/upb-generated/envoy/service/load_stats/v2/lrs.upb.h",
-    ],
-=======
-    language = "c++",
->>>>>>> c6f61f1d
     external_deps = [
         "upb_lib",
     ],
     language = "c++",
+    language = "c++",
     tags = ["no_windows"],
     deps = [
         ":upb_load_report",
-        ":upb_lrs"
+        ":upb_lrs",
     ],
 )
 
@@ -2333,17 +2321,17 @@
 
 grpc_upb_proto_library(
     name = "grpc_health_upb",
-    deps = ["//src/proto/grpc/health/v1:health_proto_descriptor"]
+    deps = ["//src/proto/grpc/health/v1:health_proto_descriptor"],
 )
 
 grpc_upb_proto_library(
     name = "grpc_lb_upb",
-    deps = ["//src/proto/grpc/lb/v1:load_balancer_proto_descriptor"]
+    deps = ["//src/proto/grpc/lb/v1:load_balancer_proto_descriptor"],
 )
 
 grpc_upb_proto_library(
     name = "alts_upb",
-    deps = ["//src/proto/grpc/gcp:alts_handshaker_proto"]
+    deps = ["//src/proto/grpc/gcp:alts_handshaker_proto"],
 )
 
 grpc_generate_one_off_targets()
