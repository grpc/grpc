--- conflicted
+++ resolved
@@ -4669,35 +4669,6 @@
 )
 
 grpc_cc_library(
-<<<<<<< HEAD
-=======
-    name = "context_list_entry",
-    hdrs = [
-        "//src/core:telemetry/context_list_entry.h",
-    ],
-    deps = [
-        "gpr",
-        "tcp_tracer",
-    ],
-)
-
-grpc_cc_library(
-    name = "tcp_tracer",
-    hdrs = [
-        "//src/core:telemetry/tcp_tracer.h",
-    ],
-    external_deps = [
-        "absl/time",
-    ],
-    visibility = ["//bazel:tcp_tracer"],
-    deps = [
-        "event_engine_base_hdrs",
-        "gpr",
-    ],
-)
-
-grpc_cc_library(
->>>>>>> 9e195f61
     name = "grpc_transport_chttp2",
     srcs = [
         "//src/core:ext/transport/chttp2/transport/bin_decoder.cc",
