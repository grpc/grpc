--- conflicted
+++ resolved
@@ -5397,11 +5397,8 @@
         "grpc_service_config_impl",
         "grpc_trace",
         "grpc_transport_inproc",
-<<<<<<< HEAD
         "grpcpp_call_metric_recorder",
-=======
         "iomgr_timer",
->>>>>>> 4a133abc
         "ref_counted",
         "useful",
     ],
@@ -5436,11 +5433,8 @@
         "grpc_trace",
         "grpc_transport_inproc",
         "grpc_unsecure",
-<<<<<<< HEAD
         "grpcpp_call_metric_recorder",
-=======
         "iomgr_timer",
->>>>>>> 4a133abc
         "ref_counted",
         "useful",
     ],
