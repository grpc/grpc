# gRPC Bazel BUILD file.
#
# Copyright 2016 gRPC authors.
#
# Licensed under the Apache License, Version 2.0 (the "License");
# you may not use this file except in compliance with the License.
# You may obtain a copy of the License at
#
#     http://www.apache.org/licenses/LICENSE-2.0
#
# Unless required by applicable law or agreed to in writing, software
# distributed under the License is distributed on an "AS IS" BASIS,
# WITHOUT WARRANTIES OR CONDITIONS OF ANY KIND, either express or implied.
# See the License for the specific language governing permissions and
# limitations under the License.

load(
    "//bazel:grpc_build_system.bzl",
    "grpc_cc_library",
    "grpc_generate_one_off_targets",
    "grpc_upb_proto_library",
    "grpc_upb_proto_reflection_library",
    "python_config_settings",
)
load("@bazel_skylib//lib:selects.bzl", "selects")

licenses(["reciprocal"])

package(
    default_visibility = ["//visibility:public"],
    features = [
        "layering_check",
        "-parse_headers",
    ],
)

exports_files([
    "LICENSE",
    "etc/roots.pem",
])

config_setting(
    name = "grpc_no_ares",
    values = {"define": "grpc_no_ares=true"},
)

config_setting(
    name = "grpc_no_xds_define",
    values = {"define": "grpc_no_xds=true"},
)

# When gRPC is build as shared library, binder transport code might still
# get included even when user's code does not depend on it. In that case
# --define=grpc_no_binder=true can be used to disable binder transport
# related code to reduce binary size.
# For users using build system other than bazel, they can define
# GRPC_NO_BINDER to achieve the same effect.
config_setting(
    name = "grpc_no_binder_define",
    values = {"define": "grpc_no_binder=true"},
)

config_setting(
    name = "android",
    values = {"crosstool_top": "//external:android/crosstool"},
)

config_setting(
    name = "ios",
    values = {"apple_platform_type": "ios"},
)

selects.config_setting_group(
    name = "grpc_no_xds",
    match_any = [
        ":grpc_no_xds_define",
        # In addition to disabling XDS support when --define=grpc_no_xds=true is
        # specified, we also disable it on mobile platforms where it is not
        # likely to be needed and where reducing the binary size is more
        # important.
        ":android",
        ":ios",
    ],
)

selects.config_setting_group(
    name = "grpc_no_binder",
    match_any = [
        ":grpc_no_binder_define",
        # We do not need binder on ios.
        ":ios",
    ],
)

selects.config_setting_group(
    name = "grpc_no_rls",
    match_any = [
        # Disable RLS support on mobile platforms where it is not likely to be
        # needed and where reducing the binary size is more important.
        ":android",
        ":ios",
    ],
)

# Fuzzers can be built as fuzzers or as tests
config_setting(
    name = "grpc_build_fuzzers",
    values = {"define": "grpc_build_fuzzers=true"},
)

config_setting(
    name = "grpc_allow_exceptions",
    values = {"define": "GRPC_ALLOW_EXCEPTIONS=1"},
)

config_setting(
    name = "grpc_disallow_exceptions",
    values = {"define": "GRPC_ALLOW_EXCEPTIONS=0"},
)

config_setting(
    name = "remote_execution",
    values = {"define": "GRPC_PORT_ISOLATED_RUNTIME=1"},
)

config_setting(
    name = "windows",
    values = {"cpu": "x64_windows"},
)

config_setting(
    name = "windows_msvc",
    values = {"cpu": "x64_windows_msvc"},
)

config_setting(
    name = "mac_x86_64",
    values = {"cpu": "darwin"},
)

config_setting(
    name = "use_strict_warning",
    values = {"define": "use_strict_warning=true"},
)

python_config_settings()

# This should be updated along with build_handwritten.yaml
g_stands_for = "galley"  # @unused

core_version = "28.0.0"  # @unused

version = "1.50.0-dev"  # @unused

GPR_PUBLIC_HDRS = [
    "include/grpc/support/alloc.h",
    "include/grpc/support/atm_gcc_atomic.h",
    "include/grpc/support/atm_gcc_sync.h",
    "include/grpc/support/atm_windows.h",
    "include/grpc/support/cpu.h",
    "include/grpc/support/log.h",
    "include/grpc/support/log_windows.h",
    "include/grpc/support/port_platform.h",
    "include/grpc/support/string_util.h",
    "include/grpc/support/sync.h",
    "include/grpc/support/sync_abseil.h",
    "include/grpc/support/sync_custom.h",
    "include/grpc/support/sync_generic.h",
    "include/grpc/support/sync_posix.h",
    "include/grpc/support/sync_windows.h",
    "include/grpc/support/thd_id.h",
    "include/grpc/support/time.h",
    "include/grpc/impl/codegen/atm.h",
    "include/grpc/impl/codegen/atm_gcc_atomic.h",
    "include/grpc/impl/codegen/atm_gcc_sync.h",
    "include/grpc/impl/codegen/atm_windows.h",
    "include/grpc/impl/codegen/fork.h",
    "include/grpc/impl/codegen/gpr_slice.h",
    "include/grpc/impl/codegen/gpr_types.h",
    "include/grpc/impl/codegen/log.h",
    "include/grpc/impl/codegen/port_platform.h",
    "include/grpc/impl/codegen/sync.h",
    "include/grpc/impl/codegen/sync_abseil.h",
    "include/grpc/impl/codegen/sync_custom.h",
    "include/grpc/impl/codegen/sync_generic.h",
    "include/grpc/impl/codegen/sync_posix.h",
    "include/grpc/impl/codegen/sync_windows.h",
]

GRPC_PUBLIC_HDRS = [
    "include/grpc/byte_buffer.h",
    "include/grpc/byte_buffer_reader.h",
    "include/grpc/compression.h",
    "include/grpc/fork.h",
    "include/grpc/grpc.h",
    "include/grpc/grpc_posix.h",
    "include/grpc/grpc_security.h",
    "include/grpc/grpc_security_constants.h",
    "include/grpc/slice.h",
    "include/grpc/slice_buffer.h",
    "include/grpc/status.h",
    "include/grpc/load_reporting.h",
    "include/grpc/support/workaround_list.h",
    "include/grpc/impl/codegen/byte_buffer.h",
    "include/grpc/impl/codegen/byte_buffer_reader.h",
    "include/grpc/impl/codegen/compression_types.h",
    "include/grpc/impl/codegen/connectivity_state.h",
    "include/grpc/impl/codegen/grpc_types.h",
    "include/grpc/impl/codegen/propagation_bits.h",
    "include/grpc/impl/codegen/status.h",
    "include/grpc/impl/codegen/slice.h",
]

GRPC_PUBLIC_EVENT_ENGINE_HDRS = [
    "include/grpc/event_engine/endpoint_config.h",
    "include/grpc/event_engine/event_engine.h",
    "include/grpc/event_engine/port.h",
    "include/grpc/event_engine/memory_allocator.h",
    "include/grpc/event_engine/memory_request.h",
    "include/grpc/event_engine/internal/memory_allocator_impl.h",
    "include/grpc/event_engine/slice.h",
    "include/grpc/event_engine/slice_buffer.h",
]

GRPCXX_SRCS = [
    "src/cpp/client/channel_cc.cc",
    "src/cpp/client/client_callback.cc",
    "src/cpp/client/client_context.cc",
    "src/cpp/client/client_interceptor.cc",
    "src/cpp/client/create_channel.cc",
    "src/cpp/client/create_channel_internal.cc",
    "src/cpp/client/create_channel_posix.cc",
    "src/cpp/client/credentials_cc.cc",
    "src/cpp/common/alarm.cc",
    "src/cpp/common/channel_arguments.cc",
    "src/cpp/common/channel_filter.cc",
    "src/cpp/common/completion_queue_cc.cc",
    "src/cpp/common/core_codegen.cc",
    "src/cpp/common/resource_quota_cc.cc",
    "src/cpp/common/rpc_method.cc",
    "src/cpp/common/version_cc.cc",
    "src/cpp/common/validate_service_config.cc",
    "src/cpp/server/async_generic_service.cc",
    "src/cpp/server/channel_argument_option.cc",
    "src/cpp/server/create_default_thread_pool.cc",
    "src/cpp/server/dynamic_thread_pool.cc",
    "src/cpp/server/external_connection_acceptor_impl.cc",
    "src/cpp/server/health/default_health_check_service.cc",
    "src/cpp/server/health/health_check_service.cc",
    "src/cpp/server/health/health_check_service_server_builder_option.cc",
    "src/cpp/server/server_builder.cc",
    "src/cpp/server/server_callback.cc",
    "src/cpp/server/server_cc.cc",
    "src/cpp/server/server_context.cc",
    "src/cpp/server/server_credentials.cc",
    "src/cpp/server/server_posix.cc",
    "src/cpp/thread_manager/thread_manager.cc",
    "src/cpp/util/byte_buffer_cc.cc",
    "src/cpp/util/status.cc",
    "src/cpp/util/string_ref.cc",
    "src/cpp/util/time_cc.cc",
]

GRPCXX_HDRS = [
    "src/cpp/client/create_channel_internal.h",
    "src/cpp/common/channel_filter.h",
    "src/cpp/server/dynamic_thread_pool.h",
    "src/cpp/server/external_connection_acceptor_impl.h",
    "src/cpp/server/health/default_health_check_service.h",
    "src/cpp/server/thread_pool_interface.h",
    "src/cpp/thread_manager/thread_manager.h",
]

GRPCXX_PUBLIC_HDRS = [
    "include/grpc++/alarm.h",
    "include/grpc++/channel.h",
    "include/grpc++/client_context.h",
    "include/grpc++/completion_queue.h",
    "include/grpc++/create_channel.h",
    "include/grpc++/create_channel_posix.h",
    "include/grpc++/ext/health_check_service_server_builder_option.h",
    "include/grpc++/generic/async_generic_service.h",
    "include/grpc++/generic/generic_stub.h",
    "include/grpc++/grpc++.h",
    "include/grpc++/health_check_service_interface.h",
    "include/grpc++/impl/call.h",
    "include/grpc++/impl/channel_argument_option.h",
    "include/grpc++/impl/client_unary_call.h",
    "include/grpc++/impl/codegen/core_codegen.h",
    "include/grpc++/impl/grpc_library.h",
    "include/grpc++/impl/method_handler_impl.h",
    "include/grpc++/impl/rpc_method.h",
    "include/grpc++/impl/rpc_service_method.h",
    "include/grpc++/impl/serialization_traits.h",
    "include/grpc++/impl/server_builder_option.h",
    "include/grpc++/impl/server_builder_plugin.h",
    "include/grpc++/impl/server_initializer.h",
    "include/grpc++/impl/service_type.h",
    "include/grpc++/security/auth_context.h",
    "include/grpc++/resource_quota.h",
    "include/grpc++/security/auth_metadata_processor.h",
    "include/grpc++/security/credentials.h",
    "include/grpc++/security/server_credentials.h",
    "include/grpc++/server.h",
    "include/grpc++/server_builder.h",
    "include/grpc++/server_context.h",
    "include/grpc++/server_posix.h",
    "include/grpc++/support/async_stream.h",
    "include/grpc++/support/async_unary_call.h",
    "include/grpc++/support/byte_buffer.h",
    "include/grpc++/support/channel_arguments.h",
    "include/grpc++/support/config.h",
    "include/grpc++/support/slice.h",
    "include/grpc++/support/status.h",
    "include/grpc++/support/status_code_enum.h",
    "include/grpc++/support/string_ref.h",
    "include/grpc++/support/stub_options.h",
    "include/grpc++/support/sync_stream.h",
    "include/grpc++/support/time.h",
    "include/grpcpp/alarm.h",
    "include/grpcpp/channel.h",
    "include/grpcpp/client_context.h",
    "include/grpcpp/completion_queue.h",
    "include/grpcpp/create_channel.h",
    "include/grpcpp/create_channel_posix.h",
    "include/grpcpp/ext/health_check_service_server_builder_option.h",
    "include/grpcpp/generic/async_generic_service.h",
    "include/grpcpp/generic/generic_stub.h",
    "include/grpcpp/grpcpp.h",
    "include/grpcpp/health_check_service_interface.h",
    "include/grpcpp/impl/call_hook.h",
    "include/grpcpp/impl/call_op_set_interface.h",
    "include/grpcpp/impl/call.h",
    "include/grpcpp/impl/channel_argument_option.h",
    "include/grpcpp/impl/client_unary_call.h",
    "include/grpcpp/impl/codegen/core_codegen.h",
    "include/grpcpp/impl/grpc_library.h",
    "include/grpcpp/impl/method_handler_impl.h",
    "include/grpcpp/impl/rpc_method.h",
    "include/grpcpp/impl/rpc_service_method.h",
    "include/grpcpp/impl/serialization_traits.h",
    "include/grpcpp/impl/server_builder_option.h",
    "include/grpcpp/impl/server_builder_plugin.h",
    "include/grpcpp/impl/server_initializer.h",
    "include/grpcpp/impl/service_type.h",
    "include/grpcpp/resource_quota.h",
    "include/grpcpp/security/auth_context.h",
    "include/grpcpp/security/auth_metadata_processor.h",
    "include/grpcpp/security/credentials.h",
    "include/grpcpp/security/server_credentials.h",
    "include/grpcpp/security/tls_certificate_provider.h",
    "include/grpcpp/security/authorization_policy_provider.h",
    "include/grpcpp/security/tls_certificate_verifier.h",
    "include/grpcpp/security/tls_credentials_options.h",
    "include/grpcpp/server.h",
    "include/grpcpp/server_builder.h",
    "include/grpcpp/server_context.h",
    "include/grpcpp/server_posix.h",
    "include/grpcpp/support/async_stream.h",
    "include/grpcpp/support/async_unary_call.h",
    "include/grpcpp/support/byte_buffer.h",
    "include/grpcpp/support/channel_arguments.h",
    "include/grpcpp/support/client_callback.h",
    "include/grpcpp/support/client_interceptor.h",
    "include/grpcpp/support/config.h",
    "include/grpcpp/support/interceptor.h",
    "include/grpcpp/support/message_allocator.h",
    "include/grpcpp/support/method_handler.h",
    "include/grpcpp/support/proto_buffer_reader.h",
    "include/grpcpp/support/proto_buffer_writer.h",
    "include/grpcpp/support/server_callback.h",
    "include/grpcpp/support/server_interceptor.h",
    "include/grpcpp/support/slice.h",
    "include/grpcpp/support/status.h",
    "include/grpcpp/support/status_code_enum.h",
    "include/grpcpp/support/string_ref.h",
    "include/grpcpp/support/stub_options.h",
    "include/grpcpp/support/sync_stream.h",
    "include/grpcpp/support/time.h",
    "include/grpcpp/support/validate_service_config.h",
    "include/grpc++/impl/codegen/async_stream.h",
    "include/grpc++/impl/codegen/async_unary_call.h",
    "include/grpc++/impl/codegen/byte_buffer.h",
    "include/grpc++/impl/codegen/call_hook.h",
    "include/grpc++/impl/codegen/call.h",
    "include/grpc++/impl/codegen/channel_interface.h",
    "include/grpc++/impl/codegen/client_context.h",
    "include/grpc++/impl/codegen/client_unary_call.h",
    "include/grpc++/impl/codegen/completion_queue_tag.h",
    "include/grpc++/impl/codegen/completion_queue.h",
    "include/grpc++/impl/codegen/config.h",
    "include/grpc++/impl/codegen/core_codegen_interface.h",
    "include/grpc++/impl/codegen/create_auth_context.h",
    "include/grpc++/impl/codegen/grpc_library.h",
    "include/grpc++/impl/codegen/metadata_map.h",
    "include/grpc++/impl/codegen/method_handler_impl.h",
    "include/grpc++/impl/codegen/rpc_method.h",
    "include/grpc++/impl/codegen/rpc_service_method.h",
    "include/grpc++/impl/codegen/security/auth_context.h",
    "include/grpc++/impl/codegen/serialization_traits.h",
    "include/grpc++/impl/codegen/server_context.h",
    "include/grpc++/impl/codegen/server_interface.h",
    "include/grpc++/impl/codegen/service_type.h",
    "include/grpc++/impl/codegen/slice.h",
    "include/grpc++/impl/codegen/status_code_enum.h",
    "include/grpc++/impl/codegen/status.h",
    "include/grpc++/impl/codegen/string_ref.h",
    "include/grpc++/impl/codegen/stub_options.h",
    "include/grpc++/impl/codegen/sync_stream.h",
    "include/grpc++/impl/codegen/time.h",
    "include/grpcpp/impl/codegen/async_generic_service.h",
    "include/grpcpp/impl/codegen/async_stream.h",
    "include/grpcpp/impl/codegen/async_unary_call.h",
    "include/grpcpp/impl/codegen/byte_buffer.h",
    "include/grpcpp/impl/codegen/call_hook.h",
    "include/grpcpp/impl/codegen/call_op_set_interface.h",
    "include/grpcpp/impl/codegen/call_op_set.h",
    "include/grpcpp/impl/codegen/call.h",
    "include/grpcpp/impl/codegen/callback_common.h",
    "include/grpcpp/impl/codegen/channel_interface.h",
    "include/grpcpp/impl/codegen/client_callback.h",
    "include/grpcpp/impl/codegen/client_context.h",
    "include/grpcpp/impl/codegen/client_interceptor.h",
    "include/grpcpp/impl/codegen/client_unary_call.h",
    "include/grpcpp/impl/codegen/completion_queue_tag.h",
    "include/grpcpp/impl/codegen/completion_queue.h",
    "include/grpcpp/impl/codegen/config.h",
    "include/grpcpp/impl/codegen/core_codegen_interface.h",
    "include/grpcpp/impl/codegen/create_auth_context.h",
    "include/grpcpp/impl/codegen/delegating_channel.h",
    "include/grpcpp/impl/codegen/grpc_library.h",
    "include/grpcpp/impl/codegen/intercepted_channel.h",
    "include/grpcpp/impl/codegen/interceptor_common.h",
    "include/grpcpp/impl/codegen/interceptor.h",
    "include/grpcpp/impl/codegen/message_allocator.h",
    "include/grpcpp/impl/codegen/metadata_map.h",
    "include/grpcpp/impl/codegen/method_handler_impl.h",
    "include/grpcpp/impl/codegen/method_handler.h",
    "include/grpcpp/impl/codegen/rpc_method.h",
    "include/grpcpp/impl/codegen/rpc_service_method.h",
    "include/grpcpp/impl/codegen/security/auth_context.h",
    "include/grpcpp/impl/codegen/serialization_traits.h",
    "include/grpcpp/impl/codegen/server_callback_handlers.h",
    "include/grpcpp/impl/codegen/server_callback.h",
    "include/grpcpp/impl/codegen/server_context.h",
    "include/grpcpp/impl/codegen/server_interceptor.h",
    "include/grpcpp/impl/codegen/server_interface.h",
    "include/grpcpp/impl/codegen/service_type.h",
    "include/grpcpp/impl/codegen/slice.h",
    "include/grpcpp/impl/codegen/status_code_enum.h",
    "include/grpcpp/impl/codegen/status.h",
    "include/grpcpp/impl/codegen/string_ref.h",
    "include/grpcpp/impl/codegen/stub_options.h",
    "include/grpcpp/impl/codegen/sync_stream.h",
    "include/grpcpp/impl/codegen/time.h",
    "include/grpcpp/impl/codegen/sync.h",
]

grpc_cc_library(
    name = "channel_fwd",
    hdrs = [
        "src/core/lib/channel/channel_fwd.h",
    ],
    language = "c++",
)

grpc_cc_library(
    name = "transport_fwd",
    hdrs = [
        "src/core/lib/transport/transport_fwd.h",
    ],
    language = "c++",
)

grpc_cc_library(
    name = "atomic_utils",
    language = "c++",
    public_hdrs = ["src/core/lib/gprpp/atomic_utils.h"],
    deps = ["gpr_platform"],
)

grpc_cc_library(
    name = "experiments",
    srcs = [
        "src/core/lib/experiments/config.cc",
        "src/core/lib/experiments/experiments.cc",
    ],
    hdrs = [
        "src/core/lib/experiments/config.h",
        "src/core/lib/experiments/experiments.h",
    ],
    external_deps = ["absl/strings"],
    language = "c++",
    deps = [
        "gpr",
        "gpr_platform",
        "no_destruct",
    ],
)

grpc_cc_library(
    name = "init_internally",
    srcs = ["src/core/lib/surface/init_internally.cc"],
    hdrs = ["src/core/lib/surface/init_internally.h"],
    deps = ["gpr_platform"],
)

grpc_cc_library(
    name = "grpc_unsecure",
    srcs = [
        "src/core/lib/surface/init.cc",
        "src/core/plugin_registry/grpc_plugin_registry.cc",
        "src/core/plugin_registry/grpc_plugin_registry_noextra.cc",
    ],
    external_deps = [
        "absl/base:core_headers",
    ],
    language = "c++",
    public_hdrs = GRPC_PUBLIC_HDRS,
    tags = [
        "avoid_dep",
        "nofixdeps",
    ],
    visibility = ["@grpc:public"],
    deps = [
        "channel_init",
        "channel_stack_type",
        "config",
        "default_event_engine",
        "experiments",
        "forkable",
        "gpr",
        "grpc_authorization_base",
        "grpc_base",
        "grpc_client_channel",
        "grpc_common",
        "grpc_http_filters",
        "grpc_security_base",
        "grpc_trace",
        "http_connect_handshaker",
        "init_internally",
        "iomgr_timer",
        "posix_event_engine_timer_manager",
        "slice",
        "tcp_connect_handshaker",
    ],
)

GRPC_XDS_TARGETS = [
    "grpc_lb_policy_cds",
    "grpc_lb_policy_xds_cluster_impl",
    "grpc_lb_policy_xds_cluster_manager",
    "grpc_lb_policy_xds_cluster_resolver",
    "grpc_resolver_xds",
    "grpc_resolver_c2p",
    "grpc_xds_server_config_fetcher",

    # Not xDS-specific but currently only used by xDS.
    "channel_creds_registry_init",
]

grpc_cc_library(
    name = "grpc",
    srcs = [
        "src/core/lib/surface/init.cc",
        "src/core/plugin_registry/grpc_plugin_registry.cc",
        "src/core/plugin_registry/grpc_plugin_registry_extra.cc",
    ],
    defines = select({
        "grpc_no_xds": ["GRPC_NO_XDS"],
        "//conditions:default": [],
    }),
    external_deps = [
        "absl/base:core_headers",
    ],
    language = "c++",
    public_hdrs = GRPC_PUBLIC_HDRS,
    select_deps = [
        {
            "grpc_no_xds": [],
            "//conditions:default": GRPC_XDS_TARGETS,
        },
    ],
    tags = [
        "grpc_avoid_dep",
        "nofixdeps",
    ],
    visibility = [
        "@grpc:public",
    ],
    deps = [
        "channel_init",
        "channel_stack_type",
        "config",
        "default_event_engine",
        "experiments",
        "forkable",
        "gpr",
        "grpc_alts_credentials",
        "grpc_authorization_base",
        "grpc_base",
        "grpc_client_channel",
        "grpc_codegen",
        "grpc_common",
        "grpc_credentials_util",
        "grpc_external_account_credentials",
        "grpc_fake_credentials",
        "grpc_google_default_credentials",
        "grpc_http_filters",
        "grpc_iam_credentials",
        "grpc_insecure_credentials",
        "grpc_jwt_credentials",
        "grpc_local_credentials",
        "grpc_oauth2_credentials",
        "grpc_security_base",
        "grpc_ssl_credentials",
        "grpc_tls_credentials",
        "grpc_trace",
        "grpc_transport_chttp2_alpn",
        "http_connect_handshaker",
        "httpcli",
        "httpcli_ssl_credentials",
        "init_internally",
        "iomgr_timer",
        "json",
        "posix_event_engine_timer_manager",
        "promise",
        "ref_counted",
        "ref_counted_ptr",
        "slice",
        "slice_refcount",
        "sockaddr_utils",
        "tcp_connect_handshaker",
        "tsi_base",
        "uri_parser",
        "useful",
    ],
)

grpc_cc_library(
    name = "gpr_public_hdrs",
    hdrs = GPR_PUBLIC_HDRS,
    tags = [
        "avoid_dep",
        "nofixdeps",
    ],
)

grpc_cc_library(
    name = "grpc_public_hdrs",
    hdrs = GRPC_PUBLIC_HDRS,
    tags = [
        "avoid_dep",
        "nofixdeps",
    ],
    deps = ["gpr_public_hdrs"],
)

grpc_cc_library(
    name = "grpc++_public_hdrs",
    hdrs = GRPCXX_PUBLIC_HDRS,
    external_deps = [
        "absl/synchronization",
        "protobuf_headers",
    ],
    tags = [
        "avoid_dep",
        "nofixdeps",
    ],
    visibility = ["@grpc:public"],
    deps = ["grpc_public_hdrs"],
)

grpc_cc_library(
    name = "grpc++",
    hdrs = [
        "src/cpp/client/secure_credentials.h",
        "src/cpp/common/secure_auth_context.h",
        "src/cpp/server/secure_server_credentials.h",
    ],
    language = "c++",
    public_hdrs = GRPCXX_PUBLIC_HDRS,
    select_deps = [
        {
            "grpc_no_xds": [],
            "//conditions:default": [
                "grpc++_xds_client",
                "grpc++_xds_server",
            ],
        },
        {
            "grpc_no_binder": [],
            "//conditions:default": [
                "grpc++_binder",
            ],
        },
    ],
    tags = ["nofixdeps"],
    visibility = [
        "@grpc:public",
    ],
    deps = [
        "grpc++_base",
        "slice",
    ],
)

grpc_cc_library(
    name = "tchar",
    srcs = [
        "src/core/lib/gprpp/tchar.cc",
    ],
    hdrs = [
        "src/core/lib/gprpp/tchar.h",
    ],
    deps = ["gpr_platform"],
)

grpc_cc_library(
    name = "grpc++_binder",
    srcs = [
        "src/core/ext/transport/binder/client/binder_connector.cc",
        "src/core/ext/transport/binder/client/channel_create.cc",
        "src/core/ext/transport/binder/client/channel_create_impl.cc",
        "src/core/ext/transport/binder/client/connection_id_generator.cc",
        "src/core/ext/transport/binder/client/endpoint_binder_pool.cc",
        "src/core/ext/transport/binder/client/jni_utils.cc",
        "src/core/ext/transport/binder/client/security_policy_setting.cc",
        "src/core/ext/transport/binder/security_policy/binder_security_policy.cc",
        "src/core/ext/transport/binder/server/binder_server.cc",
        "src/core/ext/transport/binder/server/binder_server_credentials.cc",
        "src/core/ext/transport/binder/transport/binder_transport.cc",
        "src/core/ext/transport/binder/utils/ndk_binder.cc",
        "src/core/ext/transport/binder/utils/transport_stream_receiver_impl.cc",
        "src/core/ext/transport/binder/wire_format/binder_android.cc",
        "src/core/ext/transport/binder/wire_format/binder_constants.cc",
        "src/core/ext/transport/binder/wire_format/transaction.cc",
        "src/core/ext/transport/binder/wire_format/wire_reader_impl.cc",
        "src/core/ext/transport/binder/wire_format/wire_writer.cc",
    ],
    hdrs = [
        "src/core/ext/transport/binder/client/binder_connector.h",
        "src/core/ext/transport/binder/client/channel_create_impl.h",
        "src/core/ext/transport/binder/client/connection_id_generator.h",
        "src/core/ext/transport/binder/client/endpoint_binder_pool.h",
        "src/core/ext/transport/binder/client/jni_utils.h",
        "src/core/ext/transport/binder/client/security_policy_setting.h",
        "src/core/ext/transport/binder/server/binder_server.h",
        "src/core/ext/transport/binder/transport/binder_stream.h",
        "src/core/ext/transport/binder/transport/binder_transport.h",
        "src/core/ext/transport/binder/utils/binder_auto_utils.h",
        "src/core/ext/transport/binder/utils/ndk_binder.h",
        "src/core/ext/transport/binder/utils/transport_stream_receiver.h",
        "src/core/ext/transport/binder/utils/transport_stream_receiver_impl.h",
        "src/core/ext/transport/binder/wire_format/binder.h",
        "src/core/ext/transport/binder/wire_format/binder_android.h",
        "src/core/ext/transport/binder/wire_format/binder_constants.h",
        "src/core/ext/transport/binder/wire_format/transaction.h",
        "src/core/ext/transport/binder/wire_format/wire_reader.h",
        "src/core/ext/transport/binder/wire_format/wire_reader_impl.h",
        "src/core/ext/transport/binder/wire_format/wire_writer.h",
    ],
    defines = select({
        "grpc_no_binder": ["GRPC_NO_BINDER"],
        "//conditions:default": [],
    }),
    external_deps = [
        "absl/base:core_headers",
        "absl/cleanup",
        "absl/container:flat_hash_map",
        "absl/hash",
        "absl/memory",
        "absl/meta:type_traits",
        "absl/status",
        "absl/status:statusor",
        "absl/strings",
        "absl/synchronization",
        "absl/time",
        "absl/types:variant",
    ],
    language = "c++",
    public_hdrs = [
        "include/grpcpp/security/binder_security_policy.h",
        "include/grpcpp/create_channel_binder.h",
        "include/grpcpp/security/binder_credentials.h",
    ],
    tags = ["nofixdeps"],
    deps = [
        "arena",
        "channel_args_preconditioning",
        "channel_stack_type",
        "config",
        "debug_location",
        "gpr",
        "gpr_platform",
        "grpc",
        "grpc++_base",
        "grpc_base",
        "grpc_client_channel",
        "grpc_codegen",
        "iomgr_fwd",
        "iomgr_port",
        "orphanable",
        "ref_counted_ptr",
        "slice",
        "slice_refcount",
        "transport_fwd",
    ],
)

grpc_cc_library(
    name = "grpc++_xds_client",
    srcs = [
        "src/cpp/client/xds_credentials.cc",
    ],
    hdrs = [
        "src/cpp/client/secure_credentials.h",
    ],
    external_deps = ["absl/strings"],
    language = "c++",
    deps = [
        "exec_ctx",
        "gpr",
        "grpc",
        "grpc++_base",
        "grpc_base",
        "grpc_public_hdrs",
        "grpc_security_base",
    ],
)

grpc_cc_library(
    name = "grpc++_xds_server",
    srcs = [
        "src/cpp/server/xds_server_credentials.cc",
    ],
    hdrs = [
        "src/cpp/server/secure_server_credentials.h",
    ],
    language = "c++",
    public_hdrs = [
        "include/grpcpp/xds_server_builder.h",
    ],
    visibility = ["@grpc:xds"],
    deps = [
        "gpr",
        "grpc",
        "grpc++_base",
    ],
)

grpc_cc_library(
    name = "grpc++_unsecure",
    srcs = [
        "src/cpp/client/insecure_credentials.cc",
        "src/cpp/common/insecure_create_auth_context.cc",
        "src/cpp/server/insecure_server_credentials.cc",
    ],
    language = "c++",
    tags = [
        "avoid_dep",
        "nofixdeps",
    ],
    visibility = ["@grpc:public"],
    deps = [
        "gpr",
        "grpc++_base_unsecure",
        "grpc++_codegen_base",
        "grpc++_codegen_base_src",
        "grpc++_codegen_proto",
        "grpc_codegen",
        "grpc_insecure_credentials",
        "grpc_unsecure",
    ],
)

grpc_cc_library(
    name = "grpc++_error_details",
    srcs = [
        "src/cpp/util/error_details.cc",
    ],
    hdrs = [
        "include/grpc++/support/error_details.h",
        "include/grpcpp/support/error_details.h",
    ],
    language = "c++",
    standalone = True,
    tags = ["nofixdeps"],
    visibility = ["@grpc:public"],
    deps = [
        "grpc++",
    ],
)

grpc_cc_library(
    name = "grpc++_alts",
    srcs = [
        "src/cpp/common/alts_context.cc",
        "src/cpp/common/alts_util.cc",
    ],
    hdrs = [
        "include/grpcpp/security/alts_context.h",
        "include/grpcpp/security/alts_util.h",
    ],
    external_deps = [
        "absl/memory",
        "upb_lib",
    ],
    language = "c++",
    standalone = True,
    visibility = ["@grpc:tsi"],
    deps = [
        "alts_upb",
        "gpr",
        "grpc++",
        "grpc_base",
        "tsi_alts_credentials",
    ],
)

grpc_cc_library(
    name = "census",
    srcs = [
        "src/core/ext/filters/census/grpc_context.cc",
    ],
    language = "c++",
    public_hdrs = [
        "include/grpc/census.h",
    ],
    visibility = ["@grpc:public"],
    deps = [
        "gpr",
        "grpc_base",
        "grpc_codegen",
        "grpc_trace",
    ],
)

grpc_cc_library(
    name = "useful",
    hdrs = ["src/core/lib/gpr/useful.h"],
    external_deps = [
        "absl/strings",
        "absl/types:variant",
    ],
    language = "c++",
    deps = ["gpr_platform"],
)

grpc_cc_library(
    name = "examine_stack",
    srcs = [
        "src/core/lib/gprpp/examine_stack.cc",
    ],
    hdrs = [
        "src/core/lib/gprpp/examine_stack.h",
    ],
    external_deps = ["absl/types:optional"],
    deps = ["gpr_platform"],
)

grpc_cc_library(
    name = "gpr_atm",
    srcs = [
        "src/core/lib/gpr/atm.cc",
    ],
    language = "c++",
    public_hdrs = [
        "include/grpc/support/atm.h",
    ],
    deps = [
        "gpr_platform",
        "gpr_public_hdrs",
        "useful",
    ],
)

grpc_cc_library(
    name = "gpr_manual_constructor",
    srcs = [],
    hdrs = [
        "src/core/lib/gprpp/manual_constructor.h",
    ],
    language = "c++",
    deps = [
        "construct_destruct",
        "gpr_public_hdrs",
    ],
)

grpc_cc_library(
    name = "gpr_murmur_hash",
    srcs = [
        "src/core/lib/gpr/murmur_hash.cc",
    ],
    hdrs = [
        "src/core/lib/gpr/murmur_hash.h",
    ],
    external_deps = ["absl/base:core_headers"],
    language = "c++",
    deps = ["gpr_platform"],
)

grpc_cc_library(
    name = "gpr_spinlock",
    srcs = [],
    hdrs = [
        "src/core/lib/gpr/spinlock.h",
    ],
    language = "c++",
    deps = [
        "gpr_atm",
        "gpr_public_hdrs",
    ],
)

grpc_cc_library(
    name = "gpr_log_internal",
    hdrs = [
        "src/core/lib/gpr/log_internal.h",
    ],
    language = "c++",
    deps = ["gpr_platform"],
)

grpc_cc_library(
    name = "env",
    srcs = [
        "src/core/lib/gprpp/env_linux.cc",
        "src/core/lib/gprpp/env_posix.cc",
        "src/core/lib/gprpp/env_windows.cc",
    ],
    hdrs = [
        "src/core/lib/gprpp/env.h",
    ],
    external_deps = ["absl/types:optional"],
    deps = [
        "gpr_platform",
        "tchar",
    ],
)

grpc_cc_library(
    name = "gpr",
    srcs = [
        "src/core/lib/gpr/alloc.cc",
        "src/core/lib/gpr/cpu_iphone.cc",
        "src/core/lib/gpr/cpu_linux.cc",
        "src/core/lib/gpr/cpu_posix.cc",
        "src/core/lib/gpr/cpu_windows.cc",
        "src/core/lib/gpr/log.cc",
        "src/core/lib/gpr/log_android.cc",
        "src/core/lib/gpr/log_linux.cc",
        "src/core/lib/gpr/log_posix.cc",
        "src/core/lib/gpr/log_windows.cc",
        "src/core/lib/gpr/string.cc",
        "src/core/lib/gpr/string_posix.cc",
        "src/core/lib/gpr/string_util_windows.cc",
        "src/core/lib/gpr/string_windows.cc",
        "src/core/lib/gpr/sync.cc",
        "src/core/lib/gpr/sync_abseil.cc",
        "src/core/lib/gpr/sync_posix.cc",
        "src/core/lib/gpr/sync_windows.cc",
        "src/core/lib/gpr/time.cc",
        "src/core/lib/gpr/time_posix.cc",
        "src/core/lib/gpr/time_precise.cc",
        "src/core/lib/gpr/time_windows.cc",
        "src/core/lib/gpr/tmpfile_msys.cc",
        "src/core/lib/gpr/tmpfile_posix.cc",
        "src/core/lib/gpr/tmpfile_windows.cc",
        "src/core/lib/gpr/wrap_memcpy.cc",
        "src/core/lib/gprpp/fork.cc",
        "src/core/lib/gprpp/global_config_env.cc",
        "src/core/lib/gprpp/host_port.cc",
        "src/core/lib/gprpp/mpscq.cc",
        "src/core/lib/gprpp/stat_posix.cc",
        "src/core/lib/gprpp/stat_windows.cc",
        "src/core/lib/gprpp/thd_posix.cc",
        "src/core/lib/gprpp/thd_windows.cc",
        "src/core/lib/gprpp/time_util.cc",
    ],
    hdrs = [
        "src/core/lib/gpr/alloc.h",
        "src/core/lib/gpr/string.h",
        "src/core/lib/gpr/time_precise.h",
        "src/core/lib/gpr/tmpfile.h",
        "src/core/lib/gprpp/fork.h",
        "src/core/lib/gprpp/global_config.h",
        "src/core/lib/gprpp/global_config_custom.h",
        "src/core/lib/gprpp/global_config_env.h",
        "src/core/lib/gprpp/global_config_generic.h",
        "src/core/lib/gprpp/host_port.h",
        "src/core/lib/gprpp/memory.h",
        "src/core/lib/gprpp/mpscq.h",
        "src/core/lib/gprpp/stat.h",
        "src/core/lib/gprpp/sync.h",
        "src/core/lib/gprpp/thd.h",
        "src/core/lib/gprpp/time_util.h",
    ],
    external_deps = [
        "absl/base",
        "absl/base:core_headers",
        "absl/memory",
        "absl/random",
        "absl/status",
        "absl/strings",
        "absl/strings:cord",
        "absl/strings:str_format",
        "absl/synchronization",
        "absl/time:time",
        "absl/types:optional",
    ],
    language = "c++",
    public_hdrs = GPR_PUBLIC_HDRS,
    tags = [
        "nofixdeps",
    ],
    visibility = ["@grpc:public"],
    deps = [
        "construct_destruct",
        "env",
        "examine_stack",
        "gpr_atm",
        "gpr_tls",
        "no_destruct",
        "tchar",
        "useful",
    ],
)

grpc_cc_library(
    name = "gpr_tls",
    hdrs = ["src/core/lib/gpr/tls.h"],
    deps = ["gpr_platform"],
)

grpc_cc_library(
    name = "chunked_vector",
    hdrs = ["src/core/lib/gprpp/chunked_vector.h"],
    deps = [
        "arena",
        "gpr",
        "gpr_manual_constructor",
    ],
)

grpc_cc_library(
    name = "construct_destruct",
    language = "c++",
    public_hdrs = ["src/core/lib/gprpp/construct_destruct.h"],
    deps = ["gpr_platform"],
)

grpc_cc_library(
    name = "cpp_impl_of",
    hdrs = ["src/core/lib/gprpp/cpp_impl_of.h"],
    language = "c++",
)

grpc_cc_library(
    name = "status_helper",
    srcs = [
        "src/core/lib/gprpp/status_helper.cc",
    ],
    hdrs = [
        "src/core/lib/gprpp/status_helper.h",
    ],
    external_deps = [
        "absl/status",
        "absl/strings",
        "absl/strings:cord",
        "absl/time",
        "absl/types:optional",
        "upb_lib",
    ],
    language = "c++",
    deps = [
        "debug_location",
        "google_rpc_status_upb",
        "gpr",
        "percent_encoding",
        "protobuf_any_upb",
        "slice",
    ],
)

grpc_cc_library(
    name = "unique_type_name",
    hdrs = ["src/core/lib/gprpp/unique_type_name.h"],
    external_deps = ["absl/strings"],
    language = "c++",
    deps = [
        "gpr_platform",
        "useful",
    ],
)

grpc_cc_library(
    name = "work_serializer",
    srcs = [
        "src/core/lib/gprpp/work_serializer.cc",
    ],
    hdrs = [
        "src/core/lib/gprpp/work_serializer.h",
    ],
    external_deps = ["absl/base:core_headers"],
    language = "c++",
    visibility = ["@grpc:client_channel"],
    deps = [
        "debug_location",
        "gpr",
        "grpc_trace",
        "orphanable",
    ],
)

grpc_cc_library(
    name = "validation_errors",
    srcs = [
        "src/core/lib/gprpp/validation_errors.cc",
    ],
    hdrs = [
        "src/core/lib/gprpp/validation_errors.h",
    ],
    external_deps = [
        "absl/status",
        "absl/strings",
    ],
    language = "c++",
    deps = ["gpr_platform"],
)

# A library that vends only port_platform, so that libraries that don't need
# anything else from gpr can still be portable!
grpc_cc_library(
    name = "gpr_platform",
    language = "c++",
    public_hdrs = [
        "include/grpc/impl/codegen/port_platform.h",
        "include/grpc/support/port_platform.h",
    ],
)

grpc_cc_library(
    name = "grpc_trace",
    srcs = ["src/core/lib/debug/trace.cc"],
    hdrs = ["src/core/lib/debug/trace.h"],
    language = "c++",
    public_hdrs = GRPC_PUBLIC_HDRS,
    visibility = ["@grpc:trace"],
    deps = [
        "gpr",
        "grpc_codegen",
        "grpc_public_hdrs",
    ],
)

grpc_cc_library(
    name = "config",
    srcs = [
        "src/core/lib/config/core_configuration.cc",
    ],
    language = "c++",
    public_hdrs = [
        "src/core/lib/config/core_configuration.h",
    ],
    visibility = ["@grpc:client_channel"],
    deps = [
        "certificate_provider_registry",
        "channel_args_preconditioning",
        "channel_creds_registry",
        "channel_init",
        "gpr",
        "grpc_resolver",
        "handshaker_registry",
        "lb_policy_registry",
        "proxy_mapper_registry",
        "service_config_parser",
    ],
)

grpc_cc_library(
    name = "debug_location",
    language = "c++",
    public_hdrs = ["src/core/lib/gprpp/debug_location.h"],
    visibility = ["@grpc:debug_location"],
)

grpc_cc_library(
    name = "overload",
    language = "c++",
    public_hdrs = ["src/core/lib/gprpp/overload.h"],
    deps = ["gpr_platform"],
)

grpc_cc_library(
    name = "match",
    external_deps = ["absl/types:variant"],
    language = "c++",
    public_hdrs = ["src/core/lib/gprpp/match.h"],
    deps = [
        "gpr_platform",
        "overload",
    ],
)

grpc_cc_library(
    name = "table",
    external_deps = [
        "absl/meta:type_traits",
        "absl/utility",
    ],
    language = "c++",
    public_hdrs = ["src/core/lib/gprpp/table.h"],
    deps = [
        "bitset",
        "gpr_platform",
    ],
)

grpc_cc_library(
    name = "packed_table",
    hdrs = ["src/core/lib/gprpp/packed_table.h"],
    language = "c++",
    deps = [
        "gpr_public_hdrs",
        "sorted_pack",
        "table",
    ],
)

grpc_cc_library(
    name = "bitset",
    language = "c++",
    public_hdrs = ["src/core/lib/gprpp/bitset.h"],
    deps = [
        "gpr_platform",
        "useful",
    ],
)

grpc_cc_library(
    name = "no_destruct",
    language = "c++",
    public_hdrs = ["src/core/lib/gprpp/no_destruct.h"],
    deps = [
        "construct_destruct",
        "gpr_platform",
    ],
)

grpc_cc_library(
    name = "orphanable",
    language = "c++",
    public_hdrs = ["src/core/lib/gprpp/orphanable.h"],
    visibility = ["@grpc:client_channel"],
    deps = [
        "debug_location",
        "gpr_platform",
        "ref_counted",
        "ref_counted_ptr",
    ],
)

grpc_cc_library(
    name = "poll",
    external_deps = ["absl/types:variant"],
    language = "c++",
    public_hdrs = [
        "src/core/lib/promise/poll.h",
    ],
    deps = ["gpr_platform"],
)

grpc_cc_library(
    name = "call_push_pull",
    hdrs = ["src/core/lib/promise/call_push_pull.h"],
    external_deps = ["absl/types:variant"],
    language = "c++",
    deps = [
        "bitset",
        "construct_destruct",
        "gpr_platform",
        "poll",
        "promise_like",
        "promise_status",
    ],
)

grpc_cc_library(
    name = "context",
    language = "c++",
    public_hdrs = [
        "src/core/lib/promise/context.h",
    ],
    deps = [
        "gpr_platform",
        "gpr_tls",
    ],
)

grpc_cc_library(
    name = "map",
    external_deps = ["absl/types:variant"],
    language = "c++",
    public_hdrs = ["src/core/lib/promise/map.h"],
    deps = [
        "gpr_platform",
        "poll",
        "promise_like",
    ],
)

grpc_cc_library(
    name = "sleep",
    srcs = [
        "src/core/lib/promise/sleep.cc",
    ],
    hdrs = [
        "src/core/lib/promise/sleep.h",
    ],
    external_deps = ["absl/status"],
    deps = [
        "activity",
        "default_event_engine",
        "event_engine_base_hdrs",
        "exec_ctx",
        "gpr",
        "poll",
        "time",
    ],
)

grpc_cc_library(
    name = "promise",
    external_deps = [
        "absl/status",
        "absl/types:optional",
        "absl/types:variant",
    ],
    language = "c++",
    public_hdrs = [
        "src/core/lib/promise/promise.h",
    ],
    visibility = ["@grpc:alt_grpc_base_legacy"],
    deps = [
        "gpr_platform",
        "poll",
        "promise_like",
    ],
)

grpc_cc_library(
    name = "arena_promise",
    external_deps = ["absl/meta:type_traits"],
    language = "c++",
    public_hdrs = [
        "src/core/lib/promise/arena_promise.h",
    ],
    deps = [
        "arena",
        "context",
        "gpr_platform",
        "poll",
    ],
)

grpc_cc_library(
    name = "promise_like",
    external_deps = ["absl/meta:type_traits"],
    language = "c++",
    public_hdrs = [
        "src/core/lib/promise/detail/promise_like.h",
    ],
    deps = [
        "gpr_platform",
        "poll",
    ],
)

grpc_cc_library(
    name = "promise_factory",
    external_deps = ["absl/meta:type_traits"],
    language = "c++",
    public_hdrs = [
        "src/core/lib/promise/detail/promise_factory.h",
    ],
    deps = [
        "gpr_platform",
        "promise_like",
    ],
)

grpc_cc_library(
    name = "if",
    external_deps = [
        "absl/status:statusor",
        "absl/types:variant",
    ],
    language = "c++",
    public_hdrs = ["src/core/lib/promise/if.h"],
    deps = [
        "gpr_platform",
        "poll",
        "promise_factory",
        "promise_like",
    ],
)

grpc_cc_library(
    name = "promise_status",
    external_deps = [
        "absl/status",
        "absl/status:statusor",
    ],
    language = "c++",
    public_hdrs = [
        "src/core/lib/promise/detail/status.h",
    ],
    deps = ["gpr_platform"],
)

grpc_cc_library(
    name = "race",
    external_deps = ["absl/types:variant"],
    language = "c++",
    public_hdrs = ["src/core/lib/promise/race.h"],
    deps = [
        "gpr_platform",
        "poll",
    ],
)

grpc_cc_library(
    name = "loop",
    external_deps = [
        "absl/status",
        "absl/status:statusor",
        "absl/types:variant",
    ],
    language = "c++",
    public_hdrs = [
        "src/core/lib/promise/loop.h",
    ],
    deps = [
        "gpr_platform",
        "poll",
        "promise_factory",
    ],
)

grpc_cc_library(
    name = "basic_join",
    external_deps = [
        "absl/types:variant",
        "absl/utility",
    ],
    language = "c++",
    public_hdrs = [
        "src/core/lib/promise/detail/basic_join.h",
    ],
    deps = [
        "bitset",
        "construct_destruct",
        "gpr_platform",
        "poll",
        "promise_like",
    ],
)

grpc_cc_library(
    name = "join",
    external_deps = ["absl/meta:type_traits"],
    language = "c++",
    public_hdrs = [
        "src/core/lib/promise/join.h",
    ],
    deps = [
        "basic_join",
        "gpr_platform",
    ],
)

grpc_cc_library(
    name = "try_join",
    external_deps = [
        "absl/meta:type_traits",
        "absl/status",
        "absl/status:statusor",
    ],
    language = "c++",
    public_hdrs = [
        "src/core/lib/promise/try_join.h",
    ],
    deps = [
        "basic_join",
        "gpr_platform",
        "poll",
        "promise_status",
    ],
)

grpc_cc_library(
    name = "basic_seq",
    external_deps = [
        "absl/meta:type_traits",
        "absl/types:variant",
        "absl/utility",
    ],
    language = "c++",
    public_hdrs = [
        "src/core/lib/promise/detail/basic_seq.h",
    ],
    deps = [
        "construct_destruct",
        "gpr_platform",
        "poll",
        "promise_factory",
        "promise_like",
    ],
)

grpc_cc_library(
    name = "seq",
    language = "c++",
    public_hdrs = [
        "src/core/lib/promise/seq.h",
    ],
    deps = [
        "basic_seq",
        "gpr_platform",
        "poll",
        "promise_like",
    ],
)

grpc_cc_library(
    name = "try_seq",
    external_deps = [
        "absl/meta:type_traits",
        "absl/status",
        "absl/status:statusor",
    ],
    language = "c++",
    public_hdrs = [
        "src/core/lib/promise/try_seq.h",
    ],
    deps = [
        "basic_seq",
        "gpr_platform",
        "poll",
        "promise_like",
        "promise_status",
    ],
)

grpc_cc_library(
    name = "activity",
    srcs = [
        "src/core/lib/promise/activity.cc",
    ],
    external_deps = [
        "absl/base:core_headers",
        "absl/status",
        "absl/types:optional",
        "absl/types:variant",
    ],
    language = "c++",
    public_hdrs = [
        "src/core/lib/promise/activity.h",
    ],
    deps = [
        "atomic_utils",
        "construct_destruct",
        "context",
        "gpr",
        "gpr_tls",
        "no_destruct",
        "orphanable",
        "poll",
        "promise_factory",
        "promise_status",
    ],
)

grpc_cc_library(
    name = "exec_ctx_wakeup_scheduler",
    hdrs = [
        "src/core/lib/promise/exec_ctx_wakeup_scheduler.h",
    ],
    language = "c++",
    deps = [
        "closure",
        "debug_location",
        "error",
        "exec_ctx",
        "gpr_platform",
    ],
)

grpc_cc_library(
    name = "wait_set",
    external_deps = [
        "absl/container:flat_hash_set",
        "absl/hash",
    ],
    language = "c++",
    public_hdrs = [
        "src/core/lib/promise/wait_set.h",
    ],
    deps = [
        "activity",
        "gpr_platform",
        "poll",
    ],
)

grpc_cc_library(
    name = "intra_activity_waiter",
    language = "c++",
    public_hdrs = [
        "src/core/lib/promise/intra_activity_waiter.h",
    ],
    deps = [
        "activity",
        "gpr_platform",
        "poll",
    ],
)

grpc_cc_library(
    name = "latch",
    language = "c++",
    public_hdrs = [
        "src/core/lib/promise/latch.h",
    ],
    deps = [
        "gpr",
        "intra_activity_waiter",
        "poll",
    ],
)

grpc_cc_library(
    name = "observable",
    external_deps = [
        "absl/base:core_headers",
        "absl/types:optional",
        "absl/types:variant",
    ],
    language = "c++",
    public_hdrs = [
        "src/core/lib/promise/observable.h",
    ],
    deps = [
        "activity",
        "gpr",
        "poll",
        "promise_like",
        "wait_set",
    ],
)

grpc_cc_library(
    name = "pipe",
    external_deps = ["absl/types:optional"],
    language = "c++",
    public_hdrs = [
        "src/core/lib/promise/pipe.h",
    ],
    deps = [
        "arena",
        "context",
        "gpr",
        "intra_activity_waiter",
        "poll",
    ],
)

grpc_cc_library(
    name = "for_each",
    external_deps = [
        "absl/status",
        "absl/types:variant",
    ],
    language = "c++",
    public_hdrs = ["src/core/lib/promise/for_each.h"],
    deps = [
        "gpr_platform",
        "poll",
        "promise_factory",
    ],
)

grpc_cc_library(
    name = "ref_counted",
    language = "c++",
    public_hdrs = ["src/core/lib/gprpp/ref_counted.h"],
    deps = [
        "atomic_utils",
        "debug_location",
        "gpr",
        "ref_counted_ptr",
    ],
)

grpc_cc_library(
    name = "dual_ref_counted",
    language = "c++",
    public_hdrs = ["src/core/lib/gprpp/dual_ref_counted.h"],
    deps = [
        "debug_location",
        "gpr",
        "orphanable",
        "ref_counted_ptr",
    ],
)

grpc_cc_library(
    name = "ref_counted_ptr",
    language = "c++",
    public_hdrs = ["src/core/lib/gprpp/ref_counted_ptr.h"],
    visibility = ["@grpc:ref_counted_ptr"],
    deps = [
        "debug_location",
        "gpr_platform",
    ],
)

grpc_cc_library(
    name = "handshaker",
    srcs = [
        "src/core/lib/transport/handshaker.cc",
    ],
    external_deps = [
        "absl/container:inlined_vector",
        "absl/strings:str_format",
    ],
    language = "c++",
    public_hdrs = [
        "src/core/lib/transport/handshaker.h",
    ],
    visibility = ["@grpc:alt_grpc_base_legacy"],
    deps = [
        "channel_args",
        "closure",
        "debug_location",
        "exec_ctx",
        "gpr",
        "grpc_base",
        "grpc_codegen",
        "grpc_trace",
        "iomgr_timer",
        "ref_counted",
        "ref_counted_ptr",
        "slice",
        "slice_buffer",
        "slice_refcount",
        "time",
    ],
)

grpc_cc_library(
    name = "handshaker_factory",
    language = "c++",
    public_hdrs = [
        "src/core/lib/transport/handshaker_factory.h",
    ],
    deps = [
        "channel_args",
        "gpr_platform",
        "iomgr_fwd",
    ],
)

grpc_cc_library(
    name = "handshaker_registry",
    srcs = [
        "src/core/lib/transport/handshaker_registry.cc",
    ],
    language = "c++",
    public_hdrs = [
        "src/core/lib/transport/handshaker_registry.h",
    ],
    deps = [
        "channel_args",
        "gpr_platform",
        "handshaker_factory",
        "iomgr_fwd",
    ],
)

grpc_cc_library(
    name = "http_connect_handshaker",
    srcs = [
        "src/core/lib/transport/http_connect_handshaker.cc",
    ],
    external_deps = [
        "absl/base:core_headers",
        "absl/memory",
        "absl/strings",
        "absl/types:optional",
    ],
    language = "c++",
    public_hdrs = [
        "src/core/lib/transport/http_connect_handshaker.h",
    ],
    visibility = ["@grpc:alt_grpc_base_legacy"],
    deps = [
        "channel_args",
        "closure",
        "config",
        "debug_location",
        "exec_ctx",
        "gpr",
        "grpc_base",
        "handshaker",
        "handshaker_factory",
        "handshaker_registry",
        "httpcli",
        "iomgr_fwd",
        "ref_counted_ptr",
        "slice",
        "slice_buffer",
        "slice_refcount",
    ],
)

grpc_cc_library(
    name = "tcp_connect_handshaker",
    srcs = [
        "src/core/lib/transport/tcp_connect_handshaker.cc",
    ],
    external_deps = [
        "absl/base:core_headers",
        "absl/memory",
        "absl/status:statusor",
        "absl/strings",
        "absl/types:optional",
    ],
    language = "c++",
    public_hdrs = [
        "src/core/lib/transport/tcp_connect_handshaker.h",
    ],
    deps = [
        "channel_args",
        "closure",
        "config",
        "debug_location",
        "exec_ctx",
        "gpr",
        "grpc_base",
        "handshaker",
        "handshaker_factory",
        "handshaker_registry",
        "iomgr_fwd",
        "pollset_set",
        "ref_counted_ptr",
        "resolved_address",
        "slice",
        "slice_refcount",
        "uri_parser",
    ],
)

grpc_cc_library(
    name = "channel_creds_registry",
    hdrs = [
        "src/core/lib/security/credentials/channel_creds_registry.h",
    ],
    external_deps = ["absl/strings"],
    language = "c++",
    deps = [
        "gpr_platform",
        "json",
        "ref_counted_ptr",
    ],
)

grpc_cc_library(
    name = "event_engine_memory_allocator",
    srcs = [
        "src/core/lib/event_engine/memory_allocator.cc",
    ],
    hdrs = [
        "include/grpc/event_engine/internal/memory_allocator_impl.h",
        "include/grpc/event_engine/memory_allocator.h",
        "include/grpc/event_engine/memory_request.h",
    ],
    external_deps = ["absl/strings"],
    language = "c++",
    deps = [
        "gpr_platform",
        "slice",
        "slice_refcount",
    ],
)

grpc_cc_library(
    name = "memory_quota",
    srcs = [
        "src/core/lib/resource_quota/memory_quota.cc",
    ],
    hdrs = [
        "src/core/lib/resource_quota/memory_quota.h",
    ],
    external_deps = [
        "absl/base:core_headers",
        "absl/status",
        "absl/strings",
        "absl/types:optional",
    ],
    deps = [
        "activity",
        "event_engine_memory_allocator",
        "exec_ctx_wakeup_scheduler",
        "experiments",
        "gpr",
        "grpc_trace",
        "loop",
        "map",
        "orphanable",
        "periodic_update",
        "poll",
        "race",
        "ref_counted_ptr",
        "resource_quota_trace",
        "seq",
        "time",
        "useful",
    ],
)

grpc_cc_library(
    name = "periodic_update",
    srcs = [
        "src/core/lib/resource_quota/periodic_update.cc",
    ],
    hdrs = [
        "src/core/lib/resource_quota/periodic_update.h",
    ],
    external_deps = ["absl/functional:function_ref"],
    deps = [
        "gpr_platform",
        "time",
        "useful",
    ],
)

grpc_cc_library(
    name = "arena",
    srcs = [
        "src/core/lib/resource_quota/arena.cc",
    ],
    hdrs = [
        "src/core/lib/resource_quota/arena.h",
    ],
    deps = [
        "construct_destruct",
        "context",
        "event_engine_memory_allocator",
        "gpr",
        "memory_quota",
    ],
)

grpc_cc_library(
    name = "thread_quota",
    srcs = [
        "src/core/lib/resource_quota/thread_quota.cc",
    ],
    hdrs = [
        "src/core/lib/resource_quota/thread_quota.h",
    ],
    external_deps = ["absl/base:core_headers"],
    deps = [
        "gpr",
        "ref_counted",
        "ref_counted_ptr",
    ],
)

grpc_cc_library(
    name = "resource_quota_trace",
    srcs = [
        "src/core/lib/resource_quota/trace.cc",
    ],
    hdrs = [
        "src/core/lib/resource_quota/trace.h",
    ],
    deps = [
        "gpr_platform",
        "grpc_trace",
    ],
)

grpc_cc_library(
    name = "resource_quota",
    srcs = [
        "src/core/lib/resource_quota/resource_quota.cc",
    ],
    hdrs = [
        "src/core/lib/resource_quota/resource_quota.h",
    ],
    external_deps = ["absl/strings"],
    deps = [
        "cpp_impl_of",
        "gpr_platform",
        "grpc_codegen",
        "memory_quota",
        "ref_counted",
        "ref_counted_ptr",
        "thread_quota",
        "useful",
    ],
)

grpc_cc_library(
    name = "slice_refcount",
    srcs = [
        "src/core/lib/slice/slice_refcount.cc",
    ],
    hdrs = [
        "src/core/lib/slice/slice_refcount.h",
        "src/core/lib/slice/slice_refcount_base.h",
    ],
    public_hdrs = [
        "include/grpc/slice.h",
    ],
    deps = [
        "gpr",
        "grpc_codegen",
    ],
)

grpc_cc_library(
    name = "slice",
    srcs = [
        "src/core/lib/slice/slice.cc",
        "src/core/lib/slice/slice_string_helpers.cc",
    ],
    hdrs = [
        "include/grpc/slice.h",
        "src/core/lib/slice/slice.h",
        "src/core/lib/slice/slice_internal.h",
        "src/core/lib/slice/slice_string_helpers.h",
    ],
    external_deps = ["absl/strings"],
    deps = [
        "gpr",
        "gpr_murmur_hash",
        "grpc_codegen",
        "slice_refcount",
    ],
)

grpc_cc_library(
    name = "slice_buffer",
    srcs = [
        "src/core/lib/slice/slice_buffer.cc",
    ],
    hdrs = [
        "include/grpc/slice_buffer.h",
        "src/core/lib/slice/slice_buffer.h",
    ],
    deps = [
        "gpr",
        "slice",
        "slice_refcount",
    ],
)

grpc_cc_library(
    name = "error",
    srcs = [
        "src/core/lib/iomgr/error.cc",
    ],
    hdrs = [
        "src/core/lib/iomgr/error.h",
    ],
    external_deps = [
        "absl/status",
    ],
    tags = ["nofixdeps"],
    deps = [
        "gpr",
        "gpr_spinlock",
        "grpc_codegen",
        "grpc_trace",
        "slice",
        "slice_refcount",
        "status_helper",
        "useful",
    ],
)

grpc_cc_library(
    name = "closure",
    hdrs = [
        "src/core/lib/iomgr/closure.h",
    ],
    deps = [
        "debug_location",
        "error",
        "gpr",
        "gpr_manual_constructor",
    ],
)

grpc_cc_library(
    name = "time",
    srcs = [
        "src/core/lib/gprpp/time.cc",
    ],
    hdrs = [
        "src/core/lib/gprpp/time.h",
    ],
    external_deps = [
        "absl/strings:str_format",
        "absl/types:optional",
    ],
    deps = [
        "event_engine_base_hdrs",
        "gpr",
        "gpr_tls",
        "no_destruct",
        "useful",
    ],
)

grpc_cc_library(
    name = "exec_ctx",
    srcs = [
        "src/core/lib/iomgr/combiner.cc",
        "src/core/lib/iomgr/exec_ctx.cc",
        "src/core/lib/iomgr/executor.cc",
        "src/core/lib/iomgr/iomgr_internal.cc",
    ],
    hdrs = [
        "src/core/lib/iomgr/combiner.h",
        "src/core/lib/iomgr/exec_ctx.h",
        "src/core/lib/iomgr/executor.h",
        "src/core/lib/iomgr/iomgr_internal.h",
    ],
    deps = [
        "closure",
        "debug_location",
        "error",
        "gpr",
        "gpr_atm",
        "gpr_spinlock",
        "gpr_tls",
        "grpc_codegen",
        "grpc_trace",
        "time",
        "useful",
    ],
)

grpc_cc_library(
    name = "sockaddr_utils",
    srcs = [
        "src/core/lib/address_utils/sockaddr_utils.cc",
    ],
    hdrs = [
        "src/core/lib/address_utils/sockaddr_utils.h",
    ],
    external_deps = [
        "absl/status",
        "absl/status:statusor",
        "absl/strings",
        "absl/strings:str_format",
    ],
    visibility = ["@grpc:alt_grpc_base_legacy"],
    deps = [
        "gpr",
        "grpc_sockaddr",
        "iomgr_port",
        "resolved_address",
        "uri_parser",
    ],
)

grpc_cc_library(
    name = "iomgr_port",
    hdrs = [
        "src/core/lib/iomgr/port.h",
    ],
    deps = ["gpr_platform"],
)

grpc_cc_library(
    name = "iomgr_timer",
    srcs = [
        "src/core/lib/iomgr/timer.cc",
        "src/core/lib/iomgr/timer_generic.cc",
        "src/core/lib/iomgr/timer_heap.cc",
        "src/core/lib/iomgr/timer_manager.cc",
    ],
    hdrs = [
        "src/core/lib/iomgr/timer.h",
        "src/core/lib/iomgr/timer_generic.h",
        "src/core/lib/iomgr/timer_heap.h",
        "src/core/lib/iomgr/timer_manager.h",
    ] + [
        # TODO(hork): deduplicate
        "src/core/lib/iomgr/iomgr.h",
    ],
    external_deps = [
        "absl/strings",
    ],
    tags = ["nofixdeps"],
    visibility = ["@grpc:iomgr_timer"],
    deps = [
        "closure",
        "event_engine_base_hdrs",
        "exec_ctx",
        "gpr",
        "gpr_manual_constructor",
        "gpr_platform",
        "gpr_spinlock",
        "gpr_tls",
        "grpc_trace",
        "iomgr_port",
        "time",
        "time_averaged_stats",
        "useful",
    ],
)

grpc_cc_library(
    name = "iomgr_fwd",
    hdrs = [
        "src/core/lib/iomgr/iomgr_fwd.h",
    ],
    deps = ["gpr_platform"],
)

grpc_cc_library(
    name = "grpc_sockaddr",
    srcs = [
        "src/core/lib/iomgr/sockaddr_utils_posix.cc",
        "src/core/lib/iomgr/socket_utils_windows.cc",
    ],
    hdrs = [
        "src/core/lib/iomgr/sockaddr.h",
        "src/core/lib/iomgr/sockaddr_posix.h",
        "src/core/lib/iomgr/sockaddr_windows.h",
        "src/core/lib/iomgr/socket_utils.h",
    ],
    deps = [
        "gpr",
        "iomgr_port",
    ],
)

grpc_cc_library(
    name = "avl",
    hdrs = [
        "src/core/lib/avl/avl.h",
    ],
    deps = [
        "gpr_platform",
        "useful",
    ],
)

grpc_cc_library(
    name = "event_engine_base_hdrs",
    hdrs = GRPC_PUBLIC_EVENT_ENGINE_HDRS + GRPC_PUBLIC_HDRS,
    external_deps = [
        "absl/status",
        "absl/status:statusor",
        "absl/time",
        "absl/types:optional",
        "absl/functional:any_invocable",
    ],
    tags = ["nofixdeps"],
    deps = [
        "gpr",
    ],
)

grpc_cc_library(
    name = "time_averaged_stats",
    srcs = ["src/core/lib/gprpp/time_averaged_stats.cc"],
    hdrs = [
        "src/core/lib/gprpp/time_averaged_stats.h",
    ],
    deps = ["gpr"],
)

grpc_cc_library(
    name = "forkable",
    srcs = [
        "src/core/lib/event_engine/forkable.cc",
    ],
    hdrs = [
        "src/core/lib/event_engine/forkable.h",
    ],
    external_deps = ["absl/container:flat_hash_set"],
    deps = [
        "gpr",
        "gpr_platform",
        "no_destruct",
    ],
)

grpc_cc_library(
    name = "event_engine_poller",
    hdrs = [
        "src/core/lib/event_engine/poller.h",
    ],
    external_deps = ["absl/functional:function_ref"],
    deps = [
        "event_engine_base_hdrs",
        "gpr_platform",
    ],
)

grpc_cc_library(
    name = "event_engine_executor",
    hdrs = [
        "src/core/lib/event_engine/executor/executor.h",
    ],
    external_deps = ["absl/functional:any_invocable"],
    deps = [
        "event_engine_base_hdrs",
        "gpr_platform",
    ],
)

grpc_cc_library(
    name = "event_engine_time_util",
    srcs = ["src/core/lib/event_engine/time_util.cc"],
    hdrs = ["src/core/lib/event_engine/time_util.h"],
    deps = [
        "event_engine_base_hdrs",
        "gpr_platform",
    ],
)

grpc_cc_library(
    name = "event_engine_threaded_executor",
    srcs = [
        "src/core/lib/event_engine/executor/threaded_executor.cc",
    ],
    hdrs = [
        "src/core/lib/event_engine/executor/threaded_executor.h",
    ],
    external_deps = ["absl/functional:any_invocable"],
    deps = [
        "event_engine_base_hdrs",
        "event_engine_executor",
        "event_engine_thread_pool",
        "gpr_platform",
    ],
)

grpc_cc_library(
    name = "common_event_engine_closures",
    hdrs = ["src/core/lib/event_engine/common_closures.h"],
    external_deps = ["absl/functional:any_invocable"],
    deps = [
        "event_engine_base_hdrs",
        "gpr_platform",
    ],
)

grpc_cc_library(
    name = "posix_event_engine_timer",
    srcs = [
        "src/core/lib/event_engine/posix_engine/timer.cc",
        "src/core/lib/event_engine/posix_engine/timer_heap.cc",
    ],
    hdrs = [
        "src/core/lib/event_engine/posix_engine/timer.h",
        "src/core/lib/event_engine/posix_engine/timer_heap.h",
    ],
    external_deps = [
        "absl/base:core_headers",
        "absl/types:optional",
    ],
    deps = [
        "event_engine_base_hdrs",
        "gpr",
        "time",
        "time_averaged_stats",
        "useful",
    ],
)

grpc_cc_library(
    name = "event_engine_thread_pool",
    srcs = ["src/core/lib/event_engine/thread_pool.cc"],
    hdrs = [
        "src/core/lib/event_engine/thread_pool.h",
    ],
    external_deps = [
        "absl/base:core_headers",
        "absl/functional:any_invocable",
        "absl/time",
    ],
    deps = [
        "forkable",
        "gpr",
        "gpr_tls",
    ],
)

grpc_cc_library(
    name = "posix_event_engine_timer_manager",
    srcs = ["src/core/lib/event_engine/posix_engine/timer_manager.cc"],
    hdrs = [
        "src/core/lib/event_engine/posix_engine/timer_manager.h",
    ],
    external_deps = [
        "absl/base:core_headers",
        "absl/memory",
        "absl/time",
        "absl/types:optional",
    ],
    deps = [
        "event_engine_base_hdrs",
        "forkable",
        "gpr",
        "gpr_tls",
        "grpc_trace",
        "posix_event_engine_timer",
        "time",
    ],
)

grpc_cc_library(
    name = "posix_event_engine_event_poller",
    srcs = [],
    hdrs = [
        "src/core/lib/event_engine/posix_engine/event_poller.h",
    ],
    external_deps = [
        "absl/functional:any_invocable",
        "absl/status",
        "absl/strings",
    ],
    deps = [
        "event_engine_base_hdrs",
        "event_engine_poller",
        "gpr_platform",
        "posix_event_engine_closure",
    ],
)

grpc_cc_library(
    name = "posix_event_engine_closure",
    srcs = [],
    hdrs = [
        "src/core/lib/event_engine/posix_engine/posix_engine_closure.h",
    ],
    external_deps = [
        "absl/functional:any_invocable",
        "absl/status",
    ],
    deps = [
        "event_engine_base_hdrs",
        "gpr_platform",
    ],
)

grpc_cc_library(
    name = "posix_event_engine_lockfree_event",
    srcs = [
        "src/core/lib/event_engine/posix_engine/lockfree_event.cc",
    ],
    hdrs = [
        "src/core/lib/event_engine/posix_engine/lockfree_event.h",
    ],
    external_deps = ["absl/status"],
    deps = [
        "gpr",
        "gpr_atm",
        "posix_event_engine_closure",
        "posix_event_engine_event_poller",
        "status_helper",
    ],
)

grpc_cc_library(
    name = "posix_event_engine_wakeup_fd_posix",
    hdrs = [
        "src/core/lib/event_engine/posix_engine/wakeup_fd_posix.h",
    ],
    external_deps = ["absl/status"],
    deps = ["gpr_platform"],
)

grpc_cc_library(
    name = "posix_event_engine_wakeup_fd_posix_pipe",
    srcs = [
        "src/core/lib/event_engine/posix_engine/wakeup_fd_pipe.cc",
    ],
    hdrs = [
        "src/core/lib/event_engine/posix_engine/wakeup_fd_pipe.h",
    ],
    external_deps = [
        "absl/memory",
        "absl/status",
        "absl/status:statusor",
        "absl/strings",
    ],
    deps = [
        "gpr",
        "iomgr_port",
        "posix_event_engine_wakeup_fd_posix",
    ],
)

grpc_cc_library(
    name = "posix_event_engine_wakeup_fd_posix_eventfd",
    srcs = [
        "src/core/lib/event_engine/posix_engine/wakeup_fd_eventfd.cc",
    ],
    hdrs = [
        "src/core/lib/event_engine/posix_engine/wakeup_fd_eventfd.h",
    ],
    external_deps = [
        "absl/memory",
        "absl/status",
        "absl/status:statusor",
        "absl/strings",
    ],
    deps = [
        "gpr",
        "iomgr_port",
        "posix_event_engine_wakeup_fd_posix",
    ],
)

grpc_cc_library(
    name = "posix_event_engine_wakeup_fd_posix_default",
    srcs = [
        "src/core/lib/event_engine/posix_engine/wakeup_fd_posix_default.cc",
    ],
    hdrs = [
        "src/core/lib/event_engine/posix_engine/wakeup_fd_posix_default.h",
    ],
    external_deps = [
        "absl/status",
        "absl/status:statusor",
    ],
    deps = [
        "gpr_platform",
        "iomgr_port",
        "posix_event_engine_wakeup_fd_posix",
        "posix_event_engine_wakeup_fd_posix_eventfd",
        "posix_event_engine_wakeup_fd_posix_pipe",
    ],
)

grpc_cc_library(
    name = "posix_event_engine_poller_posix_epoll1",
    srcs = [
        "src/core/lib/event_engine/posix_engine/ev_epoll1_linux.cc",
    ],
    hdrs = [
        "src/core/lib/event_engine/posix_engine/ev_epoll1_linux.h",
    ],
    external_deps = [
        "absl/base:core_headers",
        "absl/container:inlined_vector",
        "absl/functional:function_ref",
        "absl/memory",
        "absl/status",
        "absl/status:statusor",
        "absl/strings",
        "absl/synchronization",
    ],
    deps = [
        "event_engine_base_hdrs",
        "event_engine_poller",
        "event_engine_time_util",
        "gpr",
        "iomgr_port",
        "posix_event_engine_closure",
        "posix_event_engine_event_poller",
        "posix_event_engine_lockfree_event",
        "posix_event_engine_wakeup_fd_posix",
        "posix_event_engine_wakeup_fd_posix_default",
    ],
)

grpc_cc_library(
    name = "posix_event_engine_poller_posix_poll",
    srcs = [
        "src/core/lib/event_engine/posix_engine/ev_poll_posix.cc",
    ],
    hdrs = [
        "src/core/lib/event_engine/posix_engine/ev_poll_posix.h",
    ],
    external_deps = [
        "absl/base:core_headers",
        "absl/container:inlined_vector",
        "absl/functional:any_invocable",
        "absl/functional:function_ref",
        "absl/status",
        "absl/status:statusor",
        "absl/strings",
        "absl/synchronization",
    ],
    deps = [
        "common_event_engine_closures",
        "event_engine_base_hdrs",
        "event_engine_poller",
        "event_engine_time_util",
        "gpr",
        "iomgr_port",
        "posix_event_engine_closure",
        "posix_event_engine_event_poller",
        "posix_event_engine_wakeup_fd_posix",
        "posix_event_engine_wakeup_fd_posix_default",
        "time",
    ],
)

grpc_cc_library(
    name = "posix_event_engine_poller_posix_default",
    srcs = [
        "src/core/lib/event_engine/posix_engine/event_poller_posix_default.cc",
    ],
    hdrs = [
        "src/core/lib/event_engine/posix_engine/event_poller_posix_default.h",
    ],
    external_deps = ["absl/strings"],
    deps = [
        "gpr",
        "posix_event_engine_event_poller",
        "posix_event_engine_poller_posix_epoll1",
        "posix_event_engine_poller_posix_poll",
    ],
)

grpc_cc_library(
    name = "posix_event_engine_internal_errqueue",
    srcs = [
        "src/core/lib/event_engine/posix_engine/internal_errqueue.cc",
    ],
    hdrs = [
        "src/core/lib/event_engine/posix_engine/internal_errqueue.h",
    ],
    deps = [
        "gpr",
        "iomgr_port",
    ],
)

grpc_cc_library(
    name = "posix_event_engine_traced_buffer_list",
    srcs = [
        "src/core/lib/event_engine/posix_engine/traced_buffer_list.cc",
    ],
    hdrs = [
        "src/core/lib/event_engine/posix_engine/traced_buffer_list.h",
    ],
    external_deps = [
        "absl/functional:any_invocable",
        "absl/status",
        "absl/types:optional",
    ],
    deps = [
        "gpr",
        "iomgr_port",
        "posix_event_engine_internal_errqueue",
    ],
)

grpc_cc_library(
    name = "event_engine_utils",
    srcs = ["src/core/lib/event_engine/utils.cc"],
    hdrs = ["src/core/lib/event_engine/utils.h"],
    external_deps = ["absl/strings"],
    deps = [
        "event_engine_base_hdrs",
        "gpr_platform",
        "time",
    ],
)

grpc_cc_library(
    name = "event_engine_socket_notifier",
    hdrs = ["src/core/lib/event_engine/socket_notifier.h"],
    external_deps = ["absl/status"],
    deps = [
        "event_engine_base_hdrs",
        "gpr_platform",
    ],
)

grpc_cc_library(
    name = "posix_event_engine_tcp_socket_utils",
    srcs = [
        "src/core/lib/event_engine/posix_engine/tcp_socket_utils.cc",
    ],
    hdrs = [
        "src/core/lib/event_engine/posix_engine/tcp_socket_utils.h",
    ],
    external_deps = [
        "absl/status",
        "absl/status:statusor",
        "absl/strings",
        "absl/strings:str_format",
        "absl/types:optional",
        "absl/utility",
    ],
    deps = [
        "event_engine_base_hdrs",
        "gpr",
        "grpc_codegen",
        "iomgr_port",
        "ref_counted_ptr",
        "resource_quota",
        "socket_mutator",
        "useful",
    ],
)

grpc_cc_library(
    name = "posix_event_engine",
    srcs = ["src/core/lib/event_engine/posix_engine/posix_engine.cc"],
    hdrs = ["src/core/lib/event_engine/posix_engine/posix_engine.h"],
    external_deps = [
        "absl/base:core_headers",
        "absl/container:flat_hash_set",
        "absl/functional:any_invocable",
        "absl/status",
        "absl/status:statusor",
        "absl/strings",
    ],
    deps = [
        "event_engine_base_hdrs",
        "event_engine_common",
        "event_engine_threaded_executor",
        "event_engine_trace",
        "event_engine_utils",
        "gpr",
        "grpc_trace",
        "posix_event_engine_timer",
        "posix_event_engine_timer_manager",
    ],
)

grpc_cc_library(
    name = "windows_event_engine",
    srcs = ["src/core/lib/event_engine/windows/windows_engine.cc"],
    hdrs = ["src/core/lib/event_engine/windows/windows_engine.h"],
    external_deps = [
        "absl/status",
        "absl/status:statusor",
        "absl/strings",
    ],
    deps = [
        "event_engine_base_hdrs",
        "event_engine_common",
        "event_engine_threaded_executor",
        "event_engine_trace",
        "event_engine_utils",
        "gpr",
        "posix_event_engine_timer_manager",
        "time",
        "windows_iocp",
    ],
)

grpc_cc_library(
    name = "windows_iocp",
    srcs = [
        "src/core/lib/event_engine/windows/iocp.cc",
        "src/core/lib/event_engine/windows/win_socket.cc",
    ],
    hdrs = [
        "src/core/lib/event_engine/windows/iocp.h",
        "src/core/lib/event_engine/windows/win_socket.h",
    ],
    external_deps = [
        "absl/base:core_headers",
        "absl/functional:any_invocable",
        "absl/status",
        "absl/strings:str_format",
    ],
    deps = [
        "error",
        "event_engine_base_hdrs",
        "event_engine_executor",
        "event_engine_poller",
        "event_engine_socket_notifier",
        "event_engine_time_util",
        "event_engine_trace",
        "gpr",
        "gpr_platform",
    ],
)

grpc_cc_library(
    name = "event_engine_common",
    srcs = [
        "src/core/lib/event_engine/resolved_address.cc",
        "src/core/lib/event_engine/slice.cc",
        "src/core/lib/event_engine/slice_buffer.cc",
    ],
    hdrs = [
        "src/core/lib/event_engine/handle_containers.h",
    ],
    external_deps = [
        "absl/container:flat_hash_set",
        "absl/hash",
    ],
    deps = [
        "event_engine_base_hdrs",
        "gpr",
        "gpr_platform",
        "slice",
        "slice_refcount",
    ],
)

grpc_cc_library(
    name = "event_engine_trace",
    srcs = [
        "src/core/lib/event_engine/trace.cc",
    ],
    hdrs = [
        "src/core/lib/event_engine/trace.h",
    ],
    deps = [
        "gpr",
        "gpr_platform",
        "grpc_trace",
    ],
)

# NOTE: this target gets replaced inside Google's build system to be one that
# integrates with other internal systems better. Please do not rename or fold
# this into other targets.
grpc_cc_library(
    name = "default_event_engine_factory",
    srcs = ["src/core/lib/event_engine/default_event_engine_factory.cc"],
    hdrs = ["src/core/lib/event_engine/default_event_engine_factory.h"],
    external_deps = ["absl/memory"],
    select_deps = [{
        "//:windows": ["windows_event_engine"],
        "//:windows_msvc": ["windows_event_engine"],
        "//:windows_other": ["windows_event_engine"],
        "//conditions:default": ["posix_event_engine"],
    }],
    deps = [
        "event_engine_base_hdrs",
        "gpr_platform",
    ],
)

grpc_cc_library(
    name = "default_event_engine",
    srcs = [
        "src/core/lib/event_engine/default_event_engine.cc",
    ],
    hdrs = [
        "src/core/lib/event_engine/default_event_engine.h",
    ],
    external_deps = ["absl/functional:any_invocable"],
    deps = [
        "default_event_engine_factory",
        "event_engine_base_hdrs",
        "gpr",
    ],
)

grpc_cc_library(
    name = "uri_parser",
    srcs = [
        "src/core/lib/uri/uri_parser.cc",
    ],
    hdrs = [
        "src/core/lib/uri/uri_parser.h",
    ],
    external_deps = [
        "absl/status",
        "absl/status:statusor",
        "absl/strings",
        "absl/strings:str_format",
    ],
    visibility = ["@grpc:alt_grpc_base_legacy"],
    deps = ["gpr"],
)

grpc_cc_library(
    name = "channel_args_preconditioning",
    srcs = [
        "src/core/lib/channel/channel_args_preconditioning.cc",
    ],
    hdrs = [
        "src/core/lib/channel/channel_args_preconditioning.h",
    ],
    deps = [
        "channel_args",
        "gpr_platform",
        "grpc_codegen",
    ],
)

grpc_cc_library(
    name = "pid_controller",
    srcs = [
        "src/core/lib/transport/pid_controller.cc",
    ],
    hdrs = [
        "src/core/lib/transport/pid_controller.h",
    ],
    deps = [
        "gpr_platform",
        "useful",
    ],
)

grpc_cc_library(
    name = "bdp_estimator",
    srcs = [
        "src/core/lib/transport/bdp_estimator.cc",
    ],
    hdrs = ["src/core/lib/transport/bdp_estimator.h"],
    deps = [
        "gpr",
        "grpc_trace",
        "time",
    ],
)

grpc_cc_library(
    name = "percent_encoding",
    srcs = [
        "src/core/lib/slice/percent_encoding.cc",
    ],
    hdrs = [
        "src/core/lib/slice/percent_encoding.h",
    ],
    deps = [
        "bitset",
        "gpr",
        "slice",
    ],
)

grpc_cc_library(
    name = "socket_mutator",
    srcs = [
        "src/core/lib/iomgr/socket_mutator.cc",
    ],
    hdrs = [
        "src/core/lib/iomgr/socket_mutator.h",
    ],
    deps = [
        "channel_args",
        "gpr",
        "grpc_codegen",
        "useful",
    ],
)

grpc_cc_library(
    name = "backoff",
    srcs = [
        "src/core/lib/backoff/backoff.cc",
    ],
    hdrs = [
        "src/core/lib/backoff/backoff.h",
    ],
    external_deps = ["absl/random"],
    language = "c++",
    visibility = ["@grpc:alt_grpc_base_legacy"],
    deps = [
        "gpr_platform",
        "time",
    ],
)

grpc_cc_library(
    name = "pollset_set",
    srcs = [
        "src/core/lib/iomgr/pollset_set.cc",
    ],
    hdrs = [
        "src/core/lib/iomgr/pollset_set.h",
    ],
    deps = [
        "gpr",
        "iomgr_fwd",
    ],
)

grpc_cc_library(
<<<<<<< HEAD
    name = "histogram_view",
    srcs = [
        "src/core/lib/debug/histogram_view.cc",
    ],
    hdrs = [
        "src/core/lib/debug/histogram_view.h",
    ],
    deps = ["gpr"],
)

grpc_cc_library(
    name = "stats_data",
    srcs = [
        "src/core/lib/debug/stats_data.cc",
    ],
    hdrs = [
        "src/core/lib/debug/stats_data.h",
    ],
    deps = [
        "exec_ctx",
        "gpr_platform",
        "histogram_view",
        "per_cpu",
    ],
)

grpc_cc_library(
    name = "stats",
    srcs = [
        "src/core/lib/debug/stats.cc",
    ],
    hdrs = [
        "src/core/lib/debug/stats.h",
    ],
    external_deps = [
        "absl/strings",
        "absl/types:span",
    ],
    deps = [
        "gpr",
        "gpr_atm",
        "histogram_view",
        "no_destruct",
        "stats_data",
    ],
)

grpc_cc_library(
=======
>>>>>>> a345e43a
    name = "per_cpu",
    hdrs = [
        "src/core/lib/gprpp/per_cpu.h",
    ],
    deps = [
        "exec_ctx",
        "gpr",
    ],
)

grpc_cc_library(
    name = "grpc_base",
    srcs = [
        "src/core/lib/address_utils/parse_address.cc",
        "src/core/lib/channel/channel_stack.cc",
        "src/core/lib/channel/channel_stack_builder_impl.cc",
        "src/core/lib/channel/channel_trace.cc",
        "src/core/lib/channel/channelz.cc",
        "src/core/lib/channel/channelz_registry.cc",
        "src/core/lib/channel/connected_channel.cc",
        "src/core/lib/channel/promise_based_filter.cc",
        "src/core/lib/channel/status_util.cc",
        "src/core/lib/compression/compression.cc",
        "src/core/lib/compression/compression_internal.cc",
        "src/core/lib/compression/message_compress.cc",
        "src/core/lib/event_engine/channel_args_endpoint_config.cc",
        "src/core/lib/iomgr/buffer_list.cc",
        "src/core/lib/iomgr/call_combiner.cc",
        "src/core/lib/iomgr/cfstream_handle.cc",
        "src/core/lib/iomgr/dualstack_socket_posix.cc",
        "src/core/lib/iomgr/endpoint.cc",
        "src/core/lib/iomgr/endpoint_cfstream.cc",
        "src/core/lib/iomgr/endpoint_pair_posix.cc",
        "src/core/lib/iomgr/endpoint_pair_windows.cc",
        "src/core/lib/iomgr/error_cfstream.cc",
        "src/core/lib/iomgr/ev_apple.cc",
        "src/core/lib/iomgr/ev_epoll1_linux.cc",
        "src/core/lib/iomgr/ev_poll_posix.cc",
        "src/core/lib/iomgr/ev_posix.cc",
        "src/core/lib/iomgr/ev_windows.cc",
        "src/core/lib/iomgr/fork_posix.cc",
        "src/core/lib/iomgr/fork_windows.cc",
        "src/core/lib/iomgr/gethostname_fallback.cc",
        "src/core/lib/iomgr/gethostname_host_name_max.cc",
        "src/core/lib/iomgr/gethostname_sysconf.cc",
        "src/core/lib/iomgr/grpc_if_nametoindex_posix.cc",
        "src/core/lib/iomgr/grpc_if_nametoindex_unsupported.cc",
        "src/core/lib/iomgr/internal_errqueue.cc",
        "src/core/lib/iomgr/iocp_windows.cc",
        "src/core/lib/iomgr/iomgr.cc",
        "src/core/lib/iomgr/iomgr_posix.cc",
        "src/core/lib/iomgr/iomgr_posix_cfstream.cc",
        "src/core/lib/iomgr/iomgr_windows.cc",
        "src/core/lib/iomgr/load_file.cc",
        "src/core/lib/iomgr/lockfree_event.cc",
        "src/core/lib/iomgr/polling_entity.cc",
        "src/core/lib/iomgr/pollset.cc",
        "src/core/lib/iomgr/pollset_set_windows.cc",
        "src/core/lib/iomgr/pollset_windows.cc",
        "src/core/lib/iomgr/resolve_address.cc",
        "src/core/lib/iomgr/resolve_address_posix.cc",
        "src/core/lib/iomgr/resolve_address_windows.cc",
        "src/core/lib/iomgr/socket_factory_posix.cc",
        "src/core/lib/iomgr/socket_mutator.cc",
        "src/core/lib/iomgr/socket_utils_common_posix.cc",
        "src/core/lib/iomgr/socket_utils_linux.cc",
        "src/core/lib/iomgr/socket_utils_posix.cc",
        "src/core/lib/iomgr/socket_windows.cc",
        "src/core/lib/iomgr/tcp_client.cc",
        "src/core/lib/iomgr/tcp_client_cfstream.cc",
        "src/core/lib/iomgr/tcp_client_posix.cc",
        "src/core/lib/iomgr/tcp_client_windows.cc",
        "src/core/lib/iomgr/tcp_posix.cc",
        "src/core/lib/iomgr/tcp_server.cc",
        "src/core/lib/iomgr/tcp_server_posix.cc",
        "src/core/lib/iomgr/tcp_server_utils_posix_common.cc",
        "src/core/lib/iomgr/tcp_server_utils_posix_ifaddrs.cc",
        "src/core/lib/iomgr/tcp_server_utils_posix_noifaddrs.cc",
        "src/core/lib/iomgr/tcp_server_windows.cc",
        "src/core/lib/iomgr/tcp_windows.cc",
        "src/core/lib/iomgr/unix_sockets_posix.cc",
        "src/core/lib/iomgr/unix_sockets_posix_noop.cc",
        "src/core/lib/iomgr/wakeup_fd_eventfd.cc",
        "src/core/lib/iomgr/wakeup_fd_nospecial.cc",
        "src/core/lib/iomgr/wakeup_fd_pipe.cc",
        "src/core/lib/iomgr/wakeup_fd_posix.cc",
        "src/core/lib/resource_quota/api.cc",
        "src/core/lib/slice/b64.cc",
        "src/core/lib/slice/slice_api.cc",
        "src/core/lib/slice/slice_buffer_api.cc",
        "src/core/lib/surface/api_trace.cc",
        "src/core/lib/surface/builtins.cc",
        "src/core/lib/surface/byte_buffer.cc",
        "src/core/lib/surface/byte_buffer_reader.cc",
        "src/core/lib/surface/call.cc",
        "src/core/lib/surface/call_details.cc",
        "src/core/lib/surface/call_log_batch.cc",
        "src/core/lib/surface/channel.cc",
        "src/core/lib/surface/channel_ping.cc",
        "src/core/lib/surface/completion_queue.cc",
        "src/core/lib/surface/completion_queue_factory.cc",
        "src/core/lib/surface/event_string.cc",
        "src/core/lib/surface/lame_client.cc",
        "src/core/lib/surface/metadata_array.cc",
        "src/core/lib/surface/server.cc",
        "src/core/lib/surface/validate_metadata.cc",
        "src/core/lib/surface/version.cc",
        "src/core/lib/transport/connectivity_state.cc",
        "src/core/lib/transport/error_utils.cc",
        "src/core/lib/transport/metadata_batch.cc",
        "src/core/lib/transport/parsed_metadata.cc",
        "src/core/lib/transport/status_conversion.cc",
        "src/core/lib/transport/timeout_encoding.cc",
        "src/core/lib/transport/transport.cc",
        "src/core/lib/transport/transport_op_string.cc",
    ],
    hdrs = [
        "src/core/lib/transport/error_utils.h",
        "src/core/lib/address_utils/parse_address.h",
        "src/core/lib/channel/call_finalization.h",
        "src/core/lib/channel/call_tracer.h",
        "src/core/lib/channel/channel_stack.h",
        "src/core/lib/channel/promise_based_filter.h",
        "src/core/lib/channel/channel_stack_builder_impl.h",
        "src/core/lib/channel/channel_trace.h",
        "src/core/lib/channel/channelz.h",
        "src/core/lib/channel/channelz_registry.h",
        "src/core/lib/channel/connected_channel.h",
        "src/core/lib/channel/context.h",
        "src/core/lib/channel/status_util.h",
        "src/core/lib/compression/compression_internal.h",
        "src/core/lib/resource_quota/api.h",
        "src/core/lib/compression/message_compress.h",
        "src/core/lib/event_engine/channel_args_endpoint_config.h",
        "src/core/lib/iomgr/block_annotate.h",
        "src/core/lib/iomgr/buffer_list.h",
        "src/core/lib/iomgr/call_combiner.h",
        "src/core/lib/iomgr/cfstream_handle.h",
        "src/core/lib/iomgr/dynamic_annotations.h",
        "src/core/lib/iomgr/endpoint.h",
        "src/core/lib/iomgr/endpoint_cfstream.h",
        "src/core/lib/iomgr/endpoint_pair.h",
        "src/core/lib/iomgr/error_cfstream.h",
        "src/core/lib/iomgr/ev_apple.h",
        "src/core/lib/iomgr/ev_epoll1_linux.h",
        "src/core/lib/iomgr/ev_poll_posix.h",
        "src/core/lib/iomgr/ev_posix.h",
        "src/core/lib/iomgr/gethostname.h",
        "src/core/lib/iomgr/grpc_if_nametoindex.h",
        "src/core/lib/iomgr/internal_errqueue.h",
        "src/core/lib/iomgr/iocp_windows.h",
        "src/core/lib/iomgr/iomgr.h",
        "src/core/lib/iomgr/load_file.h",
        "src/core/lib/iomgr/lockfree_event.h",
        "src/core/lib/iomgr/nameser.h",
        "src/core/lib/iomgr/polling_entity.h",
        "src/core/lib/iomgr/pollset.h",
        "src/core/lib/iomgr/pollset_set_windows.h",
        "src/core/lib/iomgr/pollset_windows.h",
        "src/core/lib/iomgr/python_util.h",
        "src/core/lib/iomgr/resolve_address.h",
        "src/core/lib/iomgr/resolve_address_impl.h",
        "src/core/lib/iomgr/resolve_address_posix.h",
        "src/core/lib/iomgr/resolve_address_windows.h",
        "src/core/lib/iomgr/sockaddr.h",
        "src/core/lib/iomgr/sockaddr_posix.h",
        "src/core/lib/iomgr/sockaddr_windows.h",
        "src/core/lib/iomgr/socket_factory_posix.h",
        "src/core/lib/iomgr/socket_mutator.h",
        "src/core/lib/iomgr/socket_utils_posix.h",
        "src/core/lib/iomgr/socket_windows.h",
        "src/core/lib/iomgr/tcp_client.h",
        "src/core/lib/iomgr/tcp_client_posix.h",
        "src/core/lib/iomgr/tcp_posix.h",
        "src/core/lib/iomgr/tcp_server.h",
        "src/core/lib/iomgr/tcp_server_utils_posix.h",
        "src/core/lib/iomgr/tcp_windows.h",
        "src/core/lib/iomgr/unix_sockets_posix.h",
        "src/core/lib/iomgr/wakeup_fd_pipe.h",
        "src/core/lib/iomgr/wakeup_fd_posix.h",
        "src/core/lib/slice/b64.h",
        "src/core/lib/surface/api_trace.h",
        "src/core/lib/surface/builtins.h",
        "src/core/lib/surface/call.h",
        "src/core/lib/surface/call_test_only.h",
        "src/core/lib/surface/channel.h",
        "src/core/lib/surface/completion_queue.h",
        "src/core/lib/surface/completion_queue_factory.h",
        "src/core/lib/surface/event_string.h",
        "src/core/lib/surface/init.h",
        "src/core/lib/surface/lame_client.h",
        "src/core/lib/surface/server.h",
        "src/core/lib/surface/validate_metadata.h",
        "src/core/lib/transport/connectivity_state.h",
        "src/core/lib/transport/metadata_batch.h",
        "src/core/lib/transport/parsed_metadata.h",
        "src/core/lib/transport/status_conversion.h",
        "src/core/lib/transport/timeout_encoding.h",
        "src/core/lib/transport/transport.h",
        "src/core/lib/transport/transport_impl.h",
    ] +
    # TODO(ctiller): remove these
    # These headers used to be vended by this target, but they have been split
    # out into separate targets now. In order to transition downstream code, we
    # re-export these headers from here for now, and when LSC's have completed
    # to clean this up, we'll remove these.
    [
        "src/core/lib/iomgr/closure.h",
        "src/core/lib/iomgr/error.h",
        "src/core/lib/slice/slice_internal.h",
        "src/core/lib/slice/slice_string_helpers.h",
        "src/core/lib/iomgr/exec_ctx.h",
        "src/core/lib/iomgr/executor.h",
        "src/core/lib/iomgr/combiner.h",
        "src/core/lib/iomgr/iomgr_internal.h",
        "src/core/lib/channel/channel_args.h",
        "src/core/lib/channel/channel_stack_builder.h",
    ],
    external_deps = [
        "absl/base:core_headers",
        "absl/container:flat_hash_map",
        "absl/container:inlined_vector",
        "absl/functional:any_invocable",
        "absl/functional:function_ref",
        "absl/memory",
        "absl/meta:type_traits",
        "absl/random",
        "absl/status",
        "absl/status:statusor",
        "absl/strings",
        "absl/strings:str_format",
        "absl/synchronization",
        "absl/time",
        "absl/types:optional",
        "absl/types:variant",
        "absl/utility",
        "madler_zlib",
    ],
    language = "c++",
    public_hdrs = GRPC_PUBLIC_HDRS + GRPC_PUBLIC_EVENT_ENGINE_HDRS,
    tags = ["nofixdeps"],
    visibility = ["@grpc:alt_grpc_base_legacy"],
    deps = [
        "activity",
        "arena",
        "arena_promise",
        "atomic_utils",
        "avl",
        "bitset",
        "channel_args",
        "channel_args_preconditioning",
        "channel_fwd",
        "channel_init",
        "channel_stack_builder",
        "channel_stack_type",
        "chunked_vector",
        "closure",
        "config",
        "context",
        "cpp_impl_of",
        "debug_location",
        "default_event_engine",
        "dual_ref_counted",
        "error",
        "event_engine_common",
        "exec_ctx",
        "experiments",
        "gpr",
        "gpr_atm",
        "gpr_manual_constructor",
        "gpr_murmur_hash",
        "gpr_spinlock",
        "gpr_tls",
        "grpc_public_hdrs",
        "grpc_sockaddr",
        "grpc_trace",
        "handshaker_registry",
        "http2_errors",
        "init_internally",
        "iomgr_fwd",
        "iomgr_port",
        "iomgr_timer",
        "json",
        "latch",
        "memory_quota",
        "notification",
        "orphanable",
        "packed_table",
        "poll",
        "pollset_set",
        "promise",
        "ref_counted",
        "ref_counted_ptr",
        "resolved_address",
        "resource_quota",
        "resource_quota_trace",
        "slice",
        "slice_buffer",
        "slice_refcount",
        "sockaddr_utils",
        "stats",
        "stats_data",
        "status_helper",
        "table",
        "thread_quota",
        "time",
        "transport_fwd",
        "uri_parser",
        "useful",
        "work_serializer",
    ],
)

grpc_cc_library(
    name = "http2_errors",
    hdrs = [
        "src/core/lib/transport/http2_errors.h",
    ],
)

grpc_cc_library(
    name = "channel_stack_type",
    srcs = [
        "src/core/lib/surface/channel_stack_type.cc",
    ],
    hdrs = [
        "src/core/lib/surface/channel_stack_type.h",
    ],
    language = "c++",
    deps = ["gpr_platform"],
)

grpc_cc_library(
    name = "channel_init",
    srcs = [
        "src/core/lib/surface/channel_init.cc",
    ],
    hdrs = [
        "src/core/lib/surface/channel_init.h",
    ],
    language = "c++",
    deps = [
        "channel_stack_builder",
        "channel_stack_type",
        "gpr_platform",
    ],
)

grpc_cc_library(
    name = "single_set_ptr",
    hdrs = [
        "src/core/lib/gprpp/single_set_ptr.h",
    ],
    language = "c++",
    deps = ["gpr"],
)

grpc_cc_library(
    name = "channel_stack_builder",
    srcs = [
        "src/core/lib/channel/channel_stack_builder.cc",
    ],
    hdrs = [
        "src/core/lib/channel/channel_stack_builder.h",
    ],
    external_deps = [
        "absl/status:statusor",
        "absl/strings",
    ],
    language = "c++",
    visibility = ["@grpc:alt_grpc_base_legacy"],
    deps = [
        "channel_args",
        "channel_fwd",
        "channel_stack_type",
        "gpr",
        "ref_counted_ptr",
        "transport_fwd",
    ],
)

grpc_cc_library(
    name = "grpc_common",
    defines = select({
        "grpc_no_rls": ["GRPC_NO_RLS"],
        "//conditions:default": [],
    }),
    language = "c++",
    select_deps = [
        {
            "grpc_no_rls": [],
            "//conditions:default": ["grpc_lb_policy_rls"],
        },
    ],
    tags = ["nofixdeps"],
    deps = [
        "grpc_base",
        # standard plugins
        "census",
        "grpc_deadline_filter",
        "grpc_client_authority_filter",
        "grpc_lb_policy_grpclb",
        "grpc_lb_policy_outlier_detection",
        "grpc_lb_policy_pick_first",
        "grpc_lb_policy_priority",
        "grpc_lb_policy_ring_hash",
        "grpc_lb_policy_round_robin",
        "grpc_lb_policy_weighted_target",
        "grpc_channel_idle_filter",
        "grpc_message_size_filter",
        "grpc_resolver_binder",
        "grpc_resolver_dns_ares",
        "grpc_resolver_fake",
        "grpc_resolver_dns_native",
        "grpc_resolver_sockaddr",
        "grpc_transport_chttp2_client_connector",
        "grpc_transport_chttp2_server",
        "grpc_transport_inproc",
        "grpc_fault_injection_filter",
    ],
)

grpc_cc_library(
    name = "grpc_service_config",
    hdrs = [
        "src/core/lib/service_config/service_config.h",
        "src/core/lib/service_config/service_config_call_data.h",
    ],
    external_deps = ["absl/strings"],
    language = "c++",
    deps = [
        "gpr_platform",
        "ref_counted",
        "ref_counted_ptr",
        "service_config_parser",
        "slice_refcount",
        "unique_type_name",
        "useful",
    ],
)

grpc_cc_library(
    name = "grpc_service_config_impl",
    srcs = [
        "src/core/lib/service_config/service_config_impl.cc",
    ],
    hdrs = [
        "src/core/lib/service_config/service_config_impl.h",
    ],
    external_deps = [
        "absl/memory",
        "absl/status",
        "absl/status:statusor",
        "absl/strings",
    ],
    language = "c++",
    visibility = ["@grpc:client_channel"],
    deps = [
        "channel_args",
        "config",
        "gpr",
        "grpc_service_config",
        "json",
        "ref_counted_ptr",
        "service_config_parser",
        "slice",
        "slice_refcount",
    ],
)

grpc_cc_library(
    name = "service_config_parser",
    srcs = [
        "src/core/lib/service_config/service_config_parser.cc",
    ],
    hdrs = [
        "src/core/lib/service_config/service_config_parser.h",
    ],
    external_deps = [
        "absl/status",
        "absl/status:statusor",
        "absl/strings",
    ],
    language = "c++",
    deps = [
        "channel_args",
        "gpr",
        "json",
    ],
)

grpc_cc_library(
    name = "server_address",
    srcs = [
        "src/core/lib/resolver/server_address.cc",
    ],
    hdrs = [
        "src/core/lib/resolver/server_address.h",
    ],
    external_deps = [
        "absl/memory",
        "absl/status",
        "absl/status:statusor",
        "absl/strings",
        "absl/strings:str_format",
    ],
    language = "c++",
    visibility = ["@grpc:client_channel"],
    deps = [
        "channel_args",
        "gpr_platform",
        "resolved_address",
        "sockaddr_utils",
        "useful",
    ],
)

grpc_cc_library(
    name = "grpc_resolver",
    srcs = [
        "src/core/lib/resolver/resolver.cc",
        "src/core/lib/resolver/resolver_registry.cc",
    ],
    hdrs = [
        "src/core/lib/resolver/resolver.h",
        "src/core/lib/resolver/resolver_factory.h",
        "src/core/lib/resolver/resolver_registry.h",
    ],
    external_deps = [
        "absl/status",
        "absl/status:statusor",
        "absl/strings",
        "absl/strings:str_format",
    ],
    language = "c++",
    visibility = ["@grpc:client_channel"],
    deps = [
        "channel_args",
        "gpr",
        "grpc_service_config",
        "grpc_trace",
        "iomgr_fwd",
        "orphanable",
        "ref_counted_ptr",
        "server_address",
        "uri_parser",
    ],
)

grpc_cc_library(
    name = "notification",
    hdrs = [
        "src/core/lib/gprpp/notification.h",
    ],
    external_deps = ["absl/time"],
    deps = ["gpr"],
)

grpc_cc_library(
    name = "channel_args",
    srcs = [
        "src/core/lib/channel/channel_args.cc",
    ],
    hdrs = [
        "src/core/lib/channel/channel_args.h",
    ],
    external_deps = [
        "absl/meta:type_traits",
        "absl/strings",
        "absl/strings:str_format",
        "absl/types:optional",
        "absl/types:variant",
    ],
    language = "c++",
    deps = [
        "avl",
        "channel_stack_type",
        "debug_location",
        "dual_ref_counted",
        "gpr",
        "grpc_codegen",
        "match",
        "ref_counted",
        "ref_counted_ptr",
        "time",
        "useful",
    ],
)

grpc_cc_library(
    name = "resolved_address",
    hdrs = ["src/core/lib/iomgr/resolved_address.h"],
    language = "c++",
    deps = [
        "gpr_platform",
        "iomgr_port",
    ],
)

grpc_cc_library(
    name = "lb_policy",
    srcs = ["src/core/lib/load_balancing/lb_policy.cc"],
    hdrs = ["src/core/lib/load_balancing/lb_policy.h"],
    external_deps = [
        "absl/status",
        "absl/status:statusor",
        "absl/strings",
        "absl/types:optional",
        "absl/types:variant",
    ],
    deps = [
        "channel_args",
        "closure",
        "debug_location",
        "error",
        "exec_ctx",
        "gpr_platform",
        "grpc_backend_metric_data",
        "grpc_codegen",
        "grpc_trace",
        "iomgr_fwd",
        "orphanable",
        "pollset_set",
        "ref_counted",
        "ref_counted_ptr",
        "server_address",
        "subchannel_interface",
        "work_serializer",
    ],
)

grpc_cc_library(
    name = "lb_policy_factory",
    hdrs = ["src/core/lib/load_balancing/lb_policy_factory.h"],
    external_deps = [
        "absl/status:statusor",
        "absl/strings",
    ],
    deps = [
        "gpr_platform",
        "json",
        "lb_policy",
        "orphanable",
        "ref_counted_ptr",
    ],
)

grpc_cc_library(
    name = "lb_policy_registry",
    srcs = ["src/core/lib/load_balancing/lb_policy_registry.cc"],
    hdrs = ["src/core/lib/load_balancing/lb_policy_registry.h"],
    external_deps = [
        "absl/status",
        "absl/status:statusor",
        "absl/strings",
        "absl/strings:str_format",
    ],
    deps = [
        "gpr",
        "json",
        "lb_policy",
        "lb_policy_factory",
        "orphanable",
        "ref_counted_ptr",
    ],
)

grpc_cc_library(
    name = "subchannel_interface",
    hdrs = ["src/core/lib/load_balancing/subchannel_interface.h"],
    external_deps = ["absl/status"],
    deps = [
        "channel_args",
        "gpr_platform",
        "grpc_codegen",
        "iomgr_fwd",
        "ref_counted",
        "ref_counted_ptr",
    ],
)

grpc_cc_library(
    name = "proxy_mapper",
    hdrs = ["src/core/lib/handshaker/proxy_mapper.h"],
    external_deps = [
        "absl/strings",
        "absl/types:optional",
    ],
    deps = [
        "channel_args",
        "gpr_platform",
        "resolved_address",
    ],
)

grpc_cc_library(
    name = "proxy_mapper_registry",
    srcs = ["src/core/lib/handshaker/proxy_mapper_registry.cc"],
    hdrs = ["src/core/lib/handshaker/proxy_mapper_registry.h"],
    external_deps = [
        "absl/strings",
        "absl/types:optional",
    ],
    deps = [
        "channel_args",
        "gpr_platform",
        "proxy_mapper",
        "resolved_address",
    ],
)

grpc_cc_library(
    name = "grpc_client_channel",
    srcs = [
        "src/core/ext/filters/client_channel/backend_metric.cc",
        "src/core/ext/filters/client_channel/backup_poller.cc",
        "src/core/ext/filters/client_channel/channel_connectivity.cc",
        "src/core/ext/filters/client_channel/client_channel.cc",
        "src/core/ext/filters/client_channel/client_channel_channelz.cc",
        "src/core/ext/filters/client_channel/client_channel_factory.cc",
        "src/core/ext/filters/client_channel/client_channel_plugin.cc",
        "src/core/ext/filters/client_channel/config_selector.cc",
        "src/core/ext/filters/client_channel/dynamic_filters.cc",
        "src/core/ext/filters/client_channel/global_subchannel_pool.cc",
        "src/core/ext/filters/client_channel/health/health_check_client.cc",
        "src/core/ext/filters/client_channel/http_proxy.cc",
        "src/core/ext/filters/client_channel/lb_policy/child_policy_handler.cc",
        "src/core/ext/filters/client_channel/lb_policy/oob_backend_metric.cc",
        "src/core/ext/filters/client_channel/local_subchannel_pool.cc",
        "src/core/ext/filters/client_channel/resolver_result_parsing.cc",
        "src/core/ext/filters/client_channel/retry_filter.cc",
        "src/core/ext/filters/client_channel/retry_service_config.cc",
        "src/core/ext/filters/client_channel/retry_throttle.cc",
        "src/core/ext/filters/client_channel/service_config_channel_arg_filter.cc",
        "src/core/ext/filters/client_channel/subchannel.cc",
        "src/core/ext/filters/client_channel/subchannel_pool_interface.cc",
        "src/core/ext/filters/client_channel/subchannel_stream_client.cc",
    ],
    hdrs = [
        "src/core/ext/filters/client_channel/backend_metric.h",
        "src/core/ext/filters/client_channel/backup_poller.h",
        "src/core/ext/filters/client_channel/client_channel.h",
        "src/core/ext/filters/client_channel/client_channel_channelz.h",
        "src/core/ext/filters/client_channel/client_channel_factory.h",
        "src/core/ext/filters/client_channel/config_selector.h",
        "src/core/ext/filters/client_channel/connector.h",
        "src/core/ext/filters/client_channel/dynamic_filters.h",
        "src/core/ext/filters/client_channel/global_subchannel_pool.h",
        "src/core/ext/filters/client_channel/health/health_check_client.h",
        "src/core/ext/filters/client_channel/http_proxy.h",
        "src/core/ext/filters/client_channel/lb_policy/child_policy_handler.h",
        "src/core/ext/filters/client_channel/lb_policy/oob_backend_metric.h",
        "src/core/ext/filters/client_channel/local_subchannel_pool.h",
        "src/core/ext/filters/client_channel/resolver_result_parsing.h",
        "src/core/ext/filters/client_channel/retry_filter.h",
        "src/core/ext/filters/client_channel/retry_service_config.h",
        "src/core/ext/filters/client_channel/retry_throttle.h",
        "src/core/ext/filters/client_channel/subchannel.h",
        "src/core/ext/filters/client_channel/subchannel_interface_internal.h",
        "src/core/ext/filters/client_channel/subchannel_pool_interface.h",
        "src/core/ext/filters/client_channel/subchannel_stream_client.h",
    ],
    external_deps = [
        "absl/base:core_headers",
        "absl/container:inlined_vector",
        "absl/memory",
        "absl/status",
        "absl/status:statusor",
        "absl/strings",
        "absl/strings:cord",
        "absl/types:optional",
        "absl/types:variant",
        "upb_lib",
    ],
    language = "c++",
    visibility = ["@grpc:client_channel"],
    deps = [
        "arena",
        "backoff",
        "channel_fwd",
        "channel_init",
        "channel_stack_type",
        "config",
        "construct_destruct",
        "debug_location",
        "default_event_engine",
        "dual_ref_counted",
        "env",
        "gpr",
        "gpr_atm",
        "grpc_backend_metric_data",
        "grpc_base",
        "grpc_codegen",
        "grpc_deadline_filter",
        "grpc_health_upb",
        "grpc_public_hdrs",
        "grpc_resolver",
        "grpc_service_config",
        "grpc_service_config_impl",
        "grpc_trace",
        "http_connect_handshaker",
        "init_internally",
        "iomgr_fwd",
        "iomgr_timer",
        "json",
        "json_util",
        "lb_policy",
        "lb_policy_registry",
        "memory_quota",
        "orphanable",
        "pollset_set",
        "protobuf_duration_upb",
        "proxy_mapper",
        "proxy_mapper_registry",
        "ref_counted",
        "ref_counted_ptr",
        "resolved_address",
        "resource_quota",
        "server_address",
        "service_config_parser",
        "slice",
        "slice_buffer",
        "slice_refcount",
        "sockaddr_utils",
        "stats",
        "stats_data",
        "subchannel_interface",
        "time",
        "transport_fwd",
        "unique_type_name",
        "uri_parser",
        "useful",
        "work_serializer",
        "xds_orca_service_upb",
        "xds_orca_upb",
    ],
)

grpc_cc_library(
    name = "grpc_server_config_selector",
    srcs = [
        "src/core/ext/filters/server_config_selector/server_config_selector.cc",
    ],
    hdrs = [
        "src/core/ext/filters/server_config_selector/server_config_selector.h",
    ],
    external_deps = [
        "absl/status:statusor",
        "absl/strings",
    ],
    language = "c++",
    deps = [
        "channel_args",
        "dual_ref_counted",
        "gpr_platform",
        "grpc_base",
        "grpc_codegen",
        "grpc_service_config",
        "ref_counted",
        "ref_counted_ptr",
        "service_config_parser",
        "useful",
    ],
)

grpc_cc_library(
    name = "grpc_server_config_selector_filter",
    srcs = [
        "src/core/ext/filters/server_config_selector/server_config_selector_filter.cc",
    ],
    hdrs = [
        "src/core/ext/filters/server_config_selector/server_config_selector_filter.h",
    ],
    external_deps = [
        "absl/base:core_headers",
        "absl/memory",
        "absl/status",
        "absl/status:statusor",
        "absl/types:optional",
    ],
    language = "c++",
    deps = [
        "arena",
        "arena_promise",
        "channel_args",
        "channel_fwd",
        "context",
        "gpr",
        "grpc_base",
        "grpc_server_config_selector",
        "grpc_service_config",
        "promise",
        "ref_counted_ptr",
    ],
)

grpc_cc_library(
    name = "sorted_pack",
    hdrs = [
        "src/core/lib/gprpp/sorted_pack.h",
    ],
    language = "c++",
    deps = ["gpr_platform"],
)

grpc_cc_library(
    name = "idle_filter_state",
    srcs = [
        "src/core/ext/filters/channel_idle/idle_filter_state.cc",
    ],
    hdrs = [
        "src/core/ext/filters/channel_idle/idle_filter_state.h",
    ],
    language = "c++",
    deps = ["gpr_platform"],
)

grpc_cc_library(
    name = "grpc_channel_idle_filter",
    srcs = [
        "src/core/ext/filters/channel_idle/channel_idle_filter.cc",
    ],
    hdrs = [
        "src/core/ext/filters/channel_idle/channel_idle_filter.h",
    ],
    external_deps = [
        "absl/status",
        "absl/status:statusor",
        "absl/types:optional",
    ],
    deps = [
        "activity",
        "arena_promise",
        "channel_args",
        "channel_fwd",
        "channel_init",
        "channel_stack_builder",
        "channel_stack_type",
        "closure",
        "config",
        "debug_location",
        "exec_ctx",
        "exec_ctx_wakeup_scheduler",
        "gpr",
        "grpc_base",
        "grpc_codegen",
        "grpc_trace",
        "http2_errors",
        "idle_filter_state",
        "loop",
        "orphanable",
        "poll",
        "promise",
        "ref_counted_ptr",
        "single_set_ptr",
        "sleep",
        "time",
        "try_seq",
    ],
)

grpc_cc_library(
    name = "grpc_deadline_filter",
    srcs = [
        "src/core/ext/filters/deadline/deadline_filter.cc",
    ],
    hdrs = [
        "src/core/ext/filters/deadline/deadline_filter.h",
    ],
    external_deps = [
        "absl/status",
        "absl/types:optional",
    ],
    language = "c++",
    deps = [
        "arena",
        "channel_args",
        "channel_fwd",
        "channel_init",
        "channel_stack_builder",
        "channel_stack_type",
        "closure",
        "config",
        "debug_location",
        "exec_ctx",
        "gpr",
        "grpc_base",
        "grpc_codegen",
        "grpc_public_hdrs",
        "iomgr_timer",
        "time",
    ],
)

grpc_cc_library(
    name = "grpc_client_authority_filter",
    srcs = [
        "src/core/ext/filters/http/client_authority_filter.cc",
    ],
    hdrs = [
        "src/core/ext/filters/http/client_authority_filter.h",
    ],
    external_deps = [
        "absl/status",
        "absl/status:statusor",
        "absl/strings",
        "absl/types:optional",
    ],
    language = "c++",
    deps = [
        "arena_promise",
        "channel_args",
        "channel_fwd",
        "channel_init",
        "channel_stack_builder",
        "channel_stack_type",
        "config",
        "gpr_platform",
        "grpc_base",
        "grpc_codegen",
        "slice",
    ],
)

grpc_cc_library(
    name = "grpc_message_size_filter",
    srcs = [
        "src/core/ext/filters/message_size/message_size_filter.cc",
    ],
    hdrs = [
        "src/core/ext/filters/message_size/message_size_filter.h",
    ],
    external_deps = [
        "absl/memory",
        "absl/status",
        "absl/status:statusor",
        "absl/strings",
        "absl/strings:str_format",
        "absl/types:optional",
    ],
    language = "c++",
    deps = [
        "channel_args",
        "channel_fwd",
        "channel_init",
        "channel_stack_builder",
        "channel_stack_type",
        "closure",
        "config",
        "debug_location",
        "gpr",
        "grpc_base",
        "grpc_codegen",
        "grpc_public_hdrs",
        "grpc_service_config",
        "json",
        "service_config_parser",
        "slice_buffer",
    ],
)

grpc_cc_library(
    name = "grpc_fault_injection_filter",
    srcs = [
        "src/core/ext/filters/fault_injection/fault_injection_filter.cc",
        "src/core/ext/filters/fault_injection/service_config_parser.cc",
    ],
    hdrs = [
        "src/core/ext/filters/fault_injection/fault_injection_filter.h",
        "src/core/ext/filters/fault_injection/service_config_parser.h",
    ],
    external_deps = [
        "absl/base:core_headers",
        "absl/memory",
        "absl/random",
        "absl/status",
        "absl/status:statusor",
        "absl/strings",
        "absl/types:optional",
    ],
    language = "c++",
    deps = [
        "arena_promise",
        "channel_fwd",
        "config",
        "context",
        "gpr",
        "grpc_base",
        "grpc_public_hdrs",
        "grpc_service_config",
        "grpc_trace",
        "json",
        "json_util",
        "service_config_parser",
        "sleep",
        "time",
        "try_seq",
    ],
)

grpc_cc_library(
    name = "grpc_rbac_filter",
    srcs = [
        "src/core/ext/filters/rbac/rbac_filter.cc",
        "src/core/ext/filters/rbac/rbac_service_config_parser.cc",
    ],
    hdrs = [
        "src/core/ext/filters/rbac/rbac_filter.h",
        "src/core/ext/filters/rbac/rbac_service_config_parser.h",
    ],
    external_deps = [
        "absl/memory",
        "absl/status",
        "absl/status:statusor",
        "absl/strings",
        "absl/strings:str_format",
        "absl/types:optional",
    ],
    language = "c++",
    deps = [
        "channel_args",
        "channel_fwd",
        "closure",
        "config",
        "debug_location",
        "gpr",
        "grpc_authorization_base",
        "grpc_base",
        "grpc_matchers",
        "grpc_public_hdrs",
        "grpc_rbac_engine",
        "grpc_security_base",
        "grpc_service_config",
        "json",
        "json_util",
        "service_config_parser",
        "transport_fwd",
    ],
)

grpc_cc_library(
    name = "grpc_http_filters",
    srcs = [
        "src/core/ext/filters/http/client/http_client_filter.cc",
        "src/core/ext/filters/http/http_filters_plugin.cc",
        "src/core/ext/filters/http/message_compress/message_compress_filter.cc",
        "src/core/ext/filters/http/message_compress/message_decompress_filter.cc",
        "src/core/ext/filters/http/server/http_server_filter.cc",
    ],
    hdrs = [
        "src/core/ext/filters/http/client/http_client_filter.h",
        "src/core/ext/filters/http/message_compress/message_compress_filter.h",
        "src/core/ext/filters/http/message_compress/message_decompress_filter.h",
        "src/core/ext/filters/http/server/http_server_filter.h",
    ],
    external_deps = [
        "absl/base:core_headers",
        "absl/meta:type_traits",
        "absl/status",
        "absl/status:statusor",
        "absl/strings",
        "absl/strings:str_format",
        "absl/types:optional",
    ],
    language = "c++",
    visibility = ["@grpc:http"],
    deps = [
        "arena",
        "arena_promise",
        "basic_seq",
        "call_push_pull",
        "channel_fwd",
        "channel_init",
        "channel_stack_type",
        "config",
        "context",
        "debug_location",
        "gpr",
        "grpc_base",
        "grpc_codegen",
        "grpc_message_size_filter",
        "grpc_public_hdrs",
        "grpc_trace",
        "latch",
        "percent_encoding",
        "promise",
        "seq",
        "slice",
        "slice_buffer",
        "transport_fwd",
    ],
)

grpc_cc_library(
    name = "grpc_codegen",
    language = "c++",
    public_hdrs = [
        "include/grpc/impl/codegen/byte_buffer.h",
        "include/grpc/impl/codegen/byte_buffer_reader.h",
        "include/grpc/impl/codegen/compression_types.h",
        "include/grpc/impl/codegen/connectivity_state.h",
        "include/grpc/impl/codegen/grpc_types.h",
        "include/grpc/impl/codegen/propagation_bits.h",
        "include/grpc/impl/codegen/status.h",
        "include/grpc/impl/codegen/slice.h",
    ],
    visibility = ["@grpc:public"],
    deps = ["gpr"],
)

grpc_cc_library(
    name = "grpc_grpclb_balancer_addresses",
    srcs = [
        "src/core/ext/filters/client_channel/lb_policy/grpclb/grpclb_balancer_addresses.cc",
    ],
    hdrs = [
        "src/core/ext/filters/client_channel/lb_policy/grpclb/grpclb_balancer_addresses.h",
    ],
    language = "c++",
    visibility = ["@grpc:grpclb"],
    deps = [
        "channel_args",
        "gpr_platform",
        "grpc_codegen",
        "server_address",
        "useful",
    ],
)

grpc_cc_library(
    name = "grpc_lb_policy_grpclb",
    srcs = [
        "src/core/ext/filters/client_channel/lb_policy/grpclb/client_load_reporting_filter.cc",
        "src/core/ext/filters/client_channel/lb_policy/grpclb/grpclb.cc",
        "src/core/ext/filters/client_channel/lb_policy/grpclb/grpclb_client_stats.cc",
        "src/core/ext/filters/client_channel/lb_policy/grpclb/load_balancer_api.cc",
    ],
    hdrs = [
        "src/core/ext/filters/client_channel/lb_policy/grpclb/client_load_reporting_filter.h",
        "src/core/ext/filters/client_channel/lb_policy/grpclb/grpclb.h",
        "src/core/ext/filters/client_channel/lb_policy/grpclb/grpclb_client_stats.h",
        "src/core/ext/filters/client_channel/lb_policy/grpclb/load_balancer_api.h",
    ],
    external_deps = [
        "absl/base:core_headers",
        "absl/container:inlined_vector",
        "absl/memory",
        "absl/status",
        "absl/status:statusor",
        "absl/strings",
        "absl/strings:str_format",
        "absl/types:optional",
        "absl/types:variant",
        "upb_lib",
    ],
    language = "c++",
    deps = [
        "backoff",
        "channel_fwd",
        "channel_init",
        "channel_stack_type",
        "config",
        "debug_location",
        "default_event_engine",
        "gpr",
        "gpr_atm",
        "grpc_base",
        "grpc_client_channel",
        "grpc_codegen",
        "grpc_grpclb_balancer_addresses",
        "grpc_lb_upb",
        "grpc_public_hdrs",
        "grpc_resolver",
        "grpc_resolver_fake",
        "grpc_security_base",
        "grpc_sockaddr",
        "grpc_trace",
        "iomgr_timer",
        "json",
        "json_args",
        "json_object_loader",
        "lb_policy",
        "lb_policy_factory",
        "lb_policy_registry",
        "orphanable",
        "pollset_set",
        "protobuf_duration_upb",
        "protobuf_timestamp_upb",
        "ref_counted",
        "ref_counted_ptr",
        "resolved_address",
        "server_address",
        "slice",
        "slice_refcount",
        "sockaddr_utils",
        "subchannel_interface",
        "time",
        "uri_parser",
        "useful",
        "validation_errors",
        "work_serializer",
    ],
)

grpc_cc_library(
    name = "grpc_backend_metric_data",
    hdrs = [
        "src/core/ext/filters/client_channel/lb_policy/backend_metric_data.h",
    ],
    external_deps = ["absl/strings"],
    language = "c++",
    deps = ["gpr_platform"],
)

grpc_cc_library(
    name = "grpc_lb_policy_rls",
    srcs = [
        "src/core/ext/filters/client_channel/lb_policy/rls/rls.cc",
    ],
    external_deps = [
        "absl/base:core_headers",
        "absl/hash",
        "absl/memory",
        "absl/status",
        "absl/status:statusor",
        "absl/strings",
        "absl/strings:str_format",
        "absl/types:optional",
        "upb_lib",
    ],
    language = "c++",
    deps = [
        "backoff",
        "config",
        "debug_location",
        "dual_ref_counted",
        "gpr",
        "grpc_base",
        "grpc_client_channel",
        "grpc_codegen",
        "grpc_fake_credentials",
        "grpc_public_hdrs",
        "grpc_resolver",
        "grpc_security_base",
        "grpc_service_config_impl",
        "grpc_trace",
        "iomgr_timer",
        "json",
        "json_args",
        "json_object_loader",
        "lb_policy",
        "lb_policy_factory",
        "lb_policy_registry",
        "orphanable",
        "pollset_set",
        "ref_counted_ptr",
        "rls_upb",
        "server_address",
        "slice_refcount",
        "subchannel_interface",
        "time",
        "uri_parser",
        "validation_errors",
        "work_serializer",
    ],
)

grpc_cc_library(
    name = "upb_utils",
    hdrs = [
        "src/core/ext/xds/upb_utils.h",
    ],
    external_deps = [
        "absl/strings",
        "upb_lib",
    ],
    language = "c++",
    deps = ["gpr_platform"],
)

grpc_cc_library(
    name = "xds_client",
    srcs = [
        "src/core/ext/xds/xds_api.cc",
        "src/core/ext/xds/xds_bootstrap.cc",
        "src/core/ext/xds/xds_client.cc",
        "src/core/ext/xds/xds_client_stats.cc",
        "src/core/ext/xds/xds_resource_type.cc",
    ],
    hdrs = [
        "src/core/ext/xds/xds_api.h",
        "src/core/ext/xds/xds_bootstrap.h",
        "src/core/ext/xds/xds_channel_args.h",
        "src/core/ext/xds/xds_client.h",
        "src/core/ext/xds/xds_client_stats.h",
        "src/core/ext/xds/xds_resource_type.h",
        "src/core/ext/xds/xds_resource_type_impl.h",
        "src/core/ext/xds/xds_transport.h",
    ],
    external_deps = [
        "absl/base:core_headers",
        "absl/memory",
        "absl/status",
        "absl/status:statusor",
        "absl/strings",
        "absl/strings:str_format",
        "absl/types:optional",
        "upb_lib",
        "upb_textformat_lib",
        "upb_json_lib",
        "upb_reflection",
    ],
    language = "c++",
    tags = ["nofixdeps"],
    visibility = ["@grpc:xds_client_core"],
    deps = [
        "backoff",
        "debug_location",
        "default_event_engine",
        "dual_ref_counted",
        "env",
        "envoy_admin_upb",
        "envoy_config_core_upb",
        "envoy_config_endpoint_upb",
        "envoy_service_discovery_upb",
        "envoy_service_discovery_upbdefs",
        "envoy_service_load_stats_upb",
        "envoy_service_load_stats_upbdefs",
        "envoy_service_status_upb",
        "envoy_service_status_upbdefs",
        "event_engine_base_hdrs",
        "exec_ctx",
        "google_rpc_status_upb",
        "gpr",
        "grpc_trace",
        "json",
        "orphanable",
        "protobuf_any_upb",
        "protobuf_duration_upb",
        "protobuf_struct_upb",
        "protobuf_timestamp_upb",
        "ref_counted",
        "ref_counted_ptr",
        "time",
        "upb_utils",
        "uri_parser",
        "useful",
        "work_serializer",
    ],
)

grpc_cc_library(
    name = "certificate_provider_factory",
    hdrs = [
        "src/core/lib/security/certificate_provider/certificate_provider_factory.h",
    ],
    deps = [
        "error",
        "gpr",
        "grpc_public_hdrs",
        "json",
        "ref_counted",
        "ref_counted_ptr",
    ],
)

grpc_cc_library(
    name = "certificate_provider_registry",
    srcs = [
        "src/core/lib/security/certificate_provider/certificate_provider_registry.cc",
    ],
    hdrs = [
        "src/core/lib/security/certificate_provider/certificate_provider_registry.h",
    ],
    external_deps = ["absl/strings"],
    deps = [
        "certificate_provider_factory",
        "gpr_public_hdrs",
    ],
)

grpc_cc_library(
    name = "grpc_xds_client",
    srcs = [
        "src/core/ext/xds/certificate_provider_store.cc",
        "src/core/ext/xds/file_watcher_certificate_provider_factory.cc",
        "src/core/ext/xds/xds_bootstrap_grpc.cc",
        "src/core/ext/xds/xds_certificate_provider.cc",
        "src/core/ext/xds/xds_client_grpc.cc",
        "src/core/ext/xds/xds_cluster.cc",
        "src/core/ext/xds/xds_cluster_specifier_plugin.cc",
        "src/core/ext/xds/xds_common_types.cc",
        "src/core/ext/xds/xds_endpoint.cc",
        "src/core/ext/xds/xds_http_fault_filter.cc",
        "src/core/ext/xds/xds_http_filters.cc",
        "src/core/ext/xds/xds_http_rbac_filter.cc",
        "src/core/ext/xds/xds_lb_policy_registry.cc",
        "src/core/ext/xds/xds_listener.cc",
        "src/core/ext/xds/xds_route_config.cc",
        "src/core/ext/xds/xds_routing.cc",
        "src/core/ext/xds/xds_transport_grpc.cc",
        "src/core/lib/security/credentials/xds/xds_credentials.cc",
    ],
    hdrs = [
        "src/core/ext/xds/certificate_provider_store.h",
        "src/core/ext/xds/file_watcher_certificate_provider_factory.h",
        "src/core/ext/xds/xds_bootstrap_grpc.h",
        "src/core/ext/xds/xds_certificate_provider.h",
        "src/core/ext/xds/xds_client_grpc.h",
        "src/core/ext/xds/xds_cluster.h",
        "src/core/ext/xds/xds_cluster_specifier_plugin.h",
        "src/core/ext/xds/xds_common_types.h",
        "src/core/ext/xds/xds_endpoint.h",
        "src/core/ext/xds/xds_http_fault_filter.h",
        "src/core/ext/xds/xds_http_filters.h",
        "src/core/ext/xds/xds_http_rbac_filter.h",
        "src/core/ext/xds/xds_lb_policy_registry.h",
        "src/core/ext/xds/xds_listener.h",
        "src/core/ext/xds/xds_route_config.h",
        "src/core/ext/xds/xds_routing.h",
        "src/core/ext/xds/xds_transport_grpc.h",
        "src/core/lib/security/credentials/xds/xds_credentials.h",
    ],
    external_deps = [
        "absl/base:core_headers",
        "absl/functional:bind_front",
        "absl/memory",
        "absl/status",
        "absl/status:statusor",
        "absl/strings",
        "absl/strings:str_format",
        "absl/types:optional",
        "absl/types:variant",
        "upb_lib",
        "upb_textformat_lib",
        "upb_json_lib",
        "re2",
        "upb_reflection",
    ],
    language = "c++",
    tags = ["nofixdeps"],
    deps = [
        "certificate_provider_factory",
        "certificate_provider_registry",
        "channel_creds_registry",
        "channel_fwd",
        "config",
        "debug_location",
        "default_event_engine",
        "env",
        "envoy_admin_upb",
        "envoy_config_cluster_upb",
        "envoy_config_cluster_upbdefs",
        "envoy_config_core_upb",
        "envoy_config_endpoint_upb",
        "envoy_config_endpoint_upbdefs",
        "envoy_config_listener_upb",
        "envoy_config_listener_upbdefs",
        "envoy_config_rbac_upb",
        "envoy_config_route_upb",
        "envoy_config_route_upbdefs",
        "envoy_extensions_clusters_aggregate_upb",
        "envoy_extensions_clusters_aggregate_upbdefs",
        "envoy_extensions_filters_common_fault_upb",
        "envoy_extensions_filters_http_fault_upb",
        "envoy_extensions_filters_http_fault_upbdefs",
        "envoy_extensions_filters_http_rbac_upb",
        "envoy_extensions_filters_http_rbac_upbdefs",
        "envoy_extensions_filters_http_router_upb",
        "envoy_extensions_filters_http_router_upbdefs",
        "envoy_extensions_filters_network_http_connection_manager_upb",
        "envoy_extensions_filters_network_http_connection_manager_upbdefs",
        "envoy_extensions_load_balancing_policies_ring_hash_upb",
        "envoy_extensions_load_balancing_policies_wrr_locality_upb",
        "envoy_extensions_transport_sockets_tls_upb",
        "envoy_extensions_transport_sockets_tls_upbdefs",
        "envoy_service_discovery_upb",
        "envoy_service_discovery_upbdefs",
        "envoy_service_load_stats_upb",
        "envoy_service_load_stats_upbdefs",
        "envoy_service_status_upb",
        "envoy_service_status_upbdefs",
        "envoy_type_matcher_upb",
        "envoy_type_upb",
        "error",
        "google_rpc_status_upb",
        "gpr",
        "grpc_base",
        "grpc_client_channel",
        "grpc_codegen",
        "grpc_credentials_util",
        "grpc_fake_credentials",
        "grpc_fault_injection_filter",
        "grpc_lb_xds_channel_args",
        "grpc_matchers",
        "grpc_outlier_detection_header",
        "grpc_rbac_filter",
        "grpc_security_base",
        "grpc_sockaddr",
        "grpc_tls_credentials",
        "grpc_trace",
        "grpc_transport_chttp2_client_connector",
        "init_internally",
        "iomgr_fwd",
        "iomgr_timer",
        "json",
        "json_object_loader",
        "json_util",
        "lb_policy_registry",
        "match",
        "orphanable",
        "pollset_set",
        "protobuf_any_upb",
        "protobuf_duration_upb",
        "protobuf_struct_upb",
        "protobuf_struct_upbdefs",
        "protobuf_timestamp_upb",
        "protobuf_wrappers_upb",
        "ref_counted",
        "ref_counted_ptr",
        "resolved_address",
        "rls_config_upb",
        "rls_config_upbdefs",
        "server_address",
        "slice",
        "slice_refcount",
        "sockaddr_utils",
        "status_helper",
        "time",
        "tsi_ssl_credentials",
        "unique_type_name",
        "upb_utils",
        "uri_parser",
        "useful",
        "work_serializer",
        "xds_client",
        "xds_type_upb",
        "xds_type_upbdefs",
    ],
)

grpc_cc_library(
    name = "grpc_xds_channel_stack_modifier",
    srcs = [
        "src/core/ext/xds/xds_channel_stack_modifier.cc",
    ],
    hdrs = [
        "src/core/ext/xds/xds_channel_stack_modifier.h",
    ],
    external_deps = ["absl/strings"],
    language = "c++",
    deps = [
        "channel_args",
        "channel_fwd",
        "channel_init",
        "channel_stack_builder",
        "channel_stack_type",
        "config",
        "gpr_platform",
        "grpc_base",
        "grpc_codegen",
        "ref_counted",
        "ref_counted_ptr",
        "useful",
    ],
)

grpc_cc_library(
    name = "grpc_xds_server_config_fetcher",
    srcs = [
        "src/core/ext/xds/xds_server_config_fetcher.cc",
    ],
    external_deps = [
        "absl/base:core_headers",
        "absl/status",
        "absl/status:statusor",
        "absl/strings",
        "absl/types:optional",
        "absl/types:variant",
    ],
    language = "c++",
    deps = [
        "channel_args",
        "channel_args_preconditioning",
        "channel_fwd",
        "config",
        "debug_location",
        "exec_ctx",
        "gpr",
        "grpc_base",
        "grpc_codegen",
        "grpc_public_hdrs",
        "grpc_security_base",
        "grpc_server_config_selector",
        "grpc_server_config_selector_filter",
        "grpc_service_config",
        "grpc_service_config_impl",
        "grpc_sockaddr",
        "grpc_tls_credentials",
        "grpc_trace",
        "grpc_xds_channel_stack_modifier",
        "grpc_xds_client",
        "iomgr_fwd",
        "ref_counted_ptr",
        "resolved_address",
        "slice_refcount",
        "sockaddr_utils",
        "unique_type_name",
        "uri_parser",
        "xds_client",
    ],
)

grpc_cc_library(
    name = "channel_creds_registry_init",
    srcs = [
        "src/core/lib/security/credentials/channel_creds_registry_init.cc",
    ],
    external_deps = [
        "absl/memory",
        "absl/strings",
    ],
    language = "c++",
    deps = [
        "channel_creds_registry",
        "config",
        "gpr_platform",
        "grpc_fake_credentials",
        "grpc_google_default_credentials",
        "grpc_security_base",
        "json",
        "ref_counted_ptr",
    ],
)

grpc_cc_library(
    name = "grpc_google_mesh_ca_certificate_provider_factory",
    srcs = [
        "src/core/ext/xds/google_mesh_ca_certificate_provider_factory.cc",
    ],
    hdrs = [
        "src/core/ext/xds/google_mesh_ca_certificate_provider_factory.h",
    ],
    language = "c++",
    deps = [
        "certificate_provider_factory",
        "error",
        "gpr_platform",
        "grpc_tls_credentials",
        "grpc_trace",
        "json",
        "json_util",
        "ref_counted_ptr",
        "time",
    ],
)

grpc_cc_library(
    name = "grpc_lb_policy_cds",
    srcs = [
        "src/core/ext/filters/client_channel/lb_policy/xds/cds.cc",
    ],
    external_deps = [
        "absl/memory",
        "absl/status",
        "absl/status:statusor",
        "absl/strings",
        "absl/types:optional",
    ],
    language = "c++",
    deps = [
        "config",
        "debug_location",
        "gpr",
        "grpc_base",
        "grpc_codegen",
        "grpc_matchers",
        "grpc_outlier_detection_header",
        "grpc_security_base",
        "grpc_tls_credentials",
        "grpc_trace",
        "grpc_xds_client",
        "json",
        "json_args",
        "json_object_loader",
        "lb_policy",
        "lb_policy_factory",
        "lb_policy_registry",
        "orphanable",
        "pollset_set",
        "ref_counted_ptr",
        "server_address",
        "subchannel_interface",
        "time",
        "unique_type_name",
        "work_serializer",
        "xds_client",
    ],
)

grpc_cc_library(
    name = "grpc_lb_xds_channel_args",
    hdrs = [
        "src/core/ext/filters/client_channel/lb_policy/xds/xds_channel_args.h",
    ],
    language = "c++",
)

grpc_cc_library(
    name = "grpc_lb_xds_common",
    hdrs = [
        "src/core/ext/filters/client_channel/lb_policy/xds/xds.h",
    ],
    external_deps = ["absl/memory"],
    language = "c++",
    deps = [
        "gpr_platform",
        "ref_counted_ptr",
        "server_address",
        "xds_client",
    ],
)

grpc_cc_library(
    name = "grpc_lb_policy_xds_cluster_resolver",
    srcs = [
        "src/core/ext/filters/client_channel/lb_policy/xds/xds_cluster_resolver.cc",
    ],
    external_deps = [
        "absl/memory",
        "absl/status",
        "absl/status:statusor",
        "absl/strings",
        "absl/types:optional",
    ],
    language = "c++",
    deps = [
        "channel_args",
        "config",
        "debug_location",
        "gpr",
        "grpc_base",
        "grpc_client_channel",
        "grpc_codegen",
        "grpc_lb_address_filtering",
        "grpc_lb_policy_ring_hash",
        "grpc_lb_xds_channel_args",
        "grpc_lb_xds_common",
        "grpc_outlier_detection_header",
        "grpc_resolver",
        "grpc_resolver_fake",
        "grpc_trace",
        "grpc_xds_client",
        "json",
        "json_args",
        "json_object_loader",
        "lb_policy",
        "lb_policy_factory",
        "lb_policy_registry",
        "orphanable",
        "pollset_set",
        "ref_counted_ptr",
        "server_address",
        "subchannel_interface",
        "validation_errors",
        "work_serializer",
        "xds_client",
    ],
)

grpc_cc_library(
    name = "grpc_lb_policy_xds_cluster_impl",
    srcs = [
        "src/core/ext/filters/client_channel/lb_policy/xds/xds_cluster_impl.cc",
    ],
    external_deps = [
        "absl/base:core_headers",
        "absl/memory",
        "absl/status",
        "absl/status:statusor",
        "absl/strings",
        "absl/types:optional",
        "absl/types:variant",
    ],
    language = "c++",
    deps = [
        "channel_args",
        "config",
        "debug_location",
        "gpr",
        "grpc_base",
        "grpc_client_channel",
        "grpc_codegen",
        "grpc_lb_xds_channel_args",
        "grpc_lb_xds_common",
        "grpc_trace",
        "grpc_xds_client",
        "json",
        "json_args",
        "json_object_loader",
        "lb_policy",
        "lb_policy_factory",
        "lb_policy_registry",
        "orphanable",
        "pollset_set",
        "ref_counted",
        "ref_counted_ptr",
        "server_address",
        "subchannel_interface",
        "validation_errors",
        "xds_client",
    ],
)

grpc_cc_library(
    name = "grpc_lb_policy_xds_cluster_manager",
    srcs = [
        "src/core/ext/filters/client_channel/lb_policy/xds/xds_cluster_manager.cc",
    ],
    external_deps = [
        "absl/memory",
        "absl/status",
        "absl/status:statusor",
        "absl/strings",
    ],
    language = "c++",
    deps = [
        "channel_args",
        "closure",
        "config",
        "debug_location",
        "gpr",
        "grpc_base",
        "grpc_client_channel",
        "grpc_codegen",
        "grpc_resolver_xds_header",
        "grpc_trace",
        "iomgr_timer",
        "json",
        "json_args",
        "json_object_loader",
        "lb_policy",
        "lb_policy_factory",
        "lb_policy_registry",
        "orphanable",
        "pollset_set",
        "ref_counted",
        "ref_counted_ptr",
        "server_address",
        "subchannel_interface",
        "time",
        "validation_errors",
        "work_serializer",
    ],
)

grpc_cc_library(
    name = "grpc_lb_address_filtering",
    srcs = [
        "src/core/ext/filters/client_channel/lb_policy/address_filtering.cc",
    ],
    hdrs = [
        "src/core/ext/filters/client_channel/lb_policy/address_filtering.h",
    ],
    external_deps = [
        "absl/memory",
        "absl/status:statusor",
        "absl/strings",
    ],
    language = "c++",
    deps = [
        "gpr_platform",
        "server_address",
    ],
)

grpc_cc_library(
    name = "grpc_lb_subchannel_list",
    hdrs = [
        "src/core/ext/filters/client_channel/lb_policy/subchannel_list.h",
    ],
    external_deps = [
        "absl/status",
        "absl/types:optional",
    ],
    language = "c++",
    deps = [
        "debug_location",
        "dual_ref_counted",
        "gpr",
        "gpr_manual_constructor",
        "grpc_base",
        "grpc_codegen",
        "iomgr_fwd",
        "lb_policy",
        "ref_counted_ptr",
        "server_address",
        "subchannel_interface",
    ],
)

grpc_cc_library(
    name = "grpc_lb_policy_pick_first",
    srcs = [
        "src/core/ext/filters/client_channel/lb_policy/pick_first/pick_first.cc",
    ],
    external_deps = [
        "absl/memory",
        "absl/status",
        "absl/status:statusor",
        "absl/strings",
        "absl/types:optional",
    ],
    language = "c++",
    deps = [
        "channel_args",
        "config",
        "debug_location",
        "gpr",
        "grpc_base",
        "grpc_codegen",
        "grpc_lb_subchannel_list",
        "grpc_trace",
        "json",
        "lb_policy",
        "lb_policy_factory",
        "lb_policy_registry",
        "orphanable",
        "ref_counted_ptr",
        "server_address",
        "subchannel_interface",
    ],
)

grpc_cc_library(
    name = "grpc_lb_policy_ring_hash",
    srcs = [
        "src/core/ext/filters/client_channel/lb_policy/ring_hash/ring_hash.cc",
    ],
    hdrs = [
        "src/core/ext/filters/client_channel/lb_policy/ring_hash/ring_hash.h",
    ],
    external_deps = [
        "absl/base:core_headers",
        "absl/container:inlined_vector",
        "absl/memory",
        "absl/status",
        "absl/status:statusor",
        "absl/strings",
        "absl/types:optional",
        "xxhash",
    ],
    language = "c++",
    deps = [
        "closure",
        "config",
        "debug_location",
        "exec_ctx",
        "gpr",
        "grpc_base",
        "grpc_client_channel",
        "grpc_codegen",
        "grpc_lb_subchannel_list",
        "grpc_trace",
        "json",
        "json_args",
        "json_object_loader",
        "lb_policy",
        "lb_policy_factory",
        "lb_policy_registry",
        "orphanable",
        "ref_counted_ptr",
        "server_address",
        "sockaddr_utils",
        "subchannel_interface",
        "unique_type_name",
        "validation_errors",
        "work_serializer",
    ],
)

grpc_cc_library(
    name = "grpc_lb_policy_round_robin",
    srcs = [
        "src/core/ext/filters/client_channel/lb_policy/round_robin/round_robin.cc",
    ],
    external_deps = [
        "absl/memory",
        "absl/status",
        "absl/status:statusor",
        "absl/strings",
        "absl/types:optional",
    ],
    language = "c++",
    deps = [
        "config",
        "debug_location",
        "gpr",
        "grpc_base",
        "grpc_codegen",
        "grpc_lb_subchannel_list",
        "grpc_trace",
        "json",
        "lb_policy",
        "lb_policy_factory",
        "lb_policy_registry",
        "orphanable",
        "ref_counted_ptr",
        "server_address",
        "subchannel_interface",
    ],
)

grpc_cc_library(
    name = "grpc_outlier_detection_header",
    hdrs = [
        "src/core/ext/filters/client_channel/lb_policy/outlier_detection/outlier_detection.h",
    ],
    external_deps = ["absl/types:optional"],
    language = "c++",
    deps = [
        "gpr_platform",
        "json",
        "json_args",
        "json_object_loader",
        "time",
        "validation_errors",
    ],
)

grpc_cc_library(
    name = "grpc_lb_policy_outlier_detection",
    srcs = [
        "src/core/ext/filters/client_channel/lb_policy/outlier_detection/outlier_detection.cc",
    ],
    external_deps = [
        "absl/memory",
        "absl/random",
        "absl/status",
        "absl/status:statusor",
        "absl/strings",
        "absl/types:variant",
    ],
    language = "c++",
    deps = [
        "channel_args",
        "closure",
        "config",
        "debug_location",
        "env",
        "gpr",
        "grpc_base",
        "grpc_client_channel",
        "grpc_codegen",
        "grpc_outlier_detection_header",
        "grpc_trace",
        "iomgr_fwd",
        "iomgr_timer",
        "json",
        "lb_policy",
        "lb_policy_factory",
        "lb_policy_registry",
        "orphanable",
        "pollset_set",
        "ref_counted",
        "ref_counted_ptr",
        "server_address",
        "sockaddr_utils",
        "subchannel_interface",
        "validation_errors",
        "work_serializer",
    ],
)

grpc_cc_library(
    name = "grpc_lb_policy_priority",
    srcs = [
        "src/core/ext/filters/client_channel/lb_policy/priority/priority.cc",
    ],
    external_deps = [
        "absl/memory",
        "absl/status",
        "absl/status:statusor",
        "absl/strings",
        "absl/types:optional",
    ],
    language = "c++",
    deps = [
        "channel_args",
        "closure",
        "config",
        "debug_location",
        "gpr",
        "grpc_base",
        "grpc_client_channel",
        "grpc_codegen",
        "grpc_lb_address_filtering",
        "grpc_trace",
        "iomgr_timer",
        "json",
        "json_args",
        "json_object_loader",
        "lb_policy",
        "lb_policy_factory",
        "lb_policy_registry",
        "orphanable",
        "pollset_set",
        "ref_counted",
        "ref_counted_ptr",
        "server_address",
        "subchannel_interface",
        "time",
        "validation_errors",
        "work_serializer",
    ],
)

grpc_cc_library(
    name = "grpc_lb_policy_weighted_target",
    srcs = [
        "src/core/ext/filters/client_channel/lb_policy/weighted_target/weighted_target.cc",
    ],
    external_deps = [
        "absl/memory",
        "absl/status",
        "absl/status:statusor",
        "absl/strings",
        "absl/types:optional",
    ],
    language = "c++",
    deps = [
        "channel_args",
        "config",
        "debug_location",
        "default_event_engine",
        "gpr",
        "grpc_base",
        "grpc_client_channel",
        "grpc_codegen",
        "grpc_lb_address_filtering",
        "grpc_trace",
        "json",
        "json_args",
        "json_object_loader",
        "lb_policy",
        "lb_policy_factory",
        "lb_policy_registry",
        "orphanable",
        "pollset_set",
        "ref_counted",
        "ref_counted_ptr",
        "server_address",
        "subchannel_interface",
        "time",
        "validation_errors",
        "work_serializer",
    ],
)

grpc_cc_library(
    name = "lb_server_load_reporting_filter",
    srcs = [
        "src/core/ext/filters/load_reporting/server_load_reporting_filter.cc",
    ],
    hdrs = [
        "src/core/ext/filters/load_reporting/registered_opencensus_objects.h",
        "src/core/ext/filters/load_reporting/server_load_reporting_filter.h",
        "src/cpp/server/load_reporter/constants.h",
    ],
    external_deps = [
        "absl/container:inlined_vector",
        "absl/meta:type_traits",
        "absl/status",
        "absl/status:statusor",
        "absl/strings",
        "absl/strings:str_format",
        "absl/types:optional",
        "opencensus-stats",
        "opencensus-tags",
    ],
    language = "c++",
    deps = [
        "arena_promise",
        "channel_fwd",
        "channel_init",
        "channel_stack_type",
        "config",
        "context",
        "gpr",
        "gpr_platform",
        "grpc_base",
        "grpc_codegen",
        "grpc_public_hdrs",
        "grpc_security_base",
        "grpc_sockaddr",
        "promise",
        "resolved_address",
        "seq",
        "slice",
        "uri_parser",
    ],
    alwayslink = 1,
)

grpc_cc_library(
    name = "lb_load_data_store",
    srcs = [
        "src/cpp/server/load_reporter/load_data_store.cc",
    ],
    hdrs = [
        "src/cpp/server/load_reporter/constants.h",
        "src/cpp/server/load_reporter/load_data_store.h",
    ],
    language = "c++",
    deps = [
        "gpr",
        "gpr_platform",
        "grpc++",
        "grpc_sockaddr",
    ],
)

grpc_cc_library(
    name = "lb_server_load_reporting_service_server_builder_plugin",
    srcs = [
        "src/cpp/server/load_reporter/load_reporting_service_server_builder_plugin.cc",
    ],
    hdrs = [
        "src/cpp/server/load_reporter/load_reporting_service_server_builder_plugin.h",
    ],
    language = "c++",
    deps = [
        "gpr_platform",
        "grpc++",
        "lb_load_reporter_service",
    ],
)

grpc_cc_library(
    name = "grpcpp_server_load_reporting",
    srcs = [
        "src/cpp/server/load_reporter/load_reporting_service_server_builder_option.cc",
        "src/cpp/server/load_reporter/util.cc",
    ],
    language = "c++",
    public_hdrs = [
        "include/grpcpp/ext/server_load_reporting.h",
    ],
    tags = ["nofixdeps"],
    deps = [
        "gpr",
        "gpr_platform",
        "grpc",
        "grpc++",
        "grpc++_codegen_base",
        "grpc_codegen",
        "lb_server_load_reporting_filter",
        "lb_server_load_reporting_service_server_builder_plugin",
    ],
)

grpc_cc_library(
    name = "lb_load_reporter_service",
    srcs = [
        "src/cpp/server/load_reporter/load_reporter_async_service_impl.cc",
    ],
    hdrs = [
        "src/cpp/server/load_reporter/load_reporter_async_service_impl.h",
    ],
    external_deps = [
        "absl/memory",
        "protobuf_headers",
    ],
    language = "c++",
    tags = ["nofixdeps"],
    deps = [
        "gpr",
        "grpc++",
        "lb_load_reporter",
    ],
)

grpc_cc_library(
    name = "lb_get_cpu_stats",
    srcs = [
        "src/cpp/server/load_reporter/get_cpu_stats_linux.cc",
        "src/cpp/server/load_reporter/get_cpu_stats_macos.cc",
        "src/cpp/server/load_reporter/get_cpu_stats_unsupported.cc",
        "src/cpp/server/load_reporter/get_cpu_stats_windows.cc",
    ],
    hdrs = [
        "src/cpp/server/load_reporter/get_cpu_stats.h",
    ],
    language = "c++",
    deps = [
        "gpr",
        "gpr_platform",
    ],
)

grpc_cc_library(
    name = "lb_load_reporter",
    srcs = [
        "src/cpp/server/load_reporter/load_reporter.cc",
    ],
    hdrs = [
        "src/cpp/server/load_reporter/constants.h",
        "src/cpp/server/load_reporter/load_reporter.h",
    ],
    external_deps = [
        "opencensus-stats",
        "opencensus-tags",
        "protobuf_headers",
    ],
    language = "c++",
    tags = ["nofixdeps"],
    deps = [
        "gpr",
        "lb_get_cpu_stats",
        "lb_load_data_store",
        "//src/proto/grpc/lb/v1:load_reporter_proto",
    ],
)

grpc_cc_library(
    name = "polling_resolver",
    srcs = [
        "src/core/ext/filters/client_channel/resolver/polling_resolver.cc",
    ],
    hdrs = [
        "src/core/ext/filters/client_channel/resolver/polling_resolver.h",
    ],
    external_deps = [
        "absl/status",
        "absl/status:statusor",
        "absl/strings",
        "absl/types:optional",
    ],
    language = "c++",
    deps = [
        "backoff",
        "debug_location",
        "gpr",
        "grpc_base",
        "grpc_resolver",
        "grpc_service_config",
        "grpc_trace",
        "iomgr_fwd",
        "iomgr_timer",
        "orphanable",
        "ref_counted_ptr",
        "time",
        "uri_parser",
        "work_serializer",
    ],
)

grpc_cc_library(
    name = "grpc_resolver_dns_selection",
    srcs = [
        "src/core/ext/filters/client_channel/resolver/dns/dns_resolver_selection.cc",
    ],
    hdrs = [
        "src/core/ext/filters/client_channel/resolver/dns/dns_resolver_selection.h",
    ],
    language = "c++",
    deps = ["gpr"],
)

grpc_cc_library(
    name = "grpc_resolver_dns_native",
    srcs = [
        "src/core/ext/filters/client_channel/resolver/dns/native/dns_resolver.cc",
    ],
    external_deps = [
        "absl/functional:bind_front",
        "absl/memory",
        "absl/status",
        "absl/status:statusor",
        "absl/strings",
        "absl/types:optional",
    ],
    language = "c++",
    deps = [
        "backoff",
        "config",
        "debug_location",
        "gpr",
        "grpc_base",
        "grpc_codegen",
        "grpc_resolver",
        "grpc_resolver_dns_selection",
        "grpc_trace",
        "orphanable",
        "polling_resolver",
        "ref_counted_ptr",
        "resolved_address",
        "server_address",
        "time",
        "uri_parser",
    ],
)

grpc_cc_library(
    name = "grpc_resolver_dns_ares",
    srcs = [
        "src/core/ext/filters/client_channel/resolver/dns/c_ares/dns_resolver_ares.cc",
        "src/core/ext/filters/client_channel/resolver/dns/c_ares/grpc_ares_ev_driver_posix.cc",
        "src/core/ext/filters/client_channel/resolver/dns/c_ares/grpc_ares_ev_driver_windows.cc",
        "src/core/ext/filters/client_channel/resolver/dns/c_ares/grpc_ares_wrapper.cc",
        "src/core/ext/filters/client_channel/resolver/dns/c_ares/grpc_ares_wrapper_posix.cc",
        "src/core/ext/filters/client_channel/resolver/dns/c_ares/grpc_ares_wrapper_windows.cc",
    ],
    hdrs = [
        "src/core/ext/filters/client_channel/resolver/dns/c_ares/grpc_ares_ev_driver.h",
        "src/core/ext/filters/client_channel/resolver/dns/c_ares/grpc_ares_wrapper.h",
    ],
    external_deps = [
        "absl/base:core_headers",
        "absl/container:flat_hash_set",
        "absl/memory",
        "absl/status",
        "absl/status:statusor",
        "absl/strings",
        "absl/strings:str_format",
        "absl/types:optional",
        "address_sorting",
        "cares",
    ],
    language = "c++",
    deps = [
        "backoff",
        "config",
        "debug_location",
        "event_engine_common",
        "gpr",
        "grpc_base",
        "grpc_codegen",
        "grpc_grpclb_balancer_addresses",
        "grpc_resolver",
        "grpc_resolver_dns_selection",
        "grpc_service_config",
        "grpc_service_config_impl",
        "grpc_sockaddr",
        "grpc_trace",
        "iomgr_fwd",
        "iomgr_port",
        "iomgr_timer",
        "json",
        "orphanable",
        "polling_resolver",
        "pollset_set",
        "ref_counted_ptr",
        "resolved_address",
        "server_address",
        "sockaddr_utils",
        "time",
        "uri_parser",
    ],
)

grpc_cc_library(
    name = "grpc_resolver_sockaddr",
    srcs = [
        "src/core/ext/filters/client_channel/resolver/sockaddr/sockaddr_resolver.cc",
    ],
    external_deps = [
        "absl/memory",
        "absl/status:statusor",
        "absl/strings",
    ],
    language = "c++",
    deps = [
        "config",
        "gpr",
        "grpc_base",
        "grpc_resolver",
        "iomgr_port",
        "orphanable",
        "resolved_address",
        "server_address",
        "uri_parser",
    ],
)

grpc_cc_library(
    name = "grpc_resolver_binder",
    srcs = [
        "src/core/ext/filters/client_channel/resolver/binder/binder_resolver.cc",
    ],
    external_deps = [
        "absl/memory",
        "absl/status:statusor",
        "absl/strings",
    ],
    language = "c++",
    deps = [
        "config",
        "gpr",
        "grpc_base",
        "grpc_resolver",
        "iomgr_port",
        "orphanable",
        "resolved_address",
        "server_address",
        "uri_parser",
    ],
)

grpc_cc_library(
    name = "grpc_resolver_fake",
    srcs = ["src/core/ext/filters/client_channel/resolver/fake/fake_resolver.cc"],
    hdrs = ["src/core/ext/filters/client_channel/resolver/fake/fake_resolver.h"],
    external_deps = [
        "absl/base:core_headers",
        "absl/memory",
        "absl/status",
        "absl/status:statusor",
        "absl/strings",
    ],
    language = "c++",
    visibility = [
        "//test:__subpackages__",
        "@grpc:grpc_resolver_fake",
    ],
    deps = [
        "channel_args",
        "config",
        "debug_location",
        "gpr",
        "grpc_codegen",
        "grpc_resolver",
        "grpc_service_config",
        "orphanable",
        "ref_counted",
        "ref_counted_ptr",
        "server_address",
        "uri_parser",
        "useful",
        "work_serializer",
    ],
)

grpc_cc_library(
    name = "grpc_resolver_xds_header",
    hdrs = [
        "src/core/ext/filters/client_channel/resolver/xds/xds_resolver.h",
    ],
    language = "c++",
    deps = [
        "gpr_platform",
        "unique_type_name",
    ],
)

grpc_cc_library(
    name = "grpc_resolver_xds",
    srcs = [
        "src/core/ext/filters/client_channel/resolver/xds/xds_resolver.cc",
    ],
    external_deps = [
        "absl/memory",
        "absl/meta:type_traits",
        "absl/random",
        "absl/status",
        "absl/status:statusor",
        "absl/strings",
        "absl/strings:str_format",
        "absl/types:optional",
        "absl/types:variant",
        "re2",
        "xxhash",
    ],
    language = "c++",
    deps = [
        "arena",
        "channel_fwd",
        "config",
        "debug_location",
        "dual_ref_counted",
        "gpr",
        "grpc_base",
        "grpc_client_channel",
        "grpc_codegen",
        "grpc_lb_policy_ring_hash",
        "grpc_public_hdrs",
        "grpc_resolver",
        "grpc_service_config",
        "grpc_service_config_impl",
        "grpc_trace",
        "grpc_xds_client",
        "iomgr_fwd",
        "match",
        "orphanable",
        "pollset_set",
        "ref_counted_ptr",
        "server_address",
        "time",
        "unique_type_name",
        "uri_parser",
        "work_serializer",
        "xds_client",
    ],
)

grpc_cc_library(
    name = "grpc_resolver_c2p",
    srcs = [
        "src/core/ext/filters/client_channel/resolver/google_c2p/google_c2p_resolver.cc",
    ],
    external_deps = [
        "absl/memory",
        "absl/status",
        "absl/status:statusor",
        "absl/strings",
        "absl/strings:str_format",
        "absl/types:optional",
    ],
    language = "c++",
    deps = [
        "alts_util",
        "config",
        "debug_location",
        "env",
        "gpr",
        "grpc_base",
        "grpc_codegen",
        "grpc_resolver",
        "grpc_security_base",
        "grpc_xds_client",
        "httpcli",
        "json",
        "orphanable",
        "ref_counted_ptr",
        "resource_quota",
        "time",
        "uri_parser",
        "work_serializer",
    ],
)

grpc_cc_library(
    name = "httpcli",
    srcs = [
        "src/core/lib/http/format_request.cc",
        "src/core/lib/http/httpcli.cc",
        "src/core/lib/http/parser.cc",
    ],
    hdrs = [
        "src/core/lib/http/format_request.h",
        "src/core/lib/http/httpcli.h",
        "src/core/lib/http/parser.h",
    ],
    external_deps = [
        "absl/base:core_headers",
        "absl/functional:bind_front",
        "absl/status",
        "absl/status:statusor",
        "absl/strings",
        "absl/strings:str_format",
        "absl/types:optional",
    ],
    language = "c++",
    visibility = ["@grpc:httpcli"],
    deps = [
        "channel_args_preconditioning",
        "config",
        "debug_location",
        "gpr",
        "grpc_base",
        "grpc_codegen",
        "grpc_security_base",
        "grpc_trace",
        "handshaker",
        "handshaker_registry",
        "iomgr_fwd",
        "orphanable",
        "pollset_set",
        "ref_counted_ptr",
        "resolved_address",
        "resource_quota",
        "slice_refcount",
        "sockaddr_utils",
        "tcp_connect_handshaker",
        "time",
        "uri_parser",
    ],
)

grpc_cc_library(
    name = "grpc_authorization_base",
    srcs = [
        "src/core/lib/security/authorization/authorization_policy_provider_vtable.cc",
        "src/core/lib/security/authorization/evaluate_args.cc",
        "src/core/lib/security/authorization/grpc_server_authz_filter.cc",
    ],
    hdrs = [
        "src/core/lib/security/authorization/authorization_engine.h",
        "src/core/lib/security/authorization/authorization_policy_provider.h",
        "src/core/lib/security/authorization/evaluate_args.h",
        "src/core/lib/security/authorization/grpc_server_authz_filter.h",
    ],
    external_deps = [
        "absl/status",
        "absl/status:statusor",
        "absl/strings",
        "absl/types:optional",
    ],
    language = "c++",
    deps = [
        "arena_promise",
        "channel_args",
        "channel_fwd",
        "dual_ref_counted",
        "gpr",
        "grpc_base",
        "grpc_codegen",
        "grpc_credentials_util",
        "grpc_security_base",
        "grpc_trace",
        "promise",
        "ref_counted",
        "ref_counted_ptr",
        "resolved_address",
        "slice",
        "uri_parser",
        "useful",
    ],
)

grpc_cc_library(
    name = "tsi_fake_credentials",
    srcs = [
        "src/core/tsi/fake_transport_security.cc",
    ],
    hdrs = [
        "src/core/tsi/fake_transport_security.h",
    ],
    language = "c++",
    visibility = [
        "@grpc:public",
    ],
    deps = [
        "gpr",
        "slice",
        "tsi_base",
        "useful",
    ],
)

grpc_cc_library(
    name = "grpc_fake_credentials",
    srcs = [
        "src/core/lib/security/credentials/fake/fake_credentials.cc",
        "src/core/lib/security/security_connector/fake/fake_security_connector.cc",
    ],
    hdrs = [
        "src/core/ext/filters/client_channel/lb_policy/grpclb/grpclb.h",
        "src/core/lib/security/credentials/fake/fake_credentials.h",
        "src/core/lib/security/security_connector/fake/fake_security_connector.h",
    ],
    external_deps = [
        "absl/status",
        "absl/status:statusor",
        "absl/strings",
        "absl/types:optional",
    ],
    language = "c++",
    deps = [
        "arena_promise",
        "debug_location",
        "gpr",
        "grpc_base",
        "grpc_codegen",
        "grpc_security_base",
        "handshaker",
        "iomgr_fwd",
        "promise",
        "ref_counted_ptr",
        "slice",
        "tsi_base",
        "tsi_fake_credentials",
        "unique_type_name",
        "useful",
    ],
)

grpc_cc_library(
    name = "grpc_insecure_credentials",
    srcs = [
        "src/core/lib/security/credentials/insecure/insecure_credentials.cc",
        "src/core/lib/security/security_connector/insecure/insecure_security_connector.cc",
    ],
    hdrs = [
        "src/core/lib/security/credentials/insecure/insecure_credentials.h",
        "src/core/lib/security/security_connector/insecure/insecure_security_connector.h",
    ],
    external_deps = [
        "absl/status",
        "absl/strings",
    ],
    language = "c++",
    deps = [
        "arena_promise",
        "debug_location",
        "gpr",
        "grpc_base",
        "grpc_security_base",
        "handshaker",
        "iomgr_fwd",
        "promise",
        "ref_counted_ptr",
        "tsi_base",
        "tsi_local_credentials",
        "unique_type_name",
    ],
)

grpc_cc_library(
    name = "tsi_local_credentials",
    srcs = [
        "src/core/tsi/local_transport_security.cc",
    ],
    hdrs = [
        "src/core/tsi/local_transport_security.h",
    ],
    language = "c++",
    deps = [
        "exec_ctx",
        "gpr",
        "grpc_trace",
        "tsi_base",
    ],
)

grpc_cc_library(
    name = "grpc_local_credentials",
    srcs = [
        "src/core/lib/security/credentials/local/local_credentials.cc",
        "src/core/lib/security/security_connector/local/local_security_connector.cc",
    ],
    hdrs = [
        "src/core/lib/security/credentials/local/local_credentials.h",
        "src/core/lib/security/security_connector/local/local_security_connector.h",
    ],
    external_deps = [
        "absl/status",
        "absl/status:statusor",
        "absl/strings",
        "absl/types:optional",
    ],
    language = "c++",
    deps = [
        "arena_promise",
        "debug_location",
        "gpr",
        "grpc_base",
        "grpc_client_channel",
        "grpc_security_base",
        "grpc_sockaddr",
        "handshaker",
        "iomgr_fwd",
        "promise",
        "ref_counted_ptr",
        "resolved_address",
        "sockaddr_utils",
        "tsi_base",
        "tsi_local_credentials",
        "unique_type_name",
        "uri_parser",
        "useful",
    ],
)

grpc_cc_library(
    name = "grpc_alts_credentials",
    srcs = [
        "src/core/lib/security/credentials/alts/alts_credentials.cc",
        "src/core/lib/security/security_connector/alts/alts_security_connector.cc",
    ],
    hdrs = [
        "src/core/lib/security/credentials/alts/alts_credentials.h",
        "src/core/lib/security/security_connector/alts/alts_security_connector.h",
    ],
    external_deps = [
        "absl/status",
        "absl/strings",
        "absl/types:optional",
    ],
    language = "c++",
    visibility = ["@grpc:public"],
    deps = [
        "alts_util",
        "arena_promise",
        "debug_location",
        "gpr",
        "grpc_base",
        "grpc_codegen",
        "grpc_security_base",
        "handshaker",
        "iomgr_fwd",
        "promise",
        "ref_counted_ptr",
        "slice_refcount",
        "tsi_alts_credentials",
        "tsi_base",
        "unique_type_name",
        "useful",
    ],
)

grpc_cc_library(
    name = "grpc_ssl_credentials",
    srcs = [
        "src/core/lib/security/credentials/ssl/ssl_credentials.cc",
        "src/core/lib/security/security_connector/ssl/ssl_security_connector.cc",
    ],
    hdrs = [
        "src/core/lib/security/credentials/ssl/ssl_credentials.h",
        "src/core/lib/security/security_connector/ssl/ssl_security_connector.h",
    ],
    external_deps = [
        "absl/status",
        "absl/strings",
        "absl/strings:str_format",
        "absl/types:optional",
    ],
    language = "c++",
    deps = [
        "arena_promise",
        "debug_location",
        "gpr",
        "grpc_base",
        "grpc_codegen",
        "grpc_security_base",
        "grpc_trace",
        "handshaker",
        "iomgr_fwd",
        "promise",
        "ref_counted_ptr",
        "tsi_base",
        "tsi_ssl_credentials",
        "tsi_ssl_session_cache",
        "unique_type_name",
        "useful",
    ],
)

grpc_cc_library(
    name = "grpc_google_default_credentials",
    srcs = [
        "src/core/lib/security/credentials/google_default/credentials_generic.cc",
        "src/core/lib/security/credentials/google_default/google_default_credentials.cc",
    ],
    hdrs = [
        "src/core/ext/filters/client_channel/lb_policy/grpclb/grpclb.h",
        "src/core/lib/security/credentials/google_default/google_default_credentials.h",
    ],
    external_deps = [
        "absl/status:statusor",
        "absl/strings",
        "absl/types:optional",
    ],
    language = "c++",
    tags = ["nofixdeps"],
    deps = [
        "alts_util",
        "env",
        "gpr",
        "grpc_alts_credentials",
        "grpc_base",
        "grpc_codegen",
        "grpc_external_account_credentials",
        "grpc_jwt_credentials",
        "grpc_lb_xds_channel_args",
        "grpc_oauth2_credentials",
        "grpc_security_base",
        "grpc_ssl_credentials",
        "grpc_trace",
        "httpcli",
        "iomgr_fwd",
        "json",
        "ref_counted_ptr",
        "slice_refcount",
        "time",
        "unique_type_name",
        "uri_parser",
        "useful",
    ],
)

grpc_cc_library(
    name = "grpc_tls_credentials",
    srcs = [
        "src/core/lib/security/credentials/tls/grpc_tls_certificate_distributor.cc",
        "src/core/lib/security/credentials/tls/grpc_tls_certificate_provider.cc",
        "src/core/lib/security/credentials/tls/grpc_tls_certificate_verifier.cc",
        "src/core/lib/security/credentials/tls/grpc_tls_credentials_options.cc",
        "src/core/lib/security/credentials/tls/tls_credentials.cc",
        "src/core/lib/security/security_connector/tls/tls_security_connector.cc",
    ],
    hdrs = [
        "src/core/lib/security/credentials/tls/grpc_tls_certificate_distributor.h",
        "src/core/lib/security/credentials/tls/grpc_tls_certificate_provider.h",
        "src/core/lib/security/credentials/tls/grpc_tls_certificate_verifier.h",
        "src/core/lib/security/credentials/tls/grpc_tls_credentials_options.h",
        "src/core/lib/security/credentials/tls/tls_credentials.h",
        "src/core/lib/security/security_connector/tls/tls_security_connector.h",
    ],
    external_deps = [
        "absl/base:core_headers",
        "absl/container:inlined_vector",
        "absl/functional:bind_front",
        "absl/memory",
        "absl/status",
        "absl/status:statusor",
        "absl/strings",
        "absl/types:optional",
        "libcrypto",
        "libssl",
    ],
    language = "c++",
    deps = [
        "arena_promise",
        "debug_location",
        "gpr",
        "grpc_base",
        "grpc_codegen",
        "grpc_credentials_util",
        "grpc_public_hdrs",
        "grpc_security_base",
        "grpc_trace",
        "handshaker",
        "iomgr_fwd",
        "promise",
        "ref_counted",
        "ref_counted_ptr",
        "slice_refcount",
        "tsi_base",
        "tsi_ssl_credentials",
        "tsi_ssl_session_cache",
        "unique_type_name",
        "useful",
    ],
)

grpc_cc_library(
    name = "grpc_iam_credentials",
    srcs = [
        "src/core/lib/security/credentials/iam/iam_credentials.cc",
    ],
    hdrs = [
        "src/core/lib/security/credentials/iam/iam_credentials.h",
    ],
    external_deps = [
        "absl/status:statusor",
        "absl/strings",
        "absl/strings:str_format",
        "absl/types:optional",
    ],
    language = "c++",
    deps = [
        "arena_promise",
        "gpr",
        "grpc_base",
        "grpc_security_base",
        "grpc_trace",
        "promise",
        "ref_counted_ptr",
        "slice",
        "unique_type_name",
        "useful",
    ],
)

grpc_cc_library(
    name = "grpc_jwt_credentials",
    srcs = [
        "src/core/lib/security/credentials/jwt/json_token.cc",
        "src/core/lib/security/credentials/jwt/jwt_credentials.cc",
        "src/core/lib/security/credentials/jwt/jwt_verifier.cc",
    ],
    hdrs = [
        "src/core/lib/security/credentials/jwt/json_token.h",
        "src/core/lib/security/credentials/jwt/jwt_credentials.h",
        "src/core/lib/security/credentials/jwt/jwt_verifier.h",
    ],
    external_deps = [
        "absl/status",
        "absl/status:statusor",
        "absl/strings",
        "absl/strings:str_format",
        "absl/time",
        "absl/types:optional",
        "libcrypto",
        "libssl",
    ],
    language = "c++",
    visibility = ["@grpc:public"],
    deps = [
        "arena_promise",
        "gpr",
        "gpr_manual_constructor",
        "grpc_base",
        "grpc_credentials_util",
        "grpc_security_base",
        "grpc_trace",
        "httpcli",
        "httpcli_ssl_credentials",
        "iomgr_fwd",
        "json",
        "orphanable",
        "promise",
        "ref_counted_ptr",
        "slice",
        "slice_refcount",
        "time",
        "tsi_ssl_types",
        "unique_type_name",
        "uri_parser",
        "useful",
    ],
)

grpc_cc_library(
    name = "grpc_oauth2_credentials",
    srcs = [
        "src/core/lib/security/credentials/oauth2/oauth2_credentials.cc",
    ],
    hdrs = [
        "src/core/lib/security/credentials/oauth2/oauth2_credentials.h",
    ],
    external_deps = [
        "absl/status",
        "absl/status:statusor",
        "absl/strings",
        "absl/strings:str_format",
        "absl/types:optional",
    ],
    language = "c++",
    deps = [
        "activity",
        "arena_promise",
        "context",
        "gpr",
        "grpc_base",
        "grpc_credentials_util",
        "grpc_security_base",
        "grpc_trace",
        "httpcli",
        "httpcli_ssl_credentials",
        "json",
        "orphanable",
        "poll",
        "pollset_set",
        "promise",
        "ref_counted",
        "ref_counted_ptr",
        "slice",
        "slice_refcount",
        "time",
        "unique_type_name",
        "uri_parser",
        "useful",
    ],
)

grpc_cc_library(
    name = "grpc_external_account_credentials",
    srcs = [
        "src/core/lib/security/credentials/external/aws_external_account_credentials.cc",
        "src/core/lib/security/credentials/external/aws_request_signer.cc",
        "src/core/lib/security/credentials/external/external_account_credentials.cc",
        "src/core/lib/security/credentials/external/file_external_account_credentials.cc",
        "src/core/lib/security/credentials/external/url_external_account_credentials.cc",
    ],
    hdrs = [
        "src/core/lib/security/credentials/external/aws_external_account_credentials.h",
        "src/core/lib/security/credentials/external/aws_request_signer.h",
        "src/core/lib/security/credentials/external/external_account_credentials.h",
        "src/core/lib/security/credentials/external/file_external_account_credentials.h",
        "src/core/lib/security/credentials/external/url_external_account_credentials.h",
    ],
    external_deps = [
        "absl/memory",
        "absl/status",
        "absl/status:statusor",
        "absl/strings",
        "absl/strings:str_format",
        "absl/time",
        "absl/types:optional",
        "libcrypto",
    ],
    language = "c++",
    deps = [
        "env",
        "gpr",
        "grpc_base",
        "grpc_credentials_util",
        "grpc_oauth2_credentials",
        "grpc_security_base",
        "httpcli",
        "httpcli_ssl_credentials",
        "json",
        "orphanable",
        "ref_counted_ptr",
        "slice_refcount",
        "time",
        "uri_parser",
    ],
)

grpc_cc_library(
    name = "httpcli_ssl_credentials",
    srcs = [
        "src/core/lib/http/httpcli_security_connector.cc",
    ],
    hdrs = [
        "src/core/lib/http/httpcli_ssl_credentials.h",
    ],
    external_deps = [
        "absl/status",
        "absl/strings",
        "absl/types:optional",
    ],
    language = "c++",
    deps = [
        "arena_promise",
        "debug_location",
        "gpr",
        "grpc_base",
        "grpc_codegen",
        "grpc_security_base",
        "handshaker",
        "iomgr_fwd",
        "promise",
        "ref_counted_ptr",
        "tsi_base",
        "tsi_ssl_credentials",
        "unique_type_name",
    ],
)

grpc_cc_library(
    name = "tsi_ssl_types",
    hdrs = [
        "src/core/tsi/ssl_types.h",
    ],
    external_deps = ["libssl"],
    language = "c++",
    deps = ["gpr_platform"],
)

grpc_cc_library(
    name = "grpc_security_base",
    srcs = [
        "src/core/lib/security/context/security_context.cc",
        "src/core/lib/security/credentials/call_creds_util.cc",
        "src/core/lib/security/credentials/composite/composite_credentials.cc",
        "src/core/lib/security/credentials/credentials.cc",
        "src/core/lib/security/credentials/plugin/plugin_credentials.cc",
        "src/core/lib/security/security_connector/security_connector.cc",
        "src/core/lib/security/transport/client_auth_filter.cc",
        "src/core/lib/security/transport/secure_endpoint.cc",
        "src/core/lib/security/transport/security_handshaker.cc",
        "src/core/lib/security/transport/server_auth_filter.cc",
        "src/core/lib/security/transport/tsi_error.cc",
    ],
    hdrs = [
        "src/core/lib/security/context/security_context.h",
        "src/core/lib/security/credentials/call_creds_util.h",
        "src/core/lib/security/credentials/composite/composite_credentials.h",
        "src/core/lib/security/credentials/credentials.h",
        "src/core/lib/security/credentials/plugin/plugin_credentials.h",
        "src/core/lib/security/security_connector/security_connector.h",
        "src/core/lib/security/transport/auth_filters.h",
        "src/core/lib/security/transport/secure_endpoint.h",
        "src/core/lib/security/transport/security_handshaker.h",
        "src/core/lib/security/transport/tsi_error.h",
    ],
    external_deps = [
        "absl/base:core_headers",
        "absl/container:inlined_vector",
        "absl/memory",
        "absl/status",
        "absl/status:statusor",
        "absl/strings",
        "absl/types:optional",
    ],
    language = "c++",
    public_hdrs = GRPC_PUBLIC_HDRS,
    visibility = ["@grpc:public"],
    deps = [
        "activity",
        "arena",
        "arena_promise",
        "basic_seq",
        "channel_args",
        "channel_fwd",
        "closure",
        "config",
        "context",
        "debug_location",
        "event_engine_memory_allocator",
        "exec_ctx",
        "gpr",
        "gpr_atm",
        "grpc_base",
        "grpc_codegen",
        "grpc_public_hdrs",
        "grpc_trace",
        "handshaker",
        "handshaker_factory",
        "handshaker_registry",
        "iomgr_fwd",
        "memory_quota",
        "poll",
        "promise",
        "ref_counted",
        "ref_counted_ptr",
        "resource_quota",
        "resource_quota_trace",
        "seq",
        "slice",
        "slice_refcount",
        "try_seq",
        "tsi_base",
        "unique_type_name",
        "useful",
    ],
)

grpc_cc_library(
    name = "grpc_credentials_util",
    srcs = [
        "src/core/lib/security/credentials/tls/tls_utils.cc",
        "src/core/lib/security/security_connector/load_system_roots_fallback.cc",
        "src/core/lib/security/security_connector/load_system_roots_supported.cc",
        "src/core/lib/security/util/json_util.cc",
    ],
    hdrs = [
        "src/core/lib/security/credentials/tls/tls_utils.h",
        "src/core/lib/security/security_connector/load_system_roots.h",
        "src/core/lib/security/security_connector/load_system_roots_supported.h",
        "src/core/lib/security/util/json_util.h",
    ],
    external_deps = ["absl/strings"],
    language = "c++",
    visibility = ["@grpc:public"],
    deps = [
        "gpr",
        "grpc_base",
        "grpc_security_base",
        "json",
        "useful",
    ],
)

grpc_cc_library(
    name = "tsi_alts_credentials",
    srcs = [
        "src/core/tsi/alts/crypt/aes_gcm.cc",
        "src/core/tsi/alts/crypt/gsec.cc",
        "src/core/tsi/alts/frame_protector/alts_counter.cc",
        "src/core/tsi/alts/frame_protector/alts_crypter.cc",
        "src/core/tsi/alts/frame_protector/alts_frame_protector.cc",
        "src/core/tsi/alts/frame_protector/alts_record_protocol_crypter_common.cc",
        "src/core/tsi/alts/frame_protector/alts_seal_privacy_integrity_crypter.cc",
        "src/core/tsi/alts/frame_protector/alts_unseal_privacy_integrity_crypter.cc",
        "src/core/tsi/alts/frame_protector/frame_handler.cc",
        "src/core/tsi/alts/handshaker/alts_handshaker_client.cc",
        "src/core/tsi/alts/handshaker/alts_shared_resource.cc",
        "src/core/tsi/alts/handshaker/alts_tsi_handshaker.cc",
        "src/core/tsi/alts/handshaker/alts_tsi_utils.cc",
        "src/core/tsi/alts/zero_copy_frame_protector/alts_grpc_integrity_only_record_protocol.cc",
        "src/core/tsi/alts/zero_copy_frame_protector/alts_grpc_privacy_integrity_record_protocol.cc",
        "src/core/tsi/alts/zero_copy_frame_protector/alts_grpc_record_protocol_common.cc",
        "src/core/tsi/alts/zero_copy_frame_protector/alts_iovec_record_protocol.cc",
        "src/core/tsi/alts/zero_copy_frame_protector/alts_zero_copy_grpc_protector.cc",
    ],
    hdrs = [
        "src/core/tsi/alts/crypt/gsec.h",
        "src/core/tsi/alts/frame_protector/alts_counter.h",
        "src/core/tsi/alts/frame_protector/alts_crypter.h",
        "src/core/tsi/alts/frame_protector/alts_frame_protector.h",
        "src/core/tsi/alts/frame_protector/alts_record_protocol_crypter_common.h",
        "src/core/tsi/alts/frame_protector/frame_handler.h",
        "src/core/tsi/alts/handshaker/alts_handshaker_client.h",
        "src/core/tsi/alts/handshaker/alts_shared_resource.h",
        "src/core/tsi/alts/handshaker/alts_tsi_handshaker.h",
        "src/core/tsi/alts/handshaker/alts_tsi_handshaker_private.h",
        "src/core/tsi/alts/handshaker/alts_tsi_utils.h",
        "src/core/tsi/alts/zero_copy_frame_protector/alts_grpc_integrity_only_record_protocol.h",
        "src/core/tsi/alts/zero_copy_frame_protector/alts_grpc_privacy_integrity_record_protocol.h",
        "src/core/tsi/alts/zero_copy_frame_protector/alts_grpc_record_protocol.h",
        "src/core/tsi/alts/zero_copy_frame_protector/alts_grpc_record_protocol_common.h",
        "src/core/tsi/alts/zero_copy_frame_protector/alts_iovec_record_protocol.h",
        "src/core/tsi/alts/zero_copy_frame_protector/alts_zero_copy_grpc_protector.h",
    ],
    external_deps = [
        "libssl",
        "libcrypto",
        "upb_lib",
    ],
    language = "c++",
    tags = ["nofixdeps"],
    visibility = ["@grpc:public"],
    deps = [
        "alts_upb",
        "alts_util",
        "arena",
        "config",
        "error",
        "gpr",
        "grpc_base",
        "pollset_set",
        "tsi_base",
        "useful",
    ],
)

grpc_cc_library(
    name = "tsi_ssl_session_cache",
    srcs = [
        "src/core/tsi/ssl/session_cache/ssl_session_boringssl.cc",
        "src/core/tsi/ssl/session_cache/ssl_session_cache.cc",
        "src/core/tsi/ssl/session_cache/ssl_session_openssl.cc",
    ],
    hdrs = [
        "src/core/tsi/ssl/session_cache/ssl_session.h",
        "src/core/tsi/ssl/session_cache/ssl_session_cache.h",
    ],
    external_deps = [
        "absl/memory",
        "libssl",
    ],
    language = "c++",
    visibility = ["@grpc:public"],
    deps = [
        "cpp_impl_of",
        "gpr",
        "grpc_codegen",
        "ref_counted",
        "slice",
    ],
)

grpc_cc_library(
    name = "tsi_ssl_credentials",
    srcs = [
        "src/core/lib/security/security_connector/ssl_utils.cc",
        "src/core/lib/security/security_connector/ssl_utils_config.cc",
        "src/core/tsi/ssl/key_logging/ssl_key_logging.cc",
        "src/core/tsi/ssl_transport_security.cc",
    ],
    hdrs = [
        "src/core/lib/security/security_connector/ssl_utils.h",
        "src/core/lib/security/security_connector/ssl_utils_config.h",
        "src/core/tsi/ssl/key_logging/ssl_key_logging.h",
        "src/core/tsi/ssl_transport_security.h",
    ],
    external_deps = [
        "absl/base:core_headers",
        "absl/status",
        "absl/strings",
        "libcrypto",
        "libssl",
    ],
    language = "c++",
    visibility = ["@grpc:public"],
    deps = [
        "gpr",
        "grpc_base",
        "grpc_codegen",
        "grpc_credentials_util",
        "grpc_security_base",
        "grpc_transport_chttp2_alpn",
        "ref_counted",
        "ref_counted_ptr",
        "tsi_base",
        "tsi_ssl_session_cache",
        "tsi_ssl_types",
        "useful",
    ],
)

grpc_cc_library(
    name = "grpc_mock_cel",
    hdrs = [
        "src/core/lib/security/authorization/mock_cel/activation.h",
        "src/core/lib/security/authorization/mock_cel/cel_expr_builder_factory.h",
        "src/core/lib/security/authorization/mock_cel/cel_expression.h",
        "src/core/lib/security/authorization/mock_cel/cel_value.h",
        "src/core/lib/security/authorization/mock_cel/evaluator_core.h",
        "src/core/lib/security/authorization/mock_cel/flat_expr_builder.h",
    ],
    external_deps = [
        "absl/memory",
        "absl/status",
        "absl/status:statusor",
        "absl/strings",
        "absl/types:span",
    ],
    language = "c++",
    deps = [
        "google_type_expr_upb",
        "gpr_platform",
    ],
)

# This target depends on RE2 and should not be linked into grpc by default for binary-size reasons.
grpc_cc_library(
    name = "grpc_matchers",
    srcs = [
        "src/core/lib/matchers/matchers.cc",
    ],
    hdrs = [
        "src/core/lib/matchers/matchers.h",
    ],
    external_deps = [
        "absl/memory",
        "absl/status",
        "absl/status:statusor",
        "absl/strings",
        "absl/strings:str_format",
        "absl/types:optional",
        "re2",
    ],
    language = "c++",
    deps = ["gpr"],
)

# This target pulls in a dependency on RE2 and should not be linked into grpc by default for binary-size reasons.
grpc_cc_library(
    name = "grpc_rbac_engine",
    srcs = [
        "src/core/lib/security/authorization/grpc_authorization_engine.cc",
        "src/core/lib/security/authorization/matchers.cc",
        "src/core/lib/security/authorization/rbac_policy.cc",
    ],
    hdrs = [
        "src/core/lib/security/authorization/grpc_authorization_engine.h",
        "src/core/lib/security/authorization/matchers.h",
        "src/core/lib/security/authorization/rbac_policy.h",
    ],
    external_deps = [
        "absl/memory",
        "absl/status",
        "absl/status:statusor",
        "absl/strings",
        "absl/strings:str_format",
        "absl/types:optional",
    ],
    language = "c++",
    deps = [
        "gpr",
        "grpc_authorization_base",
        "grpc_base",
        "grpc_matchers",
        "resolved_address",
        "sockaddr_utils",
    ],
)

# This target pulls in a dependency on RE2 and should not be linked into grpc by default for binary-size reasons.
grpc_cc_library(
    name = "grpc_authorization_provider",
    srcs = [
        "src/core/lib/security/authorization/grpc_authorization_policy_provider.cc",
        "src/core/lib/security/authorization/rbac_translator.cc",
    ],
    hdrs = [
        "src/core/lib/security/authorization/grpc_authorization_policy_provider.h",
        "src/core/lib/security/authorization/rbac_translator.h",
    ],
    external_deps = [
        "absl/base:core_headers",
        "absl/memory",
        "absl/status",
        "absl/status:statusor",
        "absl/strings",
        "absl/strings:str_format",
    ],
    language = "c++",
    public_hdrs = GRPC_PUBLIC_HDRS,
    deps = [
        "gpr",
        "grpc_authorization_base",
        "grpc_base",
        "grpc_codegen",
        "grpc_matchers",
        "grpc_public_hdrs",
        "grpc_rbac_engine",
        "grpc_trace",
        "json",
        "ref_counted_ptr",
        "slice_refcount",
        "useful",
    ],
)

# This target pulls in a dependency on RE2 and should not be linked into grpc by default for binary-size reasons.
grpc_cc_library(
    name = "grpc++_authorization_provider",
    srcs = [
        "src/cpp/server/authorization_policy_provider.cc",
    ],
    hdrs = [
        "include/grpcpp/security/authorization_policy_provider.h",
    ],
    language = "c++",
    deps = [
        "gpr",
        "grpc++",
        "grpc++_codegen_base",
        "grpc_authorization_provider",
        "grpc_public_hdrs",
    ],
)

# This target pulls in a dependency on RE2 and should not be linked into grpc by default for binary-size reasons.
grpc_cc_library(
    name = "grpc_cel_engine",
    srcs = [
        "src/core/lib/security/authorization/cel_authorization_engine.cc",
    ],
    hdrs = [
        "src/core/lib/security/authorization/cel_authorization_engine.h",
    ],
    external_deps = [
        "absl/container:flat_hash_set",
        "absl/memory",
        "absl/strings",
        "absl/types:optional",
        "absl/types:span",
        "upb_lib",
    ],
    language = "c++",
    deps = [
        "envoy_config_rbac_upb",
        "google_type_expr_upb",
        "gpr",
        "grpc_authorization_base",
        "grpc_mock_cel",
    ],
)

grpc_cc_library(
    name = "hpack_constants",
    hdrs = [
        "src/core/ext/transport/chttp2/transport/hpack_constants.h",
    ],
    language = "c++",
    deps = ["gpr_platform"],
)

grpc_cc_library(
    name = "hpack_encoder_table",
    srcs = [
        "src/core/ext/transport/chttp2/transport/hpack_encoder_table.cc",
    ],
    hdrs = [
        "src/core/ext/transport/chttp2/transport/hpack_encoder_table.h",
    ],
    external_deps = ["absl/container:inlined_vector"],
    language = "c++",
    deps = [
        "gpr",
        "hpack_constants",
    ],
)

grpc_cc_library(
    name = "chttp2_flow_control",
    srcs = [
        "src/core/ext/transport/chttp2/transport/flow_control.cc",
    ],
    hdrs = [
        "src/core/ext/transport/chttp2/transport/flow_control.h",
    ],
    external_deps = [
        "absl/functional:function_ref",
        "absl/status",
        "absl/strings",
        "absl/strings:str_format",
        "absl/types:optional",
    ],
    deps = [
        "bdp_estimator",
        "experiments",
        "gpr",
        "grpc_trace",
        "http2_settings",
        "memory_quota",
        "pid_controller",
        "time",
        "useful",
    ],
)

grpc_cc_library(
    name = "huffsyms",
    srcs = [
        "src/core/ext/transport/chttp2/transport/huffsyms.cc",
    ],
    hdrs = [
        "src/core/ext/transport/chttp2/transport/huffsyms.h",
    ],
    deps = ["gpr_platform"],
)

grpc_cc_library(
    name = "decode_huff",
    srcs = [
        "src/core/ext/transport/chttp2/transport/decode_huff.cc",
    ],
    hdrs = [
        "src/core/ext/transport/chttp2/transport/decode_huff.h",
    ],
    deps = ["gpr_platform"],
)

grpc_cc_library(
    name = "http2_settings",
    srcs = [
        "src/core/ext/transport/chttp2/transport/http2_settings.cc",
    ],
    hdrs = [
        "src/core/ext/transport/chttp2/transport/http2_settings.h",
    ],
    deps = [
        "gpr_platform",
        "http2_errors",
        "useful",
    ],
)

grpc_cc_library(
    name = "grpc_transport_chttp2",
    srcs = [
        "src/core/ext/transport/chttp2/transport/bin_decoder.cc",
        "src/core/ext/transport/chttp2/transport/bin_encoder.cc",
        "src/core/ext/transport/chttp2/transport/chttp2_transport.cc",
        "src/core/ext/transport/chttp2/transport/context_list.cc",
        "src/core/ext/transport/chttp2/transport/frame_data.cc",
        "src/core/ext/transport/chttp2/transport/frame_goaway.cc",
        "src/core/ext/transport/chttp2/transport/frame_ping.cc",
        "src/core/ext/transport/chttp2/transport/frame_rst_stream.cc",
        "src/core/ext/transport/chttp2/transport/frame_settings.cc",
        "src/core/ext/transport/chttp2/transport/frame_window_update.cc",
        "src/core/ext/transport/chttp2/transport/hpack_encoder.cc",
        "src/core/ext/transport/chttp2/transport/hpack_parser.cc",
        "src/core/ext/transport/chttp2/transport/hpack_parser_table.cc",
        "src/core/ext/transport/chttp2/transport/parsing.cc",
        "src/core/ext/transport/chttp2/transport/stream_lists.cc",
        "src/core/ext/transport/chttp2/transport/stream_map.cc",
        "src/core/ext/transport/chttp2/transport/varint.cc",
        "src/core/ext/transport/chttp2/transport/writing.cc",
    ],
    hdrs = [
        "src/core/ext/transport/chttp2/transport/bin_decoder.h",
        "src/core/ext/transport/chttp2/transport/bin_encoder.h",
        "src/core/ext/transport/chttp2/transport/chttp2_transport.h",
        "src/core/ext/transport/chttp2/transport/context_list.h",
        "src/core/ext/transport/chttp2/transport/frame.h",
        "src/core/ext/transport/chttp2/transport/frame_data.h",
        "src/core/ext/transport/chttp2/transport/frame_goaway.h",
        "src/core/ext/transport/chttp2/transport/frame_ping.h",
        "src/core/ext/transport/chttp2/transport/frame_rst_stream.h",
        "src/core/ext/transport/chttp2/transport/frame_settings.h",
        "src/core/ext/transport/chttp2/transport/frame_window_update.h",
        "src/core/ext/transport/chttp2/transport/hpack_encoder.h",
        "src/core/ext/transport/chttp2/transport/hpack_parser.h",
        "src/core/ext/transport/chttp2/transport/hpack_parser_table.h",
        "src/core/ext/transport/chttp2/transport/internal.h",
        "src/core/ext/transport/chttp2/transport/stream_map.h",
        "src/core/ext/transport/chttp2/transport/varint.h",
    ],
    external_deps = [
        "absl/base:core_headers",
        "absl/status",
        "absl/strings",
        "absl/strings:cord",
        "absl/strings:str_format",
        "absl/types:optional",
        "absl/types:span",
        "absl/types:variant",
    ],
    language = "c++",
    visibility = ["@grpc:grpclb"],
    deps = [
        "arena",
        "bdp_estimator",
        "bitset",
        "chttp2_flow_control",
        "debug_location",
        "decode_huff",
        "experiments",
        "gpr",
        "gpr_atm",
        "grpc_base",
        "grpc_codegen",
        "grpc_public_hdrs",
        "grpc_trace",
        "hpack_constants",
        "hpack_encoder_table",
        "http2_errors",
        "http2_settings",
        "httpcli",
        "huffsyms",
        "iomgr_fwd",
        "iomgr_timer",
        "memory_quota",
        "no_destruct",
        "poll",
        "ref_counted",
        "ref_counted_ptr",
        "resource_quota",
        "resource_quota_trace",
        "slice",
        "slice_buffer",
        "slice_refcount",
        "stats",
        "stats_data",
        "status_helper",
        "time",
        "transport_fwd",
        "useful",
    ],
)

grpc_cc_library(
    name = "grpc_transport_chttp2_alpn",
    srcs = [
        "src/core/ext/transport/chttp2/alpn/alpn.cc",
    ],
    hdrs = [
        "src/core/ext/transport/chttp2/alpn/alpn.h",
    ],
    language = "c++",
    deps = [
        "gpr",
        "useful",
    ],
)

grpc_cc_library(
    name = "grpc_transport_chttp2_client_connector",
    srcs = [
        "src/core/ext/transport/chttp2/client/chttp2_connector.cc",
    ],
    hdrs = [
        "src/core/ext/transport/chttp2/client/chttp2_connector.h",
    ],
    external_deps = [
        "absl/status",
        "absl/status:statusor",
        "absl/strings:str_format",
        "absl/types:optional",
    ],
    language = "c++",
    deps = [
        "channel_args_preconditioning",
        "channel_stack_type",
        "config",
        "debug_location",
        "gpr",
        "grpc_base",
        "grpc_client_channel",
        "grpc_codegen",
        "grpc_insecure_credentials",
        "grpc_public_hdrs",
        "grpc_resolver",
        "grpc_security_base",
        "grpc_trace",
        "grpc_transport_chttp2",
        "handshaker",
        "handshaker_registry",
        "iomgr_timer",
        "orphanable",
        "ref_counted_ptr",
        "resolved_address",
        "slice",
        "sockaddr_utils",
        "tcp_connect_handshaker",
        "transport_fwd",
        "unique_type_name",
    ],
)

grpc_cc_library(
    name = "grpc_transport_chttp2_server",
    srcs = [
        "src/core/ext/transport/chttp2/server/chttp2_server.cc",
    ],
    hdrs = [
        "src/core/ext/transport/chttp2/server/chttp2_server.h",
    ],
    external_deps = [
        "absl/base:core_headers",
        "absl/memory",
        "absl/status",
        "absl/status:statusor",
        "absl/strings",
        "absl/strings:str_format",
        "absl/types:optional",
    ],
    language = "c++",
    deps = [
        "config",
        "debug_location",
        "gpr",
        "grpc_base",
        "grpc_codegen",
        "grpc_insecure_credentials",
        "grpc_security_base",
        "grpc_trace",
        "grpc_transport_chttp2",
        "handshaker",
        "handshaker_registry",
        "iomgr_fwd",
        "iomgr_timer",
        "memory_quota",
        "orphanable",
        "pollset_set",
        "ref_counted_ptr",
        "resolved_address",
        "resource_quota",
        "slice",
        "sockaddr_utils",
        "time",
        "transport_fwd",
        "unique_type_name",
        "uri_parser",
    ],
)

grpc_cc_library(
    name = "grpc_transport_inproc",
    srcs = [
        "src/core/ext/transport/inproc/inproc_plugin.cc",
        "src/core/ext/transport/inproc/inproc_transport.cc",
    ],
    hdrs = [
        "src/core/ext/transport/inproc/inproc_transport.h",
    ],
    external_deps = [
        "absl/status",
        "absl/status:statusor",
        "absl/strings",
        "absl/types:optional",
    ],
    language = "c++",
    deps = [
        "arena",
        "channel_args_preconditioning",
        "channel_stack_type",
        "config",
        "debug_location",
        "gpr",
        "grpc_base",
        "grpc_codegen",
        "grpc_public_hdrs",
        "grpc_trace",
        "iomgr_fwd",
        "ref_counted_ptr",
        "slice",
        "slice_buffer",
        "time",
        "transport_fwd",
    ],
)

grpc_cc_library(
    name = "tsi_base",
    srcs = [
        "src/core/tsi/transport_security.cc",
        "src/core/tsi/transport_security_grpc.cc",
    ],
    hdrs = [
        "src/core/tsi/transport_security.h",
        "src/core/tsi/transport_security_grpc.h",
        "src/core/tsi/transport_security_interface.h",
    ],
    language = "c++",
    visibility = ["@grpc:tsi_interface"],
    deps = [
        "gpr",
        "grpc_trace",
    ],
)

grpc_cc_library(
    name = "alts_util",
    srcs = [
        "src/core/lib/security/credentials/alts/check_gcp_environment.cc",
        "src/core/lib/security/credentials/alts/check_gcp_environment_linux.cc",
        "src/core/lib/security/credentials/alts/check_gcp_environment_no_op.cc",
        "src/core/lib/security/credentials/alts/check_gcp_environment_windows.cc",
        "src/core/lib/security/credentials/alts/grpc_alts_credentials_client_options.cc",
        "src/core/lib/security/credentials/alts/grpc_alts_credentials_options.cc",
        "src/core/lib/security/credentials/alts/grpc_alts_credentials_server_options.cc",
        "src/core/tsi/alts/handshaker/transport_security_common_api.cc",
    ],
    hdrs = [
        "src/core/lib/security/credentials/alts/check_gcp_environment.h",
        "src/core/lib/security/credentials/alts/grpc_alts_credentials_options.h",
        "src/core/tsi/alts/handshaker/transport_security_common_api.h",
    ],
    external_deps = ["upb_lib"],
    language = "c++",
    visibility = ["@grpc:tsi"],
    deps = [
        "alts_upb",
        "gpr",
        "grpc_trace",
    ],
)

grpc_cc_library(
    name = "tsi",
    external_deps = [
        "libssl",
        "libcrypto",
        "absl/strings",
        "upb_lib",
    ],
    language = "c++",
    tags = ["nofixdeps"],
    visibility = ["@grpc:tsi"],
    deps = [
        "gpr",
        "grpc_base",
        "tsi_alts_credentials",
        "tsi_base",
        "tsi_fake_credentials",
        "tsi_local_credentials",
        "tsi_ssl_credentials",
        "useful",
    ],
)

grpc_cc_library(
    name = "grpc++_base",
    srcs = GRPCXX_SRCS + [
        "src/cpp/client/insecure_credentials.cc",
        "src/cpp/client/secure_credentials.cc",
        "src/cpp/common/auth_property_iterator.cc",
        "src/cpp/common/secure_auth_context.cc",
        "src/cpp/common/secure_channel_arguments.cc",
        "src/cpp/common/secure_create_auth_context.cc",
        "src/cpp/common/tls_certificate_provider.cc",
        "src/cpp/common/tls_certificate_verifier.cc",
        "src/cpp/common/tls_credentials_options.cc",
        "src/cpp/server/insecure_server_credentials.cc",
        "src/cpp/server/secure_server_credentials.cc",
    ],
    hdrs = GRPCXX_HDRS + [
        "src/cpp/client/secure_credentials.h",
        "src/cpp/common/secure_auth_context.h",
        "src/cpp/server/secure_server_credentials.h",
    ],
    external_deps = [
        "absl/base:core_headers",
        "absl/status",
        "absl/status:statusor",
        "absl/strings",
        "absl/synchronization",
        "absl/memory",
        "absl/types:optional",
        "upb_lib",
        "protobuf_headers",
        "absl/container:inlined_vector",
    ],
    language = "c++",
    public_hdrs = GRPCXX_PUBLIC_HDRS,
    tags = ["nofixdeps"],
    visibility = ["@grpc:alt_grpc++_base_legacy"],
    deps = [
        "arena",
        "channel_fwd",
        "channel_init",
        "channel_stack_type",
        "config",
        "env",
        "error",
        "gpr",
        "gpr_manual_constructor",
        "grpc",
        "grpc++_codegen_base",
        "grpc++_codegen_base_src",
        "grpc++_codegen_proto",
        "grpc_base",
        "grpc_codegen",
        "grpc_credentials_util",
        "grpc_health_upb",
        "grpc_security_base",
        "grpc_service_config",
        "grpc_service_config_impl",
        "grpc_trace",
        "grpc_transport_inproc",
        "grpcpp_call_metric_recorder",
        "iomgr_timer",
        "json",
        "ref_counted",
        "ref_counted_ptr",
        "resource_quota",
        "slice",
        "slice_buffer",
        "slice_refcount",
        "thread_quota",
        "time",
        "useful",
    ],
)

# TODO(chengyuc): Give it another try to merge this to `grpc++_base` after
# codegen files are removed.
grpc_cc_library(
    name = "grpc++_base_unsecure",
    srcs = GRPCXX_SRCS,
    hdrs = GRPCXX_HDRS,
    external_deps = [
        "absl/base:core_headers",
        "absl/status",
        "absl/status:statusor",
        "absl/strings",
        "absl/synchronization",
        "absl/memory",
        "upb_lib",
        "protobuf_headers",
    ],
    language = "c++",
    public_hdrs = GRPCXX_PUBLIC_HDRS,
    tags = [
        "avoid_dep",
        "nofixdeps",
    ],
    visibility = ["@grpc:alt_grpc++_base_unsecure_legacy"],
    deps = [
        "arena",
        "channel_init",
        "config",
        "gpr",
        "gpr_manual_constructor",
        "grpc++_codegen_base",
        "grpc++_codegen_base_src",
        "grpc_base",
        "grpc_codegen",
        "grpc_health_upb",
        "grpc_insecure_credentials",
        "grpc_service_config",
        "grpc_service_config_impl",
        "grpc_trace",
        "grpc_transport_inproc",
        "grpc_unsecure",
        "grpcpp_call_metric_recorder",
        "iomgr_timer",
        "ref_counted",
        "ref_counted_ptr",
        "resource_quota",
        "slice",
        "time",
        "useful",
    ],
)

grpc_cc_library(
    name = "grpc++_codegen_base",
    language = "c++",
    public_hdrs = [
        "include/grpc++/impl/codegen/async_stream.h",
        "include/grpc++/impl/codegen/async_unary_call.h",
        "include/grpc++/impl/codegen/byte_buffer.h",
        "include/grpc++/impl/codegen/call_hook.h",
        "include/grpc++/impl/codegen/call.h",
        "include/grpc++/impl/codegen/channel_interface.h",
        "include/grpc++/impl/codegen/client_context.h",
        "include/grpc++/impl/codegen/client_unary_call.h",
        "include/grpc++/impl/codegen/completion_queue_tag.h",
        "include/grpc++/impl/codegen/completion_queue.h",
        "include/grpc++/impl/codegen/config.h",
        "include/grpc++/impl/codegen/core_codegen_interface.h",
        "include/grpc++/impl/codegen/create_auth_context.h",
        "include/grpc++/impl/codegen/grpc_library.h",
        "include/grpc++/impl/codegen/metadata_map.h",
        "include/grpc++/impl/codegen/method_handler_impl.h",
        "include/grpc++/impl/codegen/rpc_method.h",
        "include/grpc++/impl/codegen/rpc_service_method.h",
        "include/grpc++/impl/codegen/security/auth_context.h",
        "include/grpc++/impl/codegen/serialization_traits.h",
        "include/grpc++/impl/codegen/server_context.h",
        "include/grpc++/impl/codegen/server_interface.h",
        "include/grpc++/impl/codegen/service_type.h",
        "include/grpc++/impl/codegen/slice.h",
        "include/grpc++/impl/codegen/status_code_enum.h",
        "include/grpc++/impl/codegen/status.h",
        "include/grpc++/impl/codegen/string_ref.h",
        "include/grpc++/impl/codegen/stub_options.h",
        "include/grpc++/impl/codegen/sync_stream.h",
        "include/grpc++/impl/codegen/time.h",
        "include/grpcpp/impl/codegen/async_generic_service.h",
        "include/grpcpp/impl/codegen/async_stream.h",
        "include/grpcpp/impl/codegen/async_unary_call.h",
        "include/grpcpp/impl/codegen/byte_buffer.h",
        "include/grpcpp/impl/codegen/call_hook.h",
        "include/grpcpp/impl/codegen/call_op_set_interface.h",
        "include/grpcpp/impl/codegen/call_op_set.h",
        "include/grpcpp/impl/codegen/call.h",
        "include/grpcpp/impl/codegen/callback_common.h",
        "include/grpcpp/impl/codegen/channel_interface.h",
        "include/grpcpp/impl/codegen/client_callback.h",
        "include/grpcpp/impl/codegen/client_context.h",
        "include/grpcpp/impl/codegen/client_interceptor.h",
        "include/grpcpp/impl/codegen/client_unary_call.h",
        "include/grpcpp/impl/codegen/completion_queue_tag.h",
        "include/grpcpp/impl/codegen/completion_queue.h",
        "include/grpcpp/impl/codegen/config.h",
        "include/grpcpp/impl/codegen/core_codegen_interface.h",
        "include/grpcpp/impl/codegen/create_auth_context.h",
        "include/grpcpp/impl/codegen/delegating_channel.h",
        "include/grpcpp/impl/codegen/grpc_library.h",
        "include/grpcpp/impl/codegen/intercepted_channel.h",
        "include/grpcpp/impl/codegen/interceptor_common.h",
        "include/grpcpp/impl/codegen/interceptor.h",
        "include/grpcpp/impl/codegen/message_allocator.h",
        "include/grpcpp/impl/codegen/metadata_map.h",
        "include/grpcpp/impl/codegen/method_handler_impl.h",
        "include/grpcpp/impl/codegen/method_handler.h",
        "include/grpcpp/impl/codegen/rpc_method.h",
        "include/grpcpp/impl/codegen/rpc_service_method.h",
        "include/grpcpp/impl/codegen/security/auth_context.h",
        "include/grpcpp/impl/codegen/serialization_traits.h",
        "include/grpcpp/impl/codegen/server_callback_handlers.h",
        "include/grpcpp/impl/codegen/server_callback.h",
        "include/grpcpp/impl/codegen/server_context.h",
        "include/grpcpp/impl/codegen/server_interceptor.h",
        "include/grpcpp/impl/codegen/server_interface.h",
        "include/grpcpp/impl/codegen/service_type.h",
        "include/grpcpp/impl/codegen/slice.h",
        "include/grpcpp/impl/codegen/status_code_enum.h",
        "include/grpcpp/impl/codegen/status.h",
        "include/grpcpp/impl/codegen/string_ref.h",
        "include/grpcpp/impl/codegen/stub_options.h",
        "include/grpcpp/impl/codegen/sync_stream.h",
        "include/grpcpp/impl/codegen/time.h",
    ],
    tags = ["nofixdeps"],
    visibility = ["@grpc:public"],
    deps = [
        "grpc++_public_hdrs",
        "grpc_codegen",
    ],
)

grpc_cc_library(
    name = "grpc++_codegen_base_src",
    srcs = [
        "src/cpp/codegen/codegen_init.cc",
    ],
    language = "c++",
    tags = ["nofixdeps"],
    deps = [
        "grpc++_codegen_base",
        "grpc++_public_hdrs",
    ],
)

grpc_cc_library(
    name = "grpc++_codegen_proto",
    external_deps = [
        "protobuf_headers",
    ],
    language = "c++",
    public_hdrs = [
        "include/grpc++/impl/codegen/proto_utils.h",
        "include/grpcpp/impl/codegen/proto_buffer_reader.h",
        "include/grpcpp/impl/codegen/proto_buffer_writer.h",
        "include/grpcpp/impl/codegen/proto_utils.h",
    ],
    tags = ["nofixdeps"],
    visibility = ["@grpc:public"],
    deps = [
        "grpc++_codegen_base",
        "grpc++_config_proto",
    ],
)

grpc_cc_library(
    name = "grpc++_config_proto",
    external_deps = [
        "protobuf_headers",
    ],
    language = "c++",
    public_hdrs = [
        "include/grpc++/impl/codegen/config_protobuf.h",
        "include/grpcpp/impl/codegen/config_protobuf.h",
    ],
    tags = ["nofixdeps"],
    visibility = ["@grpc:public"],
)

grpc_cc_library(
    name = "grpc++_reflection",
    srcs = [
        "src/cpp/ext/proto_server_reflection.cc",
        "src/cpp/ext/proto_server_reflection_plugin.cc",
    ],
    hdrs = [
        "src/cpp/ext/proto_server_reflection.h",
    ],
    external_deps = [
        "protobuf_headers",
    ],
    language = "c++",
    public_hdrs = [
        "include/grpc++/ext/proto_server_reflection_plugin.h",
        "include/grpcpp/ext/proto_server_reflection_plugin.h",
    ],
    tags = ["nofixdeps"],
    visibility = ["@grpc:public"],
    deps = [
        "grpc++",
        "grpc++_config_proto",
        "//src/proto/grpc/reflection/v1alpha:reflection_proto",
    ],
    alwayslink = 1,
)

grpc_cc_library(
    name = "grpcpp_call_metric_recorder",
    srcs = [
        "src/cpp/server/orca/call_metric_recorder.cc",
    ],
    external_deps = [
        "absl/strings",
        "absl/types:optional",
        "upb_lib",
    ],
    language = "c++",
    public_hdrs = [
        "include/grpcpp/ext/call_metric_recorder.h",
    ],
    visibility = ["@grpc:public"],
    deps = [
        "arena",
        "grpc++_codegen_base",
        "grpc++_public_hdrs",
        "grpc_backend_metric_data",
        "xds_orca_upb",
    ],
)

grpc_cc_library(
    name = "grpcpp_orca_interceptor",
    srcs = [
        "src/cpp/server/orca/orca_interceptor.cc",
    ],
    hdrs = [
        "src/cpp/server/orca/orca_interceptor.h",
    ],
    external_deps = [
        "absl/memory",
        "absl/strings",
        "absl/types:optional",
    ],
    language = "c++",
    visibility = ["@grpc:public"],
    deps = [
        "grpc++",
        "grpc_base",
        "grpcpp_call_metric_recorder",
    ],
)

grpc_cc_library(
    name = "grpcpp_orca_service",
    srcs = [
        "src/cpp/server/orca/orca_service.cc",
    ],
    external_deps = [
        "absl/base:core_headers",
        "absl/time",
        "absl/types:optional",
        "upb_lib",
    ],
    language = "c++",
    public_hdrs = [
        "include/grpcpp/ext/orca_service.h",
    ],
    visibility = ["@grpc:public"],
    deps = [
        "debug_location",
        "default_event_engine",
        "gpr",
        "grpc++",
        "grpc++_codegen_base",
        "grpc_base",
        "protobuf_duration_upb",
        "ref_counted",
        "ref_counted_ptr",
        "time",
        "xds_orca_service_upb",
        "xds_orca_upb",
    ],
    alwayslink = 1,
)

grpc_cc_library(
    name = "grpcpp_channelz",
    srcs = [
        "src/cpp/server/channelz/channelz_service.cc",
        "src/cpp/server/channelz/channelz_service_plugin.cc",
    ],
    hdrs = [
        "src/cpp/server/channelz/channelz_service.h",
    ],
    external_deps = [
        "protobuf_headers",
    ],
    language = "c++",
    public_hdrs = [
        "include/grpcpp/ext/channelz_service_plugin.h",
    ],
    tags = ["nofixdeps"],
    visibility = ["@grpc:channelz"],
    deps = [
        "gpr",
        "grpc",
        "grpc++",
        "grpc++_config_proto",
        "//src/proto/grpc/channelz:channelz_proto",
    ],
    alwayslink = 1,
)

grpc_cc_library(
    name = "grpcpp_csds",
    srcs = [
        "src/cpp/server/csds/csds.cc",
    ],
    hdrs = [
        "src/cpp/server/csds/csds.h",
    ],
    external_deps = [
        "absl/status",
        "absl/status:statusor",
    ],
    language = "c++",
    tags = ["nofixdeps"],
    deps = [
        "gpr",
        "grpc",
        "grpc++_base",
        "grpc++_codegen_base",
        "//src/proto/grpc/testing/xds/v3:csds_proto",
    ],
    alwayslink = 1,
)

grpc_cc_library(
    name = "grpcpp_admin",
    srcs = [
        "src/cpp/server/admin/admin_services.cc",
    ],
    hdrs = [],
    defines = select({
        "grpc_no_xds": ["GRPC_NO_XDS"],
        "//conditions:default": [],
    }),
    external_deps = [
        "absl/memory",
    ],
    language = "c++",
    public_hdrs = [
        "include/grpcpp/ext/admin_services.h",
    ],
    select_deps = [{
        "grpc_no_xds": [],
        "//conditions:default": ["//:grpcpp_csds"],
    }],
    deps = [
        "gpr",
        "grpc++",
        "grpcpp_channelz",
    ],
    alwayslink = 1,
)

grpc_cc_library(
    name = "grpc++_test",
    testonly = True,
    srcs = [
        "src/cpp/client/channel_test_peer.cc",
    ],
    external_deps = ["gtest"],
    public_hdrs = [
        "include/grpc++/test/mock_stream.h",
        "include/grpc++/test/server_context_test_spouse.h",
        "include/grpcpp/test/channel_test_peer.h",
        "include/grpcpp/test/client_context_test_peer.h",
        "include/grpcpp/test/default_reactor_test_peer.h",
        "include/grpcpp/test/mock_stream.h",
        "include/grpcpp/test/server_context_test_spouse.h",
    ],
    visibility = ["@grpc:grpc++_test"],
    deps = [
        "grpc++",
        "grpc_base",
    ],
)

grpc_cc_library(
    name = "grpc++_core_stats",
    srcs = [
        "src/cpp/util/core_stats.cc",
    ],
    hdrs = [
        "src/cpp/util/core_stats.h",
    ],
    language = "c++",
    deps = [
        "gpr",
        "gpr_atm",
        "stats",
        "stats_data",
        "//src/proto/grpc/core:stats_proto",
    ],
)

grpc_cc_library(
    name = "grpc_opencensus_plugin",
    srcs = [
        "src/cpp/ext/filters/census/channel_filter.cc",
        "src/cpp/ext/filters/census/client_filter.cc",
        "src/cpp/ext/filters/census/context.cc",
        "src/cpp/ext/filters/census/grpc_plugin.cc",
        "src/cpp/ext/filters/census/measures.cc",
        "src/cpp/ext/filters/census/rpc_encoding.cc",
        "src/cpp/ext/filters/census/server_filter.cc",
        "src/cpp/ext/filters/census/views.cc",
    ],
    hdrs = [
        "include/grpcpp/opencensus.h",
        "src/cpp/ext/filters/census/channel_filter.h",
        "src/cpp/ext/filters/census/client_filter.h",
        "src/cpp/ext/filters/census/context.h",
        "src/cpp/ext/filters/census/grpc_plugin.h",
        "src/cpp/ext/filters/census/measures.h",
        "src/cpp/ext/filters/census/open_census_call_tracer.h",
        "src/cpp/ext/filters/census/rpc_encoding.h",
        "src/cpp/ext/filters/census/server_filter.h",
    ],
    external_deps = [
        "absl/base",
        "absl/base:core_headers",
        "absl/status",
        "absl/strings",
        "absl/time",
        "absl/types:optional",
        "opencensus-trace",
        "opencensus-trace-context_util",
        "opencensus-trace-propagation",
        "opencensus-trace-span_context",
        "opencensus-tags",
        "opencensus-tags-context_util",
        "opencensus-stats",
        "opencensus-context",
    ],
    language = "c++",
    tags = ["nofixdeps"],
    visibility = ["@grpc:grpc_opencensus_plugin"],
    deps = [
        "arena",
        "census",
        "channel_stack_type",
        "debug_location",
        "gpr",
        "grpc++",
        "grpc++_base",
        "grpc_base",
        "slice",
        "slice_buffer",
        "slice_refcount",
    ],
)

grpc_cc_library(
    name = "json",
    srcs = [
        "src/core/lib/json/json_reader.cc",
        "src/core/lib/json/json_writer.cc",
    ],
    hdrs = [
        "src/core/lib/json/json.h",
    ],
    external_deps = [
        "absl/base:core_headers",
        "absl/status",
        "absl/status:statusor",
        "absl/strings",
        "absl/strings:str_format",
    ],
    deps = ["gpr"],
)

grpc_cc_library(
    name = "json_util",
    srcs = ["src/core/lib/json/json_util.cc"],
    hdrs = ["src/core/lib/json/json_util.h"],
    external_deps = ["absl/strings"],
    deps = [
        "error",
        "gpr",
        "json",
        "json_args",
        "json_object_loader",
        "no_destruct",
        "time",
        "validation_errors",
    ],
)

grpc_cc_library(
    name = "json_args",
    hdrs = ["src/core/lib/json/json_args.h"],
    external_deps = ["absl/strings"],
    deps = ["gpr"],
)

grpc_cc_library(
    name = "json_object_loader",
    srcs = ["src/core/lib/json/json_object_loader.cc"],
    hdrs = ["src/core/lib/json/json_object_loader.h"],
    external_deps = [
        "absl/meta:type_traits",
        "absl/status:statusor",
        "absl/strings",
        "absl/types:optional",
    ],
    deps = [
        "gpr",
        "json",
        "json_args",
        "no_destruct",
        "ref_counted_ptr",
        "time",
        "validation_errors",
    ],
)

grpc_cc_library(
    name = "json_channel_args",
    hdrs = ["src/core/lib/json/json_channel_args.h"],
    external_deps = [
        "absl/strings",
        "absl/types:optional",
    ],
    deps = [
        "channel_args",
        "gpr",
        "json_args",
    ],
)

### UPB Targets

grpc_upb_proto_library(
    name = "envoy_admin_upb",
    deps = ["@envoy_api//envoy/admin/v3:pkg"],
)

grpc_upb_proto_library(
    name = "envoy_config_cluster_upb",
    deps = ["@envoy_api//envoy/config/cluster/v3:pkg"],
)

grpc_upb_proto_reflection_library(
    name = "envoy_config_cluster_upbdefs",
    deps = ["@envoy_api//envoy/config/cluster/v3:pkg"],
)

grpc_upb_proto_library(
    name = "envoy_config_core_upb",
    deps = ["@envoy_api//envoy/config/core/v3:pkg"],
)

grpc_upb_proto_library(
    name = "envoy_config_endpoint_upb",
    deps = ["@envoy_api//envoy/config/endpoint/v3:pkg"],
)

grpc_upb_proto_reflection_library(
    name = "envoy_config_endpoint_upbdefs",
    deps = ["@envoy_api//envoy/config/endpoint/v3:pkg"],
)

grpc_upb_proto_library(
    name = "envoy_config_listener_upb",
    deps = ["@envoy_api//envoy/config/listener/v3:pkg"],
)

grpc_upb_proto_reflection_library(
    name = "envoy_config_listener_upbdefs",
    deps = ["@envoy_api//envoy/config/listener/v3:pkg"],
)

grpc_upb_proto_library(
    name = "envoy_config_rbac_upb",
    deps = ["@envoy_api//envoy/config/rbac/v3:pkg"],
)

grpc_upb_proto_library(
    name = "envoy_config_route_upb",
    deps = ["@envoy_api//envoy/config/route/v3:pkg"],
)

grpc_upb_proto_reflection_library(
    name = "envoy_config_route_upbdefs",
    deps = ["@envoy_api//envoy/config/route/v3:pkg"],
)

grpc_upb_proto_library(
    name = "envoy_extensions_clusters_aggregate_upb",
    deps = ["@envoy_api//envoy/extensions/clusters/aggregate/v3:pkg"],
)

grpc_upb_proto_reflection_library(
    name = "envoy_extensions_clusters_aggregate_upbdefs",
    deps = ["@envoy_api//envoy/extensions/clusters/aggregate/v3:pkg"],
)

grpc_upb_proto_library(
    name = "envoy_extensions_filters_common_fault_upb",
    deps = ["@envoy_api//envoy/extensions/filters/common/fault/v3:pkg"],
)

grpc_upb_proto_library(
    name = "envoy_extensions_filters_http_fault_upb",
    deps = ["@envoy_api//envoy/extensions/filters/http/fault/v3:pkg"],
)

grpc_upb_proto_reflection_library(
    name = "envoy_extensions_filters_http_fault_upbdefs",
    deps = ["@envoy_api//envoy/extensions/filters/http/fault/v3:pkg"],
)

grpc_upb_proto_library(
    name = "envoy_extensions_filters_http_rbac_upb",
    deps = ["@envoy_api//envoy/extensions/filters/http/rbac/v3:pkg"],
)

grpc_upb_proto_reflection_library(
    name = "envoy_extensions_filters_http_rbac_upbdefs",
    deps = ["@envoy_api//envoy/extensions/filters/http/rbac/v3:pkg"],
)

grpc_upb_proto_library(
    name = "envoy_extensions_filters_http_router_upb",
    deps = ["@envoy_api//envoy/extensions/filters/http/router/v3:pkg"],
)

grpc_upb_proto_reflection_library(
    name = "envoy_extensions_filters_http_router_upbdefs",
    deps = ["@envoy_api//envoy/extensions/filters/http/router/v3:pkg"],
)

grpc_upb_proto_library(
    name = "envoy_extensions_load_balancing_policies_ring_hash_upb",
    deps = ["@envoy_api//envoy/extensions/load_balancing_policies/ring_hash/v3:pkg"],
)

grpc_upb_proto_library(
    name = "envoy_extensions_load_balancing_policies_wrr_locality_upb",
    deps = ["@envoy_api//envoy/extensions/load_balancing_policies/wrr_locality/v3:pkg"],
)

grpc_upb_proto_library(
    name = "envoy_extensions_filters_network_http_connection_manager_upb",
    deps = ["@envoy_api//envoy/extensions/filters/network/http_connection_manager/v3:pkg"],
)

grpc_upb_proto_reflection_library(
    name = "envoy_extensions_filters_network_http_connection_manager_upbdefs",
    deps = ["@envoy_api//envoy/extensions/filters/network/http_connection_manager/v3:pkg"],
)

grpc_upb_proto_library(
    name = "envoy_extensions_transport_sockets_tls_upb",
    deps = ["@envoy_api//envoy/extensions/transport_sockets/tls/v3:pkg"],
)

grpc_upb_proto_reflection_library(
    name = "envoy_extensions_transport_sockets_tls_upbdefs",
    deps = ["@envoy_api//envoy/extensions/transport_sockets/tls/v3:pkg"],
)

grpc_upb_proto_library(
    name = "envoy_service_discovery_upb",
    deps = ["@envoy_api//envoy/service/discovery/v3:pkg"],
)

grpc_upb_proto_reflection_library(
    name = "envoy_service_discovery_upbdefs",
    deps = ["@envoy_api//envoy/service/discovery/v3:pkg"],
)

grpc_upb_proto_library(
    name = "envoy_service_load_stats_upb",
    deps = ["@envoy_api//envoy/service/load_stats/v3:pkg"],
)

grpc_upb_proto_reflection_library(
    name = "envoy_service_load_stats_upbdefs",
    deps = ["@envoy_api//envoy/service/load_stats/v3:pkg"],
)

grpc_upb_proto_library(
    name = "envoy_service_status_upb",
    deps = ["@envoy_api//envoy/service/status/v3:pkg"],
)

grpc_upb_proto_reflection_library(
    name = "envoy_service_status_upbdefs",
    deps = ["@envoy_api//envoy/service/status/v3:pkg"],
)

grpc_upb_proto_library(
    name = "envoy_type_matcher_upb",
    deps = ["@envoy_api//envoy/type/matcher/v3:pkg"],
)

grpc_upb_proto_library(
    name = "envoy_type_upb",
    deps = ["@envoy_api//envoy/type/v3:pkg"],
)

grpc_upb_proto_library(
    name = "xds_type_upb",
    deps = ["@com_github_cncf_udpa//xds/type/v3:pkg"],
)

grpc_upb_proto_reflection_library(
    name = "xds_type_upbdefs",
    deps = ["@com_github_cncf_udpa//xds/type/v3:pkg"],
)

grpc_upb_proto_library(
    name = "xds_orca_upb",
    deps = ["@com_github_cncf_udpa//xds/data/orca/v3:pkg"],
)

grpc_upb_proto_library(
    name = "xds_orca_service_upb",
    deps = ["@com_github_cncf_udpa//xds/service/orca/v3:pkg"],
)

grpc_upb_proto_library(
    name = "grpc_health_upb",
    deps = ["//src/proto/grpc/health/v1:health_proto_descriptor"],
)

grpc_upb_proto_library(
    name = "google_rpc_status_upb",
    deps = ["@com_google_googleapis//google/rpc:status_proto"],
)

grpc_upb_proto_reflection_library(
    name = "google_rpc_status_upbdefs",
    deps = ["@com_google_googleapis//google/rpc:status_proto"],
)

grpc_upb_proto_library(
    name = "google_type_expr_upb",
    deps = ["@com_google_googleapis//google/type:expr_proto"],
)

grpc_upb_proto_library(
    name = "grpc_lb_upb",
    deps = ["//src/proto/grpc/lb/v1:load_balancer_proto_descriptor"],
)

grpc_upb_proto_library(
    name = "alts_upb",
    deps = ["//src/proto/grpc/gcp:alts_handshaker_proto"],
)

grpc_upb_proto_library(
    name = "rls_upb",
    deps = ["//src/proto/grpc/lookup/v1:rls_proto_descriptor"],
)

grpc_upb_proto_library(
    name = "rls_config_upb",
    deps = ["//src/proto/grpc/lookup/v1:rls_config_proto_descriptor"],
)

grpc_upb_proto_reflection_library(
    name = "rls_config_upbdefs",
    deps = ["//src/proto/grpc/lookup/v1:rls_config_proto_descriptor"],
)

WELL_KNOWN_PROTO_TARGETS = [
    "any",
    "duration",
    "empty",
    "struct",
    "timestamp",
    "wrappers",
]

[grpc_upb_proto_library(
    name = "protobuf_" + target + "_upb",
    deps = ["@com_google_protobuf//:" + target + "_proto"],
) for target in WELL_KNOWN_PROTO_TARGETS]

[grpc_upb_proto_reflection_library(
    name = "protobuf_" + target + "_upbdefs",
    deps = ["@com_google_protobuf//:" + target + "_proto"],
) for target in WELL_KNOWN_PROTO_TARGETS]

grpc_generate_one_off_targets()

filegroup(
    name = "root_certificates",
    srcs = [
        "etc/roots.pem",
    ],
    visibility = ["//visibility:public"],
)<|MERGE_RESOLUTION|>--- conflicted
+++ resolved
@@ -3095,7 +3095,6 @@
 )
 
 grpc_cc_library(
-<<<<<<< HEAD
     name = "histogram_view",
     srcs = [
         "src/core/lib/debug/histogram_view.cc",
@@ -3144,8 +3143,6 @@
 )
 
 grpc_cc_library(
-=======
->>>>>>> a345e43a
     name = "per_cpu",
     hdrs = [
         "src/core/lib/gprpp/per_cpu.h",
