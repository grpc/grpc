# gRPC Bazel BUILD file.
#
# Copyright 2016 gRPC authors.
#
# Licensed under the Apache License, Version 2.0 (the "License");
# you may not use this file except in compliance with the License.
# You may obtain a copy of the License at
#
#     http://www.apache.org/licenses/LICENSE-2.0
#
# Unless required by applicable law or agreed to in writing, software
# distributed under the License is distributed on an "AS IS" BASIS,
# WITHOUT WARRANTIES OR CONDITIONS OF ANY KIND, either express or implied.
# See the License for the specific language governing permissions and
# limitations under the License.

load(
    "//bazel:grpc_build_system.bzl",
    "grpc_cc_library",
    "grpc_generate_one_off_targets",
    "grpc_upb_proto_library",
    "grpc_upb_proto_reflection_library",
    "python_config_settings",
)
load("@bazel_skylib//lib:selects.bzl", "selects")

licenses(["reciprocal"])

package(
    default_visibility = ["//visibility:public"],
    features = [
        "layering_check",
        "-parse_headers",
    ],
)

exports_files([
    "LICENSE",
    "etc/roots.pem",
])

config_setting(
    name = "grpc_no_ares",
    values = {"define": "grpc_no_ares=true"},
)

config_setting(
    name = "grpc_no_xds_define",
    values = {"define": "grpc_no_xds=true"},
)

# When gRPC is build as shared library, binder transport code might still
# get included even when user's code does not depend on it. In that case
# --define=grpc_no_binder=true can be used to disable binder transport
# related code to reduce binary size.
# For users using build system other than bazel, they can define
# GRPC_NO_BINDER to achieve the same effect.
config_setting(
    name = "grpc_no_binder_define",
    values = {"define": "grpc_no_binder=true"},
)

config_setting(
    name = "android",
    values = {"crosstool_top": "//external:android/crosstool"},
)

config_setting(
    name = "ios",
    values = {"apple_platform_type": "ios"},
)

selects.config_setting_group(
    name = "grpc_no_xds",
    match_any = [
        ":grpc_no_xds_define",
        # In addition to disabling XDS support when --define=grpc_no_xds=true is
        # specified, we also disable it on mobile platforms where it is not
        # likely to be needed and where reducing the binary size is more
        # important.
        ":android",
        ":ios",
    ],
)

selects.config_setting_group(
    name = "grpc_no_binder",
    match_any = [
        ":grpc_no_binder_define",
        # We do not need binder on ios.
        ":ios",
    ],
)

selects.config_setting_group(
    name = "grpc_no_rls",
    match_any = [
        # Disable RLS support on mobile platforms where it is not likely to be
        # needed and where reducing the binary size is more important.
        ":android",
        ":ios",
    ],
)

# Fuzzers can be built as fuzzers or as tests
config_setting(
    name = "grpc_build_fuzzers",
    values = {"define": "grpc_build_fuzzers=true"},
)

config_setting(
    name = "grpc_allow_exceptions",
    values = {"define": "GRPC_ALLOW_EXCEPTIONS=1"},
)

config_setting(
    name = "grpc_disallow_exceptions",
    values = {"define": "GRPC_ALLOW_EXCEPTIONS=0"},
)

config_setting(
    name = "remote_execution",
    values = {"define": "GRPC_PORT_ISOLATED_RUNTIME=1"},
)

config_setting(
    name = "windows",
    values = {"cpu": "x64_windows"},
)

config_setting(
    name = "windows_msvc",
    values = {"cpu": "x64_windows_msvc"},
)

config_setting(
    name = "mac_x86_64",
    values = {"cpu": "darwin"},
)

config_setting(
    name = "use_strict_warning",
    values = {"define": "use_strict_warning=true"},
)

python_config_settings()

# This should be updated along with build_handwritten.yaml
g_stands_for = "galley"  # @unused

core_version = "28.0.0"  # @unused

version = "1.50.0-dev"  # @unused

GPR_PUBLIC_HDRS = [
    "include/grpc/support/alloc.h",
    "include/grpc/support/atm_gcc_atomic.h",
    "include/grpc/support/atm_gcc_sync.h",
    "include/grpc/support/atm_windows.h",
    "include/grpc/support/cpu.h",
    "include/grpc/support/log.h",
    "include/grpc/support/log_windows.h",
    "include/grpc/support/port_platform.h",
    "include/grpc/support/string_util.h",
    "include/grpc/support/sync.h",
    "include/grpc/support/sync_abseil.h",
    "include/grpc/support/sync_custom.h",
    "include/grpc/support/sync_generic.h",
    "include/grpc/support/sync_posix.h",
    "include/grpc/support/sync_windows.h",
    "include/grpc/support/thd_id.h",
    "include/grpc/support/time.h",
    "include/grpc/impl/codegen/atm.h",
    "include/grpc/impl/codegen/atm_gcc_atomic.h",
    "include/grpc/impl/codegen/atm_gcc_sync.h",
    "include/grpc/impl/codegen/atm_windows.h",
    "include/grpc/impl/codegen/fork.h",
    "include/grpc/impl/codegen/gpr_slice.h",
    "include/grpc/impl/codegen/gpr_types.h",
    "include/grpc/impl/codegen/log.h",
    "include/grpc/impl/codegen/port_platform.h",
    "include/grpc/impl/codegen/sync.h",
    "include/grpc/impl/codegen/sync_abseil.h",
    "include/grpc/impl/codegen/sync_custom.h",
    "include/grpc/impl/codegen/sync_generic.h",
    "include/grpc/impl/codegen/sync_posix.h",
    "include/grpc/impl/codegen/sync_windows.h",
]

GRPC_PUBLIC_HDRS = [
    "include/grpc/byte_buffer.h",
    "include/grpc/byte_buffer_reader.h",
    "include/grpc/compression.h",
    "include/grpc/fork.h",
    "include/grpc/grpc.h",
    "include/grpc/grpc_posix.h",
    "include/grpc/grpc_security.h",
    "include/grpc/grpc_security_constants.h",
    "include/grpc/slice.h",
    "include/grpc/slice_buffer.h",
    "include/grpc/status.h",
    "include/grpc/load_reporting.h",
    "include/grpc/support/workaround_list.h",
    "include/grpc/impl/codegen/byte_buffer.h",
    "include/grpc/impl/codegen/byte_buffer_reader.h",
    "include/grpc/impl/codegen/compression_types.h",
    "include/grpc/impl/codegen/connectivity_state.h",
    "include/grpc/impl/codegen/grpc_types.h",
    "include/grpc/impl/codegen/propagation_bits.h",
    "include/grpc/impl/codegen/status.h",
    "include/grpc/impl/codegen/slice.h",
]

GRPC_PUBLIC_EVENT_ENGINE_HDRS = [
    "include/grpc/event_engine/endpoint_config.h",
    "include/grpc/event_engine/event_engine.h",
    "include/grpc/event_engine/port.h",
    "include/grpc/event_engine/memory_allocator.h",
    "include/grpc/event_engine/memory_request.h",
    "include/grpc/event_engine/internal/memory_allocator_impl.h",
    "include/grpc/event_engine/slice.h",
    "include/grpc/event_engine/slice_buffer.h",
]

GRPCXX_SRCS = [
    "src/cpp/client/channel_cc.cc",
    "src/cpp/client/client_callback.cc",
    "src/cpp/client/client_context.cc",
    "src/cpp/client/client_interceptor.cc",
    "src/cpp/client/create_channel.cc",
    "src/cpp/client/create_channel_internal.cc",
    "src/cpp/client/create_channel_posix.cc",
    "src/cpp/client/credentials_cc.cc",
    "src/cpp/common/alarm.cc",
    "src/cpp/common/channel_arguments.cc",
    "src/cpp/common/channel_filter.cc",
    "src/cpp/common/completion_queue_cc.cc",
    "src/cpp/common/core_codegen.cc",
    "src/cpp/common/resource_quota_cc.cc",
    "src/cpp/common/rpc_method.cc",
    "src/cpp/common/version_cc.cc",
    "src/cpp/common/validate_service_config.cc",
    "src/cpp/server/async_generic_service.cc",
    "src/cpp/server/channel_argument_option.cc",
    "src/cpp/server/create_default_thread_pool.cc",
    "src/cpp/server/dynamic_thread_pool.cc",
    "src/cpp/server/external_connection_acceptor_impl.cc",
    "src/cpp/server/health/default_health_check_service.cc",
    "src/cpp/server/health/health_check_service.cc",
    "src/cpp/server/health/health_check_service_server_builder_option.cc",
    "src/cpp/server/server_builder.cc",
    "src/cpp/server/server_callback.cc",
    "src/cpp/server/server_cc.cc",
    "src/cpp/server/server_context.cc",
    "src/cpp/server/server_credentials.cc",
    "src/cpp/server/server_posix.cc",
    "src/cpp/thread_manager/thread_manager.cc",
    "src/cpp/util/byte_buffer_cc.cc",
    "src/cpp/util/status.cc",
    "src/cpp/util/string_ref.cc",
    "src/cpp/util/time_cc.cc",
]

GRPCXX_HDRS = [
    "src/cpp/client/create_channel_internal.h",
    "src/cpp/common/channel_filter.h",
    "src/cpp/server/dynamic_thread_pool.h",
    "src/cpp/server/external_connection_acceptor_impl.h",
    "src/cpp/server/health/default_health_check_service.h",
    "src/cpp/server/thread_pool_interface.h",
    "src/cpp/thread_manager/thread_manager.h",
]

GRPCXX_PUBLIC_HDRS = [
    "include/grpc++/alarm.h",
    "include/grpc++/channel.h",
    "include/grpc++/client_context.h",
    "include/grpc++/completion_queue.h",
    "include/grpc++/create_channel.h",
    "include/grpc++/create_channel_posix.h",
    "include/grpc++/ext/health_check_service_server_builder_option.h",
    "include/grpc++/generic/async_generic_service.h",
    "include/grpc++/generic/generic_stub.h",
    "include/grpc++/grpc++.h",
    "include/grpc++/health_check_service_interface.h",
    "include/grpc++/impl/call.h",
    "include/grpc++/impl/channel_argument_option.h",
    "include/grpc++/impl/client_unary_call.h",
    "include/grpc++/impl/codegen/core_codegen.h",
    "include/grpc++/impl/grpc_library.h",
    "include/grpc++/impl/method_handler_impl.h",
    "include/grpc++/impl/rpc_method.h",
    "include/grpc++/impl/rpc_service_method.h",
    "include/grpc++/impl/serialization_traits.h",
    "include/grpc++/impl/server_builder_option.h",
    "include/grpc++/impl/server_builder_plugin.h",
    "include/grpc++/impl/server_initializer.h",
    "include/grpc++/impl/service_type.h",
    "include/grpc++/security/auth_context.h",
    "include/grpc++/resource_quota.h",
    "include/grpc++/security/auth_metadata_processor.h",
    "include/grpc++/security/credentials.h",
    "include/grpc++/security/server_credentials.h",
    "include/grpc++/server.h",
    "include/grpc++/server_builder.h",
    "include/grpc++/server_context.h",
    "include/grpc++/server_posix.h",
    "include/grpc++/support/async_stream.h",
    "include/grpc++/support/async_unary_call.h",
    "include/grpc++/support/byte_buffer.h",
    "include/grpc++/support/channel_arguments.h",
    "include/grpc++/support/config.h",
    "include/grpc++/support/slice.h",
    "include/grpc++/support/status.h",
    "include/grpc++/support/status_code_enum.h",
    "include/grpc++/support/string_ref.h",
    "include/grpc++/support/stub_options.h",
    "include/grpc++/support/sync_stream.h",
    "include/grpc++/support/time.h",
    "include/grpcpp/alarm.h",
    "include/grpcpp/channel.h",
    "include/grpcpp/client_context.h",
    "include/grpcpp/completion_queue.h",
    "include/grpcpp/create_channel.h",
    "include/grpcpp/create_channel_posix.h",
    "include/grpcpp/ext/health_check_service_server_builder_option.h",
    "include/grpcpp/generic/async_generic_service.h",
    "include/grpcpp/generic/generic_stub.h",
    "include/grpcpp/grpcpp.h",
    "include/grpcpp/health_check_service_interface.h",
    "include/grpcpp/impl/call_hook.h",
    "include/grpcpp/impl/call_op_set_interface.h",
    "include/grpcpp/impl/call.h",
    "include/grpcpp/impl/channel_argument_option.h",
    "include/grpcpp/impl/client_unary_call.h",
    "include/grpcpp/impl/codegen/core_codegen.h",
    "include/grpcpp/impl/grpc_library.h",
    "include/grpcpp/impl/method_handler_impl.h",
    "include/grpcpp/impl/rpc_method.h",
    "include/grpcpp/impl/rpc_service_method.h",
    "include/grpcpp/impl/serialization_traits.h",
    "include/grpcpp/impl/server_builder_option.h",
    "include/grpcpp/impl/server_builder_plugin.h",
    "include/grpcpp/impl/server_initializer.h",
    "include/grpcpp/impl/service_type.h",
    "include/grpcpp/resource_quota.h",
    "include/grpcpp/security/auth_context.h",
    "include/grpcpp/security/auth_metadata_processor.h",
    "include/grpcpp/security/credentials.h",
    "include/grpcpp/security/server_credentials.h",
    "include/grpcpp/security/tls_certificate_provider.h",
    "include/grpcpp/security/authorization_policy_provider.h",
    "include/grpcpp/security/tls_certificate_verifier.h",
    "include/grpcpp/security/tls_credentials_options.h",
    "include/grpcpp/server.h",
    "include/grpcpp/server_builder.h",
    "include/grpcpp/server_context.h",
    "include/grpcpp/server_posix.h",
    "include/grpcpp/support/async_stream.h",
    "include/grpcpp/support/async_unary_call.h",
    "include/grpcpp/support/byte_buffer.h",
    "include/grpcpp/support/channel_arguments.h",
    "include/grpcpp/support/client_callback.h",
    "include/grpcpp/support/client_interceptor.h",
    "include/grpcpp/support/config.h",
    "include/grpcpp/support/interceptor.h",
    "include/grpcpp/support/message_allocator.h",
    "include/grpcpp/support/method_handler.h",
    "include/grpcpp/support/proto_buffer_reader.h",
    "include/grpcpp/support/proto_buffer_writer.h",
    "include/grpcpp/support/server_callback.h",
    "include/grpcpp/support/server_interceptor.h",
    "include/grpcpp/support/slice.h",
    "include/grpcpp/support/status.h",
    "include/grpcpp/support/status_code_enum.h",
    "include/grpcpp/support/string_ref.h",
    "include/grpcpp/support/stub_options.h",
    "include/grpcpp/support/sync_stream.h",
    "include/grpcpp/support/time.h",
    "include/grpcpp/support/validate_service_config.h",
    "include/grpc++/impl/codegen/async_stream.h",
    "include/grpc++/impl/codegen/async_unary_call.h",
    "include/grpc++/impl/codegen/byte_buffer.h",
    "include/grpc++/impl/codegen/call_hook.h",
    "include/grpc++/impl/codegen/call.h",
    "include/grpc++/impl/codegen/channel_interface.h",
    "include/grpc++/impl/codegen/client_context.h",
    "include/grpc++/impl/codegen/client_unary_call.h",
    "include/grpc++/impl/codegen/completion_queue_tag.h",
    "include/grpc++/impl/codegen/completion_queue.h",
    "include/grpc++/impl/codegen/config.h",
    "include/grpc++/impl/codegen/core_codegen_interface.h",
    "include/grpc++/impl/codegen/create_auth_context.h",
    "include/grpc++/impl/codegen/grpc_library.h",
    "include/grpc++/impl/codegen/metadata_map.h",
    "include/grpc++/impl/codegen/method_handler_impl.h",
    "include/grpc++/impl/codegen/rpc_method.h",
    "include/grpc++/impl/codegen/rpc_service_method.h",
    "include/grpc++/impl/codegen/security/auth_context.h",
    "include/grpc++/impl/codegen/serialization_traits.h",
    "include/grpc++/impl/codegen/server_context.h",
    "include/grpc++/impl/codegen/server_interface.h",
    "include/grpc++/impl/codegen/service_type.h",
    "include/grpc++/impl/codegen/slice.h",
    "include/grpc++/impl/codegen/status_code_enum.h",
    "include/grpc++/impl/codegen/status.h",
    "include/grpc++/impl/codegen/string_ref.h",
    "include/grpc++/impl/codegen/stub_options.h",
    "include/grpc++/impl/codegen/sync_stream.h",
    "include/grpc++/impl/codegen/time.h",
    "include/grpcpp/impl/codegen/async_generic_service.h",
    "include/grpcpp/impl/codegen/async_stream.h",
    "include/grpcpp/impl/codegen/async_unary_call.h",
    "include/grpcpp/impl/codegen/byte_buffer.h",
    "include/grpcpp/impl/codegen/call_hook.h",
    "include/grpcpp/impl/codegen/call_op_set_interface.h",
    "include/grpcpp/impl/codegen/call_op_set.h",
    "include/grpcpp/impl/codegen/call.h",
    "include/grpcpp/impl/codegen/callback_common.h",
    "include/grpcpp/impl/codegen/channel_interface.h",
    "include/grpcpp/impl/codegen/client_callback.h",
    "include/grpcpp/impl/codegen/client_context.h",
    "include/grpcpp/impl/codegen/client_interceptor.h",
    "include/grpcpp/impl/codegen/client_unary_call.h",
    "include/grpcpp/impl/codegen/completion_queue_tag.h",
    "include/grpcpp/impl/codegen/completion_queue.h",
    "include/grpcpp/impl/codegen/config.h",
    "include/grpcpp/impl/codegen/core_codegen_interface.h",
    "include/grpcpp/impl/codegen/create_auth_context.h",
    "include/grpcpp/impl/codegen/delegating_channel.h",
    "include/grpcpp/impl/codegen/grpc_library.h",
    "include/grpcpp/impl/codegen/intercepted_channel.h",
    "include/grpcpp/impl/codegen/interceptor_common.h",
    "include/grpcpp/impl/codegen/interceptor.h",
    "include/grpcpp/impl/codegen/message_allocator.h",
    "include/grpcpp/impl/codegen/metadata_map.h",
    "include/grpcpp/impl/codegen/method_handler_impl.h",
    "include/grpcpp/impl/codegen/method_handler.h",
    "include/grpcpp/impl/codegen/rpc_method.h",
    "include/grpcpp/impl/codegen/rpc_service_method.h",
    "include/grpcpp/impl/codegen/security/auth_context.h",
    "include/grpcpp/impl/codegen/serialization_traits.h",
    "include/grpcpp/impl/codegen/server_callback_handlers.h",
    "include/grpcpp/impl/codegen/server_callback.h",
    "include/grpcpp/impl/codegen/server_context.h",
    "include/grpcpp/impl/codegen/server_interceptor.h",
    "include/grpcpp/impl/codegen/server_interface.h",
    "include/grpcpp/impl/codegen/service_type.h",
    "include/grpcpp/impl/codegen/slice.h",
    "include/grpcpp/impl/codegen/status_code_enum.h",
    "include/grpcpp/impl/codegen/status.h",
    "include/grpcpp/impl/codegen/string_ref.h",
    "include/grpcpp/impl/codegen/stub_options.h",
    "include/grpcpp/impl/codegen/sync_stream.h",
    "include/grpcpp/impl/codegen/time.h",
    "include/grpcpp/impl/codegen/sync.h",
]

grpc_cc_library(
    name = "channel_fwd",
    hdrs = [
        "src/core/lib/channel/channel_fwd.h",
    ],
    language = "c++",
)

grpc_cc_library(
    name = "transport_fwd",
    hdrs = [
        "src/core/lib/transport/transport_fwd.h",
    ],
    language = "c++",
)

grpc_cc_library(
    name = "atomic_utils",
    language = "c++",
    public_hdrs = ["src/core/lib/gprpp/atomic_utils.h"],
    deps = ["gpr_platform"],
)

grpc_cc_library(
    name = "experiments",
    srcs = [
        "src/core/lib/experiments/config.cc",
        "src/core/lib/experiments/experiments.cc",
    ],
    hdrs = [
        "src/core/lib/experiments/config.h",
        "src/core/lib/experiments/experiments.h",
    ],
    external_deps = ["absl/strings"],
    language = "c++",
    deps = [
        "gpr",
        "gpr_platform",
        "no_destruct",
    ],
)

grpc_cc_library(
    name = "init_internally",
    srcs = ["src/core/lib/surface/init_internally.cc"],
    hdrs = ["src/core/lib/surface/init_internally.h"],
    deps = ["gpr_platform"],
)

grpc_cc_library(
    name = "grpc_unsecure",
    srcs = [
        "src/core/lib/surface/init.cc",
        "src/core/plugin_registry/grpc_plugin_registry.cc",
        "src/core/plugin_registry/grpc_plugin_registry_noextra.cc",
    ],
    defines = ["GRPC_NO_XDS"],
    external_deps = [
        "absl/base:core_headers",
    ],
    language = "c++",
    public_hdrs = GRPC_PUBLIC_HDRS,
    tags = [
        "avoid_dep",
        "nofixdeps",
    ],
    visibility = ["@grpc:public"],
    deps = [
        "channel_init",
        "channel_stack_type",
        "config",
        "default_event_engine",
        "experiments",
        "forkable",
        "gpr",
        "grpc_authorization_base",
        "grpc_base",
        "grpc_client_channel",
        "grpc_common",
        "grpc_http_filters",
        "grpc_security_base",
        "grpc_trace",
        "http_connect_handshaker",
        "init_internally",
        "iomgr_timer",
        "posix_event_engine_timer_manager",
        "slice",
        "tcp_connect_handshaker",
    ],
)

GRPC_XDS_TARGETS = [
    "grpc_lb_policy_cds",
    "grpc_lb_policy_xds_cluster_impl",
    "grpc_lb_policy_xds_cluster_manager",
    "grpc_lb_policy_xds_cluster_resolver",
    "grpc_resolver_xds",
    "grpc_resolver_c2p",
    "grpc_xds_server_config_fetcher",

    # Not xDS-specific but currently only used by xDS.
    "channel_creds_registry_init",
]

grpc_cc_library(
    name = "grpc",
    srcs = [
        "src/core/lib/surface/init.cc",
        "src/core/plugin_registry/grpc_plugin_registry.cc",
        "src/core/plugin_registry/grpc_plugin_registry_extra.cc",
    ],
    defines = select({
        "grpc_no_xds": ["GRPC_NO_XDS"],
        "//conditions:default": [],
    }),
    external_deps = [
        "absl/base:core_headers",
    ],
    language = "c++",
    public_hdrs = GRPC_PUBLIC_HDRS,
    select_deps = [
        {
            "grpc_no_xds": [],
            "//conditions:default": GRPC_XDS_TARGETS,
        },
    ],
    tags = [
        "grpc_avoid_dep",
        "nofixdeps",
    ],
    visibility = [
        "@grpc:public",
    ],
    deps = [
        "channel_init",
        "channel_stack_type",
        "config",
        "default_event_engine",
        "experiments",
        "forkable",
        "gpr",
        "grpc_alts_credentials",
        "grpc_authorization_base",
        "grpc_base",
        "grpc_client_channel",
        "grpc_codegen",
        "grpc_common",
        "grpc_credentials_util",
        "grpc_external_account_credentials",
        "grpc_fake_credentials",
        "grpc_google_default_credentials",
        "grpc_http_filters",
        "grpc_iam_credentials",
        "grpc_insecure_credentials",
        "grpc_jwt_credentials",
        "grpc_local_credentials",
        "grpc_oauth2_credentials",
        "grpc_security_base",
        "grpc_ssl_credentials",
        "grpc_tls_credentials",
        "grpc_trace",
        "grpc_transport_chttp2_alpn",
        "http_connect_handshaker",
        "httpcli",
        "httpcli_ssl_credentials",
        "init_internally",
        "iomgr_timer",
        "json",
        "posix_event_engine_timer_manager",
        "promise",
        "ref_counted",
        "ref_counted_ptr",
        "slice",
        "slice_refcount",
        "sockaddr_utils",
        "tcp_connect_handshaker",
        "tsi_base",
        "uri_parser",
        "useful",
    ],
)

grpc_cc_library(
    name = "gpr_public_hdrs",
    hdrs = GPR_PUBLIC_HDRS,
    tags = [
        "avoid_dep",
        "nofixdeps",
    ],
)

grpc_cc_library(
    name = "grpc_public_hdrs",
    hdrs = GRPC_PUBLIC_HDRS,
    tags = [
        "avoid_dep",
        "nofixdeps",
    ],
    deps = ["gpr_public_hdrs"],
)

grpc_cc_library(
    name = "grpc++_public_hdrs",
    hdrs = GRPCXX_PUBLIC_HDRS,
    external_deps = [
        "absl/synchronization",
        "protobuf_headers",
    ],
    tags = [
        "avoid_dep",
        "nofixdeps",
    ],
    visibility = ["@grpc:public"],
    deps = ["grpc_public_hdrs"],
)

grpc_cc_library(
    name = "grpc++",
    hdrs = [
        "src/cpp/client/secure_credentials.h",
        "src/cpp/common/secure_auth_context.h",
        "src/cpp/server/secure_server_credentials.h",
    ],
    language = "c++",
    public_hdrs = GRPCXX_PUBLIC_HDRS,
    select_deps = [
        {
            "grpc_no_xds": [],
            "//conditions:default": [
                "grpc++_xds_client",
                "grpc++_xds_server",
            ],
        },
        {
            "grpc_no_binder": [],
            "//conditions:default": [
                "grpc++_binder",
            ],
        },
    ],
    tags = ["nofixdeps"],
    visibility = [
        "@grpc:public",
    ],
    deps = [
        "grpc++_base",
        "slice",
    ],
)

grpc_cc_library(
    name = "tchar",
    srcs = [
        "src/core/lib/gprpp/tchar.cc",
    ],
    hdrs = [
        "src/core/lib/gprpp/tchar.h",
    ],
    deps = ["gpr_platform"],
)

grpc_cc_library(
    name = "grpc++_binder",
    srcs = [
        "src/core/ext/transport/binder/client/binder_connector.cc",
        "src/core/ext/transport/binder/client/channel_create.cc",
        "src/core/ext/transport/binder/client/channel_create_impl.cc",
        "src/core/ext/transport/binder/client/connection_id_generator.cc",
        "src/core/ext/transport/binder/client/endpoint_binder_pool.cc",
        "src/core/ext/transport/binder/client/jni_utils.cc",
        "src/core/ext/transport/binder/client/security_policy_setting.cc",
        "src/core/ext/transport/binder/security_policy/binder_security_policy.cc",
        "src/core/ext/transport/binder/server/binder_server.cc",
        "src/core/ext/transport/binder/server/binder_server_credentials.cc",
        "src/core/ext/transport/binder/transport/binder_transport.cc",
        "src/core/ext/transport/binder/utils/ndk_binder.cc",
        "src/core/ext/transport/binder/utils/transport_stream_receiver_impl.cc",
        "src/core/ext/transport/binder/wire_format/binder_android.cc",
        "src/core/ext/transport/binder/wire_format/binder_constants.cc",
        "src/core/ext/transport/binder/wire_format/transaction.cc",
        "src/core/ext/transport/binder/wire_format/wire_reader_impl.cc",
        "src/core/ext/transport/binder/wire_format/wire_writer.cc",
    ],
    hdrs = [
        "src/core/ext/transport/binder/client/binder_connector.h",
        "src/core/ext/transport/binder/client/channel_create_impl.h",
        "src/core/ext/transport/binder/client/connection_id_generator.h",
        "src/core/ext/transport/binder/client/endpoint_binder_pool.h",
        "src/core/ext/transport/binder/client/jni_utils.h",
        "src/core/ext/transport/binder/client/security_policy_setting.h",
        "src/core/ext/transport/binder/server/binder_server.h",
        "src/core/ext/transport/binder/transport/binder_stream.h",
        "src/core/ext/transport/binder/transport/binder_transport.h",
        "src/core/ext/transport/binder/utils/binder_auto_utils.h",
        "src/core/ext/transport/binder/utils/ndk_binder.h",
        "src/core/ext/transport/binder/utils/transport_stream_receiver.h",
        "src/core/ext/transport/binder/utils/transport_stream_receiver_impl.h",
        "src/core/ext/transport/binder/wire_format/binder.h",
        "src/core/ext/transport/binder/wire_format/binder_android.h",
        "src/core/ext/transport/binder/wire_format/binder_constants.h",
        "src/core/ext/transport/binder/wire_format/transaction.h",
        "src/core/ext/transport/binder/wire_format/wire_reader.h",
        "src/core/ext/transport/binder/wire_format/wire_reader_impl.h",
        "src/core/ext/transport/binder/wire_format/wire_writer.h",
    ],
    defines = select({
        "grpc_no_binder": ["GRPC_NO_BINDER"],
        "//conditions:default": [],
    }),
    external_deps = [
        "absl/base:core_headers",
        "absl/cleanup",
        "absl/container:flat_hash_map",
        "absl/hash",
        "absl/memory",
        "absl/meta:type_traits",
        "absl/status",
        "absl/status:statusor",
        "absl/strings",
        "absl/synchronization",
        "absl/time",
        "absl/types:variant",
    ],
    language = "c++",
    public_hdrs = [
        "include/grpcpp/security/binder_security_policy.h",
        "include/grpcpp/create_channel_binder.h",
        "include/grpcpp/security/binder_credentials.h",
    ],
    tags = ["nofixdeps"],
    deps = [
        "arena",
        "channel_args_preconditioning",
        "channel_stack_type",
        "config",
        "debug_location",
        "gpr",
        "gpr_platform",
        "grpc",
        "grpc++_base",
        "grpc_base",
        "grpc_client_channel",
        "grpc_codegen",
        "iomgr_fwd",
        "iomgr_port",
        "orphanable",
        "ref_counted_ptr",
        "slice",
        "slice_refcount",
        "status_helper",
        "transport_fwd",
    ],
)

grpc_cc_library(
    name = "grpc++_xds_client",
    srcs = [
        "src/cpp/client/xds_credentials.cc",
    ],
    hdrs = [
        "src/cpp/client/secure_credentials.h",
    ],
    external_deps = ["absl/strings"],
    language = "c++",
    deps = [
        "exec_ctx",
        "gpr",
        "grpc",
        "grpc++_base",
        "grpc_base",
        "grpc_public_hdrs",
        "grpc_security_base",
    ],
)

grpc_cc_library(
    name = "grpc++_xds_server",
    srcs = [
        "src/cpp/server/xds_server_credentials.cc",
    ],
    hdrs = [
        "src/cpp/server/secure_server_credentials.h",
    ],
    language = "c++",
    public_hdrs = [
        "include/grpcpp/xds_server_builder.h",
    ],
    visibility = ["@grpc:xds"],
    deps = [
        "gpr",
        "grpc",
        "grpc++_base",
    ],
)

grpc_cc_library(
    name = "grpc++_unsecure",
    srcs = [
        "src/cpp/client/insecure_credentials.cc",
        "src/cpp/common/insecure_create_auth_context.cc",
        "src/cpp/server/insecure_server_credentials.cc",
    ],
    language = "c++",
    tags = [
        "avoid_dep",
        "nofixdeps",
    ],
    visibility = ["@grpc:public"],
    deps = [
        "gpr",
        "grpc++_base_unsecure",
        "grpc++_codegen_base",
        "grpc++_codegen_base_src",
        "grpc++_codegen_proto",
        "grpc_codegen",
        "grpc_insecure_credentials",
        "grpc_unsecure",
    ],
)

grpc_cc_library(
    name = "grpc++_error_details",
    srcs = [
        "src/cpp/util/error_details.cc",
    ],
    hdrs = [
        "include/grpc++/support/error_details.h",
        "include/grpcpp/support/error_details.h",
    ],
    language = "c++",
    standalone = True,
    tags = ["nofixdeps"],
    visibility = ["@grpc:public"],
    deps = [
        "grpc++",
    ],
)

grpc_cc_library(
    name = "grpc++_alts",
    srcs = [
        "src/cpp/common/alts_context.cc",
        "src/cpp/common/alts_util.cc",
    ],
    hdrs = [
        "include/grpcpp/security/alts_context.h",
        "include/grpcpp/security/alts_util.h",
    ],
    external_deps = [
        "absl/memory",
        "upb_lib",
    ],
    language = "c++",
    standalone = True,
    visibility = ["@grpc:tsi"],
    deps = [
        "alts_upb",
        "gpr",
        "grpc++",
        "grpc_base",
        "tsi_alts_credentials",
    ],
)

grpc_cc_library(
    name = "census",
    srcs = [
        "src/core/ext/filters/census/grpc_context.cc",
    ],
    language = "c++",
    public_hdrs = [
        "include/grpc/census.h",
    ],
    visibility = ["@grpc:public"],
    deps = [
        "gpr",
        "grpc_base",
        "grpc_codegen",
        "grpc_trace",
    ],
)

grpc_cc_library(
    name = "useful",
    hdrs = ["src/core/lib/gpr/useful.h"],
    external_deps = [
        "absl/strings",
        "absl/types:variant",
    ],
    language = "c++",
    deps = ["gpr_platform"],
)

grpc_cc_library(
    name = "examine_stack",
    srcs = [
        "src/core/lib/gprpp/examine_stack.cc",
    ],
    hdrs = [
        "src/core/lib/gprpp/examine_stack.h",
    ],
    external_deps = ["absl/types:optional"],
    deps = ["gpr_platform"],
)

grpc_cc_library(
    name = "gpr_atm",
    srcs = [
        "src/core/lib/gpr/atm.cc",
    ],
    language = "c++",
    public_hdrs = [
        "include/grpc/support/atm.h",
    ],
    deps = [
        "gpr_platform",
        "gpr_public_hdrs",
        "useful",
    ],
)

grpc_cc_library(
    name = "gpr_manual_constructor",
    srcs = [],
    hdrs = [
        "src/core/lib/gprpp/manual_constructor.h",
    ],
    language = "c++",
    deps = [
        "construct_destruct",
        "gpr_public_hdrs",
    ],
)

grpc_cc_library(
    name = "gpr_murmur_hash",
    srcs = [
        "src/core/lib/gpr/murmur_hash.cc",
    ],
    hdrs = [
        "src/core/lib/gpr/murmur_hash.h",
    ],
    external_deps = ["absl/base:core_headers"],
    language = "c++",
    deps = ["gpr_platform"],
)

grpc_cc_library(
    name = "gpr_spinlock",
    srcs = [],
    hdrs = [
        "src/core/lib/gpr/spinlock.h",
    ],
    language = "c++",
    deps = [
        "gpr_atm",
        "gpr_public_hdrs",
    ],
)

grpc_cc_library(
    name = "gpr_log_internal",
    hdrs = [
        "src/core/lib/gpr/log_internal.h",
    ],
    language = "c++",
    deps = ["gpr_platform"],
)

grpc_cc_library(
    name = "env",
    srcs = [
        "src/core/lib/gprpp/env_linux.cc",
        "src/core/lib/gprpp/env_posix.cc",
        "src/core/lib/gprpp/env_windows.cc",
    ],
    hdrs = [
        "src/core/lib/gprpp/env.h",
    ],
    external_deps = ["absl/types:optional"],
    deps = [
        "gpr_platform",
        "tchar",
    ],
)

grpc_cc_library(
    name = "gpr",
    srcs = [
        "src/core/lib/gpr/alloc.cc",
        "src/core/lib/gpr/cpu_iphone.cc",
        "src/core/lib/gpr/cpu_linux.cc",
        "src/core/lib/gpr/cpu_posix.cc",
        "src/core/lib/gpr/cpu_windows.cc",
        "src/core/lib/gpr/log.cc",
        "src/core/lib/gpr/log_android.cc",
        "src/core/lib/gpr/log_linux.cc",
        "src/core/lib/gpr/log_posix.cc",
        "src/core/lib/gpr/log_windows.cc",
        "src/core/lib/gpr/string.cc",
        "src/core/lib/gpr/string_posix.cc",
        "src/core/lib/gpr/string_util_windows.cc",
        "src/core/lib/gpr/string_windows.cc",
        "src/core/lib/gpr/sync.cc",
        "src/core/lib/gpr/sync_abseil.cc",
        "src/core/lib/gpr/sync_posix.cc",
        "src/core/lib/gpr/sync_windows.cc",
        "src/core/lib/gpr/time.cc",
        "src/core/lib/gpr/time_posix.cc",
        "src/core/lib/gpr/time_precise.cc",
        "src/core/lib/gpr/time_windows.cc",
        "src/core/lib/gpr/tmpfile_msys.cc",
        "src/core/lib/gpr/tmpfile_posix.cc",
        "src/core/lib/gpr/tmpfile_windows.cc",
        "src/core/lib/gpr/wrap_memcpy.cc",
        "src/core/lib/gprpp/fork.cc",
        "src/core/lib/gprpp/global_config_env.cc",
        "src/core/lib/gprpp/host_port.cc",
        "src/core/lib/gprpp/mpscq.cc",
        "src/core/lib/gprpp/stat_posix.cc",
        "src/core/lib/gprpp/stat_windows.cc",
        "src/core/lib/gprpp/thd_posix.cc",
        "src/core/lib/gprpp/thd_windows.cc",
        "src/core/lib/gprpp/time_util.cc",
    ],
    hdrs = [
        "src/core/lib/gpr/alloc.h",
        "src/core/lib/gpr/string.h",
        "src/core/lib/gpr/time_precise.h",
        "src/core/lib/gpr/tmpfile.h",
        "src/core/lib/gprpp/fork.h",
        "src/core/lib/gprpp/global_config.h",
        "src/core/lib/gprpp/global_config_custom.h",
        "src/core/lib/gprpp/global_config_env.h",
        "src/core/lib/gprpp/global_config_generic.h",
        "src/core/lib/gprpp/host_port.h",
        "src/core/lib/gprpp/memory.h",
        "src/core/lib/gprpp/mpscq.h",
        "src/core/lib/gprpp/stat.h",
        "src/core/lib/gprpp/sync.h",
        "src/core/lib/gprpp/thd.h",
        "src/core/lib/gprpp/time_util.h",
    ],
    external_deps = [
        "absl/base",
        "absl/base:core_headers",
        "absl/memory",
        "absl/random",
        "absl/status",
        "absl/strings",
        "absl/strings:cord",
        "absl/strings:str_format",
        "absl/synchronization",
        "absl/time:time",
        "absl/types:optional",
    ],
    language = "c++",
    public_hdrs = GPR_PUBLIC_HDRS,
    tags = [
        "nofixdeps",
    ],
    visibility = ["@grpc:public"],
    deps = [
        "construct_destruct",
        "env",
        "examine_stack",
        "gpr_atm",
        "no_destruct",
        "tchar",
        "useful",
    ],
)

grpc_cc_library(
    name = "chunked_vector",
    hdrs = ["src/core/lib/gprpp/chunked_vector.h"],
    deps = [
        "arena",
        "gpr",
        "gpr_manual_constructor",
    ],
)

grpc_cc_library(
    name = "construct_destruct",
    language = "c++",
    public_hdrs = ["src/core/lib/gprpp/construct_destruct.h"],
    deps = ["gpr_platform"],
)

grpc_cc_library(
    name = "cpp_impl_of",
    hdrs = ["src/core/lib/gprpp/cpp_impl_of.h"],
    language = "c++",
)

grpc_cc_library(
    name = "status_helper",
    srcs = [
        "src/core/lib/gprpp/status_helper.cc",
    ],
    hdrs = [
        "src/core/lib/gprpp/status_helper.h",
    ],
    external_deps = [
        "absl/status",
        "absl/strings",
        "absl/strings:cord",
        "absl/time",
        "absl/types:optional",
        "upb_lib",
    ],
    language = "c++",
    deps = [
        "debug_location",
        "google_rpc_status_upb",
        "gpr",
        "percent_encoding",
        "protobuf_any_upb",
        "slice",
    ],
)

grpc_cc_library(
    name = "unique_type_name",
    hdrs = ["src/core/lib/gprpp/unique_type_name.h"],
    external_deps = ["absl/strings"],
    language = "c++",
    deps = [
        "gpr_platform",
        "useful",
    ],
)

grpc_cc_library(
    name = "work_serializer",
    srcs = [
        "src/core/lib/gprpp/work_serializer.cc",
    ],
    hdrs = [
        "src/core/lib/gprpp/work_serializer.h",
    ],
    external_deps = ["absl/base:core_headers"],
    language = "c++",
    visibility = ["@grpc:client_channel"],
    deps = [
        "debug_location",
        "gpr",
        "grpc_trace",
        "orphanable",
    ],
)

grpc_cc_library(
    name = "validation_errors",
    srcs = [
        "src/core/lib/gprpp/validation_errors.cc",
    ],
    hdrs = [
        "src/core/lib/gprpp/validation_errors.h",
    ],
    external_deps = [
        "absl/status",
        "absl/strings",
    ],
    language = "c++",
    deps = ["gpr_platform"],
)

# A library that vends only port_platform, so that libraries that don't need
# anything else from gpr can still be portable!
grpc_cc_library(
    name = "gpr_platform",
    language = "c++",
    public_hdrs = [
        "include/grpc/impl/codegen/port_platform.h",
        "include/grpc/support/port_platform.h",
    ],
)

grpc_cc_library(
    name = "grpc_trace",
    srcs = ["src/core/lib/debug/trace.cc"],
    hdrs = ["src/core/lib/debug/trace.h"],
    language = "c++",
    public_hdrs = GRPC_PUBLIC_HDRS,
    visibility = ["@grpc:trace"],
    deps = [
        "gpr",
        "grpc_codegen",
        "grpc_public_hdrs",
    ],
)

grpc_cc_library(
    name = "config",
    srcs = [
        "src/core/lib/config/core_configuration.cc",
    ],
    language = "c++",
    public_hdrs = [
        "src/core/lib/config/core_configuration.h",
    ],
    visibility = ["@grpc:client_channel"],
    deps = [
        "certificate_provider_registry",
        "channel_args_preconditioning",
        "channel_creds_registry",
        "channel_init",
        "gpr",
        "grpc_resolver",
        "handshaker_registry",
        "lb_policy_registry",
        "proxy_mapper_registry",
        "service_config_parser",
    ],
)

grpc_cc_library(
    name = "debug_location",
    language = "c++",
    public_hdrs = ["src/core/lib/gprpp/debug_location.h"],
    visibility = ["@grpc:debug_location"],
)

grpc_cc_library(
    name = "overload",
    language = "c++",
    public_hdrs = ["src/core/lib/gprpp/overload.h"],
    deps = ["gpr_platform"],
)

grpc_cc_library(
    name = "match",
    external_deps = ["absl/types:variant"],
    language = "c++",
    public_hdrs = ["src/core/lib/gprpp/match.h"],
    deps = [
        "gpr_platform",
        "overload",
    ],
)

grpc_cc_library(
    name = "table",
    external_deps = [
        "absl/meta:type_traits",
        "absl/utility",
    ],
    language = "c++",
    public_hdrs = ["src/core/lib/gprpp/table.h"],
    deps = [
        "bitset",
        "gpr_platform",
    ],
)

grpc_cc_library(
    name = "packed_table",
    hdrs = ["src/core/lib/gprpp/packed_table.h"],
    language = "c++",
    deps = [
        "gpr_public_hdrs",
        "sorted_pack",
        "table",
    ],
)

grpc_cc_library(
    name = "bitset",
    language = "c++",
    public_hdrs = ["src/core/lib/gprpp/bitset.h"],
    deps = [
        "gpr_platform",
        "useful",
    ],
)

grpc_cc_library(
    name = "no_destruct",
    language = "c++",
    public_hdrs = ["src/core/lib/gprpp/no_destruct.h"],
    deps = [
        "construct_destruct",
        "gpr_platform",
    ],
)

grpc_cc_library(
    name = "orphanable",
    language = "c++",
    public_hdrs = ["src/core/lib/gprpp/orphanable.h"],
    visibility = ["@grpc:client_channel"],
    deps = [
        "debug_location",
        "gpr_platform",
        "ref_counted",
        "ref_counted_ptr",
    ],
)

grpc_cc_library(
    name = "poll",
    external_deps = ["absl/types:variant"],
    language = "c++",
    public_hdrs = [
        "src/core/lib/promise/poll.h",
    ],
    deps = ["gpr_platform"],
)

grpc_cc_library(
    name = "call_push_pull",
    hdrs = ["src/core/lib/promise/call_push_pull.h"],
    external_deps = ["absl/types:variant"],
    language = "c++",
    deps = [
        "bitset",
        "construct_destruct",
        "gpr_platform",
        "poll",
        "promise_like",
        "promise_status",
    ],
)

grpc_cc_library(
    name = "context",
    language = "c++",
    public_hdrs = [
        "src/core/lib/promise/context.h",
    ],
    deps = ["gpr_platform"],
)

grpc_cc_library(
    name = "map",
    external_deps = ["absl/types:variant"],
    language = "c++",
    public_hdrs = ["src/core/lib/promise/map.h"],
    deps = [
        "gpr_platform",
        "poll",
        "promise_like",
    ],
)

grpc_cc_library(
    name = "sleep",
    srcs = [
        "src/core/lib/promise/sleep.cc",
    ],
    hdrs = [
        "src/core/lib/promise/sleep.h",
    ],
    external_deps = ["absl/status"],
    deps = [
        "activity",
        "default_event_engine",
        "event_engine_base_hdrs",
        "exec_ctx",
        "gpr",
        "poll",
        "time",
    ],
)

grpc_cc_library(
    name = "promise",
    external_deps = [
        "absl/status",
        "absl/types:optional",
        "absl/types:variant",
    ],
    language = "c++",
    public_hdrs = [
        "src/core/lib/promise/promise.h",
    ],
    visibility = ["@grpc:alt_grpc_base_legacy"],
    deps = [
        "gpr_platform",
        "poll",
        "promise_like",
    ],
)

grpc_cc_library(
    name = "arena_promise",
    external_deps = ["absl/meta:type_traits"],
    language = "c++",
    public_hdrs = [
        "src/core/lib/promise/arena_promise.h",
    ],
    deps = [
        "arena",
        "context",
        "gpr_platform",
        "poll",
    ],
)

grpc_cc_library(
    name = "promise_like",
    external_deps = ["absl/meta:type_traits"],
    language = "c++",
    public_hdrs = [
        "src/core/lib/promise/detail/promise_like.h",
    ],
    deps = [
        "gpr_platform",
        "poll",
    ],
)

grpc_cc_library(
    name = "promise_factory",
    external_deps = ["absl/meta:type_traits"],
    language = "c++",
    public_hdrs = [
        "src/core/lib/promise/detail/promise_factory.h",
    ],
    deps = [
        "gpr_platform",
        "promise_like",
    ],
)

grpc_cc_library(
    name = "if",
    external_deps = [
        "absl/status:statusor",
        "absl/types:variant",
    ],
    language = "c++",
    public_hdrs = ["src/core/lib/promise/if.h"],
    deps = [
        "gpr_platform",
        "poll",
        "promise_factory",
        "promise_like",
    ],
)

grpc_cc_library(
    name = "promise_status",
    external_deps = [
        "absl/status",
        "absl/status:statusor",
    ],
    language = "c++",
    public_hdrs = [
        "src/core/lib/promise/detail/status.h",
    ],
    deps = ["gpr_platform"],
)

grpc_cc_library(
    name = "race",
    external_deps = ["absl/types:variant"],
    language = "c++",
    public_hdrs = ["src/core/lib/promise/race.h"],
    deps = [
        "gpr_platform",
        "poll",
    ],
)

grpc_cc_library(
    name = "loop",
    external_deps = [
        "absl/status",
        "absl/status:statusor",
        "absl/types:variant",
    ],
    language = "c++",
    public_hdrs = [
        "src/core/lib/promise/loop.h",
    ],
    deps = [
        "gpr_platform",
        "poll",
        "promise_factory",
    ],
)

grpc_cc_library(
    name = "basic_join",
    external_deps = [
        "absl/types:variant",
        "absl/utility",
    ],
    language = "c++",
    public_hdrs = [
        "src/core/lib/promise/detail/basic_join.h",
    ],
    deps = [
        "bitset",
        "construct_destruct",
        "gpr_platform",
        "poll",
        "promise_like",
    ],
)

grpc_cc_library(
    name = "join",
    external_deps = ["absl/meta:type_traits"],
    language = "c++",
    public_hdrs = [
        "src/core/lib/promise/join.h",
    ],
    deps = [
        "basic_join",
        "gpr_platform",
    ],
)

grpc_cc_library(
    name = "try_join",
    external_deps = [
        "absl/meta:type_traits",
        "absl/status",
        "absl/status:statusor",
    ],
    language = "c++",
    public_hdrs = [
        "src/core/lib/promise/try_join.h",
    ],
    deps = [
        "basic_join",
        "gpr_platform",
        "poll",
        "promise_status",
    ],
)

grpc_cc_library(
    name = "basic_seq",
    external_deps = [
        "absl/meta:type_traits",
        "absl/types:variant",
        "absl/utility",
    ],
    language = "c++",
    public_hdrs = [
        "src/core/lib/promise/detail/basic_seq.h",
    ],
    deps = [
        "construct_destruct",
        "gpr_platform",
        "poll",
        "promise_factory",
        "promise_like",
    ],
)

grpc_cc_library(
    name = "seq",
    language = "c++",
    public_hdrs = [
        "src/core/lib/promise/seq.h",
    ],
    deps = [
        "basic_seq",
        "gpr_platform",
        "poll",
        "promise_like",
    ],
)

grpc_cc_library(
    name = "try_seq",
    external_deps = [
        "absl/meta:type_traits",
        "absl/status",
        "absl/status:statusor",
    ],
    language = "c++",
    public_hdrs = [
        "src/core/lib/promise/try_seq.h",
    ],
    deps = [
        "basic_seq",
        "gpr_platform",
        "poll",
        "promise_like",
        "promise_status",
    ],
)

grpc_cc_library(
    name = "activity",
    srcs = [
        "src/core/lib/promise/activity.cc",
    ],
    external_deps = [
        "absl/base:core_headers",
        "absl/status",
        "absl/types:optional",
        "absl/types:variant",
    ],
    language = "c++",
    public_hdrs = [
        "src/core/lib/promise/activity.h",
    ],
    deps = [
        "atomic_utils",
        "construct_destruct",
        "context",
        "gpr",
        "no_destruct",
        "orphanable",
        "poll",
        "promise_factory",
        "promise_status",
    ],
)

grpc_cc_library(
    name = "exec_ctx_wakeup_scheduler",
    hdrs = [
        "src/core/lib/promise/exec_ctx_wakeup_scheduler.h",
    ],
    language = "c++",
    deps = [
        "closure",
        "debug_location",
        "error",
        "exec_ctx",
        "gpr_platform",
    ],
)

grpc_cc_library(
    name = "wait_set",
    external_deps = [
        "absl/container:flat_hash_set",
        "absl/hash",
    ],
    language = "c++",
    public_hdrs = [
        "src/core/lib/promise/wait_set.h",
    ],
    deps = [
        "activity",
        "gpr_platform",
        "poll",
    ],
)

grpc_cc_library(
    name = "intra_activity_waiter",
    language = "c++",
    public_hdrs = [
        "src/core/lib/promise/intra_activity_waiter.h",
    ],
    deps = [
        "activity",
        "gpr_platform",
        "poll",
    ],
)

grpc_cc_library(
    name = "latch",
    language = "c++",
    public_hdrs = [
        "src/core/lib/promise/latch.h",
    ],
    deps = [
        "gpr",
        "intra_activity_waiter",
        "poll",
    ],
)

grpc_cc_library(
    name = "observable",
    external_deps = [
        "absl/base:core_headers",
        "absl/types:optional",
        "absl/types:variant",
    ],
    language = "c++",
    public_hdrs = [
        "src/core/lib/promise/observable.h",
    ],
    deps = [
        "activity",
        "gpr",
        "poll",
        "promise_like",
        "wait_set",
    ],
)

grpc_cc_library(
    name = "pipe",
    external_deps = [
        "absl/types:optional",
        "absl/types:variant",
    ],
    language = "c++",
    public_hdrs = [
        "src/core/lib/promise/pipe.h",
    ],
    deps = [
        "arena",
        "context",
        "gpr",
        "intra_activity_waiter",
        "poll",
    ],
)

grpc_cc_library(
    name = "for_each",
    external_deps = [
        "absl/status",
        "absl/types:variant",
    ],
    language = "c++",
    public_hdrs = ["src/core/lib/promise/for_each.h"],
    deps = [
        "gpr_platform",
        "poll",
        "promise_factory",
    ],
)

grpc_cc_library(
    name = "ref_counted",
    language = "c++",
    public_hdrs = ["src/core/lib/gprpp/ref_counted.h"],
    deps = [
        "atomic_utils",
        "debug_location",
        "gpr",
        "ref_counted_ptr",
    ],
)

grpc_cc_library(
    name = "dual_ref_counted",
    language = "c++",
    public_hdrs = ["src/core/lib/gprpp/dual_ref_counted.h"],
    deps = [
        "debug_location",
        "gpr",
        "orphanable",
        "ref_counted_ptr",
    ],
)

grpc_cc_library(
    name = "ref_counted_ptr",
    language = "c++",
    public_hdrs = ["src/core/lib/gprpp/ref_counted_ptr.h"],
    visibility = ["@grpc:ref_counted_ptr"],
    deps = [
        "debug_location",
        "gpr_platform",
    ],
)

grpc_cc_library(
    name = "handshaker",
    srcs = [
        "src/core/lib/transport/handshaker.cc",
    ],
    external_deps = [
        "absl/container:inlined_vector",
        "absl/strings:str_format",
    ],
    language = "c++",
    public_hdrs = [
        "src/core/lib/transport/handshaker.h",
    ],
    visibility = ["@grpc:alt_grpc_base_legacy"],
    deps = [
        "channel_args",
        "closure",
        "debug_location",
        "exec_ctx",
        "gpr",
        "grpc_base",
        "grpc_codegen",
        "grpc_trace",
        "iomgr_timer",
        "ref_counted",
        "ref_counted_ptr",
        "slice",
        "slice_buffer",
        "time",
    ],
)

grpc_cc_library(
    name = "handshaker_factory",
    language = "c++",
    public_hdrs = [
        "src/core/lib/transport/handshaker_factory.h",
    ],
    deps = [
        "channel_args",
        "gpr_platform",
        "iomgr_fwd",
    ],
)

grpc_cc_library(
    name = "handshaker_registry",
    srcs = [
        "src/core/lib/transport/handshaker_registry.cc",
    ],
    language = "c++",
    public_hdrs = [
        "src/core/lib/transport/handshaker_registry.h",
    ],
    deps = [
        "channel_args",
        "gpr_platform",
        "handshaker_factory",
        "iomgr_fwd",
    ],
)

grpc_cc_library(
    name = "http_connect_handshaker",
    srcs = [
        "src/core/lib/transport/http_connect_handshaker.cc",
    ],
    external_deps = [
        "absl/base:core_headers",
        "absl/memory",
        "absl/strings",
        "absl/types:optional",
    ],
    language = "c++",
    public_hdrs = [
        "src/core/lib/transport/http_connect_handshaker.h",
    ],
    visibility = ["@grpc:alt_grpc_base_legacy"],
    deps = [
        "channel_args",
        "closure",
        "config",
        "debug_location",
        "exec_ctx",
        "gpr",
        "grpc_base",
        "handshaker",
        "handshaker_factory",
        "handshaker_registry",
        "httpcli",
        "iomgr_fwd",
        "ref_counted_ptr",
        "slice",
        "slice_buffer",
    ],
)

grpc_cc_library(
    name = "tcp_connect_handshaker",
    srcs = [
        "src/core/lib/transport/tcp_connect_handshaker.cc",
    ],
    external_deps = [
        "absl/base:core_headers",
        "absl/memory",
        "absl/status:statusor",
        "absl/strings",
        "absl/types:optional",
    ],
    language = "c++",
    public_hdrs = [
        "src/core/lib/transport/tcp_connect_handshaker.h",
    ],
    deps = [
        "channel_args",
        "closure",
        "config",
        "debug_location",
        "exec_ctx",
        "gpr",
        "grpc_base",
        "handshaker",
        "handshaker_factory",
        "handshaker_registry",
        "iomgr_fwd",
        "pollset_set",
        "ref_counted_ptr",
        "resolved_address",
        "slice",
        "uri_parser",
    ],
)

grpc_cc_library(
    name = "channel_creds_registry",
    hdrs = [
        "src/core/lib/security/credentials/channel_creds_registry.h",
    ],
    external_deps = ["absl/strings"],
    language = "c++",
    deps = [
        "gpr_platform",
        "json",
        "ref_counted_ptr",
    ],
)

grpc_cc_library(
    name = "event_engine_memory_allocator",
    srcs = [
        "src/core/lib/event_engine/memory_allocator.cc",
    ],
    hdrs = [
        "include/grpc/event_engine/internal/memory_allocator_impl.h",
        "include/grpc/event_engine/memory_allocator.h",
        "include/grpc/event_engine/memory_request.h",
    ],
    external_deps = ["absl/strings"],
    language = "c++",
    deps = [
        "gpr_platform",
        "slice",
        "slice_refcount",
    ],
)

grpc_cc_library(
    name = "memory_quota",
    srcs = [
        "src/core/lib/resource_quota/memory_quota.cc",
    ],
    hdrs = [
        "src/core/lib/resource_quota/memory_quota.h",
    ],
    external_deps = [
        "absl/base:core_headers",
        "absl/status",
        "absl/strings",
        "absl/types:optional",
    ],
    deps = [
        "activity",
        "event_engine_memory_allocator",
        "exec_ctx_wakeup_scheduler",
        "experiments",
        "gpr",
        "grpc_trace",
        "loop",
        "map",
        "orphanable",
        "periodic_update",
        "poll",
        "race",
        "ref_counted_ptr",
        "resource_quota_trace",
        "seq",
        "time",
        "useful",
    ],
)

grpc_cc_library(
    name = "periodic_update",
    srcs = [
        "src/core/lib/resource_quota/periodic_update.cc",
    ],
    hdrs = [
        "src/core/lib/resource_quota/periodic_update.h",
    ],
    external_deps = ["absl/functional:function_ref"],
    deps = [
        "gpr_platform",
        "time",
        "useful",
    ],
)

grpc_cc_library(
    name = "arena",
    srcs = [
        "src/core/lib/resource_quota/arena.cc",
    ],
    hdrs = [
        "src/core/lib/resource_quota/arena.h",
    ],
    deps = [
        "construct_destruct",
        "context",
        "event_engine_memory_allocator",
        "gpr",
        "memory_quota",
    ],
)

grpc_cc_library(
    name = "thread_quota",
    srcs = [
        "src/core/lib/resource_quota/thread_quota.cc",
    ],
    hdrs = [
        "src/core/lib/resource_quota/thread_quota.h",
    ],
    external_deps = ["absl/base:core_headers"],
    deps = [
        "gpr",
        "ref_counted",
        "ref_counted_ptr",
    ],
)

grpc_cc_library(
    name = "resource_quota_trace",
    srcs = [
        "src/core/lib/resource_quota/trace.cc",
    ],
    hdrs = [
        "src/core/lib/resource_quota/trace.h",
    ],
    deps = [
        "gpr_platform",
        "grpc_trace",
    ],
)

grpc_cc_library(
    name = "resource_quota",
    srcs = [
        "src/core/lib/resource_quota/resource_quota.cc",
    ],
    hdrs = [
        "src/core/lib/resource_quota/resource_quota.h",
    ],
    external_deps = ["absl/strings"],
    deps = [
        "cpp_impl_of",
        "gpr_platform",
        "grpc_codegen",
        "memory_quota",
        "ref_counted",
        "ref_counted_ptr",
        "thread_quota",
        "useful",
    ],
)

grpc_cc_library(
    name = "slice_refcount",
    srcs = [
        "src/core/lib/slice/slice_refcount.cc",
    ],
    hdrs = [
        "src/core/lib/slice/slice_refcount.h",
        "src/core/lib/slice/slice_refcount_base.h",
    ],
    public_hdrs = [
        "include/grpc/slice.h",
    ],
    deps = [
        "gpr",
        "grpc_codegen",
    ],
)

grpc_cc_library(
    name = "slice",
    srcs = [
        "src/core/lib/slice/slice.cc",
        "src/core/lib/slice/slice_string_helpers.cc",
    ],
    hdrs = [
        "include/grpc/slice.h",
        "src/core/lib/slice/slice.h",
        "src/core/lib/slice/slice_internal.h",
        "src/core/lib/slice/slice_string_helpers.h",
    ],
    external_deps = ["absl/strings"],
    deps = [
        "gpr",
        "gpr_murmur_hash",
        "grpc_codegen",
        "slice_refcount",
    ],
)

grpc_cc_library(
    name = "slice_buffer",
    srcs = [
        "src/core/lib/slice/slice_buffer.cc",
    ],
    hdrs = [
        "include/grpc/slice_buffer.h",
        "src/core/lib/slice/slice_buffer.h",
    ],
    deps = [
        "gpr",
        "slice",
        "slice_refcount",
    ],
)

grpc_cc_library(
    name = "error",
    srcs = [
        "src/core/lib/iomgr/error.cc",
    ],
    hdrs = [
        "src/core/lib/iomgr/error.h",
    ],
    external_deps = [
        "absl/status",
    ],
    tags = ["nofixdeps"],
    deps = [
        "gpr",
        "gpr_spinlock",
        "grpc_codegen",
        "grpc_trace",
        "slice",
        "slice_refcount",
        "status_helper",
        "useful",
    ],
)

grpc_cc_library(
    name = "closure",
    hdrs = [
        "src/core/lib/iomgr/closure.h",
    ],
    deps = [
        "debug_location",
        "error",
        "gpr",
        "gpr_manual_constructor",
    ],
)

grpc_cc_library(
    name = "time",
    srcs = [
        "src/core/lib/gprpp/time.cc",
    ],
    hdrs = [
        "src/core/lib/gprpp/time.h",
    ],
    external_deps = [
        "absl/strings:str_format",
        "absl/types:optional",
    ],
    deps = [
        "event_engine_base_hdrs",
        "gpr",
        "no_destruct",
        "useful",
    ],
)

grpc_cc_library(
    name = "exec_ctx",
    srcs = [
        "src/core/lib/iomgr/combiner.cc",
        "src/core/lib/iomgr/exec_ctx.cc",
        "src/core/lib/iomgr/executor.cc",
        "src/core/lib/iomgr/iomgr_internal.cc",
    ],
    hdrs = [
        "src/core/lib/iomgr/combiner.h",
        "src/core/lib/iomgr/exec_ctx.h",
        "src/core/lib/iomgr/executor.h",
        "src/core/lib/iomgr/iomgr_internal.h",
    ],
    deps = [
        "closure",
        "debug_location",
        "error",
        "gpr",
        "gpr_atm",
        "gpr_spinlock",
        "grpc_codegen",
        "grpc_trace",
        "time",
        "useful",
    ],
)

grpc_cc_library(
    name = "sockaddr_utils",
    srcs = [
        "src/core/lib/address_utils/sockaddr_utils.cc",
    ],
    hdrs = [
        "src/core/lib/address_utils/sockaddr_utils.h",
    ],
    external_deps = [
        "absl/status",
        "absl/status:statusor",
        "absl/strings",
        "absl/strings:str_format",
    ],
    visibility = ["@grpc:alt_grpc_base_legacy"],
    deps = [
        "gpr",
        "grpc_sockaddr",
        "iomgr_port",
        "resolved_address",
        "uri_parser",
    ],
)

grpc_cc_library(
    name = "iomgr_port",
    hdrs = [
        "src/core/lib/iomgr/port.h",
    ],
    deps = ["gpr_platform"],
)

grpc_cc_library(
    name = "iomgr_timer",
    srcs = [
        "src/core/lib/iomgr/timer.cc",
        "src/core/lib/iomgr/timer_generic.cc",
        "src/core/lib/iomgr/timer_heap.cc",
        "src/core/lib/iomgr/timer_manager.cc",
    ],
    hdrs = [
        "src/core/lib/iomgr/timer.h",
        "src/core/lib/iomgr/timer_generic.h",
        "src/core/lib/iomgr/timer_heap.h",
        "src/core/lib/iomgr/timer_manager.h",
    ] + [
        # TODO(hork): deduplicate
        "src/core/lib/iomgr/iomgr.h",
    ],
    external_deps = [
        "absl/strings",
    ],
    tags = ["nofixdeps"],
    visibility = ["@grpc:iomgr_timer"],
    deps = [
        "closure",
        "event_engine_base_hdrs",
        "exec_ctx",
        "gpr",
        "gpr_manual_constructor",
        "gpr_platform",
        "gpr_spinlock",
        "grpc_trace",
        "iomgr_port",
        "time",
        "time_averaged_stats",
        "useful",
    ],
)

grpc_cc_library(
    name = "iomgr_fwd",
    hdrs = [
        "src/core/lib/iomgr/iomgr_fwd.h",
    ],
    deps = ["gpr_platform"],
)

grpc_cc_library(
    name = "grpc_sockaddr",
    srcs = [
        "src/core/lib/iomgr/sockaddr_utils_posix.cc",
        "src/core/lib/iomgr/socket_utils_windows.cc",
    ],
    hdrs = [
        "src/core/lib/iomgr/sockaddr.h",
        "src/core/lib/iomgr/sockaddr_posix.h",
        "src/core/lib/iomgr/sockaddr_windows.h",
        "src/core/lib/iomgr/socket_utils.h",
    ],
    deps = [
        "gpr",
        "iomgr_port",
    ],
)

grpc_cc_library(
    name = "avl",
    hdrs = [
        "src/core/lib/avl/avl.h",
    ],
    deps = [
        "gpr_platform",
        "useful",
    ],
)

grpc_cc_library(
    name = "event_engine_base_hdrs",
    hdrs = GRPC_PUBLIC_EVENT_ENGINE_HDRS + GRPC_PUBLIC_HDRS,
    external_deps = [
        "absl/status",
        "absl/status:statusor",
        "absl/time",
        "absl/types:optional",
        "absl/functional:any_invocable",
    ],
    tags = ["nofixdeps"],
    deps = [
        "gpr",
    ],
)

grpc_cc_library(
    name = "time_averaged_stats",
    srcs = ["src/core/lib/gprpp/time_averaged_stats.cc"],
    hdrs = [
        "src/core/lib/gprpp/time_averaged_stats.h",
    ],
    deps = ["gpr"],
)

grpc_cc_library(
    name = "forkable",
    srcs = [
        "src/core/lib/event_engine/forkable.cc",
    ],
    hdrs = [
        "src/core/lib/event_engine/forkable.h",
    ],
    external_deps = ["absl/container:flat_hash_set"],
    deps = [
        "gpr",
        "gpr_platform",
        "no_destruct",
    ],
)

grpc_cc_library(
    name = "event_engine_poller",
    hdrs = [
        "src/core/lib/event_engine/poller.h",
    ],
    external_deps = ["absl/functional:function_ref"],
    deps = [
        "event_engine_base_hdrs",
        "gpr_platform",
    ],
)

grpc_cc_library(
    name = "event_engine_executor",
    hdrs = [
        "src/core/lib/event_engine/executor/executor.h",
    ],
    external_deps = ["absl/functional:any_invocable"],
    deps = [
        "event_engine_base_hdrs",
        "gpr_platform",
    ],
)

grpc_cc_library(
    name = "event_engine_time_util",
    srcs = ["src/core/lib/event_engine/time_util.cc"],
    hdrs = ["src/core/lib/event_engine/time_util.h"],
    deps = [
        "event_engine_base_hdrs",
        "gpr_platform",
    ],
)

grpc_cc_library(
    name = "event_engine_work_queue",
    srcs = [
        "src/core/lib/event_engine/work_queue.cc",
    ],
    hdrs = [
        "src/core/lib/event_engine/work_queue.h",
    ],
    external_deps = [
        "absl/base:core_headers",
        "absl/functional:any_invocable",
        "absl/types:optional",
    ],
    deps = [
        "common_event_engine_closures",
        "event_engine_base_hdrs",
        "gpr",
        "time",
    ],
)

grpc_cc_library(
    name = "event_engine_threaded_executor",
    srcs = [
        "src/core/lib/event_engine/executor/threaded_executor.cc",
    ],
    hdrs = [
        "src/core/lib/event_engine/executor/threaded_executor.h",
    ],
    external_deps = ["absl/functional:any_invocable"],
    deps = [
        "event_engine_base_hdrs",
        "event_engine_executor",
        "event_engine_thread_pool",
        "gpr_platform",
    ],
)

grpc_cc_library(
    name = "common_event_engine_closures",
    hdrs = ["src/core/lib/event_engine/common_closures.h"],
    external_deps = ["absl/functional:any_invocable"],
    deps = [
        "event_engine_base_hdrs",
        "gpr_platform",
    ],
)

grpc_cc_library(
    name = "posix_event_engine_timer",
    srcs = [
        "src/core/lib/event_engine/posix_engine/timer.cc",
        "src/core/lib/event_engine/posix_engine/timer_heap.cc",
    ],
    hdrs = [
        "src/core/lib/event_engine/posix_engine/timer.h",
        "src/core/lib/event_engine/posix_engine/timer_heap.h",
    ],
    external_deps = [
        "absl/base:core_headers",
        "absl/types:optional",
    ],
    deps = [
        "event_engine_base_hdrs",
        "gpr",
        "time",
        "time_averaged_stats",
        "useful",
    ],
)

grpc_cc_library(
    name = "event_engine_thread_pool",
    srcs = ["src/core/lib/event_engine/thread_pool.cc"],
    hdrs = [
        "src/core/lib/event_engine/thread_pool.h",
    ],
    external_deps = [
        "absl/base:core_headers",
        "absl/functional:any_invocable",
        "absl/time",
    ],
    deps = [
        "forkable",
        "gpr",
    ],
)

grpc_cc_library(
    name = "posix_event_engine_timer_manager",
    srcs = ["src/core/lib/event_engine/posix_engine/timer_manager.cc"],
    hdrs = [
        "src/core/lib/event_engine/posix_engine/timer_manager.h",
    ],
    external_deps = [
        "absl/base:core_headers",
        "absl/memory",
        "absl/time",
        "absl/types:optional",
    ],
    deps = [
        "event_engine_base_hdrs",
        "forkable",
        "gpr",
        "grpc_trace",
        "posix_event_engine_timer",
        "time",
    ],
)

grpc_cc_library(
    name = "posix_event_engine_event_poller",
    srcs = [],
    hdrs = [
        "src/core/lib/event_engine/posix_engine/event_poller.h",
    ],
    external_deps = [
        "absl/functional:any_invocable",
        "absl/status",
        "absl/strings",
    ],
    deps = [
        "event_engine_base_hdrs",
        "event_engine_poller",
        "gpr_platform",
        "posix_event_engine_closure",
    ],
)

grpc_cc_library(
    name = "posix_event_engine_closure",
    srcs = [],
    hdrs = [
        "src/core/lib/event_engine/posix_engine/posix_engine_closure.h",
    ],
    external_deps = [
        "absl/functional:any_invocable",
        "absl/status",
    ],
    deps = [
        "event_engine_base_hdrs",
        "gpr_platform",
    ],
)

grpc_cc_library(
    name = "posix_event_engine_lockfree_event",
    srcs = [
        "src/core/lib/event_engine/posix_engine/lockfree_event.cc",
    ],
    hdrs = [
        "src/core/lib/event_engine/posix_engine/lockfree_event.h",
    ],
    external_deps = ["absl/status"],
    deps = [
        "gpr",
        "gpr_atm",
        "posix_event_engine_closure",
        "posix_event_engine_event_poller",
        "status_helper",
    ],
)

grpc_cc_library(
    name = "posix_event_engine_wakeup_fd_posix",
    hdrs = [
        "src/core/lib/event_engine/posix_engine/wakeup_fd_posix.h",
    ],
    external_deps = ["absl/status"],
    deps = ["gpr_platform"],
)

grpc_cc_library(
    name = "posix_event_engine_wakeup_fd_posix_pipe",
    srcs = [
        "src/core/lib/event_engine/posix_engine/wakeup_fd_pipe.cc",
    ],
    hdrs = [
        "src/core/lib/event_engine/posix_engine/wakeup_fd_pipe.h",
    ],
    external_deps = [
        "absl/memory",
        "absl/status",
        "absl/status:statusor",
        "absl/strings",
    ],
    deps = [
        "gpr",
        "iomgr_port",
        "posix_event_engine_wakeup_fd_posix",
    ],
)

grpc_cc_library(
    name = "posix_event_engine_wakeup_fd_posix_eventfd",
    srcs = [
        "src/core/lib/event_engine/posix_engine/wakeup_fd_eventfd.cc",
    ],
    hdrs = [
        "src/core/lib/event_engine/posix_engine/wakeup_fd_eventfd.h",
    ],
    external_deps = [
        "absl/memory",
        "absl/status",
        "absl/status:statusor",
        "absl/strings",
    ],
    deps = [
        "gpr",
        "iomgr_port",
        "posix_event_engine_wakeup_fd_posix",
    ],
)

grpc_cc_library(
    name = "posix_event_engine_wakeup_fd_posix_default",
    srcs = [
        "src/core/lib/event_engine/posix_engine/wakeup_fd_posix_default.cc",
    ],
    hdrs = [
        "src/core/lib/event_engine/posix_engine/wakeup_fd_posix_default.h",
    ],
    external_deps = [
        "absl/status",
        "absl/status:statusor",
    ],
    deps = [
        "gpr_platform",
        "iomgr_port",
        "posix_event_engine_wakeup_fd_posix",
        "posix_event_engine_wakeup_fd_posix_eventfd",
        "posix_event_engine_wakeup_fd_posix_pipe",
    ],
)

grpc_cc_library(
    name = "posix_event_engine_poller_posix_epoll1",
    srcs = [
        "src/core/lib/event_engine/posix_engine/ev_epoll1_linux.cc",
    ],
    hdrs = [
        "src/core/lib/event_engine/posix_engine/ev_epoll1_linux.h",
    ],
    external_deps = [
        "absl/base:core_headers",
        "absl/container:inlined_vector",
        "absl/functional:function_ref",
        "absl/memory",
        "absl/status",
        "absl/status:statusor",
        "absl/strings",
        "absl/synchronization",
    ],
    deps = [
        "event_engine_base_hdrs",
        "event_engine_poller",
        "event_engine_time_util",
        "gpr",
        "iomgr_port",
        "posix_event_engine_closure",
        "posix_event_engine_event_poller",
        "posix_event_engine_lockfree_event",
        "posix_event_engine_wakeup_fd_posix",
        "posix_event_engine_wakeup_fd_posix_default",
    ],
)

grpc_cc_library(
    name = "posix_event_engine_poller_posix_poll",
    srcs = [
        "src/core/lib/event_engine/posix_engine/ev_poll_posix.cc",
    ],
    hdrs = [
        "src/core/lib/event_engine/posix_engine/ev_poll_posix.h",
    ],
    external_deps = [
        "absl/base:core_headers",
        "absl/container:inlined_vector",
        "absl/functional:any_invocable",
        "absl/functional:function_ref",
        "absl/status",
        "absl/status:statusor",
        "absl/strings",
        "absl/synchronization",
    ],
    deps = [
        "common_event_engine_closures",
        "event_engine_base_hdrs",
        "event_engine_poller",
        "event_engine_time_util",
        "gpr",
        "iomgr_port",
        "posix_event_engine_closure",
        "posix_event_engine_event_poller",
        "posix_event_engine_wakeup_fd_posix",
        "posix_event_engine_wakeup_fd_posix_default",
        "time",
    ],
)

grpc_cc_library(
    name = "posix_event_engine_poller_posix_default",
    srcs = [
        "src/core/lib/event_engine/posix_engine/event_poller_posix_default.cc",
    ],
    hdrs = [
        "src/core/lib/event_engine/posix_engine/event_poller_posix_default.h",
    ],
    external_deps = ["absl/strings"],
    deps = [
        "gpr",
        "posix_event_engine_event_poller",
        "posix_event_engine_poller_posix_epoll1",
        "posix_event_engine_poller_posix_poll",
    ],
)

grpc_cc_library(
    name = "posix_event_engine_internal_errqueue",
    srcs = [
        "src/core/lib/event_engine/posix_engine/internal_errqueue.cc",
    ],
    hdrs = [
        "src/core/lib/event_engine/posix_engine/internal_errqueue.h",
    ],
    deps = [
        "gpr",
        "iomgr_port",
    ],
)

grpc_cc_library(
    name = "posix_event_engine_traced_buffer_list",
    srcs = [
        "src/core/lib/event_engine/posix_engine/traced_buffer_list.cc",
    ],
    hdrs = [
        "src/core/lib/event_engine/posix_engine/traced_buffer_list.h",
    ],
    external_deps = [
        "absl/functional:any_invocable",
        "absl/status",
        "absl/types:optional",
    ],
    deps = [
        "gpr",
        "iomgr_port",
        "posix_event_engine_internal_errqueue",
    ],
)

grpc_cc_library(
    name = "posix_event_engine_endpoint",
    srcs = [
        "src/core/lib/event_engine/posix_engine/posix_endpoint.cc",
    ],
    hdrs = [
        "src/core/lib/event_engine/posix_engine/posix_endpoint.h",
    ],
    external_deps = [
        "absl/base:core_headers",
        "absl/container:flat_hash_map",
        "absl/functional:any_invocable",
<<<<<<< HEAD
        "absl/status",
        "absl/synchronization",
=======
        "absl/hash",
        "absl/memory",
        "absl/meta:type_traits",
        "absl/status",
        "absl/status:statusor",
        "absl/strings",
        "absl/types:optional",
>>>>>>> a81391d9
    ],
    deps = [
        "event_engine_base_hdrs",
        "experiments",
        "gpr",
        "iomgr_port",
<<<<<<< HEAD
=======
        "memory_quota",
>>>>>>> a81391d9
        "posix_event_engine_closure",
        "posix_event_engine_event_poller",
        "posix_event_engine_internal_errqueue",
        "posix_event_engine_tcp_socket_utils",
        "posix_event_engine_traced_buffer_list",
<<<<<<< HEAD
        "ref_counted_ptr",
=======
        "ref_counted",
        "ref_counted_ptr",
        "resource_quota",
        "useful",
>>>>>>> a81391d9
    ],
)

grpc_cc_library(
    name = "event_engine_utils",
    srcs = ["src/core/lib/event_engine/utils.cc"],
    hdrs = ["src/core/lib/event_engine/utils.h"],
    external_deps = ["absl/strings"],
    deps = [
        "event_engine_base_hdrs",
        "gpr_platform",
        "time",
    ],
)

grpc_cc_library(
    name = "event_engine_socket_notifier",
    hdrs = ["src/core/lib/event_engine/socket_notifier.h"],
    external_deps = ["absl/status"],
    deps = [
        "event_engine_base_hdrs",
        "gpr_platform",
    ],
)

grpc_cc_library(
    name = "posix_event_engine_tcp_socket_utils",
    srcs = [
        "src/core/lib/event_engine/posix_engine/tcp_socket_utils.cc",
    ],
    hdrs = [
        "src/core/lib/event_engine/posix_engine/tcp_socket_utils.h",
    ],
    external_deps = [
        "absl/cleanup",
        "absl/status",
        "absl/status:statusor",
        "absl/strings",
        "absl/strings:str_format",
        "absl/types:optional",
        "absl/utility",
    ],
    deps = [
        "event_engine_base_hdrs",
        "gpr",
        "grpc_codegen",
        "iomgr_port",
        "ref_counted_ptr",
        "resource_quota",
        "socket_mutator",
        "status_helper",
        "useful",
    ],
)

grpc_cc_library(
    name = "posix_event_engine",
    srcs = ["src/core/lib/event_engine/posix_engine/posix_engine.cc"],
    hdrs = ["src/core/lib/event_engine/posix_engine/posix_engine.h"],
    external_deps = [
        "absl/base:core_headers",
        "absl/cleanup",
        "absl/container:flat_hash_map",
        "absl/container:flat_hash_set",
        "absl/functional:any_invocable",
        "absl/status",
        "absl/status:statusor",
        "absl/strings",
    ],
    deps = [
        "event_engine_base_hdrs",
        "event_engine_common",
        "event_engine_threaded_executor",
        "event_engine_trace",
        "event_engine_utils",
        "gpr",
        "grpc_trace",
        "posix_event_engine_closure",
        "posix_event_engine_endpoint",
        "posix_event_engine_event_poller",
        "posix_event_engine_poller_posix_default",
        "posix_event_engine_tcp_socket_utils",
        "posix_event_engine_timer",
        "posix_event_engine_timer_manager",
    ],
)

grpc_cc_library(
    name = "windows_event_engine",
    srcs = ["src/core/lib/event_engine/windows/windows_engine.cc"],
    hdrs = ["src/core/lib/event_engine/windows/windows_engine.h"],
    external_deps = [
        "absl/status",
        "absl/status:statusor",
        "absl/strings",
    ],
    deps = [
        "event_engine_base_hdrs",
        "event_engine_common",
        "event_engine_threaded_executor",
        "event_engine_trace",
        "event_engine_utils",
        "gpr",
        "posix_event_engine_timer_manager",
        "time",
        "windows_iocp",
    ],
)

grpc_cc_library(
    name = "windows_iocp",
    srcs = [
        "src/core/lib/event_engine/windows/iocp.cc",
        "src/core/lib/event_engine/windows/win_socket.cc",
    ],
    hdrs = [
        "src/core/lib/event_engine/windows/iocp.h",
        "src/core/lib/event_engine/windows/win_socket.h",
    ],
    external_deps = [
        "absl/base:core_headers",
        "absl/functional:any_invocable",
        "absl/status",
        "absl/strings:str_format",
    ],
    deps = [
        "error",
        "event_engine_base_hdrs",
        "event_engine_executor",
        "event_engine_poller",
        "event_engine_socket_notifier",
        "event_engine_time_util",
        "event_engine_trace",
        "gpr",
        "gpr_platform",
    ],
)

grpc_cc_library(
    name = "event_engine_common",
    srcs = [
        "src/core/lib/event_engine/resolved_address.cc",
        "src/core/lib/event_engine/slice.cc",
        "src/core/lib/event_engine/slice_buffer.cc",
    ],
    hdrs = [
        "src/core/lib/event_engine/handle_containers.h",
    ],
    external_deps = [
        "absl/container:flat_hash_set",
        "absl/hash",
    ],
    deps = [
        "event_engine_base_hdrs",
        "gpr",
        "gpr_platform",
        "slice",
        "slice_refcount",
    ],
)

grpc_cc_library(
    name = "event_engine_trace",
    srcs = [
        "src/core/lib/event_engine/trace.cc",
    ],
    hdrs = [
        "src/core/lib/event_engine/trace.h",
    ],
    deps = [
        "gpr",
        "gpr_platform",
        "grpc_trace",
    ],
)

# NOTE: this target gets replaced inside Google's build system to be one that
# integrates with other internal systems better. Please do not rename or fold
# this into other targets.
grpc_cc_library(
    name = "default_event_engine_factory",
    srcs = ["src/core/lib/event_engine/default_event_engine_factory.cc"],
    hdrs = ["src/core/lib/event_engine/default_event_engine_factory.h"],
    external_deps = ["absl/memory"],
    select_deps = [{
        "//:windows": ["windows_event_engine"],
        "//:windows_msvc": ["windows_event_engine"],
        "//:windows_other": ["windows_event_engine"],
        "//conditions:default": ["posix_event_engine"],
    }],
    deps = [
        "event_engine_base_hdrs",
        "gpr_platform",
    ],
)

grpc_cc_library(
    name = "default_event_engine",
    srcs = [
        "src/core/lib/event_engine/default_event_engine.cc",
    ],
    hdrs = [
        "src/core/lib/event_engine/default_event_engine.h",
    ],
    external_deps = ["absl/functional:any_invocable"],
    deps = [
        "default_event_engine_factory",
        "event_engine_base_hdrs",
        "gpr",
    ],
)

grpc_cc_library(
    name = "uri_parser",
    srcs = [
        "src/core/lib/uri/uri_parser.cc",
    ],
    hdrs = [
        "src/core/lib/uri/uri_parser.h",
    ],
    external_deps = [
        "absl/status",
        "absl/status:statusor",
        "absl/strings",
        "absl/strings:str_format",
    ],
    visibility = ["@grpc:alt_grpc_base_legacy"],
    deps = ["gpr"],
)

grpc_cc_library(
    name = "channel_args_preconditioning",
    srcs = [
        "src/core/lib/channel/channel_args_preconditioning.cc",
    ],
    hdrs = [
        "src/core/lib/channel/channel_args_preconditioning.h",
    ],
    deps = [
        "channel_args",
        "gpr_platform",
        "grpc_codegen",
    ],
)

grpc_cc_library(
    name = "pid_controller",
    srcs = [
        "src/core/lib/transport/pid_controller.cc",
    ],
    hdrs = [
        "src/core/lib/transport/pid_controller.h",
    ],
    deps = [
        "gpr_platform",
        "useful",
    ],
)

grpc_cc_library(
    name = "bdp_estimator",
    srcs = [
        "src/core/lib/transport/bdp_estimator.cc",
    ],
    hdrs = ["src/core/lib/transport/bdp_estimator.h"],
    deps = [
        "gpr",
        "grpc_trace",
        "time",
    ],
)

grpc_cc_library(
    name = "percent_encoding",
    srcs = [
        "src/core/lib/slice/percent_encoding.cc",
    ],
    hdrs = [
        "src/core/lib/slice/percent_encoding.h",
    ],
    deps = [
        "bitset",
        "gpr",
        "slice",
    ],
)

grpc_cc_library(
    name = "socket_mutator",
    srcs = [
        "src/core/lib/iomgr/socket_mutator.cc",
    ],
    hdrs = [
        "src/core/lib/iomgr/socket_mutator.h",
    ],
    deps = [
        "channel_args",
        "gpr",
        "grpc_codegen",
        "useful",
    ],
)

grpc_cc_library(
    name = "backoff",
    srcs = [
        "src/core/lib/backoff/backoff.cc",
    ],
    hdrs = [
        "src/core/lib/backoff/backoff.h",
    ],
    external_deps = ["absl/random"],
    language = "c++",
    visibility = ["@grpc:alt_grpc_base_legacy"],
    deps = [
        "gpr_platform",
        "time",
    ],
)

grpc_cc_library(
    name = "pollset_set",
    srcs = [
        "src/core/lib/iomgr/pollset_set.cc",
    ],
    hdrs = [
        "src/core/lib/iomgr/pollset_set.h",
    ],
    deps = [
        "gpr",
        "iomgr_fwd",
    ],
)

grpc_cc_library(
    name = "per_cpu",
    hdrs = [
        "src/core/lib/gprpp/per_cpu.h",
    ],
    deps = [
        "exec_ctx",
        "gpr",
    ],
)

grpc_cc_library(
    name = "event_log",
    srcs = [
        "src/core/lib/debug/event_log.cc",
    ],
    hdrs = [
        "src/core/lib/debug/event_log.h",
    ],
    external_deps = [
        "absl/base:core_headers",
        "absl/strings",
        "absl/types:span",
    ],
    deps = [
        "gpr",
        "gpr_public_hdrs",
        "per_cpu",
    ],
)

grpc_cc_library(
    name = "grpc_base",
    srcs = [
        "src/core/lib/address_utils/parse_address.cc",
        "src/core/lib/channel/channel_stack.cc",
        "src/core/lib/channel/channel_stack_builder_impl.cc",
        "src/core/lib/channel/channel_trace.cc",
        "src/core/lib/channel/channelz.cc",
        "src/core/lib/channel/channelz_registry.cc",
        "src/core/lib/channel/connected_channel.cc",
        "src/core/lib/channel/promise_based_filter.cc",
        "src/core/lib/channel/status_util.cc",
        "src/core/lib/compression/compression.cc",
        "src/core/lib/compression/compression_internal.cc",
        "src/core/lib/compression/message_compress.cc",
        "src/core/lib/debug/stats.cc",
        "src/core/lib/debug/stats_data.cc",
        "src/core/lib/event_engine/channel_args_endpoint_config.cc",
        "src/core/lib/iomgr/buffer_list.cc",
        "src/core/lib/iomgr/call_combiner.cc",
        "src/core/lib/iomgr/cfstream_handle.cc",
        "src/core/lib/iomgr/dualstack_socket_posix.cc",
        "src/core/lib/iomgr/endpoint.cc",
        "src/core/lib/iomgr/endpoint_cfstream.cc",
        "src/core/lib/iomgr/endpoint_pair_posix.cc",
        "src/core/lib/iomgr/endpoint_pair_windows.cc",
        "src/core/lib/iomgr/error_cfstream.cc",
        "src/core/lib/iomgr/ev_apple.cc",
        "src/core/lib/iomgr/ev_epoll1_linux.cc",
        "src/core/lib/iomgr/ev_poll_posix.cc",
        "src/core/lib/iomgr/ev_posix.cc",
        "src/core/lib/iomgr/ev_windows.cc",
        "src/core/lib/iomgr/fork_posix.cc",
        "src/core/lib/iomgr/fork_windows.cc",
        "src/core/lib/iomgr/gethostname_fallback.cc",
        "src/core/lib/iomgr/gethostname_host_name_max.cc",
        "src/core/lib/iomgr/gethostname_sysconf.cc",
        "src/core/lib/iomgr/grpc_if_nametoindex_posix.cc",
        "src/core/lib/iomgr/grpc_if_nametoindex_unsupported.cc",
        "src/core/lib/iomgr/internal_errqueue.cc",
        "src/core/lib/iomgr/iocp_windows.cc",
        "src/core/lib/iomgr/iomgr.cc",
        "src/core/lib/iomgr/iomgr_posix.cc",
        "src/core/lib/iomgr/iomgr_posix_cfstream.cc",
        "src/core/lib/iomgr/iomgr_windows.cc",
        "src/core/lib/iomgr/load_file.cc",
        "src/core/lib/iomgr/lockfree_event.cc",
        "src/core/lib/iomgr/polling_entity.cc",
        "src/core/lib/iomgr/pollset.cc",
        "src/core/lib/iomgr/pollset_set_windows.cc",
        "src/core/lib/iomgr/pollset_windows.cc",
        "src/core/lib/iomgr/resolve_address.cc",
        "src/core/lib/iomgr/resolve_address_posix.cc",
        "src/core/lib/iomgr/resolve_address_windows.cc",
        "src/core/lib/iomgr/socket_factory_posix.cc",
        "src/core/lib/iomgr/socket_mutator.cc",
        "src/core/lib/iomgr/socket_utils_common_posix.cc",
        "src/core/lib/iomgr/socket_utils_linux.cc",
        "src/core/lib/iomgr/socket_utils_posix.cc",
        "src/core/lib/iomgr/socket_windows.cc",
        "src/core/lib/iomgr/tcp_client.cc",
        "src/core/lib/iomgr/tcp_client_cfstream.cc",
        "src/core/lib/iomgr/tcp_client_posix.cc",
        "src/core/lib/iomgr/tcp_client_windows.cc",
        "src/core/lib/iomgr/tcp_posix.cc",
        "src/core/lib/iomgr/tcp_server.cc",
        "src/core/lib/iomgr/tcp_server_posix.cc",
        "src/core/lib/iomgr/tcp_server_utils_posix_common.cc",
        "src/core/lib/iomgr/tcp_server_utils_posix_ifaddrs.cc",
        "src/core/lib/iomgr/tcp_server_utils_posix_noifaddrs.cc",
        "src/core/lib/iomgr/tcp_server_windows.cc",
        "src/core/lib/iomgr/tcp_windows.cc",
        "src/core/lib/iomgr/unix_sockets_posix.cc",
        "src/core/lib/iomgr/unix_sockets_posix_noop.cc",
        "src/core/lib/iomgr/wakeup_fd_eventfd.cc",
        "src/core/lib/iomgr/wakeup_fd_nospecial.cc",
        "src/core/lib/iomgr/wakeup_fd_pipe.cc",
        "src/core/lib/iomgr/wakeup_fd_posix.cc",
        "src/core/lib/resource_quota/api.cc",
        "src/core/lib/slice/b64.cc",
        "src/core/lib/surface/api_trace.cc",
        "src/core/lib/surface/builtins.cc",
        "src/core/lib/surface/byte_buffer.cc",
        "src/core/lib/surface/byte_buffer_reader.cc",
        "src/core/lib/surface/call.cc",
        "src/core/lib/surface/call_details.cc",
        "src/core/lib/surface/call_log_batch.cc",
        "src/core/lib/surface/channel.cc",
        "src/core/lib/surface/channel_ping.cc",
        "src/core/lib/surface/completion_queue.cc",
        "src/core/lib/surface/completion_queue_factory.cc",
        "src/core/lib/surface/event_string.cc",
        "src/core/lib/surface/lame_client.cc",
        "src/core/lib/surface/metadata_array.cc",
        "src/core/lib/surface/server.cc",
        "src/core/lib/surface/validate_metadata.cc",
        "src/core/lib/surface/version.cc",
        "src/core/lib/transport/connectivity_state.cc",
        "src/core/lib/transport/error_utils.cc",
        "src/core/lib/transport/metadata_batch.cc",
        "src/core/lib/transport/parsed_metadata.cc",
        "src/core/lib/transport/status_conversion.cc",
        "src/core/lib/transport/timeout_encoding.cc",
        "src/core/lib/transport/transport.cc",
        "src/core/lib/transport/transport_op_string.cc",
    ],
    hdrs = [
        "src/core/lib/transport/error_utils.h",
        "src/core/lib/address_utils/parse_address.h",
        "src/core/lib/channel/call_finalization.h",
        "src/core/lib/channel/call_tracer.h",
        "src/core/lib/channel/channel_stack.h",
        "src/core/lib/channel/promise_based_filter.h",
        "src/core/lib/channel/channel_stack_builder_impl.h",
        "src/core/lib/channel/channel_trace.h",
        "src/core/lib/channel/channelz.h",
        "src/core/lib/channel/channelz_registry.h",
        "src/core/lib/channel/connected_channel.h",
        "src/core/lib/channel/context.h",
        "src/core/lib/channel/status_util.h",
        "src/core/lib/compression/compression_internal.h",
        "src/core/lib/resource_quota/api.h",
        "src/core/lib/compression/message_compress.h",
        "src/core/lib/debug/stats.h",
        "src/core/lib/debug/stats_data.h",
        "src/core/lib/event_engine/channel_args_endpoint_config.h",
        "src/core/lib/iomgr/block_annotate.h",
        "src/core/lib/iomgr/buffer_list.h",
        "src/core/lib/iomgr/call_combiner.h",
        "src/core/lib/iomgr/cfstream_handle.h",
        "src/core/lib/iomgr/dynamic_annotations.h",
        "src/core/lib/iomgr/endpoint.h",
        "src/core/lib/iomgr/endpoint_cfstream.h",
        "src/core/lib/iomgr/endpoint_pair.h",
        "src/core/lib/iomgr/error_cfstream.h",
        "src/core/lib/iomgr/ev_apple.h",
        "src/core/lib/iomgr/ev_epoll1_linux.h",
        "src/core/lib/iomgr/ev_poll_posix.h",
        "src/core/lib/iomgr/ev_posix.h",
        "src/core/lib/iomgr/gethostname.h",
        "src/core/lib/iomgr/grpc_if_nametoindex.h",
        "src/core/lib/iomgr/internal_errqueue.h",
        "src/core/lib/iomgr/iocp_windows.h",
        "src/core/lib/iomgr/iomgr.h",
        "src/core/lib/iomgr/load_file.h",
        "src/core/lib/iomgr/lockfree_event.h",
        "src/core/lib/iomgr/nameser.h",
        "src/core/lib/iomgr/polling_entity.h",
        "src/core/lib/iomgr/pollset.h",
        "src/core/lib/iomgr/pollset_set_windows.h",
        "src/core/lib/iomgr/pollset_windows.h",
        "src/core/lib/iomgr/python_util.h",
        "src/core/lib/iomgr/resolve_address.h",
        "src/core/lib/iomgr/resolve_address_impl.h",
        "src/core/lib/iomgr/resolve_address_posix.h",
        "src/core/lib/iomgr/resolve_address_windows.h",
        "src/core/lib/iomgr/sockaddr.h",
        "src/core/lib/iomgr/sockaddr_posix.h",
        "src/core/lib/iomgr/sockaddr_windows.h",
        "src/core/lib/iomgr/socket_factory_posix.h",
        "src/core/lib/iomgr/socket_mutator.h",
        "src/core/lib/iomgr/socket_utils_posix.h",
        "src/core/lib/iomgr/socket_windows.h",
        "src/core/lib/iomgr/tcp_client.h",
        "src/core/lib/iomgr/tcp_client_posix.h",
        "src/core/lib/iomgr/tcp_posix.h",
        "src/core/lib/iomgr/tcp_server.h",
        "src/core/lib/iomgr/tcp_server_utils_posix.h",
        "src/core/lib/iomgr/tcp_windows.h",
        "src/core/lib/iomgr/unix_sockets_posix.h",
        "src/core/lib/iomgr/wakeup_fd_pipe.h",
        "src/core/lib/iomgr/wakeup_fd_posix.h",
        "src/core/lib/slice/b64.h",
        "src/core/lib/surface/api_trace.h",
        "src/core/lib/surface/builtins.h",
        "src/core/lib/surface/call.h",
        "src/core/lib/surface/call_test_only.h",
        "src/core/lib/surface/channel.h",
        "src/core/lib/surface/completion_queue.h",
        "src/core/lib/surface/completion_queue_factory.h",
        "src/core/lib/surface/event_string.h",
        "src/core/lib/surface/init.h",
        "src/core/lib/surface/lame_client.h",
        "src/core/lib/surface/server.h",
        "src/core/lib/surface/validate_metadata.h",
        "src/core/lib/transport/connectivity_state.h",
        "src/core/lib/transport/metadata_batch.h",
        "src/core/lib/transport/parsed_metadata.h",
        "src/core/lib/transport/status_conversion.h",
        "src/core/lib/transport/timeout_encoding.h",
        "src/core/lib/transport/transport.h",
        "src/core/lib/transport/transport_impl.h",
    ] +
    # TODO(ctiller): remove these
    # These headers used to be vended by this target, but they have been split
    # out into separate targets now. In order to transition downstream code, we
    # re-export these headers from here for now, and when LSC's have completed
    # to clean this up, we'll remove these.
    [
        "src/core/lib/iomgr/closure.h",
        "src/core/lib/iomgr/error.h",
        "src/core/lib/slice/slice_internal.h",
        "src/core/lib/slice/slice_string_helpers.h",
        "src/core/lib/iomgr/exec_ctx.h",
        "src/core/lib/iomgr/executor.h",
        "src/core/lib/iomgr/combiner.h",
        "src/core/lib/iomgr/iomgr_internal.h",
        "src/core/lib/channel/channel_args.h",
        "src/core/lib/channel/channel_stack_builder.h",
    ],
    external_deps = [
        "absl/base:core_headers",
        "absl/container:flat_hash_map",
        "absl/container:inlined_vector",
        "absl/functional:any_invocable",
        "absl/functional:function_ref",
        "absl/memory",
        "absl/meta:type_traits",
        "absl/random",
        "absl/status",
        "absl/status:statusor",
        "absl/strings",
        "absl/strings:str_format",
        "absl/synchronization",
        "absl/time",
        "absl/types:optional",
        "absl/types:variant",
        "absl/utility",
        "madler_zlib",
    ],
    language = "c++",
    public_hdrs = GRPC_PUBLIC_HDRS + GRPC_PUBLIC_EVENT_ENGINE_HDRS,
    tags = ["nofixdeps"],
    visibility = ["@grpc:alt_grpc_base_legacy"],
    deps = [
        "activity",
        "arena",
        "arena_promise",
        "atomic_utils",
        "avl",
        "bitset",
        "channel_args",
        "channel_args_preconditioning",
        "channel_fwd",
        "channel_init",
        "channel_stack_builder",
        "channel_stack_type",
        "chunked_vector",
        "closure",
        "config",
        "context",
        "cpp_impl_of",
        "debug_location",
        "default_event_engine",
        "dual_ref_counted",
        "error",
        "event_engine_common",
        "event_log",
        "exec_ctx",
        "experiments",
        "gpr",
        "gpr_atm",
        "gpr_manual_constructor",
        "gpr_murmur_hash",
        "gpr_spinlock",
        "grpc_public_hdrs",
        "grpc_sockaddr",
        "grpc_trace",
        "handshaker_registry",
        "http2_errors",
        "init_internally",
        "iomgr_fwd",
        "iomgr_port",
        "iomgr_timer",
        "json",
        "latch",
        "memory_quota",
        "notification",
        "orphanable",
        "packed_table",
        "poll",
        "pollset_set",
        "promise",
        "ref_counted",
        "ref_counted_ptr",
        "resolved_address",
        "resource_quota",
        "resource_quota_trace",
        "slice",
        "slice_buffer",
        "slice_refcount",
        "sockaddr_utils",
        "status_helper",
        "table",
        "thread_quota",
        "time",
        "transport_fwd",
        "uri_parser",
        "useful",
        "work_serializer",
    ],
)

grpc_cc_library(
    name = "http2_errors",
    hdrs = [
        "src/core/lib/transport/http2_errors.h",
    ],
)

grpc_cc_library(
    name = "channel_stack_type",
    srcs = [
        "src/core/lib/surface/channel_stack_type.cc",
    ],
    hdrs = [
        "src/core/lib/surface/channel_stack_type.h",
    ],
    language = "c++",
    deps = ["gpr_platform"],
)

grpc_cc_library(
    name = "channel_init",
    srcs = [
        "src/core/lib/surface/channel_init.cc",
    ],
    hdrs = [
        "src/core/lib/surface/channel_init.h",
    ],
    language = "c++",
    deps = [
        "channel_stack_builder",
        "channel_stack_type",
        "gpr_platform",
    ],
)

grpc_cc_library(
    name = "single_set_ptr",
    hdrs = [
        "src/core/lib/gprpp/single_set_ptr.h",
    ],
    language = "c++",
    deps = ["gpr"],
)

grpc_cc_library(
    name = "channel_stack_builder",
    srcs = [
        "src/core/lib/channel/channel_stack_builder.cc",
    ],
    hdrs = [
        "src/core/lib/channel/channel_stack_builder.h",
    ],
    external_deps = [
        "absl/status:statusor",
        "absl/strings",
    ],
    language = "c++",
    visibility = ["@grpc:alt_grpc_base_legacy"],
    deps = [
        "channel_args",
        "channel_fwd",
        "channel_stack_type",
        "gpr",
        "ref_counted_ptr",
        "transport_fwd",
    ],
)

grpc_cc_library(
    name = "grpc_common",
    defines = select({
        "grpc_no_rls": ["GRPC_NO_RLS"],
        "//conditions:default": [],
    }),
    language = "c++",
    select_deps = [
        {
            "grpc_no_rls": [],
            "//conditions:default": ["grpc_lb_policy_rls"],
        },
    ],
    tags = ["nofixdeps"],
    deps = [
        "grpc_base",
        # standard plugins
        "census",
        "grpc_deadline_filter",
        "grpc_client_authority_filter",
        "grpc_lb_policy_grpclb",
        "grpc_lb_policy_outlier_detection",
        "grpc_lb_policy_pick_first",
        "grpc_lb_policy_priority",
        "grpc_lb_policy_ring_hash",
        "grpc_lb_policy_round_robin",
        "grpc_lb_policy_weighted_target",
        "grpc_channel_idle_filter",
        "grpc_message_size_filter",
        "grpc_resolver_binder",
        "grpc_resolver_dns_ares",
        "grpc_resolver_fake",
        "grpc_resolver_dns_native",
        "grpc_resolver_sockaddr",
        "grpc_transport_chttp2_client_connector",
        "grpc_transport_chttp2_server",
        "grpc_transport_inproc",
        "grpc_fault_injection_filter",
    ],
)

grpc_cc_library(
    name = "grpc_service_config",
    hdrs = [
        "src/core/lib/service_config/service_config.h",
        "src/core/lib/service_config/service_config_call_data.h",
    ],
    external_deps = ["absl/strings"],
    language = "c++",
    deps = [
        "gpr_platform",
        "ref_counted",
        "ref_counted_ptr",
        "service_config_parser",
        "slice_refcount",
        "unique_type_name",
        "useful",
    ],
)

grpc_cc_library(
    name = "grpc_service_config_impl",
    srcs = [
        "src/core/lib/service_config/service_config_impl.cc",
    ],
    hdrs = [
        "src/core/lib/service_config/service_config_impl.h",
    ],
    external_deps = [
        "absl/memory",
        "absl/status",
        "absl/status:statusor",
        "absl/strings",
    ],
    language = "c++",
    visibility = ["@grpc:client_channel"],
    deps = [
        "channel_args",
        "config",
        "gpr",
        "grpc_service_config",
        "json",
        "ref_counted_ptr",
        "service_config_parser",
        "slice",
        "slice_refcount",
    ],
)

grpc_cc_library(
    name = "service_config_parser",
    srcs = [
        "src/core/lib/service_config/service_config_parser.cc",
    ],
    hdrs = [
        "src/core/lib/service_config/service_config_parser.h",
    ],
    external_deps = [
        "absl/status",
        "absl/status:statusor",
        "absl/strings",
    ],
    language = "c++",
    deps = [
        "channel_args",
        "gpr",
        "json",
    ],
)

grpc_cc_library(
    name = "server_address",
    srcs = [
        "src/core/lib/resolver/server_address.cc",
    ],
    hdrs = [
        "src/core/lib/resolver/server_address.h",
    ],
    external_deps = [
        "absl/memory",
        "absl/status",
        "absl/status:statusor",
        "absl/strings",
        "absl/strings:str_format",
    ],
    language = "c++",
    visibility = ["@grpc:client_channel"],
    deps = [
        "channel_args",
        "gpr_platform",
        "resolved_address",
        "sockaddr_utils",
        "useful",
    ],
)

grpc_cc_library(
    name = "grpc_resolver",
    srcs = [
        "src/core/lib/resolver/resolver.cc",
        "src/core/lib/resolver/resolver_registry.cc",
    ],
    hdrs = [
        "src/core/lib/resolver/resolver.h",
        "src/core/lib/resolver/resolver_factory.h",
        "src/core/lib/resolver/resolver_registry.h",
    ],
    external_deps = [
        "absl/status",
        "absl/status:statusor",
        "absl/strings",
        "absl/strings:str_format",
    ],
    language = "c++",
    visibility = ["@grpc:client_channel"],
    deps = [
        "channel_args",
        "gpr",
        "grpc_service_config",
        "grpc_trace",
        "iomgr_fwd",
        "orphanable",
        "ref_counted_ptr",
        "server_address",
        "uri_parser",
    ],
)

grpc_cc_library(
    name = "notification",
    hdrs = [
        "src/core/lib/gprpp/notification.h",
    ],
    external_deps = ["absl/time"],
    deps = ["gpr"],
)

grpc_cc_library(
    name = "channel_args",
    srcs = [
        "src/core/lib/channel/channel_args.cc",
    ],
    hdrs = [
        "src/core/lib/channel/channel_args.h",
    ],
    external_deps = [
        "absl/meta:type_traits",
        "absl/strings",
        "absl/strings:str_format",
        "absl/types:optional",
        "absl/types:variant",
    ],
    language = "c++",
    deps = [
        "avl",
        "channel_stack_type",
        "debug_location",
        "dual_ref_counted",
        "gpr",
        "grpc_codegen",
        "match",
        "ref_counted",
        "ref_counted_ptr",
        "time",
        "useful",
    ],
)

grpc_cc_library(
    name = "resolved_address",
    hdrs = ["src/core/lib/iomgr/resolved_address.h"],
    language = "c++",
    deps = [
        "gpr_platform",
        "iomgr_port",
    ],
)

grpc_cc_library(
    name = "lb_policy",
    srcs = ["src/core/lib/load_balancing/lb_policy.cc"],
    hdrs = ["src/core/lib/load_balancing/lb_policy.h"],
    external_deps = [
        "absl/status",
        "absl/status:statusor",
        "absl/strings",
        "absl/types:optional",
        "absl/types:variant",
    ],
    deps = [
        "channel_args",
        "closure",
        "debug_location",
        "error",
        "exec_ctx",
        "gpr_platform",
        "grpc_backend_metric_data",
        "grpc_codegen",
        "grpc_trace",
        "iomgr_fwd",
        "orphanable",
        "pollset_set",
        "ref_counted",
        "ref_counted_ptr",
        "server_address",
        "subchannel_interface",
        "work_serializer",
    ],
)

grpc_cc_library(
    name = "lb_policy_factory",
    hdrs = ["src/core/lib/load_balancing/lb_policy_factory.h"],
    external_deps = [
        "absl/status:statusor",
        "absl/strings",
    ],
    deps = [
        "gpr_platform",
        "json",
        "lb_policy",
        "orphanable",
        "ref_counted_ptr",
    ],
)

grpc_cc_library(
    name = "lb_policy_registry",
    srcs = ["src/core/lib/load_balancing/lb_policy_registry.cc"],
    hdrs = ["src/core/lib/load_balancing/lb_policy_registry.h"],
    external_deps = [
        "absl/status",
        "absl/status:statusor",
        "absl/strings",
        "absl/strings:str_format",
    ],
    deps = [
        "gpr",
        "json",
        "lb_policy",
        "lb_policy_factory",
        "orphanable",
        "ref_counted_ptr",
    ],
)

grpc_cc_library(
    name = "subchannel_interface",
    hdrs = ["src/core/lib/load_balancing/subchannel_interface.h"],
    external_deps = ["absl/status"],
    deps = [
        "channel_args",
        "gpr_platform",
        "grpc_codegen",
        "iomgr_fwd",
        "ref_counted",
        "ref_counted_ptr",
    ],
)

grpc_cc_library(
    name = "proxy_mapper",
    hdrs = ["src/core/lib/handshaker/proxy_mapper.h"],
    external_deps = [
        "absl/strings",
        "absl/types:optional",
    ],
    deps = [
        "channel_args",
        "gpr_platform",
        "resolved_address",
    ],
)

grpc_cc_library(
    name = "proxy_mapper_registry",
    srcs = ["src/core/lib/handshaker/proxy_mapper_registry.cc"],
    hdrs = ["src/core/lib/handshaker/proxy_mapper_registry.h"],
    external_deps = [
        "absl/strings",
        "absl/types:optional",
    ],
    deps = [
        "channel_args",
        "gpr_platform",
        "proxy_mapper",
        "resolved_address",
    ],
)

grpc_cc_library(
    name = "grpc_client_channel",
    srcs = [
        "src/core/ext/filters/client_channel/backend_metric.cc",
        "src/core/ext/filters/client_channel/backup_poller.cc",
        "src/core/ext/filters/client_channel/channel_connectivity.cc",
        "src/core/ext/filters/client_channel/client_channel.cc",
        "src/core/ext/filters/client_channel/client_channel_channelz.cc",
        "src/core/ext/filters/client_channel/client_channel_factory.cc",
        "src/core/ext/filters/client_channel/client_channel_plugin.cc",
        "src/core/ext/filters/client_channel/config_selector.cc",
        "src/core/ext/filters/client_channel/dynamic_filters.cc",
        "src/core/ext/filters/client_channel/global_subchannel_pool.cc",
        "src/core/ext/filters/client_channel/health/health_check_client.cc",
        "src/core/ext/filters/client_channel/http_proxy.cc",
        "src/core/ext/filters/client_channel/lb_policy/child_policy_handler.cc",
        "src/core/ext/filters/client_channel/lb_policy/oob_backend_metric.cc",
        "src/core/ext/filters/client_channel/local_subchannel_pool.cc",
        "src/core/ext/filters/client_channel/resolver_result_parsing.cc",
        "src/core/ext/filters/client_channel/retry_filter.cc",
        "src/core/ext/filters/client_channel/retry_service_config.cc",
        "src/core/ext/filters/client_channel/retry_throttle.cc",
        "src/core/ext/filters/client_channel/service_config_channel_arg_filter.cc",
        "src/core/ext/filters/client_channel/subchannel.cc",
        "src/core/ext/filters/client_channel/subchannel_pool_interface.cc",
        "src/core/ext/filters/client_channel/subchannel_stream_client.cc",
    ],
    hdrs = [
        "src/core/ext/filters/client_channel/backend_metric.h",
        "src/core/ext/filters/client_channel/backup_poller.h",
        "src/core/ext/filters/client_channel/client_channel.h",
        "src/core/ext/filters/client_channel/client_channel_channelz.h",
        "src/core/ext/filters/client_channel/client_channel_factory.h",
        "src/core/ext/filters/client_channel/config_selector.h",
        "src/core/ext/filters/client_channel/connector.h",
        "src/core/ext/filters/client_channel/dynamic_filters.h",
        "src/core/ext/filters/client_channel/global_subchannel_pool.h",
        "src/core/ext/filters/client_channel/health/health_check_client.h",
        "src/core/ext/filters/client_channel/http_proxy.h",
        "src/core/ext/filters/client_channel/lb_policy/child_policy_handler.h",
        "src/core/ext/filters/client_channel/lb_policy/oob_backend_metric.h",
        "src/core/ext/filters/client_channel/local_subchannel_pool.h",
        "src/core/ext/filters/client_channel/resolver_result_parsing.h",
        "src/core/ext/filters/client_channel/retry_filter.h",
        "src/core/ext/filters/client_channel/retry_service_config.h",
        "src/core/ext/filters/client_channel/retry_throttle.h",
        "src/core/ext/filters/client_channel/subchannel.h",
        "src/core/ext/filters/client_channel/subchannel_interface_internal.h",
        "src/core/ext/filters/client_channel/subchannel_pool_interface.h",
        "src/core/ext/filters/client_channel/subchannel_stream_client.h",
    ],
    external_deps = [
        "absl/base:core_headers",
        "absl/container:inlined_vector",
        "absl/memory",
        "absl/status",
        "absl/status:statusor",
        "absl/strings",
        "absl/strings:cord",
        "absl/types:optional",
        "absl/types:variant",
        "upb_lib",
    ],
    language = "c++",
    visibility = ["@grpc:client_channel"],
    deps = [
        "arena",
        "backoff",
        "channel_fwd",
        "channel_init",
        "channel_stack_type",
        "config",
        "construct_destruct",
        "debug_location",
        "default_event_engine",
        "dual_ref_counted",
        "env",
        "gpr",
        "gpr_atm",
        "grpc_backend_metric_data",
        "grpc_base",
        "grpc_codegen",
        "grpc_deadline_filter",
        "grpc_health_upb",
        "grpc_public_hdrs",
        "grpc_resolver",
        "grpc_service_config",
        "grpc_service_config_impl",
        "grpc_trace",
        "http_connect_handshaker",
        "init_internally",
        "iomgr_fwd",
        "iomgr_timer",
        "json",
        "json_util",
        "lb_policy",
        "lb_policy_registry",
        "memory_quota",
        "orphanable",
        "pollset_set",
        "protobuf_duration_upb",
        "proxy_mapper",
        "proxy_mapper_registry",
        "ref_counted",
        "ref_counted_ptr",
        "resolved_address",
        "resource_quota",
        "server_address",
        "service_config_parser",
        "slice",
        "slice_buffer",
        "slice_refcount",
        "sockaddr_utils",
        "subchannel_interface",
        "time",
        "transport_fwd",
        "unique_type_name",
        "uri_parser",
        "useful",
        "work_serializer",
        "xds_orca_service_upb",
        "xds_orca_upb",
    ],
)

grpc_cc_library(
    name = "grpc_server_config_selector",
    srcs = [
        "src/core/ext/filters/server_config_selector/server_config_selector.cc",
    ],
    hdrs = [
        "src/core/ext/filters/server_config_selector/server_config_selector.h",
    ],
    external_deps = [
        "absl/status:statusor",
        "absl/strings",
    ],
    language = "c++",
    deps = [
        "channel_args",
        "dual_ref_counted",
        "gpr_platform",
        "grpc_base",
        "grpc_codegen",
        "grpc_service_config",
        "ref_counted",
        "ref_counted_ptr",
        "service_config_parser",
        "useful",
    ],
)

grpc_cc_library(
    name = "grpc_server_config_selector_filter",
    srcs = [
        "src/core/ext/filters/server_config_selector/server_config_selector_filter.cc",
    ],
    hdrs = [
        "src/core/ext/filters/server_config_selector/server_config_selector_filter.h",
    ],
    external_deps = [
        "absl/base:core_headers",
        "absl/memory",
        "absl/status",
        "absl/status:statusor",
        "absl/types:optional",
    ],
    language = "c++",
    deps = [
        "arena",
        "arena_promise",
        "channel_args",
        "channel_fwd",
        "context",
        "gpr",
        "grpc_base",
        "grpc_server_config_selector",
        "grpc_service_config",
        "promise",
        "ref_counted_ptr",
    ],
)

grpc_cc_library(
    name = "sorted_pack",
    hdrs = [
        "src/core/lib/gprpp/sorted_pack.h",
    ],
    language = "c++",
    deps = ["gpr_platform"],
)

grpc_cc_library(
    name = "idle_filter_state",
    srcs = [
        "src/core/ext/filters/channel_idle/idle_filter_state.cc",
    ],
    hdrs = [
        "src/core/ext/filters/channel_idle/idle_filter_state.h",
    ],
    language = "c++",
    deps = ["gpr_platform"],
)

grpc_cc_library(
    name = "grpc_channel_idle_filter",
    srcs = [
        "src/core/ext/filters/channel_idle/channel_idle_filter.cc",
    ],
    hdrs = [
        "src/core/ext/filters/channel_idle/channel_idle_filter.h",
    ],
    external_deps = [
        "absl/status",
        "absl/status:statusor",
        "absl/types:optional",
    ],
    deps = [
        "activity",
        "arena_promise",
        "channel_args",
        "channel_fwd",
        "channel_init",
        "channel_stack_builder",
        "channel_stack_type",
        "closure",
        "config",
        "debug_location",
        "exec_ctx",
        "exec_ctx_wakeup_scheduler",
        "gpr",
        "grpc_base",
        "grpc_codegen",
        "grpc_trace",
        "http2_errors",
        "idle_filter_state",
        "loop",
        "orphanable",
        "poll",
        "promise",
        "ref_counted_ptr",
        "single_set_ptr",
        "sleep",
        "time",
        "try_seq",
    ],
)

grpc_cc_library(
    name = "grpc_deadline_filter",
    srcs = [
        "src/core/ext/filters/deadline/deadline_filter.cc",
    ],
    hdrs = [
        "src/core/ext/filters/deadline/deadline_filter.h",
    ],
    external_deps = [
        "absl/status",
        "absl/types:optional",
    ],
    language = "c++",
    deps = [
        "arena",
        "channel_args",
        "channel_fwd",
        "channel_init",
        "channel_stack_builder",
        "channel_stack_type",
        "closure",
        "config",
        "debug_location",
        "exec_ctx",
        "gpr",
        "grpc_base",
        "grpc_codegen",
        "grpc_public_hdrs",
        "iomgr_timer",
        "time",
    ],
)

grpc_cc_library(
    name = "grpc_client_authority_filter",
    srcs = [
        "src/core/ext/filters/http/client_authority_filter.cc",
    ],
    hdrs = [
        "src/core/ext/filters/http/client_authority_filter.h",
    ],
    external_deps = [
        "absl/status",
        "absl/status:statusor",
        "absl/strings",
        "absl/types:optional",
    ],
    language = "c++",
    deps = [
        "arena_promise",
        "channel_args",
        "channel_fwd",
        "channel_init",
        "channel_stack_builder",
        "channel_stack_type",
        "config",
        "gpr_platform",
        "grpc_base",
        "grpc_codegen",
        "slice",
    ],
)

grpc_cc_library(
    name = "grpc_message_size_filter",
    srcs = [
        "src/core/ext/filters/message_size/message_size_filter.cc",
    ],
    hdrs = [
        "src/core/ext/filters/message_size/message_size_filter.h",
    ],
    external_deps = [
        "absl/memory",
        "absl/status",
        "absl/status:statusor",
        "absl/strings",
        "absl/strings:str_format",
        "absl/types:optional",
    ],
    language = "c++",
    deps = [
        "channel_args",
        "channel_fwd",
        "channel_init",
        "channel_stack_builder",
        "channel_stack_type",
        "closure",
        "config",
        "debug_location",
        "gpr",
        "grpc_base",
        "grpc_codegen",
        "grpc_public_hdrs",
        "grpc_service_config",
        "json",
        "service_config_parser",
        "slice_buffer",
    ],
)

grpc_cc_library(
    name = "grpc_fault_injection_filter",
    srcs = [
        "src/core/ext/filters/fault_injection/fault_injection_filter.cc",
        "src/core/ext/filters/fault_injection/service_config_parser.cc",
    ],
    hdrs = [
        "src/core/ext/filters/fault_injection/fault_injection_filter.h",
        "src/core/ext/filters/fault_injection/service_config_parser.h",
    ],
    external_deps = [
        "absl/base:core_headers",
        "absl/memory",
        "absl/random",
        "absl/status",
        "absl/status:statusor",
        "absl/strings",
        "absl/types:optional",
    ],
    language = "c++",
    deps = [
        "arena_promise",
        "channel_fwd",
        "config",
        "context",
        "gpr",
        "grpc_base",
        "grpc_public_hdrs",
        "grpc_service_config",
        "grpc_trace",
        "json",
        "json_util",
        "service_config_parser",
        "sleep",
        "time",
        "try_seq",
    ],
)

grpc_cc_library(
    name = "grpc_rbac_filter",
    srcs = [
        "src/core/ext/filters/rbac/rbac_filter.cc",
        "src/core/ext/filters/rbac/rbac_service_config_parser.cc",
    ],
    hdrs = [
        "src/core/ext/filters/rbac/rbac_filter.h",
        "src/core/ext/filters/rbac/rbac_service_config_parser.h",
    ],
    external_deps = [
        "absl/memory",
        "absl/status",
        "absl/status:statusor",
        "absl/strings",
        "absl/strings:str_format",
        "absl/types:optional",
    ],
    language = "c++",
    deps = [
        "channel_args",
        "channel_fwd",
        "closure",
        "config",
        "debug_location",
        "gpr",
        "grpc_authorization_base",
        "grpc_base",
        "grpc_matchers",
        "grpc_public_hdrs",
        "grpc_rbac_engine",
        "grpc_security_base",
        "grpc_service_config",
        "json",
        "json_util",
        "service_config_parser",
        "transport_fwd",
    ],
)

grpc_cc_library(
    name = "grpc_http_filters",
    srcs = [
        "src/core/ext/filters/http/client/http_client_filter.cc",
        "src/core/ext/filters/http/http_filters_plugin.cc",
        "src/core/ext/filters/http/message_compress/message_compress_filter.cc",
        "src/core/ext/filters/http/message_compress/message_decompress_filter.cc",
        "src/core/ext/filters/http/server/http_server_filter.cc",
    ],
    hdrs = [
        "src/core/ext/filters/http/client/http_client_filter.h",
        "src/core/ext/filters/http/message_compress/message_compress_filter.h",
        "src/core/ext/filters/http/message_compress/message_decompress_filter.h",
        "src/core/ext/filters/http/server/http_server_filter.h",
    ],
    external_deps = [
        "absl/base:core_headers",
        "absl/meta:type_traits",
        "absl/status",
        "absl/status:statusor",
        "absl/strings",
        "absl/strings:str_format",
        "absl/types:optional",
    ],
    language = "c++",
    visibility = ["@grpc:http"],
    deps = [
        "arena",
        "arena_promise",
        "basic_seq",
        "call_push_pull",
        "channel_fwd",
        "channel_init",
        "channel_stack_type",
        "config",
        "context",
        "debug_location",
        "gpr",
        "grpc_base",
        "grpc_codegen",
        "grpc_message_size_filter",
        "grpc_public_hdrs",
        "grpc_trace",
        "latch",
        "percent_encoding",
        "promise",
        "seq",
        "slice",
        "slice_buffer",
        "transport_fwd",
    ],
)

grpc_cc_library(
    name = "grpc_codegen",
    language = "c++",
    public_hdrs = [
        "include/grpc/impl/codegen/byte_buffer.h",
        "include/grpc/impl/codegen/byte_buffer_reader.h",
        "include/grpc/impl/codegen/compression_types.h",
        "include/grpc/impl/codegen/connectivity_state.h",
        "include/grpc/impl/codegen/grpc_types.h",
        "include/grpc/impl/codegen/propagation_bits.h",
        "include/grpc/impl/codegen/status.h",
        "include/grpc/impl/codegen/slice.h",
    ],
    visibility = ["@grpc:public"],
    deps = ["gpr"],
)

grpc_cc_library(
    name = "grpc_grpclb_balancer_addresses",
    srcs = [
        "src/core/ext/filters/client_channel/lb_policy/grpclb/grpclb_balancer_addresses.cc",
    ],
    hdrs = [
        "src/core/ext/filters/client_channel/lb_policy/grpclb/grpclb_balancer_addresses.h",
    ],
    language = "c++",
    visibility = ["@grpc:grpclb"],
    deps = [
        "channel_args",
        "gpr_platform",
        "grpc_codegen",
        "server_address",
        "useful",
    ],
)

grpc_cc_library(
    name = "grpc_lb_policy_grpclb",
    srcs = [
        "src/core/ext/filters/client_channel/lb_policy/grpclb/client_load_reporting_filter.cc",
        "src/core/ext/filters/client_channel/lb_policy/grpclb/grpclb.cc",
        "src/core/ext/filters/client_channel/lb_policy/grpclb/grpclb_client_stats.cc",
        "src/core/ext/filters/client_channel/lb_policy/grpclb/load_balancer_api.cc",
    ],
    hdrs = [
        "src/core/ext/filters/client_channel/lb_policy/grpclb/client_load_reporting_filter.h",
        "src/core/ext/filters/client_channel/lb_policy/grpclb/grpclb.h",
        "src/core/ext/filters/client_channel/lb_policy/grpclb/grpclb_client_stats.h",
        "src/core/ext/filters/client_channel/lb_policy/grpclb/load_balancer_api.h",
    ],
    external_deps = [
        "absl/base:core_headers",
        "absl/container:inlined_vector",
        "absl/memory",
        "absl/status",
        "absl/status:statusor",
        "absl/strings",
        "absl/strings:str_format",
        "absl/types:optional",
        "absl/types:variant",
        "upb_lib",
    ],
    language = "c++",
    deps = [
        "backoff",
        "channel_fwd",
        "channel_init",
        "channel_stack_type",
        "config",
        "debug_location",
        "default_event_engine",
        "gpr",
        "gpr_atm",
        "grpc_base",
        "grpc_client_channel",
        "grpc_codegen",
        "grpc_grpclb_balancer_addresses",
        "grpc_lb_upb",
        "grpc_public_hdrs",
        "grpc_resolver",
        "grpc_resolver_fake",
        "grpc_security_base",
        "grpc_sockaddr",
        "grpc_trace",
        "iomgr_timer",
        "json",
        "json_args",
        "json_object_loader",
        "lb_policy",
        "lb_policy_factory",
        "lb_policy_registry",
        "orphanable",
        "pollset_set",
        "protobuf_duration_upb",
        "protobuf_timestamp_upb",
        "ref_counted",
        "ref_counted_ptr",
        "resolved_address",
        "server_address",
        "slice",
        "slice_refcount",
        "sockaddr_utils",
        "subchannel_interface",
        "time",
        "uri_parser",
        "useful",
        "validation_errors",
        "work_serializer",
    ],
)

grpc_cc_library(
    name = "grpc_backend_metric_data",
    hdrs = [
        "src/core/ext/filters/client_channel/lb_policy/backend_metric_data.h",
    ],
    external_deps = ["absl/strings"],
    language = "c++",
    deps = ["gpr_platform"],
)

grpc_cc_library(
    name = "grpc_lb_policy_rls",
    srcs = [
        "src/core/ext/filters/client_channel/lb_policy/rls/rls.cc",
    ],
    external_deps = [
        "absl/base:core_headers",
        "absl/hash",
        "absl/memory",
        "absl/status",
        "absl/status:statusor",
        "absl/strings",
        "absl/strings:str_format",
        "absl/types:optional",
        "upb_lib",
    ],
    language = "c++",
    deps = [
        "backoff",
        "config",
        "debug_location",
        "dual_ref_counted",
        "gpr",
        "grpc_base",
        "grpc_client_channel",
        "grpc_codegen",
        "grpc_fake_credentials",
        "grpc_public_hdrs",
        "grpc_resolver",
        "grpc_security_base",
        "grpc_service_config_impl",
        "grpc_trace",
        "iomgr_timer",
        "json",
        "json_args",
        "json_object_loader",
        "lb_policy",
        "lb_policy_factory",
        "lb_policy_registry",
        "orphanable",
        "pollset_set",
        "ref_counted_ptr",
        "rls_upb",
        "server_address",
        "slice_refcount",
        "subchannel_interface",
        "time",
        "uri_parser",
        "validation_errors",
        "work_serializer",
    ],
)

grpc_cc_library(
    name = "upb_utils",
    hdrs = [
        "src/core/ext/xds/upb_utils.h",
    ],
    external_deps = [
        "absl/strings",
        "upb_lib",
    ],
    language = "c++",
    deps = ["gpr_platform"],
)

grpc_cc_library(
    name = "xds_client",
    srcs = [
        "src/core/ext/xds/xds_api.cc",
        "src/core/ext/xds/xds_bootstrap.cc",
        "src/core/ext/xds/xds_client.cc",
        "src/core/ext/xds/xds_client_stats.cc",
        "src/core/ext/xds/xds_resource_type.cc",
    ],
    hdrs = [
        "src/core/ext/xds/xds_api.h",
        "src/core/ext/xds/xds_bootstrap.h",
        "src/core/ext/xds/xds_channel_args.h",
        "src/core/ext/xds/xds_client.h",
        "src/core/ext/xds/xds_client_stats.h",
        "src/core/ext/xds/xds_resource_type.h",
        "src/core/ext/xds/xds_resource_type_impl.h",
        "src/core/ext/xds/xds_transport.h",
    ],
    external_deps = [
        "absl/base:core_headers",
        "absl/memory",
        "absl/status",
        "absl/status:statusor",
        "absl/strings",
        "absl/strings:str_format",
        "absl/types:optional",
        "upb_lib",
        "upb_textformat_lib",
        "upb_json_lib",
        "upb_reflection",
    ],
    language = "c++",
    tags = ["nofixdeps"],
    visibility = ["@grpc:xds_client_core"],
    deps = [
        "backoff",
        "debug_location",
        "default_event_engine",
        "dual_ref_counted",
        "env",
        "envoy_admin_upb",
        "envoy_config_core_upb",
        "envoy_config_endpoint_upb",
        "envoy_service_discovery_upb",
        "envoy_service_discovery_upbdefs",
        "envoy_service_load_stats_upb",
        "envoy_service_load_stats_upbdefs",
        "envoy_service_status_upb",
        "envoy_service_status_upbdefs",
        "event_engine_base_hdrs",
        "exec_ctx",
        "google_rpc_status_upb",
        "gpr",
        "grpc_trace",
        "json",
        "orphanable",
        "protobuf_any_upb",
        "protobuf_duration_upb",
        "protobuf_struct_upb",
        "protobuf_timestamp_upb",
        "ref_counted",
        "ref_counted_ptr",
        "time",
        "upb_utils",
        "uri_parser",
        "useful",
        "work_serializer",
    ],
)

grpc_cc_library(
    name = "certificate_provider_factory",
    hdrs = [
        "src/core/lib/security/certificate_provider/certificate_provider_factory.h",
    ],
    deps = [
        "error",
        "gpr",
        "grpc_public_hdrs",
        "json",
        "ref_counted",
        "ref_counted_ptr",
    ],
)

grpc_cc_library(
    name = "certificate_provider_registry",
    srcs = [
        "src/core/lib/security/certificate_provider/certificate_provider_registry.cc",
    ],
    hdrs = [
        "src/core/lib/security/certificate_provider/certificate_provider_registry.h",
    ],
    external_deps = ["absl/strings"],
    deps = [
        "certificate_provider_factory",
        "gpr_public_hdrs",
    ],
)

grpc_cc_library(
    name = "grpc_xds_client",
    srcs = [
        "src/core/ext/xds/certificate_provider_store.cc",
        "src/core/ext/xds/file_watcher_certificate_provider_factory.cc",
        "src/core/ext/xds/xds_bootstrap_grpc.cc",
        "src/core/ext/xds/xds_certificate_provider.cc",
        "src/core/ext/xds/xds_client_grpc.cc",
        "src/core/ext/xds/xds_cluster.cc",
        "src/core/ext/xds/xds_cluster_specifier_plugin.cc",
        "src/core/ext/xds/xds_common_types.cc",
        "src/core/ext/xds/xds_endpoint.cc",
        "src/core/ext/xds/xds_http_fault_filter.cc",
        "src/core/ext/xds/xds_http_filters.cc",
        "src/core/ext/xds/xds_http_rbac_filter.cc",
        "src/core/ext/xds/xds_lb_policy_registry.cc",
        "src/core/ext/xds/xds_listener.cc",
        "src/core/ext/xds/xds_route_config.cc",
        "src/core/ext/xds/xds_routing.cc",
        "src/core/ext/xds/xds_transport_grpc.cc",
        "src/core/lib/security/credentials/xds/xds_credentials.cc",
    ],
    hdrs = [
        "src/core/ext/xds/certificate_provider_store.h",
        "src/core/ext/xds/file_watcher_certificate_provider_factory.h",
        "src/core/ext/xds/xds_bootstrap_grpc.h",
        "src/core/ext/xds/xds_certificate_provider.h",
        "src/core/ext/xds/xds_client_grpc.h",
        "src/core/ext/xds/xds_cluster.h",
        "src/core/ext/xds/xds_cluster_specifier_plugin.h",
        "src/core/ext/xds/xds_common_types.h",
        "src/core/ext/xds/xds_endpoint.h",
        "src/core/ext/xds/xds_http_fault_filter.h",
        "src/core/ext/xds/xds_http_filters.h",
        "src/core/ext/xds/xds_http_rbac_filter.h",
        "src/core/ext/xds/xds_lb_policy_registry.h",
        "src/core/ext/xds/xds_listener.h",
        "src/core/ext/xds/xds_route_config.h",
        "src/core/ext/xds/xds_routing.h",
        "src/core/ext/xds/xds_transport_grpc.h",
        "src/core/lib/security/credentials/xds/xds_credentials.h",
    ],
    external_deps = [
        "absl/base:core_headers",
        "absl/functional:bind_front",
        "absl/memory",
        "absl/status",
        "absl/status:statusor",
        "absl/strings",
        "absl/strings:str_format",
        "absl/synchronization",
        "absl/types:optional",
        "absl/types:variant",
        "upb_lib",
        "upb_textformat_lib",
        "upb_json_lib",
        "re2",
        "upb_reflection",
    ],
    language = "c++",
    tags = ["nofixdeps"],
    deps = [
        "certificate_provider_factory",
        "certificate_provider_registry",
        "channel_creds_registry",
        "channel_fwd",
        "config",
        "debug_location",
        "default_event_engine",
        "env",
        "envoy_admin_upb",
        "envoy_config_cluster_upb",
        "envoy_config_cluster_upbdefs",
        "envoy_config_core_upb",
        "envoy_config_endpoint_upb",
        "envoy_config_endpoint_upbdefs",
        "envoy_config_listener_upb",
        "envoy_config_listener_upbdefs",
        "envoy_config_rbac_upb",
        "envoy_config_route_upb",
        "envoy_config_route_upbdefs",
        "envoy_extensions_clusters_aggregate_upb",
        "envoy_extensions_clusters_aggregate_upbdefs",
        "envoy_extensions_filters_common_fault_upb",
        "envoy_extensions_filters_http_fault_upb",
        "envoy_extensions_filters_http_fault_upbdefs",
        "envoy_extensions_filters_http_rbac_upb",
        "envoy_extensions_filters_http_rbac_upbdefs",
        "envoy_extensions_filters_http_router_upb",
        "envoy_extensions_filters_http_router_upbdefs",
        "envoy_extensions_filters_network_http_connection_manager_upb",
        "envoy_extensions_filters_network_http_connection_manager_upbdefs",
        "envoy_extensions_load_balancing_policies_ring_hash_upb",
        "envoy_extensions_load_balancing_policies_wrr_locality_upb",
        "envoy_extensions_transport_sockets_tls_upb",
        "envoy_extensions_transport_sockets_tls_upbdefs",
        "envoy_service_discovery_upb",
        "envoy_service_discovery_upbdefs",
        "envoy_service_load_stats_upb",
        "envoy_service_load_stats_upbdefs",
        "envoy_service_status_upb",
        "envoy_service_status_upbdefs",
        "envoy_type_matcher_upb",
        "envoy_type_upb",
        "error",
        "google_rpc_status_upb",
        "gpr",
        "grpc_base",
        "grpc_client_channel",
        "grpc_codegen",
        "grpc_credentials_util",
        "grpc_fake_credentials",
        "grpc_fault_injection_filter",
        "grpc_lb_xds_channel_args",
        "grpc_matchers",
        "grpc_outlier_detection_header",
        "grpc_rbac_filter",
        "grpc_security_base",
        "grpc_sockaddr",
        "grpc_tls_credentials",
        "grpc_trace",
        "grpc_transport_chttp2_client_connector",
        "init_internally",
        "iomgr_fwd",
        "iomgr_timer",
        "json",
        "json_object_loader",
        "json_util",
        "lb_policy_registry",
        "match",
        "orphanable",
        "pollset_set",
        "protobuf_any_upb",
        "protobuf_duration_upb",
        "protobuf_struct_upb",
        "protobuf_struct_upbdefs",
        "protobuf_timestamp_upb",
        "protobuf_wrappers_upb",
        "ref_counted",
        "ref_counted_ptr",
        "resolved_address",
        "rls_config_upb",
        "rls_config_upbdefs",
        "server_address",
        "slice",
        "slice_refcount",
        "sockaddr_utils",
        "status_helper",
        "time",
        "tsi_ssl_credentials",
        "unique_type_name",
        "upb_utils",
        "uri_parser",
        "useful",
        "validation_errors",
        "work_serializer",
        "xds_client",
        "xds_type_upb",
        "xds_type_upbdefs",
    ],
)

grpc_cc_library(
    name = "grpc_xds_channel_stack_modifier",
    srcs = [
        "src/core/ext/xds/xds_channel_stack_modifier.cc",
    ],
    hdrs = [
        "src/core/ext/xds/xds_channel_stack_modifier.h",
    ],
    external_deps = ["absl/strings"],
    language = "c++",
    deps = [
        "channel_args",
        "channel_fwd",
        "channel_init",
        "channel_stack_builder",
        "channel_stack_type",
        "config",
        "gpr_platform",
        "grpc_base",
        "grpc_codegen",
        "ref_counted",
        "ref_counted_ptr",
        "useful",
    ],
)

grpc_cc_library(
    name = "grpc_xds_server_config_fetcher",
    srcs = [
        "src/core/ext/xds/xds_server_config_fetcher.cc",
    ],
    external_deps = [
        "absl/base:core_headers",
        "absl/status",
        "absl/status:statusor",
        "absl/strings",
        "absl/types:optional",
        "absl/types:variant",
    ],
    language = "c++",
    deps = [
        "channel_args",
        "channel_args_preconditioning",
        "channel_fwd",
        "config",
        "debug_location",
        "exec_ctx",
        "gpr",
        "grpc_base",
        "grpc_codegen",
        "grpc_public_hdrs",
        "grpc_security_base",
        "grpc_server_config_selector",
        "grpc_server_config_selector_filter",
        "grpc_service_config",
        "grpc_service_config_impl",
        "grpc_sockaddr",
        "grpc_tls_credentials",
        "grpc_trace",
        "grpc_xds_channel_stack_modifier",
        "grpc_xds_client",
        "iomgr_fwd",
        "ref_counted_ptr",
        "resolved_address",
        "slice_refcount",
        "sockaddr_utils",
        "unique_type_name",
        "uri_parser",
        "xds_client",
    ],
)

grpc_cc_library(
    name = "channel_creds_registry_init",
    srcs = [
        "src/core/lib/security/credentials/channel_creds_registry_init.cc",
    ],
    external_deps = [
        "absl/memory",
        "absl/strings",
    ],
    language = "c++",
    deps = [
        "channel_creds_registry",
        "config",
        "gpr_platform",
        "grpc_fake_credentials",
        "grpc_google_default_credentials",
        "grpc_security_base",
        "json",
        "ref_counted_ptr",
    ],
)

grpc_cc_library(
    name = "grpc_google_mesh_ca_certificate_provider_factory",
    srcs = [
        "src/core/ext/xds/google_mesh_ca_certificate_provider_factory.cc",
    ],
    hdrs = [
        "src/core/ext/xds/google_mesh_ca_certificate_provider_factory.h",
    ],
    language = "c++",
    deps = [
        "certificate_provider_factory",
        "error",
        "gpr_platform",
        "grpc_tls_credentials",
        "grpc_trace",
        "json",
        "json_util",
        "ref_counted_ptr",
        "time",
    ],
)

grpc_cc_library(
    name = "grpc_lb_policy_cds",
    srcs = [
        "src/core/ext/filters/client_channel/lb_policy/xds/cds.cc",
    ],
    external_deps = [
        "absl/memory",
        "absl/status",
        "absl/status:statusor",
        "absl/strings",
        "absl/types:optional",
    ],
    language = "c++",
    deps = [
        "config",
        "debug_location",
        "gpr",
        "grpc_base",
        "grpc_codegen",
        "grpc_matchers",
        "grpc_outlier_detection_header",
        "grpc_security_base",
        "grpc_tls_credentials",
        "grpc_trace",
        "grpc_xds_client",
        "json",
        "json_args",
        "json_object_loader",
        "lb_policy",
        "lb_policy_factory",
        "lb_policy_registry",
        "orphanable",
        "pollset_set",
        "ref_counted_ptr",
        "server_address",
        "subchannel_interface",
        "time",
        "unique_type_name",
        "work_serializer",
        "xds_client",
    ],
)

grpc_cc_library(
    name = "grpc_lb_xds_channel_args",
    hdrs = [
        "src/core/ext/filters/client_channel/lb_policy/xds/xds_channel_args.h",
    ],
    language = "c++",
)

grpc_cc_library(
    name = "grpc_lb_xds_common",
    hdrs = [
        "src/core/ext/filters/client_channel/lb_policy/xds/xds.h",
    ],
    external_deps = ["absl/memory"],
    language = "c++",
    deps = [
        "gpr_platform",
        "ref_counted_ptr",
        "server_address",
        "xds_client",
    ],
)

grpc_cc_library(
    name = "grpc_lb_policy_xds_cluster_resolver",
    srcs = [
        "src/core/ext/filters/client_channel/lb_policy/xds/xds_cluster_resolver.cc",
    ],
    external_deps = [
        "absl/memory",
        "absl/status",
        "absl/status:statusor",
        "absl/strings",
        "absl/types:optional",
    ],
    language = "c++",
    deps = [
        "channel_args",
        "config",
        "debug_location",
        "gpr",
        "grpc_base",
        "grpc_client_channel",
        "grpc_codegen",
        "grpc_lb_address_filtering",
        "grpc_lb_policy_ring_hash",
        "grpc_lb_xds_channel_args",
        "grpc_lb_xds_common",
        "grpc_outlier_detection_header",
        "grpc_resolver",
        "grpc_resolver_fake",
        "grpc_trace",
        "grpc_xds_client",
        "json",
        "json_args",
        "json_object_loader",
        "lb_policy",
        "lb_policy_factory",
        "lb_policy_registry",
        "orphanable",
        "pollset_set",
        "ref_counted_ptr",
        "server_address",
        "subchannel_interface",
        "validation_errors",
        "work_serializer",
        "xds_client",
    ],
)

grpc_cc_library(
    name = "grpc_lb_policy_xds_cluster_impl",
    srcs = [
        "src/core/ext/filters/client_channel/lb_policy/xds/xds_cluster_impl.cc",
    ],
    external_deps = [
        "absl/base:core_headers",
        "absl/memory",
        "absl/status",
        "absl/status:statusor",
        "absl/strings",
        "absl/types:optional",
        "absl/types:variant",
    ],
    language = "c++",
    deps = [
        "channel_args",
        "config",
        "debug_location",
        "gpr",
        "grpc_base",
        "grpc_client_channel",
        "grpc_codegen",
        "grpc_lb_xds_channel_args",
        "grpc_lb_xds_common",
        "grpc_trace",
        "grpc_xds_client",
        "json",
        "json_args",
        "json_object_loader",
        "lb_policy",
        "lb_policy_factory",
        "lb_policy_registry",
        "orphanable",
        "pollset_set",
        "ref_counted",
        "ref_counted_ptr",
        "server_address",
        "subchannel_interface",
        "validation_errors",
        "xds_client",
    ],
)

grpc_cc_library(
    name = "grpc_lb_policy_xds_cluster_manager",
    srcs = [
        "src/core/ext/filters/client_channel/lb_policy/xds/xds_cluster_manager.cc",
    ],
    external_deps = [
        "absl/memory",
        "absl/status",
        "absl/status:statusor",
        "absl/strings",
    ],
    language = "c++",
    deps = [
        "channel_args",
        "closure",
        "config",
        "debug_location",
        "gpr",
        "grpc_base",
        "grpc_client_channel",
        "grpc_codegen",
        "grpc_resolver_xds_header",
        "grpc_trace",
        "iomgr_timer",
        "json",
        "json_args",
        "json_object_loader",
        "lb_policy",
        "lb_policy_factory",
        "lb_policy_registry",
        "orphanable",
        "pollset_set",
        "ref_counted",
        "ref_counted_ptr",
        "server_address",
        "subchannel_interface",
        "time",
        "validation_errors",
        "work_serializer",
    ],
)

grpc_cc_library(
    name = "grpc_lb_address_filtering",
    srcs = [
        "src/core/ext/filters/client_channel/lb_policy/address_filtering.cc",
    ],
    hdrs = [
        "src/core/ext/filters/client_channel/lb_policy/address_filtering.h",
    ],
    external_deps = [
        "absl/memory",
        "absl/status:statusor",
        "absl/strings",
    ],
    language = "c++",
    deps = [
        "gpr_platform",
        "server_address",
    ],
)

grpc_cc_library(
    name = "grpc_lb_subchannel_list",
    hdrs = [
        "src/core/ext/filters/client_channel/lb_policy/subchannel_list.h",
    ],
    external_deps = [
        "absl/status",
        "absl/types:optional",
    ],
    language = "c++",
    deps = [
        "debug_location",
        "dual_ref_counted",
        "gpr",
        "gpr_manual_constructor",
        "grpc_base",
        "grpc_codegen",
        "iomgr_fwd",
        "lb_policy",
        "ref_counted_ptr",
        "server_address",
        "subchannel_interface",
    ],
)

grpc_cc_library(
    name = "grpc_lb_policy_pick_first",
    srcs = [
        "src/core/ext/filters/client_channel/lb_policy/pick_first/pick_first.cc",
    ],
    external_deps = [
        "absl/memory",
        "absl/status",
        "absl/status:statusor",
        "absl/strings",
        "absl/types:optional",
    ],
    language = "c++",
    deps = [
        "channel_args",
        "config",
        "debug_location",
        "gpr",
        "grpc_base",
        "grpc_codegen",
        "grpc_lb_subchannel_list",
        "grpc_trace",
        "json",
        "lb_policy",
        "lb_policy_factory",
        "lb_policy_registry",
        "orphanable",
        "ref_counted_ptr",
        "server_address",
        "subchannel_interface",
    ],
)

grpc_cc_library(
    name = "grpc_lb_policy_ring_hash",
    srcs = [
        "src/core/ext/filters/client_channel/lb_policy/ring_hash/ring_hash.cc",
    ],
    hdrs = [
        "src/core/ext/filters/client_channel/lb_policy/ring_hash/ring_hash.h",
    ],
    external_deps = [
        "absl/base:core_headers",
        "absl/container:inlined_vector",
        "absl/memory",
        "absl/status",
        "absl/status:statusor",
        "absl/strings",
        "absl/types:optional",
        "xxhash",
    ],
    language = "c++",
    deps = [
        "closure",
        "config",
        "debug_location",
        "exec_ctx",
        "gpr",
        "grpc_base",
        "grpc_client_channel",
        "grpc_codegen",
        "grpc_lb_subchannel_list",
        "grpc_trace",
        "json",
        "json_args",
        "json_object_loader",
        "lb_policy",
        "lb_policy_factory",
        "lb_policy_registry",
        "orphanable",
        "ref_counted_ptr",
        "server_address",
        "sockaddr_utils",
        "subchannel_interface",
        "unique_type_name",
        "validation_errors",
        "work_serializer",
    ],
)

grpc_cc_library(
    name = "grpc_lb_policy_round_robin",
    srcs = [
        "src/core/ext/filters/client_channel/lb_policy/round_robin/round_robin.cc",
    ],
    external_deps = [
        "absl/memory",
        "absl/status",
        "absl/status:statusor",
        "absl/strings",
        "absl/types:optional",
    ],
    language = "c++",
    deps = [
        "config",
        "debug_location",
        "gpr",
        "grpc_base",
        "grpc_codegen",
        "grpc_lb_subchannel_list",
        "grpc_trace",
        "json",
        "lb_policy",
        "lb_policy_factory",
        "lb_policy_registry",
        "orphanable",
        "ref_counted_ptr",
        "server_address",
        "subchannel_interface",
    ],
)

grpc_cc_library(
    name = "grpc_outlier_detection_header",
    hdrs = [
        "src/core/ext/filters/client_channel/lb_policy/outlier_detection/outlier_detection.h",
    ],
    external_deps = ["absl/types:optional"],
    language = "c++",
    deps = [
        "gpr_platform",
        "json",
        "json_args",
        "json_object_loader",
        "time",
        "validation_errors",
    ],
)

grpc_cc_library(
    name = "grpc_lb_policy_outlier_detection",
    srcs = [
        "src/core/ext/filters/client_channel/lb_policy/outlier_detection/outlier_detection.cc",
    ],
    external_deps = [
        "absl/memory",
        "absl/random",
        "absl/status",
        "absl/status:statusor",
        "absl/strings",
        "absl/types:variant",
    ],
    language = "c++",
    deps = [
        "channel_args",
        "closure",
        "config",
        "debug_location",
        "env",
        "gpr",
        "grpc_base",
        "grpc_client_channel",
        "grpc_codegen",
        "grpc_outlier_detection_header",
        "grpc_trace",
        "iomgr_fwd",
        "iomgr_timer",
        "json",
        "lb_policy",
        "lb_policy_factory",
        "lb_policy_registry",
        "orphanable",
        "pollset_set",
        "ref_counted",
        "ref_counted_ptr",
        "server_address",
        "sockaddr_utils",
        "subchannel_interface",
        "validation_errors",
        "work_serializer",
    ],
)

grpc_cc_library(
    name = "grpc_lb_policy_priority",
    srcs = [
        "src/core/ext/filters/client_channel/lb_policy/priority/priority.cc",
    ],
    external_deps = [
        "absl/memory",
        "absl/status",
        "absl/status:statusor",
        "absl/strings",
        "absl/types:optional",
    ],
    language = "c++",
    deps = [
        "channel_args",
        "closure",
        "config",
        "debug_location",
        "gpr",
        "grpc_base",
        "grpc_client_channel",
        "grpc_codegen",
        "grpc_lb_address_filtering",
        "grpc_trace",
        "iomgr_timer",
        "json",
        "json_args",
        "json_object_loader",
        "lb_policy",
        "lb_policy_factory",
        "lb_policy_registry",
        "orphanable",
        "pollset_set",
        "ref_counted",
        "ref_counted_ptr",
        "server_address",
        "subchannel_interface",
        "time",
        "validation_errors",
        "work_serializer",
    ],
)

grpc_cc_library(
    name = "grpc_lb_policy_weighted_target",
    srcs = [
        "src/core/ext/filters/client_channel/lb_policy/weighted_target/weighted_target.cc",
    ],
    external_deps = [
        "absl/memory",
        "absl/status",
        "absl/status:statusor",
        "absl/strings",
        "absl/types:optional",
    ],
    language = "c++",
    deps = [
        "channel_args",
        "config",
        "debug_location",
        "default_event_engine",
        "gpr",
        "grpc_base",
        "grpc_client_channel",
        "grpc_codegen",
        "grpc_lb_address_filtering",
        "grpc_trace",
        "json",
        "json_args",
        "json_object_loader",
        "lb_policy",
        "lb_policy_factory",
        "lb_policy_registry",
        "orphanable",
        "pollset_set",
        "ref_counted",
        "ref_counted_ptr",
        "server_address",
        "subchannel_interface",
        "time",
        "validation_errors",
        "work_serializer",
    ],
)

grpc_cc_library(
    name = "lb_server_load_reporting_filter",
    srcs = [
        "src/core/ext/filters/load_reporting/server_load_reporting_filter.cc",
    ],
    hdrs = [
        "src/core/ext/filters/load_reporting/registered_opencensus_objects.h",
        "src/core/ext/filters/load_reporting/server_load_reporting_filter.h",
        "src/cpp/server/load_reporter/constants.h",
    ],
    external_deps = [
        "absl/container:inlined_vector",
        "absl/meta:type_traits",
        "absl/status",
        "absl/status:statusor",
        "absl/strings",
        "absl/strings:str_format",
        "absl/types:optional",
        "opencensus-stats",
        "opencensus-tags",
    ],
    language = "c++",
    deps = [
        "arena_promise",
        "channel_fwd",
        "channel_init",
        "channel_stack_type",
        "config",
        "context",
        "gpr",
        "gpr_platform",
        "grpc_base",
        "grpc_codegen",
        "grpc_public_hdrs",
        "grpc_security_base",
        "grpc_sockaddr",
        "promise",
        "resolved_address",
        "seq",
        "slice",
        "uri_parser",
    ],
    alwayslink = 1,
)

grpc_cc_library(
    name = "lb_load_data_store",
    srcs = [
        "src/cpp/server/load_reporter/load_data_store.cc",
    ],
    hdrs = [
        "src/cpp/server/load_reporter/constants.h",
        "src/cpp/server/load_reporter/load_data_store.h",
    ],
    language = "c++",
    deps = [
        "gpr",
        "gpr_platform",
        "grpc++",
        "grpc_sockaddr",
    ],
)

grpc_cc_library(
    name = "lb_server_load_reporting_service_server_builder_plugin",
    srcs = [
        "src/cpp/server/load_reporter/load_reporting_service_server_builder_plugin.cc",
    ],
    hdrs = [
        "src/cpp/server/load_reporter/load_reporting_service_server_builder_plugin.h",
    ],
    language = "c++",
    deps = [
        "gpr_platform",
        "grpc++",
        "lb_load_reporter_service",
    ],
)

grpc_cc_library(
    name = "grpcpp_server_load_reporting",
    srcs = [
        "src/cpp/server/load_reporter/load_reporting_service_server_builder_option.cc",
        "src/cpp/server/load_reporter/util.cc",
    ],
    language = "c++",
    public_hdrs = [
        "include/grpcpp/ext/server_load_reporting.h",
    ],
    tags = ["nofixdeps"],
    deps = [
        "gpr",
        "gpr_platform",
        "grpc",
        "grpc++",
        "grpc++_codegen_base",
        "grpc_codegen",
        "lb_server_load_reporting_filter",
        "lb_server_load_reporting_service_server_builder_plugin",
    ],
)

grpc_cc_library(
    name = "lb_load_reporter_service",
    srcs = [
        "src/cpp/server/load_reporter/load_reporter_async_service_impl.cc",
    ],
    hdrs = [
        "src/cpp/server/load_reporter/load_reporter_async_service_impl.h",
    ],
    external_deps = [
        "absl/memory",
        "protobuf_headers",
    ],
    language = "c++",
    tags = ["nofixdeps"],
    deps = [
        "gpr",
        "grpc++",
        "lb_load_reporter",
    ],
)

grpc_cc_library(
    name = "lb_get_cpu_stats",
    srcs = [
        "src/cpp/server/load_reporter/get_cpu_stats_linux.cc",
        "src/cpp/server/load_reporter/get_cpu_stats_macos.cc",
        "src/cpp/server/load_reporter/get_cpu_stats_unsupported.cc",
        "src/cpp/server/load_reporter/get_cpu_stats_windows.cc",
    ],
    hdrs = [
        "src/cpp/server/load_reporter/get_cpu_stats.h",
    ],
    language = "c++",
    deps = [
        "gpr",
        "gpr_platform",
    ],
)

grpc_cc_library(
    name = "lb_load_reporter",
    srcs = [
        "src/cpp/server/load_reporter/load_reporter.cc",
    ],
    hdrs = [
        "src/cpp/server/load_reporter/constants.h",
        "src/cpp/server/load_reporter/load_reporter.h",
    ],
    external_deps = [
        "opencensus-stats",
        "opencensus-tags",
        "protobuf_headers",
    ],
    language = "c++",
    tags = ["nofixdeps"],
    deps = [
        "gpr",
        "lb_get_cpu_stats",
        "lb_load_data_store",
        "//src/proto/grpc/lb/v1:load_reporter_proto",
    ],
)

grpc_cc_library(
    name = "polling_resolver",
    srcs = [
        "src/core/ext/filters/client_channel/resolver/polling_resolver.cc",
    ],
    hdrs = [
        "src/core/ext/filters/client_channel/resolver/polling_resolver.h",
    ],
    external_deps = [
        "absl/status",
        "absl/status:statusor",
        "absl/strings",
        "absl/types:optional",
    ],
    language = "c++",
    deps = [
        "backoff",
        "debug_location",
        "gpr",
        "grpc_base",
        "grpc_resolver",
        "grpc_service_config",
        "grpc_trace",
        "iomgr_fwd",
        "iomgr_timer",
        "orphanable",
        "ref_counted_ptr",
        "time",
        "uri_parser",
        "work_serializer",
    ],
)

grpc_cc_library(
    name = "grpc_resolver_dns_selection",
    srcs = [
        "src/core/ext/filters/client_channel/resolver/dns/dns_resolver_selection.cc",
    ],
    hdrs = [
        "src/core/ext/filters/client_channel/resolver/dns/dns_resolver_selection.h",
    ],
    language = "c++",
    deps = ["gpr"],
)

grpc_cc_library(
    name = "grpc_resolver_dns_native",
    srcs = [
        "src/core/ext/filters/client_channel/resolver/dns/native/dns_resolver.cc",
    ],
    external_deps = [
        "absl/functional:bind_front",
        "absl/memory",
        "absl/status",
        "absl/status:statusor",
        "absl/strings",
        "absl/types:optional",
    ],
    language = "c++",
    deps = [
        "backoff",
        "config",
        "debug_location",
        "gpr",
        "grpc_base",
        "grpc_codegen",
        "grpc_resolver",
        "grpc_resolver_dns_selection",
        "grpc_trace",
        "orphanable",
        "polling_resolver",
        "ref_counted_ptr",
        "resolved_address",
        "server_address",
        "time",
        "uri_parser",
    ],
)

grpc_cc_library(
    name = "grpc_resolver_dns_ares",
    srcs = [
        "src/core/ext/filters/client_channel/resolver/dns/c_ares/dns_resolver_ares.cc",
        "src/core/ext/filters/client_channel/resolver/dns/c_ares/grpc_ares_ev_driver_posix.cc",
        "src/core/ext/filters/client_channel/resolver/dns/c_ares/grpc_ares_ev_driver_windows.cc",
        "src/core/ext/filters/client_channel/resolver/dns/c_ares/grpc_ares_wrapper.cc",
        "src/core/ext/filters/client_channel/resolver/dns/c_ares/grpc_ares_wrapper_posix.cc",
        "src/core/ext/filters/client_channel/resolver/dns/c_ares/grpc_ares_wrapper_windows.cc",
    ],
    hdrs = [
        "src/core/ext/filters/client_channel/resolver/dns/c_ares/grpc_ares_ev_driver.h",
        "src/core/ext/filters/client_channel/resolver/dns/c_ares/grpc_ares_wrapper.h",
    ],
    external_deps = [
        "absl/base:core_headers",
        "absl/container:flat_hash_set",
        "absl/memory",
        "absl/status",
        "absl/status:statusor",
        "absl/strings",
        "absl/strings:str_format",
        "absl/types:optional",
        "address_sorting",
        "cares",
    ],
    language = "c++",
    deps = [
        "backoff",
        "config",
        "debug_location",
        "event_engine_common",
        "gpr",
        "grpc_base",
        "grpc_codegen",
        "grpc_grpclb_balancer_addresses",
        "grpc_resolver",
        "grpc_resolver_dns_selection",
        "grpc_service_config",
        "grpc_service_config_impl",
        "grpc_sockaddr",
        "grpc_trace",
        "iomgr_fwd",
        "iomgr_port",
        "iomgr_timer",
        "json",
        "orphanable",
        "polling_resolver",
        "pollset_set",
        "ref_counted_ptr",
        "resolved_address",
        "server_address",
        "sockaddr_utils",
        "time",
        "uri_parser",
    ],
)

grpc_cc_library(
    name = "grpc_resolver_sockaddr",
    srcs = [
        "src/core/ext/filters/client_channel/resolver/sockaddr/sockaddr_resolver.cc",
    ],
    external_deps = [
        "absl/memory",
        "absl/status:statusor",
        "absl/strings",
    ],
    language = "c++",
    deps = [
        "config",
        "gpr",
        "grpc_base",
        "grpc_resolver",
        "iomgr_port",
        "orphanable",
        "resolved_address",
        "server_address",
        "uri_parser",
    ],
)

grpc_cc_library(
    name = "grpc_resolver_binder",
    srcs = [
        "src/core/ext/filters/client_channel/resolver/binder/binder_resolver.cc",
    ],
    external_deps = [
        "absl/memory",
        "absl/status:statusor",
        "absl/strings",
    ],
    language = "c++",
    deps = [
        "config",
        "gpr",
        "grpc_base",
        "grpc_resolver",
        "iomgr_port",
        "orphanable",
        "resolved_address",
        "server_address",
        "uri_parser",
    ],
)

grpc_cc_library(
    name = "grpc_resolver_fake",
    srcs = ["src/core/ext/filters/client_channel/resolver/fake/fake_resolver.cc"],
    hdrs = ["src/core/ext/filters/client_channel/resolver/fake/fake_resolver.h"],
    external_deps = [
        "absl/base:core_headers",
        "absl/memory",
        "absl/status",
        "absl/status:statusor",
        "absl/strings",
    ],
    language = "c++",
    visibility = [
        "//test:__subpackages__",
        "@grpc:grpc_resolver_fake",
    ],
    deps = [
        "channel_args",
        "config",
        "debug_location",
        "gpr",
        "grpc_codegen",
        "grpc_resolver",
        "grpc_service_config",
        "orphanable",
        "ref_counted",
        "ref_counted_ptr",
        "server_address",
        "uri_parser",
        "useful",
        "work_serializer",
    ],
)

grpc_cc_library(
    name = "grpc_resolver_xds_header",
    hdrs = [
        "src/core/ext/filters/client_channel/resolver/xds/xds_resolver.h",
    ],
    language = "c++",
    deps = [
        "gpr_platform",
        "unique_type_name",
    ],
)

grpc_cc_library(
    name = "grpc_resolver_xds",
    srcs = [
        "src/core/ext/filters/client_channel/resolver/xds/xds_resolver.cc",
    ],
    external_deps = [
        "absl/memory",
        "absl/meta:type_traits",
        "absl/random",
        "absl/status",
        "absl/status:statusor",
        "absl/strings",
        "absl/strings:str_format",
        "absl/types:optional",
        "absl/types:variant",
        "re2",
        "xxhash",
    ],
    language = "c++",
    deps = [
        "arena",
        "channel_fwd",
        "config",
        "debug_location",
        "dual_ref_counted",
        "gpr",
        "grpc_base",
        "grpc_client_channel",
        "grpc_codegen",
        "grpc_lb_policy_ring_hash",
        "grpc_public_hdrs",
        "grpc_resolver",
        "grpc_service_config",
        "grpc_service_config_impl",
        "grpc_trace",
        "grpc_xds_client",
        "iomgr_fwd",
        "match",
        "orphanable",
        "pollset_set",
        "ref_counted_ptr",
        "server_address",
        "time",
        "unique_type_name",
        "uri_parser",
        "work_serializer",
        "xds_client",
    ],
)

grpc_cc_library(
    name = "grpc_resolver_c2p",
    srcs = [
        "src/core/ext/filters/client_channel/resolver/google_c2p/google_c2p_resolver.cc",
    ],
    external_deps = [
        "absl/memory",
        "absl/status",
        "absl/status:statusor",
        "absl/strings",
        "absl/strings:str_format",
        "absl/types:optional",
    ],
    language = "c++",
    deps = [
        "alts_util",
        "config",
        "debug_location",
        "env",
        "gpr",
        "grpc_base",
        "grpc_codegen",
        "grpc_resolver",
        "grpc_security_base",
        "grpc_xds_client",
        "httpcli",
        "json",
        "orphanable",
        "ref_counted_ptr",
        "resource_quota",
        "time",
        "uri_parser",
        "work_serializer",
    ],
)

grpc_cc_library(
    name = "httpcli",
    srcs = [
        "src/core/lib/http/format_request.cc",
        "src/core/lib/http/httpcli.cc",
        "src/core/lib/http/parser.cc",
    ],
    hdrs = [
        "src/core/lib/http/format_request.h",
        "src/core/lib/http/httpcli.h",
        "src/core/lib/http/parser.h",
    ],
    external_deps = [
        "absl/base:core_headers",
        "absl/functional:bind_front",
        "absl/status",
        "absl/status:statusor",
        "absl/strings",
        "absl/strings:str_format",
        "absl/types:optional",
    ],
    language = "c++",
    visibility = ["@grpc:httpcli"],
    deps = [
        "channel_args_preconditioning",
        "config",
        "debug_location",
        "gpr",
        "grpc_base",
        "grpc_codegen",
        "grpc_security_base",
        "grpc_trace",
        "handshaker",
        "handshaker_registry",
        "iomgr_fwd",
        "orphanable",
        "pollset_set",
        "ref_counted_ptr",
        "resolved_address",
        "resource_quota",
        "slice_refcount",
        "sockaddr_utils",
        "tcp_connect_handshaker",
        "time",
        "uri_parser",
    ],
)

grpc_cc_library(
    name = "grpc_authorization_base",
    srcs = [
        "src/core/lib/security/authorization/authorization_policy_provider_vtable.cc",
        "src/core/lib/security/authorization/evaluate_args.cc",
        "src/core/lib/security/authorization/grpc_server_authz_filter.cc",
    ],
    hdrs = [
        "src/core/lib/security/authorization/authorization_engine.h",
        "src/core/lib/security/authorization/authorization_policy_provider.h",
        "src/core/lib/security/authorization/evaluate_args.h",
        "src/core/lib/security/authorization/grpc_server_authz_filter.h",
    ],
    external_deps = [
        "absl/status",
        "absl/status:statusor",
        "absl/strings",
        "absl/types:optional",
    ],
    language = "c++",
    deps = [
        "arena_promise",
        "channel_args",
        "channel_fwd",
        "dual_ref_counted",
        "gpr",
        "grpc_base",
        "grpc_codegen",
        "grpc_credentials_util",
        "grpc_security_base",
        "grpc_trace",
        "promise",
        "ref_counted",
        "ref_counted_ptr",
        "resolved_address",
        "slice",
        "uri_parser",
        "useful",
    ],
)

grpc_cc_library(
    name = "tsi_fake_credentials",
    srcs = [
        "src/core/tsi/fake_transport_security.cc",
    ],
    hdrs = [
        "src/core/tsi/fake_transport_security.h",
    ],
    language = "c++",
    visibility = [
        "@grpc:public",
    ],
    deps = [
        "gpr",
        "slice",
        "tsi_base",
        "useful",
    ],
)

grpc_cc_library(
    name = "grpc_fake_credentials",
    srcs = [
        "src/core/lib/security/credentials/fake/fake_credentials.cc",
        "src/core/lib/security/security_connector/fake/fake_security_connector.cc",
    ],
    hdrs = [
        "src/core/ext/filters/client_channel/lb_policy/grpclb/grpclb.h",
        "src/core/lib/security/credentials/fake/fake_credentials.h",
        "src/core/lib/security/security_connector/fake/fake_security_connector.h",
    ],
    external_deps = [
        "absl/status",
        "absl/status:statusor",
        "absl/strings",
        "absl/types:optional",
    ],
    language = "c++",
    deps = [
        "arena_promise",
        "debug_location",
        "gpr",
        "grpc_base",
        "grpc_codegen",
        "grpc_security_base",
        "handshaker",
        "iomgr_fwd",
        "promise",
        "ref_counted_ptr",
        "slice",
        "tsi_base",
        "tsi_fake_credentials",
        "unique_type_name",
        "useful",
    ],
)

grpc_cc_library(
    name = "grpc_insecure_credentials",
    srcs = [
        "src/core/lib/security/credentials/insecure/insecure_credentials.cc",
        "src/core/lib/security/security_connector/insecure/insecure_security_connector.cc",
    ],
    hdrs = [
        "src/core/lib/security/credentials/insecure/insecure_credentials.h",
        "src/core/lib/security/security_connector/insecure/insecure_security_connector.h",
    ],
    external_deps = [
        "absl/status",
        "absl/strings",
    ],
    language = "c++",
    deps = [
        "arena_promise",
        "debug_location",
        "gpr",
        "grpc_base",
        "grpc_security_base",
        "handshaker",
        "iomgr_fwd",
        "promise",
        "ref_counted_ptr",
        "tsi_base",
        "tsi_local_credentials",
        "unique_type_name",
    ],
)

grpc_cc_library(
    name = "tsi_local_credentials",
    srcs = [
        "src/core/tsi/local_transport_security.cc",
    ],
    hdrs = [
        "src/core/tsi/local_transport_security.h",
    ],
    language = "c++",
    deps = [
        "exec_ctx",
        "gpr",
        "grpc_trace",
        "tsi_base",
    ],
)

grpc_cc_library(
    name = "grpc_local_credentials",
    srcs = [
        "src/core/lib/security/credentials/local/local_credentials.cc",
        "src/core/lib/security/security_connector/local/local_security_connector.cc",
    ],
    hdrs = [
        "src/core/lib/security/credentials/local/local_credentials.h",
        "src/core/lib/security/security_connector/local/local_security_connector.h",
    ],
    external_deps = [
        "absl/status",
        "absl/status:statusor",
        "absl/strings",
        "absl/types:optional",
    ],
    language = "c++",
    deps = [
        "arena_promise",
        "debug_location",
        "gpr",
        "grpc_base",
        "grpc_client_channel",
        "grpc_security_base",
        "grpc_sockaddr",
        "handshaker",
        "iomgr_fwd",
        "promise",
        "ref_counted_ptr",
        "resolved_address",
        "sockaddr_utils",
        "tsi_base",
        "tsi_local_credentials",
        "unique_type_name",
        "uri_parser",
        "useful",
    ],
)

grpc_cc_library(
    name = "grpc_alts_credentials",
    srcs = [
        "src/core/lib/security/credentials/alts/alts_credentials.cc",
        "src/core/lib/security/security_connector/alts/alts_security_connector.cc",
    ],
    hdrs = [
        "src/core/lib/security/credentials/alts/alts_credentials.h",
        "src/core/lib/security/security_connector/alts/alts_security_connector.h",
    ],
    external_deps = [
        "absl/status",
        "absl/strings",
        "absl/types:optional",
    ],
    language = "c++",
    visibility = ["@grpc:public"],
    deps = [
        "alts_util",
        "arena_promise",
        "debug_location",
        "gpr",
        "grpc_base",
        "grpc_codegen",
        "grpc_security_base",
        "handshaker",
        "iomgr_fwd",
        "promise",
        "ref_counted_ptr",
        "slice_refcount",
        "tsi_alts_credentials",
        "tsi_base",
        "unique_type_name",
        "useful",
    ],
)

grpc_cc_library(
    name = "grpc_ssl_credentials",
    srcs = [
        "src/core/lib/security/credentials/ssl/ssl_credentials.cc",
        "src/core/lib/security/security_connector/ssl/ssl_security_connector.cc",
    ],
    hdrs = [
        "src/core/lib/security/credentials/ssl/ssl_credentials.h",
        "src/core/lib/security/security_connector/ssl/ssl_security_connector.h",
    ],
    external_deps = [
        "absl/status",
        "absl/strings",
        "absl/strings:str_format",
        "absl/types:optional",
    ],
    language = "c++",
    deps = [
        "arena_promise",
        "debug_location",
        "gpr",
        "grpc_base",
        "grpc_codegen",
        "grpc_security_base",
        "grpc_trace",
        "handshaker",
        "iomgr_fwd",
        "promise",
        "ref_counted_ptr",
        "tsi_base",
        "tsi_ssl_credentials",
        "tsi_ssl_session_cache",
        "unique_type_name",
        "useful",
    ],
)

grpc_cc_library(
    name = "grpc_google_default_credentials",
    srcs = [
        "src/core/lib/security/credentials/google_default/credentials_generic.cc",
        "src/core/lib/security/credentials/google_default/google_default_credentials.cc",
    ],
    hdrs = [
        "src/core/ext/filters/client_channel/lb_policy/grpclb/grpclb.h",
        "src/core/lib/security/credentials/google_default/google_default_credentials.h",
    ],
    external_deps = [
        "absl/status:statusor",
        "absl/strings",
        "absl/types:optional",
    ],
    language = "c++",
    tags = ["nofixdeps"],
    deps = [
        "alts_util",
        "env",
        "gpr",
        "grpc_alts_credentials",
        "grpc_base",
        "grpc_codegen",
        "grpc_external_account_credentials",
        "grpc_jwt_credentials",
        "grpc_lb_xds_channel_args",
        "grpc_oauth2_credentials",
        "grpc_security_base",
        "grpc_ssl_credentials",
        "grpc_trace",
        "httpcli",
        "iomgr_fwd",
        "json",
        "ref_counted_ptr",
        "slice_refcount",
        "time",
        "unique_type_name",
        "uri_parser",
        "useful",
    ],
)

grpc_cc_library(
    name = "grpc_tls_credentials",
    srcs = [
        "src/core/lib/security/credentials/tls/grpc_tls_certificate_distributor.cc",
        "src/core/lib/security/credentials/tls/grpc_tls_certificate_provider.cc",
        "src/core/lib/security/credentials/tls/grpc_tls_certificate_verifier.cc",
        "src/core/lib/security/credentials/tls/grpc_tls_credentials_options.cc",
        "src/core/lib/security/credentials/tls/tls_credentials.cc",
        "src/core/lib/security/security_connector/tls/tls_security_connector.cc",
    ],
    hdrs = [
        "src/core/lib/security/credentials/tls/grpc_tls_certificate_distributor.h",
        "src/core/lib/security/credentials/tls/grpc_tls_certificate_provider.h",
        "src/core/lib/security/credentials/tls/grpc_tls_certificate_verifier.h",
        "src/core/lib/security/credentials/tls/grpc_tls_credentials_options.h",
        "src/core/lib/security/credentials/tls/tls_credentials.h",
        "src/core/lib/security/security_connector/tls/tls_security_connector.h",
    ],
    external_deps = [
        "absl/base:core_headers",
        "absl/container:inlined_vector",
        "absl/functional:bind_front",
        "absl/memory",
        "absl/status",
        "absl/status:statusor",
        "absl/strings",
        "absl/types:optional",
        "libcrypto",
        "libssl",
    ],
    language = "c++",
    deps = [
        "arena_promise",
        "debug_location",
        "gpr",
        "grpc_base",
        "grpc_codegen",
        "grpc_credentials_util",
        "grpc_public_hdrs",
        "grpc_security_base",
        "grpc_trace",
        "handshaker",
        "iomgr_fwd",
        "promise",
        "ref_counted",
        "ref_counted_ptr",
        "slice_refcount",
        "tsi_base",
        "tsi_ssl_credentials",
        "tsi_ssl_session_cache",
        "unique_type_name",
        "useful",
    ],
)

grpc_cc_library(
    name = "grpc_iam_credentials",
    srcs = [
        "src/core/lib/security/credentials/iam/iam_credentials.cc",
    ],
    hdrs = [
        "src/core/lib/security/credentials/iam/iam_credentials.h",
    ],
    external_deps = [
        "absl/status:statusor",
        "absl/strings",
        "absl/strings:str_format",
        "absl/types:optional",
    ],
    language = "c++",
    deps = [
        "arena_promise",
        "gpr",
        "grpc_base",
        "grpc_security_base",
        "grpc_trace",
        "promise",
        "ref_counted_ptr",
        "slice",
        "unique_type_name",
        "useful",
    ],
)

grpc_cc_library(
    name = "grpc_jwt_credentials",
    srcs = [
        "src/core/lib/security/credentials/jwt/json_token.cc",
        "src/core/lib/security/credentials/jwt/jwt_credentials.cc",
        "src/core/lib/security/credentials/jwt/jwt_verifier.cc",
    ],
    hdrs = [
        "src/core/lib/security/credentials/jwt/json_token.h",
        "src/core/lib/security/credentials/jwt/jwt_credentials.h",
        "src/core/lib/security/credentials/jwt/jwt_verifier.h",
    ],
    external_deps = [
        "absl/status",
        "absl/status:statusor",
        "absl/strings",
        "absl/strings:str_format",
        "absl/time",
        "absl/types:optional",
        "libcrypto",
        "libssl",
    ],
    language = "c++",
    visibility = ["@grpc:public"],
    deps = [
        "arena_promise",
        "gpr",
        "gpr_manual_constructor",
        "grpc_base",
        "grpc_credentials_util",
        "grpc_security_base",
        "grpc_trace",
        "httpcli",
        "httpcli_ssl_credentials",
        "iomgr_fwd",
        "json",
        "orphanable",
        "promise",
        "ref_counted_ptr",
        "slice",
        "slice_refcount",
        "time",
        "tsi_ssl_types",
        "unique_type_name",
        "uri_parser",
        "useful",
    ],
)

grpc_cc_library(
    name = "grpc_oauth2_credentials",
    srcs = [
        "src/core/lib/security/credentials/oauth2/oauth2_credentials.cc",
    ],
    hdrs = [
        "src/core/lib/security/credentials/oauth2/oauth2_credentials.h",
    ],
    external_deps = [
        "absl/status",
        "absl/status:statusor",
        "absl/strings",
        "absl/strings:str_format",
        "absl/types:optional",
    ],
    language = "c++",
    deps = [
        "activity",
        "arena_promise",
        "context",
        "gpr",
        "grpc_base",
        "grpc_credentials_util",
        "grpc_security_base",
        "grpc_trace",
        "httpcli",
        "httpcli_ssl_credentials",
        "json",
        "orphanable",
        "poll",
        "pollset_set",
        "promise",
        "ref_counted",
        "ref_counted_ptr",
        "slice",
        "slice_refcount",
        "time",
        "unique_type_name",
        "uri_parser",
        "useful",
    ],
)

grpc_cc_library(
    name = "grpc_external_account_credentials",
    srcs = [
        "src/core/lib/security/credentials/external/aws_external_account_credentials.cc",
        "src/core/lib/security/credentials/external/aws_request_signer.cc",
        "src/core/lib/security/credentials/external/external_account_credentials.cc",
        "src/core/lib/security/credentials/external/file_external_account_credentials.cc",
        "src/core/lib/security/credentials/external/url_external_account_credentials.cc",
    ],
    hdrs = [
        "src/core/lib/security/credentials/external/aws_external_account_credentials.h",
        "src/core/lib/security/credentials/external/aws_request_signer.h",
        "src/core/lib/security/credentials/external/external_account_credentials.h",
        "src/core/lib/security/credentials/external/file_external_account_credentials.h",
        "src/core/lib/security/credentials/external/url_external_account_credentials.h",
    ],
    external_deps = [
        "absl/memory",
        "absl/status",
        "absl/status:statusor",
        "absl/strings",
        "absl/strings:str_format",
        "absl/time",
        "absl/types:optional",
        "libcrypto",
    ],
    language = "c++",
    deps = [
        "env",
        "gpr",
        "grpc_base",
        "grpc_credentials_util",
        "grpc_oauth2_credentials",
        "grpc_security_base",
        "httpcli",
        "httpcli_ssl_credentials",
        "json",
        "orphanable",
        "ref_counted_ptr",
        "slice_refcount",
        "time",
        "uri_parser",
    ],
)

grpc_cc_library(
    name = "httpcli_ssl_credentials",
    srcs = [
        "src/core/lib/http/httpcli_security_connector.cc",
    ],
    hdrs = [
        "src/core/lib/http/httpcli_ssl_credentials.h",
    ],
    external_deps = [
        "absl/status",
        "absl/strings",
        "absl/types:optional",
    ],
    language = "c++",
    deps = [
        "arena_promise",
        "debug_location",
        "gpr",
        "grpc_base",
        "grpc_codegen",
        "grpc_security_base",
        "handshaker",
        "iomgr_fwd",
        "promise",
        "ref_counted_ptr",
        "tsi_base",
        "tsi_ssl_credentials",
        "unique_type_name",
    ],
)

grpc_cc_library(
    name = "tsi_ssl_types",
    hdrs = [
        "src/core/tsi/ssl_types.h",
    ],
    external_deps = ["libssl"],
    language = "c++",
    deps = ["gpr_platform"],
)

grpc_cc_library(
    name = "grpc_security_base",
    srcs = [
        "src/core/lib/security/context/security_context.cc",
        "src/core/lib/security/credentials/call_creds_util.cc",
        "src/core/lib/security/credentials/composite/composite_credentials.cc",
        "src/core/lib/security/credentials/credentials.cc",
        "src/core/lib/security/credentials/plugin/plugin_credentials.cc",
        "src/core/lib/security/security_connector/security_connector.cc",
        "src/core/lib/security/transport/client_auth_filter.cc",
        "src/core/lib/security/transport/secure_endpoint.cc",
        "src/core/lib/security/transport/security_handshaker.cc",
        "src/core/lib/security/transport/server_auth_filter.cc",
        "src/core/lib/security/transport/tsi_error.cc",
    ],
    hdrs = [
        "src/core/lib/security/context/security_context.h",
        "src/core/lib/security/credentials/call_creds_util.h",
        "src/core/lib/security/credentials/composite/composite_credentials.h",
        "src/core/lib/security/credentials/credentials.h",
        "src/core/lib/security/credentials/plugin/plugin_credentials.h",
        "src/core/lib/security/security_connector/security_connector.h",
        "src/core/lib/security/transport/auth_filters.h",
        "src/core/lib/security/transport/secure_endpoint.h",
        "src/core/lib/security/transport/security_handshaker.h",
        "src/core/lib/security/transport/tsi_error.h",
    ],
    external_deps = [
        "absl/base:core_headers",
        "absl/container:inlined_vector",
        "absl/memory",
        "absl/status",
        "absl/status:statusor",
        "absl/strings",
        "absl/types:optional",
    ],
    language = "c++",
    public_hdrs = GRPC_PUBLIC_HDRS,
    visibility = ["@grpc:public"],
    deps = [
        "activity",
        "arena",
        "arena_promise",
        "basic_seq",
        "channel_args",
        "channel_fwd",
        "closure",
        "config",
        "context",
        "debug_location",
        "event_engine_memory_allocator",
        "exec_ctx",
        "gpr",
        "gpr_atm",
        "grpc_base",
        "grpc_codegen",
        "grpc_public_hdrs",
        "grpc_trace",
        "handshaker",
        "handshaker_factory",
        "handshaker_registry",
        "iomgr_fwd",
        "memory_quota",
        "poll",
        "promise",
        "ref_counted",
        "ref_counted_ptr",
        "resource_quota",
        "resource_quota_trace",
        "seq",
        "slice",
        "slice_refcount",
        "try_seq",
        "tsi_base",
        "unique_type_name",
        "useful",
    ],
)

grpc_cc_library(
    name = "grpc_credentials_util",
    srcs = [
        "src/core/lib/security/credentials/tls/tls_utils.cc",
        "src/core/lib/security/security_connector/load_system_roots_fallback.cc",
        "src/core/lib/security/security_connector/load_system_roots_supported.cc",
        "src/core/lib/security/util/json_util.cc",
    ],
    hdrs = [
        "src/core/lib/security/credentials/tls/tls_utils.h",
        "src/core/lib/security/security_connector/load_system_roots.h",
        "src/core/lib/security/security_connector/load_system_roots_supported.h",
        "src/core/lib/security/util/json_util.h",
    ],
    external_deps = ["absl/strings"],
    language = "c++",
    visibility = ["@grpc:public"],
    deps = [
        "gpr",
        "grpc_base",
        "grpc_security_base",
        "json",
        "useful",
    ],
)

grpc_cc_library(
    name = "tsi_alts_credentials",
    srcs = [
        "src/core/tsi/alts/crypt/aes_gcm.cc",
        "src/core/tsi/alts/crypt/gsec.cc",
        "src/core/tsi/alts/frame_protector/alts_counter.cc",
        "src/core/tsi/alts/frame_protector/alts_crypter.cc",
        "src/core/tsi/alts/frame_protector/alts_frame_protector.cc",
        "src/core/tsi/alts/frame_protector/alts_record_protocol_crypter_common.cc",
        "src/core/tsi/alts/frame_protector/alts_seal_privacy_integrity_crypter.cc",
        "src/core/tsi/alts/frame_protector/alts_unseal_privacy_integrity_crypter.cc",
        "src/core/tsi/alts/frame_protector/frame_handler.cc",
        "src/core/tsi/alts/handshaker/alts_handshaker_client.cc",
        "src/core/tsi/alts/handshaker/alts_shared_resource.cc",
        "src/core/tsi/alts/handshaker/alts_tsi_handshaker.cc",
        "src/core/tsi/alts/handshaker/alts_tsi_utils.cc",
        "src/core/tsi/alts/zero_copy_frame_protector/alts_grpc_integrity_only_record_protocol.cc",
        "src/core/tsi/alts/zero_copy_frame_protector/alts_grpc_privacy_integrity_record_protocol.cc",
        "src/core/tsi/alts/zero_copy_frame_protector/alts_grpc_record_protocol_common.cc",
        "src/core/tsi/alts/zero_copy_frame_protector/alts_iovec_record_protocol.cc",
        "src/core/tsi/alts/zero_copy_frame_protector/alts_zero_copy_grpc_protector.cc",
    ],
    hdrs = [
        "src/core/tsi/alts/crypt/gsec.h",
        "src/core/tsi/alts/frame_protector/alts_counter.h",
        "src/core/tsi/alts/frame_protector/alts_crypter.h",
        "src/core/tsi/alts/frame_protector/alts_frame_protector.h",
        "src/core/tsi/alts/frame_protector/alts_record_protocol_crypter_common.h",
        "src/core/tsi/alts/frame_protector/frame_handler.h",
        "src/core/tsi/alts/handshaker/alts_handshaker_client.h",
        "src/core/tsi/alts/handshaker/alts_shared_resource.h",
        "src/core/tsi/alts/handshaker/alts_tsi_handshaker.h",
        "src/core/tsi/alts/handshaker/alts_tsi_handshaker_private.h",
        "src/core/tsi/alts/handshaker/alts_tsi_utils.h",
        "src/core/tsi/alts/zero_copy_frame_protector/alts_grpc_integrity_only_record_protocol.h",
        "src/core/tsi/alts/zero_copy_frame_protector/alts_grpc_privacy_integrity_record_protocol.h",
        "src/core/tsi/alts/zero_copy_frame_protector/alts_grpc_record_protocol.h",
        "src/core/tsi/alts/zero_copy_frame_protector/alts_grpc_record_protocol_common.h",
        "src/core/tsi/alts/zero_copy_frame_protector/alts_iovec_record_protocol.h",
        "src/core/tsi/alts/zero_copy_frame_protector/alts_zero_copy_grpc_protector.h",
    ],
    external_deps = [
        "libssl",
        "libcrypto",
        "upb_lib",
    ],
    language = "c++",
    tags = ["nofixdeps"],
    visibility = ["@grpc:public"],
    deps = [
        "alts_upb",
        "alts_util",
        "arena",
        "config",
        "error",
        "gpr",
        "grpc_base",
        "pollset_set",
        "tsi_base",
        "useful",
    ],
)

grpc_cc_library(
    name = "tsi_ssl_session_cache",
    srcs = [
        "src/core/tsi/ssl/session_cache/ssl_session_boringssl.cc",
        "src/core/tsi/ssl/session_cache/ssl_session_cache.cc",
        "src/core/tsi/ssl/session_cache/ssl_session_openssl.cc",
    ],
    hdrs = [
        "src/core/tsi/ssl/session_cache/ssl_session.h",
        "src/core/tsi/ssl/session_cache/ssl_session_cache.h",
    ],
    external_deps = [
        "absl/memory",
        "libssl",
    ],
    language = "c++",
    visibility = ["@grpc:public"],
    deps = [
        "cpp_impl_of",
        "gpr",
        "grpc_codegen",
        "ref_counted",
        "slice",
    ],
)

grpc_cc_library(
    name = "tsi_ssl_credentials",
    srcs = [
        "src/core/lib/security/security_connector/ssl_utils.cc",
        "src/core/lib/security/security_connector/ssl_utils_config.cc",
        "src/core/tsi/ssl/key_logging/ssl_key_logging.cc",
        "src/core/tsi/ssl_transport_security.cc",
    ],
    hdrs = [
        "src/core/lib/security/security_connector/ssl_utils.h",
        "src/core/lib/security/security_connector/ssl_utils_config.h",
        "src/core/tsi/ssl/key_logging/ssl_key_logging.h",
        "src/core/tsi/ssl_transport_security.h",
    ],
    external_deps = [
        "absl/base:core_headers",
        "absl/status",
        "absl/strings",
        "libcrypto",
        "libssl",
    ],
    language = "c++",
    visibility = ["@grpc:public"],
    deps = [
        "gpr",
        "grpc_base",
        "grpc_codegen",
        "grpc_credentials_util",
        "grpc_security_base",
        "grpc_transport_chttp2_alpn",
        "ref_counted",
        "ref_counted_ptr",
        "tsi_base",
        "tsi_ssl_session_cache",
        "tsi_ssl_types",
        "useful",
    ],
)

grpc_cc_library(
    name = "grpc_mock_cel",
    hdrs = [
        "src/core/lib/security/authorization/mock_cel/activation.h",
        "src/core/lib/security/authorization/mock_cel/cel_expr_builder_factory.h",
        "src/core/lib/security/authorization/mock_cel/cel_expression.h",
        "src/core/lib/security/authorization/mock_cel/cel_value.h",
        "src/core/lib/security/authorization/mock_cel/evaluator_core.h",
        "src/core/lib/security/authorization/mock_cel/flat_expr_builder.h",
    ],
    external_deps = [
        "absl/memory",
        "absl/status",
        "absl/status:statusor",
        "absl/strings",
        "absl/types:span",
    ],
    language = "c++",
    deps = [
        "google_type_expr_upb",
        "gpr_platform",
    ],
)

# This target depends on RE2 and should not be linked into grpc by default for binary-size reasons.
grpc_cc_library(
    name = "grpc_matchers",
    srcs = [
        "src/core/lib/matchers/matchers.cc",
    ],
    hdrs = [
        "src/core/lib/matchers/matchers.h",
    ],
    external_deps = [
        "absl/memory",
        "absl/status",
        "absl/status:statusor",
        "absl/strings",
        "absl/strings:str_format",
        "absl/types:optional",
        "re2",
    ],
    language = "c++",
    deps = ["gpr"],
)

# This target pulls in a dependency on RE2 and should not be linked into grpc by default for binary-size reasons.
grpc_cc_library(
    name = "grpc_rbac_engine",
    srcs = [
        "src/core/lib/security/authorization/grpc_authorization_engine.cc",
        "src/core/lib/security/authorization/matchers.cc",
        "src/core/lib/security/authorization/rbac_policy.cc",
    ],
    hdrs = [
        "src/core/lib/security/authorization/grpc_authorization_engine.h",
        "src/core/lib/security/authorization/matchers.h",
        "src/core/lib/security/authorization/rbac_policy.h",
    ],
    external_deps = [
        "absl/memory",
        "absl/status",
        "absl/status:statusor",
        "absl/strings",
        "absl/strings:str_format",
        "absl/types:optional",
    ],
    language = "c++",
    deps = [
        "gpr",
        "grpc_authorization_base",
        "grpc_base",
        "grpc_matchers",
        "resolved_address",
        "sockaddr_utils",
    ],
)

# This target pulls in a dependency on RE2 and should not be linked into grpc by default for binary-size reasons.
grpc_cc_library(
    name = "grpc_authorization_provider",
    srcs = [
        "src/core/lib/security/authorization/grpc_authorization_policy_provider.cc",
        "src/core/lib/security/authorization/rbac_translator.cc",
    ],
    hdrs = [
        "src/core/lib/security/authorization/grpc_authorization_policy_provider.h",
        "src/core/lib/security/authorization/rbac_translator.h",
    ],
    external_deps = [
        "absl/base:core_headers",
        "absl/memory",
        "absl/status",
        "absl/status:statusor",
        "absl/strings",
        "absl/strings:str_format",
    ],
    language = "c++",
    public_hdrs = GRPC_PUBLIC_HDRS,
    deps = [
        "gpr",
        "grpc_authorization_base",
        "grpc_base",
        "grpc_codegen",
        "grpc_matchers",
        "grpc_public_hdrs",
        "grpc_rbac_engine",
        "grpc_trace",
        "json",
        "ref_counted_ptr",
        "slice_refcount",
        "useful",
    ],
)

# This target pulls in a dependency on RE2 and should not be linked into grpc by default for binary-size reasons.
grpc_cc_library(
    name = "grpc++_authorization_provider",
    srcs = [
        "src/cpp/server/authorization_policy_provider.cc",
    ],
    hdrs = [
        "include/grpcpp/security/authorization_policy_provider.h",
    ],
    language = "c++",
    deps = [
        "gpr",
        "grpc++",
        "grpc++_codegen_base",
        "grpc_authorization_provider",
        "grpc_public_hdrs",
    ],
)

# This target pulls in a dependency on RE2 and should not be linked into grpc by default for binary-size reasons.
grpc_cc_library(
    name = "grpc_cel_engine",
    srcs = [
        "src/core/lib/security/authorization/cel_authorization_engine.cc",
    ],
    hdrs = [
        "src/core/lib/security/authorization/cel_authorization_engine.h",
    ],
    external_deps = [
        "absl/container:flat_hash_set",
        "absl/memory",
        "absl/strings",
        "absl/types:optional",
        "absl/types:span",
        "upb_lib",
    ],
    language = "c++",
    deps = [
        "envoy_config_rbac_upb",
        "google_type_expr_upb",
        "gpr",
        "grpc_authorization_base",
        "grpc_mock_cel",
    ],
)

grpc_cc_library(
    name = "hpack_constants",
    hdrs = [
        "src/core/ext/transport/chttp2/transport/hpack_constants.h",
    ],
    language = "c++",
    deps = ["gpr_platform"],
)

grpc_cc_library(
    name = "hpack_encoder_table",
    srcs = [
        "src/core/ext/transport/chttp2/transport/hpack_encoder_table.cc",
    ],
    hdrs = [
        "src/core/ext/transport/chttp2/transport/hpack_encoder_table.h",
    ],
    external_deps = ["absl/container:inlined_vector"],
    language = "c++",
    deps = [
        "gpr",
        "hpack_constants",
    ],
)

grpc_cc_library(
    name = "chttp2_flow_control",
    srcs = [
        "src/core/ext/transport/chttp2/transport/flow_control.cc",
    ],
    hdrs = [
        "src/core/ext/transport/chttp2/transport/flow_control.h",
    ],
    external_deps = [
        "absl/functional:function_ref",
        "absl/status",
        "absl/strings",
        "absl/strings:str_format",
        "absl/types:optional",
    ],
    deps = [
        "bdp_estimator",
        "experiments",
        "gpr",
        "grpc_trace",
        "http2_settings",
        "memory_quota",
        "pid_controller",
        "time",
        "useful",
    ],
)

grpc_cc_library(
    name = "huffsyms",
    srcs = [
        "src/core/ext/transport/chttp2/transport/huffsyms.cc",
    ],
    hdrs = [
        "src/core/ext/transport/chttp2/transport/huffsyms.h",
    ],
    deps = ["gpr_platform"],
)

grpc_cc_library(
    name = "decode_huff",
    srcs = [
        "src/core/ext/transport/chttp2/transport/decode_huff.cc",
    ],
    hdrs = [
        "src/core/ext/transport/chttp2/transport/decode_huff.h",
    ],
    deps = ["gpr_platform"],
)

grpc_cc_library(
    name = "http2_settings",
    srcs = [
        "src/core/ext/transport/chttp2/transport/http2_settings.cc",
    ],
    hdrs = [
        "src/core/ext/transport/chttp2/transport/http2_settings.h",
    ],
    deps = [
        "gpr_platform",
        "http2_errors",
        "useful",
    ],
)

grpc_cc_library(
    name = "grpc_transport_chttp2",
    srcs = [
        "src/core/ext/transport/chttp2/transport/bin_decoder.cc",
        "src/core/ext/transport/chttp2/transport/bin_encoder.cc",
        "src/core/ext/transport/chttp2/transport/chttp2_transport.cc",
        "src/core/ext/transport/chttp2/transport/context_list.cc",
        "src/core/ext/transport/chttp2/transport/frame_data.cc",
        "src/core/ext/transport/chttp2/transport/frame_goaway.cc",
        "src/core/ext/transport/chttp2/transport/frame_ping.cc",
        "src/core/ext/transport/chttp2/transport/frame_rst_stream.cc",
        "src/core/ext/transport/chttp2/transport/frame_settings.cc",
        "src/core/ext/transport/chttp2/transport/frame_window_update.cc",
        "src/core/ext/transport/chttp2/transport/hpack_encoder.cc",
        "src/core/ext/transport/chttp2/transport/hpack_parser.cc",
        "src/core/ext/transport/chttp2/transport/hpack_parser_table.cc",
        "src/core/ext/transport/chttp2/transport/parsing.cc",
        "src/core/ext/transport/chttp2/transport/stream_lists.cc",
        "src/core/ext/transport/chttp2/transport/stream_map.cc",
        "src/core/ext/transport/chttp2/transport/varint.cc",
        "src/core/ext/transport/chttp2/transport/writing.cc",
    ],
    hdrs = [
        "src/core/ext/transport/chttp2/transport/bin_decoder.h",
        "src/core/ext/transport/chttp2/transport/bin_encoder.h",
        "src/core/ext/transport/chttp2/transport/chttp2_transport.h",
        "src/core/ext/transport/chttp2/transport/context_list.h",
        "src/core/ext/transport/chttp2/transport/frame.h",
        "src/core/ext/transport/chttp2/transport/frame_data.h",
        "src/core/ext/transport/chttp2/transport/frame_goaway.h",
        "src/core/ext/transport/chttp2/transport/frame_ping.h",
        "src/core/ext/transport/chttp2/transport/frame_rst_stream.h",
        "src/core/ext/transport/chttp2/transport/frame_settings.h",
        "src/core/ext/transport/chttp2/transport/frame_window_update.h",
        "src/core/ext/transport/chttp2/transport/hpack_encoder.h",
        "src/core/ext/transport/chttp2/transport/hpack_parser.h",
        "src/core/ext/transport/chttp2/transport/hpack_parser_table.h",
        "src/core/ext/transport/chttp2/transport/internal.h",
        "src/core/ext/transport/chttp2/transport/stream_map.h",
        "src/core/ext/transport/chttp2/transport/varint.h",
    ],
    external_deps = [
        "absl/base:core_headers",
        "absl/status",
        "absl/strings",
        "absl/strings:cord",
        "absl/strings:str_format",
        "absl/types:optional",
        "absl/types:span",
        "absl/types:variant",
    ],
    language = "c++",
    visibility = ["@grpc:grpclb"],
    deps = [
        "arena",
        "bdp_estimator",
        "bitset",
        "chttp2_flow_control",
        "debug_location",
        "decode_huff",
        "experiments",
        "gpr",
        "gpr_atm",
        "grpc_base",
        "grpc_codegen",
        "grpc_public_hdrs",
        "grpc_trace",
        "hpack_constants",
        "hpack_encoder_table",
        "http2_errors",
        "http2_settings",
        "httpcli",
        "huffsyms",
        "iomgr_fwd",
        "iomgr_timer",
        "memory_quota",
        "no_destruct",
        "poll",
        "ref_counted",
        "ref_counted_ptr",
        "resource_quota",
        "resource_quota_trace",
        "slice",
        "slice_buffer",
        "slice_refcount",
        "status_helper",
        "time",
        "transport_fwd",
        "useful",
    ],
)

grpc_cc_library(
    name = "grpc_transport_chttp2_alpn",
    srcs = [
        "src/core/ext/transport/chttp2/alpn/alpn.cc",
    ],
    hdrs = [
        "src/core/ext/transport/chttp2/alpn/alpn.h",
    ],
    language = "c++",
    deps = [
        "gpr",
        "useful",
    ],
)

grpc_cc_library(
    name = "grpc_transport_chttp2_client_connector",
    srcs = [
        "src/core/ext/transport/chttp2/client/chttp2_connector.cc",
    ],
    hdrs = [
        "src/core/ext/transport/chttp2/client/chttp2_connector.h",
    ],
    external_deps = [
        "absl/status",
        "absl/status:statusor",
        "absl/strings:str_format",
        "absl/types:optional",
    ],
    language = "c++",
    deps = [
        "channel_args_preconditioning",
        "channel_stack_type",
        "config",
        "debug_location",
        "gpr",
        "grpc_base",
        "grpc_client_channel",
        "grpc_codegen",
        "grpc_insecure_credentials",
        "grpc_public_hdrs",
        "grpc_resolver",
        "grpc_security_base",
        "grpc_trace",
        "grpc_transport_chttp2",
        "handshaker",
        "handshaker_registry",
        "iomgr_timer",
        "orphanable",
        "ref_counted_ptr",
        "resolved_address",
        "sockaddr_utils",
        "tcp_connect_handshaker",
        "transport_fwd",
        "unique_type_name",
    ],
)

grpc_cc_library(
    name = "grpc_transport_chttp2_server",
    srcs = [
        "src/core/ext/transport/chttp2/server/chttp2_server.cc",
    ],
    hdrs = [
        "src/core/ext/transport/chttp2/server/chttp2_server.h",
    ],
    external_deps = [
        "absl/base:core_headers",
        "absl/memory",
        "absl/status",
        "absl/status:statusor",
        "absl/strings",
        "absl/strings:str_format",
        "absl/types:optional",
    ],
    language = "c++",
    deps = [
        "config",
        "debug_location",
        "gpr",
        "grpc_base",
        "grpc_codegen",
        "grpc_insecure_credentials",
        "grpc_security_base",
        "grpc_trace",
        "grpc_transport_chttp2",
        "handshaker",
        "handshaker_registry",
        "iomgr_fwd",
        "iomgr_timer",
        "memory_quota",
        "orphanable",
        "pollset_set",
        "ref_counted_ptr",
        "resolved_address",
        "resource_quota",
        "sockaddr_utils",
        "time",
        "transport_fwd",
        "unique_type_name",
        "uri_parser",
    ],
)

grpc_cc_library(
    name = "grpc_transport_inproc",
    srcs = [
        "src/core/ext/transport/inproc/inproc_plugin.cc",
        "src/core/ext/transport/inproc/inproc_transport.cc",
    ],
    hdrs = [
        "src/core/ext/transport/inproc/inproc_transport.h",
    ],
    external_deps = [
        "absl/status",
        "absl/status:statusor",
        "absl/strings",
        "absl/types:optional",
    ],
    language = "c++",
    deps = [
        "arena",
        "channel_args_preconditioning",
        "channel_stack_type",
        "config",
        "debug_location",
        "gpr",
        "grpc_base",
        "grpc_codegen",
        "grpc_public_hdrs",
        "grpc_trace",
        "iomgr_fwd",
        "ref_counted_ptr",
        "slice",
        "slice_buffer",
        "time",
        "transport_fwd",
    ],
)

grpc_cc_library(
    name = "tsi_base",
    srcs = [
        "src/core/tsi/transport_security.cc",
        "src/core/tsi/transport_security_grpc.cc",
    ],
    hdrs = [
        "src/core/tsi/transport_security.h",
        "src/core/tsi/transport_security_grpc.h",
        "src/core/tsi/transport_security_interface.h",
    ],
    language = "c++",
    visibility = ["@grpc:tsi_interface"],
    deps = [
        "gpr",
        "grpc_trace",
    ],
)

grpc_cc_library(
    name = "alts_util",
    srcs = [
        "src/core/lib/security/credentials/alts/check_gcp_environment.cc",
        "src/core/lib/security/credentials/alts/check_gcp_environment_linux.cc",
        "src/core/lib/security/credentials/alts/check_gcp_environment_no_op.cc",
        "src/core/lib/security/credentials/alts/check_gcp_environment_windows.cc",
        "src/core/lib/security/credentials/alts/grpc_alts_credentials_client_options.cc",
        "src/core/lib/security/credentials/alts/grpc_alts_credentials_options.cc",
        "src/core/lib/security/credentials/alts/grpc_alts_credentials_server_options.cc",
        "src/core/tsi/alts/handshaker/transport_security_common_api.cc",
    ],
    hdrs = [
        "src/core/lib/security/credentials/alts/check_gcp_environment.h",
        "src/core/lib/security/credentials/alts/grpc_alts_credentials_options.h",
        "src/core/tsi/alts/handshaker/transport_security_common_api.h",
    ],
    external_deps = ["upb_lib"],
    language = "c++",
    visibility = ["@grpc:tsi"],
    deps = [
        "alts_upb",
        "gpr",
        "grpc_trace",
    ],
)

grpc_cc_library(
    name = "tsi",
    external_deps = [
        "libssl",
        "libcrypto",
        "absl/strings",
        "upb_lib",
    ],
    language = "c++",
    tags = ["nofixdeps"],
    visibility = ["@grpc:tsi"],
    deps = [
        "gpr",
        "grpc_base",
        "tsi_alts_credentials",
        "tsi_base",
        "tsi_fake_credentials",
        "tsi_local_credentials",
        "tsi_ssl_credentials",
        "useful",
    ],
)

grpc_cc_library(
    name = "grpc++_base",
    srcs = GRPCXX_SRCS + [
        "src/cpp/client/insecure_credentials.cc",
        "src/cpp/client/secure_credentials.cc",
        "src/cpp/common/auth_property_iterator.cc",
        "src/cpp/common/secure_auth_context.cc",
        "src/cpp/common/secure_channel_arguments.cc",
        "src/cpp/common/secure_create_auth_context.cc",
        "src/cpp/common/tls_certificate_provider.cc",
        "src/cpp/common/tls_certificate_verifier.cc",
        "src/cpp/common/tls_credentials_options.cc",
        "src/cpp/server/insecure_server_credentials.cc",
        "src/cpp/server/secure_server_credentials.cc",
    ],
    hdrs = GRPCXX_HDRS + [
        "src/cpp/client/secure_credentials.h",
        "src/cpp/common/secure_auth_context.h",
        "src/cpp/server/secure_server_credentials.h",
    ],
    external_deps = [
        "absl/base:core_headers",
        "absl/status",
        "absl/status:statusor",
        "absl/strings",
        "absl/synchronization",
        "absl/memory",
        "absl/types:optional",
        "upb_lib",
        "protobuf_headers",
        "absl/container:inlined_vector",
    ],
    language = "c++",
    public_hdrs = GRPCXX_PUBLIC_HDRS,
    tags = ["nofixdeps"],
    visibility = ["@grpc:alt_grpc++_base_legacy"],
    deps = [
        "arena",
        "channel_fwd",
        "channel_init",
        "channel_stack_type",
        "config",
        "env",
        "error",
        "gpr",
        "gpr_manual_constructor",
        "grpc",
        "grpc++_codegen_base",
        "grpc++_codegen_base_src",
        "grpc++_codegen_proto",
        "grpc_base",
        "grpc_codegen",
        "grpc_credentials_util",
        "grpc_health_upb",
        "grpc_security_base",
        "grpc_service_config",
        "grpc_service_config_impl",
        "grpc_trace",
        "grpc_transport_inproc",
        "grpcpp_call_metric_recorder",
        "iomgr_timer",
        "json",
        "ref_counted",
        "ref_counted_ptr",
        "resource_quota",
        "slice",
        "slice_buffer",
        "slice_refcount",
        "thread_quota",
        "time",
        "useful",
    ],
)

# TODO(chengyuc): Give it another try to merge this to `grpc++_base` after
# codegen files are removed.
grpc_cc_library(
    name = "grpc++_base_unsecure",
    srcs = GRPCXX_SRCS,
    hdrs = GRPCXX_HDRS,
    external_deps = [
        "absl/base:core_headers",
        "absl/status",
        "absl/status:statusor",
        "absl/strings",
        "absl/synchronization",
        "absl/memory",
        "upb_lib",
        "protobuf_headers",
    ],
    language = "c++",
    public_hdrs = GRPCXX_PUBLIC_HDRS,
    tags = [
        "avoid_dep",
        "nofixdeps",
    ],
    visibility = ["@grpc:alt_grpc++_base_unsecure_legacy"],
    deps = [
        "arena",
        "channel_init",
        "config",
        "gpr",
        "gpr_manual_constructor",
        "grpc++_codegen_base",
        "grpc++_codegen_base_src",
        "grpc_base",
        "grpc_codegen",
        "grpc_health_upb",
        "grpc_insecure_credentials",
        "grpc_service_config",
        "grpc_service_config_impl",
        "grpc_trace",
        "grpc_transport_inproc",
        "grpc_unsecure",
        "grpcpp_call_metric_recorder",
        "iomgr_timer",
        "ref_counted",
        "ref_counted_ptr",
        "resource_quota",
        "slice",
        "time",
        "useful",
    ],
)

grpc_cc_library(
    name = "grpc++_codegen_base",
    language = "c++",
    public_hdrs = [
        "include/grpc++/impl/codegen/async_stream.h",
        "include/grpc++/impl/codegen/async_unary_call.h",
        "include/grpc++/impl/codegen/byte_buffer.h",
        "include/grpc++/impl/codegen/call_hook.h",
        "include/grpc++/impl/codegen/call.h",
        "include/grpc++/impl/codegen/channel_interface.h",
        "include/grpc++/impl/codegen/client_context.h",
        "include/grpc++/impl/codegen/client_unary_call.h",
        "include/grpc++/impl/codegen/completion_queue_tag.h",
        "include/grpc++/impl/codegen/completion_queue.h",
        "include/grpc++/impl/codegen/config.h",
        "include/grpc++/impl/codegen/core_codegen_interface.h",
        "include/grpc++/impl/codegen/create_auth_context.h",
        "include/grpc++/impl/codegen/grpc_library.h",
        "include/grpc++/impl/codegen/metadata_map.h",
        "include/grpc++/impl/codegen/method_handler_impl.h",
        "include/grpc++/impl/codegen/rpc_method.h",
        "include/grpc++/impl/codegen/rpc_service_method.h",
        "include/grpc++/impl/codegen/security/auth_context.h",
        "include/grpc++/impl/codegen/serialization_traits.h",
        "include/grpc++/impl/codegen/server_context.h",
        "include/grpc++/impl/codegen/server_interface.h",
        "include/grpc++/impl/codegen/service_type.h",
        "include/grpc++/impl/codegen/slice.h",
        "include/grpc++/impl/codegen/status_code_enum.h",
        "include/grpc++/impl/codegen/status.h",
        "include/grpc++/impl/codegen/string_ref.h",
        "include/grpc++/impl/codegen/stub_options.h",
        "include/grpc++/impl/codegen/sync_stream.h",
        "include/grpc++/impl/codegen/time.h",
        "include/grpcpp/impl/codegen/async_generic_service.h",
        "include/grpcpp/impl/codegen/async_stream.h",
        "include/grpcpp/impl/codegen/async_unary_call.h",
        "include/grpcpp/impl/codegen/byte_buffer.h",
        "include/grpcpp/impl/codegen/call_hook.h",
        "include/grpcpp/impl/codegen/call_op_set_interface.h",
        "include/grpcpp/impl/codegen/call_op_set.h",
        "include/grpcpp/impl/codegen/call.h",
        "include/grpcpp/impl/codegen/callback_common.h",
        "include/grpcpp/impl/codegen/channel_interface.h",
        "include/grpcpp/impl/codegen/client_callback.h",
        "include/grpcpp/impl/codegen/client_context.h",
        "include/grpcpp/impl/codegen/client_interceptor.h",
        "include/grpcpp/impl/codegen/client_unary_call.h",
        "include/grpcpp/impl/codegen/completion_queue_tag.h",
        "include/grpcpp/impl/codegen/completion_queue.h",
        "include/grpcpp/impl/codegen/config.h",
        "include/grpcpp/impl/codegen/core_codegen_interface.h",
        "include/grpcpp/impl/codegen/create_auth_context.h",
        "include/grpcpp/impl/codegen/delegating_channel.h",
        "include/grpcpp/impl/codegen/grpc_library.h",
        "include/grpcpp/impl/codegen/intercepted_channel.h",
        "include/grpcpp/impl/codegen/interceptor_common.h",
        "include/grpcpp/impl/codegen/interceptor.h",
        "include/grpcpp/impl/codegen/message_allocator.h",
        "include/grpcpp/impl/codegen/metadata_map.h",
        "include/grpcpp/impl/codegen/method_handler_impl.h",
        "include/grpcpp/impl/codegen/method_handler.h",
        "include/grpcpp/impl/codegen/rpc_method.h",
        "include/grpcpp/impl/codegen/rpc_service_method.h",
        "include/grpcpp/impl/codegen/security/auth_context.h",
        "include/grpcpp/impl/codegen/serialization_traits.h",
        "include/grpcpp/impl/codegen/server_callback_handlers.h",
        "include/grpcpp/impl/codegen/server_callback.h",
        "include/grpcpp/impl/codegen/server_context.h",
        "include/grpcpp/impl/codegen/server_interceptor.h",
        "include/grpcpp/impl/codegen/server_interface.h",
        "include/grpcpp/impl/codegen/service_type.h",
        "include/grpcpp/impl/codegen/slice.h",
        "include/grpcpp/impl/codegen/status_code_enum.h",
        "include/grpcpp/impl/codegen/status.h",
        "include/grpcpp/impl/codegen/string_ref.h",
        "include/grpcpp/impl/codegen/stub_options.h",
        "include/grpcpp/impl/codegen/sync_stream.h",
        "include/grpcpp/impl/codegen/time.h",
    ],
    tags = ["nofixdeps"],
    visibility = ["@grpc:public"],
    deps = [
        "grpc++_public_hdrs",
        "grpc_codegen",
    ],
)

grpc_cc_library(
    name = "grpc++_codegen_base_src",
    srcs = [
        "src/cpp/codegen/codegen_init.cc",
    ],
    language = "c++",
    tags = ["nofixdeps"],
    deps = [
        "grpc++_codegen_base",
        "grpc++_public_hdrs",
    ],
)

grpc_cc_library(
    name = "grpc++_codegen_proto",
    external_deps = [
        "protobuf_headers",
    ],
    language = "c++",
    public_hdrs = [
        "include/grpc++/impl/codegen/proto_utils.h",
        "include/grpcpp/impl/codegen/proto_buffer_reader.h",
        "include/grpcpp/impl/codegen/proto_buffer_writer.h",
        "include/grpcpp/impl/codegen/proto_utils.h",
    ],
    tags = ["nofixdeps"],
    visibility = ["@grpc:public"],
    deps = [
        "grpc++_codegen_base",
        "grpc++_config_proto",
    ],
)

grpc_cc_library(
    name = "grpc++_config_proto",
    external_deps = [
        "protobuf_headers",
    ],
    language = "c++",
    public_hdrs = [
        "include/grpc++/impl/codegen/config_protobuf.h",
        "include/grpcpp/impl/codegen/config_protobuf.h",
    ],
    tags = ["nofixdeps"],
    visibility = ["@grpc:public"],
)

grpc_cc_library(
    name = "grpc++_reflection",
    srcs = [
        "src/cpp/ext/proto_server_reflection.cc",
        "src/cpp/ext/proto_server_reflection_plugin.cc",
    ],
    hdrs = [
        "src/cpp/ext/proto_server_reflection.h",
    ],
    external_deps = [
        "protobuf_headers",
    ],
    language = "c++",
    public_hdrs = [
        "include/grpc++/ext/proto_server_reflection_plugin.h",
        "include/grpcpp/ext/proto_server_reflection_plugin.h",
    ],
    tags = ["nofixdeps"],
    visibility = ["@grpc:public"],
    deps = [
        "grpc++",
        "grpc++_config_proto",
        "//src/proto/grpc/reflection/v1alpha:reflection_proto",
    ],
    alwayslink = 1,
)

grpc_cc_library(
    name = "grpcpp_call_metric_recorder",
    srcs = [
        "src/cpp/server/orca/call_metric_recorder.cc",
    ],
    external_deps = [
        "absl/strings",
        "absl/types:optional",
        "upb_lib",
    ],
    language = "c++",
    public_hdrs = [
        "include/grpcpp/ext/call_metric_recorder.h",
    ],
    visibility = ["@grpc:public"],
    deps = [
        "arena",
        "grpc++_codegen_base",
        "grpc++_public_hdrs",
        "grpc_backend_metric_data",
        "xds_orca_upb",
    ],
)

grpc_cc_library(
    name = "grpcpp_orca_interceptor",
    srcs = [
        "src/cpp/server/orca/orca_interceptor.cc",
    ],
    hdrs = [
        "src/cpp/server/orca/orca_interceptor.h",
    ],
    external_deps = [
        "absl/memory",
        "absl/strings",
        "absl/types:optional",
    ],
    language = "c++",
    visibility = ["@grpc:public"],
    deps = [
        "grpc++",
        "grpc_base",
        "grpcpp_call_metric_recorder",
    ],
)

grpc_cc_library(
    name = "grpcpp_orca_service",
    srcs = [
        "src/cpp/server/orca/orca_service.cc",
    ],
    external_deps = [
        "absl/base:core_headers",
        "absl/time",
        "absl/types:optional",
        "upb_lib",
    ],
    language = "c++",
    public_hdrs = [
        "include/grpcpp/ext/orca_service.h",
    ],
    visibility = ["@grpc:public"],
    deps = [
        "debug_location",
        "default_event_engine",
        "gpr",
        "grpc++",
        "grpc++_codegen_base",
        "grpc_base",
        "protobuf_duration_upb",
        "ref_counted",
        "ref_counted_ptr",
        "time",
        "xds_orca_service_upb",
        "xds_orca_upb",
    ],
    alwayslink = 1,
)

grpc_cc_library(
    name = "grpcpp_channelz",
    srcs = [
        "src/cpp/server/channelz/channelz_service.cc",
        "src/cpp/server/channelz/channelz_service_plugin.cc",
    ],
    hdrs = [
        "src/cpp/server/channelz/channelz_service.h",
    ],
    external_deps = [
        "protobuf_headers",
    ],
    language = "c++",
    public_hdrs = [
        "include/grpcpp/ext/channelz_service_plugin.h",
    ],
    tags = ["nofixdeps"],
    visibility = ["@grpc:channelz"],
    deps = [
        "gpr",
        "grpc",
        "grpc++",
        "grpc++_config_proto",
        "//src/proto/grpc/channelz:channelz_proto",
    ],
    alwayslink = 1,
)

grpc_cc_library(
    name = "grpcpp_csds",
    srcs = [
        "src/cpp/server/csds/csds.cc",
    ],
    hdrs = [
        "src/cpp/server/csds/csds.h",
    ],
    external_deps = [
        "absl/status",
        "absl/status:statusor",
    ],
    language = "c++",
    tags = ["nofixdeps"],
    deps = [
        "gpr",
        "grpc",
        "grpc++_base",
        "grpc++_codegen_base",
        "//src/proto/grpc/testing/xds/v3:csds_proto",
    ],
    alwayslink = 1,
)

grpc_cc_library(
    name = "grpcpp_admin",
    srcs = [
        "src/cpp/server/admin/admin_services.cc",
    ],
    hdrs = [],
    defines = select({
        "grpc_no_xds": ["GRPC_NO_XDS"],
        "//conditions:default": [],
    }),
    external_deps = [
        "absl/memory",
    ],
    language = "c++",
    public_hdrs = [
        "include/grpcpp/ext/admin_services.h",
    ],
    select_deps = [{
        "grpc_no_xds": [],
        "//conditions:default": ["//:grpcpp_csds"],
    }],
    deps = [
        "gpr",
        "grpc++",
        "grpcpp_channelz",
    ],
    alwayslink = 1,
)

grpc_cc_library(
    name = "grpc++_test",
    testonly = True,
    srcs = [
        "src/cpp/client/channel_test_peer.cc",
    ],
    external_deps = ["gtest"],
    public_hdrs = [
        "include/grpc++/test/mock_stream.h",
        "include/grpc++/test/server_context_test_spouse.h",
        "include/grpcpp/test/channel_test_peer.h",
        "include/grpcpp/test/client_context_test_peer.h",
        "include/grpcpp/test/default_reactor_test_peer.h",
        "include/grpcpp/test/mock_stream.h",
        "include/grpcpp/test/server_context_test_spouse.h",
    ],
    visibility = ["@grpc:grpc++_test"],
    deps = [
        "grpc++",
        "grpc_base",
    ],
)

grpc_cc_library(
    name = "grpc++_core_stats",
    srcs = [
        "src/cpp/util/core_stats.cc",
    ],
    hdrs = [
        "src/cpp/util/core_stats.h",
    ],
    language = "c++",
    deps = [
        "gpr",
        "gpr_atm",
        "grpc_base",
        "//src/proto/grpc/core:stats_proto",
    ],
)

grpc_cc_library(
    name = "grpc_opencensus_plugin",
    srcs = [
        "src/cpp/ext/filters/census/channel_filter.cc",
        "src/cpp/ext/filters/census/client_filter.cc",
        "src/cpp/ext/filters/census/context.cc",
        "src/cpp/ext/filters/census/grpc_plugin.cc",
        "src/cpp/ext/filters/census/measures.cc",
        "src/cpp/ext/filters/census/rpc_encoding.cc",
        "src/cpp/ext/filters/census/server_filter.cc",
        "src/cpp/ext/filters/census/views.cc",
    ],
    hdrs = [
        "include/grpcpp/opencensus.h",
        "src/cpp/ext/filters/census/channel_filter.h",
        "src/cpp/ext/filters/census/client_filter.h",
        "src/cpp/ext/filters/census/context.h",
        "src/cpp/ext/filters/census/grpc_plugin.h",
        "src/cpp/ext/filters/census/measures.h",
        "src/cpp/ext/filters/census/open_census_call_tracer.h",
        "src/cpp/ext/filters/census/rpc_encoding.h",
        "src/cpp/ext/filters/census/server_filter.h",
    ],
    external_deps = [
        "absl/base",
        "absl/base:core_headers",
        "absl/status",
        "absl/strings",
        "absl/time",
        "absl/types:optional",
        "opencensus-trace",
        "opencensus-trace-context_util",
        "opencensus-trace-propagation",
        "opencensus-trace-span_context",
        "opencensus-tags",
        "opencensus-tags-context_util",
        "opencensus-stats",
        "opencensus-context",
    ],
    language = "c++",
    tags = ["nofixdeps"],
    visibility = ["@grpc:grpc_opencensus_plugin"],
    deps = [
        "arena",
        "census",
        "channel_stack_type",
        "debug_location",
        "gpr",
        "grpc++",
        "grpc++_base",
        "grpc_base",
        "slice",
        "slice_buffer",
        "slice_refcount",
    ],
)

grpc_cc_library(
    name = "json",
    srcs = [
        "src/core/lib/json/json_reader.cc",
        "src/core/lib/json/json_writer.cc",
    ],
    hdrs = [
        "src/core/lib/json/json.h",
    ],
    external_deps = [
        "absl/base:core_headers",
        "absl/status",
        "absl/status:statusor",
        "absl/strings",
        "absl/strings:str_format",
    ],
    deps = ["gpr"],
)

grpc_cc_library(
    name = "json_util",
    srcs = ["src/core/lib/json/json_util.cc"],
    hdrs = ["src/core/lib/json/json_util.h"],
    external_deps = ["absl/strings"],
    deps = [
        "error",
        "gpr",
        "json",
        "json_args",
        "json_object_loader",
        "no_destruct",
        "time",
        "validation_errors",
    ],
)

grpc_cc_library(
    name = "json_args",
    hdrs = ["src/core/lib/json/json_args.h"],
    external_deps = ["absl/strings"],
    deps = ["gpr"],
)

grpc_cc_library(
    name = "json_object_loader",
    srcs = ["src/core/lib/json/json_object_loader.cc"],
    hdrs = ["src/core/lib/json/json_object_loader.h"],
    external_deps = [
        "absl/meta:type_traits",
        "absl/status:statusor",
        "absl/strings",
        "absl/types:optional",
    ],
    deps = [
        "gpr",
        "json",
        "json_args",
        "no_destruct",
        "ref_counted_ptr",
        "time",
        "validation_errors",
    ],
)

grpc_cc_library(
    name = "json_channel_args",
    hdrs = ["src/core/lib/json/json_channel_args.h"],
    external_deps = [
        "absl/strings",
        "absl/types:optional",
    ],
    deps = [
        "channel_args",
        "gpr",
        "json_args",
    ],
)

### UPB Targets

grpc_upb_proto_library(
    name = "envoy_admin_upb",
    deps = ["@envoy_api//envoy/admin/v3:pkg"],
)

grpc_upb_proto_library(
    name = "envoy_config_cluster_upb",
    deps = ["@envoy_api//envoy/config/cluster/v3:pkg"],
)

grpc_upb_proto_reflection_library(
    name = "envoy_config_cluster_upbdefs",
    deps = ["@envoy_api//envoy/config/cluster/v3:pkg"],
)

grpc_upb_proto_library(
    name = "envoy_config_core_upb",
    deps = ["@envoy_api//envoy/config/core/v3:pkg"],
)

grpc_upb_proto_library(
    name = "envoy_config_endpoint_upb",
    deps = ["@envoy_api//envoy/config/endpoint/v3:pkg"],
)

grpc_upb_proto_reflection_library(
    name = "envoy_config_endpoint_upbdefs",
    deps = ["@envoy_api//envoy/config/endpoint/v3:pkg"],
)

grpc_upb_proto_library(
    name = "envoy_config_listener_upb",
    deps = ["@envoy_api//envoy/config/listener/v3:pkg"],
)

grpc_upb_proto_reflection_library(
    name = "envoy_config_listener_upbdefs",
    deps = ["@envoy_api//envoy/config/listener/v3:pkg"],
)

grpc_upb_proto_library(
    name = "envoy_config_rbac_upb",
    deps = ["@envoy_api//envoy/config/rbac/v3:pkg"],
)

grpc_upb_proto_library(
    name = "envoy_config_route_upb",
    deps = ["@envoy_api//envoy/config/route/v3:pkg"],
)

grpc_upb_proto_reflection_library(
    name = "envoy_config_route_upbdefs",
    deps = ["@envoy_api//envoy/config/route/v3:pkg"],
)

grpc_upb_proto_library(
    name = "envoy_extensions_clusters_aggregate_upb",
    deps = ["@envoy_api//envoy/extensions/clusters/aggregate/v3:pkg"],
)

grpc_upb_proto_reflection_library(
    name = "envoy_extensions_clusters_aggregate_upbdefs",
    deps = ["@envoy_api//envoy/extensions/clusters/aggregate/v3:pkg"],
)

grpc_upb_proto_library(
    name = "envoy_extensions_filters_common_fault_upb",
    deps = ["@envoy_api//envoy/extensions/filters/common/fault/v3:pkg"],
)

grpc_upb_proto_library(
    name = "envoy_extensions_filters_http_fault_upb",
    deps = ["@envoy_api//envoy/extensions/filters/http/fault/v3:pkg"],
)

grpc_upb_proto_reflection_library(
    name = "envoy_extensions_filters_http_fault_upbdefs",
    deps = ["@envoy_api//envoy/extensions/filters/http/fault/v3:pkg"],
)

grpc_upb_proto_library(
    name = "envoy_extensions_filters_http_rbac_upb",
    deps = ["@envoy_api//envoy/extensions/filters/http/rbac/v3:pkg"],
)

grpc_upb_proto_reflection_library(
    name = "envoy_extensions_filters_http_rbac_upbdefs",
    deps = ["@envoy_api//envoy/extensions/filters/http/rbac/v3:pkg"],
)

grpc_upb_proto_library(
    name = "envoy_extensions_filters_http_router_upb",
    deps = ["@envoy_api//envoy/extensions/filters/http/router/v3:pkg"],
)

grpc_upb_proto_reflection_library(
    name = "envoy_extensions_filters_http_router_upbdefs",
    deps = ["@envoy_api//envoy/extensions/filters/http/router/v3:pkg"],
)

grpc_upb_proto_library(
    name = "envoy_extensions_load_balancing_policies_ring_hash_upb",
    deps = ["@envoy_api//envoy/extensions/load_balancing_policies/ring_hash/v3:pkg"],
)

grpc_upb_proto_library(
    name = "envoy_extensions_load_balancing_policies_wrr_locality_upb",
    deps = ["@envoy_api//envoy/extensions/load_balancing_policies/wrr_locality/v3:pkg"],
)

grpc_upb_proto_library(
    name = "envoy_extensions_filters_network_http_connection_manager_upb",
    deps = ["@envoy_api//envoy/extensions/filters/network/http_connection_manager/v3:pkg"],
)

grpc_upb_proto_reflection_library(
    name = "envoy_extensions_filters_network_http_connection_manager_upbdefs",
    deps = ["@envoy_api//envoy/extensions/filters/network/http_connection_manager/v3:pkg"],
)

grpc_upb_proto_library(
    name = "envoy_extensions_transport_sockets_tls_upb",
    deps = ["@envoy_api//envoy/extensions/transport_sockets/tls/v3:pkg"],
)

grpc_upb_proto_reflection_library(
    name = "envoy_extensions_transport_sockets_tls_upbdefs",
    deps = ["@envoy_api//envoy/extensions/transport_sockets/tls/v3:pkg"],
)

grpc_upb_proto_library(
    name = "envoy_service_discovery_upb",
    deps = ["@envoy_api//envoy/service/discovery/v3:pkg"],
)

grpc_upb_proto_reflection_library(
    name = "envoy_service_discovery_upbdefs",
    deps = ["@envoy_api//envoy/service/discovery/v3:pkg"],
)

grpc_upb_proto_library(
    name = "envoy_service_load_stats_upb",
    deps = ["@envoy_api//envoy/service/load_stats/v3:pkg"],
)

grpc_upb_proto_reflection_library(
    name = "envoy_service_load_stats_upbdefs",
    deps = ["@envoy_api//envoy/service/load_stats/v3:pkg"],
)

grpc_upb_proto_library(
    name = "envoy_service_status_upb",
    deps = ["@envoy_api//envoy/service/status/v3:pkg"],
)

grpc_upb_proto_reflection_library(
    name = "envoy_service_status_upbdefs",
    deps = ["@envoy_api//envoy/service/status/v3:pkg"],
)

grpc_upb_proto_library(
    name = "envoy_type_matcher_upb",
    deps = ["@envoy_api//envoy/type/matcher/v3:pkg"],
)

grpc_upb_proto_library(
    name = "envoy_type_upb",
    deps = ["@envoy_api//envoy/type/v3:pkg"],
)

grpc_upb_proto_library(
    name = "xds_type_upb",
    deps = ["@com_github_cncf_udpa//xds/type/v3:pkg"],
)

grpc_upb_proto_reflection_library(
    name = "xds_type_upbdefs",
    deps = ["@com_github_cncf_udpa//xds/type/v3:pkg"],
)

grpc_upb_proto_library(
    name = "xds_orca_upb",
    deps = ["@com_github_cncf_udpa//xds/data/orca/v3:pkg"],
)

grpc_upb_proto_library(
    name = "xds_orca_service_upb",
    deps = ["@com_github_cncf_udpa//xds/service/orca/v3:pkg"],
)

grpc_upb_proto_library(
    name = "grpc_health_upb",
    deps = ["//src/proto/grpc/health/v1:health_proto_descriptor"],
)

grpc_upb_proto_library(
    name = "google_rpc_status_upb",
    deps = ["@com_google_googleapis//google/rpc:status_proto"],
)

grpc_upb_proto_reflection_library(
    name = "google_rpc_status_upbdefs",
    deps = ["@com_google_googleapis//google/rpc:status_proto"],
)

grpc_upb_proto_library(
    name = "google_type_expr_upb",
    deps = ["@com_google_googleapis//google/type:expr_proto"],
)

grpc_upb_proto_library(
    name = "grpc_lb_upb",
    deps = ["//src/proto/grpc/lb/v1:load_balancer_proto_descriptor"],
)

grpc_upb_proto_library(
    name = "alts_upb",
    deps = ["//src/proto/grpc/gcp:alts_handshaker_proto"],
)

grpc_upb_proto_library(
    name = "rls_upb",
    deps = ["//src/proto/grpc/lookup/v1:rls_proto_descriptor"],
)

grpc_upb_proto_library(
    name = "rls_config_upb",
    deps = ["//src/proto/grpc/lookup/v1:rls_config_proto_descriptor"],
)

grpc_upb_proto_reflection_library(
    name = "rls_config_upbdefs",
    deps = ["//src/proto/grpc/lookup/v1:rls_config_proto_descriptor"],
)

WELL_KNOWN_PROTO_TARGETS = [
    "any",
    "duration",
    "empty",
    "struct",
    "timestamp",
    "wrappers",
]

[grpc_upb_proto_library(
    name = "protobuf_" + target + "_upb",
    deps = ["@com_google_protobuf//:" + target + "_proto"],
) for target in WELL_KNOWN_PROTO_TARGETS]

[grpc_upb_proto_reflection_library(
    name = "protobuf_" + target + "_upbdefs",
    deps = ["@com_google_protobuf//:" + target + "_proto"],
) for target in WELL_KNOWN_PROTO_TARGETS]

grpc_generate_one_off_targets()

filegroup(
    name = "root_certificates",
    srcs = [
        "etc/roots.pem",
    ],
    visibility = ["//visibility:public"],
)<|MERGE_RESOLUTION|>--- conflicted
+++ resolved
@@ -2791,10 +2791,6 @@
         "absl/base:core_headers",
         "absl/container:flat_hash_map",
         "absl/functional:any_invocable",
-<<<<<<< HEAD
-        "absl/status",
-        "absl/synchronization",
-=======
         "absl/hash",
         "absl/memory",
         "absl/meta:type_traits",
@@ -2802,30 +2798,22 @@
         "absl/status:statusor",
         "absl/strings",
         "absl/types:optional",
->>>>>>> a81391d9
     ],
     deps = [
         "event_engine_base_hdrs",
         "experiments",
         "gpr",
         "iomgr_port",
-<<<<<<< HEAD
-=======
         "memory_quota",
->>>>>>> a81391d9
         "posix_event_engine_closure",
         "posix_event_engine_event_poller",
         "posix_event_engine_internal_errqueue",
         "posix_event_engine_tcp_socket_utils",
         "posix_event_engine_traced_buffer_list",
-<<<<<<< HEAD
-        "ref_counted_ptr",
-=======
         "ref_counted",
         "ref_counted_ptr",
         "resource_quota",
         "useful",
->>>>>>> a81391d9
     ],
 )
 
@@ -2903,6 +2891,7 @@
         "event_engine_utils",
         "gpr",
         "grpc_trace",
+        "iomgr_port",
         "posix_event_engine_closure",
         "posix_event_engine_endpoint",
         "posix_event_engine_event_poller",
