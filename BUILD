# gRPC Bazel BUILD file.
#
# Copyright 2016 gRPC authors.
#
# Licensed under the Apache License, Version 2.0 (the "License");
# you may not use this file except in compliance with the License.
# You may obtain a copy of the License at
#
#     http://www.apache.org/licenses/LICENSE-2.0
#
# Unless required by applicable law or agreed to in writing, software
# distributed under the License is distributed on an "AS IS" BASIS,
# WITHOUT WARRANTIES OR CONDITIONS OF ANY KIND, either express or implied.
# See the License for the specific language governing permissions and
# limitations under the License.

load(
    "//bazel:grpc_build_system.bzl",
    "grpc_cc_library",
    "grpc_generate_one_off_targets",
    "grpc_upb_proto_library",
    "python_config_settings",
)
load("@bazel_skylib//lib:selects.bzl", "selects")

licenses(["notice"])

package(
    default_visibility = ["//visibility:public"],
    features = [
        "layering_check",
        "-parse_headers",
    ],
)

exports_files([
    "LICENSE",
    "etc/roots.pem",
])

config_setting(
    name = "grpc_no_ares",
    values = {"define": "grpc_no_ares=true"},
)

config_setting(
    name = "grpc_no_xds_define",
    values = {"define": "grpc_no_xds=true"},
)

config_setting(
    name = "android",
    values = {"crosstool_top": "//external:android/crosstool"},
)

config_setting(
    name = "ios",
    values = {"apple_platform_type": "ios"},
)

selects.config_setting_group(
    name = "grpc_no_xds",
    match_any = [
        ":grpc_no_xds_define",
        # In addition to disabling XDS support when --define=grpc_no_xds=true is
        # specified, we also disable it on mobile platforms where it is not
        # likely to be needed and where reducing the binary size is more
        # important.
        ":android",
        ":ios",
    ],
)

config_setting(
    name = "grpc_allow_exceptions",
    values = {"define": "GRPC_ALLOW_EXCEPTIONS=1"},
)

config_setting(
    name = "grpc_disallow_exceptions",
    values = {"define": "GRPC_ALLOW_EXCEPTIONS=0"},
)

config_setting(
    name = "remote_execution",
    values = {"define": "GRPC_PORT_ISOLATED_RUNTIME=1"},
)

config_setting(
    name = "windows",
    values = {"cpu": "x64_windows"},
)

config_setting(
    name = "windows_msvc",
    values = {"cpu": "x64_windows_msvc"},
)

config_setting(
    name = "mac_x86_64",
    values = {"cpu": "darwin"},
)

config_setting(
    name = "use_strict_warning",
    values = {"define": "use_strict_warning=true"},
)

python_config_settings()

# This should be updated along with build_handwritten.yaml
g_stands_for = "goat"  # @unused

core_version = "18.0.0"  # @unused

version = "1.41.0-dev"  # @unused

GPR_PUBLIC_HDRS = [
    "include/grpc/support/alloc.h",
    "include/grpc/support/atm.h",
    "include/grpc/support/atm_gcc_atomic.h",
    "include/grpc/support/atm_gcc_sync.h",
    "include/grpc/support/atm_windows.h",
    "include/grpc/support/cpu.h",
    "include/grpc/support/log.h",
    "include/grpc/support/log_windows.h",
    "include/grpc/support/port_platform.h",
    "include/grpc/support/string_util.h",
    "include/grpc/support/sync.h",
    "include/grpc/support/sync_abseil.h",
    "include/grpc/support/sync_custom.h",
    "include/grpc/support/sync_generic.h",
    "include/grpc/support/sync_posix.h",
    "include/grpc/support/sync_windows.h",
    "include/grpc/support/thd_id.h",
    "include/grpc/support/time.h",
]

GRPC_PUBLIC_HDRS = [
    "include/grpc/byte_buffer.h",
    "include/grpc/byte_buffer_reader.h",
    "include/grpc/compression.h",
    "include/grpc/fork.h",
    "include/grpc/grpc.h",
    "include/grpc/grpc_posix.h",
    "include/grpc/grpc_security_constants.h",
    "include/grpc/slice.h",
    "include/grpc/slice_buffer.h",
    "include/grpc/status.h",
    "include/grpc/load_reporting.h",
    "include/grpc/support/workaround_list.h",
]

GRPC_PUBLIC_EVENT_ENGINE_HDRS = [
    "include/grpc/event_engine/endpoint_config.h",
    "include/grpc/event_engine/event_engine.h",
    "include/grpc/event_engine/port.h",
    "include/grpc/event_engine/slice.h",
    "include/grpc/event_engine/slice_allocator.h",
    "include/grpc/event_engine/slice_buffer.h",
]

GRPC_SECURE_PUBLIC_HDRS = [
    "include/grpc/grpc_security.h",
]

# TODO(ctiller): layer grpc atop grpc_unsecure, layer grpc++ atop grpc++_unsecure
GRPCXX_SRCS = [
    "src/cpp/client/channel_cc.cc",
    "src/cpp/client/client_callback.cc",
    "src/cpp/client/client_context.cc",
    "src/cpp/client/client_interceptor.cc",
    "src/cpp/client/create_channel.cc",
    "src/cpp/client/create_channel_internal.cc",
    "src/cpp/client/create_channel_posix.cc",
    "src/cpp/client/credentials_cc.cc",
    "src/cpp/common/alarm.cc",
    "src/cpp/common/channel_arguments.cc",
    "src/cpp/common/channel_filter.cc",
    "src/cpp/common/completion_queue_cc.cc",
    "src/cpp/common/core_codegen.cc",
    "src/cpp/common/resource_quota_cc.cc",
    "src/cpp/common/rpc_method.cc",
    "src/cpp/common/version_cc.cc",
    "src/cpp/common/validate_service_config.cc",
    "src/cpp/server/async_generic_service.cc",
    "src/cpp/server/channel_argument_option.cc",
    "src/cpp/server/create_default_thread_pool.cc",
    "src/cpp/server/dynamic_thread_pool.cc",
    "src/cpp/server/external_connection_acceptor_impl.cc",
    "src/cpp/server/health/default_health_check_service.cc",
    "src/cpp/server/health/health_check_service.cc",
    "src/cpp/server/health/health_check_service_server_builder_option.cc",
    "src/cpp/server/server_builder.cc",
    "src/cpp/server/server_callback.cc",
    "src/cpp/server/server_cc.cc",
    "src/cpp/server/server_context.cc",
    "src/cpp/server/server_credentials.cc",
    "src/cpp/server/server_posix.cc",
    "src/cpp/thread_manager/thread_manager.cc",
    "src/cpp/util/byte_buffer_cc.cc",
    "src/cpp/util/status.cc",
    "src/cpp/util/string_ref.cc",
    "src/cpp/util/time_cc.cc",
]

GRPCXX_HDRS = [
    "src/cpp/client/create_channel_internal.h",
    "src/cpp/common/channel_filter.h",
    "src/cpp/server/dynamic_thread_pool.h",
    "src/cpp/server/external_connection_acceptor_impl.h",
    "src/cpp/server/health/default_health_check_service.h",
    "src/cpp/server/thread_pool_interface.h",
    "src/cpp/thread_manager/thread_manager.h",
]

GRPCXX_PUBLIC_HDRS = [
    "include/grpc++/alarm.h",
    "include/grpc++/channel.h",
    "include/grpc++/client_context.h",
    "include/grpc++/completion_queue.h",
    "include/grpc++/create_channel.h",
    "include/grpc++/create_channel_posix.h",
    "include/grpc++/ext/health_check_service_server_builder_option.h",
    "include/grpc++/generic/async_generic_service.h",
    "include/grpc++/generic/generic_stub.h",
    "include/grpc++/grpc++.h",
    "include/grpc++/health_check_service_interface.h",
    "include/grpc++/impl/call.h",
    "include/grpc++/impl/channel_argument_option.h",
    "include/grpc++/impl/client_unary_call.h",
    "include/grpc++/impl/codegen/core_codegen.h",
    "include/grpc++/impl/grpc_library.h",
    "include/grpc++/impl/method_handler_impl.h",
    "include/grpc++/impl/rpc_method.h",
    "include/grpc++/impl/rpc_service_method.h",
    "include/grpc++/impl/serialization_traits.h",
    "include/grpc++/impl/server_builder_option.h",
    "include/grpc++/impl/server_builder_plugin.h",
    "include/grpc++/impl/server_initializer.h",
    "include/grpc++/impl/service_type.h",
    "include/grpc++/security/auth_context.h",
    "include/grpc++/resource_quota.h",
    "include/grpc++/security/auth_metadata_processor.h",
    "include/grpc++/security/credentials.h",
    "include/grpc++/security/server_credentials.h",
    "include/grpc++/server.h",
    "include/grpc++/server_builder.h",
    "include/grpc++/server_context.h",
    "include/grpc++/server_posix.h",
    "include/grpc++/support/async_stream.h",
    "include/grpc++/support/async_unary_call.h",
    "include/grpc++/support/byte_buffer.h",
    "include/grpc++/support/channel_arguments.h",
    "include/grpc++/support/config.h",
    "include/grpc++/support/slice.h",
    "include/grpc++/support/status.h",
    "include/grpc++/support/status_code_enum.h",
    "include/grpc++/support/string_ref.h",
    "include/grpc++/support/stub_options.h",
    "include/grpc++/support/sync_stream.h",
    "include/grpc++/support/time.h",
    "include/grpcpp/alarm.h",
    "include/grpcpp/channel.h",
    "include/grpcpp/client_context.h",
    "include/grpcpp/completion_queue.h",
    "include/grpcpp/create_channel.h",
    "include/grpcpp/create_channel_posix.h",
    "include/grpcpp/ext/health_check_service_server_builder_option.h",
    "include/grpcpp/generic/async_generic_service.h",
    "include/grpcpp/generic/generic_stub.h",
    "include/grpcpp/grpcpp.h",
    "include/grpcpp/health_check_service_interface.h",
    "include/grpcpp/impl/call.h",
    "include/grpcpp/impl/channel_argument_option.h",
    "include/grpcpp/impl/client_unary_call.h",
    "include/grpcpp/impl/codegen/core_codegen.h",
    "include/grpcpp/impl/grpc_library.h",
    "include/grpcpp/impl/method_handler_impl.h",
    "include/grpcpp/impl/rpc_method.h",
    "include/grpcpp/impl/rpc_service_method.h",
    "include/grpcpp/impl/serialization_traits.h",
    "include/grpcpp/impl/server_builder_option.h",
    "include/grpcpp/impl/server_builder_plugin.h",
    "include/grpcpp/impl/server_initializer.h",
    "include/grpcpp/impl/service_type.h",
    "include/grpcpp/resource_quota.h",
    "include/grpcpp/security/auth_context.h",
    "include/grpcpp/security/auth_metadata_processor.h",
    "include/grpcpp/security/credentials.h",
    "include/grpcpp/security/server_credentials.h",
    "include/grpcpp/security/tls_certificate_provider.h",
    "include/grpcpp/security/authorization_policy_provider.h",
    "include/grpcpp/security/tls_credentials_options.h",
    "include/grpcpp/server.h",
    "include/grpcpp/server_builder.h",
    "include/grpcpp/server_context.h",
    "include/grpcpp/server_posix.h",
    "include/grpcpp/support/async_stream.h",
    "include/grpcpp/support/async_unary_call.h",
    "include/grpcpp/support/byte_buffer.h",
    "include/grpcpp/support/channel_arguments.h",
    "include/grpcpp/support/client_callback.h",
    "include/grpcpp/support/client_interceptor.h",
    "include/grpcpp/support/config.h",
    "include/grpcpp/support/interceptor.h",
    "include/grpcpp/support/message_allocator.h",
    "include/grpcpp/support/method_handler.h",
    "include/grpcpp/support/proto_buffer_reader.h",
    "include/grpcpp/support/proto_buffer_writer.h",
    "include/grpcpp/support/server_callback.h",
    "include/grpcpp/support/server_interceptor.h",
    "include/grpcpp/support/slice.h",
    "include/grpcpp/support/status.h",
    "include/grpcpp/support/status_code_enum.h",
    "include/grpcpp/support/string_ref.h",
    "include/grpcpp/support/stub_options.h",
    "include/grpcpp/support/sync_stream.h",
    "include/grpcpp/support/time.h",
    "include/grpcpp/support/validate_service_config.h",
]

grpc_cc_library(
    name = "gpr",
    language = "c++",
    public_hdrs = GPR_PUBLIC_HDRS,
    standalone = True,
    tags = ["avoid_dep"],
    visibility = ["@grpc:public"],
    deps = [
        "gpr_base",
    ],
)

grpc_cc_library(
    name = "atomic_utils",
    language = "c++",
    public_hdrs = ["src/core/lib/gprpp/atomic_utils.h"],
    deps = ["gpr_platform"],
)

grpc_cc_library(
    name = "grpc_unsecure",
    srcs = [
        "src/core/lib/security/authorization/authorization_policy_provider_null_vtable.cc",
        "src/core/lib/surface/init.cc",
        "src/core/lib/surface/init_unsecure.cc",
        "src/core/plugin_registry/grpc_unsecure_plugin_registry.cc",
    ],
    language = "c++",
    public_hdrs = GRPC_PUBLIC_HDRS,
    standalone = True,
    tags = ["avoid_dep"],
    visibility = ["@grpc:public"],
    deps = [
        "config",
        "gpr_base",
        "grpc_base_c",
        "grpc_common",
        "grpc_lb_policy_grpclb",
        "grpc_trace",
    ],
)

grpc_cc_library(
    name = "grpc",
    srcs = [
        "src/core/lib/surface/init.cc",
        "src/core/plugin_registry/grpc_plugin_registry.cc",
    ],
    defines = select({
        "grpc_no_xds": ["GRPC_NO_XDS"],
        "//conditions:default": [],
    }),
    language = "c++",
    public_hdrs = GRPC_PUBLIC_HDRS + GRPC_SECURE_PUBLIC_HDRS,
    select_deps = {
        "grpc_no_xds": [],
        "//conditions:default": [
            "grpc_lb_policy_cds",
            "grpc_lb_policy_xds_cluster_impl",
            "grpc_lb_policy_xds_cluster_manager",
            "grpc_lb_policy_xds_cluster_resolver",
            "grpc_resolver_xds",
            "grpc_resolver_c2p",
            "grpc_xds_server_config_fetcher",
        ],
    },
    standalone = True,
    visibility = [
        "@grpc:public",
    ],
    deps = [
        "config",
        "gpr_base",
        "grpc_base_c",
        "grpc_common",
        "grpc_lb_policy_grpclb_secure",
        "grpc_secure",
        "grpc_trace",
        "grpc_transport_chttp2_client_secure",
        "grpc_transport_chttp2_server_secure",
    ],
)

grpc_cc_library(
    name = "grpc++_public_hdrs",
    hdrs = GRPCXX_PUBLIC_HDRS,
    external_deps = [
        "absl/synchronization",
        "protobuf_headers",
    ],
    visibility = ["@grpc:public"],
)

grpc_cc_library(
    name = "grpc++",
    hdrs = [
        "src/cpp/client/secure_credentials.h",
        "src/cpp/common/secure_auth_context.h",
        "src/cpp/common/tls_credentials_options_util.h",
        "src/cpp/server/secure_server_credentials.h",
    ],
    language = "c++",
    public_hdrs = GRPCXX_PUBLIC_HDRS,
    select_deps = {
        "grpc_no_xds": [],
        "//conditions:default": [
            "grpc++_xds_client",
            "grpc++_xds_server",
        ],
    },
    standalone = True,
    visibility = [
        "@grpc:public",
    ],
    deps = [
        "grpc++_internals",
    ],
)

grpc_cc_library(
    name = "grpc++_internals",
    srcs = [
        "src/cpp/client/insecure_credentials.cc",
        "src/cpp/client/secure_credentials.cc",
        "src/cpp/common/auth_property_iterator.cc",
        "src/cpp/common/secure_auth_context.cc",
        "src/cpp/common/secure_channel_arguments.cc",
        "src/cpp/common/secure_create_auth_context.cc",
        "src/cpp/common/tls_certificate_provider.cc",
        "src/cpp/common/tls_credentials_options.cc",
        "src/cpp/common/tls_credentials_options_util.cc",
        "src/cpp/server/insecure_server_credentials.cc",
        "src/cpp/server/secure_server_credentials.cc",
    ],
    hdrs = [
        "src/cpp/client/secure_credentials.h",
        "src/cpp/common/secure_auth_context.h",
        "src/cpp/common/tls_credentials_options_util.h",
        "src/cpp/server/secure_server_credentials.h",
    ],
    external_deps = [
        "absl/synchronization",
        "absl/container:inlined_vector",
        "absl/strings",
        "protobuf_headers",
    ],
    language = "c++",
    public_hdrs = GRPCXX_PUBLIC_HDRS,
    deps = [
        "gpr_base",
        "grpc",
        "grpc++_base",
        "grpc++_codegen_base",
        "grpc++_codegen_base_src",
        "grpc++_codegen_proto",
        "grpc_base_c",
        "grpc_codegen",
        "grpc_secure",
        "ref_counted_ptr",
    ],
)

grpc_cc_library(
    name = "grpc++_xds_client",
    srcs = [
        "src/cpp/client/xds_credentials.cc",
    ],
    hdrs = [
        "src/cpp/client/secure_credentials.h",
    ],
    external_deps = [
        "absl/container:inlined_vector",
    ],
    language = "c++",
    deps = [
        "grpc++_internals",
    ],
)

grpc_cc_library(
    name = "grpc++_xds_server",
    srcs = [
        "src/cpp/server/xds_server_credentials.cc",
    ],
    hdrs = [
        "src/cpp/server/secure_server_credentials.h",
    ],
    language = "c++",
    public_hdrs = [
        "include/grpcpp/xds_server_builder.h",
    ],
    visibility = ["@grpc:xds"],
    deps = [
        "grpc++_internals",
    ],
)

grpc_cc_library(
    name = "grpc++_unsecure",
    srcs = [
        "src/cpp/client/insecure_credentials.cc",
        "src/cpp/common/insecure_create_auth_context.cc",
        "src/cpp/server/insecure_server_credentials.cc",
    ],
    language = "c++",
    standalone = True,
    tags = ["avoid_dep"],
    visibility = ["@grpc:public"],
    deps = [
        "gpr",
        "grpc++_base_unsecure",
        "grpc++_codegen_base",
        "grpc++_codegen_base_src",
        "grpc++_codegen_proto",
        "grpc_unsecure",
    ],
)

grpc_cc_library(
    name = "grpc++_error_details",
    srcs = [
        "src/cpp/util/error_details.cc",
    ],
    hdrs = [
        "include/grpc++/support/error_details.h",
        "include/grpcpp/support/error_details.h",
    ],
    language = "c++",
    standalone = True,
    visibility = ["@grpc:public"],
    deps = [
        "grpc++",
    ],
)

grpc_cc_library(
    name = "grpc++_alts",
    srcs = [
        "src/cpp/common/alts_context.cc",
        "src/cpp/common/alts_util.cc",
    ],
    hdrs = [
        "include/grpcpp/security/alts_context.h",
        "include/grpcpp/security/alts_util.h",
    ],
    external_deps = [
        "upb_lib",
    ],
    language = "c++",
    standalone = True,
    visibility = ["@grpc:tsi"],
    deps = [
        "alts_upb",
        "alts_util",
        "gpr_base",
        "grpc++",
        "tsi",
    ],
)

grpc_cc_library(
    name = "grpc_csharp_ext",
    srcs = [
        "src/csharp/ext/grpc_csharp_ext.c",
    ],
    language = "csharp",
    deps = [
        "gpr",
        "grpc",
    ],
)

grpc_cc_library(
    name = "census",
    srcs = [
        "src/core/ext/filters/census/grpc_context.cc",
    ],
    language = "c++",
    public_hdrs = [
        "include/grpc/census.h",
    ],
    visibility = ["@grpc:public"],
    deps = [
        "gpr_base",
        "grpc_base_c",
        "grpc_trace",
    ],
)

grpc_cc_library(
    name = "grpc++_internal_hdrs_only",
    hdrs = [
        "include/grpcpp/impl/codegen/sync.h",
    ],
    external_deps = [
        "absl/synchronization",
    ],
    language = "c++",
    deps = [
        "gpr_codegen",
    ],
)

grpc_cc_library(
    name = "gpr_base",
    srcs = [
        "src/core/lib/gpr/alloc.cc",
        "src/core/lib/gpr/atm.cc",
        "src/core/lib/gpr/cpu_iphone.cc",
        "src/core/lib/gpr/cpu_linux.cc",
        "src/core/lib/gpr/cpu_posix.cc",
        "src/core/lib/gpr/cpu_windows.cc",
        "src/core/lib/gpr/env_linux.cc",
        "src/core/lib/gpr/env_posix.cc",
        "src/core/lib/gpr/env_windows.cc",
        "src/core/lib/gpr/log.cc",
        "src/core/lib/gpr/log_android.cc",
        "src/core/lib/gpr/log_linux.cc",
        "src/core/lib/gpr/log_posix.cc",
        "src/core/lib/gpr/log_windows.cc",
        "src/core/lib/gpr/murmur_hash.cc",
        "src/core/lib/gpr/string.cc",
        "src/core/lib/gpr/string_posix.cc",
        "src/core/lib/gpr/string_util_windows.cc",
        "src/core/lib/gpr/string_windows.cc",
        "src/core/lib/gpr/sync.cc",
        "src/core/lib/gpr/sync_abseil.cc",
        "src/core/lib/gpr/sync_posix.cc",
        "src/core/lib/gpr/sync_windows.cc",
        "src/core/lib/gpr/time.cc",
        "src/core/lib/gpr/time_posix.cc",
        "src/core/lib/gpr/time_precise.cc",
        "src/core/lib/gpr/time_windows.cc",
        "src/core/lib/gpr/tmpfile_msys.cc",
        "src/core/lib/gpr/tmpfile_posix.cc",
        "src/core/lib/gpr/tmpfile_windows.cc",
        "src/core/lib/gpr/wrap_memcpy.cc",
        "src/core/lib/gprpp/arena.cc",
        "src/core/lib/gprpp/examine_stack.cc",
        "src/core/lib/gprpp/fork.cc",
        "src/core/lib/gprpp/global_config_env.cc",
        "src/core/lib/gprpp/host_port.cc",
        "src/core/lib/gprpp/mpscq.cc",
        "src/core/lib/gprpp/stat_posix.cc",
        "src/core/lib/gprpp/stat_windows.cc",
        "src/core/lib/gprpp/status_helper.cc",
        "src/core/lib/gprpp/thd_posix.cc",
        "src/core/lib/gprpp/thd_windows.cc",
        "src/core/lib/gprpp/time_util.cc",
        "src/core/lib/profiling/basic_timers.cc",
        "src/core/lib/profiling/stap_timers.cc",
    ],
    hdrs = [
        "src/core/lib/gpr/alloc.h",
        "src/core/lib/gpr/env.h",
        "src/core/lib/gpr/murmur_hash.h",
        "src/core/lib/gpr/spinlock.h",
        "src/core/lib/gpr/string.h",
        "src/core/lib/gpr/string_windows.h",
        "src/core/lib/gpr/time_precise.h",
        "src/core/lib/gpr/tmpfile.h",
        "src/core/lib/gpr/useful.h",
        "src/core/lib/gprpp/arena.h",
        "src/core/lib/gprpp/examine_stack.h",
        "src/core/lib/gprpp/fork.h",
        "src/core/lib/gprpp/global_config.h",
        "src/core/lib/gprpp/global_config_custom.h",
        "src/core/lib/gprpp/global_config_env.h",
        "src/core/lib/gprpp/global_config_generic.h",
        "src/core/lib/gprpp/host_port.h",
        "src/core/lib/gprpp/manual_constructor.h",
        "src/core/lib/gprpp/memory.h",
        "src/core/lib/gprpp/mpscq.h",
        "src/core/lib/gprpp/stat.h",
        "src/core/lib/gprpp/status_helper.h",
        "src/core/lib/gprpp/sync.h",
        "src/core/lib/gprpp/thd.h",
        "src/core/lib/gprpp/time_util.h",
        "src/core/lib/profiling/timers.h",
    ],
    external_deps = [
        "absl/base",
        "absl/base:core_headers",
        "absl/memory",
        "absl/status",
        "absl/strings",
        "absl/strings:cord",
        "absl/strings:str_format",
        "absl/synchronization",
        "absl/time:time",
        "absl/types:optional",
        "upb_lib",
    ],
    language = "c++",
    public_hdrs = GPR_PUBLIC_HDRS,
    visibility = ["@grpc:alt_gpr_base_legacy"],
    deps = [
        "construct_destruct",
        "debug_location",
        "google_api_upb",
        "gpr_codegen",
        "gpr_tls",
        "grpc_codegen",
    ],
)

grpc_cc_library(
    name = "gpr_tls",
    hdrs = ["src/core/lib/gpr/tls.h"],
    deps = ["gpr_platform"],
)

grpc_cc_library(
    name = "capture",
    external_deps = ["absl/utility"],
    language = "c++",
    public_hdrs = ["src/core/lib/gprpp/capture.h"],
    deps = ["gpr_platform"],
)

grpc_cc_library(
    name = "construct_destruct",
    language = "c++",
    public_hdrs = ["src/core/lib/gprpp/construct_destruct.h"],
)

grpc_cc_library(
    name = "gpr_codegen",
    language = "c++",
    public_hdrs = [
        "include/grpc/impl/codegen/atm.h",
        "include/grpc/impl/codegen/atm_gcc_atomic.h",
        "include/grpc/impl/codegen/atm_gcc_sync.h",
        "include/grpc/impl/codegen/atm_windows.h",
        "include/grpc/impl/codegen/fork.h",
        "include/grpc/impl/codegen/gpr_slice.h",
        "include/grpc/impl/codegen/gpr_types.h",
        "include/grpc/impl/codegen/log.h",
        "include/grpc/impl/codegen/port_platform.h",
        "include/grpc/impl/codegen/sync.h",
        "include/grpc/impl/codegen/sync_abseil.h",
        "include/grpc/impl/codegen/sync_custom.h",
        "include/grpc/impl/codegen/sync_generic.h",
        "include/grpc/impl/codegen/sync_posix.h",
        "include/grpc/impl/codegen/sync_windows.h",
    ],
    visibility = ["@grpc:public"],
)

# A library that vends only port_platform, so that libraries that don't need
# anything else from gpr can still be portable!
grpc_cc_library(
    name = "gpr_platform",
    language = "c++",
    public_hdrs = [
        "include/grpc/impl/codegen/port_platform.h",
    ],
)

grpc_cc_library(
    name = "grpc_trace",
    srcs = ["src/core/lib/debug/trace.cc"],
    hdrs = ["src/core/lib/debug/trace.h"],
    language = "c++",
    public_hdrs = GRPC_PUBLIC_HDRS,
    visibility = ["@grpc:trace"],
    deps = [
        "gpr",
        "grpc_codegen",
    ],
)

grpc_cc_library(
    name = "config",
    srcs = [
        "src/core/lib/config/core_configuration.cc",
    ],
    language = "c++",
    public_hdrs = [
        "src/core/lib/config/core_configuration.h",
    ],
    deps = [
        "gpr_platform",
    ],
)

grpc_cc_library(
    name = "debug_location",
    language = "c++",
    public_hdrs = ["src/core/lib/gprpp/debug_location.h"],
    visibility = ["@grpc:debug_location"],
)

grpc_cc_library(
    name = "overload",
    language = "c++",
    public_hdrs = ["src/core/lib/gprpp/overload.h"],
    deps = ["gpr_platform"],
)

grpc_cc_library(
    name = "match",
    external_deps = [
        "absl/types:variant",
    ],
    language = "c++",
    public_hdrs = ["src/core/lib/gprpp/match.h"],
    deps = [
        "gpr_platform",
        "overload",
    ],
)

grpc_cc_library(
    name = "table",
    external_deps = ["absl/utility"],
    language = "c++",
    public_hdrs = ["src/core/lib/gprpp/table.h"],
    deps = [
        "bitset",
        "gpr_platform",
    ],
)

grpc_cc_library(
    name = "bitset",
    language = "c++",
    public_hdrs = ["src/core/lib/gprpp/bitset.h"],
    deps = [
        "gpr_platform",
    ],
)

grpc_cc_library(
    name = "orphanable",
    language = "c++",
    public_hdrs = ["src/core/lib/gprpp/orphanable.h"],
    visibility = ["@grpc:client_channel"],
    deps = [
        "debug_location",
        "gpr_base",
        "grpc_trace",
        "ref_counted",
        "ref_counted_ptr",
    ],
)

grpc_cc_library(
    name = "poll",
    external_deps = [
        "absl/types:variant",
    ],
    language = "c++",
    public_hdrs = [
        "src/core/lib/promise/poll.h",
    ],
    deps = ["gpr_platform"],
)

grpc_cc_library(
    name = "context",
    language = "c++",
    public_hdrs = [
        "src/core/lib/promise/context.h",
    ],
    deps = [
        "gpr_platform",
        "gpr_tls",
    ],
)

grpc_cc_library(
    name = "map",
    language = "c++",
    public_hdrs = ["src/core/lib/promise/map.h"],
    deps = [
        "gpr_platform",
        "poll",
        "promise_like",
    ],
)

grpc_cc_library(
    name = "promise",
    external_deps = [
        "absl/types:optional",
    ],
    language = "c++",
    public_hdrs = [
        "src/core/lib/promise/promise.h",
    ],
    deps = [
        "gpr_platform",
        "poll",
        "promise_like",
    ],
)

grpc_cc_library(
    name = "promise_like",
    language = "c++",
    public_hdrs = [
        "src/core/lib/promise/detail/promise_like.h",
    ],
    deps = [
        "gpr_platform",
        "poll",
    ],
)

grpc_cc_library(
    name = "promise_factory",
    language = "c++",
    public_hdrs = [
        "src/core/lib/promise/detail/promise_factory.h",
    ],
    deps = [
        "gpr_platform",
        "poll",
        "promise_like",
    ],
)

grpc_cc_library(
    name = "if",
    external_deps = [
        "absl/status:statusor",
    ],
    language = "c++",
    public_hdrs = ["src/core/lib/promise/if.h"],
    deps = [
        "gpr_platform",
        "poll",
        "promise_factory",
    ],
)

grpc_cc_library(
    name = "promise_status",
    external_deps = [
        "absl/status",
        "absl/status:statusor",
    ],
    language = "c++",
    public_hdrs = [
        "src/core/lib/promise/detail/status.h",
    ],
    deps = ["gpr_platform"],
)

grpc_cc_library(
    name = "race",
    language = "c++",
    public_hdrs = ["src/core/lib/promise/race.h"],
    deps = [
        "gpr_platform",
        "poll",
    ],
)

grpc_cc_library(
    name = "loop",
    language = "c++",
    public_hdrs = [
        "src/core/lib/promise/loop.h",
    ],
    deps = [
        "gpr_platform",
        "poll",
        "promise_factory",
    ],
)

grpc_cc_library(
    name = "switch",
    language = "c++",
    public_hdrs = [
        "src/core/lib/promise/detail/switch.h",
    ],
    deps = ["gpr_platform"],
)

grpc_cc_library(
    name = "basic_join",
    language = "c++",
    public_hdrs = [
        "src/core/lib/promise/detail/basic_join.h",
    ],
    deps = [
        "bitset",
        "construct_destruct",
        "gpr_platform",
        "poll",
        "promise_factory",
    ],
)

grpc_cc_library(
    name = "join",
    language = "c++",
    public_hdrs = [
        "src/core/lib/promise/join.h",
    ],
    deps = [
        "basic_join",
        "gpr_platform",
    ],
)

grpc_cc_library(
    name = "try_join",
    language = "c++",
    public_hdrs = [
        "src/core/lib/promise/try_join.h",
    ],
    deps = [
        "basic_join",
        "gpr_platform",
        "promise_status",
    ],
)

grpc_cc_library(
    name = "basic_seq",
    language = "c++",
    public_hdrs = [
        "src/core/lib/promise/detail/basic_seq.h",
    ],
    deps = [
        "construct_destruct",
        "gpr_platform",
        "poll",
        "promise_factory",
        "switch",
    ],
)

grpc_cc_library(
    name = "seq",
    language = "c++",
    public_hdrs = [
        "src/core/lib/promise/seq.h",
    ],
    deps = [
        "basic_seq",
        "gpr_platform",
    ],
)

grpc_cc_library(
    name = "try_seq",
    language = "c++",
    public_hdrs = [
        "src/core/lib/promise/try_seq.h",
    ],
    deps = [
        "basic_seq",
        "gpr_platform",
        "promise_status",
    ],
)

grpc_cc_library(
    name = "activity",
    srcs = [
        "src/core/lib/promise/activity.cc",
    ],
    language = "c++",
    public_hdrs = [
        "src/core/lib/promise/activity.h",
    ],
    deps = [
        "atomic_utils",
        "construct_destruct",
        "context",
        "gpr_base",
        "gpr_codegen",
        "poll",
        "promise_factory",
        "promise_status",
    ],
)

grpc_cc_library(
    name = "wait_set",
    external_deps = [
        "absl/container:flat_hash_set",
    ],
    language = "c++",
    public_hdrs = [
        "src/core/lib/promise/wait_set.h",
    ],
    deps = [
        "activity",
        "gpr_platform",
    ],
)

grpc_cc_library(
    name = "intra_activity_waiter",
    language = "c++",
    public_hdrs = [
        "src/core/lib/promise/intra_activity_waiter.h",
    ],
    deps = [
        "activity",
        "gpr_platform",
    ],
)

grpc_cc_library(
    name = "latch",
    external_deps = [
        "absl/status",
    ],
    language = "c++",
    public_hdrs = [
        "src/core/lib/promise/latch.h",
    ],
    deps = [
        "activity",
        "gpr_platform",
        "intra_activity_waiter",
    ],
)

grpc_cc_library(
    name = "observable",
    language = "c++",
    public_hdrs = [
        "src/core/lib/promise/observable.h",
    ],
    deps = [
        "activity",
        "gpr_platform",
        "wait_set",
    ],
)

grpc_cc_library(
    name = "ref_counted",
    language = "c++",
    public_hdrs = ["src/core/lib/gprpp/ref_counted.h"],
    deps = [
        "atomic_utils",
        "debug_location",
        "gpr_base",
        "grpc_trace",
        "ref_counted_ptr",
    ],
)

grpc_cc_library(
    name = "dual_ref_counted",
    language = "c++",
    public_hdrs = ["src/core/lib/gprpp/dual_ref_counted.h"],
    deps = [
        "debug_location",
        "gpr_base",
        "grpc_trace",
        "orphanable",
        "ref_counted_ptr",
    ],
)

grpc_cc_library(
    name = "ref_counted_ptr",
    language = "c++",
    public_hdrs = ["src/core/lib/gprpp/ref_counted_ptr.h"],
    visibility = ["@grpc:ref_counted_ptr"],
    deps = [
        "gpr_base",
    ],
)

grpc_cc_library(
    name = "grpc_base_c",
    srcs = [
        "src/core/lib/address_utils/parse_address.cc",
        "src/core/lib/address_utils/sockaddr_utils.cc",
        "src/core/lib/avl/avl.cc",
        "src/core/lib/backoff/backoff.cc",
        "src/core/lib/channel/channel_args.cc",
        "src/core/lib/channel/channel_stack.cc",
        "src/core/lib/channel/channel_stack_builder.cc",
        "src/core/lib/channel/channel_trace.cc",
        "src/core/lib/channel/channelz.cc",
        "src/core/lib/channel/channelz_registry.cc",
        "src/core/lib/channel/connected_channel.cc",
        "src/core/lib/channel/handshaker.cc",
        "src/core/lib/channel/handshaker_registry.cc",
        "src/core/lib/channel/status_util.cc",
        "src/core/lib/compression/compression.cc",
        "src/core/lib/compression/compression_args.cc",
        "src/core/lib/compression/compression_internal.cc",
        "src/core/lib/compression/message_compress.cc",
        "src/core/lib/compression/stream_compression.cc",
        "src/core/lib/compression/stream_compression_gzip.cc",
        "src/core/lib/compression/stream_compression_identity.cc",
        "src/core/lib/debug/stats.cc",
        "src/core/lib/debug/stats_data.cc",
        "src/core/lib/event_engine/endpoint_config.cc",
        "src/core/lib/event_engine/event_engine.cc",
<<<<<<< HEAD
=======
        "src/core/lib/event_engine/slice_allocator.cc",
>>>>>>> 6b75f7ec
        "src/core/lib/event_engine/sockaddr.cc",
        "src/core/lib/http/format_request.cc",
        "src/core/lib/http/httpcli.cc",
        "src/core/lib/http/parser.cc",
        "src/core/lib/iomgr/buffer_list.cc",
        "src/core/lib/iomgr/call_combiner.cc",
        "src/core/lib/iomgr/cfstream_handle.cc",
        "src/core/lib/iomgr/combiner.cc",
        "src/core/lib/iomgr/dualstack_socket_posix.cc",
        "src/core/lib/iomgr/endpoint.cc",
        "src/core/lib/iomgr/endpoint_cfstream.cc",
        "src/core/lib/iomgr/endpoint_pair_event_engine.cc",
        "src/core/lib/iomgr/endpoint_pair_posix.cc",
        "src/core/lib/iomgr/endpoint_pair_uv.cc",
        "src/core/lib/iomgr/endpoint_pair_windows.cc",
        "src/core/lib/iomgr/error.cc",
        "src/core/lib/iomgr/error_cfstream.cc",
        "src/core/lib/iomgr/ev_apple.cc",
        "src/core/lib/iomgr/ev_epoll1_linux.cc",
        "src/core/lib/iomgr/ev_epollex_linux.cc",
        "src/core/lib/iomgr/ev_poll_posix.cc",
        "src/core/lib/iomgr/ev_posix.cc",
        "src/core/lib/iomgr/ev_windows.cc",
        "src/core/lib/iomgr/event_engine/closure.cc",
        "src/core/lib/iomgr/event_engine/endpoint.cc",
        "src/core/lib/iomgr/event_engine/iomgr.cc",
        "src/core/lib/iomgr/event_engine/pollset.cc",
        "src/core/lib/iomgr/event_engine/resolved_address_internal.cc",
        "src/core/lib/iomgr/event_engine/resolver.cc",
        "src/core/lib/iomgr/event_engine/tcp.cc",
        "src/core/lib/iomgr/event_engine/timer.cc",
<<<<<<< HEAD
=======
        "src/core/lib/iomgr/event_engine/uv/impl.cc",
>>>>>>> 6b75f7ec
        "src/core/lib/iomgr/exec_ctx.cc",
        "src/core/lib/iomgr/executor.cc",
        "src/core/lib/iomgr/executor/mpmcqueue.cc",
        "src/core/lib/iomgr/executor/threadpool.cc",
        "src/core/lib/iomgr/fork_posix.cc",
        "src/core/lib/iomgr/fork_windows.cc",
        "src/core/lib/iomgr/gethostname_fallback.cc",
        "src/core/lib/iomgr/gethostname_host_name_max.cc",
        "src/core/lib/iomgr/gethostname_sysconf.cc",
        "src/core/lib/iomgr/grpc_if_nametoindex_posix.cc",
        "src/core/lib/iomgr/grpc_if_nametoindex_unsupported.cc",
        "src/core/lib/iomgr/internal_errqueue.cc",
        "src/core/lib/iomgr/iocp_windows.cc",
        "src/core/lib/iomgr/iomgr.cc",
        "src/core/lib/iomgr/iomgr_custom.cc",
        "src/core/lib/iomgr/iomgr_internal.cc",
        "src/core/lib/iomgr/iomgr_posix.cc",
        "src/core/lib/iomgr/iomgr_posix_cfstream.cc",
        "src/core/lib/iomgr/iomgr_uv.cc",
        "src/core/lib/iomgr/iomgr_windows.cc",
        "src/core/lib/iomgr/is_epollexclusive_available.cc",
        "src/core/lib/iomgr/load_file.cc",
        "src/core/lib/iomgr/lockfree_event.cc",
        "src/core/lib/iomgr/polling_entity.cc",
        "src/core/lib/iomgr/pollset.cc",
        "src/core/lib/iomgr/pollset_custom.cc",
        "src/core/lib/iomgr/pollset_set.cc",
        "src/core/lib/iomgr/pollset_set_custom.cc",
        "src/core/lib/iomgr/pollset_set_windows.cc",
        "src/core/lib/iomgr/pollset_uv.cc",
        "src/core/lib/iomgr/pollset_windows.cc",
        "src/core/lib/iomgr/resolve_address.cc",
        "src/core/lib/iomgr/resolve_address_custom.cc",
        "src/core/lib/iomgr/resolve_address_posix.cc",
        "src/core/lib/iomgr/resolve_address_windows.cc",
        "src/core/lib/iomgr/resource_quota.cc",
        "src/core/lib/iomgr/socket_factory_posix.cc",
        "src/core/lib/iomgr/socket_mutator.cc",
        "src/core/lib/iomgr/socket_utils_common_posix.cc",
        "src/core/lib/iomgr/socket_utils_linux.cc",
        "src/core/lib/iomgr/socket_utils_posix.cc",
        "src/core/lib/iomgr/socket_utils_uv.cc",
        "src/core/lib/iomgr/socket_utils_windows.cc",
        "src/core/lib/iomgr/socket_windows.cc",
        "src/core/lib/iomgr/tcp_client.cc",
        "src/core/lib/iomgr/tcp_client_cfstream.cc",
        "src/core/lib/iomgr/tcp_client_custom.cc",
        "src/core/lib/iomgr/tcp_client_posix.cc",
        "src/core/lib/iomgr/tcp_client_windows.cc",
        "src/core/lib/iomgr/tcp_custom.cc",
        "src/core/lib/iomgr/tcp_posix.cc",
        "src/core/lib/iomgr/tcp_server.cc",
        "src/core/lib/iomgr/tcp_server_custom.cc",
        "src/core/lib/iomgr/tcp_server_posix.cc",
        "src/core/lib/iomgr/tcp_server_utils_posix_common.cc",
        "src/core/lib/iomgr/tcp_server_utils_posix_ifaddrs.cc",
        "src/core/lib/iomgr/tcp_server_utils_posix_noifaddrs.cc",
        "src/core/lib/iomgr/tcp_server_windows.cc",
        "src/core/lib/iomgr/tcp_uv.cc",
        "src/core/lib/iomgr/tcp_windows.cc",
        "src/core/lib/iomgr/time_averaged_stats.cc",
        "src/core/lib/iomgr/timer.cc",
        "src/core/lib/iomgr/timer_custom.cc",
        "src/core/lib/iomgr/timer_generic.cc",
        "src/core/lib/iomgr/timer_heap.cc",
        "src/core/lib/iomgr/timer_manager.cc",
        "src/core/lib/iomgr/timer_uv.cc",
        "src/core/lib/iomgr/udp_server.cc",
        "src/core/lib/iomgr/unix_sockets_posix.cc",
        "src/core/lib/iomgr/unix_sockets_posix_noop.cc",
        "src/core/lib/iomgr/wakeup_fd_eventfd.cc",
        "src/core/lib/iomgr/wakeup_fd_nospecial.cc",
        "src/core/lib/iomgr/wakeup_fd_pipe.cc",
        "src/core/lib/iomgr/wakeup_fd_posix.cc",
        "src/core/lib/iomgr/work_serializer.cc",
        "src/core/lib/json/json_reader.cc",
        "src/core/lib/json/json_util.cc",
        "src/core/lib/json/json_writer.cc",
        "src/core/lib/slice/b64.cc",
        "src/core/lib/slice/percent_encoding.cc",
        "src/core/lib/slice/slice.cc",
        "src/core/lib/slice/slice_buffer.cc",
        "src/core/lib/slice/slice_intern.cc",
        "src/core/lib/slice/slice_string_helpers.cc",
        "src/core/lib/surface/api_trace.cc",
        "src/core/lib/surface/byte_buffer.cc",
        "src/core/lib/surface/byte_buffer_reader.cc",
        "src/core/lib/surface/call.cc",
        "src/core/lib/surface/call_details.cc",
        "src/core/lib/surface/call_log_batch.cc",
        "src/core/lib/surface/channel.cc",
        "src/core/lib/surface/channel_init.cc",
        "src/core/lib/surface/channel_ping.cc",
        "src/core/lib/surface/channel_stack_type.cc",
        "src/core/lib/surface/completion_queue.cc",
        "src/core/lib/surface/completion_queue_factory.cc",
        "src/core/lib/surface/event_string.cc",
        "src/core/lib/surface/metadata_array.cc",
        "src/core/lib/surface/server.cc",
        "src/core/lib/surface/validate_metadata.cc",
        "src/core/lib/surface/version.cc",
        "src/core/lib/transport/authority_override.cc",
        "src/core/lib/transport/bdp_estimator.cc",
        "src/core/lib/transport/byte_stream.cc",
        "src/core/lib/transport/connectivity_state.cc",
        "src/core/lib/transport/error_utils.cc",
        "src/core/lib/transport/metadata.cc",
        "src/core/lib/transport/metadata_batch.cc",
        "src/core/lib/transport/pid_controller.cc",
        "src/core/lib/transport/static_metadata.cc",
        "src/core/lib/transport/status_conversion.cc",
        "src/core/lib/transport/status_metadata.cc",
        "src/core/lib/transport/timeout_encoding.cc",
        "src/core/lib/transport/transport.cc",
        "src/core/lib/transport/transport_op_string.cc",
        "src/core/lib/uri/uri_parser.cc",
    ],
    hdrs = [
        "src/core/lib/address_utils/parse_address.h",
        "src/core/lib/address_utils/sockaddr_utils.h",
        "src/core/lib/avl/avl.h",
        "src/core/lib/backoff/backoff.h",
        "src/core/lib/channel/call_tracer.h",
        "src/core/lib/channel/channel_args.h",
        "src/core/lib/channel/channel_stack.h",
        "src/core/lib/channel/channel_stack_builder.h",
        "src/core/lib/channel/channel_trace.h",
        "src/core/lib/channel/channelz.h",
        "src/core/lib/channel/channelz_registry.h",
        "src/core/lib/channel/connected_channel.h",
        "src/core/lib/channel/context.h",
        "src/core/lib/channel/handshaker.h",
        "src/core/lib/channel/handshaker_factory.h",
        "src/core/lib/channel/handshaker_registry.h",
        "src/core/lib/channel/status_util.h",
        "src/core/lib/compression/algorithm_metadata.h",
        "src/core/lib/compression/compression_args.h",
        "src/core/lib/compression/compression_internal.h",
        "src/core/lib/compression/message_compress.h",
        "src/core/lib/compression/stream_compression.h",
        "src/core/lib/compression/stream_compression_gzip.h",
        "src/core/lib/compression/stream_compression_identity.h",
        "src/core/lib/debug/stats.h",
        "src/core/lib/debug/stats_data.h",
        "src/core/lib/event_engine/endpoint_config_internal.h",
        "src/core/lib/event_engine/sockaddr.h",
        "src/core/lib/http/format_request.h",
        "src/core/lib/http/httpcli.h",
        "src/core/lib/http/parser.h",
        "src/core/lib/iomgr/block_annotate.h",
        "src/core/lib/iomgr/buffer_list.h",
        "src/core/lib/iomgr/call_combiner.h",
        "src/core/lib/iomgr/cfstream_handle.h",
        "src/core/lib/iomgr/closure.h",
        "src/core/lib/iomgr/combiner.h",
        "src/core/lib/iomgr/dynamic_annotations.h",
        "src/core/lib/iomgr/endpoint.h",
        "src/core/lib/iomgr/endpoint_cfstream.h",
        "src/core/lib/iomgr/endpoint_pair.h",
        "src/core/lib/iomgr/error.h",
        "src/core/lib/iomgr/error_cfstream.h",
        "src/core/lib/iomgr/error_internal.h",
        "src/core/lib/iomgr/ev_apple.h",
        "src/core/lib/iomgr/ev_epoll1_linux.h",
        "src/core/lib/iomgr/ev_epollex_linux.h",
        "src/core/lib/iomgr/ev_poll_posix.h",
        "src/core/lib/iomgr/ev_posix.h",
        "src/core/lib/iomgr/event_engine/closure.h",
        "src/core/lib/iomgr/event_engine/endpoint.h",
        "src/core/lib/iomgr/event_engine/iomgr.h",
        "src/core/lib/iomgr/event_engine/pollset.h",
        "src/core/lib/iomgr/event_engine/promise.h",
        "src/core/lib/iomgr/event_engine/resolved_address_internal.h",
        "src/core/lib/iomgr/exec_ctx.h",
        "src/core/lib/iomgr/executor.h",
        "src/core/lib/iomgr/executor/mpmcqueue.h",
        "src/core/lib/iomgr/executor/threadpool.h",
        "src/core/lib/iomgr/gethostname.h",
        "src/core/lib/iomgr/grpc_if_nametoindex.h",
        "src/core/lib/iomgr/internal_errqueue.h",
        "src/core/lib/iomgr/iocp_windows.h",
        "src/core/lib/iomgr/iomgr.h",
        "src/core/lib/iomgr/iomgr_custom.h",
        "src/core/lib/iomgr/iomgr_internal.h",
        "src/core/lib/iomgr/is_epollexclusive_available.h",
        "src/core/lib/iomgr/load_file.h",
        "src/core/lib/iomgr/lockfree_event.h",
        "src/core/lib/iomgr/nameser.h",
        "src/core/lib/iomgr/polling_entity.h",
        "src/core/lib/iomgr/pollset.h",
        "src/core/lib/iomgr/pollset_custom.h",
        "src/core/lib/iomgr/pollset_set.h",
        "src/core/lib/iomgr/pollset_set_custom.h",
        "src/core/lib/iomgr/pollset_set_windows.h",
        "src/core/lib/iomgr/pollset_uv.h",
        "src/core/lib/iomgr/pollset_windows.h",
        "src/core/lib/iomgr/port.h",
        "src/core/lib/iomgr/python_util.h",
        "src/core/lib/iomgr/resolve_address.h",
        "src/core/lib/iomgr/resolve_address_custom.h",
        "src/core/lib/iomgr/resource_quota.h",
        "src/core/lib/iomgr/sockaddr.h",
        "src/core/lib/iomgr/sockaddr_custom.h",
        "src/core/lib/iomgr/sockaddr_posix.h",
        "src/core/lib/iomgr/sockaddr_windows.h",
        "src/core/lib/iomgr/socket_factory_posix.h",
        "src/core/lib/iomgr/socket_mutator.h",
        "src/core/lib/iomgr/socket_utils.h",
        "src/core/lib/iomgr/socket_utils_posix.h",
        "src/core/lib/iomgr/socket_windows.h",
        "src/core/lib/iomgr/sys_epoll_wrapper.h",
        "src/core/lib/iomgr/tcp_client.h",
        "src/core/lib/iomgr/tcp_client_posix.h",
        "src/core/lib/iomgr/tcp_custom.h",
        "src/core/lib/iomgr/tcp_posix.h",
        "src/core/lib/iomgr/tcp_server.h",
        "src/core/lib/iomgr/tcp_server_utils_posix.h",
        "src/core/lib/iomgr/tcp_windows.h",
        "src/core/lib/iomgr/time_averaged_stats.h",
        "src/core/lib/iomgr/timer.h",
        "src/core/lib/iomgr/timer_custom.h",
        "src/core/lib/iomgr/timer_generic.h",
        "src/core/lib/iomgr/timer_heap.h",
        "src/core/lib/iomgr/timer_manager.h",
        "src/core/lib/iomgr/udp_server.h",
        "src/core/lib/iomgr/unix_sockets_posix.h",
        "src/core/lib/iomgr/wakeup_fd_pipe.h",
        "src/core/lib/iomgr/wakeup_fd_posix.h",
        "src/core/lib/iomgr/work_serializer.h",
        "src/core/lib/json/json.h",
        "src/core/lib/json/json_util.h",
        "src/core/lib/slice/b64.h",
        "src/core/lib/slice/percent_encoding.h",
        "src/core/lib/slice/slice_internal.h",
        "src/core/lib/slice/slice_string_helpers.h",
        "src/core/lib/slice/slice_utils.h",
        "src/core/lib/surface/api_trace.h",
        "src/core/lib/surface/call.h",
        "src/core/lib/surface/call_test_only.h",
        "src/core/lib/surface/channel.h",
        "src/core/lib/surface/channel_init.h",
        "src/core/lib/surface/channel_stack_type.h",
        "src/core/lib/surface/completion_queue.h",
        "src/core/lib/surface/completion_queue_factory.h",
        "src/core/lib/surface/event_string.h",
        "src/core/lib/surface/init.h",
        "src/core/lib/surface/lame_client.h",
        "src/core/lib/surface/server.h",
        "src/core/lib/surface/validate_metadata.h",
        "src/core/lib/transport/authority_override.h",
        "src/core/lib/transport/bdp_estimator.h",
        "src/core/lib/transport/byte_stream.h",
        "src/core/lib/transport/connectivity_state.h",
        "src/core/lib/transport/error_utils.h",
        "src/core/lib/transport/http2_errors.h",
        "src/core/lib/transport/metadata.h",
        "src/core/lib/transport/metadata_batch.h",
        "src/core/lib/transport/pid_controller.h",
        "src/core/lib/transport/static_metadata.h",
        "src/core/lib/transport/status_conversion.h",
        "src/core/lib/transport/status_metadata.h",
        "src/core/lib/transport/timeout_encoding.h",
        "src/core/lib/transport/transport.h",
        "src/core/lib/transport/transport_impl.h",
        "src/core/lib/uri/uri_parser.h",
    ],
    external_deps = [
        "absl/container:flat_hash_map",
        "absl/container:inlined_vector",
        "absl/functional:bind_front",
<<<<<<< HEAD
        "absl/memory",
=======
        "absl/status",
>>>>>>> 6b75f7ec
        "absl/status:statusor",
        "absl/status",
        "absl/strings:str_format",
        "absl/strings",
        "absl/types:optional",
<<<<<<< HEAD
        "madler_zlib",
=======
        "absl/container:flat_hash_map",
        "uv",
>>>>>>> 6b75f7ec
    ],
    language = "c++",
    public_hdrs = GRPC_PUBLIC_HDRS + GRPC_PUBLIC_EVENT_ENGINE_HDRS,
    visibility = ["@grpc:alt_grpc_base_legacy"],
    deps = [
        "bitset",
        "dual_ref_counted",
        "gpr_base",
        "gpr_codegen",
        "gpr_tls",
        "grpc_codegen",
        "grpc_trace",
        "orphanable",
        "ref_counted",
        "ref_counted_ptr",
    ],
)

grpc_cc_library(
    name = "grpc_base",
    srcs = [
        "src/core/lib/surface/lame_client.cc",
    ],
    language = "c++",
    visibility = ["@grpc:alt_grpc_base_legacy"],
    deps = [
        "gpr_base",
        "grpc_base_c",
    ],
)

grpc_cc_library(
    name = "grpc_common",
    language = "c++",
    deps = [
        "grpc_base",
        # standard plugins
        "census",
        "grpc_deadline_filter",
        "grpc_client_authority_filter",
        "grpc_lb_policy_pick_first",
        "grpc_lb_policy_priority",
        "grpc_lb_policy_ring_hash",
        "grpc_lb_policy_round_robin",
        "grpc_lb_policy_weighted_target",
        "grpc_client_idle_filter",
        "grpc_max_age_filter",
        "grpc_message_size_filter",
        "grpc_resolver_dns_ares",
        "grpc_resolver_fake",
        "grpc_resolver_dns_native",
        "grpc_resolver_sockaddr",
        "grpc_transport_chttp2_client_insecure",
        "grpc_transport_chttp2_server_insecure",
        "grpc_transport_inproc",
        "grpc_fault_injection_filter",
        "grpc_workaround_cronet_compression_filter",
        "grpc_server_backward_compatibility",
    ],
)

grpc_cc_library(
    name = "grpc_client_channel",
    srcs = [
        "src/core/ext/filters/client_channel/backend_metric.cc",
        "src/core/ext/filters/client_channel/backup_poller.cc",
        "src/core/ext/filters/client_channel/channel_connectivity.cc",
        "src/core/ext/filters/client_channel/client_channel.cc",
        "src/core/ext/filters/client_channel/client_channel_channelz.cc",
        "src/core/ext/filters/client_channel/client_channel_factory.cc",
        "src/core/ext/filters/client_channel/client_channel_plugin.cc",
        "src/core/ext/filters/client_channel/config_selector.cc",
        "src/core/ext/filters/client_channel/dynamic_filters.cc",
        "src/core/ext/filters/client_channel/global_subchannel_pool.cc",
        "src/core/ext/filters/client_channel/health/health_check_client.cc",
        "src/core/ext/filters/client_channel/http_connect_handshaker.cc",
        "src/core/ext/filters/client_channel/http_proxy.cc",
        "src/core/ext/filters/client_channel/lb_policy.cc",
        "src/core/ext/filters/client_channel/lb_policy/child_policy_handler.cc",
        "src/core/ext/filters/client_channel/lb_policy_registry.cc",
        "src/core/ext/filters/client_channel/local_subchannel_pool.cc",
        "src/core/ext/filters/client_channel/proxy_mapper_registry.cc",
        "src/core/ext/filters/client_channel/resolver.cc",
        "src/core/ext/filters/client_channel/resolver_registry.cc",
        "src/core/ext/filters/client_channel/resolver_result_parsing.cc",
        "src/core/ext/filters/client_channel/retry_filter.cc",
        "src/core/ext/filters/client_channel/retry_service_config.cc",
        "src/core/ext/filters/client_channel/retry_throttle.cc",
        "src/core/ext/filters/client_channel/server_address.cc",
        "src/core/ext/filters/client_channel/service_config.cc",
        "src/core/ext/filters/client_channel/service_config_channel_arg_filter.cc",
        "src/core/ext/filters/client_channel/service_config_parser.cc",
        "src/core/ext/filters/client_channel/subchannel.cc",
        "src/core/ext/filters/client_channel/subchannel_pool_interface.cc",
    ],
    hdrs = [
        "src/core/ext/filters/client_channel/backend_metric.h",
        "src/core/ext/filters/client_channel/backup_poller.h",
        "src/core/ext/filters/client_channel/client_channel.h",
        "src/core/ext/filters/client_channel/client_channel_channelz.h",
        "src/core/ext/filters/client_channel/client_channel_factory.h",
        "src/core/ext/filters/client_channel/config_selector.h",
        "src/core/ext/filters/client_channel/connector.h",
        "src/core/ext/filters/client_channel/dynamic_filters.h",
        "src/core/ext/filters/client_channel/global_subchannel_pool.h",
        "src/core/ext/filters/client_channel/health/health_check_client.h",
        "src/core/ext/filters/client_channel/http_connect_handshaker.h",
        "src/core/ext/filters/client_channel/http_proxy.h",
        "src/core/ext/filters/client_channel/lb_policy.h",
        "src/core/ext/filters/client_channel/lb_policy/child_policy_handler.h",
        "src/core/ext/filters/client_channel/lb_policy_factory.h",
        "src/core/ext/filters/client_channel/lb_policy_registry.h",
        "src/core/ext/filters/client_channel/local_subchannel_pool.h",
        "src/core/ext/filters/client_channel/proxy_mapper.h",
        "src/core/ext/filters/client_channel/proxy_mapper_registry.h",
        "src/core/ext/filters/client_channel/resolver.h",
        "src/core/ext/filters/client_channel/resolver_factory.h",
        "src/core/ext/filters/client_channel/resolver_registry.h",
        "src/core/ext/filters/client_channel/resolver_result_parsing.h",
        "src/core/ext/filters/client_channel/retry_filter.h",
        "src/core/ext/filters/client_channel/retry_service_config.h",
        "src/core/ext/filters/client_channel/retry_throttle.h",
        "src/core/ext/filters/client_channel/server_address.h",
        "src/core/ext/filters/client_channel/service_config.h",
        "src/core/ext/filters/client_channel/service_config_call_data.h",
        "src/core/ext/filters/client_channel/service_config_parser.h",
        "src/core/ext/filters/client_channel/subchannel.h",
        "src/core/ext/filters/client_channel/subchannel_interface.h",
        "src/core/ext/filters/client_channel/subchannel_pool_interface.h",
    ],
    external_deps = [
        "absl/container:inlined_vector",
        "absl/strings",
        "absl/strings:str_format",
        "absl/types:optional",
        "absl/status:statusor",
        "upb_lib",
    ],
    language = "c++",
    visibility = ["@grpc:client_channel"],
    deps = [
        "debug_location",
        "gpr_base",
        "grpc_base_c",
        "grpc_client_authority_filter",
        "grpc_deadline_filter",
        "grpc_health_upb",
        "grpc_trace",
        "orphanable",
        "ref_counted",
        "ref_counted_ptr",
        "udpa_orca_upb",
    ],
)

grpc_cc_library(
    name = "grpc_client_idle_filter",
    srcs = [
        "src/core/ext/filters/client_idle/client_idle_filter.cc",
    ],
    language = "c++",
    deps = [
        "gpr_base",
        "grpc_base_c",
    ],
)

grpc_cc_library(
    name = "grpc_max_age_filter",
    srcs = [
        "src/core/ext/filters/max_age/max_age_filter.cc",
    ],
    hdrs = [
        "src/core/ext/filters/max_age/max_age_filter.h",
    ],
    language = "c++",
    deps = [
        "gpr_base",
        "grpc_base_c",
    ],
)

grpc_cc_library(
    name = "grpc_deadline_filter",
    srcs = [
        "src/core/ext/filters/deadline/deadline_filter.cc",
    ],
    hdrs = [
        "src/core/ext/filters/deadline/deadline_filter.h",
    ],
    language = "c++",
    deps = [
        "gpr_base",
        "grpc_base_c",
    ],
)

grpc_cc_library(
    name = "grpc_client_authority_filter",
    srcs = [
        "src/core/ext/filters/http/client_authority_filter.cc",
    ],
    hdrs = [
        "src/core/ext/filters/http/client_authority_filter.h",
    ],
    language = "c++",
    deps = [
        "gpr_base",
        "grpc_base_c",
    ],
)

grpc_cc_library(
    name = "grpc_message_size_filter",
    srcs = [
        "src/core/ext/filters/message_size/message_size_filter.cc",
    ],
    hdrs = [
        "src/core/ext/filters/message_size/message_size_filter.h",
    ],
    external_deps = ["absl/strings:str_format"],
    language = "c++",
    deps = [
        "gpr_base",
        "grpc_base_c",
        "grpc_client_channel",
        "grpc_codegen",
        "ref_counted",
        "ref_counted_ptr",
    ],
)

grpc_cc_library(
    name = "grpc_fault_injection_filter",
    srcs = [
        "src/core/ext/filters/fault_injection/fault_injection_filter.cc",
        "src/core/ext/filters/fault_injection/service_config_parser.cc",
    ],
    hdrs = [
        "src/core/ext/filters/fault_injection/fault_injection_filter.h",
        "src/core/ext/filters/fault_injection/service_config_parser.h",
    ],
    external_deps = ["absl/strings"],
    language = "c++",
    deps = [
        "gpr_base",
        "grpc_base_c",
        "grpc_client_channel",
    ],
)

grpc_cc_library(
    name = "grpc_http_filters",
    srcs = [
        "src/core/ext/filters/http/client/http_client_filter.cc",
        "src/core/ext/filters/http/http_filters_plugin.cc",
        "src/core/ext/filters/http/message_compress/message_compress_filter.cc",
        "src/core/ext/filters/http/message_compress/message_decompress_filter.cc",
        "src/core/ext/filters/http/server/http_server_filter.cc",
    ],
    hdrs = [
        "src/core/ext/filters/http/client/http_client_filter.h",
        "src/core/ext/filters/http/message_compress/message_compress_filter.h",
        "src/core/ext/filters/http/message_compress/message_decompress_filter.h",
        "src/core/ext/filters/http/server/http_server_filter.h",
    ],
    external_deps = [
        "absl/strings:str_format",
        "absl/strings",
        "absl/types:optional",
    ],
    language = "c++",
    deps = [
        "gpr_base",
        "grpc_base_c",
        "grpc_message_size_filter",
    ],
)

grpc_cc_library(
    name = "grpc_workaround_cronet_compression_filter",
    srcs = [
        "src/core/ext/filters/workarounds/workaround_cronet_compression_filter.cc",
    ],
    hdrs = [
        "src/core/ext/filters/workarounds/workaround_cronet_compression_filter.h",
    ],
    language = "c++",
    deps = [
        "gpr_base",
        "grpc_base_c",
        "grpc_server_backward_compatibility",
    ],
)

grpc_cc_library(
    name = "grpc_codegen",
    language = "c++",
    public_hdrs = [
        "include/grpc/impl/codegen/byte_buffer.h",
        "include/grpc/impl/codegen/byte_buffer_reader.h",
        "include/grpc/impl/codegen/compression_types.h",
        "include/grpc/impl/codegen/connectivity_state.h",
        "include/grpc/impl/codegen/grpc_types.h",
        "include/grpc/impl/codegen/propagation_bits.h",
        "include/grpc/impl/codegen/status.h",
        "include/grpc/impl/codegen/slice.h",
    ],
    visibility = ["@grpc:public"],
    deps = [
        "gpr_codegen",
    ],
)

grpc_cc_library(
    name = "grpc_grpclb_balancer_addresses",
    srcs = [
        "src/core/ext/filters/client_channel/lb_policy/grpclb/grpclb_balancer_addresses.cc",
    ],
    hdrs = [
        "src/core/ext/filters/client_channel/lb_policy/grpclb/grpclb_balancer_addresses.h",
    ],
    language = "c++",
    visibility = ["@grpc:grpclb"],
    deps = [
        "gpr_base",
        "grpc_base_c",
        "grpc_client_channel",
    ],
)

grpc_cc_library(
    name = "grpc_lb_policy_grpclb",
    srcs = [
        "src/core/ext/filters/client_channel/lb_policy/grpclb/client_load_reporting_filter.cc",
        "src/core/ext/filters/client_channel/lb_policy/grpclb/grpclb.cc",
        "src/core/ext/filters/client_channel/lb_policy/grpclb/grpclb_channel.cc",
        "src/core/ext/filters/client_channel/lb_policy/grpclb/grpclb_client_stats.cc",
        "src/core/ext/filters/client_channel/lb_policy/grpclb/load_balancer_api.cc",
    ],
    hdrs = [
        "src/core/ext/filters/client_channel/lb_policy/grpclb/client_load_reporting_filter.h",
        "src/core/ext/filters/client_channel/lb_policy/grpclb/grpclb.h",
        "src/core/ext/filters/client_channel/lb_policy/grpclb/grpclb_channel.h",
        "src/core/ext/filters/client_channel/lb_policy/grpclb/grpclb_client_stats.h",
        "src/core/ext/filters/client_channel/lb_policy/grpclb/load_balancer_api.h",
    ],
    external_deps = [
        "absl/memory",
        "absl/container:inlined_vector",
        "absl/strings",
        "absl/strings:str_format",
        "upb_lib",
    ],
    language = "c++",
    deps = [
        "google_api_upb",
        "gpr_base",
        "grpc_base_c",
        "grpc_client_channel",
        "grpc_grpclb_balancer_addresses",
        "grpc_lb_upb",
        "grpc_resolver_fake",
        "grpc_transport_chttp2_client_insecure",
        "orphanable",
        "ref_counted_ptr",
    ],
)

grpc_cc_library(
    name = "grpc_lb_policy_grpclb_secure",
    srcs = [
        "src/core/ext/filters/client_channel/lb_policy/grpclb/client_load_reporting_filter.cc",
        "src/core/ext/filters/client_channel/lb_policy/grpclb/grpclb.cc",
        "src/core/ext/filters/client_channel/lb_policy/grpclb/grpclb_channel_secure.cc",
        "src/core/ext/filters/client_channel/lb_policy/grpclb/grpclb_client_stats.cc",
        "src/core/ext/filters/client_channel/lb_policy/grpclb/load_balancer_api.cc",
    ],
    hdrs = [
        "src/core/ext/filters/client_channel/lb_policy/grpclb/client_load_reporting_filter.h",
        "src/core/ext/filters/client_channel/lb_policy/grpclb/grpclb.h",
        "src/core/ext/filters/client_channel/lb_policy/grpclb/grpclb_channel.h",
        "src/core/ext/filters/client_channel/lb_policy/grpclb/grpclb_client_stats.h",
        "src/core/ext/filters/client_channel/lb_policy/grpclb/load_balancer_api.h",
    ],
    external_deps = [
        "absl/memory",
        "absl/container:inlined_vector",
        "absl/strings",
        "absl/strings:str_format",
        "upb_lib",
    ],
    language = "c++",
    deps = [
        "google_api_upb",
        "gpr_base",
        "grpc_base_c",
        "grpc_client_channel",
        "grpc_grpclb_balancer_addresses",
        "grpc_lb_upb",
        "grpc_resolver_fake",
        "grpc_secure",
        "grpc_transport_chttp2_client_secure",
        "orphanable",
        "ref_counted_ptr",
    ],
)

grpc_cc_library(
    name = "grpc_xds_client",
    srcs = [
        "src/core/ext/xds/certificate_provider_registry.cc",
        "src/core/ext/xds/certificate_provider_store.cc",
        "src/core/ext/xds/file_watcher_certificate_provider_factory.cc",
        "src/core/ext/xds/xds_api.cc",
        "src/core/ext/xds/xds_bootstrap.cc",
        "src/core/ext/xds/xds_certificate_provider.cc",
        "src/core/ext/xds/xds_client.cc",
        "src/core/ext/xds/xds_client_stats.cc",
        "src/core/ext/xds/xds_http_fault_filter.cc",
        "src/core/ext/xds/xds_http_filters.cc",
        "src/core/lib/security/credentials/xds/xds_credentials.cc",
    ],
    hdrs = [
        "src/core/ext/xds/certificate_provider_factory.h",
        "src/core/ext/xds/certificate_provider_registry.h",
        "src/core/ext/xds/certificate_provider_store.h",
        "src/core/ext/xds/file_watcher_certificate_provider_factory.h",
        "src/core/ext/xds/xds_api.h",
        "src/core/ext/xds/xds_bootstrap.h",
        "src/core/ext/xds/xds_certificate_provider.h",
        "src/core/ext/xds/xds_channel_args.h",
        "src/core/ext/xds/xds_client.h",
        "src/core/ext/xds/xds_client_stats.h",
        "src/core/ext/xds/xds_http_fault_filter.h",
        "src/core/ext/xds/xds_http_filters.h",
        "src/core/lib/security/credentials/xds/xds_credentials.h",
    ],
    external_deps = [
        "absl/functional:bind_front",
        "absl/status:statusor",
        "absl/strings",
        "absl/strings:str_format",
        "absl/container:inlined_vector",
        "upb_lib",
        "upb_textformat_lib",
        "upb_json_lib",
        "re2",
        "upb_reflection",
    ],
    language = "c++",
    deps = [
        "envoy_ads_upb",
        "envoy_ads_upbdefs",
        "envoy_core_upb",
        "envoy_core_upbdefs",
        "envoy_type_upb",
        "google_api_upb",
        "gpr_base",
        "gpr_codegen",
        "grpc_base_c",
        "grpc_client_channel",
        "grpc_codegen",
        "grpc_fault_injection_filter",
        "grpc_lb_xds_channel_args",
        "grpc_matchers",
        "grpc_secure",
        "grpc_transport_chttp2_client_secure",
        "orphanable",
        "ref_counted_ptr",
        "udpa_type_upb",
        "udpa_type_upbdefs",
    ],
)

grpc_cc_library(
    name = "grpc_xds_server_config_fetcher",
    srcs = [
        "src/core/ext/xds/xds_server_config_fetcher.cc",
    ],
    external_deps = [
        "absl/strings",
    ],
    language = "c++",
    deps = [
        "gpr_base",
        "grpc_base_c",
        "grpc_xds_client",
    ],
)

grpc_cc_library(
    name = "grpc_google_mesh_ca_certificate_provider_factory",
    srcs = [
        "src/core/ext/xds/google_mesh_ca_certificate_provider_factory.cc",
    ],
    hdrs = [
        "src/core/ext/xds/google_mesh_ca_certificate_provider_factory.h",
    ],
    external_deps = [
        "absl/strings",
    ],
    language = "c++",
    deps = [
        "gpr_base",
        "grpc_base_c",
        "grpc_xds_client",
    ],
)

grpc_cc_library(
    name = "grpc_lb_policy_cds",
    srcs = [
        "src/core/ext/filters/client_channel/lb_policy/xds/cds.cc",
    ],
    external_deps = [
        "absl/strings",
    ],
    language = "c++",
    deps = [
        "gpr_base",
        "grpc_base_c",
        "grpc_client_channel",
        "grpc_xds_client",
        "orphanable",
        "ref_counted_ptr",
    ],
)

grpc_cc_library(
    name = "grpc_lb_xds_channel_args",
    hdrs = [
        "src/core/ext/filters/client_channel/lb_policy/xds/xds_channel_args.h",
    ],
    language = "c++",
)

grpc_cc_library(
    name = "grpc_lb_xds_common",
    hdrs = [
        "src/core/ext/filters/client_channel/lb_policy/xds/xds.h",
    ],
    language = "c++",
    deps = [
        "gpr_base",
        "grpc_base_c",
        "grpc_client_channel",
        "grpc_xds_client",
    ],
)

grpc_cc_library(
    name = "grpc_lb_policy_xds_cluster_resolver",
    srcs = [
        "src/core/ext/filters/client_channel/lb_policy/xds/xds_cluster_resolver.cc",
    ],
    external_deps = [
        "absl/strings",
        "absl/types:optional",
    ],
    language = "c++",
    deps = [
        "gpr_base",
        "grpc_base_c",
        "grpc_client_channel",
        "grpc_lb_address_filtering",
        "grpc_lb_policy_ring_hash",
        "grpc_lb_xds_channel_args",
        "grpc_lb_xds_common",
        "grpc_resolver_fake",
        "grpc_xds_client",
        "orphanable",
        "ref_counted_ptr",
    ],
)

grpc_cc_library(
    name = "grpc_lb_policy_xds_cluster_impl",
    srcs = [
        "src/core/ext/filters/client_channel/lb_policy/xds/xds_cluster_impl.cc",
    ],
    external_deps = [
        "absl/strings",
    ],
    language = "c++",
    deps = [
        "gpr_base",
        "grpc_base_c",
        "grpc_client_channel",
        "grpc_lb_xds_channel_args",
        "grpc_lb_xds_common",
        "grpc_xds_client",
        "orphanable",
        "ref_counted_ptr",
    ],
)

grpc_cc_library(
    name = "grpc_lb_policy_xds_cluster_manager",
    srcs = [
        "src/core/ext/filters/client_channel/lb_policy/xds/xds_cluster_manager.cc",
    ],
    external_deps = [
        "absl/strings",
        "absl/status",
    ],
    language = "c++",
    deps = [
        "gpr_base",
        "grpc_base_c",
        "grpc_client_channel",
        "grpc_resolver_xds_header",
        "orphanable",
        "ref_counted",
        "ref_counted_ptr",
    ],
)

grpc_cc_library(
    name = "grpc_lb_address_filtering",
    srcs = [
        "src/core/ext/filters/client_channel/lb_policy/address_filtering.cc",
    ],
    hdrs = [
        "src/core/ext/filters/client_channel/lb_policy/address_filtering.h",
    ],
    external_deps = [
        "absl/strings",
    ],
    language = "c++",
    deps = [
        "gpr_base",
        "grpc_base_c",
        "grpc_client_channel",
    ],
)

grpc_cc_library(
    name = "grpc_lb_subchannel_list",
    hdrs = [
        "src/core/ext/filters/client_channel/lb_policy/subchannel_list.h",
    ],
    language = "c++",
    deps = [
        "gpr_base",
        "grpc_base_c",
        "grpc_client_channel",
    ],
)

grpc_cc_library(
    name = "grpc_lb_policy_pick_first",
    srcs = [
        "src/core/ext/filters/client_channel/lb_policy/pick_first/pick_first.cc",
    ],
    language = "c++",
    deps = [
        "gpr_base",
        "grpc_base_c",
        "grpc_client_channel",
        "grpc_lb_subchannel_list",
    ],
)

grpc_cc_library(
    name = "grpc_lb_policy_ring_hash",
    srcs = [
        "src/core/ext/filters/client_channel/lb_policy/ring_hash/ring_hash.cc",
    ],
    hdrs = [
        "src/core/ext/filters/client_channel/lb_policy/ring_hash/ring_hash.h",
    ],
    external_deps = [
        "absl/strings",
        "xxhash",
    ],
    language = "c++",
    deps = [
        "gpr_base",
        "grpc_base_c",
        "grpc_client_channel",
        "grpc_lb_subchannel_list",
        "grpc_trace",
        "ref_counted_ptr",
    ],
)

grpc_cc_library(
    name = "grpc_lb_policy_round_robin",
    srcs = [
        "src/core/ext/filters/client_channel/lb_policy/round_robin/round_robin.cc",
    ],
    language = "c++",
    deps = [
        "gpr_base",
        "grpc_base_c",
        "grpc_client_channel",
        "grpc_lb_subchannel_list",
        "grpc_trace",
        "ref_counted_ptr",
    ],
)

grpc_cc_library(
    name = "grpc_lb_policy_priority",
    srcs = [
        "src/core/ext/filters/client_channel/lb_policy/priority/priority.cc",
    ],
    external_deps = [
        "absl/strings",
        "absl/strings:str_format",
    ],
    language = "c++",
    deps = [
        "gpr_base",
        "grpc_base_c",
        "grpc_client_channel",
        "grpc_lb_address_filtering",
        "orphanable",
        "ref_counted_ptr",
    ],
)

grpc_cc_library(
    name = "grpc_lb_policy_weighted_target",
    srcs = [
        "src/core/ext/filters/client_channel/lb_policy/weighted_target/weighted_target.cc",
    ],
    external_deps = [
        "absl/container:inlined_vector",
        "absl/strings",
    ],
    language = "c++",
    deps = [
        "gpr_base",
        "grpc_base_c",
        "grpc_client_channel",
        "grpc_lb_address_filtering",
        "orphanable",
        "ref_counted_ptr",
    ],
)

grpc_cc_library(
    name = "lb_server_load_reporting_filter",
    srcs = [
        "src/core/ext/filters/load_reporting/server_load_reporting_filter.cc",
    ],
    hdrs = [
        "src/core/ext/filters/load_reporting/registered_opencensus_objects.h",
        "src/core/ext/filters/load_reporting/server_load_reporting_filter.h",
        "src/cpp/server/load_reporter/constants.h",
    ],
    external_deps = [
        "absl/strings",
        "absl/strings:str_format",
        "opencensus-stats",
    ],
    language = "c++",
    deps = [
        "gpr",
        "grpc++_base",
        "grpc_base_c",
        "grpc_secure",
    ],
    alwayslink = 1,
)

grpc_cc_library(
    name = "lb_load_data_store",
    srcs = [
        "src/cpp/server/load_reporter/load_data_store.cc",
    ],
    hdrs = [
        "src/cpp/server/load_reporter/constants.h",
        "src/cpp/server/load_reporter/load_data_store.h",
    ],
    language = "c++",
    deps = [
        "gpr",
        "gpr_codegen",
        "grpc++",
        "grpc_base_c",
    ],
)

grpc_cc_library(
    name = "lb_server_load_reporting_service_server_builder_plugin",
    srcs = [
        "src/cpp/server/load_reporter/load_reporting_service_server_builder_plugin.cc",
    ],
    hdrs = [
        "src/cpp/server/load_reporter/load_reporting_service_server_builder_plugin.h",
    ],
    language = "c++",
    deps = [
        "gpr",
        "grpc++",
        "lb_load_reporter_service",
    ],
)

grpc_cc_library(
    name = "grpcpp_server_load_reporting",
    srcs = [
        "src/cpp/server/load_reporter/load_reporting_service_server_builder_option.cc",
        "src/cpp/server/load_reporter/util.cc",
    ],
    language = "c++",
    public_hdrs = [
        "include/grpcpp/ext/server_load_reporting.h",
    ],
    deps = [
        "gpr",
        "gpr_codegen",
        "lb_server_load_reporting_filter",
        "lb_server_load_reporting_service_server_builder_plugin",
    ],
)

grpc_cc_library(
    name = "lb_load_reporter_service",
    srcs = [
        "src/cpp/server/load_reporter/load_reporter_async_service_impl.cc",
    ],
    hdrs = [
        "src/cpp/server/load_reporter/load_reporter_async_service_impl.h",
    ],
    external_deps = ["absl/memory"],
    language = "c++",
    deps = [
        "gpr",
        "lb_load_reporter",
    ],
)

grpc_cc_library(
    name = "lb_get_cpu_stats",
    srcs = [
        "src/cpp/server/load_reporter/get_cpu_stats_linux.cc",
        "src/cpp/server/load_reporter/get_cpu_stats_macos.cc",
        "src/cpp/server/load_reporter/get_cpu_stats_unsupported.cc",
        "src/cpp/server/load_reporter/get_cpu_stats_windows.cc",
    ],
    hdrs = [
        "src/cpp/server/load_reporter/get_cpu_stats.h",
    ],
    language = "c++",
    deps = [
        "gpr_base",
        "grpc++",
    ],
)

grpc_cc_library(
    name = "lb_load_reporter",
    srcs = [
        "src/cpp/server/load_reporter/load_reporter.cc",
    ],
    hdrs = [
        "src/cpp/server/load_reporter/constants.h",
        "src/cpp/server/load_reporter/load_reporter.h",
    ],
    external_deps = [
        "opencensus-stats",
        "opencensus-tags",
    ],
    language = "c++",
    deps = [
        "gpr",
        "gpr_codegen",
        "lb_get_cpu_stats",
        "lb_load_data_store",
        "//src/proto/grpc/lb/v1:load_reporter_proto",
    ],
)

grpc_cc_library(
    name = "grpc_resolver_dns_selection",
    srcs = [
        "src/core/ext/filters/client_channel/resolver/dns/dns_resolver_selection.cc",
    ],
    hdrs = [
        "src/core/ext/filters/client_channel/resolver/dns/dns_resolver_selection.h",
    ],
    language = "c++",
    deps = [
        "gpr_base",
        "grpc_base_c",
    ],
)

grpc_cc_library(
    name = "grpc_resolver_dns_native",
    srcs = [
        "src/core/ext/filters/client_channel/resolver/dns/native/dns_resolver.cc",
    ],
    external_deps = [
        "absl/strings",
    ],
    language = "c++",
    deps = [
        "gpr_base",
        "grpc_base_c",
        "grpc_client_channel",
        "grpc_resolver_dns_selection",
    ],
)

grpc_cc_library(
    name = "grpc_resolver_dns_ares",
    srcs = [
        "src/core/ext/filters/client_channel/resolver/dns/c_ares/dns_resolver_ares.cc",
        "src/core/ext/filters/client_channel/resolver/dns/c_ares/grpc_ares_ev_driver_event_engine.cc",
        "src/core/ext/filters/client_channel/resolver/dns/c_ares/grpc_ares_ev_driver_libuv.cc",
        "src/core/ext/filters/client_channel/resolver/dns/c_ares/grpc_ares_ev_driver_posix.cc",
        "src/core/ext/filters/client_channel/resolver/dns/c_ares/grpc_ares_ev_driver_windows.cc",
        "src/core/ext/filters/client_channel/resolver/dns/c_ares/grpc_ares_wrapper.cc",
        "src/core/ext/filters/client_channel/resolver/dns/c_ares/grpc_ares_wrapper_event_engine.cc",
        "src/core/ext/filters/client_channel/resolver/dns/c_ares/grpc_ares_wrapper_libuv.cc",
        "src/core/ext/filters/client_channel/resolver/dns/c_ares/grpc_ares_wrapper_posix.cc",
        "src/core/ext/filters/client_channel/resolver/dns/c_ares/grpc_ares_wrapper_windows.cc",
    ],
    hdrs = [
        "src/core/ext/filters/client_channel/resolver/dns/c_ares/grpc_ares_ev_driver.h",
        "src/core/ext/filters/client_channel/resolver/dns/c_ares/grpc_ares_wrapper.h",
    ],
    external_deps = [
        "absl/strings",
        "absl/strings:str_format",
        "absl/container:inlined_vector",
        "address_sorting",
        "cares",
    ],
    language = "c++",
    deps = [
        "gpr_base",
        "grpc_base_c",
        "grpc_client_channel",
        "grpc_grpclb_balancer_addresses",
        "grpc_resolver_dns_selection",
    ],
)

grpc_cc_library(
    name = "grpc_resolver_sockaddr",
    srcs = [
        "src/core/ext/filters/client_channel/resolver/sockaddr/sockaddr_resolver.cc",
    ],
    external_deps = [
        "absl/strings",
    ],
    language = "c++",
    deps = [
        "gpr_base",
        "grpc_base_c",
        "grpc_client_channel",
    ],
)

grpc_cc_library(
    name = "grpc_resolver_fake",
    srcs = ["src/core/ext/filters/client_channel/resolver/fake/fake_resolver.cc"],
    hdrs = ["src/core/ext/filters/client_channel/resolver/fake/fake_resolver.h"],
    language = "c++",
    visibility = [
        "//test:__subpackages__",
        "@grpc:grpc_resolver_fake",
    ],
    deps = [
        "gpr_base",
        "grpc_base_c",
        "grpc_client_channel",
    ],
)

grpc_cc_library(
    name = "grpc_resolver_xds_header",
    hdrs = [
        "src/core/ext/filters/client_channel/resolver/xds/xds_resolver.h",
    ],
    language = "c++",
)

grpc_cc_library(
    name = "grpc_resolver_xds",
    srcs = [
        "src/core/ext/filters/client_channel/resolver/xds/xds_resolver.cc",
    ],
    external_deps = [
        "xxhash",
        "re2",
        "absl/strings",
    ],
    language = "c++",
    deps = [
        "gpr_base",
        "grpc_base_c",
        "grpc_client_channel",
        "grpc_lb_policy_ring_hash",
        "grpc_xds_client",
    ],
)

grpc_cc_library(
    name = "grpc_resolver_c2p",
    srcs = [
        "src/core/ext/filters/client_channel/resolver/google_c2p/google_c2p_resolver.cc",
    ],
    language = "c++",
    deps = [
        "alts_util",
        "gpr_base",
        "grpc_base_c",
        "grpc_client_channel",
        "grpc_xds_client",
    ],
)

grpc_cc_library(
    name = "grpc_secure",
    srcs = [
        "src/core/lib/http/httpcli_security_connector.cc",
        "src/core/lib/security/authorization/authorization_policy_provider_vtable.cc",
        "src/core/lib/security/authorization/evaluate_args.cc",
        "src/core/lib/security/authorization/sdk_server_authz_filter.cc",
        "src/core/lib/security/context/security_context.cc",
        "src/core/lib/security/credentials/alts/alts_credentials.cc",
        "src/core/lib/security/credentials/composite/composite_credentials.cc",
        "src/core/lib/security/credentials/credentials.cc",
        "src/core/lib/security/credentials/credentials_metadata.cc",
        "src/core/lib/security/credentials/external/aws_external_account_credentials.cc",
        "src/core/lib/security/credentials/external/aws_request_signer.cc",
        "src/core/lib/security/credentials/external/external_account_credentials.cc",
        "src/core/lib/security/credentials/external/file_external_account_credentials.cc",
        "src/core/lib/security/credentials/external/url_external_account_credentials.cc",
        "src/core/lib/security/credentials/fake/fake_credentials.cc",
        "src/core/lib/security/credentials/google_default/credentials_generic.cc",
        "src/core/lib/security/credentials/google_default/google_default_credentials.cc",
        "src/core/lib/security/credentials/iam/iam_credentials.cc",
        "src/core/lib/security/credentials/insecure/insecure_credentials.cc",
        "src/core/lib/security/credentials/jwt/json_token.cc",
        "src/core/lib/security/credentials/jwt/jwt_credentials.cc",
        "src/core/lib/security/credentials/jwt/jwt_verifier.cc",
        "src/core/lib/security/credentials/local/local_credentials.cc",
        "src/core/lib/security/credentials/oauth2/oauth2_credentials.cc",
        "src/core/lib/security/credentials/plugin/plugin_credentials.cc",
        "src/core/lib/security/credentials/ssl/ssl_credentials.cc",
        "src/core/lib/security/credentials/tls/grpc_tls_certificate_distributor.cc",
        "src/core/lib/security/credentials/tls/grpc_tls_certificate_provider.cc",
        "src/core/lib/security/credentials/tls/grpc_tls_credentials_options.cc",
        "src/core/lib/security/credentials/tls/tls_credentials.cc",
        "src/core/lib/security/credentials/tls/tls_utils.cc",
        "src/core/lib/security/security_connector/alts/alts_security_connector.cc",
        "src/core/lib/security/security_connector/fake/fake_security_connector.cc",
        "src/core/lib/security/security_connector/insecure/insecure_security_connector.cc",
        "src/core/lib/security/security_connector/load_system_roots_fallback.cc",
        "src/core/lib/security/security_connector/load_system_roots_linux.cc",
        "src/core/lib/security/security_connector/local/local_security_connector.cc",
        "src/core/lib/security/security_connector/security_connector.cc",
        "src/core/lib/security/security_connector/ssl/ssl_security_connector.cc",
        "src/core/lib/security/security_connector/ssl_utils.cc",
        "src/core/lib/security/security_connector/ssl_utils_config.cc",
        "src/core/lib/security/security_connector/tls/tls_security_connector.cc",
        "src/core/lib/security/transport/client_auth_filter.cc",
        "src/core/lib/security/transport/secure_endpoint.cc",
        "src/core/lib/security/transport/security_handshaker.cc",
        "src/core/lib/security/transport/server_auth_filter.cc",
        "src/core/lib/security/transport/tsi_error.cc",
        "src/core/lib/security/util/json_util.cc",
        "src/core/lib/surface/init_secure.cc",
    ],
    hdrs = [
        "src/core/ext/filters/client_channel/lb_policy/grpclb/grpclb.h",
        "src/core/ext/xds/xds_channel_args.h",
        "src/core/lib/security/authorization/authorization_engine.h",
        "src/core/lib/security/authorization/authorization_policy_provider.h",
        "src/core/lib/security/authorization/evaluate_args.h",
        "src/core/lib/security/authorization/sdk_server_authz_filter.h",
        "src/core/lib/security/context/security_context.h",
        "src/core/lib/security/credentials/alts/alts_credentials.h",
        "src/core/lib/security/credentials/composite/composite_credentials.h",
        "src/core/lib/security/credentials/credentials.h",
        "src/core/lib/security/credentials/external/aws_external_account_credentials.h",
        "src/core/lib/security/credentials/external/aws_request_signer.h",
        "src/core/lib/security/credentials/external/external_account_credentials.h",
        "src/core/lib/security/credentials/external/file_external_account_credentials.h",
        "src/core/lib/security/credentials/external/url_external_account_credentials.h",
        "src/core/lib/security/credentials/fake/fake_credentials.h",
        "src/core/lib/security/credentials/google_default/google_default_credentials.h",
        "src/core/lib/security/credentials/iam/iam_credentials.h",
        "src/core/lib/security/credentials/jwt/json_token.h",
        "src/core/lib/security/credentials/jwt/jwt_credentials.h",
        "src/core/lib/security/credentials/jwt/jwt_verifier.h",
        "src/core/lib/security/credentials/local/local_credentials.h",
        "src/core/lib/security/credentials/oauth2/oauth2_credentials.h",
        "src/core/lib/security/credentials/plugin/plugin_credentials.h",
        "src/core/lib/security/credentials/ssl/ssl_credentials.h",
        "src/core/lib/security/credentials/tls/grpc_tls_certificate_distributor.h",
        "src/core/lib/security/credentials/tls/grpc_tls_certificate_provider.h",
        "src/core/lib/security/credentials/tls/grpc_tls_credentials_options.h",
        "src/core/lib/security/credentials/tls/tls_credentials.h",
        "src/core/lib/security/credentials/tls/tls_utils.h",
        "src/core/lib/security/security_connector/alts/alts_security_connector.h",
        "src/core/lib/security/security_connector/fake/fake_security_connector.h",
        "src/core/lib/security/security_connector/insecure/insecure_security_connector.h",
        "src/core/lib/security/security_connector/load_system_roots.h",
        "src/core/lib/security/security_connector/load_system_roots_linux.h",
        "src/core/lib/security/security_connector/local/local_security_connector.h",
        "src/core/lib/security/security_connector/security_connector.h",
        "src/core/lib/security/security_connector/ssl/ssl_security_connector.h",
        "src/core/lib/security/security_connector/ssl_utils.h",
        "src/core/lib/security/security_connector/ssl_utils_config.h",
        "src/core/lib/security/security_connector/tls/tls_security_connector.h",
        "src/core/lib/security/transport/auth_filters.h",
        "src/core/lib/security/transport/secure_endpoint.h",
        "src/core/lib/security/transport/security_handshaker.h",
        "src/core/lib/security/transport/tsi_error.h",
        "src/core/lib/security/util/json_util.h",
    ],
    external_deps = [
        "absl/container:inlined_vector",
        "absl/strings",
        "absl/strings:str_format",
        "absl/time",
        "libcrypto",
        "libssl",
    ],
    language = "c++",
    public_hdrs = GRPC_SECURE_PUBLIC_HDRS,
    visibility = ["@grpc:public"],
    deps = [
        "alts_util",
        "gpr_base",
        "grpc_base",
        "grpc_base_c",
        "grpc_client_channel",
        "grpc_codegen",
        "grpc_lb_xds_channel_args",
        "grpc_trace",
        "grpc_transport_chttp2_alpn",
        "ref_counted",
        "ref_counted_ptr",
        "tsi",
        "tsi_interface",
    ],
)

grpc_cc_library(
    name = "grpc_mock_cel",
    hdrs = [
        "src/core/lib/security/authorization/mock_cel/activation.h",
        "src/core/lib/security/authorization/mock_cel/cel_expr_builder_factory.h",
        "src/core/lib/security/authorization/mock_cel/cel_expression.h",
        "src/core/lib/security/authorization/mock_cel/cel_value.h",
        "src/core/lib/security/authorization/mock_cel/evaluator_core.h",
        "src/core/lib/security/authorization/mock_cel/flat_expr_builder.h",
    ],
    language = "c++",
    deps = [
        "google_api_upb",
        "grpc_base_c",
    ],
)

# This target depends on RE2 and should not be linked into grpc by default for binary-size reasons.
grpc_cc_library(
    name = "grpc_matchers",
    srcs = [
        "src/core/lib/matchers/matchers.cc",
    ],
    hdrs = [
        "src/core/lib/matchers/matchers.h",
    ],
    external_deps = [
        "re2",
        "absl/memory",
        "absl/strings",
        "absl/strings:str_format",
    ],
    language = "c++",
    deps = [
        "gpr_base",
        "grpc_base_c",
    ],
)

# This target pulls in a dependency on RE2 and should not be linked into grpc by default for binary-size reasons.
grpc_cc_library(
    name = "grpc_rbac_engine",
    srcs = [
        "src/core/lib/security/authorization/grpc_authorization_engine.cc",
        "src/core/lib/security/authorization/matchers.cc",
        "src/core/lib/security/authorization/rbac_policy.cc",
    ],
    hdrs = [
        "src/core/lib/security/authorization/grpc_authorization_engine.h",
        "src/core/lib/security/authorization/matchers.h",
        "src/core/lib/security/authorization/rbac_policy.h",
    ],
    external_deps = [
        "absl/strings",
        "absl/strings:str_format",
    ],
    language = "c++",
    deps = [
        "gpr_base",
        "grpc_base_c",
        "grpc_matchers",
        "grpc_secure",
    ],
)

# This target pulls in a dependency on RE2 and should not be linked into grpc by default for binary-size reasons.
grpc_cc_library(
    name = "grpc_authorization_provider",
    srcs = [
        "src/core/lib/security/authorization/grpc_authorization_policy_provider.cc",
        "src/core/lib/security/authorization/rbac_translator.cc",
    ],
    hdrs = [
        "src/core/lib/security/authorization/grpc_authorization_policy_provider.h",
        "src/core/lib/security/authorization/rbac_translator.h",
    ],
    external_deps = [
        "absl/strings",
        "absl/strings:str_format",
    ],
    language = "c++",
    deps = [
        "gpr_base",
        "grpc_matchers",
        "grpc_rbac_engine",
        "grpc_secure",
    ],
)

# This target pulls in a dependency on RE2 and should not be linked into grpc by default for binary-size reasons.
grpc_cc_library(
    name = "grpc++_authorization_provider",
    srcs = [
        "src/cpp/server/authorization_policy_provider.cc",
    ],
    external_deps = [
        "absl/synchronization",
        "protobuf_headers",
    ],
    language = "c++",
    public_hdrs = GRPCXX_PUBLIC_HDRS + GRPC_SECURE_PUBLIC_HDRS,
    deps = [
        "gpr_base",
        "grpc++_codegen_base",
        "grpc_authorization_provider",
    ],
)

# This target pulls in a dependency on RE2 and should not be linked into grpc by default for binary-size reasons.
grpc_cc_library(
    name = "grpc_cel_engine",
    srcs = [
        "src/core/lib/security/authorization/cel_authorization_engine.cc",
    ],
    hdrs = [
        "src/core/lib/security/authorization/cel_authorization_engine.h",
    ],
    external_deps = [
        "absl/container:flat_hash_set",
        "absl/memory",
    ],
    language = "c++",
    deps = [
        "envoy_ads_upb",
        "google_api_upb",
        "gpr_base",
        "grpc_base_c",
        "grpc_mock_cel",
        "grpc_rbac_engine",
    ],
)

grpc_cc_library(
    name = "popularity_count",
    hdrs = [
        "src/core/ext/transport/chttp2/transport/popularity_count.h",
    ],
    language = "c++",
    deps = [
        "gpr_platform",
    ],
)

grpc_cc_library(
    name = "hpack_encoder_index",
    hdrs = [
        "src/core/ext/transport/chttp2/transport/hpack_encoder_index.h",
    ],
    external_deps = [
        "absl/types:optional",
    ],
    language = "c++",
    deps = [
        "gpr_platform",
    ],
)

grpc_cc_library(
    name = "grpc_transport_chttp2",
    srcs = [
        "src/core/ext/transport/chttp2/transport/bin_decoder.cc",
        "src/core/ext/transport/chttp2/transport/bin_encoder.cc",
        "src/core/ext/transport/chttp2/transport/chttp2_plugin.cc",
        "src/core/ext/transport/chttp2/transport/chttp2_slice_allocator.cc",
        "src/core/ext/transport/chttp2/transport/chttp2_transport.cc",
        "src/core/ext/transport/chttp2/transport/context_list.cc",
        "src/core/ext/transport/chttp2/transport/flow_control.cc",
        "src/core/ext/transport/chttp2/transport/frame_data.cc",
        "src/core/ext/transport/chttp2/transport/frame_goaway.cc",
        "src/core/ext/transport/chttp2/transport/frame_ping.cc",
        "src/core/ext/transport/chttp2/transport/frame_rst_stream.cc",
        "src/core/ext/transport/chttp2/transport/frame_settings.cc",
        "src/core/ext/transport/chttp2/transport/frame_window_update.cc",
        "src/core/ext/transport/chttp2/transport/hpack_encoder.cc",
        "src/core/ext/transport/chttp2/transport/hpack_parser.cc",
        "src/core/ext/transport/chttp2/transport/hpack_table.cc",
        "src/core/ext/transport/chttp2/transport/http2_settings.cc",
        "src/core/ext/transport/chttp2/transport/huffsyms.cc",
        "src/core/ext/transport/chttp2/transport/incoming_metadata.cc",
        "src/core/ext/transport/chttp2/transport/parsing.cc",
        "src/core/ext/transport/chttp2/transport/stream_lists.cc",
        "src/core/ext/transport/chttp2/transport/stream_map.cc",
        "src/core/ext/transport/chttp2/transport/varint.cc",
        "src/core/ext/transport/chttp2/transport/writing.cc",
    ],
    hdrs = [
        "src/core/ext/transport/chttp2/transport/bin_decoder.h",
        "src/core/ext/transport/chttp2/transport/bin_encoder.h",
        "src/core/ext/transport/chttp2/transport/chttp2_slice_allocator.h",
        "src/core/ext/transport/chttp2/transport/chttp2_transport.h",
        "src/core/ext/transport/chttp2/transport/context_list.h",
        "src/core/ext/transport/chttp2/transport/flow_control.h",
        "src/core/ext/transport/chttp2/transport/frame.h",
        "src/core/ext/transport/chttp2/transport/frame_data.h",
        "src/core/ext/transport/chttp2/transport/frame_goaway.h",
        "src/core/ext/transport/chttp2/transport/frame_ping.h",
        "src/core/ext/transport/chttp2/transport/frame_rst_stream.h",
        "src/core/ext/transport/chttp2/transport/frame_settings.h",
        "src/core/ext/transport/chttp2/transport/frame_window_update.h",
        "src/core/ext/transport/chttp2/transport/hpack_encoder.h",
        "src/core/ext/transport/chttp2/transport/hpack_parser.h",
        "src/core/ext/transport/chttp2/transport/hpack_table.h",
        "src/core/ext/transport/chttp2/transport/http2_settings.h",
        "src/core/ext/transport/chttp2/transport/huffsyms.h",
        "src/core/ext/transport/chttp2/transport/incoming_metadata.h",
        "src/core/ext/transport/chttp2/transport/internal.h",
        "src/core/ext/transport/chttp2/transport/stream_map.h",
        "src/core/ext/transport/chttp2/transport/varint.h",
    ],
    external_deps = [
        "absl/base:core_headers",
        "absl/memory",
        "absl/status",
        "absl/strings",
        "absl/strings:str_format",
    ],
    language = "c++",
    visibility = ["@grpc:grpclb"],
    deps = [
        "gpr_base",
        "grpc_base_c",
        "grpc_http_filters",
        "grpc_trace",
        "grpc_transport_chttp2_alpn",
        "hpack_encoder_index",
        "match",
        "popularity_count",
    ],
)

grpc_cc_library(
    name = "grpc_transport_chttp2_alpn",
    srcs = [
        "src/core/ext/transport/chttp2/alpn/alpn.cc",
    ],
    hdrs = [
        "src/core/ext/transport/chttp2/alpn/alpn.h",
    ],
    language = "c++",
    deps = [
        "gpr_base",
    ],
)

grpc_cc_library(
    name = "grpc_transport_chttp2_client_connector",
    srcs = [
        "src/core/ext/transport/chttp2/client/authority.cc",
        "src/core/ext/transport/chttp2/client/chttp2_connector.cc",
    ],
    hdrs = [
        "src/core/ext/transport/chttp2/client/authority.h",
        "src/core/ext/transport/chttp2/client/chttp2_connector.h",
    ],
    language = "c++",
    deps = [
        "gpr_base",
        "grpc_base_c",
        "grpc_client_channel",
        "grpc_transport_chttp2",
    ],
)

grpc_cc_library(
    name = "grpc_transport_chttp2_client_insecure",
    srcs = [
        "src/core/ext/transport/chttp2/client/insecure/channel_create.cc",
        "src/core/ext/transport/chttp2/client/insecure/channel_create_posix.cc",
    ],
    language = "c++",
    deps = [
        "gpr_base",
        "grpc_base_c",
        "grpc_client_channel",
        "grpc_transport_chttp2",
        "grpc_transport_chttp2_client_connector",
    ],
)

grpc_cc_library(
    name = "grpc_transport_chttp2_client_secure",
    srcs = [
        "src/core/ext/transport/chttp2/client/secure/secure_channel_create.cc",
    ],
    language = "c++",
    deps = [
        "gpr_base",
        "grpc_base_c",
        "grpc_client_channel",
        "grpc_secure",
        "grpc_transport_chttp2",
        "grpc_transport_chttp2_client_connector",
    ],
)

grpc_cc_library(
    name = "grpc_transport_chttp2_server",
    srcs = [
        "src/core/ext/transport/chttp2/server/chttp2_server.cc",
    ],
    hdrs = [
        "src/core/ext/transport/chttp2/server/chttp2_server.h",
    ],
    external_deps = [
        "absl/strings",
        "absl/strings:str_format",
    ],
    language = "c++",
    deps = [
        "gpr_base",
        "grpc_base_c",
        "grpc_codegen",
        "grpc_http_filters",
        "grpc_transport_chttp2",
        "ref_counted",
        "ref_counted_ptr",
    ],
)

grpc_cc_library(
    name = "grpc_transport_chttp2_server_insecure",
    srcs = [
        "src/core/ext/transport/chttp2/server/insecure/server_chttp2.cc",
        "src/core/ext/transport/chttp2/server/insecure/server_chttp2_posix.cc",
    ],
    external_deps = [
        "absl/strings",
    ],
    language = "c++",
    deps = [
        "gpr_base",
        "grpc_base_c",
        "grpc_transport_chttp2",
        "grpc_transport_chttp2_server",
    ],
)

grpc_cc_library(
    name = "grpc_transport_chttp2_server_secure",
    srcs = [
        "src/core/ext/transport/chttp2/server/secure/server_secure_chttp2.cc",
    ],
    external_deps = [
        "absl/strings",
    ],
    language = "c++",
    deps = [
        "gpr_base",
        "grpc_base_c",
        "grpc_secure",
        "grpc_transport_chttp2",
        "grpc_transport_chttp2_server",
        "ref_counted_ptr",
    ],
)

grpc_cc_library(
    name = "grpc_transport_inproc",
    srcs = [
        "src/core/ext/transport/inproc/inproc_plugin.cc",
        "src/core/ext/transport/inproc/inproc_transport.cc",
    ],
    hdrs = [
        "src/core/ext/transport/inproc/inproc_transport.h",
    ],
    language = "c++",
    deps = [
        "gpr_base",
        "grpc_base_c",
        "grpc_trace",
    ],
)

grpc_cc_library(
    name = "tsi_interface",
    srcs = [
        "src/core/tsi/transport_security.cc",
    ],
    hdrs = [
        "src/core/tsi/transport_security.h",
        "src/core/tsi/transport_security_interface.h",
    ],
    language = "c++",
    visibility = ["@grpc:tsi_interface"],
    deps = [
        "gpr",
        "grpc_trace",
    ],
)

grpc_cc_library(
    name = "alts_frame_protector",
    srcs = [
        "src/core/tsi/alts/crypt/aes_gcm.cc",
        "src/core/tsi/alts/crypt/gsec.cc",
        "src/core/tsi/alts/frame_protector/alts_counter.cc",
        "src/core/tsi/alts/frame_protector/alts_crypter.cc",
        "src/core/tsi/alts/frame_protector/alts_frame_protector.cc",
        "src/core/tsi/alts/frame_protector/alts_record_protocol_crypter_common.cc",
        "src/core/tsi/alts/frame_protector/alts_seal_privacy_integrity_crypter.cc",
        "src/core/tsi/alts/frame_protector/alts_unseal_privacy_integrity_crypter.cc",
        "src/core/tsi/alts/frame_protector/frame_handler.cc",
        "src/core/tsi/alts/zero_copy_frame_protector/alts_grpc_integrity_only_record_protocol.cc",
        "src/core/tsi/alts/zero_copy_frame_protector/alts_grpc_privacy_integrity_record_protocol.cc",
        "src/core/tsi/alts/zero_copy_frame_protector/alts_grpc_record_protocol_common.cc",
        "src/core/tsi/alts/zero_copy_frame_protector/alts_iovec_record_protocol.cc",
        "src/core/tsi/alts/zero_copy_frame_protector/alts_zero_copy_grpc_protector.cc",
    ],
    hdrs = [
        "src/core/tsi/alts/crypt/gsec.h",
        "src/core/tsi/alts/frame_protector/alts_counter.h",
        "src/core/tsi/alts/frame_protector/alts_crypter.h",
        "src/core/tsi/alts/frame_protector/alts_frame_protector.h",
        "src/core/tsi/alts/frame_protector/alts_record_protocol_crypter_common.h",
        "src/core/tsi/alts/frame_protector/frame_handler.h",
        "src/core/tsi/alts/zero_copy_frame_protector/alts_grpc_integrity_only_record_protocol.h",
        "src/core/tsi/alts/zero_copy_frame_protector/alts_grpc_privacy_integrity_record_protocol.h",
        "src/core/tsi/alts/zero_copy_frame_protector/alts_grpc_record_protocol.h",
        "src/core/tsi/alts/zero_copy_frame_protector/alts_grpc_record_protocol_common.h",
        "src/core/tsi/alts/zero_copy_frame_protector/alts_iovec_record_protocol.h",
        "src/core/tsi/alts/zero_copy_frame_protector/alts_zero_copy_grpc_protector.h",
        "src/core/tsi/transport_security_grpc.h",
    ],
    external_deps = [
        "libssl",
        "libcrypto",
    ],
    language = "c++",
    visibility = ["@grpc:alts_frame_protector"],
    deps = [
        "gpr_base",
        "grpc_base_c",
        "tsi_interface",
    ],
)

grpc_cc_library(
    name = "alts_util",
    srcs = [
        "src/core/lib/security/credentials/alts/check_gcp_environment.cc",
        "src/core/lib/security/credentials/alts/check_gcp_environment_linux.cc",
        "src/core/lib/security/credentials/alts/check_gcp_environment_no_op.cc",
        "src/core/lib/security/credentials/alts/check_gcp_environment_windows.cc",
        "src/core/lib/security/credentials/alts/grpc_alts_credentials_client_options.cc",
        "src/core/lib/security/credentials/alts/grpc_alts_credentials_options.cc",
        "src/core/lib/security/credentials/alts/grpc_alts_credentials_server_options.cc",
        "src/core/tsi/alts/handshaker/transport_security_common_api.cc",
    ],
    hdrs = [
        "src/core/lib/security/credentials/alts/check_gcp_environment.h",
        "src/core/lib/security/credentials/alts/grpc_alts_credentials_options.h",
        "src/core/tsi/alts/handshaker/transport_security_common_api.h",
    ],
    external_deps = [
        "upb_lib",
    ],
    language = "c++",
    public_hdrs = GRPC_SECURE_PUBLIC_HDRS,
    visibility = ["@grpc:tsi"],
    deps = [
        "alts_upb",
        "gpr",
        "grpc_base_c",
    ],
)

grpc_cc_library(
    name = "tsi",
    srcs = [
        "src/core/tsi/alts/handshaker/alts_handshaker_client.cc",
        "src/core/tsi/alts/handshaker/alts_shared_resource.cc",
        "src/core/tsi/alts/handshaker/alts_tsi_handshaker.cc",
        "src/core/tsi/alts/handshaker/alts_tsi_utils.cc",
        "src/core/tsi/fake_transport_security.cc",
        "src/core/tsi/local_transport_security.cc",
        "src/core/tsi/ssl/session_cache/ssl_session_boringssl.cc",
        "src/core/tsi/ssl/session_cache/ssl_session_cache.cc",
        "src/core/tsi/ssl/session_cache/ssl_session_openssl.cc",
        "src/core/tsi/ssl_transport_security.cc",
        "src/core/tsi/transport_security_grpc.cc",
    ],
    hdrs = [
        "src/core/tsi/alts/handshaker/alts_handshaker_client.h",
        "src/core/tsi/alts/handshaker/alts_shared_resource.h",
        "src/core/tsi/alts/handshaker/alts_tsi_handshaker.h",
        "src/core/tsi/alts/handshaker/alts_tsi_handshaker_private.h",
        "src/core/tsi/alts/handshaker/alts_tsi_utils.h",
        "src/core/tsi/fake_transport_security.h",
        "src/core/tsi/local_transport_security.h",
        "src/core/tsi/ssl/session_cache/ssl_session.h",
        "src/core/tsi/ssl/session_cache/ssl_session_cache.h",
        "src/core/tsi/ssl_transport_security.h",
        "src/core/tsi/ssl_types.h",
        "src/core/tsi/transport_security_grpc.h",
    ],
    external_deps = [
        "libssl",
        "libcrypto",
        "absl/strings",
        "upb_lib",
    ],
    language = "c++",
    visibility = ["@grpc:tsi"],
    deps = [
        "alts_frame_protector",
        "alts_util",
        "gpr_base",
        "grpc_base_c",
        "grpc_transport_chttp2_client_insecure",
        "tsi_interface",
    ],
)

grpc_cc_library(
    name = "grpc++_base",
    srcs = GRPCXX_SRCS,
    hdrs = GRPCXX_HDRS,
    external_deps = [
        "absl/synchronization",
        "absl/memory",
        "upb_lib",
        "protobuf_headers",
    ],
    language = "c++",
    public_hdrs = GRPCXX_PUBLIC_HDRS,
    visibility = ["@grpc:alt_grpc++_base_legacy"],
    deps = [
        "gpr_base",
        "grpc",
        "grpc++_codegen_base",
        "grpc++_codegen_base_src",
        "grpc++_internal_hdrs_only",
        "grpc_base_c",
        "grpc_client_channel",
        "grpc_codegen",
        "grpc_health_upb",
        "grpc_trace",
        "grpc_transport_inproc",
        "ref_counted",
    ],
)

grpc_cc_library(
    name = "grpc++_base_unsecure",
    srcs = GRPCXX_SRCS,
    hdrs = GRPCXX_HDRS,
    external_deps = [
        "absl/synchronization",
        "absl/memory",
        "upb_lib",
        "protobuf_headers",
    ],
    language = "c++",
    public_hdrs = GRPCXX_PUBLIC_HDRS,
    tags = ["avoid_dep"],
    visibility = ["@grpc:alt_grpc++_base_unsecure_legacy"],
    deps = [
        "gpr_base",
        "grpc++_codegen_base",
        "grpc++_codegen_base_src",
        "grpc++_internal_hdrs_only",
        "grpc_base_c",
        "grpc_client_channel",
        "grpc_codegen",
        "grpc_health_upb",
        "grpc_trace",
        "grpc_transport_inproc",
        "grpc_unsecure",
        "ref_counted",
    ],
)

grpc_cc_library(
    name = "grpc++_codegen_base",
    language = "c++",
    public_hdrs = [
        "include/grpc++/impl/codegen/async_stream.h",
        "include/grpc++/impl/codegen/async_unary_call.h",
        "include/grpc++/impl/codegen/byte_buffer.h",
        "include/grpc++/impl/codegen/call_hook.h",
        "include/grpc++/impl/codegen/call.h",
        "include/grpc++/impl/codegen/channel_interface.h",
        "include/grpc++/impl/codegen/client_context.h",
        "include/grpc++/impl/codegen/client_unary_call.h",
        "include/grpc++/impl/codegen/completion_queue_tag.h",
        "include/grpc++/impl/codegen/completion_queue.h",
        "include/grpc++/impl/codegen/config.h",
        "include/grpc++/impl/codegen/core_codegen_interface.h",
        "include/grpc++/impl/codegen/create_auth_context.h",
        "include/grpc++/impl/codegen/grpc_library.h",
        "include/grpc++/impl/codegen/metadata_map.h",
        "include/grpc++/impl/codegen/method_handler_impl.h",
        "include/grpc++/impl/codegen/rpc_method.h",
        "include/grpc++/impl/codegen/rpc_service_method.h",
        "include/grpc++/impl/codegen/security/auth_context.h",
        "include/grpc++/impl/codegen/serialization_traits.h",
        "include/grpc++/impl/codegen/server_context.h",
        "include/grpc++/impl/codegen/server_interface.h",
        "include/grpc++/impl/codegen/service_type.h",
        "include/grpc++/impl/codegen/slice.h",
        "include/grpc++/impl/codegen/status_code_enum.h",
        "include/grpc++/impl/codegen/status.h",
        "include/grpc++/impl/codegen/string_ref.h",
        "include/grpc++/impl/codegen/stub_options.h",
        "include/grpc++/impl/codegen/sync_stream.h",
        "include/grpc++/impl/codegen/time.h",
        "include/grpcpp/impl/codegen/async_generic_service.h",
        "include/grpcpp/impl/codegen/async_stream.h",
        "include/grpcpp/impl/codegen/async_unary_call.h",
        "include/grpcpp/impl/codegen/byte_buffer.h",
        "include/grpcpp/impl/codegen/call_hook.h",
        "include/grpcpp/impl/codegen/call_op_set_interface.h",
        "include/grpcpp/impl/codegen/call_op_set.h",
        "include/grpcpp/impl/codegen/call.h",
        "include/grpcpp/impl/codegen/callback_common.h",
        "include/grpcpp/impl/codegen/channel_interface.h",
        "include/grpcpp/impl/codegen/client_callback.h",
        "include/grpcpp/impl/codegen/client_context.h",
        "include/grpcpp/impl/codegen/client_interceptor.h",
        "include/grpcpp/impl/codegen/client_unary_call.h",
        "include/grpcpp/impl/codegen/completion_queue_tag.h",
        "include/grpcpp/impl/codegen/completion_queue.h",
        "include/grpcpp/impl/codegen/config.h",
        "include/grpcpp/impl/codegen/core_codegen_interface.h",
        "include/grpcpp/impl/codegen/create_auth_context.h",
        "include/grpcpp/impl/codegen/delegating_channel.h",
        "include/grpcpp/impl/codegen/grpc_library.h",
        "include/grpcpp/impl/codegen/intercepted_channel.h",
        "include/grpcpp/impl/codegen/interceptor_common.h",
        "include/grpcpp/impl/codegen/interceptor.h",
        "include/grpcpp/impl/codegen/message_allocator.h",
        "include/grpcpp/impl/codegen/metadata_map.h",
        "include/grpcpp/impl/codegen/method_handler_impl.h",
        "include/grpcpp/impl/codegen/method_handler.h",
        "include/grpcpp/impl/codegen/rpc_method.h",
        "include/grpcpp/impl/codegen/rpc_service_method.h",
        "include/grpcpp/impl/codegen/security/auth_context.h",
        "include/grpcpp/impl/codegen/serialization_traits.h",
        "include/grpcpp/impl/codegen/server_callback_handlers.h",
        "include/grpcpp/impl/codegen/server_callback.h",
        "include/grpcpp/impl/codegen/server_context.h",
        "include/grpcpp/impl/codegen/server_interceptor.h",
        "include/grpcpp/impl/codegen/server_interface.h",
        "include/grpcpp/impl/codegen/service_type.h",
        "include/grpcpp/impl/codegen/slice.h",
        "include/grpcpp/impl/codegen/status_code_enum.h",
        "include/grpcpp/impl/codegen/status.h",
        "include/grpcpp/impl/codegen/string_ref.h",
        "include/grpcpp/impl/codegen/stub_options.h",
        "include/grpcpp/impl/codegen/sync_stream.h",
        "include/grpcpp/impl/codegen/time.h",
    ],
    visibility = ["@grpc:public"],
    deps = [
        "grpc++_internal_hdrs_only",
        "grpc_codegen",
    ],
)

grpc_cc_library(
    name = "grpc++_codegen_base_src",
    srcs = [
        "src/cpp/codegen/codegen_init.cc",
    ],
    language = "c++",
    deps = [
        "grpc++_codegen_base",
    ],
)

grpc_cc_library(
    name = "grpc++_codegen_proto",
    external_deps = [
        "protobuf_headers",
    ],
    language = "c++",
    public_hdrs = [
        "include/grpc++/impl/codegen/proto_utils.h",
        "include/grpcpp/impl/codegen/proto_buffer_reader.h",
        "include/grpcpp/impl/codegen/proto_buffer_writer.h",
        "include/grpcpp/impl/codegen/proto_utils.h",
    ],
    visibility = ["@grpc:public"],
    deps = [
        "grpc++_codegen_base",
        "grpc++_config_proto",
    ],
)

grpc_cc_library(
    name = "grpc++_config_proto",
    external_deps = [
        "protobuf_headers",
    ],
    language = "c++",
    public_hdrs = [
        "include/grpc++/impl/codegen/config_protobuf.h",
        "include/grpcpp/impl/codegen/config_protobuf.h",
    ],
    visibility = ["@grpc:public"],
)

grpc_cc_library(
    name = "grpc++_reflection",
    srcs = [
        "src/cpp/ext/proto_server_reflection.cc",
        "src/cpp/ext/proto_server_reflection_plugin.cc",
    ],
    hdrs = [
        "src/cpp/ext/proto_server_reflection.h",
    ],
    language = "c++",
    public_hdrs = [
        "include/grpc++/ext/proto_server_reflection_plugin.h",
        "include/grpcpp/ext/proto_server_reflection_plugin.h",
    ],
    visibility = ["@grpc:public"],
    deps = [
        "grpc++",
        "//src/proto/grpc/reflection/v1alpha:reflection_proto",
    ],
    alwayslink = 1,
)

grpc_cc_library(
    name = "grpcpp_channelz",
    srcs = [
        "src/cpp/server/channelz/channelz_service.cc",
        "src/cpp/server/channelz/channelz_service_plugin.cc",
    ],
    hdrs = [
        "src/cpp/server/channelz/channelz_service.h",
    ],
    language = "c++",
    public_hdrs = [
        "include/grpcpp/ext/channelz_service_plugin.h",
    ],
    visibility = ["@grpc:channelz"],
    deps = [
        "gpr",
        "grpc",
        "grpc++",
        "//src/proto/grpc/channelz:channelz_proto",
    ],
    alwayslink = 1,
)

grpc_cc_library(
    name = "grpcpp_csds",
    srcs = [
        "src/cpp/server/csds/csds.cc",
    ],
    hdrs = [
        "src/cpp/server/csds/csds.h",
    ],
    external_deps = ["absl/status:statusor"],
    language = "c++",
    deps = [
        "gpr",
        "grpc",
        "grpc++_codegen_base",
        "grpc++_internals",
        "//src/proto/grpc/testing/xds/v3:csds_proto",
    ],
    alwayslink = 1,
)

grpc_cc_library(
    name = "grpcpp_admin",
    srcs = [
        "src/cpp/server/admin/admin_services.cc",
    ],
    hdrs = [],
    defines = select({
        "grpc_no_xds": ["GRPC_NO_XDS"],
        "//conditions:default": [],
    }),
    external_deps = [
        "absl/memory",
    ],
    language = "c++",
    public_hdrs = [
        "include/grpcpp/ext/admin_services.h",
    ],
    select_deps = {
        "grpc_no_xds": [],
        "//conditions:default": ["//:grpcpp_csds"],
    },
    deps = [
        "gpr",
        "grpc++",
        "grpcpp_channelz",
    ],
    alwayslink = 1,
)

grpc_cc_library(
    name = "grpc++_test",
    srcs = [
        "src/cpp/client/channel_test_peer.cc",
    ],
    external_deps = [
        "gtest",
    ],
    public_hdrs = [
        "include/grpc++/test/mock_stream.h",
        "include/grpc++/test/server_context_test_spouse.h",
        "include/grpcpp/test/channel_test_peer.h",
        "include/grpcpp/test/client_context_test_peer.h",
        "include/grpcpp/test/default_reactor_test_peer.h",
        "include/grpcpp/test/mock_stream.h",
        "include/grpcpp/test/server_context_test_spouse.h",
    ],
    visibility = ["@grpc:grpc++_test"],
    deps = [
        "gpr_base",
        "grpc++",
        "grpc_base_c",
    ],
)

grpc_cc_library(
    name = "grpc_server_backward_compatibility",
    srcs = [
        "src/core/ext/filters/workarounds/workaround_utils.cc",
    ],
    hdrs = [
        "src/core/ext/filters/workarounds/workaround_utils.h",
    ],
    language = "c++",
    deps = [
        "gpr_base",
        "grpc_base_c",
    ],
)

grpc_cc_library(
    name = "grpc++_core_stats",
    srcs = [
        "src/cpp/util/core_stats.cc",
    ],
    hdrs = [
        "src/cpp/util/core_stats.h",
    ],
    language = "c++",
    deps = [
        "gpr",
        "grpc++",
        "//src/proto/grpc/core:stats_proto",
    ],
)

grpc_cc_library(
    name = "grpc_opencensus_plugin",
    srcs = [
        "src/cpp/ext/filters/census/channel_filter.cc",
        "src/cpp/ext/filters/census/client_filter.cc",
        "src/cpp/ext/filters/census/context.cc",
        "src/cpp/ext/filters/census/grpc_plugin.cc",
        "src/cpp/ext/filters/census/measures.cc",
        "src/cpp/ext/filters/census/rpc_encoding.cc",
        "src/cpp/ext/filters/census/server_filter.cc",
        "src/cpp/ext/filters/census/views.cc",
    ],
    hdrs = [
        "include/grpcpp/opencensus.h",
        "src/cpp/ext/filters/census/channel_filter.h",
        "src/cpp/ext/filters/census/client_filter.h",
        "src/cpp/ext/filters/census/context.h",
        "src/cpp/ext/filters/census/grpc_plugin.h",
        "src/cpp/ext/filters/census/measures.h",
        "src/cpp/ext/filters/census/open_census_call_tracer.h",
        "src/cpp/ext/filters/census/rpc_encoding.h",
        "src/cpp/ext/filters/census/server_filter.h",
    ],
    external_deps = [
        "absl-base",
        "absl-time",
        "absl/strings",
        "opencensus-trace",
        "opencensus-trace-context_util",
        "opencensus-trace-propagation",
        "opencensus-tags",
        "opencensus-tags-context_util",
        "opencensus-stats",
        "opencensus-context",
    ],
    language = "c++",
    visibility = ["@grpc:grpc_opencensus_plugin"],
    deps = [
        "census",
        "gpr_base",
        "grpc++",
        "grpc_base_c",
    ],
)

# Once upb code-gen issue is resolved, use the targets commented below to replace the ones using
# upb-generated files.

# grpc_upb_proto_library(
#     name = "upb_load_report",
#     deps = ["@envoy_api//envoy/api/v2/endpoint:load_report_export"],
# )
#
# grpc_upb_proto_library(
#     name = "upb_lrs",
#     deps = ["@envoy_api//envoy/service/load_stats/v2:lrs_export"],
# )
#
# grpc_upb_proto_library(
#     name = "upb_cds",
#     deps = ["@envoy_api//envoy/api/v2:cds_export"],
# )

# grpc_cc_library(
#    name = "envoy_lrs_upb",
#    external_deps = [
#        "upb_lib",
#    ],
#    language = "c++",
#    tags = ["no_windows"],
#    deps = [
#        "upb_load_report",
#        "upb_lrs",
#    ],
# )

# grpc_cc_library(
#    name = "envoy_ads_upb",
#    external_deps = [
#        "upb_lib",
#    ],
#    language = "c++",
#    tags = ["no_windows"],
#    deps = [
#        "upb_cds",
#    ],
# )

grpc_cc_library(
    name = "envoy_ads_upb",
    srcs = [
        "src/core/ext/upb-generated/envoy/admin/v3/config_dump.upb.c",
        "src/core/ext/upb-generated/envoy/config/accesslog/v3/accesslog.upb.c",
        "src/core/ext/upb-generated/envoy/config/bootstrap/v3/bootstrap.upb.c",
        "src/core/ext/upb-generated/envoy/config/cluster/v3/circuit_breaker.upb.c",
        "src/core/ext/upb-generated/envoy/config/cluster/v3/cluster.upb.c",
        "src/core/ext/upb-generated/envoy/config/cluster/v3/filter.upb.c",
        "src/core/ext/upb-generated/envoy/config/cluster/v3/outlier_detection.upb.c",
        "src/core/ext/upb-generated/envoy/config/core/v3/resolver.upb.c",
        "src/core/ext/upb-generated/envoy/config/core/v3/udp_socket_config.upb.c",
        "src/core/ext/upb-generated/envoy/config/endpoint/v3/endpoint.upb.c",
        "src/core/ext/upb-generated/envoy/config/endpoint/v3/endpoint_components.upb.c",
        "src/core/ext/upb-generated/envoy/config/endpoint/v3/load_report.upb.c",
        "src/core/ext/upb-generated/envoy/config/listener/v3/api_listener.upb.c",
        "src/core/ext/upb-generated/envoy/config/listener/v3/listener.upb.c",
        "src/core/ext/upb-generated/envoy/config/listener/v3/listener_components.upb.c",
        "src/core/ext/upb-generated/envoy/config/listener/v3/quic_config.upb.c",
        "src/core/ext/upb-generated/envoy/config/listener/v3/udp_listener_config.upb.c",
        "src/core/ext/upb-generated/envoy/config/metrics/v3/stats.upb.c",
        "src/core/ext/upb-generated/envoy/config/overload/v3/overload.upb.c",
        "src/core/ext/upb-generated/envoy/config/rbac/v3/rbac.upb.c",
        "src/core/ext/upb-generated/envoy/config/route/v3/route.upb.c",
        "src/core/ext/upb-generated/envoy/config/route/v3/route_components.upb.c",
        "src/core/ext/upb-generated/envoy/config/route/v3/scoped_route.upb.c",
        "src/core/ext/upb-generated/envoy/config/trace/v3/http_tracer.upb.c",
        "src/core/ext/upb-generated/envoy/extensions/clusters/aggregate/v3/cluster.upb.c",
        "src/core/ext/upb-generated/envoy/extensions/filters/common/fault/v3/fault.upb.c",
        "src/core/ext/upb-generated/envoy/extensions/filters/http/fault/v3/fault.upb.c",
        "src/core/ext/upb-generated/envoy/extensions/filters/http/router/v3/router.upb.c",
        "src/core/ext/upb-generated/envoy/extensions/filters/network/http_connection_manager/v3/http_connection_manager.upb.c",
        "src/core/ext/upb-generated/envoy/extensions/transport_sockets/tls/v3/cert.upb.c",
        "src/core/ext/upb-generated/envoy/extensions/transport_sockets/tls/v3/common.upb.c",
        "src/core/ext/upb-generated/envoy/extensions/transport_sockets/tls/v3/secret.upb.c",
        "src/core/ext/upb-generated/envoy/extensions/transport_sockets/tls/v3/tls.upb.c",
        "src/core/ext/upb-generated/envoy/service/cluster/v3/cds.upb.c",
        "src/core/ext/upb-generated/envoy/service/discovery/v3/ads.upb.c",
        "src/core/ext/upb-generated/envoy/service/discovery/v3/discovery.upb.c",
        "src/core/ext/upb-generated/envoy/service/endpoint/v3/eds.upb.c",
        "src/core/ext/upb-generated/envoy/service/listener/v3/lds.upb.c",
        "src/core/ext/upb-generated/envoy/service/load_stats/v3/lrs.upb.c",
        "src/core/ext/upb-generated/envoy/service/route/v3/rds.upb.c",
        "src/core/ext/upb-generated/envoy/service/route/v3/srds.upb.c",
        "src/core/ext/upb-generated/envoy/service/status/v3/csds.upb.c",
        "src/core/ext/upb-generated/envoy/type/http/v3/path_transformation.upb.c",
    ],
    hdrs = [
        "src/core/ext/upb-generated/envoy/admin/v3/config_dump.upb.h",
        "src/core/ext/upb-generated/envoy/config/accesslog/v3/accesslog.upb.h",
        "src/core/ext/upb-generated/envoy/config/bootstrap/v3/bootstrap.upb.h",
        "src/core/ext/upb-generated/envoy/config/cluster/v3/circuit_breaker.upb.h",
        "src/core/ext/upb-generated/envoy/config/cluster/v3/cluster.upb.h",
        "src/core/ext/upb-generated/envoy/config/cluster/v3/filter.upb.h",
        "src/core/ext/upb-generated/envoy/config/cluster/v3/outlier_detection.upb.h",
        "src/core/ext/upb-generated/envoy/config/core/v3/resolver.upb.h",
        "src/core/ext/upb-generated/envoy/config/core/v3/udp_socket_config.upb.h",
        "src/core/ext/upb-generated/envoy/config/endpoint/v3/endpoint.upb.h",
        "src/core/ext/upb-generated/envoy/config/endpoint/v3/endpoint_components.upb.h",
        "src/core/ext/upb-generated/envoy/config/endpoint/v3/load_report.upb.h",
        "src/core/ext/upb-generated/envoy/config/listener/v3/api_listener.upb.h",
        "src/core/ext/upb-generated/envoy/config/listener/v3/listener.upb.h",
        "src/core/ext/upb-generated/envoy/config/listener/v3/listener_components.upb.h",
        "src/core/ext/upb-generated/envoy/config/listener/v3/quic_config.upb.h",
        "src/core/ext/upb-generated/envoy/config/listener/v3/udp_listener_config.upb.h",
        "src/core/ext/upb-generated/envoy/config/metrics/v3/stats.upb.h",
        "src/core/ext/upb-generated/envoy/config/overload/v3/overload.upb.h",
        "src/core/ext/upb-generated/envoy/config/rbac/v3/rbac.upb.h",
        "src/core/ext/upb-generated/envoy/config/route/v3/route.upb.h",
        "src/core/ext/upb-generated/envoy/config/route/v3/route_components.upb.h",
        "src/core/ext/upb-generated/envoy/config/route/v3/scoped_route.upb.h",
        "src/core/ext/upb-generated/envoy/config/trace/v3/http_tracer.upb.h",
        "src/core/ext/upb-generated/envoy/extensions/clusters/aggregate/v3/cluster.upb.h",
        "src/core/ext/upb-generated/envoy/extensions/filters/common/fault/v3/fault.upb.h",
        "src/core/ext/upb-generated/envoy/extensions/filters/http/fault/v3/fault.upb.h",
        "src/core/ext/upb-generated/envoy/extensions/filters/http/router/v3/router.upb.h",
        "src/core/ext/upb-generated/envoy/extensions/filters/network/http_connection_manager/v3/http_connection_manager.upb.h",
        "src/core/ext/upb-generated/envoy/extensions/transport_sockets/tls/v3/cert.upb.h",
        "src/core/ext/upb-generated/envoy/extensions/transport_sockets/tls/v3/common.upb.h",
        "src/core/ext/upb-generated/envoy/extensions/transport_sockets/tls/v3/secret.upb.h",
        "src/core/ext/upb-generated/envoy/extensions/transport_sockets/tls/v3/tls.upb.h",
        "src/core/ext/upb-generated/envoy/service/cluster/v3/cds.upb.h",
        "src/core/ext/upb-generated/envoy/service/discovery/v3/ads.upb.h",
        "src/core/ext/upb-generated/envoy/service/discovery/v3/discovery.upb.h",
        "src/core/ext/upb-generated/envoy/service/endpoint/v3/eds.upb.h",
        "src/core/ext/upb-generated/envoy/service/listener/v3/lds.upb.h",
        "src/core/ext/upb-generated/envoy/service/load_stats/v3/lrs.upb.h",
        "src/core/ext/upb-generated/envoy/service/route/v3/rds.upb.h",
        "src/core/ext/upb-generated/envoy/service/route/v3/srds.upb.h",
        "src/core/ext/upb-generated/envoy/service/status/v3/csds.upb.h",
        "src/core/ext/upb-generated/envoy/type/http/v3/path_transformation.upb.h",
    ],
    external_deps = [
        "upb_lib",
        "upb_lib_descriptor",
        "upb_generated_code_support__only_for_generated_code_do_not_use__i_give_permission_to_break_me",
    ],
    language = "c++",
    deps = [
        "envoy_annotations_upb",
        "envoy_core_upb",
        "envoy_type_upb",
        "google_api_upb",
        "proto_gen_validate_upb",
        "udpa_annotations_upb",
        "xds_core_upb",
    ],
)

grpc_cc_library(
    name = "envoy_ads_upbdefs",
    srcs = [
        "src/core/ext/upbdefs-generated/envoy/admin/v3/config_dump.upbdefs.c",
        "src/core/ext/upbdefs-generated/envoy/config/accesslog/v3/accesslog.upbdefs.c",
        "src/core/ext/upbdefs-generated/envoy/config/bootstrap/v3/bootstrap.upbdefs.c",
        "src/core/ext/upbdefs-generated/envoy/config/cluster/v3/circuit_breaker.upbdefs.c",
        "src/core/ext/upbdefs-generated/envoy/config/cluster/v3/cluster.upbdefs.c",
        "src/core/ext/upbdefs-generated/envoy/config/cluster/v3/filter.upbdefs.c",
        "src/core/ext/upbdefs-generated/envoy/config/cluster/v3/outlier_detection.upbdefs.c",
        "src/core/ext/upbdefs-generated/envoy/config/core/v3/resolver.upbdefs.c",
        "src/core/ext/upbdefs-generated/envoy/config/core/v3/udp_socket_config.upbdefs.c",
        "src/core/ext/upbdefs-generated/envoy/config/endpoint/v3/endpoint.upbdefs.c",
        "src/core/ext/upbdefs-generated/envoy/config/endpoint/v3/endpoint_components.upbdefs.c",
        "src/core/ext/upbdefs-generated/envoy/config/endpoint/v3/load_report.upbdefs.c",
        "src/core/ext/upbdefs-generated/envoy/config/listener/v3/api_listener.upbdefs.c",
        "src/core/ext/upbdefs-generated/envoy/config/listener/v3/listener.upbdefs.c",
        "src/core/ext/upbdefs-generated/envoy/config/listener/v3/listener_components.upbdefs.c",
        "src/core/ext/upbdefs-generated/envoy/config/listener/v3/quic_config.upbdefs.c",
        "src/core/ext/upbdefs-generated/envoy/config/listener/v3/udp_listener_config.upbdefs.c",
        "src/core/ext/upbdefs-generated/envoy/config/metrics/v3/stats.upbdefs.c",
        "src/core/ext/upbdefs-generated/envoy/config/overload/v3/overload.upbdefs.c",
        "src/core/ext/upbdefs-generated/envoy/config/route/v3/route.upbdefs.c",
        "src/core/ext/upbdefs-generated/envoy/config/route/v3/route_components.upbdefs.c",
        "src/core/ext/upbdefs-generated/envoy/config/route/v3/scoped_route.upbdefs.c",
        "src/core/ext/upbdefs-generated/envoy/config/trace/v3/http_tracer.upbdefs.c",
        "src/core/ext/upbdefs-generated/envoy/extensions/clusters/aggregate/v3/cluster.upbdefs.c",
        "src/core/ext/upbdefs-generated/envoy/extensions/filters/common/fault/v3/fault.upbdefs.c",
        "src/core/ext/upbdefs-generated/envoy/extensions/filters/http/fault/v3/fault.upbdefs.c",
        "src/core/ext/upbdefs-generated/envoy/extensions/filters/http/router/v3/router.upbdefs.c",
        "src/core/ext/upbdefs-generated/envoy/extensions/filters/network/http_connection_manager/v3/http_connection_manager.upbdefs.c",
        "src/core/ext/upbdefs-generated/envoy/extensions/transport_sockets/tls/v3/cert.upbdefs.c",
        "src/core/ext/upbdefs-generated/envoy/extensions/transport_sockets/tls/v3/common.upbdefs.c",
        "src/core/ext/upbdefs-generated/envoy/extensions/transport_sockets/tls/v3/secret.upbdefs.c",
        "src/core/ext/upbdefs-generated/envoy/extensions/transport_sockets/tls/v3/tls.upbdefs.c",
        "src/core/ext/upbdefs-generated/envoy/service/cluster/v3/cds.upbdefs.c",
        "src/core/ext/upbdefs-generated/envoy/service/discovery/v3/ads.upbdefs.c",
        "src/core/ext/upbdefs-generated/envoy/service/discovery/v3/discovery.upbdefs.c",
        "src/core/ext/upbdefs-generated/envoy/service/endpoint/v3/eds.upbdefs.c",
        "src/core/ext/upbdefs-generated/envoy/service/listener/v3/lds.upbdefs.c",
        "src/core/ext/upbdefs-generated/envoy/service/load_stats/v3/lrs.upbdefs.c",
        "src/core/ext/upbdefs-generated/envoy/service/route/v3/rds.upbdefs.c",
        "src/core/ext/upbdefs-generated/envoy/service/route/v3/srds.upbdefs.c",
        "src/core/ext/upbdefs-generated/envoy/service/status/v3/csds.upbdefs.c",
        "src/core/ext/upbdefs-generated/envoy/type/http/v3/path_transformation.upbdefs.c",
    ],
    hdrs = [
        "src/core/ext/upbdefs-generated/envoy/admin/v3/config_dump.upbdefs.h",
        "src/core/ext/upbdefs-generated/envoy/config/accesslog/v3/accesslog.upbdefs.h",
        "src/core/ext/upbdefs-generated/envoy/config/bootstrap/v3/bootstrap.upbdefs.h",
        "src/core/ext/upbdefs-generated/envoy/config/cluster/v3/circuit_breaker.upbdefs.h",
        "src/core/ext/upbdefs-generated/envoy/config/cluster/v3/cluster.upbdefs.h",
        "src/core/ext/upbdefs-generated/envoy/config/cluster/v3/filter.upbdefs.h",
        "src/core/ext/upbdefs-generated/envoy/config/cluster/v3/outlier_detection.upbdefs.h",
        "src/core/ext/upbdefs-generated/envoy/config/core/v3/resolver.upbdefs.h",
        "src/core/ext/upbdefs-generated/envoy/config/core/v3/udp_socket_config.upbdefs.h",
        "src/core/ext/upbdefs-generated/envoy/config/endpoint/v3/endpoint.upbdefs.h",
        "src/core/ext/upbdefs-generated/envoy/config/endpoint/v3/endpoint_components.upbdefs.h",
        "src/core/ext/upbdefs-generated/envoy/config/endpoint/v3/load_report.upbdefs.h",
        "src/core/ext/upbdefs-generated/envoy/config/listener/v3/api_listener.upbdefs.h",
        "src/core/ext/upbdefs-generated/envoy/config/listener/v3/listener.upbdefs.h",
        "src/core/ext/upbdefs-generated/envoy/config/listener/v3/listener_components.upbdefs.h",
        "src/core/ext/upbdefs-generated/envoy/config/listener/v3/quic_config.upbdefs.h",
        "src/core/ext/upbdefs-generated/envoy/config/listener/v3/udp_listener_config.upbdefs.h",
        "src/core/ext/upbdefs-generated/envoy/config/metrics/v3/stats.upbdefs.h",
        "src/core/ext/upbdefs-generated/envoy/config/overload/v3/overload.upbdefs.h",
        "src/core/ext/upbdefs-generated/envoy/config/route/v3/route.upbdefs.h",
        "src/core/ext/upbdefs-generated/envoy/config/route/v3/route_components.upbdefs.h",
        "src/core/ext/upbdefs-generated/envoy/config/route/v3/scoped_route.upbdefs.h",
        "src/core/ext/upbdefs-generated/envoy/config/trace/v3/http_tracer.upbdefs.h",
        "src/core/ext/upbdefs-generated/envoy/extensions/clusters/aggregate/v3/cluster.upbdefs.h",
        "src/core/ext/upbdefs-generated/envoy/extensions/filters/common/fault/v3/fault.upbdefs.h",
        "src/core/ext/upbdefs-generated/envoy/extensions/filters/http/fault/v3/fault.upbdefs.h",
        "src/core/ext/upbdefs-generated/envoy/extensions/filters/http/router/v3/router.upbdefs.h",
        "src/core/ext/upbdefs-generated/envoy/extensions/filters/network/http_connection_manager/v3/http_connection_manager.upbdefs.h",
        "src/core/ext/upbdefs-generated/envoy/extensions/transport_sockets/tls/v3/cert.upbdefs.h",
        "src/core/ext/upbdefs-generated/envoy/extensions/transport_sockets/tls/v3/common.upbdefs.h",
        "src/core/ext/upbdefs-generated/envoy/extensions/transport_sockets/tls/v3/secret.upbdefs.h",
        "src/core/ext/upbdefs-generated/envoy/extensions/transport_sockets/tls/v3/tls.upbdefs.h",
        "src/core/ext/upbdefs-generated/envoy/service/cluster/v3/cds.upbdefs.h",
        "src/core/ext/upbdefs-generated/envoy/service/discovery/v3/ads.upbdefs.h",
        "src/core/ext/upbdefs-generated/envoy/service/discovery/v3/discovery.upbdefs.h",
        "src/core/ext/upbdefs-generated/envoy/service/endpoint/v3/eds.upbdefs.h",
        "src/core/ext/upbdefs-generated/envoy/service/listener/v3/lds.upbdefs.h",
        "src/core/ext/upbdefs-generated/envoy/service/load_stats/v3/lrs.upbdefs.h",
        "src/core/ext/upbdefs-generated/envoy/service/route/v3/rds.upbdefs.h",
        "src/core/ext/upbdefs-generated/envoy/service/route/v3/srds.upbdefs.h",
        "src/core/ext/upbdefs-generated/envoy/service/status/v3/csds.upbdefs.h",
        "src/core/ext/upbdefs-generated/envoy/type/http/v3/path_transformation.upbdefs.h",
    ],
    external_deps = [
        "upb_lib",
        "upb_lib_descriptor_reflection",
        "upb_textformat_lib",
        "upb_reflection",
        "upb_generated_code_support__only_for_generated_code_do_not_use__i_give_permission_to_break_me",
    ],
    language = "c++",
    deps = [
        "envoy_ads_upb",
        "envoy_annotations_upbdefs",
        "envoy_core_upbdefs",
        "envoy_type_upbdefs",
        "google_api_upbdefs",
        "proto_gen_validate_upbdefs",
        "udpa_annotations_upbdefs",
        "xds_core_upbdefs",
    ],
)

grpc_cc_library(
    name = "envoy_annotations_upb",
    srcs = [
        "src/core/ext/upb-generated/envoy/annotations/deprecation.upb.c",
        "src/core/ext/upb-generated/envoy/annotations/resource.upb.c",
    ],
    hdrs = [
        "src/core/ext/upb-generated/envoy/annotations/deprecation.upb.h",
        "src/core/ext/upb-generated/envoy/annotations/resource.upb.h",
    ],
    external_deps = [
        "upb_lib",
        "upb_lib_descriptor",
        "upb_generated_code_support__only_for_generated_code_do_not_use__i_give_permission_to_break_me",
    ],
    language = "c++",
    deps = [
        "google_api_upb",
    ],
)

grpc_cc_library(
    name = "envoy_annotations_upbdefs",
    srcs = [
        "src/core/ext/upbdefs-generated/envoy/annotations/deprecation.upbdefs.c",
        "src/core/ext/upbdefs-generated/envoy/annotations/resource.upbdefs.c",
    ],
    hdrs = [
        "src/core/ext/upbdefs-generated/envoy/annotations/deprecation.upbdefs.h",
        "src/core/ext/upbdefs-generated/envoy/annotations/resource.upbdefs.h",
    ],
    external_deps = [
        "upb_lib",
        "upb_lib_descriptor_reflection",
        "upb_reflection",
        "upb_textformat_lib",
        "upb_generated_code_support__only_for_generated_code_do_not_use__i_give_permission_to_break_me",
    ],
    language = "c++",
    deps = [
        "envoy_annotations_upb",
        "google_api_upbdefs",
    ],
)

grpc_cc_library(
    name = "envoy_core_upb",
    srcs = [
        "src/core/ext/upb-generated/envoy/config/core/v3/address.upb.c",
        "src/core/ext/upb-generated/envoy/config/core/v3/backoff.upb.c",
        "src/core/ext/upb-generated/envoy/config/core/v3/base.upb.c",
        "src/core/ext/upb-generated/envoy/config/core/v3/config_source.upb.c",
        "src/core/ext/upb-generated/envoy/config/core/v3/event_service_config.upb.c",
        "src/core/ext/upb-generated/envoy/config/core/v3/extension.upb.c",
        "src/core/ext/upb-generated/envoy/config/core/v3/grpc_service.upb.c",
        "src/core/ext/upb-generated/envoy/config/core/v3/health_check.upb.c",
        "src/core/ext/upb-generated/envoy/config/core/v3/http_uri.upb.c",
        "src/core/ext/upb-generated/envoy/config/core/v3/protocol.upb.c",
        "src/core/ext/upb-generated/envoy/config/core/v3/proxy_protocol.upb.c",
        "src/core/ext/upb-generated/envoy/config/core/v3/socket_option.upb.c",
        "src/core/ext/upb-generated/envoy/config/core/v3/substitution_format_string.upb.c",
    ],
    hdrs = [
        "src/core/ext/upb-generated/envoy/config/core/v3/address.upb.h",
        "src/core/ext/upb-generated/envoy/config/core/v3/backoff.upb.h",
        "src/core/ext/upb-generated/envoy/config/core/v3/base.upb.h",
        "src/core/ext/upb-generated/envoy/config/core/v3/config_source.upb.h",
        "src/core/ext/upb-generated/envoy/config/core/v3/event_service_config.upb.h",
        "src/core/ext/upb-generated/envoy/config/core/v3/extension.upb.h",
        "src/core/ext/upb-generated/envoy/config/core/v3/grpc_service.upb.h",
        "src/core/ext/upb-generated/envoy/config/core/v3/health_check.upb.h",
        "src/core/ext/upb-generated/envoy/config/core/v3/http_uri.upb.h",
        "src/core/ext/upb-generated/envoy/config/core/v3/protocol.upb.h",
        "src/core/ext/upb-generated/envoy/config/core/v3/proxy_protocol.upb.h",
        "src/core/ext/upb-generated/envoy/config/core/v3/socket_option.upb.h",
        "src/core/ext/upb-generated/envoy/config/core/v3/substitution_format_string.upb.h",
    ],
    external_deps = [
        "upb_lib",
        "upb_lib_descriptor",
        "upb_generated_code_support__only_for_generated_code_do_not_use__i_give_permission_to_break_me",
    ],
    language = "c++",
    deps = [
        "envoy_annotations_upb",
        "envoy_type_upb",
        "google_api_upb",
        "proto_gen_validate_upb",
        "udpa_annotations_upb",
        "xds_core_upb",
    ],
)

grpc_cc_library(
    name = "envoy_core_upbdefs",
    srcs = [
        "src/core/ext/upbdefs-generated/envoy/config/core/v3/address.upbdefs.c",
        "src/core/ext/upbdefs-generated/envoy/config/core/v3/backoff.upbdefs.c",
        "src/core/ext/upbdefs-generated/envoy/config/core/v3/base.upbdefs.c",
        "src/core/ext/upbdefs-generated/envoy/config/core/v3/config_source.upbdefs.c",
        "src/core/ext/upbdefs-generated/envoy/config/core/v3/event_service_config.upbdefs.c",
        "src/core/ext/upbdefs-generated/envoy/config/core/v3/extension.upbdefs.c",
        "src/core/ext/upbdefs-generated/envoy/config/core/v3/grpc_service.upbdefs.c",
        "src/core/ext/upbdefs-generated/envoy/config/core/v3/health_check.upbdefs.c",
        "src/core/ext/upbdefs-generated/envoy/config/core/v3/http_uri.upbdefs.c",
        "src/core/ext/upbdefs-generated/envoy/config/core/v3/protocol.upbdefs.c",
        "src/core/ext/upbdefs-generated/envoy/config/core/v3/proxy_protocol.upbdefs.c",
        "src/core/ext/upbdefs-generated/envoy/config/core/v3/socket_option.upbdefs.c",
        "src/core/ext/upbdefs-generated/envoy/config/core/v3/substitution_format_string.upbdefs.c",
    ],
    hdrs = [
        "src/core/ext/upbdefs-generated/envoy/config/core/v3/address.upbdefs.h",
        "src/core/ext/upbdefs-generated/envoy/config/core/v3/backoff.upbdefs.h",
        "src/core/ext/upbdefs-generated/envoy/config/core/v3/base.upbdefs.h",
        "src/core/ext/upbdefs-generated/envoy/config/core/v3/config_source.upbdefs.h",
        "src/core/ext/upbdefs-generated/envoy/config/core/v3/event_service_config.upbdefs.h",
        "src/core/ext/upbdefs-generated/envoy/config/core/v3/extension.upbdefs.h",
        "src/core/ext/upbdefs-generated/envoy/config/core/v3/grpc_service.upbdefs.h",
        "src/core/ext/upbdefs-generated/envoy/config/core/v3/health_check.upbdefs.h",
        "src/core/ext/upbdefs-generated/envoy/config/core/v3/http_uri.upbdefs.h",
        "src/core/ext/upbdefs-generated/envoy/config/core/v3/protocol.upbdefs.h",
        "src/core/ext/upbdefs-generated/envoy/config/core/v3/proxy_protocol.upbdefs.h",
        "src/core/ext/upbdefs-generated/envoy/config/core/v3/socket_option.upbdefs.h",
        "src/core/ext/upbdefs-generated/envoy/config/core/v3/substitution_format_string.upbdefs.h",
    ],
    external_deps = [
        "upb_lib",
        "upb_lib_descriptor_reflection",
        "upb_textformat_lib",
        "upb_reflection",
        "upb_generated_code_support__only_for_generated_code_do_not_use__i_give_permission_to_break_me",
    ],
    language = "c++",
    deps = [
        "envoy_annotations_upbdefs",
        "envoy_core_upb",
        "envoy_type_upbdefs",
        "google_api_upbdefs",
        "proto_gen_validate_upbdefs",
        "xds_core_upbdefs",
    ],
)

grpc_cc_library(
    name = "envoy_type_upb",
    srcs = [
        "src/core/ext/upb-generated/envoy/type/matcher/v3/metadata.upb.c",
        "src/core/ext/upb-generated/envoy/type/matcher/v3/node.upb.c",
        "src/core/ext/upb-generated/envoy/type/matcher/v3/number.upb.c",
        "src/core/ext/upb-generated/envoy/type/matcher/v3/path.upb.c",
        "src/core/ext/upb-generated/envoy/type/matcher/v3/regex.upb.c",
        "src/core/ext/upb-generated/envoy/type/matcher/v3/string.upb.c",
        "src/core/ext/upb-generated/envoy/type/matcher/v3/struct.upb.c",
        "src/core/ext/upb-generated/envoy/type/matcher/v3/value.upb.c",
        "src/core/ext/upb-generated/envoy/type/metadata/v3/metadata.upb.c",
        "src/core/ext/upb-generated/envoy/type/tracing/v3/custom_tag.upb.c",
        "src/core/ext/upb-generated/envoy/type/v3/http.upb.c",
        "src/core/ext/upb-generated/envoy/type/v3/percent.upb.c",
        "src/core/ext/upb-generated/envoy/type/v3/range.upb.c",
        "src/core/ext/upb-generated/envoy/type/v3/semantic_version.upb.c",
    ],
    hdrs = [
        "src/core/ext/upb-generated/envoy/type/matcher/v3/metadata.upb.h",
        "src/core/ext/upb-generated/envoy/type/matcher/v3/node.upb.h",
        "src/core/ext/upb-generated/envoy/type/matcher/v3/number.upb.h",
        "src/core/ext/upb-generated/envoy/type/matcher/v3/path.upb.h",
        "src/core/ext/upb-generated/envoy/type/matcher/v3/regex.upb.h",
        "src/core/ext/upb-generated/envoy/type/matcher/v3/string.upb.h",
        "src/core/ext/upb-generated/envoy/type/matcher/v3/struct.upb.h",
        "src/core/ext/upb-generated/envoy/type/matcher/v3/value.upb.h",
        "src/core/ext/upb-generated/envoy/type/metadata/v3/metadata.upb.h",
        "src/core/ext/upb-generated/envoy/type/tracing/v3/custom_tag.upb.h",
        "src/core/ext/upb-generated/envoy/type/v3/http.upb.h",
        "src/core/ext/upb-generated/envoy/type/v3/percent.upb.h",
        "src/core/ext/upb-generated/envoy/type/v3/range.upb.h",
        "src/core/ext/upb-generated/envoy/type/v3/semantic_version.upb.h",
    ],
    external_deps = [
        "upb_lib",
        "upb_lib_descriptor",
        "upb_generated_code_support__only_for_generated_code_do_not_use__i_give_permission_to_break_me",
    ],
    language = "c++",
    deps = [
        "envoy_annotations_upb",
        "google_api_upb",
        "proto_gen_validate_upb",
        "udpa_annotations_upb",
    ],
)

grpc_cc_library(
    name = "envoy_type_upbdefs",
    srcs = [
        "src/core/ext/upbdefs-generated/envoy/type/matcher/v3/metadata.upbdefs.c",
        "src/core/ext/upbdefs-generated/envoy/type/matcher/v3/node.upbdefs.c",
        "src/core/ext/upbdefs-generated/envoy/type/matcher/v3/number.upbdefs.c",
        "src/core/ext/upbdefs-generated/envoy/type/matcher/v3/path.upbdefs.c",
        "src/core/ext/upbdefs-generated/envoy/type/matcher/v3/regex.upbdefs.c",
        "src/core/ext/upbdefs-generated/envoy/type/matcher/v3/string.upbdefs.c",
        "src/core/ext/upbdefs-generated/envoy/type/matcher/v3/struct.upbdefs.c",
        "src/core/ext/upbdefs-generated/envoy/type/matcher/v3/value.upbdefs.c",
        "src/core/ext/upbdefs-generated/envoy/type/metadata/v3/metadata.upbdefs.c",
        "src/core/ext/upbdefs-generated/envoy/type/tracing/v3/custom_tag.upbdefs.c",
        "src/core/ext/upbdefs-generated/envoy/type/v3/http.upbdefs.c",
        "src/core/ext/upbdefs-generated/envoy/type/v3/percent.upbdefs.c",
        "src/core/ext/upbdefs-generated/envoy/type/v3/range.upbdefs.c",
        "src/core/ext/upbdefs-generated/envoy/type/v3/semantic_version.upbdefs.c",
    ],
    hdrs = [
        "src/core/ext/upbdefs-generated/envoy/type/matcher/v3/metadata.upbdefs.h",
        "src/core/ext/upbdefs-generated/envoy/type/matcher/v3/node.upbdefs.h",
        "src/core/ext/upbdefs-generated/envoy/type/matcher/v3/number.upbdefs.h",
        "src/core/ext/upbdefs-generated/envoy/type/matcher/v3/path.upbdefs.h",
        "src/core/ext/upbdefs-generated/envoy/type/matcher/v3/regex.upbdefs.h",
        "src/core/ext/upbdefs-generated/envoy/type/matcher/v3/string.upbdefs.h",
        "src/core/ext/upbdefs-generated/envoy/type/matcher/v3/struct.upbdefs.h",
        "src/core/ext/upbdefs-generated/envoy/type/matcher/v3/value.upbdefs.h",
        "src/core/ext/upbdefs-generated/envoy/type/metadata/v3/metadata.upbdefs.h",
        "src/core/ext/upbdefs-generated/envoy/type/tracing/v3/custom_tag.upbdefs.h",
        "src/core/ext/upbdefs-generated/envoy/type/v3/http.upbdefs.h",
        "src/core/ext/upbdefs-generated/envoy/type/v3/percent.upbdefs.h",
        "src/core/ext/upbdefs-generated/envoy/type/v3/range.upbdefs.h",
        "src/core/ext/upbdefs-generated/envoy/type/v3/semantic_version.upbdefs.h",
    ],
    external_deps = [
        "upb_lib",
        "upb_lib_descriptor_reflection",
        "upb_reflection",
        "upb_textformat_lib",
        "upb_generated_code_support__only_for_generated_code_do_not_use__i_give_permission_to_break_me",
    ],
    language = "c++",
    deps = [
        "envoy_type_upb",
        "google_api_upbdefs",
        "proto_gen_validate_upbdefs",
    ],
)

grpc_cc_library(
    name = "proto_gen_validate_upb",
    srcs = [
        "src/core/ext/upb-generated/validate/validate.upb.c",
    ],
    hdrs = [
        "src/core/ext/upb-generated/validate/validate.upb.h",
    ],
    external_deps = [
        "upb_lib",
        "upb_lib_descriptor",
        "upb_generated_code_support__only_for_generated_code_do_not_use__i_give_permission_to_break_me",
    ],
    language = "c++",
    deps = [
        "google_api_upb",
    ],
)

grpc_cc_library(
    name = "proto_gen_validate_upbdefs",
    srcs = [
        "src/core/ext/upbdefs-generated/validate/validate.upbdefs.c",
    ],
    hdrs = [
        "src/core/ext/upbdefs-generated/validate/validate.upbdefs.h",
    ],
    external_deps = [
        "upb_lib",
        "upb_lib_descriptor_reflection",
        "upb_textformat_lib",
        "upb_reflection",
        "upb_generated_code_support__only_for_generated_code_do_not_use__i_give_permission_to_break_me",
    ],
    language = "c++",
    deps = [
        "google_api_upbdefs",
        "proto_gen_validate_upb",
    ],
)

# Once upb code-gen issue is resolved, replace udpa_orca_upb with this.
# grpc_upb_proto_library(
#     name = "udpa_orca_upb",
#     deps = ["@envoy_api//udpa/data/orca/v1:orca_load_report"]
# )

grpc_cc_library(
    name = "udpa_orca_upb",
    srcs = [
        "src/core/ext/upb-generated/udpa/data/orca/v1/orca_load_report.upb.c",
    ],
    hdrs = [
        "src/core/ext/upb-generated/udpa/data/orca/v1/orca_load_report.upb.h",
    ],
    external_deps = [
        "upb_lib",
        "upb_lib_descriptor",
        "upb_generated_code_support__only_for_generated_code_do_not_use__i_give_permission_to_break_me",
    ],
    language = "c++",
    deps = [
        "proto_gen_validate_upb",
    ],
)

grpc_cc_library(
    name = "udpa_annotations_upb",
    srcs = [
        "src/core/ext/upb-generated/udpa/annotations/migrate.upb.c",
        "src/core/ext/upb-generated/udpa/annotations/security.upb.c",
        "src/core/ext/upb-generated/udpa/annotations/sensitive.upb.c",
        "src/core/ext/upb-generated/udpa/annotations/status.upb.c",
        "src/core/ext/upb-generated/udpa/annotations/versioning.upb.c",
    ],
    hdrs = [
        "src/core/ext/upb-generated/udpa/annotations/migrate.upb.h",
        "src/core/ext/upb-generated/udpa/annotations/security.upb.h",
        "src/core/ext/upb-generated/udpa/annotations/sensitive.upb.h",
        "src/core/ext/upb-generated/udpa/annotations/status.upb.h",
        "src/core/ext/upb-generated/udpa/annotations/versioning.upb.h",
    ],
    external_deps = [
        "upb_lib",
        "upb_lib_descriptor",
        "upb_generated_code_support__only_for_generated_code_do_not_use__i_give_permission_to_break_me",
    ],
    language = "c++",
    deps = [
        "google_api_upb",
        "proto_gen_validate_upb",
    ],
)

grpc_cc_library(
    name = "udpa_annotations_upbdefs",
    srcs = [
        "src/core/ext/upbdefs-generated/udpa/annotations/migrate.upbdefs.c",
        "src/core/ext/upbdefs-generated/udpa/annotations/security.upbdefs.c",
        "src/core/ext/upbdefs-generated/udpa/annotations/sensitive.upbdefs.c",
        "src/core/ext/upbdefs-generated/udpa/annotations/status.upbdefs.c",
        "src/core/ext/upbdefs-generated/udpa/annotations/versioning.upbdefs.c",
    ],
    hdrs = [
        "src/core/ext/upbdefs-generated/udpa/annotations/migrate.upbdefs.h",
        "src/core/ext/upbdefs-generated/udpa/annotations/security.upbdefs.h",
        "src/core/ext/upbdefs-generated/udpa/annotations/sensitive.upbdefs.h",
        "src/core/ext/upbdefs-generated/udpa/annotations/status.upbdefs.h",
        "src/core/ext/upbdefs-generated/udpa/annotations/versioning.upbdefs.h",
    ],
    external_deps = [
        "upb_lib",
        "upb_lib_descriptor_reflection",
        "upb_textformat_lib",
        "upb_reflection",
        "upb_generated_code_support__only_for_generated_code_do_not_use__i_give_permission_to_break_me",
    ],
    language = "c++",
    deps = [
        "google_api_upbdefs",
        "udpa_annotations_upb",
    ],
)

grpc_cc_library(
    name = "xds_core_upb",
    srcs = [
        "src/core/ext/upb-generated/xds/core/v3/authority.upb.c",
        "src/core/ext/upb-generated/xds/core/v3/collection_entry.upb.c",
        "src/core/ext/upb-generated/xds/core/v3/context_params.upb.c",
        "src/core/ext/upb-generated/xds/core/v3/resource.upb.c",
        "src/core/ext/upb-generated/xds/core/v3/resource_locator.upb.c",
        "src/core/ext/upb-generated/xds/core/v3/resource_name.upb.c",
    ],
    hdrs = [
        "src/core/ext/upb-generated/xds/core/v3/authority.upb.h",
        "src/core/ext/upb-generated/xds/core/v3/collection_entry.upb.h",
        "src/core/ext/upb-generated/xds/core/v3/context_params.upb.h",
        "src/core/ext/upb-generated/xds/core/v3/resource.upb.h",
        "src/core/ext/upb-generated/xds/core/v3/resource_locator.upb.h",
        "src/core/ext/upb-generated/xds/core/v3/resource_name.upb.h",
    ],
    external_deps = [
        "upb_lib",
        "upb_lib_descriptor",
        "upb_generated_code_support__only_for_generated_code_do_not_use__i_give_permission_to_break_me",
    ],
    language = "c++",
    deps = [
        "google_api_upb",
        "proto_gen_validate_upb",
        "udpa_annotations_upb",
    ],
)

grpc_cc_library(
    name = "xds_core_upbdefs",
    srcs = [
        "src/core/ext/upbdefs-generated/xds/core/v3/authority.upbdefs.c",
        "src/core/ext/upbdefs-generated/xds/core/v3/collection_entry.upbdefs.c",
        "src/core/ext/upbdefs-generated/xds/core/v3/context_params.upbdefs.c",
        "src/core/ext/upbdefs-generated/xds/core/v3/resource.upbdefs.c",
        "src/core/ext/upbdefs-generated/xds/core/v3/resource_locator.upbdefs.c",
        "src/core/ext/upbdefs-generated/xds/core/v3/resource_name.upbdefs.c",
    ],
    hdrs = [
        "src/core/ext/upbdefs-generated/xds/core/v3/authority.upbdefs.h",
        "src/core/ext/upbdefs-generated/xds/core/v3/collection_entry.upbdefs.h",
        "src/core/ext/upbdefs-generated/xds/core/v3/context_params.upbdefs.h",
        "src/core/ext/upbdefs-generated/xds/core/v3/resource.upbdefs.h",
        "src/core/ext/upbdefs-generated/xds/core/v3/resource_locator.upbdefs.h",
        "src/core/ext/upbdefs-generated/xds/core/v3/resource_name.upbdefs.h",
    ],
    external_deps = [
        "upb_lib",
        "upb_lib_descriptor_reflection",
        "upb_textformat_lib",
        "upb_reflection",
        "upb_generated_code_support__only_for_generated_code_do_not_use__i_give_permission_to_break_me",
    ],
    language = "c++",
    deps = [
        "google_api_upbdefs",
        "proto_gen_validate_upbdefs",
        "udpa_annotations_upbdefs",
        "xds_core_upb",
    ],
)

grpc_cc_library(
    name = "udpa_type_upb",
    srcs = [
        "src/core/ext/upb-generated/udpa/type/v1/typed_struct.upb.c",
    ],
    hdrs = [
        "src/core/ext/upb-generated/udpa/type/v1/typed_struct.upb.h",
    ],
    external_deps = [
        "upb_lib",
        "upb_lib_descriptor",
        "upb_generated_code_support__only_for_generated_code_do_not_use__i_give_permission_to_break_me",
    ],
    language = "c++",
    deps = [
        "google_api_upb",
        "proto_gen_validate_upb",
    ],
)

grpc_cc_library(
    name = "udpa_type_upbdefs",
    srcs = [
        "src/core/ext/upbdefs-generated/udpa/type/v1/typed_struct.upbdefs.c",
    ],
    hdrs = [
        "src/core/ext/upbdefs-generated/udpa/type/v1/typed_struct.upbdefs.h",
    ],
    external_deps = [
        "upb_lib",
        "upb_lib_descriptor_reflection",
        "upb_textformat_lib",
        "upb_reflection",
        "upb_generated_code_support__only_for_generated_code_do_not_use__i_give_permission_to_break_me",
    ],
    language = "c++",
    deps = [
        "google_api_upbdefs",
        "proto_gen_validate_upbdefs",
    ],
)

# Once upb code-gen issue is resolved, replace grpc_health_upb with this.
# grpc_upb_proto_library(
#     name = "grpc_health_upb",
#     deps = ["//src/proto/grpc/health/v1:health_proto_descriptor"],
# )

grpc_cc_library(
    name = "grpc_health_upb",
    srcs = [
        "src/core/ext/upb-generated/src/proto/grpc/health/v1/health.upb.c",
    ],
    hdrs = [
        "src/core/ext/upb-generated/src/proto/grpc/health/v1/health.upb.h",
    ],
    external_deps = [
        "upb_lib",
        "upb_lib_descriptor",
        "upb_generated_code_support__only_for_generated_code_do_not_use__i_give_permission_to_break_me",
    ],
    language = "c++",
)

# Once upb code-gen issue is resolved, remove this.
grpc_cc_library(
    name = "google_api_upb",
    srcs = [
        "src/core/ext/upb-generated/google/api/annotations.upb.c",
        "src/core/ext/upb-generated/google/api/expr/v1alpha1/checked.upb.c",
        "src/core/ext/upb-generated/google/api/expr/v1alpha1/syntax.upb.c",
        "src/core/ext/upb-generated/google/api/http.upb.c",
        "src/core/ext/upb-generated/google/protobuf/any.upb.c",
        "src/core/ext/upb-generated/google/protobuf/duration.upb.c",
        "src/core/ext/upb-generated/google/protobuf/empty.upb.c",
        "src/core/ext/upb-generated/google/protobuf/struct.upb.c",
        "src/core/ext/upb-generated/google/protobuf/timestamp.upb.c",
        "src/core/ext/upb-generated/google/protobuf/wrappers.upb.c",
        "src/core/ext/upb-generated/google/rpc/status.upb.c",
    ],
    hdrs = [
        "src/core/ext/upb-generated/google/api/annotations.upb.h",
        "src/core/ext/upb-generated/google/api/expr/v1alpha1/checked.upb.h",
        "src/core/ext/upb-generated/google/api/expr/v1alpha1/syntax.upb.h",
        "src/core/ext/upb-generated/google/api/http.upb.h",
        "src/core/ext/upb-generated/google/protobuf/any.upb.h",
        "src/core/ext/upb-generated/google/protobuf/duration.upb.h",
        "src/core/ext/upb-generated/google/protobuf/empty.upb.h",
        "src/core/ext/upb-generated/google/protobuf/struct.upb.h",
        "src/core/ext/upb-generated/google/protobuf/timestamp.upb.h",
        "src/core/ext/upb-generated/google/protobuf/wrappers.upb.h",
        "src/core/ext/upb-generated/google/rpc/status.upb.h",
    ],
    external_deps = [
        "upb_lib",
        "upb_lib_descriptor",
        "upb_generated_code_support__only_for_generated_code_do_not_use__i_give_permission_to_break_me",
    ],
    language = "c++",
)

grpc_cc_library(
    name = "google_api_upbdefs",
    srcs = [
        "src/core/ext/upbdefs-generated/google/api/annotations.upbdefs.c",
        "src/core/ext/upbdefs-generated/google/api/http.upbdefs.c",
        "src/core/ext/upbdefs-generated/google/protobuf/any.upbdefs.c",
        "src/core/ext/upbdefs-generated/google/protobuf/duration.upbdefs.c",
        "src/core/ext/upbdefs-generated/google/protobuf/empty.upbdefs.c",
        "src/core/ext/upbdefs-generated/google/protobuf/struct.upbdefs.c",
        "src/core/ext/upbdefs-generated/google/protobuf/timestamp.upbdefs.c",
        "src/core/ext/upbdefs-generated/google/protobuf/wrappers.upbdefs.c",
        "src/core/ext/upbdefs-generated/google/rpc/status.upbdefs.c",
    ],
    hdrs = [
        "src/core/ext/upbdefs-generated/google/api/annotations.upbdefs.h",
        "src/core/ext/upbdefs-generated/google/api/http.upbdefs.h",
        "src/core/ext/upbdefs-generated/google/protobuf/any.upbdefs.h",
        "src/core/ext/upbdefs-generated/google/protobuf/duration.upbdefs.h",
        "src/core/ext/upbdefs-generated/google/protobuf/empty.upbdefs.h",
        "src/core/ext/upbdefs-generated/google/protobuf/struct.upbdefs.h",
        "src/core/ext/upbdefs-generated/google/protobuf/timestamp.upbdefs.h",
        "src/core/ext/upbdefs-generated/google/protobuf/wrappers.upbdefs.h",
        "src/core/ext/upbdefs-generated/google/rpc/status.upbdefs.h",
    ],
    external_deps = [
        "upb_lib",
        "upb_lib_descriptor_reflection",
        "upb_textformat_lib",
        "upb_reflection",
        "upb_generated_code_support__only_for_generated_code_do_not_use__i_give_permission_to_break_me",
    ],
    language = "c++",
    deps = [
        "google_api_upb",
    ],
)

# Once upb code-gen issue is resolved, replace grpc_lb_upb with this.
# grpc_upb_proto_library(
#     name = "grpc_lb_upb",
#     deps = ["//src/proto/grpc/lb/v1:load_balancer_proto_descriptor"],
# )

grpc_cc_library(
    name = "grpc_lb_upb",
    srcs = [
        "src/core/ext/upb-generated/src/proto/grpc/lb/v1/load_balancer.upb.c",
    ],
    hdrs = [
        "src/core/ext/upb-generated/src/proto/grpc/lb/v1/load_balancer.upb.h",
    ],
    external_deps = [
        "upb_lib",
        "upb_lib_descriptor",
        "upb_generated_code_support__only_for_generated_code_do_not_use__i_give_permission_to_break_me",
    ],
    language = "c++",
    deps = [
        "google_api_upb",
    ],
)

# Once upb code-gen issue is resolved, replace meshca_upb with this.
# meshca_upb_proto_library(
#     name = "meshca_upb",
#     deps = ["//third_party/istio/security/proto/providers/google:meshca_proto"],
# )

grpc_cc_library(
    name = "meshca_upb",
    srcs = [
        "src/core/ext/upb-generated/third_party/istio/security/proto/providers/google/meshca.upb.c",
    ],
    hdrs = [
        "src/core/ext/upb-generated/third_party/istio/security/proto/providers/google/meshca.upb.h",
    ],
    external_deps = [
        "upb_generated_code_support__only_for_generated_code_do_not_use__i_give_permission_to_break_me",
    ],
    language = "c++",
    deps = [
        "google_api_upb",
    ],
)

# Once upb code-gen issue is resolved, replace alts_upb with this.
# grpc_upb_proto_library(
#     name = "alts_upb",
#     deps = ["//src/proto/grpc/gcp:alts_handshaker_proto"],
# )

grpc_cc_library(
    name = "alts_upb",
    srcs = [
        "src/core/ext/upb-generated/src/proto/grpc/gcp/altscontext.upb.c",
        "src/core/ext/upb-generated/src/proto/grpc/gcp/handshaker.upb.c",
        "src/core/ext/upb-generated/src/proto/grpc/gcp/transport_security_common.upb.c",
    ],
    hdrs = [
        "src/core/ext/upb-generated/src/proto/grpc/gcp/altscontext.upb.h",
        "src/core/ext/upb-generated/src/proto/grpc/gcp/handshaker.upb.h",
        "src/core/ext/upb-generated/src/proto/grpc/gcp/transport_security_common.upb.h",
    ],
    external_deps = [
        "upb_lib",
        "upb_lib_descriptor",
        "upb_generated_code_support__only_for_generated_code_do_not_use__i_give_permission_to_break_me",
    ],
    language = "c++",
)

grpc_generate_one_off_targets()

filegroup(
    name = "root_certificates",
    srcs = [
        "etc/roots.pem",
    ],
    visibility = ["//visibility:public"],
)<|MERGE_RESOLUTION|>--- conflicted
+++ resolved
@@ -1223,10 +1223,6 @@
         "src/core/lib/debug/stats_data.cc",
         "src/core/lib/event_engine/endpoint_config.cc",
         "src/core/lib/event_engine/event_engine.cc",
-<<<<<<< HEAD
-=======
-        "src/core/lib/event_engine/slice_allocator.cc",
->>>>>>> 6b75f7ec
         "src/core/lib/event_engine/sockaddr.cc",
         "src/core/lib/http/format_request.cc",
         "src/core/lib/http/httpcli.cc",
@@ -1258,10 +1254,7 @@
         "src/core/lib/iomgr/event_engine/resolver.cc",
         "src/core/lib/iomgr/event_engine/tcp.cc",
         "src/core/lib/iomgr/event_engine/timer.cc",
-<<<<<<< HEAD
-=======
         "src/core/lib/iomgr/event_engine/uv/impl.cc",
->>>>>>> 6b75f7ec
         "src/core/lib/iomgr/exec_ctx.cc",
         "src/core/lib/iomgr/executor.cc",
         "src/core/lib/iomgr/executor/mpmcqueue.cc",
@@ -1532,22 +1525,14 @@
         "absl/container:flat_hash_map",
         "absl/container:inlined_vector",
         "absl/functional:bind_front",
-<<<<<<< HEAD
         "absl/memory",
-=======
-        "absl/status",
->>>>>>> 6b75f7ec
         "absl/status:statusor",
         "absl/status",
         "absl/strings:str_format",
         "absl/strings",
         "absl/types:optional",
-<<<<<<< HEAD
         "madler_zlib",
-=======
-        "absl/container:flat_hash_map",
         "uv",
->>>>>>> 6b75f7ec
     ],
     language = "c++",
     public_hdrs = GRPC_PUBLIC_HDRS + GRPC_PUBLIC_EVENT_ENGINE_HDRS,
