--- conflicted
+++ resolved
@@ -3107,10 +3107,7 @@
         "promise",
         "//src/core:arena",
         "//src/core:arena_promise",
-<<<<<<< HEAD
-=======
         "//src/core:basic_seq",
->>>>>>> 9013e7b5
         "//src/core:channel_fwd",
         "//src/core:channel_init",
         "//src/core:channel_stack_type",
@@ -3125,10 +3122,7 @@
         "//src/core:slice_buffer",
         "//src/core:transport_fwd",
         "//src/core:try_concurrently",
-<<<<<<< HEAD
         "//src/core:try_seq",
-=======
->>>>>>> 9013e7b5
     ],
 )
 
