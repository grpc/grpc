# gRPC Bazel BUILD file.
#
# Copyright 2016 gRPC authors.
#
# Licensed under the Apache License, Version 2.0 (the "License");
# you may not use this file except in compliance with the License.
# You may obtain a copy of the License at
#
#     http://www.apache.org/licenses/LICENSE-2.0
#
# Unless required by applicable law or agreed to in writing, software
# distributed under the License is distributed on an "AS IS" BASIS,
# WITHOUT WARRANTIES OR CONDITIONS OF ANY KIND, either express or implied.
# See the License for the specific language governing permissions and
# limitations under the License.

load(
    "//bazel:grpc_build_system.bzl",
    "grpc_cc_library",
    "grpc_generate_one_off_targets",
    "grpc_upb_proto_library",
    "grpc_upb_proto_reflection_library",
    "python_config_settings",
)
load("@bazel_skylib//lib:selects.bzl", "selects")

licenses(["reciprocal"])

package(
    default_visibility = ["//visibility:public"],
    features = [
        "layering_check",
        "-parse_headers",
    ],
)

exports_files([
    "LICENSE",
    "etc/roots.pem",
])

config_setting(
    name = "grpc_no_ares",
    values = {"define": "grpc_no_ares=true"},
)

config_setting(
    name = "grpc_no_xds_define",
    values = {"define": "grpc_no_xds=true"},
)

# When gRPC is build as shared library, binder transport code might still
# get included even when user's code does not depend on it. In that case
# --define=grpc_no_binder=true can be used to disable binder transport
# related code to reduce binary size.
# For users using build system other than bazel, they can define
# GRPC_NO_BINDER to achieve the same effect.
config_setting(
    name = "grpc_no_binder_define",
    values = {"define": "grpc_no_binder=true"},
)

config_setting(
    name = "android",
    values = {"crosstool_top": "//external:android/crosstool"},
)

config_setting(
    name = "ios",
    values = {"apple_platform_type": "ios"},
)

selects.config_setting_group(
    name = "grpc_no_xds",
    match_any = [
        ":grpc_no_xds_define",
        # In addition to disabling XDS support when --define=grpc_no_xds=true is
        # specified, we also disable it on mobile platforms where it is not
        # likely to be needed and where reducing the binary size is more
        # important.
        ":android",
        ":ios",
    ],
)

selects.config_setting_group(
    name = "grpc_no_binder",
    match_any = [
        ":grpc_no_binder_define",
        # We do not need binder on ios.
        ":ios",
    ],
)

selects.config_setting_group(
    name = "grpc_no_rls",
    match_any = [
        # Disable RLS support on mobile platforms where it is not likely to be
        # needed and where reducing the binary size is more important.
        ":android",
        ":ios",
    ],
)

# Fuzzers can be built as fuzzers or as tests
config_setting(
    name = "grpc_build_fuzzers",
    values = {"define": "grpc_build_fuzzers=true"},
)

config_setting(
    name = "grpc_allow_exceptions",
    values = {"define": "GRPC_ALLOW_EXCEPTIONS=1"},
)

config_setting(
    name = "grpc_disallow_exceptions",
    values = {"define": "GRPC_ALLOW_EXCEPTIONS=0"},
)

config_setting(
    name = "remote_execution",
    values = {"define": "GRPC_PORT_ISOLATED_RUNTIME=1"},
)

config_setting(
    name = "windows",
    values = {"cpu": "x64_windows"},
)

config_setting(
    name = "windows_msvc",
    values = {"cpu": "x64_windows_msvc"},
)

config_setting(
    name = "mac_x86_64",
    values = {"cpu": "darwin"},
)

config_setting(
    name = "use_strict_warning",
    values = {"define": "use_strict_warning=true"},
)

python_config_settings()

# This should be updated along with build_handwritten.yaml
g_stands_for = "gamma"  # @unused

core_version = "26.0.0"  # @unused

version = "1.49.0-dev"  # @unused

GPR_PUBLIC_HDRS = [
    "include/grpc/support/alloc.h",
    "include/grpc/support/atm.h",
    "include/grpc/support/atm_gcc_atomic.h",
    "include/grpc/support/atm_gcc_sync.h",
    "include/grpc/support/atm_windows.h",
    "include/grpc/support/cpu.h",
    "include/grpc/support/log.h",
    "include/grpc/support/log_windows.h",
    "include/grpc/support/port_platform.h",
    "include/grpc/support/string_util.h",
    "include/grpc/support/sync.h",
    "include/grpc/support/sync_abseil.h",
    "include/grpc/support/sync_custom.h",
    "include/grpc/support/sync_generic.h",
    "include/grpc/support/sync_posix.h",
    "include/grpc/support/sync_windows.h",
    "include/grpc/support/thd_id.h",
    "include/grpc/support/time.h",
]

GRPC_PUBLIC_HDRS = [
    "include/grpc/byte_buffer.h",
    "include/grpc/byte_buffer_reader.h",
    "include/grpc/compression.h",
    "include/grpc/fork.h",
    "include/grpc/grpc.h",
    "include/grpc/grpc_posix.h",
    "include/grpc/grpc_security.h",
    "include/grpc/grpc_security_constants.h",
    "include/grpc/slice.h",
    "include/grpc/slice_buffer.h",
    "include/grpc/status.h",
    "include/grpc/load_reporting.h",
    "include/grpc/support/workaround_list.h",
]

GRPC_PUBLIC_EVENT_ENGINE_HDRS = [
    "include/grpc/event_engine/endpoint_config.h",
    "include/grpc/event_engine/event_engine.h",
    "include/grpc/event_engine/port.h",
    "include/grpc/event_engine/memory_allocator.h",
    "include/grpc/event_engine/memory_request.h",
    "include/grpc/event_engine/internal/memory_allocator_impl.h",
    "include/grpc/event_engine/slice.h",
    "include/grpc/event_engine/slice_buffer.h",
]

GRPCXX_SRCS = [
    "src/cpp/client/channel_cc.cc",
    "src/cpp/client/client_callback.cc",
    "src/cpp/client/client_context.cc",
    "src/cpp/client/client_interceptor.cc",
    "src/cpp/client/create_channel.cc",
    "src/cpp/client/create_channel_internal.cc",
    "src/cpp/client/create_channel_posix.cc",
    "src/cpp/client/credentials_cc.cc",
    "src/cpp/common/alarm.cc",
    "src/cpp/common/channel_arguments.cc",
    "src/cpp/common/channel_filter.cc",
    "src/cpp/common/completion_queue_cc.cc",
    "src/cpp/common/core_codegen.cc",
    "src/cpp/common/resource_quota_cc.cc",
    "src/cpp/common/rpc_method.cc",
    "src/cpp/common/version_cc.cc",
    "src/cpp/common/validate_service_config.cc",
    "src/cpp/server/async_generic_service.cc",
    "src/cpp/server/channel_argument_option.cc",
    "src/cpp/server/create_default_thread_pool.cc",
    "src/cpp/server/dynamic_thread_pool.cc",
    "src/cpp/server/external_connection_acceptor_impl.cc",
    "src/cpp/server/health/default_health_check_service.cc",
    "src/cpp/server/health/health_check_service.cc",
    "src/cpp/server/health/health_check_service_server_builder_option.cc",
    "src/cpp/server/server_builder.cc",
    "src/cpp/server/server_callback.cc",
    "src/cpp/server/server_cc.cc",
    "src/cpp/server/server_context.cc",
    "src/cpp/server/server_credentials.cc",
    "src/cpp/server/server_posix.cc",
    "src/cpp/thread_manager/thread_manager.cc",
    "src/cpp/util/byte_buffer_cc.cc",
    "src/cpp/util/status.cc",
    "src/cpp/util/string_ref.cc",
    "src/cpp/util/time_cc.cc",
]

GRPCXX_HDRS = [
    "src/cpp/client/create_channel_internal.h",
    "src/cpp/common/channel_filter.h",
    "src/cpp/server/dynamic_thread_pool.h",
    "src/cpp/server/external_connection_acceptor_impl.h",
    "src/cpp/server/health/default_health_check_service.h",
    "src/cpp/server/thread_pool_interface.h",
    "src/cpp/thread_manager/thread_manager.h",
]

GRPCXX_PUBLIC_HDRS = [
    "include/grpc++/alarm.h",
    "include/grpc++/channel.h",
    "include/grpc++/client_context.h",
    "include/grpc++/completion_queue.h",
    "include/grpc++/create_channel.h",
    "include/grpc++/create_channel_posix.h",
    "include/grpc++/ext/health_check_service_server_builder_option.h",
    "include/grpc++/generic/async_generic_service.h",
    "include/grpc++/generic/generic_stub.h",
    "include/grpc++/grpc++.h",
    "include/grpc++/health_check_service_interface.h",
    "include/grpc++/impl/call.h",
    "include/grpc++/impl/channel_argument_option.h",
    "include/grpc++/impl/client_unary_call.h",
    "include/grpc++/impl/codegen/core_codegen.h",
    "include/grpc++/impl/grpc_library.h",
    "include/grpc++/impl/method_handler_impl.h",
    "include/grpc++/impl/rpc_method.h",
    "include/grpc++/impl/rpc_service_method.h",
    "include/grpc++/impl/serialization_traits.h",
    "include/grpc++/impl/server_builder_option.h",
    "include/grpc++/impl/server_builder_plugin.h",
    "include/grpc++/impl/server_initializer.h",
    "include/grpc++/impl/service_type.h",
    "include/grpc++/security/auth_context.h",
    "include/grpc++/resource_quota.h",
    "include/grpc++/security/auth_metadata_processor.h",
    "include/grpc++/security/credentials.h",
    "include/grpc++/security/server_credentials.h",
    "include/grpc++/server.h",
    "include/grpc++/server_builder.h",
    "include/grpc++/server_context.h",
    "include/grpc++/server_posix.h",
    "include/grpc++/support/async_stream.h",
    "include/grpc++/support/async_unary_call.h",
    "include/grpc++/support/byte_buffer.h",
    "include/grpc++/support/channel_arguments.h",
    "include/grpc++/support/config.h",
    "include/grpc++/support/slice.h",
    "include/grpc++/support/status.h",
    "include/grpc++/support/status_code_enum.h",
    "include/grpc++/support/string_ref.h",
    "include/grpc++/support/stub_options.h",
    "include/grpc++/support/sync_stream.h",
    "include/grpc++/support/time.h",
    "include/grpcpp/alarm.h",
    "include/grpcpp/channel.h",
    "include/grpcpp/client_context.h",
    "include/grpcpp/completion_queue.h",
    "include/grpcpp/create_channel.h",
    "include/grpcpp/create_channel_posix.h",
    "include/grpcpp/ext/health_check_service_server_builder_option.h",
    "include/grpcpp/generic/async_generic_service.h",
    "include/grpcpp/generic/generic_stub.h",
    "include/grpcpp/grpcpp.h",
    "include/grpcpp/health_check_service_interface.h",
    "include/grpcpp/impl/call.h",
    "include/grpcpp/impl/channel_argument_option.h",
    "include/grpcpp/impl/client_unary_call.h",
    "include/grpcpp/impl/codegen/core_codegen.h",
    "include/grpcpp/impl/grpc_library.h",
    "include/grpcpp/impl/method_handler_impl.h",
    "include/grpcpp/impl/rpc_method.h",
    "include/grpcpp/impl/rpc_service_method.h",
    "include/grpcpp/impl/serialization_traits.h",
    "include/grpcpp/impl/server_builder_option.h",
    "include/grpcpp/impl/server_builder_plugin.h",
    "include/grpcpp/impl/server_initializer.h",
    "include/grpcpp/impl/service_type.h",
    "include/grpcpp/resource_quota.h",
    "include/grpcpp/security/auth_context.h",
    "include/grpcpp/security/auth_metadata_processor.h",
    "include/grpcpp/security/credentials.h",
    "include/grpcpp/security/server_credentials.h",
    "include/grpcpp/security/tls_certificate_provider.h",
    "include/grpcpp/security/authorization_policy_provider.h",
    "include/grpcpp/security/tls_certificate_verifier.h",
    "include/grpcpp/security/tls_credentials_options.h",
    "include/grpcpp/server.h",
    "include/grpcpp/server_builder.h",
    "include/grpcpp/server_context.h",
    "include/grpcpp/server_posix.h",
    "include/grpcpp/support/async_stream.h",
    "include/grpcpp/support/async_unary_call.h",
    "include/grpcpp/support/byte_buffer.h",
    "include/grpcpp/support/channel_arguments.h",
    "include/grpcpp/support/client_callback.h",
    "include/grpcpp/support/client_interceptor.h",
    "include/grpcpp/support/config.h",
    "include/grpcpp/support/interceptor.h",
    "include/grpcpp/support/message_allocator.h",
    "include/grpcpp/support/method_handler.h",
    "include/grpcpp/support/proto_buffer_reader.h",
    "include/grpcpp/support/proto_buffer_writer.h",
    "include/grpcpp/support/server_callback.h",
    "include/grpcpp/support/server_interceptor.h",
    "include/grpcpp/support/slice.h",
    "include/grpcpp/support/status.h",
    "include/grpcpp/support/status_code_enum.h",
    "include/grpcpp/support/string_ref.h",
    "include/grpcpp/support/stub_options.h",
    "include/grpcpp/support/sync_stream.h",
    "include/grpcpp/support/time.h",
    "include/grpcpp/support/validate_service_config.h",
]

grpc_cc_library(
    name = "gpr",
    language = "c++",
    public_hdrs = GPR_PUBLIC_HDRS,
    standalone = True,
    tags = [
        "avoid_dep",
        "nofixdeps",
    ],
    visibility = ["@grpc:public"],
    deps = [
        "gpr_base",
    ],
)

grpc_cc_library(
    name = "channel_fwd",
    hdrs = [
        "src/core/lib/channel/channel_fwd.h",
    ],
    language = "c++",
)

grpc_cc_library(
    name = "transport_fwd",
    hdrs = [
        "src/core/lib/transport/transport_fwd.h",
    ],
    language = "c++",
)

grpc_cc_library(
    name = "atomic_utils",
    language = "c++",
    public_hdrs = ["src/core/lib/gprpp/atomic_utils.h"],
    deps = ["gpr_platform"],
)

grpc_cc_library(
    name = "grpc_unsecure",
    srcs = [
        "src/core/lib/surface/init.cc",
        "src/core/plugin_registry/grpc_plugin_registry.cc",
        "src/core/plugin_registry/grpc_plugin_registry_noextra.cc",
    ],
    external_deps = [
        "absl/base:core_headers",
    ],
    language = "c++",
    public_hdrs = GRPC_PUBLIC_HDRS,
    standalone = True,
    tags = [
        "avoid_dep",
        "nofixdeps",
    ],
    visibility = ["@grpc:public"],
    deps = [
        "channel_init",
        "channel_stack_type",
        "config",
        "default_event_engine",
        "forkable",
        "gpr_base",
        "grpc_authorization_base",
        "grpc_base",
        "grpc_codegen",
        "grpc_common",
        "grpc_http_filters",
        "grpc_security_base",
        "grpc_trace",
        "http_connect_handshaker",
        "iomgr_timer",
        "slice",
        "tcp_connect_handshaker",
    ],
)

GRPC_XDS_TARGETS = [
    "grpc_lb_policy_cds",
    "grpc_lb_policy_xds_cluster_impl",
    "grpc_lb_policy_xds_cluster_manager",
    "grpc_lb_policy_xds_cluster_resolver",
    "grpc_resolver_xds",
    "grpc_resolver_c2p",
    "grpc_xds_server_config_fetcher",

    # Not xDS-specific but currently only used by xDS.
    "channel_creds_registry_init",
]

grpc_cc_library(
    name = "grpc",
    srcs = [
        "src/core/lib/surface/init.cc",
        "src/core/plugin_registry/grpc_plugin_registry.cc",
        "src/core/plugin_registry/grpc_plugin_registry_extra.cc",
    ],
    defines = select({
        "grpc_no_xds": ["GRPC_NO_XDS"],
        "//conditions:default": [],
    }),
    external_deps = [
        "absl/base:core_headers",
    ],
    language = "c++",
    public_hdrs = GRPC_PUBLIC_HDRS,
    select_deps = [
        {
            "grpc_no_xds": [],
            "//conditions:default": GRPC_XDS_TARGETS,
        },
    ],
    standalone = True,
    tags = [
        "grpc_avoid_dep",
        "nofixdeps",
    ],
    visibility = [
        "@grpc:public",
    ],
    deps = [
        "channel_init",
        "channel_stack_type",
        "config",
        "default_event_engine",
        "forkable",
        "gpr_base",
        "grpc_authorization_base",
        "grpc_base",
        "grpc_codegen",
        "grpc_common",
        "grpc_http_filters",
        "grpc_secure",
        "grpc_security_base",
        "grpc_trace",
        "http_connect_handshaker",
        "iomgr_timer",
        "slice",
        "tcp_connect_handshaker",
    ],
)

grpc_cc_library(
    name = "gpr_public_hdrs",
    hdrs = GPR_PUBLIC_HDRS,
    tags = [
        "avoid_dep",
        "nofixdeps",
    ],
)

grpc_cc_library(
    name = "grpc_public_hdrs",
    hdrs = GRPC_PUBLIC_HDRS,
    tags = [
        "avoid_dep",
        "nofixdeps",
    ],
    deps = ["gpr_public_hdrs"],
)

grpc_cc_library(
    name = "grpc++_public_hdrs",
    hdrs = GRPCXX_PUBLIC_HDRS,
    external_deps = [
        "absl/synchronization",
        "protobuf_headers",
    ],
    tags = [
        "avoid_dep",
        "nofixdeps",
    ],
    visibility = ["@grpc:public"],
    deps = ["grpc_public_hdrs"],
)

grpc_cc_library(
    name = "grpc++",
    hdrs = [
        "src/cpp/client/secure_credentials.h",
        "src/cpp/common/secure_auth_context.h",
        "src/cpp/server/secure_server_credentials.h",
    ],
    language = "c++",
    public_hdrs = GRPCXX_PUBLIC_HDRS,
    select_deps = [
        {
            "grpc_no_xds": [],
            "//conditions:default": [
                "grpc++_xds_client",
                "grpc++_xds_server",
            ],
        },
        {
            "grpc_no_binder": [],
            "//conditions:default": [
                "grpc++_binder",
            ],
        },
    ],
    standalone = True,
    tags = ["nofixdeps"],
    visibility = [
        "@grpc:public",
    ],
    deps = [
        "grpc++_internals",
        "slice",
    ],
)

grpc_cc_library(
    name = "grpc++_internals",
    srcs = [
        "src/cpp/client/insecure_credentials.cc",
        "src/cpp/client/secure_credentials.cc",
        "src/cpp/common/auth_property_iterator.cc",
        "src/cpp/common/secure_auth_context.cc",
        "src/cpp/common/secure_channel_arguments.cc",
        "src/cpp/common/secure_create_auth_context.cc",
        "src/cpp/common/tls_certificate_provider.cc",
        "src/cpp/common/tls_certificate_verifier.cc",
        "src/cpp/common/tls_credentials_options.cc",
        "src/cpp/server/insecure_server_credentials.cc",
        "src/cpp/server/secure_server_credentials.cc",
    ],
    hdrs = [
        "src/cpp/client/secure_credentials.h",
        "src/cpp/common/secure_auth_context.h",
        "src/cpp/server/secure_server_credentials.h",
    ],
    external_deps = [
        "absl/status",
        "absl/status:statusor",
        "absl/synchronization",
        "absl/container:inlined_vector",
        "absl/strings",
        "protobuf_headers",
    ],
    language = "c++",
    public_hdrs = GRPCXX_PUBLIC_HDRS,
    tags = ["nofixdeps"],
    deps = [
        "error",
        "gpr_base",
        "gpr_codegen",
        "grpc",
        "grpc++_base",
        "grpc++_codegen_base",
        "grpc++_codegen_base_src",
        "grpc++_codegen_proto",
        "grpc++_internal_hdrs_only",
        "grpc_base",
        "grpc_codegen",
        "grpc_credentials_util",
        "grpc_secure",
        "grpc_security_base",
        "json",
        "ref_counted_ptr",
        "slice",
        "slice_refcount",
    ],
)

grpc_cc_library(
    name = "grpc++_binder",
    srcs = [
        "src/core/ext/transport/binder/client/binder_connector.cc",
        "src/core/ext/transport/binder/client/channel_create.cc",
        "src/core/ext/transport/binder/client/channel_create_impl.cc",
        "src/core/ext/transport/binder/client/connection_id_generator.cc",
        "src/core/ext/transport/binder/client/endpoint_binder_pool.cc",
        "src/core/ext/transport/binder/client/jni_utils.cc",
        "src/core/ext/transport/binder/client/security_policy_setting.cc",
        "src/core/ext/transport/binder/security_policy/binder_security_policy.cc",
        "src/core/ext/transport/binder/server/binder_server.cc",
        "src/core/ext/transport/binder/server/binder_server_credentials.cc",
        "src/core/ext/transport/binder/transport/binder_transport.cc",
        "src/core/ext/transport/binder/utils/ndk_binder.cc",
        "src/core/ext/transport/binder/utils/transport_stream_receiver_impl.cc",
        "src/core/ext/transport/binder/wire_format/binder_android.cc",
        "src/core/ext/transport/binder/wire_format/binder_constants.cc",
        "src/core/ext/transport/binder/wire_format/transaction.cc",
        "src/core/ext/transport/binder/wire_format/wire_reader_impl.cc",
        "src/core/ext/transport/binder/wire_format/wire_writer.cc",
    ],
    hdrs = [
        "src/core/ext/transport/binder/client/binder_connector.h",
        "src/core/ext/transport/binder/client/channel_create_impl.h",
        "src/core/ext/transport/binder/client/connection_id_generator.h",
        "src/core/ext/transport/binder/client/endpoint_binder_pool.h",
        "src/core/ext/transport/binder/client/jni_utils.h",
        "src/core/ext/transport/binder/client/security_policy_setting.h",
        "src/core/ext/transport/binder/server/binder_server.h",
        "src/core/ext/transport/binder/transport/binder_stream.h",
        "src/core/ext/transport/binder/transport/binder_transport.h",
        "src/core/ext/transport/binder/utils/binder_auto_utils.h",
        "src/core/ext/transport/binder/utils/ndk_binder.h",
        "src/core/ext/transport/binder/utils/transport_stream_receiver.h",
        "src/core/ext/transport/binder/utils/transport_stream_receiver_impl.h",
        "src/core/ext/transport/binder/wire_format/binder.h",
        "src/core/ext/transport/binder/wire_format/binder_android.h",
        "src/core/ext/transport/binder/wire_format/binder_constants.h",
        "src/core/ext/transport/binder/wire_format/transaction.h",
        "src/core/ext/transport/binder/wire_format/wire_reader.h",
        "src/core/ext/transport/binder/wire_format/wire_reader_impl.h",
        "src/core/ext/transport/binder/wire_format/wire_writer.h",
    ],
    defines = select({
        "grpc_no_binder": ["GRPC_NO_BINDER"],
        "//conditions:default": [],
    }),
    external_deps = [
        "absl/base:core_headers",
        "absl/cleanup",
        "absl/container:flat_hash_map",
        "absl/hash",
        "absl/memory",
        "absl/meta:type_traits",
        "absl/status",
        "absl/status:statusor",
        "absl/strings",
        "absl/synchronization",
        "absl/time",
        "absl/types:variant",
    ],
    language = "c++",
    public_hdrs = [
        "include/grpcpp/security/binder_security_policy.h",
        "include/grpcpp/create_channel_binder.h",
        "include/grpcpp/security/binder_credentials.h",
    ],
    tags = ["nofixdeps"],
    deps = [
        "arena",
        "channel_args_preconditioning",
        "channel_stack_type",
        "config",
        "debug_location",
        "gpr",
        "gpr_base",
        "gpr_platform",
        "grpc",
        "grpc++_base",
        "grpc_base",
        "grpc_client_channel",
        "grpc_codegen",
        "iomgr_fwd",
        "iomgr_port",
        "orphanable",
        "ref_counted_ptr",
        "slice",
        "slice_refcount",
        "transport_fwd",
    ],
)

grpc_cc_library(
    name = "grpc++_xds_client",
    srcs = [
        "src/cpp/client/xds_credentials.cc",
    ],
    hdrs = [
        "src/cpp/client/secure_credentials.h",
    ],
    external_deps = [
        "absl/container:inlined_vector",
    ],
    language = "c++",
    tags = ["nofixdeps"],
    deps = [
        "gpr",
        "grpc",
        "grpc++_internals",
    ],
)

grpc_cc_library(
    name = "grpc++_xds_server",
    srcs = [
        "src/cpp/server/xds_server_credentials.cc",
    ],
    hdrs = [
        "src/cpp/server/secure_server_credentials.h",
    ],
    language = "c++",
    public_hdrs = [
        "include/grpcpp/xds_server_builder.h",
    ],
    tags = ["nofixdeps"],
    visibility = ["@grpc:xds"],
    deps = [
        "gpr",
        "grpc",
        "grpc++_internals",
    ],
)

grpc_cc_library(
    name = "grpc++_unsecure",
    srcs = [
        "src/cpp/client/insecure_credentials.cc",
        "src/cpp/common/insecure_create_auth_context.cc",
        "src/cpp/server/insecure_server_credentials.cc",
    ],
    language = "c++",
    standalone = True,
    tags = [
        "avoid_dep",
        "nofixdeps",
    ],
    visibility = ["@grpc:public"],
    deps = [
        "gpr",
        "grpc++_base_unsecure",
        "grpc++_codegen_base",
        "grpc++_codegen_base_src",
        "grpc++_codegen_proto",
        "grpc_codegen",
        "grpc_insecure_credentials",
        "grpc_unsecure",
    ],
)

grpc_cc_library(
    name = "grpc++_error_details",
    srcs = [
        "src/cpp/util/error_details.cc",
    ],
    hdrs = [
        "include/grpc++/support/error_details.h",
        "include/grpcpp/support/error_details.h",
    ],
    language = "c++",
    standalone = True,
    tags = ["nofixdeps"],
    visibility = ["@grpc:public"],
    deps = [
        "grpc++",
    ],
)

grpc_cc_library(
    name = "grpc++_alts",
    srcs = [
        "src/cpp/common/alts_context.cc",
        "src/cpp/common/alts_util.cc",
    ],
    hdrs = [
        "include/grpcpp/security/alts_context.h",
        "include/grpcpp/security/alts_util.h",
    ],
    external_deps = [
        "absl/memory",
        "upb_lib",
    ],
    language = "c++",
    standalone = True,
    tags = ["nofixdeps"],
    visibility = ["@grpc:tsi"],
    deps = [
        "alts_upb",
        "alts_util",
        "gpr_base",
        "grpc++",
        "grpc_base",
        "tsi_alts_credentials",
    ],
)

grpc_cc_library(
    name = "census",
    srcs = [
        "src/core/ext/filters/census/grpc_context.cc",
    ],
    language = "c++",
    public_hdrs = [
        "include/grpc/census.h",
    ],
    tags = ["nofixdeps"],
    visibility = ["@grpc:public"],
    deps = [
        "gpr_base",
        "grpc_base",
        "grpc_codegen",
        "grpc_trace",
    ],
)

grpc_cc_library(
    name = "grpc++_internal_hdrs_only",
    hdrs = [
        "include/grpcpp/impl/codegen/sync.h",
    ],
    external_deps = [
        "absl/synchronization",
    ],
    tags = ["nofixdeps"],
    deps = [
        "gpr_codegen",
    ],
)

grpc_cc_library(
    name = "useful",
    hdrs = ["src/core/lib/gpr/useful.h"],
    external_deps = [
        "absl/strings",
        "absl/types:variant",
    ],
    language = "c++",
    deps = ["gpr_platform"],
)

grpc_cc_library(
    name = "examine_stack",
    srcs = [
        "src/core/lib/gprpp/examine_stack.cc",
    ],
    hdrs = [
        "src/core/lib/gprpp/examine_stack.h",
    ],
    external_deps = ["absl/types:optional"],
    deps = ["gpr_platform"],
)

grpc_cc_library(
    name = "gpr_base",
    srcs = [
        "src/core/lib/gpr/alloc.cc",
        "src/core/lib/gpr/atm.cc",
        "src/core/lib/gpr/cpu_iphone.cc",
        "src/core/lib/gpr/cpu_linux.cc",
        "src/core/lib/gpr/cpu_posix.cc",
        "src/core/lib/gpr/cpu_windows.cc",
        "src/core/lib/gpr/env_linux.cc",
        "src/core/lib/gpr/env_posix.cc",
        "src/core/lib/gpr/env_windows.cc",
        "src/core/lib/gpr/log.cc",
        "src/core/lib/gpr/log_android.cc",
        "src/core/lib/gpr/log_linux.cc",
        "src/core/lib/gpr/log_posix.cc",
        "src/core/lib/gpr/log_windows.cc",
        "src/core/lib/gpr/murmur_hash.cc",
        "src/core/lib/gpr/string.cc",
        "src/core/lib/gpr/string_posix.cc",
        "src/core/lib/gpr/string_util_windows.cc",
        "src/core/lib/gpr/string_windows.cc",
        "src/core/lib/gpr/sync.cc",
        "src/core/lib/gpr/sync_abseil.cc",
        "src/core/lib/gpr/sync_posix.cc",
        "src/core/lib/gpr/sync_windows.cc",
        "src/core/lib/gpr/time.cc",
        "src/core/lib/gpr/time_posix.cc",
        "src/core/lib/gpr/time_precise.cc",
        "src/core/lib/gpr/time_windows.cc",
        "src/core/lib/gpr/tmpfile_msys.cc",
        "src/core/lib/gpr/tmpfile_posix.cc",
        "src/core/lib/gpr/tmpfile_windows.cc",
        "src/core/lib/gpr/wrap_memcpy.cc",
        "src/core/lib/gprpp/fork.cc",
        "src/core/lib/gprpp/global_config_env.cc",
        "src/core/lib/gprpp/host_port.cc",
        "src/core/lib/gprpp/mpscq.cc",
        "src/core/lib/gprpp/stat_posix.cc",
        "src/core/lib/gprpp/stat_windows.cc",
        "src/core/lib/gprpp/thd_posix.cc",
        "src/core/lib/gprpp/thd_windows.cc",
        "src/core/lib/gprpp/time_util.cc",
        "src/core/lib/profiling/basic_timers.cc",
        "src/core/lib/profiling/stap_timers.cc",
    ],
    hdrs = [
        "src/core/lib/gpr/alloc.h",
        "src/core/lib/gpr/env.h",
        "src/core/lib/gpr/murmur_hash.h",
        "src/core/lib/gpr/spinlock.h",
        "src/core/lib/gpr/string.h",
        "src/core/lib/gpr/string_windows.h",
        "src/core/lib/gpr/time_precise.h",
        "src/core/lib/gpr/tmpfile.h",
        "src/core/lib/gprpp/fork.h",
        "src/core/lib/gprpp/global_config.h",
        "src/core/lib/gprpp/global_config_custom.h",
        "src/core/lib/gprpp/global_config_env.h",
        "src/core/lib/gprpp/global_config_generic.h",
        "src/core/lib/gprpp/host_port.h",
        "src/core/lib/gprpp/manual_constructor.h",
        "src/core/lib/gprpp/memory.h",
        "src/core/lib/gprpp/mpscq.h",
        "src/core/lib/gprpp/stat.h",
        "src/core/lib/gprpp/sync.h",
        "src/core/lib/gprpp/thd.h",
        "src/core/lib/gprpp/time_util.h",
        "src/core/lib/profiling/timers.h",
    ],
    external_deps = [
        "absl/base",
        "absl/base:core_headers",
        "absl/memory",
        "absl/random",
        "absl/status",
        "absl/strings",
        "absl/strings:cord",
        "absl/strings:str_format",
        "absl/synchronization",
        "absl/time:time",
        "absl/types:optional",
    ],
    language = "c++",
    public_hdrs = GPR_PUBLIC_HDRS,
    tags = ["nofixdeps"],
    visibility = ["@grpc:alt_gpr_base_legacy"],
    deps = [
        "construct_destruct",
        "debug_location",
        "examine_stack",
        "gpr_codegen",
        "gpr_tls",
        "grpc_codegen",
        "useful",
    ],
)

grpc_cc_library(
    name = "gpr_tls",
    hdrs = ["src/core/lib/gpr/tls.h"],
    deps = ["gpr_platform"],
)

grpc_cc_library(
    name = "chunked_vector",
    hdrs = ["src/core/lib/gprpp/chunked_vector.h"],
    deps = [
        "arena",
        "gpr_base",
    ],
)

grpc_cc_library(
    name = "construct_destruct",
    language = "c++",
    public_hdrs = ["src/core/lib/gprpp/construct_destruct.h"],
    deps = ["gpr_platform"],
)

grpc_cc_library(
    name = "cpp_impl_of",
    hdrs = ["src/core/lib/gprpp/cpp_impl_of.h"],
    language = "c++",
)

grpc_cc_library(
    name = "status_helper",
    srcs = [
        "src/core/lib/gprpp/status_helper.cc",
    ],
    hdrs = [
        "src/core/lib/gprpp/status_helper.h",
    ],
    external_deps = [
        "absl/status",
        "absl/strings",
        "absl/strings:cord",
        "absl/time",
        "absl/types:optional",
        "upb_lib",
    ],
    language = "c++",
    deps = [
        "debug_location",
        "google_rpc_status_upb",
        "gpr_base",
        "percent_encoding",
        "protobuf_any_upb",
        "slice",
    ],
)

grpc_cc_library(
    name = "unique_type_name",
    hdrs = ["src/core/lib/gprpp/unique_type_name.h"],
    external_deps = ["absl/strings"],
    language = "c++",
    deps = [
        "gpr_platform",
        "useful",
    ],
)

grpc_cc_library(
    name = "work_serializer",
    srcs = [
        "src/core/lib/gprpp/work_serializer.cc",
    ],
    hdrs = [
        "src/core/lib/gprpp/work_serializer.h",
    ],
    external_deps = ["absl/base:core_headers"],
    language = "c++",
    visibility = ["@grpc:client_channel"],
    deps = [
        "debug_location",
        "gpr_base",
        "grpc_trace",
        "orphanable",
    ],
)

grpc_cc_library(
    name = "gpr_codegen",
    language = "c++",
    public_hdrs = [
        "include/grpc/impl/codegen/atm.h",
        "include/grpc/impl/codegen/atm_gcc_atomic.h",
        "include/grpc/impl/codegen/atm_gcc_sync.h",
        "include/grpc/impl/codegen/atm_windows.h",
        "include/grpc/impl/codegen/fork.h",
        "include/grpc/impl/codegen/gpr_slice.h",
        "include/grpc/impl/codegen/gpr_types.h",
        "include/grpc/impl/codegen/log.h",
        "include/grpc/impl/codegen/port_platform.h",
        "include/grpc/impl/codegen/sync.h",
        "include/grpc/impl/codegen/sync_abseil.h",
        "include/grpc/impl/codegen/sync_custom.h",
        "include/grpc/impl/codegen/sync_generic.h",
        "include/grpc/impl/codegen/sync_posix.h",
        "include/grpc/impl/codegen/sync_windows.h",
    ],
    tags = ["nofixdeps"],
    visibility = ["@grpc:public"],
)

# A library that vends only port_platform, so that libraries that don't need
# anything else from gpr can still be portable!
grpc_cc_library(
    name = "gpr_platform",
    language = "c++",
    public_hdrs = [
        "include/grpc/impl/codegen/port_platform.h",
        "include/grpc/support/port_platform.h",
    ],
    tags = ["nofixdeps"],
)

grpc_cc_library(
    name = "grpc_trace",
    srcs = ["src/core/lib/debug/trace.cc"],
    hdrs = ["src/core/lib/debug/trace.h"],
    language = "c++",
    public_hdrs = GRPC_PUBLIC_HDRS,
    visibility = ["@grpc:trace"],
    deps = [
        "gpr_base",
        "gpr_codegen",
        "grpc_codegen",
        "grpc_public_hdrs",
    ],
)

grpc_cc_library(
    name = "config",
    srcs = [
        "src/core/lib/config/core_configuration.cc",
    ],
    language = "c++",
    public_hdrs = [
        "src/core/lib/config/core_configuration.h",
    ],
    visibility = ["@grpc:client_channel"],
    deps = [
        "channel_args_preconditioning",
        "channel_creds_registry",
        "channel_init",
        "gpr_base",
        "grpc_resolver",
        "handshaker_registry",
        "service_config_parser",
    ],
)

grpc_cc_library(
    name = "debug_location",
    language = "c++",
    public_hdrs = ["src/core/lib/gprpp/debug_location.h"],
    visibility = ["@grpc:debug_location"],
)

grpc_cc_library(
    name = "overload",
    language = "c++",
    public_hdrs = ["src/core/lib/gprpp/overload.h"],
    deps = ["gpr_platform"],
)

grpc_cc_library(
    name = "match",
    external_deps = ["absl/types:variant"],
    language = "c++",
    public_hdrs = ["src/core/lib/gprpp/match.h"],
    deps = [
        "gpr_platform",
        "overload",
    ],
)

grpc_cc_library(
    name = "table",
    external_deps = [
        "absl/meta:type_traits",
        "absl/utility",
    ],
    language = "c++",
    public_hdrs = ["src/core/lib/gprpp/table.h"],
    deps = [
        "bitset",
        "gpr_platform",
    ],
)

grpc_cc_library(
    name = "bitset",
    language = "c++",
    public_hdrs = ["src/core/lib/gprpp/bitset.h"],
    deps = [
        "gpr_platform",
        "useful",
    ],
)

grpc_cc_library(
    name = "no_destruct",
    language = "c++",
    public_hdrs = ["src/core/lib/gprpp/no_destruct.h"],
    deps = [
        "construct_destruct",
        "gpr_base",
    ],
)

grpc_cc_library(
    name = "orphanable",
    language = "c++",
    public_hdrs = ["src/core/lib/gprpp/orphanable.h"],
    visibility = ["@grpc:client_channel"],
    deps = [
        "debug_location",
        "gpr_platform",
        "ref_counted",
        "ref_counted_ptr",
    ],
)

grpc_cc_library(
    name = "poll",
    external_deps = ["absl/types:variant"],
    language = "c++",
    public_hdrs = [
        "src/core/lib/promise/poll.h",
    ],
    deps = ["gpr_platform"],
)

grpc_cc_library(
    name = "call_push_pull",
    hdrs = ["src/core/lib/promise/call_push_pull.h"],
    external_deps = ["absl/types:variant"],
    language = "c++",
    deps = [
        "bitset",
        "construct_destruct",
        "gpr_platform",
        "poll",
        "promise_like",
        "promise_status",
    ],
)

grpc_cc_library(
    name = "context",
    language = "c++",
    public_hdrs = [
        "src/core/lib/promise/context.h",
    ],
    deps = [
        "gpr_platform",
        "gpr_tls",
    ],
)

grpc_cc_library(
    name = "map",
    external_deps = ["absl/types:variant"],
    language = "c++",
    public_hdrs = ["src/core/lib/promise/map.h"],
    deps = [
        "gpr_platform",
        "poll",
        "promise_like",
    ],
)

grpc_cc_library(
    name = "sleep",
    srcs = [
        "src/core/lib/promise/sleep.cc",
    ],
    hdrs = [
        "src/core/lib/promise/sleep.h",
    ],
    external_deps = ["absl/status"],
    deps = [
        "activity",
        "context",
        "default_event_engine",
        "event_engine_base_hdrs",
        "exec_ctx",
        "gpr_base",
        "poll",
        "ref_counted",
        "time",
    ],
)

grpc_cc_library(
    name = "promise",
    external_deps = [
        "absl/status",
        "absl/types:optional",
        "absl/types:variant",
    ],
    language = "c++",
    public_hdrs = [
        "src/core/lib/promise/promise.h",
    ],
    visibility = ["@grpc:alt_grpc_base_legacy"],
    deps = [
        "gpr_platform",
        "poll",
        "promise_like",
    ],
)

grpc_cc_library(
    name = "arena_promise",
    external_deps = ["absl/meta:type_traits"],
    language = "c++",
    public_hdrs = [
        "src/core/lib/promise/arena_promise.h",
    ],
    deps = [
        "arena",
        "context",
        "gpr_platform",
        "poll",
    ],
)

grpc_cc_library(
    name = "promise_like",
    external_deps = ["absl/meta:type_traits"],
    language = "c++",
    public_hdrs = [
        "src/core/lib/promise/detail/promise_like.h",
    ],
    deps = [
        "gpr_platform",
        "poll",
    ],
)

grpc_cc_library(
    name = "promise_factory",
    external_deps = ["absl/meta:type_traits"],
    language = "c++",
    public_hdrs = [
        "src/core/lib/promise/detail/promise_factory.h",
    ],
    deps = [
        "gpr_platform",
        "promise_like",
    ],
)

grpc_cc_library(
    name = "if",
    external_deps = [
        "absl/status:statusor",
        "absl/types:variant",
    ],
    language = "c++",
    public_hdrs = ["src/core/lib/promise/if.h"],
    deps = [
        "gpr_platform",
        "poll",
        "promise_factory",
        "promise_like",
    ],
)

grpc_cc_library(
    name = "promise_status",
    external_deps = [
        "absl/status",
        "absl/status:statusor",
    ],
    language = "c++",
    public_hdrs = [
        "src/core/lib/promise/detail/status.h",
    ],
    deps = ["gpr_platform"],
)

grpc_cc_library(
    name = "race",
    external_deps = ["absl/types:variant"],
    language = "c++",
    public_hdrs = ["src/core/lib/promise/race.h"],
    deps = [
        "gpr_platform",
        "poll",
    ],
)

grpc_cc_library(
    name = "loop",
    external_deps = [
        "absl/status",
        "absl/status:statusor",
        "absl/types:variant",
    ],
    language = "c++",
    public_hdrs = [
        "src/core/lib/promise/loop.h",
    ],
    deps = [
        "gpr_platform",
        "poll",
        "promise_factory",
    ],
)

grpc_cc_library(
    name = "basic_join",
    external_deps = [
        "absl/types:variant",
        "absl/utility",
    ],
    language = "c++",
    public_hdrs = [
        "src/core/lib/promise/detail/basic_join.h",
    ],
    deps = [
        "bitset",
        "construct_destruct",
        "gpr_platform",
        "poll",
        "promise_like",
    ],
)

grpc_cc_library(
    name = "join",
    external_deps = ["absl/meta:type_traits"],
    language = "c++",
    public_hdrs = [
        "src/core/lib/promise/join.h",
    ],
    deps = [
        "basic_join",
        "gpr_platform",
    ],
)

grpc_cc_library(
    name = "try_join",
    external_deps = [
        "absl/meta:type_traits",
        "absl/status",
        "absl/status:statusor",
    ],
    language = "c++",
    public_hdrs = [
        "src/core/lib/promise/try_join.h",
    ],
    deps = [
        "basic_join",
        "gpr_platform",
        "poll",
        "promise_status",
    ],
)

grpc_cc_library(
    name = "basic_seq",
    external_deps = [
        "absl/meta:type_traits",
        "absl/types:variant",
        "absl/utility",
    ],
    language = "c++",
    public_hdrs = [
        "src/core/lib/promise/detail/basic_seq.h",
    ],
    deps = [
        "construct_destruct",
        "gpr_platform",
        "poll",
        "promise_factory",
        "promise_like",
    ],
)

grpc_cc_library(
    name = "seq",
    language = "c++",
    public_hdrs = [
        "src/core/lib/promise/seq.h",
    ],
    deps = [
        "basic_seq",
        "gpr_platform",
        "poll",
    ],
)

grpc_cc_library(
    name = "try_seq",
    external_deps = [
        "absl/meta:type_traits",
        "absl/status",
        "absl/status:statusor",
    ],
    language = "c++",
    public_hdrs = [
        "src/core/lib/promise/try_seq.h",
    ],
    deps = [
        "basic_seq",
        "gpr_platform",
        "poll",
        "promise_status",
    ],
)

grpc_cc_library(
    name = "activity",
    srcs = [
        "src/core/lib/promise/activity.cc",
    ],
    external_deps = [
        "absl/base:core_headers",
        "absl/status",
        "absl/types:optional",
        "absl/types:variant",
        "absl/utility",
    ],
    language = "c++",
    public_hdrs = [
        "src/core/lib/promise/activity.h",
    ],
    deps = [
        "atomic_utils",
        "construct_destruct",
        "context",
        "gpr_base",
        "gpr_tls",
        "no_destruct",
        "orphanable",
        "poll",
        "promise_factory",
        "promise_status",
    ],
)

grpc_cc_library(
    name = "exec_ctx_wakeup_scheduler",
    hdrs = [
        "src/core/lib/promise/exec_ctx_wakeup_scheduler.h",
    ],
    language = "c++",
    deps = [
        "closure",
        "debug_location",
        "error",
        "exec_ctx",
        "gpr_platform",
    ],
)

grpc_cc_library(
    name = "wait_set",
    external_deps = [
        "absl/container:flat_hash_set",
        "absl/hash",
    ],
    language = "c++",
    public_hdrs = [
        "src/core/lib/promise/wait_set.h",
    ],
    deps = [
        "activity",
        "gpr_platform",
        "poll",
    ],
)

grpc_cc_library(
    name = "intra_activity_waiter",
    language = "c++",
    public_hdrs = [
        "src/core/lib/promise/intra_activity_waiter.h",
    ],
    deps = [
        "activity",
        "gpr_platform",
        "poll",
    ],
)

grpc_cc_library(
    name = "latch",
    language = "c++",
    public_hdrs = [
        "src/core/lib/promise/latch.h",
    ],
    deps = [
        "gpr_base",
        "intra_activity_waiter",
        "poll",
    ],
)

grpc_cc_library(
    name = "observable",
    external_deps = [
        "absl/base:core_headers",
        "absl/types:optional",
        "absl/types:variant",
    ],
    language = "c++",
    public_hdrs = [
        "src/core/lib/promise/observable.h",
    ],
    deps = [
        "activity",
        "gpr_base",
        "poll",
        "promise_like",
        "wait_set",
    ],
)

grpc_cc_library(
    name = "pipe",
    external_deps = ["absl/types:optional"],
    language = "c++",
    public_hdrs = [
        "src/core/lib/promise/pipe.h",
    ],
    deps = [
        "arena",
        "context",
        "gpr_base",
        "intra_activity_waiter",
        "poll",
    ],
)

grpc_cc_library(
    name = "for_each",
    external_deps = [
        "absl/status",
        "absl/types:variant",
    ],
    language = "c++",
    public_hdrs = ["src/core/lib/promise/for_each.h"],
    deps = [
        "gpr_platform",
        "poll",
        "promise_factory",
    ],
)

grpc_cc_library(
    name = "ref_counted",
    language = "c++",
    public_hdrs = ["src/core/lib/gprpp/ref_counted.h"],
    deps = [
        "atomic_utils",
        "debug_location",
        "gpr_base",
        "ref_counted_ptr",
    ],
)

grpc_cc_library(
    name = "dual_ref_counted",
    language = "c++",
    public_hdrs = ["src/core/lib/gprpp/dual_ref_counted.h"],
    deps = [
        "debug_location",
        "gpr_base",
        "orphanable",
        "ref_counted_ptr",
    ],
)

grpc_cc_library(
    name = "ref_counted_ptr",
    language = "c++",
    public_hdrs = ["src/core/lib/gprpp/ref_counted_ptr.h"],
    visibility = ["@grpc:ref_counted_ptr"],
    deps = [
        "debug_location",
        "gpr_platform",
    ],
)

grpc_cc_library(
    name = "handshaker",
    srcs = [
        "src/core/lib/transport/handshaker.cc",
    ],
    external_deps = [
        "absl/container:inlined_vector",
        "absl/strings:str_format",
    ],
    language = "c++",
    public_hdrs = [
        "src/core/lib/transport/handshaker.h",
    ],
    visibility = ["@grpc:alt_grpc_base_legacy"],
    deps = [
        "channel_args",
        "closure",
        "debug_location",
        "exec_ctx",
        "gpr_base",
        "grpc_base",
        "grpc_codegen",
        "grpc_trace",
        "iomgr_timer",
        "ref_counted",
        "ref_counted_ptr",
        "slice",
        "slice_buffer",
        "slice_refcount",
        "time",
    ],
)

grpc_cc_library(
    name = "handshaker_factory",
    language = "c++",
    public_hdrs = [
        "src/core/lib/transport/handshaker_factory.h",
    ],
    deps = [
        "channel_args",
        "gpr_platform",
        "iomgr_fwd",
    ],
)

grpc_cc_library(
    name = "handshaker_registry",
    srcs = [
        "src/core/lib/transport/handshaker_registry.cc",
    ],
    language = "c++",
    public_hdrs = [
        "src/core/lib/transport/handshaker_registry.h",
    ],
    deps = [
        "channel_args",
        "gpr_platform",
        "handshaker_factory",
        "iomgr_fwd",
    ],
)

grpc_cc_library(
    name = "http_connect_handshaker",
    srcs = [
        "src/core/lib/transport/http_connect_handshaker.cc",
    ],
    external_deps = [
        "absl/base:core_headers",
        "absl/memory",
        "absl/strings",
        "absl/types:optional",
    ],
    language = "c++",
    public_hdrs = [
        "src/core/lib/transport/http_connect_handshaker.h",
    ],
    visibility = ["@grpc:alt_grpc_base_legacy"],
    deps = [
        "channel_args",
        "closure",
        "config",
        "debug_location",
        "exec_ctx",
        "gpr_base",
        "grpc_base",
        "handshaker",
        "handshaker_factory",
        "handshaker_registry",
        "httpcli",
        "iomgr_fwd",
        "ref_counted_ptr",
        "slice",
        "slice_buffer",
        "slice_refcount",
    ],
)

grpc_cc_library(
    name = "tcp_connect_handshaker",
    srcs = [
        "src/core/lib/transport/tcp_connect_handshaker.cc",
    ],
    external_deps = [
        "absl/base:core_headers",
        "absl/memory",
        "absl/status:statusor",
        "absl/strings",
        "absl/types:optional",
    ],
    language = "c++",
    public_hdrs = [
        "src/core/lib/transport/tcp_connect_handshaker.h",
    ],
    deps = [
        "channel_args",
        "closure",
        "config",
        "debug_location",
        "exec_ctx",
        "gpr_base",
        "grpc_base",
        "handshaker",
        "handshaker_factory",
        "handshaker_registry",
        "iomgr_fwd",
        "ref_counted_ptr",
        "resolved_address",
        "slice",
        "slice_refcount",
        "uri_parser",
    ],
)

grpc_cc_library(
    name = "channel_creds_registry",
    hdrs = [
        "src/core/lib/security/credentials/channel_creds_registry.h",
    ],
    external_deps = ["absl/strings"],
    language = "c++",
    deps = [
        "gpr_platform",
        "json",
        "ref_counted_ptr",
    ],
)

grpc_cc_library(
    name = "event_engine_memory_allocator",
    srcs = [
        "src/core/lib/event_engine/memory_allocator.cc",
    ],
    hdrs = [
        "include/grpc/event_engine/internal/memory_allocator_impl.h",
        "include/grpc/event_engine/memory_allocator.h",
        "include/grpc/event_engine/memory_request.h",
    ],
    external_deps = ["absl/strings"],
    language = "c++",
    deps = [
        "gpr_platform",
        "slice",
        "slice_refcount",
    ],
)

grpc_cc_library(
    name = "memory_quota",
    srcs = [
        "src/core/lib/resource_quota/memory_quota.cc",
    ],
    hdrs = [
        "src/core/lib/resource_quota/memory_quota.h",
    ],
    external_deps = [
        "absl/base:core_headers",
        "absl/status",
        "absl/strings",
        "absl/types:optional",
        "absl/utility",
    ],
    deps = [
        "activity",
        "event_engine_memory_allocator",
        "exec_ctx_wakeup_scheduler",
        "gpr_base",
        "grpc_trace",
        "loop",
        "map",
        "orphanable",
        "periodic_update",
        "poll",
        "race",
        "ref_counted_ptr",
        "resource_quota_trace",
        "seq",
        "time",
        "useful",
    ],
)

grpc_cc_library(
    name = "periodic_update",
    srcs = [
        "src/core/lib/resource_quota/periodic_update.cc",
    ],
    hdrs = [
        "src/core/lib/resource_quota/periodic_update.h",
    ],
    external_deps = ["absl/functional:function_ref"],
    deps = [
        "exec_ctx",
        "gpr_platform",
        "time",
        "useful",
    ],
)

grpc_cc_library(
    name = "arena",
    srcs = [
        "src/core/lib/resource_quota/arena.cc",
    ],
    hdrs = [
        "src/core/lib/resource_quota/arena.h",
    ],
    external_deps = ["absl/utility"],
    deps = [
        "construct_destruct",
        "context",
        "event_engine_memory_allocator",
        "gpr_base",
        "memory_quota",
    ],
)

grpc_cc_library(
    name = "thread_quota",
    srcs = [
        "src/core/lib/resource_quota/thread_quota.cc",
    ],
    hdrs = [
        "src/core/lib/resource_quota/thread_quota.h",
    ],
    external_deps = ["absl/base:core_headers"],
    deps = [
        "gpr_base",
        "ref_counted",
        "ref_counted_ptr",
    ],
)

grpc_cc_library(
    name = "resource_quota_trace",
    srcs = [
        "src/core/lib/resource_quota/trace.cc",
    ],
    hdrs = [
        "src/core/lib/resource_quota/trace.h",
    ],
    tags = ["nofixdeps"],
    deps = [
        "gpr_platform",
        "grpc_trace",
    ],
)

grpc_cc_library(
    name = "resource_quota",
    srcs = [
        "src/core/lib/resource_quota/resource_quota.cc",
    ],
    hdrs = [
        "src/core/lib/resource_quota/resource_quota.h",
    ],
    external_deps = ["absl/strings"],
    deps = [
        "cpp_impl_of",
        "gpr_platform",
        "grpc_codegen",
        "memory_quota",
        "ref_counted",
        "ref_counted_ptr",
        "thread_quota",
        "useful",
    ],
)

grpc_cc_library(
    name = "slice_refcount",
    srcs = [
        "src/core/lib/slice/slice_refcount.cc",
    ],
    hdrs = [
        "src/core/lib/slice/slice_refcount.h",
        "src/core/lib/slice/slice_refcount_base.h",
    ],
    public_hdrs = [
        "include/grpc/slice.h",
    ],
    deps = [
        "gpr_base",
        "grpc_codegen",
    ],
)

grpc_cc_library(
    name = "slice",
    srcs = [
        "src/core/lib/slice/slice.cc",
        "src/core/lib/slice/slice_string_helpers.cc",
    ],
    hdrs = [
        "include/grpc/slice.h",
        "src/core/lib/slice/slice.h",
        "src/core/lib/slice/slice_internal.h",
        "src/core/lib/slice/slice_string_helpers.h",
    ],
    external_deps = ["absl/strings"],
    deps = [
        "gpr_base",
        "grpc_codegen",
        "slice_refcount",
    ],
)

grpc_cc_library(
    name = "slice_buffer",
    srcs = [
        "src/core/lib/slice/slice_buffer.cc",
    ],
    hdrs = [
        "include/grpc/slice_buffer.h",
        "src/core/lib/slice/slice_buffer.h",
    ],
    deps = [
        "gpr_base",
        "slice",
        "slice_refcount",
    ],
)

grpc_cc_library(
    name = "error",
    srcs = [
        "src/core/lib/iomgr/error.cc",
    ],
    hdrs = [
        "src/core/lib/iomgr/error.h",
    ],
    tags = ["nofixdeps"],
    deps = [
        "gpr",
        "grpc_codegen",
        "grpc_trace",
        "slice",
        "slice_refcount",
        "status_helper",
        "useful",
    ],
)

grpc_cc_library(
    name = "closure",
    hdrs = [
        "src/core/lib/iomgr/closure.h",
    ],
    deps = [
        "debug_location",
        "error",
        "gpr_base",
    ],
)

grpc_cc_library(
    name = "time",
    srcs = [
        "src/core/lib/gprpp/time.cc",
    ],
    hdrs = [
        "src/core/lib/gprpp/time.h",
    ],
    external_deps = ["absl/strings:str_format"],
    deps = [
        "event_engine_base_hdrs",
        "gpr_base",
        "gpr_codegen",
        "useful",
    ],
)

grpc_cc_library(
    name = "exec_ctx",
    srcs = [
        "src/core/lib/iomgr/combiner.cc",
        "src/core/lib/iomgr/exec_ctx.cc",
        "src/core/lib/iomgr/executor.cc",
        "src/core/lib/iomgr/iomgr_internal.cc",
    ],
    hdrs = [
        "src/core/lib/iomgr/combiner.h",
        "src/core/lib/iomgr/exec_ctx.h",
        "src/core/lib/iomgr/executor.h",
        "src/core/lib/iomgr/iomgr_internal.h",
    ],
    deps = [
        "closure",
        "debug_location",
        "error",
        "gpr_base",
        "gpr_codegen",
        "gpr_tls",
        "grpc_codegen",
        "grpc_trace",
        "time",
        "useful",
    ],
)

grpc_cc_library(
    name = "sockaddr_utils",
    srcs = [
        "src/core/lib/address_utils/sockaddr_utils.cc",
    ],
    hdrs = [
        "src/core/lib/address_utils/sockaddr_utils.h",
    ],
    external_deps = [
        "absl/status",
        "absl/status:statusor",
        "absl/strings",
        "absl/strings:str_format",
    ],
    visibility = ["@grpc:alt_grpc_base_legacy"],
    deps = [
        "gpr_base",
        "grpc_sockaddr",
        "iomgr_port",
        "resolved_address",
        "uri_parser",
    ],
)

grpc_cc_library(
    name = "iomgr_port",
    hdrs = [
        "src/core/lib/iomgr/port.h",
    ],
    deps = ["gpr_platform"],
)

grpc_cc_library(
    name = "iomgr_timer",
    srcs = [
        "src/core/lib/iomgr/timer.cc",
        "src/core/lib/iomgr/timer_generic.cc",
        "src/core/lib/iomgr/timer_heap.cc",
        "src/core/lib/iomgr/timer_manager.cc",
    ],
    hdrs = [
        "src/core/lib/iomgr/timer.h",
        "src/core/lib/iomgr/timer_generic.h",
        "src/core/lib/iomgr/timer_heap.h",
        "src/core/lib/iomgr/timer_manager.h",
    ] + [
        # TODO(hork): deduplicate
        "src/core/lib/iomgr/iomgr.h",
    ],
    external_deps = [
        "absl/strings",
    ],
    tags = ["nofixdeps"],
    visibility = ["@grpc:iomgr_timer"],
    deps = [
        "event_engine_base_hdrs",
        "exec_ctx",
        "gpr_base",
        "gpr_platform",
        "gpr_tls",
        "grpc_trace",
        "iomgr_port",
        "time",
        "time_averaged_stats",
        "useful",
    ],
)

grpc_cc_library(
    name = "iomgr_fwd",
    hdrs = [
        "src/core/lib/iomgr/iomgr_fwd.h",
    ],
    deps = ["gpr_platform"],
)

grpc_cc_library(
    name = "grpc_sockaddr",
    srcs = [
        "src/core/lib/iomgr/sockaddr_utils_posix.cc",
        "src/core/lib/iomgr/socket_utils_windows.cc",
    ],
    hdrs = [
        "src/core/lib/iomgr/sockaddr.h",
        "src/core/lib/iomgr/sockaddr_posix.h",
        "src/core/lib/iomgr/sockaddr_windows.h",
        "src/core/lib/iomgr/socket_utils.h",
    ],
    deps = [
        "gpr_base",
        "iomgr_port",
    ],
)

grpc_cc_library(
    name = "avl",
    hdrs = [
        "src/core/lib/avl/avl.h",
    ],
    deps = [
        "gpr_platform",
        "useful",
    ],
)

grpc_cc_library(
    name = "event_engine_base_hdrs",
    hdrs = GRPC_PUBLIC_EVENT_ENGINE_HDRS + GRPC_PUBLIC_HDRS,
    external_deps = [
        "absl/status",
        "absl/status:statusor",
        "absl/time",
        "absl/functional:any_invocable",
    ],
    tags = ["nofixdeps"],
    deps = [
        "gpr_base",
    ],
)

grpc_cc_library(
    name = "time_averaged_stats",
    srcs = ["src/core/lib/gprpp/time_averaged_stats.cc"],
    hdrs = [
        "src/core/lib/gprpp/time_averaged_stats.h",
    ],
    deps = ["gpr_base"],
)

grpc_cc_library(
    name = "forkable",
    srcs = [
        "src/core/lib/event_engine/forkable.cc",
    ],
    hdrs = [
        "src/core/lib/event_engine/forkable.h",
    ],
    external_deps = ["absl/container:flat_hash_set"],
    deps = [
<<<<<<< HEAD
        "config",
        "event_engine_base_hdrs",
=======
>>>>>>> 4df74f2b
        "gpr_base",
        "gpr_platform",
    ],
)

grpc_cc_library(
    name = "event_engine_poller",
    hdrs = [
        "src/core/lib/event_engine/poller.h",
    ],
    external_deps = [
        "absl/container:inlined_vector",
        "absl/types:variant",
    ],
    deps = [
        "event_engine_base_hdrs",
        "gpr_platform",
    ],
)

grpc_cc_library(
    name = "event_engine_executor",
    hdrs = [
        "src/core/lib/event_engine/executor/executor.h",
    ],
    external_deps = ["absl/functional:any_invocable"],
    deps = [
        "event_engine_base_hdrs",
        "gpr_platform",
    ],
)

grpc_cc_library(
    name = "event_engine_time_util",
    srcs = ["src/core/lib/event_engine/time_util.cc"],
    hdrs = ["src/core/lib/event_engine/time_util.h"],
    deps = [
        "event_engine_base_hdrs",
        "gpr_platform",
    ],
)

grpc_cc_library(
    name = "event_engine_threaded_executor",
    srcs = [
        "src/core/lib/event_engine/executor/threaded_executor.cc",
    ],
    hdrs = [
        "src/core/lib/event_engine/executor/threaded_executor.h",
    ],
    external_deps = ["absl/functional:any_invocable"],
    deps = [
        "event_engine_base_hdrs",
        "event_engine_executor",
        "event_engine_thread_pool",
        "gpr_platform",
    ],
)

grpc_cc_library(
    name = "common_event_engine_closures",
    hdrs = ["src/core/lib/event_engine/common_closures.h"],
    external_deps = ["absl/functional:any_invocable"],
    deps = [
        "event_engine_base_hdrs",
        "gpr_platform",
    ],
)

grpc_cc_library(
    name = "posix_event_engine_timer",
    srcs = [
        "src/core/lib/event_engine/posix_engine/timer.cc",
        "src/core/lib/event_engine/posix_engine/timer_heap.cc",
    ],
    hdrs = [
        "src/core/lib/event_engine/posix_engine/timer.h",
        "src/core/lib/event_engine/posix_engine/timer_heap.h",
    ],
    external_deps = [
        "absl/base:core_headers",
        "absl/types:optional",
    ],
    deps = [
        "event_engine_base_hdrs",
        "gpr_base",
        "time",
        "time_averaged_stats",
        "useful",
    ],
)

grpc_cc_library(
    name = "event_engine_thread_pool",
    srcs = ["src/core/lib/event_engine/thread_pool.cc"],
    hdrs = [
        "src/core/lib/event_engine/thread_pool.h",
    ],
    external_deps = [
        "absl/base:core_headers",
        "absl/functional:any_invocable",
    ],
    deps = [
        "forkable",
        "gpr_base",
    ],
)

grpc_cc_library(
    name = "posix_event_engine_timer_manager",
    srcs = ["src/core/lib/event_engine/posix_engine/timer_manager.cc"],
    hdrs = [
        "src/core/lib/event_engine/posix_engine/timer_manager.h",
    ],
    external_deps = [
        "absl/base:core_headers",
        "absl/memory",
        "absl/time",
        "absl/types:optional",
    ],
    deps = [
        "event_engine_base_hdrs",
        "forkable",
        "gpr_base",
        "gpr_codegen",
        "posix_event_engine_timer",
        "time",
    ],
)

grpc_cc_library(
    name = "posix_event_engine_event_poller",
    srcs = [],
    hdrs = [
        "src/core/lib/event_engine/posix_engine/event_poller.h",
    ],
    external_deps = [
        "absl/status",
        "absl/strings",
    ],
    deps = [
        "event_engine_base_hdrs",
        "gpr_platform",
        "posix_event_engine_closure",
        "time",
    ],
)

grpc_cc_library(
    name = "posix_event_engine_closure",
    srcs = [],
    hdrs = [
        "src/core/lib/event_engine/posix_engine/posix_engine_closure.h",
    ],
    external_deps = [
        "absl/functional:any_invocable",
        "absl/status",
        "absl/utility",
    ],
    deps = [
        "event_engine_base_hdrs",
        "gpr_platform",
    ],
)

grpc_cc_library(
    name = "posix_event_engine_lockfree_event",
    srcs = [
        "src/core/lib/event_engine/posix_engine/lockfree_event.cc",
    ],
    hdrs = [
        "src/core/lib/event_engine/posix_engine/lockfree_event.h",
    ],
    external_deps = ["absl/status"],
    deps = [
        "gpr_base",
        "posix_event_engine_closure",
        "posix_event_engine_event_poller",
        "status_helper",
    ],
)

grpc_cc_library(
    name = "posix_event_engine_wakeup_fd_posix",
    hdrs = [
        "src/core/lib/event_engine/posix_engine/wakeup_fd_posix.h",
    ],
    external_deps = ["absl/status"],
    deps = ["gpr_platform"],
)

grpc_cc_library(
    name = "posix_event_engine_wakeup_fd_posix_pipe",
    srcs = [
        "src/core/lib/event_engine/posix_engine/wakeup_fd_pipe.cc",
    ],
    hdrs = [
        "src/core/lib/event_engine/posix_engine/wakeup_fd_pipe.h",
    ],
    external_deps = [
        "absl/memory",
        "absl/status",
        "absl/status:statusor",
        "absl/strings",
    ],
    deps = [
        "gpr_base",
        "iomgr_port",
        "posix_event_engine_wakeup_fd_posix",
    ],
)

grpc_cc_library(
    name = "posix_event_engine_wakeup_fd_posix_eventfd",
    srcs = [
        "src/core/lib/event_engine/posix_engine/wakeup_fd_eventfd.cc",
    ],
    hdrs = [
        "src/core/lib/event_engine/posix_engine/wakeup_fd_eventfd.h",
    ],
    external_deps = [
        "absl/memory",
        "absl/status",
        "absl/status:statusor",
        "absl/strings",
    ],
    deps = [
        "gpr_base",
        "iomgr_port",
        "posix_event_engine_wakeup_fd_posix",
    ],
)

grpc_cc_library(
    name = "posix_event_engine_wakeup_fd_posix_default",
    srcs = [
        "src/core/lib/event_engine/posix_engine/wakeup_fd_posix_default.cc",
    ],
    hdrs = [
        "src/core/lib/event_engine/posix_engine/wakeup_fd_posix_default.h",
    ],
    external_deps = [
        "absl/status",
        "absl/status:statusor",
    ],
    deps = [
        "gpr_platform",
        "iomgr_port",
        "posix_event_engine_wakeup_fd_posix",
        "posix_event_engine_wakeup_fd_posix_eventfd",
        "posix_event_engine_wakeup_fd_posix_pipe",
    ],
)

grpc_cc_library(
    name = "posix_event_engine_poller_posix_epoll1",
    srcs = [
        "src/core/lib/event_engine/posix_engine/ev_epoll1_linux.cc",
    ],
    hdrs = [
        "src/core/lib/event_engine/posix_engine/ev_epoll1_linux.h",
    ],
    external_deps = [
        "absl/base:core_headers",
        "absl/memory",
        "absl/status",
        "absl/status:statusor",
        "absl/strings",
        "absl/synchronization",
    ],
    deps = [
        "gpr_base",
        "gpr_codegen",
        "iomgr_port",
        "posix_event_engine_closure",
        "posix_event_engine_event_poller",
        "posix_event_engine_lockfree_event",
        "posix_event_engine_wakeup_fd_posix",
        "posix_event_engine_wakeup_fd_posix_default",
        "time",
    ],
)

grpc_cc_library(
    name = "posix_event_engine_poller_posix_poll",
    srcs = [
        "src/core/lib/event_engine/posix_engine/ev_poll_posix.cc",
    ],
    hdrs = [
        "src/core/lib/event_engine/posix_engine/ev_poll_posix.h",
    ],
    external_deps = [
        "absl/base:core_headers",
        "absl/status",
        "absl/status:statusor",
        "absl/strings",
        "absl/synchronization",
        "absl/utility",
    ],
    deps = [
        "gpr_base",
        "gpr_codegen",
        "iomgr_port",
        "posix_event_engine_closure",
        "posix_event_engine_event_poller",
        "posix_event_engine_wakeup_fd_posix",
        "posix_event_engine_wakeup_fd_posix_default",
        "time",
    ],
)

grpc_cc_library(
    name = "posix_event_engine_poller_posix_default",
    srcs = [
        "src/core/lib/event_engine/posix_engine/event_poller_posix_default.cc",
    ],
    hdrs = [
        "src/core/lib/event_engine/posix_engine/event_poller_posix_default.h",
    ],
    external_deps = ["absl/strings"],
    deps = [
        "gpr_base",
        "posix_event_engine_event_poller",
        "posix_event_engine_poller_posix_epoll1",
        "posix_event_engine_poller_posix_poll",
    ],
)

grpc_cc_library(
    name = "event_engine_utils",
    srcs = ["src/core/lib/event_engine/utils.cc"],
    hdrs = ["src/core/lib/event_engine/utils.h"],
    external_deps = ["absl/strings"],
    deps = [
        "event_engine_base_hdrs",
        "gpr_platform",
        "time",
    ],
)

grpc_cc_library(
    name = "event_engine_socket_notifier",
    hdrs = ["src/core/lib/event_engine/socket_notifier.h"],
    external_deps = ["absl/status"],
    deps = [
        "event_engine_base_hdrs",
        "gpr_platform",
    ],
)

grpc_cc_library(
    name = "posix_event_engine",
    srcs = ["src/core/lib/event_engine/posix_engine/posix_engine.cc"],
    hdrs = ["src/core/lib/event_engine/posix_engine/posix_engine.h"],
    external_deps = [
        "absl/base:core_headers",
        "absl/container:flat_hash_set",
        "absl/functional:any_invocable",
        "absl/status",
        "absl/status:statusor",
        "absl/strings",
    ],
    deps = [
        "event_engine_base_hdrs",
        "event_engine_common",
        "event_engine_threaded_executor",
        "event_engine_trace",
        "event_engine_utils",
        "gpr_base",
        "grpc_trace",
        "posix_event_engine_timer",
        "posix_event_engine_timer_manager",
    ],
)

grpc_cc_library(
    name = "windows_event_engine",
    srcs = ["src/core/lib/event_engine/windows/windows_engine.cc"],
    hdrs = ["src/core/lib/event_engine/windows/windows_engine.h"],
    external_deps = [
        "absl/status",
        "absl/status:statusor",
        "absl/strings",
    ],
    deps = [
        "event_engine_base_hdrs",
        "event_engine_common",
        "event_engine_threaded_executor",
        "event_engine_trace",
        "event_engine_utils",
        "gpr_base",
        "posix_event_engine_timer_manager",
        "time",
        "windows_iocp",
    ],
)

grpc_cc_library(
    name = "windows_iocp",
    srcs = [
        "src/core/lib/event_engine/windows/iocp.cc",
        "src/core/lib/event_engine/windows/win_socket.cc",
    ],
    hdrs = [
        "src/core/lib/event_engine/windows/iocp.h",
        "src/core/lib/event_engine/windows/win_socket.h",
    ],
    external_deps = [
        "absl/base:core_headers",
        "absl/functional:any_invocable",
        "absl/status",
        "absl/strings:str_format",
    ],
    deps = [
        "error",
        "event_engine_base_hdrs",
        "event_engine_executor",
        "event_engine_poller",
        "event_engine_socket_notifier",
        "event_engine_trace",
        "event_engine_utils",
        "gpr_base",
        "gpr_platform",
    ],
)

grpc_cc_library(
    name = "event_engine_common",
    srcs = [
        "src/core/lib/event_engine/resolved_address.cc",
        "src/core/lib/event_engine/slice.cc",
        "src/core/lib/event_engine/slice_buffer.cc",
    ],
    hdrs = [
        "src/core/lib/event_engine/handle_containers.h",
    ],
    external_deps = [
        "absl/container:flat_hash_set",
    ],
    tags = ["nofixdeps"],
    deps = [
        "event_engine_base_hdrs",
        "event_engine_trace",
        "gpr_base",
        "gpr_platform",
        "ref_counted",
        "slice",
        "slice_refcount",
    ],
)

grpc_cc_library(
    name = "event_engine_trace",
    srcs = [
        "src/core/lib/event_engine/trace.cc",
    ],
    hdrs = [
        "src/core/lib/event_engine/trace.h",
    ],
    tags = ["nofixdeps"],
    deps = [
        "gpr_platform",
        "grpc_trace",
    ],
)

# NOTE: this target gets replaced inside Google's build system to be one that
# integrates with other internal systems better. Please do not rename or fold
# this into other targets.
grpc_cc_library(
    name = "default_event_engine_factory",
    srcs = ["src/core/lib/event_engine/default_event_engine_factory.cc"],
    hdrs = ["src/core/lib/event_engine/default_event_engine_factory.h"],
    external_deps = ["absl/memory"],
    select_deps = [{
        "//:windows": ["windows_event_engine"],
        "//:windows_msvc": ["windows_event_engine"],
        "//:windows_other": ["windows_event_engine"],
        "//conditions:default": ["posix_event_engine"],
    }],
    deps = [
        "event_engine_base_hdrs",
        "gpr_platform",
    ],
)

grpc_cc_library(
    name = "default_event_engine",
    srcs = [
        "src/core/lib/event_engine/default_event_engine.cc",
    ],
    hdrs = [
        "src/core/lib/event_engine/default_event_engine.h",
    ],
    external_deps = ["absl/functional:any_invocable"],
    deps = [
<<<<<<< HEAD
        "channel_args",
        "channel_args_preconditioning",
        "config",
=======
        "context",
>>>>>>> 4df74f2b
        "default_event_engine_factory",
        "event_engine_base_hdrs",
        "event_engine_trace",
        "gpr_base",
        "grpc_trace",
    ],
)

grpc_cc_library(
    name = "uri_parser",
    srcs = [
        "src/core/lib/uri/uri_parser.cc",
    ],
    hdrs = [
        "src/core/lib/uri/uri_parser.h",
    ],
    external_deps = [
        "absl/status",
        "absl/status:statusor",
        "absl/strings",
        "absl/strings:str_format",
    ],
    visibility = ["@grpc:alt_grpc_base_legacy"],
    deps = ["gpr_base"],
)

grpc_cc_library(
    name = "channel_args_preconditioning",
    srcs = [
        "src/core/lib/channel/channel_args_preconditioning.cc",
    ],
    hdrs = [
        "src/core/lib/channel/channel_args_preconditioning.h",
    ],
    deps = [
        "channel_args",
        "gpr_platform",
        "grpc_codegen",
    ],
)

grpc_cc_library(
    name = "pid_controller",
    srcs = [
        "src/core/lib/transport/pid_controller.cc",
    ],
    hdrs = [
        "src/core/lib/transport/pid_controller.h",
    ],
    deps = [
        "gpr_platform",
        "useful",
    ],
)

grpc_cc_library(
    name = "bdp_estimator",
    srcs = [
        "src/core/lib/transport/bdp_estimator.cc",
    ],
    hdrs = ["src/core/lib/transport/bdp_estimator.h"],
    deps = [
        "exec_ctx",
        "gpr_base",
        "gpr_codegen",
        "grpc_trace",
        "time",
    ],
)

grpc_cc_library(
    name = "percent_encoding",
    srcs = [
        "src/core/lib/slice/percent_encoding.cc",
    ],
    hdrs = [
        "src/core/lib/slice/percent_encoding.h",
    ],
    deps = [
        "bitset",
        "gpr_base",
        "slice",
    ],
)

grpc_cc_library(
    name = "grpc_base",
    srcs = [
        "src/core/lib/address_utils/parse_address.cc",
        "src/core/lib/backoff/backoff.cc",
        "src/core/lib/channel/channel_stack.cc",
        "src/core/lib/channel/channel_stack_builder_impl.cc",
        "src/core/lib/channel/channel_trace.cc",
        "src/core/lib/channel/channelz.cc",
        "src/core/lib/channel/channelz_registry.cc",
        "src/core/lib/channel/connected_channel.cc",
        "src/core/lib/channel/promise_based_filter.cc",
        "src/core/lib/channel/status_util.cc",
        "src/core/lib/compression/compression.cc",
        "src/core/lib/compression/compression_internal.cc",
        "src/core/lib/compression/message_compress.cc",
        "src/core/lib/debug/stats.cc",
        "src/core/lib/debug/stats_data.cc",
        "src/core/lib/event_engine/channel_args_endpoint_config.cc",
        "src/core/lib/iomgr/buffer_list.cc",
        "src/core/lib/iomgr/call_combiner.cc",
        "src/core/lib/iomgr/cfstream_handle.cc",
        "src/core/lib/iomgr/dualstack_socket_posix.cc",
        "src/core/lib/iomgr/endpoint.cc",
        "src/core/lib/iomgr/endpoint_cfstream.cc",
        "src/core/lib/iomgr/endpoint_pair_posix.cc",
        "src/core/lib/iomgr/endpoint_pair_windows.cc",
        "src/core/lib/iomgr/error_cfstream.cc",
        "src/core/lib/iomgr/ev_apple.cc",
        "src/core/lib/iomgr/ev_epoll1_linux.cc",
        "src/core/lib/iomgr/ev_poll_posix.cc",
        "src/core/lib/iomgr/ev_posix.cc",
        "src/core/lib/iomgr/ev_windows.cc",
        "src/core/lib/iomgr/fork_posix.cc",
        "src/core/lib/iomgr/fork_windows.cc",
        "src/core/lib/iomgr/gethostname_fallback.cc",
        "src/core/lib/iomgr/gethostname_host_name_max.cc",
        "src/core/lib/iomgr/gethostname_sysconf.cc",
        "src/core/lib/iomgr/grpc_if_nametoindex_posix.cc",
        "src/core/lib/iomgr/grpc_if_nametoindex_unsupported.cc",
        "src/core/lib/iomgr/internal_errqueue.cc",
        "src/core/lib/iomgr/iocp_windows.cc",
        "src/core/lib/iomgr/iomgr.cc",
        "src/core/lib/iomgr/iomgr_posix.cc",
        "src/core/lib/iomgr/iomgr_posix_cfstream.cc",
        "src/core/lib/iomgr/iomgr_windows.cc",
        "src/core/lib/iomgr/load_file.cc",
        "src/core/lib/iomgr/lockfree_event.cc",
        "src/core/lib/iomgr/polling_entity.cc",
        "src/core/lib/iomgr/pollset.cc",
        "src/core/lib/iomgr/pollset_set.cc",
        "src/core/lib/iomgr/pollset_set_windows.cc",
        "src/core/lib/iomgr/pollset_windows.cc",
        "src/core/lib/iomgr/resolve_address.cc",
        "src/core/lib/iomgr/resolve_address_posix.cc",
        "src/core/lib/iomgr/resolve_address_windows.cc",
        "src/core/lib/iomgr/socket_factory_posix.cc",
        "src/core/lib/iomgr/socket_mutator.cc",
        "src/core/lib/iomgr/socket_utils_common_posix.cc",
        "src/core/lib/iomgr/socket_utils_linux.cc",
        "src/core/lib/iomgr/socket_utils_posix.cc",
        "src/core/lib/iomgr/socket_windows.cc",
        "src/core/lib/iomgr/tcp_client.cc",
        "src/core/lib/iomgr/tcp_client_cfstream.cc",
        "src/core/lib/iomgr/tcp_client_posix.cc",
        "src/core/lib/iomgr/tcp_client_windows.cc",
        "src/core/lib/iomgr/tcp_posix.cc",
        "src/core/lib/iomgr/tcp_server.cc",
        "src/core/lib/iomgr/tcp_server_posix.cc",
        "src/core/lib/iomgr/tcp_server_utils_posix_common.cc",
        "src/core/lib/iomgr/tcp_server_utils_posix_ifaddrs.cc",
        "src/core/lib/iomgr/tcp_server_utils_posix_noifaddrs.cc",
        "src/core/lib/iomgr/tcp_server_windows.cc",
        "src/core/lib/iomgr/tcp_windows.cc",
        "src/core/lib/iomgr/unix_sockets_posix.cc",
        "src/core/lib/iomgr/unix_sockets_posix_noop.cc",
        "src/core/lib/iomgr/wakeup_fd_eventfd.cc",
        "src/core/lib/iomgr/wakeup_fd_nospecial.cc",
        "src/core/lib/iomgr/wakeup_fd_pipe.cc",
        "src/core/lib/iomgr/wakeup_fd_posix.cc",
        "src/core/lib/resource_quota/api.cc",
        "src/core/lib/slice/b64.cc",
        "src/core/lib/slice/slice_api.cc",
        "src/core/lib/slice/slice_buffer_api.cc",
        "src/core/lib/surface/api_trace.cc",
        "src/core/lib/surface/builtins.cc",
        "src/core/lib/surface/byte_buffer.cc",
        "src/core/lib/surface/byte_buffer_reader.cc",
        "src/core/lib/surface/call.cc",
        "src/core/lib/surface/call_details.cc",
        "src/core/lib/surface/call_log_batch.cc",
        "src/core/lib/surface/channel.cc",
        "src/core/lib/surface/channel_ping.cc",
        "src/core/lib/surface/completion_queue.cc",
        "src/core/lib/surface/completion_queue_factory.cc",
        "src/core/lib/surface/event_string.cc",
        "src/core/lib/surface/lame_client.cc",
        "src/core/lib/surface/metadata_array.cc",
        "src/core/lib/surface/server.cc",
        "src/core/lib/surface/validate_metadata.cc",
        "src/core/lib/surface/version.cc",
        "src/core/lib/transport/connectivity_state.cc",
        "src/core/lib/transport/error_utils.cc",
        "src/core/lib/transport/metadata_batch.cc",
        "src/core/lib/transport/parsed_metadata.cc",
        "src/core/lib/transport/status_conversion.cc",
        "src/core/lib/transport/timeout_encoding.cc",
        "src/core/lib/transport/transport.cc",
        "src/core/lib/transport/transport_op_string.cc",
    ],
    hdrs = [
        "src/core/lib/transport/error_utils.h",
        "src/core/lib/transport/http2_errors.h",
        "src/core/lib/address_utils/parse_address.h",
        "src/core/lib/backoff/backoff.h",
        "src/core/lib/channel/call_finalization.h",
        "src/core/lib/channel/call_tracer.h",
        "src/core/lib/channel/channel_stack.h",
        "src/core/lib/channel/promise_based_filter.h",
        "src/core/lib/channel/channel_stack_builder_impl.h",
        "src/core/lib/channel/channel_trace.h",
        "src/core/lib/channel/channelz.h",
        "src/core/lib/channel/channelz_registry.h",
        "src/core/lib/channel/connected_channel.h",
        "src/core/lib/channel/context.h",
        "src/core/lib/channel/status_util.h",
        "src/core/lib/compression/compression_internal.h",
        "src/core/lib/resource_quota/api.h",
        "src/core/lib/compression/message_compress.h",
        "src/core/lib/debug/stats.h",
        "src/core/lib/debug/stats_data.h",
        "src/core/lib/event_engine/channel_args_endpoint_config.h",
        "src/core/lib/event_engine/promise.h",
        "src/core/lib/iomgr/block_annotate.h",
        "src/core/lib/iomgr/buffer_list.h",
        "src/core/lib/iomgr/call_combiner.h",
        "src/core/lib/iomgr/cfstream_handle.h",
        "src/core/lib/iomgr/dynamic_annotations.h",
        "src/core/lib/iomgr/endpoint.h",
        "src/core/lib/iomgr/endpoint_cfstream.h",
        "src/core/lib/iomgr/endpoint_pair.h",
        "src/core/lib/iomgr/error_cfstream.h",
        "src/core/lib/iomgr/ev_apple.h",
        "src/core/lib/iomgr/ev_epoll1_linux.h",
        "src/core/lib/iomgr/ev_poll_posix.h",
        "src/core/lib/iomgr/ev_posix.h",
        "src/core/lib/iomgr/gethostname.h",
        "src/core/lib/iomgr/grpc_if_nametoindex.h",
        "src/core/lib/iomgr/internal_errqueue.h",
        "src/core/lib/iomgr/iocp_windows.h",
        "src/core/lib/iomgr/iomgr.h",
        "src/core/lib/iomgr/load_file.h",
        "src/core/lib/iomgr/lockfree_event.h",
        "src/core/lib/iomgr/nameser.h",
        "src/core/lib/iomgr/polling_entity.h",
        "src/core/lib/iomgr/pollset.h",
        "src/core/lib/iomgr/pollset_set.h",
        "src/core/lib/iomgr/pollset_set_windows.h",
        "src/core/lib/iomgr/pollset_windows.h",
        "src/core/lib/iomgr/python_util.h",
        "src/core/lib/iomgr/resolve_address.h",
        "src/core/lib/iomgr/resolve_address_impl.h",
        "src/core/lib/iomgr/resolve_address_posix.h",
        "src/core/lib/iomgr/resolve_address_windows.h",
        "src/core/lib/iomgr/sockaddr.h",
        "src/core/lib/iomgr/sockaddr_posix.h",
        "src/core/lib/iomgr/sockaddr_windows.h",
        "src/core/lib/iomgr/socket_factory_posix.h",
        "src/core/lib/iomgr/socket_mutator.h",
        "src/core/lib/iomgr/socket_utils_posix.h",
        "src/core/lib/iomgr/socket_windows.h",
        "src/core/lib/iomgr/tcp_client.h",
        "src/core/lib/iomgr/tcp_client_posix.h",
        "src/core/lib/iomgr/tcp_posix.h",
        "src/core/lib/iomgr/tcp_server.h",
        "src/core/lib/iomgr/tcp_server_utils_posix.h",
        "src/core/lib/iomgr/tcp_windows.h",
        "src/core/lib/iomgr/unix_sockets_posix.h",
        "src/core/lib/iomgr/wakeup_fd_pipe.h",
        "src/core/lib/iomgr/wakeup_fd_posix.h",
        "src/core/lib/slice/b64.h",
        "src/core/lib/surface/api_trace.h",
        "src/core/lib/surface/builtins.h",
        "src/core/lib/surface/call.h",
        "src/core/lib/surface/call_test_only.h",
        "src/core/lib/surface/channel.h",
        "src/core/lib/surface/completion_queue.h",
        "src/core/lib/surface/completion_queue_factory.h",
        "src/core/lib/surface/event_string.h",
        "src/core/lib/surface/init.h",
        "src/core/lib/surface/lame_client.h",
        "src/core/lib/surface/server.h",
        "src/core/lib/surface/validate_metadata.h",
        "src/core/lib/transport/connectivity_state.h",
        "src/core/lib/transport/metadata_batch.h",
        "src/core/lib/transport/parsed_metadata.h",
        "src/core/lib/transport/status_conversion.h",
        "src/core/lib/transport/timeout_encoding.h",
        "src/core/lib/transport/transport.h",
        "src/core/lib/transport/transport_impl.h",
    ] +
    # TODO(ctiller): remove these
    # These headers used to be vended by this target, but they have been split
    # out into separate targets now. In order to transition downstream code, we
    # re-export these headers from here for now, and when LSC's have completed
    # to clean this up, we'll remove these.
    [
        "src/core/lib/iomgr/closure.h",
        "src/core/lib/iomgr/error.h",
        "src/core/lib/slice/slice_internal.h",
        "src/core/lib/slice/slice_string_helpers.h",
        "src/core/lib/iomgr/exec_ctx.h",
        "src/core/lib/iomgr/executor.h",
        "src/core/lib/iomgr/combiner.h",
        "src/core/lib/iomgr/iomgr_internal.h",
        "src/core/lib/channel/channel_args.h",
        "src/core/lib/channel/channel_stack_builder.h",
    ],
    external_deps = [
        "absl/base:core_headers",
        "absl/container:flat_hash_map",
        "absl/container:inlined_vector",
        "absl/functional:any_invocable",
        "absl/functional:bind_front",
        "absl/functional:function_ref",
        "absl/memory",
        "absl/meta:type_traits",
        "absl/status:statusor",
        "absl/status",
        "absl/strings:str_format",
        "absl/strings",
        "absl/types:optional",
        "absl/types:variant",
        "absl/utility",
        "madler_zlib",
    ],
    language = "c++",
    public_hdrs = GRPC_PUBLIC_HDRS + GRPC_PUBLIC_EVENT_ENGINE_HDRS,
    tags = ["nofixdeps"],
    visibility = ["@grpc:alt_grpc_base_legacy"],
    deps = [
        "arena",
        "arena_promise",
        "atomic_utils",
        "avl",
        "bitset",
        "channel_args",
        "channel_args_preconditioning",
        "channel_fwd",
        "channel_init",
        "channel_stack_builder",
        "channel_stack_type",
        "chunked_vector",
        "closure",
        "config",
        "cpp_impl_of",
        "debug_location",
        "default_event_engine",
        "dual_ref_counted",
        "error",
        "event_engine_common",
        "exec_ctx",
        "gpr_base",
        "gpr_codegen",
        "gpr_tls",
        "grpc_codegen",
        "grpc_sockaddr",
        "grpc_trace",
        "handshaker_registry",
        "iomgr_port",
        "iomgr_timer",
        "json",
        "latch",
        "memory_quota",
        "orphanable",
        "percent_encoding",
        "poll",
        "promise",
        "ref_counted",
        "ref_counted_ptr",
        "resolved_address",
        "resource_quota",
        "resource_quota_trace",
        "slice",
        "slice_buffer",
        "slice_refcount",
        "sockaddr_utils",
        "status_helper",
        "table",
        "thread_quota",
        "time",
        "transport_fwd",
        "uri_parser",
        "useful",
        "work_serializer",
    ],
)

grpc_cc_library(
    name = "channel_stack_type",
    srcs = [
        "src/core/lib/surface/channel_stack_type.cc",
    ],
    hdrs = [
        "src/core/lib/surface/channel_stack_type.h",
    ],
    language = "c++",
    deps = ["gpr_platform"],
)

grpc_cc_library(
    name = "channel_init",
    srcs = [
        "src/core/lib/surface/channel_init.cc",
    ],
    hdrs = [
        "src/core/lib/surface/channel_init.h",
    ],
    language = "c++",
    deps = [
        "channel_stack_builder",
        "channel_stack_type",
        "gpr_platform",
    ],
)

grpc_cc_library(
    name = "single_set_ptr",
    hdrs = [
        "src/core/lib/gprpp/single_set_ptr.h",
    ],
    language = "c++",
    deps = ["gpr_base"],
)

grpc_cc_library(
    name = "channel_stack_builder",
    srcs = [
        "src/core/lib/channel/channel_stack_builder.cc",
    ],
    hdrs = [
        "src/core/lib/channel/channel_stack_builder.h",
    ],
    external_deps = [
        "absl/status:statusor",
        "absl/strings",
    ],
    language = "c++",
    visibility = ["@grpc:alt_grpc_base_legacy"],
    deps = [
        "channel_args",
        "channel_fwd",
        "channel_stack_type",
        "gpr_base",
        "ref_counted_ptr",
        "transport_fwd",
    ],
)

grpc_cc_library(
    name = "grpc_common",
    defines = select({
        "grpc_no_rls": ["GRPC_NO_RLS"],
        "//conditions:default": [],
    }),
    language = "c++",
    select_deps = [
        {
            "grpc_no_rls": [],
            "//conditions:default": ["grpc_lb_policy_rls"],
        },
    ],
    tags = ["nofixdeps"],
    deps = [
        "grpc_base",
        # standard plugins
        "census",
        "grpc_deadline_filter",
        "grpc_client_authority_filter",
        "grpc_lb_policy_grpclb",
        "grpc_lb_policy_outlier_detection",
        "grpc_lb_policy_pick_first",
        "grpc_lb_policy_priority",
        "grpc_lb_policy_ring_hash",
        "grpc_lb_policy_round_robin",
        "grpc_lb_policy_weighted_target",
        "grpc_channel_idle_filter",
        "grpc_message_size_filter",
        "grpc_resolver_binder",
        "grpc_resolver_dns_ares",
        "grpc_resolver_fake",
        "grpc_resolver_dns_native",
        "grpc_resolver_sockaddr",
        "grpc_transport_chttp2_client_connector",
        "grpc_transport_chttp2_server",
        "grpc_transport_inproc",
        "grpc_fault_injection_filter",
    ],
)

grpc_cc_library(
    name = "grpc_service_config",
    hdrs = [
        "src/core/lib/service_config/service_config.h",
        "src/core/lib/service_config/service_config_call_data.h",
    ],
    external_deps = ["absl/strings"],
    language = "c++",
    deps = [
        "gpr_platform",
        "ref_counted",
        "ref_counted_ptr",
        "service_config_parser",
        "slice_refcount",
        "unique_type_name",
        "useful",
    ],
)

grpc_cc_library(
    name = "grpc_service_config_impl",
    srcs = [
        "src/core/lib/service_config/service_config_impl.cc",
    ],
    hdrs = [
        "src/core/lib/service_config/service_config_impl.h",
    ],
    external_deps = [
        "absl/memory",
        "absl/status",
        "absl/status:statusor",
        "absl/strings",
    ],
    language = "c++",
    visibility = ["@grpc:client_channel"],
    deps = [
        "channel_args",
        "config",
        "gpr_base",
        "grpc_service_config",
        "json",
        "ref_counted_ptr",
        "service_config_parser",
        "slice",
        "slice_refcount",
    ],
)

grpc_cc_library(
    name = "service_config_parser",
    srcs = [
        "src/core/lib/service_config/service_config_parser.cc",
    ],
    hdrs = [
        "src/core/lib/service_config/service_config_parser.h",
    ],
    external_deps = [
        "absl/status",
        "absl/status:statusor",
        "absl/strings",
    ],
    language = "c++",
    deps = [
        "channel_args",
        "gpr_base",
        "json",
    ],
)

grpc_cc_library(
    name = "server_address",
    srcs = [
        "src/core/lib/resolver/server_address.cc",
    ],
    hdrs = [
        "src/core/lib/resolver/server_address.h",
    ],
    external_deps = [
        "absl/memory",
        "absl/status",
        "absl/status:statusor",
        "absl/strings",
        "absl/strings:str_format",
    ],
    language = "c++",
    visibility = ["@grpc:client_channel"],
    deps = [
        "channel_args",
        "gpr_platform",
        "resolved_address",
        "sockaddr_utils",
        "useful",
    ],
)

grpc_cc_library(
    name = "grpc_resolver",
    srcs = [
        "src/core/lib/resolver/resolver.cc",
        "src/core/lib/resolver/resolver_registry.cc",
    ],
    hdrs = [
        "src/core/lib/resolver/resolver.h",
        "src/core/lib/resolver/resolver_factory.h",
        "src/core/lib/resolver/resolver_registry.h",
    ],
    external_deps = [
        "absl/status",
        "absl/status:statusor",
        "absl/strings",
        "absl/strings:str_format",
    ],
    language = "c++",
    visibility = ["@grpc:client_channel"],
    deps = [
        "channel_args",
        "gpr_base",
        "grpc_service_config",
        "grpc_trace",
        "iomgr_fwd",
        "orphanable",
        "ref_counted_ptr",
        "server_address",
        "uri_parser",
    ],
)

grpc_cc_library(
    name = "channel_args",
    srcs = [
        "src/core/lib/channel/channel_args.cc",
    ],
    hdrs = [
        "src/core/lib/channel/channel_args.h",
    ],
    external_deps = [
        "absl/meta:type_traits",
        "absl/strings",
        "absl/strings:str_format",
        "absl/types:optional",
        "absl/types:variant",
    ],
    language = "c++",
    deps = [
        "avl",
        "channel_stack_type",
        "debug_location",
        "dual_ref_counted",
        "event_engine_base_hdrs",
        "gpr_base",
        "grpc_codegen",
        "match",
        "ref_counted",
        "ref_counted_ptr",
        "time",
        "useful",
    ],
)

grpc_cc_library(
    name = "resolved_address",
    hdrs = ["src/core/lib/iomgr/resolved_address.h"],
    language = "c++",
    deps = [
        "gpr_platform",
        "iomgr_port",
    ],
)

grpc_cc_library(
    name = "lb_policy",
    srcs = ["src/core/lib/load_balancing/lb_policy.cc"],
    hdrs = ["src/core/lib/load_balancing/lb_policy.h"],
    external_deps = [
        "absl/status",
        "absl/status:statusor",
        "absl/strings",
        "absl/types:optional",
        "absl/types:variant",
    ],
    deps = [
        "debug_location",
        "gpr_platform",
        "grpc_backend_metric_data",
        "grpc_base",
        "grpc_codegen",
        "grpc_trace",
        "iomgr_fwd",
        "orphanable",
        "ref_counted",
        "ref_counted_ptr",
        "server_address",
        "subchannel_interface",
        "work_serializer",
    ],
)

grpc_cc_library(
    name = "lb_policy_factory",
    hdrs = ["src/core/lib/load_balancing/lb_policy_factory.h"],
    external_deps = [
        "absl/status:statusor",
        "absl/strings",
    ],
    deps = [
        "gpr_platform",
        "json",
        "lb_policy",
        "orphanable",
        "ref_counted_ptr",
    ],
)

grpc_cc_library(
    name = "lb_policy_registry",
    srcs = ["src/core/lib/load_balancing/lb_policy_registry.cc"],
    hdrs = ["src/core/lib/load_balancing/lb_policy_registry.h"],
    external_deps = [
        "absl/status",
        "absl/status:statusor",
        "absl/strings",
        "absl/strings:str_format",
    ],
    deps = [
        "gpr_base",
        "json",
        "lb_policy",
        "lb_policy_factory",
        "orphanable",
        "ref_counted_ptr",
    ],
)

grpc_cc_library(
    name = "subchannel_interface",
    hdrs = ["src/core/lib/load_balancing/subchannel_interface.h"],
    external_deps = ["absl/status"],
    deps = [
        "gpr",
        "grpc_base",
        "grpc_codegen",
        "iomgr_fwd",
        "ref_counted",
        "ref_counted_ptr",
    ],
)

grpc_cc_library(
    name = "grpc_client_channel",
    srcs = [
        "src/core/ext/filters/client_channel/backend_metric.cc",
        "src/core/ext/filters/client_channel/backup_poller.cc",
        "src/core/ext/filters/client_channel/channel_connectivity.cc",
        "src/core/ext/filters/client_channel/client_channel.cc",
        "src/core/ext/filters/client_channel/client_channel_channelz.cc",
        "src/core/ext/filters/client_channel/client_channel_factory.cc",
        "src/core/ext/filters/client_channel/client_channel_plugin.cc",
        "src/core/ext/filters/client_channel/config_selector.cc",
        "src/core/ext/filters/client_channel/dynamic_filters.cc",
        "src/core/ext/filters/client_channel/global_subchannel_pool.cc",
        "src/core/ext/filters/client_channel/health/health_check_client.cc",
        "src/core/ext/filters/client_channel/http_proxy.cc",
        "src/core/ext/filters/client_channel/lb_policy/child_policy_handler.cc",
        "src/core/ext/filters/client_channel/lb_policy/oob_backend_metric.cc",
        "src/core/ext/filters/client_channel/local_subchannel_pool.cc",
        "src/core/ext/filters/client_channel/proxy_mapper_registry.cc",
        "src/core/ext/filters/client_channel/resolver_result_parsing.cc",
        "src/core/ext/filters/client_channel/retry_filter.cc",
        "src/core/ext/filters/client_channel/retry_service_config.cc",
        "src/core/ext/filters/client_channel/retry_throttle.cc",
        "src/core/ext/filters/client_channel/service_config_channel_arg_filter.cc",
        "src/core/ext/filters/client_channel/subchannel.cc",
        "src/core/ext/filters/client_channel/subchannel_pool_interface.cc",
        "src/core/ext/filters/client_channel/subchannel_stream_client.cc",
    ],
    hdrs = [
        "src/core/ext/filters/client_channel/backend_metric.h",
        "src/core/ext/filters/client_channel/backup_poller.h",
        "src/core/ext/filters/client_channel/client_channel.h",
        "src/core/ext/filters/client_channel/client_channel_channelz.h",
        "src/core/ext/filters/client_channel/client_channel_factory.h",
        "src/core/ext/filters/client_channel/config_selector.h",
        "src/core/ext/filters/client_channel/connector.h",
        "src/core/ext/filters/client_channel/dynamic_filters.h",
        "src/core/ext/filters/client_channel/global_subchannel_pool.h",
        "src/core/ext/filters/client_channel/health/health_check_client.h",
        "src/core/ext/filters/client_channel/http_proxy.h",
        "src/core/ext/filters/client_channel/lb_policy/child_policy_handler.h",
        "src/core/ext/filters/client_channel/lb_policy/oob_backend_metric.h",
        "src/core/ext/filters/client_channel/local_subchannel_pool.h",
        "src/core/ext/filters/client_channel/proxy_mapper.h",
        "src/core/ext/filters/client_channel/proxy_mapper_registry.h",
        "src/core/ext/filters/client_channel/resolver_result_parsing.h",
        "src/core/ext/filters/client_channel/retry_filter.h",
        "src/core/ext/filters/client_channel/retry_service_config.h",
        "src/core/ext/filters/client_channel/retry_throttle.h",
        "src/core/ext/filters/client_channel/subchannel.h",
        "src/core/ext/filters/client_channel/subchannel_interface_internal.h",
        "src/core/ext/filters/client_channel/subchannel_pool_interface.h",
        "src/core/ext/filters/client_channel/subchannel_stream_client.h",
    ],
    external_deps = [
        "absl/base:core_headers",
        "absl/container:inlined_vector",
        "absl/memory",
        "absl/status",
        "absl/status:statusor",
        "absl/strings",
        "absl/strings:cord",
        "absl/types:optional",
        "absl/types:variant",
        "absl/utility",
        "upb_lib",
    ],
    language = "c++",
    visibility = ["@grpc:client_channel"],
    deps = [
        "arena",
        "channel_fwd",
        "channel_init",
        "channel_stack_type",
        "config",
        "construct_destruct",
        "debug_location",
        "default_event_engine",
        "dual_ref_counted",
        "gpr_base",
        "gpr_codegen",
        "grpc_backend_metric_data",
        "grpc_base",
        "grpc_codegen",
        "grpc_deadline_filter",
        "grpc_health_upb",
        "grpc_public_hdrs",
        "grpc_resolver",
        "grpc_service_config",
        "grpc_service_config_impl",
        "grpc_trace",
        "http_connect_handshaker",
        "iomgr_fwd",
        "iomgr_timer",
        "json",
        "json_util",
        "lb_policy",
        "lb_policy_registry",
        "memory_quota",
        "orphanable",
        "protobuf_duration_upb",
        "ref_counted",
        "ref_counted_ptr",
        "resolved_address",
        "resource_quota",
        "server_address",
        "service_config_parser",
        "slice",
        "slice_buffer",
        "slice_refcount",
        "sockaddr_utils",
        "subchannel_interface",
        "time",
        "transport_fwd",
        "unique_type_name",
        "uri_parser",
        "useful",
        "work_serializer",
        "xds_orca_service_upb",
        "xds_orca_upb",
    ],
)

grpc_cc_library(
    name = "grpc_server_config_selector",
    srcs = [
        "src/core/ext/filters/server_config_selector/server_config_selector.cc",
    ],
    hdrs = [
        "src/core/ext/filters/server_config_selector/server_config_selector.h",
    ],
    external_deps = [
        "absl/status:statusor",
        "absl/strings",
    ],
    language = "c++",
    deps = [
        "channel_args",
        "dual_ref_counted",
        "gpr_platform",
        "grpc_base",
        "grpc_codegen",
        "grpc_service_config",
        "ref_counted",
        "ref_counted_ptr",
        "service_config_parser",
        "useful",
    ],
)

grpc_cc_library(
    name = "grpc_server_config_selector_filter",
    srcs = [
        "src/core/ext/filters/server_config_selector/server_config_selector_filter.cc",
    ],
    hdrs = [
        "src/core/ext/filters/server_config_selector/server_config_selector_filter.h",
    ],
    external_deps = [
        "absl/base:core_headers",
        "absl/memory",
        "absl/status",
        "absl/status:statusor",
        "absl/types:optional",
    ],
    language = "c++",
    deps = [
        "arena",
        "arena_promise",
        "channel_args",
        "channel_fwd",
        "context",
        "gpr_base",
        "grpc_base",
        "grpc_server_config_selector",
        "grpc_service_config",
        "poll",
        "promise",
        "ref_counted_ptr",
    ],
)

grpc_cc_library(
    name = "idle_filter_state",
    srcs = [
        "src/core/ext/filters/channel_idle/idle_filter_state.cc",
    ],
    hdrs = [
        "src/core/ext/filters/channel_idle/idle_filter_state.h",
    ],
    language = "c++",
    deps = ["gpr_platform"],
)

grpc_cc_library(
    name = "grpc_channel_idle_filter",
    srcs = [
        "src/core/ext/filters/channel_idle/channel_idle_filter.cc",
    ],
    hdrs = [
        "src/core/ext/filters/channel_idle/channel_idle_filter.h",
    ],
    external_deps = [
        "absl/status",
        "absl/status:statusor",
        "absl/types:optional",
    ],
    deps = [
        "activity",
        "arena_promise",
        "channel_args",
        "channel_fwd",
        "channel_init",
        "channel_stack_builder",
        "channel_stack_type",
        "closure",
        "config",
        "debug_location",
        "default_event_engine",
        "exec_ctx",
        "exec_ctx_wakeup_scheduler",
        "gpr_base",
        "grpc_base",
        "grpc_codegen",
        "grpc_trace",
        "idle_filter_state",
        "loop",
        "orphanable",
        "poll",
        "promise",
        "ref_counted_ptr",
        "single_set_ptr",
        "sleep",
        "time",
        "try_seq",
    ],
)

grpc_cc_library(
    name = "grpc_deadline_filter",
    srcs = [
        "src/core/ext/filters/deadline/deadline_filter.cc",
    ],
    hdrs = [
        "src/core/ext/filters/deadline/deadline_filter.h",
    ],
    external_deps = [
        "absl/status",
        "absl/types:optional",
    ],
    language = "c++",
    deps = [
        "arena",
        "channel_args",
        "channel_fwd",
        "channel_init",
        "channel_stack_builder",
        "channel_stack_type",
        "closure",
        "config",
        "debug_location",
        "exec_ctx",
        "gpr_base",
        "grpc_base",
        "grpc_codegen",
        "grpc_public_hdrs",
        "iomgr_timer",
        "time",
    ],
)

grpc_cc_library(
    name = "grpc_client_authority_filter",
    srcs = [
        "src/core/ext/filters/http/client_authority_filter.cc",
    ],
    hdrs = [
        "src/core/ext/filters/http/client_authority_filter.h",
    ],
    external_deps = [
        "absl/status",
        "absl/status:statusor",
        "absl/strings",
        "absl/types:optional",
    ],
    language = "c++",
    deps = [
        "arena_promise",
        "channel_args",
        "channel_fwd",
        "channel_init",
        "channel_stack_builder",
        "channel_stack_type",
        "config",
        "gpr_platform",
        "grpc_base",
        "grpc_codegen",
        "poll",
        "slice",
    ],
)

grpc_cc_library(
    name = "grpc_message_size_filter",
    srcs = [
        "src/core/ext/filters/message_size/message_size_filter.cc",
    ],
    hdrs = [
        "src/core/ext/filters/message_size/message_size_filter.h",
    ],
    external_deps = [
        "absl/memory",
        "absl/status",
        "absl/status:statusor",
        "absl/strings",
        "absl/strings:str_format",
        "absl/types:optional",
    ],
    language = "c++",
    deps = [
        "channel_args",
        "channel_fwd",
        "channel_init",
        "channel_stack_builder",
        "channel_stack_type",
        "closure",
        "config",
        "debug_location",
        "gpr_base",
        "grpc_base",
        "grpc_codegen",
        "grpc_public_hdrs",
        "grpc_service_config",
        "json",
        "service_config_parser",
        "slice_buffer",
    ],
)

grpc_cc_library(
    name = "grpc_fault_injection_filter",
    srcs = [
        "src/core/ext/filters/fault_injection/fault_injection_filter.cc",
        "src/core/ext/filters/fault_injection/service_config_parser.cc",
    ],
    hdrs = [
        "src/core/ext/filters/fault_injection/fault_injection_filter.h",
        "src/core/ext/filters/fault_injection/service_config_parser.h",
    ],
    external_deps = [
        "absl/memory",
        "absl/status",
        "absl/status:statusor",
        "absl/strings",
        "absl/types:optional",
        "absl/utility",
    ],
    language = "c++",
    deps = [
        "arena_promise",
        "channel_fwd",
        "config",
        "context",
        "gpr_base",
        "grpc_base",
        "grpc_public_hdrs",
        "grpc_service_config",
        "grpc_trace",
        "json",
        "json_util",
        "poll",
        "service_config_parser",
        "sleep",
        "time",
        "try_seq",
    ],
)

grpc_cc_library(
    name = "grpc_rbac_filter",
    srcs = [
        "src/core/ext/filters/rbac/rbac_filter.cc",
        "src/core/ext/filters/rbac/rbac_service_config_parser.cc",
    ],
    hdrs = [
        "src/core/ext/filters/rbac/rbac_filter.h",
        "src/core/ext/filters/rbac/rbac_service_config_parser.h",
    ],
    external_deps = [
        "absl/memory",
        "absl/status",
        "absl/status:statusor",
        "absl/strings",
        "absl/strings:str_format",
        "absl/types:optional",
    ],
    language = "c++",
    deps = [
        "channel_args",
        "channel_fwd",
        "closure",
        "config",
        "debug_location",
        "gpr_base",
        "grpc_authorization_base",
        "grpc_base",
        "grpc_matchers",
        "grpc_public_hdrs",
        "grpc_rbac_engine",
        "grpc_security_base",
        "grpc_service_config",
        "json",
        "json_util",
        "service_config_parser",
        "transport_fwd",
    ],
)

grpc_cc_library(
    name = "grpc_http_filters",
    srcs = [
        "src/core/ext/filters/http/client/http_client_filter.cc",
        "src/core/ext/filters/http/http_filters_plugin.cc",
        "src/core/ext/filters/http/message_compress/message_compress_filter.cc",
        "src/core/ext/filters/http/message_compress/message_decompress_filter.cc",
        "src/core/ext/filters/http/server/http_server_filter.cc",
    ],
    hdrs = [
        "src/core/ext/filters/http/client/http_client_filter.h",
        "src/core/ext/filters/http/message_compress/message_compress_filter.h",
        "src/core/ext/filters/http/message_compress/message_decompress_filter.h",
        "src/core/ext/filters/http/server/http_server_filter.h",
    ],
    external_deps = [
        "absl/base:core_headers",
        "absl/meta:type_traits",
        "absl/status",
        "absl/status:statusor",
        "absl/strings",
        "absl/strings:str_format",
        "absl/types:optional",
        "absl/utility",
    ],
    language = "c++",
    visibility = ["@grpc:http"],
    deps = [
        "arena",
        "arena_promise",
        "basic_seq",
        "call_push_pull",
        "channel_fwd",
        "channel_init",
        "channel_stack_type",
        "config",
        "context",
        "debug_location",
        "gpr_base",
        "grpc_base",
        "grpc_codegen",
        "grpc_message_size_filter",
        "grpc_public_hdrs",
        "grpc_trace",
        "latch",
        "percent_encoding",
        "poll",
        "promise",
        "seq",
        "slice",
        "slice_buffer",
        "transport_fwd",
    ],
)

grpc_cc_library(
    name = "grpc_codegen",
    language = "c++",
    public_hdrs = [
        "include/grpc/impl/codegen/byte_buffer.h",
        "include/grpc/impl/codegen/byte_buffer_reader.h",
        "include/grpc/impl/codegen/compression_types.h",
        "include/grpc/impl/codegen/connectivity_state.h",
        "include/grpc/impl/codegen/grpc_types.h",
        "include/grpc/impl/codegen/propagation_bits.h",
        "include/grpc/impl/codegen/status.h",
        "include/grpc/impl/codegen/slice.h",
    ],
    visibility = ["@grpc:public"],
    deps = ["gpr_codegen"],
)

grpc_cc_library(
    name = "grpc_grpclb_balancer_addresses",
    srcs = [
        "src/core/ext/filters/client_channel/lb_policy/grpclb/grpclb_balancer_addresses.cc",
    ],
    hdrs = [
        "src/core/ext/filters/client_channel/lb_policy/grpclb/grpclb_balancer_addresses.h",
    ],
    language = "c++",
    visibility = ["@grpc:grpclb"],
    deps = [
        "channel_args",
        "gpr_platform",
        "grpc_codegen",
        "server_address",
        "useful",
    ],
)

grpc_cc_library(
    name = "grpc_lb_policy_grpclb",
    srcs = [
        "src/core/ext/filters/client_channel/lb_policy/grpclb/client_load_reporting_filter.cc",
        "src/core/ext/filters/client_channel/lb_policy/grpclb/grpclb.cc",
        "src/core/ext/filters/client_channel/lb_policy/grpclb/grpclb_client_stats.cc",
        "src/core/ext/filters/client_channel/lb_policy/grpclb/load_balancer_api.cc",
    ],
    hdrs = [
        "src/core/ext/filters/client_channel/lb_policy/grpclb/client_load_reporting_filter.h",
        "src/core/ext/filters/client_channel/lb_policy/grpclb/grpclb.h",
        "src/core/ext/filters/client_channel/lb_policy/grpclb/grpclb_client_stats.h",
        "src/core/ext/filters/client_channel/lb_policy/grpclb/load_balancer_api.h",
    ],
    external_deps = [
        "absl/base:core_headers",
        "absl/container:inlined_vector",
        "absl/memory",
        "absl/status",
        "absl/status:statusor",
        "absl/strings",
        "absl/strings:str_format",
        "absl/types:optional",
        "absl/types:variant",
        "upb_lib",
    ],
    language = "c++",
    deps = [
        "channel_fwd",
        "channel_init",
        "channel_stack_type",
        "config",
        "debug_location",
        "default_event_engine",
        "gpr_base",
        "gpr_codegen",
        "grpc_base",
        "grpc_client_channel",
        "grpc_codegen",
        "grpc_grpclb_balancer_addresses",
        "grpc_lb_upb",
        "grpc_public_hdrs",
        "grpc_resolver",
        "grpc_resolver_fake",
        "grpc_security_base",
        "grpc_sockaddr",
        "grpc_trace",
        "iomgr_timer",
        "json",
        "lb_policy",
        "lb_policy_factory",
        "lb_policy_registry",
        "orphanable",
        "protobuf_duration_upb",
        "protobuf_timestamp_upb",
        "ref_counted",
        "ref_counted_ptr",
        "resolved_address",
        "server_address",
        "slice",
        "slice_refcount",
        "sockaddr_utils",
        "subchannel_interface",
        "time",
        "uri_parser",
        "useful",
        "work_serializer",
    ],
)

grpc_cc_library(
    name = "grpc_backend_metric_data",
    hdrs = [
        "src/core/ext/filters/client_channel/lb_policy/backend_metric_data.h",
    ],
    external_deps = ["absl/strings"],
    language = "c++",
    deps = ["gpr_platform"],
)

grpc_cc_library(
    name = "grpc_lb_policy_rls",
    srcs = [
        "src/core/ext/filters/client_channel/lb_policy/rls/rls.cc",
    ],
    external_deps = [
        "absl/base:core_headers",
        "absl/hash",
        "absl/memory",
        "absl/status",
        "absl/status:statusor",
        "absl/strings",
        "absl/strings:str_format",
        "absl/types:optional",
        "upb_lib",
    ],
    language = "c++",
    deps = [
        "config",
        "debug_location",
        "dual_ref_counted",
        "gpr_base",
        "grpc_base",
        "grpc_client_channel",
        "grpc_codegen",
        "grpc_fake_credentials",
        "grpc_public_hdrs",
        "grpc_resolver",
        "grpc_security_base",
        "grpc_service_config_impl",
        "grpc_trace",
        "iomgr_timer",
        "json",
        "json_util",
        "lb_policy",
        "lb_policy_factory",
        "lb_policy_registry",
        "orphanable",
        "ref_counted_ptr",
        "rls_upb",
        "server_address",
        "slice_refcount",
        "subchannel_interface",
        "time",
        "uri_parser",
        "work_serializer",
    ],
)

grpc_cc_library(
    name = "grpc_xds_client",
    srcs = [
        "src/core/ext/xds/certificate_provider_registry.cc",
        "src/core/ext/xds/certificate_provider_store.cc",
        "src/core/ext/xds/file_watcher_certificate_provider_factory.cc",
        "src/core/ext/xds/xds_api.cc",
        "src/core/ext/xds/xds_bootstrap.cc",
        "src/core/ext/xds/xds_certificate_provider.cc",
        "src/core/ext/xds/xds_client.cc",
        "src/core/ext/xds/xds_client_grpc.cc",
        "src/core/ext/xds/xds_client_stats.cc",
        "src/core/ext/xds/xds_cluster.cc",
        "src/core/ext/xds/xds_cluster_specifier_plugin.cc",
        "src/core/ext/xds/xds_common_types.cc",
        "src/core/ext/xds/xds_endpoint.cc",
        "src/core/ext/xds/xds_http_fault_filter.cc",
        "src/core/ext/xds/xds_http_filters.cc",
        "src/core/ext/xds/xds_http_rbac_filter.cc",
        "src/core/ext/xds/xds_lb_policy_registry.cc",
        "src/core/ext/xds/xds_listener.cc",
        "src/core/ext/xds/xds_resource_type.cc",
        "src/core/ext/xds/xds_route_config.cc",
        "src/core/ext/xds/xds_routing.cc",
        "src/core/ext/xds/xds_transport_grpc.cc",
        "src/core/lib/security/credentials/xds/xds_credentials.cc",
    ],
    hdrs = [
        "src/core/ext/xds/certificate_provider_factory.h",
        "src/core/ext/xds/certificate_provider_registry.h",
        "src/core/ext/xds/certificate_provider_store.h",
        "src/core/ext/xds/file_watcher_certificate_provider_factory.h",
        "src/core/ext/xds/upb_utils.h",
        "src/core/ext/xds/xds_api.h",
        "src/core/ext/xds/xds_bootstrap.h",
        "src/core/ext/xds/xds_certificate_provider.h",
        "src/core/ext/xds/xds_channel_args.h",
        "src/core/ext/xds/xds_client.h",
        "src/core/ext/xds/xds_client_grpc.h",
        "src/core/ext/xds/xds_client_stats.h",
        "src/core/ext/xds/xds_cluster.h",
        "src/core/ext/xds/xds_cluster_specifier_plugin.h",
        "src/core/ext/xds/xds_common_types.h",
        "src/core/ext/xds/xds_endpoint.h",
        "src/core/ext/xds/xds_http_fault_filter.h",
        "src/core/ext/xds/xds_http_filters.h",
        "src/core/ext/xds/xds_http_rbac_filter.h",
        "src/core/ext/xds/xds_lb_policy_registry.h",
        "src/core/ext/xds/xds_listener.h",
        "src/core/ext/xds/xds_resource_type.h",
        "src/core/ext/xds/xds_resource_type_impl.h",
        "src/core/ext/xds/xds_route_config.h",
        "src/core/ext/xds/xds_routing.h",
        "src/core/ext/xds/xds_transport.h",
        "src/core/ext/xds/xds_transport_grpc.h",
        "src/core/lib/security/credentials/xds/xds_credentials.h",
    ],
    external_deps = [
        "absl/base:core_headers",
        "absl/container:inlined_vector",
        "absl/functional:bind_front",
        "absl/memory",
        "absl/status",
        "absl/status:statusor",
        "absl/strings",
        "absl/strings:str_format",
        "absl/types:optional",
        "absl/types:variant",
        "upb_lib",
        "upb_textformat_lib",
        "upb_json_lib",
        "re2",
        "upb_reflection",
    ],
    language = "c++",
    tags = ["nofixdeps"],
    deps = [
        "channel_creds_registry",
        "channel_fwd",
        "config",
        "debug_location",
        "default_event_engine",
        "envoy_admin_upb",
        "envoy_config_cluster_upb",
        "envoy_config_cluster_upbdefs",
        "envoy_config_core_upb",
        "envoy_config_endpoint_upb",
        "envoy_config_endpoint_upbdefs",
        "envoy_config_listener_upb",
        "envoy_config_listener_upbdefs",
        "envoy_config_rbac_upb",
        "envoy_config_route_upb",
        "envoy_config_route_upbdefs",
        "envoy_extensions_clusters_aggregate_upb",
        "envoy_extensions_clusters_aggregate_upbdefs",
        "envoy_extensions_filters_common_fault_upb",
        "envoy_extensions_filters_http_fault_upb",
        "envoy_extensions_filters_http_fault_upbdefs",
        "envoy_extensions_filters_http_rbac_upb",
        "envoy_extensions_filters_http_rbac_upbdefs",
        "envoy_extensions_filters_http_router_upb",
        "envoy_extensions_filters_http_router_upbdefs",
        "envoy_extensions_filters_network_http_connection_manager_upb",
        "envoy_extensions_filters_network_http_connection_manager_upbdefs",
        "envoy_extensions_load_balancing_policies_ring_hash_upb",
        "envoy_extensions_load_balancing_policies_wrr_locality_upb",
        "envoy_extensions_transport_sockets_tls_upb",
        "envoy_extensions_transport_sockets_tls_upbdefs",
        "envoy_service_discovery_upb",
        "envoy_service_discovery_upbdefs",
        "envoy_service_load_stats_upb",
        "envoy_service_load_stats_upbdefs",
        "envoy_service_status_upb",
        "envoy_service_status_upbdefs",
        "envoy_type_matcher_upb",
        "envoy_type_upb",
        "error",
        "google_rpc_status_upb",
        "gpr_base",
        "gpr_codegen",
        "grpc_base",
        "grpc_client_channel",
        "grpc_codegen",
        "grpc_credentials_util",
        "grpc_fake_credentials",
        "grpc_fault_injection_filter",
        "grpc_lb_xds_channel_args",
        "grpc_matchers",
        "grpc_outlier_detection_header",
        "grpc_rbac_filter",
        "grpc_secure",
        "grpc_security_base",
        "grpc_sockaddr",
        "grpc_tls_credentials",
        "grpc_trace",
        "grpc_transport_chttp2_client_connector",
        "iomgr_timer",
        "json",
        "json_util",
        "lb_policy_registry",
        "match",
        "orphanable",
        "protobuf_any_upb",
        "protobuf_duration_upb",
        "protobuf_struct_upb",
        "protobuf_struct_upbdefs",
        "protobuf_timestamp_upb",
        "protobuf_wrappers_upb",
        "ref_counted_ptr",
        "resolved_address",
        "rls_config_upb",
        "rls_config_upbdefs",
        "slice",
        "slice_refcount",
        "sockaddr_utils",
        "status_helper",
        "time",
        "tsi_ssl_credentials",
        "uri_parser",
        "useful",
        "work_serializer",
        "xds_type_upb",
        "xds_type_upbdefs",
    ],
)

grpc_cc_library(
    name = "grpc_xds_channel_stack_modifier",
    srcs = [
        "src/core/ext/xds/xds_channel_stack_modifier.cc",
    ],
    hdrs = [
        "src/core/ext/xds/xds_channel_stack_modifier.h",
    ],
    external_deps = ["absl/strings"],
    language = "c++",
    deps = [
        "channel_args",
        "channel_fwd",
        "channel_init",
        "channel_stack_builder",
        "channel_stack_type",
        "config",
        "gpr_platform",
        "grpc_base",
        "grpc_codegen",
        "ref_counted",
        "ref_counted_ptr",
        "useful",
    ],
)

grpc_cc_library(
    name = "grpc_xds_server_config_fetcher",
    srcs = [
        "src/core/ext/xds/xds_server_config_fetcher.cc",
    ],
    external_deps = [
        "absl/base:core_headers",
        "absl/status",
        "absl/status:statusor",
        "absl/strings",
        "absl/types:optional",
        "absl/types:variant",
    ],
    language = "c++",
    deps = [
        "channel_args",
        "channel_args_preconditioning",
        "channel_fwd",
        "config",
        "debug_location",
        "exec_ctx",
        "gpr_base",
        "grpc_base",
        "grpc_codegen",
        "grpc_public_hdrs",
        "grpc_security_base",
        "grpc_server_config_selector",
        "grpc_server_config_selector_filter",
        "grpc_service_config",
        "grpc_service_config_impl",
        "grpc_sockaddr",
        "grpc_tls_credentials",
        "grpc_trace",
        "grpc_xds_channel_stack_modifier",
        "grpc_xds_client",
        "iomgr_fwd",
        "ref_counted_ptr",
        "resolved_address",
        "slice_refcount",
        "sockaddr_utils",
        "unique_type_name",
        "uri_parser",
    ],
)

grpc_cc_library(
    name = "channel_creds_registry_init",
    srcs = [
        "src/core/lib/security/credentials/channel_creds_registry_init.cc",
    ],
    external_deps = [
        "absl/memory",
        "absl/strings",
    ],
    language = "c++",
    tags = ["nofixdeps"],
    deps = [
        "channel_creds_registry",
        "config",
        "gpr_platform",
        "grpc_fake_credentials",
        "grpc_google_default_credentials",
        "grpc_security_base",
        "json",
        "ref_counted_ptr",
    ],
)

grpc_cc_library(
    name = "grpc_google_mesh_ca_certificate_provider_factory",
    srcs = [
        "src/core/ext/xds/google_mesh_ca_certificate_provider_factory.cc",
    ],
    hdrs = [
        "src/core/ext/xds/google_mesh_ca_certificate_provider_factory.h",
    ],
    language = "c++",
    deps = [
        "error",
        "gpr_platform",
        "grpc_tls_credentials",
        "grpc_trace",
        "grpc_xds_client",
        "json",
        "json_util",
        "ref_counted_ptr",
        "time",
    ],
)

grpc_cc_library(
    name = "grpc_lb_policy_cds",
    srcs = [
        "src/core/ext/filters/client_channel/lb_policy/xds/cds.cc",
    ],
    external_deps = [
        "absl/memory",
        "absl/status",
        "absl/status:statusor",
        "absl/strings",
        "absl/types:optional",
    ],
    language = "c++",
    deps = [
        "debug_location",
        "gpr_base",
        "grpc_base",
        "grpc_codegen",
        "grpc_matchers",
        "grpc_outlier_detection_header",
        "grpc_security_base",
        "grpc_tls_credentials",
        "grpc_trace",
        "grpc_xds_client",
        "json",
        "lb_policy",
        "lb_policy_factory",
        "lb_policy_registry",
        "orphanable",
        "ref_counted_ptr",
        "server_address",
        "subchannel_interface",
        "time",
        "unique_type_name",
        "work_serializer",
    ],
)

grpc_cc_library(
    name = "grpc_lb_xds_channel_args",
    hdrs = [
        "src/core/ext/filters/client_channel/lb_policy/xds/xds_channel_args.h",
    ],
    language = "c++",
)

grpc_cc_library(
    name = "grpc_lb_xds_common",
    hdrs = [
        "src/core/ext/filters/client_channel/lb_policy/xds/xds.h",
    ],
    external_deps = ["absl/memory"],
    language = "c++",
    deps = [
        "gpr_platform",
        "grpc_xds_client",
        "ref_counted_ptr",
        "server_address",
    ],
)

grpc_cc_library(
    name = "grpc_lb_policy_xds_cluster_resolver",
    srcs = [
        "src/core/ext/filters/client_channel/lb_policy/xds/xds_cluster_resolver.cc",
    ],
    external_deps = [
        "absl/memory",
        "absl/status",
        "absl/status:statusor",
        "absl/strings",
        "absl/types:optional",
    ],
    language = "c++",
    deps = [
        "channel_args",
        "config",
        "debug_location",
        "gpr_base",
        "grpc_base",
        "grpc_client_channel",
        "grpc_codegen",
        "grpc_lb_address_filtering",
        "grpc_lb_policy_ring_hash",
        "grpc_lb_xds_channel_args",
        "grpc_lb_xds_common",
        "grpc_outlier_detection_header",
        "grpc_resolver",
        "grpc_resolver_fake",
        "grpc_trace",
        "grpc_xds_client",
        "json",
        "lb_policy",
        "lb_policy_factory",
        "lb_policy_registry",
        "orphanable",
        "ref_counted_ptr",
        "server_address",
        "subchannel_interface",
        "work_serializer",
    ],
)

grpc_cc_library(
    name = "grpc_lb_policy_xds_cluster_impl",
    srcs = [
        "src/core/ext/filters/client_channel/lb_policy/xds/xds_cluster_impl.cc",
    ],
    external_deps = [
        "absl/base:core_headers",
        "absl/memory",
        "absl/status",
        "absl/status:statusor",
        "absl/strings",
        "absl/types:optional",
        "absl/types:variant",
    ],
    language = "c++",
    deps = [
        "channel_args",
        "debug_location",
        "gpr_base",
        "grpc_base",
        "grpc_client_channel",
        "grpc_codegen",
        "grpc_lb_xds_channel_args",
        "grpc_lb_xds_common",
        "grpc_trace",
        "grpc_xds_client",
        "json",
        "lb_policy",
        "lb_policy_factory",
        "lb_policy_registry",
        "orphanable",
        "ref_counted",
        "ref_counted_ptr",
        "server_address",
        "subchannel_interface",
    ],
)

grpc_cc_library(
    name = "grpc_lb_policy_xds_cluster_manager",
    srcs = [
        "src/core/ext/filters/client_channel/lb_policy/xds/xds_cluster_manager.cc",
    ],
    external_deps = [
        "absl/memory",
        "absl/status",
        "absl/status:statusor",
        "absl/strings",
    ],
    language = "c++",
    deps = [
        "channel_args",
        "closure",
        "debug_location",
        "exec_ctx",
        "gpr_base",
        "grpc_base",
        "grpc_client_channel",
        "grpc_codegen",
        "grpc_resolver_xds_header",
        "grpc_trace",
        "iomgr_timer",
        "json",
        "lb_policy",
        "lb_policy_factory",
        "lb_policy_registry",
        "orphanable",
        "ref_counted",
        "ref_counted_ptr",
        "server_address",
        "subchannel_interface",
        "time",
        "work_serializer",
    ],
)

grpc_cc_library(
    name = "grpc_lb_address_filtering",
    srcs = [
        "src/core/ext/filters/client_channel/lb_policy/address_filtering.cc",
    ],
    hdrs = [
        "src/core/ext/filters/client_channel/lb_policy/address_filtering.h",
    ],
    external_deps = [
        "absl/memory",
        "absl/status:statusor",
        "absl/strings",
    ],
    language = "c++",
    deps = [
        "gpr_platform",
        "server_address",
    ],
)

grpc_cc_library(
    name = "grpc_lb_subchannel_list",
    hdrs = [
        "src/core/ext/filters/client_channel/lb_policy/subchannel_list.h",
    ],
    external_deps = [
        "absl/status",
        "absl/types:optional",
    ],
    language = "c++",
    deps = [
        "debug_location",
        "gpr_base",
        "grpc_base",
        "grpc_codegen",
        "iomgr_fwd",
        "lb_policy",
        "orphanable",
        "ref_counted_ptr",
        "server_address",
        "subchannel_interface",
    ],
)

grpc_cc_library(
    name = "grpc_lb_policy_pick_first",
    srcs = [
        "src/core/ext/filters/client_channel/lb_policy/pick_first/pick_first.cc",
    ],
    external_deps = [
        "absl/memory",
        "absl/status",
        "absl/status:statusor",
        "absl/strings",
        "absl/types:optional",
    ],
    language = "c++",
    deps = [
        "channel_args",
        "debug_location",
        "gpr_base",
        "grpc_base",
        "grpc_codegen",
        "grpc_lb_subchannel_list",
        "grpc_trace",
        "json",
        "lb_policy",
        "lb_policy_factory",
        "lb_policy_registry",
        "orphanable",
        "ref_counted_ptr",
        "server_address",
        "subchannel_interface",
    ],
)

grpc_cc_library(
    name = "grpc_lb_policy_ring_hash",
    srcs = [
        "src/core/ext/filters/client_channel/lb_policy/ring_hash/ring_hash.cc",
    ],
    hdrs = [
        "src/core/ext/filters/client_channel/lb_policy/ring_hash/ring_hash.h",
    ],
    external_deps = [
        "absl/base:core_headers",
        "absl/container:inlined_vector",
        "absl/memory",
        "absl/status",
        "absl/status:statusor",
        "absl/strings",
        "absl/types:optional",
        "xxhash",
    ],
    language = "c++",
    deps = [
        "closure",
        "debug_location",
        "exec_ctx",
        "gpr_base",
        "grpc_base",
        "grpc_client_channel",
        "grpc_codegen",
        "grpc_lb_subchannel_list",
        "grpc_trace",
        "json",
        "lb_policy",
        "lb_policy_factory",
        "lb_policy_registry",
        "orphanable",
        "ref_counted",
        "ref_counted_ptr",
        "server_address",
        "sockaddr_utils",
        "subchannel_interface",
        "unique_type_name",
        "work_serializer",
    ],
)

grpc_cc_library(
    name = "grpc_lb_policy_round_robin",
    srcs = [
        "src/core/ext/filters/client_channel/lb_policy/round_robin/round_robin.cc",
    ],
    external_deps = [
        "absl/memory",
        "absl/status",
        "absl/status:statusor",
        "absl/strings",
        "absl/types:optional",
    ],
    language = "c++",
    deps = [
        "debug_location",
        "gpr_base",
        "grpc_base",
        "grpc_codegen",
        "grpc_lb_subchannel_list",
        "grpc_trace",
        "json",
        "lb_policy",
        "lb_policy_factory",
        "lb_policy_registry",
        "orphanable",
        "ref_counted_ptr",
        "server_address",
        "subchannel_interface",
    ],
)

grpc_cc_library(
    name = "grpc_outlier_detection_header",
    hdrs = [
        "src/core/ext/filters/client_channel/lb_policy/outlier_detection/outlier_detection.h",
    ],
    external_deps = ["absl/types:optional"],
    language = "c++",
    deps = [
        "gpr_platform",
        "time",
    ],
)

grpc_cc_library(
    name = "grpc_lb_policy_outlier_detection",
    srcs = [
        "src/core/ext/filters/client_channel/lb_policy/outlier_detection/outlier_detection.cc",
    ],
    external_deps = [
        "absl/memory",
        "absl/random",
        "absl/status",
        "absl/status:statusor",
        "absl/strings",
        "absl/types:variant",
    ],
    language = "c++",
    deps = [
        "channel_args",
        "closure",
        "debug_location",
        "exec_ctx",
        "gpr_base",
        "grpc_base",
        "grpc_client_channel",
        "grpc_codegen",
        "grpc_outlier_detection_header",
        "grpc_trace",
        "iomgr_fwd",
        "iomgr_timer",
        "json",
        "json_util",
        "lb_policy",
        "lb_policy_factory",
        "lb_policy_registry",
        "orphanable",
        "ref_counted",
        "ref_counted_ptr",
        "server_address",
        "sockaddr_utils",
        "subchannel_interface",
        "work_serializer",
    ],
)

grpc_cc_library(
    name = "grpc_lb_policy_priority",
    srcs = [
        "src/core/ext/filters/client_channel/lb_policy/priority/priority.cc",
    ],
    external_deps = [
        "absl/memory",
        "absl/status",
        "absl/status:statusor",
        "absl/strings",
        "absl/types:optional",
    ],
    language = "c++",
    deps = [
        "channel_args",
        "closure",
        "debug_location",
        "exec_ctx",
        "gpr_base",
        "grpc_base",
        "grpc_client_channel",
        "grpc_codegen",
        "grpc_lb_address_filtering",
        "grpc_trace",
        "iomgr_timer",
        "json",
        "lb_policy",
        "lb_policy_factory",
        "lb_policy_registry",
        "orphanable",
        "ref_counted",
        "ref_counted_ptr",
        "server_address",
        "subchannel_interface",
        "time",
        "work_serializer",
    ],
)

grpc_cc_library(
    name = "grpc_lb_policy_weighted_target",
    srcs = [
        "src/core/ext/filters/client_channel/lb_policy/weighted_target/weighted_target.cc",
    ],
    external_deps = [
        "absl/memory",
        "absl/status",
        "absl/status:statusor",
        "absl/strings",
        "absl/types:optional",
    ],
    language = "c++",
    deps = [
        "channel_args",
        "debug_location",
        "default_event_engine",
        "gpr_base",
        "grpc_base",
        "grpc_client_channel",
        "grpc_codegen",
        "grpc_lb_address_filtering",
        "grpc_trace",
        "json",
        "lb_policy",
        "lb_policy_factory",
        "lb_policy_registry",
        "orphanable",
        "ref_counted",
        "ref_counted_ptr",
        "server_address",
        "subchannel_interface",
        "time",
        "work_serializer",
    ],
)

grpc_cc_library(
    name = "lb_server_load_reporting_filter",
    srcs = [
        "src/core/ext/filters/load_reporting/server_load_reporting_filter.cc",
    ],
    hdrs = [
        "src/core/ext/filters/load_reporting/registered_opencensus_objects.h",
        "src/core/ext/filters/load_reporting/server_load_reporting_filter.h",
        "src/cpp/server/load_reporter/constants.h",
    ],
    external_deps = [
        "absl/container:inlined_vector",
        "absl/meta:type_traits",
        "absl/status",
        "absl/status:statusor",
        "absl/strings",
        "absl/strings:str_format",
        "absl/types:optional",
        "opencensus-stats",
        "opencensus-tags",
    ],
    language = "c++",
    deps = [
        "arena_promise",
        "channel_fwd",
        "channel_init",
        "channel_stack_type",
        "config",
        "context",
        "gpr_base",
        "gpr_platform",
        "grpc_base",
        "grpc_codegen",
        "grpc_public_hdrs",
        "grpc_security_base",
        "grpc_sockaddr",
        "poll",
        "promise",
        "resolved_address",
        "seq",
        "slice",
        "uri_parser",
    ],
    alwayslink = 1,
)

grpc_cc_library(
    name = "lb_load_data_store",
    srcs = [
        "src/cpp/server/load_reporter/load_data_store.cc",
    ],
    hdrs = [
        "src/cpp/server/load_reporter/constants.h",
        "src/cpp/server/load_reporter/load_data_store.h",
    ],
    language = "c++",
    deps = [
        "gpr_base",
        "gpr_platform",
        "grpc++",
        "grpc_sockaddr",
    ],
)

grpc_cc_library(
    name = "lb_server_load_reporting_service_server_builder_plugin",
    srcs = [
        "src/cpp/server/load_reporter/load_reporting_service_server_builder_plugin.cc",
    ],
    hdrs = [
        "src/cpp/server/load_reporter/load_reporting_service_server_builder_plugin.h",
    ],
    language = "c++",
    deps = [
        "gpr_platform",
        "grpc++",
        "lb_load_reporter_service",
    ],
)

grpc_cc_library(
    name = "grpcpp_server_load_reporting",
    srcs = [
        "src/cpp/server/load_reporter/load_reporting_service_server_builder_option.cc",
        "src/cpp/server/load_reporter/util.cc",
    ],
    language = "c++",
    public_hdrs = [
        "include/grpcpp/ext/server_load_reporting.h",
    ],
    tags = ["nofixdeps"],
    deps = [
        "gpr_base",
        "gpr_platform",
        "grpc",
        "grpc++",
        "grpc++_codegen_base",
        "grpc_codegen",
        "lb_server_load_reporting_filter",
        "lb_server_load_reporting_service_server_builder_plugin",
    ],
)

grpc_cc_library(
    name = "lb_load_reporter_service",
    srcs = [
        "src/cpp/server/load_reporter/load_reporter_async_service_impl.cc",
    ],
    hdrs = [
        "src/cpp/server/load_reporter/load_reporter_async_service_impl.h",
    ],
    external_deps = [
        "absl/memory",
        "protobuf_headers",
    ],
    language = "c++",
    tags = ["nofixdeps"],
    deps = [
        "gpr",
        "gpr_codegen",
        "grpc++",
        "lb_load_reporter",
    ],
)

grpc_cc_library(
    name = "lb_get_cpu_stats",
    srcs = [
        "src/cpp/server/load_reporter/get_cpu_stats_linux.cc",
        "src/cpp/server/load_reporter/get_cpu_stats_macos.cc",
        "src/cpp/server/load_reporter/get_cpu_stats_unsupported.cc",
        "src/cpp/server/load_reporter/get_cpu_stats_windows.cc",
    ],
    hdrs = [
        "src/cpp/server/load_reporter/get_cpu_stats.h",
    ],
    language = "c++",
    deps = [
        "gpr_base",
        "gpr_platform",
    ],
)

grpc_cc_library(
    name = "lb_load_reporter",
    srcs = [
        "src/cpp/server/load_reporter/load_reporter.cc",
    ],
    hdrs = [
        "src/cpp/server/load_reporter/constants.h",
        "src/cpp/server/load_reporter/load_reporter.h",
    ],
    external_deps = [
        "opencensus-stats",
        "opencensus-tags",
        "protobuf_headers",
    ],
    language = "c++",
    tags = ["nofixdeps"],
    deps = [
        "gpr",
        "gpr_codegen",
        "lb_get_cpu_stats",
        "lb_load_data_store",
        "//src/proto/grpc/lb/v1:load_reporter_proto",
    ],
)

grpc_cc_library(
    name = "polling_resolver",
    srcs = [
        "src/core/ext/filters/client_channel/resolver/polling_resolver.cc",
    ],
    hdrs = [
        "src/core/ext/filters/client_channel/resolver/polling_resolver.h",
    ],
    external_deps = [
        "absl/status",
        "absl/status:statusor",
        "absl/strings",
        "absl/types:optional",
    ],
    language = "c++",
    deps = [
        "debug_location",
        "gpr_base",
        "grpc_base",
        "grpc_resolver",
        "grpc_trace",
        "iomgr_fwd",
        "iomgr_timer",
        "orphanable",
        "ref_counted_ptr",
        "time",
        "uri_parser",
        "work_serializer",
    ],
)

grpc_cc_library(
    name = "grpc_resolver_dns_selection",
    srcs = [
        "src/core/ext/filters/client_channel/resolver/dns/dns_resolver_selection.cc",
    ],
    hdrs = [
        "src/core/ext/filters/client_channel/resolver/dns/dns_resolver_selection.h",
    ],
    language = "c++",
    deps = ["gpr_base"],
)

grpc_cc_library(
    name = "grpc_resolver_dns_native",
    srcs = [
        "src/core/ext/filters/client_channel/resolver/dns/native/dns_resolver.cc",
    ],
    external_deps = [
        "absl/functional:bind_front",
        "absl/memory",
        "absl/status",
        "absl/status:statusor",
        "absl/strings",
        "absl/types:optional",
    ],
    language = "c++",
    deps = [
        "config",
        "debug_location",
        "gpr_base",
        "grpc_base",
        "grpc_codegen",
        "grpc_resolver",
        "grpc_resolver_dns_selection",
        "grpc_trace",
        "orphanable",
        "polling_resolver",
        "ref_counted_ptr",
        "resolved_address",
        "server_address",
        "time",
        "uri_parser",
    ],
)

grpc_cc_library(
    name = "grpc_resolver_dns_ares",
    srcs = [
        "src/core/ext/filters/client_channel/resolver/dns/c_ares/dns_resolver_ares.cc",
        "src/core/ext/filters/client_channel/resolver/dns/c_ares/grpc_ares_ev_driver_posix.cc",
        "src/core/ext/filters/client_channel/resolver/dns/c_ares/grpc_ares_ev_driver_windows.cc",
        "src/core/ext/filters/client_channel/resolver/dns/c_ares/grpc_ares_wrapper.cc",
        "src/core/ext/filters/client_channel/resolver/dns/c_ares/grpc_ares_wrapper_posix.cc",
        "src/core/ext/filters/client_channel/resolver/dns/c_ares/grpc_ares_wrapper_windows.cc",
    ],
    hdrs = [
        "src/core/ext/filters/client_channel/resolver/dns/c_ares/grpc_ares_ev_driver.h",
        "src/core/ext/filters/client_channel/resolver/dns/c_ares/grpc_ares_wrapper.h",
    ],
    external_deps = [
        "absl/base:core_headers",
        "absl/container:flat_hash_set",
        "absl/memory",
        "absl/status",
        "absl/status:statusor",
        "absl/strings",
        "absl/strings:str_format",
        "absl/types:optional",
        "address_sorting",
        "cares",
    ],
    language = "c++",
    deps = [
        "config",
        "debug_location",
        "event_engine_common",
        "gpr_base",
        "grpc_base",
        "grpc_codegen",
        "grpc_grpclb_balancer_addresses",
        "grpc_resolver",
        "grpc_resolver_dns_selection",
        "grpc_service_config",
        "grpc_service_config_impl",
        "grpc_sockaddr",
        "grpc_trace",
        "iomgr_fwd",
        "iomgr_port",
        "iomgr_timer",
        "json",
        "orphanable",
        "polling_resolver",
        "ref_counted_ptr",
        "resolved_address",
        "server_address",
        "sockaddr_utils",
        "time",
        "uri_parser",
    ],
)

grpc_cc_library(
    name = "grpc_resolver_sockaddr",
    srcs = [
        "src/core/ext/filters/client_channel/resolver/sockaddr/sockaddr_resolver.cc",
    ],
    external_deps = [
        "absl/memory",
        "absl/status:statusor",
        "absl/strings",
    ],
    language = "c++",
    deps = [
        "config",
        "gpr_base",
        "grpc_base",
        "grpc_resolver",
        "iomgr_port",
        "orphanable",
        "resolved_address",
        "server_address",
        "uri_parser",
    ],
)

grpc_cc_library(
    name = "grpc_resolver_binder",
    srcs = [
        "src/core/ext/filters/client_channel/resolver/binder/binder_resolver.cc",
    ],
    external_deps = [
        "absl/memory",
        "absl/status:statusor",
        "absl/strings",
    ],
    language = "c++",
    deps = [
        "config",
        "gpr_base",
        "grpc_base",
        "grpc_resolver",
        "iomgr_port",
        "orphanable",
        "resolved_address",
        "server_address",
        "uri_parser",
    ],
)

grpc_cc_library(
    name = "grpc_resolver_fake",
    srcs = ["src/core/ext/filters/client_channel/resolver/fake/fake_resolver.cc"],
    hdrs = ["src/core/ext/filters/client_channel/resolver/fake/fake_resolver.h"],
    external_deps = [
        "absl/base:core_headers",
        "absl/memory",
        "absl/status",
        "absl/status:statusor",
        "absl/strings",
    ],
    language = "c++",
    visibility = [
        "//test:__subpackages__",
        "@grpc:grpc_resolver_fake",
    ],
    deps = [
        "channel_args",
        "config",
        "debug_location",
        "gpr_base",
        "grpc_codegen",
        "grpc_resolver",
        "grpc_service_config",
        "orphanable",
        "ref_counted",
        "ref_counted_ptr",
        "server_address",
        "uri_parser",
        "useful",
        "work_serializer",
    ],
)

grpc_cc_library(
    name = "grpc_resolver_xds_header",
    hdrs = [
        "src/core/ext/filters/client_channel/resolver/xds/xds_resolver.h",
    ],
    language = "c++",
    deps = [
        "gpr_platform",
        "unique_type_name",
    ],
)

grpc_cc_library(
    name = "grpc_resolver_xds",
    srcs = [
        "src/core/ext/filters/client_channel/resolver/xds/xds_resolver.cc",
    ],
    external_deps = [
        "absl/memory",
        "absl/meta:type_traits",
        "absl/random",
        "absl/status",
        "absl/status:statusor",
        "absl/strings",
        "absl/strings:str_format",
        "absl/types:optional",
        "absl/types:variant",
        "re2",
        "xxhash",
    ],
    language = "c++",
    deps = [
        "arena",
        "channel_fwd",
        "config",
        "debug_location",
        "dual_ref_counted",
        "gpr_base",
        "grpc_base",
        "grpc_client_channel",
        "grpc_codegen",
        "grpc_lb_policy_ring_hash",
        "grpc_public_hdrs",
        "grpc_resolver",
        "grpc_service_config",
        "grpc_service_config_impl",
        "grpc_trace",
        "grpc_xds_client",
        "iomgr_fwd",
        "match",
        "orphanable",
        "ref_counted_ptr",
        "server_address",
        "time",
        "unique_type_name",
        "uri_parser",
        "work_serializer",
    ],
)

grpc_cc_library(
    name = "grpc_resolver_c2p",
    srcs = [
        "src/core/ext/filters/client_channel/resolver/google_c2p/google_c2p_resolver.cc",
    ],
    external_deps = [
        "absl/memory",
        "absl/status",
        "absl/status:statusor",
        "absl/strings",
        "absl/strings:str_format",
        "absl/types:optional",
    ],
    language = "c++",
    deps = [
        "alts_util",
        "config",
        "debug_location",
        "gpr_base",
        "grpc_base",
        "grpc_codegen",
        "grpc_resolver",
        "grpc_security_base",
        "grpc_xds_client",
        "httpcli",
        "json",
        "orphanable",
        "ref_counted_ptr",
        "resource_quota",
        "time",
        "uri_parser",
        "work_serializer",
    ],
)

grpc_cc_library(
    name = "httpcli",
    srcs = [
        "src/core/lib/http/format_request.cc",
        "src/core/lib/http/httpcli.cc",
        "src/core/lib/http/parser.cc",
    ],
    hdrs = [
        "src/core/lib/http/format_request.h",
        "src/core/lib/http/httpcli.h",
        "src/core/lib/http/parser.h",
    ],
    external_deps = [
        "absl/base:core_headers",
        "absl/functional:bind_front",
        "absl/status",
        "absl/status:statusor",
        "absl/strings",
        "absl/strings:str_format",
        "absl/types:optional",
    ],
    language = "c++",
    visibility = ["@grpc:httpcli"],
    deps = [
        "channel_args_preconditioning",
        "config",
        "debug_location",
        "gpr_base",
        "grpc_base",
        "grpc_codegen",
        "grpc_security_base",
        "grpc_trace",
        "handshaker",
        "handshaker_registry",
        "iomgr_fwd",
        "orphanable",
        "ref_counted_ptr",
        "resolved_address",
        "resource_quota",
        "slice_refcount",
        "sockaddr_utils",
        "tcp_connect_handshaker",
        "time",
        "uri_parser",
    ],
)

grpc_cc_library(
    name = "grpc_authorization_base",
    srcs = [
        "src/core/lib/security/authorization/authorization_policy_provider_vtable.cc",
        "src/core/lib/security/authorization/evaluate_args.cc",
        "src/core/lib/security/authorization/grpc_server_authz_filter.cc",
    ],
    hdrs = [
        "src/core/lib/security/authorization/authorization_engine.h",
        "src/core/lib/security/authorization/authorization_policy_provider.h",
        "src/core/lib/security/authorization/evaluate_args.h",
        "src/core/lib/security/authorization/grpc_server_authz_filter.h",
    ],
    external_deps = [
        "absl/status",
        "absl/status:statusor",
        "absl/strings",
        "absl/types:optional",
    ],
    language = "c++",
    deps = [
        "arena_promise",
        "channel_args",
        "channel_fwd",
        "dual_ref_counted",
        "gpr_base",
        "grpc_base",
        "grpc_codegen",
        "grpc_credentials_util",
        "grpc_security_base",
        "grpc_trace",
        "poll",
        "promise",
        "ref_counted",
        "ref_counted_ptr",
        "resolved_address",
        "slice",
        "uri_parser",
        "useful",
    ],
)

grpc_cc_library(
    name = "tsi_fake_credentials",
    srcs = [
        "src/core/tsi/fake_transport_security.cc",
    ],
    hdrs = [
        "src/core/tsi/fake_transport_security.h",
    ],
    language = "c++",
    visibility = [
        "@grpc:public",
    ],
    deps = [
        "gpr_base",
        "slice",
        "tsi_base",
        "useful",
    ],
)

grpc_cc_library(
    name = "grpc_fake_credentials",
    srcs = [
        "src/core/lib/security/credentials/fake/fake_credentials.cc",
        "src/core/lib/security/security_connector/fake/fake_security_connector.cc",
    ],
    hdrs = [
        "src/core/ext/filters/client_channel/lb_policy/grpclb/grpclb.h",
        "src/core/lib/security/credentials/fake/fake_credentials.h",
        "src/core/lib/security/security_connector/fake/fake_security_connector.h",
    ],
    external_deps = [
        "absl/status",
        "absl/status:statusor",
        "absl/strings",
        "absl/types:optional",
    ],
    language = "c++",
    deps = [
        "arena_promise",
        "debug_location",
        "gpr_base",
        "grpc_base",
        "grpc_codegen",
        "grpc_security_base",
        "handshaker",
        "iomgr_fwd",
        "poll",
        "promise",
        "ref_counted_ptr",
        "slice",
        "tsi_base",
        "tsi_fake_credentials",
        "unique_type_name",
        "useful",
    ],
)

grpc_cc_library(
    name = "grpc_insecure_credentials",
    srcs = [
        "src/core/lib/security/credentials/insecure/insecure_credentials.cc",
        "src/core/lib/security/security_connector/insecure/insecure_security_connector.cc",
    ],
    hdrs = [
        "src/core/lib/security/credentials/insecure/insecure_credentials.h",
        "src/core/lib/security/security_connector/insecure/insecure_security_connector.h",
    ],
    external_deps = [
        "absl/status",
        "absl/strings",
    ],
    language = "c++",
    deps = [
        "arena_promise",
        "debug_location",
        "gpr_base",
        "grpc_base",
        "grpc_security_base",
        "handshaker",
        "iomgr_fwd",
        "poll",
        "promise",
        "ref_counted_ptr",
        "tsi_base",
        "tsi_local_credentials",
        "unique_type_name",
    ],
)

grpc_cc_library(
    name = "tsi_local_credentials",
    srcs = [
        "src/core/tsi/local_transport_security.cc",
    ],
    hdrs = [
        "src/core/tsi/local_transport_security.h",
    ],
    language = "c++",
    deps = [
        "exec_ctx",
        "gpr_base",
        "grpc_trace",
        "tsi_base",
    ],
)

grpc_cc_library(
    name = "grpc_local_credentials",
    srcs = [
        "src/core/lib/security/credentials/local/local_credentials.cc",
        "src/core/lib/security/security_connector/local/local_security_connector.cc",
    ],
    hdrs = [
        "src/core/lib/security/credentials/local/local_credentials.h",
        "src/core/lib/security/security_connector/local/local_security_connector.h",
    ],
    external_deps = [
        "absl/status",
        "absl/status:statusor",
        "absl/strings",
        "absl/types:optional",
    ],
    language = "c++",
    deps = [
        "arena_promise",
        "debug_location",
        "gpr_base",
        "grpc_base",
        "grpc_client_channel",
        "grpc_security_base",
        "grpc_sockaddr",
        "handshaker",
        "iomgr_fwd",
        "poll",
        "promise",
        "ref_counted_ptr",
        "resolved_address",
        "sockaddr_utils",
        "tsi_base",
        "tsi_local_credentials",
        "unique_type_name",
        "uri_parser",
        "useful",
    ],
)

grpc_cc_library(
    name = "grpc_alts_credentials",
    srcs = [
        "src/core/lib/security/credentials/alts/alts_credentials.cc",
        "src/core/lib/security/security_connector/alts/alts_security_connector.cc",
    ],
    hdrs = [
        "src/core/lib/security/credentials/alts/alts_credentials.h",
        "src/core/lib/security/security_connector/alts/alts_security_connector.h",
    ],
    external_deps = [
        "absl/status",
        "absl/strings",
        "absl/types:optional",
    ],
    language = "c++",
    visibility = ["@grpc:public"],
    deps = [
        "alts_util",
        "arena_promise",
        "debug_location",
        "gpr_base",
        "grpc_base",
        "grpc_codegen",
        "grpc_security_base",
        "handshaker",
        "iomgr_fwd",
        "poll",
        "promise",
        "ref_counted_ptr",
        "slice_refcount",
        "tsi_alts_credentials",
        "tsi_base",
        "unique_type_name",
        "useful",
    ],
)

grpc_cc_library(
    name = "grpc_ssl_credentials",
    srcs = [
        "src/core/lib/security/credentials/ssl/ssl_credentials.cc",
        "src/core/lib/security/security_connector/ssl/ssl_security_connector.cc",
    ],
    hdrs = [
        "src/core/lib/security/credentials/ssl/ssl_credentials.h",
        "src/core/lib/security/security_connector/ssl/ssl_security_connector.h",
    ],
    external_deps = [
        "absl/status",
        "absl/strings",
        "absl/strings:str_format",
        "absl/types:optional",
    ],
    language = "c++",
    deps = [
        "arena_promise",
        "debug_location",
        "gpr_base",
        "grpc_base",
        "grpc_codegen",
        "grpc_security_base",
        "grpc_trace",
        "handshaker",
        "iomgr_fwd",
        "poll",
        "promise",
        "ref_counted_ptr",
        "tsi_base",
        "tsi_ssl_credentials",
        "tsi_ssl_session_cache",
        "unique_type_name",
        "useful",
    ],
)

grpc_cc_library(
    name = "grpc_google_default_credentials",
    srcs = [
        "src/core/lib/security/credentials/google_default/credentials_generic.cc",
        "src/core/lib/security/credentials/google_default/google_default_credentials.cc",
    ],
    hdrs = [
        "src/core/ext/filters/client_channel/lb_policy/grpclb/grpclb.h",
        "src/core/lib/security/credentials/google_default/google_default_credentials.h",
    ],
    external_deps = [
        "absl/status:statusor",
        "absl/strings",
        "absl/types:optional",
    ],
    language = "c++",
    tags = ["nofixdeps"],
    deps = [
        "alts_util",
        "gpr_base",
        "grpc_alts_credentials",
        "grpc_base",
        "grpc_codegen",
        "grpc_external_account_credentials",
        "grpc_jwt_credentials",
        "grpc_lb_xds_channel_args",
        "grpc_oauth2_credentials",
        "grpc_security_base",
        "grpc_ssl_credentials",
        "grpc_trace",
        "httpcli",
        "json",
        "ref_counted_ptr",
        "slice_refcount",
        "time",
        "unique_type_name",
        "uri_parser",
        "useful",
    ],
)

grpc_cc_library(
    name = "grpc_tls_credentials",
    srcs = [
        "src/core/lib/security/credentials/tls/grpc_tls_certificate_distributor.cc",
        "src/core/lib/security/credentials/tls/grpc_tls_certificate_provider.cc",
        "src/core/lib/security/credentials/tls/grpc_tls_certificate_verifier.cc",
        "src/core/lib/security/credentials/tls/grpc_tls_credentials_options.cc",
        "src/core/lib/security/credentials/tls/tls_credentials.cc",
        "src/core/lib/security/security_connector/tls/tls_security_connector.cc",
    ],
    hdrs = [
        "src/core/lib/security/credentials/tls/grpc_tls_certificate_distributor.h",
        "src/core/lib/security/credentials/tls/grpc_tls_certificate_provider.h",
        "src/core/lib/security/credentials/tls/grpc_tls_certificate_verifier.h",
        "src/core/lib/security/credentials/tls/grpc_tls_credentials_options.h",
        "src/core/lib/security/credentials/tls/tls_credentials.h",
        "src/core/lib/security/security_connector/tls/tls_security_connector.h",
    ],
    external_deps = [
        "absl/base:core_headers",
        "absl/container:inlined_vector",
        "absl/functional:bind_front",
        "absl/memory",
        "absl/status",
        "absl/status:statusor",
        "absl/strings",
        "absl/types:optional",
        "libcrypto",
        "libssl",
    ],
    language = "c++",
    deps = [
        "arena_promise",
        "debug_location",
        "gpr_base",
        "gpr_codegen",
        "grpc_base",
        "grpc_codegen",
        "grpc_credentials_util",
        "grpc_public_hdrs",
        "grpc_security_base",
        "grpc_trace",
        "handshaker",
        "iomgr_fwd",
        "poll",
        "promise",
        "ref_counted",
        "ref_counted_ptr",
        "slice_refcount",
        "tsi_base",
        "tsi_ssl_credentials",
        "tsi_ssl_session_cache",
        "unique_type_name",
        "useful",
    ],
)

grpc_cc_library(
    name = "grpc_iam_credentials",
    srcs = [
        "src/core/lib/security/credentials/iam/iam_credentials.cc",
    ],
    hdrs = [
        "src/core/lib/security/credentials/iam/iam_credentials.h",
    ],
    external_deps = [
        "absl/status:statusor",
        "absl/strings",
        "absl/strings:str_format",
        "absl/types:optional",
    ],
    language = "c++",
    deps = [
        "arena_promise",
        "gpr_base",
        "grpc_base",
        "grpc_security_base",
        "grpc_trace",
        "poll",
        "promise",
        "ref_counted_ptr",
        "slice",
        "unique_type_name",
        "useful",
    ],
)

grpc_cc_library(
    name = "grpc_jwt_credentials",
    srcs = [
        "src/core/lib/security/credentials/jwt/json_token.cc",
        "src/core/lib/security/credentials/jwt/jwt_credentials.cc",
        "src/core/lib/security/credentials/jwt/jwt_verifier.cc",
    ],
    hdrs = [
        "src/core/lib/security/credentials/jwt/json_token.h",
        "src/core/lib/security/credentials/jwt/jwt_credentials.h",
        "src/core/lib/security/credentials/jwt/jwt_verifier.h",
    ],
    external_deps = [
        "absl/status",
        "absl/status:statusor",
        "absl/strings",
        "absl/strings:str_format",
        "absl/time",
        "absl/types:optional",
        "libcrypto",
        "libssl",
    ],
    language = "c++",
    visibility = ["@grpc:public"],
    deps = [
        "arena_promise",
        "gpr_base",
        "gpr_codegen",
        "grpc_base",
        "grpc_credentials_util",
        "grpc_security_base",
        "grpc_trace",
        "httpcli",
        "httpcli_ssl_credentials",
        "json",
        "orphanable",
        "poll",
        "promise",
        "ref_counted_ptr",
        "slice",
        "slice_refcount",
        "time",
        "tsi_ssl_types",
        "unique_type_name",
        "uri_parser",
        "useful",
    ],
)

grpc_cc_library(
    name = "grpc_oauth2_credentials",
    srcs = [
        "src/core/lib/security/credentials/oauth2/oauth2_credentials.cc",
    ],
    hdrs = [
        "src/core/lib/security/credentials/oauth2/oauth2_credentials.h",
    ],
    external_deps = [
        "absl/status",
        "absl/status:statusor",
        "absl/strings",
        "absl/strings:str_format",
        "absl/types:optional",
    ],
    language = "c++",
    deps = [
        "activity",
        "arena_promise",
        "context",
        "gpr_base",
        "gpr_codegen",
        "grpc_base",
        "grpc_credentials_util",
        "grpc_security_base",
        "grpc_trace",
        "httpcli",
        "httpcli_ssl_credentials",
        "json",
        "orphanable",
        "poll",
        "promise",
        "ref_counted",
        "ref_counted_ptr",
        "slice",
        "slice_refcount",
        "time",
        "unique_type_name",
        "uri_parser",
        "useful",
    ],
)

grpc_cc_library(
    name = "grpc_external_account_credentials",
    srcs = [
        "src/core/lib/security/credentials/external/aws_external_account_credentials.cc",
        "src/core/lib/security/credentials/external/aws_request_signer.cc",
        "src/core/lib/security/credentials/external/external_account_credentials.cc",
        "src/core/lib/security/credentials/external/file_external_account_credentials.cc",
        "src/core/lib/security/credentials/external/url_external_account_credentials.cc",
    ],
    hdrs = [
        "src/core/lib/security/credentials/external/aws_external_account_credentials.h",
        "src/core/lib/security/credentials/external/aws_request_signer.h",
        "src/core/lib/security/credentials/external/external_account_credentials.h",
        "src/core/lib/security/credentials/external/file_external_account_credentials.h",
        "src/core/lib/security/credentials/external/url_external_account_credentials.h",
    ],
    external_deps = [
        "absl/memory",
        "absl/status",
        "absl/status:statusor",
        "absl/strings",
        "absl/strings:str_format",
        "absl/time",
        "libcrypto",
    ],
    language = "c++",
    deps = [
        "gpr_base",
        "grpc_base",
        "grpc_credentials_util",
        "grpc_oauth2_credentials",
        "grpc_security_base",
        "httpcli",
        "httpcli_ssl_credentials",
        "json",
        "orphanable",
        "ref_counted_ptr",
        "slice_refcount",
        "time",
        "uri_parser",
    ],
)

grpc_cc_library(
    name = "httpcli_ssl_credentials",
    srcs = [
        "src/core/lib/http/httpcli_security_connector.cc",
    ],
    hdrs = [
        "src/core/lib/http/httpcli_ssl_credentials.h",
    ],
    external_deps = [
        "absl/status",
        "absl/strings",
        "absl/types:optional",
    ],
    language = "c++",
    deps = [
        "arena_promise",
        "debug_location",
        "gpr_base",
        "grpc_base",
        "grpc_codegen",
        "grpc_security_base",
        "handshaker",
        "iomgr_fwd",
        "poll",
        "promise",
        "ref_counted_ptr",
        "tsi_base",
        "tsi_ssl_credentials",
        "unique_type_name",
    ],
)

grpc_cc_library(
    name = "grpc_secure",
    language = "c++",
    public_hdrs = GRPC_PUBLIC_HDRS,
    tags = ["nofixdeps"],
    visibility = ["@grpc:public"],
    deps = [
        "config",
        "gpr_base",
        "grpc_alts_credentials",
        "grpc_authorization_base",
        "grpc_base",
        "grpc_client_channel",
        "grpc_codegen",
        "grpc_credentials_util",
        "grpc_external_account_credentials",
        "grpc_fake_credentials",
        "grpc_google_default_credentials",
        "grpc_iam_credentials",
        "grpc_insecure_credentials",
        "grpc_jwt_credentials",
        "grpc_local_credentials",
        "grpc_oauth2_credentials",
        "grpc_security_base",
        "grpc_ssl_credentials",
        "grpc_tls_credentials",
        "grpc_trace",
        "grpc_transport_chttp2_alpn",
        "httpcli",
        "httpcli_ssl_credentials",
        "json",
        "promise",
        "ref_counted",
        "ref_counted_ptr",
        "slice",
        "slice_refcount",
        "sockaddr_utils",
        "tsi_base",
        "uri_parser",
        "useful",
    ],
)

grpc_cc_library(
    name = "tsi_ssl_types",
    hdrs = [
        "src/core/tsi/ssl_types.h",
    ],
    external_deps = ["libssl"],
    language = "c++",
    deps = ["gpr_platform"],
)

grpc_cc_library(
    name = "grpc_security_base",
    srcs = [
        "src/core/lib/security/context/security_context.cc",
        "src/core/lib/security/credentials/call_creds_util.cc",
        "src/core/lib/security/credentials/composite/composite_credentials.cc",
        "src/core/lib/security/credentials/credentials.cc",
        "src/core/lib/security/credentials/plugin/plugin_credentials.cc",
        "src/core/lib/security/security_connector/security_connector.cc",
        "src/core/lib/security/transport/client_auth_filter.cc",
        "src/core/lib/security/transport/secure_endpoint.cc",
        "src/core/lib/security/transport/security_handshaker.cc",
        "src/core/lib/security/transport/server_auth_filter.cc",
        "src/core/lib/security/transport/tsi_error.cc",
    ],
    hdrs = [
        "src/core/lib/security/context/security_context.h",
        "src/core/lib/security/credentials/call_creds_util.h",
        "src/core/lib/security/credentials/composite/composite_credentials.h",
        "src/core/lib/security/credentials/credentials.h",
        "src/core/lib/security/credentials/plugin/plugin_credentials.h",
        "src/core/lib/security/security_connector/security_connector.h",
        "src/core/lib/security/transport/auth_filters.h",
        "src/core/lib/security/transport/secure_endpoint.h",
        "src/core/lib/security/transport/security_handshaker.h",
        "src/core/lib/security/transport/tsi_error.h",
    ],
    external_deps = [
        "absl/base:core_headers",
        "absl/container:inlined_vector",
        "absl/memory",
        "absl/status",
        "absl/status:statusor",
        "absl/strings",
        "absl/types:optional",
    ],
    language = "c++",
    public_hdrs = GRPC_PUBLIC_HDRS,
    visibility = ["@grpc:public"],
    deps = [
        "activity",
        "arena",
        "arena_promise",
        "basic_seq",
        "channel_args",
        "channel_fwd",
        "closure",
        "config",
        "context",
        "debug_location",
        "event_engine_memory_allocator",
        "exec_ctx",
        "gpr_base",
        "gpr_codegen",
        "grpc_base",
        "grpc_codegen",
        "grpc_public_hdrs",
        "grpc_trace",
        "handshaker",
        "handshaker_factory",
        "handshaker_registry",
        "iomgr_fwd",
        "memory_quota",
        "poll",
        "promise",
        "ref_counted",
        "ref_counted_ptr",
        "resource_quota",
        "resource_quota_trace",
        "slice",
        "slice_refcount",
        "try_seq",
        "tsi_base",
        "unique_type_name",
        "useful",
    ],
)

grpc_cc_library(
    name = "grpc_credentials_util",
    srcs = [
        "src/core/lib/security/credentials/tls/tls_utils.cc",
        "src/core/lib/security/security_connector/load_system_roots_fallback.cc",
        "src/core/lib/security/security_connector/load_system_roots_supported.cc",
        "src/core/lib/security/util/json_util.cc",
    ],
    hdrs = [
        "src/core/lib/security/credentials/tls/tls_utils.h",
        "src/core/lib/security/security_connector/load_system_roots.h",
        "src/core/lib/security/security_connector/load_system_roots_supported.h",
        "src/core/lib/security/util/json_util.h",
    ],
    external_deps = ["absl/strings"],
    language = "c++",
    visibility = ["@grpc:public"],
    deps = [
        "gpr_base",
        "grpc_base",
        "grpc_security_base",
        "json",
        "useful",
    ],
)

grpc_cc_library(
    name = "tsi_alts_credentials",
    srcs = [
        "src/core/tsi/alts/crypt/aes_gcm.cc",
        "src/core/tsi/alts/crypt/gsec.cc",
        "src/core/tsi/alts/frame_protector/alts_counter.cc",
        "src/core/tsi/alts/frame_protector/alts_crypter.cc",
        "src/core/tsi/alts/frame_protector/alts_frame_protector.cc",
        "src/core/tsi/alts/frame_protector/alts_record_protocol_crypter_common.cc",
        "src/core/tsi/alts/frame_protector/alts_seal_privacy_integrity_crypter.cc",
        "src/core/tsi/alts/frame_protector/alts_unseal_privacy_integrity_crypter.cc",
        "src/core/tsi/alts/frame_protector/frame_handler.cc",
        "src/core/tsi/alts/handshaker/alts_handshaker_client.cc",
        "src/core/tsi/alts/handshaker/alts_shared_resource.cc",
        "src/core/tsi/alts/handshaker/alts_tsi_handshaker.cc",
        "src/core/tsi/alts/handshaker/alts_tsi_utils.cc",
        "src/core/tsi/alts/zero_copy_frame_protector/alts_grpc_integrity_only_record_protocol.cc",
        "src/core/tsi/alts/zero_copy_frame_protector/alts_grpc_privacy_integrity_record_protocol.cc",
        "src/core/tsi/alts/zero_copy_frame_protector/alts_grpc_record_protocol_common.cc",
        "src/core/tsi/alts/zero_copy_frame_protector/alts_iovec_record_protocol.cc",
        "src/core/tsi/alts/zero_copy_frame_protector/alts_zero_copy_grpc_protector.cc",
    ],
    hdrs = [
        "src/core/tsi/alts/crypt/gsec.h",
        "src/core/tsi/alts/frame_protector/alts_counter.h",
        "src/core/tsi/alts/frame_protector/alts_crypter.h",
        "src/core/tsi/alts/frame_protector/alts_frame_protector.h",
        "src/core/tsi/alts/frame_protector/alts_record_protocol_crypter_common.h",
        "src/core/tsi/alts/frame_protector/frame_handler.h",
        "src/core/tsi/alts/handshaker/alts_handshaker_client.h",
        "src/core/tsi/alts/handshaker/alts_shared_resource.h",
        "src/core/tsi/alts/handshaker/alts_tsi_handshaker.h",
        "src/core/tsi/alts/handshaker/alts_tsi_handshaker_private.h",
        "src/core/tsi/alts/handshaker/alts_tsi_utils.h",
        "src/core/tsi/alts/zero_copy_frame_protector/alts_grpc_integrity_only_record_protocol.h",
        "src/core/tsi/alts/zero_copy_frame_protector/alts_grpc_privacy_integrity_record_protocol.h",
        "src/core/tsi/alts/zero_copy_frame_protector/alts_grpc_record_protocol.h",
        "src/core/tsi/alts/zero_copy_frame_protector/alts_grpc_record_protocol_common.h",
        "src/core/tsi/alts/zero_copy_frame_protector/alts_iovec_record_protocol.h",
        "src/core/tsi/alts/zero_copy_frame_protector/alts_zero_copy_grpc_protector.h",
    ],
    external_deps = [
        "libssl",
        "libcrypto",
        "upb_lib",
    ],
    language = "c++",
    tags = ["nofixdeps"],
    visibility = ["@grpc:public"],
    deps = [
        "alts_util",
        "arena",
        "config",
        "error",
        "gpr_base",
        "grpc_base",
        "tsi_base",
        "useful",
    ],
)

grpc_cc_library(
    name = "tsi_ssl_session_cache",
    srcs = [
        "src/core/tsi/ssl/session_cache/ssl_session_boringssl.cc",
        "src/core/tsi/ssl/session_cache/ssl_session_cache.cc",
        "src/core/tsi/ssl/session_cache/ssl_session_openssl.cc",
    ],
    hdrs = [
        "src/core/tsi/ssl/session_cache/ssl_session.h",
        "src/core/tsi/ssl/session_cache/ssl_session_cache.h",
    ],
    external_deps = [
        "absl/memory",
        "libssl",
    ],
    language = "c++",
    visibility = ["@grpc:public"],
    deps = [
        "cpp_impl_of",
        "gpr_base",
        "grpc_codegen",
        "ref_counted",
        "slice",
    ],
)

grpc_cc_library(
    name = "tsi_ssl_credentials",
    srcs = [
        "src/core/lib/security/security_connector/ssl_utils.cc",
        "src/core/lib/security/security_connector/ssl_utils_config.cc",
        "src/core/tsi/ssl/key_logging/ssl_key_logging.cc",
        "src/core/tsi/ssl_transport_security.cc",
    ],
    hdrs = [
        "src/core/lib/security/security_connector/ssl_utils.h",
        "src/core/lib/security/security_connector/ssl_utils_config.h",
        "src/core/tsi/ssl/key_logging/ssl_key_logging.h",
        "src/core/tsi/ssl_transport_security.h",
    ],
    external_deps = [
        "absl/base:core_headers",
        "absl/status",
        "absl/strings",
        "libcrypto",
        "libssl",
    ],
    language = "c++",
    visibility = ["@grpc:public"],
    deps = [
        "gpr_base",
        "grpc_base",
        "grpc_codegen",
        "grpc_credentials_util",
        "grpc_security_base",
        "grpc_transport_chttp2_alpn",
        "ref_counted",
        "ref_counted_ptr",
        "tsi_base",
        "tsi_ssl_session_cache",
        "tsi_ssl_types",
        "useful",
    ],
)

grpc_cc_library(
    name = "grpc_mock_cel",
    hdrs = [
        "src/core/lib/security/authorization/mock_cel/activation.h",
        "src/core/lib/security/authorization/mock_cel/cel_expr_builder_factory.h",
        "src/core/lib/security/authorization/mock_cel/cel_expression.h",
        "src/core/lib/security/authorization/mock_cel/cel_value.h",
        "src/core/lib/security/authorization/mock_cel/evaluator_core.h",
        "src/core/lib/security/authorization/mock_cel/flat_expr_builder.h",
    ],
    external_deps = [
        "absl/memory",
        "absl/status",
        "absl/status:statusor",
        "absl/strings",
        "absl/types:span",
    ],
    language = "c++",
    deps = [
        "google_type_expr_upb",
        "gpr_platform",
    ],
)

# This target depends on RE2 and should not be linked into grpc by default for binary-size reasons.
grpc_cc_library(
    name = "grpc_matchers",
    srcs = [
        "src/core/lib/matchers/matchers.cc",
    ],
    hdrs = [
        "src/core/lib/matchers/matchers.h",
    ],
    external_deps = [
        "absl/memory",
        "absl/status",
        "absl/status:statusor",
        "absl/strings",
        "absl/strings:str_format",
        "absl/types:optional",
        "re2",
    ],
    language = "c++",
    deps = ["gpr_base"],
)

# This target pulls in a dependency on RE2 and should not be linked into grpc by default for binary-size reasons.
grpc_cc_library(
    name = "grpc_rbac_engine",
    srcs = [
        "src/core/lib/security/authorization/grpc_authorization_engine.cc",
        "src/core/lib/security/authorization/matchers.cc",
        "src/core/lib/security/authorization/rbac_policy.cc",
    ],
    hdrs = [
        "src/core/lib/security/authorization/grpc_authorization_engine.h",
        "src/core/lib/security/authorization/matchers.h",
        "src/core/lib/security/authorization/rbac_policy.h",
    ],
    external_deps = [
        "absl/memory",
        "absl/status",
        "absl/status:statusor",
        "absl/strings",
        "absl/strings:str_format",
        "absl/types:optional",
    ],
    language = "c++",
    deps = [
        "gpr_base",
        "grpc_authorization_base",
        "grpc_base",
        "grpc_matchers",
        "resolved_address",
        "sockaddr_utils",
    ],
)

# This target pulls in a dependency on RE2 and should not be linked into grpc by default for binary-size reasons.
grpc_cc_library(
    name = "grpc_authorization_provider",
    srcs = [
        "src/core/lib/security/authorization/grpc_authorization_policy_provider.cc",
        "src/core/lib/security/authorization/rbac_translator.cc",
    ],
    hdrs = [
        "src/core/lib/security/authorization/grpc_authorization_policy_provider.h",
        "src/core/lib/security/authorization/rbac_translator.h",
    ],
    external_deps = [
        "absl/base:core_headers",
        "absl/memory",
        "absl/status",
        "absl/status:statusor",
        "absl/strings",
        "absl/strings:str_format",
    ],
    language = "c++",
    public_hdrs = GRPC_PUBLIC_HDRS,
    deps = [
        "gpr_base",
        "gpr_codegen",
        "grpc_authorization_base",
        "grpc_base",
        "grpc_codegen",
        "grpc_matchers",
        "grpc_public_hdrs",
        "grpc_rbac_engine",
        "grpc_trace",
        "json",
        "ref_counted_ptr",
        "slice_refcount",
        "useful",
    ],
)

# This target pulls in a dependency on RE2 and should not be linked into grpc by default for binary-size reasons.
grpc_cc_library(
    name = "grpc++_authorization_provider",
    srcs = [
        "src/cpp/server/authorization_policy_provider.cc",
    ],
    hdrs = [
        "include/grpcpp/security/authorization_policy_provider.h",
    ],
    language = "c++",
    deps = [
        "gpr_base",
        "grpc++",
        "grpc++_codegen_base",
        "grpc_authorization_provider",
        "grpc_public_hdrs",
    ],
)

# This target pulls in a dependency on RE2 and should not be linked into grpc by default for binary-size reasons.
grpc_cc_library(
    name = "grpc_cel_engine",
    srcs = [
        "src/core/lib/security/authorization/cel_authorization_engine.cc",
    ],
    hdrs = [
        "src/core/lib/security/authorization/cel_authorization_engine.h",
    ],
    external_deps = [
        "absl/container:flat_hash_set",
        "absl/memory",
        "absl/strings",
        "absl/types:optional",
        "absl/types:span",
        "upb_lib",
    ],
    language = "c++",
    deps = [
        "envoy_config_rbac_upb",
        "google_type_expr_upb",
        "gpr_base",
        "grpc_authorization_base",
        "grpc_mock_cel",
    ],
)

grpc_cc_library(
    name = "hpack_constants",
    hdrs = [
        "src/core/ext/transport/chttp2/transport/hpack_constants.h",
    ],
    language = "c++",
    deps = ["gpr_platform"],
)

grpc_cc_library(
    name = "hpack_encoder_table",
    srcs = [
        "src/core/ext/transport/chttp2/transport/hpack_encoder_table.cc",
    ],
    hdrs = [
        "src/core/ext/transport/chttp2/transport/hpack_encoder_table.h",
    ],
    external_deps = ["absl/container:inlined_vector"],
    language = "c++",
    deps = [
        "gpr_base",
        "hpack_constants",
    ],
)

grpc_cc_library(
    name = "chttp2_flow_control",
    srcs = [
        "src/core/ext/transport/chttp2/transport/flow_control.cc",
    ],
    hdrs = [
        "src/core/ext/transport/chttp2/transport/flow_control.h",
    ],
    external_deps = [
        "absl/functional:function_ref",
        "absl/status",
        "absl/strings",
        "absl/strings:str_format",
        "absl/types:optional",
        "absl/utility",
    ],
    deps = [
        "bdp_estimator",
        "exec_ctx",
        "gpr_base",
        "grpc_trace",
        "memory_quota",
        "pid_controller",
        "time",
        "useful",
    ],
)

grpc_cc_library(
    name = "grpc_transport_chttp2",
    srcs = [
        "src/core/ext/transport/chttp2/transport/bin_decoder.cc",
        "src/core/ext/transport/chttp2/transport/bin_encoder.cc",
        "src/core/ext/transport/chttp2/transport/chttp2_transport.cc",
        "src/core/ext/transport/chttp2/transport/context_list.cc",
        "src/core/ext/transport/chttp2/transport/frame_data.cc",
        "src/core/ext/transport/chttp2/transport/frame_goaway.cc",
        "src/core/ext/transport/chttp2/transport/frame_ping.cc",
        "src/core/ext/transport/chttp2/transport/frame_rst_stream.cc",
        "src/core/ext/transport/chttp2/transport/frame_settings.cc",
        "src/core/ext/transport/chttp2/transport/frame_window_update.cc",
        "src/core/ext/transport/chttp2/transport/hpack_encoder.cc",
        "src/core/ext/transport/chttp2/transport/hpack_parser.cc",
        "src/core/ext/transport/chttp2/transport/hpack_parser_table.cc",
        "src/core/ext/transport/chttp2/transport/http2_settings.cc",
        "src/core/ext/transport/chttp2/transport/huffsyms.cc",
        "src/core/ext/transport/chttp2/transport/parsing.cc",
        "src/core/ext/transport/chttp2/transport/stream_lists.cc",
        "src/core/ext/transport/chttp2/transport/stream_map.cc",
        "src/core/ext/transport/chttp2/transport/varint.cc",
        "src/core/ext/transport/chttp2/transport/writing.cc",
    ],
    hdrs = [
        "src/core/ext/transport/chttp2/transport/bin_decoder.h",
        "src/core/ext/transport/chttp2/transport/bin_encoder.h",
        "src/core/ext/transport/chttp2/transport/chttp2_transport.h",
        "src/core/ext/transport/chttp2/transport/context_list.h",
        "src/core/ext/transport/chttp2/transport/frame.h",
        "src/core/ext/transport/chttp2/transport/frame_data.h",
        "src/core/ext/transport/chttp2/transport/frame_goaway.h",
        "src/core/ext/transport/chttp2/transport/frame_ping.h",
        "src/core/ext/transport/chttp2/transport/frame_rst_stream.h",
        "src/core/ext/transport/chttp2/transport/frame_settings.h",
        "src/core/ext/transport/chttp2/transport/frame_window_update.h",
        "src/core/ext/transport/chttp2/transport/hpack_encoder.h",
        "src/core/ext/transport/chttp2/transport/hpack_parser.h",
        "src/core/ext/transport/chttp2/transport/hpack_parser_table.h",
        "src/core/ext/transport/chttp2/transport/http2_settings.h",
        "src/core/ext/transport/chttp2/transport/huffsyms.h",
        "src/core/ext/transport/chttp2/transport/internal.h",
        "src/core/ext/transport/chttp2/transport/stream_map.h",
        "src/core/ext/transport/chttp2/transport/varint.h",
    ],
    external_deps = [
        "absl/base:core_headers",
        "absl/status",
        "absl/strings",
        "absl/strings:cord",
        "absl/strings:str_format",
        "absl/types:optional",
        "absl/types:span",
        "absl/types:variant",
        "absl/utility",
    ],
    language = "c++",
    visibility = ["@grpc:grpclb"],
    deps = [
        "arena",
        "bdp_estimator",
        "bitset",
        "chttp2_flow_control",
        "debug_location",
        "gpr_base",
        "grpc_base",
        "grpc_codegen",
        "grpc_public_hdrs",
        "grpc_trace",
        "hpack_constants",
        "hpack_encoder_table",
        "httpcli",
        "iomgr_fwd",
        "iomgr_timer",
        "memory_quota",
        "poll",
        "ref_counted",
        "ref_counted_ptr",
        "resource_quota",
        "resource_quota_trace",
        "slice",
        "slice_buffer",
        "slice_refcount",
        "status_helper",
        "time",
        "transport_fwd",
        "useful",
    ],
)

grpc_cc_library(
    name = "grpc_transport_chttp2_alpn",
    srcs = [
        "src/core/ext/transport/chttp2/alpn/alpn.cc",
    ],
    hdrs = [
        "src/core/ext/transport/chttp2/alpn/alpn.h",
    ],
    language = "c++",
    deps = [
        "gpr_base",
        "useful",
    ],
)

grpc_cc_library(
    name = "grpc_transport_chttp2_client_connector",
    srcs = [
        "src/core/ext/transport/chttp2/client/chttp2_connector.cc",
    ],
    hdrs = [
        "src/core/ext/transport/chttp2/client/chttp2_connector.h",
    ],
    external_deps = [
        "absl/status",
        "absl/status:statusor",
        "absl/strings:str_format",
        "absl/types:optional",
    ],
    language = "c++",
    deps = [
        "channel_args_preconditioning",
        "channel_stack_type",
        "config",
        "debug_location",
        "gpr_base",
        "grpc_base",
        "grpc_client_channel",
        "grpc_codegen",
        "grpc_insecure_credentials",
        "grpc_public_hdrs",
        "grpc_resolver",
        "grpc_security_base",
        "grpc_trace",
        "grpc_transport_chttp2",
        "handshaker",
        "handshaker_registry",
        "iomgr_timer",
        "orphanable",
        "ref_counted_ptr",
        "resolved_address",
        "slice",
        "sockaddr_utils",
        "tcp_connect_handshaker",
        "transport_fwd",
        "unique_type_name",
    ],
)

grpc_cc_library(
    name = "grpc_transport_chttp2_server",
    srcs = [
        "src/core/ext/transport/chttp2/server/chttp2_server.cc",
    ],
    hdrs = [
        "src/core/ext/transport/chttp2/server/chttp2_server.h",
    ],
    external_deps = [
        "absl/base:core_headers",
        "absl/memory",
        "absl/status",
        "absl/status:statusor",
        "absl/strings",
        "absl/strings:str_format",
        "absl/types:optional",
    ],
    language = "c++",
    deps = [
        "config",
        "debug_location",
        "gpr_base",
        "grpc_base",
        "grpc_codegen",
        "grpc_insecure_credentials",
        "grpc_security_base",
        "grpc_trace",
        "grpc_transport_chttp2",
        "handshaker",
        "handshaker_registry",
        "iomgr_fwd",
        "iomgr_timer",
        "memory_quota",
        "orphanable",
        "ref_counted_ptr",
        "resolved_address",
        "resource_quota",
        "slice",
        "sockaddr_utils",
        "time",
        "transport_fwd",
        "unique_type_name",
        "uri_parser",
    ],
)

grpc_cc_library(
    name = "grpc_transport_inproc",
    srcs = [
        "src/core/ext/transport/inproc/inproc_plugin.cc",
        "src/core/ext/transport/inproc/inproc_transport.cc",
    ],
    hdrs = [
        "src/core/ext/transport/inproc/inproc_transport.h",
    ],
    external_deps = [
        "absl/status",
        "absl/status:statusor",
        "absl/strings",
        "absl/types:optional",
        "absl/utility",
    ],
    language = "c++",
    deps = [
        "arena",
        "channel_args_preconditioning",
        "channel_stack_type",
        "config",
        "debug_location",
        "gpr_base",
        "grpc_base",
        "grpc_codegen",
        "grpc_public_hdrs",
        "grpc_trace",
        "iomgr_fwd",
        "ref_counted_ptr",
        "slice",
        "slice_buffer",
        "time",
        "transport_fwd",
    ],
)

grpc_cc_library(
    name = "tsi_base",
    srcs = [
        "src/core/tsi/transport_security.cc",
        "src/core/tsi/transport_security_grpc.cc",
    ],
    hdrs = [
        "src/core/tsi/transport_security.h",
        "src/core/tsi/transport_security_grpc.h",
        "src/core/tsi/transport_security_interface.h",
    ],
    language = "c++",
    visibility = ["@grpc:tsi_interface"],
    deps = [
        "gpr_base",
        "grpc_trace",
    ],
)

grpc_cc_library(
    name = "alts_util",
    srcs = [
        "src/core/lib/security/credentials/alts/check_gcp_environment.cc",
        "src/core/lib/security/credentials/alts/check_gcp_environment_linux.cc",
        "src/core/lib/security/credentials/alts/check_gcp_environment_no_op.cc",
        "src/core/lib/security/credentials/alts/check_gcp_environment_windows.cc",
        "src/core/lib/security/credentials/alts/grpc_alts_credentials_client_options.cc",
        "src/core/lib/security/credentials/alts/grpc_alts_credentials_options.cc",
        "src/core/lib/security/credentials/alts/grpc_alts_credentials_server_options.cc",
        "src/core/tsi/alts/handshaker/transport_security_common_api.cc",
    ],
    hdrs = [
        "src/core/lib/security/credentials/alts/check_gcp_environment.h",
        "src/core/lib/security/credentials/alts/grpc_alts_credentials_options.h",
        "src/core/tsi/alts/handshaker/transport_security_common_api.h",
    ],
    external_deps = ["upb_lib"],
    language = "c++",
    visibility = ["@grpc:tsi"],
    deps = [
        "alts_upb",
        "gpr_base",
        "grpc_trace",
    ],
)

grpc_cc_library(
    name = "tsi",
    external_deps = [
        "libssl",
        "libcrypto",
        "absl/strings",
        "upb_lib",
    ],
    language = "c++",
    tags = ["nofixdeps"],
    visibility = ["@grpc:tsi"],
    deps = [
        "gpr",
        "grpc_base",
        "tsi_alts_credentials",
        "tsi_base",
        "tsi_fake_credentials",
        "tsi_local_credentials",
        "tsi_ssl_credentials",
        "useful",
    ],
)

grpc_cc_library(
    name = "grpc++_base",
    srcs = GRPCXX_SRCS,
    hdrs = GRPCXX_HDRS,
    external_deps = [
        "absl/base:core_headers",
        "absl/status",
        "absl/status:statusor",
        "absl/strings",
        "absl/synchronization",
        "absl/memory",
        "upb_lib",
        "protobuf_headers",
    ],
    language = "c++",
    public_hdrs = GRPCXX_PUBLIC_HDRS,
    tags = ["nofixdeps"],
    visibility = ["@grpc:alt_grpc++_base_legacy"],
    deps = [
        "arena",
        "channel_init",
        "config",
        "gpr_base",
        "gpr_codegen",
        "grpc",
        "grpc++_codegen_base",
        "grpc++_codegen_base_src",
        "grpc++_internal_hdrs_only",
        "grpc_base",
        "grpc_codegen",
        "grpc_health_upb",
        "grpc_service_config",
        "grpc_service_config_impl",
        "grpc_trace",
        "grpc_transport_inproc",
        "grpcpp_call_metric_recorder",
        "iomgr_timer",
        "ref_counted",
        "ref_counted_ptr",
        "resource_quota",
        "slice",
        "time",
        "useful",
    ],
)

grpc_cc_library(
    name = "grpc++_base_unsecure",
    srcs = GRPCXX_SRCS,
    hdrs = GRPCXX_HDRS,
    external_deps = [
        "absl/base:core_headers",
        "absl/status",
        "absl/status:statusor",
        "absl/strings",
        "absl/synchronization",
        "absl/memory",
        "upb_lib",
        "protobuf_headers",
    ],
    language = "c++",
    public_hdrs = GRPCXX_PUBLIC_HDRS,
    tags = [
        "avoid_dep",
        "nofixdeps",
    ],
    visibility = ["@grpc:alt_grpc++_base_unsecure_legacy"],
    deps = [
        "arena",
        "channel_init",
        "config",
        "gpr_base",
        "gpr_codegen",
        "grpc++_codegen_base",
        "grpc++_codegen_base_src",
        "grpc++_internal_hdrs_only",
        "grpc_base",
        "grpc_codegen",
        "grpc_health_upb",
        "grpc_insecure_credentials",
        "grpc_service_config",
        "grpc_service_config_impl",
        "grpc_trace",
        "grpc_transport_inproc",
        "grpc_unsecure",
        "grpcpp_call_metric_recorder",
        "iomgr_timer",
        "ref_counted",
        "ref_counted_ptr",
        "resource_quota",
        "slice",
        "time",
        "useful",
    ],
)

grpc_cc_library(
    name = "grpc++_codegen_base",
    language = "c++",
    public_hdrs = [
        "include/grpc++/impl/codegen/async_stream.h",
        "include/grpc++/impl/codegen/async_unary_call.h",
        "include/grpc++/impl/codegen/byte_buffer.h",
        "include/grpc++/impl/codegen/call_hook.h",
        "include/grpc++/impl/codegen/call.h",
        "include/grpc++/impl/codegen/channel_interface.h",
        "include/grpc++/impl/codegen/client_context.h",
        "include/grpc++/impl/codegen/client_unary_call.h",
        "include/grpc++/impl/codegen/completion_queue_tag.h",
        "include/grpc++/impl/codegen/completion_queue.h",
        "include/grpc++/impl/codegen/config.h",
        "include/grpc++/impl/codegen/core_codegen_interface.h",
        "include/grpc++/impl/codegen/create_auth_context.h",
        "include/grpc++/impl/codegen/grpc_library.h",
        "include/grpc++/impl/codegen/metadata_map.h",
        "include/grpc++/impl/codegen/method_handler_impl.h",
        "include/grpc++/impl/codegen/rpc_method.h",
        "include/grpc++/impl/codegen/rpc_service_method.h",
        "include/grpc++/impl/codegen/security/auth_context.h",
        "include/grpc++/impl/codegen/serialization_traits.h",
        "include/grpc++/impl/codegen/server_context.h",
        "include/grpc++/impl/codegen/server_interface.h",
        "include/grpc++/impl/codegen/service_type.h",
        "include/grpc++/impl/codegen/slice.h",
        "include/grpc++/impl/codegen/status_code_enum.h",
        "include/grpc++/impl/codegen/status.h",
        "include/grpc++/impl/codegen/string_ref.h",
        "include/grpc++/impl/codegen/stub_options.h",
        "include/grpc++/impl/codegen/sync_stream.h",
        "include/grpc++/impl/codegen/time.h",
        "include/grpcpp/impl/codegen/async_generic_service.h",
        "include/grpcpp/impl/codegen/async_stream.h",
        "include/grpcpp/impl/codegen/async_unary_call.h",
        "include/grpcpp/impl/codegen/byte_buffer.h",
        "include/grpcpp/impl/codegen/call_hook.h",
        "include/grpcpp/impl/codegen/call_op_set_interface.h",
        "include/grpcpp/impl/codegen/call_op_set.h",
        "include/grpcpp/impl/codegen/call.h",
        "include/grpcpp/impl/codegen/callback_common.h",
        "include/grpcpp/impl/codegen/channel_interface.h",
        "include/grpcpp/impl/codegen/client_callback.h",
        "include/grpcpp/impl/codegen/client_context.h",
        "include/grpcpp/impl/codegen/client_interceptor.h",
        "include/grpcpp/impl/codegen/client_unary_call.h",
        "include/grpcpp/impl/codegen/completion_queue_tag.h",
        "include/grpcpp/impl/codegen/completion_queue.h",
        "include/grpcpp/impl/codegen/config.h",
        "include/grpcpp/impl/codegen/core_codegen_interface.h",
        "include/grpcpp/impl/codegen/create_auth_context.h",
        "include/grpcpp/impl/codegen/delegating_channel.h",
        "include/grpcpp/impl/codegen/grpc_library.h",
        "include/grpcpp/impl/codegen/intercepted_channel.h",
        "include/grpcpp/impl/codegen/interceptor_common.h",
        "include/grpcpp/impl/codegen/interceptor.h",
        "include/grpcpp/impl/codegen/message_allocator.h",
        "include/grpcpp/impl/codegen/metadata_map.h",
        "include/grpcpp/impl/codegen/method_handler_impl.h",
        "include/grpcpp/impl/codegen/method_handler.h",
        "include/grpcpp/impl/codegen/rpc_method.h",
        "include/grpcpp/impl/codegen/rpc_service_method.h",
        "include/grpcpp/impl/codegen/security/auth_context.h",
        "include/grpcpp/impl/codegen/serialization_traits.h",
        "include/grpcpp/impl/codegen/server_callback_handlers.h",
        "include/grpcpp/impl/codegen/server_callback.h",
        "include/grpcpp/impl/codegen/server_context.h",
        "include/grpcpp/impl/codegen/server_interceptor.h",
        "include/grpcpp/impl/codegen/server_interface.h",
        "include/grpcpp/impl/codegen/service_type.h",
        "include/grpcpp/impl/codegen/slice.h",
        "include/grpcpp/impl/codegen/status_code_enum.h",
        "include/grpcpp/impl/codegen/status.h",
        "include/grpcpp/impl/codegen/string_ref.h",
        "include/grpcpp/impl/codegen/stub_options.h",
        "include/grpcpp/impl/codegen/sync_stream.h",
        "include/grpcpp/impl/codegen/time.h",
    ],
    tags = ["nofixdeps"],
    visibility = ["@grpc:public"],
    deps = [
        "grpc++_internal_hdrs_only",
        "grpc_codegen",
    ],
)

grpc_cc_library(
    name = "grpc++_codegen_base_src",
    srcs = [
        "src/cpp/codegen/codegen_init.cc",
    ],
    language = "c++",
    tags = ["nofixdeps"],
    deps = [
        "grpc++_codegen_base",
        "grpc++_public_hdrs",
    ],
)

grpc_cc_library(
    name = "grpc++_codegen_proto",
    external_deps = [
        "protobuf_headers",
    ],
    language = "c++",
    public_hdrs = [
        "include/grpc++/impl/codegen/proto_utils.h",
        "include/grpcpp/impl/codegen/proto_buffer_reader.h",
        "include/grpcpp/impl/codegen/proto_buffer_writer.h",
        "include/grpcpp/impl/codegen/proto_utils.h",
    ],
    tags = ["nofixdeps"],
    visibility = ["@grpc:public"],
    deps = [
        "grpc++_codegen_base",
        "grpc++_config_proto",
    ],
)

grpc_cc_library(
    name = "grpc++_config_proto",
    external_deps = [
        "protobuf_headers",
    ],
    language = "c++",
    public_hdrs = [
        "include/grpc++/impl/codegen/config_protobuf.h",
        "include/grpcpp/impl/codegen/config_protobuf.h",
    ],
    tags = ["nofixdeps"],
    visibility = ["@grpc:public"],
)

grpc_cc_library(
    name = "grpc++_reflection",
    srcs = [
        "src/cpp/ext/proto_server_reflection.cc",
        "src/cpp/ext/proto_server_reflection_plugin.cc",
    ],
    hdrs = [
        "src/cpp/ext/proto_server_reflection.h",
    ],
    external_deps = [
        "protobuf_headers",
    ],
    language = "c++",
    public_hdrs = [
        "include/grpc++/ext/proto_server_reflection_plugin.h",
        "include/grpcpp/ext/proto_server_reflection_plugin.h",
    ],
    tags = ["nofixdeps"],
    visibility = ["@grpc:public"],
    deps = [
        "grpc++",
        "//src/proto/grpc/reflection/v1alpha:reflection_proto",
    ],
    alwayslink = 1,
)

grpc_cc_library(
    name = "grpcpp_call_metric_recorder",
    srcs = [
        "src/cpp/server/orca/call_metric_recorder.cc",
    ],
    external_deps = [
        "upb_lib",
        "absl/memory",
        "absl/strings",
        "absl/types:optional",
    ],
    language = "c++",
    public_hdrs = [
        "include/grpcpp/ext/call_metric_recorder.h",
    ],
    tags = ["nofixdeps"],
    visibility = ["@grpc:public"],
    deps = [
        "arena",
        "grpc++_codegen_base",
        "grpc++_internal_hdrs_only",
        "grpc++_public_hdrs",
        "grpc_backend_metric_data",
        "xds_orca_upb",
    ],
)

grpc_cc_library(
    name = "grpcpp_orca_interceptor",
    srcs = [
        "src/cpp/server/orca/orca_interceptor.cc",
    ],
    hdrs = [
        "src/cpp/server/orca/orca_interceptor.h",
    ],
    external_deps = [
        "absl/memory",
        "absl/strings",
        "absl/types:optional",
    ],
    language = "c++",
    visibility = ["@grpc:public"],
    deps = [
        "grpc++",
        "grpc_base",
        "grpcpp_call_metric_recorder",
    ],
)

grpc_cc_library(
    name = "grpcpp_orca_service",
    srcs = [
        "src/cpp/server/orca/orca_service.cc",
    ],
    external_deps = [
        "absl/base:core_headers",
        "absl/time",
        "absl/types:optional",
        "upb_lib",
    ],
    language = "c++",
    public_hdrs = [
        "include/grpcpp/ext/orca_service.h",
    ],
    visibility = ["@grpc:public"],
    deps = [
        "debug_location",
        "default_event_engine",
        "gpr_base",
        "grpc++",
        "grpc++_codegen_base",
        "grpc++_internal_hdrs_only",
        "grpc_base",
        "protobuf_duration_upb",
        "ref_counted",
        "ref_counted_ptr",
        "time",
        "xds_orca_service_upb",
        "xds_orca_upb",
    ],
    alwayslink = 1,
)

grpc_cc_library(
    name = "grpcpp_channelz",
    srcs = [
        "src/cpp/server/channelz/channelz_service.cc",
        "src/cpp/server/channelz/channelz_service_plugin.cc",
    ],
    hdrs = [
        "src/cpp/server/channelz/channelz_service.h",
    ],
    external_deps = [
        "protobuf_headers",
    ],
    language = "c++",
    public_hdrs = [
        "include/grpcpp/ext/channelz_service_plugin.h",
    ],
    tags = ["nofixdeps"],
    visibility = ["@grpc:channelz"],
    deps = [
        "gpr",
        "grpc",
        "grpc++",
        "grpc++_config_proto",
        "//src/proto/grpc/channelz:channelz_proto",
    ],
    alwayslink = 1,
)

grpc_cc_library(
    name = "grpcpp_csds",
    srcs = [
        "src/cpp/server/csds/csds.cc",
    ],
    hdrs = [
        "src/cpp/server/csds/csds.h",
    ],
    external_deps = [
        "absl/status",
        "absl/status:statusor",
    ],
    language = "c++",
    tags = ["nofixdeps"],
    deps = [
        "gpr",
        "grpc",
        "grpc++_codegen_base",
        "grpc++_internals",
        "//src/proto/grpc/testing/xds/v3:csds_proto",
    ],
    alwayslink = 1,
)

grpc_cc_library(
    name = "grpcpp_admin",
    srcs = [
        "src/cpp/server/admin/admin_services.cc",
    ],
    hdrs = [],
    defines = select({
        "grpc_no_xds": ["GRPC_NO_XDS"],
        "//conditions:default": [],
    }),
    external_deps = [
        "absl/memory",
    ],
    language = "c++",
    public_hdrs = [
        "include/grpcpp/ext/admin_services.h",
    ],
    select_deps = [{
        "grpc_no_xds": [],
        "//conditions:default": ["//:grpcpp_csds"],
    }],
    deps = [
        "gpr",
        "grpc++",
        "grpcpp_channelz",
    ],
    alwayslink = 1,
)

grpc_cc_library(
    name = "grpc++_test",
    testonly = True,
    srcs = [
        "src/cpp/client/channel_test_peer.cc",
    ],
    external_deps = ["gtest"],
    public_hdrs = [
        "include/grpc++/test/mock_stream.h",
        "include/grpc++/test/server_context_test_spouse.h",
        "include/grpcpp/test/channel_test_peer.h",
        "include/grpcpp/test/client_context_test_peer.h",
        "include/grpcpp/test/default_reactor_test_peer.h",
        "include/grpcpp/test/mock_stream.h",
        "include/grpcpp/test/server_context_test_spouse.h",
    ],
    visibility = ["@grpc:grpc++_test"],
    deps = [
        "grpc++",
        "grpc++_codegen_base",
        "grpc_base",
    ],
)

grpc_cc_library(
    name = "grpc++_core_stats",
    srcs = [
        "src/cpp/util/core_stats.cc",
    ],
    hdrs = [
        "src/cpp/util/core_stats.h",
    ],
    language = "c++",
    deps = [
        "gpr_base",
        "grpc_base",
        "//src/proto/grpc/core:stats_proto",
    ],
)

grpc_cc_library(
    name = "grpc_opencensus_plugin",
    srcs = [
        "src/cpp/ext/filters/census/channel_filter.cc",
        "src/cpp/ext/filters/census/client_filter.cc",
        "src/cpp/ext/filters/census/context.cc",
        "src/cpp/ext/filters/census/grpc_plugin.cc",
        "src/cpp/ext/filters/census/measures.cc",
        "src/cpp/ext/filters/census/rpc_encoding.cc",
        "src/cpp/ext/filters/census/server_filter.cc",
        "src/cpp/ext/filters/census/views.cc",
    ],
    hdrs = [
        "include/grpcpp/opencensus.h",
        "src/cpp/ext/filters/census/channel_filter.h",
        "src/cpp/ext/filters/census/client_filter.h",
        "src/cpp/ext/filters/census/context.h",
        "src/cpp/ext/filters/census/grpc_plugin.h",
        "src/cpp/ext/filters/census/measures.h",
        "src/cpp/ext/filters/census/open_census_call_tracer.h",
        "src/cpp/ext/filters/census/rpc_encoding.h",
        "src/cpp/ext/filters/census/server_filter.h",
    ],
    external_deps = [
        "absl/base",
        "absl/base:core_headers",
        "absl/status",
        "absl/strings",
        "absl/time",
        "absl/types:optional",
        "opencensus-trace",
        "opencensus-trace-context_util",
        "opencensus-trace-propagation",
        "opencensus-trace-span_context",
        "opencensus-tags",
        "opencensus-tags-context_util",
        "opencensus-stats",
        "opencensus-context",
    ],
    language = "c++",
    tags = ["nofixdeps"],
    visibility = ["@grpc:grpc_opencensus_plugin"],
    deps = [
        "arena",
        "census",
        "channel_stack_type",
        "debug_location",
        "gpr",
        "gpr_base",
        "gpr_codegen",
        "grpc++",
        "grpc++_base",
        "grpc_base",
        "slice",
        "slice_buffer",
        "slice_refcount",
    ],
)

grpc_cc_library(
    name = "json",
    srcs = [
        "src/core/lib/json/json_reader.cc",
        "src/core/lib/json/json_writer.cc",
    ],
    hdrs = [
        "src/core/lib/json/json.h",
    ],
    external_deps = [
        "absl/base:core_headers",
        "absl/status",
        "absl/status:statusor",
        "absl/strings",
        "absl/strings:str_format",
    ],
    deps = ["gpr_base"],
)

grpc_cc_library(
    name = "json_util",
    srcs = ["src/core/lib/json/json_util.cc"],
    hdrs = ["src/core/lib/json/json_util.h"],
    external_deps = ["absl/strings"],
    deps = [
        "error",
        "gpr_base",
        "json",
        "json_args",
        "json_object_loader",
        "no_destruct",
        "time",
    ],
)

grpc_cc_library(
    name = "json_args",
    hdrs = ["src/core/lib/json/json_args.h"],
    external_deps = ["absl/strings"],
    deps = ["gpr_base"],
)

grpc_cc_library(
    name = "json_object_loader",
    srcs = ["src/core/lib/json/json_object_loader.cc"],
    hdrs = ["src/core/lib/json/json_object_loader.h"],
    external_deps = [
        "absl/meta:type_traits",
        "absl/status",
        "absl/status:statusor",
        "absl/strings",
        "absl/types:optional",
    ],
    deps = [
        "gpr_base",
        "json",
        "json_args",
        "no_destruct",
        "time",
    ],
)

grpc_cc_library(
    name = "json_channel_args",
    hdrs = ["src/core/lib/json/json_channel_args.h"],
    external_deps = [
        "absl/strings",
        "absl/types:optional",
    ],
    deps = [
        "channel_args",
        "gpr",
        "json_args",
    ],
)

### UPB Targets

grpc_upb_proto_library(
    name = "envoy_admin_upb",
    deps = ["@envoy_api//envoy/admin/v3:pkg"],
)

grpc_upb_proto_library(
    name = "envoy_config_cluster_upb",
    deps = ["@envoy_api//envoy/config/cluster/v3:pkg"],
)

grpc_upb_proto_reflection_library(
    name = "envoy_config_cluster_upbdefs",
    deps = ["@envoy_api//envoy/config/cluster/v3:pkg"],
)

grpc_upb_proto_library(
    name = "envoy_config_core_upb",
    deps = ["@envoy_api//envoy/config/core/v3:pkg"],
)

grpc_upb_proto_library(
    name = "envoy_config_endpoint_upb",
    deps = ["@envoy_api//envoy/config/endpoint/v3:pkg"],
)

grpc_upb_proto_reflection_library(
    name = "envoy_config_endpoint_upbdefs",
    deps = ["@envoy_api//envoy/config/endpoint/v3:pkg"],
)

grpc_upb_proto_library(
    name = "envoy_config_listener_upb",
    deps = ["@envoy_api//envoy/config/listener/v3:pkg"],
)

grpc_upb_proto_reflection_library(
    name = "envoy_config_listener_upbdefs",
    deps = ["@envoy_api//envoy/config/listener/v3:pkg"],
)

grpc_upb_proto_library(
    name = "envoy_config_rbac_upb",
    deps = ["@envoy_api//envoy/config/rbac/v3:pkg"],
)

grpc_upb_proto_library(
    name = "envoy_config_route_upb",
    deps = ["@envoy_api//envoy/config/route/v3:pkg"],
)

grpc_upb_proto_reflection_library(
    name = "envoy_config_route_upbdefs",
    deps = ["@envoy_api//envoy/config/route/v3:pkg"],
)

grpc_upb_proto_library(
    name = "envoy_extensions_clusters_aggregate_upb",
    deps = ["@envoy_api//envoy/extensions/clusters/aggregate/v3:pkg"],
)

grpc_upb_proto_reflection_library(
    name = "envoy_extensions_clusters_aggregate_upbdefs",
    deps = ["@envoy_api//envoy/extensions/clusters/aggregate/v3:pkg"],
)

grpc_upb_proto_library(
    name = "envoy_extensions_filters_common_fault_upb",
    deps = ["@envoy_api//envoy/extensions/filters/common/fault/v3:pkg"],
)

grpc_upb_proto_library(
    name = "envoy_extensions_filters_http_fault_upb",
    deps = ["@envoy_api//envoy/extensions/filters/http/fault/v3:pkg"],
)

grpc_upb_proto_reflection_library(
    name = "envoy_extensions_filters_http_fault_upbdefs",
    deps = ["@envoy_api//envoy/extensions/filters/http/fault/v3:pkg"],
)

grpc_upb_proto_library(
    name = "envoy_extensions_filters_http_rbac_upb",
    deps = ["@envoy_api//envoy/extensions/filters/http/rbac/v3:pkg"],
)

grpc_upb_proto_reflection_library(
    name = "envoy_extensions_filters_http_rbac_upbdefs",
    deps = ["@envoy_api//envoy/extensions/filters/http/rbac/v3:pkg"],
)

grpc_upb_proto_library(
    name = "envoy_extensions_filters_http_router_upb",
    deps = ["@envoy_api//envoy/extensions/filters/http/router/v3:pkg"],
)

grpc_upb_proto_reflection_library(
    name = "envoy_extensions_filters_http_router_upbdefs",
    deps = ["@envoy_api//envoy/extensions/filters/http/router/v3:pkg"],
)

grpc_upb_proto_library(
    name = "envoy_extensions_load_balancing_policies_ring_hash_upb",
    deps = ["@envoy_api//envoy/extensions/load_balancing_policies/ring_hash/v3:pkg"],
)

grpc_upb_proto_library(
    name = "envoy_extensions_load_balancing_policies_wrr_locality_upb",
    deps = ["@envoy_api//envoy/extensions/load_balancing_policies/wrr_locality/v3:pkg"],
)

grpc_upb_proto_library(
    name = "envoy_extensions_filters_network_http_connection_manager_upb",
    deps = ["@envoy_api//envoy/extensions/filters/network/http_connection_manager/v3:pkg"],
)

grpc_upb_proto_reflection_library(
    name = "envoy_extensions_filters_network_http_connection_manager_upbdefs",
    deps = ["@envoy_api//envoy/extensions/filters/network/http_connection_manager/v3:pkg"],
)

grpc_upb_proto_library(
    name = "envoy_extensions_transport_sockets_tls_upb",
    deps = ["@envoy_api//envoy/extensions/transport_sockets/tls/v3:pkg"],
)

grpc_upb_proto_reflection_library(
    name = "envoy_extensions_transport_sockets_tls_upbdefs",
    deps = ["@envoy_api//envoy/extensions/transport_sockets/tls/v3:pkg"],
)

grpc_upb_proto_library(
    name = "envoy_service_discovery_upb",
    deps = ["@envoy_api//envoy/service/discovery/v3:pkg"],
)

grpc_upb_proto_reflection_library(
    name = "envoy_service_discovery_upbdefs",
    deps = ["@envoy_api//envoy/service/discovery/v3:pkg"],
)

grpc_upb_proto_library(
    name = "envoy_service_load_stats_upb",
    deps = ["@envoy_api//envoy/service/load_stats/v3:pkg"],
)

grpc_upb_proto_reflection_library(
    name = "envoy_service_load_stats_upbdefs",
    deps = ["@envoy_api//envoy/service/load_stats/v3:pkg"],
)

grpc_upb_proto_library(
    name = "envoy_service_status_upb",
    deps = ["@envoy_api//envoy/service/status/v3:pkg"],
)

grpc_upb_proto_reflection_library(
    name = "envoy_service_status_upbdefs",
    deps = ["@envoy_api//envoy/service/status/v3:pkg"],
)

grpc_upb_proto_library(
    name = "envoy_type_matcher_upb",
    deps = ["@envoy_api//envoy/type/matcher/v3:pkg"],
)

grpc_upb_proto_library(
    name = "envoy_type_upb",
    deps = ["@envoy_api//envoy/type/v3:pkg"],
)

grpc_upb_proto_library(
    name = "xds_type_upb",
    deps = ["@com_github_cncf_udpa//xds/type/v3:pkg"],
)

grpc_upb_proto_reflection_library(
    name = "xds_type_upbdefs",
    deps = ["@com_github_cncf_udpa//xds/type/v3:pkg"],
)

grpc_upb_proto_library(
    name = "xds_orca_upb",
    deps = ["@com_github_cncf_udpa//xds/data/orca/v3:pkg"],
)

grpc_upb_proto_library(
    name = "xds_orca_service_upb",
    deps = ["@com_github_cncf_udpa//xds/service/orca/v3:pkg"],
)

grpc_upb_proto_library(
    name = "grpc_health_upb",
    deps = ["//src/proto/grpc/health/v1:health_proto_descriptor"],
)

grpc_upb_proto_library(
    name = "google_rpc_status_upb",
    deps = ["@com_google_googleapis//google/rpc:status_proto"],
)

grpc_upb_proto_reflection_library(
    name = "google_rpc_status_upbdefs",
    deps = ["@com_google_googleapis//google/rpc:status_proto"],
)

grpc_upb_proto_library(
    name = "google_type_expr_upb",
    deps = ["@com_google_googleapis//google/type:expr_proto"],
)

grpc_upb_proto_library(
    name = "grpc_lb_upb",
    deps = ["//src/proto/grpc/lb/v1:load_balancer_proto_descriptor"],
)

grpc_upb_proto_library(
    name = "alts_upb",
    deps = ["//src/proto/grpc/gcp:alts_handshaker_proto"],
)

grpc_upb_proto_library(
    name = "rls_upb",
    deps = ["//src/proto/grpc/lookup/v1:rls_proto_descriptor"],
)

grpc_upb_proto_library(
    name = "rls_config_upb",
    deps = ["//src/proto/grpc/lookup/v1:rls_config_proto_descriptor"],
)

grpc_upb_proto_reflection_library(
    name = "rls_config_upbdefs",
    deps = ["//src/proto/grpc/lookup/v1:rls_config_proto_descriptor"],
)

WELL_KNOWN_PROTO_TARGETS = [
    "any",
    "duration",
    "empty",
    "struct",
    "timestamp",
    "wrappers",
]

[grpc_upb_proto_library(
    name = "protobuf_" + target + "_upb",
    deps = ["@com_google_protobuf//:" + target + "_proto"],
) for target in WELL_KNOWN_PROTO_TARGETS]

[grpc_upb_proto_reflection_library(
    name = "protobuf_" + target + "_upbdefs",
    deps = ["@com_google_protobuf//:" + target + "_proto"],
) for target in WELL_KNOWN_PROTO_TARGETS]

grpc_generate_one_off_targets()

filegroup(
    name = "root_certificates",
    srcs = [
        "etc/roots.pem",
    ],
    visibility = ["//visibility:public"],
)<|MERGE_RESOLUTION|>--- conflicted
+++ resolved
@@ -2235,11 +2235,6 @@
     ],
     external_deps = ["absl/container:flat_hash_set"],
     deps = [
-<<<<<<< HEAD
-        "config",
-        "event_engine_base_hdrs",
-=======
->>>>>>> 4df74f2b
         "gpr_base",
         "gpr_platform",
     ],
@@ -2736,13 +2731,10 @@
     ],
     external_deps = ["absl/functional:any_invocable"],
     deps = [
-<<<<<<< HEAD
         "channel_args",
         "channel_args_preconditioning",
         "config",
-=======
         "context",
->>>>>>> 4df74f2b
         "default_event_engine_factory",
         "event_engine_base_hdrs",
         "event_engine_trace",
