# gRPC Bazel BUILD file.
#
# Copyright 2016 gRPC authors.
#
# Licensed under the Apache License, Version 2.0 (the "License");
# you may not use this file except in compliance with the License.
# You may obtain a copy of the License at
#
#     http://www.apache.org/licenses/LICENSE-2.0
#
# Unless required by applicable law or agreed to in writing, software
# distributed under the License is distributed on an "AS IS" BASIS,
# WITHOUT WARRANTIES OR CONDITIONS OF ANY KIND, either express or implied.
# See the License for the specific language governing permissions and
# limitations under the License.

load(
    "//bazel:grpc_build_system.bzl",
    "grpc_cc_library",
    "grpc_generate_one_off_targets",
    "grpc_upb_proto_library",
    "grpc_upb_proto_reflection_library",
    "python_config_settings",
)
load("@bazel_skylib//lib:selects.bzl", "selects")

licenses(["reciprocal"])

package(
    default_visibility = ["//visibility:public"],
    features = [
        "layering_check",
        "-parse_headers",
    ],
)

exports_files([
    "LICENSE",
    "etc/roots.pem",
])

config_setting(
    name = "grpc_no_ares",
    values = {"define": "grpc_no_ares=true"},
)

config_setting(
    name = "grpc_no_xds_define",
    values = {"define": "grpc_no_xds=true"},
)

# When gRPC is build as shared library, binder transport code might still
# get included even when user's code does not depend on it. In that case
# --define=grpc_no_binder=true can be used to disable binder transport
# related code to reduce binary size.
# For users using build system other than bazel, they can define
# GRPC_NO_BINDER to achieve the same effect.
config_setting(
    name = "grpc_no_binder_define",
    values = {"define": "grpc_no_binder=true"},
)

config_setting(
    name = "android",
    values = {"crosstool_top": "//external:android/crosstool"},
)

config_setting(
    name = "ios",
    values = {"apple_platform_type": "ios"},
)

selects.config_setting_group(
    name = "grpc_no_xds",
    match_any = [
        ":grpc_no_xds_define",
        # In addition to disabling XDS support when --define=grpc_no_xds=true is
        # specified, we also disable it on mobile platforms where it is not
        # likely to be needed and where reducing the binary size is more
        # important.
        ":android",
        ":ios",
    ],
)

selects.config_setting_group(
    name = "grpc_no_binder",
    match_any = [
        ":grpc_no_binder_define",
        # We do not need binder on ios.
        ":ios",
    ],
)

selects.config_setting_group(
    name = "grpc_no_rls",
    match_any = [
        # Disable RLS support on mobile platforms where it is not likely to be
        # needed and where reducing the binary size is more important.
        ":android",
        ":ios",
    ],
)

# Fuzzers can be built as fuzzers or as tests
config_setting(
    name = "grpc_build_fuzzers",
    values = {"define": "grpc_build_fuzzers=true"},
)

config_setting(
    name = "grpc_allow_exceptions",
    values = {"define": "GRPC_ALLOW_EXCEPTIONS=1"},
)

config_setting(
    name = "grpc_disallow_exceptions",
    values = {"define": "GRPC_ALLOW_EXCEPTIONS=0"},
)

config_setting(
    name = "remote_execution",
    values = {"define": "GRPC_PORT_ISOLATED_RUNTIME=1"},
)

config_setting(
    name = "windows",
    values = {"cpu": "x64_windows"},
)

config_setting(
    name = "windows_msvc",
    values = {"cpu": "x64_windows_msvc"},
)

config_setting(
    name = "mac_x86_64",
    values = {"cpu": "darwin"},
)

config_setting(
    name = "use_strict_warning",
    values = {"define": "use_strict_warning=true"},
)

python_config_settings()

# This should be updated along with build_handwritten.yaml
g_stands_for = "gamma"  # @unused

core_version = "26.0.0"  # @unused

version = "1.49.0-dev"  # @unused

GPR_PUBLIC_HDRS = [
    "include/grpc/support/alloc.h",
    "include/grpc/support/atm.h",
    "include/grpc/support/atm_gcc_atomic.h",
    "include/grpc/support/atm_gcc_sync.h",
    "include/grpc/support/atm_windows.h",
    "include/grpc/support/cpu.h",
    "include/grpc/support/log.h",
    "include/grpc/support/log_windows.h",
    "include/grpc/support/port_platform.h",
    "include/grpc/support/string_util.h",
    "include/grpc/support/sync.h",
    "include/grpc/support/sync_abseil.h",
    "include/grpc/support/sync_custom.h",
    "include/grpc/support/sync_generic.h",
    "include/grpc/support/sync_posix.h",
    "include/grpc/support/sync_windows.h",
    "include/grpc/support/thd_id.h",
    "include/grpc/support/time.h",
]

GRPC_PUBLIC_HDRS = [
    "include/grpc/byte_buffer.h",
    "include/grpc/byte_buffer_reader.h",
    "include/grpc/compression.h",
    "include/grpc/fork.h",
    "include/grpc/grpc.h",
    "include/grpc/grpc_posix.h",
    "include/grpc/grpc_security.h",
    "include/grpc/grpc_security_constants.h",
    "include/grpc/slice.h",
    "include/grpc/slice_buffer.h",
    "include/grpc/status.h",
    "include/grpc/load_reporting.h",
    "include/grpc/support/workaround_list.h",
]

GRPC_PUBLIC_EVENT_ENGINE_HDRS = [
    "include/grpc/event_engine/endpoint_config.h",
    "include/grpc/event_engine/event_engine.h",
    "include/grpc/event_engine/port.h",
    "include/grpc/event_engine/memory_allocator.h",
    "include/grpc/event_engine/memory_request.h",
    "include/grpc/event_engine/internal/memory_allocator_impl.h",
    "include/grpc/event_engine/slice.h",
    "include/grpc/event_engine/slice_buffer.h",
]

GRPCXX_SRCS = [
    "src/cpp/client/channel_cc.cc",
    "src/cpp/client/client_callback.cc",
    "src/cpp/client/client_context.cc",
    "src/cpp/client/client_interceptor.cc",
    "src/cpp/client/create_channel.cc",
    "src/cpp/client/create_channel_internal.cc",
    "src/cpp/client/create_channel_posix.cc",
    "src/cpp/client/credentials_cc.cc",
    "src/cpp/common/alarm.cc",
    "src/cpp/common/channel_arguments.cc",
    "src/cpp/common/channel_filter.cc",
    "src/cpp/common/completion_queue_cc.cc",
    "src/cpp/common/core_codegen.cc",
    "src/cpp/common/resource_quota_cc.cc",
    "src/cpp/common/rpc_method.cc",
    "src/cpp/common/version_cc.cc",
    "src/cpp/common/validate_service_config.cc",
    "src/cpp/server/async_generic_service.cc",
    "src/cpp/server/channel_argument_option.cc",
    "src/cpp/server/create_default_thread_pool.cc",
    "src/cpp/server/dynamic_thread_pool.cc",
    "src/cpp/server/external_connection_acceptor_impl.cc",
    "src/cpp/server/health/default_health_check_service.cc",
    "src/cpp/server/health/health_check_service.cc",
    "src/cpp/server/health/health_check_service_server_builder_option.cc",
    "src/cpp/server/server_builder.cc",
    "src/cpp/server/server_callback.cc",
    "src/cpp/server/server_cc.cc",
    "src/cpp/server/server_context.cc",
    "src/cpp/server/server_credentials.cc",
    "src/cpp/server/server_posix.cc",
    "src/cpp/thread_manager/thread_manager.cc",
    "src/cpp/util/byte_buffer_cc.cc",
    "src/cpp/util/status.cc",
    "src/cpp/util/string_ref.cc",
    "src/cpp/util/time_cc.cc",
]

GRPCXX_HDRS = [
    "src/cpp/client/create_channel_internal.h",
    "src/cpp/common/channel_filter.h",
    "src/cpp/server/dynamic_thread_pool.h",
    "src/cpp/server/external_connection_acceptor_impl.h",
    "src/cpp/server/health/default_health_check_service.h",
    "src/cpp/server/thread_pool_interface.h",
    "src/cpp/thread_manager/thread_manager.h",
]

GRPCXX_PUBLIC_HDRS = [
    "include/grpc++/alarm.h",
    "include/grpc++/channel.h",
    "include/grpc++/client_context.h",
    "include/grpc++/completion_queue.h",
    "include/grpc++/create_channel.h",
    "include/grpc++/create_channel_posix.h",
    "include/grpc++/ext/health_check_service_server_builder_option.h",
    "include/grpc++/generic/async_generic_service.h",
    "include/grpc++/generic/generic_stub.h",
    "include/grpc++/grpc++.h",
    "include/grpc++/health_check_service_interface.h",
    "include/grpc++/impl/call.h",
    "include/grpc++/impl/channel_argument_option.h",
    "include/grpc++/impl/client_unary_call.h",
    "include/grpc++/impl/codegen/core_codegen.h",
    "include/grpc++/impl/grpc_library.h",
    "include/grpc++/impl/method_handler_impl.h",
    "include/grpc++/impl/rpc_method.h",
    "include/grpc++/impl/rpc_service_method.h",
    "include/grpc++/impl/serialization_traits.h",
    "include/grpc++/impl/server_builder_option.h",
    "include/grpc++/impl/server_builder_plugin.h",
    "include/grpc++/impl/server_initializer.h",
    "include/grpc++/impl/service_type.h",
    "include/grpc++/security/auth_context.h",
    "include/grpc++/resource_quota.h",
    "include/grpc++/security/auth_metadata_processor.h",
    "include/grpc++/security/credentials.h",
    "include/grpc++/security/server_credentials.h",
    "include/grpc++/server.h",
    "include/grpc++/server_builder.h",
    "include/grpc++/server_context.h",
    "include/grpc++/server_posix.h",
    "include/grpc++/support/async_stream.h",
    "include/grpc++/support/async_unary_call.h",
    "include/grpc++/support/byte_buffer.h",
    "include/grpc++/support/channel_arguments.h",
    "include/grpc++/support/config.h",
    "include/grpc++/support/slice.h",
    "include/grpc++/support/status.h",
    "include/grpc++/support/status_code_enum.h",
    "include/grpc++/support/string_ref.h",
    "include/grpc++/support/stub_options.h",
    "include/grpc++/support/sync_stream.h",
    "include/grpc++/support/time.h",
    "include/grpcpp/alarm.h",
    "include/grpcpp/channel.h",
    "include/grpcpp/client_context.h",
    "include/grpcpp/completion_queue.h",
    "include/grpcpp/create_channel.h",
    "include/grpcpp/create_channel_posix.h",
    "include/grpcpp/ext/health_check_service_server_builder_option.h",
    "include/grpcpp/generic/async_generic_service.h",
    "include/grpcpp/generic/generic_stub.h",
    "include/grpcpp/grpcpp.h",
    "include/grpcpp/health_check_service_interface.h",
    "include/grpcpp/impl/call.h",
    "include/grpcpp/impl/channel_argument_option.h",
    "include/grpcpp/impl/client_unary_call.h",
    "include/grpcpp/impl/codegen/core_codegen.h",
    "include/grpcpp/impl/grpc_library.h",
    "include/grpcpp/impl/method_handler_impl.h",
    "include/grpcpp/impl/rpc_method.h",
    "include/grpcpp/impl/rpc_service_method.h",
    "include/grpcpp/impl/serialization_traits.h",
    "include/grpcpp/impl/server_builder_option.h",
    "include/grpcpp/impl/server_builder_plugin.h",
    "include/grpcpp/impl/server_initializer.h",
    "include/grpcpp/impl/service_type.h",
    "include/grpcpp/resource_quota.h",
    "include/grpcpp/security/auth_context.h",
    "include/grpcpp/security/auth_metadata_processor.h",
    "include/grpcpp/security/credentials.h",
    "include/grpcpp/security/server_credentials.h",
    "include/grpcpp/security/tls_certificate_provider.h",
    "include/grpcpp/security/authorization_policy_provider.h",
    "include/grpcpp/security/tls_certificate_verifier.h",
    "include/grpcpp/security/tls_credentials_options.h",
    "include/grpcpp/server.h",
    "include/grpcpp/server_builder.h",
    "include/grpcpp/server_context.h",
    "include/grpcpp/server_posix.h",
    "include/grpcpp/support/async_stream.h",
    "include/grpcpp/support/async_unary_call.h",
    "include/grpcpp/support/byte_buffer.h",
    "include/grpcpp/support/channel_arguments.h",
    "include/grpcpp/support/client_callback.h",
    "include/grpcpp/support/client_interceptor.h",
    "include/grpcpp/support/config.h",
    "include/grpcpp/support/interceptor.h",
    "include/grpcpp/support/message_allocator.h",
    "include/grpcpp/support/method_handler.h",
    "include/grpcpp/support/proto_buffer_reader.h",
    "include/grpcpp/support/proto_buffer_writer.h",
    "include/grpcpp/support/server_callback.h",
    "include/grpcpp/support/server_interceptor.h",
    "include/grpcpp/support/slice.h",
    "include/grpcpp/support/status.h",
    "include/grpcpp/support/status_code_enum.h",
    "include/grpcpp/support/string_ref.h",
    "include/grpcpp/support/stub_options.h",
    "include/grpcpp/support/sync_stream.h",
    "include/grpcpp/support/time.h",
    "include/grpcpp/support/validate_service_config.h",
]

grpc_cc_library(
    name = "gpr",
    language = "c++",
    public_hdrs = GPR_PUBLIC_HDRS,
    standalone = True,
    tags = [
        "avoid_dep",
        "nofixdeps",
    ],
    visibility = ["@grpc:public"],
    deps = [
        "gpr_base",
    ],
)

grpc_cc_library(
    name = "channel_fwd",
    hdrs = [
        "src/core/lib/channel/channel_fwd.h",
    ],
    language = "c++",
)

grpc_cc_library(
    name = "transport_fwd",
    hdrs = [
        "src/core/lib/transport/transport_fwd.h",
    ],
    language = "c++",
)

grpc_cc_library(
    name = "atomic_utils",
    language = "c++",
    public_hdrs = ["src/core/lib/gprpp/atomic_utils.h"],
    deps = ["gpr_platform"],
)

grpc_cc_library(
    name = "grpc_unsecure",
    srcs = [
        "src/core/lib/surface/init.cc",
        "src/core/plugin_registry/grpc_plugin_registry.cc",
        "src/core/plugin_registry/grpc_plugin_registry_noextra.cc",
    ],
    external_deps = [
        "absl/base:core_headers",
    ],
    language = "c++",
    public_hdrs = GRPC_PUBLIC_HDRS,
    standalone = True,
    tags = [
        "avoid_dep",
        "nofixdeps",
    ],
    visibility = ["@grpc:public"],
    deps = [
        "channel_init",
        "channel_stack_type",
        "config",
        "default_event_engine_factory_hdrs",
        "gpr_base",
        "grpc_authorization_base",
        "grpc_base",
        "grpc_codegen",
        "grpc_common",
        "grpc_http_filters",
        "grpc_security_base",
        "grpc_trace",
        "http_connect_handshaker",
        "iomgr_timer",
        "slice",
        "tcp_connect_handshaker",
    ],
)

GRPC_XDS_TARGETS = [
    "grpc_lb_policy_cds",
    "grpc_lb_policy_xds_cluster_impl",
    "grpc_lb_policy_xds_cluster_manager",
    "grpc_lb_policy_xds_cluster_resolver",
    "grpc_resolver_xds",
    "grpc_resolver_c2p",
    "grpc_xds_server_config_fetcher",

    # Not xDS-specific but currently only used by xDS.
    "channel_creds_registry_init",
]

grpc_cc_library(
    name = "grpc",
    srcs = [
        "src/core/lib/surface/init.cc",
        "src/core/plugin_registry/grpc_plugin_registry.cc",
        "src/core/plugin_registry/grpc_plugin_registry_extra.cc",
    ],
    defines = select({
        "grpc_no_xds": ["GRPC_NO_XDS"],
        "//conditions:default": [],
    }),
    external_deps = [
        "absl/base:core_headers",
    ],
    language = "c++",
    public_hdrs = GRPC_PUBLIC_HDRS,
    select_deps = [
        {
            "grpc_no_xds": [],
            "//conditions:default": GRPC_XDS_TARGETS,
        },
    ],
    standalone = True,
    tags = [
        "grpc_avoid_dep",
        "nofixdeps",
    ],
    visibility = [
        "@grpc:public",
    ],
    deps = [
        "channel_init",
        "channel_stack_type",
        "config",
        "default_event_engine_factory_hdrs",
        "gpr_base",
        "grpc_authorization_base",
        "grpc_base",
        "grpc_codegen",
        "grpc_common",
        "grpc_http_filters",
        "grpc_secure",
        "grpc_security_base",
        "grpc_trace",
        "http_connect_handshaker",
        "iomgr_timer",
        "slice",
        "tcp_connect_handshaker",
    ],
)

grpc_cc_library(
    name = "gpr_public_hdrs",
    hdrs = GPR_PUBLIC_HDRS,
    tags = [
        "avoid_dep",
        "nofixdeps",
    ],
)

grpc_cc_library(
    name = "grpc_public_hdrs",
    hdrs = GRPC_PUBLIC_HDRS,
    tags = [
        "avoid_dep",
        "nofixdeps",
    ],
    deps = ["gpr_public_hdrs"],
)

grpc_cc_library(
    name = "grpc++_public_hdrs",
    hdrs = GRPCXX_PUBLIC_HDRS,
    external_deps = [
        "absl/synchronization",
        "protobuf_headers",
    ],
    tags = [
        "avoid_dep",
        "nofixdeps",
    ],
    visibility = ["@grpc:public"],
    deps = ["grpc_public_hdrs"],
)

grpc_cc_library(
    name = "grpc++",
    hdrs = [
        "src/cpp/client/secure_credentials.h",
        "src/cpp/common/secure_auth_context.h",
        "src/cpp/server/secure_server_credentials.h",
    ],
    language = "c++",
    public_hdrs = GRPCXX_PUBLIC_HDRS,
    select_deps = [
        {
            "grpc_no_xds": [],
            "//conditions:default": [
                "grpc++_xds_client",
                "grpc++_xds_server",
            ],
        },
        {
            "grpc_no_binder": [],
            "//conditions:default": [
                "grpc++_binder",
            ],
        },
    ],
    standalone = True,
    tags = ["nofixdeps"],
    visibility = [
        "@grpc:public",
    ],
    deps = [
        "grpc++_internals",
        "slice",
    ],
)

grpc_cc_library(
    name = "grpc++_internals",
    srcs = [
        "src/cpp/client/insecure_credentials.cc",
        "src/cpp/client/secure_credentials.cc",
        "src/cpp/common/auth_property_iterator.cc",
        "src/cpp/common/secure_auth_context.cc",
        "src/cpp/common/secure_channel_arguments.cc",
        "src/cpp/common/secure_create_auth_context.cc",
        "src/cpp/common/tls_certificate_provider.cc",
        "src/cpp/common/tls_certificate_verifier.cc",
        "src/cpp/common/tls_credentials_options.cc",
        "src/cpp/server/insecure_server_credentials.cc",
        "src/cpp/server/secure_server_credentials.cc",
    ],
    hdrs = [
        "src/cpp/client/secure_credentials.h",
        "src/cpp/common/secure_auth_context.h",
        "src/cpp/server/secure_server_credentials.h",
    ],
    external_deps = [
        "absl/status",
        "absl/status:statusor",
        "absl/synchronization",
        "absl/container:inlined_vector",
        "absl/strings",
        "protobuf_headers",
    ],
    language = "c++",
    public_hdrs = GRPCXX_PUBLIC_HDRS,
    tags = ["nofixdeps"],
    deps = [
        "error",
        "gpr_base",
        "gpr_codegen",
        "grpc",
        "grpc++_base",
        "grpc++_codegen_base",
        "grpc++_codegen_base_src",
        "grpc++_codegen_proto",
        "grpc++_internal_hdrs_only",
        "grpc_base",
        "grpc_codegen",
        "grpc_credentials_util",
        "grpc_secure",
        "grpc_security_base",
        "json",
        "ref_counted_ptr",
        "slice",
        "slice_refcount",
    ],
)

grpc_cc_library(
    name = "grpc++_binder",
    srcs = [
        "src/core/ext/transport/binder/client/binder_connector.cc",
        "src/core/ext/transport/binder/client/channel_create.cc",
        "src/core/ext/transport/binder/client/channel_create_impl.cc",
        "src/core/ext/transport/binder/client/connection_id_generator.cc",
        "src/core/ext/transport/binder/client/endpoint_binder_pool.cc",
        "src/core/ext/transport/binder/client/jni_utils.cc",
        "src/core/ext/transport/binder/client/security_policy_setting.cc",
        "src/core/ext/transport/binder/security_policy/binder_security_policy.cc",
        "src/core/ext/transport/binder/server/binder_server.cc",
        "src/core/ext/transport/binder/server/binder_server_credentials.cc",
        "src/core/ext/transport/binder/transport/binder_transport.cc",
        "src/core/ext/transport/binder/utils/ndk_binder.cc",
        "src/core/ext/transport/binder/utils/transport_stream_receiver_impl.cc",
        "src/core/ext/transport/binder/wire_format/binder_android.cc",
        "src/core/ext/transport/binder/wire_format/binder_constants.cc",
        "src/core/ext/transport/binder/wire_format/transaction.cc",
        "src/core/ext/transport/binder/wire_format/wire_reader_impl.cc",
        "src/core/ext/transport/binder/wire_format/wire_writer.cc",
    ],
    hdrs = [
        "src/core/ext/transport/binder/client/binder_connector.h",
        "src/core/ext/transport/binder/client/channel_create_impl.h",
        "src/core/ext/transport/binder/client/connection_id_generator.h",
        "src/core/ext/transport/binder/client/endpoint_binder_pool.h",
        "src/core/ext/transport/binder/client/jni_utils.h",
        "src/core/ext/transport/binder/client/security_policy_setting.h",
        "src/core/ext/transport/binder/server/binder_server.h",
        "src/core/ext/transport/binder/transport/binder_stream.h",
        "src/core/ext/transport/binder/transport/binder_transport.h",
        "src/core/ext/transport/binder/utils/binder_auto_utils.h",
        "src/core/ext/transport/binder/utils/ndk_binder.h",
        "src/core/ext/transport/binder/utils/transport_stream_receiver.h",
        "src/core/ext/transport/binder/utils/transport_stream_receiver_impl.h",
        "src/core/ext/transport/binder/wire_format/binder.h",
        "src/core/ext/transport/binder/wire_format/binder_android.h",
        "src/core/ext/transport/binder/wire_format/binder_constants.h",
        "src/core/ext/transport/binder/wire_format/transaction.h",
        "src/core/ext/transport/binder/wire_format/wire_reader.h",
        "src/core/ext/transport/binder/wire_format/wire_reader_impl.h",
        "src/core/ext/transport/binder/wire_format/wire_writer.h",
    ],
    defines = select({
        "grpc_no_binder": ["GRPC_NO_BINDER"],
        "//conditions:default": [],
    }),
    external_deps = [
        "absl/base:core_headers",
        "absl/cleanup",
        "absl/container:flat_hash_map",
        "absl/hash",
        "absl/memory",
        "absl/meta:type_traits",
        "absl/status",
        "absl/status:statusor",
        "absl/strings",
        "absl/synchronization",
        "absl/time",
        "absl/types:variant",
    ],
    language = "c++",
    public_hdrs = [
        "include/grpcpp/security/binder_security_policy.h",
        "include/grpcpp/create_channel_binder.h",
        "include/grpcpp/security/binder_credentials.h",
    ],
    tags = ["nofixdeps"],
    deps = [
        "arena",
        "channel_args_preconditioning",
        "channel_stack_type",
        "config",
        "debug_location",
        "gpr",
        "gpr_base",
        "gpr_platform",
        "grpc",
        "grpc++_base",
        "grpc_base",
        "grpc_client_channel",
        "grpc_codegen",
        "iomgr_fwd",
        "iomgr_port",
        "orphanable",
        "ref_counted_ptr",
        "slice",
        "slice_refcount",
        "transport_fwd",
    ],
)

grpc_cc_library(
    name = "grpc++_xds_client",
    srcs = [
        "src/cpp/client/xds_credentials.cc",
    ],
    hdrs = [
        "src/cpp/client/secure_credentials.h",
    ],
    external_deps = [
        "absl/container:inlined_vector",
    ],
    language = "c++",
    tags = ["nofixdeps"],
    deps = [
        "gpr",
        "grpc",
        "grpc++_internals",
    ],
)

grpc_cc_library(
    name = "grpc++_xds_server",
    srcs = [
        "src/cpp/server/xds_server_credentials.cc",
    ],
    hdrs = [
        "src/cpp/server/secure_server_credentials.h",
    ],
    language = "c++",
    public_hdrs = [
        "include/grpcpp/xds_server_builder.h",
    ],
    tags = ["nofixdeps"],
    visibility = ["@grpc:xds"],
    deps = [
        "gpr",
        "grpc",
        "grpc++_internals",
    ],
)

grpc_cc_library(
    name = "grpc++_unsecure",
    srcs = [
        "src/cpp/client/insecure_credentials.cc",
        "src/cpp/common/insecure_create_auth_context.cc",
        "src/cpp/server/insecure_server_credentials.cc",
    ],
    language = "c++",
    standalone = True,
    tags = [
        "avoid_dep",
        "nofixdeps",
    ],
    visibility = ["@grpc:public"],
    deps = [
        "gpr",
        "grpc++_base_unsecure",
        "grpc++_codegen_base",
        "grpc++_codegen_base_src",
        "grpc++_codegen_proto",
        "grpc_codegen",
        "grpc_insecure_credentials",
        "grpc_unsecure",
    ],
)

grpc_cc_library(
    name = "grpc++_error_details",
    srcs = [
        "src/cpp/util/error_details.cc",
    ],
    hdrs = [
        "include/grpc++/support/error_details.h",
        "include/grpcpp/support/error_details.h",
    ],
    language = "c++",
    standalone = True,
    tags = ["nofixdeps"],
    visibility = ["@grpc:public"],
    deps = [
        "grpc++",
    ],
)

grpc_cc_library(
    name = "grpc++_alts",
    srcs = [
        "src/cpp/common/alts_context.cc",
        "src/cpp/common/alts_util.cc",
    ],
    hdrs = [
        "include/grpcpp/security/alts_context.h",
        "include/grpcpp/security/alts_util.h",
    ],
    external_deps = [
        "absl/memory",
        "upb_lib",
    ],
    language = "c++",
    standalone = True,
    tags = ["nofixdeps"],
    visibility = ["@grpc:tsi"],
    deps = [
        "alts_upb",
        "alts_util",
        "gpr_base",
        "grpc++",
        "grpc_base",
        "tsi_alts_credentials",
    ],
)

grpc_cc_library(
    name = "census",
    srcs = [
        "src/core/ext/filters/census/grpc_context.cc",
    ],
    language = "c++",
    public_hdrs = [
        "include/grpc/census.h",
    ],
    tags = ["nofixdeps"],
    visibility = ["@grpc:public"],
    deps = [
        "gpr_base",
        "grpc_base",
        "grpc_codegen",
        "grpc_trace",
    ],
)

grpc_cc_library(
    name = "grpc++_internal_hdrs_only",
    hdrs = [
        "include/grpcpp/impl/codegen/sync.h",
    ],
    external_deps = [
        "absl/synchronization",
    ],
    tags = ["nofixdeps"],
    deps = [
        "gpr_codegen",
    ],
)

grpc_cc_library(
    name = "useful",
    hdrs = ["src/core/lib/gpr/useful.h"],
    external_deps = [
        "absl/strings",
        "absl/types:variant",
    ],
    language = "c++",
    deps = ["gpr_platform"],
)

grpc_cc_library(
    name = "examine_stack",
    srcs = [
        "src/core/lib/gprpp/examine_stack.cc",
    ],
    hdrs = [
        "src/core/lib/gprpp/examine_stack.h",
    ],
    external_deps = ["absl/types:optional"],
    deps = ["gpr_platform"],
)

grpc_cc_library(
    name = "gpr_base",
    srcs = [
        "src/core/lib/gpr/alloc.cc",
        "src/core/lib/gpr/atm.cc",
        "src/core/lib/gpr/cpu_iphone.cc",
        "src/core/lib/gpr/cpu_linux.cc",
        "src/core/lib/gpr/cpu_posix.cc",
        "src/core/lib/gpr/cpu_windows.cc",
        "src/core/lib/gpr/env_linux.cc",
        "src/core/lib/gpr/env_posix.cc",
        "src/core/lib/gpr/env_windows.cc",
        "src/core/lib/gpr/log.cc",
        "src/core/lib/gpr/log_android.cc",
        "src/core/lib/gpr/log_linux.cc",
        "src/core/lib/gpr/log_posix.cc",
        "src/core/lib/gpr/log_windows.cc",
        "src/core/lib/gpr/murmur_hash.cc",
        "src/core/lib/gpr/string.cc",
        "src/core/lib/gpr/string_posix.cc",
        "src/core/lib/gpr/string_util_windows.cc",
        "src/core/lib/gpr/string_windows.cc",
        "src/core/lib/gpr/sync.cc",
        "src/core/lib/gpr/sync_abseil.cc",
        "src/core/lib/gpr/sync_posix.cc",
        "src/core/lib/gpr/sync_windows.cc",
        "src/core/lib/gpr/time.cc",
        "src/core/lib/gpr/time_posix.cc",
        "src/core/lib/gpr/time_precise.cc",
        "src/core/lib/gpr/time_windows.cc",
        "src/core/lib/gpr/tmpfile_msys.cc",
        "src/core/lib/gpr/tmpfile_posix.cc",
        "src/core/lib/gpr/tmpfile_windows.cc",
        "src/core/lib/gpr/wrap_memcpy.cc",
        "src/core/lib/gprpp/fork.cc",
        "src/core/lib/gprpp/global_config_env.cc",
        "src/core/lib/gprpp/host_port.cc",
        "src/core/lib/gprpp/mpscq.cc",
        "src/core/lib/gprpp/stat_posix.cc",
        "src/core/lib/gprpp/stat_windows.cc",
        "src/core/lib/gprpp/thd_posix.cc",
        "src/core/lib/gprpp/thd_windows.cc",
        "src/core/lib/gprpp/time_util.cc",
        "src/core/lib/profiling/basic_timers.cc",
        "src/core/lib/profiling/stap_timers.cc",
    ],
    hdrs = [
        "src/core/lib/gpr/alloc.h",
        "src/core/lib/gpr/env.h",
        "src/core/lib/gpr/murmur_hash.h",
        "src/core/lib/gpr/spinlock.h",
        "src/core/lib/gpr/string.h",
        "src/core/lib/gpr/string_windows.h",
        "src/core/lib/gpr/time_precise.h",
        "src/core/lib/gpr/tmpfile.h",
        "src/core/lib/gprpp/fork.h",
        "src/core/lib/gprpp/global_config.h",
        "src/core/lib/gprpp/global_config_custom.h",
        "src/core/lib/gprpp/global_config_env.h",
        "src/core/lib/gprpp/global_config_generic.h",
        "src/core/lib/gprpp/host_port.h",
        "src/core/lib/gprpp/manual_constructor.h",
        "src/core/lib/gprpp/memory.h",
        "src/core/lib/gprpp/mpscq.h",
        "src/core/lib/gprpp/stat.h",
        "src/core/lib/gprpp/sync.h",
        "src/core/lib/gprpp/thd.h",
        "src/core/lib/gprpp/time_util.h",
        "src/core/lib/profiling/timers.h",
    ],
    external_deps = [
        "absl/base",
        "absl/base:core_headers",
        "absl/memory",
        "absl/random",
        "absl/status",
        "absl/strings",
        "absl/strings:cord",
        "absl/strings:str_format",
        "absl/synchronization",
        "absl/time:time",
        "absl/types:optional",
    ],
    language = "c++",
    public_hdrs = GPR_PUBLIC_HDRS,
    tags = ["nofixdeps"],
    visibility = ["@grpc:alt_gpr_base_legacy"],
    deps = [
        "construct_destruct",
        "debug_location",
        "examine_stack",
        "gpr_codegen",
        "gpr_tls",
        "grpc_codegen",
        "useful",
    ],
)

grpc_cc_library(
    name = "gpr_tls",
    hdrs = ["src/core/lib/gpr/tls.h"],
    deps = ["gpr_platform"],
)

grpc_cc_library(
    name = "chunked_vector",
    hdrs = ["src/core/lib/gprpp/chunked_vector.h"],
    deps = [
        "arena",
        "gpr_base",
    ],
)

grpc_cc_library(
    name = "construct_destruct",
    language = "c++",
    public_hdrs = ["src/core/lib/gprpp/construct_destruct.h"],
    deps = ["gpr_platform"],
)

grpc_cc_library(
    name = "cpp_impl_of",
    hdrs = ["src/core/lib/gprpp/cpp_impl_of.h"],
    language = "c++",
)

grpc_cc_library(
    name = "status_helper",
    srcs = [
        "src/core/lib/gprpp/status_helper.cc",
    ],
    hdrs = [
        "src/core/lib/gprpp/status_helper.h",
    ],
    external_deps = [
        "absl/status",
        "absl/strings",
        "absl/strings:cord",
        "absl/time",
        "absl/types:optional",
        "upb_lib",
    ],
    language = "c++",
    deps = [
        "debug_location",
        "google_rpc_status_upb",
        "gpr_base",
        "percent_encoding",
        "protobuf_any_upb",
        "slice",
    ],
)

grpc_cc_library(
    name = "unique_type_name",
    hdrs = ["src/core/lib/gprpp/unique_type_name.h"],
    external_deps = ["absl/strings"],
    language = "c++",
    deps = [
        "gpr_platform",
        "useful",
    ],
)

grpc_cc_library(
    name = "work_serializer",
    srcs = [
        "src/core/lib/gprpp/work_serializer.cc",
    ],
    hdrs = [
        "src/core/lib/gprpp/work_serializer.h",
    ],
    external_deps = ["absl/base:core_headers"],
    language = "c++",
    visibility = ["@grpc:client_channel"],
    deps = [
        "debug_location",
        "gpr_base",
        "grpc_trace",
        "orphanable",
    ],
)

grpc_cc_library(
    name = "gpr_codegen",
    language = "c++",
    public_hdrs = [
        "include/grpc/impl/codegen/atm.h",
        "include/grpc/impl/codegen/atm_gcc_atomic.h",
        "include/grpc/impl/codegen/atm_gcc_sync.h",
        "include/grpc/impl/codegen/atm_windows.h",
        "include/grpc/impl/codegen/fork.h",
        "include/grpc/impl/codegen/gpr_slice.h",
        "include/grpc/impl/codegen/gpr_types.h",
        "include/grpc/impl/codegen/log.h",
        "include/grpc/impl/codegen/port_platform.h",
        "include/grpc/impl/codegen/sync.h",
        "include/grpc/impl/codegen/sync_abseil.h",
        "include/grpc/impl/codegen/sync_custom.h",
        "include/grpc/impl/codegen/sync_generic.h",
        "include/grpc/impl/codegen/sync_posix.h",
        "include/grpc/impl/codegen/sync_windows.h",
    ],
    tags = ["nofixdeps"],
    visibility = ["@grpc:public"],
)

# A library that vends only port_platform, so that libraries that don't need
# anything else from gpr can still be portable!
grpc_cc_library(
    name = "gpr_platform",
    language = "c++",
    public_hdrs = [
        "include/grpc/impl/codegen/port_platform.h",
        "include/grpc/support/port_platform.h",
    ],
    tags = ["nofixdeps"],
)

grpc_cc_library(
    name = "grpc_trace",
    srcs = ["src/core/lib/debug/trace.cc"],
    hdrs = ["src/core/lib/debug/trace.h"],
    language = "c++",
    public_hdrs = GRPC_PUBLIC_HDRS,
    visibility = ["@grpc:trace"],
    deps = [
        "gpr_base",
        "gpr_codegen",
        "grpc_codegen",
        "grpc_public_hdrs",
    ],
)

grpc_cc_library(
    name = "config",
    srcs = [
        "src/core/lib/config/core_configuration.cc",
    ],
    language = "c++",
    public_hdrs = [
        "src/core/lib/config/core_configuration.h",
    ],
    visibility = ["@grpc:client_channel"],
    deps = [
        "channel_args_preconditioning",
        "channel_creds_registry",
        "channel_init",
        "gpr_base",
        "grpc_resolver",
        "handshaker_registry",
        "service_config_parser",
    ],
)

grpc_cc_library(
    name = "debug_location",
    language = "c++",
    public_hdrs = ["src/core/lib/gprpp/debug_location.h"],
    visibility = ["@grpc:debug_location"],
)

grpc_cc_library(
    name = "overload",
    language = "c++",
    public_hdrs = ["src/core/lib/gprpp/overload.h"],
    deps = ["gpr_platform"],
)

grpc_cc_library(
    name = "match",
    external_deps = ["absl/types:variant"],
    language = "c++",
    public_hdrs = ["src/core/lib/gprpp/match.h"],
    deps = [
        "gpr_platform",
        "overload",
    ],
)

grpc_cc_library(
    name = "table",
    external_deps = [
        "absl/meta:type_traits",
        "absl/utility",
    ],
    language = "c++",
    public_hdrs = ["src/core/lib/gprpp/table.h"],
    deps = [
        "bitset",
        "gpr_platform",
    ],
)

grpc_cc_library(
    name = "bitset",
    language = "c++",
    public_hdrs = ["src/core/lib/gprpp/bitset.h"],
    deps = [
        "gpr_platform",
        "useful",
    ],
)

grpc_cc_library(
    name = "orphanable",
    language = "c++",
    public_hdrs = ["src/core/lib/gprpp/orphanable.h"],
    visibility = ["@grpc:client_channel"],
    deps = [
        "debug_location",
        "gpr_platform",
        "ref_counted",
        "ref_counted_ptr",
    ],
)

grpc_cc_library(
    name = "poll",
    external_deps = ["absl/types:variant"],
    language = "c++",
    public_hdrs = [
        "src/core/lib/promise/poll.h",
    ],
    deps = ["gpr_platform"],
)

grpc_cc_library(
    name = "call_push_pull",
    hdrs = ["src/core/lib/promise/call_push_pull.h"],
    external_deps = ["absl/types:variant"],
    language = "c++",
    deps = [
        "bitset",
        "construct_destruct",
        "gpr_platform",
        "poll",
        "promise_like",
        "promise_status",
    ],
)

grpc_cc_library(
    name = "context",
    language = "c++",
    public_hdrs = [
        "src/core/lib/promise/context.h",
    ],
    deps = [
        "gpr_platform",
        "gpr_tls",
    ],
)

grpc_cc_library(
    name = "map",
    external_deps = ["absl/types:variant"],
    language = "c++",
    public_hdrs = ["src/core/lib/promise/map.h"],
    deps = [
        "gpr_platform",
        "poll",
        "promise_like",
    ],
)

grpc_cc_library(
    name = "sleep",
    srcs = [
        "src/core/lib/promise/sleep.cc",
    ],
    hdrs = [
        "src/core/lib/promise/sleep.h",
    ],
    external_deps = ["absl/status"],
    deps = [
        "activity",
        "event_engine_base",
        "event_engine_base_hdrs",
        "exec_ctx",
        "gpr_base",
        "poll",
        "ref_counted",
        "time",
    ],
)

grpc_cc_library(
    name = "promise",
    external_deps = [
        "absl/status",
        "absl/types:optional",
        "absl/types:variant",
    ],
    language = "c++",
    public_hdrs = [
        "src/core/lib/promise/promise.h",
    ],
    visibility = ["@grpc:alt_grpc_base_legacy"],
    deps = [
        "gpr_platform",
        "poll",
        "promise_like",
    ],
)

grpc_cc_library(
    name = "arena_promise",
    external_deps = ["absl/meta:type_traits"],
    language = "c++",
    public_hdrs = [
        "src/core/lib/promise/arena_promise.h",
    ],
    deps = [
        "arena",
        "context",
        "gpr_platform",
        "poll",
    ],
)

grpc_cc_library(
    name = "promise_like",
    external_deps = ["absl/meta:type_traits"],
    language = "c++",
    public_hdrs = [
        "src/core/lib/promise/detail/promise_like.h",
    ],
    deps = [
        "gpr_platform",
        "poll",
    ],
)

grpc_cc_library(
    name = "promise_factory",
    external_deps = ["absl/meta:type_traits"],
    language = "c++",
    public_hdrs = [
        "src/core/lib/promise/detail/promise_factory.h",
    ],
    deps = [
        "gpr_platform",
        "promise_like",
    ],
)

grpc_cc_library(
    name = "if",
    external_deps = [
        "absl/status:statusor",
        "absl/types:variant",
    ],
    language = "c++",
    public_hdrs = ["src/core/lib/promise/if.h"],
    deps = [
        "gpr_platform",
        "poll",
        "promise_factory",
        "promise_like",
    ],
)

grpc_cc_library(
    name = "promise_status",
    external_deps = [
        "absl/status",
        "absl/status:statusor",
    ],
    language = "c++",
    public_hdrs = [
        "src/core/lib/promise/detail/status.h",
    ],
    deps = ["gpr_platform"],
)

grpc_cc_library(
    name = "race",
    external_deps = ["absl/types:variant"],
    language = "c++",
    public_hdrs = ["src/core/lib/promise/race.h"],
    deps = [
        "gpr_platform",
        "poll",
    ],
)

grpc_cc_library(
    name = "loop",
    external_deps = [
        "absl/status",
        "absl/status:statusor",
        "absl/types:variant",
    ],
    language = "c++",
    public_hdrs = [
        "src/core/lib/promise/loop.h",
    ],
    deps = [
        "gpr_platform",
        "poll",
        "promise_factory",
    ],
)

grpc_cc_library(
    name = "switch",
    language = "c++",
    public_hdrs = [
        "src/core/lib/promise/detail/switch.h",
    ],
    deps = ["gpr_platform"],
)

grpc_cc_library(
    name = "basic_join",
    external_deps = [
        "absl/types:variant",
        "absl/utility",
    ],
    language = "c++",
    public_hdrs = [
        "src/core/lib/promise/detail/basic_join.h",
    ],
    deps = [
        "bitset",
        "construct_destruct",
        "gpr_platform",
        "poll",
        "promise_like",
    ],
)

grpc_cc_library(
    name = "join",
    external_deps = ["absl/meta:type_traits"],
    language = "c++",
    public_hdrs = [
        "src/core/lib/promise/join.h",
    ],
    deps = [
        "basic_join",
        "gpr_platform",
    ],
)

grpc_cc_library(
    name = "try_join",
    external_deps = [
        "absl/meta:type_traits",
        "absl/status",
        "absl/status:statusor",
    ],
    language = "c++",
    public_hdrs = [
        "src/core/lib/promise/try_join.h",
    ],
    deps = [
        "basic_join",
        "gpr_platform",
        "poll",
        "promise_status",
    ],
)

grpc_cc_library(
    name = "basic_seq",
    external_deps = [
        "absl/meta:type_traits",
        "absl/types:variant",
        "absl/utility",
    ],
    language = "c++",
    public_hdrs = [
        "src/core/lib/promise/detail/basic_seq.h",
    ],
    deps = [
        "construct_destruct",
        "gpr_platform",
        "poll",
        "promise_factory",
        "promise_like",
        "switch",
    ],
)

grpc_cc_library(
    name = "seq",
    language = "c++",
    public_hdrs = [
        "src/core/lib/promise/seq.h",
    ],
    deps = [
        "basic_seq",
        "gpr_platform",
        "poll",
    ],
)

grpc_cc_library(
    name = "try_seq",
    external_deps = [
        "absl/meta:type_traits",
        "absl/status",
        "absl/status:statusor",
    ],
    language = "c++",
    public_hdrs = [
        "src/core/lib/promise/try_seq.h",
    ],
    deps = [
        "basic_seq",
        "gpr_platform",
        "poll",
        "promise_status",
    ],
)

grpc_cc_library(
    name = "activity",
    srcs = [
        "src/core/lib/promise/activity.cc",
    ],
    external_deps = [
        "absl/base:core_headers",
        "absl/status",
        "absl/types:optional",
        "absl/types:variant",
        "absl/utility",
    ],
    language = "c++",
    public_hdrs = [
        "src/core/lib/promise/activity.h",
    ],
    deps = [
        "atomic_utils",
        "construct_destruct",
        "context",
        "gpr_base",
        "gpr_tls",
        "orphanable",
        "poll",
        "promise_factory",
        "promise_status",
    ],
)

grpc_cc_library(
    name = "exec_ctx_wakeup_scheduler",
    hdrs = [
        "src/core/lib/promise/exec_ctx_wakeup_scheduler.h",
    ],
    language = "c++",
    deps = [
        "closure",
        "debug_location",
        "error",
        "exec_ctx",
        "gpr_platform",
    ],
)

grpc_cc_library(
    name = "wait_set",
    external_deps = [
        "absl/container:flat_hash_set",
        "absl/hash",
    ],
    language = "c++",
    public_hdrs = [
        "src/core/lib/promise/wait_set.h",
    ],
    deps = [
        "activity",
        "gpr_platform",
        "poll",
    ],
)

grpc_cc_library(
    name = "intra_activity_waiter",
    language = "c++",
    public_hdrs = [
        "src/core/lib/promise/intra_activity_waiter.h",
    ],
    deps = [
        "activity",
        "gpr_platform",
        "poll",
    ],
)

grpc_cc_library(
    name = "latch",
    language = "c++",
    public_hdrs = [
        "src/core/lib/promise/latch.h",
    ],
    deps = [
        "gpr_base",
        "intra_activity_waiter",
        "poll",
    ],
)

grpc_cc_library(
    name = "observable",
    external_deps = [
        "absl/base:core_headers",
        "absl/types:optional",
        "absl/types:variant",
    ],
    language = "c++",
    public_hdrs = [
        "src/core/lib/promise/observable.h",
    ],
    deps = [
        "activity",
        "gpr_base",
        "poll",
        "promise_like",
        "wait_set",
    ],
)

grpc_cc_library(
    name = "pipe",
    external_deps = ["absl/types:optional"],
    language = "c++",
    public_hdrs = [
        "src/core/lib/promise/pipe.h",
    ],
    deps = [
        "arena",
        "context",
        "gpr_base",
        "intra_activity_waiter",
        "poll",
    ],
)

grpc_cc_library(
    name = "for_each",
    external_deps = [
        "absl/status",
        "absl/types:variant",
    ],
    language = "c++",
    public_hdrs = ["src/core/lib/promise/for_each.h"],
    deps = [
        "gpr_platform",
        "poll",
        "promise_factory",
    ],
)

grpc_cc_library(
    name = "ref_counted",
    language = "c++",
    public_hdrs = ["src/core/lib/gprpp/ref_counted.h"],
    deps = [
        "atomic_utils",
        "debug_location",
        "gpr_base",
        "ref_counted_ptr",
    ],
)

grpc_cc_library(
    name = "dual_ref_counted",
    language = "c++",
    public_hdrs = ["src/core/lib/gprpp/dual_ref_counted.h"],
    deps = [
        "debug_location",
        "gpr_base",
        "orphanable",
        "ref_counted_ptr",
    ],
)

grpc_cc_library(
    name = "ref_counted_ptr",
    language = "c++",
    public_hdrs = ["src/core/lib/gprpp/ref_counted_ptr.h"],
    visibility = ["@grpc:ref_counted_ptr"],
    deps = [
        "debug_location",
        "gpr_platform",
    ],
)

grpc_cc_library(
    name = "handshaker",
    srcs = [
        "src/core/lib/transport/handshaker.cc",
    ],
    external_deps = [
        "absl/container:inlined_vector",
        "absl/strings:str_format",
    ],
    language = "c++",
    public_hdrs = [
        "src/core/lib/transport/handshaker.h",
    ],
    visibility = ["@grpc:alt_grpc_base_legacy"],
    deps = [
        "channel_args",
        "closure",
        "debug_location",
        "exec_ctx",
        "gpr_base",
        "grpc_base",
        "grpc_codegen",
        "grpc_trace",
        "iomgr_timer",
        "ref_counted",
        "ref_counted_ptr",
        "slice",
        "slice_buffer",
        "slice_refcount",
        "time",
    ],
)

grpc_cc_library(
    name = "handshaker_factory",
    language = "c++",
    public_hdrs = [
        "src/core/lib/transport/handshaker_factory.h",
    ],
    deps = [
        "channel_args",
        "gpr_platform",
        "iomgr_fwd",
    ],
)

grpc_cc_library(
    name = "handshaker_registry",
    srcs = [
        "src/core/lib/transport/handshaker_registry.cc",
    ],
    language = "c++",
    public_hdrs = [
        "src/core/lib/transport/handshaker_registry.h",
    ],
    deps = [
        "channel_args",
        "gpr_platform",
        "handshaker_factory",
        "iomgr_fwd",
    ],
)

grpc_cc_library(
    name = "http_connect_handshaker",
    srcs = [
        "src/core/lib/transport/http_connect_handshaker.cc",
    ],
    external_deps = [
        "absl/base:core_headers",
        "absl/memory",
        "absl/strings",
        "absl/types:optional",
    ],
    language = "c++",
    public_hdrs = [
        "src/core/lib/transport/http_connect_handshaker.h",
    ],
    visibility = ["@grpc:alt_grpc_base_legacy"],
    deps = [
        "channel_args",
        "closure",
        "config",
        "debug_location",
        "exec_ctx",
        "gpr_base",
        "grpc_base",
        "handshaker",
        "handshaker_factory",
        "handshaker_registry",
        "httpcli",
        "iomgr_fwd",
        "ref_counted_ptr",
        "slice",
        "slice_buffer",
        "slice_refcount",
    ],
)

grpc_cc_library(
    name = "tcp_connect_handshaker",
    srcs = [
        "src/core/lib/transport/tcp_connect_handshaker.cc",
    ],
    external_deps = [
        "absl/base:core_headers",
        "absl/memory",
        "absl/status:statusor",
        "absl/strings",
        "absl/types:optional",
    ],
    language = "c++",
    public_hdrs = [
        "src/core/lib/transport/tcp_connect_handshaker.h",
    ],
    deps = [
        "channel_args",
        "closure",
        "config",
        "debug_location",
        "exec_ctx",
        "gpr_base",
        "grpc_base",
        "handshaker",
        "handshaker_factory",
        "handshaker_registry",
        "iomgr_fwd",
        "ref_counted_ptr",
        "resolved_address",
        "slice",
        "slice_refcount",
        "uri_parser",
    ],
)

grpc_cc_library(
    name = "channel_creds_registry",
    hdrs = [
        "src/core/lib/security/credentials/channel_creds_registry.h",
    ],
    external_deps = ["absl/strings"],
    language = "c++",
    deps = [
        "gpr_platform",
        "json",
        "ref_counted_ptr",
    ],
)

grpc_cc_library(
    name = "event_engine_memory_allocator",
    srcs = [
        "src/core/lib/event_engine/memory_allocator.cc",
    ],
    hdrs = [
        "include/grpc/event_engine/internal/memory_allocator_impl.h",
        "include/grpc/event_engine/memory_allocator.h",
        "include/grpc/event_engine/memory_request.h",
    ],
    external_deps = ["absl/strings"],
    language = "c++",
    deps = [
        "gpr_platform",
        "slice",
        "slice_refcount",
    ],
)

grpc_cc_library(
    name = "memory_quota",
    srcs = [
        "src/core/lib/resource_quota/memory_quota.cc",
    ],
    hdrs = [
        "src/core/lib/resource_quota/memory_quota.h",
    ],
    external_deps = [
        "absl/base:core_headers",
        "absl/status",
        "absl/strings",
        "absl/types:optional",
        "absl/utility",
    ],
    deps = [
        "activity",
        "event_engine_memory_allocator",
        "exec_ctx_wakeup_scheduler",
        "gpr_base",
        "grpc_trace",
        "loop",
        "map",
        "orphanable",
        "periodic_update",
        "pid_controller",
        "poll",
        "race",
        "ref_counted_ptr",
        "resource_quota_trace",
        "seq",
        "time",
        "useful",
    ],
)

grpc_cc_library(
    name = "periodic_update",
    srcs = [
        "src/core/lib/resource_quota/periodic_update.cc",
    ],
    hdrs = [
        "src/core/lib/resource_quota/periodic_update.h",
    ],
    external_deps = ["absl/functional:function_ref"],
    deps = [
        "exec_ctx",
        "gpr_platform",
        "time",
        "useful",
    ],
)

grpc_cc_library(
    name = "arena",
    srcs = [
        "src/core/lib/resource_quota/arena.cc",
    ],
    hdrs = [
        "src/core/lib/resource_quota/arena.h",
    ],
    external_deps = ["absl/utility"],
    deps = [
        "construct_destruct",
        "context",
        "event_engine_memory_allocator",
        "gpr_base",
        "memory_quota",
    ],
)

grpc_cc_library(
    name = "thread_quota",
    srcs = [
        "src/core/lib/resource_quota/thread_quota.cc",
    ],
    hdrs = [
        "src/core/lib/resource_quota/thread_quota.h",
    ],
    external_deps = ["absl/base:core_headers"],
    deps = [
        "gpr_base",
        "ref_counted",
        "ref_counted_ptr",
    ],
)

grpc_cc_library(
    name = "resource_quota_trace",
    srcs = [
        "src/core/lib/resource_quota/trace.cc",
    ],
    hdrs = [
        "src/core/lib/resource_quota/trace.h",
    ],
    tags = ["nofixdeps"],
    deps = [
        "gpr_platform",
        "grpc_trace",
    ],
)

grpc_cc_library(
    name = "resource_quota",
    srcs = [
        "src/core/lib/resource_quota/resource_quota.cc",
    ],
    hdrs = [
        "src/core/lib/resource_quota/resource_quota.h",
    ],
    external_deps = ["absl/strings"],
    deps = [
        "cpp_impl_of",
        "gpr_platform",
        "grpc_codegen",
        "memory_quota",
        "ref_counted",
        "ref_counted_ptr",
        "thread_quota",
        "useful",
    ],
)

grpc_cc_library(
    name = "slice_refcount",
    srcs = [
        "src/core/lib/slice/slice_refcount.cc",
    ],
    hdrs = [
        "src/core/lib/slice/slice_refcount.h",
        "src/core/lib/slice/slice_refcount_base.h",
    ],
    public_hdrs = [
        "include/grpc/slice.h",
    ],
    deps = [
        "gpr_base",
        "grpc_codegen",
    ],
)

grpc_cc_library(
    name = "slice",
    srcs = [
        "src/core/lib/slice/slice.cc",
        "src/core/lib/slice/slice_string_helpers.cc",
    ],
    hdrs = [
        "include/grpc/slice.h",
        "src/core/lib/slice/slice.h",
        "src/core/lib/slice/slice_internal.h",
        "src/core/lib/slice/slice_string_helpers.h",
    ],
    external_deps = ["absl/strings"],
    deps = [
        "gpr_base",
        "grpc_codegen",
        "slice_refcount",
    ],
)

grpc_cc_library(
    name = "slice_buffer",
    srcs = [
        "src/core/lib/slice/slice_buffer.cc",
    ],
    hdrs = [
        "include/grpc/slice_buffer.h",
        "src/core/lib/slice/slice_buffer.h",
    ],
    deps = [
        "gpr_base",
        "slice",
        "slice_refcount",
    ],
)

grpc_cc_library(
    name = "error",
    srcs = [
        "src/core/lib/iomgr/error.cc",
    ],
    hdrs = [
        "src/core/lib/iomgr/error.h",
    ],
    tags = ["nofixdeps"],
    deps = [
        "gpr",
        "grpc_codegen",
        "grpc_trace",
        "slice",
        "slice_refcount",
        "status_helper",
        "useful",
    ],
)

grpc_cc_library(
    name = "closure",
    hdrs = [
        "src/core/lib/iomgr/closure.h",
    ],
    deps = [
        "debug_location",
        "error",
        "gpr_base",
    ],
)

grpc_cc_library(
    name = "time",
    srcs = [
        "src/core/lib/gprpp/time.cc",
    ],
    hdrs = [
        "src/core/lib/gprpp/time.h",
    ],
    external_deps = ["absl/strings:str_format"],
    deps = [
        "event_engine_base_hdrs",
        "gpr_base",
        "gpr_codegen",
        "useful",
    ],
)

grpc_cc_library(
    name = "exec_ctx",
    srcs = [
        "src/core/lib/iomgr/combiner.cc",
        "src/core/lib/iomgr/exec_ctx.cc",
        "src/core/lib/iomgr/executor.cc",
        "src/core/lib/iomgr/iomgr_internal.cc",
    ],
    hdrs = [
        "src/core/lib/iomgr/combiner.h",
        "src/core/lib/iomgr/exec_ctx.h",
        "src/core/lib/iomgr/executor.h",
        "src/core/lib/iomgr/iomgr_internal.h",
    ],
    deps = [
        "closure",
        "debug_location",
        "error",
        "gpr_base",
        "gpr_codegen",
        "gpr_tls",
        "grpc_codegen",
        "grpc_trace",
        "time",
        "useful",
    ],
)

grpc_cc_library(
    name = "sockaddr_utils",
    srcs = [
        "src/core/lib/address_utils/sockaddr_utils.cc",
    ],
    hdrs = [
        "src/core/lib/address_utils/sockaddr_utils.h",
    ],
    external_deps = [
        "absl/status",
        "absl/status:statusor",
        "absl/strings",
        "absl/strings:str_format",
    ],
    visibility = ["@grpc:alt_grpc_base_legacy"],
    deps = [
        "gpr_base",
        "grpc_sockaddr",
        "iomgr_port",
        "resolved_address",
        "uri_parser",
    ],
)

grpc_cc_library(
    name = "iomgr_port",
    hdrs = [
        "src/core/lib/iomgr/port.h",
    ],
    deps = ["gpr_platform"],
)

grpc_cc_library(
    name = "iomgr_timer",
    srcs = [
        "src/core/lib/iomgr/timer.cc",
        "src/core/lib/iomgr/timer_generic.cc",
        "src/core/lib/iomgr/timer_heap.cc",
        "src/core/lib/iomgr/timer_manager.cc",
    ],
    hdrs = [
        "src/core/lib/iomgr/timer.h",
        "src/core/lib/iomgr/timer_generic.h",
        "src/core/lib/iomgr/timer_heap.h",
        "src/core/lib/iomgr/timer_manager.h",
    ] + [
        # TODO(hork): deduplicate
        "src/core/lib/iomgr/iomgr.h",
    ],
    external_deps = [
        "absl/strings",
    ],
    tags = ["nofixdeps"],
    visibility = ["@grpc:iomgr_timer"],
    deps = [
        "event_engine_base_hdrs",
        "exec_ctx",
        "gpr_base",
        "gpr_platform",
        "gpr_tls",
        "grpc_trace",
        "iomgr_port",
        "time",
        "time_averaged_stats",
        "useful",
    ],
)

grpc_cc_library(
    name = "iomgr_fwd",
    hdrs = [
        "src/core/lib/iomgr/iomgr_fwd.h",
    ],
    deps = ["gpr_platform"],
)

grpc_cc_library(
    name = "grpc_sockaddr",
    srcs = [
        "src/core/lib/iomgr/sockaddr_utils_posix.cc",
        "src/core/lib/iomgr/socket_utils_windows.cc",
    ],
    hdrs = [
        "src/core/lib/iomgr/sockaddr.h",
        "src/core/lib/iomgr/sockaddr_posix.h",
        "src/core/lib/iomgr/sockaddr_windows.h",
        "src/core/lib/iomgr/socket_utils.h",
    ],
    deps = [
        "gpr_base",
        "iomgr_port",
    ],
)

grpc_cc_library(
    name = "avl",
    hdrs = [
        "src/core/lib/avl/avl.h",
    ],
    deps = [
        "gpr_platform",
        "useful",
    ],
)

grpc_cc_library(
    name = "event_engine_base_hdrs",
    hdrs = GRPC_PUBLIC_EVENT_ENGINE_HDRS + GRPC_PUBLIC_HDRS,
    external_deps = [
        "absl/status",
        "absl/status:statusor",
        "absl/time",
        "absl/types:optional",
        "absl/functional:any_invocable",
    ],
    tags = ["nofixdeps"],
    deps = [
        "gpr_base",
    ],
)

grpc_cc_library(
    name = "default_event_engine_factory_hdrs",
    hdrs = [
        "src/core/lib/event_engine/event_engine_factory.h",
    ],
    tags = ["nofixdeps"],
    deps = [
        "event_engine_base_hdrs",
        "gpr_base",
    ],
)

grpc_cc_library(
    name = "time_averaged_stats",
    srcs = ["src/core/lib/gprpp/time_averaged_stats.cc"],
    hdrs = [
        "src/core/lib/gprpp/time_averaged_stats.h",
    ],
    deps = ["gpr_base"],
)

grpc_cc_library(
    name = "event_engine_poller",
    hdrs = [
        "src/core/lib/event_engine/poller.h",
    ],
    external_deps = [
        "absl/container:inlined_vector",
        "absl/types:variant",
    ],
    deps = [
        "event_engine_base_hdrs",
        "gpr_platform",
    ],
)

grpc_cc_library(
    name = "event_engine_executor",
    hdrs = [
        "src/core/lib/event_engine/executor/executor.h",
    ],
    external_deps = ["absl/functional:any_invocable"],
    deps = [
        "event_engine_base_hdrs",
        "gpr_platform",
    ],
)

grpc_cc_library(
    name = "event_engine_time_util",
    srcs = ["src/core/lib/event_engine/time_util.cc"],
    hdrs = ["src/core/lib/event_engine/time_util.h"],
    deps = [
        "event_engine_base_hdrs",
        "gpr_platform",
    ],
)

grpc_cc_library(
    name = "event_engine_threaded_executor",
    srcs = [
        "src/core/lib/event_engine/executor/threaded_executor.cc",
    ],
    hdrs = [
        "src/core/lib/event_engine/executor/threaded_executor.h",
    ],
    external_deps = ["absl/functional:any_invocable"],
    deps = [
        "event_engine_base_hdrs",
        "event_engine_executor",
        "event_engine_thread_pool",
        "gpr_platform",
    ],
)

grpc_cc_library(
    name = "common_event_engine_closures",
    hdrs = ["src/core/lib/event_engine/common_closures.h"],
    external_deps = ["absl/functional:any_invocable"],
    deps = [
        "event_engine_base_hdrs",
        "gpr_platform",
    ],
)

grpc_cc_library(
    name = "posix_event_engine_timer",
    srcs = [
        "src/core/lib/event_engine/posix_engine/timer.cc",
        "src/core/lib/event_engine/posix_engine/timer_heap.cc",
    ],
    hdrs = [
        "src/core/lib/event_engine/posix_engine/timer.h",
        "src/core/lib/event_engine/posix_engine/timer_heap.h",
    ],
    external_deps = [
        "absl/base:core_headers",
        "absl/types:optional",
    ],
    deps = [
        "event_engine_base_hdrs",
        "gpr_base",
        "time",
        "time_averaged_stats",
        "useful",
    ],
)

grpc_cc_library(
    name = "event_engine_thread_pool",
    srcs = ["src/core/lib/event_engine/thread_pool.cc"],
    hdrs = [
        "src/core/lib/event_engine/thread_pool.h",
    ],
    external_deps = ["absl/functional:any_invocable"],
    deps = ["gpr_base"],
)

grpc_cc_library(
    name = "posix_event_engine_timer_manager",
    srcs = ["src/core/lib/event_engine/posix_engine/timer_manager.cc"],
    hdrs = [
        "src/core/lib/event_engine/posix_engine/timer_manager.h",
    ],
    external_deps = [
        "absl/base:core_headers",
        "absl/memory",
        "absl/time",
        "absl/types:optional",
    ],
    deps = [
        "event_engine_base_hdrs",
        "gpr_base",
        "gpr_codegen",
        "posix_event_engine_timer",
        "time",
    ],
)

grpc_cc_library(
    name = "posix_event_engine_event_poller",
    srcs = [],
    hdrs = [
        "src/core/lib/event_engine/posix_engine/event_poller.h",
    ],
    external_deps = [
        "absl/status",
        "absl/strings",
    ],
    deps = [
        "event_engine_base_hdrs",
        "gpr_platform",
        "posix_event_engine_closure",
        "time",
    ],
)

grpc_cc_library(
    name = "posix_event_engine_closure",
    srcs = [],
    hdrs = [
        "src/core/lib/event_engine/posix_engine/posix_engine_closure.h",
    ],
    external_deps = [
        "absl/functional:any_invocable",
        "absl/status",
        "absl/utility",
    ],
    deps = [
        "event_engine_base_hdrs",
        "gpr_platform",
    ],
)

grpc_cc_library(
    name = "posix_event_engine_lockfree_event",
    srcs = [
        "src/core/lib/event_engine/posix_engine/lockfree_event.cc",
    ],
    hdrs = [
        "src/core/lib/event_engine/posix_engine/lockfree_event.h",
    ],
    external_deps = ["absl/status"],
    deps = [
        "gpr_base",
        "posix_event_engine_closure",
        "posix_event_engine_event_poller",
        "status_helper",
    ],
)

grpc_cc_library(
    name = "posix_event_engine_wakeup_fd_posix",
    hdrs = [
        "src/core/lib/event_engine/posix_engine/wakeup_fd_posix.h",
    ],
    external_deps = ["absl/status"],
    deps = ["gpr_platform"],
)

grpc_cc_library(
    name = "posix_event_engine_wakeup_fd_posix_pipe",
    srcs = [
        "src/core/lib/event_engine/posix_engine/wakeup_fd_pipe.cc",
    ],
    hdrs = [
        "src/core/lib/event_engine/posix_engine/wakeup_fd_pipe.h",
    ],
    external_deps = [
        "absl/memory",
        "absl/status",
        "absl/status:statusor",
        "absl/strings",
    ],
    deps = [
        "gpr_base",
        "iomgr_port",
        "posix_event_engine_wakeup_fd_posix",
    ],
)

grpc_cc_library(
    name = "posix_event_engine_wakeup_fd_posix_eventfd",
    srcs = [
        "src/core/lib/event_engine/posix_engine/wakeup_fd_eventfd.cc",
    ],
    hdrs = [
        "src/core/lib/event_engine/posix_engine/wakeup_fd_eventfd.h",
    ],
    external_deps = [
        "absl/memory",
        "absl/status",
        "absl/status:statusor",
        "absl/strings",
    ],
    deps = [
        "gpr_base",
        "iomgr_port",
        "posix_event_engine_wakeup_fd_posix",
    ],
)

grpc_cc_library(
    name = "posix_event_engine_wakeup_fd_posix_default",
    srcs = [
        "src/core/lib/event_engine/posix_engine/wakeup_fd_posix_default.cc",
    ],
    hdrs = [
        "src/core/lib/event_engine/posix_engine/wakeup_fd_posix_default.h",
    ],
    external_deps = [
        "absl/status",
        "absl/status:statusor",
    ],
    deps = [
        "gpr_platform",
        "iomgr_port",
        "posix_event_engine_wakeup_fd_posix",
        "posix_event_engine_wakeup_fd_posix_eventfd",
        "posix_event_engine_wakeup_fd_posix_pipe",
    ],
)

grpc_cc_library(
    name = "posix_event_engine_poller_posix_epoll1",
    srcs = [
        "src/core/lib/event_engine/posix_engine/ev_epoll1_linux.cc",
    ],
    hdrs = [
        "src/core/lib/event_engine/posix_engine/ev_epoll1_linux.h",
    ],
    external_deps = [
        "absl/base:core_headers",
        "absl/memory",
        "absl/status",
        "absl/status:statusor",
        "absl/strings",
        "absl/synchronization",
    ],
    deps = [
        "gpr_base",
        "gpr_codegen",
        "iomgr_port",
        "posix_event_engine_closure",
        "posix_event_engine_event_poller",
        "posix_event_engine_lockfree_event",
        "posix_event_engine_wakeup_fd_posix",
        "posix_event_engine_wakeup_fd_posix_default",
        "time",
    ],
)

grpc_cc_library(
    name = "posix_event_engine_poller_posix_poll",
    srcs = [
        "src/core/lib/event_engine/posix_engine/ev_poll_posix.cc",
    ],
    hdrs = [
        "src/core/lib/event_engine/posix_engine/ev_poll_posix.h",
    ],
    external_deps = [
        "absl/base:core_headers",
        "absl/status",
        "absl/status:statusor",
        "absl/strings",
        "absl/synchronization",
        "absl/utility",
    ],
    deps = [
        "gpr_base",
        "gpr_codegen",
        "iomgr_port",
        "posix_event_engine_closure",
        "posix_event_engine_event_poller",
        "posix_event_engine_wakeup_fd_posix",
        "posix_event_engine_wakeup_fd_posix_default",
        "time",
    ],
)

grpc_cc_library(
    name = "posix_event_engine_poller_posix_default",
    srcs = [
        "src/core/lib/event_engine/posix_engine/event_poller_posix_default.cc",
    ],
    hdrs = [
        "src/core/lib/event_engine/posix_engine/event_poller_posix_default.h",
    ],
    external_deps = ["absl/strings"],
    deps = [
        "gpr_base",
        "posix_event_engine_event_poller",
        "posix_event_engine_poller_posix_epoll1",
        "posix_event_engine_poller_posix_poll",
    ],
)

grpc_cc_library(
    name = "event_engine_utils",
    srcs = ["src/core/lib/event_engine/utils.cc"],
    hdrs = ["src/core/lib/event_engine/utils.h"],
    external_deps = ["absl/strings"],
    deps = [
        "event_engine_base_hdrs",
        "gpr_platform",
        "time",
    ],
)

grpc_cc_library(
    name = "event_engine_socket_notifier",
    hdrs = ["src/core/lib/event_engine/socket_notifier.h"],
    external_deps = ["absl/status"],
    deps = [
        "event_engine_base_hdrs",
        "gpr_platform",
    ],
)

grpc_cc_library(
    name = "posix_event_engine",
    srcs = ["src/core/lib/event_engine/posix_engine/posix_engine.cc"],
    hdrs = ["src/core/lib/event_engine/posix_engine/posix_engine.h"],
    external_deps = [
        "absl/base:core_headers",
        "absl/container:flat_hash_set",
        "absl/functional:any_invocable",
        "absl/status",
        "absl/status:statusor",
        "absl/strings",
    ],
    deps = [
        "event_engine_base_hdrs",
        "event_engine_common",
        "event_engine_threaded_executor",
        "event_engine_trace",
        "event_engine_utils",
        "gpr_base",
        "grpc_trace",
        "posix_event_engine_timer",
        "posix_event_engine_timer_manager",
    ],
)

grpc_cc_library(
    name = "windows_event_engine",
    srcs = ["src/core/lib/event_engine/windows/windows_engine.cc"],
    hdrs = ["src/core/lib/event_engine/windows/windows_engine.h"],
    external_deps = [
        "absl/status",
        "absl/status:statusor",
        "absl/strings",
    ],
    deps = [
        "event_engine_base_hdrs",
        "event_engine_common",
        "event_engine_threaded_executor",
        "event_engine_trace",
        "event_engine_utils",
        "gpr_base",
        "posix_event_engine_timer_manager",
        "time",
        "windows_iocp",
    ],
)

grpc_cc_library(
    name = "windows_iocp",
    srcs = [
        "src/core/lib/event_engine/windows/iocp.cc",
        "src/core/lib/event_engine/windows/win_socket.cc",
    ],
    hdrs = [
        "src/core/lib/event_engine/windows/iocp.h",
        "src/core/lib/event_engine/windows/win_socket.h",
    ],
    external_deps = [
        "absl/base:core_headers",
        "absl/functional:any_invocable",
        "absl/status",
        "absl/strings:str_format",
    ],
    deps = [
        "error",
        "event_engine_base_hdrs",
        "event_engine_executor",
        "event_engine_poller",
        "event_engine_socket_notifier",
        "event_engine_trace",
        "event_engine_utils",
        "gpr_base",
        "gpr_platform",
    ],
)

grpc_cc_library(
    name = "event_engine_common",
    srcs = [
        "src/core/lib/event_engine/resolved_address.cc",
        "src/core/lib/event_engine/slice.cc",
        "src/core/lib/event_engine/slice_buffer.cc",
    ],
    hdrs = [
        "src/core/lib/event_engine/handle_containers.h",
    ],
    external_deps = [
        "absl/container:flat_hash_set",
    ],
    tags = ["nofixdeps"],
    deps = [
        "event_engine_base_hdrs",
        "event_engine_trace",
        "gpr_base",
        "gpr_platform",
        "ref_counted",
        "slice",
        "slice_refcount",
    ],
)

grpc_cc_library(
    name = "event_engine_trace",
    srcs = [
        "src/core/lib/event_engine/trace.cc",
    ],
    hdrs = [
        "src/core/lib/event_engine/trace.h",
    ],
    tags = ["nofixdeps"],
    deps = [
        "gpr_platform",
        "grpc_trace",
    ],
)

# NOTE: this target gets replaced inside Google's build system to be one that
# integrates with other internal systems better. Please do not rename or fold
# this into other targets.
grpc_cc_library(
    name = "default_event_engine_factory",
    srcs = ["src/core/lib/event_engine/default_event_engine_factory.cc"],
    hdrs = ["src/core/lib/event_engine/default_event_engine_factory.h"],
    external_deps = ["absl/memory"],
    select_deps = [{
        "//:windows": ["windows_event_engine"],
        "//:windows_msvc": ["windows_event_engine"],
        "//:windows_other": ["windows_event_engine"],
        "//conditions:default": ["posix_event_engine"],
    }],
    deps = [
        "event_engine_base_hdrs",
        "gpr_platform",
    ],
)

grpc_cc_library(
    name = "event_engine_base",
    srcs = [
        "src/core/lib/event_engine/event_engine.cc",
    ],
    hdrs = [
        "src/core/lib/event_engine/event_engine_factory.h",
    ],
    external_deps = ["absl/functional:any_invocable"],
    deps = [
        "default_event_engine_factory",
        "event_engine_base_hdrs",
        "gpr_base",
    ],
)

grpc_cc_library(
    name = "uri_parser",
    srcs = [
        "src/core/lib/uri/uri_parser.cc",
    ],
    hdrs = [
        "src/core/lib/uri/uri_parser.h",
    ],
    external_deps = [
        "absl/status",
        "absl/status:statusor",
        "absl/strings",
        "absl/strings:str_format",
    ],
    visibility = ["@grpc:alt_grpc_base_legacy"],
    deps = ["gpr_base"],
)

grpc_cc_library(
    name = "channel_args_preconditioning",
    srcs = [
        "src/core/lib/channel/channel_args_preconditioning.cc",
    ],
    hdrs = [
        "src/core/lib/channel/channel_args_preconditioning.h",
    ],
    deps = [
        "channel_args",
        "gpr_platform",
        "grpc_codegen",
    ],
)

grpc_cc_library(
    name = "pid_controller",
    srcs = [
        "src/core/lib/transport/pid_controller.cc",
    ],
    hdrs = [
        "src/core/lib/transport/pid_controller.h",
    ],
    deps = [
        "gpr_platform",
        "useful",
    ],
)

grpc_cc_library(
    name = "bdp_estimator",
    srcs = [
        "src/core/lib/transport/bdp_estimator.cc",
    ],
    hdrs = ["src/core/lib/transport/bdp_estimator.h"],
    deps = [
        "exec_ctx",
        "gpr_base",
        "gpr_codegen",
        "grpc_trace",
        "time",
    ],
)

grpc_cc_library(
    name = "percent_encoding",
    srcs = [
        "src/core/lib/slice/percent_encoding.cc",
    ],
    hdrs = [
        "src/core/lib/slice/percent_encoding.h",
    ],
    deps = [
        "bitset",
        "gpr_base",
        "slice",
    ],
)

grpc_cc_library(
    name = "grpc_base",
    srcs = [
        "src/core/lib/address_utils/parse_address.cc",
        "src/core/lib/backoff/backoff.cc",
        "src/core/lib/channel/channel_stack.cc",
        "src/core/lib/channel/channel_stack_builder_impl.cc",
        "src/core/lib/channel/channel_trace.cc",
        "src/core/lib/channel/channelz.cc",
        "src/core/lib/channel/channelz_registry.cc",
        "src/core/lib/channel/connected_channel.cc",
        "src/core/lib/channel/promise_based_filter.cc",
        "src/core/lib/channel/status_util.cc",
        "src/core/lib/compression/compression.cc",
        "src/core/lib/compression/compression_internal.cc",
        "src/core/lib/compression/message_compress.cc",
        "src/core/lib/debug/stats.cc",
        "src/core/lib/debug/stats_data.cc",
        "src/core/lib/event_engine/channel_args_endpoint_config.cc",
        "src/core/lib/iomgr/buffer_list.cc",
        "src/core/lib/iomgr/call_combiner.cc",
        "src/core/lib/iomgr/cfstream_handle.cc",
        "src/core/lib/iomgr/dualstack_socket_posix.cc",
        "src/core/lib/iomgr/endpoint.cc",
        "src/core/lib/iomgr/endpoint_cfstream.cc",
        "src/core/lib/iomgr/endpoint_pair_posix.cc",
        "src/core/lib/iomgr/endpoint_pair_windows.cc",
        "src/core/lib/iomgr/error_cfstream.cc",
        "src/core/lib/iomgr/ev_apple.cc",
        "src/core/lib/iomgr/ev_epoll1_linux.cc",
        "src/core/lib/iomgr/ev_poll_posix.cc",
        "src/core/lib/iomgr/ev_posix.cc",
        "src/core/lib/iomgr/ev_windows.cc",
        "src/core/lib/iomgr/fork_posix.cc",
        "src/core/lib/iomgr/fork_windows.cc",
        "src/core/lib/iomgr/gethostname_fallback.cc",
        "src/core/lib/iomgr/gethostname_host_name_max.cc",
        "src/core/lib/iomgr/gethostname_sysconf.cc",
        "src/core/lib/iomgr/grpc_if_nametoindex_posix.cc",
        "src/core/lib/iomgr/grpc_if_nametoindex_unsupported.cc",
        "src/core/lib/iomgr/internal_errqueue.cc",
        "src/core/lib/iomgr/iocp_windows.cc",
        "src/core/lib/iomgr/iomgr.cc",
        "src/core/lib/iomgr/iomgr_posix.cc",
        "src/core/lib/iomgr/iomgr_posix_cfstream.cc",
        "src/core/lib/iomgr/iomgr_windows.cc",
        "src/core/lib/iomgr/load_file.cc",
        "src/core/lib/iomgr/lockfree_event.cc",
        "src/core/lib/iomgr/polling_entity.cc",
        "src/core/lib/iomgr/pollset.cc",
        "src/core/lib/iomgr/pollset_set.cc",
        "src/core/lib/iomgr/pollset_set_windows.cc",
        "src/core/lib/iomgr/pollset_windows.cc",
        "src/core/lib/iomgr/resolve_address.cc",
        "src/core/lib/iomgr/resolve_address_posix.cc",
        "src/core/lib/iomgr/resolve_address_windows.cc",
        "src/core/lib/iomgr/socket_factory_posix.cc",
        "src/core/lib/iomgr/socket_mutator.cc",
        "src/core/lib/iomgr/socket_utils_common_posix.cc",
        "src/core/lib/iomgr/socket_utils_linux.cc",
        "src/core/lib/iomgr/socket_utils_posix.cc",
        "src/core/lib/iomgr/socket_windows.cc",
        "src/core/lib/iomgr/tcp_client.cc",
        "src/core/lib/iomgr/tcp_client_cfstream.cc",
        "src/core/lib/iomgr/tcp_client_posix.cc",
        "src/core/lib/iomgr/tcp_client_windows.cc",
        "src/core/lib/iomgr/tcp_posix.cc",
        "src/core/lib/iomgr/tcp_server.cc",
        "src/core/lib/iomgr/tcp_server_posix.cc",
        "src/core/lib/iomgr/tcp_server_utils_posix_common.cc",
        "src/core/lib/iomgr/tcp_server_utils_posix_ifaddrs.cc",
        "src/core/lib/iomgr/tcp_server_utils_posix_noifaddrs.cc",
        "src/core/lib/iomgr/tcp_server_windows.cc",
        "src/core/lib/iomgr/tcp_windows.cc",
        "src/core/lib/iomgr/unix_sockets_posix.cc",
        "src/core/lib/iomgr/unix_sockets_posix_noop.cc",
        "src/core/lib/iomgr/wakeup_fd_eventfd.cc",
        "src/core/lib/iomgr/wakeup_fd_nospecial.cc",
        "src/core/lib/iomgr/wakeup_fd_pipe.cc",
        "src/core/lib/iomgr/wakeup_fd_posix.cc",
        "src/core/lib/resource_quota/api.cc",
        "src/core/lib/slice/b64.cc",
        "src/core/lib/slice/slice_api.cc",
        "src/core/lib/slice/slice_buffer_api.cc",
        "src/core/lib/surface/api_trace.cc",
        "src/core/lib/surface/builtins.cc",
        "src/core/lib/surface/byte_buffer.cc",
        "src/core/lib/surface/byte_buffer_reader.cc",
        "src/core/lib/surface/call.cc",
        "src/core/lib/surface/call_details.cc",
        "src/core/lib/surface/call_log_batch.cc",
        "src/core/lib/surface/channel.cc",
        "src/core/lib/surface/channel_ping.cc",
        "src/core/lib/surface/completion_queue.cc",
        "src/core/lib/surface/completion_queue_factory.cc",
        "src/core/lib/surface/event_string.cc",
        "src/core/lib/surface/lame_client.cc",
        "src/core/lib/surface/metadata_array.cc",
        "src/core/lib/surface/server.cc",
        "src/core/lib/surface/validate_metadata.cc",
        "src/core/lib/surface/version.cc",
        "src/core/lib/transport/connectivity_state.cc",
        "src/core/lib/transport/error_utils.cc",
        "src/core/lib/transport/metadata_batch.cc",
        "src/core/lib/transport/parsed_metadata.cc",
        "src/core/lib/transport/status_conversion.cc",
        "src/core/lib/transport/timeout_encoding.cc",
        "src/core/lib/transport/transport.cc",
        "src/core/lib/transport/transport_op_string.cc",
    ],
    hdrs = [
        "src/core/lib/transport/error_utils.h",
        "src/core/lib/transport/http2_errors.h",
        "src/core/lib/address_utils/parse_address.h",
        "src/core/lib/backoff/backoff.h",
        "src/core/lib/channel/call_finalization.h",
        "src/core/lib/channel/call_tracer.h",
        "src/core/lib/channel/channel_stack.h",
        "src/core/lib/channel/promise_based_filter.h",
        "src/core/lib/channel/channel_stack_builder_impl.h",
        "src/core/lib/channel/channel_trace.h",
        "src/core/lib/channel/channelz.h",
        "src/core/lib/channel/channelz_registry.h",
        "src/core/lib/channel/connected_channel.h",
        "src/core/lib/channel/context.h",
        "src/core/lib/channel/status_util.h",
        "src/core/lib/compression/compression_internal.h",
        "src/core/lib/resource_quota/api.h",
        "src/core/lib/compression/message_compress.h",
        "src/core/lib/debug/stats.h",
        "src/core/lib/debug/stats_data.h",
        "src/core/lib/event_engine/channel_args_endpoint_config.h",
        "src/core/lib/event_engine/promise.h",
        "src/core/lib/iomgr/block_annotate.h",
        "src/core/lib/iomgr/buffer_list.h",
        "src/core/lib/iomgr/call_combiner.h",
        "src/core/lib/iomgr/cfstream_handle.h",
        "src/core/lib/iomgr/dynamic_annotations.h",
        "src/core/lib/iomgr/endpoint.h",
        "src/core/lib/iomgr/endpoint_cfstream.h",
        "src/core/lib/iomgr/endpoint_pair.h",
        "src/core/lib/iomgr/error_cfstream.h",
        "src/core/lib/iomgr/ev_apple.h",
        "src/core/lib/iomgr/ev_epoll1_linux.h",
        "src/core/lib/iomgr/ev_poll_posix.h",
        "src/core/lib/iomgr/ev_posix.h",
        "src/core/lib/iomgr/gethostname.h",
        "src/core/lib/iomgr/grpc_if_nametoindex.h",
        "src/core/lib/iomgr/internal_errqueue.h",
        "src/core/lib/iomgr/iocp_windows.h",
        "src/core/lib/iomgr/iomgr.h",
        "src/core/lib/iomgr/load_file.h",
        "src/core/lib/iomgr/lockfree_event.h",
        "src/core/lib/iomgr/nameser.h",
        "src/core/lib/iomgr/polling_entity.h",
        "src/core/lib/iomgr/pollset.h",
        "src/core/lib/iomgr/pollset_set.h",
        "src/core/lib/iomgr/pollset_set_windows.h",
        "src/core/lib/iomgr/pollset_windows.h",
        "src/core/lib/iomgr/python_util.h",
        "src/core/lib/iomgr/resolve_address.h",
        "src/core/lib/iomgr/resolve_address_impl.h",
        "src/core/lib/iomgr/resolve_address_posix.h",
        "src/core/lib/iomgr/resolve_address_windows.h",
        "src/core/lib/iomgr/sockaddr.h",
        "src/core/lib/iomgr/sockaddr_posix.h",
        "src/core/lib/iomgr/sockaddr_windows.h",
        "src/core/lib/iomgr/socket_factory_posix.h",
        "src/core/lib/iomgr/socket_mutator.h",
        "src/core/lib/iomgr/socket_utils_posix.h",
        "src/core/lib/iomgr/socket_windows.h",
        "src/core/lib/iomgr/tcp_client.h",
        "src/core/lib/iomgr/tcp_client_posix.h",
        "src/core/lib/iomgr/tcp_posix.h",
        "src/core/lib/iomgr/tcp_server.h",
        "src/core/lib/iomgr/tcp_server_utils_posix.h",
        "src/core/lib/iomgr/tcp_windows.h",
        "src/core/lib/iomgr/unix_sockets_posix.h",
        "src/core/lib/iomgr/wakeup_fd_pipe.h",
        "src/core/lib/iomgr/wakeup_fd_posix.h",
        "src/core/lib/slice/b64.h",
        "src/core/lib/surface/api_trace.h",
        "src/core/lib/surface/builtins.h",
        "src/core/lib/surface/call.h",
        "src/core/lib/surface/call_test_only.h",
        "src/core/lib/surface/channel.h",
        "src/core/lib/surface/completion_queue.h",
        "src/core/lib/surface/completion_queue_factory.h",
        "src/core/lib/surface/event_string.h",
        "src/core/lib/surface/init.h",
        "src/core/lib/surface/lame_client.h",
        "src/core/lib/surface/server.h",
        "src/core/lib/surface/validate_metadata.h",
        "src/core/lib/transport/connectivity_state.h",
        "src/core/lib/transport/metadata_batch.h",
        "src/core/lib/transport/parsed_metadata.h",
        "src/core/lib/transport/status_conversion.h",
        "src/core/lib/transport/timeout_encoding.h",
        "src/core/lib/transport/transport.h",
        "src/core/lib/transport/transport_impl.h",
    ] +
    # TODO(ctiller): remove these
    # These headers used to be vended by this target, but they have been split
    # out into separate targets now. In order to transition downstream code, we
    # re-export these headers from here for now, and when LSC's have completed
    # to clean this up, we'll remove these.
    [
        "src/core/lib/iomgr/closure.h",
        "src/core/lib/iomgr/error.h",
        "src/core/lib/slice/slice_internal.h",
        "src/core/lib/slice/slice_string_helpers.h",
        "src/core/lib/iomgr/exec_ctx.h",
        "src/core/lib/iomgr/executor.h",
        "src/core/lib/iomgr/combiner.h",
        "src/core/lib/iomgr/iomgr_internal.h",
        "src/core/lib/channel/channel_args.h",
        "src/core/lib/channel/channel_stack_builder.h",
    ],
    external_deps = [
        "absl/base:core_headers",
        "absl/container:flat_hash_map",
        "absl/container:inlined_vector",
        "absl/functional:any_invocable",
        "absl/functional:bind_front",
        "absl/functional:function_ref",
        "absl/memory",
        "absl/meta:type_traits",
        "absl/status:statusor",
        "absl/status",
        "absl/strings:str_format",
        "absl/strings",
        "absl/types:optional",
        "absl/types:variant",
        "absl/utility",
        "madler_zlib",
    ],
    language = "c++",
    public_hdrs = GRPC_PUBLIC_HDRS + GRPC_PUBLIC_EVENT_ENGINE_HDRS,
    tags = ["nofixdeps"],
    visibility = ["@grpc:alt_grpc_base_legacy"],
    deps = [
        "arena",
        "arena_promise",
        "atomic_utils",
        "avl",
        "bitset",
        "channel_args",
        "channel_args_preconditioning",
        "channel_fwd",
        "channel_init",
        "channel_stack_builder",
        "channel_stack_type",
        "chunked_vector",
        "closure",
        "config",
        "cpp_impl_of",
        "debug_location",
        "default_event_engine_factory_hdrs",
        "dual_ref_counted",
        "error",
        "event_engine_base",
        "event_engine_common",
        "exec_ctx",
        "gpr_base",
        "gpr_codegen",
        "gpr_tls",
        "grpc_codegen",
        "grpc_sockaddr",
        "grpc_trace",
        "handshaker_registry",
        "iomgr_port",
        "iomgr_timer",
        "json",
        "latch",
        "memory_quota",
        "orphanable",
        "percent_encoding",
        "poll",
        "promise",
        "ref_counted",
        "ref_counted_ptr",
        "resolved_address",
        "resource_quota",
        "resource_quota_trace",
        "slice",
        "slice_buffer",
        "slice_refcount",
        "sockaddr_utils",
        "status_helper",
        "table",
        "thread_quota",
        "time",
        "transport_fwd",
        "uri_parser",
        "useful",
        "work_serializer",
    ],
)

grpc_cc_library(
    name = "channel_stack_type",
    srcs = [
        "src/core/lib/surface/channel_stack_type.cc",
    ],
    hdrs = [
        "src/core/lib/surface/channel_stack_type.h",
    ],
    language = "c++",
    deps = ["gpr_platform"],
)

grpc_cc_library(
    name = "channel_init",
    srcs = [
        "src/core/lib/surface/channel_init.cc",
    ],
    hdrs = [
        "src/core/lib/surface/channel_init.h",
    ],
    language = "c++",
    deps = [
        "channel_stack_builder",
        "channel_stack_type",
        "gpr_platform",
    ],
)

grpc_cc_library(
    name = "single_set_ptr",
    hdrs = [
        "src/core/lib/gprpp/single_set_ptr.h",
    ],
    language = "c++",
    deps = ["gpr_base"],
)

grpc_cc_library(
    name = "channel_stack_builder",
    srcs = [
        "src/core/lib/channel/channel_stack_builder.cc",
    ],
    hdrs = [
        "src/core/lib/channel/channel_stack_builder.h",
    ],
    external_deps = [
        "absl/status:statusor",
        "absl/strings",
    ],
    language = "c++",
    visibility = ["@grpc:alt_grpc_base_legacy"],
    deps = [
        "channel_args",
        "channel_fwd",
        "channel_stack_type",
        "gpr_base",
        "ref_counted_ptr",
        "transport_fwd",
    ],
)

grpc_cc_library(
    name = "grpc_common",
    defines = select({
        "grpc_no_rls": ["GRPC_NO_RLS"],
        "//conditions:default": [],
    }),
    language = "c++",
    select_deps = [
        {
            "grpc_no_rls": [],
            "//conditions:default": ["grpc_lb_policy_rls"],
        },
    ],
    tags = ["nofixdeps"],
    deps = [
        "grpc_base",
        # standard plugins
        "census",
        "grpc_deadline_filter",
        "grpc_client_authority_filter",
        "grpc_lb_policy_grpclb",
        "grpc_lb_policy_outlier_detection",
        "grpc_lb_policy_pick_first",
        "grpc_lb_policy_priority",
        "grpc_lb_policy_ring_hash",
        "grpc_lb_policy_round_robin",
        "grpc_lb_policy_weighted_target",
        "grpc_channel_idle_filter",
        "grpc_message_size_filter",
        "grpc_resolver_binder",
        "grpc_resolver_dns_ares",
        "grpc_resolver_fake",
        "grpc_resolver_dns_native",
        "grpc_resolver_sockaddr",
        "grpc_transport_chttp2_client_connector",
        "grpc_transport_chttp2_server",
        "grpc_transport_inproc",
        "grpc_fault_injection_filter",
    ],
)

grpc_cc_library(
    name = "grpc_service_config",
    hdrs = [
        "src/core/lib/service_config/service_config.h",
        "src/core/lib/service_config/service_config_call_data.h",
    ],
    external_deps = ["absl/strings"],
    language = "c++",
    deps = [
        "gpr_platform",
        "ref_counted",
        "ref_counted_ptr",
        "service_config_parser",
        "slice_refcount",
        "unique_type_name",
        "useful",
    ],
)

grpc_cc_library(
    name = "grpc_service_config_impl",
    srcs = [
        "src/core/lib/service_config/service_config_impl.cc",
    ],
    hdrs = [
        "src/core/lib/service_config/service_config_impl.h",
    ],
    external_deps = [
        "absl/memory",
        "absl/status",
        "absl/status:statusor",
        "absl/strings",
    ],
    language = "c++",
    visibility = ["@grpc:client_channel"],
    deps = [
        "channel_args",
        "config",
        "gpr_base",
        "grpc_service_config",
        "json",
        "ref_counted_ptr",
        "service_config_parser",
        "slice",
        "slice_refcount",
    ],
)

grpc_cc_library(
    name = "service_config_parser",
    srcs = [
        "src/core/lib/service_config/service_config_parser.cc",
    ],
    hdrs = [
        "src/core/lib/service_config/service_config_parser.h",
    ],
    external_deps = [
        "absl/status",
        "absl/status:statusor",
        "absl/strings",
    ],
    language = "c++",
    deps = [
        "channel_args",
        "gpr_base",
        "json",
    ],
)

grpc_cc_library(
    name = "server_address",
    srcs = [
        "src/core/lib/resolver/server_address.cc",
    ],
    hdrs = [
        "src/core/lib/resolver/server_address.h",
    ],
    external_deps = [
        "absl/memory",
        "absl/status",
        "absl/status:statusor",
        "absl/strings",
        "absl/strings:str_format",
    ],
    language = "c++",
    visibility = ["@grpc:client_channel"],
    deps = [
        "channel_args",
        "gpr_platform",
        "resolved_address",
        "sockaddr_utils",
        "useful",
    ],
)

grpc_cc_library(
    name = "grpc_resolver",
    srcs = [
        "src/core/lib/resolver/resolver.cc",
        "src/core/lib/resolver/resolver_registry.cc",
    ],
    hdrs = [
        "src/core/lib/resolver/resolver.h",
        "src/core/lib/resolver/resolver_factory.h",
        "src/core/lib/resolver/resolver_registry.h",
    ],
    external_deps = [
        "absl/status",
        "absl/status:statusor",
        "absl/strings",
        "absl/strings:str_format",
    ],
    language = "c++",
    visibility = ["@grpc:client_channel"],
    deps = [
        "channel_args",
        "gpr_base",
        "grpc_service_config",
        "grpc_trace",
        "iomgr_fwd",
        "orphanable",
        "ref_counted_ptr",
        "server_address",
        "uri_parser",
    ],
)

grpc_cc_library(
    name = "channel_args",
    srcs = [
        "src/core/lib/channel/channel_args.cc",
    ],
    hdrs = [
        "src/core/lib/channel/channel_args.h",
    ],
    external_deps = [
        "absl/meta:type_traits",
        "absl/strings",
        "absl/strings:str_format",
        "absl/types:optional",
        "absl/types:variant",
    ],
    language = "c++",
    deps = [
        "avl",
        "channel_stack_type",
        "debug_location",
        "dual_ref_counted",
        "gpr_base",
        "grpc_codegen",
        "match",
        "ref_counted",
        "ref_counted_ptr",
        "time",
        "useful",
    ],
)

grpc_cc_library(
    name = "resolved_address",
    hdrs = ["src/core/lib/iomgr/resolved_address.h"],
    language = "c++",
    deps = [
        "gpr_platform",
        "iomgr_port",
    ],
)

grpc_cc_library(
    name = "lb_policy",
    srcs = ["src/core/lib/load_balancing/lb_policy.cc"],
    hdrs = ["src/core/lib/load_balancing/lb_policy.h"],
    external_deps = [
        "absl/status",
        "absl/status:statusor",
        "absl/strings",
        "absl/types:optional",
        "absl/types:variant",
    ],
    deps = [
        "debug_location",
        "gpr_platform",
        "grpc_backend_metric_data",
        "grpc_base",
        "grpc_codegen",
        "grpc_trace",
        "iomgr_fwd",
        "orphanable",
        "ref_counted",
        "ref_counted_ptr",
        "server_address",
        "subchannel_interface",
        "work_serializer",
    ],
)

grpc_cc_library(
    name = "lb_policy_factory",
    hdrs = ["src/core/lib/load_balancing/lb_policy_factory.h"],
    external_deps = [
        "absl/status:statusor",
        "absl/strings",
    ],
    deps = [
        "gpr_platform",
        "json",
        "lb_policy",
        "orphanable",
        "ref_counted_ptr",
    ],
)

grpc_cc_library(
    name = "lb_policy_registry",
    srcs = ["src/core/lib/load_balancing/lb_policy_registry.cc"],
    hdrs = ["src/core/lib/load_balancing/lb_policy_registry.h"],
    external_deps = [
        "absl/status",
        "absl/status:statusor",
        "absl/strings",
        "absl/strings:str_format",
    ],
    deps = [
        "gpr_base",
        "json",
        "lb_policy",
        "lb_policy_factory",
        "orphanable",
        "ref_counted_ptr",
    ],
)

grpc_cc_library(
    name = "subchannel_interface",
    hdrs = ["src/core/lib/load_balancing/subchannel_interface.h"],
    external_deps = ["absl/status"],
    deps = [
        "gpr",
        "grpc_base",
        "grpc_codegen",
        "iomgr_fwd",
        "ref_counted",
        "ref_counted_ptr",
    ],
)

grpc_cc_library(
    name = "grpc_client_channel",
    srcs = [
        "src/core/ext/filters/client_channel/backend_metric.cc",
        "src/core/ext/filters/client_channel/backup_poller.cc",
        "src/core/ext/filters/client_channel/channel_connectivity.cc",
        "src/core/ext/filters/client_channel/client_channel.cc",
        "src/core/ext/filters/client_channel/client_channel_channelz.cc",
        "src/core/ext/filters/client_channel/client_channel_factory.cc",
        "src/core/ext/filters/client_channel/client_channel_plugin.cc",
        "src/core/ext/filters/client_channel/client_channel_service_config.cc",
        "src/core/ext/filters/client_channel/config_selector.cc",
        "src/core/ext/filters/client_channel/dynamic_filters.cc",
        "src/core/ext/filters/client_channel/global_subchannel_pool.cc",
        "src/core/ext/filters/client_channel/health/health_check_client.cc",
        "src/core/ext/filters/client_channel/http_proxy.cc",
        "src/core/ext/filters/client_channel/lb_policy/child_policy_handler.cc",
        "src/core/ext/filters/client_channel/lb_policy/oob_backend_metric.cc",
        "src/core/ext/filters/client_channel/local_subchannel_pool.cc",
        "src/core/ext/filters/client_channel/proxy_mapper_registry.cc",
        "src/core/ext/filters/client_channel/retry_filter.cc",
        "src/core/ext/filters/client_channel/retry_service_config.cc",
        "src/core/ext/filters/client_channel/retry_throttle.cc",
        "src/core/ext/filters/client_channel/service_config_channel_arg_filter.cc",
        "src/core/ext/filters/client_channel/subchannel.cc",
        "src/core/ext/filters/client_channel/subchannel_pool_interface.cc",
        "src/core/ext/filters/client_channel/subchannel_stream_client.cc",
    ],
    hdrs = [
        "src/core/ext/filters/client_channel/backend_metric.h",
        "src/core/ext/filters/client_channel/backup_poller.h",
        "src/core/ext/filters/client_channel/client_channel.h",
        "src/core/ext/filters/client_channel/client_channel_channelz.h",
        "src/core/ext/filters/client_channel/client_channel_factory.h",
        "src/core/ext/filters/client_channel/client_channel_service_config.h",
        "src/core/ext/filters/client_channel/config_selector.h",
        "src/core/ext/filters/client_channel/connector.h",
        "src/core/ext/filters/client_channel/dynamic_filters.h",
        "src/core/ext/filters/client_channel/global_subchannel_pool.h",
        "src/core/ext/filters/client_channel/health/health_check_client.h",
        "src/core/ext/filters/client_channel/http_proxy.h",
        "src/core/ext/filters/client_channel/lb_policy/child_policy_handler.h",
        "src/core/ext/filters/client_channel/lb_policy/oob_backend_metric.h",
        "src/core/ext/filters/client_channel/local_subchannel_pool.h",
        "src/core/ext/filters/client_channel/proxy_mapper.h",
        "src/core/ext/filters/client_channel/proxy_mapper_registry.h",
        "src/core/ext/filters/client_channel/retry_filter.h",
        "src/core/ext/filters/client_channel/retry_service_config.h",
        "src/core/ext/filters/client_channel/retry_throttle.h",
        "src/core/ext/filters/client_channel/subchannel.h",
        "src/core/ext/filters/client_channel/subchannel_interface_internal.h",
        "src/core/ext/filters/client_channel/subchannel_pool_interface.h",
        "src/core/ext/filters/client_channel/subchannel_stream_client.h",
    ],
    external_deps = [
        "absl/base:core_headers",
        "absl/container:inlined_vector",
        "absl/memory",
        "absl/status",
        "absl/status:statusor",
        "absl/strings",
        "absl/strings:cord",
        "absl/types:optional",
        "absl/types:variant",
        "absl/utility",
        "upb_lib",
    ],
    language = "c++",
    visibility = ["@grpc:client_channel"],
    deps = [
        "arena",
        "channel_fwd",
        "channel_init",
        "channel_stack_type",
        "config",
        "construct_destruct",
        "debug_location",
        "dual_ref_counted",
        "event_engine_base",
        "gpr_base",
        "gpr_codegen",
        "grpc_backend_metric_data",
        "grpc_base",
        "grpc_codegen",
        "grpc_deadline_filter",
        "grpc_health_upb",
        "grpc_public_hdrs",
        "grpc_resolver",
        "grpc_service_config",
        "grpc_service_config_impl",
        "grpc_trace",
        "http_connect_handshaker",
        "iomgr_fwd",
        "iomgr_timer",
        "json",
        "json_args",
        "json_channel_args",
        "json_object_loader",
        "lb_policy",
        "lb_policy_registry",
        "memory_quota",
        "orphanable",
        "protobuf_duration_upb",
        "ref_counted",
        "ref_counted_ptr",
        "resolved_address",
        "resource_quota",
        "server_address",
        "service_config_parser",
        "slice",
        "slice_buffer",
        "slice_refcount",
        "sockaddr_utils",
        "subchannel_interface",
        "time",
        "transport_fwd",
        "unique_type_name",
        "uri_parser",
        "useful",
        "work_serializer",
        "xds_orca_service_upb",
        "xds_orca_upb",
    ],
)

grpc_cc_library(
    name = "grpc_server_config_selector",
    srcs = [
        "src/core/ext/filters/server_config_selector/server_config_selector.cc",
    ],
    hdrs = [
        "src/core/ext/filters/server_config_selector/server_config_selector.h",
    ],
    external_deps = [
        "absl/status:statusor",
        "absl/strings",
    ],
    language = "c++",
    deps = [
        "channel_args",
        "dual_ref_counted",
        "gpr_platform",
        "grpc_base",
        "grpc_codegen",
        "grpc_service_config",
        "ref_counted",
        "ref_counted_ptr",
        "service_config_parser",
        "useful",
    ],
)

grpc_cc_library(
    name = "grpc_server_config_selector_filter",
    srcs = [
        "src/core/ext/filters/server_config_selector/server_config_selector_filter.cc",
    ],
    hdrs = [
        "src/core/ext/filters/server_config_selector/server_config_selector_filter.h",
    ],
    external_deps = [
        "absl/base:core_headers",
        "absl/memory",
        "absl/status",
        "absl/status:statusor",
        "absl/types:optional",
    ],
    language = "c++",
    deps = [
        "arena",
        "arena_promise",
        "channel_args",
        "channel_fwd",
        "context",
        "gpr_base",
        "grpc_base",
        "grpc_server_config_selector",
        "grpc_service_config",
        "poll",
        "promise",
        "ref_counted_ptr",
    ],
)

grpc_cc_library(
    name = "idle_filter_state",
    srcs = [
        "src/core/ext/filters/channel_idle/idle_filter_state.cc",
    ],
    hdrs = [
        "src/core/ext/filters/channel_idle/idle_filter_state.h",
    ],
    language = "c++",
    deps = ["gpr_platform"],
)

grpc_cc_library(
    name = "grpc_channel_idle_filter",
    srcs = [
        "src/core/ext/filters/channel_idle/channel_idle_filter.cc",
    ],
    hdrs = [
        "src/core/ext/filters/channel_idle/channel_idle_filter.h",
    ],
    external_deps = [
        "absl/status",
        "absl/status:statusor",
        "absl/types:optional",
    ],
    deps = [
        "activity",
        "arena_promise",
        "channel_args",
        "channel_fwd",
        "channel_init",
        "channel_stack_builder",
        "channel_stack_type",
        "closure",
        "config",
        "debug_location",
        "exec_ctx",
        "exec_ctx_wakeup_scheduler",
        "gpr_base",
        "grpc_base",
        "grpc_codegen",
        "grpc_trace",
        "idle_filter_state",
        "loop",
        "orphanable",
        "poll",
        "promise",
        "ref_counted_ptr",
        "single_set_ptr",
        "sleep",
        "time",
        "try_seq",
    ],
)

grpc_cc_library(
    name = "grpc_deadline_filter",
    srcs = [
        "src/core/ext/filters/deadline/deadline_filter.cc",
    ],
    hdrs = [
        "src/core/ext/filters/deadline/deadline_filter.h",
    ],
    external_deps = [
        "absl/status",
        "absl/types:optional",
    ],
    language = "c++",
    deps = [
        "arena",
        "channel_args",
        "channel_fwd",
        "channel_init",
        "channel_stack_builder",
        "channel_stack_type",
        "closure",
        "config",
        "debug_location",
        "exec_ctx",
        "gpr_base",
        "grpc_base",
        "grpc_codegen",
        "grpc_public_hdrs",
        "iomgr_timer",
        "time",
    ],
)

grpc_cc_library(
    name = "grpc_client_authority_filter",
    srcs = [
        "src/core/ext/filters/http/client_authority_filter.cc",
    ],
    hdrs = [
        "src/core/ext/filters/http/client_authority_filter.h",
    ],
    external_deps = [
        "absl/status",
        "absl/status:statusor",
        "absl/strings",
        "absl/types:optional",
    ],
    language = "c++",
    deps = [
        "arena_promise",
        "channel_args",
        "channel_fwd",
        "channel_init",
        "channel_stack_builder",
        "channel_stack_type",
        "config",
        "gpr_platform",
        "grpc_base",
        "grpc_codegen",
        "poll",
        "slice",
    ],
)

grpc_cc_library(
    name = "grpc_message_size_filter",
    srcs = [
        "src/core/ext/filters/message_size/message_size_filter.cc",
    ],
    hdrs = [
        "src/core/ext/filters/message_size/message_size_filter.h",
    ],
    external_deps = [
        "absl/memory",
        "absl/status",
        "absl/status:statusor",
        "absl/strings",
        "absl/strings:str_format",
        "absl/types:optional",
    ],
    language = "c++",
    deps = [
        "channel_args",
        "channel_fwd",
        "channel_init",
        "channel_stack_builder",
        "channel_stack_type",
        "closure",
        "config",
        "debug_location",
        "gpr_base",
        "grpc_base",
        "grpc_codegen",
        "grpc_public_hdrs",
        "grpc_service_config",
        "json",
        "service_config_parser",
        "slice_buffer",
    ],
)

grpc_cc_library(
    name = "grpc_fault_injection_filter",
    srcs = [
        "src/core/ext/filters/fault_injection/fault_injection_filter.cc",
        "src/core/ext/filters/fault_injection/service_config_parser.cc",
    ],
    hdrs = [
        "src/core/ext/filters/fault_injection/fault_injection_filter.h",
        "src/core/ext/filters/fault_injection/service_config_parser.h",
    ],
    external_deps = [
        "absl/memory",
        "absl/status",
        "absl/status:statusor",
        "absl/strings",
        "absl/types:optional",
        "absl/utility",
    ],
    language = "c++",
    deps = [
        "arena_promise",
        "channel_fwd",
        "config",
        "context",
        "gpr_base",
        "grpc_base",
        "grpc_public_hdrs",
        "grpc_service_config",
        "grpc_trace",
        "json",
        "json_util",
        "poll",
        "service_config_parser",
        "sleep",
        "time",
        "try_seq",
    ],
)

grpc_cc_library(
    name = "grpc_rbac_filter",
    srcs = [
        "src/core/ext/filters/rbac/rbac_filter.cc",
        "src/core/ext/filters/rbac/rbac_service_config_parser.cc",
    ],
    hdrs = [
        "src/core/ext/filters/rbac/rbac_filter.h",
        "src/core/ext/filters/rbac/rbac_service_config_parser.h",
    ],
    external_deps = [
        "absl/memory",
        "absl/status",
        "absl/status:statusor",
        "absl/strings",
        "absl/strings:str_format",
        "absl/types:optional",
    ],
    language = "c++",
    deps = [
        "channel_args",
        "channel_fwd",
        "closure",
        "config",
        "debug_location",
        "gpr_base",
        "grpc_authorization_base",
        "grpc_base",
        "grpc_matchers",
        "grpc_public_hdrs",
        "grpc_rbac_engine",
        "grpc_security_base",
        "grpc_service_config",
        "json",
        "json_util",
        "service_config_parser",
        "transport_fwd",
    ],
)

grpc_cc_library(
    name = "grpc_http_filters",
    srcs = [
        "src/core/ext/filters/http/client/http_client_filter.cc",
        "src/core/ext/filters/http/http_filters_plugin.cc",
        "src/core/ext/filters/http/message_compress/message_compress_filter.cc",
        "src/core/ext/filters/http/message_compress/message_decompress_filter.cc",
        "src/core/ext/filters/http/server/http_server_filter.cc",
    ],
    hdrs = [
        "src/core/ext/filters/http/client/http_client_filter.h",
        "src/core/ext/filters/http/message_compress/message_compress_filter.h",
        "src/core/ext/filters/http/message_compress/message_decompress_filter.h",
        "src/core/ext/filters/http/server/http_server_filter.h",
    ],
    external_deps = [
        "absl/base:core_headers",
        "absl/meta:type_traits",
        "absl/status",
        "absl/status:statusor",
        "absl/strings",
        "absl/strings:str_format",
        "absl/types:optional",
        "absl/utility",
    ],
    language = "c++",
    visibility = ["@grpc:http"],
    deps = [
        "arena",
        "arena_promise",
        "basic_seq",
        "call_push_pull",
        "channel_fwd",
        "channel_init",
        "channel_stack_type",
        "config",
        "context",
        "debug_location",
        "gpr_base",
        "grpc_base",
        "grpc_codegen",
        "grpc_message_size_filter",
        "grpc_public_hdrs",
        "grpc_trace",
        "latch",
        "percent_encoding",
        "poll",
        "promise",
        "seq",
        "slice",
        "slice_buffer",
        "transport_fwd",
    ],
)

grpc_cc_library(
    name = "grpc_codegen",
    language = "c++",
    public_hdrs = [
        "include/grpc/impl/codegen/byte_buffer.h",
        "include/grpc/impl/codegen/byte_buffer_reader.h",
        "include/grpc/impl/codegen/compression_types.h",
        "include/grpc/impl/codegen/connectivity_state.h",
        "include/grpc/impl/codegen/grpc_types.h",
        "include/grpc/impl/codegen/propagation_bits.h",
        "include/grpc/impl/codegen/status.h",
        "include/grpc/impl/codegen/slice.h",
    ],
    visibility = ["@grpc:public"],
    deps = ["gpr_codegen"],
)

grpc_cc_library(
    name = "grpc_grpclb_balancer_addresses",
    srcs = [
        "src/core/ext/filters/client_channel/lb_policy/grpclb/grpclb_balancer_addresses.cc",
    ],
    hdrs = [
        "src/core/ext/filters/client_channel/lb_policy/grpclb/grpclb_balancer_addresses.h",
    ],
    language = "c++",
    visibility = ["@grpc:grpclb"],
    deps = [
        "channel_args",
        "gpr_platform",
        "grpc_codegen",
        "server_address",
        "useful",
    ],
)

grpc_cc_library(
    name = "grpc_lb_policy_grpclb",
    srcs = [
        "src/core/ext/filters/client_channel/lb_policy/grpclb/client_load_reporting_filter.cc",
        "src/core/ext/filters/client_channel/lb_policy/grpclb/grpclb.cc",
        "src/core/ext/filters/client_channel/lb_policy/grpclb/grpclb_client_stats.cc",
        "src/core/ext/filters/client_channel/lb_policy/grpclb/load_balancer_api.cc",
    ],
    hdrs = [
        "src/core/ext/filters/client_channel/lb_policy/grpclb/client_load_reporting_filter.h",
        "src/core/ext/filters/client_channel/lb_policy/grpclb/grpclb.h",
        "src/core/ext/filters/client_channel/lb_policy/grpclb/grpclb_client_stats.h",
        "src/core/ext/filters/client_channel/lb_policy/grpclb/load_balancer_api.h",
    ],
    external_deps = [
        "absl/base:core_headers",
        "absl/container:inlined_vector",
        "absl/memory",
        "absl/status",
        "absl/status:statusor",
        "absl/strings",
        "absl/strings:str_format",
        "absl/types:optional",
        "absl/types:variant",
        "upb_lib",
    ],
    language = "c++",
    deps = [
        "channel_fwd",
        "channel_init",
        "channel_stack_type",
        "config",
        "debug_location",
        "event_engine_base",
        "gpr_base",
        "gpr_codegen",
        "grpc_base",
        "grpc_client_channel",
        "grpc_codegen",
        "grpc_grpclb_balancer_addresses",
        "grpc_lb_upb",
        "grpc_public_hdrs",
        "grpc_resolver",
        "grpc_resolver_fake",
        "grpc_security_base",
        "grpc_sockaddr",
        "grpc_trace",
        "iomgr_timer",
        "json",
        "json_args",
        "json_object_loader",
        "lb_policy",
        "lb_policy_factory",
        "lb_policy_registry",
        "orphanable",
        "protobuf_duration_upb",
        "protobuf_timestamp_upb",
        "ref_counted",
        "ref_counted_ptr",
        "resolved_address",
        "server_address",
        "slice",
        "slice_refcount",
        "sockaddr_utils",
        "subchannel_interface",
        "time",
        "uri_parser",
        "useful",
        "work_serializer",
    ],
)

grpc_cc_library(
    name = "grpc_backend_metric_data",
    hdrs = [
        "src/core/ext/filters/client_channel/lb_policy/backend_metric_data.h",
    ],
    external_deps = ["absl/strings"],
    language = "c++",
    deps = ["gpr_platform"],
)

grpc_cc_library(
    name = "grpc_lb_policy_rls",
    srcs = [
        "src/core/ext/filters/client_channel/lb_policy/rls/rls.cc",
    ],
    external_deps = [
        "absl/base:core_headers",
        "absl/hash",
        "absl/memory",
        "absl/status",
        "absl/status:statusor",
        "absl/strings",
        "absl/strings:str_format",
        "absl/types:optional",
        "upb_lib",
    ],
    language = "c++",
    deps = [
        "config",
        "debug_location",
        "dual_ref_counted",
        "gpr_base",
        "grpc_base",
        "grpc_client_channel",
        "grpc_codegen",
        "grpc_fake_credentials",
        "grpc_public_hdrs",
        "grpc_resolver",
        "grpc_security_base",
        "grpc_service_config_impl",
        "grpc_trace",
        "iomgr_timer",
        "json",
        "json_args",
        "json_object_loader",
        "lb_policy",
        "lb_policy_factory",
        "lb_policy_registry",
        "orphanable",
        "ref_counted_ptr",
        "rls_upb",
        "server_address",
        "slice_refcount",
        "subchannel_interface",
        "time",
        "uri_parser",
        "work_serializer",
    ],
)

grpc_cc_library(
    name = "grpc_xds_client",
    srcs = [
        "src/core/ext/xds/certificate_provider_registry.cc",
        "src/core/ext/xds/certificate_provider_store.cc",
        "src/core/ext/xds/file_watcher_certificate_provider_factory.cc",
        "src/core/ext/xds/xds_api.cc",
        "src/core/ext/xds/xds_bootstrap.cc",
        "src/core/ext/xds/xds_certificate_provider.cc",
        "src/core/ext/xds/xds_client.cc",
        "src/core/ext/xds/xds_client_grpc.cc",
        "src/core/ext/xds/xds_client_stats.cc",
        "src/core/ext/xds/xds_cluster.cc",
        "src/core/ext/xds/xds_cluster_specifier_plugin.cc",
        "src/core/ext/xds/xds_common_types.cc",
        "src/core/ext/xds/xds_endpoint.cc",
        "src/core/ext/xds/xds_http_fault_filter.cc",
        "src/core/ext/xds/xds_http_filters.cc",
        "src/core/ext/xds/xds_http_rbac_filter.cc",
        "src/core/ext/xds/xds_lb_policy_registry.cc",
        "src/core/ext/xds/xds_listener.cc",
        "src/core/ext/xds/xds_resource_type.cc",
        "src/core/ext/xds/xds_route_config.cc",
        "src/core/ext/xds/xds_routing.cc",
        "src/core/ext/xds/xds_transport_grpc.cc",
        "src/core/lib/security/credentials/xds/xds_credentials.cc",
    ],
    hdrs = [
        "src/core/ext/xds/certificate_provider_factory.h",
        "src/core/ext/xds/certificate_provider_registry.h",
        "src/core/ext/xds/certificate_provider_store.h",
        "src/core/ext/xds/file_watcher_certificate_provider_factory.h",
        "src/core/ext/xds/upb_utils.h",
        "src/core/ext/xds/xds_api.h",
        "src/core/ext/xds/xds_bootstrap.h",
        "src/core/ext/xds/xds_certificate_provider.h",
        "src/core/ext/xds/xds_channel_args.h",
        "src/core/ext/xds/xds_client.h",
        "src/core/ext/xds/xds_client_grpc.h",
        "src/core/ext/xds/xds_client_stats.h",
        "src/core/ext/xds/xds_cluster.h",
        "src/core/ext/xds/xds_cluster_specifier_plugin.h",
        "src/core/ext/xds/xds_common_types.h",
        "src/core/ext/xds/xds_endpoint.h",
        "src/core/ext/xds/xds_http_fault_filter.h",
        "src/core/ext/xds/xds_http_filters.h",
        "src/core/ext/xds/xds_http_rbac_filter.h",
        "src/core/ext/xds/xds_lb_policy_registry.h",
        "src/core/ext/xds/xds_listener.h",
        "src/core/ext/xds/xds_resource_type.h",
        "src/core/ext/xds/xds_resource_type_impl.h",
        "src/core/ext/xds/xds_route_config.h",
        "src/core/ext/xds/xds_routing.h",
        "src/core/ext/xds/xds_transport.h",
        "src/core/ext/xds/xds_transport_grpc.h",
        "src/core/lib/security/credentials/xds/xds_credentials.h",
    ],
    external_deps = [
        "absl/base:core_headers",
        "absl/container:inlined_vector",
        "absl/functional:bind_front",
        "absl/memory",
        "absl/status",
        "absl/status:statusor",
        "absl/strings",
        "absl/strings:str_format",
        "absl/types:optional",
        "absl/types:variant",
        "upb_lib",
        "upb_textformat_lib",
        "upb_json_lib",
        "re2",
        "upb_reflection",
    ],
    language = "c++",
    tags = ["nofixdeps"],
    deps = [
        "channel_creds_registry",
        "channel_fwd",
        "config",
        "debug_location",
        "default_event_engine_factory_hdrs",
        "envoy_admin_upb",
        "envoy_config_cluster_upb",
        "envoy_config_cluster_upbdefs",
        "envoy_config_core_upb",
        "envoy_config_endpoint_upb",
        "envoy_config_endpoint_upbdefs",
        "envoy_config_listener_upb",
        "envoy_config_listener_upbdefs",
        "envoy_config_rbac_upb",
        "envoy_config_route_upb",
        "envoy_config_route_upbdefs",
        "envoy_extensions_clusters_aggregate_upb",
        "envoy_extensions_clusters_aggregate_upbdefs",
        "envoy_extensions_filters_common_fault_upb",
        "envoy_extensions_filters_http_fault_upb",
        "envoy_extensions_filters_http_fault_upbdefs",
        "envoy_extensions_filters_http_rbac_upb",
        "envoy_extensions_filters_http_rbac_upbdefs",
        "envoy_extensions_filters_http_router_upb",
        "envoy_extensions_filters_http_router_upbdefs",
        "envoy_extensions_filters_network_http_connection_manager_upb",
        "envoy_extensions_filters_network_http_connection_manager_upbdefs",
        "envoy_extensions_load_balancing_policies_ring_hash_upb",
        "envoy_extensions_load_balancing_policies_wrr_locality_upb",
        "envoy_extensions_transport_sockets_tls_upb",
        "envoy_extensions_transport_sockets_tls_upbdefs",
        "envoy_service_discovery_upb",
        "envoy_service_discovery_upbdefs",
        "envoy_service_load_stats_upb",
        "envoy_service_load_stats_upbdefs",
        "envoy_service_status_upb",
        "envoy_service_status_upbdefs",
        "envoy_type_matcher_upb",
        "envoy_type_upb",
        "error",
        "google_rpc_status_upb",
        "gpr_base",
        "gpr_codegen",
        "grpc_base",
        "grpc_client_channel",
        "grpc_codegen",
        "grpc_credentials_util",
        "grpc_fake_credentials",
        "grpc_fault_injection_filter",
        "grpc_lb_xds_channel_args",
        "grpc_matchers",
        "grpc_outlier_detection_header",
        "grpc_rbac_filter",
        "grpc_secure",
        "grpc_security_base",
        "grpc_sockaddr",
        "grpc_tls_credentials",
        "grpc_trace",
        "grpc_transport_chttp2_client_connector",
        "iomgr_timer",
        "json",
        "json_util",
        "lb_policy_registry",
        "match",
        "orphanable",
        "protobuf_any_upb",
        "protobuf_duration_upb",
        "protobuf_struct_upb",
        "protobuf_struct_upbdefs",
        "protobuf_timestamp_upb",
        "protobuf_wrappers_upb",
        "ref_counted_ptr",
        "resolved_address",
        "rls_config_upb",
        "rls_config_upbdefs",
        "slice",
        "slice_refcount",
        "sockaddr_utils",
        "status_helper",
        "time",
        "tsi_ssl_credentials",
        "uri_parser",
        "useful",
        "work_serializer",
        "xds_type_upb",
        "xds_type_upbdefs",
    ],
)

grpc_cc_library(
    name = "grpc_xds_channel_stack_modifier",
    srcs = [
        "src/core/ext/xds/xds_channel_stack_modifier.cc",
    ],
    hdrs = [
        "src/core/ext/xds/xds_channel_stack_modifier.h",
    ],
    external_deps = ["absl/strings"],
    language = "c++",
    deps = [
        "channel_args",
        "channel_fwd",
        "channel_init",
        "channel_stack_builder",
        "channel_stack_type",
        "config",
        "gpr_platform",
        "grpc_base",
        "grpc_codegen",
        "ref_counted",
        "ref_counted_ptr",
        "useful",
    ],
)

grpc_cc_library(
    name = "grpc_xds_server_config_fetcher",
    srcs = [
        "src/core/ext/xds/xds_server_config_fetcher.cc",
    ],
    external_deps = [
        "absl/base:core_headers",
        "absl/status",
        "absl/status:statusor",
        "absl/strings",
        "absl/types:optional",
        "absl/types:variant",
    ],
    language = "c++",
    deps = [
        "channel_args",
        "channel_args_preconditioning",
        "channel_fwd",
        "config",
        "debug_location",
        "exec_ctx",
        "gpr_base",
        "grpc_base",
        "grpc_codegen",
        "grpc_public_hdrs",
        "grpc_security_base",
        "grpc_server_config_selector",
        "grpc_server_config_selector_filter",
        "grpc_service_config",
        "grpc_service_config_impl",
        "grpc_sockaddr",
        "grpc_tls_credentials",
        "grpc_trace",
        "grpc_xds_channel_stack_modifier",
        "grpc_xds_client",
        "iomgr_fwd",
        "ref_counted_ptr",
        "resolved_address",
        "slice_refcount",
        "sockaddr_utils",
        "unique_type_name",
        "uri_parser",
    ],
)

grpc_cc_library(
    name = "channel_creds_registry_init",
    srcs = [
        "src/core/lib/security/credentials/channel_creds_registry_init.cc",
    ],
    external_deps = [
        "absl/memory",
        "absl/strings",
    ],
    language = "c++",
    tags = ["nofixdeps"],
    deps = [
        "channel_creds_registry",
        "config",
        "gpr_platform",
        "grpc_fake_credentials",
        "grpc_google_default_credentials",
        "grpc_security_base",
        "json",
        "ref_counted_ptr",
    ],
)

grpc_cc_library(
    name = "grpc_google_mesh_ca_certificate_provider_factory",
    srcs = [
        "src/core/ext/xds/google_mesh_ca_certificate_provider_factory.cc",
    ],
    hdrs = [
        "src/core/ext/xds/google_mesh_ca_certificate_provider_factory.h",
    ],
    language = "c++",
    deps = [
        "error",
        "gpr_platform",
        "grpc_tls_credentials",
        "grpc_trace",
        "grpc_xds_client",
        "json",
        "json_util",
        "ref_counted_ptr",
        "time",
    ],
)

grpc_cc_library(
    name = "grpc_lb_policy_cds",
    srcs = [
        "src/core/ext/filters/client_channel/lb_policy/xds/cds.cc",
    ],
    external_deps = [
        "absl/memory",
        "absl/status",
        "absl/status:statusor",
        "absl/strings",
        "absl/types:optional",
    ],
    language = "c++",
    deps = [
        "debug_location",
        "gpr_base",
        "grpc_base",
        "grpc_codegen",
        "grpc_matchers",
        "grpc_outlier_detection_header",
        "grpc_security_base",
        "grpc_tls_credentials",
        "grpc_trace",
        "grpc_xds_client",
        "json",
        "json_args",
        "json_object_loader",
        "lb_policy",
        "lb_policy_factory",
        "lb_policy_registry",
        "orphanable",
        "ref_counted_ptr",
        "server_address",
        "subchannel_interface",
        "time",
        "unique_type_name",
        "work_serializer",
    ],
)

grpc_cc_library(
    name = "grpc_lb_xds_channel_args",
    hdrs = [
        "src/core/ext/filters/client_channel/lb_policy/xds/xds_channel_args.h",
    ],
    language = "c++",
)

grpc_cc_library(
    name = "grpc_lb_xds_common",
    hdrs = [
        "src/core/ext/filters/client_channel/lb_policy/xds/xds.h",
    ],
    external_deps = ["absl/memory"],
    language = "c++",
    deps = [
        "gpr_platform",
        "grpc_xds_client",
        "ref_counted_ptr",
        "server_address",
    ],
)

grpc_cc_library(
    name = "grpc_lb_policy_xds_cluster_resolver",
    srcs = [
        "src/core/ext/filters/client_channel/lb_policy/xds/xds_cluster_resolver.cc",
    ],
    external_deps = [
        "absl/memory",
        "absl/status",
        "absl/status:statusor",
        "absl/strings",
        "absl/types:optional",
    ],
    language = "c++",
    deps = [
        "channel_args",
        "config",
        "debug_location",
        "gpr_base",
        "grpc_base",
        "grpc_client_channel",
        "grpc_codegen",
        "grpc_lb_address_filtering",
        "grpc_lb_policy_ring_hash",
        "grpc_lb_xds_channel_args",
        "grpc_lb_xds_common",
        "grpc_outlier_detection_header",
        "grpc_resolver",
        "grpc_resolver_fake",
        "grpc_trace",
        "grpc_xds_client",
        "json",
<<<<<<< HEAD
=======
        "json_args",
>>>>>>> 6ab3d79d
        "json_object_loader",
        "lb_policy",
        "lb_policy_factory",
        "lb_policy_registry",
        "orphanable",
        "ref_counted_ptr",
        "server_address",
        "subchannel_interface",
        "work_serializer",
    ],
)

grpc_cc_library(
    name = "grpc_lb_policy_xds_cluster_impl",
    srcs = [
        "src/core/ext/filters/client_channel/lb_policy/xds/xds_cluster_impl.cc",
    ],
    external_deps = [
        "absl/base:core_headers",
        "absl/memory",
        "absl/status",
        "absl/status:statusor",
        "absl/strings",
        "absl/types:optional",
        "absl/types:variant",
    ],
    language = "c++",
    deps = [
        "channel_args",
        "debug_location",
        "gpr_base",
        "grpc_base",
        "grpc_client_channel",
        "grpc_codegen",
        "grpc_lb_xds_channel_args",
        "grpc_lb_xds_common",
        "grpc_trace",
        "grpc_xds_client",
        "json",
<<<<<<< HEAD
=======
        "json_args",
>>>>>>> 6ab3d79d
        "json_object_loader",
        "lb_policy",
        "lb_policy_factory",
        "lb_policy_registry",
        "orphanable",
        "ref_counted",
        "ref_counted_ptr",
        "server_address",
        "subchannel_interface",
    ],
)

grpc_cc_library(
    name = "grpc_lb_policy_xds_cluster_manager",
    srcs = [
        "src/core/ext/filters/client_channel/lb_policy/xds/xds_cluster_manager.cc",
    ],
    external_deps = [
        "absl/memory",
        "absl/status",
        "absl/status:statusor",
        "absl/strings",
    ],
    language = "c++",
    deps = [
        "channel_args",
        "closure",
        "debug_location",
        "exec_ctx",
        "gpr_base",
        "grpc_base",
        "grpc_client_channel",
        "grpc_codegen",
        "grpc_resolver_xds_header",
        "grpc_trace",
        "iomgr_timer",
        "json",
        "json_args",
        "json_object_loader",
        "lb_policy",
        "lb_policy_factory",
        "lb_policy_registry",
        "orphanable",
        "ref_counted",
        "ref_counted_ptr",
        "server_address",
        "subchannel_interface",
        "time",
        "work_serializer",
    ],
)

grpc_cc_library(
    name = "grpc_lb_address_filtering",
    srcs = [
        "src/core/ext/filters/client_channel/lb_policy/address_filtering.cc",
    ],
    hdrs = [
        "src/core/ext/filters/client_channel/lb_policy/address_filtering.h",
    ],
    external_deps = [
        "absl/memory",
        "absl/status:statusor",
        "absl/strings",
    ],
    language = "c++",
    deps = [
        "gpr_platform",
        "server_address",
    ],
)

grpc_cc_library(
    name = "grpc_lb_subchannel_list",
    hdrs = [
        "src/core/ext/filters/client_channel/lb_policy/subchannel_list.h",
    ],
    external_deps = [
        "absl/status",
        "absl/types:optional",
    ],
    language = "c++",
    deps = [
        "debug_location",
        "gpr_base",
        "grpc_base",
        "grpc_codegen",
        "iomgr_fwd",
        "lb_policy",
        "orphanable",
        "ref_counted_ptr",
        "server_address",
        "subchannel_interface",
    ],
)

grpc_cc_library(
    name = "grpc_lb_policy_pick_first",
    srcs = [
        "src/core/ext/filters/client_channel/lb_policy/pick_first/pick_first.cc",
    ],
    external_deps = [
        "absl/memory",
        "absl/status",
        "absl/status:statusor",
        "absl/strings",
        "absl/types:optional",
    ],
    language = "c++",
    deps = [
        "channel_args",
        "debug_location",
        "gpr_base",
        "grpc_base",
        "grpc_codegen",
        "grpc_lb_subchannel_list",
        "grpc_trace",
        "json",
        "lb_policy",
        "lb_policy_factory",
        "lb_policy_registry",
        "orphanable",
        "ref_counted_ptr",
        "server_address",
        "subchannel_interface",
    ],
)

grpc_cc_library(
    name = "grpc_lb_policy_ring_hash",
    srcs = [
        "src/core/ext/filters/client_channel/lb_policy/ring_hash/ring_hash.cc",
    ],
    hdrs = [
        "src/core/ext/filters/client_channel/lb_policy/ring_hash/ring_hash.h",
    ],
    external_deps = [
        "absl/base:core_headers",
        "absl/container:inlined_vector",
        "absl/memory",
        "absl/status",
        "absl/status:statusor",
        "absl/strings",
        "absl/types:optional",
        "xxhash",
    ],
    language = "c++",
    deps = [
        "closure",
        "debug_location",
        "exec_ctx",
        "gpr_base",
        "grpc_base",
        "grpc_client_channel",
        "grpc_codegen",
        "grpc_lb_subchannel_list",
        "grpc_trace",
        "json",
        "json_args",
        "json_object_loader",
        "lb_policy",
        "lb_policy_factory",
        "lb_policy_registry",
        "orphanable",
        "ref_counted",
        "ref_counted_ptr",
        "server_address",
        "sockaddr_utils",
        "subchannel_interface",
        "unique_type_name",
        "work_serializer",
    ],
)

grpc_cc_library(
    name = "grpc_lb_policy_round_robin",
    srcs = [
        "src/core/ext/filters/client_channel/lb_policy/round_robin/round_robin.cc",
    ],
    external_deps = [
        "absl/memory",
        "absl/status",
        "absl/status:statusor",
        "absl/strings",
        "absl/types:optional",
    ],
    language = "c++",
    deps = [
        "debug_location",
        "gpr_base",
        "grpc_base",
        "grpc_codegen",
        "grpc_lb_subchannel_list",
        "grpc_trace",
        "json",
        "lb_policy",
        "lb_policy_factory",
        "lb_policy_registry",
        "orphanable",
        "ref_counted_ptr",
        "server_address",
        "subchannel_interface",
    ],
)

grpc_cc_library(
    name = "grpc_outlier_detection_header",
    hdrs = [
        "src/core/ext/filters/client_channel/lb_policy/outlier_detection/outlier_detection.h",
    ],
    external_deps = ["absl/types:optional"],
    language = "c++",
    deps = [
        "gpr_platform",
        "json",
        "json_args",
        "json_object_loader",
        "time",
    ],
)

grpc_cc_library(
    name = "grpc_lb_policy_outlier_detection",
    srcs = [
        "src/core/ext/filters/client_channel/lb_policy/outlier_detection/outlier_detection.cc",
    ],
    external_deps = [
        "absl/memory",
        "absl/random",
        "absl/status",
        "absl/status:statusor",
        "absl/strings",
        "absl/types:variant",
    ],
    language = "c++",
    deps = [
        "channel_args",
        "closure",
        "debug_location",
        "exec_ctx",
        "gpr_base",
        "grpc_base",
        "grpc_client_channel",
        "grpc_codegen",
        "grpc_outlier_detection_header",
        "grpc_trace",
        "iomgr_fwd",
        "iomgr_timer",
        "json",
        "lb_policy",
        "lb_policy_factory",
        "lb_policy_registry",
        "orphanable",
        "ref_counted",
        "ref_counted_ptr",
        "server_address",
        "sockaddr_utils",
        "subchannel_interface",
        "work_serializer",
    ],
)

grpc_cc_library(
    name = "grpc_lb_policy_priority",
    srcs = [
        "src/core/ext/filters/client_channel/lb_policy/priority/priority.cc",
    ],
    external_deps = [
        "absl/memory",
        "absl/status",
        "absl/status:statusor",
        "absl/strings",
        "absl/types:optional",
    ],
    language = "c++",
    deps = [
        "channel_args",
        "closure",
        "debug_location",
        "exec_ctx",
        "gpr_base",
        "grpc_base",
        "grpc_client_channel",
        "grpc_codegen",
        "grpc_lb_address_filtering",
        "grpc_trace",
        "iomgr_timer",
        "json",
        "json_args",
        "json_object_loader",
        "lb_policy",
        "lb_policy_factory",
        "lb_policy_registry",
        "orphanable",
        "ref_counted",
        "ref_counted_ptr",
        "server_address",
        "subchannel_interface",
        "time",
        "work_serializer",
    ],
)

grpc_cc_library(
    name = "grpc_lb_policy_weighted_target",
    srcs = [
        "src/core/ext/filters/client_channel/lb_policy/weighted_target/weighted_target.cc",
    ],
    external_deps = [
        "absl/memory",
        "absl/status",
        "absl/status:statusor",
        "absl/strings",
        "absl/types:optional",
    ],
    language = "c++",
    deps = [
        "channel_args",
        "debug_location",
        "event_engine_base",
        "gpr_base",
        "grpc_base",
        "grpc_client_channel",
        "grpc_codegen",
        "grpc_lb_address_filtering",
        "grpc_trace",
        "json",
        "json_args",
        "json_object_loader",
        "lb_policy",
        "lb_policy_factory",
        "lb_policy_registry",
        "orphanable",
        "ref_counted",
        "ref_counted_ptr",
        "server_address",
        "subchannel_interface",
        "time",
        "work_serializer",
    ],
)

grpc_cc_library(
    name = "lb_server_load_reporting_filter",
    srcs = [
        "src/core/ext/filters/load_reporting/server_load_reporting_filter.cc",
    ],
    hdrs = [
        "src/core/ext/filters/load_reporting/registered_opencensus_objects.h",
        "src/core/ext/filters/load_reporting/server_load_reporting_filter.h",
        "src/cpp/server/load_reporter/constants.h",
    ],
    external_deps = [
        "absl/container:inlined_vector",
        "absl/meta:type_traits",
        "absl/status",
        "absl/status:statusor",
        "absl/strings",
        "absl/strings:str_format",
        "absl/types:optional",
        "opencensus-stats",
        "opencensus-tags",
    ],
    language = "c++",
    deps = [
        "arena_promise",
        "channel_fwd",
        "channel_init",
        "channel_stack_type",
        "config",
        "context",
        "gpr_base",
        "gpr_platform",
        "grpc_base",
        "grpc_codegen",
        "grpc_public_hdrs",
        "grpc_security_base",
        "grpc_sockaddr",
        "poll",
        "promise",
        "resolved_address",
        "seq",
        "slice",
        "uri_parser",
    ],
    alwayslink = 1,
)

grpc_cc_library(
    name = "lb_load_data_store",
    srcs = [
        "src/cpp/server/load_reporter/load_data_store.cc",
    ],
    hdrs = [
        "src/cpp/server/load_reporter/constants.h",
        "src/cpp/server/load_reporter/load_data_store.h",
    ],
    language = "c++",
    deps = [
        "gpr_base",
        "gpr_platform",
        "grpc++",
        "grpc_sockaddr",
    ],
)

grpc_cc_library(
    name = "lb_server_load_reporting_service_server_builder_plugin",
    srcs = [
        "src/cpp/server/load_reporter/load_reporting_service_server_builder_plugin.cc",
    ],
    hdrs = [
        "src/cpp/server/load_reporter/load_reporting_service_server_builder_plugin.h",
    ],
    language = "c++",
    deps = [
        "gpr_platform",
        "grpc++",
        "lb_load_reporter_service",
    ],
)

grpc_cc_library(
    name = "grpcpp_server_load_reporting",
    srcs = [
        "src/cpp/server/load_reporter/load_reporting_service_server_builder_option.cc",
        "src/cpp/server/load_reporter/util.cc",
    ],
    language = "c++",
    public_hdrs = [
        "include/grpcpp/ext/server_load_reporting.h",
    ],
    tags = ["nofixdeps"],
    deps = [
        "gpr_base",
        "gpr_platform",
        "grpc",
        "grpc++",
        "grpc++_codegen_base",
        "grpc_codegen",
        "lb_server_load_reporting_filter",
        "lb_server_load_reporting_service_server_builder_plugin",
    ],
)

grpc_cc_library(
    name = "lb_load_reporter_service",
    srcs = [
        "src/cpp/server/load_reporter/load_reporter_async_service_impl.cc",
    ],
    hdrs = [
        "src/cpp/server/load_reporter/load_reporter_async_service_impl.h",
    ],
    external_deps = [
        "absl/memory",
        "protobuf_headers",
    ],
    language = "c++",
    tags = ["nofixdeps"],
    deps = [
        "gpr",
        "gpr_codegen",
        "grpc++",
        "lb_load_reporter",
    ],
)

grpc_cc_library(
    name = "lb_get_cpu_stats",
    srcs = [
        "src/cpp/server/load_reporter/get_cpu_stats_linux.cc",
        "src/cpp/server/load_reporter/get_cpu_stats_macos.cc",
        "src/cpp/server/load_reporter/get_cpu_stats_unsupported.cc",
        "src/cpp/server/load_reporter/get_cpu_stats_windows.cc",
    ],
    hdrs = [
        "src/cpp/server/load_reporter/get_cpu_stats.h",
    ],
    language = "c++",
    deps = [
        "gpr_base",
        "gpr_platform",
    ],
)

grpc_cc_library(
    name = "lb_load_reporter",
    srcs = [
        "src/cpp/server/load_reporter/load_reporter.cc",
    ],
    hdrs = [
        "src/cpp/server/load_reporter/constants.h",
        "src/cpp/server/load_reporter/load_reporter.h",
    ],
    external_deps = [
        "opencensus-stats",
        "opencensus-tags",
        "protobuf_headers",
    ],
    language = "c++",
    tags = ["nofixdeps"],
    deps = [
        "gpr",
        "gpr_codegen",
        "lb_get_cpu_stats",
        "lb_load_data_store",
        "//src/proto/grpc/lb/v1:load_reporter_proto",
    ],
)

grpc_cc_library(
    name = "polling_resolver",
    srcs = [
        "src/core/ext/filters/client_channel/resolver/polling_resolver.cc",
    ],
    hdrs = [
        "src/core/ext/filters/client_channel/resolver/polling_resolver.h",
    ],
    external_deps = [
        "absl/status",
        "absl/status:statusor",
        "absl/strings",
        "absl/types:optional",
    ],
    language = "c++",
    deps = [
        "debug_location",
        "gpr_base",
        "grpc_base",
        "grpc_resolver",
        "grpc_trace",
        "iomgr_fwd",
        "iomgr_timer",
        "orphanable",
        "ref_counted_ptr",
        "time",
        "uri_parser",
        "work_serializer",
    ],
)

grpc_cc_library(
    name = "grpc_resolver_dns_selection",
    srcs = [
        "src/core/ext/filters/client_channel/resolver/dns/dns_resolver_selection.cc",
    ],
    hdrs = [
        "src/core/ext/filters/client_channel/resolver/dns/dns_resolver_selection.h",
    ],
    language = "c++",
    deps = ["gpr_base"],
)

grpc_cc_library(
    name = "grpc_resolver_dns_native",
    srcs = [
        "src/core/ext/filters/client_channel/resolver/dns/native/dns_resolver.cc",
    ],
    external_deps = [
        "absl/functional:bind_front",
        "absl/memory",
        "absl/status",
        "absl/status:statusor",
        "absl/strings",
        "absl/types:optional",
    ],
    language = "c++",
    deps = [
        "config",
        "debug_location",
        "gpr_base",
        "grpc_base",
        "grpc_codegen",
        "grpc_resolver",
        "grpc_resolver_dns_selection",
        "grpc_trace",
        "orphanable",
        "polling_resolver",
        "ref_counted_ptr",
        "resolved_address",
        "server_address",
        "time",
        "uri_parser",
    ],
)

grpc_cc_library(
    name = "grpc_resolver_dns_ares",
    srcs = [
        "src/core/ext/filters/client_channel/resolver/dns/c_ares/dns_resolver_ares.cc",
        "src/core/ext/filters/client_channel/resolver/dns/c_ares/grpc_ares_ev_driver_posix.cc",
        "src/core/ext/filters/client_channel/resolver/dns/c_ares/grpc_ares_ev_driver_windows.cc",
        "src/core/ext/filters/client_channel/resolver/dns/c_ares/grpc_ares_wrapper.cc",
        "src/core/ext/filters/client_channel/resolver/dns/c_ares/grpc_ares_wrapper_posix.cc",
        "src/core/ext/filters/client_channel/resolver/dns/c_ares/grpc_ares_wrapper_windows.cc",
    ],
    hdrs = [
        "src/core/ext/filters/client_channel/resolver/dns/c_ares/grpc_ares_ev_driver.h",
        "src/core/ext/filters/client_channel/resolver/dns/c_ares/grpc_ares_wrapper.h",
    ],
    external_deps = [
        "absl/base:core_headers",
        "absl/container:flat_hash_set",
        "absl/memory",
        "absl/status",
        "absl/status:statusor",
        "absl/strings",
        "absl/strings:str_format",
        "absl/types:optional",
        "address_sorting",
        "cares",
    ],
    language = "c++",
    deps = [
        "config",
        "debug_location",
        "event_engine_common",
        "gpr_base",
        "grpc_base",
        "grpc_codegen",
        "grpc_grpclb_balancer_addresses",
        "grpc_resolver",
        "grpc_resolver_dns_selection",
        "grpc_service_config",
        "grpc_service_config_impl",
        "grpc_sockaddr",
        "grpc_trace",
        "iomgr_fwd",
        "iomgr_port",
        "iomgr_timer",
        "json",
        "orphanable",
        "polling_resolver",
        "ref_counted_ptr",
        "resolved_address",
        "server_address",
        "sockaddr_utils",
        "time",
        "uri_parser",
    ],
)

grpc_cc_library(
    name = "grpc_resolver_sockaddr",
    srcs = [
        "src/core/ext/filters/client_channel/resolver/sockaddr/sockaddr_resolver.cc",
    ],
    external_deps = [
        "absl/memory",
        "absl/status:statusor",
        "absl/strings",
    ],
    language = "c++",
    deps = [
        "config",
        "gpr_base",
        "grpc_base",
        "grpc_resolver",
        "iomgr_port",
        "orphanable",
        "resolved_address",
        "server_address",
        "uri_parser",
    ],
)

grpc_cc_library(
    name = "grpc_resolver_binder",
    srcs = [
        "src/core/ext/filters/client_channel/resolver/binder/binder_resolver.cc",
    ],
    external_deps = [
        "absl/memory",
        "absl/status:statusor",
        "absl/strings",
    ],
    language = "c++",
    deps = [
        "config",
        "gpr_base",
        "grpc_base",
        "grpc_resolver",
        "iomgr_port",
        "orphanable",
        "resolved_address",
        "server_address",
        "uri_parser",
    ],
)

grpc_cc_library(
    name = "grpc_resolver_fake",
    srcs = ["src/core/ext/filters/client_channel/resolver/fake/fake_resolver.cc"],
    hdrs = ["src/core/ext/filters/client_channel/resolver/fake/fake_resolver.h"],
    external_deps = [
        "absl/base:core_headers",
        "absl/memory",
        "absl/status",
        "absl/status:statusor",
        "absl/strings",
    ],
    language = "c++",
    visibility = [
        "//test:__subpackages__",
        "@grpc:grpc_resolver_fake",
    ],
    deps = [
        "channel_args",
        "config",
        "debug_location",
        "gpr_base",
        "grpc_codegen",
        "grpc_resolver",
        "grpc_service_config",
        "orphanable",
        "ref_counted",
        "ref_counted_ptr",
        "server_address",
        "uri_parser",
        "useful",
        "work_serializer",
    ],
)

grpc_cc_library(
    name = "grpc_resolver_xds_header",
    hdrs = [
        "src/core/ext/filters/client_channel/resolver/xds/xds_resolver.h",
    ],
    language = "c++",
    deps = [
        "gpr_platform",
        "unique_type_name",
    ],
)

grpc_cc_library(
    name = "grpc_resolver_xds",
    srcs = [
        "src/core/ext/filters/client_channel/resolver/xds/xds_resolver.cc",
    ],
    external_deps = [
        "absl/memory",
        "absl/meta:type_traits",
        "absl/random",
        "absl/status",
        "absl/status:statusor",
        "absl/strings",
        "absl/strings:str_format",
        "absl/types:optional",
        "absl/types:variant",
        "re2",
        "xxhash",
    ],
    language = "c++",
    deps = [
        "arena",
        "channel_fwd",
        "config",
        "debug_location",
        "dual_ref_counted",
        "gpr_base",
        "grpc_base",
        "grpc_client_channel",
        "grpc_codegen",
        "grpc_lb_policy_ring_hash",
        "grpc_public_hdrs",
        "grpc_resolver",
        "grpc_service_config",
        "grpc_service_config_impl",
        "grpc_trace",
        "grpc_xds_client",
        "iomgr_fwd",
        "match",
        "orphanable",
        "ref_counted_ptr",
        "server_address",
        "time",
        "unique_type_name",
        "uri_parser",
        "work_serializer",
    ],
)

grpc_cc_library(
    name = "grpc_resolver_c2p",
    srcs = [
        "src/core/ext/filters/client_channel/resolver/google_c2p/google_c2p_resolver.cc",
    ],
    external_deps = [
        "absl/memory",
        "absl/status",
        "absl/status:statusor",
        "absl/strings",
        "absl/strings:str_format",
        "absl/types:optional",
    ],
    language = "c++",
    deps = [
        "alts_util",
        "config",
        "debug_location",
        "gpr_base",
        "grpc_base",
        "grpc_codegen",
        "grpc_resolver",
        "grpc_security_base",
        "grpc_xds_client",
        "httpcli",
        "json",
        "orphanable",
        "ref_counted_ptr",
        "resource_quota",
        "time",
        "uri_parser",
        "work_serializer",
    ],
)

grpc_cc_library(
    name = "httpcli",
    srcs = [
        "src/core/lib/http/format_request.cc",
        "src/core/lib/http/httpcli.cc",
        "src/core/lib/http/parser.cc",
    ],
    hdrs = [
        "src/core/lib/http/format_request.h",
        "src/core/lib/http/httpcli.h",
        "src/core/lib/http/parser.h",
    ],
    external_deps = [
        "absl/base:core_headers",
        "absl/functional:bind_front",
        "absl/status",
        "absl/status:statusor",
        "absl/strings",
        "absl/strings:str_format",
        "absl/types:optional",
    ],
    language = "c++",
    visibility = ["@grpc:httpcli"],
    deps = [
        "channel_args_preconditioning",
        "config",
        "debug_location",
        "gpr_base",
        "grpc_base",
        "grpc_codegen",
        "grpc_security_base",
        "grpc_trace",
        "handshaker",
        "handshaker_registry",
        "iomgr_fwd",
        "orphanable",
        "ref_counted_ptr",
        "resolved_address",
        "resource_quota",
        "slice_refcount",
        "sockaddr_utils",
        "tcp_connect_handshaker",
        "time",
        "uri_parser",
    ],
)

grpc_cc_library(
    name = "grpc_authorization_base",
    srcs = [
        "src/core/lib/security/authorization/authorization_policy_provider_vtable.cc",
        "src/core/lib/security/authorization/evaluate_args.cc",
        "src/core/lib/security/authorization/grpc_server_authz_filter.cc",
    ],
    hdrs = [
        "src/core/lib/security/authorization/authorization_engine.h",
        "src/core/lib/security/authorization/authorization_policy_provider.h",
        "src/core/lib/security/authorization/evaluate_args.h",
        "src/core/lib/security/authorization/grpc_server_authz_filter.h",
    ],
    external_deps = [
        "absl/status",
        "absl/status:statusor",
        "absl/strings",
        "absl/types:optional",
    ],
    language = "c++",
    deps = [
        "arena_promise",
        "channel_args",
        "channel_fwd",
        "dual_ref_counted",
        "gpr_base",
        "grpc_base",
        "grpc_codegen",
        "grpc_credentials_util",
        "grpc_security_base",
        "grpc_trace",
        "poll",
        "promise",
        "ref_counted",
        "ref_counted_ptr",
        "resolved_address",
        "slice",
        "uri_parser",
        "useful",
    ],
)

grpc_cc_library(
    name = "tsi_fake_credentials",
    srcs = [
        "src/core/tsi/fake_transport_security.cc",
    ],
    hdrs = [
        "src/core/tsi/fake_transport_security.h",
    ],
    language = "c++",
    visibility = [
        "@grpc:public",
    ],
    deps = [
        "gpr_base",
        "slice",
        "tsi_base",
        "useful",
    ],
)

grpc_cc_library(
    name = "grpc_fake_credentials",
    srcs = [
        "src/core/lib/security/credentials/fake/fake_credentials.cc",
        "src/core/lib/security/security_connector/fake/fake_security_connector.cc",
    ],
    hdrs = [
        "src/core/ext/filters/client_channel/lb_policy/grpclb/grpclb.h",
        "src/core/lib/security/credentials/fake/fake_credentials.h",
        "src/core/lib/security/security_connector/fake/fake_security_connector.h",
    ],
    external_deps = [
        "absl/status",
        "absl/status:statusor",
        "absl/strings",
        "absl/types:optional",
    ],
    language = "c++",
    deps = [
        "arena_promise",
        "debug_location",
        "gpr_base",
        "grpc_base",
        "grpc_codegen",
        "grpc_security_base",
        "handshaker",
        "iomgr_fwd",
        "poll",
        "promise",
        "ref_counted_ptr",
        "slice",
        "tsi_base",
        "tsi_fake_credentials",
        "unique_type_name",
        "useful",
    ],
)

grpc_cc_library(
    name = "grpc_insecure_credentials",
    srcs = [
        "src/core/lib/security/credentials/insecure/insecure_credentials.cc",
        "src/core/lib/security/security_connector/insecure/insecure_security_connector.cc",
    ],
    hdrs = [
        "src/core/lib/security/credentials/insecure/insecure_credentials.h",
        "src/core/lib/security/security_connector/insecure/insecure_security_connector.h",
    ],
    external_deps = [
        "absl/status",
        "absl/strings",
    ],
    language = "c++",
    deps = [
        "arena_promise",
        "debug_location",
        "gpr_base",
        "grpc_base",
        "grpc_security_base",
        "handshaker",
        "iomgr_fwd",
        "poll",
        "promise",
        "ref_counted_ptr",
        "tsi_base",
        "tsi_local_credentials",
        "unique_type_name",
    ],
)

grpc_cc_library(
    name = "tsi_local_credentials",
    srcs = [
        "src/core/tsi/local_transport_security.cc",
    ],
    hdrs = [
        "src/core/tsi/local_transport_security.h",
    ],
    language = "c++",
    deps = [
        "exec_ctx",
        "gpr_base",
        "grpc_trace",
        "tsi_base",
    ],
)

grpc_cc_library(
    name = "grpc_local_credentials",
    srcs = [
        "src/core/lib/security/credentials/local/local_credentials.cc",
        "src/core/lib/security/security_connector/local/local_security_connector.cc",
    ],
    hdrs = [
        "src/core/lib/security/credentials/local/local_credentials.h",
        "src/core/lib/security/security_connector/local/local_security_connector.h",
    ],
    external_deps = [
        "absl/status",
        "absl/status:statusor",
        "absl/strings",
        "absl/types:optional",
    ],
    language = "c++",
    deps = [
        "arena_promise",
        "debug_location",
        "gpr_base",
        "grpc_base",
        "grpc_client_channel",
        "grpc_security_base",
        "grpc_sockaddr",
        "handshaker",
        "iomgr_fwd",
        "poll",
        "promise",
        "ref_counted_ptr",
        "resolved_address",
        "sockaddr_utils",
        "tsi_base",
        "tsi_local_credentials",
        "unique_type_name",
        "uri_parser",
        "useful",
    ],
)

grpc_cc_library(
    name = "grpc_alts_credentials",
    srcs = [
        "src/core/lib/security/credentials/alts/alts_credentials.cc",
        "src/core/lib/security/security_connector/alts/alts_security_connector.cc",
    ],
    hdrs = [
        "src/core/lib/security/credentials/alts/alts_credentials.h",
        "src/core/lib/security/security_connector/alts/alts_security_connector.h",
    ],
    external_deps = [
        "absl/status",
        "absl/strings",
        "absl/types:optional",
    ],
    language = "c++",
    visibility = ["@grpc:public"],
    deps = [
        "alts_util",
        "arena_promise",
        "debug_location",
        "gpr_base",
        "grpc_base",
        "grpc_codegen",
        "grpc_security_base",
        "handshaker",
        "iomgr_fwd",
        "poll",
        "promise",
        "ref_counted_ptr",
        "slice_refcount",
        "tsi_alts_credentials",
        "tsi_base",
        "unique_type_name",
        "useful",
    ],
)

grpc_cc_library(
    name = "grpc_ssl_credentials",
    srcs = [
        "src/core/lib/security/credentials/ssl/ssl_credentials.cc",
        "src/core/lib/security/security_connector/ssl/ssl_security_connector.cc",
    ],
    hdrs = [
        "src/core/lib/security/credentials/ssl/ssl_credentials.h",
        "src/core/lib/security/security_connector/ssl/ssl_security_connector.h",
    ],
    external_deps = [
        "absl/status",
        "absl/strings",
        "absl/strings:str_format",
        "absl/types:optional",
    ],
    language = "c++",
    deps = [
        "arena_promise",
        "debug_location",
        "gpr_base",
        "grpc_base",
        "grpc_codegen",
        "grpc_security_base",
        "grpc_trace",
        "handshaker",
        "iomgr_fwd",
        "poll",
        "promise",
        "ref_counted_ptr",
        "tsi_base",
        "tsi_ssl_credentials",
        "tsi_ssl_session_cache",
        "unique_type_name",
        "useful",
    ],
)

grpc_cc_library(
    name = "grpc_google_default_credentials",
    srcs = [
        "src/core/lib/security/credentials/google_default/credentials_generic.cc",
        "src/core/lib/security/credentials/google_default/google_default_credentials.cc",
    ],
    hdrs = [
        "src/core/ext/filters/client_channel/lb_policy/grpclb/grpclb.h",
        "src/core/lib/security/credentials/google_default/google_default_credentials.h",
    ],
    external_deps = [
        "absl/status:statusor",
        "absl/strings",
        "absl/types:optional",
    ],
    language = "c++",
    tags = ["nofixdeps"],
    deps = [
        "alts_util",
        "gpr_base",
        "grpc_alts_credentials",
        "grpc_base",
        "grpc_codegen",
        "grpc_external_account_credentials",
        "grpc_jwt_credentials",
        "grpc_lb_xds_channel_args",
        "grpc_oauth2_credentials",
        "grpc_security_base",
        "grpc_ssl_credentials",
        "grpc_trace",
        "httpcli",
        "json",
        "ref_counted_ptr",
        "slice_refcount",
        "time",
        "unique_type_name",
        "uri_parser",
        "useful",
    ],
)

grpc_cc_library(
    name = "grpc_tls_credentials",
    srcs = [
        "src/core/lib/security/credentials/tls/grpc_tls_certificate_distributor.cc",
        "src/core/lib/security/credentials/tls/grpc_tls_certificate_provider.cc",
        "src/core/lib/security/credentials/tls/grpc_tls_certificate_verifier.cc",
        "src/core/lib/security/credentials/tls/grpc_tls_credentials_options.cc",
        "src/core/lib/security/credentials/tls/tls_credentials.cc",
        "src/core/lib/security/security_connector/tls/tls_security_connector.cc",
    ],
    hdrs = [
        "src/core/lib/security/credentials/tls/grpc_tls_certificate_distributor.h",
        "src/core/lib/security/credentials/tls/grpc_tls_certificate_provider.h",
        "src/core/lib/security/credentials/tls/grpc_tls_certificate_verifier.h",
        "src/core/lib/security/credentials/tls/grpc_tls_credentials_options.h",
        "src/core/lib/security/credentials/tls/tls_credentials.h",
        "src/core/lib/security/security_connector/tls/tls_security_connector.h",
    ],
    external_deps = [
        "absl/base:core_headers",
        "absl/container:inlined_vector",
        "absl/functional:bind_front",
        "absl/memory",
        "absl/status",
        "absl/status:statusor",
        "absl/strings",
        "absl/types:optional",
        "libcrypto",
        "libssl",
    ],
    language = "c++",
    deps = [
        "arena_promise",
        "debug_location",
        "gpr_base",
        "gpr_codegen",
        "grpc_base",
        "grpc_codegen",
        "grpc_credentials_util",
        "grpc_public_hdrs",
        "grpc_security_base",
        "grpc_trace",
        "handshaker",
        "iomgr_fwd",
        "poll",
        "promise",
        "ref_counted",
        "ref_counted_ptr",
        "slice_refcount",
        "tsi_base",
        "tsi_ssl_credentials",
        "tsi_ssl_session_cache",
        "unique_type_name",
        "useful",
    ],
)

grpc_cc_library(
    name = "grpc_iam_credentials",
    srcs = [
        "src/core/lib/security/credentials/iam/iam_credentials.cc",
    ],
    hdrs = [
        "src/core/lib/security/credentials/iam/iam_credentials.h",
    ],
    external_deps = [
        "absl/status:statusor",
        "absl/strings",
        "absl/strings:str_format",
        "absl/types:optional",
    ],
    language = "c++",
    deps = [
        "arena_promise",
        "gpr_base",
        "grpc_base",
        "grpc_security_base",
        "grpc_trace",
        "poll",
        "promise",
        "ref_counted_ptr",
        "slice",
        "unique_type_name",
        "useful",
    ],
)

grpc_cc_library(
    name = "grpc_jwt_credentials",
    srcs = [
        "src/core/lib/security/credentials/jwt/json_token.cc",
        "src/core/lib/security/credentials/jwt/jwt_credentials.cc",
        "src/core/lib/security/credentials/jwt/jwt_verifier.cc",
    ],
    hdrs = [
        "src/core/lib/security/credentials/jwt/json_token.h",
        "src/core/lib/security/credentials/jwt/jwt_credentials.h",
        "src/core/lib/security/credentials/jwt/jwt_verifier.h",
    ],
    external_deps = [
        "absl/status",
        "absl/status:statusor",
        "absl/strings",
        "absl/strings:str_format",
        "absl/time",
        "absl/types:optional",
        "libcrypto",
        "libssl",
    ],
    language = "c++",
    visibility = ["@grpc:public"],
    deps = [
        "arena_promise",
        "gpr_base",
        "gpr_codegen",
        "grpc_base",
        "grpc_credentials_util",
        "grpc_security_base",
        "grpc_trace",
        "httpcli",
        "httpcli_ssl_credentials",
        "json",
        "orphanable",
        "poll",
        "promise",
        "ref_counted_ptr",
        "slice",
        "slice_refcount",
        "time",
        "tsi_ssl_types",
        "unique_type_name",
        "uri_parser",
        "useful",
    ],
)

grpc_cc_library(
    name = "grpc_oauth2_credentials",
    srcs = [
        "src/core/lib/security/credentials/oauth2/oauth2_credentials.cc",
    ],
    hdrs = [
        "src/core/lib/security/credentials/oauth2/oauth2_credentials.h",
    ],
    external_deps = [
        "absl/status",
        "absl/status:statusor",
        "absl/strings",
        "absl/strings:str_format",
        "absl/types:optional",
    ],
    language = "c++",
    deps = [
        "activity",
        "arena_promise",
        "context",
        "gpr_base",
        "gpr_codegen",
        "grpc_base",
        "grpc_credentials_util",
        "grpc_security_base",
        "grpc_trace",
        "httpcli",
        "httpcli_ssl_credentials",
        "json",
        "orphanable",
        "poll",
        "promise",
        "ref_counted",
        "ref_counted_ptr",
        "slice",
        "slice_refcount",
        "time",
        "unique_type_name",
        "uri_parser",
        "useful",
    ],
)

grpc_cc_library(
    name = "grpc_external_account_credentials",
    srcs = [
        "src/core/lib/security/credentials/external/aws_external_account_credentials.cc",
        "src/core/lib/security/credentials/external/aws_request_signer.cc",
        "src/core/lib/security/credentials/external/external_account_credentials.cc",
        "src/core/lib/security/credentials/external/file_external_account_credentials.cc",
        "src/core/lib/security/credentials/external/url_external_account_credentials.cc",
    ],
    hdrs = [
        "src/core/lib/security/credentials/external/aws_external_account_credentials.h",
        "src/core/lib/security/credentials/external/aws_request_signer.h",
        "src/core/lib/security/credentials/external/external_account_credentials.h",
        "src/core/lib/security/credentials/external/file_external_account_credentials.h",
        "src/core/lib/security/credentials/external/url_external_account_credentials.h",
    ],
    external_deps = [
        "absl/memory",
        "absl/status",
        "absl/status:statusor",
        "absl/strings",
        "absl/strings:str_format",
        "absl/time",
        "libcrypto",
    ],
    language = "c++",
    deps = [
        "gpr_base",
        "grpc_base",
        "grpc_credentials_util",
        "grpc_oauth2_credentials",
        "grpc_security_base",
        "httpcli",
        "httpcli_ssl_credentials",
        "json",
        "orphanable",
        "ref_counted_ptr",
        "slice_refcount",
        "time",
        "uri_parser",
    ],
)

grpc_cc_library(
    name = "httpcli_ssl_credentials",
    srcs = [
        "src/core/lib/http/httpcli_security_connector.cc",
    ],
    hdrs = [
        "src/core/lib/http/httpcli_ssl_credentials.h",
    ],
    external_deps = [
        "absl/status",
        "absl/strings",
        "absl/types:optional",
    ],
    language = "c++",
    deps = [
        "arena_promise",
        "debug_location",
        "gpr_base",
        "grpc_base",
        "grpc_codegen",
        "grpc_security_base",
        "handshaker",
        "iomgr_fwd",
        "poll",
        "promise",
        "ref_counted_ptr",
        "tsi_base",
        "tsi_ssl_credentials",
        "unique_type_name",
    ],
)

grpc_cc_library(
    name = "grpc_secure",
    language = "c++",
    public_hdrs = GRPC_PUBLIC_HDRS,
    tags = ["nofixdeps"],
    visibility = ["@grpc:public"],
    deps = [
        "config",
        "gpr_base",
        "grpc_alts_credentials",
        "grpc_authorization_base",
        "grpc_base",
        "grpc_client_channel",
        "grpc_codegen",
        "grpc_credentials_util",
        "grpc_external_account_credentials",
        "grpc_fake_credentials",
        "grpc_google_default_credentials",
        "grpc_iam_credentials",
        "grpc_insecure_credentials",
        "grpc_jwt_credentials",
        "grpc_local_credentials",
        "grpc_oauth2_credentials",
        "grpc_security_base",
        "grpc_ssl_credentials",
        "grpc_tls_credentials",
        "grpc_trace",
        "grpc_transport_chttp2_alpn",
        "httpcli",
        "httpcli_ssl_credentials",
        "json",
        "promise",
        "ref_counted",
        "ref_counted_ptr",
        "slice",
        "slice_refcount",
        "sockaddr_utils",
        "tsi_base",
        "uri_parser",
        "useful",
    ],
)

grpc_cc_library(
    name = "tsi_ssl_types",
    hdrs = [
        "src/core/tsi/ssl_types.h",
    ],
    external_deps = ["libssl"],
    language = "c++",
    deps = ["gpr_platform"],
)

grpc_cc_library(
    name = "grpc_security_base",
    srcs = [
        "src/core/lib/security/context/security_context.cc",
        "src/core/lib/security/credentials/call_creds_util.cc",
        "src/core/lib/security/credentials/composite/composite_credentials.cc",
        "src/core/lib/security/credentials/credentials.cc",
        "src/core/lib/security/credentials/plugin/plugin_credentials.cc",
        "src/core/lib/security/security_connector/security_connector.cc",
        "src/core/lib/security/transport/client_auth_filter.cc",
        "src/core/lib/security/transport/secure_endpoint.cc",
        "src/core/lib/security/transport/security_handshaker.cc",
        "src/core/lib/security/transport/server_auth_filter.cc",
        "src/core/lib/security/transport/tsi_error.cc",
    ],
    hdrs = [
        "src/core/lib/security/context/security_context.h",
        "src/core/lib/security/credentials/call_creds_util.h",
        "src/core/lib/security/credentials/composite/composite_credentials.h",
        "src/core/lib/security/credentials/credentials.h",
        "src/core/lib/security/credentials/plugin/plugin_credentials.h",
        "src/core/lib/security/security_connector/security_connector.h",
        "src/core/lib/security/transport/auth_filters.h",
        "src/core/lib/security/transport/secure_endpoint.h",
        "src/core/lib/security/transport/security_handshaker.h",
        "src/core/lib/security/transport/tsi_error.h",
    ],
    external_deps = [
        "absl/base:core_headers",
        "absl/container:inlined_vector",
        "absl/memory",
        "absl/status",
        "absl/status:statusor",
        "absl/strings",
        "absl/types:optional",
    ],
    language = "c++",
    public_hdrs = GRPC_PUBLIC_HDRS,
    visibility = ["@grpc:public"],
    deps = [
        "activity",
        "arena",
        "arena_promise",
        "basic_seq",
        "channel_args",
        "channel_fwd",
        "closure",
        "config",
        "context",
        "debug_location",
        "event_engine_memory_allocator",
        "exec_ctx",
        "gpr_base",
        "gpr_codegen",
        "grpc_base",
        "grpc_codegen",
        "grpc_public_hdrs",
        "grpc_trace",
        "handshaker",
        "handshaker_factory",
        "handshaker_registry",
        "iomgr_fwd",
        "memory_quota",
        "poll",
        "promise",
        "ref_counted",
        "ref_counted_ptr",
        "resource_quota",
        "resource_quota_trace",
        "slice",
        "slice_refcount",
        "try_seq",
        "tsi_base",
        "unique_type_name",
        "useful",
    ],
)

grpc_cc_library(
    name = "grpc_credentials_util",
    srcs = [
        "src/core/lib/security/credentials/tls/tls_utils.cc",
        "src/core/lib/security/security_connector/load_system_roots_fallback.cc",
        "src/core/lib/security/security_connector/load_system_roots_supported.cc",
        "src/core/lib/security/util/json_util.cc",
    ],
    hdrs = [
        "src/core/lib/security/credentials/tls/tls_utils.h",
        "src/core/lib/security/security_connector/load_system_roots.h",
        "src/core/lib/security/security_connector/load_system_roots_supported.h",
        "src/core/lib/security/util/json_util.h",
    ],
    external_deps = ["absl/strings"],
    language = "c++",
    visibility = ["@grpc:public"],
    deps = [
        "gpr_base",
        "grpc_base",
        "grpc_security_base",
        "json",
        "useful",
    ],
)

grpc_cc_library(
    name = "tsi_alts_credentials",
    srcs = [
        "src/core/tsi/alts/crypt/aes_gcm.cc",
        "src/core/tsi/alts/crypt/gsec.cc",
        "src/core/tsi/alts/frame_protector/alts_counter.cc",
        "src/core/tsi/alts/frame_protector/alts_crypter.cc",
        "src/core/tsi/alts/frame_protector/alts_frame_protector.cc",
        "src/core/tsi/alts/frame_protector/alts_record_protocol_crypter_common.cc",
        "src/core/tsi/alts/frame_protector/alts_seal_privacy_integrity_crypter.cc",
        "src/core/tsi/alts/frame_protector/alts_unseal_privacy_integrity_crypter.cc",
        "src/core/tsi/alts/frame_protector/frame_handler.cc",
        "src/core/tsi/alts/handshaker/alts_handshaker_client.cc",
        "src/core/tsi/alts/handshaker/alts_shared_resource.cc",
        "src/core/tsi/alts/handshaker/alts_tsi_handshaker.cc",
        "src/core/tsi/alts/handshaker/alts_tsi_utils.cc",
        "src/core/tsi/alts/zero_copy_frame_protector/alts_grpc_integrity_only_record_protocol.cc",
        "src/core/tsi/alts/zero_copy_frame_protector/alts_grpc_privacy_integrity_record_protocol.cc",
        "src/core/tsi/alts/zero_copy_frame_protector/alts_grpc_record_protocol_common.cc",
        "src/core/tsi/alts/zero_copy_frame_protector/alts_iovec_record_protocol.cc",
        "src/core/tsi/alts/zero_copy_frame_protector/alts_zero_copy_grpc_protector.cc",
    ],
    hdrs = [
        "src/core/tsi/alts/crypt/gsec.h",
        "src/core/tsi/alts/frame_protector/alts_counter.h",
        "src/core/tsi/alts/frame_protector/alts_crypter.h",
        "src/core/tsi/alts/frame_protector/alts_frame_protector.h",
        "src/core/tsi/alts/frame_protector/alts_record_protocol_crypter_common.h",
        "src/core/tsi/alts/frame_protector/frame_handler.h",
        "src/core/tsi/alts/handshaker/alts_handshaker_client.h",
        "src/core/tsi/alts/handshaker/alts_shared_resource.h",
        "src/core/tsi/alts/handshaker/alts_tsi_handshaker.h",
        "src/core/tsi/alts/handshaker/alts_tsi_handshaker_private.h",
        "src/core/tsi/alts/handshaker/alts_tsi_utils.h",
        "src/core/tsi/alts/zero_copy_frame_protector/alts_grpc_integrity_only_record_protocol.h",
        "src/core/tsi/alts/zero_copy_frame_protector/alts_grpc_privacy_integrity_record_protocol.h",
        "src/core/tsi/alts/zero_copy_frame_protector/alts_grpc_record_protocol.h",
        "src/core/tsi/alts/zero_copy_frame_protector/alts_grpc_record_protocol_common.h",
        "src/core/tsi/alts/zero_copy_frame_protector/alts_iovec_record_protocol.h",
        "src/core/tsi/alts/zero_copy_frame_protector/alts_zero_copy_grpc_protector.h",
    ],
    external_deps = [
        "libssl",
        "libcrypto",
        "upb_lib",
    ],
    language = "c++",
    tags = ["nofixdeps"],
    visibility = ["@grpc:public"],
    deps = [
        "alts_util",
        "arena",
        "config",
        "error",
        "gpr_base",
        "grpc_base",
        "tsi_base",
        "useful",
    ],
)

grpc_cc_library(
    name = "tsi_ssl_session_cache",
    srcs = [
        "src/core/tsi/ssl/session_cache/ssl_session_boringssl.cc",
        "src/core/tsi/ssl/session_cache/ssl_session_cache.cc",
        "src/core/tsi/ssl/session_cache/ssl_session_openssl.cc",
    ],
    hdrs = [
        "src/core/tsi/ssl/session_cache/ssl_session.h",
        "src/core/tsi/ssl/session_cache/ssl_session_cache.h",
    ],
    external_deps = [
        "absl/memory",
        "libssl",
    ],
    language = "c++",
    visibility = ["@grpc:public"],
    deps = [
        "cpp_impl_of",
        "gpr_base",
        "grpc_codegen",
        "ref_counted",
        "slice",
    ],
)

grpc_cc_library(
    name = "tsi_ssl_credentials",
    srcs = [
        "src/core/lib/security/security_connector/ssl_utils.cc",
        "src/core/lib/security/security_connector/ssl_utils_config.cc",
        "src/core/tsi/ssl/key_logging/ssl_key_logging.cc",
        "src/core/tsi/ssl_transport_security.cc",
    ],
    hdrs = [
        "src/core/lib/security/security_connector/ssl_utils.h",
        "src/core/lib/security/security_connector/ssl_utils_config.h",
        "src/core/tsi/ssl/key_logging/ssl_key_logging.h",
        "src/core/tsi/ssl_transport_security.h",
    ],
    external_deps = [
        "absl/base:core_headers",
        "absl/status",
        "absl/strings",
        "libcrypto",
        "libssl",
    ],
    language = "c++",
    visibility = ["@grpc:public"],
    deps = [
        "gpr_base",
        "grpc_base",
        "grpc_codegen",
        "grpc_credentials_util",
        "grpc_security_base",
        "grpc_transport_chttp2_alpn",
        "ref_counted",
        "ref_counted_ptr",
        "tsi_base",
        "tsi_ssl_session_cache",
        "tsi_ssl_types",
        "useful",
    ],
)

grpc_cc_library(
    name = "grpc_mock_cel",
    hdrs = [
        "src/core/lib/security/authorization/mock_cel/activation.h",
        "src/core/lib/security/authorization/mock_cel/cel_expr_builder_factory.h",
        "src/core/lib/security/authorization/mock_cel/cel_expression.h",
        "src/core/lib/security/authorization/mock_cel/cel_value.h",
        "src/core/lib/security/authorization/mock_cel/evaluator_core.h",
        "src/core/lib/security/authorization/mock_cel/flat_expr_builder.h",
    ],
    external_deps = [
        "absl/memory",
        "absl/status",
        "absl/status:statusor",
        "absl/strings",
        "absl/types:span",
    ],
    language = "c++",
    deps = [
        "google_type_expr_upb",
        "gpr_platform",
    ],
)

# This target depends on RE2 and should not be linked into grpc by default for binary-size reasons.
grpc_cc_library(
    name = "grpc_matchers",
    srcs = [
        "src/core/lib/matchers/matchers.cc",
    ],
    hdrs = [
        "src/core/lib/matchers/matchers.h",
    ],
    external_deps = [
        "absl/memory",
        "absl/status",
        "absl/status:statusor",
        "absl/strings",
        "absl/strings:str_format",
        "absl/types:optional",
        "re2",
    ],
    language = "c++",
    deps = ["gpr_base"],
)

# This target pulls in a dependency on RE2 and should not be linked into grpc by default for binary-size reasons.
grpc_cc_library(
    name = "grpc_rbac_engine",
    srcs = [
        "src/core/lib/security/authorization/grpc_authorization_engine.cc",
        "src/core/lib/security/authorization/matchers.cc",
        "src/core/lib/security/authorization/rbac_policy.cc",
    ],
    hdrs = [
        "src/core/lib/security/authorization/grpc_authorization_engine.h",
        "src/core/lib/security/authorization/matchers.h",
        "src/core/lib/security/authorization/rbac_policy.h",
    ],
    external_deps = [
        "absl/memory",
        "absl/status",
        "absl/status:statusor",
        "absl/strings",
        "absl/strings:str_format",
        "absl/types:optional",
    ],
    language = "c++",
    deps = [
        "gpr_base",
        "grpc_authorization_base",
        "grpc_base",
        "grpc_matchers",
        "resolved_address",
        "sockaddr_utils",
    ],
)

# This target pulls in a dependency on RE2 and should not be linked into grpc by default for binary-size reasons.
grpc_cc_library(
    name = "grpc_authorization_provider",
    srcs = [
        "src/core/lib/security/authorization/grpc_authorization_policy_provider.cc",
        "src/core/lib/security/authorization/rbac_translator.cc",
    ],
    hdrs = [
        "src/core/lib/security/authorization/grpc_authorization_policy_provider.h",
        "src/core/lib/security/authorization/rbac_translator.h",
    ],
    external_deps = [
        "absl/base:core_headers",
        "absl/memory",
        "absl/status",
        "absl/status:statusor",
        "absl/strings",
        "absl/strings:str_format",
    ],
    language = "c++",
    public_hdrs = GRPC_PUBLIC_HDRS,
    deps = [
        "gpr_base",
        "gpr_codegen",
        "grpc_authorization_base",
        "grpc_base",
        "grpc_codegen",
        "grpc_matchers",
        "grpc_public_hdrs",
        "grpc_rbac_engine",
        "grpc_trace",
        "json",
        "ref_counted_ptr",
        "slice_refcount",
        "useful",
    ],
)

# This target pulls in a dependency on RE2 and should not be linked into grpc by default for binary-size reasons.
grpc_cc_library(
    name = "grpc++_authorization_provider",
    srcs = [
        "src/cpp/server/authorization_policy_provider.cc",
    ],
    hdrs = [
        "include/grpcpp/security/authorization_policy_provider.h",
    ],
    language = "c++",
    deps = [
        "gpr_base",
        "grpc++",
        "grpc++_codegen_base",
        "grpc_authorization_provider",
        "grpc_public_hdrs",
    ],
)

# This target pulls in a dependency on RE2 and should not be linked into grpc by default for binary-size reasons.
grpc_cc_library(
    name = "grpc_cel_engine",
    srcs = [
        "src/core/lib/security/authorization/cel_authorization_engine.cc",
    ],
    hdrs = [
        "src/core/lib/security/authorization/cel_authorization_engine.h",
    ],
    external_deps = [
        "absl/container:flat_hash_set",
        "absl/memory",
        "absl/strings",
        "absl/types:optional",
        "absl/types:span",
        "upb_lib",
    ],
    language = "c++",
    deps = [
        "envoy_config_rbac_upb",
        "google_type_expr_upb",
        "gpr_base",
        "grpc_authorization_base",
        "grpc_mock_cel",
    ],
)

grpc_cc_library(
    name = "hpack_constants",
    hdrs = [
        "src/core/ext/transport/chttp2/transport/hpack_constants.h",
    ],
    language = "c++",
    deps = ["gpr_platform"],
)

grpc_cc_library(
    name = "hpack_encoder_table",
    srcs = [
        "src/core/ext/transport/chttp2/transport/hpack_encoder_table.cc",
    ],
    hdrs = [
        "src/core/ext/transport/chttp2/transport/hpack_encoder_table.h",
    ],
    external_deps = ["absl/container:inlined_vector"],
    language = "c++",
    deps = [
        "gpr_base",
        "hpack_constants",
    ],
)

grpc_cc_library(
    name = "chttp2_flow_control",
    srcs = [
        "src/core/ext/transport/chttp2/transport/flow_control.cc",
    ],
    hdrs = [
        "src/core/ext/transport/chttp2/transport/flow_control.h",
    ],
    external_deps = [
        "absl/functional:function_ref",
        "absl/status",
        "absl/strings",
        "absl/strings:str_format",
        "absl/types:optional",
        "absl/utility",
    ],
    deps = [
        "bdp_estimator",
        "exec_ctx",
        "gpr_base",
        "grpc_trace",
        "memory_quota",
        "pid_controller",
        "time",
        "useful",
    ],
)

grpc_cc_library(
    name = "grpc_transport_chttp2",
    srcs = [
        "src/core/ext/transport/chttp2/transport/bin_decoder.cc",
        "src/core/ext/transport/chttp2/transport/bin_encoder.cc",
        "src/core/ext/transport/chttp2/transport/chttp2_transport.cc",
        "src/core/ext/transport/chttp2/transport/context_list.cc",
        "src/core/ext/transport/chttp2/transport/frame_data.cc",
        "src/core/ext/transport/chttp2/transport/frame_goaway.cc",
        "src/core/ext/transport/chttp2/transport/frame_ping.cc",
        "src/core/ext/transport/chttp2/transport/frame_rst_stream.cc",
        "src/core/ext/transport/chttp2/transport/frame_settings.cc",
        "src/core/ext/transport/chttp2/transport/frame_window_update.cc",
        "src/core/ext/transport/chttp2/transport/hpack_encoder.cc",
        "src/core/ext/transport/chttp2/transport/hpack_parser.cc",
        "src/core/ext/transport/chttp2/transport/hpack_parser_table.cc",
        "src/core/ext/transport/chttp2/transport/http2_settings.cc",
        "src/core/ext/transport/chttp2/transport/huffsyms.cc",
        "src/core/ext/transport/chttp2/transport/parsing.cc",
        "src/core/ext/transport/chttp2/transport/stream_lists.cc",
        "src/core/ext/transport/chttp2/transport/stream_map.cc",
        "src/core/ext/transport/chttp2/transport/varint.cc",
        "src/core/ext/transport/chttp2/transport/writing.cc",
    ],
    hdrs = [
        "src/core/ext/transport/chttp2/transport/bin_decoder.h",
        "src/core/ext/transport/chttp2/transport/bin_encoder.h",
        "src/core/ext/transport/chttp2/transport/chttp2_transport.h",
        "src/core/ext/transport/chttp2/transport/context_list.h",
        "src/core/ext/transport/chttp2/transport/frame.h",
        "src/core/ext/transport/chttp2/transport/frame_data.h",
        "src/core/ext/transport/chttp2/transport/frame_goaway.h",
        "src/core/ext/transport/chttp2/transport/frame_ping.h",
        "src/core/ext/transport/chttp2/transport/frame_rst_stream.h",
        "src/core/ext/transport/chttp2/transport/frame_settings.h",
        "src/core/ext/transport/chttp2/transport/frame_window_update.h",
        "src/core/ext/transport/chttp2/transport/hpack_encoder.h",
        "src/core/ext/transport/chttp2/transport/hpack_parser.h",
        "src/core/ext/transport/chttp2/transport/hpack_parser_table.h",
        "src/core/ext/transport/chttp2/transport/http2_settings.h",
        "src/core/ext/transport/chttp2/transport/huffsyms.h",
        "src/core/ext/transport/chttp2/transport/internal.h",
        "src/core/ext/transport/chttp2/transport/stream_map.h",
        "src/core/ext/transport/chttp2/transport/varint.h",
    ],
    external_deps = [
        "absl/base:core_headers",
        "absl/status",
        "absl/strings",
        "absl/strings:cord",
        "absl/strings:str_format",
        "absl/types:optional",
        "absl/types:span",
        "absl/types:variant",
        "absl/utility",
    ],
    language = "c++",
    visibility = ["@grpc:grpclb"],
    deps = [
        "arena",
        "bdp_estimator",
        "bitset",
        "chttp2_flow_control",
        "debug_location",
        "gpr_base",
        "grpc_base",
        "grpc_codegen",
        "grpc_public_hdrs",
        "grpc_trace",
        "hpack_constants",
        "hpack_encoder_table",
        "httpcli",
        "iomgr_fwd",
        "iomgr_timer",
        "memory_quota",
        "poll",
        "ref_counted",
        "ref_counted_ptr",
        "resource_quota",
        "resource_quota_trace",
        "slice",
        "slice_buffer",
        "slice_refcount",
        "status_helper",
        "time",
        "transport_fwd",
        "useful",
    ],
)

grpc_cc_library(
    name = "grpc_transport_chttp2_alpn",
    srcs = [
        "src/core/ext/transport/chttp2/alpn/alpn.cc",
    ],
    hdrs = [
        "src/core/ext/transport/chttp2/alpn/alpn.h",
    ],
    language = "c++",
    deps = [
        "gpr_base",
        "useful",
    ],
)

grpc_cc_library(
    name = "grpc_transport_chttp2_client_connector",
    srcs = [
        "src/core/ext/transport/chttp2/client/chttp2_connector.cc",
    ],
    hdrs = [
        "src/core/ext/transport/chttp2/client/chttp2_connector.h",
    ],
    external_deps = [
        "absl/status",
        "absl/status:statusor",
        "absl/strings:str_format",
        "absl/types:optional",
    ],
    language = "c++",
    deps = [
        "channel_args_preconditioning",
        "channel_stack_type",
        "config",
        "debug_location",
        "gpr_base",
        "grpc_base",
        "grpc_client_channel",
        "grpc_codegen",
        "grpc_insecure_credentials",
        "grpc_public_hdrs",
        "grpc_resolver",
        "grpc_security_base",
        "grpc_trace",
        "grpc_transport_chttp2",
        "handshaker",
        "handshaker_registry",
        "iomgr_timer",
        "orphanable",
        "ref_counted_ptr",
        "resolved_address",
        "slice",
        "sockaddr_utils",
        "tcp_connect_handshaker",
        "transport_fwd",
        "unique_type_name",
    ],
)

grpc_cc_library(
    name = "grpc_transport_chttp2_server",
    srcs = [
        "src/core/ext/transport/chttp2/server/chttp2_server.cc",
    ],
    hdrs = [
        "src/core/ext/transport/chttp2/server/chttp2_server.h",
    ],
    external_deps = [
        "absl/base:core_headers",
        "absl/memory",
        "absl/status",
        "absl/status:statusor",
        "absl/strings",
        "absl/strings:str_format",
        "absl/types:optional",
    ],
    language = "c++",
    deps = [
        "config",
        "debug_location",
        "gpr_base",
        "grpc_base",
        "grpc_codegen",
        "grpc_insecure_credentials",
        "grpc_security_base",
        "grpc_trace",
        "grpc_transport_chttp2",
        "handshaker",
        "handshaker_registry",
        "iomgr_fwd",
        "iomgr_timer",
        "memory_quota",
        "orphanable",
        "ref_counted_ptr",
        "resolved_address",
        "resource_quota",
        "slice",
        "sockaddr_utils",
        "time",
        "transport_fwd",
        "unique_type_name",
        "uri_parser",
    ],
)

grpc_cc_library(
    name = "grpc_transport_inproc",
    srcs = [
        "src/core/ext/transport/inproc/inproc_plugin.cc",
        "src/core/ext/transport/inproc/inproc_transport.cc",
    ],
    hdrs = [
        "src/core/ext/transport/inproc/inproc_transport.h",
    ],
    external_deps = [
        "absl/status",
        "absl/status:statusor",
        "absl/strings",
        "absl/types:optional",
        "absl/utility",
    ],
    language = "c++",
    deps = [
        "arena",
        "channel_args_preconditioning",
        "channel_stack_type",
        "config",
        "debug_location",
        "gpr_base",
        "grpc_base",
        "grpc_codegen",
        "grpc_public_hdrs",
        "grpc_trace",
        "iomgr_fwd",
        "ref_counted_ptr",
        "slice",
        "slice_buffer",
        "time",
        "transport_fwd",
    ],
)

grpc_cc_library(
    name = "tsi_base",
    srcs = [
        "src/core/tsi/transport_security.cc",
        "src/core/tsi/transport_security_grpc.cc",
    ],
    hdrs = [
        "src/core/tsi/transport_security.h",
        "src/core/tsi/transport_security_grpc.h",
        "src/core/tsi/transport_security_interface.h",
    ],
    language = "c++",
    visibility = ["@grpc:tsi_interface"],
    deps = [
        "gpr_base",
        "grpc_trace",
    ],
)

grpc_cc_library(
    name = "alts_util",
    srcs = [
        "src/core/lib/security/credentials/alts/check_gcp_environment.cc",
        "src/core/lib/security/credentials/alts/check_gcp_environment_linux.cc",
        "src/core/lib/security/credentials/alts/check_gcp_environment_no_op.cc",
        "src/core/lib/security/credentials/alts/check_gcp_environment_windows.cc",
        "src/core/lib/security/credentials/alts/grpc_alts_credentials_client_options.cc",
        "src/core/lib/security/credentials/alts/grpc_alts_credentials_options.cc",
        "src/core/lib/security/credentials/alts/grpc_alts_credentials_server_options.cc",
        "src/core/tsi/alts/handshaker/transport_security_common_api.cc",
    ],
    hdrs = [
        "src/core/lib/security/credentials/alts/check_gcp_environment.h",
        "src/core/lib/security/credentials/alts/grpc_alts_credentials_options.h",
        "src/core/tsi/alts/handshaker/transport_security_common_api.h",
    ],
    external_deps = ["upb_lib"],
    language = "c++",
    visibility = ["@grpc:tsi"],
    deps = [
        "alts_upb",
        "gpr_base",
        "grpc_trace",
    ],
)

grpc_cc_library(
    name = "tsi",
    external_deps = [
        "libssl",
        "libcrypto",
        "absl/strings",
        "upb_lib",
    ],
    language = "c++",
    tags = ["nofixdeps"],
    visibility = ["@grpc:tsi"],
    deps = [
        "gpr",
        "grpc_base",
        "tsi_alts_credentials",
        "tsi_base",
        "tsi_fake_credentials",
        "tsi_local_credentials",
        "tsi_ssl_credentials",
        "useful",
    ],
)

grpc_cc_library(
    name = "grpc++_base",
    srcs = GRPCXX_SRCS,
    hdrs = GRPCXX_HDRS,
    external_deps = [
        "absl/base:core_headers",
        "absl/status",
        "absl/status:statusor",
        "absl/strings",
        "absl/synchronization",
        "absl/memory",
        "upb_lib",
        "protobuf_headers",
    ],
    language = "c++",
    public_hdrs = GRPCXX_PUBLIC_HDRS,
    tags = ["nofixdeps"],
    visibility = ["@grpc:alt_grpc++_base_legacy"],
    deps = [
        "arena",
        "channel_init",
        "config",
        "gpr_base",
        "gpr_codegen",
        "grpc",
        "grpc++_codegen_base",
        "grpc++_codegen_base_src",
        "grpc++_internal_hdrs_only",
        "grpc_base",
        "grpc_codegen",
        "grpc_health_upb",
        "grpc_service_config",
        "grpc_service_config_impl",
        "grpc_trace",
        "grpc_transport_inproc",
        "grpcpp_call_metric_recorder",
        "iomgr_timer",
        "ref_counted",
        "ref_counted_ptr",
        "resource_quota",
        "slice",
        "time",
        "useful",
    ],
)

grpc_cc_library(
    name = "grpc++_base_unsecure",
    srcs = GRPCXX_SRCS,
    hdrs = GRPCXX_HDRS,
    external_deps = [
        "absl/base:core_headers",
        "absl/status",
        "absl/status:statusor",
        "absl/strings",
        "absl/synchronization",
        "absl/memory",
        "upb_lib",
        "protobuf_headers",
    ],
    language = "c++",
    public_hdrs = GRPCXX_PUBLIC_HDRS,
    tags = [
        "avoid_dep",
        "nofixdeps",
    ],
    visibility = ["@grpc:alt_grpc++_base_unsecure_legacy"],
    deps = [
        "arena",
        "channel_init",
        "config",
        "gpr_base",
        "gpr_codegen",
        "grpc++_codegen_base",
        "grpc++_codegen_base_src",
        "grpc++_internal_hdrs_only",
        "grpc_base",
        "grpc_codegen",
        "grpc_health_upb",
        "grpc_insecure_credentials",
        "grpc_service_config",
        "grpc_service_config_impl",
        "grpc_trace",
        "grpc_transport_inproc",
        "grpc_unsecure",
        "grpcpp_call_metric_recorder",
        "iomgr_timer",
        "ref_counted",
        "ref_counted_ptr",
        "resource_quota",
        "slice",
        "time",
        "useful",
    ],
)

grpc_cc_library(
    name = "grpc++_codegen_base",
    language = "c++",
    public_hdrs = [
        "include/grpc++/impl/codegen/async_stream.h",
        "include/grpc++/impl/codegen/async_unary_call.h",
        "include/grpc++/impl/codegen/byte_buffer.h",
        "include/grpc++/impl/codegen/call_hook.h",
        "include/grpc++/impl/codegen/call.h",
        "include/grpc++/impl/codegen/channel_interface.h",
        "include/grpc++/impl/codegen/client_context.h",
        "include/grpc++/impl/codegen/client_unary_call.h",
        "include/grpc++/impl/codegen/completion_queue_tag.h",
        "include/grpc++/impl/codegen/completion_queue.h",
        "include/grpc++/impl/codegen/config.h",
        "include/grpc++/impl/codegen/core_codegen_interface.h",
        "include/grpc++/impl/codegen/create_auth_context.h",
        "include/grpc++/impl/codegen/grpc_library.h",
        "include/grpc++/impl/codegen/metadata_map.h",
        "include/grpc++/impl/codegen/method_handler_impl.h",
        "include/grpc++/impl/codegen/rpc_method.h",
        "include/grpc++/impl/codegen/rpc_service_method.h",
        "include/grpc++/impl/codegen/security/auth_context.h",
        "include/grpc++/impl/codegen/serialization_traits.h",
        "include/grpc++/impl/codegen/server_context.h",
        "include/grpc++/impl/codegen/server_interface.h",
        "include/grpc++/impl/codegen/service_type.h",
        "include/grpc++/impl/codegen/slice.h",
        "include/grpc++/impl/codegen/status_code_enum.h",
        "include/grpc++/impl/codegen/status.h",
        "include/grpc++/impl/codegen/string_ref.h",
        "include/grpc++/impl/codegen/stub_options.h",
        "include/grpc++/impl/codegen/sync_stream.h",
        "include/grpc++/impl/codegen/time.h",
        "include/grpcpp/impl/codegen/async_generic_service.h",
        "include/grpcpp/impl/codegen/async_stream.h",
        "include/grpcpp/impl/codegen/async_unary_call.h",
        "include/grpcpp/impl/codegen/byte_buffer.h",
        "include/grpcpp/impl/codegen/call_hook.h",
        "include/grpcpp/impl/codegen/call_op_set_interface.h",
        "include/grpcpp/impl/codegen/call_op_set.h",
        "include/grpcpp/impl/codegen/call.h",
        "include/grpcpp/impl/codegen/callback_common.h",
        "include/grpcpp/impl/codegen/channel_interface.h",
        "include/grpcpp/impl/codegen/client_callback.h",
        "include/grpcpp/impl/codegen/client_context.h",
        "include/grpcpp/impl/codegen/client_interceptor.h",
        "include/grpcpp/impl/codegen/client_unary_call.h",
        "include/grpcpp/impl/codegen/completion_queue_tag.h",
        "include/grpcpp/impl/codegen/completion_queue.h",
        "include/grpcpp/impl/codegen/config.h",
        "include/grpcpp/impl/codegen/core_codegen_interface.h",
        "include/grpcpp/impl/codegen/create_auth_context.h",
        "include/grpcpp/impl/codegen/delegating_channel.h",
        "include/grpcpp/impl/codegen/grpc_library.h",
        "include/grpcpp/impl/codegen/intercepted_channel.h",
        "include/grpcpp/impl/codegen/interceptor_common.h",
        "include/grpcpp/impl/codegen/interceptor.h",
        "include/grpcpp/impl/codegen/message_allocator.h",
        "include/grpcpp/impl/codegen/metadata_map.h",
        "include/grpcpp/impl/codegen/method_handler_impl.h",
        "include/grpcpp/impl/codegen/method_handler.h",
        "include/grpcpp/impl/codegen/rpc_method.h",
        "include/grpcpp/impl/codegen/rpc_service_method.h",
        "include/grpcpp/impl/codegen/security/auth_context.h",
        "include/grpcpp/impl/codegen/serialization_traits.h",
        "include/grpcpp/impl/codegen/server_callback_handlers.h",
        "include/grpcpp/impl/codegen/server_callback.h",
        "include/grpcpp/impl/codegen/server_context.h",
        "include/grpcpp/impl/codegen/server_interceptor.h",
        "include/grpcpp/impl/codegen/server_interface.h",
        "include/grpcpp/impl/codegen/service_type.h",
        "include/grpcpp/impl/codegen/slice.h",
        "include/grpcpp/impl/codegen/status_code_enum.h",
        "include/grpcpp/impl/codegen/status.h",
        "include/grpcpp/impl/codegen/string_ref.h",
        "include/grpcpp/impl/codegen/stub_options.h",
        "include/grpcpp/impl/codegen/sync_stream.h",
        "include/grpcpp/impl/codegen/time.h",
    ],
    tags = ["nofixdeps"],
    visibility = ["@grpc:public"],
    deps = [
        "grpc++_internal_hdrs_only",
        "grpc_codegen",
    ],
)

grpc_cc_library(
    name = "grpc++_codegen_base_src",
    srcs = [
        "src/cpp/codegen/codegen_init.cc",
    ],
    language = "c++",
    tags = ["nofixdeps"],
    deps = [
        "grpc++_codegen_base",
        "grpc++_public_hdrs",
    ],
)

grpc_cc_library(
    name = "grpc++_codegen_proto",
    external_deps = [
        "protobuf_headers",
    ],
    language = "c++",
    public_hdrs = [
        "include/grpc++/impl/codegen/proto_utils.h",
        "include/grpcpp/impl/codegen/proto_buffer_reader.h",
        "include/grpcpp/impl/codegen/proto_buffer_writer.h",
        "include/grpcpp/impl/codegen/proto_utils.h",
    ],
    tags = ["nofixdeps"],
    visibility = ["@grpc:public"],
    deps = [
        "grpc++_codegen_base",
        "grpc++_config_proto",
    ],
)

grpc_cc_library(
    name = "grpc++_config_proto",
    external_deps = [
        "protobuf_headers",
    ],
    language = "c++",
    public_hdrs = [
        "include/grpc++/impl/codegen/config_protobuf.h",
        "include/grpcpp/impl/codegen/config_protobuf.h",
    ],
    tags = ["nofixdeps"],
    visibility = ["@grpc:public"],
)

grpc_cc_library(
    name = "grpc++_reflection",
    srcs = [
        "src/cpp/ext/proto_server_reflection.cc",
        "src/cpp/ext/proto_server_reflection_plugin.cc",
    ],
    hdrs = [
        "src/cpp/ext/proto_server_reflection.h",
    ],
    external_deps = [
        "protobuf_headers",
    ],
    language = "c++",
    public_hdrs = [
        "include/grpc++/ext/proto_server_reflection_plugin.h",
        "include/grpcpp/ext/proto_server_reflection_plugin.h",
    ],
    tags = ["nofixdeps"],
    visibility = ["@grpc:public"],
    deps = [
        "grpc++",
        "//src/proto/grpc/reflection/v1alpha:reflection_proto",
    ],
    alwayslink = 1,
)

grpc_cc_library(
    name = "grpcpp_call_metric_recorder",
    srcs = [
        "src/cpp/server/orca/call_metric_recorder.cc",
    ],
    external_deps = [
        "upb_lib",
        "absl/memory",
        "absl/strings",
        "absl/types:optional",
    ],
    language = "c++",
    public_hdrs = [
        "include/grpcpp/ext/call_metric_recorder.h",
    ],
    tags = ["nofixdeps"],
    visibility = ["@grpc:public"],
    deps = [
        "arena",
        "grpc++_codegen_base",
        "grpc++_internal_hdrs_only",
        "grpc++_public_hdrs",
        "grpc_backend_metric_data",
        "xds_orca_upb",
    ],
)

grpc_cc_library(
    name = "grpcpp_orca_interceptor",
    srcs = [
        "src/cpp/server/orca/orca_interceptor.cc",
    ],
    hdrs = [
        "src/cpp/server/orca/orca_interceptor.h",
    ],
    external_deps = [
        "absl/memory",
        "absl/strings",
        "absl/types:optional",
    ],
    language = "c++",
    visibility = ["@grpc:public"],
    deps = [
        "grpc++",
        "grpc_base",
        "grpcpp_call_metric_recorder",
    ],
)

grpc_cc_library(
    name = "grpcpp_orca_service",
    srcs = [
        "src/cpp/server/orca/orca_service.cc",
    ],
    external_deps = [
        "absl/base:core_headers",
        "absl/time",
        "absl/types:optional",
        "upb_lib",
    ],
    language = "c++",
    public_hdrs = [
        "include/grpcpp/ext/orca_service.h",
    ],
    visibility = ["@grpc:public"],
    deps = [
        "debug_location",
        "event_engine_base",
        "gpr_base",
        "grpc++",
        "grpc++_codegen_base",
        "grpc++_internal_hdrs_only",
        "grpc_base",
        "protobuf_duration_upb",
        "ref_counted",
        "ref_counted_ptr",
        "time",
        "xds_orca_service_upb",
        "xds_orca_upb",
    ],
    alwayslink = 1,
)

grpc_cc_library(
    name = "grpcpp_channelz",
    srcs = [
        "src/cpp/server/channelz/channelz_service.cc",
        "src/cpp/server/channelz/channelz_service_plugin.cc",
    ],
    hdrs = [
        "src/cpp/server/channelz/channelz_service.h",
    ],
    external_deps = [
        "protobuf_headers",
    ],
    language = "c++",
    public_hdrs = [
        "include/grpcpp/ext/channelz_service_plugin.h",
    ],
    tags = ["nofixdeps"],
    visibility = ["@grpc:channelz"],
    deps = [
        "gpr",
        "grpc",
        "grpc++",
        "grpc++_config_proto",
        "//src/proto/grpc/channelz:channelz_proto",
    ],
    alwayslink = 1,
)

grpc_cc_library(
    name = "grpcpp_csds",
    srcs = [
        "src/cpp/server/csds/csds.cc",
    ],
    hdrs = [
        "src/cpp/server/csds/csds.h",
    ],
    external_deps = [
        "absl/status",
        "absl/status:statusor",
    ],
    language = "c++",
    tags = ["nofixdeps"],
    deps = [
        "gpr",
        "grpc",
        "grpc++_codegen_base",
        "grpc++_internals",
        "//src/proto/grpc/testing/xds/v3:csds_proto",
    ],
    alwayslink = 1,
)

grpc_cc_library(
    name = "grpcpp_admin",
    srcs = [
        "src/cpp/server/admin/admin_services.cc",
    ],
    hdrs = [],
    defines = select({
        "grpc_no_xds": ["GRPC_NO_XDS"],
        "//conditions:default": [],
    }),
    external_deps = [
        "absl/memory",
    ],
    language = "c++",
    public_hdrs = [
        "include/grpcpp/ext/admin_services.h",
    ],
    select_deps = [{
        "grpc_no_xds": [],
        "//conditions:default": ["//:grpcpp_csds"],
    }],
    deps = [
        "gpr",
        "grpc++",
        "grpcpp_channelz",
    ],
    alwayslink = 1,
)

grpc_cc_library(
    name = "grpc++_test",
    testonly = True,
    srcs = [
        "src/cpp/client/channel_test_peer.cc",
    ],
    external_deps = ["gtest"],
    public_hdrs = [
        "include/grpc++/test/mock_stream.h",
        "include/grpc++/test/server_context_test_spouse.h",
        "include/grpcpp/test/channel_test_peer.h",
        "include/grpcpp/test/client_context_test_peer.h",
        "include/grpcpp/test/default_reactor_test_peer.h",
        "include/grpcpp/test/mock_stream.h",
        "include/grpcpp/test/server_context_test_spouse.h",
    ],
    visibility = ["@grpc:grpc++_test"],
    deps = [
        "grpc++",
        "grpc++_codegen_base",
        "grpc_base",
    ],
)

grpc_cc_library(
    name = "grpc++_core_stats",
    srcs = [
        "src/cpp/util/core_stats.cc",
    ],
    hdrs = [
        "src/cpp/util/core_stats.h",
    ],
    language = "c++",
    deps = [
        "gpr_base",
        "grpc_base",
        "//src/proto/grpc/core:stats_proto",
    ],
)

grpc_cc_library(
    name = "grpc_opencensus_plugin",
    srcs = [
        "src/cpp/ext/filters/census/channel_filter.cc",
        "src/cpp/ext/filters/census/client_filter.cc",
        "src/cpp/ext/filters/census/context.cc",
        "src/cpp/ext/filters/census/grpc_plugin.cc",
        "src/cpp/ext/filters/census/measures.cc",
        "src/cpp/ext/filters/census/rpc_encoding.cc",
        "src/cpp/ext/filters/census/server_filter.cc",
        "src/cpp/ext/filters/census/views.cc",
    ],
    hdrs = [
        "include/grpcpp/opencensus.h",
        "src/cpp/ext/filters/census/channel_filter.h",
        "src/cpp/ext/filters/census/client_filter.h",
        "src/cpp/ext/filters/census/context.h",
        "src/cpp/ext/filters/census/grpc_plugin.h",
        "src/cpp/ext/filters/census/measures.h",
        "src/cpp/ext/filters/census/open_census_call_tracer.h",
        "src/cpp/ext/filters/census/rpc_encoding.h",
        "src/cpp/ext/filters/census/server_filter.h",
    ],
    external_deps = [
        "absl/base",
        "absl/base:core_headers",
        "absl/status",
        "absl/strings",
        "absl/time",
        "absl/types:optional",
        "opencensus-trace",
        "opencensus-trace-context_util",
        "opencensus-trace-propagation",
        "opencensus-trace-span_context",
        "opencensus-tags",
        "opencensus-tags-context_util",
        "opencensus-stats",
        "opencensus-context",
    ],
    language = "c++",
    tags = ["nofixdeps"],
    visibility = ["@grpc:grpc_opencensus_plugin"],
    deps = [
        "arena",
        "census",
        "channel_stack_type",
        "debug_location",
        "gpr",
        "gpr_base",
        "gpr_codegen",
        "grpc++",
        "grpc++_base",
        "grpc_base",
        "slice",
        "slice_buffer",
        "slice_refcount",
    ],
)

grpc_cc_library(
    name = "json",
    srcs = [
        "src/core/lib/json/json_reader.cc",
        "src/core/lib/json/json_writer.cc",
    ],
    hdrs = [
        "src/core/lib/json/json.h",
    ],
    external_deps = [
        "absl/base:core_headers",
        "absl/status",
        "absl/status:statusor",
        "absl/strings",
        "absl/strings:str_format",
    ],
    deps = ["gpr_base"],
)

grpc_cc_library(
    name = "json_util",
    srcs = ["src/core/lib/json/json_util.cc"],
    hdrs = ["src/core/lib/json/json_util.h"],
    external_deps = ["absl/strings"],
    deps = [
        "error",
        "gpr_base",
        "json",
        "json_args",
        "json_object_loader",
        "time",
    ],
)

grpc_cc_library(
    name = "json_args",
    hdrs = ["src/core/lib/json/json_args.h"],
    external_deps = ["absl/strings"],
    deps = ["gpr_base"],
)

grpc_cc_library(
    name = "json_object_loader",
    srcs = ["src/core/lib/json/json_object_loader.cc"],
    hdrs = ["src/core/lib/json/json_object_loader.h"],
    external_deps = [
        "absl/meta:type_traits",
        "absl/status",
        "absl/status:statusor",
        "absl/strings",
        "absl/types:optional",
    ],
    deps = [
        "gpr_base",
        "json",
        "json_args",
        "time",
    ],
)

grpc_cc_library(
    name = "json_channel_args",
    hdrs = ["src/core/lib/json/json_channel_args.h"],
    external_deps = [
        "absl/strings",
        "absl/types:optional",
    ],
    deps = [
        "channel_args",
        "gpr",
        "json_args",
    ],
)

### UPB Targets

grpc_upb_proto_library(
    name = "envoy_admin_upb",
    deps = ["@envoy_api//envoy/admin/v3:pkg"],
)

grpc_upb_proto_library(
    name = "envoy_config_cluster_upb",
    deps = ["@envoy_api//envoy/config/cluster/v3:pkg"],
)

grpc_upb_proto_reflection_library(
    name = "envoy_config_cluster_upbdefs",
    deps = ["@envoy_api//envoy/config/cluster/v3:pkg"],
)

grpc_upb_proto_library(
    name = "envoy_config_core_upb",
    deps = ["@envoy_api//envoy/config/core/v3:pkg"],
)

grpc_upb_proto_library(
    name = "envoy_config_endpoint_upb",
    deps = ["@envoy_api//envoy/config/endpoint/v3:pkg"],
)

grpc_upb_proto_reflection_library(
    name = "envoy_config_endpoint_upbdefs",
    deps = ["@envoy_api//envoy/config/endpoint/v3:pkg"],
)

grpc_upb_proto_library(
    name = "envoy_config_listener_upb",
    deps = ["@envoy_api//envoy/config/listener/v3:pkg"],
)

grpc_upb_proto_reflection_library(
    name = "envoy_config_listener_upbdefs",
    deps = ["@envoy_api//envoy/config/listener/v3:pkg"],
)

grpc_upb_proto_library(
    name = "envoy_config_rbac_upb",
    deps = ["@envoy_api//envoy/config/rbac/v3:pkg"],
)

grpc_upb_proto_library(
    name = "envoy_config_route_upb",
    deps = ["@envoy_api//envoy/config/route/v3:pkg"],
)

grpc_upb_proto_reflection_library(
    name = "envoy_config_route_upbdefs",
    deps = ["@envoy_api//envoy/config/route/v3:pkg"],
)

grpc_upb_proto_library(
    name = "envoy_extensions_clusters_aggregate_upb",
    deps = ["@envoy_api//envoy/extensions/clusters/aggregate/v3:pkg"],
)

grpc_upb_proto_reflection_library(
    name = "envoy_extensions_clusters_aggregate_upbdefs",
    deps = ["@envoy_api//envoy/extensions/clusters/aggregate/v3:pkg"],
)

grpc_upb_proto_library(
    name = "envoy_extensions_filters_common_fault_upb",
    deps = ["@envoy_api//envoy/extensions/filters/common/fault/v3:pkg"],
)

grpc_upb_proto_library(
    name = "envoy_extensions_filters_http_fault_upb",
    deps = ["@envoy_api//envoy/extensions/filters/http/fault/v3:pkg"],
)

grpc_upb_proto_reflection_library(
    name = "envoy_extensions_filters_http_fault_upbdefs",
    deps = ["@envoy_api//envoy/extensions/filters/http/fault/v3:pkg"],
)

grpc_upb_proto_library(
    name = "envoy_extensions_filters_http_rbac_upb",
    deps = ["@envoy_api//envoy/extensions/filters/http/rbac/v3:pkg"],
)

grpc_upb_proto_reflection_library(
    name = "envoy_extensions_filters_http_rbac_upbdefs",
    deps = ["@envoy_api//envoy/extensions/filters/http/rbac/v3:pkg"],
)

grpc_upb_proto_library(
    name = "envoy_extensions_filters_http_router_upb",
    deps = ["@envoy_api//envoy/extensions/filters/http/router/v3:pkg"],
)

grpc_upb_proto_reflection_library(
    name = "envoy_extensions_filters_http_router_upbdefs",
    deps = ["@envoy_api//envoy/extensions/filters/http/router/v3:pkg"],
)

grpc_upb_proto_library(
    name = "envoy_extensions_load_balancing_policies_ring_hash_upb",
    deps = ["@envoy_api//envoy/extensions/load_balancing_policies/ring_hash/v3:pkg"],
)

grpc_upb_proto_library(
    name = "envoy_extensions_load_balancing_policies_wrr_locality_upb",
    deps = ["@envoy_api//envoy/extensions/load_balancing_policies/wrr_locality/v3:pkg"],
)

grpc_upb_proto_library(
    name = "envoy_extensions_filters_network_http_connection_manager_upb",
    deps = ["@envoy_api//envoy/extensions/filters/network/http_connection_manager/v3:pkg"],
)

grpc_upb_proto_reflection_library(
    name = "envoy_extensions_filters_network_http_connection_manager_upbdefs",
    deps = ["@envoy_api//envoy/extensions/filters/network/http_connection_manager/v3:pkg"],
)

grpc_upb_proto_library(
    name = "envoy_extensions_transport_sockets_tls_upb",
    deps = ["@envoy_api//envoy/extensions/transport_sockets/tls/v3:pkg"],
)

grpc_upb_proto_reflection_library(
    name = "envoy_extensions_transport_sockets_tls_upbdefs",
    deps = ["@envoy_api//envoy/extensions/transport_sockets/tls/v3:pkg"],
)

grpc_upb_proto_library(
    name = "envoy_service_discovery_upb",
    deps = ["@envoy_api//envoy/service/discovery/v3:pkg"],
)

grpc_upb_proto_reflection_library(
    name = "envoy_service_discovery_upbdefs",
    deps = ["@envoy_api//envoy/service/discovery/v3:pkg"],
)

grpc_upb_proto_library(
    name = "envoy_service_load_stats_upb",
    deps = ["@envoy_api//envoy/service/load_stats/v3:pkg"],
)

grpc_upb_proto_reflection_library(
    name = "envoy_service_load_stats_upbdefs",
    deps = ["@envoy_api//envoy/service/load_stats/v3:pkg"],
)

grpc_upb_proto_library(
    name = "envoy_service_status_upb",
    deps = ["@envoy_api//envoy/service/status/v3:pkg"],
)

grpc_upb_proto_reflection_library(
    name = "envoy_service_status_upbdefs",
    deps = ["@envoy_api//envoy/service/status/v3:pkg"],
)

grpc_upb_proto_library(
    name = "envoy_type_matcher_upb",
    deps = ["@envoy_api//envoy/type/matcher/v3:pkg"],
)

grpc_upb_proto_library(
    name = "envoy_type_upb",
    deps = ["@envoy_api//envoy/type/v3:pkg"],
)

grpc_upb_proto_library(
    name = "xds_type_upb",
    deps = ["@com_github_cncf_udpa//xds/type/v3:pkg"],
)

grpc_upb_proto_reflection_library(
    name = "xds_type_upbdefs",
    deps = ["@com_github_cncf_udpa//xds/type/v3:pkg"],
)

grpc_upb_proto_library(
    name = "xds_orca_upb",
    deps = ["@com_github_cncf_udpa//xds/data/orca/v3:pkg"],
)

grpc_upb_proto_library(
    name = "xds_orca_service_upb",
    deps = ["@com_github_cncf_udpa//xds/service/orca/v3:pkg"],
)

grpc_upb_proto_library(
    name = "grpc_health_upb",
    deps = ["//src/proto/grpc/health/v1:health_proto_descriptor"],
)

grpc_upb_proto_library(
    name = "google_rpc_status_upb",
    deps = ["@com_google_googleapis//google/rpc:status_proto"],
)

grpc_upb_proto_reflection_library(
    name = "google_rpc_status_upbdefs",
    deps = ["@com_google_googleapis//google/rpc:status_proto"],
)

grpc_upb_proto_library(
    name = "google_type_expr_upb",
    deps = ["@com_google_googleapis//google/type:expr_proto"],
)

grpc_upb_proto_library(
    name = "grpc_lb_upb",
    deps = ["//src/proto/grpc/lb/v1:load_balancer_proto_descriptor"],
)

grpc_upb_proto_library(
    name = "alts_upb",
    deps = ["//src/proto/grpc/gcp:alts_handshaker_proto"],
)

grpc_upb_proto_library(
    name = "rls_upb",
    deps = ["//src/proto/grpc/lookup/v1:rls_proto_descriptor"],
)

grpc_upb_proto_library(
    name = "rls_config_upb",
    deps = ["//src/proto/grpc/lookup/v1:rls_config_proto_descriptor"],
)

grpc_upb_proto_reflection_library(
    name = "rls_config_upbdefs",
    deps = ["//src/proto/grpc/lookup/v1:rls_config_proto_descriptor"],
)

WELL_KNOWN_PROTO_TARGETS = [
    "any",
    "duration",
    "empty",
    "struct",
    "timestamp",
    "wrappers",
]

[grpc_upb_proto_library(
    name = "protobuf_" + target + "_upb",
    deps = ["@com_google_protobuf//:" + target + "_proto"],
) for target in WELL_KNOWN_PROTO_TARGETS]

[grpc_upb_proto_reflection_library(
    name = "protobuf_" + target + "_upbdefs",
    deps = ["@com_google_protobuf//:" + target + "_proto"],
) for target in WELL_KNOWN_PROTO_TARGETS]

grpc_generate_one_off_targets()

filegroup(
    name = "root_certificates",
    srcs = [
        "etc/roots.pem",
    ],
    visibility = ["//visibility:public"],
)<|MERGE_RESOLUTION|>--- conflicted
+++ resolved
@@ -4467,10 +4467,7 @@
         "grpc_trace",
         "grpc_xds_client",
         "json",
-<<<<<<< HEAD
-=======
         "json_args",
->>>>>>> 6ab3d79d
         "json_object_loader",
         "lb_policy",
         "lb_policy_factory",
@@ -4510,10 +4507,7 @@
         "grpc_trace",
         "grpc_xds_client",
         "json",
-<<<<<<< HEAD
-=======
         "json_args",
->>>>>>> 6ab3d79d
         "json_object_loader",
         "lb_policy",
         "lb_policy_factory",
