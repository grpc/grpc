# gRPC Bazel BUILD file.
#
# Copyright 2016 gRPC authors.
#
# Licensed under the Apache License, Version 2.0 (the "License");
# you may not use this file except in compliance with the License.
# You may obtain a copy of the License at
#
#     http://www.apache.org/licenses/LICENSE-2.0
#
# Unless required by applicable law or agreed to in writing, software
# distributed under the License is distributed on an "AS IS" BASIS,
# WITHOUT WARRANTIES OR CONDITIONS OF ANY KIND, either express or implied.
# See the License for the specific language governing permissions and
# limitations under the License.

load(
    "//bazel:grpc_build_system.bzl",
    "grpc_cc_library",
    "grpc_generate_one_off_targets",
    "grpc_upb_proto_library",
    "grpc_upb_proto_reflection_library",
    "python_config_settings",
)
load("@bazel_skylib//lib:selects.bzl", "selects")

licenses(["reciprocal"])

package(
    default_visibility = ["//visibility:public"],
    features = [
        "layering_check",
        "-parse_headers",
    ],
)

exports_files([
    "LICENSE",
    "etc/roots.pem",
])

config_setting(
    name = "grpc_no_ares",
    values = {"define": "grpc_no_ares=true"},
)

config_setting(
    name = "grpc_no_xds_define",
    values = {"define": "grpc_no_xds=true"},
)

# When gRPC is build as shared library, binder transport code might still
# get included even when user's code does not depend on it. In that case
# --define=grpc_no_binder=true can be used to disable binder transport
# related code to reduce binary size.
# For users using build system other than bazel, they can define
# GRPC_NO_BINDER to achieve the same effect.
config_setting(
    name = "grpc_no_binder_define",
    values = {"define": "grpc_no_binder=true"},
)

config_setting(
    name = "android",
    values = {"crosstool_top": "//external:android/crosstool"},
)

config_setting(
    name = "ios",
    values = {"apple_platform_type": "ios"},
)

selects.config_setting_group(
    name = "grpc_no_xds",
    match_any = [
        ":grpc_no_xds_define",
        # In addition to disabling XDS support when --define=grpc_no_xds=true is
        # specified, we also disable it on mobile platforms where it is not
        # likely to be needed and where reducing the binary size is more
        # important.
        ":android",
        ":ios",
    ],
)

selects.config_setting_group(
    name = "grpc_no_binder",
    match_any = [
        ":grpc_no_binder_define",
        # We do not need binder on ios.
        ":ios",
    ],
)

selects.config_setting_group(
    name = "grpc_no_rls",
    match_any = [
        # Disable RLS support on mobile platforms where it is not likely to be
        # needed and where reducing the binary size is more important.
        ":android",
        ":ios",
    ],
)

# Fuzzers can be built as fuzzers or as tests
config_setting(
    name = "grpc_build_fuzzers",
    values = {"define": "grpc_build_fuzzers=true"},
)

config_setting(
    name = "grpc_allow_exceptions",
    values = {"define": "GRPC_ALLOW_EXCEPTIONS=1"},
)

config_setting(
    name = "grpc_disallow_exceptions",
    values = {"define": "GRPC_ALLOW_EXCEPTIONS=0"},
)

config_setting(
    name = "remote_execution",
    values = {"define": "GRPC_PORT_ISOLATED_RUNTIME=1"},
)

config_setting(
    name = "windows",
    values = {"cpu": "x64_windows"},
)

config_setting(
    name = "windows_msvc",
    values = {"cpu": "x64_windows_msvc"},
)

config_setting(
    name = "mac_x86_64",
    values = {"cpu": "darwin"},
)

config_setting(
    name = "use_strict_warning",
    values = {"define": "use_strict_warning=true"},
)

python_config_settings()

# This should be updated along with build_handwritten.yaml
g_stands_for = "galaxy"  # @unused

core_version = "28.0.0"  # @unused

version = "1.51.0-dev"  # @unused

GPR_PUBLIC_HDRS = [
    "include/grpc/support/alloc.h",
    "include/grpc/support/atm_gcc_atomic.h",
    "include/grpc/support/atm_gcc_sync.h",
    "include/grpc/support/atm_windows.h",
    "include/grpc/support/cpu.h",
    "include/grpc/support/log.h",
    "include/grpc/support/log_windows.h",
    "include/grpc/support/port_platform.h",
    "include/grpc/support/string_util.h",
    "include/grpc/support/sync.h",
    "include/grpc/support/sync_abseil.h",
    "include/grpc/support/sync_custom.h",
    "include/grpc/support/sync_generic.h",
    "include/grpc/support/sync_posix.h",
    "include/grpc/support/sync_windows.h",
    "include/grpc/support/thd_id.h",
    "include/grpc/support/time.h",
    "include/grpc/impl/codegen/atm.h",
    "include/grpc/impl/codegen/atm_gcc_atomic.h",
    "include/grpc/impl/codegen/atm_gcc_sync.h",
    "include/grpc/impl/codegen/atm_windows.h",
    "include/grpc/impl/codegen/fork.h",
    "include/grpc/impl/codegen/gpr_slice.h",
    "include/grpc/impl/codegen/gpr_types.h",
    "include/grpc/impl/codegen/log.h",
    "include/grpc/impl/codegen/port_platform.h",
    "include/grpc/impl/codegen/sync.h",
    "include/grpc/impl/codegen/sync_abseil.h",
    "include/grpc/impl/codegen/sync_custom.h",
    "include/grpc/impl/codegen/sync_generic.h",
    "include/grpc/impl/codegen/sync_posix.h",
    "include/grpc/impl/codegen/sync_windows.h",
]

GRPC_PUBLIC_HDRS = [
    "include/grpc/byte_buffer.h",
    "include/grpc/byte_buffer_reader.h",
    "include/grpc/compression.h",
    "include/grpc/fork.h",
    "include/grpc/grpc.h",
    "include/grpc/grpc_posix.h",
    "include/grpc/grpc_security.h",
    "include/grpc/grpc_security_constants.h",
    "include/grpc/slice.h",
    "include/grpc/slice_buffer.h",
    "include/grpc/status.h",
    "include/grpc/load_reporting.h",
    "include/grpc/support/workaround_list.h",
    "include/grpc/impl/codegen/byte_buffer.h",
    "include/grpc/impl/codegen/byte_buffer_reader.h",
    "include/grpc/impl/codegen/compression_types.h",
    "include/grpc/impl/codegen/connectivity_state.h",
    "include/grpc/impl/codegen/grpc_types.h",
    "include/grpc/impl/codegen/propagation_bits.h",
    "include/grpc/impl/codegen/status.h",
    "include/grpc/impl/codegen/slice.h",
]

GRPC_PUBLIC_EVENT_ENGINE_HDRS = [
    "include/grpc/event_engine/endpoint_config.h",
    "include/grpc/event_engine/event_engine.h",
    "include/grpc/event_engine/port.h",
    "include/grpc/event_engine/memory_allocator.h",
    "include/grpc/event_engine/memory_request.h",
    "include/grpc/event_engine/internal/memory_allocator_impl.h",
    "include/grpc/event_engine/slice.h",
    "include/grpc/event_engine/slice_buffer.h",
]

GRPCXX_SRCS = [
    "src/cpp/client/channel_cc.cc",
    "src/cpp/client/client_callback.cc",
    "src/cpp/client/client_context.cc",
    "src/cpp/client/client_interceptor.cc",
    "src/cpp/client/create_channel.cc",
    "src/cpp/client/create_channel_internal.cc",
    "src/cpp/client/create_channel_posix.cc",
    "src/cpp/client/credentials_cc.cc",
    "src/cpp/common/alarm.cc",
    "src/cpp/common/channel_arguments.cc",
    "src/cpp/common/channel_filter.cc",
    "src/cpp/common/completion_queue_cc.cc",
    "src/cpp/common/core_codegen.cc",
    "src/cpp/common/resource_quota_cc.cc",
    "src/cpp/common/rpc_method.cc",
    "src/cpp/common/version_cc.cc",
    "src/cpp/common/validate_service_config.cc",
    "src/cpp/server/async_generic_service.cc",
    "src/cpp/server/channel_argument_option.cc",
    "src/cpp/server/create_default_thread_pool.cc",
    "src/cpp/server/external_connection_acceptor_impl.cc",
    "src/cpp/server/health/default_health_check_service.cc",
    "src/cpp/server/health/health_check_service.cc",
    "src/cpp/server/health/health_check_service_server_builder_option.cc",
    "src/cpp/server/server_builder.cc",
    "src/cpp/server/server_callback.cc",
    "src/cpp/server/server_cc.cc",
    "src/cpp/server/server_context.cc",
    "src/cpp/server/server_credentials.cc",
    "src/cpp/server/server_posix.cc",
    "src/cpp/thread_manager/thread_manager.cc",
    "src/cpp/util/byte_buffer_cc.cc",
    "src/cpp/util/status.cc",
    "src/cpp/util/string_ref.cc",
    "src/cpp/util/time_cc.cc",
    "src/cpp/codegen/codegen_init.cc",
]

GRPCXX_HDRS = [
    "src/cpp/client/create_channel_internal.h",
    "src/cpp/common/channel_filter.h",
    "src/cpp/server/dynamic_thread_pool.h",
    "src/cpp/server/external_connection_acceptor_impl.h",
    "src/cpp/server/health/default_health_check_service.h",
    "src/cpp/server/thread_pool_interface.h",
    "src/cpp/thread_manager/thread_manager.h",
]

GRPCXX_PUBLIC_HDRS = [
    "include/grpc++/alarm.h",
    "include/grpc++/channel.h",
    "include/grpc++/client_context.h",
    "include/grpc++/completion_queue.h",
    "include/grpc++/create_channel.h",
    "include/grpc++/create_channel_posix.h",
    "include/grpc++/ext/health_check_service_server_builder_option.h",
    "include/grpc++/generic/async_generic_service.h",
    "include/grpc++/generic/generic_stub.h",
    "include/grpc++/grpc++.h",
    "include/grpc++/health_check_service_interface.h",
    "include/grpc++/impl/call.h",
    "include/grpc++/impl/channel_argument_option.h",
    "include/grpc++/impl/client_unary_call.h",
    "include/grpc++/impl/codegen/core_codegen.h",
    "include/grpc++/impl/grpc_library.h",
    "include/grpc++/impl/method_handler_impl.h",
    "include/grpc++/impl/rpc_method.h",
    "include/grpc++/impl/rpc_service_method.h",
    "include/grpc++/impl/serialization_traits.h",
    "include/grpc++/impl/server_builder_option.h",
    "include/grpc++/impl/server_builder_plugin.h",
    "include/grpc++/impl/server_initializer.h",
    "include/grpc++/impl/service_type.h",
    "include/grpc++/security/auth_context.h",
    "include/grpc++/resource_quota.h",
    "include/grpc++/security/auth_metadata_processor.h",
    "include/grpc++/security/credentials.h",
    "include/grpc++/security/server_credentials.h",
    "include/grpc++/server.h",
    "include/grpc++/server_builder.h",
    "include/grpc++/server_context.h",
    "include/grpc++/server_posix.h",
    "include/grpc++/support/async_stream.h",
    "include/grpc++/support/async_unary_call.h",
    "include/grpc++/support/byte_buffer.h",
    "include/grpc++/support/channel_arguments.h",
    "include/grpc++/support/config.h",
    "include/grpc++/support/slice.h",
    "include/grpc++/support/status.h",
    "include/grpc++/support/status_code_enum.h",
    "include/grpc++/support/string_ref.h",
    "include/grpc++/support/stub_options.h",
    "include/grpc++/support/sync_stream.h",
    "include/grpc++/support/time.h",
    "include/grpcpp/alarm.h",
    "include/grpcpp/channel.h",
    "include/grpcpp/client_context.h",
    "include/grpcpp/completion_queue.h",
    "include/grpcpp/create_channel.h",
    "include/grpcpp/create_channel_posix.h",
    "include/grpcpp/ext/health_check_service_server_builder_option.h",
    "include/grpcpp/generic/async_generic_service.h",
    "include/grpcpp/generic/generic_stub.h",
    "include/grpcpp/grpcpp.h",
    "include/grpcpp/health_check_service_interface.h",
    "include/grpcpp/impl/call_hook.h",
    "include/grpcpp/impl/call_op_set_interface.h",
    "include/grpcpp/impl/call.h",
    "include/grpcpp/impl/channel_argument_option.h",
    "include/grpcpp/impl/client_unary_call.h",
    "include/grpcpp/impl/codegen/core_codegen.h",
    "include/grpcpp/impl/grpc_library.h",
    "include/grpcpp/impl/method_handler_impl.h",
    "include/grpcpp/impl/rpc_method.h",
    "include/grpcpp/impl/rpc_service_method.h",
    "include/grpcpp/impl/serialization_traits.h",
    "include/grpcpp/impl/server_builder_option.h",
    "include/grpcpp/impl/server_builder_plugin.h",
    "include/grpcpp/impl/server_initializer.h",
    "include/grpcpp/impl/service_type.h",
    "include/grpcpp/resource_quota.h",
    "include/grpcpp/security/auth_context.h",
    "include/grpcpp/security/auth_metadata_processor.h",
    "include/grpcpp/security/credentials.h",
    "include/grpcpp/security/server_credentials.h",
    "include/grpcpp/security/tls_certificate_provider.h",
    "include/grpcpp/security/authorization_policy_provider.h",
    "include/grpcpp/security/tls_certificate_verifier.h",
    "include/grpcpp/security/tls_credentials_options.h",
    "include/grpcpp/server.h",
    "include/grpcpp/server_builder.h",
    "include/grpcpp/server_context.h",
    "include/grpcpp/server_posix.h",
    "include/grpcpp/support/async_stream.h",
    "include/grpcpp/support/async_unary_call.h",
    "include/grpcpp/support/byte_buffer.h",
    "include/grpcpp/support/channel_arguments.h",
    "include/grpcpp/support/client_callback.h",
    "include/grpcpp/support/client_interceptor.h",
    "include/grpcpp/support/config.h",
    "include/grpcpp/support/interceptor.h",
    "include/grpcpp/support/message_allocator.h",
    "include/grpcpp/support/method_handler.h",
    "include/grpcpp/support/proto_buffer_reader.h",
    "include/grpcpp/support/proto_buffer_writer.h",
    "include/grpcpp/support/server_callback.h",
    "include/grpcpp/support/server_interceptor.h",
    "include/grpcpp/support/slice.h",
    "include/grpcpp/support/status.h",
    "include/grpcpp/support/status_code_enum.h",
    "include/grpcpp/support/string_ref.h",
    "include/grpcpp/support/stub_options.h",
    "include/grpcpp/support/sync_stream.h",
    "include/grpcpp/support/time.h",
    "include/grpcpp/support/validate_service_config.h",
    "include/grpc++/impl/codegen/async_stream.h",
    "include/grpc++/impl/codegen/async_unary_call.h",
    "include/grpc++/impl/codegen/byte_buffer.h",
    "include/grpc++/impl/codegen/call_hook.h",
    "include/grpc++/impl/codegen/call.h",
    "include/grpc++/impl/codegen/channel_interface.h",
    "include/grpc++/impl/codegen/client_context.h",
    "include/grpc++/impl/codegen/client_unary_call.h",
    "include/grpc++/impl/codegen/completion_queue_tag.h",
    "include/grpc++/impl/codegen/completion_queue.h",
    "include/grpc++/impl/codegen/config.h",
    "include/grpc++/impl/codegen/core_codegen_interface.h",
    "include/grpc++/impl/codegen/create_auth_context.h",
    "include/grpc++/impl/codegen/grpc_library.h",
    "include/grpc++/impl/codegen/metadata_map.h",
    "include/grpc++/impl/codegen/method_handler_impl.h",
    "include/grpc++/impl/codegen/rpc_method.h",
    "include/grpc++/impl/codegen/rpc_service_method.h",
    "include/grpc++/impl/codegen/security/auth_context.h",
    "include/grpc++/impl/codegen/serialization_traits.h",
    "include/grpc++/impl/codegen/server_context.h",
    "include/grpc++/impl/codegen/server_interface.h",
    "include/grpc++/impl/codegen/service_type.h",
    "include/grpc++/impl/codegen/slice.h",
    "include/grpc++/impl/codegen/status_code_enum.h",
    "include/grpc++/impl/codegen/status.h",
    "include/grpc++/impl/codegen/string_ref.h",
    "include/grpc++/impl/codegen/stub_options.h",
    "include/grpc++/impl/codegen/sync_stream.h",
    "include/grpc++/impl/codegen/time.h",
    "include/grpcpp/impl/codegen/async_generic_service.h",
    "include/grpcpp/impl/codegen/async_stream.h",
    "include/grpcpp/impl/codegen/async_unary_call.h",
    "include/grpcpp/impl/codegen/byte_buffer.h",
    "include/grpcpp/impl/codegen/call_hook.h",
    "include/grpcpp/impl/codegen/call_op_set_interface.h",
    "include/grpcpp/impl/codegen/call_op_set.h",
    "include/grpcpp/impl/codegen/call.h",
    "include/grpcpp/impl/codegen/callback_common.h",
    "include/grpcpp/impl/codegen/channel_interface.h",
    "include/grpcpp/impl/codegen/client_callback.h",
    "include/grpcpp/impl/codegen/client_context.h",
    "include/grpcpp/impl/codegen/client_interceptor.h",
    "include/grpcpp/impl/codegen/client_unary_call.h",
    "include/grpcpp/impl/codegen/completion_queue_tag.h",
    "include/grpcpp/impl/codegen/completion_queue.h",
    "include/grpcpp/impl/codegen/config.h",
    "include/grpcpp/impl/codegen/core_codegen_interface.h",
    "include/grpcpp/impl/codegen/create_auth_context.h",
    "include/grpcpp/impl/codegen/delegating_channel.h",
    "include/grpcpp/impl/codegen/grpc_library.h",
    "include/grpcpp/impl/codegen/intercepted_channel.h",
    "include/grpcpp/impl/codegen/interceptor_common.h",
    "include/grpcpp/impl/codegen/interceptor.h",
    "include/grpcpp/impl/codegen/message_allocator.h",
    "include/grpcpp/impl/codegen/metadata_map.h",
    "include/grpcpp/impl/codegen/method_handler_impl.h",
    "include/grpcpp/impl/codegen/method_handler.h",
    "include/grpcpp/impl/codegen/rpc_method.h",
    "include/grpcpp/impl/codegen/rpc_service_method.h",
    "include/grpcpp/impl/codegen/security/auth_context.h",
    "include/grpcpp/impl/codegen/serialization_traits.h",
    "include/grpcpp/impl/codegen/server_callback_handlers.h",
    "include/grpcpp/impl/codegen/server_callback.h",
    "include/grpcpp/impl/codegen/server_context.h",
    "include/grpcpp/impl/codegen/server_interceptor.h",
    "include/grpcpp/impl/codegen/server_interface.h",
    "include/grpcpp/impl/codegen/service_type.h",
    "include/grpcpp/impl/codegen/slice.h",
    "include/grpcpp/impl/codegen/status_code_enum.h",
    "include/grpcpp/impl/codegen/status.h",
    "include/grpcpp/impl/codegen/string_ref.h",
    "include/grpcpp/impl/codegen/stub_options.h",
    "include/grpcpp/impl/codegen/sync_stream.h",
    "include/grpcpp/impl/codegen/time.h",
    "include/grpcpp/impl/codegen/sync.h",
]

grpc_cc_library(
    name = "channel_fwd",
    hdrs = [
        "src/core/lib/channel/channel_fwd.h",
    ],
    language = "c++",
)

grpc_cc_library(
    name = "transport_fwd",
    hdrs = [
        "src/core/lib/transport/transport_fwd.h",
    ],
    language = "c++",
)

grpc_cc_library(
    name = "atomic_utils",
    language = "c++",
    public_hdrs = ["src/core/lib/gprpp/atomic_utils.h"],
    deps = ["gpr_platform"],
)

grpc_cc_library(
    name = "experiments",
    srcs = [
        "src/core/lib/experiments/config.cc",
        "src/core/lib/experiments/experiments.cc",
    ],
    hdrs = [
        "src/core/lib/experiments/config.h",
        "src/core/lib/experiments/experiments.h",
    ],
    external_deps = ["absl/strings"],
    language = "c++",
    deps = [
        "gpr",
        "gpr_platform",
        "no_destruct",
    ],
)

grpc_cc_library(
    name = "init_internally",
    srcs = ["src/core/lib/surface/init_internally.cc"],
    hdrs = ["src/core/lib/surface/init_internally.h"],
    deps = ["gpr_platform"],
)

grpc_cc_library(
    name = "grpc_unsecure",
    srcs = [
        "src/core/lib/surface/init.cc",
        "src/core/plugin_registry/grpc_plugin_registry.cc",
        "src/core/plugin_registry/grpc_plugin_registry_noextra.cc",
    ],
    defines = ["GRPC_NO_XDS"],
    external_deps = [
        "absl/base:core_headers",
    ],
    language = "c++",
    public_hdrs = GRPC_PUBLIC_HDRS,
    tags = [
        "avoid_dep",
        "nofixdeps",
    ],
    visibility = ["@grpc:public"],
    deps = [
        "channel_init",
        "channel_stack_type",
        "config",
        "default_event_engine",
        "experiments",
        "forkable",
        "gpr",
        "grpc_authorization_base",
        "grpc_base",
        "grpc_client_channel",
        "grpc_common",
        "grpc_http_filters",
        "grpc_security_base",
        "grpc_trace",
        "http_connect_handshaker",
        "init_internally",
        "iomgr_timer",
        "posix_event_engine_timer_manager",
        "slice",
        "tcp_connect_handshaker",
    ],
)

GRPC_XDS_TARGETS = [
    "grpc_lb_policy_cds",
    "grpc_lb_policy_xds_cluster_impl",
    "grpc_lb_policy_xds_cluster_manager",
    "grpc_lb_policy_xds_cluster_resolver",
    "grpc_resolver_xds",
    "grpc_resolver_c2p",
    "grpc_xds_server_config_fetcher",

    # Not xDS-specific but currently only used by xDS.
    "channel_creds_registry_init",
]

grpc_cc_library(
    name = "grpc",
    srcs = [
        "src/core/lib/surface/init.cc",
        "src/core/plugin_registry/grpc_plugin_registry.cc",
        "src/core/plugin_registry/grpc_plugin_registry_extra.cc",
    ],
    defines = select({
        "grpc_no_xds": ["GRPC_NO_XDS"],
        "//conditions:default": [],
    }),
    external_deps = [
        "absl/base:core_headers",
    ],
    language = "c++",
    public_hdrs = GRPC_PUBLIC_HDRS,
    select_deps = [
        {
            "grpc_no_xds": [],
            "//conditions:default": GRPC_XDS_TARGETS,
        },
    ],
    tags = [
        "grpc_avoid_dep",
        "nofixdeps",
    ],
    visibility = [
        "@grpc:public",
    ],
    deps = [
        "channel_init",
        "channel_stack_type",
        "config",
        "default_event_engine",
        "experiments",
        "forkable",
        "gpr",
        "grpc_alts_credentials",
        "grpc_authorization_base",
        "grpc_base",
        "grpc_client_channel",
        "grpc_common",
        "grpc_credentials_util",
        "grpc_external_account_credentials",
        "grpc_fake_credentials",
        "grpc_google_default_credentials",
        "grpc_http_filters",
        "grpc_iam_credentials",
        "grpc_insecure_credentials",
        "grpc_jwt_credentials",
        "grpc_local_credentials",
        "grpc_oauth2_credentials",
        "grpc_public_hdrs",
        "grpc_security_base",
        "grpc_ssl_credentials",
        "grpc_tls_credentials",
        "grpc_trace",
        "grpc_transport_chttp2_alpn",
        "http_connect_handshaker",
        "httpcli",
        "httpcli_ssl_credentials",
        "init_internally",
        "iomgr_timer",
        "json",
        "posix_event_engine_timer_manager",
        "promise",
        "ref_counted",
        "ref_counted_ptr",
        "slice",
        "slice_refcount",
        "sockaddr_utils",
        "tcp_connect_handshaker",
        "tsi_base",
        "uri_parser",
        "useful",
    ],
)

grpc_cc_library(
    name = "gpr_public_hdrs",
    hdrs = GPR_PUBLIC_HDRS,
    tags = [
        "avoid_dep",
        "nofixdeps",
    ],
)

grpc_cc_library(
    name = "grpc_public_hdrs",
    hdrs = GRPC_PUBLIC_HDRS,
    tags = [
        "avoid_dep",
        "nofixdeps",
    ],
    deps = ["gpr_public_hdrs"],
)

grpc_cc_library(
    name = "grpc++_public_hdrs",
    hdrs = GRPCXX_PUBLIC_HDRS,
    external_deps = [
        "absl/synchronization",
        "protobuf_headers",
    ],
    tags = [
        "avoid_dep",
        "nofixdeps",
    ],
    visibility = ["@grpc:public"],
    deps = ["grpc_public_hdrs"],
)

grpc_cc_library(
    name = "grpc++",
    hdrs = [
        "src/cpp/client/secure_credentials.h",
        "src/cpp/common/secure_auth_context.h",
        "src/cpp/server/secure_server_credentials.h",
    ],
    language = "c++",
    public_hdrs = GRPCXX_PUBLIC_HDRS,
    select_deps = [
        {
            "grpc_no_xds": [],
            "//conditions:default": [
                "grpc++_xds_client",
                "grpc++_xds_server",
            ],
        },
        {
            "grpc_no_binder": [],
            "//conditions:default": [
                "grpc++_binder",
            ],
        },
    ],
    tags = ["nofixdeps"],
    visibility = [
        "@grpc:public",
    ],
    deps = [
        "grpc++_base",
        "slice",
    ],
)

grpc_cc_library(
    name = "grpc_cronet_hdrs",
    hdrs = [
        "include/grpc/grpc_cronet.h",
    ],
    deps = [
        "gpr_public_hdrs",
        "grpc_base",
    ],
)

grpc_cc_library(
    name = "tchar",
    srcs = [
        "src/core/lib/gprpp/tchar.cc",
    ],
    hdrs = [
        "src/core/lib/gprpp/tchar.h",
    ],
    deps = ["gpr_platform"],
)

grpc_cc_library(
    name = "grpc++_binder",
    srcs = [
        "src/core/ext/transport/binder/client/binder_connector.cc",
        "src/core/ext/transport/binder/client/channel_create.cc",
        "src/core/ext/transport/binder/client/channel_create_impl.cc",
        "src/core/ext/transport/binder/client/connection_id_generator.cc",
        "src/core/ext/transport/binder/client/endpoint_binder_pool.cc",
        "src/core/ext/transport/binder/client/jni_utils.cc",
        "src/core/ext/transport/binder/client/security_policy_setting.cc",
        "src/core/ext/transport/binder/security_policy/binder_security_policy.cc",
        "src/core/ext/transport/binder/server/binder_server.cc",
        "src/core/ext/transport/binder/server/binder_server_credentials.cc",
        "src/core/ext/transport/binder/transport/binder_transport.cc",
        "src/core/ext/transport/binder/utils/ndk_binder.cc",
        "src/core/ext/transport/binder/utils/transport_stream_receiver_impl.cc",
        "src/core/ext/transport/binder/wire_format/binder_android.cc",
        "src/core/ext/transport/binder/wire_format/binder_constants.cc",
        "src/core/ext/transport/binder/wire_format/transaction.cc",
        "src/core/ext/transport/binder/wire_format/wire_reader_impl.cc",
        "src/core/ext/transport/binder/wire_format/wire_writer.cc",
    ],
    hdrs = [
        "src/core/ext/transport/binder/client/binder_connector.h",
        "src/core/ext/transport/binder/client/channel_create_impl.h",
        "src/core/ext/transport/binder/client/connection_id_generator.h",
        "src/core/ext/transport/binder/client/endpoint_binder_pool.h",
        "src/core/ext/transport/binder/client/jni_utils.h",
        "src/core/ext/transport/binder/client/security_policy_setting.h",
        "src/core/ext/transport/binder/server/binder_server.h",
        "src/core/ext/transport/binder/transport/binder_stream.h",
        "src/core/ext/transport/binder/transport/binder_transport.h",
        "src/core/ext/transport/binder/utils/binder_auto_utils.h",
        "src/core/ext/transport/binder/utils/ndk_binder.h",
        "src/core/ext/transport/binder/utils/transport_stream_receiver.h",
        "src/core/ext/transport/binder/utils/transport_stream_receiver_impl.h",
        "src/core/ext/transport/binder/wire_format/binder.h",
        "src/core/ext/transport/binder/wire_format/binder_android.h",
        "src/core/ext/transport/binder/wire_format/binder_constants.h",
        "src/core/ext/transport/binder/wire_format/transaction.h",
        "src/core/ext/transport/binder/wire_format/wire_reader.h",
        "src/core/ext/transport/binder/wire_format/wire_reader_impl.h",
        "src/core/ext/transport/binder/wire_format/wire_writer.h",
    ],
    defines = select({
        "grpc_no_binder": ["GRPC_NO_BINDER"],
        "//conditions:default": [],
    }),
    external_deps = [
        "absl/base:core_headers",
        "absl/cleanup",
        "absl/container:flat_hash_map",
        "absl/hash",
        "absl/memory",
        "absl/meta:type_traits",
        "absl/status",
        "absl/status:statusor",
        "absl/strings",
        "absl/synchronization",
        "absl/time",
        "absl/types:variant",
    ],
    language = "c++",
    public_hdrs = [
        "include/grpcpp/security/binder_security_policy.h",
        "include/grpcpp/create_channel_binder.h",
        "include/grpcpp/security/binder_credentials.h",
    ],
    tags = ["nofixdeps"],
    deps = [
        "arena",
        "channel_args_preconditioning",
        "channel_stack_type",
        "config",
        "debug_location",
        "gpr",
        "gpr_platform",
        "grpc",
        "grpc++_base",
        "grpc_base",
        "grpc_client_channel",
        "grpc_public_hdrs",
        "iomgr_fwd",
        "iomgr_port",
        "orphanable",
        "ref_counted_ptr",
        "slice",
        "slice_refcount",
        "status_helper",
        "transport_fwd",
    ],
)

grpc_cc_library(
    name = "grpc++_xds_client",
    srcs = [
        "src/cpp/client/xds_credentials.cc",
    ],
    hdrs = [
        "src/cpp/client/secure_credentials.h",
    ],
    external_deps = ["absl/strings"],
    language = "c++",
    deps = [
        "gpr",
        "grpc",
        "grpc++_base",
        "grpc_base",
        "grpc_public_hdrs",
        "grpc_security_base",
    ],
)

grpc_cc_library(
    name = "grpc++_xds_server",
    srcs = [
        "src/cpp/server/xds_server_credentials.cc",
    ],
    hdrs = [
        "src/cpp/server/secure_server_credentials.h",
    ],
    language = "c++",
    public_hdrs = [
        "include/grpcpp/xds_server_builder.h",
    ],
    visibility = ["@grpc:xds"],
    deps = [
        "gpr",
        "grpc",
        "grpc++_base",
    ],
)

grpc_cc_library(
    name = "grpc++_unsecure",
    srcs = [
        "src/cpp/client/insecure_credentials.cc",
        "src/cpp/common/insecure_create_auth_context.cc",
        "src/cpp/server/insecure_server_credentials.cc",
    ],
    language = "c++",
    tags = [
        "avoid_dep",
        "nofixdeps",
    ],
    visibility = ["@grpc:public"],
    deps = [
        "gpr",
        "grpc++_base_unsecure",
        "grpc++_codegen_proto",
        "grpc_insecure_credentials",
        "grpc_public_hdrs",
        "grpc_unsecure",
    ],
)

grpc_cc_library(
    name = "grpc++_error_details",
    srcs = [
        "src/cpp/util/error_details.cc",
    ],
    hdrs = [
        "include/grpc++/support/error_details.h",
        "include/grpcpp/support/error_details.h",
    ],
    language = "c++",
    standalone = True,
    visibility = ["@grpc:public"],
    deps = ["grpc++"],
)

grpc_cc_library(
    name = "grpc++_alts",
    srcs = [
        "src/cpp/common/alts_context.cc",
        "src/cpp/common/alts_util.cc",
    ],
    hdrs = [
        "include/grpcpp/security/alts_context.h",
        "include/grpcpp/security/alts_util.h",
    ],
    external_deps = ["upb_lib"],
    language = "c++",
    standalone = True,
    visibility = ["@grpc:tsi"],
    deps = [
        "alts_upb",
        "gpr",
        "grpc++",
        "grpc_base",
        "tsi_alts_credentials",
    ],
)

grpc_cc_library(
    name = "census",
    srcs = [
        "src/core/ext/filters/census/grpc_context.cc",
    ],
    language = "c++",
    public_hdrs = [
        "include/grpc/census.h",
    ],
    visibility = ["@grpc:public"],
    deps = [
        "gpr",
        "grpc_base",
        "grpc_public_hdrs",
        "grpc_trace",
    ],
)

grpc_cc_library(
    name = "useful",
    hdrs = ["src/core/lib/gpr/useful.h"],
    external_deps = [
        "absl/strings",
        "absl/types:variant",
    ],
    language = "c++",
    deps = ["gpr_platform"],
)

grpc_cc_library(
    name = "examine_stack",
    srcs = [
        "src/core/lib/gprpp/examine_stack.cc",
    ],
    hdrs = [
        "src/core/lib/gprpp/examine_stack.h",
    ],
    external_deps = ["absl/types:optional"],
    deps = ["gpr_platform"],
)

grpc_cc_library(
    name = "gpr_atm",
    srcs = [
        "src/core/lib/gpr/atm.cc",
    ],
    language = "c++",
    public_hdrs = [
        "include/grpc/support/atm.h",
    ],
    deps = [
        "gpr_platform",
        "gpr_public_hdrs",
        "useful",
    ],
)

grpc_cc_library(
    name = "gpr_manual_constructor",
    srcs = [],
    hdrs = [
        "src/core/lib/gprpp/manual_constructor.h",
    ],
    language = "c++",
    deps = [
        "construct_destruct",
        "gpr_public_hdrs",
    ],
)

grpc_cc_library(
    name = "gpr_murmur_hash",
    srcs = [
        "src/core/lib/gpr/murmur_hash.cc",
    ],
    hdrs = [
        "src/core/lib/gpr/murmur_hash.h",
    ],
    external_deps = ["absl/base:core_headers"],
    language = "c++",
    deps = ["gpr_platform"],
)

grpc_cc_library(
    name = "gpr_spinlock",
    srcs = [],
    hdrs = [
        "src/core/lib/gpr/spinlock.h",
    ],
    language = "c++",
    deps = [
        "gpr_atm",
        "gpr_public_hdrs",
    ],
)

grpc_cc_library(
    name = "gpr_log_internal",
    hdrs = [
        "src/core/lib/gpr/log_internal.h",
    ],
    language = "c++",
    deps = ["gpr_platform"],
)

grpc_cc_library(
    name = "env",
    srcs = [
        "src/core/lib/gprpp/env_linux.cc",
        "src/core/lib/gprpp/env_posix.cc",
        "src/core/lib/gprpp/env_windows.cc",
    ],
    hdrs = [
        "src/core/lib/gprpp/env.h",
    ],
    external_deps = ["absl/types:optional"],
    deps = [
        "gpr_platform",
        "tchar",
    ],
)

grpc_cc_library(
    name = "gpr",
    srcs = [
        "src/core/lib/gpr/alloc.cc",
        "src/core/lib/gpr/cpu_iphone.cc",
        "src/core/lib/gpr/cpu_linux.cc",
        "src/core/lib/gpr/cpu_posix.cc",
        "src/core/lib/gpr/cpu_windows.cc",
        "src/core/lib/gpr/log.cc",
        "src/core/lib/gpr/log_android.cc",
        "src/core/lib/gpr/log_linux.cc",
        "src/core/lib/gpr/log_posix.cc",
        "src/core/lib/gpr/log_windows.cc",
        "src/core/lib/gpr/string.cc",
        "src/core/lib/gpr/string_posix.cc",
        "src/core/lib/gpr/string_util_windows.cc",
        "src/core/lib/gpr/string_windows.cc",
        "src/core/lib/gpr/sync.cc",
        "src/core/lib/gpr/sync_abseil.cc",
        "src/core/lib/gpr/sync_posix.cc",
        "src/core/lib/gpr/sync_windows.cc",
        "src/core/lib/gpr/time.cc",
        "src/core/lib/gpr/time_posix.cc",
        "src/core/lib/gpr/time_precise.cc",
        "src/core/lib/gpr/time_windows.cc",
        "src/core/lib/gpr/tmpfile_msys.cc",
        "src/core/lib/gpr/tmpfile_posix.cc",
        "src/core/lib/gpr/tmpfile_windows.cc",
        "src/core/lib/gpr/wrap_memcpy.cc",
        "src/core/lib/gprpp/fork.cc",
        "src/core/lib/gprpp/global_config_env.cc",
        "src/core/lib/gprpp/host_port.cc",
        "src/core/lib/gprpp/mpscq.cc",
        "src/core/lib/gprpp/stat_posix.cc",
        "src/core/lib/gprpp/stat_windows.cc",
        "src/core/lib/gprpp/thd_posix.cc",
        "src/core/lib/gprpp/thd_windows.cc",
        "src/core/lib/gprpp/time_util.cc",
    ],
    hdrs = [
        "src/core/lib/gpr/alloc.h",
        "src/core/lib/gpr/string.h",
        "src/core/lib/gpr/time_precise.h",
        "src/core/lib/gpr/tmpfile.h",
        "src/core/lib/gprpp/fork.h",
        "src/core/lib/gprpp/global_config.h",
        "src/core/lib/gprpp/global_config_custom.h",
        "src/core/lib/gprpp/global_config_env.h",
        "src/core/lib/gprpp/global_config_generic.h",
        "src/core/lib/gprpp/host_port.h",
        "src/core/lib/gprpp/memory.h",
        "src/core/lib/gprpp/mpscq.h",
        "src/core/lib/gprpp/stat.h",
        "src/core/lib/gprpp/sync.h",
        "src/core/lib/gprpp/thd.h",
        "src/core/lib/gprpp/time_util.h",
    ],
    external_deps = [
        "absl/base",
        "absl/base:core_headers",
        "absl/memory",
        "absl/random",
        "absl/status",
        "absl/strings",
        "absl/strings:cord",
        "absl/strings:str_format",
        "absl/synchronization",
        "absl/time:time",
        "absl/types:optional",
    ],
    language = "c++",
    public_hdrs = GPR_PUBLIC_HDRS,
    tags = [
        "nofixdeps",
    ],
    visibility = ["@grpc:public"],
    deps = [
        "construct_destruct",
        "env",
        "examine_stack",
        "gpr_atm",
        "no_destruct",
        "strerror",
        "tchar",
        "useful",
    ],
)

grpc_cc_library(
    name = "chunked_vector",
    hdrs = ["src/core/lib/gprpp/chunked_vector.h"],
    deps = [
        "arena",
        "gpr",
        "gpr_manual_constructor",
    ],
)

grpc_cc_library(
    name = "construct_destruct",
    language = "c++",
    public_hdrs = ["src/core/lib/gprpp/construct_destruct.h"],
    deps = ["gpr_platform"],
)

grpc_cc_library(
    name = "cpp_impl_of",
    hdrs = ["src/core/lib/gprpp/cpp_impl_of.h"],
    language = "c++",
)

grpc_cc_library(
    name = "status_helper",
    srcs = [
        "src/core/lib/gprpp/status_helper.cc",
    ],
    hdrs = [
        "src/core/lib/gprpp/status_helper.h",
    ],
    external_deps = [
        "absl/status",
        "absl/strings",
        "absl/strings:cord",
        "absl/time",
        "absl/types:optional",
        "upb_lib",
    ],
    language = "c++",
    deps = [
        "debug_location",
        "google_rpc_status_upb",
        "gpr",
        "percent_encoding",
        "protobuf_any_upb",
        "slice",
    ],
)

grpc_cc_library(
    name = "unique_type_name",
    hdrs = ["src/core/lib/gprpp/unique_type_name.h"],
    external_deps = ["absl/strings"],
    language = "c++",
    deps = [
        "gpr_platform",
        "useful",
    ],
)

grpc_cc_library(
    name = "work_serializer",
    srcs = [
        "src/core/lib/gprpp/work_serializer.cc",
    ],
    hdrs = [
        "src/core/lib/gprpp/work_serializer.h",
    ],
    external_deps = ["absl/base:core_headers"],
    language = "c++",
    visibility = ["@grpc:client_channel"],
    deps = [
        "debug_location",
        "gpr",
        "grpc_trace",
        "orphanable",
    ],
)

grpc_cc_library(
    name = "validation_errors",
    srcs = [
        "src/core/lib/gprpp/validation_errors.cc",
    ],
    hdrs = [
        "src/core/lib/gprpp/validation_errors.h",
    ],
    external_deps = [
        "absl/status",
        "absl/strings",
    ],
    language = "c++",
    deps = ["gpr_platform"],
)

# A library that vends only port_platform, so that libraries that don't need
# anything else from gpr can still be portable!
grpc_cc_library(
    name = "gpr_platform",
    language = "c++",
    public_hdrs = [
        "include/grpc/impl/codegen/port_platform.h",
        "include/grpc/support/port_platform.h",
    ],
)

grpc_cc_library(
    name = "grpc_trace",
    srcs = ["src/core/lib/debug/trace.cc"],
    hdrs = ["src/core/lib/debug/trace.h"],
    language = "c++",
    public_hdrs = GRPC_PUBLIC_HDRS,
    visibility = ["@grpc:trace"],
    deps = [
        "gpr",
        "grpc_public_hdrs",
    ],
)

grpc_cc_library(
    name = "config",
    srcs = [
        "src/core/lib/config/core_configuration.cc",
    ],
    language = "c++",
    public_hdrs = [
        "src/core/lib/config/core_configuration.h",
    ],
    visibility = ["@grpc:client_channel"],
    deps = [
        "certificate_provider_registry",
        "channel_args_preconditioning",
        "channel_creds_registry",
        "channel_init",
        "gpr",
        "grpc_resolver",
        "handshaker_registry",
        "lb_policy_registry",
        "proxy_mapper_registry",
        "service_config_parser",
    ],
)

grpc_cc_library(
    name = "debug_location",
    language = "c++",
    public_hdrs = ["src/core/lib/gprpp/debug_location.h"],
    visibility = ["@grpc:debug_location"],
)

grpc_cc_library(
    name = "overload",
    language = "c++",
    public_hdrs = ["src/core/lib/gprpp/overload.h"],
    deps = ["gpr_platform"],
)

grpc_cc_library(
    name = "match",
    external_deps = ["absl/types:variant"],
    language = "c++",
    public_hdrs = ["src/core/lib/gprpp/match.h"],
    deps = [
        "gpr_platform",
        "overload",
    ],
)

grpc_cc_library(
    name = "table",
    external_deps = [
        "absl/meta:type_traits",
        "absl/utility",
    ],
    language = "c++",
    public_hdrs = ["src/core/lib/gprpp/table.h"],
    deps = [
        "bitset",
        "gpr_platform",
    ],
)

grpc_cc_library(
    name = "packed_table",
    hdrs = ["src/core/lib/gprpp/packed_table.h"],
    language = "c++",
    deps = [
        "gpr_public_hdrs",
        "sorted_pack",
        "table",
    ],
)

grpc_cc_library(
    name = "bitset",
    language = "c++",
    public_hdrs = ["src/core/lib/gprpp/bitset.h"],
    deps = [
        "gpr_platform",
        "useful",
    ],
)

grpc_cc_library(
    name = "no_destruct",
    language = "c++",
    public_hdrs = ["src/core/lib/gprpp/no_destruct.h"],
    deps = [
        "construct_destruct",
        "gpr_platform",
    ],
)

grpc_cc_library(
    name = "orphanable",
    language = "c++",
    public_hdrs = ["src/core/lib/gprpp/orphanable.h"],
    visibility = [
        "@grpc:client_channel",
        "@grpc:xds_client_core",
    ],
    deps = [
        "debug_location",
        "gpr_platform",
        "ref_counted",
        "ref_counted_ptr",
    ],
)

grpc_cc_library(
    name = "poll",
    external_deps = ["absl/types:variant"],
    language = "c++",
    public_hdrs = [
        "src/core/lib/promise/poll.h",
    ],
    deps = ["gpr_platform"],
)

grpc_cc_library(
    name = "call_push_pull",
    hdrs = ["src/core/lib/promise/call_push_pull.h"],
    external_deps = ["absl/types:variant"],
    language = "c++",
    deps = [
        "bitset",
        "construct_destruct",
        "gpr_platform",
        "poll",
        "promise_like",
        "promise_status",
    ],
)

grpc_cc_library(
    name = "context",
    language = "c++",
    public_hdrs = [
        "src/core/lib/promise/context.h",
    ],
    deps = ["gpr_platform"],
)

grpc_cc_library(
    name = "map",
    external_deps = ["absl/types:variant"],
    language = "c++",
    public_hdrs = ["src/core/lib/promise/map.h"],
    deps = [
        "gpr_platform",
        "poll",
        "promise_like",
    ],
)

grpc_cc_library(
    name = "sleep",
    srcs = [
        "src/core/lib/promise/sleep.cc",
    ],
    hdrs = [
        "src/core/lib/promise/sleep.h",
    ],
    external_deps = ["absl/status"],
    deps = [
        "activity",
        "context",
        "default_event_engine",
        "event_engine_base_hdrs",
        "exec_ctx",
        "gpr",
        "poll",
        "time",
    ],
)

grpc_cc_library(
    name = "promise",
    external_deps = [
        "absl/status",
        "absl/types:optional",
        "absl/types:variant",
    ],
    language = "c++",
    public_hdrs = [
        "src/core/lib/promise/promise.h",
    ],
    visibility = ["@grpc:alt_grpc_base_legacy"],
    deps = [
        "gpr_platform",
        "poll",
        "promise_like",
    ],
)

grpc_cc_library(
    name = "arena_promise",
    external_deps = ["absl/meta:type_traits"],
    language = "c++",
    public_hdrs = [
        "src/core/lib/promise/arena_promise.h",
    ],
    deps = [
        "arena",
        "context",
        "gpr_platform",
        "poll",
    ],
)

grpc_cc_library(
    name = "promise_like",
    external_deps = ["absl/meta:type_traits"],
    language = "c++",
    public_hdrs = [
        "src/core/lib/promise/detail/promise_like.h",
    ],
    deps = [
        "gpr_platform",
        "poll",
    ],
)

grpc_cc_library(
    name = "promise_factory",
    external_deps = ["absl/meta:type_traits"],
    language = "c++",
    public_hdrs = [
        "src/core/lib/promise/detail/promise_factory.h",
    ],
    deps = [
        "gpr_platform",
        "promise_like",
    ],
)

grpc_cc_library(
    name = "if",
    external_deps = [
        "absl/status:statusor",
        "absl/types:variant",
    ],
    language = "c++",
    public_hdrs = ["src/core/lib/promise/if.h"],
    deps = [
        "gpr_platform",
        "poll",
        "promise_factory",
        "promise_like",
    ],
)

grpc_cc_library(
    name = "promise_status",
    external_deps = [
        "absl/status",
        "absl/status:statusor",
    ],
    language = "c++",
    public_hdrs = [
        "src/core/lib/promise/detail/status.h",
    ],
    deps = ["gpr_platform"],
)

grpc_cc_library(
    name = "race",
    external_deps = ["absl/types:variant"],
    language = "c++",
    public_hdrs = ["src/core/lib/promise/race.h"],
    deps = [
        "gpr_platform",
        "poll",
    ],
)

grpc_cc_library(
    name = "loop",
    external_deps = [
        "absl/status",
        "absl/status:statusor",
        "absl/types:variant",
    ],
    language = "c++",
    public_hdrs = [
        "src/core/lib/promise/loop.h",
    ],
    deps = [
        "gpr_platform",
        "poll",
        "promise_factory",
    ],
)

grpc_cc_library(
    name = "basic_join",
    external_deps = [
        "absl/types:variant",
        "absl/utility",
    ],
    language = "c++",
    public_hdrs = [
        "src/core/lib/promise/detail/basic_join.h",
    ],
    deps = [
        "bitset",
        "construct_destruct",
        "gpr_platform",
        "poll",
        "promise_like",
    ],
)

grpc_cc_library(
    name = "join",
    external_deps = ["absl/meta:type_traits"],
    language = "c++",
    public_hdrs = [
        "src/core/lib/promise/join.h",
    ],
    deps = [
        "basic_join",
        "gpr_platform",
    ],
)

grpc_cc_library(
    name = "try_join",
    external_deps = [
        "absl/meta:type_traits",
        "absl/status",
        "absl/status:statusor",
    ],
    language = "c++",
    public_hdrs = [
        "src/core/lib/promise/try_join.h",
    ],
    deps = [
        "basic_join",
        "gpr_platform",
        "poll",
        "promise_status",
    ],
)

grpc_cc_library(
    name = "basic_seq",
    external_deps = [
        "absl/meta:type_traits",
        "absl/types:variant",
        "absl/utility",
    ],
    language = "c++",
    public_hdrs = [
        "src/core/lib/promise/detail/basic_seq.h",
    ],
    deps = [
        "construct_destruct",
        "gpr_platform",
        "poll",
        "promise_factory",
        "promise_like",
    ],
)

grpc_cc_library(
    name = "seq",
    language = "c++",
    public_hdrs = [
        "src/core/lib/promise/seq.h",
    ],
    deps = [
        "basic_seq",
        "gpr_platform",
        "poll",
        "promise_like",
    ],
)

grpc_cc_library(
    name = "try_seq",
    external_deps = [
        "absl/meta:type_traits",
        "absl/status",
        "absl/status:statusor",
    ],
    language = "c++",
    public_hdrs = [
        "src/core/lib/promise/try_seq.h",
    ],
    deps = [
        "basic_seq",
        "gpr_platform",
        "poll",
        "promise_like",
        "promise_status",
    ],
)

grpc_cc_library(
    name = "activity",
    srcs = [
        "src/core/lib/promise/activity.cc",
    ],
    external_deps = [
        "absl/base:core_headers",
        "absl/status",
        "absl/strings:str_format",
        "absl/types:optional",
        "absl/types:variant",
        "absl/utility",
    ],
    language = "c++",
    public_hdrs = [
        "src/core/lib/promise/activity.h",
    ],
    deps = [
        "atomic_utils",
        "construct_destruct",
        "context",
        "gpr",
        "no_destruct",
        "orphanable",
        "poll",
        "promise_factory",
        "promise_status",
    ],
)

grpc_cc_library(
    name = "exec_ctx_wakeup_scheduler",
    hdrs = [
        "src/core/lib/promise/exec_ctx_wakeup_scheduler.h",
    ],
    external_deps = ["absl/status"],
    language = "c++",
    deps = [
        "closure",
        "debug_location",
        "error",
        "exec_ctx",
        "gpr_platform",
    ],
)

grpc_cc_library(
    name = "wait_set",
    external_deps = [
        "absl/container:flat_hash_set",
        "absl/hash",
    ],
    language = "c++",
    public_hdrs = [
        "src/core/lib/promise/wait_set.h",
    ],
    deps = [
        "activity",
        "gpr_platform",
        "poll",
    ],
)

grpc_cc_library(
    name = "intra_activity_waiter",
    language = "c++",
    public_hdrs = [
        "src/core/lib/promise/intra_activity_waiter.h",
    ],
    deps = [
        "activity",
        "gpr_platform",
        "poll",
    ],
)

grpc_cc_library(
    name = "latch",
    language = "c++",
    public_hdrs = [
        "src/core/lib/promise/latch.h",
    ],
    deps = [
        "gpr",
        "intra_activity_waiter",
        "poll",
    ],
)

grpc_cc_library(
    name = "observable",
    external_deps = [
        "absl/base:core_headers",
        "absl/types:optional",
        "absl/types:variant",
    ],
    language = "c++",
    public_hdrs = [
        "src/core/lib/promise/observable.h",
    ],
    deps = [
        "activity",
        "gpr",
        "poll",
        "promise_like",
        "wait_set",
    ],
)

grpc_cc_library(
    name = "pipe",
    external_deps = [
        "absl/types:optional",
        "absl/types:variant",
    ],
    language = "c++",
    public_hdrs = [
        "src/core/lib/promise/pipe.h",
    ],
    deps = [
        "arena",
        "context",
        "gpr",
        "intra_activity_waiter",
        "poll",
    ],
)

grpc_cc_library(
    name = "for_each",
    external_deps = [
        "absl/status",
        "absl/types:variant",
    ],
    language = "c++",
    public_hdrs = ["src/core/lib/promise/for_each.h"],
    deps = [
        "gpr_platform",
        "poll",
        "promise_factory",
    ],
)

grpc_cc_library(
    name = "ref_counted",
    language = "c++",
    public_hdrs = ["src/core/lib/gprpp/ref_counted.h"],
    deps = [
        "atomic_utils",
        "debug_location",
        "gpr",
        "ref_counted_ptr",
    ],
)

grpc_cc_library(
    name = "dual_ref_counted",
    language = "c++",
    public_hdrs = ["src/core/lib/gprpp/dual_ref_counted.h"],
    deps = [
        "debug_location",
        "gpr",
        "orphanable",
        "ref_counted_ptr",
    ],
)

grpc_cc_library(
    name = "ref_counted_ptr",
    language = "c++",
    public_hdrs = ["src/core/lib/gprpp/ref_counted_ptr.h"],
    visibility = ["@grpc:ref_counted_ptr"],
    deps = [
        "debug_location",
        "gpr_platform",
    ],
)

grpc_cc_library(
    name = "handshaker",
    srcs = [
        "src/core/lib/transport/handshaker.cc",
    ],
    external_deps = [
        "absl/container:inlined_vector",
        "absl/status",
        "absl/strings:str_format",
    ],
    language = "c++",
    public_hdrs = [
        "src/core/lib/transport/handshaker.h",
    ],
    visibility = ["@grpc:alt_grpc_base_legacy"],
    deps = [
        "channel_args",
        "closure",
        "debug_location",
        "exec_ctx",
        "gpr",
        "grpc_base",
        "grpc_public_hdrs",
        "grpc_trace",
        "iomgr_timer",
        "ref_counted",
        "ref_counted_ptr",
        "slice",
        "slice_buffer",
        "time",
    ],
)

grpc_cc_library(
    name = "handshaker_factory",
    language = "c++",
    public_hdrs = [
        "src/core/lib/transport/handshaker_factory.h",
    ],
    deps = [
        "channel_args",
        "gpr_platform",
        "iomgr_fwd",
    ],
)

grpc_cc_library(
    name = "handshaker_registry",
    srcs = [
        "src/core/lib/transport/handshaker_registry.cc",
    ],
    language = "c++",
    public_hdrs = [
        "src/core/lib/transport/handshaker_registry.h",
    ],
    deps = [
        "channel_args",
        "gpr_platform",
        "handshaker_factory",
        "iomgr_fwd",
    ],
)

grpc_cc_library(
    name = "http_connect_handshaker",
    srcs = [
        "src/core/lib/transport/http_connect_handshaker.cc",
    ],
    external_deps = [
        "absl/base:core_headers",
        "absl/status",
        "absl/strings",
        "absl/types:optional",
    ],
    language = "c++",
    public_hdrs = [
        "src/core/lib/transport/http_connect_handshaker.h",
    ],
    visibility = ["@grpc:alt_grpc_base_legacy"],
    deps = [
        "channel_args",
        "closure",
        "config",
        "debug_location",
        "exec_ctx",
        "gpr",
        "grpc_base",
        "handshaker",
        "handshaker_factory",
        "handshaker_registry",
        "httpcli",
        "iomgr_fwd",
        "ref_counted_ptr",
        "slice",
        "slice_buffer",
    ],
)

grpc_cc_library(
    name = "tcp_connect_handshaker",
    srcs = [
        "src/core/lib/transport/tcp_connect_handshaker.cc",
    ],
    external_deps = [
        "absl/base:core_headers",
        "absl/status",
        "absl/status:statusor",
        "absl/strings",
        "absl/types:optional",
    ],
    language = "c++",
    public_hdrs = [
        "src/core/lib/transport/tcp_connect_handshaker.h",
    ],
    deps = [
        "channel_args",
        "closure",
        "config",
        "debug_location",
        "exec_ctx",
        "gpr",
        "grpc_base",
        "handshaker",
        "handshaker_factory",
        "handshaker_registry",
        "iomgr_fwd",
        "pollset_set",
        "ref_counted_ptr",
        "resolved_address",
        "slice",
        "uri_parser",
    ],
)

grpc_cc_library(
    name = "channel_creds_registry",
    hdrs = [
        "src/core/lib/security/credentials/channel_creds_registry.h",
    ],
    external_deps = ["absl/strings"],
    language = "c++",
    deps = [
        "gpr_platform",
        "json",
        "ref_counted_ptr",
    ],
)

grpc_cc_library(
    name = "event_engine_memory_allocator",
    srcs = [
        "src/core/lib/event_engine/memory_allocator.cc",
    ],
    hdrs = [
        "include/grpc/event_engine/internal/memory_allocator_impl.h",
        "include/grpc/event_engine/memory_allocator.h",
        "include/grpc/event_engine/memory_request.h",
    ],
    external_deps = ["absl/strings"],
    language = "c++",
    deps = [
        "gpr_platform",
        "slice",
        "slice_refcount",
    ],
)

grpc_cc_library(
    name = "memory_quota",
    srcs = [
        "src/core/lib/resource_quota/memory_quota.cc",
    ],
    hdrs = [
        "src/core/lib/resource_quota/memory_quota.h",
    ],
    external_deps = [
        "absl/base:core_headers",
        "absl/status",
        "absl/strings",
        "absl/types:optional",
    ],
    deps = [
        "activity",
        "event_engine_memory_allocator",
        "exec_ctx_wakeup_scheduler",
        "experiments",
        "gpr",
        "grpc_trace",
        "loop",
        "map",
        "orphanable",
        "periodic_update",
        "poll",
        "race",
        "ref_counted_ptr",
        "resource_quota_trace",
        "seq",
        "time",
        "useful",
    ],
)

grpc_cc_library(
    name = "periodic_update",
    srcs = [
        "src/core/lib/resource_quota/periodic_update.cc",
    ],
    hdrs = [
        "src/core/lib/resource_quota/periodic_update.h",
    ],
    external_deps = ["absl/functional:function_ref"],
    deps = [
        "gpr_platform",
        "time",
        "useful",
    ],
)

grpc_cc_library(
    name = "arena",
    srcs = [
        "src/core/lib/resource_quota/arena.cc",
    ],
    hdrs = [
        "src/core/lib/resource_quota/arena.h",
    ],
    deps = [
        "construct_destruct",
        "context",
        "event_engine_memory_allocator",
        "gpr",
        "memory_quota",
    ],
)

grpc_cc_library(
    name = "thread_quota",
    srcs = [
        "src/core/lib/resource_quota/thread_quota.cc",
    ],
    hdrs = [
        "src/core/lib/resource_quota/thread_quota.h",
    ],
    external_deps = ["absl/base:core_headers"],
    deps = [
        "gpr",
        "ref_counted",
        "ref_counted_ptr",
    ],
)

grpc_cc_library(
    name = "resource_quota_trace",
    srcs = [
        "src/core/lib/resource_quota/trace.cc",
    ],
    hdrs = [
        "src/core/lib/resource_quota/trace.h",
    ],
    deps = [
        "gpr_platform",
        "grpc_trace",
    ],
)

grpc_cc_library(
    name = "resource_quota",
    srcs = [
        "src/core/lib/resource_quota/resource_quota.cc",
    ],
    hdrs = [
        "src/core/lib/resource_quota/resource_quota.h",
    ],
    external_deps = ["absl/strings"],
    deps = [
        "cpp_impl_of",
        "gpr_platform",
        "grpc_public_hdrs",
        "memory_quota",
        "ref_counted",
        "ref_counted_ptr",
        "thread_quota",
        "useful",
    ],
)

grpc_cc_library(
    name = "slice_refcount",
    srcs = [
        "src/core/lib/slice/slice_refcount.cc",
    ],
    hdrs = [
        "src/core/lib/slice/slice_refcount.h",
        "src/core/lib/slice/slice_refcount_base.h",
    ],
    public_hdrs = [
        "include/grpc/slice.h",
    ],
    deps = [
        "gpr",
        "grpc_public_hdrs",
    ],
)

grpc_cc_library(
    name = "slice",
    srcs = [
        "src/core/lib/slice/slice.cc",
        "src/core/lib/slice/slice_string_helpers.cc",
    ],
    hdrs = [
        "include/grpc/slice.h",
        "src/core/lib/slice/slice.h",
        "src/core/lib/slice/slice_internal.h",
        "src/core/lib/slice/slice_string_helpers.h",
    ],
    external_deps = ["absl/strings"],
    deps = [
        "gpr",
        "gpr_murmur_hash",
        "grpc_public_hdrs",
        "slice_refcount",
    ],
)

grpc_cc_library(
    name = "slice_buffer",
    srcs = [
        "src/core/lib/slice/slice_buffer.cc",
    ],
    hdrs = [
        "include/grpc/slice_buffer.h",
        "src/core/lib/slice/slice_buffer.h",
    ],
    deps = [
        "gpr",
        "slice",
        "slice_refcount",
    ],
)

grpc_cc_library(
    name = "error",
    srcs = [
        "src/core/lib/iomgr/error.cc",
    ],
    hdrs = [
        "src/core/lib/iomgr/error.h",
    ],
    external_deps = [
        "absl/status",
        "absl/strings:str_format",
    ],
    deps = [
        "gpr",
        "gpr_spinlock",
        "grpc_public_hdrs",
        "grpc_trace",
        "slice",
        "slice_refcount",
        "status_helper",
        "strerror",
        "useful",
    ],
)

grpc_cc_library(
    name = "closure",
    hdrs = [
        "src/core/lib/iomgr/closure.h",
    ],
    deps = [
        "debug_location",
        "error",
        "gpr",
        "gpr_manual_constructor",
    ],
)

grpc_cc_library(
    name = "time",
    srcs = [
        "src/core/lib/gprpp/time.cc",
    ],
    hdrs = [
        "src/core/lib/gprpp/time.h",
    ],
    external_deps = [
        "absl/strings:str_format",
        "absl/types:optional",
    ],
    deps = [
        "event_engine_base_hdrs",
        "gpr",
        "no_destruct",
        "useful",
    ],
)

grpc_cc_library(
    name = "exec_ctx",
    srcs = [
        "src/core/lib/iomgr/combiner.cc",
        "src/core/lib/iomgr/exec_ctx.cc",
        "src/core/lib/iomgr/executor.cc",
        "src/core/lib/iomgr/iomgr_internal.cc",
    ],
    hdrs = [
        "src/core/lib/iomgr/combiner.h",
        "src/core/lib/iomgr/exec_ctx.h",
        "src/core/lib/iomgr/executor.h",
        "src/core/lib/iomgr/iomgr_internal.h",
    ],
    deps = [
        "closure",
        "debug_location",
        "error",
        "gpr",
        "gpr_atm",
        "gpr_spinlock",
        "grpc_public_hdrs",
        "grpc_trace",
        "time",
        "useful",
    ],
)

grpc_cc_library(
    name = "sockaddr_utils",
    srcs = [
        "src/core/lib/address_utils/sockaddr_utils.cc",
    ],
    hdrs = [
        "src/core/lib/address_utils/sockaddr_utils.h",
    ],
    external_deps = [
        "absl/status",
        "absl/status:statusor",
        "absl/strings",
        "absl/strings:str_format",
    ],
    visibility = ["@grpc:alt_grpc_base_legacy"],
    deps = [
        "gpr",
        "grpc_sockaddr",
        "iomgr_port",
        "resolved_address",
        "uri_parser",
    ],
)

grpc_cc_library(
    name = "iomgr_port",
    hdrs = [
        "src/core/lib/iomgr/port.h",
    ],
    deps = ["gpr_platform"],
)

grpc_cc_library(
    name = "iomgr_timer",
    srcs = [
        "src/core/lib/iomgr/timer.cc",
        "src/core/lib/iomgr/timer_generic.cc",
        "src/core/lib/iomgr/timer_heap.cc",
        "src/core/lib/iomgr/timer_manager.cc",
    ],
    hdrs = [
        "src/core/lib/iomgr/timer.h",
        "src/core/lib/iomgr/timer_generic.h",
        "src/core/lib/iomgr/timer_heap.h",
        "src/core/lib/iomgr/timer_manager.h",
    ] + [
        # TODO(hork): deduplicate
        "src/core/lib/iomgr/iomgr.h",
    ],
    external_deps = [
        "absl/strings",
    ],
    tags = ["nofixdeps"],
    visibility = ["@grpc:iomgr_timer"],
    deps = [
        "closure",
        "event_engine_base_hdrs",
        "exec_ctx",
        "gpr",
        "gpr_manual_constructor",
        "gpr_platform",
        "gpr_spinlock",
        "grpc_trace",
        "iomgr_port",
        "time",
        "time_averaged_stats",
        "useful",
    ],
)

grpc_cc_library(
    name = "iomgr_fwd",
    hdrs = [
        "src/core/lib/iomgr/iomgr_fwd.h",
    ],
    deps = ["gpr_platform"],
)

grpc_cc_library(
    name = "grpc_sockaddr",
    srcs = [
        "src/core/lib/iomgr/sockaddr_utils_posix.cc",
        "src/core/lib/iomgr/socket_utils_windows.cc",
    ],
    hdrs = [
        "src/core/lib/iomgr/sockaddr.h",
        "src/core/lib/iomgr/sockaddr_posix.h",
        "src/core/lib/iomgr/sockaddr_windows.h",
        "src/core/lib/iomgr/socket_utils.h",
    ],
    deps = [
        "gpr",
        "iomgr_port",
    ],
)

grpc_cc_library(
    name = "avl",
    hdrs = [
        "src/core/lib/avl/avl.h",
    ],
    deps = [
        "gpr_platform",
        "useful",
    ],
)

grpc_cc_library(
    name = "event_engine_base_hdrs",
    hdrs = GRPC_PUBLIC_EVENT_ENGINE_HDRS + GRPC_PUBLIC_HDRS,
    external_deps = [
        "absl/status",
        "absl/status:statusor",
        "absl/time",
        "absl/types:optional",
        "absl/functional:any_invocable",
    ],
    tags = ["nofixdeps"],
    deps = [
        "gpr",
    ],
)

grpc_cc_library(
    name = "time_averaged_stats",
    srcs = ["src/core/lib/gprpp/time_averaged_stats.cc"],
    hdrs = [
        "src/core/lib/gprpp/time_averaged_stats.h",
    ],
    deps = ["gpr"],
)

grpc_cc_library(
    name = "forkable",
    srcs = [
        "src/core/lib/event_engine/forkable.cc",
    ],
    hdrs = [
        "src/core/lib/event_engine/forkable.h",
    ],
    external_deps = ["absl/container:flat_hash_set"],
    deps = [
        "gpr",
        "gpr_platform",
        "no_destruct",
    ],
)

grpc_cc_library(
    name = "event_engine_poller",
    hdrs = [
        "src/core/lib/event_engine/poller.h",
    ],
    external_deps = ["absl/functional:function_ref"],
    deps = [
        "event_engine_base_hdrs",
        "gpr_platform",
    ],
)

grpc_cc_library(
    name = "event_engine_executor",
    hdrs = [
        "src/core/lib/event_engine/executor/executor.h",
    ],
    external_deps = ["absl/functional:any_invocable"],
    deps = [
        "event_engine_base_hdrs",
        "gpr_platform",
    ],
)

grpc_cc_library(
    name = "event_engine_time_util",
    srcs = ["src/core/lib/event_engine/time_util.cc"],
    hdrs = ["src/core/lib/event_engine/time_util.h"],
    deps = [
        "event_engine_base_hdrs",
        "gpr_platform",
    ],
)

grpc_cc_library(
    name = "event_engine_work_queue",
    srcs = [
        "src/core/lib/event_engine/work_queue.cc",
    ],
    hdrs = [
        "src/core/lib/event_engine/work_queue.h",
    ],
    external_deps = [
        "absl/base:core_headers",
        "absl/functional:any_invocable",
        "absl/types:optional",
    ],
    deps = [
        "common_event_engine_closures",
        "event_engine_base_hdrs",
        "gpr",
        "time",
    ],
)

grpc_cc_library(
    name = "event_engine_threaded_executor",
    srcs = [
        "src/core/lib/event_engine/executor/threaded_executor.cc",
    ],
    hdrs = [
        "src/core/lib/event_engine/executor/threaded_executor.h",
    ],
    external_deps = ["absl/functional:any_invocable"],
    deps = [
        "event_engine_base_hdrs",
        "event_engine_executor",
        "event_engine_thread_pool",
        "gpr_platform",
    ],
)

grpc_cc_library(
    name = "common_event_engine_closures",
    hdrs = ["src/core/lib/event_engine/common_closures.h"],
    external_deps = ["absl/functional:any_invocable"],
    deps = [
        "event_engine_base_hdrs",
        "gpr_platform",
    ],
)

grpc_cc_library(
    name = "posix_event_engine_timer",
    srcs = [
        "src/core/lib/event_engine/posix_engine/timer.cc",
        "src/core/lib/event_engine/posix_engine/timer_heap.cc",
    ],
    hdrs = [
        "src/core/lib/event_engine/posix_engine/timer.h",
        "src/core/lib/event_engine/posix_engine/timer_heap.h",
    ],
    external_deps = [
        "absl/base:core_headers",
        "absl/types:optional",
    ],
    deps = [
        "event_engine_base_hdrs",
        "gpr",
        "time",
        "time_averaged_stats",
        "useful",
    ],
)

grpc_cc_library(
    name = "event_engine_thread_pool",
    srcs = ["src/core/lib/event_engine/thread_pool.cc"],
    hdrs = [
        "src/core/lib/event_engine/thread_pool.h",
    ],
    external_deps = [
        "absl/base:core_headers",
        "absl/functional:any_invocable",
        "absl/time",
    ],
    deps = [
        "forkable",
        "gpr",
    ],
)

grpc_cc_library(
    name = "posix_event_engine_timer_manager",
    srcs = ["src/core/lib/event_engine/posix_engine/timer_manager.cc"],
    hdrs = [
        "src/core/lib/event_engine/posix_engine/timer_manager.h",
    ],
    external_deps = [
        "absl/base:core_headers",
        "absl/time",
        "absl/types:optional",
    ],
    deps = [
        "event_engine_base_hdrs",
        "forkable",
        "gpr",
        "grpc_trace",
        "posix_event_engine_timer",
        "time",
    ],
)

grpc_cc_library(
    name = "posix_event_engine_event_poller",
    srcs = [],
    hdrs = [
        "src/core/lib/event_engine/posix_engine/event_poller.h",
    ],
    external_deps = [
        "absl/functional:any_invocable",
        "absl/status",
        "absl/strings",
    ],
    deps = [
        "event_engine_base_hdrs",
        "event_engine_poller",
        "gpr_platform",
        "posix_event_engine_closure",
    ],
)

grpc_cc_library(
    name = "posix_event_engine_closure",
    srcs = [],
    hdrs = [
        "src/core/lib/event_engine/posix_engine/posix_engine_closure.h",
    ],
    external_deps = [
        "absl/functional:any_invocable",
        "absl/status",
    ],
    deps = [
        "event_engine_base_hdrs",
        "gpr_platform",
    ],
)

grpc_cc_library(
    name = "posix_event_engine_lockfree_event",
    srcs = [
        "src/core/lib/event_engine/posix_engine/lockfree_event.cc",
    ],
    hdrs = [
        "src/core/lib/event_engine/posix_engine/lockfree_event.h",
    ],
    external_deps = ["absl/status"],
    deps = [
        "gpr",
        "gpr_atm",
        "posix_event_engine_closure",
        "posix_event_engine_event_poller",
        "status_helper",
    ],
)

grpc_cc_library(
    name = "posix_event_engine_wakeup_fd_posix",
    hdrs = [
        "src/core/lib/event_engine/posix_engine/wakeup_fd_posix.h",
    ],
    external_deps = ["absl/status"],
    deps = ["gpr_platform"],
)

grpc_cc_library(
    name = "posix_event_engine_wakeup_fd_posix_pipe",
    srcs = [
        "src/core/lib/event_engine/posix_engine/wakeup_fd_pipe.cc",
    ],
    hdrs = [
        "src/core/lib/event_engine/posix_engine/wakeup_fd_pipe.h",
    ],
    external_deps = [
        "absl/status",
        "absl/status:statusor",
        "absl/strings",
    ],
    deps = [
        "gpr",
        "iomgr_port",
        "posix_event_engine_wakeup_fd_posix",
        "strerror",
    ],
)

grpc_cc_library(
    name = "posix_event_engine_wakeup_fd_posix_eventfd",
    srcs = [
        "src/core/lib/event_engine/posix_engine/wakeup_fd_eventfd.cc",
    ],
    hdrs = [
        "src/core/lib/event_engine/posix_engine/wakeup_fd_eventfd.h",
    ],
    external_deps = [
        "absl/status",
        "absl/status:statusor",
        "absl/strings",
    ],
    deps = [
        "gpr",
        "iomgr_port",
        "posix_event_engine_wakeup_fd_posix",
        "strerror",
    ],
)

grpc_cc_library(
    name = "posix_event_engine_wakeup_fd_posix_default",
    srcs = [
        "src/core/lib/event_engine/posix_engine/wakeup_fd_posix_default.cc",
    ],
    hdrs = [
        "src/core/lib/event_engine/posix_engine/wakeup_fd_posix_default.h",
    ],
    external_deps = [
        "absl/status",
        "absl/status:statusor",
    ],
    deps = [
        "gpr_platform",
        "iomgr_port",
        "posix_event_engine_wakeup_fd_posix",
        "posix_event_engine_wakeup_fd_posix_eventfd",
        "posix_event_engine_wakeup_fd_posix_pipe",
    ],
)

grpc_cc_library(
    name = "posix_event_engine_poller_posix_epoll1",
    srcs = [
        "src/core/lib/event_engine/posix_engine/ev_epoll1_linux.cc",
    ],
    hdrs = [
        "src/core/lib/event_engine/posix_engine/ev_epoll1_linux.h",
    ],
    external_deps = [
        "absl/base:core_headers",
        "absl/container:inlined_vector",
        "absl/functional:function_ref",
        "absl/status",
        "absl/status:statusor",
        "absl/strings",
        "absl/synchronization",
    ],
    deps = [
        "event_engine_base_hdrs",
        "event_engine_poller",
        "event_engine_time_util",
        "gpr",
        "iomgr_port",
        "posix_event_engine_closure",
        "posix_event_engine_event_poller",
        "posix_event_engine_lockfree_event",
        "posix_event_engine_wakeup_fd_posix",
        "posix_event_engine_wakeup_fd_posix_default",
        "strerror",
    ],
)

grpc_cc_library(
    name = "posix_event_engine_poller_posix_poll",
    srcs = [
        "src/core/lib/event_engine/posix_engine/ev_poll_posix.cc",
    ],
    hdrs = [
        "src/core/lib/event_engine/posix_engine/ev_poll_posix.h",
    ],
    external_deps = [
        "absl/base:core_headers",
        "absl/container:inlined_vector",
        "absl/functional:any_invocable",
        "absl/functional:function_ref",
        "absl/status",
        "absl/status:statusor",
        "absl/strings",
        "absl/synchronization",
    ],
    deps = [
        "common_event_engine_closures",
        "event_engine_base_hdrs",
        "event_engine_poller",
        "event_engine_time_util",
        "gpr",
        "iomgr_port",
        "posix_event_engine_closure",
        "posix_event_engine_event_poller",
        "posix_event_engine_wakeup_fd_posix",
        "posix_event_engine_wakeup_fd_posix_default",
        "strerror",
        "time",
    ],
)

grpc_cc_library(
    name = "posix_event_engine_poller_posix_default",
    srcs = [
        "src/core/lib/event_engine/posix_engine/event_poller_posix_default.cc",
    ],
    hdrs = [
        "src/core/lib/event_engine/posix_engine/event_poller_posix_default.h",
    ],
    external_deps = ["absl/strings"],
    deps = [
        "gpr",
        "posix_event_engine_event_poller",
        "posix_event_engine_poller_posix_epoll1",
        "posix_event_engine_poller_posix_poll",
    ],
)

grpc_cc_library(
    name = "posix_event_engine_internal_errqueue",
    srcs = [
        "src/core/lib/event_engine/posix_engine/internal_errqueue.cc",
    ],
    hdrs = [
        "src/core/lib/event_engine/posix_engine/internal_errqueue.h",
    ],
    deps = [
        "gpr",
        "iomgr_port",
        "strerror",
    ],
)

grpc_cc_library(
    name = "posix_event_engine_traced_buffer_list",
    srcs = [
        "src/core/lib/event_engine/posix_engine/traced_buffer_list.cc",
    ],
    hdrs = [
        "src/core/lib/event_engine/posix_engine/traced_buffer_list.h",
    ],
    external_deps = [
        "absl/functional:any_invocable",
        "absl/status",
        "absl/types:optional",
    ],
    deps = [
        "gpr",
        "iomgr_port",
        "posix_event_engine_internal_errqueue",
    ],
)

grpc_cc_library(
    name = "posix_event_engine_endpoint",
    srcs = [
        "src/core/lib/event_engine/posix_engine/posix_endpoint.cc",
    ],
    hdrs = [
        "src/core/lib/event_engine/posix_engine/posix_endpoint.h",
    ],
    external_deps = [
        "absl/base:core_headers",
        "absl/container:flat_hash_map",
        "absl/functional:any_invocable",
        "absl/hash",
<<<<<<< HEAD
        "absl/memory",
=======
>>>>>>> 6e15936d
        "absl/meta:type_traits",
        "absl/status",
        "absl/status:statusor",
        "absl/strings",
        "absl/types:optional",
    ],
    deps = [
        "event_engine_base_hdrs",
        "experiments",
        "gpr",
        "iomgr_port",
<<<<<<< HEAD
=======
        "load_file",
>>>>>>> 6e15936d
        "memory_quota",
        "posix_event_engine_closure",
        "posix_event_engine_event_poller",
        "posix_event_engine_internal_errqueue",
        "posix_event_engine_tcp_socket_utils",
        "posix_event_engine_traced_buffer_list",
        "ref_counted",
        "ref_counted_ptr",
        "resource_quota",
<<<<<<< HEAD
=======
        "slice",
>>>>>>> 6e15936d
        "time",
        "useful",
    ],
)

grpc_cc_library(
    name = "event_engine_utils",
    srcs = ["src/core/lib/event_engine/utils.cc"],
    hdrs = ["src/core/lib/event_engine/utils.h"],
    external_deps = ["absl/strings"],
    deps = [
        "event_engine_base_hdrs",
        "gpr_platform",
        "time",
    ],
)

grpc_cc_library(
    name = "event_engine_socket_notifier",
    hdrs = ["src/core/lib/event_engine/socket_notifier.h"],
    external_deps = ["absl/status"],
    deps = [
        "event_engine_base_hdrs",
        "gpr_platform",
    ],
)

grpc_cc_library(
    name = "posix_event_engine_tcp_socket_utils",
    srcs = [
        "src/core/lib/event_engine/posix_engine/tcp_socket_utils.cc",
    ],
    hdrs = [
        "src/core/lib/event_engine/posix_engine/tcp_socket_utils.h",
    ],
    external_deps = [
        "absl/cleanup",
        "absl/status",
        "absl/status:statusor",
        "absl/strings",
        "absl/strings:str_format",
        "absl/types:optional",
    ],
    deps = [
        "event_engine_base_hdrs",
        "gpr",
        "grpc_public_hdrs",
        "iomgr_port",
        "ref_counted_ptr",
        "resource_quota",
        "socket_mutator",
        "status_helper",
        "strerror",
        "useful",
    ],
)

grpc_cc_library(
    name = "posix_event_engine",
    srcs = ["src/core/lib/event_engine/posix_engine/posix_engine.cc"],
    hdrs = ["src/core/lib/event_engine/posix_engine/posix_engine.h"],
    external_deps = [
        "absl/base:core_headers",
        "absl/cleanup",
        "absl/container:flat_hash_map",
        "absl/container:flat_hash_set",
        "absl/functional:any_invocable",
        "absl/status",
        "absl/status:statusor",
        "absl/strings",
    ],
    deps = [
        "event_engine_base_hdrs",
        "event_engine_common",
        "event_engine_threaded_executor",
        "event_engine_trace",
        "event_engine_utils",
        "gpr",
        "grpc_trace",
        "iomgr_port",
        "posix_event_engine_closure",
        "posix_event_engine_endpoint",
        "posix_event_engine_event_poller",
        "posix_event_engine_poller_posix_default",
        "posix_event_engine_tcp_socket_utils",
        "posix_event_engine_timer",
        "posix_event_engine_timer_manager",
    ],
)

grpc_cc_library(
    name = "windows_event_engine",
    srcs = ["src/core/lib/event_engine/windows/windows_engine.cc"],
    hdrs = ["src/core/lib/event_engine/windows/windows_engine.h"],
    external_deps = [
        "absl/status",
        "absl/status:statusor",
        "absl/strings",
    ],
    deps = [
        "event_engine_base_hdrs",
        "event_engine_common",
        "event_engine_threaded_executor",
        "event_engine_trace",
        "event_engine_utils",
        "gpr",
        "posix_event_engine_timer_manager",
        "time",
        "windows_iocp",
    ],
)

grpc_cc_library(
    name = "windows_iocp",
    srcs = [
        "src/core/lib/event_engine/windows/iocp.cc",
        "src/core/lib/event_engine/windows/win_socket.cc",
    ],
    hdrs = [
        "src/core/lib/event_engine/windows/iocp.h",
        "src/core/lib/event_engine/windows/win_socket.h",
    ],
    external_deps = [
        "absl/base:core_headers",
        "absl/functional:any_invocable",
        "absl/status",
        "absl/strings:str_format",
    ],
    deps = [
        "error",
        "event_engine_base_hdrs",
        "event_engine_executor",
        "event_engine_poller",
        "event_engine_socket_notifier",
        "event_engine_time_util",
        "event_engine_trace",
        "gpr",
        "gpr_platform",
    ],
)

grpc_cc_library(
    name = "event_engine_common",
    srcs = [
        "src/core/lib/event_engine/resolved_address.cc",
        "src/core/lib/event_engine/slice.cc",
        "src/core/lib/event_engine/slice_buffer.cc",
    ],
    hdrs = [
        "include/grpc/event_engine/slice.h",
        "include/grpc/event_engine/slice_buffer.h",
        "src/core/lib/event_engine/handle_containers.h",
    ],
    external_deps = [
        "absl/container:flat_hash_set",
        "absl/hash",
        "absl/strings",
        "absl/utility",
    ],
    deps = [
        "event_engine_base_hdrs",
        "gpr",
        "gpr_platform",
        "slice",
        "slice_buffer",
        "slice_refcount",
    ],
)

grpc_cc_library(
    name = "event_engine_trace",
    srcs = [
        "src/core/lib/event_engine/trace.cc",
    ],
    hdrs = [
        "src/core/lib/event_engine/trace.h",
    ],
    deps = [
        "gpr",
        "gpr_platform",
        "grpc_trace",
    ],
)

# NOTE: this target gets replaced inside Google's build system to be one that
# integrates with other internal systems better. Please do not rename or fold
# this into other targets.
grpc_cc_library(
    name = "default_event_engine_factory",
    srcs = ["src/core/lib/event_engine/default_event_engine_factory.cc"],
    hdrs = ["src/core/lib/event_engine/default_event_engine_factory.h"],
    external_deps = ["absl/memory"],
    select_deps = [{
        "//:windows": ["windows_event_engine"],
        "//:windows_msvc": ["windows_event_engine"],
        "//:windows_other": ["windows_event_engine"],
        "//conditions:default": ["posix_event_engine"],
    }],
    deps = [
        "event_engine_base_hdrs",
        "gpr_platform",
    ],
)

grpc_cc_library(
    name = "default_event_engine",
    srcs = [
        "src/core/lib/event_engine/default_event_engine.cc",
    ],
    hdrs = [
        "src/core/lib/event_engine/default_event_engine.h",
    ],
    external_deps = ["absl/functional:any_invocable"],
    deps = [
        "context",
        "default_event_engine_factory",
        "event_engine_base_hdrs",
        "event_engine_trace",
        "gpr",
        "grpc_trace",
        "no_destruct",
    ],
)

grpc_cc_library(
    name = "uri_parser",
    srcs = [
        "src/core/lib/uri/uri_parser.cc",
    ],
    hdrs = [
        "src/core/lib/uri/uri_parser.h",
    ],
    external_deps = [
        "absl/status",
        "absl/status:statusor",
        "absl/strings",
        "absl/strings:str_format",
    ],
    visibility = ["@grpc:alt_grpc_base_legacy"],
    deps = ["gpr"],
)

grpc_cc_library(
    name = "channel_args_preconditioning",
    srcs = [
        "src/core/lib/channel/channel_args_preconditioning.cc",
    ],
    hdrs = [
        "src/core/lib/channel/channel_args_preconditioning.h",
    ],
    deps = [
        "channel_args",
        "gpr_platform",
        "grpc_public_hdrs",
    ],
)

grpc_cc_library(
    name = "pid_controller",
    srcs = [
        "src/core/lib/transport/pid_controller.cc",
    ],
    hdrs = [
        "src/core/lib/transport/pid_controller.h",
    ],
    deps = [
        "gpr_platform",
        "useful",
    ],
)

grpc_cc_library(
    name = "bdp_estimator",
    srcs = [
        "src/core/lib/transport/bdp_estimator.cc",
    ],
    hdrs = ["src/core/lib/transport/bdp_estimator.h"],
    deps = [
        "gpr",
        "grpc_trace",
        "time",
    ],
)

grpc_cc_library(
    name = "percent_encoding",
    srcs = [
        "src/core/lib/slice/percent_encoding.cc",
    ],
    hdrs = [
        "src/core/lib/slice/percent_encoding.h",
    ],
    deps = [
        "bitset",
        "gpr",
        "slice",
    ],
)

grpc_cc_library(
    name = "socket_mutator",
    srcs = [
        "src/core/lib/iomgr/socket_mutator.cc",
    ],
    hdrs = [
        "src/core/lib/iomgr/socket_mutator.h",
    ],
    deps = [
        "channel_args",
        "gpr",
        "grpc_public_hdrs",
        "useful",
    ],
)

grpc_cc_library(
    name = "backoff",
    srcs = [
        "src/core/lib/backoff/backoff.cc",
    ],
    hdrs = [
        "src/core/lib/backoff/backoff.h",
    ],
    external_deps = ["absl/random"],
    language = "c++",
    visibility = ["@grpc:alt_grpc_base_legacy"],
    deps = [
        "gpr_platform",
        "time",
    ],
)

grpc_cc_library(
    name = "pollset_set",
    srcs = [
        "src/core/lib/iomgr/pollset_set.cc",
    ],
    hdrs = [
        "src/core/lib/iomgr/pollset_set.h",
    ],
    deps = [
        "gpr",
        "iomgr_fwd",
    ],
)

grpc_cc_library(
    name = "per_cpu",
    hdrs = [
        "src/core/lib/gprpp/per_cpu.h",
    ],
    deps = [
        "exec_ctx",
        "gpr",
    ],
)

grpc_cc_library(
    name = "event_log",
    srcs = [
        "src/core/lib/debug/event_log.cc",
    ],
    hdrs = [
        "src/core/lib/debug/event_log.h",
    ],
    external_deps = [
        "absl/base:core_headers",
        "absl/strings",
        "absl/types:span",
    ],
    deps = [
        "gpr",
        "gpr_public_hdrs",
        "per_cpu",
    ],
)

grpc_cc_library(
    name = "grpc_base",
    srcs = [
        "src/core/lib/address_utils/parse_address.cc",
        "src/core/lib/channel/channel_stack.cc",
        "src/core/lib/channel/channel_stack_builder_impl.cc",
        "src/core/lib/channel/channel_trace.cc",
        "src/core/lib/channel/channelz.cc",
        "src/core/lib/channel/channelz_registry.cc",
        "src/core/lib/channel/connected_channel.cc",
        "src/core/lib/channel/promise_based_filter.cc",
        "src/core/lib/channel/status_util.cc",
        "src/core/lib/compression/compression.cc",
        "src/core/lib/compression/compression_internal.cc",
        "src/core/lib/compression/message_compress.cc",
        "src/core/lib/debug/stats.cc",
        "src/core/lib/debug/stats_data.cc",
        "src/core/lib/event_engine/channel_args_endpoint_config.cc",
        "src/core/lib/iomgr/buffer_list.cc",
        "src/core/lib/iomgr/call_combiner.cc",
        "src/core/lib/iomgr/cfstream_handle.cc",
        "src/core/lib/iomgr/dualstack_socket_posix.cc",
        "src/core/lib/iomgr/endpoint.cc",
        "src/core/lib/iomgr/endpoint_cfstream.cc",
        "src/core/lib/iomgr/endpoint_pair_posix.cc",
        "src/core/lib/iomgr/endpoint_pair_windows.cc",
        "src/core/lib/iomgr/error_cfstream.cc",
        "src/core/lib/iomgr/ev_apple.cc",
        "src/core/lib/iomgr/ev_epoll1_linux.cc",
        "src/core/lib/iomgr/ev_poll_posix.cc",
        "src/core/lib/iomgr/ev_posix.cc",
        "src/core/lib/iomgr/ev_windows.cc",
        "src/core/lib/iomgr/fork_posix.cc",
        "src/core/lib/iomgr/fork_windows.cc",
        "src/core/lib/iomgr/gethostname_fallback.cc",
        "src/core/lib/iomgr/gethostname_host_name_max.cc",
        "src/core/lib/iomgr/gethostname_sysconf.cc",
        "src/core/lib/iomgr/grpc_if_nametoindex_posix.cc",
        "src/core/lib/iomgr/grpc_if_nametoindex_unsupported.cc",
        "src/core/lib/iomgr/internal_errqueue.cc",
        "src/core/lib/iomgr/iocp_windows.cc",
        "src/core/lib/iomgr/iomgr.cc",
        "src/core/lib/iomgr/iomgr_posix.cc",
        "src/core/lib/iomgr/iomgr_posix_cfstream.cc",
        "src/core/lib/iomgr/iomgr_windows.cc",
        "src/core/lib/iomgr/load_file.cc",
        "src/core/lib/iomgr/lockfree_event.cc",
        "src/core/lib/iomgr/polling_entity.cc",
        "src/core/lib/iomgr/pollset.cc",
        "src/core/lib/iomgr/pollset_set_windows.cc",
        "src/core/lib/iomgr/pollset_windows.cc",
        "src/core/lib/iomgr/resolve_address.cc",
        "src/core/lib/iomgr/resolve_address_posix.cc",
        "src/core/lib/iomgr/resolve_address_windows.cc",
        "src/core/lib/iomgr/socket_factory_posix.cc",
        "src/core/lib/iomgr/socket_mutator.cc",
        "src/core/lib/iomgr/socket_utils_common_posix.cc",
        "src/core/lib/iomgr/socket_utils_linux.cc",
        "src/core/lib/iomgr/socket_utils_posix.cc",
        "src/core/lib/iomgr/socket_windows.cc",
        "src/core/lib/iomgr/tcp_client.cc",
        "src/core/lib/iomgr/tcp_client_cfstream.cc",
        "src/core/lib/iomgr/tcp_client_posix.cc",
        "src/core/lib/iomgr/tcp_client_windows.cc",
        "src/core/lib/iomgr/tcp_posix.cc",
        "src/core/lib/iomgr/tcp_server.cc",
        "src/core/lib/iomgr/tcp_server_posix.cc",
        "src/core/lib/iomgr/tcp_server_utils_posix_common.cc",
        "src/core/lib/iomgr/tcp_server_utils_posix_ifaddrs.cc",
        "src/core/lib/iomgr/tcp_server_utils_posix_noifaddrs.cc",
        "src/core/lib/iomgr/tcp_server_windows.cc",
        "src/core/lib/iomgr/tcp_windows.cc",
        "src/core/lib/iomgr/unix_sockets_posix.cc",
        "src/core/lib/iomgr/unix_sockets_posix_noop.cc",
        "src/core/lib/iomgr/wakeup_fd_eventfd.cc",
        "src/core/lib/iomgr/wakeup_fd_nospecial.cc",
        "src/core/lib/iomgr/wakeup_fd_pipe.cc",
        "src/core/lib/iomgr/wakeup_fd_posix.cc",
        "src/core/lib/resource_quota/api.cc",
        "src/core/lib/slice/b64.cc",
        "src/core/lib/surface/api_trace.cc",
        "src/core/lib/surface/builtins.cc",
        "src/core/lib/surface/byte_buffer.cc",
        "src/core/lib/surface/byte_buffer_reader.cc",
        "src/core/lib/surface/call.cc",
        "src/core/lib/surface/call_details.cc",
        "src/core/lib/surface/call_log_batch.cc",
        "src/core/lib/surface/call_trace.cc",
        "src/core/lib/surface/channel.cc",
        "src/core/lib/surface/channel_ping.cc",
        "src/core/lib/surface/completion_queue.cc",
        "src/core/lib/surface/completion_queue_factory.cc",
        "src/core/lib/surface/event_string.cc",
        "src/core/lib/surface/lame_client.cc",
        "src/core/lib/surface/metadata_array.cc",
        "src/core/lib/surface/server.cc",
        "src/core/lib/surface/validate_metadata.cc",
        "src/core/lib/surface/version.cc",
        "src/core/lib/transport/call_fragments.cc",
        "src/core/lib/transport/connectivity_state.cc",
        "src/core/lib/transport/error_utils.cc",
        "src/core/lib/transport/metadata_batch.cc",
        "src/core/lib/transport/parsed_metadata.cc",
        "src/core/lib/transport/status_conversion.cc",
        "src/core/lib/transport/timeout_encoding.cc",
        "src/core/lib/transport/transport.cc",
        "src/core/lib/transport/transport_op_string.cc",
    ],
    hdrs = [
        "src/core/lib/transport/error_utils.h",
        "src/core/lib/address_utils/parse_address.h",
        "src/core/lib/channel/call_finalization.h",
        "src/core/lib/channel/call_tracer.h",
        "src/core/lib/channel/channel_stack.h",
        "src/core/lib/channel/promise_based_filter.h",
        "src/core/lib/channel/channel_stack_builder_impl.h",
        "src/core/lib/channel/channel_trace.h",
        "src/core/lib/channel/channelz.h",
        "src/core/lib/channel/channelz_registry.h",
        "src/core/lib/channel/connected_channel.h",
        "src/core/lib/channel/context.h",
        "src/core/lib/channel/status_util.h",
        "src/core/lib/compression/compression_internal.h",
        "src/core/lib/resource_quota/api.h",
        "src/core/lib/compression/message_compress.h",
        "src/core/lib/debug/stats.h",
        "src/core/lib/debug/stats_data.h",
        "src/core/lib/event_engine/channel_args_endpoint_config.h",
        "src/core/lib/iomgr/block_annotate.h",
        "src/core/lib/iomgr/buffer_list.h",
        "src/core/lib/iomgr/call_combiner.h",
        "src/core/lib/iomgr/cfstream_handle.h",
        "src/core/lib/iomgr/dynamic_annotations.h",
        "src/core/lib/iomgr/endpoint.h",
        "src/core/lib/iomgr/endpoint_cfstream.h",
        "src/core/lib/iomgr/endpoint_pair.h",
        "src/core/lib/iomgr/error_cfstream.h",
        "src/core/lib/iomgr/ev_apple.h",
        "src/core/lib/iomgr/ev_epoll1_linux.h",
        "src/core/lib/iomgr/ev_poll_posix.h",
        "src/core/lib/iomgr/ev_posix.h",
        "src/core/lib/iomgr/gethostname.h",
        "src/core/lib/iomgr/grpc_if_nametoindex.h",
        "src/core/lib/iomgr/internal_errqueue.h",
        "src/core/lib/iomgr/iocp_windows.h",
        "src/core/lib/iomgr/iomgr.h",
        "src/core/lib/iomgr/load_file.h",
        "src/core/lib/iomgr/lockfree_event.h",
        "src/core/lib/iomgr/nameser.h",
        "src/core/lib/iomgr/polling_entity.h",
        "src/core/lib/iomgr/pollset.h",
        "src/core/lib/iomgr/pollset_set_windows.h",
        "src/core/lib/iomgr/pollset_windows.h",
        "src/core/lib/iomgr/python_util.h",
        "src/core/lib/iomgr/resolve_address.h",
        "src/core/lib/iomgr/resolve_address_impl.h",
        "src/core/lib/iomgr/resolve_address_posix.h",
        "src/core/lib/iomgr/resolve_address_windows.h",
        "src/core/lib/iomgr/sockaddr.h",
        "src/core/lib/iomgr/sockaddr_posix.h",
        "src/core/lib/iomgr/sockaddr_windows.h",
        "src/core/lib/iomgr/socket_factory_posix.h",
        "src/core/lib/iomgr/socket_mutator.h",
        "src/core/lib/iomgr/socket_utils_posix.h",
        "src/core/lib/iomgr/socket_windows.h",
        "src/core/lib/iomgr/tcp_client.h",
        "src/core/lib/iomgr/tcp_client_posix.h",
        "src/core/lib/iomgr/tcp_posix.h",
        "src/core/lib/iomgr/tcp_server.h",
        "src/core/lib/iomgr/tcp_server_utils_posix.h",
        "src/core/lib/iomgr/tcp_windows.h",
        "src/core/lib/iomgr/unix_sockets_posix.h",
        "src/core/lib/iomgr/wakeup_fd_pipe.h",
        "src/core/lib/iomgr/wakeup_fd_posix.h",
        "src/core/lib/slice/b64.h",
        "src/core/lib/surface/api_trace.h",
        "src/core/lib/surface/builtins.h",
        "src/core/lib/surface/call.h",
        "src/core/lib/surface/call_test_only.h",
        "src/core/lib/surface/call_trace.h",
        "src/core/lib/surface/channel.h",
        "src/core/lib/surface/completion_queue.h",
        "src/core/lib/surface/completion_queue_factory.h",
        "src/core/lib/surface/event_string.h",
        "src/core/lib/surface/init.h",
        "src/core/lib/surface/lame_client.h",
        "src/core/lib/surface/server.h",
        "src/core/lib/surface/validate_metadata.h",
        "src/core/lib/transport/connectivity_state.h",
        "src/core/lib/transport/metadata_batch.h",
        "src/core/lib/transport/call_fragments.h",
        "src/core/lib/transport/parsed_metadata.h",
        "src/core/lib/transport/status_conversion.h",
        "src/core/lib/transport/timeout_encoding.h",
        "src/core/lib/transport/transport.h",
        "src/core/lib/transport/transport_impl.h",
    ] +
    # TODO(ctiller): remove these
    # These headers used to be vended by this target, but they have been split
    # out into separate targets now. In order to transition downstream code, we
    # re-export these headers from here for now, and when LSC's have completed
    # to clean this up, we'll remove these.
    [
        "src/core/lib/iomgr/closure.h",
        "src/core/lib/iomgr/error.h",
        "src/core/lib/slice/slice_internal.h",
        "src/core/lib/slice/slice_string_helpers.h",
        "src/core/lib/iomgr/exec_ctx.h",
        "src/core/lib/iomgr/executor.h",
        "src/core/lib/iomgr/combiner.h",
        "src/core/lib/iomgr/iomgr_internal.h",
        "src/core/lib/channel/channel_args.h",
        "src/core/lib/channel/channel_stack_builder.h",
    ],
    external_deps = [
        "absl/base:core_headers",
        "absl/cleanup",
        "absl/container:flat_hash_map",
        "absl/container:inlined_vector",
        "absl/functional:any_invocable",
        "absl/functional:function_ref",
        "absl/meta:type_traits",
        "absl/status",
        "absl/status:statusor",
        "absl/strings",
        "absl/strings:str_format",
        "absl/time",
        "absl/types:optional",
        "absl/types:variant",
        "absl/utility",
        "madler_zlib",
    ],
    language = "c++",
    public_hdrs = GRPC_PUBLIC_HDRS + GRPC_PUBLIC_EVENT_ENGINE_HDRS,
    visibility = ["@grpc:alt_grpc_base_legacy"],
    deps = [
        "activity",
        "arena",
        "arena_promise",
        "atomic_utils",
        "avl",
        "bitset",
        "channel_args",
        "channel_args_preconditioning",
        "channel_fwd",
        "channel_init",
        "channel_stack_builder",
        "channel_stack_type",
        "chunked_vector",
        "closure",
        "config",
        "context",
        "cpp_impl_of",
        "debug_location",
        "default_event_engine",
        "dual_ref_counted",
        "error",
        "event_log",
        "exec_ctx",
        "experiments",
        "gpr",
        "gpr_atm",
        "gpr_manual_constructor",
        "gpr_murmur_hash",
        "gpr_spinlock",
        "grpc_public_hdrs",
        "grpc_sockaddr",
        "grpc_trace",
        "http2_errors",
        "init_internally",
        "iomgr_fwd",
        "iomgr_port",
        "iomgr_timer",
        "json",
        "latch",
        "match",
        "memory_quota",
        "no_destruct",
        "notification",
        "orphanable",
        "packed_table",
        "pipe",
        "poll",
        "pollset_set",
        "promise",
        "ref_counted",
        "ref_counted_ptr",
        "resolved_address",
        "resource_quota",
        "resource_quota_trace",
        "slice",
        "slice_buffer",
        "slice_refcount",
        "sockaddr_utils",
        "status_helper",
        "strerror",
        "thread_quota",
        "time",
        "transport_fwd",
        "uri_parser",
        "useful",
        "work_serializer",
    ],
)

grpc_cc_library(
    name = "load_file",
    srcs = [
        "src/core/lib/gprpp/load_file.cc",
    ],
    hdrs = [
        "src/core/lib/gprpp/load_file.h",
    ],
    external_deps = [
        "absl/cleanup",
        "absl/status",
        "absl/status:statusor",
        "absl/strings",
    ],
    language = "c++",
    deps = [
        "gpr",
        "slice",
    ],
)

grpc_cc_library(
    name = "http2_errors",
    hdrs = [
        "src/core/lib/transport/http2_errors.h",
    ],
)

grpc_cc_library(
    name = "channel_stack_type",
    srcs = [
        "src/core/lib/surface/channel_stack_type.cc",
    ],
    hdrs = [
        "src/core/lib/surface/channel_stack_type.h",
    ],
    language = "c++",
    deps = ["gpr_platform"],
)

grpc_cc_library(
    name = "channel_init",
    srcs = [
        "src/core/lib/surface/channel_init.cc",
    ],
    hdrs = [
        "src/core/lib/surface/channel_init.h",
    ],
    language = "c++",
    deps = [
        "channel_stack_builder",
        "channel_stack_type",
        "gpr_platform",
    ],
)

grpc_cc_library(
    name = "single_set_ptr",
    hdrs = [
        "src/core/lib/gprpp/single_set_ptr.h",
    ],
    language = "c++",
    deps = ["gpr"],
)

grpc_cc_library(
    name = "channel_stack_builder",
    srcs = [
        "src/core/lib/channel/channel_stack_builder.cc",
    ],
    hdrs = [
        "src/core/lib/channel/channel_stack_builder.h",
    ],
    external_deps = [
        "absl/status:statusor",
        "absl/strings",
    ],
    language = "c++",
    visibility = ["@grpc:alt_grpc_base_legacy"],
    deps = [
        "channel_args",
        "channel_fwd",
        "channel_stack_type",
        "gpr",
        "ref_counted_ptr",
        "transport_fwd",
    ],
)

grpc_cc_library(
    name = "grpc_common",
    defines = select({
        "grpc_no_rls": ["GRPC_NO_RLS"],
        "//conditions:default": [],
    }),
    language = "c++",
    select_deps = [
        {
            "grpc_no_rls": [],
            "//conditions:default": ["grpc_lb_policy_rls"],
        },
    ],
    tags = ["nofixdeps"],
    deps = [
        "grpc_base",
        # standard plugins
        "census",
        "grpc_deadline_filter",
        "grpc_client_authority_filter",
        "grpc_lb_policy_grpclb",
        "grpc_lb_policy_outlier_detection",
        "grpc_lb_policy_pick_first",
        "grpc_lb_policy_priority",
        "grpc_lb_policy_ring_hash",
        "grpc_lb_policy_round_robin",
        "grpc_lb_policy_weighted_target",
        "grpc_channel_idle_filter",
        "grpc_message_size_filter",
        "grpc_resolver_binder",
        "grpc_resolver_dns_ares",
        "grpc_resolver_fake",
        "grpc_resolver_dns_native",
        "grpc_resolver_sockaddr",
        "grpc_transport_chttp2_client_connector",
        "grpc_transport_chttp2_server",
        "grpc_transport_inproc",
        "grpc_fault_injection_filter",
    ],
)

grpc_cc_library(
    name = "grpc_service_config",
    hdrs = [
        "src/core/lib/service_config/service_config.h",
        "src/core/lib/service_config/service_config_call_data.h",
    ],
    external_deps = ["absl/strings"],
    language = "c++",
    deps = [
        "gpr_platform",
        "ref_counted",
        "ref_counted_ptr",
        "service_config_parser",
        "slice_refcount",
        "unique_type_name",
        "useful",
    ],
)

grpc_cc_library(
    name = "grpc_service_config_impl",
    srcs = [
        "src/core/lib/service_config/service_config_impl.cc",
    ],
    hdrs = [
        "src/core/lib/service_config/service_config_impl.h",
    ],
    external_deps = [
        "absl/status",
        "absl/status:statusor",
        "absl/strings",
    ],
    language = "c++",
    visibility = ["@grpc:client_channel"],
    deps = [
        "channel_args",
        "config",
        "gpr",
        "grpc_service_config",
        "json",
        "ref_counted_ptr",
        "service_config_parser",
        "slice",
        "slice_refcount",
    ],
)

grpc_cc_library(
    name = "service_config_parser",
    srcs = [
        "src/core/lib/service_config/service_config_parser.cc",
    ],
    hdrs = [
        "src/core/lib/service_config/service_config_parser.h",
    ],
    external_deps = [
        "absl/status",
        "absl/status:statusor",
        "absl/strings",
    ],
    language = "c++",
    deps = [
        "channel_args",
        "gpr",
        "json",
    ],
)

grpc_cc_library(
    name = "server_address",
    srcs = [
        "src/core/lib/resolver/server_address.cc",
    ],
    hdrs = [
        "src/core/lib/resolver/server_address.h",
    ],
    external_deps = [
        "absl/status",
        "absl/status:statusor",
        "absl/strings",
        "absl/strings:str_format",
    ],
    language = "c++",
    visibility = ["@grpc:client_channel"],
    deps = [
        "channel_args",
        "gpr_platform",
        "resolved_address",
        "sockaddr_utils",
        "useful",
    ],
)

grpc_cc_library(
    name = "grpc_resolver",
    srcs = [
        "src/core/lib/resolver/resolver.cc",
        "src/core/lib/resolver/resolver_registry.cc",
    ],
    hdrs = [
        "src/core/lib/resolver/resolver.h",
        "src/core/lib/resolver/resolver_factory.h",
        "src/core/lib/resolver/resolver_registry.h",
    ],
    external_deps = [
        "absl/status",
        "absl/status:statusor",
        "absl/strings",
        "absl/strings:str_format",
    ],
    language = "c++",
    visibility = ["@grpc:client_channel"],
    deps = [
        "channel_args",
        "gpr",
        "grpc_service_config",
        "grpc_trace",
        "iomgr_fwd",
        "orphanable",
        "ref_counted_ptr",
        "server_address",
        "uri_parser",
    ],
)

grpc_cc_library(
    name = "notification",
    hdrs = [
        "src/core/lib/gprpp/notification.h",
    ],
    external_deps = ["absl/time"],
    deps = ["gpr"],
)

grpc_cc_library(
    name = "channel_args",
    srcs = [
        "src/core/lib/channel/channel_args.cc",
    ],
    hdrs = [
        "src/core/lib/channel/channel_args.h",
    ],
    external_deps = [
        "absl/meta:type_traits",
        "absl/strings",
        "absl/strings:str_format",
        "absl/types:optional",
        "absl/types:variant",
    ],
    language = "c++",
    deps = [
        "avl",
        "channel_stack_type",
        "debug_location",
        "dual_ref_counted",
        "gpr",
        "grpc_public_hdrs",
        "match",
        "ref_counted",
        "ref_counted_ptr",
        "time",
        "useful",
    ],
)

grpc_cc_library(
    name = "resolved_address",
    hdrs = ["src/core/lib/iomgr/resolved_address.h"],
    language = "c++",
    deps = [
        "gpr_platform",
        "iomgr_port",
    ],
)

grpc_cc_library(
    name = "lb_policy",
    srcs = ["src/core/lib/load_balancing/lb_policy.cc"],
    hdrs = ["src/core/lib/load_balancing/lb_policy.h"],
    external_deps = [
        "absl/status",
        "absl/status:statusor",
        "absl/strings",
        "absl/types:optional",
        "absl/types:variant",
    ],
    deps = [
        "channel_args",
        "closure",
        "debug_location",
        "error",
        "exec_ctx",
        "gpr_platform",
        "grpc_backend_metric_data",
        "grpc_public_hdrs",
        "grpc_trace",
        "iomgr_fwd",
        "orphanable",
        "pollset_set",
        "ref_counted",
        "ref_counted_ptr",
        "server_address",
        "subchannel_interface",
        "work_serializer",
    ],
)

grpc_cc_library(
    name = "lb_policy_factory",
    hdrs = ["src/core/lib/load_balancing/lb_policy_factory.h"],
    external_deps = [
        "absl/status:statusor",
        "absl/strings",
    ],
    deps = [
        "gpr_platform",
        "json",
        "lb_policy",
        "orphanable",
        "ref_counted_ptr",
    ],
)

grpc_cc_library(
    name = "lb_policy_registry",
    srcs = ["src/core/lib/load_balancing/lb_policy_registry.cc"],
    hdrs = ["src/core/lib/load_balancing/lb_policy_registry.h"],
    external_deps = [
        "absl/status",
        "absl/status:statusor",
        "absl/strings",
        "absl/strings:str_format",
    ],
    deps = [
        "gpr",
        "json",
        "lb_policy",
        "lb_policy_factory",
        "orphanable",
        "ref_counted_ptr",
    ],
)

grpc_cc_library(
    name = "subchannel_interface",
    hdrs = ["src/core/lib/load_balancing/subchannel_interface.h"],
    external_deps = ["absl/status"],
    deps = [
        "channel_args",
        "gpr_platform",
        "grpc_public_hdrs",
        "iomgr_fwd",
        "ref_counted",
        "ref_counted_ptr",
    ],
)

grpc_cc_library(
    name = "proxy_mapper",
    hdrs = ["src/core/lib/handshaker/proxy_mapper.h"],
    external_deps = [
        "absl/strings",
        "absl/types:optional",
    ],
    deps = [
        "channel_args",
        "gpr_platform",
        "resolved_address",
    ],
)

grpc_cc_library(
    name = "proxy_mapper_registry",
    srcs = ["src/core/lib/handshaker/proxy_mapper_registry.cc"],
    hdrs = ["src/core/lib/handshaker/proxy_mapper_registry.h"],
    external_deps = [
        "absl/strings",
        "absl/types:optional",
    ],
    deps = [
        "channel_args",
        "gpr_platform",
        "proxy_mapper",
        "resolved_address",
    ],
)

grpc_cc_library(
    name = "grpc_client_channel",
    srcs = [
        "src/core/ext/filters/client_channel/backend_metric.cc",
        "src/core/ext/filters/client_channel/backup_poller.cc",
        "src/core/ext/filters/client_channel/channel_connectivity.cc",
        "src/core/ext/filters/client_channel/client_channel.cc",
        "src/core/ext/filters/client_channel/client_channel_channelz.cc",
        "src/core/ext/filters/client_channel/client_channel_factory.cc",
        "src/core/ext/filters/client_channel/client_channel_plugin.cc",
        "src/core/ext/filters/client_channel/config_selector.cc",
        "src/core/ext/filters/client_channel/dynamic_filters.cc",
        "src/core/ext/filters/client_channel/global_subchannel_pool.cc",
        "src/core/ext/filters/client_channel/health/health_check_client.cc",
        "src/core/ext/filters/client_channel/http_proxy.cc",
        "src/core/ext/filters/client_channel/lb_policy/child_policy_handler.cc",
        "src/core/ext/filters/client_channel/lb_policy/oob_backend_metric.cc",
        "src/core/ext/filters/client_channel/local_subchannel_pool.cc",
        "src/core/ext/filters/client_channel/resolver_result_parsing.cc",
        "src/core/ext/filters/client_channel/retry_filter.cc",
        "src/core/ext/filters/client_channel/retry_service_config.cc",
        "src/core/ext/filters/client_channel/retry_throttle.cc",
        "src/core/ext/filters/client_channel/service_config_channel_arg_filter.cc",
        "src/core/ext/filters/client_channel/subchannel.cc",
        "src/core/ext/filters/client_channel/subchannel_pool_interface.cc",
        "src/core/ext/filters/client_channel/subchannel_stream_client.cc",
    ],
    hdrs = [
        "src/core/ext/filters/client_channel/backend_metric.h",
        "src/core/ext/filters/client_channel/backup_poller.h",
        "src/core/ext/filters/client_channel/client_channel.h",
        "src/core/ext/filters/client_channel/client_channel_channelz.h",
        "src/core/ext/filters/client_channel/client_channel_factory.h",
        "src/core/ext/filters/client_channel/config_selector.h",
        "src/core/ext/filters/client_channel/connector.h",
        "src/core/ext/filters/client_channel/dynamic_filters.h",
        "src/core/ext/filters/client_channel/global_subchannel_pool.h",
        "src/core/ext/filters/client_channel/health/health_check_client.h",
        "src/core/ext/filters/client_channel/http_proxy.h",
        "src/core/ext/filters/client_channel/lb_policy/child_policy_handler.h",
        "src/core/ext/filters/client_channel/lb_policy/oob_backend_metric.h",
        "src/core/ext/filters/client_channel/local_subchannel_pool.h",
        "src/core/ext/filters/client_channel/resolver_result_parsing.h",
        "src/core/ext/filters/client_channel/retry_filter.h",
        "src/core/ext/filters/client_channel/retry_service_config.h",
        "src/core/ext/filters/client_channel/retry_throttle.h",
        "src/core/ext/filters/client_channel/subchannel.h",
        "src/core/ext/filters/client_channel/subchannel_interface_internal.h",
        "src/core/ext/filters/client_channel/subchannel_pool_interface.h",
        "src/core/ext/filters/client_channel/subchannel_stream_client.h",
    ],
    external_deps = [
        "absl/base:core_headers",
        "absl/container:inlined_vector",
        "absl/status",
        "absl/status:statusor",
        "absl/strings",
        "absl/strings:cord",
        "absl/types:optional",
        "absl/types:variant",
        "upb_lib",
    ],
    language = "c++",
    visibility = ["@grpc:client_channel"],
    deps = [
        "arena",
        "backoff",
        "channel_fwd",
        "channel_init",
        "channel_stack_type",
        "config",
        "construct_destruct",
        "debug_location",
        "default_event_engine",
        "dual_ref_counted",
        "env",
        "gpr",
        "gpr_atm",
        "grpc_backend_metric_data",
        "grpc_base",
        "grpc_deadline_filter",
        "grpc_health_upb",
        "grpc_public_hdrs",
        "grpc_resolver",
        "grpc_service_config",
        "grpc_service_config_impl",
        "grpc_trace",
        "http_connect_handshaker",
        "init_internally",
        "iomgr_fwd",
        "iomgr_timer",
        "json",
        "json_util",
        "lb_policy",
        "lb_policy_registry",
        "memory_quota",
        "orphanable",
        "pollset_set",
        "protobuf_duration_upb",
        "proxy_mapper",
        "proxy_mapper_registry",
        "ref_counted",
        "ref_counted_ptr",
        "resolved_address",
        "resource_quota",
        "server_address",
        "service_config_parser",
        "slice",
        "slice_buffer",
        "slice_refcount",
        "sockaddr_utils",
        "subchannel_interface",
        "time",
        "transport_fwd",
        "unique_type_name",
        "uri_parser",
        "useful",
        "work_serializer",
        "xds_orca_service_upb",
        "xds_orca_upb",
    ],
)

grpc_cc_library(
    name = "grpc_server_config_selector",
    srcs = [
        "src/core/ext/filters/server_config_selector/server_config_selector.cc",
    ],
    hdrs = [
        "src/core/ext/filters/server_config_selector/server_config_selector.h",
    ],
    external_deps = [
        "absl/status:statusor",
        "absl/strings",
    ],
    language = "c++",
    deps = [
        "channel_args",
        "dual_ref_counted",
        "gpr_platform",
        "grpc_base",
        "grpc_public_hdrs",
        "grpc_service_config",
        "ref_counted",
        "ref_counted_ptr",
        "service_config_parser",
        "useful",
    ],
)

grpc_cc_library(
    name = "grpc_server_config_selector_filter",
    srcs = [
        "src/core/ext/filters/server_config_selector/server_config_selector_filter.cc",
    ],
    hdrs = [
        "src/core/ext/filters/server_config_selector/server_config_selector_filter.h",
    ],
    external_deps = [
        "absl/base:core_headers",
        "absl/status",
        "absl/status:statusor",
        "absl/types:optional",
    ],
    language = "c++",
    deps = [
        "arena",
        "arena_promise",
        "channel_args",
        "channel_fwd",
        "context",
        "gpr",
        "grpc_base",
        "grpc_server_config_selector",
        "grpc_service_config",
        "promise",
        "ref_counted_ptr",
    ],
)

grpc_cc_library(
    name = "sorted_pack",
    hdrs = [
        "src/core/lib/gprpp/sorted_pack.h",
    ],
    language = "c++",
    deps = ["gpr_platform"],
)

grpc_cc_library(
    name = "idle_filter_state",
    srcs = [
        "src/core/ext/filters/channel_idle/idle_filter_state.cc",
    ],
    hdrs = [
        "src/core/ext/filters/channel_idle/idle_filter_state.h",
    ],
    language = "c++",
    deps = ["gpr_platform"],
)

grpc_cc_library(
    name = "grpc_channel_idle_filter",
    srcs = [
        "src/core/ext/filters/channel_idle/channel_idle_filter.cc",
    ],
    hdrs = [
        "src/core/ext/filters/channel_idle/channel_idle_filter.h",
    ],
    external_deps = [
        "absl/status",
        "absl/status:statusor",
        "absl/types:optional",
    ],
    deps = [
        "activity",
        "arena_promise",
        "channel_args",
        "channel_fwd",
        "channel_init",
        "channel_stack_builder",
        "channel_stack_type",
        "closure",
        "config",
        "debug_location",
        "default_event_engine",
        "exec_ctx",
        "exec_ctx_wakeup_scheduler",
        "gpr",
        "grpc_base",
        "grpc_public_hdrs",
        "grpc_trace",
        "http2_errors",
        "idle_filter_state",
        "loop",
        "orphanable",
        "poll",
        "promise",
        "ref_counted_ptr",
        "single_set_ptr",
        "sleep",
        "time",
        "try_seq",
    ],
)

grpc_cc_library(
    name = "grpc_deadline_filter",
    srcs = [
        "src/core/ext/filters/deadline/deadline_filter.cc",
    ],
    hdrs = [
        "src/core/ext/filters/deadline/deadline_filter.h",
    ],
    external_deps = [
        "absl/status",
        "absl/types:optional",
    ],
    language = "c++",
    deps = [
        "arena",
        "channel_args",
        "channel_fwd",
        "channel_init",
        "channel_stack_builder",
        "channel_stack_type",
        "closure",
        "config",
        "debug_location",
        "exec_ctx",
        "gpr",
        "grpc_base",
        "grpc_public_hdrs",
        "iomgr_timer",
        "time",
    ],
)

grpc_cc_library(
    name = "grpc_client_authority_filter",
    srcs = [
        "src/core/ext/filters/http/client_authority_filter.cc",
    ],
    hdrs = [
        "src/core/ext/filters/http/client_authority_filter.h",
    ],
    external_deps = [
        "absl/status",
        "absl/status:statusor",
        "absl/strings",
        "absl/types:optional",
    ],
    language = "c++",
    deps = [
        "arena_promise",
        "channel_args",
        "channel_fwd",
        "channel_init",
        "channel_stack_builder",
        "channel_stack_type",
        "config",
        "gpr_platform",
        "grpc_base",
        "grpc_public_hdrs",
        "slice",
    ],
)

grpc_cc_library(
    name = "grpc_message_size_filter",
    srcs = [
        "src/core/ext/filters/message_size/message_size_filter.cc",
    ],
    hdrs = [
        "src/core/ext/filters/message_size/message_size_filter.h",
    ],
    external_deps = [
        "absl/status",
        "absl/status:statusor",
        "absl/strings",
        "absl/strings:str_format",
        "absl/types:optional",
    ],
    language = "c++",
    deps = [
        "channel_args",
        "channel_fwd",
        "channel_init",
        "channel_stack_builder",
        "channel_stack_type",
        "closure",
        "config",
        "debug_location",
        "gpr",
        "grpc_base",
        "grpc_public_hdrs",
        "grpc_service_config",
        "json",
        "service_config_parser",
        "slice_buffer",
    ],
)

grpc_cc_library(
    name = "grpc_fault_injection_filter",
    srcs = [
        "src/core/ext/filters/fault_injection/fault_injection_filter.cc",
        "src/core/ext/filters/fault_injection/service_config_parser.cc",
    ],
    hdrs = [
        "src/core/ext/filters/fault_injection/fault_injection_filter.h",
        "src/core/ext/filters/fault_injection/service_config_parser.h",
    ],
    external_deps = [
        "absl/base:core_headers",
        "absl/random",
        "absl/status",
        "absl/status:statusor",
        "absl/strings",
        "absl/types:optional",
    ],
    language = "c++",
    deps = [
        "arena_promise",
        "channel_fwd",
        "config",
        "context",
        "gpr",
        "grpc_base",
        "grpc_public_hdrs",
        "grpc_service_config",
        "grpc_trace",
        "json",
        "json_util",
        "service_config_parser",
        "sleep",
        "time",
        "try_seq",
    ],
)

grpc_cc_library(
    name = "grpc_rbac_filter",
    srcs = [
        "src/core/ext/filters/rbac/rbac_filter.cc",
        "src/core/ext/filters/rbac/rbac_service_config_parser.cc",
    ],
    hdrs = [
        "src/core/ext/filters/rbac/rbac_filter.h",
        "src/core/ext/filters/rbac/rbac_service_config_parser.h",
    ],
    external_deps = [
        "absl/status",
        "absl/status:statusor",
        "absl/strings",
        "absl/strings:str_format",
        "absl/types:optional",
    ],
    language = "c++",
    deps = [
        "channel_args",
        "channel_fwd",
        "closure",
        "config",
        "debug_location",
        "gpr",
        "grpc_authorization_base",
        "grpc_base",
        "grpc_matchers",
        "grpc_public_hdrs",
        "grpc_rbac_engine",
        "grpc_security_base",
        "grpc_service_config",
        "json",
        "json_util",
        "service_config_parser",
        "transport_fwd",
    ],
)

grpc_cc_library(
    name = "grpc_http_filters",
    srcs = [
        "src/core/ext/filters/http/client/http_client_filter.cc",
        "src/core/ext/filters/http/http_filters_plugin.cc",
        "src/core/ext/filters/http/message_compress/message_compress_filter.cc",
        "src/core/ext/filters/http/message_compress/message_decompress_filter.cc",
        "src/core/ext/filters/http/server/http_server_filter.cc",
    ],
    hdrs = [
        "src/core/ext/filters/http/client/http_client_filter.h",
        "src/core/ext/filters/http/message_compress/message_compress_filter.h",
        "src/core/ext/filters/http/message_compress/message_decompress_filter.h",
        "src/core/ext/filters/http/server/http_server_filter.h",
    ],
    external_deps = [
        "absl/base:core_headers",
        "absl/meta:type_traits",
        "absl/status",
        "absl/status:statusor",
        "absl/strings",
        "absl/strings:str_format",
        "absl/types:optional",
    ],
    language = "c++",
    visibility = ["@grpc:http"],
    deps = [
        "arena",
        "arena_promise",
        "basic_seq",
        "call_push_pull",
        "channel_fwd",
        "channel_init",
        "channel_stack_type",
        "config",
        "context",
        "debug_location",
        "gpr",
        "grpc_base",
        "grpc_message_size_filter",
        "grpc_public_hdrs",
        "grpc_trace",
        "latch",
        "percent_encoding",
        "promise",
        "seq",
        "slice",
        "slice_buffer",
        "transport_fwd",
    ],
)

grpc_cc_library(
    name = "grpc_grpclb_balancer_addresses",
    srcs = [
        "src/core/ext/filters/client_channel/lb_policy/grpclb/grpclb_balancer_addresses.cc",
    ],
    hdrs = [
        "src/core/ext/filters/client_channel/lb_policy/grpclb/grpclb_balancer_addresses.h",
    ],
    language = "c++",
    visibility = ["@grpc:grpclb"],
    deps = [
        "channel_args",
        "gpr_platform",
        "grpc_public_hdrs",
        "server_address",
        "useful",
    ],
)

grpc_cc_library(
    name = "grpc_lb_policy_grpclb",
    srcs = [
        "src/core/ext/filters/client_channel/lb_policy/grpclb/client_load_reporting_filter.cc",
        "src/core/ext/filters/client_channel/lb_policy/grpclb/grpclb.cc",
        "src/core/ext/filters/client_channel/lb_policy/grpclb/grpclb_client_stats.cc",
        "src/core/ext/filters/client_channel/lb_policy/grpclb/load_balancer_api.cc",
    ],
    hdrs = [
        "src/core/ext/filters/client_channel/lb_policy/grpclb/client_load_reporting_filter.h",
        "src/core/ext/filters/client_channel/lb_policy/grpclb/grpclb.h",
        "src/core/ext/filters/client_channel/lb_policy/grpclb/grpclb_client_stats.h",
        "src/core/ext/filters/client_channel/lb_policy/grpclb/load_balancer_api.h",
    ],
    external_deps = [
        "absl/base:core_headers",
        "absl/container:inlined_vector",
        "absl/status",
        "absl/status:statusor",
        "absl/strings",
        "absl/strings:str_format",
        "absl/types:optional",
        "absl/types:variant",
        "upb_lib",
    ],
    language = "c++",
    deps = [
        "backoff",
        "channel_fwd",
        "channel_init",
        "channel_stack_type",
        "config",
        "debug_location",
        "default_event_engine",
        "gpr",
        "gpr_atm",
        "grpc_base",
        "grpc_client_channel",
        "grpc_grpclb_balancer_addresses",
        "grpc_lb_upb",
        "grpc_public_hdrs",
        "grpc_resolver",
        "grpc_resolver_fake",
        "grpc_security_base",
        "grpc_sockaddr",
        "grpc_trace",
        "iomgr_timer",
        "json",
        "json_args",
        "json_object_loader",
        "lb_policy",
        "lb_policy_factory",
        "lb_policy_registry",
        "orphanable",
        "pollset_set",
        "protobuf_duration_upb",
        "protobuf_timestamp_upb",
        "ref_counted",
        "ref_counted_ptr",
        "resolved_address",
        "server_address",
        "slice",
        "slice_refcount",
        "sockaddr_utils",
        "subchannel_interface",
        "time",
        "uri_parser",
        "useful",
        "validation_errors",
        "work_serializer",
    ],
)

grpc_cc_library(
    name = "grpc_backend_metric_data",
    hdrs = [
        "src/core/ext/filters/client_channel/lb_policy/backend_metric_data.h",
    ],
    external_deps = ["absl/strings"],
    language = "c++",
    deps = ["gpr_platform"],
)

grpc_cc_library(
    name = "grpc_lb_policy_rls",
    srcs = [
        "src/core/ext/filters/client_channel/lb_policy/rls/rls.cc",
    ],
    external_deps = [
        "absl/base:core_headers",
        "absl/hash",
        "absl/status",
        "absl/status:statusor",
        "absl/strings",
        "absl/strings:str_format",
        "absl/types:optional",
        "upb_lib",
    ],
    language = "c++",
    deps = [
        "backoff",
        "config",
        "debug_location",
        "dual_ref_counted",
        "gpr",
        "grpc_base",
        "grpc_client_channel",
        "grpc_fake_credentials",
        "grpc_public_hdrs",
        "grpc_resolver",
        "grpc_security_base",
        "grpc_service_config_impl",
        "grpc_trace",
        "iomgr_timer",
        "json",
        "json_args",
        "json_object_loader",
        "lb_policy",
        "lb_policy_factory",
        "lb_policy_registry",
        "orphanable",
        "pollset_set",
        "ref_counted_ptr",
        "rls_upb",
        "server_address",
        "slice",
        "slice_refcount",
        "subchannel_interface",
        "time",
        "uri_parser",
        "validation_errors",
        "work_serializer",
    ],
)

grpc_cc_library(
    name = "upb_utils",
    hdrs = [
        "src/core/ext/xds/upb_utils.h",
    ],
    external_deps = [
        "absl/strings",
        "upb_lib",
    ],
    language = "c++",
    deps = ["gpr_platform"],
)

grpc_cc_library(
    name = "xds_client",
    srcs = [
        "src/core/ext/xds/xds_api.cc",
        "src/core/ext/xds/xds_bootstrap.cc",
        "src/core/ext/xds/xds_client.cc",
        "src/core/ext/xds/xds_client_stats.cc",
        "src/core/ext/xds/xds_resource_type.cc",
    ],
    hdrs = [
        "src/core/ext/xds/xds_api.h",
        "src/core/ext/xds/xds_bootstrap.h",
        "src/core/ext/xds/xds_channel_args.h",
        "src/core/ext/xds/xds_client.h",
        "src/core/ext/xds/xds_client_stats.h",
        "src/core/ext/xds/xds_resource_type.h",
        "src/core/ext/xds/xds_resource_type_impl.h",
        "src/core/ext/xds/xds_transport.h",
    ],
    external_deps = [
        "absl/base:core_headers",
        "absl/memory",
        "absl/status",
        "absl/status:statusor",
        "absl/strings",
        "absl/strings:str_format",
        "absl/types:optional",
        "upb_lib",
        "upb_textformat_lib",
        "upb_json_lib",
        "upb_reflection",
    ],
    language = "c++",
    tags = ["nofixdeps"],
    visibility = ["@grpc:xds_client_core"],
    deps = [
        "backoff",
        "debug_location",
        "default_event_engine",
        "dual_ref_counted",
        "env",
        "envoy_admin_upb",
        "envoy_config_core_upb",
        "envoy_config_endpoint_upb",
        "envoy_service_discovery_upb",
        "envoy_service_discovery_upbdefs",
        "envoy_service_load_stats_upb",
        "envoy_service_load_stats_upbdefs",
        "envoy_service_status_upb",
        "envoy_service_status_upbdefs",
        "event_engine_base_hdrs",
        "exec_ctx",
        "google_rpc_status_upb",
        "gpr",
        "grpc_trace",
        "json",
        "orphanable",
        "protobuf_any_upb",
        "protobuf_duration_upb",
        "protobuf_struct_upb",
        "protobuf_timestamp_upb",
        "ref_counted",
        "ref_counted_ptr",
        "time",
        "upb_utils",
        "uri_parser",
        "useful",
        "work_serializer",
    ],
)

grpc_cc_library(
    name = "certificate_provider_factory",
    hdrs = [
        "src/core/lib/security/certificate_provider/certificate_provider_factory.h",
    ],
    deps = [
        "error",
        "gpr",
        "grpc_public_hdrs",
        "json",
        "ref_counted",
        "ref_counted_ptr",
    ],
)

grpc_cc_library(
    name = "certificate_provider_registry",
    srcs = [
        "src/core/lib/security/certificate_provider/certificate_provider_registry.cc",
    ],
    hdrs = [
        "src/core/lib/security/certificate_provider/certificate_provider_registry.h",
    ],
    external_deps = ["absl/strings"],
    deps = [
        "certificate_provider_factory",
        "gpr_public_hdrs",
    ],
)

grpc_cc_library(
    name = "grpc_xds_client",
    srcs = [
        "src/core/ext/xds/certificate_provider_store.cc",
        "src/core/ext/xds/file_watcher_certificate_provider_factory.cc",
        "src/core/ext/xds/xds_bootstrap_grpc.cc",
        "src/core/ext/xds/xds_certificate_provider.cc",
        "src/core/ext/xds/xds_client_grpc.cc",
        "src/core/ext/xds/xds_cluster.cc",
        "src/core/ext/xds/xds_cluster_specifier_plugin.cc",
        "src/core/ext/xds/xds_common_types.cc",
        "src/core/ext/xds/xds_endpoint.cc",
        "src/core/ext/xds/xds_http_fault_filter.cc",
        "src/core/ext/xds/xds_http_filters.cc",
        "src/core/ext/xds/xds_http_rbac_filter.cc",
        "src/core/ext/xds/xds_lb_policy_registry.cc",
        "src/core/ext/xds/xds_listener.cc",
        "src/core/ext/xds/xds_route_config.cc",
        "src/core/ext/xds/xds_routing.cc",
        "src/core/ext/xds/xds_transport_grpc.cc",
        "src/core/lib/security/credentials/xds/xds_credentials.cc",
    ],
    hdrs = [
        "src/core/ext/xds/certificate_provider_store.h",
        "src/core/ext/xds/file_watcher_certificate_provider_factory.h",
        "src/core/ext/xds/xds_bootstrap_grpc.h",
        "src/core/ext/xds/xds_certificate_provider.h",
        "src/core/ext/xds/xds_client_grpc.h",
        "src/core/ext/xds/xds_cluster.h",
        "src/core/ext/xds/xds_cluster_specifier_plugin.h",
        "src/core/ext/xds/xds_common_types.h",
        "src/core/ext/xds/xds_endpoint.h",
        "src/core/ext/xds/xds_http_fault_filter.h",
        "src/core/ext/xds/xds_http_filters.h",
        "src/core/ext/xds/xds_http_rbac_filter.h",
        "src/core/ext/xds/xds_lb_policy_registry.h",
        "src/core/ext/xds/xds_listener.h",
        "src/core/ext/xds/xds_route_config.h",
        "src/core/ext/xds/xds_routing.h",
        "src/core/ext/xds/xds_transport_grpc.h",
        "src/core/lib/security/credentials/xds/xds_credentials.h",
    ],
    external_deps = [
        "absl/base:core_headers",
        "absl/functional:bind_front",
        "absl/memory",
        "absl/status",
        "absl/status:statusor",
        "absl/strings",
        "absl/strings:str_format",
        "absl/synchronization",
        "absl/types:optional",
        "absl/types:variant",
        "upb_lib",
        "upb_textformat_lib",
        "upb_json_lib",
        "re2",
        "upb_reflection",
    ],
    language = "c++",
    tags = ["nofixdeps"],
    deps = [
        "certificate_provider_factory",
        "certificate_provider_registry",
        "channel_creds_registry",
        "channel_fwd",
        "config",
        "debug_location",
        "default_event_engine",
        "env",
        "envoy_admin_upb",
        "envoy_config_cluster_upb",
        "envoy_config_cluster_upbdefs",
        "envoy_config_core_upb",
        "envoy_config_endpoint_upb",
        "envoy_config_endpoint_upbdefs",
        "envoy_config_listener_upb",
        "envoy_config_listener_upbdefs",
        "envoy_config_rbac_upb",
        "envoy_config_route_upb",
        "envoy_config_route_upbdefs",
        "envoy_extensions_clusters_aggregate_upb",
        "envoy_extensions_clusters_aggregate_upbdefs",
        "envoy_extensions_filters_common_fault_upb",
        "envoy_extensions_filters_http_fault_upb",
        "envoy_extensions_filters_http_fault_upbdefs",
        "envoy_extensions_filters_http_rbac_upb",
        "envoy_extensions_filters_http_rbac_upbdefs",
        "envoy_extensions_filters_http_router_upb",
        "envoy_extensions_filters_http_router_upbdefs",
        "envoy_extensions_filters_network_http_connection_manager_upb",
        "envoy_extensions_filters_network_http_connection_manager_upbdefs",
        "envoy_extensions_load_balancing_policies_ring_hash_upb",
        "envoy_extensions_load_balancing_policies_wrr_locality_upb",
        "envoy_extensions_transport_sockets_tls_upb",
        "envoy_extensions_transport_sockets_tls_upbdefs",
        "envoy_service_discovery_upb",
        "envoy_service_discovery_upbdefs",
        "envoy_service_load_stats_upb",
        "envoy_service_load_stats_upbdefs",
        "envoy_service_status_upb",
        "envoy_service_status_upbdefs",
        "envoy_type_matcher_upb",
        "envoy_type_upb",
        "error",
        "google_rpc_status_upb",
        "gpr",
        "grpc_base",
        "grpc_client_channel",
        "grpc_credentials_util",
        "grpc_fake_credentials",
        "grpc_fault_injection_filter",
        "grpc_lb_xds_channel_args",
        "grpc_matchers",
        "grpc_outlier_detection_header",
        "grpc_public_hdrs",
        "grpc_rbac_filter",
        "grpc_security_base",
        "grpc_sockaddr",
        "grpc_tls_credentials",
        "grpc_trace",
        "grpc_transport_chttp2_client_connector",
        "init_internally",
        "iomgr_fwd",
        "iomgr_timer",
        "json",
        "json_object_loader",
        "json_util",
        "lb_policy_registry",
        "match",
        "orphanable",
        "pollset_set",
        "protobuf_any_upb",
        "protobuf_duration_upb",
        "protobuf_struct_upb",
        "protobuf_struct_upbdefs",
        "protobuf_timestamp_upb",
        "protobuf_wrappers_upb",
        "ref_counted",
        "ref_counted_ptr",
        "resolved_address",
        "rls_config_upb",
        "rls_config_upbdefs",
        "server_address",
        "slice",
        "slice_refcount",
        "sockaddr_utils",
        "status_helper",
        "time",
        "tsi_ssl_credentials",
        "unique_type_name",
        "upb_utils",
        "uri_parser",
        "useful",
        "validation_errors",
        "work_serializer",
        "xds_client",
        "xds_type_upb",
        "xds_type_upbdefs",
    ],
)

grpc_cc_library(
    name = "grpc_xds_channel_stack_modifier",
    srcs = [
        "src/core/ext/xds/xds_channel_stack_modifier.cc",
    ],
    hdrs = [
        "src/core/ext/xds/xds_channel_stack_modifier.h",
    ],
    external_deps = ["absl/strings"],
    language = "c++",
    deps = [
        "channel_args",
        "channel_fwd",
        "channel_init",
        "channel_stack_builder",
        "channel_stack_type",
        "config",
        "gpr_platform",
        "grpc_base",
        "grpc_public_hdrs",
        "ref_counted",
        "ref_counted_ptr",
        "useful",
    ],
)

grpc_cc_library(
    name = "grpc_xds_server_config_fetcher",
    srcs = [
        "src/core/ext/xds/xds_server_config_fetcher.cc",
    ],
    external_deps = [
        "absl/base:core_headers",
        "absl/status",
        "absl/status:statusor",
        "absl/strings",
        "absl/types:optional",
        "absl/types:variant",
    ],
    language = "c++",
    deps = [
        "channel_args",
        "channel_args_preconditioning",
        "channel_fwd",
        "config",
        "debug_location",
        "exec_ctx",
        "gpr",
        "grpc_base",
        "grpc_public_hdrs",
        "grpc_security_base",
        "grpc_server_config_selector",
        "grpc_server_config_selector_filter",
        "grpc_service_config",
        "grpc_service_config_impl",
        "grpc_sockaddr",
        "grpc_tls_credentials",
        "grpc_trace",
        "grpc_xds_channel_stack_modifier",
        "grpc_xds_client",
        "iomgr_fwd",
        "ref_counted_ptr",
        "resolved_address",
        "slice_refcount",
        "sockaddr_utils",
        "unique_type_name",
        "uri_parser",
        "xds_client",
    ],
)

grpc_cc_library(
    name = "channel_creds_registry_init",
    srcs = [
        "src/core/lib/security/credentials/channel_creds_registry_init.cc",
    ],
    external_deps = ["absl/strings"],
    language = "c++",
    deps = [
        "channel_creds_registry",
        "config",
        "gpr_platform",
        "grpc_fake_credentials",
        "grpc_google_default_credentials",
        "grpc_security_base",
        "json",
        "ref_counted_ptr",
    ],
)

grpc_cc_library(
    name = "grpc_google_mesh_ca_certificate_provider_factory",
    srcs = [
        "src/core/ext/xds/google_mesh_ca_certificate_provider_factory.cc",
    ],
    hdrs = [
        "src/core/ext/xds/google_mesh_ca_certificate_provider_factory.h",
    ],
    language = "c++",
    deps = [
        "certificate_provider_factory",
        "error",
        "gpr_platform",
        "grpc_tls_credentials",
        "grpc_trace",
        "json",
        "json_util",
        "ref_counted_ptr",
        "time",
    ],
)

grpc_cc_library(
    name = "grpc_lb_policy_cds",
    srcs = [
        "src/core/ext/filters/client_channel/lb_policy/xds/cds.cc",
    ],
    external_deps = [
        "absl/status",
        "absl/status:statusor",
        "absl/strings",
        "absl/types:optional",
    ],
    language = "c++",
    deps = [
        "config",
        "debug_location",
        "gpr",
        "grpc_base",
        "grpc_matchers",
        "grpc_outlier_detection_header",
        "grpc_public_hdrs",
        "grpc_security_base",
        "grpc_tls_credentials",
        "grpc_trace",
        "grpc_xds_client",
        "json",
        "json_args",
        "json_object_loader",
        "lb_policy",
        "lb_policy_factory",
        "lb_policy_registry",
        "orphanable",
        "pollset_set",
        "ref_counted_ptr",
        "server_address",
        "subchannel_interface",
        "time",
        "unique_type_name",
        "work_serializer",
        "xds_client",
    ],
)

grpc_cc_library(
    name = "grpc_lb_xds_channel_args",
    hdrs = [
        "src/core/ext/filters/client_channel/lb_policy/xds/xds_channel_args.h",
    ],
    language = "c++",
)

grpc_cc_library(
    name = "grpc_lb_xds_common",
    hdrs = [
        "src/core/ext/filters/client_channel/lb_policy/xds/xds.h",
    ],
    language = "c++",
    deps = [
        "gpr_platform",
        "ref_counted_ptr",
        "server_address",
        "xds_client",
    ],
)

grpc_cc_library(
    name = "grpc_lb_policy_xds_cluster_resolver",
    srcs = [
        "src/core/ext/filters/client_channel/lb_policy/xds/xds_cluster_resolver.cc",
    ],
    external_deps = [
        "absl/status",
        "absl/status:statusor",
        "absl/strings",
        "absl/types:optional",
    ],
    language = "c++",
    deps = [
        "channel_args",
        "config",
        "debug_location",
        "gpr",
        "grpc_base",
        "grpc_client_channel",
        "grpc_lb_address_filtering",
        "grpc_lb_policy_ring_hash",
        "grpc_lb_xds_channel_args",
        "grpc_lb_xds_common",
        "grpc_outlier_detection_header",
        "grpc_public_hdrs",
        "grpc_resolver",
        "grpc_resolver_fake",
        "grpc_trace",
        "grpc_xds_client",
        "json",
        "json_args",
        "json_object_loader",
        "lb_policy",
        "lb_policy_factory",
        "lb_policy_registry",
        "orphanable",
        "pollset_set",
        "ref_counted_ptr",
        "server_address",
        "subchannel_interface",
        "validation_errors",
        "work_serializer",
        "xds_client",
    ],
)

grpc_cc_library(
    name = "grpc_lb_policy_xds_cluster_impl",
    srcs = [
        "src/core/ext/filters/client_channel/lb_policy/xds/xds_cluster_impl.cc",
    ],
    external_deps = [
        "absl/base:core_headers",
        "absl/status",
        "absl/status:statusor",
        "absl/strings",
        "absl/types:optional",
        "absl/types:variant",
    ],
    language = "c++",
    deps = [
        "channel_args",
        "config",
        "debug_location",
        "gpr",
        "grpc_base",
        "grpc_client_channel",
        "grpc_lb_xds_channel_args",
        "grpc_lb_xds_common",
        "grpc_public_hdrs",
        "grpc_trace",
        "grpc_xds_client",
        "json",
        "json_args",
        "json_object_loader",
        "lb_policy",
        "lb_policy_factory",
        "lb_policy_registry",
        "orphanable",
        "pollset_set",
        "ref_counted",
        "ref_counted_ptr",
        "server_address",
        "subchannel_interface",
        "validation_errors",
        "xds_client",
    ],
)

grpc_cc_library(
    name = "grpc_lb_policy_xds_cluster_manager",
    srcs = [
        "src/core/ext/filters/client_channel/lb_policy/xds/xds_cluster_manager.cc",
    ],
    external_deps = [
        "absl/status",
        "absl/status:statusor",
        "absl/strings",
        "absl/types:optional",
    ],
    language = "c++",
    deps = [
        "channel_args",
        "config",
        "debug_location",
        "default_event_engine",
        "gpr",
        "gpr_platform",
        "grpc_base",
        "grpc_client_channel",
        "grpc_public_hdrs",
        "grpc_resolver_xds_header",
        "grpc_trace",
        "json",
        "json_args",
        "json_object_loader",
        "lb_policy",
        "lb_policy_factory",
        "lb_policy_registry",
        "orphanable",
        "pollset_set",
        "ref_counted",
        "ref_counted_ptr",
        "server_address",
        "subchannel_interface",
        "time",
        "validation_errors",
        "work_serializer",
    ],
)

grpc_cc_library(
    name = "grpc_lb_address_filtering",
    srcs = [
        "src/core/ext/filters/client_channel/lb_policy/address_filtering.cc",
    ],
    hdrs = [
        "src/core/ext/filters/client_channel/lb_policy/address_filtering.h",
    ],
    external_deps = [
        "absl/status:statusor",
        "absl/strings",
    ],
    language = "c++",
    deps = [
        "gpr_platform",
        "server_address",
    ],
)

grpc_cc_library(
    name = "grpc_lb_subchannel_list",
    hdrs = [
        "src/core/ext/filters/client_channel/lb_policy/subchannel_list.h",
    ],
    external_deps = [
        "absl/status",
        "absl/types:optional",
    ],
    language = "c++",
    deps = [
        "debug_location",
        "dual_ref_counted",
        "gpr",
        "gpr_manual_constructor",
        "grpc_base",
        "grpc_public_hdrs",
        "iomgr_fwd",
        "lb_policy",
        "ref_counted_ptr",
        "server_address",
        "subchannel_interface",
    ],
)

grpc_cc_library(
    name = "grpc_lb_policy_pick_first",
    srcs = [
        "src/core/ext/filters/client_channel/lb_policy/pick_first/pick_first.cc",
    ],
    external_deps = [
        "absl/status",
        "absl/status:statusor",
        "absl/strings",
        "absl/types:optional",
    ],
    language = "c++",
    deps = [
        "channel_args",
        "config",
        "debug_location",
        "gpr",
        "grpc_base",
        "grpc_lb_subchannel_list",
        "grpc_public_hdrs",
        "grpc_trace",
        "json",
        "lb_policy",
        "lb_policy_factory",
        "lb_policy_registry",
        "orphanable",
        "ref_counted_ptr",
        "server_address",
        "subchannel_interface",
    ],
)

grpc_cc_library(
    name = "grpc_lb_policy_ring_hash",
    srcs = [
        "src/core/ext/filters/client_channel/lb_policy/ring_hash/ring_hash.cc",
    ],
    hdrs = [
        "src/core/ext/filters/client_channel/lb_policy/ring_hash/ring_hash.h",
    ],
    external_deps = [
        "absl/base:core_headers",
        "absl/container:inlined_vector",
        "absl/status",
        "absl/status:statusor",
        "absl/strings",
        "absl/types:optional",
        "xxhash",
    ],
    language = "c++",
    deps = [
        "closure",
        "config",
        "debug_location",
        "exec_ctx",
        "gpr",
        "grpc_base",
        "grpc_client_channel",
        "grpc_lb_subchannel_list",
        "grpc_public_hdrs",
        "grpc_trace",
        "json",
        "json_args",
        "json_object_loader",
        "lb_policy",
        "lb_policy_factory",
        "lb_policy_registry",
        "orphanable",
        "ref_counted_ptr",
        "server_address",
        "sockaddr_utils",
        "subchannel_interface",
        "unique_type_name",
        "validation_errors",
        "work_serializer",
    ],
)

grpc_cc_library(
    name = "grpc_lb_policy_round_robin",
    srcs = [
        "src/core/ext/filters/client_channel/lb_policy/round_robin/round_robin.cc",
    ],
    external_deps = [
        "absl/status",
        "absl/status:statusor",
        "absl/strings",
        "absl/types:optional",
    ],
    language = "c++",
    deps = [
        "config",
        "debug_location",
        "gpr",
        "grpc_base",
        "grpc_lb_subchannel_list",
        "grpc_public_hdrs",
        "grpc_trace",
        "json",
        "lb_policy",
        "lb_policy_factory",
        "lb_policy_registry",
        "orphanable",
        "ref_counted_ptr",
        "server_address",
        "subchannel_interface",
    ],
)

grpc_cc_library(
    name = "grpc_outlier_detection_header",
    hdrs = [
        "src/core/ext/filters/client_channel/lb_policy/outlier_detection/outlier_detection.h",
    ],
    external_deps = ["absl/types:optional"],
    language = "c++",
    deps = [
        "gpr_platform",
        "json",
        "json_args",
        "json_object_loader",
        "time",
        "validation_errors",
    ],
)

grpc_cc_library(
    name = "grpc_lb_policy_outlier_detection",
    srcs = [
        "src/core/ext/filters/client_channel/lb_policy/outlier_detection/outlier_detection.cc",
    ],
    external_deps = [
        "absl/random",
        "absl/status",
        "absl/status:statusor",
        "absl/strings",
        "absl/types:variant",
    ],
    language = "c++",
    deps = [
        "channel_args",
        "closure",
        "config",
        "debug_location",
        "env",
        "gpr",
        "grpc_base",
        "grpc_client_channel",
        "grpc_outlier_detection_header",
        "grpc_public_hdrs",
        "grpc_trace",
        "iomgr_fwd",
        "iomgr_timer",
        "json",
        "lb_policy",
        "lb_policy_factory",
        "lb_policy_registry",
        "orphanable",
        "pollset_set",
        "ref_counted",
        "ref_counted_ptr",
        "server_address",
        "sockaddr_utils",
        "subchannel_interface",
        "validation_errors",
        "work_serializer",
    ],
)

grpc_cc_library(
    name = "grpc_lb_policy_priority",
    srcs = [
        "src/core/ext/filters/client_channel/lb_policy/priority/priority.cc",
    ],
    external_deps = [
        "absl/status",
        "absl/status:statusor",
        "absl/strings",
        "absl/types:optional",
    ],
    language = "c++",
    deps = [
        "channel_args",
        "closure",
        "config",
        "debug_location",
        "gpr",
        "grpc_base",
        "grpc_client_channel",
        "grpc_lb_address_filtering",
        "grpc_public_hdrs",
        "grpc_trace",
        "iomgr_timer",
        "json",
        "json_args",
        "json_object_loader",
        "lb_policy",
        "lb_policy_factory",
        "lb_policy_registry",
        "orphanable",
        "pollset_set",
        "ref_counted",
        "ref_counted_ptr",
        "server_address",
        "subchannel_interface",
        "time",
        "validation_errors",
        "work_serializer",
    ],
)

grpc_cc_library(
    name = "grpc_lb_policy_weighted_target",
    srcs = [
        "src/core/ext/filters/client_channel/lb_policy/weighted_target/weighted_target.cc",
    ],
    external_deps = [
        "absl/status",
        "absl/status:statusor",
        "absl/strings",
        "absl/types:optional",
    ],
    language = "c++",
    deps = [
        "channel_args",
        "config",
        "debug_location",
        "default_event_engine",
        "gpr",
        "grpc_base",
        "grpc_client_channel",
        "grpc_lb_address_filtering",
        "grpc_public_hdrs",
        "grpc_trace",
        "json",
        "json_args",
        "json_object_loader",
        "lb_policy",
        "lb_policy_factory",
        "lb_policy_registry",
        "orphanable",
        "pollset_set",
        "ref_counted",
        "ref_counted_ptr",
        "server_address",
        "subchannel_interface",
        "time",
        "validation_errors",
        "work_serializer",
    ],
)

grpc_cc_library(
    name = "lb_server_load_reporting_filter",
    srcs = [
        "src/core/ext/filters/load_reporting/server_load_reporting_filter.cc",
    ],
    hdrs = [
        "src/core/ext/filters/load_reporting/registered_opencensus_objects.h",
        "src/core/ext/filters/load_reporting/server_load_reporting_filter.h",
        "src/cpp/server/load_reporter/constants.h",
    ],
    external_deps = [
        "absl/container:inlined_vector",
        "absl/meta:type_traits",
        "absl/status",
        "absl/status:statusor",
        "absl/strings",
        "absl/strings:str_format",
        "absl/types:optional",
        "opencensus-stats",
        "opencensus-tags",
    ],
    language = "c++",
    deps = [
        "arena_promise",
        "channel_fwd",
        "channel_init",
        "channel_stack_type",
        "config",
        "context",
        "gpr",
        "gpr_platform",
        "grpc_base",
        "grpc_public_hdrs",
        "grpc_security_base",
        "grpc_sockaddr",
        "promise",
        "resolved_address",
        "seq",
        "slice",
        "uri_parser",
    ],
    alwayslink = 1,
)

grpc_cc_library(
    name = "lb_load_data_store",
    srcs = [
        "src/cpp/server/load_reporter/load_data_store.cc",
    ],
    hdrs = [
        "src/cpp/server/load_reporter/constants.h",
        "src/cpp/server/load_reporter/load_data_store.h",
    ],
    language = "c++",
    deps = [
        "gpr",
        "gpr_platform",
        "grpc++",
        "grpc_sockaddr",
    ],
)

grpc_cc_library(
    name = "lb_server_load_reporting_service_server_builder_plugin",
    srcs = [
        "src/cpp/server/load_reporter/load_reporting_service_server_builder_plugin.cc",
    ],
    hdrs = [
        "src/cpp/server/load_reporter/load_reporting_service_server_builder_plugin.h",
    ],
    language = "c++",
    deps = [
        "gpr_platform",
        "grpc++",
        "lb_load_reporter_service",
    ],
)

grpc_cc_library(
    name = "grpcpp_server_load_reporting",
    srcs = [
        "src/cpp/server/load_reporter/load_reporting_service_server_builder_option.cc",
        "src/cpp/server/load_reporter/util.cc",
    ],
    language = "c++",
    public_hdrs = [
        "include/grpcpp/ext/server_load_reporting.h",
    ],
    tags = ["nofixdeps"],
    deps = [
        "gpr",
        "gpr_platform",
        "grpc",
        "grpc++",
        "grpc++_public_hdrs",
        "grpc_public_hdrs",
        "lb_server_load_reporting_filter",
        "lb_server_load_reporting_service_server_builder_plugin",
    ],
)

grpc_cc_library(
    name = "lb_load_reporter_service",
    srcs = [
        "src/cpp/server/load_reporter/load_reporter_async_service_impl.cc",
    ],
    hdrs = [
        "src/cpp/server/load_reporter/load_reporter_async_service_impl.h",
    ],
    external_deps = [
        "absl/memory",
        "protobuf_headers",
    ],
    language = "c++",
    tags = ["nofixdeps"],
    deps = [
        "gpr",
        "grpc++",
        "lb_load_reporter",
    ],
)

grpc_cc_library(
    name = "lb_get_cpu_stats",
    srcs = [
        "src/cpp/server/load_reporter/get_cpu_stats_linux.cc",
        "src/cpp/server/load_reporter/get_cpu_stats_macos.cc",
        "src/cpp/server/load_reporter/get_cpu_stats_unsupported.cc",
        "src/cpp/server/load_reporter/get_cpu_stats_windows.cc",
    ],
    hdrs = [
        "src/cpp/server/load_reporter/get_cpu_stats.h",
    ],
    language = "c++",
    deps = [
        "gpr",
        "gpr_platform",
    ],
)

grpc_cc_library(
    name = "lb_load_reporter",
    srcs = [
        "src/cpp/server/load_reporter/load_reporter.cc",
    ],
    hdrs = [
        "src/cpp/server/load_reporter/constants.h",
        "src/cpp/server/load_reporter/load_reporter.h",
    ],
    external_deps = [
        "opencensus-stats",
        "opencensus-tags",
        "protobuf_headers",
    ],
    language = "c++",
    tags = ["nofixdeps"],
    deps = [
        "gpr",
        "lb_get_cpu_stats",
        "lb_load_data_store",
        "//src/proto/grpc/lb/v1:load_reporter_proto",
    ],
)

grpc_cc_library(
    name = "polling_resolver",
    srcs = [
        "src/core/ext/filters/client_channel/resolver/polling_resolver.cc",
    ],
    hdrs = [
        "src/core/ext/filters/client_channel/resolver/polling_resolver.h",
    ],
    external_deps = [
        "absl/status",
        "absl/status:statusor",
        "absl/strings",
        "absl/types:optional",
    ],
    language = "c++",
    deps = [
        "backoff",
        "debug_location",
        "gpr",
        "grpc_base",
        "grpc_resolver",
        "grpc_service_config",
        "grpc_trace",
        "iomgr_fwd",
        "iomgr_timer",
        "orphanable",
        "ref_counted_ptr",
        "time",
        "uri_parser",
        "work_serializer",
    ],
)

grpc_cc_library(
    name = "grpc_resolver_dns_selection",
    srcs = [
        "src/core/ext/filters/client_channel/resolver/dns/dns_resolver_selection.cc",
    ],
    hdrs = [
        "src/core/ext/filters/client_channel/resolver/dns/dns_resolver_selection.h",
    ],
    language = "c++",
    deps = ["gpr"],
)

grpc_cc_library(
    name = "grpc_resolver_dns_native",
    srcs = [
        "src/core/ext/filters/client_channel/resolver/dns/native/dns_resolver.cc",
    ],
    external_deps = [
        "absl/functional:bind_front",
        "absl/status",
        "absl/status:statusor",
        "absl/strings",
        "absl/types:optional",
    ],
    language = "c++",
    deps = [
        "backoff",
        "config",
        "debug_location",
        "gpr",
        "grpc_base",
        "grpc_public_hdrs",
        "grpc_resolver",
        "grpc_resolver_dns_selection",
        "grpc_trace",
        "orphanable",
        "polling_resolver",
        "ref_counted_ptr",
        "resolved_address",
        "server_address",
        "time",
        "uri_parser",
    ],
)

grpc_cc_library(
    name = "grpc_resolver_dns_ares",
    srcs = [
        "src/core/ext/filters/client_channel/resolver/dns/c_ares/dns_resolver_ares.cc",
        "src/core/ext/filters/client_channel/resolver/dns/c_ares/grpc_ares_ev_driver_posix.cc",
        "src/core/ext/filters/client_channel/resolver/dns/c_ares/grpc_ares_ev_driver_windows.cc",
        "src/core/ext/filters/client_channel/resolver/dns/c_ares/grpc_ares_wrapper.cc",
        "src/core/ext/filters/client_channel/resolver/dns/c_ares/grpc_ares_wrapper_posix.cc",
        "src/core/ext/filters/client_channel/resolver/dns/c_ares/grpc_ares_wrapper_windows.cc",
    ],
    hdrs = [
        "src/core/ext/filters/client_channel/resolver/dns/c_ares/grpc_ares_ev_driver.h",
        "src/core/ext/filters/client_channel/resolver/dns/c_ares/grpc_ares_wrapper.h",
    ],
    external_deps = [
        "absl/base:core_headers",
        "absl/container:flat_hash_set",
        "absl/status",
        "absl/status:statusor",
        "absl/strings",
        "absl/strings:str_format",
        "absl/types:optional",
        "address_sorting",
        "cares",
    ],
    language = "c++",
    deps = [
        "backoff",
        "config",
        "debug_location",
        "event_engine_common",
        "gpr",
        "grpc_base",
        "grpc_grpclb_balancer_addresses",
        "grpc_public_hdrs",
        "grpc_resolver",
        "grpc_resolver_dns_selection",
        "grpc_service_config",
        "grpc_service_config_impl",
        "grpc_sockaddr",
        "grpc_trace",
        "iomgr_fwd",
        "iomgr_port",
        "iomgr_timer",
        "json",
        "orphanable",
        "polling_resolver",
        "pollset_set",
        "ref_counted_ptr",
        "resolved_address",
        "server_address",
        "slice",
        "sockaddr_utils",
        "time",
        "uri_parser",
    ],
)

grpc_cc_library(
    name = "grpc_resolver_sockaddr",
    srcs = [
        "src/core/ext/filters/client_channel/resolver/sockaddr/sockaddr_resolver.cc",
    ],
    external_deps = [
        "absl/status:statusor",
        "absl/strings",
    ],
    language = "c++",
    deps = [
        "config",
        "gpr",
        "grpc_base",
        "grpc_resolver",
        "iomgr_port",
        "orphanable",
        "resolved_address",
        "server_address",
        "uri_parser",
    ],
)

grpc_cc_library(
    name = "grpc_resolver_binder",
    srcs = [
        "src/core/ext/filters/client_channel/resolver/binder/binder_resolver.cc",
    ],
    external_deps = [
        "absl/status",
        "absl/status:statusor",
        "absl/strings",
    ],
    language = "c++",
    deps = [
        "config",
        "gpr",
        "grpc_base",
        "grpc_resolver",
        "iomgr_port",
        "orphanable",
        "resolved_address",
        "server_address",
        "uri_parser",
    ],
)

grpc_cc_library(
    name = "grpc_resolver_fake",
    srcs = ["src/core/ext/filters/client_channel/resolver/fake/fake_resolver.cc"],
    hdrs = ["src/core/ext/filters/client_channel/resolver/fake/fake_resolver.h"],
    external_deps = [
        "absl/base:core_headers",
        "absl/status",
        "absl/status:statusor",
        "absl/strings",
    ],
    language = "c++",
    visibility = [
        "//test:__subpackages__",
        "@grpc:grpc_resolver_fake",
    ],
    deps = [
        "channel_args",
        "config",
        "debug_location",
        "gpr",
        "grpc_public_hdrs",
        "grpc_resolver",
        "grpc_service_config",
        "orphanable",
        "ref_counted",
        "ref_counted_ptr",
        "server_address",
        "uri_parser",
        "useful",
        "work_serializer",
    ],
)

grpc_cc_library(
    name = "grpc_resolver_xds_header",
    hdrs = [
        "src/core/ext/filters/client_channel/resolver/xds/xds_resolver.h",
    ],
    language = "c++",
    deps = [
        "gpr_platform",
        "unique_type_name",
    ],
)

grpc_cc_library(
    name = "grpc_resolver_xds",
    srcs = [
        "src/core/ext/filters/client_channel/resolver/xds/xds_resolver.cc",
    ],
    external_deps = [
        "absl/meta:type_traits",
        "absl/random",
        "absl/status",
        "absl/status:statusor",
        "absl/strings",
        "absl/strings:str_format",
        "absl/types:optional",
        "absl/types:variant",
        "re2",
        "xxhash",
    ],
    language = "c++",
    deps = [
        "arena",
        "channel_fwd",
        "config",
        "debug_location",
        "dual_ref_counted",
        "gpr",
        "grpc_base",
        "grpc_client_channel",
        "grpc_lb_policy_ring_hash",
        "grpc_public_hdrs",
        "grpc_resolver",
        "grpc_service_config",
        "grpc_service_config_impl",
        "grpc_trace",
        "grpc_xds_client",
        "iomgr_fwd",
        "match",
        "orphanable",
        "pollset_set",
        "ref_counted_ptr",
        "server_address",
        "time",
        "unique_type_name",
        "uri_parser",
        "work_serializer",
        "xds_client",
    ],
)

grpc_cc_library(
    name = "grpc_resolver_c2p",
    srcs = [
        "src/core/ext/filters/client_channel/resolver/google_c2p/google_c2p_resolver.cc",
    ],
    external_deps = [
        "absl/status",
        "absl/status:statusor",
        "absl/strings",
        "absl/strings:str_format",
        "absl/types:optional",
    ],
    language = "c++",
    deps = [
        "alts_util",
        "config",
        "debug_location",
        "env",
        "gpr",
        "grpc_base",
        "grpc_public_hdrs",
        "grpc_resolver",
        "grpc_security_base",
        "grpc_xds_client",
        "httpcli",
        "json",
        "orphanable",
        "ref_counted_ptr",
        "resource_quota",
        "time",
        "uri_parser",
        "work_serializer",
    ],
)

grpc_cc_library(
    name = "httpcli",
    srcs = [
        "src/core/lib/http/format_request.cc",
        "src/core/lib/http/httpcli.cc",
        "src/core/lib/http/parser.cc",
    ],
    hdrs = [
        "src/core/lib/http/format_request.h",
        "src/core/lib/http/httpcli.h",
        "src/core/lib/http/parser.h",
    ],
    external_deps = [
        "absl/base:core_headers",
        "absl/functional:bind_front",
        "absl/status",
        "absl/status:statusor",
        "absl/strings",
        "absl/strings:str_format",
        "absl/types:optional",
    ],
    language = "c++",
    visibility = ["@grpc:httpcli"],
    deps = [
        "channel_args_preconditioning",
        "config",
        "debug_location",
        "gpr",
        "grpc_base",
        "grpc_public_hdrs",
        "grpc_security_base",
        "grpc_trace",
        "handshaker",
        "handshaker_registry",
        "iomgr_fwd",
        "orphanable",
        "pollset_set",
        "ref_counted_ptr",
        "resolved_address",
        "resource_quota",
        "slice",
        "slice_refcount",
        "sockaddr_utils",
        "tcp_connect_handshaker",
        "time",
        "uri_parser",
    ],
)

grpc_cc_library(
    name = "grpc_authorization_base",
    srcs = [
        "src/core/lib/security/authorization/authorization_policy_provider_vtable.cc",
        "src/core/lib/security/authorization/evaluate_args.cc",
        "src/core/lib/security/authorization/grpc_server_authz_filter.cc",
    ],
    hdrs = [
        "src/core/lib/security/authorization/authorization_engine.h",
        "src/core/lib/security/authorization/authorization_policy_provider.h",
        "src/core/lib/security/authorization/evaluate_args.h",
        "src/core/lib/security/authorization/grpc_server_authz_filter.h",
    ],
    external_deps = [
        "absl/status",
        "absl/status:statusor",
        "absl/strings",
        "absl/types:optional",
    ],
    language = "c++",
    deps = [
        "arena_promise",
        "channel_args",
        "channel_fwd",
        "dual_ref_counted",
        "gpr",
        "grpc_base",
        "grpc_credentials_util",
        "grpc_public_hdrs",
        "grpc_security_base",
        "grpc_trace",
        "promise",
        "ref_counted",
        "ref_counted_ptr",
        "resolved_address",
        "slice",
        "uri_parser",
        "useful",
    ],
)

grpc_cc_library(
    name = "tsi_fake_credentials",
    srcs = [
        "src/core/tsi/fake_transport_security.cc",
    ],
    hdrs = [
        "src/core/tsi/fake_transport_security.h",
    ],
    language = "c++",
    visibility = [
        "@grpc:public",
    ],
    deps = [
        "gpr",
        "slice",
        "tsi_base",
        "useful",
    ],
)

grpc_cc_library(
    name = "grpc_fake_credentials",
    srcs = [
        "src/core/lib/security/credentials/fake/fake_credentials.cc",
        "src/core/lib/security/security_connector/fake/fake_security_connector.cc",
    ],
    hdrs = [
        "src/core/ext/filters/client_channel/lb_policy/grpclb/grpclb.h",
        "src/core/lib/security/credentials/fake/fake_credentials.h",
        "src/core/lib/security/security_connector/fake/fake_security_connector.h",
    ],
    external_deps = [
        "absl/status",
        "absl/status:statusor",
        "absl/strings",
        "absl/types:optional",
    ],
    language = "c++",
    deps = [
        "arena_promise",
        "debug_location",
        "gpr",
        "grpc_base",
        "grpc_public_hdrs",
        "grpc_security_base",
        "handshaker",
        "iomgr_fwd",
        "promise",
        "ref_counted_ptr",
        "slice",
        "tsi_base",
        "tsi_fake_credentials",
        "unique_type_name",
        "useful",
    ],
)

grpc_cc_library(
    name = "grpc_insecure_credentials",
    srcs = [
        "src/core/lib/security/credentials/insecure/insecure_credentials.cc",
        "src/core/lib/security/security_connector/insecure/insecure_security_connector.cc",
    ],
    hdrs = [
        "src/core/lib/security/credentials/insecure/insecure_credentials.h",
        "src/core/lib/security/security_connector/insecure/insecure_security_connector.h",
    ],
    external_deps = [
        "absl/status",
        "absl/strings",
    ],
    language = "c++",
    deps = [
        "arena_promise",
        "debug_location",
        "gpr",
        "grpc_base",
        "grpc_security_base",
        "handshaker",
        "iomgr_fwd",
        "promise",
        "ref_counted_ptr",
        "tsi_base",
        "tsi_local_credentials",
        "unique_type_name",
    ],
)

grpc_cc_library(
    name = "tsi_local_credentials",
    srcs = [
        "src/core/tsi/local_transport_security.cc",
    ],
    hdrs = [
        "src/core/tsi/local_transport_security.h",
    ],
    language = "c++",
    deps = [
        "exec_ctx",
        "gpr",
        "grpc_trace",
        "tsi_base",
    ],
)

grpc_cc_library(
    name = "grpc_local_credentials",
    srcs = [
        "src/core/lib/security/credentials/local/local_credentials.cc",
        "src/core/lib/security/security_connector/local/local_security_connector.cc",
    ],
    hdrs = [
        "src/core/lib/security/credentials/local/local_credentials.h",
        "src/core/lib/security/security_connector/local/local_security_connector.h",
    ],
    external_deps = [
        "absl/status",
        "absl/status:statusor",
        "absl/strings",
        "absl/types:optional",
    ],
    language = "c++",
    deps = [
        "arena_promise",
        "debug_location",
        "gpr",
        "grpc_base",
        "grpc_client_channel",
        "grpc_security_base",
        "grpc_sockaddr",
        "handshaker",
        "iomgr_fwd",
        "promise",
        "ref_counted_ptr",
        "resolved_address",
        "sockaddr_utils",
        "tsi_base",
        "tsi_local_credentials",
        "unique_type_name",
        "uri_parser",
        "useful",
    ],
)

grpc_cc_library(
    name = "grpc_alts_credentials",
    srcs = [
        "src/core/lib/security/credentials/alts/alts_credentials.cc",
        "src/core/lib/security/security_connector/alts/alts_security_connector.cc",
    ],
    hdrs = [
        "src/core/lib/security/credentials/alts/alts_credentials.h",
        "src/core/lib/security/security_connector/alts/alts_security_connector.h",
    ],
    external_deps = [
        "absl/status",
        "absl/strings",
        "absl/types:optional",
    ],
    language = "c++",
    visibility = ["@grpc:public"],
    deps = [
        "alts_util",
        "arena_promise",
        "debug_location",
        "gpr",
        "grpc_base",
        "grpc_public_hdrs",
        "grpc_security_base",
        "handshaker",
        "iomgr_fwd",
        "promise",
        "ref_counted_ptr",
        "slice",
        "slice_refcount",
        "tsi_alts_credentials",
        "tsi_base",
        "unique_type_name",
        "useful",
    ],
)

grpc_cc_library(
    name = "grpc_ssl_credentials",
    srcs = [
        "src/core/lib/security/credentials/ssl/ssl_credentials.cc",
        "src/core/lib/security/security_connector/ssl/ssl_security_connector.cc",
    ],
    hdrs = [
        "src/core/lib/security/credentials/ssl/ssl_credentials.h",
        "src/core/lib/security/security_connector/ssl/ssl_security_connector.h",
    ],
    external_deps = [
        "absl/status",
        "absl/strings",
        "absl/strings:str_format",
        "absl/types:optional",
    ],
    language = "c++",
    deps = [
        "arena_promise",
        "debug_location",
        "gpr",
        "grpc_base",
        "grpc_public_hdrs",
        "grpc_security_base",
        "grpc_trace",
        "handshaker",
        "iomgr_fwd",
        "promise",
        "ref_counted_ptr",
        "tsi_base",
        "tsi_ssl_credentials",
        "tsi_ssl_session_cache",
        "unique_type_name",
        "useful",
    ],
)

grpc_cc_library(
    name = "grpc_google_default_credentials",
    srcs = [
        "src/core/lib/security/credentials/google_default/credentials_generic.cc",
        "src/core/lib/security/credentials/google_default/google_default_credentials.cc",
    ],
    hdrs = [
        "src/core/ext/filters/client_channel/lb_policy/grpclb/grpclb.h",
        "src/core/lib/security/credentials/google_default/google_default_credentials.h",
    ],
    external_deps = [
        "absl/status:statusor",
        "absl/strings",
        "absl/types:optional",
    ],
    language = "c++",
    tags = ["nofixdeps"],
    deps = [
        "alts_util",
        "env",
        "gpr",
        "grpc_alts_credentials",
        "grpc_base",
        "grpc_external_account_credentials",
        "grpc_jwt_credentials",
        "grpc_lb_xds_channel_args",
        "grpc_oauth2_credentials",
        "grpc_public_hdrs",
        "grpc_security_base",
        "grpc_ssl_credentials",
        "grpc_trace",
        "httpcli",
        "iomgr_fwd",
        "json",
        "ref_counted_ptr",
        "slice",
        "slice_refcount",
        "time",
        "unique_type_name",
        "uri_parser",
        "useful",
    ],
)

grpc_cc_library(
    name = "strerror",
    srcs = [
        "src/core/lib/gprpp/strerror.cc",
    ],
    hdrs = [
        "src/core/lib/gprpp/strerror.h",
    ],
    external_deps = ["absl/strings:str_format"],
    deps = ["gpr_platform"],
)

grpc_cc_library(
    name = "grpc_tls_credentials",
    srcs = [
        "src/core/lib/security/credentials/tls/grpc_tls_certificate_distributor.cc",
        "src/core/lib/security/credentials/tls/grpc_tls_certificate_provider.cc",
        "src/core/lib/security/credentials/tls/grpc_tls_certificate_verifier.cc",
        "src/core/lib/security/credentials/tls/grpc_tls_credentials_options.cc",
        "src/core/lib/security/credentials/tls/tls_credentials.cc",
        "src/core/lib/security/security_connector/tls/tls_security_connector.cc",
    ],
    hdrs = [
        "src/core/lib/security/credentials/tls/grpc_tls_certificate_distributor.h",
        "src/core/lib/security/credentials/tls/grpc_tls_certificate_provider.h",
        "src/core/lib/security/credentials/tls/grpc_tls_certificate_verifier.h",
        "src/core/lib/security/credentials/tls/grpc_tls_credentials_options.h",
        "src/core/lib/security/credentials/tls/tls_credentials.h",
        "src/core/lib/security/security_connector/tls/tls_security_connector.h",
    ],
    external_deps = [
        "absl/base:core_headers",
        "absl/container:inlined_vector",
        "absl/functional:bind_front",
        "absl/status",
        "absl/status:statusor",
        "absl/strings",
        "absl/types:optional",
        "libcrypto",
        "libssl",
    ],
    language = "c++",
    deps = [
        "arena_promise",
        "debug_location",
        "gpr",
        "grpc_base",
        "grpc_credentials_util",
        "grpc_public_hdrs",
        "grpc_security_base",
        "grpc_trace",
        "handshaker",
        "iomgr_fwd",
        "promise",
        "ref_counted",
        "ref_counted_ptr",
        "slice",
        "slice_refcount",
        "tsi_base",
        "tsi_ssl_credentials",
        "tsi_ssl_session_cache",
        "unique_type_name",
        "useful",
    ],
)

grpc_cc_library(
    name = "grpc_iam_credentials",
    srcs = [
        "src/core/lib/security/credentials/iam/iam_credentials.cc",
    ],
    hdrs = [
        "src/core/lib/security/credentials/iam/iam_credentials.h",
    ],
    external_deps = [
        "absl/status:statusor",
        "absl/strings",
        "absl/strings:str_format",
        "absl/types:optional",
    ],
    language = "c++",
    deps = [
        "arena_promise",
        "gpr",
        "grpc_base",
        "grpc_security_base",
        "grpc_trace",
        "promise",
        "ref_counted_ptr",
        "slice",
        "unique_type_name",
        "useful",
    ],
)

grpc_cc_library(
    name = "grpc_jwt_credentials",
    srcs = [
        "src/core/lib/security/credentials/jwt/json_token.cc",
        "src/core/lib/security/credentials/jwt/jwt_credentials.cc",
        "src/core/lib/security/credentials/jwt/jwt_verifier.cc",
    ],
    hdrs = [
        "src/core/lib/security/credentials/jwt/json_token.h",
        "src/core/lib/security/credentials/jwt/jwt_credentials.h",
        "src/core/lib/security/credentials/jwt/jwt_verifier.h",
    ],
    external_deps = [
        "absl/status",
        "absl/status:statusor",
        "absl/strings",
        "absl/strings:str_format",
        "absl/time",
        "absl/types:optional",
        "libcrypto",
        "libssl",
    ],
    language = "c++",
    visibility = ["@grpc:public"],
    deps = [
        "arena_promise",
        "gpr",
        "gpr_manual_constructor",
        "grpc_base",
        "grpc_credentials_util",
        "grpc_security_base",
        "grpc_trace",
        "httpcli",
        "httpcli_ssl_credentials",
        "iomgr_fwd",
        "json",
        "orphanable",
        "promise",
        "ref_counted_ptr",
        "slice",
        "slice_refcount",
        "time",
        "tsi_ssl_types",
        "unique_type_name",
        "uri_parser",
        "useful",
    ],
)

grpc_cc_library(
    name = "grpc_oauth2_credentials",
    srcs = [
        "src/core/lib/security/credentials/oauth2/oauth2_credentials.cc",
    ],
    hdrs = [
        "src/core/lib/security/credentials/oauth2/oauth2_credentials.h",
    ],
    external_deps = [
        "absl/status",
        "absl/status:statusor",
        "absl/strings",
        "absl/strings:str_format",
        "absl/types:optional",
    ],
    language = "c++",
    deps = [
        "activity",
        "arena_promise",
        "context",
        "gpr",
        "grpc_base",
        "grpc_credentials_util",
        "grpc_security_base",
        "grpc_trace",
        "httpcli",
        "httpcli_ssl_credentials",
        "json",
        "orphanable",
        "poll",
        "pollset_set",
        "promise",
        "ref_counted",
        "ref_counted_ptr",
        "slice",
        "slice_refcount",
        "time",
        "unique_type_name",
        "uri_parser",
        "useful",
    ],
)

grpc_cc_library(
    name = "grpc_external_account_credentials",
    srcs = [
        "src/core/lib/security/credentials/external/aws_external_account_credentials.cc",
        "src/core/lib/security/credentials/external/aws_request_signer.cc",
        "src/core/lib/security/credentials/external/external_account_credentials.cc",
        "src/core/lib/security/credentials/external/file_external_account_credentials.cc",
        "src/core/lib/security/credentials/external/url_external_account_credentials.cc",
    ],
    hdrs = [
        "src/core/lib/security/credentials/external/aws_external_account_credentials.h",
        "src/core/lib/security/credentials/external/aws_request_signer.h",
        "src/core/lib/security/credentials/external/external_account_credentials.h",
        "src/core/lib/security/credentials/external/file_external_account_credentials.h",
        "src/core/lib/security/credentials/external/url_external_account_credentials.h",
    ],
    external_deps = [
        "absl/status",
        "absl/status:statusor",
        "absl/strings",
        "absl/strings:str_format",
        "absl/time",
        "absl/types:optional",
        "libcrypto",
    ],
    language = "c++",
    deps = [
        "env",
        "gpr",
        "grpc_base",
        "grpc_credentials_util",
        "grpc_oauth2_credentials",
        "grpc_security_base",
        "httpcli",
        "httpcli_ssl_credentials",
        "json",
        "orphanable",
        "ref_counted_ptr",
        "slice",
        "slice_refcount",
        "time",
        "uri_parser",
    ],
)

grpc_cc_library(
    name = "httpcli_ssl_credentials",
    srcs = [
        "src/core/lib/http/httpcli_security_connector.cc",
    ],
    hdrs = [
        "src/core/lib/http/httpcli_ssl_credentials.h",
    ],
    external_deps = [
        "absl/status",
        "absl/strings",
        "absl/types:optional",
    ],
    language = "c++",
    deps = [
        "arena_promise",
        "debug_location",
        "gpr",
        "grpc_base",
        "grpc_public_hdrs",
        "grpc_security_base",
        "handshaker",
        "iomgr_fwd",
        "promise",
        "ref_counted_ptr",
        "tsi_base",
        "tsi_ssl_credentials",
        "unique_type_name",
    ],
)

grpc_cc_library(
    name = "tsi_ssl_types",
    hdrs = [
        "src/core/tsi/ssl_types.h",
    ],
    external_deps = ["libssl"],
    language = "c++",
    deps = ["gpr_platform"],
)

grpc_cc_library(
    name = "grpc_security_base",
    srcs = [
        "src/core/lib/security/context/security_context.cc",
        "src/core/lib/security/credentials/call_creds_util.cc",
        "src/core/lib/security/credentials/composite/composite_credentials.cc",
        "src/core/lib/security/credentials/credentials.cc",
        "src/core/lib/security/credentials/plugin/plugin_credentials.cc",
        "src/core/lib/security/security_connector/security_connector.cc",
        "src/core/lib/security/transport/client_auth_filter.cc",
        "src/core/lib/security/transport/secure_endpoint.cc",
        "src/core/lib/security/transport/security_handshaker.cc",
        "src/core/lib/security/transport/server_auth_filter.cc",
        "src/core/lib/security/transport/tsi_error.cc",
    ],
    hdrs = [
        "src/core/lib/security/context/security_context.h",
        "src/core/lib/security/credentials/call_creds_util.h",
        "src/core/lib/security/credentials/composite/composite_credentials.h",
        "src/core/lib/security/credentials/credentials.h",
        "src/core/lib/security/credentials/plugin/plugin_credentials.h",
        "src/core/lib/security/security_connector/security_connector.h",
        "src/core/lib/security/transport/auth_filters.h",
        "src/core/lib/security/transport/secure_endpoint.h",
        "src/core/lib/security/transport/security_handshaker.h",
        "src/core/lib/security/transport/tsi_error.h",
    ],
    external_deps = [
        "absl/base:core_headers",
        "absl/container:inlined_vector",
        "absl/status",
        "absl/status:statusor",
        "absl/strings",
        "absl/types:optional",
    ],
    language = "c++",
    public_hdrs = GRPC_PUBLIC_HDRS,
    visibility = ["@grpc:public"],
    deps = [
        "activity",
        "arena",
        "arena_promise",
        "basic_seq",
        "channel_args",
        "channel_fwd",
        "closure",
        "config",
        "context",
        "debug_location",
        "event_engine_memory_allocator",
        "exec_ctx",
        "gpr",
        "gpr_atm",
        "grpc_base",
        "grpc_public_hdrs",
        "grpc_trace",
        "handshaker",
        "handshaker_factory",
        "handshaker_registry",
        "iomgr_fwd",
        "memory_quota",
        "poll",
        "promise",
        "ref_counted",
        "ref_counted_ptr",
        "resource_quota",
        "resource_quota_trace",
        "seq",
        "slice",
        "slice_refcount",
        "try_seq",
        "tsi_base",
        "unique_type_name",
        "useful",
    ],
)

grpc_cc_library(
    name = "grpc_credentials_util",
    srcs = [
        "src/core/lib/security/credentials/tls/tls_utils.cc",
        "src/core/lib/security/security_connector/load_system_roots_fallback.cc",
        "src/core/lib/security/security_connector/load_system_roots_supported.cc",
        "src/core/lib/security/util/json_util.cc",
    ],
    hdrs = [
        "src/core/lib/security/credentials/tls/tls_utils.h",
        "src/core/lib/security/security_connector/load_system_roots.h",
        "src/core/lib/security/security_connector/load_system_roots_supported.h",
        "src/core/lib/security/util/json_util.h",
    ],
    external_deps = ["absl/strings"],
    language = "c++",
    visibility = ["@grpc:public"],
    deps = [
        "gpr",
        "grpc_base",
        "grpc_security_base",
        "json",
        "useful",
    ],
)

grpc_cc_library(
    name = "tsi_alts_credentials",
    srcs = [
        "src/core/tsi/alts/crypt/aes_gcm.cc",
        "src/core/tsi/alts/crypt/gsec.cc",
        "src/core/tsi/alts/frame_protector/alts_counter.cc",
        "src/core/tsi/alts/frame_protector/alts_crypter.cc",
        "src/core/tsi/alts/frame_protector/alts_frame_protector.cc",
        "src/core/tsi/alts/frame_protector/alts_record_protocol_crypter_common.cc",
        "src/core/tsi/alts/frame_protector/alts_seal_privacy_integrity_crypter.cc",
        "src/core/tsi/alts/frame_protector/alts_unseal_privacy_integrity_crypter.cc",
        "src/core/tsi/alts/frame_protector/frame_handler.cc",
        "src/core/tsi/alts/handshaker/alts_handshaker_client.cc",
        "src/core/tsi/alts/handshaker/alts_shared_resource.cc",
        "src/core/tsi/alts/handshaker/alts_tsi_handshaker.cc",
        "src/core/tsi/alts/handshaker/alts_tsi_utils.cc",
        "src/core/tsi/alts/zero_copy_frame_protector/alts_grpc_integrity_only_record_protocol.cc",
        "src/core/tsi/alts/zero_copy_frame_protector/alts_grpc_privacy_integrity_record_protocol.cc",
        "src/core/tsi/alts/zero_copy_frame_protector/alts_grpc_record_protocol_common.cc",
        "src/core/tsi/alts/zero_copy_frame_protector/alts_iovec_record_protocol.cc",
        "src/core/tsi/alts/zero_copy_frame_protector/alts_zero_copy_grpc_protector.cc",
    ],
    hdrs = [
        "src/core/tsi/alts/crypt/gsec.h",
        "src/core/tsi/alts/frame_protector/alts_counter.h",
        "src/core/tsi/alts/frame_protector/alts_crypter.h",
        "src/core/tsi/alts/frame_protector/alts_frame_protector.h",
        "src/core/tsi/alts/frame_protector/alts_record_protocol_crypter_common.h",
        "src/core/tsi/alts/frame_protector/frame_handler.h",
        "src/core/tsi/alts/handshaker/alts_handshaker_client.h",
        "src/core/tsi/alts/handshaker/alts_shared_resource.h",
        "src/core/tsi/alts/handshaker/alts_tsi_handshaker.h",
        "src/core/tsi/alts/handshaker/alts_tsi_handshaker_private.h",
        "src/core/tsi/alts/handshaker/alts_tsi_utils.h",
        "src/core/tsi/alts/zero_copy_frame_protector/alts_grpc_integrity_only_record_protocol.h",
        "src/core/tsi/alts/zero_copy_frame_protector/alts_grpc_privacy_integrity_record_protocol.h",
        "src/core/tsi/alts/zero_copy_frame_protector/alts_grpc_record_protocol.h",
        "src/core/tsi/alts/zero_copy_frame_protector/alts_grpc_record_protocol_common.h",
        "src/core/tsi/alts/zero_copy_frame_protector/alts_iovec_record_protocol.h",
        "src/core/tsi/alts/zero_copy_frame_protector/alts_zero_copy_grpc_protector.h",
    ],
    external_deps = [
        "libssl",
        "libcrypto",
        "upb_lib",
    ],
    language = "c++",
    tags = ["nofixdeps"],
    visibility = ["@grpc:public"],
    deps = [
        "alts_upb",
        "alts_util",
        "arena",
        "config",
        "error",
        "gpr",
        "grpc_base",
        "pollset_set",
        "slice",
        "tsi_base",
        "useful",
    ],
)

grpc_cc_library(
    name = "tsi_ssl_session_cache",
    srcs = [
        "src/core/tsi/ssl/session_cache/ssl_session_boringssl.cc",
        "src/core/tsi/ssl/session_cache/ssl_session_cache.cc",
        "src/core/tsi/ssl/session_cache/ssl_session_openssl.cc",
    ],
    hdrs = [
        "src/core/tsi/ssl/session_cache/ssl_session.h",
        "src/core/tsi/ssl/session_cache/ssl_session_cache.h",
    ],
    external_deps = [
        "absl/memory",
        "libssl",
    ],
    language = "c++",
    visibility = ["@grpc:public"],
    deps = [
        "cpp_impl_of",
        "gpr",
        "grpc_public_hdrs",
        "ref_counted",
        "slice",
    ],
)

grpc_cc_library(
    name = "tsi_ssl_credentials",
    srcs = [
        "src/core/lib/security/security_connector/ssl_utils.cc",
        "src/core/lib/security/security_connector/ssl_utils_config.cc",
        "src/core/tsi/ssl/key_logging/ssl_key_logging.cc",
        "src/core/tsi/ssl_transport_security.cc",
    ],
    hdrs = [
        "src/core/lib/security/security_connector/ssl_utils.h",
        "src/core/lib/security/security_connector/ssl_utils_config.h",
        "src/core/tsi/ssl/key_logging/ssl_key_logging.h",
        "src/core/tsi/ssl_transport_security.h",
    ],
    external_deps = [
        "absl/base:core_headers",
        "absl/status",
        "absl/strings",
        "libcrypto",
        "libssl",
    ],
    language = "c++",
    visibility = ["@grpc:public"],
    deps = [
        "gpr",
        "grpc_base",
        "grpc_credentials_util",
        "grpc_public_hdrs",
        "grpc_security_base",
        "grpc_transport_chttp2_alpn",
        "ref_counted",
        "ref_counted_ptr",
        "tsi_base",
        "tsi_ssl_session_cache",
        "tsi_ssl_types",
        "useful",
    ],
)

grpc_cc_library(
    name = "grpc_mock_cel",
    hdrs = [
        "src/core/lib/security/authorization/mock_cel/activation.h",
        "src/core/lib/security/authorization/mock_cel/cel_expr_builder_factory.h",
        "src/core/lib/security/authorization/mock_cel/cel_expression.h",
        "src/core/lib/security/authorization/mock_cel/cel_value.h",
        "src/core/lib/security/authorization/mock_cel/evaluator_core.h",
        "src/core/lib/security/authorization/mock_cel/flat_expr_builder.h",
    ],
    external_deps = [
        "absl/status",
        "absl/status:statusor",
        "absl/strings",
        "absl/types:span",
    ],
    language = "c++",
    deps = [
        "google_type_expr_upb",
        "gpr_platform",
    ],
)

# This target depends on RE2 and should not be linked into grpc by default for binary-size reasons.
grpc_cc_library(
    name = "grpc_matchers",
    srcs = [
        "src/core/lib/matchers/matchers.cc",
    ],
    hdrs = [
        "src/core/lib/matchers/matchers.h",
    ],
    external_deps = [
        "absl/status",
        "absl/status:statusor",
        "absl/strings",
        "absl/strings:str_format",
        "absl/types:optional",
        "re2",
    ],
    language = "c++",
    deps = ["gpr"],
)

# This target pulls in a dependency on RE2 and should not be linked into grpc by default for binary-size reasons.
grpc_cc_library(
    name = "grpc_rbac_engine",
    srcs = [
        "src/core/lib/security/authorization/grpc_authorization_engine.cc",
        "src/core/lib/security/authorization/matchers.cc",
        "src/core/lib/security/authorization/rbac_policy.cc",
    ],
    hdrs = [
        "src/core/lib/security/authorization/grpc_authorization_engine.h",
        "src/core/lib/security/authorization/matchers.h",
        "src/core/lib/security/authorization/rbac_policy.h",
    ],
    external_deps = [
        "absl/status",
        "absl/status:statusor",
        "absl/strings",
        "absl/strings:str_format",
        "absl/types:optional",
    ],
    language = "c++",
    deps = [
        "gpr",
        "grpc_authorization_base",
        "grpc_base",
        "grpc_matchers",
        "resolved_address",
        "sockaddr_utils",
    ],
)

# This target pulls in a dependency on RE2 and should not be linked into grpc by default for binary-size reasons.
grpc_cc_library(
    name = "grpc_authorization_provider",
    srcs = [
        "src/core/lib/security/authorization/grpc_authorization_policy_provider.cc",
        "src/core/lib/security/authorization/rbac_translator.cc",
    ],
    hdrs = [
        "src/core/lib/security/authorization/grpc_authorization_policy_provider.h",
        "src/core/lib/security/authorization/rbac_translator.h",
    ],
    external_deps = [
        "absl/base:core_headers",
        "absl/status",
        "absl/status:statusor",
        "absl/strings",
        "absl/strings:str_format",
    ],
    language = "c++",
    public_hdrs = GRPC_PUBLIC_HDRS,
    deps = [
        "gpr",
        "grpc_authorization_base",
        "grpc_base",
        "grpc_matchers",
        "grpc_public_hdrs",
        "grpc_rbac_engine",
        "grpc_trace",
        "json",
        "ref_counted_ptr",
        "slice",
        "slice_refcount",
        "useful",
    ],
)

# This target pulls in a dependency on RE2 and should not be linked into grpc by default for binary-size reasons.
grpc_cc_library(
    name = "grpc++_authorization_provider",
    srcs = [
        "src/cpp/server/authorization_policy_provider.cc",
    ],
    hdrs = [
        "include/grpcpp/security/authorization_policy_provider.h",
    ],
    language = "c++",
    deps = [
        "gpr",
        "grpc++",
        "grpc++_public_hdrs",
        "grpc_authorization_provider",
        "grpc_public_hdrs",
    ],
)

# This target pulls in a dependency on RE2 and should not be linked into grpc by default for binary-size reasons.
grpc_cc_library(
    name = "grpc_cel_engine",
    srcs = [
        "src/core/lib/security/authorization/cel_authorization_engine.cc",
    ],
    hdrs = [
        "src/core/lib/security/authorization/cel_authorization_engine.h",
    ],
    external_deps = [
        "absl/container:flat_hash_set",
        "absl/strings",
        "absl/types:optional",
        "absl/types:span",
        "upb_lib",
    ],
    language = "c++",
    deps = [
        "envoy_config_rbac_upb",
        "google_type_expr_upb",
        "gpr",
        "grpc_authorization_base",
        "grpc_mock_cel",
    ],
)

grpc_cc_library(
    name = "hpack_constants",
    hdrs = [
        "src/core/ext/transport/chttp2/transport/hpack_constants.h",
    ],
    language = "c++",
    deps = ["gpr_platform"],
)

grpc_cc_library(
    name = "hpack_encoder_table",
    srcs = [
        "src/core/ext/transport/chttp2/transport/hpack_encoder_table.cc",
    ],
    hdrs = [
        "src/core/ext/transport/chttp2/transport/hpack_encoder_table.h",
    ],
    external_deps = ["absl/container:inlined_vector"],
    language = "c++",
    deps = [
        "gpr",
        "hpack_constants",
    ],
)

grpc_cc_library(
    name = "chttp2_flow_control",
    srcs = [
        "src/core/ext/transport/chttp2/transport/flow_control.cc",
    ],
    hdrs = [
        "src/core/ext/transport/chttp2/transport/flow_control.h",
    ],
    external_deps = [
        "absl/functional:function_ref",
        "absl/status",
        "absl/strings",
        "absl/strings:str_format",
        "absl/types:optional",
    ],
    deps = [
        "bdp_estimator",
        "experiments",
        "gpr",
        "grpc_trace",
        "http2_settings",
        "memory_quota",
        "pid_controller",
        "time",
        "useful",
    ],
)

grpc_cc_library(
    name = "huffsyms",
    srcs = [
        "src/core/ext/transport/chttp2/transport/huffsyms.cc",
    ],
    hdrs = [
        "src/core/ext/transport/chttp2/transport/huffsyms.h",
    ],
    deps = ["gpr_platform"],
)

grpc_cc_library(
    name = "decode_huff",
    srcs = [
        "src/core/ext/transport/chttp2/transport/decode_huff.cc",
    ],
    hdrs = [
        "src/core/ext/transport/chttp2/transport/decode_huff.h",
    ],
    deps = ["gpr_platform"],
)

grpc_cc_library(
    name = "http2_settings",
    srcs = [
        "src/core/ext/transport/chttp2/transport/http2_settings.cc",
    ],
    hdrs = [
        "src/core/ext/transport/chttp2/transport/http2_settings.h",
    ],
    deps = [
        "gpr_platform",
        "http2_errors",
        "useful",
    ],
)

grpc_cc_library(
    name = "grpc_transport_chttp2",
    srcs = [
        "src/core/ext/transport/chttp2/transport/bin_decoder.cc",
        "src/core/ext/transport/chttp2/transport/bin_encoder.cc",
        "src/core/ext/transport/chttp2/transport/chttp2_transport.cc",
        "src/core/ext/transport/chttp2/transport/context_list.cc",
        "src/core/ext/transport/chttp2/transport/frame_data.cc",
        "src/core/ext/transport/chttp2/transport/frame_goaway.cc",
        "src/core/ext/transport/chttp2/transport/frame_ping.cc",
        "src/core/ext/transport/chttp2/transport/frame_rst_stream.cc",
        "src/core/ext/transport/chttp2/transport/frame_settings.cc",
        "src/core/ext/transport/chttp2/transport/frame_window_update.cc",
        "src/core/ext/transport/chttp2/transport/hpack_encoder.cc",
        "src/core/ext/transport/chttp2/transport/hpack_parser.cc",
        "src/core/ext/transport/chttp2/transport/hpack_parser_table.cc",
        "src/core/ext/transport/chttp2/transport/parsing.cc",
        "src/core/ext/transport/chttp2/transport/stream_lists.cc",
        "src/core/ext/transport/chttp2/transport/stream_map.cc",
        "src/core/ext/transport/chttp2/transport/varint.cc",
        "src/core/ext/transport/chttp2/transport/writing.cc",
    ],
    hdrs = [
        "src/core/ext/transport/chttp2/transport/bin_decoder.h",
        "src/core/ext/transport/chttp2/transport/bin_encoder.h",
        "src/core/ext/transport/chttp2/transport/chttp2_transport.h",
        "src/core/ext/transport/chttp2/transport/context_list.h",
        "src/core/ext/transport/chttp2/transport/frame.h",
        "src/core/ext/transport/chttp2/transport/frame_data.h",
        "src/core/ext/transport/chttp2/transport/frame_goaway.h",
        "src/core/ext/transport/chttp2/transport/frame_ping.h",
        "src/core/ext/transport/chttp2/transport/frame_rst_stream.h",
        "src/core/ext/transport/chttp2/transport/frame_settings.h",
        "src/core/ext/transport/chttp2/transport/frame_window_update.h",
        "src/core/ext/transport/chttp2/transport/hpack_encoder.h",
        "src/core/ext/transport/chttp2/transport/hpack_parser.h",
        "src/core/ext/transport/chttp2/transport/hpack_parser_table.h",
        "src/core/ext/transport/chttp2/transport/internal.h",
        "src/core/ext/transport/chttp2/transport/stream_map.h",
        "src/core/ext/transport/chttp2/transport/varint.h",
    ],
    external_deps = [
        "absl/base:core_headers",
        "absl/status",
        "absl/strings",
        "absl/strings:cord",
        "absl/strings:str_format",
        "absl/types:optional",
        "absl/types:span",
        "absl/types:variant",
    ],
    language = "c++",
    visibility = ["@grpc:grpclb"],
    deps = [
        "arena",
        "bdp_estimator",
        "bitset",
        "chttp2_flow_control",
        "debug_location",
        "decode_huff",
        "experiments",
        "gpr",
        "gpr_atm",
        "grpc_base",
        "grpc_public_hdrs",
        "grpc_trace",
        "hpack_constants",
        "hpack_encoder_table",
        "http2_errors",
        "http2_settings",
        "httpcli",
        "huffsyms",
        "iomgr_fwd",
        "iomgr_timer",
        "memory_quota",
        "no_destruct",
        "poll",
        "ref_counted",
        "ref_counted_ptr",
        "resource_quota",
        "resource_quota_trace",
        "slice",
        "slice_buffer",
        "slice_refcount",
        "status_helper",
        "time",
        "transport_fwd",
        "useful",
    ],
)

grpc_cc_library(
    name = "grpc_transport_chttp2_alpn",
    srcs = [
        "src/core/ext/transport/chttp2/alpn/alpn.cc",
    ],
    hdrs = [
        "src/core/ext/transport/chttp2/alpn/alpn.h",
    ],
    language = "c++",
    deps = [
        "gpr",
        "useful",
    ],
)

grpc_cc_library(
    name = "grpc_transport_chttp2_client_connector",
    srcs = [
        "src/core/ext/transport/chttp2/client/chttp2_connector.cc",
    ],
    hdrs = [
        "src/core/ext/transport/chttp2/client/chttp2_connector.h",
    ],
    external_deps = [
        "absl/status",
        "absl/status:statusor",
        "absl/strings:str_format",
        "absl/types:optional",
    ],
    language = "c++",
    deps = [
        "channel_args_preconditioning",
        "channel_stack_type",
        "config",
        "debug_location",
        "gpr",
        "grpc_base",
        "grpc_client_channel",
        "grpc_insecure_credentials",
        "grpc_public_hdrs",
        "grpc_resolver",
        "grpc_security_base",
        "grpc_trace",
        "grpc_transport_chttp2",
        "handshaker",
        "handshaker_registry",
        "iomgr_timer",
        "orphanable",
        "ref_counted_ptr",
        "resolved_address",
        "sockaddr_utils",
        "tcp_connect_handshaker",
        "transport_fwd",
        "unique_type_name",
    ],
)

grpc_cc_library(
    name = "grpc_transport_chttp2_server",
    srcs = [
        "src/core/ext/transport/chttp2/server/chttp2_server.cc",
    ],
    hdrs = [
        "src/core/ext/transport/chttp2/server/chttp2_server.h",
    ],
    external_deps = [
        "absl/base:core_headers",
        "absl/status",
        "absl/status:statusor",
        "absl/strings",
        "absl/strings:str_format",
        "absl/types:optional",
    ],
    language = "c++",
    deps = [
        "config",
        "debug_location",
        "gpr",
        "grpc_base",
        "grpc_insecure_credentials",
        "grpc_public_hdrs",
        "grpc_security_base",
        "grpc_trace",
        "grpc_transport_chttp2",
        "handshaker",
        "handshaker_registry",
        "iomgr_fwd",
        "iomgr_timer",
        "memory_quota",
        "orphanable",
        "pollset_set",
        "ref_counted_ptr",
        "resolved_address",
        "resource_quota",
        "sockaddr_utils",
        "time",
        "transport_fwd",
        "unique_type_name",
        "uri_parser",
    ],
)

grpc_cc_library(
    name = "grpc_transport_inproc",
    srcs = [
        "src/core/ext/transport/inproc/inproc_plugin.cc",
        "src/core/ext/transport/inproc/inproc_transport.cc",
    ],
    hdrs = [
        "src/core/ext/transport/inproc/inproc_transport.h",
    ],
    external_deps = [
        "absl/status",
        "absl/status:statusor",
        "absl/strings",
        "absl/types:optional",
    ],
    language = "c++",
    deps = [
        "arena",
        "channel_args_preconditioning",
        "channel_stack_type",
        "config",
        "debug_location",
        "gpr",
        "grpc_base",
        "grpc_public_hdrs",
        "grpc_trace",
        "iomgr_fwd",
        "ref_counted_ptr",
        "slice",
        "slice_buffer",
        "time",
        "transport_fwd",
    ],
)

grpc_cc_library(
    name = "tsi_base",
    srcs = [
        "src/core/tsi/transport_security.cc",
        "src/core/tsi/transport_security_grpc.cc",
    ],
    hdrs = [
        "src/core/tsi/transport_security.h",
        "src/core/tsi/transport_security_grpc.h",
        "src/core/tsi/transport_security_interface.h",
    ],
    language = "c++",
    visibility = ["@grpc:tsi_interface"],
    deps = [
        "gpr",
        "grpc_trace",
    ],
)

grpc_cc_library(
    name = "alts_util",
    srcs = [
        "src/core/lib/security/credentials/alts/check_gcp_environment.cc",
        "src/core/lib/security/credentials/alts/check_gcp_environment_linux.cc",
        "src/core/lib/security/credentials/alts/check_gcp_environment_no_op.cc",
        "src/core/lib/security/credentials/alts/check_gcp_environment_windows.cc",
        "src/core/lib/security/credentials/alts/grpc_alts_credentials_client_options.cc",
        "src/core/lib/security/credentials/alts/grpc_alts_credentials_options.cc",
        "src/core/lib/security/credentials/alts/grpc_alts_credentials_server_options.cc",
        "src/core/tsi/alts/handshaker/transport_security_common_api.cc",
    ],
    hdrs = [
        "src/core/lib/security/credentials/alts/check_gcp_environment.h",
        "src/core/lib/security/credentials/alts/grpc_alts_credentials_options.h",
        "src/core/tsi/alts/handshaker/transport_security_common_api.h",
    ],
    external_deps = ["upb_lib"],
    language = "c++",
    visibility = ["@grpc:tsi"],
    deps = [
        "alts_upb",
        "gpr",
        "grpc_trace",
    ],
)

grpc_cc_library(
    name = "tsi",
    external_deps = [
        "libssl",
        "libcrypto",
        "absl/strings",
        "upb_lib",
    ],
    language = "c++",
    tags = ["nofixdeps"],
    visibility = ["@grpc:tsi"],
    deps = [
        "gpr",
        "grpc_base",
        "tsi_alts_credentials",
        "tsi_base",
        "tsi_fake_credentials",
        "tsi_local_credentials",
        "tsi_ssl_credentials",
        "useful",
    ],
)

grpc_cc_library(
    name = "grpc++_base",
    srcs = GRPCXX_SRCS + [
        "src/cpp/client/insecure_credentials.cc",
        "src/cpp/client/secure_credentials.cc",
        "src/cpp/common/auth_property_iterator.cc",
        "src/cpp/common/secure_auth_context.cc",
        "src/cpp/common/secure_channel_arguments.cc",
        "src/cpp/common/secure_create_auth_context.cc",
        "src/cpp/common/tls_certificate_provider.cc",
        "src/cpp/common/tls_certificate_verifier.cc",
        "src/cpp/common/tls_credentials_options.cc",
        "src/cpp/server/insecure_server_credentials.cc",
        "src/cpp/server/secure_server_credentials.cc",
    ],
    hdrs = GRPCXX_HDRS + [
        "src/cpp/client/secure_credentials.h",
        "src/cpp/common/secure_auth_context.h",
        "src/cpp/server/secure_server_credentials.h",
    ],
    external_deps = [
        "absl/base:core_headers",
        "absl/status",
        "absl/status:statusor",
        "absl/strings",
        "absl/synchronization",
        "absl/memory",
        "absl/types:optional",
        "upb_lib",
        "protobuf_headers",
        "absl/container:inlined_vector",
    ],
    language = "c++",
    public_hdrs = GRPCXX_PUBLIC_HDRS,
    tags = ["nofixdeps"],
    visibility = ["@grpc:alt_grpc++_base_legacy"],
    deps = [
        "arena",
        "channel_fwd",
        "channel_init",
        "channel_stack_type",
        "config",
        "env",
        "error",
        "gpr",
        "gpr_manual_constructor",
        "grpc",
        "grpc++_codegen_proto",
        "grpc_base",
        "grpc_credentials_util",
        "grpc_health_upb",
        "grpc_public_hdrs",
        "grpc_security_base",
        "grpc_service_config",
        "grpc_service_config_impl",
        "grpc_trace",
        "grpc_transport_inproc",
        "grpcpp_call_metric_recorder",
        "iomgr_timer",
        "json",
        "ref_counted",
        "ref_counted_ptr",
        "resource_quota",
        "slice",
        "slice_buffer",
        "slice_refcount",
        "thread_quota",
        "time",
        "useful",
    ],
)

# TODO(chengyuc): Give it another try to merge this to `grpc++_base` after
# codegen files are removed.
grpc_cc_library(
    name = "grpc++_base_unsecure",
    srcs = GRPCXX_SRCS,
    hdrs = GRPCXX_HDRS,
    external_deps = [
        "absl/base:core_headers",
        "absl/status",
        "absl/status:statusor",
        "absl/strings",
        "absl/synchronization",
        "absl/memory",
        "upb_lib",
        "protobuf_headers",
    ],
    language = "c++",
    public_hdrs = GRPCXX_PUBLIC_HDRS,
    tags = [
        "avoid_dep",
        "nofixdeps",
    ],
    visibility = ["@grpc:alt_grpc++_base_unsecure_legacy"],
    deps = [
        "arena",
        "channel_init",
        "config",
        "gpr",
        "gpr_manual_constructor",
        "grpc_base",
        "grpc_health_upb",
        "grpc_insecure_credentials",
        "grpc_public_hdrs",
        "grpc_service_config",
        "grpc_service_config_impl",
        "grpc_trace",
        "grpc_transport_inproc",
        "grpc_unsecure",
        "grpcpp_call_metric_recorder",
        "iomgr_timer",
        "ref_counted",
        "ref_counted_ptr",
        "resource_quota",
        "slice",
        "time",
        "useful",
    ],
)

grpc_cc_library(
    name = "grpc++_codegen_proto",
    external_deps = [
        "protobuf_headers",
    ],
    language = "c++",
    public_hdrs = [
        "include/grpc++/impl/codegen/proto_utils.h",
        "include/grpcpp/impl/codegen/proto_buffer_reader.h",
        "include/grpcpp/impl/codegen/proto_buffer_writer.h",
        "include/grpcpp/impl/codegen/proto_utils.h",
    ],
    tags = ["nofixdeps"],
    visibility = ["@grpc:public"],
    deps = [
        "grpc++_config_proto",
        "grpc++_public_hdrs",
    ],
)

grpc_cc_library(
    name = "grpc++_config_proto",
    external_deps = [
        "protobuf_headers",
    ],
    language = "c++",
    public_hdrs = [
        "include/grpc++/impl/codegen/config_protobuf.h",
        "include/grpcpp/impl/codegen/config_protobuf.h",
    ],
    tags = ["nofixdeps"],
    visibility = ["@grpc:public"],
)

grpc_cc_library(
    name = "grpc++_reflection",
    srcs = [
        "src/cpp/ext/proto_server_reflection.cc",
        "src/cpp/ext/proto_server_reflection_plugin.cc",
    ],
    hdrs = [
        "src/cpp/ext/proto_server_reflection.h",
    ],
    external_deps = [
        "protobuf_headers",
    ],
    language = "c++",
    public_hdrs = [
        "include/grpc++/ext/proto_server_reflection_plugin.h",
        "include/grpcpp/ext/proto_server_reflection_plugin.h",
    ],
    tags = ["nofixdeps"],
    visibility = ["@grpc:public"],
    deps = [
        "grpc++",
        "grpc++_config_proto",
        "//src/proto/grpc/reflection/v1alpha:reflection_proto",
    ],
    alwayslink = 1,
)

grpc_cc_library(
    name = "grpcpp_call_metric_recorder",
    srcs = [
        "src/cpp/server/orca/call_metric_recorder.cc",
    ],
    external_deps = [
        "absl/strings",
        "absl/types:optional",
        "upb_lib",
    ],
    language = "c++",
    public_hdrs = [
        "include/grpcpp/ext/call_metric_recorder.h",
    ],
    visibility = ["@grpc:public"],
    deps = [
        "arena",
        "grpc++_public_hdrs",
        "grpc_backend_metric_data",
        "xds_orca_upb",
    ],
)

grpc_cc_library(
    name = "grpcpp_orca_interceptor",
    srcs = [
        "src/cpp/server/orca/orca_interceptor.cc",
    ],
    hdrs = [
        "src/cpp/server/orca/orca_interceptor.h",
    ],
    external_deps = [
        "absl/strings",
        "absl/types:optional",
    ],
    language = "c++",
    visibility = ["@grpc:public"],
    deps = [
        "grpc++",
        "grpc_base",
        "grpcpp_call_metric_recorder",
    ],
)

grpc_cc_library(
    name = "grpcpp_orca_service",
    srcs = [
        "src/cpp/server/orca/orca_service.cc",
    ],
    external_deps = [
        "absl/base:core_headers",
        "absl/time",
        "absl/types:optional",
        "upb_lib",
    ],
    language = "c++",
    public_hdrs = [
        "include/grpcpp/ext/orca_service.h",
    ],
    visibility = ["@grpc:public"],
    deps = [
        "debug_location",
        "default_event_engine",
        "gpr",
        "grpc++",
        "grpc_base",
        "protobuf_duration_upb",
        "ref_counted",
        "ref_counted_ptr",
        "time",
        "xds_orca_service_upb",
        "xds_orca_upb",
    ],
    alwayslink = 1,
)

grpc_cc_library(
    name = "grpcpp_channelz",
    srcs = [
        "src/cpp/server/channelz/channelz_service.cc",
        "src/cpp/server/channelz/channelz_service_plugin.cc",
    ],
    hdrs = [
        "src/cpp/server/channelz/channelz_service.h",
    ],
    external_deps = [
        "protobuf_headers",
    ],
    language = "c++",
    public_hdrs = [
        "include/grpcpp/ext/channelz_service_plugin.h",
    ],
    tags = ["nofixdeps"],
    visibility = ["@grpc:channelz"],
    deps = [
        "gpr",
        "grpc",
        "grpc++",
        "grpc++_config_proto",
        "//src/proto/grpc/channelz:channelz_proto",
    ],
    alwayslink = 1,
)

grpc_cc_library(
    name = "grpcpp_csds",
    srcs = [
        "src/cpp/server/csds/csds.cc",
    ],
    hdrs = [
        "src/cpp/server/csds/csds.h",
    ],
    external_deps = [
        "absl/status",
        "absl/status:statusor",
    ],
    language = "c++",
    tags = ["nofixdeps"],
    deps = [
        "gpr",
        "grpc",
        "grpc++_base",
        "//src/proto/grpc/testing/xds/v3:csds_proto",
    ],
    alwayslink = 1,
)

grpc_cc_library(
    name = "grpcpp_admin",
    srcs = [
        "src/cpp/server/admin/admin_services.cc",
    ],
    hdrs = [],
    defines = select({
        "grpc_no_xds": ["GRPC_NO_XDS"],
        "//conditions:default": [],
    }),
    external_deps = [
        "absl/memory",
    ],
    language = "c++",
    public_hdrs = [
        "include/grpcpp/ext/admin_services.h",
    ],
    select_deps = [{
        "grpc_no_xds": [],
        "//conditions:default": ["//:grpcpp_csds"],
    }],
    deps = [
        "gpr",
        "grpc++",
        "grpcpp_channelz",
    ],
    alwayslink = 1,
)

grpc_cc_library(
    name = "grpc++_test",
    testonly = True,
    srcs = [
        "src/cpp/client/channel_test_peer.cc",
    ],
    external_deps = ["gtest"],
    public_hdrs = [
        "include/grpc++/test/mock_stream.h",
        "include/grpc++/test/server_context_test_spouse.h",
        "include/grpcpp/test/channel_test_peer.h",
        "include/grpcpp/test/client_context_test_peer.h",
        "include/grpcpp/test/default_reactor_test_peer.h",
        "include/grpcpp/test/mock_stream.h",
        "include/grpcpp/test/server_context_test_spouse.h",
    ],
    visibility = ["@grpc:grpc++_test"],
    deps = [
        "grpc++",
        "grpc_base",
    ],
)

grpc_cc_library(
    name = "grpc++_core_stats",
    srcs = [
        "src/cpp/util/core_stats.cc",
    ],
    hdrs = [
        "src/cpp/util/core_stats.h",
    ],
    language = "c++",
    deps = [
        "gpr",
        "gpr_atm",
        "grpc_base",
        "//src/proto/grpc/core:stats_proto",
    ],
)

grpc_cc_library(
    name = "grpc_opencensus_plugin",
    srcs = [
        "src/cpp/ext/filters/census/channel_filter.cc",
        "src/cpp/ext/filters/census/client_filter.cc",
        "src/cpp/ext/filters/census/context.cc",
        "src/cpp/ext/filters/census/grpc_plugin.cc",
        "src/cpp/ext/filters/census/measures.cc",
        "src/cpp/ext/filters/census/rpc_encoding.cc",
        "src/cpp/ext/filters/census/server_filter.cc",
        "src/cpp/ext/filters/census/views.cc",
    ],
    hdrs = [
        "include/grpcpp/opencensus.h",
        "src/cpp/ext/filters/census/channel_filter.h",
        "src/cpp/ext/filters/census/client_filter.h",
        "src/cpp/ext/filters/census/context.h",
        "src/cpp/ext/filters/census/grpc_plugin.h",
        "src/cpp/ext/filters/census/measures.h",
        "src/cpp/ext/filters/census/open_census_call_tracer.h",
        "src/cpp/ext/filters/census/rpc_encoding.h",
        "src/cpp/ext/filters/census/server_filter.h",
    ],
    external_deps = [
        "absl/base",
        "absl/base:core_headers",
        "absl/status",
        "absl/strings",
        "absl/time",
        "absl/types:optional",
        "opencensus-trace",
        "opencensus-trace-context_util",
        "opencensus-trace-propagation",
        "opencensus-trace-span_context",
        "opencensus-tags",
        "opencensus-tags-context_util",
        "opencensus-stats",
        "opencensus-context",
    ],
    language = "c++",
    tags = ["nofixdeps"],
    visibility = ["@grpc:grpc_opencensus_plugin"],
    deps = [
        "arena",
        "census",
        "channel_stack_type",
        "debug_location",
        "gpr",
        "grpc++",
        "grpc++_base",
        "grpc_base",
        "slice",
        "slice_buffer",
        "slice_refcount",
    ],
)

grpc_cc_library(
    name = "json",
    srcs = [
        "src/core/lib/json/json_reader.cc",
        "src/core/lib/json/json_writer.cc",
    ],
    hdrs = [
        "src/core/lib/json/json.h",
    ],
    external_deps = [
        "absl/base:core_headers",
        "absl/status",
        "absl/status:statusor",
        "absl/strings",
        "absl/strings:str_format",
    ],
    deps = ["gpr"],
)

grpc_cc_library(
    name = "json_util",
    srcs = ["src/core/lib/json/json_util.cc"],
    hdrs = ["src/core/lib/json/json_util.h"],
    external_deps = ["absl/strings"],
    deps = [
        "error",
        "gpr",
        "json",
        "json_args",
        "json_object_loader",
        "no_destruct",
        "time",
        "validation_errors",
    ],
)

grpc_cc_library(
    name = "json_args",
    hdrs = ["src/core/lib/json/json_args.h"],
    external_deps = ["absl/strings"],
    deps = ["gpr"],
)

grpc_cc_library(
    name = "json_object_loader",
    srcs = ["src/core/lib/json/json_object_loader.cc"],
    hdrs = ["src/core/lib/json/json_object_loader.h"],
    external_deps = [
        "absl/meta:type_traits",
        "absl/status:statusor",
        "absl/strings",
        "absl/types:optional",
    ],
    deps = [
        "gpr",
        "json",
        "json_args",
        "no_destruct",
        "ref_counted_ptr",
        "time",
        "validation_errors",
    ],
)

grpc_cc_library(
    name = "json_channel_args",
    hdrs = ["src/core/lib/json/json_channel_args.h"],
    external_deps = [
        "absl/strings",
        "absl/types:optional",
    ],
    deps = [
        "channel_args",
        "gpr",
        "json_args",
    ],
)

### UPB Targets

grpc_upb_proto_library(
    name = "envoy_admin_upb",
    deps = ["@envoy_api//envoy/admin/v3:pkg"],
)

grpc_upb_proto_library(
    name = "envoy_config_cluster_upb",
    deps = ["@envoy_api//envoy/config/cluster/v3:pkg"],
)

grpc_upb_proto_reflection_library(
    name = "envoy_config_cluster_upbdefs",
    deps = ["@envoy_api//envoy/config/cluster/v3:pkg"],
)

grpc_upb_proto_library(
    name = "envoy_config_core_upb",
    deps = ["@envoy_api//envoy/config/core/v3:pkg"],
)

grpc_upb_proto_library(
    name = "envoy_config_endpoint_upb",
    deps = ["@envoy_api//envoy/config/endpoint/v3:pkg"],
)

grpc_upb_proto_reflection_library(
    name = "envoy_config_endpoint_upbdefs",
    deps = ["@envoy_api//envoy/config/endpoint/v3:pkg"],
)

grpc_upb_proto_library(
    name = "envoy_config_listener_upb",
    deps = ["@envoy_api//envoy/config/listener/v3:pkg"],
)

grpc_upb_proto_reflection_library(
    name = "envoy_config_listener_upbdefs",
    deps = ["@envoy_api//envoy/config/listener/v3:pkg"],
)

grpc_upb_proto_library(
    name = "envoy_config_rbac_upb",
    deps = ["@envoy_api//envoy/config/rbac/v3:pkg"],
)

grpc_upb_proto_library(
    name = "envoy_config_route_upb",
    deps = ["@envoy_api//envoy/config/route/v3:pkg"],
)

grpc_upb_proto_reflection_library(
    name = "envoy_config_route_upbdefs",
    deps = ["@envoy_api//envoy/config/route/v3:pkg"],
)

grpc_upb_proto_library(
    name = "envoy_extensions_clusters_aggregate_upb",
    deps = ["@envoy_api//envoy/extensions/clusters/aggregate/v3:pkg"],
)

grpc_upb_proto_reflection_library(
    name = "envoy_extensions_clusters_aggregate_upbdefs",
    deps = ["@envoy_api//envoy/extensions/clusters/aggregate/v3:pkg"],
)

grpc_upb_proto_library(
    name = "envoy_extensions_filters_common_fault_upb",
    deps = ["@envoy_api//envoy/extensions/filters/common/fault/v3:pkg"],
)

grpc_upb_proto_library(
    name = "envoy_extensions_filters_http_fault_upb",
    deps = ["@envoy_api//envoy/extensions/filters/http/fault/v3:pkg"],
)

grpc_upb_proto_reflection_library(
    name = "envoy_extensions_filters_http_fault_upbdefs",
    deps = ["@envoy_api//envoy/extensions/filters/http/fault/v3:pkg"],
)

grpc_upb_proto_library(
    name = "envoy_extensions_filters_http_rbac_upb",
    deps = ["@envoy_api//envoy/extensions/filters/http/rbac/v3:pkg"],
)

grpc_upb_proto_reflection_library(
    name = "envoy_extensions_filters_http_rbac_upbdefs",
    deps = ["@envoy_api//envoy/extensions/filters/http/rbac/v3:pkg"],
)

grpc_upb_proto_library(
    name = "envoy_extensions_filters_http_router_upb",
    deps = ["@envoy_api//envoy/extensions/filters/http/router/v3:pkg"],
)

grpc_upb_proto_reflection_library(
    name = "envoy_extensions_filters_http_router_upbdefs",
    deps = ["@envoy_api//envoy/extensions/filters/http/router/v3:pkg"],
)

grpc_upb_proto_library(
    name = "envoy_extensions_load_balancing_policies_ring_hash_upb",
    deps = ["@envoy_api//envoy/extensions/load_balancing_policies/ring_hash/v3:pkg"],
)

grpc_upb_proto_library(
    name = "envoy_extensions_load_balancing_policies_wrr_locality_upb",
    deps = ["@envoy_api//envoy/extensions/load_balancing_policies/wrr_locality/v3:pkg"],
)

grpc_upb_proto_library(
    name = "envoy_extensions_filters_network_http_connection_manager_upb",
    deps = ["@envoy_api//envoy/extensions/filters/network/http_connection_manager/v3:pkg"],
)

grpc_upb_proto_reflection_library(
    name = "envoy_extensions_filters_network_http_connection_manager_upbdefs",
    deps = ["@envoy_api//envoy/extensions/filters/network/http_connection_manager/v3:pkg"],
)

grpc_upb_proto_library(
    name = "envoy_extensions_transport_sockets_tls_upb",
    deps = ["@envoy_api//envoy/extensions/transport_sockets/tls/v3:pkg"],
)

grpc_upb_proto_reflection_library(
    name = "envoy_extensions_transport_sockets_tls_upbdefs",
    deps = ["@envoy_api//envoy/extensions/transport_sockets/tls/v3:pkg"],
)

grpc_upb_proto_library(
    name = "envoy_service_discovery_upb",
    deps = ["@envoy_api//envoy/service/discovery/v3:pkg"],
)

grpc_upb_proto_reflection_library(
    name = "envoy_service_discovery_upbdefs",
    deps = ["@envoy_api//envoy/service/discovery/v3:pkg"],
)

grpc_upb_proto_library(
    name = "envoy_service_load_stats_upb",
    deps = ["@envoy_api//envoy/service/load_stats/v3:pkg"],
)

grpc_upb_proto_reflection_library(
    name = "envoy_service_load_stats_upbdefs",
    deps = ["@envoy_api//envoy/service/load_stats/v3:pkg"],
)

grpc_upb_proto_library(
    name = "envoy_service_status_upb",
    deps = ["@envoy_api//envoy/service/status/v3:pkg"],
)

grpc_upb_proto_reflection_library(
    name = "envoy_service_status_upbdefs",
    deps = ["@envoy_api//envoy/service/status/v3:pkg"],
)

grpc_upb_proto_library(
    name = "envoy_type_matcher_upb",
    deps = ["@envoy_api//envoy/type/matcher/v3:pkg"],
)

grpc_upb_proto_library(
    name = "envoy_type_upb",
    deps = ["@envoy_api//envoy/type/v3:pkg"],
)

grpc_upb_proto_library(
    name = "xds_type_upb",
    deps = ["@com_github_cncf_udpa//xds/type/v3:pkg"],
)

grpc_upb_proto_reflection_library(
    name = "xds_type_upbdefs",
    deps = ["@com_github_cncf_udpa//xds/type/v3:pkg"],
)

grpc_upb_proto_library(
    name = "xds_orca_upb",
    deps = ["@com_github_cncf_udpa//xds/data/orca/v3:pkg"],
)

grpc_upb_proto_library(
    name = "xds_orca_service_upb",
    deps = ["@com_github_cncf_udpa//xds/service/orca/v3:pkg"],
)

grpc_upb_proto_library(
    name = "grpc_health_upb",
    deps = ["//src/proto/grpc/health/v1:health_proto_descriptor"],
)

grpc_upb_proto_library(
    name = "google_rpc_status_upb",
    deps = ["@com_google_googleapis//google/rpc:status_proto"],
)

grpc_upb_proto_reflection_library(
    name = "google_rpc_status_upbdefs",
    deps = ["@com_google_googleapis//google/rpc:status_proto"],
)

grpc_upb_proto_library(
    name = "google_type_expr_upb",
    deps = ["@com_google_googleapis//google/type:expr_proto"],
)

grpc_upb_proto_library(
    name = "grpc_lb_upb",
    deps = ["//src/proto/grpc/lb/v1:load_balancer_proto_descriptor"],
)

grpc_upb_proto_library(
    name = "alts_upb",
    deps = ["//src/proto/grpc/gcp:alts_handshaker_proto"],
)

grpc_upb_proto_library(
    name = "rls_upb",
    deps = ["//src/proto/grpc/lookup/v1:rls_proto_descriptor"],
)

grpc_upb_proto_library(
    name = "rls_config_upb",
    deps = ["//src/proto/grpc/lookup/v1:rls_config_proto_descriptor"],
)

grpc_upb_proto_reflection_library(
    name = "rls_config_upbdefs",
    deps = ["//src/proto/grpc/lookup/v1:rls_config_proto_descriptor"],
)

WELL_KNOWN_PROTO_TARGETS = [
    "any",
    "duration",
    "empty",
    "struct",
    "timestamp",
    "wrappers",
]

[grpc_upb_proto_library(
    name = "protobuf_" + target + "_upb",
    deps = ["@com_google_protobuf//:" + target + "_proto"],
) for target in WELL_KNOWN_PROTO_TARGETS]

[grpc_upb_proto_reflection_library(
    name = "protobuf_" + target + "_upbdefs",
    deps = ["@com_google_protobuf//:" + target + "_proto"],
) for target in WELL_KNOWN_PROTO_TARGETS]

grpc_generate_one_off_targets()

filegroup(
    name = "root_certificates",
    srcs = [
        "etc/roots.pem",
    ],
    visibility = ["//visibility:public"],
)<|MERGE_RESOLUTION|>--- conflicted
+++ resolved
@@ -2804,10 +2804,6 @@
         "absl/container:flat_hash_map",
         "absl/functional:any_invocable",
         "absl/hash",
-<<<<<<< HEAD
-        "absl/memory",
-=======
->>>>>>> 6e15936d
         "absl/meta:type_traits",
         "absl/status",
         "absl/status:statusor",
@@ -2819,10 +2815,7 @@
         "experiments",
         "gpr",
         "iomgr_port",
-<<<<<<< HEAD
-=======
         "load_file",
->>>>>>> 6e15936d
         "memory_quota",
         "posix_event_engine_closure",
         "posix_event_engine_event_poller",
@@ -2832,10 +2825,7 @@
         "ref_counted",
         "ref_counted_ptr",
         "resource_quota",
-<<<<<<< HEAD
-=======
         "slice",
->>>>>>> 6e15936d
         "time",
         "useful",
     ],
