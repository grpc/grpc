# gRPC Bazel BUILD file.
#
# Copyright 2016 gRPC authors.
#
# Licensed under the Apache License, Version 2.0 (the "License");
# you may not use this file except in compliance with the License.
# You may obtain a copy of the License at
#
#     http://www.apache.org/licenses/LICENSE-2.0
#
# Unless required by applicable law or agreed to in writing, software
# distributed under the License is distributed on an "AS IS" BASIS,
# WITHOUT WARRANTIES OR CONDITIONS OF ANY KIND, either express or implied.
# See the License for the specific language governing permissions and
# limitations under the License.

load(
    "//bazel:grpc_build_system.bzl",
    "grpc_cc_library",
    "grpc_generate_one_off_targets",
    "grpc_upb_proto_library",
    "python_config_settings",
)
load("@bazel_skylib//lib:selects.bzl", "selects")

licenses(["notice"])

package(
    default_visibility = ["//visibility:public"],
    features = [
        "layering_check",
        "-parse_headers",
    ],
)

exports_files([
    "LICENSE",
    "etc/roots.pem",
])

config_setting(
    name = "grpc_no_ares",
    values = {"define": "grpc_no_ares=true"},
)

config_setting(
    name = "grpc_no_xds_define",
    values = {"define": "grpc_no_xds=true"},
)

config_setting(
    name = "android",
    values = {"crosstool_top": "//external:android/crosstool"},
)

config_setting(
    name = "ios",
    values = {"apple_platform_type": "ios"},
)

selects.config_setting_group(
    name = "grpc_no_xds",
    match_any = [
        ":grpc_no_xds_define",
        # In addition to disabling XDS support when --define=grpc_no_xds=true is
        # specified, we also disable it on mobile platforms where it is not
        # likely to be needed and where reducing the binary size is more
        # important.
        ":android",
        ":ios",
    ],
)

config_setting(
    name = "grpc_allow_exceptions",
    values = {"define": "GRPC_ALLOW_EXCEPTIONS=1"},
)

config_setting(
    name = "grpc_disallow_exceptions",
    values = {"define": "GRPC_ALLOW_EXCEPTIONS=0"},
)

config_setting(
    name = "remote_execution",
    values = {"define": "GRPC_PORT_ISOLATED_RUNTIME=1"},
)

config_setting(
    name = "windows",
    values = {"cpu": "x64_windows"},
)

config_setting(
    name = "windows_msvc",
    values = {"cpu": "x64_windows_msvc"},
)

config_setting(
    name = "mac_x86_64",
    values = {"cpu": "darwin"},
)

config_setting(
    name = "use_strict_warning",
    values = {"define": "use_strict_warning=true"},
)

python_config_settings()

# This should be updated along with build_handwritten.yaml
g_stands_for = "guileless"  # @unused

core_version = "18.0.0"  # @unused

version = "1.40.0-dev"  # @unused

GPR_PUBLIC_HDRS = [
    "include/grpc/support/alloc.h",
    "include/grpc/support/atm.h",
    "include/grpc/support/atm_gcc_atomic.h",
    "include/grpc/support/atm_gcc_sync.h",
    "include/grpc/support/atm_windows.h",
    "include/grpc/support/cpu.h",
    "include/grpc/support/log.h",
    "include/grpc/support/log_windows.h",
    "include/grpc/support/port_platform.h",
    "include/grpc/support/string_util.h",
    "include/grpc/support/sync.h",
    "include/grpc/support/sync_abseil.h",
    "include/grpc/support/sync_custom.h",
    "include/grpc/support/sync_generic.h",
    "include/grpc/support/sync_posix.h",
    "include/grpc/support/sync_windows.h",
    "include/grpc/support/thd_id.h",
    "include/grpc/support/time.h",
]

GRPC_PUBLIC_HDRS = [
    "include/grpc/byte_buffer.h",
    "include/grpc/byte_buffer_reader.h",
    "include/grpc/compression.h",
    "include/grpc/fork.h",
    "include/grpc/grpc.h",
    "include/grpc/grpc_posix.h",
    "include/grpc/grpc_security_constants.h",
    "include/grpc/slice.h",
    "include/grpc/slice_buffer.h",
    "include/grpc/status.h",
    "include/grpc/load_reporting.h",
    "include/grpc/support/workaround_list.h",
]

GRPC_PUBLIC_EVENT_ENGINE_HDRS = [
    "include/grpc/event_engine/endpoint_config.h",
    "include/grpc/event_engine/event_engine.h",
    "include/grpc/event_engine/port.h",
    "include/grpc/event_engine/slice_allocator.h",
]

GRPC_SECURE_PUBLIC_HDRS = [
    "include/grpc/grpc_security.h",
]

# TODO(ctiller): layer grpc atop grpc_unsecure, layer grpc++ atop grpc++_unsecure
GRPCXX_SRCS = [
    "src/cpp/client/channel_cc.cc",
    "src/cpp/client/client_callback.cc",
    "src/cpp/client/client_context.cc",
    "src/cpp/client/client_interceptor.cc",
    "src/cpp/client/create_channel.cc",
    "src/cpp/client/create_channel_internal.cc",
    "src/cpp/client/create_channel_posix.cc",
    "src/cpp/client/credentials_cc.cc",
    "src/cpp/common/alarm.cc",
    "src/cpp/common/channel_arguments.cc",
    "src/cpp/common/channel_filter.cc",
    "src/cpp/common/completion_queue_cc.cc",
    "src/cpp/common/core_codegen.cc",
    "src/cpp/common/resource_quota_cc.cc",
    "src/cpp/common/rpc_method.cc",
    "src/cpp/common/version_cc.cc",
    "src/cpp/common/validate_service_config.cc",
    "src/cpp/server/async_generic_service.cc",
    "src/cpp/server/channel_argument_option.cc",
    "src/cpp/server/create_default_thread_pool.cc",
    "src/cpp/server/dynamic_thread_pool.cc",
    "src/cpp/server/external_connection_acceptor_impl.cc",
    "src/cpp/server/health/default_health_check_service.cc",
    "src/cpp/server/health/health_check_service.cc",
    "src/cpp/server/health/health_check_service_server_builder_option.cc",
    "src/cpp/server/server_builder.cc",
    "src/cpp/server/server_callback.cc",
    "src/cpp/server/server_cc.cc",
    "src/cpp/server/server_context.cc",
    "src/cpp/server/server_credentials.cc",
    "src/cpp/server/server_posix.cc",
    "src/cpp/thread_manager/thread_manager.cc",
    "src/cpp/util/byte_buffer_cc.cc",
    "src/cpp/util/status.cc",
    "src/cpp/util/string_ref.cc",
    "src/cpp/util/time_cc.cc",
]

GRPCXX_HDRS = [
    "src/cpp/client/create_channel_internal.h",
    "src/cpp/common/channel_filter.h",
    "src/cpp/server/dynamic_thread_pool.h",
    "src/cpp/server/external_connection_acceptor_impl.h",
    "src/cpp/server/health/default_health_check_service.h",
    "src/cpp/server/thread_pool_interface.h",
    "src/cpp/thread_manager/thread_manager.h",
]

GRPCXX_PUBLIC_HDRS = [
    "include/grpc++/alarm.h",
    "include/grpc++/channel.h",
    "include/grpc++/client_context.h",
    "include/grpc++/completion_queue.h",
    "include/grpc++/create_channel.h",
    "include/grpc++/create_channel_posix.h",
    "include/grpc++/ext/health_check_service_server_builder_option.h",
    "include/grpc++/generic/async_generic_service.h",
    "include/grpc++/generic/generic_stub.h",
    "include/grpc++/grpc++.h",
    "include/grpc++/health_check_service_interface.h",
    "include/grpc++/impl/call.h",
    "include/grpc++/impl/channel_argument_option.h",
    "include/grpc++/impl/client_unary_call.h",
    "include/grpc++/impl/codegen/core_codegen.h",
    "include/grpc++/impl/grpc_library.h",
    "include/grpc++/impl/method_handler_impl.h",
    "include/grpc++/impl/rpc_method.h",
    "include/grpc++/impl/rpc_service_method.h",
    "include/grpc++/impl/serialization_traits.h",
    "include/grpc++/impl/server_builder_option.h",
    "include/grpc++/impl/server_builder_plugin.h",
    "include/grpc++/impl/server_initializer.h",
    "include/grpc++/impl/service_type.h",
    "include/grpc++/security/auth_context.h",
    "include/grpc++/resource_quota.h",
    "include/grpc++/security/auth_metadata_processor.h",
    "include/grpc++/security/credentials.h",
    "include/grpc++/security/server_credentials.h",
    "include/grpc++/server.h",
    "include/grpc++/server_builder.h",
    "include/grpc++/server_context.h",
    "include/grpc++/server_posix.h",
    "include/grpc++/support/async_stream.h",
    "include/grpc++/support/async_unary_call.h",
    "include/grpc++/support/byte_buffer.h",
    "include/grpc++/support/channel_arguments.h",
    "include/grpc++/support/config.h",
    "include/grpc++/support/slice.h",
    "include/grpc++/support/status.h",
    "include/grpc++/support/status_code_enum.h",
    "include/grpc++/support/string_ref.h",
    "include/grpc++/support/stub_options.h",
    "include/grpc++/support/sync_stream.h",
    "include/grpc++/support/time.h",
    "include/grpcpp/alarm.h",
    "include/grpcpp/channel.h",
    "include/grpcpp/client_context.h",
    "include/grpcpp/completion_queue.h",
    "include/grpcpp/create_channel.h",
    "include/grpcpp/create_channel_posix.h",
    "include/grpcpp/ext/health_check_service_server_builder_option.h",
    "include/grpcpp/generic/async_generic_service.h",
    "include/grpcpp/generic/generic_stub.h",
    "include/grpcpp/grpcpp.h",
    "include/grpcpp/health_check_service_interface.h",
    "include/grpcpp/impl/call.h",
    "include/grpcpp/impl/channel_argument_option.h",
    "include/grpcpp/impl/client_unary_call.h",
    "include/grpcpp/impl/codegen/core_codegen.h",
    "include/grpcpp/impl/grpc_library.h",
    "include/grpcpp/impl/method_handler_impl.h",
    "include/grpcpp/impl/rpc_method.h",
    "include/grpcpp/impl/rpc_service_method.h",
    "include/grpcpp/impl/serialization_traits.h",
    "include/grpcpp/impl/server_builder_option.h",
    "include/grpcpp/impl/server_builder_plugin.h",
    "include/grpcpp/impl/server_initializer.h",
    "include/grpcpp/impl/service_type.h",
    "include/grpcpp/resource_quota.h",
    "include/grpcpp/security/auth_context.h",
    "include/grpcpp/security/auth_metadata_processor.h",
    "include/grpcpp/security/credentials.h",
    "include/grpcpp/security/server_credentials.h",
    "include/grpcpp/security/tls_certificate_provider.h",
    "include/grpcpp/security/authorization_policy_provider.h",
    "include/grpcpp/security/tls_credentials_options.h",
    "include/grpcpp/server.h",
    "include/grpcpp/server_builder.h",
    "include/grpcpp/server_context.h",
    "include/grpcpp/server_posix.h",
    "include/grpcpp/support/async_stream.h",
    "include/grpcpp/support/async_unary_call.h",
    "include/grpcpp/support/byte_buffer.h",
    "include/grpcpp/support/channel_arguments.h",
    "include/grpcpp/support/client_callback.h",
    "include/grpcpp/support/client_interceptor.h",
    "include/grpcpp/support/config.h",
    "include/grpcpp/support/interceptor.h",
    "include/grpcpp/support/message_allocator.h",
    "include/grpcpp/support/method_handler.h",
    "include/grpcpp/support/proto_buffer_reader.h",
    "include/grpcpp/support/proto_buffer_writer.h",
    "include/grpcpp/support/server_callback.h",
    "include/grpcpp/support/server_interceptor.h",
    "include/grpcpp/support/slice.h",
    "include/grpcpp/support/status.h",
    "include/grpcpp/support/status_code_enum.h",
    "include/grpcpp/support/string_ref.h",
    "include/grpcpp/support/stub_options.h",
    "include/grpcpp/support/sync_stream.h",
    "include/grpcpp/support/time.h",
    "include/grpcpp/support/validate_service_config.h",
]

grpc_cc_library(
    name = "gpr",
    language = "c++",
    public_hdrs = GPR_PUBLIC_HDRS,
    standalone = True,
    visibility = ["@grpc:public"],
    deps = [
        "gpr_base",
    ],
)

grpc_cc_library(
    name = "grpc_unsecure",
    srcs = [
        "src/core/lib/security/authorization/authorization_policy_provider_null_vtable.cc",
        "src/core/lib/surface/init.cc",
        "src/core/lib/surface/init_unsecure.cc",
        "src/core/plugin_registry/grpc_unsecure_plugin_registry.cc",
    ],
    language = "c++",
    public_hdrs = GRPC_PUBLIC_HDRS,
    standalone = True,
    visibility = ["@grpc:public"],
    deps = [
        "gpr_base",
        "grpc_base_c",
        "grpc_common",
        "grpc_lb_policy_grpclb",
        "grpc_trace",
    ],
)

grpc_cc_library(
    name = "grpc",
    srcs = [
        "src/core/lib/surface/init.cc",
        "src/core/plugin_registry/grpc_plugin_registry.cc",
    ],
    defines = select({
        "grpc_no_xds": ["GRPC_NO_XDS"],
        "//conditions:default": [],
    }),
    language = "c++",
    public_hdrs = GRPC_PUBLIC_HDRS + GRPC_SECURE_PUBLIC_HDRS,
    select_deps = {
        "grpc_no_xds": [],
        "//conditions:default": [
            "grpc_lb_policy_cds",
            "grpc_lb_policy_xds_cluster_impl",
            "grpc_lb_policy_xds_cluster_manager",
            "grpc_lb_policy_xds_cluster_resolver",
            "grpc_resolver_xds",
            "grpc_resolver_c2p",
            "grpc_xds_server_config_fetcher",
        ],
    },
    standalone = True,
    visibility = [
        "@grpc:public",
    ],
    deps = [
        "gpr_base",
        "grpc_base_c",
        "grpc_common",
        "grpc_lb_policy_grpclb_secure",
        "grpc_secure",
        "grpc_trace",
        "grpc_transport_chttp2_client_secure",
        "grpc_transport_chttp2_server_secure",
    ],
)

grpc_cc_library(
    name = "grpc++_public_hdrs",
    hdrs = GRPCXX_PUBLIC_HDRS,
    external_deps = [
        "absl/synchronization",
        "protobuf_headers",
    ],
    visibility = ["@grpc:public"],
)

grpc_cc_library(
    name = "grpc++",
    hdrs = [
        "src/cpp/client/secure_credentials.h",
        "src/cpp/common/secure_auth_context.h",
        "src/cpp/common/tls_credentials_options_util.h",
        "src/cpp/server/secure_server_credentials.h",
    ],
    language = "c++",
    public_hdrs = GRPCXX_PUBLIC_HDRS,
    select_deps = {
        "grpc_no_xds": [],
        "//conditions:default": [
            "grpc++_xds_client",
            "grpc++_xds_server",
        ],
    },
    standalone = True,
    visibility = [
        "@grpc:public",
    ],
    deps = [
        "grpc++_internals",
    ],
)

grpc_cc_library(
    name = "grpc++_internals",
    srcs = [
        "src/cpp/client/insecure_credentials.cc",
        "src/cpp/client/secure_credentials.cc",
        "src/cpp/common/auth_property_iterator.cc",
        "src/cpp/common/secure_auth_context.cc",
        "src/cpp/common/secure_channel_arguments.cc",
        "src/cpp/common/secure_create_auth_context.cc",
        "src/cpp/common/tls_certificate_provider.cc",
        "src/cpp/common/tls_credentials_options.cc",
        "src/cpp/common/tls_credentials_options_util.cc",
        "src/cpp/server/insecure_server_credentials.cc",
        "src/cpp/server/secure_server_credentials.cc",
    ],
    hdrs = [
        "src/cpp/client/secure_credentials.h",
        "src/cpp/common/secure_auth_context.h",
        "src/cpp/common/tls_credentials_options_util.h",
        "src/cpp/server/secure_server_credentials.h",
    ],
    external_deps = [
        "absl/synchronization",
        "absl/container:inlined_vector",
        "absl/strings",
        "protobuf_headers",
    ],
    language = "c++",
    public_hdrs = GRPCXX_PUBLIC_HDRS,
    deps = [
        "gpr_base",
        "grpc",
        "grpc++_base",
        "grpc++_codegen_base",
        "grpc++_codegen_base_src",
        "grpc++_codegen_proto",
        "grpc_base_c",
        "grpc_codegen",
        "grpc_secure",
        "ref_counted_ptr",
    ],
)

grpc_cc_library(
    name = "grpc++_xds_client",
    srcs = [
        "src/cpp/client/xds_credentials.cc",
    ],
    hdrs = [
        "src/cpp/client/secure_credentials.h",
    ],
    external_deps = [
        "absl/container:inlined_vector",
    ],
    language = "c++",
    deps = [
        "grpc++_internals",
    ],
)

grpc_cc_library(
    name = "grpc++_xds_server",
    srcs = [
        "src/cpp/server/xds_server_credentials.cc",
    ],
    hdrs = [
        "src/cpp/server/secure_server_credentials.h",
    ],
    language = "c++",
    public_hdrs = [
        "include/grpcpp/xds_server_builder.h",
    ],
    visibility = ["@grpc:xds"],
    deps = [
        "grpc++_internals",
    ],
)

grpc_cc_library(
    name = "grpc++_unsecure",
    srcs = [
        "src/cpp/client/insecure_credentials.cc",
        "src/cpp/common/insecure_create_auth_context.cc",
        "src/cpp/server/insecure_server_credentials.cc",
    ],
    language = "c++",
    standalone = True,
    visibility = ["@grpc:public"],
    deps = [
        "gpr",
        "grpc++_base_unsecure",
        "grpc++_codegen_base",
        "grpc++_codegen_base_src",
        "grpc++_codegen_proto",
        "grpc_unsecure",
    ],
)

grpc_cc_library(
    name = "grpc++_error_details",
    srcs = [
        "src/cpp/util/error_details.cc",
    ],
    hdrs = [
        "include/grpc++/support/error_details.h",
        "include/grpcpp/support/error_details.h",
    ],
    language = "c++",
    standalone = True,
    visibility = ["@grpc:public"],
    deps = [
        "grpc++",
    ],
)

grpc_cc_library(
    name = "grpc++_alts",
    srcs = [
        "src/cpp/common/alts_context.cc",
        "src/cpp/common/alts_util.cc",
    ],
    hdrs = [
        "include/grpcpp/security/alts_context.h",
        "include/grpcpp/security/alts_util.h",
    ],
    external_deps = [
        "upb_lib",
    ],
    language = "c++",
    standalone = True,
    visibility = ["@grpc:tsi"],
    deps = [
        "alts_upb",
        "alts_util",
        "gpr_base",
        "grpc++",
        "tsi",
    ],
)

grpc_cc_library(
    name = "grpc_csharp_ext",
    srcs = [
        "src/csharp/ext/grpc_csharp_ext.c",
    ],
    language = "csharp",
    deps = [
        "gpr",
        "grpc",
    ],
)

grpc_cc_library(
    name = "census",
    srcs = [
        "src/core/ext/filters/census/grpc_context.cc",
    ],
    language = "c++",
    public_hdrs = [
        "include/grpc/census.h",
    ],
    deps = [
        "gpr_base",
        "grpc_base_c",
        "grpc_trace",
    ],
)

grpc_cc_library(
    name = "grpc++_internal_hdrs_only",
    hdrs = [
        "include/grpcpp/impl/codegen/sync.h",
    ],
    external_deps = [
        "absl/synchronization",
    ],
    language = "c++",
    deps = [
        "gpr_codegen",
    ],
)

grpc_cc_library(
    name = "gpr_base",
    srcs = [
        "src/core/lib/gpr/alloc.cc",
        "src/core/lib/gpr/atm.cc",
        "src/core/lib/gpr/cpu_iphone.cc",
        "src/core/lib/gpr/cpu_linux.cc",
        "src/core/lib/gpr/cpu_posix.cc",
        "src/core/lib/gpr/cpu_windows.cc",
        "src/core/lib/gpr/env_linux.cc",
        "src/core/lib/gpr/env_posix.cc",
        "src/core/lib/gpr/env_windows.cc",
        "src/core/lib/gpr/log.cc",
        "src/core/lib/gpr/log_android.cc",
        "src/core/lib/gpr/log_linux.cc",
        "src/core/lib/gpr/log_posix.cc",
        "src/core/lib/gpr/log_windows.cc",
        "src/core/lib/gpr/murmur_hash.cc",
        "src/core/lib/gpr/string.cc",
        "src/core/lib/gpr/string_posix.cc",
        "src/core/lib/gpr/string_util_windows.cc",
        "src/core/lib/gpr/string_windows.cc",
        "src/core/lib/gpr/sync.cc",
        "src/core/lib/gpr/sync_abseil.cc",
        "src/core/lib/gpr/sync_posix.cc",
        "src/core/lib/gpr/sync_windows.cc",
        "src/core/lib/gpr/time.cc",
        "src/core/lib/gpr/time_posix.cc",
        "src/core/lib/gpr/time_precise.cc",
        "src/core/lib/gpr/time_windows.cc",
        "src/core/lib/gpr/tls_pthread.cc",
        "src/core/lib/gpr/tmpfile_msys.cc",
        "src/core/lib/gpr/tmpfile_posix.cc",
        "src/core/lib/gpr/tmpfile_windows.cc",
        "src/core/lib/gpr/wrap_memcpy.cc",
        "src/core/lib/gprpp/arena.cc",
        "src/core/lib/gprpp/examine_stack.cc",
        "src/core/lib/gprpp/fork.cc",
        "src/core/lib/gprpp/global_config_env.cc",
        "src/core/lib/gprpp/host_port.cc",
        "src/core/lib/gprpp/mpscq.cc",
        "src/core/lib/gprpp/stat_posix.cc",
        "src/core/lib/gprpp/stat_windows.cc",
        "src/core/lib/gprpp/status_helper.cc",
        "src/core/lib/gprpp/thd_posix.cc",
        "src/core/lib/gprpp/thd_windows.cc",
        "src/core/lib/gprpp/time_util.cc",
        "src/core/lib/profiling/basic_timers.cc",
        "src/core/lib/profiling/stap_timers.cc",
    ],
    hdrs = [
        "src/core/lib/gpr/alloc.h",
        "src/core/lib/gpr/env.h",
        "src/core/lib/gpr/murmur_hash.h",
        "src/core/lib/gpr/spinlock.h",
        "src/core/lib/gpr/string.h",
        "src/core/lib/gpr/string_windows.h",
        "src/core/lib/gpr/time_precise.h",
        "src/core/lib/gpr/tls.h",
        "src/core/lib/gpr/tls_gcc.h",
        "src/core/lib/gpr/tls_msvc.h",
        "src/core/lib/gpr/tls_pthread.h",
        "src/core/lib/gpr/tls_stdcpp.h",
        "src/core/lib/gpr/tmpfile.h",
        "src/core/lib/gpr/useful.h",
        "src/core/lib/gprpp/arena.h",
        "src/core/lib/gprpp/atomic.h",
        "src/core/lib/gprpp/examine_stack.h",
        "src/core/lib/gprpp/fork.h",
        "src/core/lib/gprpp/global_config.h",
        "src/core/lib/gprpp/global_config_custom.h",
        "src/core/lib/gprpp/global_config_env.h",
        "src/core/lib/gprpp/global_config_generic.h",
        "src/core/lib/gprpp/host_port.h",
        "src/core/lib/gprpp/manual_constructor.h",
        "src/core/lib/gprpp/memory.h",
        "src/core/lib/gprpp/mpscq.h",
        "src/core/lib/gprpp/stat.h",
        "src/core/lib/gprpp/status_helper.h",
        "src/core/lib/gprpp/sync.h",
        "src/core/lib/gprpp/thd.h",
        "src/core/lib/gprpp/time_util.h",
        "src/core/lib/profiling/timers.h",
    ],
    external_deps = [
        "absl/base",
        "absl/base:core_headers",
        "absl/memory",
        "absl/status",
        "absl/strings",
        "absl/strings:cord",
        "absl/strings:str_format",
        "absl/synchronization",
        "absl/time:time",
        "absl/types:optional",
        "upb_lib",
    ],
    language = "c++",
    public_hdrs = GPR_PUBLIC_HDRS,
    visibility = ["@grpc:alt_gpr_base_legacy"],
    deps = [
        "debug_location",
        "google_api_upb",
        "gpr_codegen",
        "grpc_codegen",
    ],
)

grpc_cc_library(
    name = "gpr_codegen",
    language = "c++",
    public_hdrs = [
        "include/grpc/impl/codegen/atm.h",
        "include/grpc/impl/codegen/atm_gcc_atomic.h",
        "include/grpc/impl/codegen/atm_gcc_sync.h",
        "include/grpc/impl/codegen/atm_windows.h",
        "include/grpc/impl/codegen/fork.h",
        "include/grpc/impl/codegen/gpr_slice.h",
        "include/grpc/impl/codegen/gpr_types.h",
        "include/grpc/impl/codegen/log.h",
        "include/grpc/impl/codegen/port_platform.h",
        "include/grpc/impl/codegen/sync.h",
        "include/grpc/impl/codegen/sync_abseil.h",
        "include/grpc/impl/codegen/sync_custom.h",
        "include/grpc/impl/codegen/sync_generic.h",
        "include/grpc/impl/codegen/sync_posix.h",
        "include/grpc/impl/codegen/sync_windows.h",
    ],
    visibility = ["@grpc:public"],
)

# A library that vends only port_platform, so that libraries that don't need
# anything else from gpr can still be portable!
grpc_cc_library(
    name = "gpr_platform",
    language = "c++",
    public_hdrs = [
        "include/grpc/impl/codegen/port_platform.h",
    ],
)

grpc_cc_library(
    name = "grpc_trace",
    srcs = ["src/core/lib/debug/trace.cc"],
    hdrs = ["src/core/lib/debug/trace.h"],
    language = "c++",
    public_hdrs = GRPC_PUBLIC_HDRS,
    visibility = ["@grpc:trace"],
    deps = [
        "gpr",
        "grpc_codegen",
    ],
)

grpc_cc_library(
    name = "atomic",
    language = "c++",
    public_hdrs = [
        "src/core/lib/gprpp/atomic.h",
    ],
    deps = [
        "gpr",
    ],
)

grpc_cc_library(
    name = "debug_location",
    language = "c++",
    public_hdrs = ["src/core/lib/gprpp/debug_location.h"],
    visibility = ["@grpc:debug_location"],
)

grpc_cc_library(
    name = "overload",
    language = "c++",
    public_hdrs = ["src/core/lib/gprpp/overload.h"],
    deps = ["gpr_platform"],
)

grpc_cc_library(
    name = "match",
    external_deps = [
        "absl/types:variant",
    ],
    language = "c++",
    public_hdrs = ["src/core/lib/gprpp/match.h"],
    deps = [
        "gpr_platform",
        "overload",
    ],
)

grpc_cc_library(
    name = "table",
    external_deps = ["absl/utility"],
    language = "c++",
    public_hdrs = ["src/core/lib/gprpp/table.h"],
    deps = [
        "bitset",
        "gpr_platform",
    ],
)

grpc_cc_library(
    name = "bitset",
    language = "c++",
    public_hdrs = ["src/core/lib/gprpp/bitset.h"],
    deps = [
        "gpr_platform",
    ],
)

grpc_cc_library(
    name = "orphanable",
    language = "c++",
    public_hdrs = ["src/core/lib/gprpp/orphanable.h"],
    visibility = ["@grpc:client_channel"],
    deps = [
        "debug_location",
        "gpr_base",
        "grpc_trace",
        "ref_counted",
        "ref_counted_ptr",
    ],
)

grpc_cc_library(
    name = "poll",
    external_deps = [
        "absl/types:variant",
    ],
    language = "c++",
    public_hdrs = [
        "src/core/lib/promise/poll.h",
    ],
    deps = ["gpr_platform"],
)

grpc_cc_library(
<<<<<<< HEAD
    name = "promise",
    external_deps = [
        "absl/types:optional",
    ],
    language = "c++",
    public_hdrs = [
        "src/core/lib/promise/promise.h",
=======
    name = "promise_like",
    language = "c++",
    public_hdrs = [
        "src/core/lib/promise/detail/promise_like.h",
>>>>>>> 54089fcc
    ],
    deps = [
        "gpr_platform",
        "poll",
<<<<<<< HEAD
        "promise_like",
=======
>>>>>>> 54089fcc
    ],
)

grpc_cc_library(
    name = "ref_counted",
    language = "c++",
    public_hdrs = ["src/core/lib/gprpp/ref_counted.h"],
    deps = [
        "atomic",
        "debug_location",
        "gpr_base",
        "grpc_trace",
        "ref_counted_ptr",
    ],
)

grpc_cc_library(
    name = "dual_ref_counted",
    language = "c++",
    public_hdrs = ["src/core/lib/gprpp/dual_ref_counted.h"],
    deps = [
        "atomic",
        "debug_location",
        "gpr_base",
        "grpc_trace",
        "orphanable",
        "ref_counted_ptr",
    ],
)

grpc_cc_library(
    name = "ref_counted_ptr",
    language = "c++",
    public_hdrs = ["src/core/lib/gprpp/ref_counted_ptr.h"],
    visibility = ["@grpc:ref_counted_ptr"],
    deps = [
        "gpr_base",
    ],
)

grpc_cc_library(
    name = "grpc_base_c",
    srcs = [
        "src/core/lib/address_utils/parse_address.cc",
        "src/core/lib/address_utils/sockaddr_utils.cc",
        "src/core/lib/avl/avl.cc",
        "src/core/lib/backoff/backoff.cc",
        "src/core/lib/channel/channel_args.cc",
        "src/core/lib/channel/channel_stack.cc",
        "src/core/lib/channel/channel_stack_builder.cc",
        "src/core/lib/channel/channel_trace.cc",
        "src/core/lib/channel/channelz.cc",
        "src/core/lib/channel/channelz_registry.cc",
        "src/core/lib/channel/connected_channel.cc",
        "src/core/lib/channel/handshaker.cc",
        "src/core/lib/channel/handshaker_registry.cc",
        "src/core/lib/channel/status_util.cc",
        "src/core/lib/compression/compression.cc",
        "src/core/lib/compression/compression_args.cc",
        "src/core/lib/compression/compression_internal.cc",
        "src/core/lib/compression/message_compress.cc",
        "src/core/lib/compression/stream_compression.cc",
        "src/core/lib/compression/stream_compression_gzip.cc",
        "src/core/lib/compression/stream_compression_identity.cc",
        "src/core/lib/debug/stats.cc",
        "src/core/lib/debug/stats_data.cc",
        "src/core/lib/event_engine/endpoint_config.cc",
        "src/core/lib/event_engine/event_engine.cc",
        "src/core/lib/event_engine/sockaddr.cc",
        "src/core/lib/http/format_request.cc",
        "src/core/lib/http/httpcli.cc",
        "src/core/lib/http/parser.cc",
        "src/core/lib/iomgr/buffer_list.cc",
        "src/core/lib/iomgr/call_combiner.cc",
        "src/core/lib/iomgr/cfstream_handle.cc",
        "src/core/lib/iomgr/combiner.cc",
        "src/core/lib/iomgr/dualstack_socket_posix.cc",
        "src/core/lib/iomgr/endpoint.cc",
        "src/core/lib/iomgr/endpoint_cfstream.cc",
        "src/core/lib/iomgr/endpoint_pair_event_engine.cc",
        "src/core/lib/iomgr/endpoint_pair_posix.cc",
        "src/core/lib/iomgr/endpoint_pair_uv.cc",
        "src/core/lib/iomgr/endpoint_pair_windows.cc",
        "src/core/lib/iomgr/error.cc",
        "src/core/lib/iomgr/error_cfstream.cc",
        "src/core/lib/iomgr/ev_apple.cc",
        "src/core/lib/iomgr/ev_epoll1_linux.cc",
        "src/core/lib/iomgr/ev_epollex_linux.cc",
        "src/core/lib/iomgr/ev_poll_posix.cc",
        "src/core/lib/iomgr/ev_posix.cc",
        "src/core/lib/iomgr/ev_windows.cc",
        "src/core/lib/iomgr/event_engine/closure.cc",
        "src/core/lib/iomgr/event_engine/endpoint.cc",
        "src/core/lib/iomgr/event_engine/iomgr.cc",
        "src/core/lib/iomgr/event_engine/pollset.cc",
        "src/core/lib/iomgr/event_engine/resolved_address_internal.cc",
        "src/core/lib/iomgr/event_engine/resolver.cc",
        "src/core/lib/iomgr/event_engine/tcp.cc",
        "src/core/lib/iomgr/event_engine/timer.cc",
        "src/core/lib/iomgr/exec_ctx.cc",
        "src/core/lib/iomgr/executor.cc",
        "src/core/lib/iomgr/executor/mpmcqueue.cc",
        "src/core/lib/iomgr/executor/threadpool.cc",
        "src/core/lib/iomgr/fork_posix.cc",
        "src/core/lib/iomgr/fork_windows.cc",
        "src/core/lib/iomgr/gethostname_fallback.cc",
        "src/core/lib/iomgr/gethostname_host_name_max.cc",
        "src/core/lib/iomgr/gethostname_sysconf.cc",
        "src/core/lib/iomgr/grpc_if_nametoindex_posix.cc",
        "src/core/lib/iomgr/grpc_if_nametoindex_unsupported.cc",
        "src/core/lib/iomgr/internal_errqueue.cc",
        "src/core/lib/iomgr/iocp_windows.cc",
        "src/core/lib/iomgr/iomgr.cc",
        "src/core/lib/iomgr/iomgr_custom.cc",
        "src/core/lib/iomgr/iomgr_internal.cc",
        "src/core/lib/iomgr/iomgr_posix.cc",
        "src/core/lib/iomgr/iomgr_posix_cfstream.cc",
        "src/core/lib/iomgr/iomgr_uv.cc",
        "src/core/lib/iomgr/iomgr_windows.cc",
        "src/core/lib/iomgr/is_epollexclusive_available.cc",
        "src/core/lib/iomgr/load_file.cc",
        "src/core/lib/iomgr/lockfree_event.cc",
        "src/core/lib/iomgr/polling_entity.cc",
        "src/core/lib/iomgr/pollset.cc",
        "src/core/lib/iomgr/pollset_custom.cc",
        "src/core/lib/iomgr/pollset_set.cc",
        "src/core/lib/iomgr/pollset_set_custom.cc",
        "src/core/lib/iomgr/pollset_set_windows.cc",
        "src/core/lib/iomgr/pollset_uv.cc",
        "src/core/lib/iomgr/pollset_windows.cc",
        "src/core/lib/iomgr/resolve_address.cc",
        "src/core/lib/iomgr/resolve_address_custom.cc",
        "src/core/lib/iomgr/resolve_address_posix.cc",
        "src/core/lib/iomgr/resolve_address_windows.cc",
        "src/core/lib/iomgr/resource_quota.cc",
        "src/core/lib/iomgr/socket_factory_posix.cc",
        "src/core/lib/iomgr/socket_mutator.cc",
        "src/core/lib/iomgr/socket_utils_common_posix.cc",
        "src/core/lib/iomgr/socket_utils_linux.cc",
        "src/core/lib/iomgr/socket_utils_posix.cc",
        "src/core/lib/iomgr/socket_utils_uv.cc",
        "src/core/lib/iomgr/socket_utils_windows.cc",
        "src/core/lib/iomgr/socket_windows.cc",
        "src/core/lib/iomgr/tcp_client.cc",
        "src/core/lib/iomgr/tcp_client_cfstream.cc",
        "src/core/lib/iomgr/tcp_client_custom.cc",
        "src/core/lib/iomgr/tcp_client_posix.cc",
        "src/core/lib/iomgr/tcp_client_windows.cc",
        "src/core/lib/iomgr/tcp_custom.cc",
        "src/core/lib/iomgr/tcp_posix.cc",
        "src/core/lib/iomgr/tcp_server.cc",
        "src/core/lib/iomgr/tcp_server_custom.cc",
        "src/core/lib/iomgr/tcp_server_posix.cc",
        "src/core/lib/iomgr/tcp_server_utils_posix_common.cc",
        "src/core/lib/iomgr/tcp_server_utils_posix_ifaddrs.cc",
        "src/core/lib/iomgr/tcp_server_utils_posix_noifaddrs.cc",
        "src/core/lib/iomgr/tcp_server_windows.cc",
        "src/core/lib/iomgr/tcp_uv.cc",
        "src/core/lib/iomgr/tcp_windows.cc",
        "src/core/lib/iomgr/time_averaged_stats.cc",
        "src/core/lib/iomgr/timer.cc",
        "src/core/lib/iomgr/timer_custom.cc",
        "src/core/lib/iomgr/timer_generic.cc",
        "src/core/lib/iomgr/timer_heap.cc",
        "src/core/lib/iomgr/timer_manager.cc",
        "src/core/lib/iomgr/timer_uv.cc",
        "src/core/lib/iomgr/udp_server.cc",
        "src/core/lib/iomgr/unix_sockets_posix.cc",
        "src/core/lib/iomgr/unix_sockets_posix_noop.cc",
        "src/core/lib/iomgr/wakeup_fd_eventfd.cc",
        "src/core/lib/iomgr/wakeup_fd_nospecial.cc",
        "src/core/lib/iomgr/wakeup_fd_pipe.cc",
        "src/core/lib/iomgr/wakeup_fd_posix.cc",
        "src/core/lib/iomgr/work_serializer.cc",
        "src/core/lib/json/json_reader.cc",
        "src/core/lib/json/json_util.cc",
        "src/core/lib/json/json_writer.cc",
        "src/core/lib/slice/b64.cc",
        "src/core/lib/slice/percent_encoding.cc",
        "src/core/lib/slice/slice.cc",
        "src/core/lib/slice/slice_buffer.cc",
        "src/core/lib/slice/slice_intern.cc",
        "src/core/lib/slice/slice_string_helpers.cc",
        "src/core/lib/surface/api_trace.cc",
        "src/core/lib/surface/byte_buffer.cc",
        "src/core/lib/surface/byte_buffer_reader.cc",
        "src/core/lib/surface/call.cc",
        "src/core/lib/surface/call_details.cc",
        "src/core/lib/surface/call_log_batch.cc",
        "src/core/lib/surface/channel.cc",
        "src/core/lib/surface/channel_init.cc",
        "src/core/lib/surface/channel_ping.cc",
        "src/core/lib/surface/channel_stack_type.cc",
        "src/core/lib/surface/completion_queue.cc",
        "src/core/lib/surface/completion_queue_factory.cc",
        "src/core/lib/surface/event_string.cc",
        "src/core/lib/surface/metadata_array.cc",
        "src/core/lib/surface/server.cc",
        "src/core/lib/surface/validate_metadata.cc",
        "src/core/lib/surface/version.cc",
        "src/core/lib/transport/authority_override.cc",
        "src/core/lib/transport/bdp_estimator.cc",
        "src/core/lib/transport/byte_stream.cc",
        "src/core/lib/transport/connectivity_state.cc",
        "src/core/lib/transport/error_utils.cc",
        "src/core/lib/transport/metadata.cc",
        "src/core/lib/transport/metadata_batch.cc",
        "src/core/lib/transport/pid_controller.cc",
        "src/core/lib/transport/static_metadata.cc",
        "src/core/lib/transport/status_conversion.cc",
        "src/core/lib/transport/status_metadata.cc",
        "src/core/lib/transport/timeout_encoding.cc",
        "src/core/lib/transport/transport.cc",
        "src/core/lib/transport/transport_op_string.cc",
        "src/core/lib/uri/uri_parser.cc",
    ],
    hdrs = [
        "src/core/lib/address_utils/parse_address.h",
        "src/core/lib/address_utils/sockaddr_utils.h",
        "src/core/lib/avl/avl.h",
        "src/core/lib/backoff/backoff.h",
        "src/core/lib/channel/call_tracer.h",
        "src/core/lib/channel/channel_args.h",
        "src/core/lib/channel/channel_stack.h",
        "src/core/lib/channel/channel_stack_builder.h",
        "src/core/lib/channel/channel_trace.h",
        "src/core/lib/channel/channelz.h",
        "src/core/lib/channel/channelz_registry.h",
        "src/core/lib/channel/connected_channel.h",
        "src/core/lib/channel/context.h",
        "src/core/lib/channel/handshaker.h",
        "src/core/lib/channel/handshaker_factory.h",
        "src/core/lib/channel/handshaker_registry.h",
        "src/core/lib/channel/status_util.h",
        "src/core/lib/compression/algorithm_metadata.h",
        "src/core/lib/compression/compression_args.h",
        "src/core/lib/compression/compression_internal.h",
        "src/core/lib/compression/message_compress.h",
        "src/core/lib/compression/stream_compression.h",
        "src/core/lib/compression/stream_compression_gzip.h",
        "src/core/lib/compression/stream_compression_identity.h",
        "src/core/lib/debug/stats.h",
        "src/core/lib/debug/stats_data.h",
        "src/core/lib/event_engine/endpoint_config_internal.h",
        "src/core/lib/event_engine/sockaddr.h",
        "src/core/lib/http/format_request.h",
        "src/core/lib/http/httpcli.h",
        "src/core/lib/http/parser.h",
        "src/core/lib/iomgr/block_annotate.h",
        "src/core/lib/iomgr/buffer_list.h",
        "src/core/lib/iomgr/call_combiner.h",
        "src/core/lib/iomgr/cfstream_handle.h",
        "src/core/lib/iomgr/closure.h",
        "src/core/lib/iomgr/combiner.h",
        "src/core/lib/iomgr/dynamic_annotations.h",
        "src/core/lib/iomgr/endpoint.h",
        "src/core/lib/iomgr/endpoint_cfstream.h",
        "src/core/lib/iomgr/endpoint_pair.h",
        "src/core/lib/iomgr/error.h",
        "src/core/lib/iomgr/error_cfstream.h",
        "src/core/lib/iomgr/error_internal.h",
        "src/core/lib/iomgr/ev_apple.h",
        "src/core/lib/iomgr/ev_epoll1_linux.h",
        "src/core/lib/iomgr/ev_epollex_linux.h",
        "src/core/lib/iomgr/ev_poll_posix.h",
        "src/core/lib/iomgr/ev_posix.h",
        "src/core/lib/iomgr/event_engine/closure.h",
        "src/core/lib/iomgr/event_engine/endpoint.h",
        "src/core/lib/iomgr/event_engine/iomgr.h",
        "src/core/lib/iomgr/event_engine/pollset.h",
        "src/core/lib/iomgr/event_engine/promise.h",
        "src/core/lib/iomgr/event_engine/resolved_address_internal.h",
        "src/core/lib/iomgr/exec_ctx.h",
        "src/core/lib/iomgr/executor.h",
        "src/core/lib/iomgr/executor/mpmcqueue.h",
        "src/core/lib/iomgr/executor/threadpool.h",
        "src/core/lib/iomgr/gethostname.h",
        "src/core/lib/iomgr/grpc_if_nametoindex.h",
        "src/core/lib/iomgr/internal_errqueue.h",
        "src/core/lib/iomgr/iocp_windows.h",
        "src/core/lib/iomgr/iomgr.h",
        "src/core/lib/iomgr/iomgr_custom.h",
        "src/core/lib/iomgr/iomgr_internal.h",
        "src/core/lib/iomgr/is_epollexclusive_available.h",
        "src/core/lib/iomgr/load_file.h",
        "src/core/lib/iomgr/lockfree_event.h",
        "src/core/lib/iomgr/nameser.h",
        "src/core/lib/iomgr/polling_entity.h",
        "src/core/lib/iomgr/pollset.h",
        "src/core/lib/iomgr/pollset_custom.h",
        "src/core/lib/iomgr/pollset_set.h",
        "src/core/lib/iomgr/pollset_set_custom.h",
        "src/core/lib/iomgr/pollset_set_windows.h",
        "src/core/lib/iomgr/pollset_uv.h",
        "src/core/lib/iomgr/pollset_windows.h",
        "src/core/lib/iomgr/port.h",
        "src/core/lib/iomgr/python_util.h",
        "src/core/lib/iomgr/resolve_address.h",
        "src/core/lib/iomgr/resolve_address_custom.h",
        "src/core/lib/iomgr/resource_quota.h",
        "src/core/lib/iomgr/sockaddr.h",
        "src/core/lib/iomgr/sockaddr_custom.h",
        "src/core/lib/iomgr/sockaddr_posix.h",
        "src/core/lib/iomgr/sockaddr_windows.h",
        "src/core/lib/iomgr/socket_factory_posix.h",
        "src/core/lib/iomgr/socket_mutator.h",
        "src/core/lib/iomgr/socket_utils.h",
        "src/core/lib/iomgr/socket_utils_posix.h",
        "src/core/lib/iomgr/socket_windows.h",
        "src/core/lib/iomgr/sys_epoll_wrapper.h",
        "src/core/lib/iomgr/tcp_client.h",
        "src/core/lib/iomgr/tcp_client_posix.h",
        "src/core/lib/iomgr/tcp_custom.h",
        "src/core/lib/iomgr/tcp_posix.h",
        "src/core/lib/iomgr/tcp_server.h",
        "src/core/lib/iomgr/tcp_server_utils_posix.h",
        "src/core/lib/iomgr/tcp_windows.h",
        "src/core/lib/iomgr/time_averaged_stats.h",
        "src/core/lib/iomgr/timer.h",
        "src/core/lib/iomgr/timer_custom.h",
        "src/core/lib/iomgr/timer_generic.h",
        "src/core/lib/iomgr/timer_heap.h",
        "src/core/lib/iomgr/timer_manager.h",
        "src/core/lib/iomgr/udp_server.h",
        "src/core/lib/iomgr/unix_sockets_posix.h",
        "src/core/lib/iomgr/wakeup_fd_pipe.h",
        "src/core/lib/iomgr/wakeup_fd_posix.h",
        "src/core/lib/iomgr/work_serializer.h",
        "src/core/lib/json/json.h",
        "src/core/lib/json/json_util.h",
        "src/core/lib/slice/b64.h",
        "src/core/lib/slice/percent_encoding.h",
        "src/core/lib/slice/slice_internal.h",
        "src/core/lib/slice/slice_string_helpers.h",
        "src/core/lib/slice/slice_utils.h",
        "src/core/lib/surface/api_trace.h",
        "src/core/lib/surface/call.h",
        "src/core/lib/surface/call_test_only.h",
        "src/core/lib/surface/channel.h",
        "src/core/lib/surface/channel_init.h",
        "src/core/lib/surface/channel_stack_type.h",
        "src/core/lib/surface/completion_queue.h",
        "src/core/lib/surface/completion_queue_factory.h",
        "src/core/lib/surface/event_string.h",
        "src/core/lib/surface/init.h",
        "src/core/lib/surface/lame_client.h",
        "src/core/lib/surface/server.h",
        "src/core/lib/surface/validate_metadata.h",
        "src/core/lib/transport/authority_override.h",
        "src/core/lib/transport/bdp_estimator.h",
        "src/core/lib/transport/byte_stream.h",
        "src/core/lib/transport/connectivity_state.h",
        "src/core/lib/transport/error_utils.h",
        "src/core/lib/transport/http2_errors.h",
        "src/core/lib/transport/metadata.h",
        "src/core/lib/transport/metadata_batch.h",
        "src/core/lib/transport/pid_controller.h",
        "src/core/lib/transport/static_metadata.h",
        "src/core/lib/transport/status_conversion.h",
        "src/core/lib/transport/status_metadata.h",
        "src/core/lib/transport/timeout_encoding.h",
        "src/core/lib/transport/transport.h",
        "src/core/lib/transport/transport_impl.h",
        "src/core/lib/uri/uri_parser.h",
    ],
    external_deps = [
        "absl/container:flat_hash_map",
        "absl/container:inlined_vector",
        "absl/functional:bind_front",
        "absl/memory",
        "absl/status:statusor",
        "absl/status",
        "absl/strings:str_format",
        "absl/strings",
        "absl/types:optional",
        "madler_zlib",
    ],
    language = "c++",
    public_hdrs = GRPC_PUBLIC_HDRS + GRPC_PUBLIC_EVENT_ENGINE_HDRS,
    visibility = ["@grpc:alt_grpc_base_legacy"],
    deps = [
        "dual_ref_counted",
        "gpr_base",
        "gpr_codegen",
        "grpc_codegen",
        "grpc_trace",
        "orphanable",
        "ref_counted",
        "ref_counted_ptr",
    ],
)

grpc_cc_library(
    name = "grpc_base",
    srcs = [
        "src/core/lib/surface/lame_client.cc",
    ],
    language = "c++",
    visibility = ["@grpc:alt_grpc_base_legacy"],
    deps = [
        "atomic",
        "gpr_base",
        "grpc_base_c",
    ],
)

grpc_cc_library(
    name = "grpc_common",
    language = "c++",
    deps = [
        "grpc_base",
        # standard plugins
        "census",
        "grpc_deadline_filter",
        "grpc_client_authority_filter",
        "grpc_lb_policy_pick_first",
        "grpc_lb_policy_priority",
        "grpc_lb_policy_ring_hash",
        "grpc_lb_policy_round_robin",
        "grpc_lb_policy_weighted_target",
        "grpc_client_idle_filter",
        "grpc_max_age_filter",
        "grpc_message_size_filter",
        "grpc_resolver_dns_ares",
        "grpc_resolver_fake",
        "grpc_resolver_dns_native",
        "grpc_resolver_sockaddr",
        "grpc_transport_chttp2_client_insecure",
        "grpc_transport_chttp2_server_insecure",
        "grpc_transport_inproc",
        "grpc_fault_injection_filter",
        "grpc_workaround_cronet_compression_filter",
        "grpc_server_backward_compatibility",
    ],
)

grpc_cc_library(
    name = "grpc_client_channel",
    srcs = [
        "src/core/ext/filters/client_channel/backend_metric.cc",
        "src/core/ext/filters/client_channel/backup_poller.cc",
        "src/core/ext/filters/client_channel/channel_connectivity.cc",
        "src/core/ext/filters/client_channel/client_channel.cc",
        "src/core/ext/filters/client_channel/client_channel_channelz.cc",
        "src/core/ext/filters/client_channel/client_channel_factory.cc",
        "src/core/ext/filters/client_channel/client_channel_plugin.cc",
        "src/core/ext/filters/client_channel/config_selector.cc",
        "src/core/ext/filters/client_channel/dynamic_filters.cc",
        "src/core/ext/filters/client_channel/global_subchannel_pool.cc",
        "src/core/ext/filters/client_channel/health/health_check_client.cc",
        "src/core/ext/filters/client_channel/http_connect_handshaker.cc",
        "src/core/ext/filters/client_channel/http_proxy.cc",
        "src/core/ext/filters/client_channel/lb_policy.cc",
        "src/core/ext/filters/client_channel/lb_policy/child_policy_handler.cc",
        "src/core/ext/filters/client_channel/lb_policy_registry.cc",
        "src/core/ext/filters/client_channel/local_subchannel_pool.cc",
        "src/core/ext/filters/client_channel/proxy_mapper_registry.cc",
        "src/core/ext/filters/client_channel/resolver.cc",
        "src/core/ext/filters/client_channel/resolver_registry.cc",
        "src/core/ext/filters/client_channel/resolver_result_parsing.cc",
        "src/core/ext/filters/client_channel/retry_filter.cc",
        "src/core/ext/filters/client_channel/retry_service_config.cc",
        "src/core/ext/filters/client_channel/retry_throttle.cc",
        "src/core/ext/filters/client_channel/server_address.cc",
        "src/core/ext/filters/client_channel/service_config.cc",
        "src/core/ext/filters/client_channel/service_config_channel_arg_filter.cc",
        "src/core/ext/filters/client_channel/service_config_parser.cc",
        "src/core/ext/filters/client_channel/subchannel.cc",
        "src/core/ext/filters/client_channel/subchannel_pool_interface.cc",
    ],
    hdrs = [
        "src/core/ext/filters/client_channel/backend_metric.h",
        "src/core/ext/filters/client_channel/backup_poller.h",
        "src/core/ext/filters/client_channel/client_channel.h",
        "src/core/ext/filters/client_channel/client_channel_channelz.h",
        "src/core/ext/filters/client_channel/client_channel_factory.h",
        "src/core/ext/filters/client_channel/config_selector.h",
        "src/core/ext/filters/client_channel/connector.h",
        "src/core/ext/filters/client_channel/dynamic_filters.h",
        "src/core/ext/filters/client_channel/global_subchannel_pool.h",
        "src/core/ext/filters/client_channel/health/health_check_client.h",
        "src/core/ext/filters/client_channel/http_connect_handshaker.h",
        "src/core/ext/filters/client_channel/http_proxy.h",
        "src/core/ext/filters/client_channel/lb_policy.h",
        "src/core/ext/filters/client_channel/lb_policy/child_policy_handler.h",
        "src/core/ext/filters/client_channel/lb_policy_factory.h",
        "src/core/ext/filters/client_channel/lb_policy_registry.h",
        "src/core/ext/filters/client_channel/local_subchannel_pool.h",
        "src/core/ext/filters/client_channel/proxy_mapper.h",
        "src/core/ext/filters/client_channel/proxy_mapper_registry.h",
        "src/core/ext/filters/client_channel/resolver.h",
        "src/core/ext/filters/client_channel/resolver_factory.h",
        "src/core/ext/filters/client_channel/resolver_registry.h",
        "src/core/ext/filters/client_channel/resolver_result_parsing.h",
        "src/core/ext/filters/client_channel/retry_filter.h",
        "src/core/ext/filters/client_channel/retry_service_config.h",
        "src/core/ext/filters/client_channel/retry_throttle.h",
        "src/core/ext/filters/client_channel/server_address.h",
        "src/core/ext/filters/client_channel/service_config.h",
        "src/core/ext/filters/client_channel/service_config_call_data.h",
        "src/core/ext/filters/client_channel/service_config_parser.h",
        "src/core/ext/filters/client_channel/subchannel.h",
        "src/core/ext/filters/client_channel/subchannel_interface.h",
        "src/core/ext/filters/client_channel/subchannel_pool_interface.h",
    ],
    external_deps = [
        "absl/container:inlined_vector",
        "absl/strings",
        "absl/strings:str_format",
        "absl/types:optional",
        "absl/status:statusor",
        "upb_lib",
    ],
    language = "c++",
    visibility = ["@grpc:client_channel"],
    deps = [
        "debug_location",
        "gpr_base",
        "grpc_base_c",
        "grpc_client_authority_filter",
        "grpc_deadline_filter",
        "grpc_health_upb",
        "grpc_trace",
        "orphanable",
        "ref_counted",
        "ref_counted_ptr",
        "udpa_orca_upb",
    ],
)

grpc_cc_library(
    name = "grpc_client_idle_filter",
    srcs = [
        "src/core/ext/filters/client_idle/client_idle_filter.cc",
    ],
    language = "c++",
    deps = [
        "gpr_base",
        "grpc_base_c",
    ],
)

grpc_cc_library(
    name = "grpc_max_age_filter",
    srcs = [
        "src/core/ext/filters/max_age/max_age_filter.cc",
    ],
    hdrs = [
        "src/core/ext/filters/max_age/max_age_filter.h",
    ],
    language = "c++",
    deps = [
        "gpr_base",
        "grpc_base_c",
    ],
)

grpc_cc_library(
    name = "grpc_deadline_filter",
    srcs = [
        "src/core/ext/filters/deadline/deadline_filter.cc",
    ],
    hdrs = [
        "src/core/ext/filters/deadline/deadline_filter.h",
    ],
    language = "c++",
    deps = [
        "gpr_base",
        "grpc_base_c",
    ],
)

grpc_cc_library(
    name = "grpc_client_authority_filter",
    srcs = [
        "src/core/ext/filters/http/client_authority_filter.cc",
    ],
    hdrs = [
        "src/core/ext/filters/http/client_authority_filter.h",
    ],
    language = "c++",
    deps = [
        "gpr_base",
        "grpc_base_c",
    ],
)

grpc_cc_library(
    name = "grpc_message_size_filter",
    srcs = [
        "src/core/ext/filters/message_size/message_size_filter.cc",
    ],
    hdrs = [
        "src/core/ext/filters/message_size/message_size_filter.h",
    ],
    external_deps = ["absl/strings:str_format"],
    language = "c++",
    deps = [
        "gpr_base",
        "grpc_base_c",
        "grpc_client_channel",
        "grpc_codegen",
        "ref_counted",
        "ref_counted_ptr",
    ],
)

grpc_cc_library(
    name = "grpc_fault_injection_filter",
    srcs = [
        "src/core/ext/filters/fault_injection/fault_injection_filter.cc",
        "src/core/ext/filters/fault_injection/service_config_parser.cc",
    ],
    hdrs = [
        "src/core/ext/filters/fault_injection/fault_injection_filter.h",
        "src/core/ext/filters/fault_injection/service_config_parser.h",
    ],
    external_deps = ["absl/strings"],
    language = "c++",
    deps = [
        "gpr_base",
        "grpc_base_c",
        "grpc_client_channel",
    ],
)

grpc_cc_library(
    name = "grpc_http_filters",
    srcs = [
        "src/core/ext/filters/http/client/http_client_filter.cc",
        "src/core/ext/filters/http/http_filters_plugin.cc",
        "src/core/ext/filters/http/message_compress/message_compress_filter.cc",
        "src/core/ext/filters/http/message_compress/message_decompress_filter.cc",
        "src/core/ext/filters/http/server/http_server_filter.cc",
    ],
    hdrs = [
        "src/core/ext/filters/http/client/http_client_filter.h",
        "src/core/ext/filters/http/message_compress/message_compress_filter.h",
        "src/core/ext/filters/http/message_compress/message_decompress_filter.h",
        "src/core/ext/filters/http/server/http_server_filter.h",
    ],
    external_deps = [
        "absl/strings:str_format",
        "absl/strings",
        "absl/types:optional",
    ],
    language = "c++",
    deps = [
        "gpr_base",
        "grpc_base_c",
        "grpc_message_size_filter",
    ],
)

grpc_cc_library(
    name = "grpc_workaround_cronet_compression_filter",
    srcs = [
        "src/core/ext/filters/workarounds/workaround_cronet_compression_filter.cc",
    ],
    hdrs = [
        "src/core/ext/filters/workarounds/workaround_cronet_compression_filter.h",
    ],
    language = "c++",
    deps = [
        "gpr_base",
        "grpc_base_c",
        "grpc_server_backward_compatibility",
    ],
)

grpc_cc_library(
    name = "grpc_codegen",
    language = "c++",
    public_hdrs = [
        "include/grpc/impl/codegen/byte_buffer.h",
        "include/grpc/impl/codegen/byte_buffer_reader.h",
        "include/grpc/impl/codegen/compression_types.h",
        "include/grpc/impl/codegen/connectivity_state.h",
        "include/grpc/impl/codegen/grpc_types.h",
        "include/grpc/impl/codegen/propagation_bits.h",
        "include/grpc/impl/codegen/status.h",
        "include/grpc/impl/codegen/slice.h",
    ],
    visibility = ["@grpc:public"],
    deps = [
        "gpr_codegen",
    ],
)

grpc_cc_library(
    name = "grpc_grpclb_balancer_addresses",
    srcs = [
        "src/core/ext/filters/client_channel/lb_policy/grpclb/grpclb_balancer_addresses.cc",
    ],
    hdrs = [
        "src/core/ext/filters/client_channel/lb_policy/grpclb/grpclb_balancer_addresses.h",
    ],
    language = "c++",
    visibility = ["@grpc:grpclb"],
    deps = [
        "gpr_base",
        "grpc_base_c",
        "grpc_client_channel",
    ],
)

grpc_cc_library(
    name = "grpc_lb_policy_grpclb",
    srcs = [
        "src/core/ext/filters/client_channel/lb_policy/grpclb/client_load_reporting_filter.cc",
        "src/core/ext/filters/client_channel/lb_policy/grpclb/grpclb.cc",
        "src/core/ext/filters/client_channel/lb_policy/grpclb/grpclb_channel.cc",
        "src/core/ext/filters/client_channel/lb_policy/grpclb/grpclb_client_stats.cc",
        "src/core/ext/filters/client_channel/lb_policy/grpclb/load_balancer_api.cc",
    ],
    hdrs = [
        "src/core/ext/filters/client_channel/lb_policy/grpclb/client_load_reporting_filter.h",
        "src/core/ext/filters/client_channel/lb_policy/grpclb/grpclb.h",
        "src/core/ext/filters/client_channel/lb_policy/grpclb/grpclb_channel.h",
        "src/core/ext/filters/client_channel/lb_policy/grpclb/grpclb_client_stats.h",
        "src/core/ext/filters/client_channel/lb_policy/grpclb/load_balancer_api.h",
    ],
    external_deps = [
        "absl/memory",
        "absl/container:inlined_vector",
        "absl/strings",
        "absl/strings:str_format",
        "upb_lib",
    ],
    language = "c++",
    deps = [
        "google_api_upb",
        "gpr_base",
        "grpc_base_c",
        "grpc_client_channel",
        "grpc_grpclb_balancer_addresses",
        "grpc_lb_upb",
        "grpc_resolver_fake",
        "grpc_transport_chttp2_client_insecure",
        "orphanable",
        "ref_counted_ptr",
    ],
)

grpc_cc_library(
    name = "grpc_lb_policy_grpclb_secure",
    srcs = [
        "src/core/ext/filters/client_channel/lb_policy/grpclb/client_load_reporting_filter.cc",
        "src/core/ext/filters/client_channel/lb_policy/grpclb/grpclb.cc",
        "src/core/ext/filters/client_channel/lb_policy/grpclb/grpclb_channel_secure.cc",
        "src/core/ext/filters/client_channel/lb_policy/grpclb/grpclb_client_stats.cc",
        "src/core/ext/filters/client_channel/lb_policy/grpclb/load_balancer_api.cc",
    ],
    hdrs = [
        "src/core/ext/filters/client_channel/lb_policy/grpclb/client_load_reporting_filter.h",
        "src/core/ext/filters/client_channel/lb_policy/grpclb/grpclb.h",
        "src/core/ext/filters/client_channel/lb_policy/grpclb/grpclb_channel.h",
        "src/core/ext/filters/client_channel/lb_policy/grpclb/grpclb_client_stats.h",
        "src/core/ext/filters/client_channel/lb_policy/grpclb/load_balancer_api.h",
    ],
    external_deps = [
        "absl/memory",
        "absl/container:inlined_vector",
        "absl/strings",
        "absl/strings:str_format",
        "upb_lib",
    ],
    language = "c++",
    deps = [
        "google_api_upb",
        "gpr_base",
        "grpc_base_c",
        "grpc_client_channel",
        "grpc_grpclb_balancer_addresses",
        "grpc_lb_upb",
        "grpc_resolver_fake",
        "grpc_secure",
        "grpc_transport_chttp2_client_secure",
        "orphanable",
        "ref_counted_ptr",
    ],
)

grpc_cc_library(
    name = "grpc_xds_client",
    srcs = [
        "src/core/ext/xds/certificate_provider_registry.cc",
        "src/core/ext/xds/certificate_provider_store.cc",
        "src/core/ext/xds/file_watcher_certificate_provider_factory.cc",
        "src/core/ext/xds/xds_api.cc",
        "src/core/ext/xds/xds_bootstrap.cc",
        "src/core/ext/xds/xds_certificate_provider.cc",
        "src/core/ext/xds/xds_client.cc",
        "src/core/ext/xds/xds_client_stats.cc",
        "src/core/ext/xds/xds_http_fault_filter.cc",
        "src/core/ext/xds/xds_http_filters.cc",
        "src/core/lib/security/credentials/xds/xds_credentials.cc",
    ],
    hdrs = [
        "src/core/ext/xds/certificate_provider_factory.h",
        "src/core/ext/xds/certificate_provider_registry.h",
        "src/core/ext/xds/certificate_provider_store.h",
        "src/core/ext/xds/file_watcher_certificate_provider_factory.h",
        "src/core/ext/xds/xds_api.h",
        "src/core/ext/xds/xds_bootstrap.h",
        "src/core/ext/xds/xds_certificate_provider.h",
        "src/core/ext/xds/xds_channel_args.h",
        "src/core/ext/xds/xds_client.h",
        "src/core/ext/xds/xds_client_stats.h",
        "src/core/ext/xds/xds_http_fault_filter.h",
        "src/core/ext/xds/xds_http_filters.h",
        "src/core/lib/security/credentials/xds/xds_credentials.h",
    ],
    external_deps = [
        "absl/functional:bind_front",
        "absl/status:statusor",
        "absl/strings",
        "absl/strings:str_format",
        "absl/container:inlined_vector",
        "upb_lib",
        "upb_textformat_lib",
        "upb_json_lib",
        "re2",
        "upb_reflection",
    ],
    language = "c++",
    deps = [
        "envoy_ads_upb",
        "envoy_ads_upbdefs",
        "envoy_core_upb",
        "envoy_core_upbdefs",
        "envoy_type_upb",
        "google_api_upb",
        "gpr_base",
        "gpr_codegen",
        "grpc_base_c",
        "grpc_client_channel",
        "grpc_codegen",
        "grpc_fault_injection_filter",
        "grpc_lb_xds_channel_args",
        "grpc_matchers",
        "grpc_secure",
        "grpc_transport_chttp2_client_secure",
        "orphanable",
        "ref_counted_ptr",
        "udpa_type_upb",
        "udpa_type_upbdefs",
    ],
)

grpc_cc_library(
    name = "grpc_xds_server_config_fetcher",
    srcs = [
        "src/core/ext/xds/xds_server_config_fetcher.cc",
    ],
    external_deps = [
        "absl/strings",
    ],
    language = "c++",
    deps = [
        "gpr_base",
        "grpc_base_c",
        "grpc_xds_client",
    ],
)

grpc_cc_library(
    name = "grpc_google_mesh_ca_certificate_provider_factory",
    srcs = [
        "src/core/ext/xds/google_mesh_ca_certificate_provider_factory.cc",
    ],
    hdrs = [
        "src/core/ext/xds/google_mesh_ca_certificate_provider_factory.h",
    ],
    external_deps = [
        "absl/strings",
    ],
    language = "c++",
    deps = [
        "gpr_base",
        "grpc_base_c",
        "grpc_xds_client",
    ],
)

grpc_cc_library(
    name = "grpc_lb_policy_cds",
    srcs = [
        "src/core/ext/filters/client_channel/lb_policy/xds/cds.cc",
    ],
    external_deps = [
        "absl/strings",
    ],
    language = "c++",
    deps = [
        "gpr_base",
        "grpc_base_c",
        "grpc_client_channel",
        "grpc_xds_client",
        "orphanable",
        "ref_counted_ptr",
    ],
)

grpc_cc_library(
    name = "grpc_lb_xds_channel_args",
    hdrs = [
        "src/core/ext/filters/client_channel/lb_policy/xds/xds_channel_args.h",
    ],
    language = "c++",
)

grpc_cc_library(
    name = "grpc_lb_xds_common",
    hdrs = [
        "src/core/ext/filters/client_channel/lb_policy/xds/xds.h",
    ],
    language = "c++",
    deps = [
        "gpr_base",
        "grpc_base_c",
        "grpc_client_channel",
        "grpc_xds_client",
    ],
)

grpc_cc_library(
    name = "grpc_lb_policy_xds_cluster_resolver",
    srcs = [
        "src/core/ext/filters/client_channel/lb_policy/xds/xds_cluster_resolver.cc",
    ],
    external_deps = [
        "absl/strings",
        "absl/types:optional",
    ],
    language = "c++",
    deps = [
        "gpr_base",
        "grpc_base_c",
        "grpc_client_channel",
        "grpc_lb_address_filtering",
        "grpc_lb_policy_ring_hash",
        "grpc_lb_xds_channel_args",
        "grpc_lb_xds_common",
        "grpc_resolver_fake",
        "grpc_xds_client",
        "orphanable",
        "ref_counted_ptr",
    ],
)

grpc_cc_library(
    name = "grpc_lb_policy_xds_cluster_impl",
    srcs = [
        "src/core/ext/filters/client_channel/lb_policy/xds/xds_cluster_impl.cc",
    ],
    external_deps = [
        "absl/strings",
    ],
    language = "c++",
    deps = [
        "gpr_base",
        "grpc_base_c",
        "grpc_client_channel",
        "grpc_lb_xds_channel_args",
        "grpc_lb_xds_common",
        "grpc_xds_client",
        "orphanable",
        "ref_counted_ptr",
    ],
)

grpc_cc_library(
    name = "grpc_lb_policy_xds_cluster_manager",
    srcs = [
        "src/core/ext/filters/client_channel/lb_policy/xds/xds_cluster_manager.cc",
    ],
    external_deps = [
        "absl/strings",
        "absl/status",
    ],
    language = "c++",
    deps = [
        "gpr_base",
        "grpc_base_c",
        "grpc_client_channel",
        "grpc_resolver_xds_header",
        "orphanable",
        "ref_counted",
        "ref_counted_ptr",
    ],
)

grpc_cc_library(
    name = "grpc_lb_address_filtering",
    srcs = [
        "src/core/ext/filters/client_channel/lb_policy/address_filtering.cc",
    ],
    hdrs = [
        "src/core/ext/filters/client_channel/lb_policy/address_filtering.h",
    ],
    external_deps = [
        "absl/strings",
    ],
    language = "c++",
    deps = [
        "gpr_base",
        "grpc_base_c",
        "grpc_client_channel",
    ],
)

grpc_cc_library(
    name = "grpc_lb_subchannel_list",
    hdrs = [
        "src/core/ext/filters/client_channel/lb_policy/subchannel_list.h",
    ],
    language = "c++",
    deps = [
        "gpr_base",
        "grpc_base_c",
        "grpc_client_channel",
    ],
)

grpc_cc_library(
    name = "grpc_lb_policy_pick_first",
    srcs = [
        "src/core/ext/filters/client_channel/lb_policy/pick_first/pick_first.cc",
    ],
    language = "c++",
    deps = [
        "gpr_base",
        "grpc_base_c",
        "grpc_client_channel",
        "grpc_lb_subchannel_list",
    ],
)

grpc_cc_library(
    name = "grpc_lb_policy_ring_hash",
    srcs = [
        "src/core/ext/filters/client_channel/lb_policy/ring_hash/ring_hash.cc",
    ],
    hdrs = [
        "src/core/ext/filters/client_channel/lb_policy/ring_hash/ring_hash.h",
    ],
    external_deps = [
        "absl/strings",
        "xxhash",
    ],
    language = "c++",
    deps = [
        "gpr_base",
        "grpc_base_c",
        "grpc_client_channel",
        "grpc_lb_subchannel_list",
        "grpc_trace",
        "ref_counted_ptr",
    ],
)

grpc_cc_library(
    name = "grpc_lb_policy_round_robin",
    srcs = [
        "src/core/ext/filters/client_channel/lb_policy/round_robin/round_robin.cc",
    ],
    language = "c++",
    deps = [
        "gpr_base",
        "grpc_base_c",
        "grpc_client_channel",
        "grpc_lb_subchannel_list",
        "grpc_trace",
        "ref_counted_ptr",
    ],
)

grpc_cc_library(
    name = "grpc_lb_policy_priority",
    srcs = [
        "src/core/ext/filters/client_channel/lb_policy/priority/priority.cc",
    ],
    external_deps = [
        "absl/strings",
        "absl/strings:str_format",
    ],
    language = "c++",
    deps = [
        "gpr_base",
        "grpc_base_c",
        "grpc_client_channel",
        "grpc_lb_address_filtering",
        "orphanable",
        "ref_counted_ptr",
    ],
)

grpc_cc_library(
    name = "grpc_lb_policy_weighted_target",
    srcs = [
        "src/core/ext/filters/client_channel/lb_policy/weighted_target/weighted_target.cc",
    ],
    external_deps = [
        "absl/container:inlined_vector",
        "absl/strings",
    ],
    language = "c++",
    deps = [
        "gpr_base",
        "grpc_base_c",
        "grpc_client_channel",
        "grpc_lb_address_filtering",
        "orphanable",
        "ref_counted_ptr",
    ],
)

grpc_cc_library(
    name = "lb_server_load_reporting_filter",
    srcs = [
        "src/core/ext/filters/load_reporting/server_load_reporting_filter.cc",
    ],
    hdrs = [
        "src/core/ext/filters/load_reporting/registered_opencensus_objects.h",
        "src/core/ext/filters/load_reporting/server_load_reporting_filter.h",
        "src/cpp/server/load_reporter/constants.h",
    ],
    external_deps = [
        "absl/strings",
        "absl/strings:str_format",
        "opencensus-stats",
    ],
    language = "c++",
    deps = [
        "gpr",
        "grpc++_base",
        "grpc_base_c",
        "grpc_secure",
    ],
    alwayslink = 1,
)

grpc_cc_library(
    name = "lb_load_data_store",
    srcs = [
        "src/cpp/server/load_reporter/load_data_store.cc",
    ],
    hdrs = [
        "src/cpp/server/load_reporter/constants.h",
        "src/cpp/server/load_reporter/load_data_store.h",
    ],
    language = "c++",
    deps = [
        "gpr",
        "gpr_codegen",
        "grpc++",
        "grpc_base_c",
    ],
)

grpc_cc_library(
    name = "lb_server_load_reporting_service_server_builder_plugin",
    srcs = [
        "src/cpp/server/load_reporter/load_reporting_service_server_builder_plugin.cc",
    ],
    hdrs = [
        "src/cpp/server/load_reporter/load_reporting_service_server_builder_plugin.h",
    ],
    language = "c++",
    deps = [
        "gpr",
        "grpc++",
        "lb_load_reporter_service",
    ],
)

grpc_cc_library(
    name = "grpcpp_server_load_reporting",
    srcs = [
        "src/cpp/server/load_reporter/load_reporting_service_server_builder_option.cc",
        "src/cpp/server/load_reporter/util.cc",
    ],
    language = "c++",
    public_hdrs = [
        "include/grpcpp/ext/server_load_reporting.h",
    ],
    deps = [
        "gpr",
        "gpr_codegen",
        "lb_server_load_reporting_filter",
        "lb_server_load_reporting_service_server_builder_plugin",
    ],
)

grpc_cc_library(
    name = "lb_load_reporter_service",
    srcs = [
        "src/cpp/server/load_reporter/load_reporter_async_service_impl.cc",
    ],
    hdrs = [
        "src/cpp/server/load_reporter/load_reporter_async_service_impl.h",
    ],
    external_deps = ["absl/memory"],
    language = "c++",
    deps = [
        "gpr",
        "lb_load_reporter",
    ],
)

grpc_cc_library(
    name = "lb_get_cpu_stats",
    srcs = [
        "src/cpp/server/load_reporter/get_cpu_stats_linux.cc",
        "src/cpp/server/load_reporter/get_cpu_stats_macos.cc",
        "src/cpp/server/load_reporter/get_cpu_stats_unsupported.cc",
        "src/cpp/server/load_reporter/get_cpu_stats_windows.cc",
    ],
    hdrs = [
        "src/cpp/server/load_reporter/get_cpu_stats.h",
    ],
    language = "c++",
    deps = [
        "gpr_base",
        "grpc++",
    ],
)

grpc_cc_library(
    name = "lb_load_reporter",
    srcs = [
        "src/cpp/server/load_reporter/load_reporter.cc",
    ],
    hdrs = [
        "src/cpp/server/load_reporter/constants.h",
        "src/cpp/server/load_reporter/load_reporter.h",
    ],
    external_deps = [
        "opencensus-stats",
        "opencensus-tags",
    ],
    language = "c++",
    deps = [
        "gpr",
        "gpr_codegen",
        "lb_get_cpu_stats",
        "lb_load_data_store",
        "//src/proto/grpc/lb/v1:load_reporter_proto",
    ],
)

grpc_cc_library(
    name = "grpc_resolver_dns_selection",
    srcs = [
        "src/core/ext/filters/client_channel/resolver/dns/dns_resolver_selection.cc",
    ],
    hdrs = [
        "src/core/ext/filters/client_channel/resolver/dns/dns_resolver_selection.h",
    ],
    language = "c++",
    deps = [
        "gpr_base",
        "grpc_base_c",
    ],
)

grpc_cc_library(
    name = "grpc_resolver_dns_native",
    srcs = [
        "src/core/ext/filters/client_channel/resolver/dns/native/dns_resolver.cc",
    ],
    external_deps = [
        "absl/strings",
    ],
    language = "c++",
    deps = [
        "gpr_base",
        "grpc_base_c",
        "grpc_client_channel",
        "grpc_resolver_dns_selection",
    ],
)

grpc_cc_library(
    name = "grpc_resolver_dns_ares",
    srcs = [
        "src/core/ext/filters/client_channel/resolver/dns/c_ares/dns_resolver_ares.cc",
        "src/core/ext/filters/client_channel/resolver/dns/c_ares/grpc_ares_ev_driver_event_engine.cc",
        "src/core/ext/filters/client_channel/resolver/dns/c_ares/grpc_ares_ev_driver_libuv.cc",
        "src/core/ext/filters/client_channel/resolver/dns/c_ares/grpc_ares_ev_driver_posix.cc",
        "src/core/ext/filters/client_channel/resolver/dns/c_ares/grpc_ares_ev_driver_windows.cc",
        "src/core/ext/filters/client_channel/resolver/dns/c_ares/grpc_ares_wrapper.cc",
        "src/core/ext/filters/client_channel/resolver/dns/c_ares/grpc_ares_wrapper_event_engine.cc",
        "src/core/ext/filters/client_channel/resolver/dns/c_ares/grpc_ares_wrapper_libuv.cc",
        "src/core/ext/filters/client_channel/resolver/dns/c_ares/grpc_ares_wrapper_posix.cc",
        "src/core/ext/filters/client_channel/resolver/dns/c_ares/grpc_ares_wrapper_windows.cc",
    ],
    hdrs = [
        "src/core/ext/filters/client_channel/resolver/dns/c_ares/grpc_ares_ev_driver.h",
        "src/core/ext/filters/client_channel/resolver/dns/c_ares/grpc_ares_wrapper.h",
    ],
    external_deps = [
        "absl/strings",
        "absl/strings:str_format",
        "absl/container:inlined_vector",
        "address_sorting",
        "cares",
    ],
    language = "c++",
    deps = [
        "gpr_base",
        "grpc_base_c",
        "grpc_client_channel",
        "grpc_grpclb_balancer_addresses",
        "grpc_resolver_dns_selection",
    ],
)

grpc_cc_library(
    name = "grpc_resolver_sockaddr",
    srcs = [
        "src/core/ext/filters/client_channel/resolver/sockaddr/sockaddr_resolver.cc",
    ],
    external_deps = [
        "absl/strings",
    ],
    language = "c++",
    deps = [
        "gpr_base",
        "grpc_base_c",
        "grpc_client_channel",
    ],
)

grpc_cc_library(
    name = "grpc_resolver_fake",
    srcs = ["src/core/ext/filters/client_channel/resolver/fake/fake_resolver.cc"],
    hdrs = ["src/core/ext/filters/client_channel/resolver/fake/fake_resolver.h"],
    language = "c++",
    visibility = [
        "//test:__subpackages__",
        "@grpc:grpc_resolver_fake",
    ],
    deps = [
        "gpr_base",
        "grpc_base_c",
        "grpc_client_channel",
    ],
)

grpc_cc_library(
    name = "grpc_resolver_xds_header",
    hdrs = [
        "src/core/ext/filters/client_channel/resolver/xds/xds_resolver.h",
    ],
    language = "c++",
)

grpc_cc_library(
    name = "grpc_resolver_xds",
    srcs = [
        "src/core/ext/filters/client_channel/resolver/xds/xds_resolver.cc",
    ],
    external_deps = [
        "xxhash",
        "re2",
        "absl/strings",
    ],
    language = "c++",
    deps = [
        "gpr_base",
        "grpc_base_c",
        "grpc_client_channel",
        "grpc_lb_policy_ring_hash",
        "grpc_xds_client",
    ],
)

grpc_cc_library(
    name = "grpc_resolver_c2p",
    srcs = [
        "src/core/ext/filters/client_channel/resolver/google_c2p/google_c2p_resolver.cc",
    ],
    language = "c++",
    deps = [
        "alts_util",
        "gpr_base",
        "grpc_base_c",
        "grpc_client_channel",
        "grpc_xds_client",
    ],
)

grpc_cc_library(
    name = "grpc_secure",
    srcs = [
        "src/core/lib/http/httpcli_security_connector.cc",
        "src/core/lib/security/authorization/authorization_policy_provider_vtable.cc",
        "src/core/lib/security/authorization/evaluate_args.cc",
        "src/core/lib/security/context/security_context.cc",
        "src/core/lib/security/credentials/alts/alts_credentials.cc",
        "src/core/lib/security/credentials/composite/composite_credentials.cc",
        "src/core/lib/security/credentials/credentials.cc",
        "src/core/lib/security/credentials/credentials_metadata.cc",
        "src/core/lib/security/credentials/external/aws_external_account_credentials.cc",
        "src/core/lib/security/credentials/external/aws_request_signer.cc",
        "src/core/lib/security/credentials/external/external_account_credentials.cc",
        "src/core/lib/security/credentials/external/file_external_account_credentials.cc",
        "src/core/lib/security/credentials/external/url_external_account_credentials.cc",
        "src/core/lib/security/credentials/fake/fake_credentials.cc",
        "src/core/lib/security/credentials/google_default/credentials_generic.cc",
        "src/core/lib/security/credentials/google_default/google_default_credentials.cc",
        "src/core/lib/security/credentials/iam/iam_credentials.cc",
        "src/core/lib/security/credentials/insecure/insecure_credentials.cc",
        "src/core/lib/security/credentials/jwt/json_token.cc",
        "src/core/lib/security/credentials/jwt/jwt_credentials.cc",
        "src/core/lib/security/credentials/jwt/jwt_verifier.cc",
        "src/core/lib/security/credentials/local/local_credentials.cc",
        "src/core/lib/security/credentials/oauth2/oauth2_credentials.cc",
        "src/core/lib/security/credentials/plugin/plugin_credentials.cc",
        "src/core/lib/security/credentials/ssl/ssl_credentials.cc",
        "src/core/lib/security/credentials/tls/grpc_tls_certificate_distributor.cc",
        "src/core/lib/security/credentials/tls/grpc_tls_certificate_provider.cc",
        "src/core/lib/security/credentials/tls/grpc_tls_credentials_options.cc",
        "src/core/lib/security/credentials/tls/tls_credentials.cc",
        "src/core/lib/security/credentials/tls/tls_utils.cc",
        "src/core/lib/security/security_connector/alts/alts_security_connector.cc",
        "src/core/lib/security/security_connector/fake/fake_security_connector.cc",
        "src/core/lib/security/security_connector/insecure/insecure_security_connector.cc",
        "src/core/lib/security/security_connector/load_system_roots_fallback.cc",
        "src/core/lib/security/security_connector/load_system_roots_linux.cc",
        "src/core/lib/security/security_connector/local/local_security_connector.cc",
        "src/core/lib/security/security_connector/security_connector.cc",
        "src/core/lib/security/security_connector/ssl/ssl_security_connector.cc",
        "src/core/lib/security/security_connector/ssl_utils.cc",
        "src/core/lib/security/security_connector/ssl_utils_config.cc",
        "src/core/lib/security/security_connector/tls/tls_security_connector.cc",
        "src/core/lib/security/transport/client_auth_filter.cc",
        "src/core/lib/security/transport/secure_endpoint.cc",
        "src/core/lib/security/transport/security_handshaker.cc",
        "src/core/lib/security/transport/server_auth_filter.cc",
        "src/core/lib/security/transport/tsi_error.cc",
        "src/core/lib/security/util/json_util.cc",
        "src/core/lib/surface/init_secure.cc",
    ],
    hdrs = [
        "src/core/ext/filters/client_channel/lb_policy/grpclb/grpclb.h",
        "src/core/ext/xds/xds_channel_args.h",
        "src/core/lib/security/authorization/authorization_engine.h",
        "src/core/lib/security/authorization/authorization_policy_provider.h",
        "src/core/lib/security/authorization/evaluate_args.h",
        "src/core/lib/security/context/security_context.h",
        "src/core/lib/security/credentials/alts/alts_credentials.h",
        "src/core/lib/security/credentials/composite/composite_credentials.h",
        "src/core/lib/security/credentials/credentials.h",
        "src/core/lib/security/credentials/external/aws_external_account_credentials.h",
        "src/core/lib/security/credentials/external/aws_request_signer.h",
        "src/core/lib/security/credentials/external/external_account_credentials.h",
        "src/core/lib/security/credentials/external/file_external_account_credentials.h",
        "src/core/lib/security/credentials/external/url_external_account_credentials.h",
        "src/core/lib/security/credentials/fake/fake_credentials.h",
        "src/core/lib/security/credentials/google_default/google_default_credentials.h",
        "src/core/lib/security/credentials/iam/iam_credentials.h",
        "src/core/lib/security/credentials/jwt/json_token.h",
        "src/core/lib/security/credentials/jwt/jwt_credentials.h",
        "src/core/lib/security/credentials/jwt/jwt_verifier.h",
        "src/core/lib/security/credentials/local/local_credentials.h",
        "src/core/lib/security/credentials/oauth2/oauth2_credentials.h",
        "src/core/lib/security/credentials/plugin/plugin_credentials.h",
        "src/core/lib/security/credentials/ssl/ssl_credentials.h",
        "src/core/lib/security/credentials/tls/grpc_tls_certificate_distributor.h",
        "src/core/lib/security/credentials/tls/grpc_tls_certificate_provider.h",
        "src/core/lib/security/credentials/tls/grpc_tls_credentials_options.h",
        "src/core/lib/security/credentials/tls/tls_credentials.h",
        "src/core/lib/security/credentials/tls/tls_utils.h",
        "src/core/lib/security/security_connector/alts/alts_security_connector.h",
        "src/core/lib/security/security_connector/fake/fake_security_connector.h",
        "src/core/lib/security/security_connector/insecure/insecure_security_connector.h",
        "src/core/lib/security/security_connector/load_system_roots.h",
        "src/core/lib/security/security_connector/load_system_roots_linux.h",
        "src/core/lib/security/security_connector/local/local_security_connector.h",
        "src/core/lib/security/security_connector/security_connector.h",
        "src/core/lib/security/security_connector/ssl/ssl_security_connector.h",
        "src/core/lib/security/security_connector/ssl_utils.h",
        "src/core/lib/security/security_connector/ssl_utils_config.h",
        "src/core/lib/security/security_connector/tls/tls_security_connector.h",
        "src/core/lib/security/transport/auth_filters.h",
        "src/core/lib/security/transport/secure_endpoint.h",
        "src/core/lib/security/transport/security_handshaker.h",
        "src/core/lib/security/transport/tsi_error.h",
        "src/core/lib/security/util/json_util.h",
    ],
    external_deps = [
        "absl/container:inlined_vector",
        "absl/strings",
        "absl/strings:str_format",
        "absl/time",
        "libcrypto",
        "libssl",
    ],
    language = "c++",
    public_hdrs = GRPC_SECURE_PUBLIC_HDRS,
    visibility = ["@grpc:public"],
    deps = [
        "alts_util",
        "gpr_base",
        "grpc_base",
        "grpc_base_c",
        "grpc_client_channel",
        "grpc_codegen",
        "grpc_lb_xds_channel_args",
        "grpc_trace",
        "grpc_transport_chttp2_alpn",
        "ref_counted",
        "ref_counted_ptr",
        "tsi",
        "tsi_interface",
    ],
)

grpc_cc_library(
    name = "grpc_mock_cel",
    hdrs = [
        "src/core/lib/security/authorization/mock_cel/activation.h",
        "src/core/lib/security/authorization/mock_cel/cel_expr_builder_factory.h",
        "src/core/lib/security/authorization/mock_cel/cel_expression.h",
        "src/core/lib/security/authorization/mock_cel/cel_value.h",
        "src/core/lib/security/authorization/mock_cel/evaluator_core.h",
        "src/core/lib/security/authorization/mock_cel/flat_expr_builder.h",
    ],
    language = "c++",
    deps = [
        "google_api_upb",
        "grpc_base_c",
    ],
)

# This target depends on RE2 and should not be linked into grpc by default for binary-size reasons.
grpc_cc_library(
    name = "grpc_matchers",
    srcs = [
        "src/core/lib/matchers/matchers.cc",
    ],
    hdrs = [
        "src/core/lib/matchers/matchers.h",
    ],
    external_deps = [
        "re2",
        "absl/memory",
        "absl/strings",
        "absl/strings:str_format",
    ],
    language = "c++",
    deps = [
        "gpr_base",
        "grpc_base_c",
    ],
)

# This target pulls in a dependency on RE2 and should not be linked into grpc by default for binary-size reasons.
grpc_cc_library(
    name = "grpc_rbac_engine",
    srcs = [
        "src/core/lib/security/authorization/grpc_authorization_engine.cc",
        "src/core/lib/security/authorization/matchers.cc",
        "src/core/lib/security/authorization/rbac_policy.cc",
    ],
    hdrs = [
        "src/core/lib/security/authorization/grpc_authorization_engine.h",
        "src/core/lib/security/authorization/matchers.h",
        "src/core/lib/security/authorization/rbac_policy.h",
    ],
    external_deps = [
        "absl/strings",
        "absl/strings:str_format",
    ],
    language = "c++",
    deps = [
        "gpr_base",
        "grpc_base_c",
        "grpc_matchers",
        "grpc_secure",
    ],
)

# This target pulls in a dependency on RE2 and should not be linked into grpc by default for binary-size reasons.
grpc_cc_library(
    name = "grpc_authorization_provider",
    srcs = [
        "src/core/lib/security/authorization/grpc_authorization_policy_provider.cc",
        "src/core/lib/security/authorization/rbac_translator.cc",
    ],
    hdrs = [
        "src/core/lib/security/authorization/grpc_authorization_policy_provider.h",
        "src/core/lib/security/authorization/rbac_translator.h",
    ],
    external_deps = [
        "absl/strings",
        "absl/strings:str_format",
    ],
    language = "c++",
    deps = [
        "gpr_base",
        "grpc_matchers",
        "grpc_rbac_engine",
        "grpc_secure",
    ],
)

# This target pulls in a dependency on RE2 and should not be linked into grpc by default for binary-size reasons.
grpc_cc_library(
    name = "grpc++_authorization_provider",
    srcs = [
        "src/cpp/server/authorization_policy_provider.cc",
    ],
    external_deps = [
        "absl/synchronization",
        "protobuf_headers",
    ],
    language = "c++",
    public_hdrs = GRPCXX_PUBLIC_HDRS + GRPC_SECURE_PUBLIC_HDRS,
    deps = [
        "gpr_base",
        "grpc++_codegen_base",
        "grpc_authorization_provider",
    ],
)

# This target pulls in a dependency on RE2 and should not be linked into grpc by default for binary-size reasons.
grpc_cc_library(
    name = "grpc_cel_engine",
    srcs = [
        "src/core/lib/security/authorization/cel_authorization_engine.cc",
    ],
    hdrs = [
        "src/core/lib/security/authorization/cel_authorization_engine.h",
    ],
    external_deps = [
        "absl/container:flat_hash_set",
        "absl/memory",
    ],
    language = "c++",
    deps = [
        "envoy_ads_upb",
        "google_api_upb",
        "gpr_base",
        "grpc_base_c",
        "grpc_mock_cel",
        "grpc_rbac_engine",
    ],
)

grpc_cc_library(
    name = "grpc_transport_chttp2",
    srcs = [
        "src/core/ext/transport/chttp2/transport/bin_decoder.cc",
        "src/core/ext/transport/chttp2/transport/bin_encoder.cc",
        "src/core/ext/transport/chttp2/transport/chttp2_plugin.cc",
        "src/core/ext/transport/chttp2/transport/chttp2_slice_allocator.cc",
        "src/core/ext/transport/chttp2/transport/chttp2_transport.cc",
        "src/core/ext/transport/chttp2/transport/context_list.cc",
        "src/core/ext/transport/chttp2/transport/flow_control.cc",
        "src/core/ext/transport/chttp2/transport/frame_data.cc",
        "src/core/ext/transport/chttp2/transport/frame_goaway.cc",
        "src/core/ext/transport/chttp2/transport/frame_ping.cc",
        "src/core/ext/transport/chttp2/transport/frame_rst_stream.cc",
        "src/core/ext/transport/chttp2/transport/frame_settings.cc",
        "src/core/ext/transport/chttp2/transport/frame_window_update.cc",
        "src/core/ext/transport/chttp2/transport/hpack_encoder.cc",
        "src/core/ext/transport/chttp2/transport/hpack_parser.cc",
        "src/core/ext/transport/chttp2/transport/hpack_table.cc",
        "src/core/ext/transport/chttp2/transport/http2_settings.cc",
        "src/core/ext/transport/chttp2/transport/huffsyms.cc",
        "src/core/ext/transport/chttp2/transport/incoming_metadata.cc",
        "src/core/ext/transport/chttp2/transport/parsing.cc",
        "src/core/ext/transport/chttp2/transport/stream_lists.cc",
        "src/core/ext/transport/chttp2/transport/stream_map.cc",
        "src/core/ext/transport/chttp2/transport/varint.cc",
        "src/core/ext/transport/chttp2/transport/writing.cc",
    ],
    hdrs = [
        "src/core/ext/transport/chttp2/transport/bin_decoder.h",
        "src/core/ext/transport/chttp2/transport/bin_encoder.h",
        "src/core/ext/transport/chttp2/transport/chttp2_slice_allocator.h",
        "src/core/ext/transport/chttp2/transport/chttp2_transport.h",
        "src/core/ext/transport/chttp2/transport/context_list.h",
        "src/core/ext/transport/chttp2/transport/flow_control.h",
        "src/core/ext/transport/chttp2/transport/frame.h",
        "src/core/ext/transport/chttp2/transport/frame_data.h",
        "src/core/ext/transport/chttp2/transport/frame_goaway.h",
        "src/core/ext/transport/chttp2/transport/frame_ping.h",
        "src/core/ext/transport/chttp2/transport/frame_rst_stream.h",
        "src/core/ext/transport/chttp2/transport/frame_settings.h",
        "src/core/ext/transport/chttp2/transport/frame_window_update.h",
        "src/core/ext/transport/chttp2/transport/hpack_encoder.h",
        "src/core/ext/transport/chttp2/transport/hpack_parser.h",
        "src/core/ext/transport/chttp2/transport/hpack_table.h",
        "src/core/ext/transport/chttp2/transport/http2_settings.h",
        "src/core/ext/transport/chttp2/transport/huffsyms.h",
        "src/core/ext/transport/chttp2/transport/incoming_metadata.h",
        "src/core/ext/transport/chttp2/transport/internal.h",
        "src/core/ext/transport/chttp2/transport/stream_map.h",
        "src/core/ext/transport/chttp2/transport/varint.h",
    ],
    external_deps = [
        "absl/base:core_headers",
        "absl/memory",
        "absl/status",
        "absl/strings",
        "absl/strings:str_format",
    ],
    language = "c++",
    visibility = ["@grpc:grpclb"],
    deps = [
        "gpr_base",
        "grpc_base_c",
        "grpc_http_filters",
        "grpc_trace",
        "grpc_transport_chttp2_alpn",
    ],
)

grpc_cc_library(
    name = "grpc_transport_chttp2_alpn",
    srcs = [
        "src/core/ext/transport/chttp2/alpn/alpn.cc",
    ],
    hdrs = [
        "src/core/ext/transport/chttp2/alpn/alpn.h",
    ],
    language = "c++",
    deps = [
        "gpr_base",
    ],
)

grpc_cc_library(
    name = "grpc_transport_chttp2_client_connector",
    srcs = [
        "src/core/ext/transport/chttp2/client/authority.cc",
        "src/core/ext/transport/chttp2/client/chttp2_connector.cc",
    ],
    hdrs = [
        "src/core/ext/transport/chttp2/client/authority.h",
        "src/core/ext/transport/chttp2/client/chttp2_connector.h",
    ],
    language = "c++",
    deps = [
        "gpr_base",
        "grpc_base_c",
        "grpc_client_channel",
        "grpc_transport_chttp2",
    ],
)

grpc_cc_library(
    name = "grpc_transport_chttp2_client_insecure",
    srcs = [
        "src/core/ext/transport/chttp2/client/insecure/channel_create.cc",
        "src/core/ext/transport/chttp2/client/insecure/channel_create_posix.cc",
    ],
    language = "c++",
    deps = [
        "gpr_base",
        "grpc_base_c",
        "grpc_client_channel",
        "grpc_transport_chttp2",
        "grpc_transport_chttp2_client_connector",
    ],
)

grpc_cc_library(
    name = "grpc_transport_chttp2_client_secure",
    srcs = [
        "src/core/ext/transport/chttp2/client/secure/secure_channel_create.cc",
    ],
    language = "c++",
    deps = [
        "gpr_base",
        "grpc_base_c",
        "grpc_client_channel",
        "grpc_secure",
        "grpc_transport_chttp2",
        "grpc_transport_chttp2_client_connector",
    ],
)

grpc_cc_library(
    name = "grpc_transport_chttp2_server",
    srcs = [
        "src/core/ext/transport/chttp2/server/chttp2_server.cc",
    ],
    hdrs = [
        "src/core/ext/transport/chttp2/server/chttp2_server.h",
    ],
    external_deps = [
        "absl/strings",
        "absl/strings:str_format",
    ],
    language = "c++",
    deps = [
        "gpr_base",
        "grpc_base_c",
        "grpc_codegen",
        "grpc_http_filters",
        "grpc_transport_chttp2",
        "ref_counted",
        "ref_counted_ptr",
    ],
)

grpc_cc_library(
    name = "grpc_transport_chttp2_server_insecure",
    srcs = [
        "src/core/ext/transport/chttp2/server/insecure/server_chttp2.cc",
        "src/core/ext/transport/chttp2/server/insecure/server_chttp2_posix.cc",
    ],
    external_deps = [
        "absl/strings",
    ],
    language = "c++",
    deps = [
        "gpr_base",
        "grpc_base_c",
        "grpc_transport_chttp2",
        "grpc_transport_chttp2_server",
    ],
)

grpc_cc_library(
    name = "grpc_transport_chttp2_server_secure",
    srcs = [
        "src/core/ext/transport/chttp2/server/secure/server_secure_chttp2.cc",
    ],
    external_deps = [
        "absl/strings",
    ],
    language = "c++",
    deps = [
        "gpr_base",
        "grpc_base_c",
        "grpc_secure",
        "grpc_transport_chttp2",
        "grpc_transport_chttp2_server",
        "ref_counted_ptr",
    ],
)

grpc_cc_library(
    name = "grpc_transport_inproc",
    srcs = [
        "src/core/ext/transport/inproc/inproc_plugin.cc",
        "src/core/ext/transport/inproc/inproc_transport.cc",
    ],
    hdrs = [
        "src/core/ext/transport/inproc/inproc_transport.h",
    ],
    language = "c++",
    deps = [
        "gpr_base",
        "grpc_base_c",
        "grpc_trace",
    ],
)

grpc_cc_library(
    name = "tsi_interface",
    srcs = [
        "src/core/tsi/transport_security.cc",
    ],
    hdrs = [
        "src/core/tsi/transport_security.h",
        "src/core/tsi/transport_security_interface.h",
    ],
    language = "c++",
    visibility = ["@grpc:tsi_interface"],
    deps = [
        "gpr",
        "grpc_trace",
    ],
)

grpc_cc_library(
    name = "alts_frame_protector",
    srcs = [
        "src/core/tsi/alts/crypt/aes_gcm.cc",
        "src/core/tsi/alts/crypt/gsec.cc",
        "src/core/tsi/alts/frame_protector/alts_counter.cc",
        "src/core/tsi/alts/frame_protector/alts_crypter.cc",
        "src/core/tsi/alts/frame_protector/alts_frame_protector.cc",
        "src/core/tsi/alts/frame_protector/alts_record_protocol_crypter_common.cc",
        "src/core/tsi/alts/frame_protector/alts_seal_privacy_integrity_crypter.cc",
        "src/core/tsi/alts/frame_protector/alts_unseal_privacy_integrity_crypter.cc",
        "src/core/tsi/alts/frame_protector/frame_handler.cc",
        "src/core/tsi/alts/zero_copy_frame_protector/alts_grpc_integrity_only_record_protocol.cc",
        "src/core/tsi/alts/zero_copy_frame_protector/alts_grpc_privacy_integrity_record_protocol.cc",
        "src/core/tsi/alts/zero_copy_frame_protector/alts_grpc_record_protocol_common.cc",
        "src/core/tsi/alts/zero_copy_frame_protector/alts_iovec_record_protocol.cc",
        "src/core/tsi/alts/zero_copy_frame_protector/alts_zero_copy_grpc_protector.cc",
    ],
    hdrs = [
        "src/core/tsi/alts/crypt/gsec.h",
        "src/core/tsi/alts/frame_protector/alts_counter.h",
        "src/core/tsi/alts/frame_protector/alts_crypter.h",
        "src/core/tsi/alts/frame_protector/alts_frame_protector.h",
        "src/core/tsi/alts/frame_protector/alts_record_protocol_crypter_common.h",
        "src/core/tsi/alts/frame_protector/frame_handler.h",
        "src/core/tsi/alts/zero_copy_frame_protector/alts_grpc_integrity_only_record_protocol.h",
        "src/core/tsi/alts/zero_copy_frame_protector/alts_grpc_privacy_integrity_record_protocol.h",
        "src/core/tsi/alts/zero_copy_frame_protector/alts_grpc_record_protocol.h",
        "src/core/tsi/alts/zero_copy_frame_protector/alts_grpc_record_protocol_common.h",
        "src/core/tsi/alts/zero_copy_frame_protector/alts_iovec_record_protocol.h",
        "src/core/tsi/alts/zero_copy_frame_protector/alts_zero_copy_grpc_protector.h",
        "src/core/tsi/transport_security_grpc.h",
    ],
    external_deps = [
        "libssl",
        "libcrypto",
    ],
    language = "c++",
    visibility = ["@grpc:alts_frame_protector"],
    deps = [
        "gpr_base",
        "grpc_base_c",
        "tsi_interface",
    ],
)

grpc_cc_library(
    name = "alts_util",
    srcs = [
        "src/core/lib/security/credentials/alts/check_gcp_environment.cc",
        "src/core/lib/security/credentials/alts/check_gcp_environment_linux.cc",
        "src/core/lib/security/credentials/alts/check_gcp_environment_no_op.cc",
        "src/core/lib/security/credentials/alts/check_gcp_environment_windows.cc",
        "src/core/lib/security/credentials/alts/grpc_alts_credentials_client_options.cc",
        "src/core/lib/security/credentials/alts/grpc_alts_credentials_options.cc",
        "src/core/lib/security/credentials/alts/grpc_alts_credentials_server_options.cc",
        "src/core/tsi/alts/handshaker/transport_security_common_api.cc",
    ],
    hdrs = [
        "src/core/lib/security/credentials/alts/check_gcp_environment.h",
        "src/core/lib/security/credentials/alts/grpc_alts_credentials_options.h",
        "src/core/tsi/alts/handshaker/transport_security_common_api.h",
    ],
    external_deps = [
        "upb_lib",
    ],
    language = "c++",
    public_hdrs = GRPC_SECURE_PUBLIC_HDRS,
    visibility = ["@grpc:tsi"],
    deps = [
        "alts_upb",
        "gpr",
        "grpc_base_c",
    ],
)

grpc_cc_library(
    name = "tsi",
    srcs = [
        "src/core/tsi/alts/handshaker/alts_handshaker_client.cc",
        "src/core/tsi/alts/handshaker/alts_shared_resource.cc",
        "src/core/tsi/alts/handshaker/alts_tsi_handshaker.cc",
        "src/core/tsi/alts/handshaker/alts_tsi_utils.cc",
        "src/core/tsi/fake_transport_security.cc",
        "src/core/tsi/local_transport_security.cc",
        "src/core/tsi/ssl/session_cache/ssl_session_boringssl.cc",
        "src/core/tsi/ssl/session_cache/ssl_session_cache.cc",
        "src/core/tsi/ssl/session_cache/ssl_session_openssl.cc",
        "src/core/tsi/ssl_transport_security.cc",
        "src/core/tsi/transport_security_grpc.cc",
    ],
    hdrs = [
        "src/core/tsi/alts/handshaker/alts_handshaker_client.h",
        "src/core/tsi/alts/handshaker/alts_shared_resource.h",
        "src/core/tsi/alts/handshaker/alts_tsi_handshaker.h",
        "src/core/tsi/alts/handshaker/alts_tsi_handshaker_private.h",
        "src/core/tsi/alts/handshaker/alts_tsi_utils.h",
        "src/core/tsi/fake_transport_security.h",
        "src/core/tsi/local_transport_security.h",
        "src/core/tsi/ssl/session_cache/ssl_session.h",
        "src/core/tsi/ssl/session_cache/ssl_session_cache.h",
        "src/core/tsi/ssl_transport_security.h",
        "src/core/tsi/ssl_types.h",
        "src/core/tsi/transport_security_grpc.h",
    ],
    external_deps = [
        "libssl",
        "libcrypto",
        "absl/strings",
        "upb_lib",
    ],
    language = "c++",
    visibility = ["@grpc:tsi"],
    deps = [
        "alts_frame_protector",
        "alts_util",
        "gpr_base",
        "grpc_base_c",
        "grpc_transport_chttp2_client_insecure",
        "tsi_interface",
    ],
)

grpc_cc_library(
    name = "grpc++_base",
    srcs = GRPCXX_SRCS,
    hdrs = GRPCXX_HDRS,
    external_deps = [
        "absl/synchronization",
        "absl/memory",
        "upb_lib",
        "protobuf_headers",
    ],
    language = "c++",
    public_hdrs = GRPCXX_PUBLIC_HDRS,
    visibility = ["@grpc:alt_grpc++_base_legacy"],
    deps = [
        "gpr_base",
        "grpc",
        "grpc++_codegen_base",
        "grpc++_codegen_base_src",
        "grpc++_internal_hdrs_only",
        "grpc_base_c",
        "grpc_client_channel",
        "grpc_codegen",
        "grpc_health_upb",
        "grpc_trace",
        "grpc_transport_inproc",
        "ref_counted",
    ],
)

grpc_cc_library(
    name = "grpc++_base_unsecure",
    srcs = GRPCXX_SRCS,
    hdrs = GRPCXX_HDRS,
    external_deps = [
        "absl/synchronization",
        "absl/memory",
        "upb_lib",
        "protobuf_headers",
    ],
    language = "c++",
    public_hdrs = GRPCXX_PUBLIC_HDRS,
    visibility = ["@grpc:alt_grpc++_base_unsecure_legacy"],
    deps = [
        "gpr_base",
        "grpc++_codegen_base",
        "grpc++_codegen_base_src",
        "grpc++_internal_hdrs_only",
        "grpc_base_c",
        "grpc_client_channel",
        "grpc_codegen",
        "grpc_health_upb",
        "grpc_trace",
        "grpc_transport_inproc",
        "grpc_unsecure",
        "ref_counted",
    ],
)

grpc_cc_library(
    name = "grpc++_codegen_base",
    language = "c++",
    public_hdrs = [
        "include/grpc++/impl/codegen/async_stream.h",
        "include/grpc++/impl/codegen/async_unary_call.h",
        "include/grpc++/impl/codegen/byte_buffer.h",
        "include/grpc++/impl/codegen/call_hook.h",
        "include/grpc++/impl/codegen/call.h",
        "include/grpc++/impl/codegen/channel_interface.h",
        "include/grpc++/impl/codegen/client_context.h",
        "include/grpc++/impl/codegen/client_unary_call.h",
        "include/grpc++/impl/codegen/completion_queue_tag.h",
        "include/grpc++/impl/codegen/completion_queue.h",
        "include/grpc++/impl/codegen/config.h",
        "include/grpc++/impl/codegen/core_codegen_interface.h",
        "include/grpc++/impl/codegen/create_auth_context.h",
        "include/grpc++/impl/codegen/grpc_library.h",
        "include/grpc++/impl/codegen/metadata_map.h",
        "include/grpc++/impl/codegen/method_handler_impl.h",
        "include/grpc++/impl/codegen/rpc_method.h",
        "include/grpc++/impl/codegen/rpc_service_method.h",
        "include/grpc++/impl/codegen/security/auth_context.h",
        "include/grpc++/impl/codegen/serialization_traits.h",
        "include/grpc++/impl/codegen/server_context.h",
        "include/grpc++/impl/codegen/server_interface.h",
        "include/grpc++/impl/codegen/service_type.h",
        "include/grpc++/impl/codegen/slice.h",
        "include/grpc++/impl/codegen/status_code_enum.h",
        "include/grpc++/impl/codegen/status.h",
        "include/grpc++/impl/codegen/string_ref.h",
        "include/grpc++/impl/codegen/stub_options.h",
        "include/grpc++/impl/codegen/sync_stream.h",
        "include/grpc++/impl/codegen/time.h",
        "include/grpcpp/impl/codegen/async_generic_service.h",
        "include/grpcpp/impl/codegen/async_stream.h",
        "include/grpcpp/impl/codegen/async_unary_call.h",
        "include/grpcpp/impl/codegen/byte_buffer.h",
        "include/grpcpp/impl/codegen/call_hook.h",
        "include/grpcpp/impl/codegen/call_op_set_interface.h",
        "include/grpcpp/impl/codegen/call_op_set.h",
        "include/grpcpp/impl/codegen/call.h",
        "include/grpcpp/impl/codegen/callback_common.h",
        "include/grpcpp/impl/codegen/channel_interface.h",
        "include/grpcpp/impl/codegen/client_callback.h",
        "include/grpcpp/impl/codegen/client_context.h",
        "include/grpcpp/impl/codegen/client_interceptor.h",
        "include/grpcpp/impl/codegen/client_unary_call.h",
        "include/grpcpp/impl/codegen/completion_queue_tag.h",
        "include/grpcpp/impl/codegen/completion_queue.h",
        "include/grpcpp/impl/codegen/config.h",
        "include/grpcpp/impl/codegen/core_codegen_interface.h",
        "include/grpcpp/impl/codegen/create_auth_context.h",
        "include/grpcpp/impl/codegen/delegating_channel.h",
        "include/grpcpp/impl/codegen/grpc_library.h",
        "include/grpcpp/impl/codegen/intercepted_channel.h",
        "include/grpcpp/impl/codegen/interceptor_common.h",
        "include/grpcpp/impl/codegen/interceptor.h",
        "include/grpcpp/impl/codegen/message_allocator.h",
        "include/grpcpp/impl/codegen/metadata_map.h",
        "include/grpcpp/impl/codegen/method_handler_impl.h",
        "include/grpcpp/impl/codegen/method_handler.h",
        "include/grpcpp/impl/codegen/rpc_method.h",
        "include/grpcpp/impl/codegen/rpc_service_method.h",
        "include/grpcpp/impl/codegen/security/auth_context.h",
        "include/grpcpp/impl/codegen/serialization_traits.h",
        "include/grpcpp/impl/codegen/server_callback_handlers.h",
        "include/grpcpp/impl/codegen/server_callback.h",
        "include/grpcpp/impl/codegen/server_context.h",
        "include/grpcpp/impl/codegen/server_interceptor.h",
        "include/grpcpp/impl/codegen/server_interface.h",
        "include/grpcpp/impl/codegen/service_type.h",
        "include/grpcpp/impl/codegen/slice.h",
        "include/grpcpp/impl/codegen/status_code_enum.h",
        "include/grpcpp/impl/codegen/status.h",
        "include/grpcpp/impl/codegen/string_ref.h",
        "include/grpcpp/impl/codegen/stub_options.h",
        "include/grpcpp/impl/codegen/sync_stream.h",
        "include/grpcpp/impl/codegen/time.h",
    ],
    visibility = ["@grpc:public"],
    deps = [
        "grpc++_internal_hdrs_only",
        "grpc_codegen",
    ],
)

grpc_cc_library(
    name = "grpc++_codegen_base_src",
    srcs = [
        "src/cpp/codegen/codegen_init.cc",
    ],
    language = "c++",
    deps = [
        "grpc++_codegen_base",
    ],
)

grpc_cc_library(
    name = "grpc++_codegen_proto",
    external_deps = [
        "protobuf_headers",
    ],
    language = "c++",
    public_hdrs = [
        "include/grpc++/impl/codegen/proto_utils.h",
        "include/grpcpp/impl/codegen/proto_buffer_reader.h",
        "include/grpcpp/impl/codegen/proto_buffer_writer.h",
        "include/grpcpp/impl/codegen/proto_utils.h",
    ],
    visibility = ["@grpc:public"],
    deps = [
        "grpc++_codegen_base",
        "grpc++_config_proto",
    ],
)

grpc_cc_library(
    name = "grpc++_config_proto",
    external_deps = [
        "protobuf_headers",
    ],
    language = "c++",
    public_hdrs = [
        "include/grpc++/impl/codegen/config_protobuf.h",
        "include/grpcpp/impl/codegen/config_protobuf.h",
    ],
    visibility = ["@grpc:public"],
)

grpc_cc_library(
    name = "grpc++_reflection",
    srcs = [
        "src/cpp/ext/proto_server_reflection.cc",
        "src/cpp/ext/proto_server_reflection_plugin.cc",
    ],
    hdrs = [
        "src/cpp/ext/proto_server_reflection.h",
    ],
    language = "c++",
    public_hdrs = [
        "include/grpc++/ext/proto_server_reflection_plugin.h",
        "include/grpcpp/ext/proto_server_reflection_plugin.h",
    ],
    visibility = ["@grpc:public"],
    deps = [
        "grpc++",
        "//src/proto/grpc/reflection/v1alpha:reflection_proto",
    ],
    alwayslink = 1,
)

grpc_cc_library(
    name = "grpcpp_channelz",
    srcs = [
        "src/cpp/server/channelz/channelz_service.cc",
        "src/cpp/server/channelz/channelz_service_plugin.cc",
    ],
    hdrs = [
        "src/cpp/server/channelz/channelz_service.h",
    ],
    language = "c++",
    public_hdrs = [
        "include/grpcpp/ext/channelz_service_plugin.h",
    ],
    deps = [
        "gpr",
        "grpc",
        "grpc++",
        "//src/proto/grpc/channelz:channelz_proto",
    ],
    alwayslink = 1,
)

grpc_cc_library(
    name = "grpcpp_csds",
    srcs = [
        "src/cpp/server/csds/csds.cc",
    ],
    hdrs = [
        "src/cpp/server/csds/csds.h",
    ],
    external_deps = ["absl/status:statusor"],
    language = "c++",
    deps = [
        "gpr",
        "grpc",
        "grpc++_codegen_base",
        "grpc++_internals",
        "//src/proto/grpc/testing/xds/v3:csds_proto",
    ],
    alwayslink = 1,
)

grpc_cc_library(
    name = "grpcpp_admin",
    srcs = [
        "src/cpp/server/admin/admin_services.cc",
    ],
    hdrs = [],
    defines = select({
        "grpc_no_xds": ["GRPC_NO_XDS"],
        "//conditions:default": [],
    }),
    external_deps = [
        "absl/memory",
    ],
    language = "c++",
    public_hdrs = [
        "include/grpcpp/ext/admin_services.h",
    ],
    select_deps = {
        "grpc_no_xds": [],
        "//conditions:default": ["//:grpcpp_csds"],
    },
    deps = [
        "gpr",
        "grpc++",
        "grpcpp_channelz",
    ],
    alwayslink = 1,
)

grpc_cc_library(
    name = "grpc++_test",
    srcs = [
        "src/cpp/client/channel_test_peer.cc",
    ],
    external_deps = [
        "gtest",
    ],
    public_hdrs = [
        "include/grpc++/test/mock_stream.h",
        "include/grpc++/test/server_context_test_spouse.h",
        "include/grpcpp/test/channel_test_peer.h",
        "include/grpcpp/test/client_context_test_peer.h",
        "include/grpcpp/test/default_reactor_test_peer.h",
        "include/grpcpp/test/mock_stream.h",
        "include/grpcpp/test/server_context_test_spouse.h",
    ],
    visibility = ["@grpc:grpc++_test"],
    deps = [
        "gpr_base",
        "grpc++",
        "grpc_base_c",
    ],
)

grpc_cc_library(
    name = "grpc_server_backward_compatibility",
    srcs = [
        "src/core/ext/filters/workarounds/workaround_utils.cc",
    ],
    hdrs = [
        "src/core/ext/filters/workarounds/workaround_utils.h",
    ],
    language = "c++",
    deps = [
        "gpr_base",
        "grpc_base_c",
    ],
)

grpc_cc_library(
    name = "grpc++_core_stats",
    srcs = [
        "src/cpp/util/core_stats.cc",
    ],
    hdrs = [
        "src/cpp/util/core_stats.h",
    ],
    language = "c++",
    deps = [
        "gpr",
        "grpc++",
        "//src/proto/grpc/core:stats_proto",
    ],
)

grpc_cc_library(
    name = "grpc_opencensus_plugin",
    srcs = [
        "src/cpp/ext/filters/census/channel_filter.cc",
        "src/cpp/ext/filters/census/client_filter.cc",
        "src/cpp/ext/filters/census/context.cc",
        "src/cpp/ext/filters/census/grpc_plugin.cc",
        "src/cpp/ext/filters/census/measures.cc",
        "src/cpp/ext/filters/census/rpc_encoding.cc",
        "src/cpp/ext/filters/census/server_filter.cc",
        "src/cpp/ext/filters/census/views.cc",
    ],
    hdrs = [
        "include/grpcpp/opencensus.h",
        "src/cpp/ext/filters/census/channel_filter.h",
        "src/cpp/ext/filters/census/client_filter.h",
        "src/cpp/ext/filters/census/context.h",
        "src/cpp/ext/filters/census/grpc_plugin.h",
        "src/cpp/ext/filters/census/measures.h",
        "src/cpp/ext/filters/census/open_census_call_tracer.h",
        "src/cpp/ext/filters/census/rpc_encoding.h",
        "src/cpp/ext/filters/census/server_filter.h",
    ],
    external_deps = [
        "absl-base",
        "absl-time",
        "absl/strings",
        "opencensus-trace",
        "opencensus-trace-context_util",
        "opencensus-trace-propagation",
        "opencensus-tags",
        "opencensus-tags-context_util",
        "opencensus-stats",
        "opencensus-context",
    ],
    language = "c++",
    visibility = ["@grpc:grpc_opencensus_plugin"],
    deps = [
        "census",
        "gpr_base",
        "grpc++",
        "grpc_base_c",
    ],
)

# Once upb code-gen issue is resolved, use the targets commented below to replace the ones using
# upb-generated files.

# grpc_upb_proto_library(
#     name = "upb_load_report",
#     deps = ["@envoy_api//envoy/api/v2/endpoint:load_report_export"],
# )
#
# grpc_upb_proto_library(
#     name = "upb_lrs",
#     deps = ["@envoy_api//envoy/service/load_stats/v2:lrs_export"],
# )
#
# grpc_upb_proto_library(
#     name = "upb_cds",
#     deps = ["@envoy_api//envoy/api/v2:cds_export"],
# )

# grpc_cc_library(
#    name = "envoy_lrs_upb",
#    external_deps = [
#        "upb_lib",
#    ],
#    language = "c++",
#    tags = ["no_windows"],
#    deps = [
#        "upb_load_report",
#        "upb_lrs",
#    ],
# )

# grpc_cc_library(
#    name = "envoy_ads_upb",
#    external_deps = [
#        "upb_lib",
#    ],
#    language = "c++",
#    tags = ["no_windows"],
#    deps = [
#        "upb_cds",
#    ],
# )

grpc_cc_library(
    name = "envoy_ads_upb",
    srcs = [
        "src/core/ext/upb-generated/envoy/admin/v3/config_dump.upb.c",
        "src/core/ext/upb-generated/envoy/config/accesslog/v3/accesslog.upb.c",
        "src/core/ext/upb-generated/envoy/config/bootstrap/v3/bootstrap.upb.c",
        "src/core/ext/upb-generated/envoy/config/cluster/v3/circuit_breaker.upb.c",
        "src/core/ext/upb-generated/envoy/config/cluster/v3/cluster.upb.c",
        "src/core/ext/upb-generated/envoy/config/cluster/v3/filter.upb.c",
        "src/core/ext/upb-generated/envoy/config/cluster/v3/outlier_detection.upb.c",
        "src/core/ext/upb-generated/envoy/config/core/v3/resolver.upb.c",
        "src/core/ext/upb-generated/envoy/config/core/v3/udp_socket_config.upb.c",
        "src/core/ext/upb-generated/envoy/config/endpoint/v3/endpoint.upb.c",
        "src/core/ext/upb-generated/envoy/config/endpoint/v3/endpoint_components.upb.c",
        "src/core/ext/upb-generated/envoy/config/endpoint/v3/load_report.upb.c",
        "src/core/ext/upb-generated/envoy/config/listener/v3/api_listener.upb.c",
        "src/core/ext/upb-generated/envoy/config/listener/v3/listener.upb.c",
        "src/core/ext/upb-generated/envoy/config/listener/v3/listener_components.upb.c",
        "src/core/ext/upb-generated/envoy/config/listener/v3/quic_config.upb.c",
        "src/core/ext/upb-generated/envoy/config/listener/v3/udp_listener_config.upb.c",
        "src/core/ext/upb-generated/envoy/config/metrics/v3/stats.upb.c",
        "src/core/ext/upb-generated/envoy/config/overload/v3/overload.upb.c",
        "src/core/ext/upb-generated/envoy/config/rbac/v3/rbac.upb.c",
        "src/core/ext/upb-generated/envoy/config/route/v3/route.upb.c",
        "src/core/ext/upb-generated/envoy/config/route/v3/route_components.upb.c",
        "src/core/ext/upb-generated/envoy/config/route/v3/scoped_route.upb.c",
        "src/core/ext/upb-generated/envoy/config/trace/v3/http_tracer.upb.c",
        "src/core/ext/upb-generated/envoy/extensions/clusters/aggregate/v3/cluster.upb.c",
        "src/core/ext/upb-generated/envoy/extensions/filters/common/fault/v3/fault.upb.c",
        "src/core/ext/upb-generated/envoy/extensions/filters/http/fault/v3/fault.upb.c",
        "src/core/ext/upb-generated/envoy/extensions/filters/http/router/v3/router.upb.c",
        "src/core/ext/upb-generated/envoy/extensions/filters/network/http_connection_manager/v3/http_connection_manager.upb.c",
        "src/core/ext/upb-generated/envoy/extensions/transport_sockets/tls/v3/cert.upb.c",
        "src/core/ext/upb-generated/envoy/extensions/transport_sockets/tls/v3/common.upb.c",
        "src/core/ext/upb-generated/envoy/extensions/transport_sockets/tls/v3/secret.upb.c",
        "src/core/ext/upb-generated/envoy/extensions/transport_sockets/tls/v3/tls.upb.c",
        "src/core/ext/upb-generated/envoy/service/cluster/v3/cds.upb.c",
        "src/core/ext/upb-generated/envoy/service/discovery/v3/ads.upb.c",
        "src/core/ext/upb-generated/envoy/service/discovery/v3/discovery.upb.c",
        "src/core/ext/upb-generated/envoy/service/endpoint/v3/eds.upb.c",
        "src/core/ext/upb-generated/envoy/service/listener/v3/lds.upb.c",
        "src/core/ext/upb-generated/envoy/service/load_stats/v3/lrs.upb.c",
        "src/core/ext/upb-generated/envoy/service/route/v3/rds.upb.c",
        "src/core/ext/upb-generated/envoy/service/route/v3/srds.upb.c",
        "src/core/ext/upb-generated/envoy/service/status/v3/csds.upb.c",
        "src/core/ext/upb-generated/envoy/type/http/v3/path_transformation.upb.c",
    ],
    hdrs = [
        "src/core/ext/upb-generated/envoy/admin/v3/config_dump.upb.h",
        "src/core/ext/upb-generated/envoy/config/accesslog/v3/accesslog.upb.h",
        "src/core/ext/upb-generated/envoy/config/bootstrap/v3/bootstrap.upb.h",
        "src/core/ext/upb-generated/envoy/config/cluster/v3/circuit_breaker.upb.h",
        "src/core/ext/upb-generated/envoy/config/cluster/v3/cluster.upb.h",
        "src/core/ext/upb-generated/envoy/config/cluster/v3/filter.upb.h",
        "src/core/ext/upb-generated/envoy/config/cluster/v3/outlier_detection.upb.h",
        "src/core/ext/upb-generated/envoy/config/core/v3/resolver.upb.h",
        "src/core/ext/upb-generated/envoy/config/core/v3/udp_socket_config.upb.h",
        "src/core/ext/upb-generated/envoy/config/endpoint/v3/endpoint.upb.h",
        "src/core/ext/upb-generated/envoy/config/endpoint/v3/endpoint_components.upb.h",
        "src/core/ext/upb-generated/envoy/config/endpoint/v3/load_report.upb.h",
        "src/core/ext/upb-generated/envoy/config/listener/v3/api_listener.upb.h",
        "src/core/ext/upb-generated/envoy/config/listener/v3/listener.upb.h",
        "src/core/ext/upb-generated/envoy/config/listener/v3/listener_components.upb.h",
        "src/core/ext/upb-generated/envoy/config/listener/v3/quic_config.upb.h",
        "src/core/ext/upb-generated/envoy/config/listener/v3/udp_listener_config.upb.h",
        "src/core/ext/upb-generated/envoy/config/metrics/v3/stats.upb.h",
        "src/core/ext/upb-generated/envoy/config/overload/v3/overload.upb.h",
        "src/core/ext/upb-generated/envoy/config/rbac/v3/rbac.upb.h",
        "src/core/ext/upb-generated/envoy/config/route/v3/route.upb.h",
        "src/core/ext/upb-generated/envoy/config/route/v3/route_components.upb.h",
        "src/core/ext/upb-generated/envoy/config/route/v3/scoped_route.upb.h",
        "src/core/ext/upb-generated/envoy/config/trace/v3/http_tracer.upb.h",
        "src/core/ext/upb-generated/envoy/extensions/clusters/aggregate/v3/cluster.upb.h",
        "src/core/ext/upb-generated/envoy/extensions/filters/common/fault/v3/fault.upb.h",
        "src/core/ext/upb-generated/envoy/extensions/filters/http/fault/v3/fault.upb.h",
        "src/core/ext/upb-generated/envoy/extensions/filters/http/router/v3/router.upb.h",
        "src/core/ext/upb-generated/envoy/extensions/filters/network/http_connection_manager/v3/http_connection_manager.upb.h",
        "src/core/ext/upb-generated/envoy/extensions/transport_sockets/tls/v3/cert.upb.h",
        "src/core/ext/upb-generated/envoy/extensions/transport_sockets/tls/v3/common.upb.h",
        "src/core/ext/upb-generated/envoy/extensions/transport_sockets/tls/v3/secret.upb.h",
        "src/core/ext/upb-generated/envoy/extensions/transport_sockets/tls/v3/tls.upb.h",
        "src/core/ext/upb-generated/envoy/service/cluster/v3/cds.upb.h",
        "src/core/ext/upb-generated/envoy/service/discovery/v3/ads.upb.h",
        "src/core/ext/upb-generated/envoy/service/discovery/v3/discovery.upb.h",
        "src/core/ext/upb-generated/envoy/service/endpoint/v3/eds.upb.h",
        "src/core/ext/upb-generated/envoy/service/listener/v3/lds.upb.h",
        "src/core/ext/upb-generated/envoy/service/load_stats/v3/lrs.upb.h",
        "src/core/ext/upb-generated/envoy/service/route/v3/rds.upb.h",
        "src/core/ext/upb-generated/envoy/service/route/v3/srds.upb.h",
        "src/core/ext/upb-generated/envoy/service/status/v3/csds.upb.h",
        "src/core/ext/upb-generated/envoy/type/http/v3/path_transformation.upb.h",
    ],
    external_deps = [
        "upb_lib",
        "upb_lib_descriptor",
        "upb_generated_code_support__only_for_generated_code_do_not_use__i_give_permission_to_break_me",
    ],
    language = "c++",
    deps = [
        "envoy_annotations_upb",
        "envoy_core_upb",
        "envoy_type_upb",
        "google_api_upb",
        "proto_gen_validate_upb",
        "udpa_annotations_upb",
        "xds_core_upb",
    ],
)

grpc_cc_library(
    name = "envoy_ads_upbdefs",
    srcs = [
        "src/core/ext/upbdefs-generated/envoy/admin/v3/config_dump.upbdefs.c",
        "src/core/ext/upbdefs-generated/envoy/config/accesslog/v3/accesslog.upbdefs.c",
        "src/core/ext/upbdefs-generated/envoy/config/bootstrap/v3/bootstrap.upbdefs.c",
        "src/core/ext/upbdefs-generated/envoy/config/cluster/v3/circuit_breaker.upbdefs.c",
        "src/core/ext/upbdefs-generated/envoy/config/cluster/v3/cluster.upbdefs.c",
        "src/core/ext/upbdefs-generated/envoy/config/cluster/v3/filter.upbdefs.c",
        "src/core/ext/upbdefs-generated/envoy/config/cluster/v3/outlier_detection.upbdefs.c",
        "src/core/ext/upbdefs-generated/envoy/config/core/v3/resolver.upbdefs.c",
        "src/core/ext/upbdefs-generated/envoy/config/core/v3/udp_socket_config.upbdefs.c",
        "src/core/ext/upbdefs-generated/envoy/config/endpoint/v3/endpoint.upbdefs.c",
        "src/core/ext/upbdefs-generated/envoy/config/endpoint/v3/endpoint_components.upbdefs.c",
        "src/core/ext/upbdefs-generated/envoy/config/endpoint/v3/load_report.upbdefs.c",
        "src/core/ext/upbdefs-generated/envoy/config/listener/v3/api_listener.upbdefs.c",
        "src/core/ext/upbdefs-generated/envoy/config/listener/v3/listener.upbdefs.c",
        "src/core/ext/upbdefs-generated/envoy/config/listener/v3/listener_components.upbdefs.c",
        "src/core/ext/upbdefs-generated/envoy/config/listener/v3/quic_config.upbdefs.c",
        "src/core/ext/upbdefs-generated/envoy/config/listener/v3/udp_listener_config.upbdefs.c",
        "src/core/ext/upbdefs-generated/envoy/config/metrics/v3/stats.upbdefs.c",
        "src/core/ext/upbdefs-generated/envoy/config/overload/v3/overload.upbdefs.c",
        "src/core/ext/upbdefs-generated/envoy/config/route/v3/route.upbdefs.c",
        "src/core/ext/upbdefs-generated/envoy/config/route/v3/route_components.upbdefs.c",
        "src/core/ext/upbdefs-generated/envoy/config/route/v3/scoped_route.upbdefs.c",
        "src/core/ext/upbdefs-generated/envoy/config/trace/v3/http_tracer.upbdefs.c",
        "src/core/ext/upbdefs-generated/envoy/extensions/clusters/aggregate/v3/cluster.upbdefs.c",
        "src/core/ext/upbdefs-generated/envoy/extensions/filters/common/fault/v3/fault.upbdefs.c",
        "src/core/ext/upbdefs-generated/envoy/extensions/filters/http/fault/v3/fault.upbdefs.c",
        "src/core/ext/upbdefs-generated/envoy/extensions/filters/http/router/v3/router.upbdefs.c",
        "src/core/ext/upbdefs-generated/envoy/extensions/filters/network/http_connection_manager/v3/http_connection_manager.upbdefs.c",
        "src/core/ext/upbdefs-generated/envoy/extensions/transport_sockets/tls/v3/cert.upbdefs.c",
        "src/core/ext/upbdefs-generated/envoy/extensions/transport_sockets/tls/v3/common.upbdefs.c",
        "src/core/ext/upbdefs-generated/envoy/extensions/transport_sockets/tls/v3/secret.upbdefs.c",
        "src/core/ext/upbdefs-generated/envoy/extensions/transport_sockets/tls/v3/tls.upbdefs.c",
        "src/core/ext/upbdefs-generated/envoy/service/cluster/v3/cds.upbdefs.c",
        "src/core/ext/upbdefs-generated/envoy/service/discovery/v3/ads.upbdefs.c",
        "src/core/ext/upbdefs-generated/envoy/service/discovery/v3/discovery.upbdefs.c",
        "src/core/ext/upbdefs-generated/envoy/service/endpoint/v3/eds.upbdefs.c",
        "src/core/ext/upbdefs-generated/envoy/service/listener/v3/lds.upbdefs.c",
        "src/core/ext/upbdefs-generated/envoy/service/load_stats/v3/lrs.upbdefs.c",
        "src/core/ext/upbdefs-generated/envoy/service/route/v3/rds.upbdefs.c",
        "src/core/ext/upbdefs-generated/envoy/service/route/v3/srds.upbdefs.c",
        "src/core/ext/upbdefs-generated/envoy/service/status/v3/csds.upbdefs.c",
        "src/core/ext/upbdefs-generated/envoy/type/http/v3/path_transformation.upbdefs.c",
    ],
    hdrs = [
        "src/core/ext/upbdefs-generated/envoy/admin/v3/config_dump.upbdefs.h",
        "src/core/ext/upbdefs-generated/envoy/config/accesslog/v3/accesslog.upbdefs.h",
        "src/core/ext/upbdefs-generated/envoy/config/bootstrap/v3/bootstrap.upbdefs.h",
        "src/core/ext/upbdefs-generated/envoy/config/cluster/v3/circuit_breaker.upbdefs.h",
        "src/core/ext/upbdefs-generated/envoy/config/cluster/v3/cluster.upbdefs.h",
        "src/core/ext/upbdefs-generated/envoy/config/cluster/v3/filter.upbdefs.h",
        "src/core/ext/upbdefs-generated/envoy/config/cluster/v3/outlier_detection.upbdefs.h",
        "src/core/ext/upbdefs-generated/envoy/config/core/v3/resolver.upbdefs.h",
        "src/core/ext/upbdefs-generated/envoy/config/core/v3/udp_socket_config.upbdefs.h",
        "src/core/ext/upbdefs-generated/envoy/config/endpoint/v3/endpoint.upbdefs.h",
        "src/core/ext/upbdefs-generated/envoy/config/endpoint/v3/endpoint_components.upbdefs.h",
        "src/core/ext/upbdefs-generated/envoy/config/endpoint/v3/load_report.upbdefs.h",
        "src/core/ext/upbdefs-generated/envoy/config/listener/v3/api_listener.upbdefs.h",
        "src/core/ext/upbdefs-generated/envoy/config/listener/v3/listener.upbdefs.h",
        "src/core/ext/upbdefs-generated/envoy/config/listener/v3/listener_components.upbdefs.h",
        "src/core/ext/upbdefs-generated/envoy/config/listener/v3/quic_config.upbdefs.h",
        "src/core/ext/upbdefs-generated/envoy/config/listener/v3/udp_listener_config.upbdefs.h",
        "src/core/ext/upbdefs-generated/envoy/config/metrics/v3/stats.upbdefs.h",
        "src/core/ext/upbdefs-generated/envoy/config/overload/v3/overload.upbdefs.h",
        "src/core/ext/upbdefs-generated/envoy/config/route/v3/route.upbdefs.h",
        "src/core/ext/upbdefs-generated/envoy/config/route/v3/route_components.upbdefs.h",
        "src/core/ext/upbdefs-generated/envoy/config/route/v3/scoped_route.upbdefs.h",
        "src/core/ext/upbdefs-generated/envoy/config/trace/v3/http_tracer.upbdefs.h",
        "src/core/ext/upbdefs-generated/envoy/extensions/clusters/aggregate/v3/cluster.upbdefs.h",
        "src/core/ext/upbdefs-generated/envoy/extensions/filters/common/fault/v3/fault.upbdefs.h",
        "src/core/ext/upbdefs-generated/envoy/extensions/filters/http/fault/v3/fault.upbdefs.h",
        "src/core/ext/upbdefs-generated/envoy/extensions/filters/http/router/v3/router.upbdefs.h",
        "src/core/ext/upbdefs-generated/envoy/extensions/filters/network/http_connection_manager/v3/http_connection_manager.upbdefs.h",
        "src/core/ext/upbdefs-generated/envoy/extensions/transport_sockets/tls/v3/cert.upbdefs.h",
        "src/core/ext/upbdefs-generated/envoy/extensions/transport_sockets/tls/v3/common.upbdefs.h",
        "src/core/ext/upbdefs-generated/envoy/extensions/transport_sockets/tls/v3/secret.upbdefs.h",
        "src/core/ext/upbdefs-generated/envoy/extensions/transport_sockets/tls/v3/tls.upbdefs.h",
        "src/core/ext/upbdefs-generated/envoy/service/cluster/v3/cds.upbdefs.h",
        "src/core/ext/upbdefs-generated/envoy/service/discovery/v3/ads.upbdefs.h",
        "src/core/ext/upbdefs-generated/envoy/service/discovery/v3/discovery.upbdefs.h",
        "src/core/ext/upbdefs-generated/envoy/service/endpoint/v3/eds.upbdefs.h",
        "src/core/ext/upbdefs-generated/envoy/service/listener/v3/lds.upbdefs.h",
        "src/core/ext/upbdefs-generated/envoy/service/load_stats/v3/lrs.upbdefs.h",
        "src/core/ext/upbdefs-generated/envoy/service/route/v3/rds.upbdefs.h",
        "src/core/ext/upbdefs-generated/envoy/service/route/v3/srds.upbdefs.h",
        "src/core/ext/upbdefs-generated/envoy/service/status/v3/csds.upbdefs.h",
        "src/core/ext/upbdefs-generated/envoy/type/http/v3/path_transformation.upbdefs.h",
    ],
    external_deps = [
        "upb_lib",
        "upb_lib_descriptor_reflection",
        "upb_textformat_lib",
        "upb_reflection",
        "upb_generated_code_support__only_for_generated_code_do_not_use__i_give_permission_to_break_me",
    ],
    language = "c++",
    deps = [
        "envoy_ads_upb",
        "envoy_annotations_upbdefs",
        "envoy_core_upbdefs",
        "envoy_type_upbdefs",
        "google_api_upbdefs",
        "proto_gen_validate_upbdefs",
        "udpa_annotations_upbdefs",
        "xds_core_upbdefs",
    ],
)

grpc_cc_library(
    name = "envoy_annotations_upb",
    srcs = [
        "src/core/ext/upb-generated/envoy/annotations/deprecation.upb.c",
        "src/core/ext/upb-generated/envoy/annotations/resource.upb.c",
    ],
    hdrs = [
        "src/core/ext/upb-generated/envoy/annotations/deprecation.upb.h",
        "src/core/ext/upb-generated/envoy/annotations/resource.upb.h",
    ],
    external_deps = [
        "upb_lib",
        "upb_lib_descriptor",
        "upb_generated_code_support__only_for_generated_code_do_not_use__i_give_permission_to_break_me",
    ],
    language = "c++",
    deps = [
        "google_api_upb",
    ],
)

grpc_cc_library(
    name = "envoy_annotations_upbdefs",
    srcs = [
        "src/core/ext/upbdefs-generated/envoy/annotations/deprecation.upbdefs.c",
        "src/core/ext/upbdefs-generated/envoy/annotations/resource.upbdefs.c",
    ],
    hdrs = [
        "src/core/ext/upbdefs-generated/envoy/annotations/deprecation.upbdefs.h",
        "src/core/ext/upbdefs-generated/envoy/annotations/resource.upbdefs.h",
    ],
    external_deps = [
        "upb_lib",
        "upb_lib_descriptor_reflection",
        "upb_reflection",
        "upb_textformat_lib",
        "upb_generated_code_support__only_for_generated_code_do_not_use__i_give_permission_to_break_me",
    ],
    language = "c++",
    deps = [
        "envoy_annotations_upb",
        "google_api_upbdefs",
    ],
)

grpc_cc_library(
    name = "envoy_core_upb",
    srcs = [
        "src/core/ext/upb-generated/envoy/config/core/v3/address.upb.c",
        "src/core/ext/upb-generated/envoy/config/core/v3/backoff.upb.c",
        "src/core/ext/upb-generated/envoy/config/core/v3/base.upb.c",
        "src/core/ext/upb-generated/envoy/config/core/v3/config_source.upb.c",
        "src/core/ext/upb-generated/envoy/config/core/v3/event_service_config.upb.c",
        "src/core/ext/upb-generated/envoy/config/core/v3/extension.upb.c",
        "src/core/ext/upb-generated/envoy/config/core/v3/grpc_service.upb.c",
        "src/core/ext/upb-generated/envoy/config/core/v3/health_check.upb.c",
        "src/core/ext/upb-generated/envoy/config/core/v3/http_uri.upb.c",
        "src/core/ext/upb-generated/envoy/config/core/v3/protocol.upb.c",
        "src/core/ext/upb-generated/envoy/config/core/v3/proxy_protocol.upb.c",
        "src/core/ext/upb-generated/envoy/config/core/v3/socket_option.upb.c",
        "src/core/ext/upb-generated/envoy/config/core/v3/substitution_format_string.upb.c",
    ],
    hdrs = [
        "src/core/ext/upb-generated/envoy/config/core/v3/address.upb.h",
        "src/core/ext/upb-generated/envoy/config/core/v3/backoff.upb.h",
        "src/core/ext/upb-generated/envoy/config/core/v3/base.upb.h",
        "src/core/ext/upb-generated/envoy/config/core/v3/config_source.upb.h",
        "src/core/ext/upb-generated/envoy/config/core/v3/event_service_config.upb.h",
        "src/core/ext/upb-generated/envoy/config/core/v3/extension.upb.h",
        "src/core/ext/upb-generated/envoy/config/core/v3/grpc_service.upb.h",
        "src/core/ext/upb-generated/envoy/config/core/v3/health_check.upb.h",
        "src/core/ext/upb-generated/envoy/config/core/v3/http_uri.upb.h",
        "src/core/ext/upb-generated/envoy/config/core/v3/protocol.upb.h",
        "src/core/ext/upb-generated/envoy/config/core/v3/proxy_protocol.upb.h",
        "src/core/ext/upb-generated/envoy/config/core/v3/socket_option.upb.h",
        "src/core/ext/upb-generated/envoy/config/core/v3/substitution_format_string.upb.h",
    ],
    external_deps = [
        "upb_lib",
        "upb_lib_descriptor",
        "upb_generated_code_support__only_for_generated_code_do_not_use__i_give_permission_to_break_me",
    ],
    language = "c++",
    deps = [
        "envoy_annotations_upb",
        "envoy_type_upb",
        "google_api_upb",
        "proto_gen_validate_upb",
        "udpa_annotations_upb",
        "xds_core_upb",
    ],
)

grpc_cc_library(
    name = "envoy_core_upbdefs",
    srcs = [
        "src/core/ext/upbdefs-generated/envoy/config/core/v3/address.upbdefs.c",
        "src/core/ext/upbdefs-generated/envoy/config/core/v3/backoff.upbdefs.c",
        "src/core/ext/upbdefs-generated/envoy/config/core/v3/base.upbdefs.c",
        "src/core/ext/upbdefs-generated/envoy/config/core/v3/config_source.upbdefs.c",
        "src/core/ext/upbdefs-generated/envoy/config/core/v3/event_service_config.upbdefs.c",
        "src/core/ext/upbdefs-generated/envoy/config/core/v3/extension.upbdefs.c",
        "src/core/ext/upbdefs-generated/envoy/config/core/v3/grpc_service.upbdefs.c",
        "src/core/ext/upbdefs-generated/envoy/config/core/v3/health_check.upbdefs.c",
        "src/core/ext/upbdefs-generated/envoy/config/core/v3/http_uri.upbdefs.c",
        "src/core/ext/upbdefs-generated/envoy/config/core/v3/protocol.upbdefs.c",
        "src/core/ext/upbdefs-generated/envoy/config/core/v3/proxy_protocol.upbdefs.c",
        "src/core/ext/upbdefs-generated/envoy/config/core/v3/socket_option.upbdefs.c",
        "src/core/ext/upbdefs-generated/envoy/config/core/v3/substitution_format_string.upbdefs.c",
    ],
    hdrs = [
        "src/core/ext/upbdefs-generated/envoy/config/core/v3/address.upbdefs.h",
        "src/core/ext/upbdefs-generated/envoy/config/core/v3/backoff.upbdefs.h",
        "src/core/ext/upbdefs-generated/envoy/config/core/v3/base.upbdefs.h",
        "src/core/ext/upbdefs-generated/envoy/config/core/v3/config_source.upbdefs.h",
        "src/core/ext/upbdefs-generated/envoy/config/core/v3/event_service_config.upbdefs.h",
        "src/core/ext/upbdefs-generated/envoy/config/core/v3/extension.upbdefs.h",
        "src/core/ext/upbdefs-generated/envoy/config/core/v3/grpc_service.upbdefs.h",
        "src/core/ext/upbdefs-generated/envoy/config/core/v3/health_check.upbdefs.h",
        "src/core/ext/upbdefs-generated/envoy/config/core/v3/http_uri.upbdefs.h",
        "src/core/ext/upbdefs-generated/envoy/config/core/v3/protocol.upbdefs.h",
        "src/core/ext/upbdefs-generated/envoy/config/core/v3/proxy_protocol.upbdefs.h",
        "src/core/ext/upbdefs-generated/envoy/config/core/v3/socket_option.upbdefs.h",
        "src/core/ext/upbdefs-generated/envoy/config/core/v3/substitution_format_string.upbdefs.h",
    ],
    external_deps = [
        "upb_lib",
        "upb_lib_descriptor_reflection",
        "upb_textformat_lib",
        "upb_reflection",
        "upb_generated_code_support__only_for_generated_code_do_not_use__i_give_permission_to_break_me",
    ],
    language = "c++",
    deps = [
        "envoy_annotations_upbdefs",
        "envoy_core_upb",
        "envoy_type_upbdefs",
        "google_api_upbdefs",
        "proto_gen_validate_upbdefs",
        "xds_core_upbdefs",
    ],
)

grpc_cc_library(
    name = "envoy_type_upb",
    srcs = [
        "src/core/ext/upb-generated/envoy/type/matcher/v3/metadata.upb.c",
        "src/core/ext/upb-generated/envoy/type/matcher/v3/node.upb.c",
        "src/core/ext/upb-generated/envoy/type/matcher/v3/number.upb.c",
        "src/core/ext/upb-generated/envoy/type/matcher/v3/path.upb.c",
        "src/core/ext/upb-generated/envoy/type/matcher/v3/regex.upb.c",
        "src/core/ext/upb-generated/envoy/type/matcher/v3/string.upb.c",
        "src/core/ext/upb-generated/envoy/type/matcher/v3/struct.upb.c",
        "src/core/ext/upb-generated/envoy/type/matcher/v3/value.upb.c",
        "src/core/ext/upb-generated/envoy/type/metadata/v3/metadata.upb.c",
        "src/core/ext/upb-generated/envoy/type/tracing/v3/custom_tag.upb.c",
        "src/core/ext/upb-generated/envoy/type/v3/http.upb.c",
        "src/core/ext/upb-generated/envoy/type/v3/percent.upb.c",
        "src/core/ext/upb-generated/envoy/type/v3/range.upb.c",
        "src/core/ext/upb-generated/envoy/type/v3/semantic_version.upb.c",
    ],
    hdrs = [
        "src/core/ext/upb-generated/envoy/type/matcher/v3/metadata.upb.h",
        "src/core/ext/upb-generated/envoy/type/matcher/v3/node.upb.h",
        "src/core/ext/upb-generated/envoy/type/matcher/v3/number.upb.h",
        "src/core/ext/upb-generated/envoy/type/matcher/v3/path.upb.h",
        "src/core/ext/upb-generated/envoy/type/matcher/v3/regex.upb.h",
        "src/core/ext/upb-generated/envoy/type/matcher/v3/string.upb.h",
        "src/core/ext/upb-generated/envoy/type/matcher/v3/struct.upb.h",
        "src/core/ext/upb-generated/envoy/type/matcher/v3/value.upb.h",
        "src/core/ext/upb-generated/envoy/type/metadata/v3/metadata.upb.h",
        "src/core/ext/upb-generated/envoy/type/tracing/v3/custom_tag.upb.h",
        "src/core/ext/upb-generated/envoy/type/v3/http.upb.h",
        "src/core/ext/upb-generated/envoy/type/v3/percent.upb.h",
        "src/core/ext/upb-generated/envoy/type/v3/range.upb.h",
        "src/core/ext/upb-generated/envoy/type/v3/semantic_version.upb.h",
    ],
    external_deps = [
        "upb_lib",
        "upb_lib_descriptor",
        "upb_generated_code_support__only_for_generated_code_do_not_use__i_give_permission_to_break_me",
    ],
    language = "c++",
    deps = [
        "envoy_annotations_upb",
        "google_api_upb",
        "proto_gen_validate_upb",
        "udpa_annotations_upb",
    ],
)

grpc_cc_library(
    name = "envoy_type_upbdefs",
    srcs = [
        "src/core/ext/upbdefs-generated/envoy/type/matcher/v3/metadata.upbdefs.c",
        "src/core/ext/upbdefs-generated/envoy/type/matcher/v3/node.upbdefs.c",
        "src/core/ext/upbdefs-generated/envoy/type/matcher/v3/number.upbdefs.c",
        "src/core/ext/upbdefs-generated/envoy/type/matcher/v3/path.upbdefs.c",
        "src/core/ext/upbdefs-generated/envoy/type/matcher/v3/regex.upbdefs.c",
        "src/core/ext/upbdefs-generated/envoy/type/matcher/v3/string.upbdefs.c",
        "src/core/ext/upbdefs-generated/envoy/type/matcher/v3/struct.upbdefs.c",
        "src/core/ext/upbdefs-generated/envoy/type/matcher/v3/value.upbdefs.c",
        "src/core/ext/upbdefs-generated/envoy/type/metadata/v3/metadata.upbdefs.c",
        "src/core/ext/upbdefs-generated/envoy/type/tracing/v3/custom_tag.upbdefs.c",
        "src/core/ext/upbdefs-generated/envoy/type/v3/http.upbdefs.c",
        "src/core/ext/upbdefs-generated/envoy/type/v3/percent.upbdefs.c",
        "src/core/ext/upbdefs-generated/envoy/type/v3/range.upbdefs.c",
        "src/core/ext/upbdefs-generated/envoy/type/v3/semantic_version.upbdefs.c",
    ],
    hdrs = [
        "src/core/ext/upbdefs-generated/envoy/type/matcher/v3/metadata.upbdefs.h",
        "src/core/ext/upbdefs-generated/envoy/type/matcher/v3/node.upbdefs.h",
        "src/core/ext/upbdefs-generated/envoy/type/matcher/v3/number.upbdefs.h",
        "src/core/ext/upbdefs-generated/envoy/type/matcher/v3/path.upbdefs.h",
        "src/core/ext/upbdefs-generated/envoy/type/matcher/v3/regex.upbdefs.h",
        "src/core/ext/upbdefs-generated/envoy/type/matcher/v3/string.upbdefs.h",
        "src/core/ext/upbdefs-generated/envoy/type/matcher/v3/struct.upbdefs.h",
        "src/core/ext/upbdefs-generated/envoy/type/matcher/v3/value.upbdefs.h",
        "src/core/ext/upbdefs-generated/envoy/type/metadata/v3/metadata.upbdefs.h",
        "src/core/ext/upbdefs-generated/envoy/type/tracing/v3/custom_tag.upbdefs.h",
        "src/core/ext/upbdefs-generated/envoy/type/v3/http.upbdefs.h",
        "src/core/ext/upbdefs-generated/envoy/type/v3/percent.upbdefs.h",
        "src/core/ext/upbdefs-generated/envoy/type/v3/range.upbdefs.h",
        "src/core/ext/upbdefs-generated/envoy/type/v3/semantic_version.upbdefs.h",
    ],
    external_deps = [
        "upb_lib",
        "upb_lib_descriptor_reflection",
        "upb_reflection",
        "upb_textformat_lib",
        "upb_generated_code_support__only_for_generated_code_do_not_use__i_give_permission_to_break_me",
    ],
    language = "c++",
    deps = [
        "envoy_type_upb",
        "google_api_upbdefs",
        "proto_gen_validate_upbdefs",
    ],
)

grpc_cc_library(
    name = "proto_gen_validate_upb",
    srcs = [
        "src/core/ext/upb-generated/validate/validate.upb.c",
    ],
    hdrs = [
        "src/core/ext/upb-generated/validate/validate.upb.h",
    ],
    external_deps = [
        "upb_lib",
        "upb_lib_descriptor",
        "upb_generated_code_support__only_for_generated_code_do_not_use__i_give_permission_to_break_me",
    ],
    language = "c++",
    deps = [
        "google_api_upb",
    ],
)

grpc_cc_library(
    name = "proto_gen_validate_upbdefs",
    srcs = [
        "src/core/ext/upbdefs-generated/validate/validate.upbdefs.c",
    ],
    hdrs = [
        "src/core/ext/upbdefs-generated/validate/validate.upbdefs.h",
    ],
    external_deps = [
        "upb_lib",
        "upb_lib_descriptor_reflection",
        "upb_textformat_lib",
        "upb_reflection",
        "upb_generated_code_support__only_for_generated_code_do_not_use__i_give_permission_to_break_me",
    ],
    language = "c++",
    deps = [
        "google_api_upbdefs",
        "proto_gen_validate_upb",
    ],
)

# Once upb code-gen issue is resolved, replace udpa_orca_upb with this.
# grpc_upb_proto_library(
#     name = "udpa_orca_upb",
#     deps = ["@envoy_api//udpa/data/orca/v1:orca_load_report"]
# )

grpc_cc_library(
    name = "udpa_orca_upb",
    srcs = [
        "src/core/ext/upb-generated/udpa/data/orca/v1/orca_load_report.upb.c",
    ],
    hdrs = [
        "src/core/ext/upb-generated/udpa/data/orca/v1/orca_load_report.upb.h",
    ],
    external_deps = [
        "upb_lib",
        "upb_lib_descriptor",
        "upb_generated_code_support__only_for_generated_code_do_not_use__i_give_permission_to_break_me",
    ],
    language = "c++",
    deps = [
        "proto_gen_validate_upb",
    ],
)

grpc_cc_library(
    name = "udpa_annotations_upb",
    srcs = [
        "src/core/ext/upb-generated/udpa/annotations/migrate.upb.c",
        "src/core/ext/upb-generated/udpa/annotations/security.upb.c",
        "src/core/ext/upb-generated/udpa/annotations/sensitive.upb.c",
        "src/core/ext/upb-generated/udpa/annotations/status.upb.c",
        "src/core/ext/upb-generated/udpa/annotations/versioning.upb.c",
    ],
    hdrs = [
        "src/core/ext/upb-generated/udpa/annotations/migrate.upb.h",
        "src/core/ext/upb-generated/udpa/annotations/security.upb.h",
        "src/core/ext/upb-generated/udpa/annotations/sensitive.upb.h",
        "src/core/ext/upb-generated/udpa/annotations/status.upb.h",
        "src/core/ext/upb-generated/udpa/annotations/versioning.upb.h",
    ],
    external_deps = [
        "upb_lib",
        "upb_lib_descriptor",
        "upb_generated_code_support__only_for_generated_code_do_not_use__i_give_permission_to_break_me",
    ],
    language = "c++",
    deps = [
        "google_api_upb",
        "proto_gen_validate_upb",
    ],
)

grpc_cc_library(
    name = "udpa_annotations_upbdefs",
    srcs = [
        "src/core/ext/upbdefs-generated/udpa/annotations/migrate.upbdefs.c",
        "src/core/ext/upbdefs-generated/udpa/annotations/security.upbdefs.c",
        "src/core/ext/upbdefs-generated/udpa/annotations/sensitive.upbdefs.c",
        "src/core/ext/upbdefs-generated/udpa/annotations/status.upbdefs.c",
        "src/core/ext/upbdefs-generated/udpa/annotations/versioning.upbdefs.c",
    ],
    hdrs = [
        "src/core/ext/upbdefs-generated/udpa/annotations/migrate.upbdefs.h",
        "src/core/ext/upbdefs-generated/udpa/annotations/security.upbdefs.h",
        "src/core/ext/upbdefs-generated/udpa/annotations/sensitive.upbdefs.h",
        "src/core/ext/upbdefs-generated/udpa/annotations/status.upbdefs.h",
        "src/core/ext/upbdefs-generated/udpa/annotations/versioning.upbdefs.h",
    ],
    external_deps = [
        "upb_lib",
        "upb_lib_descriptor_reflection",
        "upb_textformat_lib",
        "upb_reflection",
        "upb_generated_code_support__only_for_generated_code_do_not_use__i_give_permission_to_break_me",
    ],
    language = "c++",
    deps = [
        "google_api_upbdefs",
        "udpa_annotations_upb",
    ],
)

grpc_cc_library(
    name = "xds_core_upb",
    srcs = [
        "src/core/ext/upb-generated/xds/core/v3/authority.upb.c",
        "src/core/ext/upb-generated/xds/core/v3/collection_entry.upb.c",
        "src/core/ext/upb-generated/xds/core/v3/context_params.upb.c",
        "src/core/ext/upb-generated/xds/core/v3/resource.upb.c",
        "src/core/ext/upb-generated/xds/core/v3/resource_locator.upb.c",
        "src/core/ext/upb-generated/xds/core/v3/resource_name.upb.c",
    ],
    hdrs = [
        "src/core/ext/upb-generated/xds/core/v3/authority.upb.h",
        "src/core/ext/upb-generated/xds/core/v3/collection_entry.upb.h",
        "src/core/ext/upb-generated/xds/core/v3/context_params.upb.h",
        "src/core/ext/upb-generated/xds/core/v3/resource.upb.h",
        "src/core/ext/upb-generated/xds/core/v3/resource_locator.upb.h",
        "src/core/ext/upb-generated/xds/core/v3/resource_name.upb.h",
    ],
    external_deps = [
        "upb_lib",
        "upb_lib_descriptor",
        "upb_generated_code_support__only_for_generated_code_do_not_use__i_give_permission_to_break_me",
    ],
    language = "c++",
    deps = [
        "google_api_upb",
        "proto_gen_validate_upb",
        "udpa_annotations_upb",
    ],
)

grpc_cc_library(
    name = "xds_core_upbdefs",
    srcs = [
        "src/core/ext/upbdefs-generated/xds/core/v3/authority.upbdefs.c",
        "src/core/ext/upbdefs-generated/xds/core/v3/collection_entry.upbdefs.c",
        "src/core/ext/upbdefs-generated/xds/core/v3/context_params.upbdefs.c",
        "src/core/ext/upbdefs-generated/xds/core/v3/resource.upbdefs.c",
        "src/core/ext/upbdefs-generated/xds/core/v3/resource_locator.upbdefs.c",
        "src/core/ext/upbdefs-generated/xds/core/v3/resource_name.upbdefs.c",
    ],
    hdrs = [
        "src/core/ext/upbdefs-generated/xds/core/v3/authority.upbdefs.h",
        "src/core/ext/upbdefs-generated/xds/core/v3/collection_entry.upbdefs.h",
        "src/core/ext/upbdefs-generated/xds/core/v3/context_params.upbdefs.h",
        "src/core/ext/upbdefs-generated/xds/core/v3/resource.upbdefs.h",
        "src/core/ext/upbdefs-generated/xds/core/v3/resource_locator.upbdefs.h",
        "src/core/ext/upbdefs-generated/xds/core/v3/resource_name.upbdefs.h",
    ],
    external_deps = [
        "upb_lib",
        "upb_lib_descriptor_reflection",
        "upb_textformat_lib",
        "upb_reflection",
        "upb_generated_code_support__only_for_generated_code_do_not_use__i_give_permission_to_break_me",
    ],
    language = "c++",
    deps = [
        "google_api_upbdefs",
        "proto_gen_validate_upbdefs",
        "udpa_annotations_upbdefs",
        "xds_core_upb",
    ],
)

grpc_cc_library(
    name = "udpa_type_upb",
    srcs = [
        "src/core/ext/upb-generated/udpa/type/v1/typed_struct.upb.c",
    ],
    hdrs = [
        "src/core/ext/upb-generated/udpa/type/v1/typed_struct.upb.h",
    ],
    external_deps = [
        "upb_lib",
        "upb_lib_descriptor",
        "upb_generated_code_support__only_for_generated_code_do_not_use__i_give_permission_to_break_me",
    ],
    language = "c++",
    deps = [
        "google_api_upb",
        "proto_gen_validate_upb",
    ],
)

grpc_cc_library(
    name = "udpa_type_upbdefs",
    srcs = [
        "src/core/ext/upbdefs-generated/udpa/type/v1/typed_struct.upbdefs.c",
    ],
    hdrs = [
        "src/core/ext/upbdefs-generated/udpa/type/v1/typed_struct.upbdefs.h",
    ],
    external_deps = [
        "upb_lib",
        "upb_lib_descriptor_reflection",
        "upb_textformat_lib",
        "upb_reflection",
        "upb_generated_code_support__only_for_generated_code_do_not_use__i_give_permission_to_break_me",
    ],
    language = "c++",
    deps = [
        "google_api_upbdefs",
        "proto_gen_validate_upbdefs",
    ],
)

# Once upb code-gen issue is resolved, replace grpc_health_upb with this.
# grpc_upb_proto_library(
#     name = "grpc_health_upb",
#     deps = ["//src/proto/grpc/health/v1:health_proto_descriptor"],
# )

grpc_cc_library(
    name = "grpc_health_upb",
    srcs = [
        "src/core/ext/upb-generated/src/proto/grpc/health/v1/health.upb.c",
    ],
    hdrs = [
        "src/core/ext/upb-generated/src/proto/grpc/health/v1/health.upb.h",
    ],
    external_deps = [
        "upb_lib",
        "upb_lib_descriptor",
        "upb_generated_code_support__only_for_generated_code_do_not_use__i_give_permission_to_break_me",
    ],
    language = "c++",
)

# Once upb code-gen issue is resolved, remove this.
grpc_cc_library(
    name = "google_api_upb",
    srcs = [
        "src/core/ext/upb-generated/google/api/annotations.upb.c",
        "src/core/ext/upb-generated/google/api/expr/v1alpha1/checked.upb.c",
        "src/core/ext/upb-generated/google/api/expr/v1alpha1/syntax.upb.c",
        "src/core/ext/upb-generated/google/api/http.upb.c",
        "src/core/ext/upb-generated/google/protobuf/any.upb.c",
        "src/core/ext/upb-generated/google/protobuf/duration.upb.c",
        "src/core/ext/upb-generated/google/protobuf/empty.upb.c",
        "src/core/ext/upb-generated/google/protobuf/struct.upb.c",
        "src/core/ext/upb-generated/google/protobuf/timestamp.upb.c",
        "src/core/ext/upb-generated/google/protobuf/wrappers.upb.c",
        "src/core/ext/upb-generated/google/rpc/status.upb.c",
    ],
    hdrs = [
        "src/core/ext/upb-generated/google/api/annotations.upb.h",
        "src/core/ext/upb-generated/google/api/expr/v1alpha1/checked.upb.h",
        "src/core/ext/upb-generated/google/api/expr/v1alpha1/syntax.upb.h",
        "src/core/ext/upb-generated/google/api/http.upb.h",
        "src/core/ext/upb-generated/google/protobuf/any.upb.h",
        "src/core/ext/upb-generated/google/protobuf/duration.upb.h",
        "src/core/ext/upb-generated/google/protobuf/empty.upb.h",
        "src/core/ext/upb-generated/google/protobuf/struct.upb.h",
        "src/core/ext/upb-generated/google/protobuf/timestamp.upb.h",
        "src/core/ext/upb-generated/google/protobuf/wrappers.upb.h",
        "src/core/ext/upb-generated/google/rpc/status.upb.h",
    ],
    external_deps = [
        "upb_lib",
        "upb_lib_descriptor",
        "upb_generated_code_support__only_for_generated_code_do_not_use__i_give_permission_to_break_me",
    ],
    language = "c++",
)

grpc_cc_library(
    name = "google_api_upbdefs",
    srcs = [
        "src/core/ext/upbdefs-generated/google/api/annotations.upbdefs.c",
        "src/core/ext/upbdefs-generated/google/api/http.upbdefs.c",
        "src/core/ext/upbdefs-generated/google/protobuf/any.upbdefs.c",
        "src/core/ext/upbdefs-generated/google/protobuf/duration.upbdefs.c",
        "src/core/ext/upbdefs-generated/google/protobuf/empty.upbdefs.c",
        "src/core/ext/upbdefs-generated/google/protobuf/struct.upbdefs.c",
        "src/core/ext/upbdefs-generated/google/protobuf/timestamp.upbdefs.c",
        "src/core/ext/upbdefs-generated/google/protobuf/wrappers.upbdefs.c",
        "src/core/ext/upbdefs-generated/google/rpc/status.upbdefs.c",
    ],
    hdrs = [
        "src/core/ext/upbdefs-generated/google/api/annotations.upbdefs.h",
        "src/core/ext/upbdefs-generated/google/api/http.upbdefs.h",
        "src/core/ext/upbdefs-generated/google/protobuf/any.upbdefs.h",
        "src/core/ext/upbdefs-generated/google/protobuf/duration.upbdefs.h",
        "src/core/ext/upbdefs-generated/google/protobuf/empty.upbdefs.h",
        "src/core/ext/upbdefs-generated/google/protobuf/struct.upbdefs.h",
        "src/core/ext/upbdefs-generated/google/protobuf/timestamp.upbdefs.h",
        "src/core/ext/upbdefs-generated/google/protobuf/wrappers.upbdefs.h",
        "src/core/ext/upbdefs-generated/google/rpc/status.upbdefs.h",
    ],
    external_deps = [
        "upb_lib",
        "upb_lib_descriptor_reflection",
        "upb_textformat_lib",
        "upb_reflection",
        "upb_generated_code_support__only_for_generated_code_do_not_use__i_give_permission_to_break_me",
    ],
    language = "c++",
    deps = [
        "google_api_upb",
    ],
)

# Once upb code-gen issue is resolved, replace grpc_lb_upb with this.
# grpc_upb_proto_library(
#     name = "grpc_lb_upb",
#     deps = ["//src/proto/grpc/lb/v1:load_balancer_proto_descriptor"],
# )

grpc_cc_library(
    name = "grpc_lb_upb",
    srcs = [
        "src/core/ext/upb-generated/src/proto/grpc/lb/v1/load_balancer.upb.c",
    ],
    hdrs = [
        "src/core/ext/upb-generated/src/proto/grpc/lb/v1/load_balancer.upb.h",
    ],
    external_deps = [
        "upb_lib",
        "upb_lib_descriptor",
        "upb_generated_code_support__only_for_generated_code_do_not_use__i_give_permission_to_break_me",
    ],
    language = "c++",
    deps = [
        "google_api_upb",
    ],
)

# Once upb code-gen issue is resolved, replace meshca_upb with this.
# meshca_upb_proto_library(
#     name = "meshca_upb",
#     deps = ["//third_party/istio/security/proto/providers/google:meshca_proto"],
# )

grpc_cc_library(
    name = "meshca_upb",
    srcs = [
        "src/core/ext/upb-generated/third_party/istio/security/proto/providers/google/meshca.upb.c",
    ],
    hdrs = [
        "src/core/ext/upb-generated/third_party/istio/security/proto/providers/google/meshca.upb.h",
    ],
    external_deps = [
        "upb_generated_code_support__only_for_generated_code_do_not_use__i_give_permission_to_break_me",
    ],
    language = "c++",
    deps = [
        "google_api_upb",
    ],
)

# Once upb code-gen issue is resolved, replace alts_upb with this.
# grpc_upb_proto_library(
#     name = "alts_upb",
#     deps = ["//src/proto/grpc/gcp:alts_handshaker_proto"],
# )

grpc_cc_library(
    name = "alts_upb",
    srcs = [
        "src/core/ext/upb-generated/src/proto/grpc/gcp/altscontext.upb.c",
        "src/core/ext/upb-generated/src/proto/grpc/gcp/handshaker.upb.c",
        "src/core/ext/upb-generated/src/proto/grpc/gcp/transport_security_common.upb.c",
    ],
    hdrs = [
        "src/core/ext/upb-generated/src/proto/grpc/gcp/altscontext.upb.h",
        "src/core/ext/upb-generated/src/proto/grpc/gcp/handshaker.upb.h",
        "src/core/ext/upb-generated/src/proto/grpc/gcp/transport_security_common.upb.h",
    ],
    external_deps = [
        "upb_lib",
        "upb_lib_descriptor",
        "upb_generated_code_support__only_for_generated_code_do_not_use__i_give_permission_to_break_me",
    ],
    language = "c++",
)

grpc_generate_one_off_targets()

filegroup(
    name = "root_certificates",
    srcs = [
        "etc/roots.pem",
    ],
    visibility = ["//visibility:public"],
)<|MERGE_RESOLUTION|>--- conflicted
+++ resolved
@@ -847,7 +847,6 @@
 )
 
 grpc_cc_library(
-<<<<<<< HEAD
     name = "promise",
     external_deps = [
         "absl/types:optional",
@@ -855,20 +854,23 @@
     language = "c++",
     public_hdrs = [
         "src/core/lib/promise/promise.h",
-=======
+    ],
+    deps = [
+        "gpr_platform",
+        "poll",
+        "promise_like",
+    ],
+)
+
+grpc_cc_library(
     name = "promise_like",
     language = "c++",
     public_hdrs = [
         "src/core/lib/promise/detail/promise_like.h",
->>>>>>> 54089fcc
     ],
     deps = [
         "gpr_platform",
         "poll",
-<<<<<<< HEAD
-        "promise_like",
-=======
->>>>>>> 54089fcc
     ],
 )
 
