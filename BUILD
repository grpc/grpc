# gRPC Bazel BUILD file.
#
# Copyright 2016 gRPC authors.
#
# Licensed under the Apache License, Version 2.0 (the "License");
# you may not use this file except in compliance with the License.
# You may obtain a copy of the License at
#
#     http://www.apache.org/licenses/LICENSE-2.0
#
# Unless required by applicable law or agreed to in writing, software
# distributed under the License is distributed on an "AS IS" BASIS,
# WITHOUT WARRANTIES OR CONDITIONS OF ANY KIND, either express or implied.
# See the License for the specific language governing permissions and
# limitations under the License.

load(
    "//bazel:grpc_build_system.bzl",
    "grpc_cc_library",
    "grpc_generate_one_off_targets",
    "python_config_settings",
)
load("@bazel_skylib//lib:selects.bzl", "selects")

licenses(["reciprocal"])

package(
    default_visibility = ["//visibility:public"],
    features = [
        "layering_check",
        "-parse_headers",
    ],
)

exports_files([
    "LICENSE",
    "etc/roots.pem",
])

config_setting(
    name = "grpc_no_ares",
    values = {"define": "grpc_no_ares=true"},
)

config_setting(
    name = "grpc_no_xds_define",
    values = {"define": "grpc_no_xds=true"},
)

# When gRPC is build as shared library, binder transport code might still
# get included even when user's code does not depend on it. In that case
# --define=grpc_no_binder=true can be used to disable binder transport
# related code to reduce binary size.
# For users using build system other than bazel, they can define
# GRPC_NO_BINDER to achieve the same effect.
config_setting(
    name = "grpc_no_binder_define",
    values = {"define": "grpc_no_binder=true"},
)

config_setting(
    name = "android",
    values = {"crosstool_top": "//external:android/crosstool"},
)

config_setting(
    name = "ios",
    values = {"apple_platform_type": "ios"},
)

selects.config_setting_group(
    name = "grpc_no_xds",
    match_any = [
        ":grpc_no_xds_define",
        # In addition to disabling XDS support when --define=grpc_no_xds=true is
        # specified, we also disable it on mobile platforms where it is not
        # likely to be needed and where reducing the binary size is more
        # important.
        ":android",
        ":ios",
    ],
)

selects.config_setting_group(
    name = "grpc_no_binder",
    match_any = [
        ":grpc_no_binder_define",
        # We do not need binder on ios.
        ":ios",
    ],
)

selects.config_setting_group(
    name = "grpc_no_rls",
    match_any = [
        # Disable RLS support on mobile platforms where it is not likely to be
        # needed and where reducing the binary size is more important.
        ":android",
        ":ios",
    ],
)

# Fuzzers can be built as fuzzers or as tests
config_setting(
    name = "grpc_build_fuzzers",
    values = {"define": "grpc_build_fuzzers=true"},
)

config_setting(
    name = "grpc_allow_exceptions",
    values = {"define": "GRPC_ALLOW_EXCEPTIONS=1"},
)

config_setting(
    name = "grpc_disallow_exceptions",
    values = {"define": "GRPC_ALLOW_EXCEPTIONS=0"},
)

config_setting(
    name = "remote_execution",
    values = {"define": "GRPC_PORT_ISOLATED_RUNTIME=1"},
)

config_setting(
    name = "windows",
    values = {"cpu": "x64_windows"},
)

config_setting(
    name = "windows_msvc",
    values = {"cpu": "x64_windows_msvc"},
)

config_setting(
    name = "mac_x86_64",
    values = {"cpu": "darwin"},
)

config_setting(
    name = "use_strict_warning",
    values = {"define": "use_strict_warning=true"},
)

python_config_settings()

# This should be updated along with build_handwritten.yaml
g_stands_for = "green"  # @unused

core_version = "20.0.0"  # @unused

version = "1.43.0-dev"  # @unused

GPR_PUBLIC_HDRS = [
    "include/grpc/support/alloc.h",
    "include/grpc/support/atm.h",
    "include/grpc/support/atm_gcc_atomic.h",
    "include/grpc/support/atm_gcc_sync.h",
    "include/grpc/support/atm_windows.h",
    "include/grpc/support/cpu.h",
    "include/grpc/support/log.h",
    "include/grpc/support/log_windows.h",
    "include/grpc/support/port_platform.h",
    "include/grpc/support/string_util.h",
    "include/grpc/support/sync.h",
    "include/grpc/support/sync_abseil.h",
    "include/grpc/support/sync_custom.h",
    "include/grpc/support/sync_generic.h",
    "include/grpc/support/sync_posix.h",
    "include/grpc/support/sync_windows.h",
    "include/grpc/support/thd_id.h",
    "include/grpc/support/time.h",
]

GRPC_PUBLIC_HDRS = [
    "include/grpc/byte_buffer.h",
    "include/grpc/byte_buffer_reader.h",
    "include/grpc/compression.h",
    "include/grpc/fork.h",
    "include/grpc/grpc.h",
    "include/grpc/grpc_posix.h",
    "include/grpc/grpc_security_constants.h",
    "include/grpc/slice.h",
    "include/grpc/slice_buffer.h",
    "include/grpc/status.h",
    "include/grpc/load_reporting.h",
    "include/grpc/support/workaround_list.h",
]

GRPC_PUBLIC_EVENT_ENGINE_HDRS = [
    "include/grpc/event_engine/endpoint_config.h",
    "include/grpc/event_engine/event_engine.h",
    "include/grpc/event_engine/port.h",
    "include/grpc/event_engine/memory_allocator.h",
    "include/grpc/event_engine/internal/memory_allocator_impl.h",
]

GRPC_SECURE_PUBLIC_HDRS = [
    "include/grpc/grpc_security.h",
]

# TODO(ctiller): layer grpc atop grpc_unsecure, layer grpc++ atop grpc++_unsecure
GRPCXX_SRCS = [
    "src/cpp/client/channel_cc.cc",
    "src/cpp/client/client_callback.cc",
    "src/cpp/client/client_context.cc",
    "src/cpp/client/client_interceptor.cc",
    "src/cpp/client/create_channel.cc",
    "src/cpp/client/create_channel_internal.cc",
    "src/cpp/client/create_channel_posix.cc",
    "src/cpp/client/credentials_cc.cc",
    "src/cpp/common/alarm.cc",
    "src/cpp/common/channel_arguments.cc",
    "src/cpp/common/channel_filter.cc",
    "src/cpp/common/completion_queue_cc.cc",
    "src/cpp/common/core_codegen.cc",
    "src/cpp/common/resource_quota_cc.cc",
    "src/cpp/common/rpc_method.cc",
    "src/cpp/common/version_cc.cc",
    "src/cpp/common/validate_service_config.cc",
    "src/cpp/server/async_generic_service.cc",
    "src/cpp/server/channel_argument_option.cc",
    "src/cpp/server/create_default_thread_pool.cc",
    "src/cpp/server/dynamic_thread_pool.cc",
    "src/cpp/server/external_connection_acceptor_impl.cc",
    "src/cpp/server/health/default_health_check_service.cc",
    "src/cpp/server/health/health_check_service.cc",
    "src/cpp/server/health/health_check_service_server_builder_option.cc",
    "src/cpp/server/server_builder.cc",
    "src/cpp/server/server_callback.cc",
    "src/cpp/server/server_cc.cc",
    "src/cpp/server/server_context.cc",
    "src/cpp/server/server_credentials.cc",
    "src/cpp/server/server_posix.cc",
    "src/cpp/thread_manager/thread_manager.cc",
    "src/cpp/util/byte_buffer_cc.cc",
    "src/cpp/util/status.cc",
    "src/cpp/util/string_ref.cc",
    "src/cpp/util/time_cc.cc",
]

GRPCXX_HDRS = [
    "src/cpp/client/create_channel_internal.h",
    "src/cpp/common/channel_filter.h",
    "src/cpp/server/dynamic_thread_pool.h",
    "src/cpp/server/external_connection_acceptor_impl.h",
    "src/cpp/server/health/default_health_check_service.h",
    "src/cpp/server/thread_pool_interface.h",
    "src/cpp/thread_manager/thread_manager.h",
]

GRPCXX_PUBLIC_HDRS = [
    "include/grpc++/alarm.h",
    "include/grpc++/channel.h",
    "include/grpc++/client_context.h",
    "include/grpc++/completion_queue.h",
    "include/grpc++/create_channel.h",
    "include/grpc++/create_channel_posix.h",
    "include/grpc++/ext/health_check_service_server_builder_option.h",
    "include/grpc++/generic/async_generic_service.h",
    "include/grpc++/generic/generic_stub.h",
    "include/grpc++/grpc++.h",
    "include/grpc++/health_check_service_interface.h",
    "include/grpc++/impl/call.h",
    "include/grpc++/impl/channel_argument_option.h",
    "include/grpc++/impl/client_unary_call.h",
    "include/grpc++/impl/codegen/core_codegen.h",
    "include/grpc++/impl/grpc_library.h",
    "include/grpc++/impl/method_handler_impl.h",
    "include/grpc++/impl/rpc_method.h",
    "include/grpc++/impl/rpc_service_method.h",
    "include/grpc++/impl/serialization_traits.h",
    "include/grpc++/impl/server_builder_option.h",
    "include/grpc++/impl/server_builder_plugin.h",
    "include/grpc++/impl/server_initializer.h",
    "include/grpc++/impl/service_type.h",
    "include/grpc++/security/auth_context.h",
    "include/grpc++/resource_quota.h",
    "include/grpc++/security/auth_metadata_processor.h",
    "include/grpc++/security/credentials.h",
    "include/grpc++/security/server_credentials.h",
    "include/grpc++/server.h",
    "include/grpc++/server_builder.h",
    "include/grpc++/server_context.h",
    "include/grpc++/server_posix.h",
    "include/grpc++/support/async_stream.h",
    "include/grpc++/support/async_unary_call.h",
    "include/grpc++/support/byte_buffer.h",
    "include/grpc++/support/channel_arguments.h",
    "include/grpc++/support/config.h",
    "include/grpc++/support/slice.h",
    "include/grpc++/support/status.h",
    "include/grpc++/support/status_code_enum.h",
    "include/grpc++/support/string_ref.h",
    "include/grpc++/support/stub_options.h",
    "include/grpc++/support/sync_stream.h",
    "include/grpc++/support/time.h",
    "include/grpcpp/alarm.h",
    "include/grpcpp/channel.h",
    "include/grpcpp/client_context.h",
    "include/grpcpp/completion_queue.h",
    "include/grpcpp/create_channel.h",
    "include/grpcpp/create_channel_posix.h",
    "include/grpcpp/ext/health_check_service_server_builder_option.h",
    "include/grpcpp/generic/async_generic_service.h",
    "include/grpcpp/generic/generic_stub.h",
    "include/grpcpp/grpcpp.h",
    "include/grpcpp/health_check_service_interface.h",
    "include/grpcpp/impl/call.h",
    "include/grpcpp/impl/channel_argument_option.h",
    "include/grpcpp/impl/client_unary_call.h",
    "include/grpcpp/impl/codegen/core_codegen.h",
    "include/grpcpp/impl/grpc_library.h",
    "include/grpcpp/impl/method_handler_impl.h",
    "include/grpcpp/impl/rpc_method.h",
    "include/grpcpp/impl/rpc_service_method.h",
    "include/grpcpp/impl/serialization_traits.h",
    "include/grpcpp/impl/server_builder_option.h",
    "include/grpcpp/impl/server_builder_plugin.h",
    "include/grpcpp/impl/server_initializer.h",
    "include/grpcpp/impl/service_type.h",
    "include/grpcpp/resource_quota.h",
    "include/grpcpp/security/auth_context.h",
    "include/grpcpp/security/auth_metadata_processor.h",
    "include/grpcpp/security/credentials.h",
    "include/grpcpp/security/server_credentials.h",
    "include/grpcpp/security/tls_certificate_provider.h",
    "include/grpcpp/security/authorization_policy_provider.h",
    "include/grpcpp/security/tls_credentials_options.h",
    "include/grpcpp/server.h",
    "include/grpcpp/server_builder.h",
    "include/grpcpp/server_context.h",
    "include/grpcpp/server_posix.h",
    "include/grpcpp/support/async_stream.h",
    "include/grpcpp/support/async_unary_call.h",
    "include/grpcpp/support/byte_buffer.h",
    "include/grpcpp/support/channel_arguments.h",
    "include/grpcpp/support/client_callback.h",
    "include/grpcpp/support/client_interceptor.h",
    "include/grpcpp/support/config.h",
    "include/grpcpp/support/interceptor.h",
    "include/grpcpp/support/message_allocator.h",
    "include/grpcpp/support/method_handler.h",
    "include/grpcpp/support/proto_buffer_reader.h",
    "include/grpcpp/support/proto_buffer_writer.h",
    "include/grpcpp/support/server_callback.h",
    "include/grpcpp/support/server_interceptor.h",
    "include/grpcpp/support/slice.h",
    "include/grpcpp/support/status.h",
    "include/grpcpp/support/status_code_enum.h",
    "include/grpcpp/support/string_ref.h",
    "include/grpcpp/support/stub_options.h",
    "include/grpcpp/support/sync_stream.h",
    "include/grpcpp/support/time.h",
    "include/grpcpp/support/validate_service_config.h",
]

grpc_cc_library(
    name = "gpr",
    language = "c++",
    public_hdrs = GPR_PUBLIC_HDRS,
    standalone = True,
    tags = ["avoid_dep"],
    visibility = ["@grpc:public"],
    deps = [
        "gpr_base",
    ],
)

grpc_cc_library(
    name = "atomic_utils",
    language = "c++",
    public_hdrs = ["src/core/lib/gprpp/atomic_utils.h"],
    deps = ["gpr_platform"],
)

grpc_cc_library(
    name = "grpc_unsecure",
    srcs = [
        "src/core/lib/security/authorization/authorization_policy_provider_null_vtable.cc",
        "src/core/lib/surface/init.cc",
        "src/core/lib/surface/init_unsecure.cc",
        "src/core/plugin_registry/grpc_unsecure_plugin_registry.cc",
    ],
    language = "c++",
    public_hdrs = GRPC_PUBLIC_HDRS,
    standalone = True,
    tags = ["avoid_dep"],
    visibility = ["@grpc:public"],
    deps = [
        "config",
        "gpr_base",
        "grpc_base",
        "grpc_common",
        "grpc_lb_policy_grpclb",
        "grpc_trace",
        "slice",
    ],
)

GRPC_XDS_TARGETS = [
    "grpc_lb_policy_cds",
    "grpc_lb_policy_xds_cluster_impl",
    "grpc_lb_policy_xds_cluster_manager",
    "grpc_lb_policy_xds_cluster_resolver",
    "grpc_resolver_xds",
    "grpc_resolver_c2p",
    "grpc_xds_server_config_fetcher",
]

grpc_cc_library(
    name = "grpc",
    srcs = [
        "src/core/lib/surface/init.cc",
        "src/core/plugin_registry/grpc_plugin_registry.cc",
    ],
    defines = select({
        "grpc_no_xds": ["GRPC_NO_XDS"],
        "//conditions:default": [],
    }) + select({
        "grpc_no_rls": ["GRPC_NO_RLS"],
        "//conditions:default": [],
    }),
    language = "c++",
    public_hdrs = GRPC_PUBLIC_HDRS + GRPC_SECURE_PUBLIC_HDRS,
    select_deps = [
        {
            "grpc_no_xds": [],
            "//conditions:default": GRPC_XDS_TARGETS,
        },
        {
            "grpc_no_rls": [],
            "//conditions:default": ["grpc_lb_policy_rls"],
        },
    ],
    standalone = True,
    visibility = [
        "@grpc:public",
    ],
    deps = [
        "config",
        "gpr_base",
        "grpc_base",
        "grpc_common",
        "grpc_lb_policy_grpclb_secure",
        "grpc_secure",
        "grpc_trace",
        "grpc_transport_chttp2_client_secure",
        "grpc_transport_chttp2_server_secure",
        "slice",
    ],
)

grpc_cc_library(
    name = "grpc++_public_hdrs",
    hdrs = GRPCXX_PUBLIC_HDRS,
    external_deps = [
        "absl/synchronization",
        "protobuf_headers",
    ],
    visibility = ["@grpc:public"],
)

grpc_cc_library(
    name = "grpc++",
    hdrs = [
        "src/cpp/client/secure_credentials.h",
        "src/cpp/common/secure_auth_context.h",
        "src/cpp/common/tls_credentials_options_util.h",
        "src/cpp/server/secure_server_credentials.h",
    ],
    language = "c++",
    public_hdrs = GRPCXX_PUBLIC_HDRS,
    select_deps = [
        {
            "grpc_no_xds": [],
            "//conditions:default": [
                "grpc++_xds_client",
                "grpc++_xds_server",
            ],
        },
        {
            "grpc_no_binder": [],
            "//conditions:default": [
                "grpc++_binder",
            ],
        },
    ],
    standalone = True,
    visibility = [
        "@grpc:public",
    ],
    deps = [
        "grpc++_internals",
        "slice",
    ],
)

grpc_cc_library(
    name = "grpc++_internals",
    srcs = [
        "src/cpp/client/insecure_credentials.cc",
        "src/cpp/client/secure_credentials.cc",
        "src/cpp/common/auth_property_iterator.cc",
        "src/cpp/common/secure_auth_context.cc",
        "src/cpp/common/secure_channel_arguments.cc",
        "src/cpp/common/secure_create_auth_context.cc",
        "src/cpp/common/tls_certificate_provider.cc",
        "src/cpp/common/tls_credentials_options.cc",
        "src/cpp/common/tls_credentials_options_util.cc",
        "src/cpp/server/insecure_server_credentials.cc",
        "src/cpp/server/secure_server_credentials.cc",
    ],
    hdrs = [
        "src/cpp/client/secure_credentials.h",
        "src/cpp/common/secure_auth_context.h",
        "src/cpp/common/tls_credentials_options_util.h",
        "src/cpp/server/secure_server_credentials.h",
    ],
    external_deps = [
        "absl/synchronization",
        "absl/container:inlined_vector",
        "absl/strings",
        "protobuf_headers",
    ],
    language = "c++",
    public_hdrs = GRPCXX_PUBLIC_HDRS,
    deps = [
        "error",
        "gpr_base",
        "grpc",
        "grpc++_base",
        "grpc++_codegen_base",
        "grpc++_codegen_base_src",
        "grpc++_codegen_proto",
        "grpc_base",
        "grpc_codegen",
        "grpc_secure",
        "json",
        "ref_counted_ptr",
        "slice",
    ],
)

grpc_cc_library(
    name = "grpc++_binder",
    srcs = [
        "src/core/ext/transport/binder/client/binder_connector.cc",
        "src/core/ext/transport/binder/client/channel_create.cc",
        "src/core/ext/transport/binder/client/channel_create_impl.cc",
        "src/core/ext/transport/binder/client/connection_id_generator.cc",
        "src/core/ext/transport/binder/client/endpoint_binder_pool.cc",
        "src/core/ext/transport/binder/client/jni_utils.cc",
        "src/core/ext/transport/binder/client/security_policy_setting.cc",
        "src/core/ext/transport/binder/security_policy/binder_security_policy.cc",
        "src/core/ext/transport/binder/server/binder_server.cc",
        "src/core/ext/transport/binder/server/binder_server_credentials.cc",
        "src/core/ext/transport/binder/transport/binder_transport.cc",
        "src/core/ext/transport/binder/utils/ndk_binder.cc",
        "src/core/ext/transport/binder/utils/transport_stream_receiver_impl.cc",
        "src/core/ext/transport/binder/wire_format/binder_android.cc",
        "src/core/ext/transport/binder/wire_format/binder_constants.cc",
        "src/core/ext/transport/binder/wire_format/transaction.cc",
        "src/core/ext/transport/binder/wire_format/wire_reader_impl.cc",
        "src/core/ext/transport/binder/wire_format/wire_writer.cc",
    ],
    hdrs = [
        "src/core/ext/transport/binder/client/binder_connector.h",
        "src/core/ext/transport/binder/client/channel_create_impl.h",
        "src/core/ext/transport/binder/client/connection_id_generator.h",
        "src/core/ext/transport/binder/client/endpoint_binder_pool.h",
        "src/core/ext/transport/binder/client/jni_utils.h",
        "src/core/ext/transport/binder/client/security_policy_setting.h",
        "src/core/ext/transport/binder/server/binder_server.h",
        "src/core/ext/transport/binder/transport/binder_stream.h",
        "src/core/ext/transport/binder/transport/binder_transport.h",
        "src/core/ext/transport/binder/utils/binder_auto_utils.h",
        "src/core/ext/transport/binder/utils/ndk_binder.h",
        "src/core/ext/transport/binder/utils/transport_stream_receiver.h",
        "src/core/ext/transport/binder/utils/transport_stream_receiver_impl.h",
        "src/core/ext/transport/binder/wire_format/binder.h",
        "src/core/ext/transport/binder/wire_format/binder_android.h",
        "src/core/ext/transport/binder/wire_format/binder_constants.h",
        "src/core/ext/transport/binder/wire_format/transaction.h",
        "src/core/ext/transport/binder/wire_format/wire_reader.h",
        "src/core/ext/transport/binder/wire_format/wire_reader_impl.h",
        "src/core/ext/transport/binder/wire_format/wire_writer.h",
    ],
    defines = select({
        "grpc_no_binder": ["GRPC_NO_BINDER"],
        "//conditions:default": [],
    }),
    external_deps = [
        "absl/base:core_headers",
        "absl/container:flat_hash_map",
        "absl/memory",
        "absl/status",
        "absl/strings",
        "absl/synchronization",
        "absl/status:statusor",
        "absl/time",
    ],
    language = "c++",
    public_hdrs = [
        "include/grpcpp/security/binder_security_policy.h",
        "include/grpcpp/create_channel_binder.h",
        "include/grpcpp/security/binder_credentials.h",
    ],
    deps = [
        "gpr",
        "gpr_base",
        "gpr_platform",
        "grpc",
        "grpc++_base",
        "grpc_base",
        "grpc_client_channel",
        "grpc_codegen",
        "orphanable",
        "slice_refcount",
    ],
)

grpc_cc_library(
    name = "grpc++_xds_client",
    srcs = [
        "src/cpp/client/xds_credentials.cc",
    ],
    hdrs = [
        "src/cpp/client/secure_credentials.h",
    ],
    external_deps = [
        "absl/container:inlined_vector",
    ],
    language = "c++",
    deps = [
        "grpc++_internals",
    ],
)

grpc_cc_library(
    name = "grpc++_xds_server",
    srcs = [
        "src/cpp/server/xds_server_credentials.cc",
    ],
    hdrs = [
        "src/cpp/server/secure_server_credentials.h",
    ],
    language = "c++",
    public_hdrs = [
        "include/grpcpp/xds_server_builder.h",
    ],
    visibility = ["@grpc:xds"],
    deps = [
        "grpc++_internals",
    ],
)

grpc_cc_library(
    name = "grpc++_unsecure",
    srcs = [
        "src/cpp/client/insecure_credentials.cc",
        "src/cpp/common/insecure_create_auth_context.cc",
        "src/cpp/server/insecure_server_credentials.cc",
    ],
    language = "c++",
    standalone = True,
    tags = ["avoid_dep"],
    visibility = ["@grpc:public"],
    deps = [
        "gpr",
        "grpc++_base_unsecure",
        "grpc++_codegen_base",
        "grpc++_codegen_base_src",
        "grpc++_codegen_proto",
        "grpc_unsecure",
    ],
)

grpc_cc_library(
    name = "grpc++_error_details",
    srcs = [
        "src/cpp/util/error_details.cc",
    ],
    hdrs = [
        "include/grpc++/support/error_details.h",
        "include/grpcpp/support/error_details.h",
    ],
    language = "c++",
    standalone = True,
    visibility = ["@grpc:public"],
    deps = [
        "grpc++",
    ],
)

grpc_cc_library(
    name = "grpc++_alts",
    srcs = [
        "src/cpp/common/alts_context.cc",
        "src/cpp/common/alts_util.cc",
    ],
    hdrs = [
        "include/grpcpp/security/alts_context.h",
        "include/grpcpp/security/alts_util.h",
    ],
    external_deps = [
        "upb_lib",
    ],
    language = "c++",
    standalone = True,
    visibility = ["@grpc:tsi"],
    deps = [
        "alts_upb",
        "alts_util",
        "gpr_base",
        "grpc++",
        "tsi",
    ],
)

grpc_cc_library(
    name = "grpc_csharp_ext",
    srcs = [
        "src/csharp/ext/grpc_csharp_ext.c",
    ],
    language = "csharp",
    deps = [
        "gpr",
        "grpc",
    ],
)

grpc_cc_library(
    name = "census",
    srcs = [
        "src/core/ext/filters/census/grpc_context.cc",
    ],
    language = "c++",
    public_hdrs = [
        "include/grpc/census.h",
    ],
    visibility = ["@grpc:public"],
    deps = [
        "gpr_base",
        "grpc_base",
        "grpc_trace",
    ],
)

grpc_cc_library(
    name = "grpc++_internal_hdrs_only",
    hdrs = [
        "include/grpcpp/impl/codegen/sync.h",
    ],
    external_deps = [
        "absl/synchronization",
    ],
    deps = [
        "gpr_codegen",
    ],
)

grpc_cc_library(
    name = "useful",
    hdrs = ["src/core/lib/gpr/useful.h"],
    language = "c++",
    deps = [
        "gpr_platform",
    ],
)

grpc_cc_library(
    name = "gpr_base",
    srcs = [
        "src/core/lib/gpr/alloc.cc",
        "src/core/lib/gpr/atm.cc",
        "src/core/lib/gpr/cpu_iphone.cc",
        "src/core/lib/gpr/cpu_linux.cc",
        "src/core/lib/gpr/cpu_posix.cc",
        "src/core/lib/gpr/cpu_windows.cc",
        "src/core/lib/gpr/env_linux.cc",
        "src/core/lib/gpr/env_posix.cc",
        "src/core/lib/gpr/env_windows.cc",
        "src/core/lib/gpr/log.cc",
        "src/core/lib/gpr/log_android.cc",
        "src/core/lib/gpr/log_linux.cc",
        "src/core/lib/gpr/log_posix.cc",
        "src/core/lib/gpr/log_windows.cc",
        "src/core/lib/gpr/murmur_hash.cc",
        "src/core/lib/gpr/string.cc",
        "src/core/lib/gpr/string_posix.cc",
        "src/core/lib/gpr/string_util_windows.cc",
        "src/core/lib/gpr/string_windows.cc",
        "src/core/lib/gpr/sync.cc",
        "src/core/lib/gpr/sync_abseil.cc",
        "src/core/lib/gpr/sync_posix.cc",
        "src/core/lib/gpr/sync_windows.cc",
        "src/core/lib/gpr/time.cc",
        "src/core/lib/gpr/time_posix.cc",
        "src/core/lib/gpr/time_precise.cc",
        "src/core/lib/gpr/time_windows.cc",
        "src/core/lib/gpr/tmpfile_msys.cc",
        "src/core/lib/gpr/tmpfile_posix.cc",
        "src/core/lib/gpr/tmpfile_windows.cc",
        "src/core/lib/gpr/wrap_memcpy.cc",
        "src/core/lib/gprpp/arena.cc",
        "src/core/lib/gprpp/examine_stack.cc",
        "src/core/lib/gprpp/fork.cc",
        "src/core/lib/gprpp/global_config_env.cc",
        "src/core/lib/gprpp/host_port.cc",
        "src/core/lib/gprpp/mpscq.cc",
        "src/core/lib/gprpp/stat_posix.cc",
        "src/core/lib/gprpp/stat_windows.cc",
        "src/core/lib/gprpp/status_helper.cc",
        "src/core/lib/gprpp/thd_posix.cc",
        "src/core/lib/gprpp/thd_windows.cc",
        "src/core/lib/gprpp/time_util.cc",
        "src/core/lib/profiling/basic_timers.cc",
        "src/core/lib/profiling/stap_timers.cc",
    ],
    hdrs = [
        "src/core/lib/gpr/alloc.h",
        "src/core/lib/gpr/env.h",
        "src/core/lib/gpr/murmur_hash.h",
        "src/core/lib/gpr/spinlock.h",
        "src/core/lib/gpr/string.h",
        "src/core/lib/gpr/string_windows.h",
        "src/core/lib/gpr/time_precise.h",
        "src/core/lib/gpr/tmpfile.h",
        "src/core/lib/gprpp/arena.h",
        "src/core/lib/gprpp/examine_stack.h",
        "src/core/lib/gprpp/fork.h",
        "src/core/lib/gprpp/global_config.h",
        "src/core/lib/gprpp/global_config_custom.h",
        "src/core/lib/gprpp/global_config_env.h",
        "src/core/lib/gprpp/global_config_generic.h",
        "src/core/lib/gprpp/host_port.h",
        "src/core/lib/gprpp/manual_constructor.h",
        "src/core/lib/gprpp/memory.h",
        "src/core/lib/gprpp/mpscq.h",
        "src/core/lib/gprpp/stat.h",
        "src/core/lib/gprpp/status_helper.h",
        "src/core/lib/gprpp/sync.h",
        "src/core/lib/gprpp/thd.h",
        "src/core/lib/gprpp/time_util.h",
        "src/core/lib/profiling/timers.h",
    ],
    external_deps = [
        "absl/base",
        "absl/base:core_headers",
        "absl/memory",
        "absl/status",
        "absl/strings",
        "absl/strings:cord",
        "absl/strings:str_format",
        "absl/synchronization",
        "absl/time:time",
        "absl/types:optional",
        "upb_lib",
    ],
    language = "c++",
    public_hdrs = GPR_PUBLIC_HDRS,
    visibility = ["@grpc:alt_gpr_base_legacy"],
    deps = [
        "construct_destruct",
        "debug_location",
        "google_api_upb",
        "gpr_codegen",
        "gpr_tls",
        "grpc_codegen",
        "useful",
    ],
)

grpc_cc_library(
    name = "gpr_tls",
    hdrs = ["src/core/lib/gpr/tls.h"],
    deps = ["gpr_platform"],
)

grpc_cc_library(
    name = "chunked_vector",
    hdrs = ["src/core/lib/gprpp/chunked_vector.h"],
    external_deps = ["absl/utility"],
    deps = [
        # TODO(ctiller): weaken this to just arena when that splits into its own target
        "gpr_base",
    ],
)

grpc_cc_library(
    name = "capture",
    external_deps = ["absl/utility"],
    language = "c++",
    public_hdrs = ["src/core/lib/gprpp/capture.h"],
    deps = ["gpr_platform"],
)

grpc_cc_library(
    name = "construct_destruct",
    language = "c++",
    public_hdrs = ["src/core/lib/gprpp/construct_destruct.h"],
)

grpc_cc_library(
    name = "gpr_codegen",
    language = "c++",
    public_hdrs = [
        "include/grpc/impl/codegen/atm.h",
        "include/grpc/impl/codegen/atm_gcc_atomic.h",
        "include/grpc/impl/codegen/atm_gcc_sync.h",
        "include/grpc/impl/codegen/atm_windows.h",
        "include/grpc/impl/codegen/fork.h",
        "include/grpc/impl/codegen/gpr_slice.h",
        "include/grpc/impl/codegen/gpr_types.h",
        "include/grpc/impl/codegen/log.h",
        "include/grpc/impl/codegen/port_platform.h",
        "include/grpc/impl/codegen/sync.h",
        "include/grpc/impl/codegen/sync_abseil.h",
        "include/grpc/impl/codegen/sync_custom.h",
        "include/grpc/impl/codegen/sync_generic.h",
        "include/grpc/impl/codegen/sync_posix.h",
        "include/grpc/impl/codegen/sync_windows.h",
    ],
    visibility = ["@grpc:public"],
)

# A library that vends only port_platform, so that libraries that don't need
# anything else from gpr can still be portable!
grpc_cc_library(
    name = "gpr_platform",
    language = "c++",
    public_hdrs = [
        "include/grpc/impl/codegen/port_platform.h",
        "include/grpc/support/port_platform.h",
    ],
)

grpc_cc_library(
    name = "grpc_trace",
    srcs = ["src/core/lib/debug/trace.cc"],
    hdrs = ["src/core/lib/debug/trace.h"],
    language = "c++",
    public_hdrs = GRPC_PUBLIC_HDRS,
    visibility = ["@grpc:trace"],
    deps = [
        "gpr",
        "grpc_codegen",
    ],
)

grpc_cc_library(
    name = "config",
    srcs = [
        "src/core/lib/config/core_configuration.cc",
    ],
    language = "c++",
    public_hdrs = [
        "src/core/lib/config/core_configuration.h",
    ],
    deps = [
        "channel_init",
        "gpr_base",
        "handshaker_registry",
    ],
)

grpc_cc_library(
    name = "debug_location",
    language = "c++",
    public_hdrs = ["src/core/lib/gprpp/debug_location.h"],
    visibility = ["@grpc:debug_location"],
)

grpc_cc_library(
    name = "overload",
    language = "c++",
    public_hdrs = ["src/core/lib/gprpp/overload.h"],
    deps = ["gpr_platform"],
)

grpc_cc_library(
    name = "match",
    external_deps = [
        "absl/types:variant",
    ],
    language = "c++",
    public_hdrs = ["src/core/lib/gprpp/match.h"],
    deps = [
        "gpr_platform",
        "overload",
    ],
)

grpc_cc_library(
    name = "table",
    external_deps = ["absl/utility"],
    language = "c++",
    public_hdrs = ["src/core/lib/gprpp/table.h"],
    deps = [
        "bitset",
        "gpr_platform",
    ],
)

grpc_cc_library(
    name = "bitset",
    language = "c++",
    public_hdrs = ["src/core/lib/gprpp/bitset.h"],
    deps = [
        "gpr_platform",
        "useful",
    ],
)

grpc_cc_library(
    name = "orphanable",
    language = "c++",
    public_hdrs = ["src/core/lib/gprpp/orphanable.h"],
    visibility = ["@grpc:client_channel"],
    deps = [
        "debug_location",
        "gpr_base",
        "grpc_trace",
        "ref_counted",
        "ref_counted_ptr",
    ],
)

grpc_cc_library(
    name = "poll",
    external_deps = [
        "absl/types:variant",
    ],
    language = "c++",
    public_hdrs = [
        "src/core/lib/promise/poll.h",
    ],
    deps = ["gpr_platform"],
)

grpc_cc_library(
    name = "context",
    language = "c++",
    public_hdrs = [
        "src/core/lib/promise/context.h",
    ],
    deps = [
        "gpr_platform",
        "gpr_tls",
    ],
)

grpc_cc_library(
    name = "map",
    language = "c++",
    public_hdrs = ["src/core/lib/promise/map.h"],
    deps = [
        "gpr_platform",
        "poll",
        "promise_like",
    ],
)

grpc_cc_library(
    name = "promise",
    external_deps = [
        "absl/types:optional",
    ],
    language = "c++",
    public_hdrs = [
        "src/core/lib/promise/promise.h",
    ],
    deps = [
        "gpr_platform",
        "poll",
        "promise_like",
    ],
)

grpc_cc_library(
    name = "promise_like",
    language = "c++",
    public_hdrs = [
        "src/core/lib/promise/detail/promise_like.h",
    ],
    deps = [
        "gpr_platform",
        "poll",
    ],
)

grpc_cc_library(
    name = "promise_factory",
    language = "c++",
    public_hdrs = [
        "src/core/lib/promise/detail/promise_factory.h",
    ],
    deps = [
        "gpr_platform",
        "poll",
        "promise_like",
    ],
)

grpc_cc_library(
    name = "if",
    external_deps = [
        "absl/status:statusor",
    ],
    language = "c++",
    public_hdrs = ["src/core/lib/promise/if.h"],
    deps = [
        "gpr_platform",
        "poll",
        "promise_factory",
    ],
)

grpc_cc_library(
    name = "promise_status",
    external_deps = [
        "absl/status",
        "absl/status:statusor",
    ],
    language = "c++",
    public_hdrs = [
        "src/core/lib/promise/detail/status.h",
    ],
    deps = ["gpr_platform"],
)

grpc_cc_library(
    name = "race",
    language = "c++",
    public_hdrs = ["src/core/lib/promise/race.h"],
    deps = [
        "gpr_platform",
        "poll",
    ],
)

grpc_cc_library(
    name = "loop",
    language = "c++",
    public_hdrs = [
        "src/core/lib/promise/loop.h",
    ],
    deps = [
        "gpr_platform",
        "poll",
        "promise_factory",
    ],
)

grpc_cc_library(
    name = "switch",
    language = "c++",
    public_hdrs = [
        "src/core/lib/promise/detail/switch.h",
    ],
    deps = ["gpr_platform"],
)

grpc_cc_library(
    name = "basic_join",
    language = "c++",
    public_hdrs = [
        "src/core/lib/promise/detail/basic_join.h",
    ],
    deps = [
        "bitset",
        "construct_destruct",
        "gpr_platform",
        "poll",
        "promise_factory",
    ],
)

grpc_cc_library(
    name = "join",
    language = "c++",
    public_hdrs = [
        "src/core/lib/promise/join.h",
    ],
    deps = [
        "basic_join",
        "gpr_platform",
    ],
)

grpc_cc_library(
    name = "try_join",
    language = "c++",
    public_hdrs = [
        "src/core/lib/promise/try_join.h",
    ],
    deps = [
        "basic_join",
        "gpr_platform",
        "promise_status",
    ],
)

grpc_cc_library(
    name = "basic_seq",
    language = "c++",
    public_hdrs = [
        "src/core/lib/promise/detail/basic_seq.h",
    ],
    deps = [
        "construct_destruct",
        "gpr_platform",
        "poll",
        "promise_factory",
        "switch",
    ],
)

grpc_cc_library(
    name = "seq",
    language = "c++",
    public_hdrs = [
        "src/core/lib/promise/seq.h",
    ],
    deps = [
        "basic_seq",
        "gpr_platform",
    ],
)

grpc_cc_library(
    name = "try_seq",
    language = "c++",
    public_hdrs = [
        "src/core/lib/promise/try_seq.h",
    ],
    deps = [
        "basic_seq",
        "gpr_platform",
        "promise_status",
    ],
)

grpc_cc_library(
    name = "activity",
    srcs = [
        "src/core/lib/promise/activity.cc",
    ],
    external_deps = [
        "absl/base:core_headers",
    ],
    language = "c++",
    public_hdrs = [
        "src/core/lib/promise/activity.h",
    ],
    deps = [
        "atomic_utils",
        "construct_destruct",
        "context",
        "gpr_base",
        "gpr_codegen",
        "poll",
        "promise_factory",
        "promise_status",
    ],
)

grpc_cc_library(
    name = "exec_ctx_wakeup_scheduler",
    hdrs = [
        "src/core/lib/promise/exec_ctx_wakeup_scheduler.h",
    ],
    language = "c++",
    deps = [
        "exec_ctx",
        "gpr_base",
    ],
)

grpc_cc_library(
    name = "wait_set",
    external_deps = [
        "absl/container:flat_hash_set",
    ],
    language = "c++",
    public_hdrs = [
        "src/core/lib/promise/wait_set.h",
    ],
    deps = [
        "activity",
        "gpr_platform",
    ],
)

grpc_cc_library(
    name = "intra_activity_waiter",
    language = "c++",
    public_hdrs = [
        "src/core/lib/promise/intra_activity_waiter.h",
    ],
    deps = [
        "activity",
        "gpr_platform",
    ],
)

grpc_cc_library(
    name = "latch",
    external_deps = [
        "absl/status",
    ],
    language = "c++",
    public_hdrs = [
        "src/core/lib/promise/latch.h",
    ],
    deps = [
        "activity",
        "gpr_platform",
        "intra_activity_waiter",
    ],
)

grpc_cc_library(
    name = "observable",
    language = "c++",
    public_hdrs = [
        "src/core/lib/promise/observable.h",
    ],
    deps = [
        "activity",
        "gpr_platform",
        "wait_set",
    ],
)

grpc_cc_library(
    name = "pipe",
    external_deps = [
        "absl/status",
    ],
    language = "c++",
    public_hdrs = [
        "src/core/lib/promise/pipe.h",
    ],
    deps = [
        "activity",
        "gpr_platform",
        "intra_activity_waiter",
    ],
)

grpc_cc_library(
    name = "for_each",
    external_deps = [
        "absl/status",
        "absl/types:variant",
    ],
    language = "c++",
    public_hdrs = ["src/core/lib/promise/for_each.h"],
    deps = [
        "gpr_platform",
        "poll",
        "promise_factory",
    ],
)

grpc_cc_library(
    name = "ref_counted",
    language = "c++",
    public_hdrs = ["src/core/lib/gprpp/ref_counted.h"],
    deps = [
        "atomic_utils",
        "debug_location",
        "gpr_base",
        "grpc_trace",
        "ref_counted_ptr",
    ],
)

grpc_cc_library(
    name = "dual_ref_counted",
    language = "c++",
    public_hdrs = ["src/core/lib/gprpp/dual_ref_counted.h"],
    deps = [
        "debug_location",
        "gpr_base",
        "grpc_trace",
        "orphanable",
        "ref_counted_ptr",
    ],
)

grpc_cc_library(
    name = "ref_counted_ptr",
    language = "c++",
    public_hdrs = ["src/core/lib/gprpp/ref_counted_ptr.h"],
    visibility = ["@grpc:ref_counted_ptr"],
    deps = [
        "gpr_base",
    ],
)

grpc_cc_library(
    name = "handshaker_factory",
    language = "c++",
    public_hdrs = [
        "src/core/lib/channel/handshaker_factory.h",
    ],
    deps = [
        "gpr_base",
    ],
)

grpc_cc_library(
    name = "handshaker_registry",
    srcs = [
        "src/core/lib/channel/handshaker_registry.cc",
    ],
    language = "c++",
    public_hdrs = [
        "src/core/lib/channel/handshaker_registry.h",
    ],
    deps = [
        "gpr_base",
        "handshaker_factory",
    ],
)

grpc_cc_library(
    name = "event_engine_memory_allocator",
    srcs = [
        "src/core/lib/event_engine/memory_allocator.cc",
    ],
    hdrs = [
        "include/grpc/event_engine/internal/memory_allocator_impl.h",
        "include/grpc/event_engine/memory_allocator.h",
    ],
    language = "c++",
    deps = [
        "gpr_platform",
        "ref_counted",
        "slice",
        "slice_refcount",
    ],
)

grpc_cc_library(
    name = "memory_quota",
    srcs = [
        "src/core/lib/resource_quota/memory_quota.cc",
    ],
    hdrs = [
        "src/core/lib/resource_quota/memory_quota.h",
    ],
    deps = [
        "activity",
        "dual_ref_counted",
        "event_engine_memory_allocator",
        "exec_ctx_wakeup_scheduler",
        "gpr_base",
        "loop",
        "orphanable",
        "poll",
        "race",
        "ref_counted_ptr",
        "seq",
        "slice_refcount",
        "useful",
    ],
)

grpc_cc_library(
    name = "thread_quota",
    srcs = [
        "src/core/lib/resource_quota/thread_quota.cc",
    ],
    hdrs = [
        "src/core/lib/resource_quota/thread_quota.h",
    ],
    deps = [
        "gpr_base",
        "ref_counted",
    ],
)

grpc_cc_library(
    name = "resource_quota",
    srcs = [
        "src/core/lib/resource_quota/resource_quota.cc",
    ],
    hdrs = [
        "src/core/lib/resource_quota/resource_quota.h",
    ],
    deps = [
        "gpr_base",
        "memory_quota",
        "ref_counted",
        "thread_quota",
    ],
)

grpc_cc_library(
    name = "slice_refcount",
    srcs = [
        "src/core/lib/slice/slice_refcount.cc",
        "src/core/lib/slice/static_slice.cc",
    ],
    hdrs = [
        "src/core/lib/slice/slice_refcount.h",
        "src/core/lib/slice/slice_refcount_base.h",
        "src/core/lib/slice/slice_utils.h",
        "src/core/lib/slice/static_slice.h",
    ],
    public_hdrs = [
        "include/grpc/slice.h",
    ],
    deps = [
        "gpr_base",
        "ref_counted",
    ],
)

grpc_cc_library(
    name = "slice",
    srcs = [
        "src/core/lib/slice/slice.cc",
        "src/core/lib/slice/slice_string_helpers.cc",
    ],
    hdrs = [
        "src/core/lib/slice/slice_internal.h",
        "src/core/lib/slice/slice_string_helpers.h",
    ],
    deps = [
        "gpr_base",
        "ref_counted",
        "slice_refcount",
    ],
)

grpc_cc_library(
    name = "error",
    srcs = [
        "src/core/lib/iomgr/error.cc",
    ],
    hdrs = [
        "src/core/lib/iomgr/error.h",
        "src/core/lib/iomgr/error_internal.h",
    ],
    deps = [
        "gpr",
        "grpc_codegen",
        "grpc_trace",
        "slice",
        "slice_refcount",
        "useful",
    ],
)

grpc_cc_library(
    name = "closure",
    hdrs = [
        "src/core/lib/iomgr/closure.h",
    ],
    deps = [
        "error",
        "gpr",
    ],
)

grpc_cc_library(
    name = "exec_ctx",
    srcs = [
        "src/core/lib/iomgr/combiner.cc",
        "src/core/lib/iomgr/exec_ctx.cc",
        "src/core/lib/iomgr/executor.cc",
        "src/core/lib/iomgr/iomgr_internal.cc",
    ],
    hdrs = [
        "src/core/lib/iomgr/combiner.h",
        "src/core/lib/iomgr/exec_ctx.h",
        "src/core/lib/iomgr/executor.h",
        "src/core/lib/iomgr/iomgr_internal.h",
    ],
    deps = [
        "closure",
        "error",
        "gpr_base",
        "gpr_tls",
        "useful",
    ],
)

grpc_cc_library(
    name = "event_engine_base",
    srcs = [
        "src/core/lib/event_engine/event_engine.cc",
    ],
    hdrs = GRPC_PUBLIC_EVENT_ENGINE_HDRS + GRPC_PUBLIC_HDRS + [
        "src/core/lib/event_engine/event_engine_factory.h",
    ],
    external_deps = [
        "absl/status",
        "absl/status:statusor",
        "absl/time",
    ],
    deps = [
        "gpr_base",
        "gpr_platform",
        "grpc_codegen",
    ],
)

grpc_cc_library(
    name = "default_event_engine_factory",
    srcs = [
        "src/core/lib/event_engine/event_engine_factory.cc",
    ],
    hdrs = [],
    external_deps = [
        # TODO(hork): uv, in a subsequent PR
    ],
    deps = [
        "event_engine_base",
        "gpr_base",
        "gpr_platform",
    ],
)

grpc_cc_library(
    name = "grpc_base",
    srcs = [
        "src/core/lib/address_utils/parse_address.cc",
        "src/core/lib/address_utils/sockaddr_utils.cc",
        "src/core/lib/avl/avl.cc",
        "src/core/lib/backoff/backoff.cc",
        "src/core/lib/channel/channel_args.cc",
        "src/core/lib/channel/channel_stack.cc",
        "src/core/lib/channel/channel_stack_builder.cc",
        "src/core/lib/channel/channel_trace.cc",
        "src/core/lib/channel/channelz.cc",
        "src/core/lib/channel/channelz_registry.cc",
        "src/core/lib/channel/connected_channel.cc",
        "src/core/lib/channel/handshaker.cc",
        "src/core/lib/channel/status_util.cc",
        "src/core/lib/compression/compression.cc",
        "src/core/lib/compression/compression_args.cc",
        "src/core/lib/compression/compression_internal.cc",
        "src/core/lib/compression/message_compress.cc",
        "src/core/lib/compression/stream_compression.cc",
        "src/core/lib/compression/stream_compression_gzip.cc",
        "src/core/lib/compression/stream_compression_identity.cc",
        "src/core/lib/debug/stats.cc",
        "src/core/lib/debug/stats_data.cc",
<<<<<<< HEAD
        "src/core/lib/event_engine/channel_args_endpoint_config.cc",
        "src/core/lib/event_engine/event_engine.cc",
=======
        "src/core/lib/event_engine/endpoint_config.cc",
>>>>>>> 39adc01a
        "src/core/lib/event_engine/sockaddr.cc",
        "src/core/lib/http/format_request.cc",
        "src/core/lib/http/httpcli.cc",
        "src/core/lib/http/parser.cc",
        "src/core/lib/iomgr/buffer_list.cc",
        "src/core/lib/iomgr/call_combiner.cc",
        "src/core/lib/iomgr/cfstream_handle.cc",
        "src/core/lib/iomgr/dualstack_socket_posix.cc",
        "src/core/lib/iomgr/endpoint.cc",
        "src/core/lib/iomgr/endpoint_cfstream.cc",
        "src/core/lib/iomgr/endpoint_pair_event_engine.cc",
        "src/core/lib/iomgr/endpoint_pair_posix.cc",
        "src/core/lib/iomgr/endpoint_pair_windows.cc",
        "src/core/lib/iomgr/error_cfstream.cc",
        "src/core/lib/iomgr/ev_apple.cc",
        "src/core/lib/iomgr/ev_epoll1_linux.cc",
        "src/core/lib/iomgr/ev_epollex_linux.cc",
        "src/core/lib/iomgr/ev_poll_posix.cc",
        "src/core/lib/iomgr/ev_posix.cc",
        "src/core/lib/iomgr/ev_windows.cc",
        "src/core/lib/iomgr/executor/mpmcqueue.cc",
        "src/core/lib/iomgr/executor/threadpool.cc",
        "src/core/lib/iomgr/fork_posix.cc",
        "src/core/lib/iomgr/fork_windows.cc",
        "src/core/lib/iomgr/gethostname_fallback.cc",
        "src/core/lib/iomgr/gethostname_host_name_max.cc",
        "src/core/lib/iomgr/gethostname_sysconf.cc",
        "src/core/lib/iomgr/grpc_if_nametoindex_posix.cc",
        "src/core/lib/iomgr/grpc_if_nametoindex_unsupported.cc",
        "src/core/lib/iomgr/internal_errqueue.cc",
        "src/core/lib/iomgr/iocp_windows.cc",
        "src/core/lib/iomgr/iomgr.cc",
        "src/core/lib/iomgr/iomgr_custom.cc",
        "src/core/lib/iomgr/iomgr_posix.cc",
        "src/core/lib/iomgr/iomgr_posix_cfstream.cc",
        "src/core/lib/iomgr/iomgr_windows.cc",
        "src/core/lib/iomgr/is_epollexclusive_available.cc",
        "src/core/lib/iomgr/load_file.cc",
        "src/core/lib/iomgr/lockfree_event.cc",
        "src/core/lib/iomgr/polling_entity.cc",
        "src/core/lib/iomgr/pollset.cc",
        "src/core/lib/iomgr/pollset_custom.cc",
        "src/core/lib/iomgr/pollset_set.cc",
        "src/core/lib/iomgr/pollset_set_custom.cc",
        "src/core/lib/iomgr/pollset_set_windows.cc",
        "src/core/lib/iomgr/pollset_windows.cc",
        "src/core/lib/iomgr/resolve_address.cc",
        "src/core/lib/iomgr/resolve_address_custom.cc",
        "src/core/lib/iomgr/resolve_address_posix.cc",
        "src/core/lib/iomgr/resolve_address_windows.cc",
        "src/core/lib/iomgr/resource_quota.cc",
        "src/core/lib/iomgr/socket_factory_posix.cc",
        "src/core/lib/iomgr/socket_mutator.cc",
        "src/core/lib/iomgr/socket_utils_common_posix.cc",
        "src/core/lib/iomgr/socket_utils_linux.cc",
        "src/core/lib/iomgr/socket_utils_posix.cc",
        "src/core/lib/iomgr/socket_utils_windows.cc",
        "src/core/lib/iomgr/socket_windows.cc",
        "src/core/lib/iomgr/tcp_client.cc",
        "src/core/lib/iomgr/tcp_client_cfstream.cc",
        "src/core/lib/iomgr/tcp_client_custom.cc",
        "src/core/lib/iomgr/tcp_client_posix.cc",
        "src/core/lib/iomgr/tcp_client_windows.cc",
        "src/core/lib/iomgr/tcp_custom.cc",
        "src/core/lib/iomgr/tcp_posix.cc",
        "src/core/lib/iomgr/tcp_server.cc",
        "src/core/lib/iomgr/tcp_server_custom.cc",
        "src/core/lib/iomgr/tcp_server_posix.cc",
        "src/core/lib/iomgr/tcp_server_utils_posix_common.cc",
        "src/core/lib/iomgr/tcp_server_utils_posix_ifaddrs.cc",
        "src/core/lib/iomgr/tcp_server_utils_posix_noifaddrs.cc",
        "src/core/lib/iomgr/tcp_server_windows.cc",
        "src/core/lib/iomgr/tcp_windows.cc",
        "src/core/lib/iomgr/time_averaged_stats.cc",
        "src/core/lib/iomgr/timer.cc",
        "src/core/lib/iomgr/timer_custom.cc",
        "src/core/lib/iomgr/timer_generic.cc",
        "src/core/lib/iomgr/timer_heap.cc",
        "src/core/lib/iomgr/timer_manager.cc",
        "src/core/lib/iomgr/unix_sockets_posix.cc",
        "src/core/lib/iomgr/unix_sockets_posix_noop.cc",
        "src/core/lib/iomgr/wakeup_fd_eventfd.cc",
        "src/core/lib/iomgr/wakeup_fd_nospecial.cc",
        "src/core/lib/iomgr/wakeup_fd_pipe.cc",
        "src/core/lib/iomgr/wakeup_fd_posix.cc",
        "src/core/lib/iomgr/work_serializer.cc",
        "src/core/lib/slice/b64.cc",
        "src/core/lib/slice/percent_encoding.cc",
        "src/core/lib/slice/slice_api.cc",
        "src/core/lib/slice/slice_buffer.cc",
        "src/core/lib/slice/slice_intern.cc",
        "src/core/lib/slice/slice_split.cc",
        "src/core/lib/surface/api_trace.cc",
        "src/core/lib/surface/builtins.cc",
        "src/core/lib/surface/byte_buffer.cc",
        "src/core/lib/surface/byte_buffer_reader.cc",
        "src/core/lib/surface/call.cc",
        "src/core/lib/surface/call_details.cc",
        "src/core/lib/surface/call_log_batch.cc",
        "src/core/lib/surface/channel.cc",
        "src/core/lib/surface/channel_ping.cc",
        "src/core/lib/surface/completion_queue.cc",
        "src/core/lib/surface/completion_queue_factory.cc",
        "src/core/lib/surface/event_string.cc",
        "src/core/lib/surface/lame_client.cc",
        "src/core/lib/surface/metadata_array.cc",
        "src/core/lib/surface/server.cc",
        "src/core/lib/surface/validate_metadata.cc",
        "src/core/lib/surface/version.cc",
        "src/core/lib/transport/bdp_estimator.cc",
        "src/core/lib/transport/byte_stream.cc",
        "src/core/lib/transport/connectivity_state.cc",
        "src/core/lib/transport/error_utils.cc",
        "src/core/lib/transport/metadata.cc",
        "src/core/lib/transport/metadata_batch.cc",
        "src/core/lib/transport/pid_controller.cc",
        "src/core/lib/transport/static_metadata.cc",
        "src/core/lib/transport/status_conversion.cc",
        "src/core/lib/transport/status_metadata.cc",
        "src/core/lib/transport/timeout_encoding.cc",
        "src/core/lib/transport/transport.cc",
        "src/core/lib/transport/transport_op_string.cc",
        "src/core/lib/uri/uri_parser.cc",
    ] +
    # TODO(hork): delete the iomgr glue code when EventEngine is fully
    # integrated, or when it becomes obvious the glue code is unnecessary.
    [
        "src/core/lib/iomgr/event_engine/closure.cc",
        "src/core/lib/iomgr/event_engine/endpoint.cc",
        "src/core/lib/iomgr/event_engine/iomgr.cc",
        "src/core/lib/iomgr/event_engine/pollset.cc",
        "src/core/lib/iomgr/event_engine/resolved_address_internal.cc",
        "src/core/lib/iomgr/event_engine/resolver.cc",
        "src/core/lib/iomgr/event_engine/tcp.cc",
        "src/core/lib/iomgr/event_engine/timer.cc",
    ],
    hdrs = [
        "src/core/lib/transport/error_utils.h",
        "src/core/lib/transport/http2_errors.h",
        "src/core/lib/address_utils/parse_address.h",
        "src/core/lib/address_utils/sockaddr_utils.h",
        "src/core/lib/avl/avl.h",
        "src/core/lib/backoff/backoff.h",
        "src/core/lib/channel/call_tracer.h",
        "src/core/lib/channel/channel_args.h",
        "src/core/lib/channel/channel_stack.h",
        "src/core/lib/channel/channel_stack_builder.h",
        "src/core/lib/channel/channel_trace.h",
        "src/core/lib/channel/channelz.h",
        "src/core/lib/channel/channelz_registry.h",
        "src/core/lib/channel/connected_channel.h",
        "src/core/lib/channel/context.h",
        "src/core/lib/channel/handshaker.h",
        "src/core/lib/channel/status_util.h",
        "src/core/lib/compression/algorithm_metadata.h",
        "src/core/lib/compression/compression_args.h",
        "src/core/lib/compression/compression_internal.h",
        "src/core/lib/compression/message_compress.h",
        "src/core/lib/compression/stream_compression.h",
        "src/core/lib/compression/stream_compression_gzip.h",
        "src/core/lib/compression/stream_compression_identity.h",
        "src/core/lib/debug/stats.h",
        "src/core/lib/debug/stats_data.h",
        "src/core/lib/event_engine/channel_args_endpoint_config.h",
        "src/core/lib/event_engine/sockaddr.h",
        "src/core/lib/http/format_request.h",
        "src/core/lib/http/httpcli.h",
        "src/core/lib/http/parser.h",
        "src/core/lib/iomgr/block_annotate.h",
        "src/core/lib/iomgr/buffer_list.h",
        "src/core/lib/iomgr/call_combiner.h",
        "src/core/lib/iomgr/cfstream_handle.h",
        "src/core/lib/iomgr/dynamic_annotations.h",
        "src/core/lib/iomgr/endpoint.h",
        "src/core/lib/iomgr/endpoint_cfstream.h",
        "src/core/lib/iomgr/endpoint_pair.h",
        "src/core/lib/iomgr/error_cfstream.h",
        "src/core/lib/iomgr/ev_apple.h",
        "src/core/lib/iomgr/ev_epoll1_linux.h",
        "src/core/lib/iomgr/ev_epollex_linux.h",
        "src/core/lib/iomgr/ev_poll_posix.h",
        "src/core/lib/iomgr/ev_posix.h",
        "src/core/lib/iomgr/executor/mpmcqueue.h",
        "src/core/lib/iomgr/executor/threadpool.h",
        "src/core/lib/iomgr/gethostname.h",
        "src/core/lib/iomgr/grpc_if_nametoindex.h",
        "src/core/lib/iomgr/internal_errqueue.h",
        "src/core/lib/iomgr/iocp_windows.h",
        "src/core/lib/iomgr/iomgr.h",
        "src/core/lib/iomgr/iomgr_custom.h",
        "src/core/lib/iomgr/is_epollexclusive_available.h",
        "src/core/lib/iomgr/load_file.h",
        "src/core/lib/iomgr/lockfree_event.h",
        "src/core/lib/iomgr/nameser.h",
        "src/core/lib/iomgr/polling_entity.h",
        "src/core/lib/iomgr/pollset.h",
        "src/core/lib/iomgr/pollset_custom.h",
        "src/core/lib/iomgr/pollset_set.h",
        "src/core/lib/iomgr/pollset_set_custom.h",
        "src/core/lib/iomgr/pollset_set_windows.h",
        "src/core/lib/iomgr/pollset_windows.h",
        "src/core/lib/iomgr/port.h",
        "src/core/lib/iomgr/python_util.h",
        "src/core/lib/iomgr/resolve_address.h",
        "src/core/lib/iomgr/resolve_address_custom.h",
        "src/core/lib/iomgr/resource_quota.h",
        "src/core/lib/iomgr/sockaddr.h",
        "src/core/lib/iomgr/sockaddr_posix.h",
        "src/core/lib/iomgr/sockaddr_windows.h",
        "src/core/lib/iomgr/socket_factory_posix.h",
        "src/core/lib/iomgr/socket_mutator.h",
        "src/core/lib/iomgr/socket_utils.h",
        "src/core/lib/iomgr/socket_utils_posix.h",
        "src/core/lib/iomgr/socket_windows.h",
        "src/core/lib/iomgr/sys_epoll_wrapper.h",
        "src/core/lib/iomgr/tcp_client.h",
        "src/core/lib/iomgr/tcp_client_posix.h",
        "src/core/lib/iomgr/tcp_custom.h",
        "src/core/lib/iomgr/tcp_posix.h",
        "src/core/lib/iomgr/tcp_server.h",
        "src/core/lib/iomgr/tcp_server_utils_posix.h",
        "src/core/lib/iomgr/tcp_windows.h",
        "src/core/lib/iomgr/time_averaged_stats.h",
        "src/core/lib/iomgr/timer.h",
        "src/core/lib/iomgr/timer_custom.h",
        "src/core/lib/iomgr/timer_generic.h",
        "src/core/lib/iomgr/timer_heap.h",
        "src/core/lib/iomgr/timer_manager.h",
        "src/core/lib/iomgr/unix_sockets_posix.h",
        "src/core/lib/iomgr/wakeup_fd_pipe.h",
        "src/core/lib/iomgr/wakeup_fd_posix.h",
        "src/core/lib/iomgr/work_serializer.h",
        "src/core/lib/slice/b64.h",
        "src/core/lib/slice/percent_encoding.h",
        "src/core/lib/slice/slice_split.h",
        "src/core/lib/surface/api_trace.h",
        "src/core/lib/surface/builtins.h",
        "src/core/lib/surface/call.h",
        "src/core/lib/surface/call_test_only.h",
        "src/core/lib/surface/channel.h",
        "src/core/lib/surface/completion_queue.h",
        "src/core/lib/surface/completion_queue_factory.h",
        "src/core/lib/surface/event_string.h",
        "src/core/lib/surface/init.h",
        "src/core/lib/surface/lame_client.h",
        "src/core/lib/surface/server.h",
        "src/core/lib/surface/validate_metadata.h",
        "src/core/lib/transport/bdp_estimator.h",
        "src/core/lib/transport/byte_stream.h",
        "src/core/lib/transport/connectivity_state.h",
        "src/core/lib/transport/metadata.h",
        "src/core/lib/transport/metadata_batch.h",
        "src/core/lib/transport/parsed_metadata.h",
        "src/core/lib/transport/pid_controller.h",
        "src/core/lib/transport/static_metadata.h",
        "src/core/lib/transport/status_conversion.h",
        "src/core/lib/transport/status_metadata.h",
        "src/core/lib/transport/timeout_encoding.h",
        "src/core/lib/transport/transport.h",
        "src/core/lib/transport/transport_impl.h",
        "src/core/lib/uri/uri_parser.h",
    ] +
    # TODO(ctiller): remove these
    # These headers used to be vended by this target, but they have been split
    # out into separate targets now. In order to transition downstream code, we
    # re-export these headers from here for now, and when LSC's have completed
    # to clean this up, we'll remove these.
    [
        "src/core/lib/iomgr/closure.h",
        "src/core/lib/iomgr/error.h",
        "src/core/lib/iomgr/error_internal.h",
        "src/core/lib/slice/slice_internal.h",
        "src/core/lib/slice/slice_string_helpers.h",
        "src/core/lib/iomgr/exec_ctx.h",
        "src/core/lib/iomgr/executor.h",
        "src/core/lib/iomgr/combiner.h",
        "src/core/lib/iomgr/iomgr_internal.h",
    ] +
    # TODO(hork): delete the iomgr glue code when EventEngine is fully
    # integrated, or when it becomes obvious the glue code is unnecessary.
    [
        "src/core/lib/iomgr/event_engine/closure.h",
        "src/core/lib/iomgr/event_engine/endpoint.h",
        "src/core/lib/iomgr/event_engine/pollset.h",
        "src/core/lib/iomgr/event_engine/promise.h",
        "src/core/lib/iomgr/event_engine/resolved_address_internal.h",
    ],
    external_deps = [
        "absl/container:flat_hash_map",
        "absl/container:inlined_vector",
        "absl/functional:bind_front",
        "absl/memory",
        "absl/status:statusor",
        "absl/status",
        "absl/strings:str_format",
        "absl/strings",
        "absl/types:optional",
        "madler_zlib",
    ],
    language = "c++",
    public_hdrs = GRPC_PUBLIC_HDRS + GRPC_PUBLIC_EVENT_ENGINE_HDRS,
    visibility = ["@grpc:alt_grpc_base_legacy"],
    deps = [
        "bitset",
        "channel_stack_type",
        "chunked_vector",
        "closure",
        "config",
        "default_event_engine_factory",
        "dual_ref_counted",
        "error",
        "event_engine_base",
        "exec_ctx",
        "gpr_base",
        "gpr_codegen",
        "gpr_tls",
        "grpc_codegen",
        "grpc_trace",
        "json",
        "orphanable",
        "ref_counted",
        "ref_counted_ptr",
        "slice",
        "slice_refcount",
        "table",
        "useful",
    ],
)

grpc_cc_library(
    name = "channel_stack_type",
    srcs = [
        "src/core/lib/surface/channel_stack_type.cc",
    ],
    hdrs = [
        "src/core/lib/surface/channel_stack_type.h",
    ],
    language = "c++",
    deps = [
        "gpr_base",
    ],
)

grpc_cc_library(
    name = "channel_init",
    srcs = [
        "src/core/lib/surface/channel_init.cc",
    ],
    hdrs = [
        "src/core/lib/surface/channel_init.h",
    ],
    language = "c++",
    deps = [
        "channel_stack_type",
        "gpr_base",
    ],
)

grpc_cc_library(
    name = "grpc_common",
    language = "c++",
    deps = [
        "grpc_base",
        # standard plugins
        "census",
        "grpc_deadline_filter",
        "grpc_client_authority_filter",
        "grpc_lb_policy_pick_first",
        "grpc_lb_policy_priority",
        "grpc_lb_policy_ring_hash",
        "grpc_lb_policy_round_robin",
        "grpc_lb_policy_weighted_target",
        "grpc_client_idle_filter",
        "grpc_max_age_filter",
        "grpc_message_size_filter",
        "grpc_resolver_dns_ares",
        "grpc_resolver_fake",
        "grpc_resolver_dns_native",
        "grpc_resolver_sockaddr",
        "grpc_resolver_binder",
        "grpc_transport_chttp2_client_insecure",
        "grpc_transport_chttp2_server_insecure",
        "grpc_transport_inproc",
        "grpc_fault_injection_filter",
    ],
)

grpc_cc_library(
    name = "grpc_service_config",
    srcs = [
        "src/core/ext/service_config/service_config.cc",
        "src/core/ext/service_config/service_config_parser.cc",
    ],
    hdrs = [
        "src/core/ext/service_config/service_config.h",
        "src/core/ext/service_config/service_config_call_data.h",
        "src/core/ext/service_config/service_config_parser.h",
    ],
    external_deps = [
        "absl/container:inlined_vector",
        "absl/strings",
    ],
    language = "c++",
    deps = [
        "error",
        "gpr_base",
        "grpc_base",
        "json",
    ],
)

grpc_cc_library(
    name = "grpc_client_channel",
    srcs = [
        "src/core/ext/filters/client_channel/backend_metric.cc",
        "src/core/ext/filters/client_channel/backup_poller.cc",
        "src/core/ext/filters/client_channel/channel_connectivity.cc",
        "src/core/ext/filters/client_channel/client_channel.cc",
        "src/core/ext/filters/client_channel/client_channel_channelz.cc",
        "src/core/ext/filters/client_channel/client_channel_factory.cc",
        "src/core/ext/filters/client_channel/client_channel_plugin.cc",
        "src/core/ext/filters/client_channel/config_selector.cc",
        "src/core/ext/filters/client_channel/dynamic_filters.cc",
        "src/core/ext/filters/client_channel/global_subchannel_pool.cc",
        "src/core/ext/filters/client_channel/health/health_check_client.cc",
        "src/core/ext/filters/client_channel/http_connect_handshaker.cc",
        "src/core/ext/filters/client_channel/http_proxy.cc",
        "src/core/ext/filters/client_channel/lb_policy.cc",
        "src/core/ext/filters/client_channel/lb_policy/child_policy_handler.cc",
        "src/core/ext/filters/client_channel/lb_policy_registry.cc",
        "src/core/ext/filters/client_channel/local_subchannel_pool.cc",
        "src/core/ext/filters/client_channel/proxy_mapper_registry.cc",
        "src/core/ext/filters/client_channel/resolver.cc",
        "src/core/ext/filters/client_channel/resolver_registry.cc",
        "src/core/ext/filters/client_channel/resolver_result_parsing.cc",
        "src/core/ext/filters/client_channel/retry_filter.cc",
        "src/core/ext/filters/client_channel/retry_service_config.cc",
        "src/core/ext/filters/client_channel/retry_throttle.cc",
        "src/core/ext/filters/client_channel/server_address.cc",
        "src/core/ext/filters/client_channel/service_config_channel_arg_filter.cc",
        "src/core/ext/filters/client_channel/subchannel.cc",
        "src/core/ext/filters/client_channel/subchannel_pool_interface.cc",
    ],
    hdrs = [
        "src/core/ext/filters/client_channel/backend_metric.h",
        "src/core/ext/filters/client_channel/backup_poller.h",
        "src/core/ext/filters/client_channel/client_channel.h",
        "src/core/ext/filters/client_channel/client_channel_channelz.h",
        "src/core/ext/filters/client_channel/client_channel_factory.h",
        "src/core/ext/filters/client_channel/config_selector.h",
        "src/core/ext/filters/client_channel/connector.h",
        "src/core/ext/filters/client_channel/dynamic_filters.h",
        "src/core/ext/filters/client_channel/global_subchannel_pool.h",
        "src/core/ext/filters/client_channel/health/health_check_client.h",
        "src/core/ext/filters/client_channel/http_connect_handshaker.h",
        "src/core/ext/filters/client_channel/http_proxy.h",
        "src/core/ext/filters/client_channel/lb_policy.h",
        "src/core/ext/filters/client_channel/lb_policy/child_policy_handler.h",
        "src/core/ext/filters/client_channel/lb_policy_factory.h",
        "src/core/ext/filters/client_channel/lb_policy_registry.h",
        "src/core/ext/filters/client_channel/local_subchannel_pool.h",
        "src/core/ext/filters/client_channel/proxy_mapper.h",
        "src/core/ext/filters/client_channel/proxy_mapper_registry.h",
        "src/core/ext/filters/client_channel/resolver.h",
        "src/core/ext/filters/client_channel/resolver_factory.h",
        "src/core/ext/filters/client_channel/resolver_registry.h",
        "src/core/ext/filters/client_channel/resolver_result_parsing.h",
        "src/core/ext/filters/client_channel/retry_filter.h",
        "src/core/ext/filters/client_channel/retry_service_config.h",
        "src/core/ext/filters/client_channel/retry_throttle.h",
        "src/core/ext/filters/client_channel/server_address.h",
        "src/core/ext/filters/client_channel/subchannel.h",
        "src/core/ext/filters/client_channel/subchannel_interface.h",
        "src/core/ext/filters/client_channel/subchannel_pool_interface.h",
    ],
    external_deps = [
        "absl/container:inlined_vector",
        "absl/strings",
        "absl/strings:str_format",
        "absl/types:optional",
        "absl/status:statusor",
        "upb_lib",
    ],
    language = "c++",
    visibility = ["@grpc:client_channel"],
    deps = [
        "config",
        "debug_location",
        "error",
        "gpr_base",
        "grpc_base",
        "grpc_client_authority_filter",
        "grpc_deadline_filter",
        "grpc_health_upb",
        "grpc_service_config",
        "grpc_trace",
        "handshaker_registry",
        "json",
        "json_util",
        "orphanable",
        "ref_counted",
        "ref_counted_ptr",
        "slice",
        "useful",
        "xds_orca_upb",
    ],
)

grpc_cc_library(
    name = "grpc_server_config_selector",
    srcs = [
        "src/core/ext/filters/server_config_selector/server_config_selector.cc",
    ],
    hdrs = [
        "src/core/ext/filters/server_config_selector/server_config_selector.h",
    ],
    language = "c++",
    deps = [
        "gpr_base",
        "grpc_base",
        "grpc_service_config",
    ],
)

grpc_cc_library(
    name = "grpc_server_config_selector_filter",
    srcs = [
        "src/core/ext/filters/server_config_selector/server_config_selector_filter.cc",
    ],
    hdrs = [
        "src/core/ext/filters/server_config_selector/server_config_selector_filter.h",
    ],
    language = "c++",
    deps = [
        "gpr_base",
        "grpc_base",
        "grpc_server_config_selector",
        "grpc_service_config",
    ],
)

grpc_cc_library(
    name = "idle_filter_state",
    srcs = [
        "src/core/ext/filters/client_idle/idle_filter_state.cc",
    ],
    hdrs = [
        "src/core/ext/filters/client_idle/idle_filter_state.h",
    ],
    language = "c++",
    deps = [
        "gpr_platform",
    ],
)

grpc_cc_library(
    name = "grpc_client_idle_filter",
    srcs = [
        "src/core/ext/filters/client_idle/client_idle_filter.cc",
    ],
    deps = [
        "config",
        "gpr_base",
        "grpc_base",
        "idle_filter_state",
    ],
)

grpc_cc_library(
    name = "grpc_max_age_filter",
    srcs = [
        "src/core/ext/filters/max_age/max_age_filter.cc",
    ],
    hdrs = [
        "src/core/ext/filters/max_age/max_age_filter.h",
    ],
    language = "c++",
    deps = [
        "config",
        "gpr_base",
        "grpc_base",
    ],
)

grpc_cc_library(
    name = "grpc_deadline_filter",
    srcs = [
        "src/core/ext/filters/deadline/deadline_filter.cc",
    ],
    hdrs = [
        "src/core/ext/filters/deadline/deadline_filter.h",
    ],
    language = "c++",
    deps = [
        "config",
        "gpr_base",
        "grpc_base",
        "slice",
    ],
)

grpc_cc_library(
    name = "grpc_client_authority_filter",
    srcs = [
        "src/core/ext/filters/http/client_authority_filter.cc",
    ],
    hdrs = [
        "src/core/ext/filters/http/client_authority_filter.h",
    ],
    language = "c++",
    deps = [
        "channel_stack_type",
        "config",
        "gpr_base",
        "grpc_base",
        "slice",
    ],
)

grpc_cc_library(
    name = "grpc_message_size_filter",
    srcs = [
        "src/core/ext/filters/message_size/message_size_filter.cc",
    ],
    hdrs = [
        "src/core/ext/filters/message_size/message_size_filter.h",
    ],
    external_deps = ["absl/strings:str_format"],
    language = "c++",
    deps = [
        "config",
        "gpr_base",
        "grpc_base",
        "grpc_codegen",
        "grpc_service_config",
        "ref_counted",
        "ref_counted_ptr",
    ],
)

grpc_cc_library(
    name = "grpc_fault_injection_filter",
    srcs = [
        "src/core/ext/filters/fault_injection/fault_injection_filter.cc",
        "src/core/ext/filters/fault_injection/service_config_parser.cc",
    ],
    hdrs = [
        "src/core/ext/filters/fault_injection/fault_injection_filter.h",
        "src/core/ext/filters/fault_injection/service_config_parser.h",
    ],
    external_deps = ["absl/strings"],
    language = "c++",
    deps = [
        "gpr_base",
        "grpc_base",
        "grpc_service_config",
        "json_util",
    ],
)

grpc_cc_library(
    name = "grpc_http_filters",
    srcs = [
        "src/core/ext/filters/http/client/http_client_filter.cc",
        "src/core/ext/filters/http/http_filters_plugin.cc",
        "src/core/ext/filters/http/message_compress/message_compress_filter.cc",
        "src/core/ext/filters/http/message_compress/message_decompress_filter.cc",
        "src/core/ext/filters/http/server/http_server_filter.cc",
    ],
    hdrs = [
        "src/core/ext/filters/http/client/http_client_filter.h",
        "src/core/ext/filters/http/message_compress/message_compress_filter.h",
        "src/core/ext/filters/http/message_compress/message_decompress_filter.h",
        "src/core/ext/filters/http/server/http_server_filter.h",
    ],
    external_deps = [
        "absl/strings:str_format",
        "absl/strings",
        "absl/types:optional",
    ],
    language = "c++",
    deps = [
        "config",
        "gpr_base",
        "grpc_base",
        "grpc_message_size_filter",
        "slice",
    ],
)

grpc_cc_library(
    name = "grpc_codegen",
    language = "c++",
    public_hdrs = [
        "include/grpc/impl/codegen/byte_buffer.h",
        "include/grpc/impl/codegen/byte_buffer_reader.h",
        "include/grpc/impl/codegen/compression_types.h",
        "include/grpc/impl/codegen/connectivity_state.h",
        "include/grpc/impl/codegen/grpc_types.h",
        "include/grpc/impl/codegen/propagation_bits.h",
        "include/grpc/impl/codegen/status.h",
        "include/grpc/impl/codegen/slice.h",
    ],
    visibility = ["@grpc:public"],
    deps = [
        "gpr_codegen",
    ],
)

grpc_cc_library(
    name = "grpc_grpclb_balancer_addresses",
    srcs = [
        "src/core/ext/filters/client_channel/lb_policy/grpclb/grpclb_balancer_addresses.cc",
    ],
    hdrs = [
        "src/core/ext/filters/client_channel/lb_policy/grpclb/grpclb_balancer_addresses.h",
    ],
    language = "c++",
    visibility = ["@grpc:grpclb"],
    deps = [
        "gpr_base",
        "grpc_base",
        "grpc_client_channel",
        "useful",
    ],
)

grpc_cc_library(
    name = "grpc_lb_policy_grpclb",
    srcs = [
        "src/core/ext/filters/client_channel/lb_policy/grpclb/client_load_reporting_filter.cc",
        "src/core/ext/filters/client_channel/lb_policy/grpclb/grpclb.cc",
        "src/core/ext/filters/client_channel/lb_policy/grpclb/grpclb_channel.cc",
        "src/core/ext/filters/client_channel/lb_policy/grpclb/grpclb_client_stats.cc",
        "src/core/ext/filters/client_channel/lb_policy/grpclb/load_balancer_api.cc",
    ],
    hdrs = [
        "src/core/ext/filters/client_channel/lb_policy/grpclb/client_load_reporting_filter.h",
        "src/core/ext/filters/client_channel/lb_policy/grpclb/grpclb.h",
        "src/core/ext/filters/client_channel/lb_policy/grpclb/grpclb_channel.h",
        "src/core/ext/filters/client_channel/lb_policy/grpclb/grpclb_client_stats.h",
        "src/core/ext/filters/client_channel/lb_policy/grpclb/load_balancer_api.h",
    ],
    external_deps = [
        "absl/memory",
        "absl/container:inlined_vector",
        "absl/strings",
        "absl/strings:str_format",
        "upb_lib",
    ],
    language = "c++",
    deps = [
        "config",
        "error",
        "google_api_upb",
        "gpr_base",
        "grpc_base",
        "grpc_client_channel",
        "grpc_grpclb_balancer_addresses",
        "grpc_lb_upb",
        "grpc_resolver_fake",
        "grpc_transport_chttp2_client_insecure",
        "orphanable",
        "ref_counted_ptr",
        "slice",
    ],
)

grpc_cc_library(
    name = "grpc_lb_policy_grpclb_secure",
    srcs = [
        "src/core/ext/filters/client_channel/lb_policy/grpclb/client_load_reporting_filter.cc",
        "src/core/ext/filters/client_channel/lb_policy/grpclb/grpclb.cc",
        "src/core/ext/filters/client_channel/lb_policy/grpclb/grpclb_channel_secure.cc",
        "src/core/ext/filters/client_channel/lb_policy/grpclb/grpclb_client_stats.cc",
        "src/core/ext/filters/client_channel/lb_policy/grpclb/load_balancer_api.cc",
    ],
    hdrs = [
        "src/core/ext/filters/client_channel/lb_policy/grpclb/client_load_reporting_filter.h",
        "src/core/ext/filters/client_channel/lb_policy/grpclb/grpclb.h",
        "src/core/ext/filters/client_channel/lb_policy/grpclb/grpclb_channel.h",
        "src/core/ext/filters/client_channel/lb_policy/grpclb/grpclb_client_stats.h",
        "src/core/ext/filters/client_channel/lb_policy/grpclb/load_balancer_api.h",
    ],
    external_deps = [
        "absl/memory",
        "absl/container:inlined_vector",
        "absl/strings",
        "absl/strings:str_format",
        "upb_lib",
    ],
    language = "c++",
    deps = [
        "config",
        "error",
        "google_api_upb",
        "gpr_base",
        "grpc_base",
        "grpc_client_channel",
        "grpc_grpclb_balancer_addresses",
        "grpc_lb_upb",
        "grpc_resolver_fake",
        "grpc_secure",
        "grpc_transport_chttp2_client_secure",
        "orphanable",
        "ref_counted_ptr",
        "slice",
    ],
)

grpc_cc_library(
    name = "rls_upb",
    srcs = [
        "src/core/ext/upb-generated/src/proto/grpc/lookup/v1/rls.upb.c",
    ],
    hdrs = [
        "src/core/ext/upb-generated/src/proto/grpc/lookup/v1/rls.upb.h",
    ],
    external_deps = [
        "upb_lib",
        "upb_lib_descriptor",
        "upb_generated_code_support__only_for_generated_code_do_not_use__i_give_permission_to_break_me",
    ],
    language = "c++",
)

grpc_cc_library(
    name = "grpc_lb_policy_rls",
    srcs = [
        "src/core/ext/filters/client_channel/lb_policy/rls/rls.cc",
    ],
    external_deps = [
        "absl/container:inlined_vector",
        "absl/hash",
        "absl/memory",
        "absl/strings",
        "upb_lib",
    ],
    language = "c++",
    deps = [
        "dual_ref_counted",
        "gpr_base",
        "gpr_codegen",
        "grpc_base",
        "grpc_client_channel",
        "grpc_codegen",
        "grpc_secure",
        "json",
        "json_util",
        "orphanable",
        "ref_counted",
        "rls_upb",
    ],
)

grpc_cc_library(
    name = "grpc_xds_client",
    srcs = [
        "src/core/ext/xds/certificate_provider_registry.cc",
        "src/core/ext/xds/certificate_provider_store.cc",
        "src/core/ext/xds/file_watcher_certificate_provider_factory.cc",
        "src/core/ext/xds/xds_api.cc",
        "src/core/ext/xds/xds_bootstrap.cc",
        "src/core/ext/xds/xds_certificate_provider.cc",
        "src/core/ext/xds/xds_client.cc",
        "src/core/ext/xds/xds_client_stats.cc",
        "src/core/ext/xds/xds_http_fault_filter.cc",
        "src/core/ext/xds/xds_http_filters.cc",
        "src/core/lib/security/credentials/xds/xds_credentials.cc",
    ],
    hdrs = [
        "src/core/ext/xds/certificate_provider_factory.h",
        "src/core/ext/xds/certificate_provider_registry.h",
        "src/core/ext/xds/certificate_provider_store.h",
        "src/core/ext/xds/file_watcher_certificate_provider_factory.h",
        "src/core/ext/xds/xds_api.h",
        "src/core/ext/xds/xds_bootstrap.h",
        "src/core/ext/xds/xds_certificate_provider.h",
        "src/core/ext/xds/xds_channel_args.h",
        "src/core/ext/xds/xds_client.h",
        "src/core/ext/xds/xds_client_stats.h",
        "src/core/ext/xds/xds_http_fault_filter.h",
        "src/core/ext/xds/xds_http_filters.h",
        "src/core/lib/security/credentials/xds/xds_credentials.h",
    ],
    external_deps = [
        "absl/functional:bind_front",
        "absl/status:statusor",
        "absl/strings",
        "absl/strings:str_format",
        "absl/container:inlined_vector",
        "upb_lib",
        "upb_textformat_lib",
        "upb_json_lib",
        "re2",
        "upb_reflection",
    ],
    language = "c++",
    deps = [
        "envoy_ads_upb",
        "envoy_ads_upbdefs",
        "envoy_core_upb",
        "envoy_core_upbdefs",
        "envoy_type_upb",
        "error",
        "google_api_upb",
        "gpr_base",
        "gpr_codegen",
        "grpc_base",
        "grpc_client_channel",
        "grpc_codegen",
        "grpc_fault_injection_filter",
        "grpc_lb_xds_channel_args",
        "grpc_matchers",
        "grpc_secure",
        "grpc_transport_chttp2_client_secure",
        "json",
        "json_util",
        "orphanable",
        "ref_counted_ptr",
        "slice",
        "slice_refcount",
        "xds_type_upb",
        "xds_type_upbdefs",
    ],
)

grpc_cc_library(
    name = "grpc_xds_channel_stack_modifier",
    srcs = [
        "src/core/ext/xds/xds_channel_stack_modifier.cc",
    ],
    hdrs = [
        "src/core/ext/xds/xds_channel_stack_modifier.h",
    ],
    language = "c++",
    deps = [
        "channel_init",
        "config",
        "gpr_base",
        "grpc_base",
    ],
)

grpc_cc_library(
    name = "grpc_xds_server_config_fetcher",
    srcs = [
        "src/core/ext/xds/xds_server_config_fetcher.cc",
    ],
    external_deps = [
        "absl/strings",
    ],
    language = "c++",
    deps = [
        "gpr_base",
        "grpc_base",
        "grpc_xds_channel_stack_modifier",
        "grpc_xds_client",
    ],
)

grpc_cc_library(
    name = "grpc_google_mesh_ca_certificate_provider_factory",
    srcs = [
        "src/core/ext/xds/google_mesh_ca_certificate_provider_factory.cc",
    ],
    hdrs = [
        "src/core/ext/xds/google_mesh_ca_certificate_provider_factory.h",
    ],
    external_deps = [
        "absl/strings",
    ],
    language = "c++",
    deps = [
        "error",
        "gpr_base",
        "grpc_base",
        "grpc_xds_client",
        "json_util",
        "slice",
    ],
)

grpc_cc_library(
    name = "grpc_lb_policy_cds",
    srcs = [
        "src/core/ext/filters/client_channel/lb_policy/xds/cds.cc",
    ],
    external_deps = [
        "absl/strings",
    ],
    language = "c++",
    deps = [
        "gpr_base",
        "grpc_base",
        "grpc_client_channel",
        "grpc_xds_client",
        "orphanable",
        "ref_counted_ptr",
    ],
)

grpc_cc_library(
    name = "grpc_lb_xds_channel_args",
    hdrs = [
        "src/core/ext/filters/client_channel/lb_policy/xds/xds_channel_args.h",
    ],
    language = "c++",
)

grpc_cc_library(
    name = "grpc_lb_xds_common",
    hdrs = [
        "src/core/ext/filters/client_channel/lb_policy/xds/xds.h",
    ],
    language = "c++",
    deps = [
        "gpr_base",
        "grpc_base",
        "grpc_client_channel",
        "grpc_xds_client",
    ],
)

grpc_cc_library(
    name = "grpc_lb_policy_xds_cluster_resolver",
    srcs = [
        "src/core/ext/filters/client_channel/lb_policy/xds/xds_cluster_resolver.cc",
    ],
    external_deps = [
        "absl/strings",
        "absl/types:optional",
    ],
    language = "c++",
    deps = [
        "gpr_base",
        "grpc_base",
        "grpc_client_channel",
        "grpc_lb_address_filtering",
        "grpc_lb_policy_ring_hash",
        "grpc_lb_xds_channel_args",
        "grpc_lb_xds_common",
        "grpc_resolver_fake",
        "grpc_xds_client",
        "orphanable",
        "ref_counted_ptr",
    ],
)

grpc_cc_library(
    name = "grpc_lb_policy_xds_cluster_impl",
    srcs = [
        "src/core/ext/filters/client_channel/lb_policy/xds/xds_cluster_impl.cc",
    ],
    external_deps = [
        "absl/strings",
    ],
    language = "c++",
    deps = [
        "gpr_base",
        "grpc_base",
        "grpc_client_channel",
        "grpc_lb_xds_channel_args",
        "grpc_lb_xds_common",
        "grpc_xds_client",
        "orphanable",
        "ref_counted_ptr",
    ],
)

grpc_cc_library(
    name = "grpc_lb_policy_xds_cluster_manager",
    srcs = [
        "src/core/ext/filters/client_channel/lb_policy/xds/xds_cluster_manager.cc",
    ],
    external_deps = [
        "absl/strings",
        "absl/status",
    ],
    language = "c++",
    deps = [
        "gpr_base",
        "grpc_base",
        "grpc_client_channel",
        "grpc_resolver_xds_header",
        "orphanable",
        "ref_counted",
        "ref_counted_ptr",
    ],
)

grpc_cc_library(
    name = "grpc_lb_address_filtering",
    srcs = [
        "src/core/ext/filters/client_channel/lb_policy/address_filtering.cc",
    ],
    hdrs = [
        "src/core/ext/filters/client_channel/lb_policy/address_filtering.h",
    ],
    external_deps = [
        "absl/strings",
    ],
    language = "c++",
    deps = [
        "gpr_base",
        "grpc_base",
        "grpc_client_channel",
    ],
)

grpc_cc_library(
    name = "grpc_lb_subchannel_list",
    hdrs = [
        "src/core/ext/filters/client_channel/lb_policy/subchannel_list.h",
    ],
    language = "c++",
    deps = [
        "gpr_base",
        "grpc_base",
        "grpc_client_channel",
    ],
)

grpc_cc_library(
    name = "grpc_lb_policy_pick_first",
    srcs = [
        "src/core/ext/filters/client_channel/lb_policy/pick_first/pick_first.cc",
    ],
    language = "c++",
    deps = [
        "gpr_base",
        "grpc_base",
        "grpc_client_channel",
        "grpc_lb_subchannel_list",
    ],
)

grpc_cc_library(
    name = "grpc_lb_policy_ring_hash",
    srcs = [
        "src/core/ext/filters/client_channel/lb_policy/ring_hash/ring_hash.cc",
    ],
    hdrs = [
        "src/core/ext/filters/client_channel/lb_policy/ring_hash/ring_hash.h",
    ],
    external_deps = [
        "absl/strings",
        "xxhash",
    ],
    language = "c++",
    deps = [
        "gpr_base",
        "grpc_base",
        "grpc_client_channel",
        "grpc_lb_subchannel_list",
        "grpc_trace",
        "ref_counted_ptr",
    ],
)

grpc_cc_library(
    name = "grpc_lb_policy_round_robin",
    srcs = [
        "src/core/ext/filters/client_channel/lb_policy/round_robin/round_robin.cc",
    ],
    language = "c++",
    deps = [
        "gpr_base",
        "grpc_base",
        "grpc_client_channel",
        "grpc_lb_subchannel_list",
        "grpc_trace",
        "ref_counted_ptr",
    ],
)

grpc_cc_library(
    name = "grpc_lb_policy_priority",
    srcs = [
        "src/core/ext/filters/client_channel/lb_policy/priority/priority.cc",
    ],
    external_deps = [
        "absl/strings",
        "absl/strings:str_format",
    ],
    language = "c++",
    deps = [
        "gpr_base",
        "grpc_base",
        "grpc_client_channel",
        "grpc_lb_address_filtering",
        "orphanable",
        "ref_counted_ptr",
    ],
)

grpc_cc_library(
    name = "grpc_lb_policy_weighted_target",
    srcs = [
        "src/core/ext/filters/client_channel/lb_policy/weighted_target/weighted_target.cc",
    ],
    external_deps = [
        "absl/container:inlined_vector",
        "absl/strings",
    ],
    language = "c++",
    deps = [
        "gpr_base",
        "grpc_base",
        "grpc_client_channel",
        "grpc_lb_address_filtering",
        "orphanable",
        "ref_counted_ptr",
    ],
)

grpc_cc_library(
    name = "lb_server_load_reporting_filter",
    srcs = [
        "src/core/ext/filters/load_reporting/server_load_reporting_filter.cc",
    ],
    hdrs = [
        "src/core/ext/filters/load_reporting/registered_opencensus_objects.h",
        "src/core/ext/filters/load_reporting/server_load_reporting_filter.h",
        "src/cpp/server/load_reporter/constants.h",
    ],
    external_deps = [
        "absl/strings",
        "absl/strings:str_format",
        "opencensus-stats",
    ],
    language = "c++",
    deps = [
        "error",
        "gpr",
        "grpc++_base",
        "grpc_base",
        "grpc_secure",
        "slice",
    ],
    alwayslink = 1,
)

grpc_cc_library(
    name = "lb_load_data_store",
    srcs = [
        "src/cpp/server/load_reporter/load_data_store.cc",
    ],
    hdrs = [
        "src/cpp/server/load_reporter/constants.h",
        "src/cpp/server/load_reporter/load_data_store.h",
    ],
    language = "c++",
    deps = [
        "gpr",
        "gpr_codegen",
        "grpc++",
        "grpc_base",
    ],
)

grpc_cc_library(
    name = "lb_server_load_reporting_service_server_builder_plugin",
    srcs = [
        "src/cpp/server/load_reporter/load_reporting_service_server_builder_plugin.cc",
    ],
    hdrs = [
        "src/cpp/server/load_reporter/load_reporting_service_server_builder_plugin.h",
    ],
    language = "c++",
    deps = [
        "gpr",
        "grpc++",
        "lb_load_reporter_service",
    ],
)

grpc_cc_library(
    name = "grpcpp_server_load_reporting",
    srcs = [
        "src/cpp/server/load_reporter/load_reporting_service_server_builder_option.cc",
        "src/cpp/server/load_reporter/util.cc",
    ],
    language = "c++",
    public_hdrs = [
        "include/grpcpp/ext/server_load_reporting.h",
    ],
    deps = [
        "gpr",
        "gpr_codegen",
        "lb_server_load_reporting_filter",
        "lb_server_load_reporting_service_server_builder_plugin",
        "slice",
    ],
)

grpc_cc_library(
    name = "lb_load_reporter_service",
    srcs = [
        "src/cpp/server/load_reporter/load_reporter_async_service_impl.cc",
    ],
    hdrs = [
        "src/cpp/server/load_reporter/load_reporter_async_service_impl.h",
    ],
    external_deps = ["absl/memory"],
    language = "c++",
    deps = [
        "gpr",
        "lb_load_reporter",
    ],
)

grpc_cc_library(
    name = "lb_get_cpu_stats",
    srcs = [
        "src/cpp/server/load_reporter/get_cpu_stats_linux.cc",
        "src/cpp/server/load_reporter/get_cpu_stats_macos.cc",
        "src/cpp/server/load_reporter/get_cpu_stats_unsupported.cc",
        "src/cpp/server/load_reporter/get_cpu_stats_windows.cc",
    ],
    hdrs = [
        "src/cpp/server/load_reporter/get_cpu_stats.h",
    ],
    language = "c++",
    deps = [
        "gpr_base",
        "grpc++",
    ],
)

grpc_cc_library(
    name = "lb_load_reporter",
    srcs = [
        "src/cpp/server/load_reporter/load_reporter.cc",
    ],
    hdrs = [
        "src/cpp/server/load_reporter/constants.h",
        "src/cpp/server/load_reporter/load_reporter.h",
    ],
    external_deps = [
        "opencensus-stats",
        "opencensus-tags",
    ],
    language = "c++",
    deps = [
        "gpr",
        "gpr_codegen",
        "lb_get_cpu_stats",
        "lb_load_data_store",
        "//src/proto/grpc/lb/v1:load_reporter_proto",
    ],
)

grpc_cc_library(
    name = "grpc_resolver_dns_selection",
    srcs = [
        "src/core/ext/filters/client_channel/resolver/dns/dns_resolver_selection.cc",
    ],
    hdrs = [
        "src/core/ext/filters/client_channel/resolver/dns/dns_resolver_selection.h",
    ],
    language = "c++",
    deps = [
        "gpr_base",
        "grpc_base",
    ],
)

grpc_cc_library(
    name = "grpc_resolver_dns_native",
    srcs = [
        "src/core/ext/filters/client_channel/resolver/dns/native/dns_resolver.cc",
    ],
    external_deps = [
        "absl/strings",
    ],
    language = "c++",
    deps = [
        "gpr_base",
        "grpc_base",
        "grpc_client_channel",
        "grpc_resolver_dns_selection",
    ],
)

grpc_cc_library(
    name = "grpc_resolver_dns_ares",
    srcs = [
        "src/core/ext/filters/client_channel/resolver/dns/c_ares/dns_resolver_ares.cc",
        "src/core/ext/filters/client_channel/resolver/dns/c_ares/grpc_ares_ev_driver_event_engine.cc",
        "src/core/ext/filters/client_channel/resolver/dns/c_ares/grpc_ares_ev_driver_posix.cc",
        "src/core/ext/filters/client_channel/resolver/dns/c_ares/grpc_ares_ev_driver_windows.cc",
        "src/core/ext/filters/client_channel/resolver/dns/c_ares/grpc_ares_wrapper.cc",
        "src/core/ext/filters/client_channel/resolver/dns/c_ares/grpc_ares_wrapper_event_engine.cc",
        "src/core/ext/filters/client_channel/resolver/dns/c_ares/grpc_ares_wrapper_posix.cc",
        "src/core/ext/filters/client_channel/resolver/dns/c_ares/grpc_ares_wrapper_windows.cc",
    ],
    hdrs = [
        "src/core/ext/filters/client_channel/resolver/dns/c_ares/grpc_ares_ev_driver.h",
        "src/core/ext/filters/client_channel/resolver/dns/c_ares/grpc_ares_wrapper.h",
    ],
    external_deps = [
        "absl/strings",
        "absl/strings:str_format",
        "absl/container:inlined_vector",
        "address_sorting",
        "cares",
    ],
    language = "c++",
    deps = [
        "error",
        "gpr_base",
        "grpc_base",
        "grpc_client_channel",
        "grpc_grpclb_balancer_addresses",
        "grpc_resolver_dns_selection",
        "grpc_service_config",
        "json",
    ],
)

grpc_cc_library(
    name = "grpc_resolver_sockaddr",
    srcs = [
        "src/core/ext/filters/client_channel/resolver/sockaddr/sockaddr_resolver.cc",
    ],
    external_deps = [
        "absl/strings",
    ],
    language = "c++",
    deps = [
        "gpr_base",
        "grpc_base",
        "grpc_client_channel",
        "slice",
    ],
)

grpc_cc_library(
    name = "grpc_resolver_binder",
    srcs = [
        "src/core/ext/filters/client_channel/resolver/binder/binder_resolver.cc",
    ],
    external_deps = [
        "absl/strings",
    ],
    language = "c++",
    deps = [
        "gpr_base",
        "grpc_base",
        "grpc_client_channel",
        "slice",
    ],
)

grpc_cc_library(
    name = "grpc_resolver_fake",
    srcs = ["src/core/ext/filters/client_channel/resolver/fake/fake_resolver.cc"],
    hdrs = ["src/core/ext/filters/client_channel/resolver/fake/fake_resolver.h"],
    language = "c++",
    visibility = [
        "//test:__subpackages__",
        "@grpc:grpc_resolver_fake",
    ],
    deps = [
        "gpr_base",
        "grpc_base",
        "grpc_client_channel",
        "slice",
        "useful",
    ],
)

grpc_cc_library(
    name = "grpc_resolver_xds_header",
    hdrs = [
        "src/core/ext/filters/client_channel/resolver/xds/xds_resolver.h",
    ],
    language = "c++",
)

grpc_cc_library(
    name = "grpc_resolver_xds",
    srcs = [
        "src/core/ext/filters/client_channel/resolver/xds/xds_resolver.cc",
    ],
    external_deps = [
        "xxhash",
        "re2",
        "absl/strings",
    ],
    language = "c++",
    deps = [
        "gpr_base",
        "grpc_base",
        "grpc_client_channel",
        "grpc_lb_policy_ring_hash",
        "grpc_xds_client",
    ],
)

grpc_cc_library(
    name = "grpc_resolver_c2p",
    srcs = [
        "src/core/ext/filters/client_channel/resolver/google_c2p/google_c2p_resolver.cc",
    ],
    language = "c++",
    deps = [
        "alts_util",
        "gpr_base",
        "grpc_base",
        "grpc_client_channel",
        "grpc_xds_client",
    ],
)

grpc_cc_library(
    name = "grpc_secure",
    srcs = [
        "src/core/lib/http/httpcli_security_connector.cc",
        "src/core/lib/security/authorization/authorization_policy_provider_vtable.cc",
        "src/core/lib/security/authorization/evaluate_args.cc",
        "src/core/lib/security/authorization/sdk_server_authz_filter.cc",
        "src/core/lib/security/context/security_context.cc",
        "src/core/lib/security/credentials/alts/alts_credentials.cc",
        "src/core/lib/security/credentials/composite/composite_credentials.cc",
        "src/core/lib/security/credentials/credentials.cc",
        "src/core/lib/security/credentials/credentials_metadata.cc",
        "src/core/lib/security/credentials/external/aws_external_account_credentials.cc",
        "src/core/lib/security/credentials/external/aws_request_signer.cc",
        "src/core/lib/security/credentials/external/external_account_credentials.cc",
        "src/core/lib/security/credentials/external/file_external_account_credentials.cc",
        "src/core/lib/security/credentials/external/url_external_account_credentials.cc",
        "src/core/lib/security/credentials/fake/fake_credentials.cc",
        "src/core/lib/security/credentials/google_default/credentials_generic.cc",
        "src/core/lib/security/credentials/google_default/google_default_credentials.cc",
        "src/core/lib/security/credentials/iam/iam_credentials.cc",
        "src/core/lib/security/credentials/insecure/insecure_credentials.cc",
        "src/core/lib/security/credentials/jwt/json_token.cc",
        "src/core/lib/security/credentials/jwt/jwt_credentials.cc",
        "src/core/lib/security/credentials/jwt/jwt_verifier.cc",
        "src/core/lib/security/credentials/local/local_credentials.cc",
        "src/core/lib/security/credentials/oauth2/oauth2_credentials.cc",
        "src/core/lib/security/credentials/plugin/plugin_credentials.cc",
        "src/core/lib/security/credentials/ssl/ssl_credentials.cc",
        "src/core/lib/security/credentials/tls/grpc_tls_certificate_distributor.cc",
        "src/core/lib/security/credentials/tls/grpc_tls_certificate_provider.cc",
        "src/core/lib/security/credentials/tls/grpc_tls_credentials_options.cc",
        "src/core/lib/security/credentials/tls/tls_credentials.cc",
        "src/core/lib/security/credentials/tls/tls_utils.cc",
        "src/core/lib/security/security_connector/alts/alts_security_connector.cc",
        "src/core/lib/security/security_connector/fake/fake_security_connector.cc",
        "src/core/lib/security/security_connector/insecure/insecure_security_connector.cc",
        "src/core/lib/security/security_connector/load_system_roots_fallback.cc",
        "src/core/lib/security/security_connector/load_system_roots_linux.cc",
        "src/core/lib/security/security_connector/local/local_security_connector.cc",
        "src/core/lib/security/security_connector/security_connector.cc",
        "src/core/lib/security/security_connector/ssl/ssl_security_connector.cc",
        "src/core/lib/security/security_connector/ssl_utils.cc",
        "src/core/lib/security/security_connector/ssl_utils_config.cc",
        "src/core/lib/security/security_connector/tls/tls_security_connector.cc",
        "src/core/lib/security/transport/client_auth_filter.cc",
        "src/core/lib/security/transport/secure_endpoint.cc",
        "src/core/lib/security/transport/security_handshaker.cc",
        "src/core/lib/security/transport/server_auth_filter.cc",
        "src/core/lib/security/transport/tsi_error.cc",
        "src/core/lib/security/util/json_util.cc",
        "src/core/lib/surface/init_secure.cc",
    ],
    hdrs = [
        "src/core/ext/filters/client_channel/lb_policy/grpclb/grpclb.h",
        "src/core/ext/xds/xds_channel_args.h",
        "src/core/lib/security/authorization/authorization_engine.h",
        "src/core/lib/security/authorization/authorization_policy_provider.h",
        "src/core/lib/security/authorization/evaluate_args.h",
        "src/core/lib/security/authorization/sdk_server_authz_filter.h",
        "src/core/lib/security/context/security_context.h",
        "src/core/lib/security/credentials/alts/alts_credentials.h",
        "src/core/lib/security/credentials/composite/composite_credentials.h",
        "src/core/lib/security/credentials/credentials.h",
        "src/core/lib/security/credentials/external/aws_external_account_credentials.h",
        "src/core/lib/security/credentials/external/aws_request_signer.h",
        "src/core/lib/security/credentials/external/external_account_credentials.h",
        "src/core/lib/security/credentials/external/file_external_account_credentials.h",
        "src/core/lib/security/credentials/external/url_external_account_credentials.h",
        "src/core/lib/security/credentials/fake/fake_credentials.h",
        "src/core/lib/security/credentials/google_default/google_default_credentials.h",
        "src/core/lib/security/credentials/iam/iam_credentials.h",
        "src/core/lib/security/credentials/jwt/json_token.h",
        "src/core/lib/security/credentials/jwt/jwt_credentials.h",
        "src/core/lib/security/credentials/jwt/jwt_verifier.h",
        "src/core/lib/security/credentials/local/local_credentials.h",
        "src/core/lib/security/credentials/oauth2/oauth2_credentials.h",
        "src/core/lib/security/credentials/plugin/plugin_credentials.h",
        "src/core/lib/security/credentials/ssl/ssl_credentials.h",
        "src/core/lib/security/credentials/tls/grpc_tls_certificate_distributor.h",
        "src/core/lib/security/credentials/tls/grpc_tls_certificate_provider.h",
        "src/core/lib/security/credentials/tls/grpc_tls_credentials_options.h",
        "src/core/lib/security/credentials/tls/tls_credentials.h",
        "src/core/lib/security/credentials/tls/tls_utils.h",
        "src/core/lib/security/security_connector/alts/alts_security_connector.h",
        "src/core/lib/security/security_connector/fake/fake_security_connector.h",
        "src/core/lib/security/security_connector/insecure/insecure_security_connector.h",
        "src/core/lib/security/security_connector/load_system_roots.h",
        "src/core/lib/security/security_connector/load_system_roots_linux.h",
        "src/core/lib/security/security_connector/local/local_security_connector.h",
        "src/core/lib/security/security_connector/security_connector.h",
        "src/core/lib/security/security_connector/ssl/ssl_security_connector.h",
        "src/core/lib/security/security_connector/ssl_utils.h",
        "src/core/lib/security/security_connector/ssl_utils_config.h",
        "src/core/lib/security/security_connector/tls/tls_security_connector.h",
        "src/core/lib/security/transport/auth_filters.h",
        "src/core/lib/security/transport/secure_endpoint.h",
        "src/core/lib/security/transport/security_handshaker.h",
        "src/core/lib/security/transport/tsi_error.h",
        "src/core/lib/security/util/json_util.h",
    ],
    external_deps = [
        "absl/container:inlined_vector",
        "absl/strings",
        "absl/strings:str_format",
        "absl/time",
        "libcrypto",
        "libssl",
    ],
    language = "c++",
    public_hdrs = GRPC_SECURE_PUBLIC_HDRS,
    visibility = ["@grpc:public"],
    deps = [
        "alts_util",
        "config",
        "error",
        "gpr_base",
        "grpc_base",
        "grpc_client_channel",
        "grpc_codegen",
        "grpc_lb_xds_channel_args",
        "grpc_trace",
        "grpc_transport_chttp2_alpn",
        "json",
        "ref_counted",
        "ref_counted_ptr",
        "slice",
        "slice_refcount",
        "tsi",
        "tsi_interface",
        "useful",
    ],
)

grpc_cc_library(
    name = "grpc_mock_cel",
    hdrs = [
        "src/core/lib/security/authorization/mock_cel/activation.h",
        "src/core/lib/security/authorization/mock_cel/cel_expr_builder_factory.h",
        "src/core/lib/security/authorization/mock_cel/cel_expression.h",
        "src/core/lib/security/authorization/mock_cel/cel_value.h",
        "src/core/lib/security/authorization/mock_cel/evaluator_core.h",
        "src/core/lib/security/authorization/mock_cel/flat_expr_builder.h",
    ],
    language = "c++",
    deps = [
        "google_api_upb",
        "grpc_base",
    ],
)

# This target depends on RE2 and should not be linked into grpc by default for binary-size reasons.
grpc_cc_library(
    name = "grpc_matchers",
    srcs = [
        "src/core/lib/matchers/matchers.cc",
    ],
    hdrs = [
        "src/core/lib/matchers/matchers.h",
    ],
    external_deps = [
        "re2",
        "absl/memory",
        "absl/strings",
        "absl/strings:str_format",
    ],
    language = "c++",
    deps = [
        "gpr_base",
        "grpc_base",
    ],
)

# This target pulls in a dependency on RE2 and should not be linked into grpc by default for binary-size reasons.
grpc_cc_library(
    name = "grpc_rbac_engine",
    srcs = [
        "src/core/lib/security/authorization/grpc_authorization_engine.cc",
        "src/core/lib/security/authorization/matchers.cc",
        "src/core/lib/security/authorization/rbac_policy.cc",
    ],
    hdrs = [
        "src/core/lib/security/authorization/grpc_authorization_engine.h",
        "src/core/lib/security/authorization/matchers.h",
        "src/core/lib/security/authorization/rbac_policy.h",
    ],
    external_deps = [
        "absl/strings",
        "absl/strings:str_format",
    ],
    language = "c++",
    deps = [
        "gpr_base",
        "grpc_base",
        "grpc_matchers",
        "grpc_secure",
    ],
)

# This target pulls in a dependency on RE2 and should not be linked into grpc by default for binary-size reasons.
grpc_cc_library(
    name = "grpc_authorization_provider",
    srcs = [
        "src/core/lib/security/authorization/grpc_authorization_policy_provider.cc",
        "src/core/lib/security/authorization/rbac_translator.cc",
    ],
    hdrs = [
        "src/core/lib/security/authorization/grpc_authorization_policy_provider.h",
        "src/core/lib/security/authorization/rbac_translator.h",
    ],
    external_deps = [
        "absl/strings",
        "absl/strings:str_format",
    ],
    language = "c++",
    deps = [
        "gpr_base",
        "grpc_base",
        "grpc_matchers",
        "grpc_rbac_engine",
        "grpc_secure",
        "useful",
    ],
)

# This target pulls in a dependency on RE2 and should not be linked into grpc by default for binary-size reasons.
grpc_cc_library(
    name = "grpc++_authorization_provider",
    srcs = [
        "src/cpp/server/authorization_policy_provider.cc",
    ],
    external_deps = [
        "absl/synchronization",
        "protobuf_headers",
    ],
    language = "c++",
    public_hdrs = GRPCXX_PUBLIC_HDRS + GRPC_SECURE_PUBLIC_HDRS,
    deps = [
        "gpr_base",
        "grpc++_codegen_base",
        "grpc_authorization_provider",
    ],
)

# This target pulls in a dependency on RE2 and should not be linked into grpc by default for binary-size reasons.
grpc_cc_library(
    name = "grpc_cel_engine",
    srcs = [
        "src/core/lib/security/authorization/cel_authorization_engine.cc",
    ],
    hdrs = [
        "src/core/lib/security/authorization/cel_authorization_engine.h",
    ],
    external_deps = [
        "absl/container:flat_hash_set",
        "absl/memory",
    ],
    language = "c++",
    deps = [
        "envoy_ads_upb",
        "google_api_upb",
        "gpr_base",
        "grpc_base",
        "grpc_mock_cel",
        "grpc_rbac_engine",
    ],
)

grpc_cc_library(
    name = "popularity_count",
    hdrs = [
        "src/core/ext/transport/chttp2/transport/popularity_count.h",
    ],
    language = "c++",
    deps = [
        "gpr_platform",
    ],
)

grpc_cc_library(
    name = "hpack_constants",
    hdrs = [
        "src/core/ext/transport/chttp2/transport/hpack_constants.h",
    ],
    language = "c++",
    deps = [
        "gpr_platform",
    ],
)

grpc_cc_library(
    name = "hpack_encoder_index",
    hdrs = [
        "src/core/ext/transport/chttp2/transport/hpack_encoder_index.h",
    ],
    external_deps = [
        "absl/types:optional",
    ],
    language = "c++",
    deps = [
        "gpr_platform",
    ],
)

grpc_cc_library(
    name = "hpack_encoder_table",
    srcs = [
        "src/core/ext/transport/chttp2/transport/hpack_encoder_table.cc",
    ],
    hdrs = [
        "src/core/ext/transport/chttp2/transport/hpack_encoder_table.h",
    ],
    external_deps = [
        "absl/container:inlined_vector",
    ],
    language = "c++",
    deps = [
        "gpr",
        "hpack_constants",
    ],
)

grpc_cc_library(
    name = "grpc_transport_chttp2",
    srcs = [
        "src/core/ext/transport/chttp2/transport/bin_decoder.cc",
        "src/core/ext/transport/chttp2/transport/bin_encoder.cc",
        "src/core/ext/transport/chttp2/transport/chttp2_plugin.cc",
        "src/core/ext/transport/chttp2/transport/chttp2_transport.cc",
        "src/core/ext/transport/chttp2/transport/context_list.cc",
        "src/core/ext/transport/chttp2/transport/flow_control.cc",
        "src/core/ext/transport/chttp2/transport/frame_data.cc",
        "src/core/ext/transport/chttp2/transport/frame_goaway.cc",
        "src/core/ext/transport/chttp2/transport/frame_ping.cc",
        "src/core/ext/transport/chttp2/transport/frame_rst_stream.cc",
        "src/core/ext/transport/chttp2/transport/frame_settings.cc",
        "src/core/ext/transport/chttp2/transport/frame_window_update.cc",
        "src/core/ext/transport/chttp2/transport/hpack_encoder.cc",
        "src/core/ext/transport/chttp2/transport/hpack_parser.cc",
        "src/core/ext/transport/chttp2/transport/hpack_parser_table.cc",
        "src/core/ext/transport/chttp2/transport/hpack_utils.cc",
        "src/core/ext/transport/chttp2/transport/http2_settings.cc",
        "src/core/ext/transport/chttp2/transport/huffsyms.cc",
        "src/core/ext/transport/chttp2/transport/parsing.cc",
        "src/core/ext/transport/chttp2/transport/stream_lists.cc",
        "src/core/ext/transport/chttp2/transport/stream_map.cc",
        "src/core/ext/transport/chttp2/transport/varint.cc",
        "src/core/ext/transport/chttp2/transport/writing.cc",
    ],
    hdrs = [
        "src/core/ext/transport/chttp2/transport/bin_decoder.h",
        "src/core/ext/transport/chttp2/transport/bin_encoder.h",
        "src/core/ext/transport/chttp2/transport/chttp2_transport.h",
        "src/core/ext/transport/chttp2/transport/context_list.h",
        "src/core/ext/transport/chttp2/transport/flow_control.h",
        "src/core/ext/transport/chttp2/transport/frame.h",
        "src/core/ext/transport/chttp2/transport/frame_data.h",
        "src/core/ext/transport/chttp2/transport/frame_goaway.h",
        "src/core/ext/transport/chttp2/transport/frame_ping.h",
        "src/core/ext/transport/chttp2/transport/frame_rst_stream.h",
        "src/core/ext/transport/chttp2/transport/frame_settings.h",
        "src/core/ext/transport/chttp2/transport/frame_window_update.h",
        "src/core/ext/transport/chttp2/transport/hpack_encoder.h",
        "src/core/ext/transport/chttp2/transport/hpack_parser.h",
        "src/core/ext/transport/chttp2/transport/hpack_parser_table.h",
        "src/core/ext/transport/chttp2/transport/hpack_utils.h",
        "src/core/ext/transport/chttp2/transport/http2_settings.h",
        "src/core/ext/transport/chttp2/transport/huffsyms.h",
        "src/core/ext/transport/chttp2/transport/internal.h",
        "src/core/ext/transport/chttp2/transport/stream_map.h",
        "src/core/ext/transport/chttp2/transport/varint.h",
    ],
    external_deps = [
        "absl/base:core_headers",
        "absl/memory",
        "absl/status",
        "absl/strings",
        "absl/strings:str_format",
    ],
    language = "c++",
    visibility = ["@grpc:grpclb"],
    deps = [
        "gpr_base",
        "grpc_base",
        "grpc_http_filters",
        "grpc_trace",
        "grpc_transport_chttp2_alpn",
        "hpack_constants",
        "hpack_encoder_index",
        "hpack_encoder_table",
        "match",
        "popularity_count",
        "slice",
        "slice_refcount",
        "useful",
    ],
)

grpc_cc_library(
    name = "grpc_transport_chttp2_alpn",
    srcs = [
        "src/core/ext/transport/chttp2/alpn/alpn.cc",
    ],
    hdrs = [
        "src/core/ext/transport/chttp2/alpn/alpn.h",
    ],
    language = "c++",
    deps = [
        "gpr_base",
        "useful",
    ],
)

grpc_cc_library(
    name = "grpc_transport_chttp2_client_connector",
    srcs = [
        "src/core/ext/transport/chttp2/client/chttp2_connector.cc",
    ],
    hdrs = [
        "src/core/ext/transport/chttp2/client/chttp2_connector.h",
    ],
    language = "c++",
    deps = [
        "config",
        "gpr_base",
        "grpc_base",
        "grpc_client_channel",
        "grpc_transport_chttp2",
        "slice",
    ],
)

grpc_cc_library(
    name = "grpc_transport_chttp2_client_insecure",
    srcs = [
        "src/core/ext/transport/chttp2/client/insecure/channel_create.cc",
        "src/core/ext/transport/chttp2/client/insecure/channel_create_posix.cc",
    ],
    language = "c++",
    deps = [
        "gpr_base",
        "grpc_base",
        "grpc_client_channel",
        "grpc_transport_chttp2",
        "grpc_transport_chttp2_client_connector",
    ],
)

grpc_cc_library(
    name = "grpc_transport_chttp2_client_secure",
    srcs = [
        "src/core/ext/transport/chttp2/client/secure/secure_channel_create.cc",
    ],
    language = "c++",
    deps = [
        "error",
        "gpr_base",
        "grpc_base",
        "grpc_client_channel",
        "grpc_secure",
        "grpc_transport_chttp2",
        "grpc_transport_chttp2_client_connector",
        "slice",
    ],
)

grpc_cc_library(
    name = "grpc_transport_chttp2_server",
    srcs = [
        "src/core/ext/transport/chttp2/server/chttp2_server.cc",
    ],
    hdrs = [
        "src/core/ext/transport/chttp2/server/chttp2_server.h",
    ],
    external_deps = [
        "absl/strings",
        "absl/strings:str_format",
    ],
    language = "c++",
    deps = [
        "config",
        "gpr_base",
        "grpc_base",
        "grpc_codegen",
        "grpc_http_filters",
        "grpc_transport_chttp2",
        "ref_counted",
        "ref_counted_ptr",
        "slice",
    ],
)

grpc_cc_library(
    name = "grpc_transport_chttp2_server_insecure",
    srcs = [
        "src/core/ext/transport/chttp2/server/insecure/server_chttp2.cc",
        "src/core/ext/transport/chttp2/server/insecure/server_chttp2_posix.cc",
    ],
    external_deps = [
        "absl/strings",
    ],
    language = "c++",
    deps = [
        "gpr_base",
        "grpc_base",
        "grpc_transport_chttp2",
        "grpc_transport_chttp2_server",
    ],
)

grpc_cc_library(
    name = "grpc_transport_chttp2_server_secure",
    srcs = [
        "src/core/ext/transport/chttp2/server/secure/server_secure_chttp2.cc",
    ],
    external_deps = [
        "absl/strings",
    ],
    language = "c++",
    deps = [
        "gpr_base",
        "grpc_base",
        "grpc_secure",
        "grpc_transport_chttp2",
        "grpc_transport_chttp2_server",
        "ref_counted_ptr",
    ],
)

grpc_cc_library(
    name = "grpc_transport_inproc",
    srcs = [
        "src/core/ext/transport/inproc/inproc_plugin.cc",
        "src/core/ext/transport/inproc/inproc_transport.cc",
    ],
    hdrs = [
        "src/core/ext/transport/inproc/inproc_transport.h",
    ],
    language = "c++",
    deps = [
        "gpr_base",
        "grpc_base",
        "grpc_trace",
        "slice",
    ],
)

grpc_cc_library(
    name = "tsi_interface",
    srcs = [
        "src/core/tsi/transport_security.cc",
    ],
    hdrs = [
        "src/core/tsi/transport_security.h",
        "src/core/tsi/transport_security_interface.h",
    ],
    language = "c++",
    visibility = ["@grpc:tsi_interface"],
    deps = [
        "gpr",
        "grpc_trace",
    ],
)

grpc_cc_library(
    name = "alts_frame_protector",
    srcs = [
        "src/core/tsi/alts/crypt/aes_gcm.cc",
        "src/core/tsi/alts/crypt/gsec.cc",
        "src/core/tsi/alts/frame_protector/alts_counter.cc",
        "src/core/tsi/alts/frame_protector/alts_crypter.cc",
        "src/core/tsi/alts/frame_protector/alts_frame_protector.cc",
        "src/core/tsi/alts/frame_protector/alts_record_protocol_crypter_common.cc",
        "src/core/tsi/alts/frame_protector/alts_seal_privacy_integrity_crypter.cc",
        "src/core/tsi/alts/frame_protector/alts_unseal_privacy_integrity_crypter.cc",
        "src/core/tsi/alts/frame_protector/frame_handler.cc",
        "src/core/tsi/alts/zero_copy_frame_protector/alts_grpc_integrity_only_record_protocol.cc",
        "src/core/tsi/alts/zero_copy_frame_protector/alts_grpc_privacy_integrity_record_protocol.cc",
        "src/core/tsi/alts/zero_copy_frame_protector/alts_grpc_record_protocol_common.cc",
        "src/core/tsi/alts/zero_copy_frame_protector/alts_iovec_record_protocol.cc",
        "src/core/tsi/alts/zero_copy_frame_protector/alts_zero_copy_grpc_protector.cc",
    ],
    hdrs = [
        "src/core/tsi/alts/crypt/gsec.h",
        "src/core/tsi/alts/frame_protector/alts_counter.h",
        "src/core/tsi/alts/frame_protector/alts_crypter.h",
        "src/core/tsi/alts/frame_protector/alts_frame_protector.h",
        "src/core/tsi/alts/frame_protector/alts_record_protocol_crypter_common.h",
        "src/core/tsi/alts/frame_protector/frame_handler.h",
        "src/core/tsi/alts/zero_copy_frame_protector/alts_grpc_integrity_only_record_protocol.h",
        "src/core/tsi/alts/zero_copy_frame_protector/alts_grpc_privacy_integrity_record_protocol.h",
        "src/core/tsi/alts/zero_copy_frame_protector/alts_grpc_record_protocol.h",
        "src/core/tsi/alts/zero_copy_frame_protector/alts_grpc_record_protocol_common.h",
        "src/core/tsi/alts/zero_copy_frame_protector/alts_iovec_record_protocol.h",
        "src/core/tsi/alts/zero_copy_frame_protector/alts_zero_copy_grpc_protector.h",
        "src/core/tsi/transport_security_grpc.h",
    ],
    external_deps = [
        "libssl",
        "libcrypto",
    ],
    language = "c++",
    visibility = ["@grpc:alts_frame_protector"],
    deps = [
        "gpr_base",
        "grpc_base",
        "slice",
        "tsi_interface",
        "useful",
    ],
)

grpc_cc_library(
    name = "alts_util",
    srcs = [
        "src/core/lib/security/credentials/alts/check_gcp_environment.cc",
        "src/core/lib/security/credentials/alts/check_gcp_environment_linux.cc",
        "src/core/lib/security/credentials/alts/check_gcp_environment_no_op.cc",
        "src/core/lib/security/credentials/alts/check_gcp_environment_windows.cc",
        "src/core/lib/security/credentials/alts/grpc_alts_credentials_client_options.cc",
        "src/core/lib/security/credentials/alts/grpc_alts_credentials_options.cc",
        "src/core/lib/security/credentials/alts/grpc_alts_credentials_server_options.cc",
        "src/core/tsi/alts/handshaker/transport_security_common_api.cc",
    ],
    hdrs = [
        "src/core/lib/security/credentials/alts/check_gcp_environment.h",
        "src/core/lib/security/credentials/alts/grpc_alts_credentials_options.h",
        "src/core/tsi/alts/handshaker/transport_security_common_api.h",
    ],
    external_deps = [
        "upb_lib",
    ],
    language = "c++",
    public_hdrs = GRPC_SECURE_PUBLIC_HDRS,
    visibility = ["@grpc:tsi"],
    deps = [
        "alts_upb",
        "gpr",
        "grpc_base",
    ],
)

grpc_cc_library(
    name = "tsi",
    srcs = [
        "src/core/tsi/alts/handshaker/alts_handshaker_client.cc",
        "src/core/tsi/alts/handshaker/alts_shared_resource.cc",
        "src/core/tsi/alts/handshaker/alts_tsi_handshaker.cc",
        "src/core/tsi/alts/handshaker/alts_tsi_utils.cc",
        "src/core/tsi/fake_transport_security.cc",
        "src/core/tsi/local_transport_security.cc",
        "src/core/tsi/ssl/session_cache/ssl_session_boringssl.cc",
        "src/core/tsi/ssl/session_cache/ssl_session_cache.cc",
        "src/core/tsi/ssl/session_cache/ssl_session_openssl.cc",
        "src/core/tsi/ssl_transport_security.cc",
        "src/core/tsi/transport_security_grpc.cc",
    ],
    hdrs = [
        "src/core/tsi/alts/handshaker/alts_handshaker_client.h",
        "src/core/tsi/alts/handshaker/alts_shared_resource.h",
        "src/core/tsi/alts/handshaker/alts_tsi_handshaker.h",
        "src/core/tsi/alts/handshaker/alts_tsi_handshaker_private.h",
        "src/core/tsi/alts/handshaker/alts_tsi_utils.h",
        "src/core/tsi/fake_transport_security.h",
        "src/core/tsi/local_transport_security.h",
        "src/core/tsi/ssl/session_cache/ssl_session.h",
        "src/core/tsi/ssl/session_cache/ssl_session_cache.h",
        "src/core/tsi/ssl_transport_security.h",
        "src/core/tsi/ssl_types.h",
        "src/core/tsi/transport_security_grpc.h",
    ],
    external_deps = [
        "libssl",
        "libcrypto",
        "absl/strings",
        "upb_lib",
    ],
    language = "c++",
    visibility = ["@grpc:tsi"],
    deps = [
        "alts_frame_protector",
        "alts_util",
        "gpr_base",
        "grpc_base",
        "grpc_transport_chttp2_client_insecure",
        "slice",
        "tsi_interface",
        "useful",
    ],
)

grpc_cc_library(
    name = "grpc++_base",
    srcs = GRPCXX_SRCS,
    hdrs = GRPCXX_HDRS,
    external_deps = [
        "absl/synchronization",
        "absl/memory",
        "upb_lib",
        "protobuf_headers",
    ],
    language = "c++",
    public_hdrs = GRPCXX_PUBLIC_HDRS,
    visibility = ["@grpc:alt_grpc++_base_legacy"],
    deps = [
        "config",
        "gpr_base",
        "grpc",
        "grpc++_codegen_base",
        "grpc++_codegen_base_src",
        "grpc++_internal_hdrs_only",
        "grpc_base",
        "grpc_codegen",
        "grpc_health_upb",
        "grpc_service_config",
        "grpc_trace",
        "grpc_transport_inproc",
        "ref_counted",
        "useful",
    ],
)

grpc_cc_library(
    name = "grpc++_base_unsecure",
    srcs = GRPCXX_SRCS,
    hdrs = GRPCXX_HDRS,
    external_deps = [
        "absl/synchronization",
        "absl/memory",
        "upb_lib",
        "protobuf_headers",
    ],
    language = "c++",
    public_hdrs = GRPCXX_PUBLIC_HDRS,
    tags = ["avoid_dep"],
    visibility = ["@grpc:alt_grpc++_base_unsecure_legacy"],
    deps = [
        "config",
        "gpr_base",
        "grpc++_codegen_base",
        "grpc++_codegen_base_src",
        "grpc++_internal_hdrs_only",
        "grpc_base",
        "grpc_codegen",
        "grpc_health_upb",
        "grpc_service_config",
        "grpc_trace",
        "grpc_transport_inproc",
        "grpc_unsecure",
        "ref_counted",
        "useful",
    ],
)

grpc_cc_library(
    name = "grpc++_codegen_base",
    language = "c++",
    public_hdrs = [
        "include/grpc++/impl/codegen/async_stream.h",
        "include/grpc++/impl/codegen/async_unary_call.h",
        "include/grpc++/impl/codegen/byte_buffer.h",
        "include/grpc++/impl/codegen/call_hook.h",
        "include/grpc++/impl/codegen/call.h",
        "include/grpc++/impl/codegen/channel_interface.h",
        "include/grpc++/impl/codegen/client_context.h",
        "include/grpc++/impl/codegen/client_unary_call.h",
        "include/grpc++/impl/codegen/completion_queue_tag.h",
        "include/grpc++/impl/codegen/completion_queue.h",
        "include/grpc++/impl/codegen/config.h",
        "include/grpc++/impl/codegen/core_codegen_interface.h",
        "include/grpc++/impl/codegen/create_auth_context.h",
        "include/grpc++/impl/codegen/grpc_library.h",
        "include/grpc++/impl/codegen/metadata_map.h",
        "include/grpc++/impl/codegen/method_handler_impl.h",
        "include/grpc++/impl/codegen/rpc_method.h",
        "include/grpc++/impl/codegen/rpc_service_method.h",
        "include/grpc++/impl/codegen/security/auth_context.h",
        "include/grpc++/impl/codegen/serialization_traits.h",
        "include/grpc++/impl/codegen/server_context.h",
        "include/grpc++/impl/codegen/server_interface.h",
        "include/grpc++/impl/codegen/service_type.h",
        "include/grpc++/impl/codegen/slice.h",
        "include/grpc++/impl/codegen/status_code_enum.h",
        "include/grpc++/impl/codegen/status.h",
        "include/grpc++/impl/codegen/string_ref.h",
        "include/grpc++/impl/codegen/stub_options.h",
        "include/grpc++/impl/codegen/sync_stream.h",
        "include/grpc++/impl/codegen/time.h",
        "include/grpcpp/impl/codegen/async_generic_service.h",
        "include/grpcpp/impl/codegen/async_stream.h",
        "include/grpcpp/impl/codegen/async_unary_call.h",
        "include/grpcpp/impl/codegen/byte_buffer.h",
        "include/grpcpp/impl/codegen/call_hook.h",
        "include/grpcpp/impl/codegen/call_op_set_interface.h",
        "include/grpcpp/impl/codegen/call_op_set.h",
        "include/grpcpp/impl/codegen/call.h",
        "include/grpcpp/impl/codegen/callback_common.h",
        "include/grpcpp/impl/codegen/channel_interface.h",
        "include/grpcpp/impl/codegen/client_callback.h",
        "include/grpcpp/impl/codegen/client_context.h",
        "include/grpcpp/impl/codegen/client_interceptor.h",
        "include/grpcpp/impl/codegen/client_unary_call.h",
        "include/grpcpp/impl/codegen/completion_queue_tag.h",
        "include/grpcpp/impl/codegen/completion_queue.h",
        "include/grpcpp/impl/codegen/config.h",
        "include/grpcpp/impl/codegen/core_codegen_interface.h",
        "include/grpcpp/impl/codegen/create_auth_context.h",
        "include/grpcpp/impl/codegen/delegating_channel.h",
        "include/grpcpp/impl/codegen/grpc_library.h",
        "include/grpcpp/impl/codegen/intercepted_channel.h",
        "include/grpcpp/impl/codegen/interceptor_common.h",
        "include/grpcpp/impl/codegen/interceptor.h",
        "include/grpcpp/impl/codegen/message_allocator.h",
        "include/grpcpp/impl/codegen/metadata_map.h",
        "include/grpcpp/impl/codegen/method_handler_impl.h",
        "include/grpcpp/impl/codegen/method_handler.h",
        "include/grpcpp/impl/codegen/rpc_method.h",
        "include/grpcpp/impl/codegen/rpc_service_method.h",
        "include/grpcpp/impl/codegen/security/auth_context.h",
        "include/grpcpp/impl/codegen/serialization_traits.h",
        "include/grpcpp/impl/codegen/server_callback_handlers.h",
        "include/grpcpp/impl/codegen/server_callback.h",
        "include/grpcpp/impl/codegen/server_context.h",
        "include/grpcpp/impl/codegen/server_interceptor.h",
        "include/grpcpp/impl/codegen/server_interface.h",
        "include/grpcpp/impl/codegen/service_type.h",
        "include/grpcpp/impl/codegen/slice.h",
        "include/grpcpp/impl/codegen/status_code_enum.h",
        "include/grpcpp/impl/codegen/status.h",
        "include/grpcpp/impl/codegen/string_ref.h",
        "include/grpcpp/impl/codegen/stub_options.h",
        "include/grpcpp/impl/codegen/sync_stream.h",
        "include/grpcpp/impl/codegen/time.h",
    ],
    visibility = ["@grpc:public"],
    deps = [
        "grpc++_internal_hdrs_only",
        "grpc_codegen",
    ],
)

grpc_cc_library(
    name = "grpc++_codegen_base_src",
    srcs = [
        "src/cpp/codegen/codegen_init.cc",
    ],
    language = "c++",
    deps = [
        "grpc++_codegen_base",
    ],
)

grpc_cc_library(
    name = "grpc++_codegen_proto",
    external_deps = [
        "protobuf_headers",
    ],
    language = "c++",
    public_hdrs = [
        "include/grpc++/impl/codegen/proto_utils.h",
        "include/grpcpp/impl/codegen/proto_buffer_reader.h",
        "include/grpcpp/impl/codegen/proto_buffer_writer.h",
        "include/grpcpp/impl/codegen/proto_utils.h",
    ],
    visibility = ["@grpc:public"],
    deps = [
        "grpc++_codegen_base",
        "grpc++_config_proto",
    ],
)

grpc_cc_library(
    name = "grpc++_config_proto",
    external_deps = [
        "protobuf_headers",
    ],
    language = "c++",
    public_hdrs = [
        "include/grpc++/impl/codegen/config_protobuf.h",
        "include/grpcpp/impl/codegen/config_protobuf.h",
    ],
    visibility = ["@grpc:public"],
)

grpc_cc_library(
    name = "grpc++_reflection",
    srcs = [
        "src/cpp/ext/proto_server_reflection.cc",
        "src/cpp/ext/proto_server_reflection_plugin.cc",
    ],
    hdrs = [
        "src/cpp/ext/proto_server_reflection.h",
    ],
    language = "c++",
    public_hdrs = [
        "include/grpc++/ext/proto_server_reflection_plugin.h",
        "include/grpcpp/ext/proto_server_reflection_plugin.h",
    ],
    visibility = ["@grpc:public"],
    deps = [
        "grpc++",
        "//src/proto/grpc/reflection/v1alpha:reflection_proto",
    ],
    alwayslink = 1,
)

grpc_cc_library(
    name = "grpcpp_channelz",
    srcs = [
        "src/cpp/server/channelz/channelz_service.cc",
        "src/cpp/server/channelz/channelz_service_plugin.cc",
    ],
    hdrs = [
        "src/cpp/server/channelz/channelz_service.h",
    ],
    language = "c++",
    public_hdrs = [
        "include/grpcpp/ext/channelz_service_plugin.h",
    ],
    visibility = ["@grpc:channelz"],
    deps = [
        "gpr",
        "grpc",
        "grpc++",
        "//src/proto/grpc/channelz:channelz_proto",
    ],
    alwayslink = 1,
)

grpc_cc_library(
    name = "grpcpp_csds",
    srcs = [
        "src/cpp/server/csds/csds.cc",
    ],
    hdrs = [
        "src/cpp/server/csds/csds.h",
    ],
    external_deps = ["absl/status:statusor"],
    language = "c++",
    deps = [
        "gpr",
        "grpc",
        "grpc++_codegen_base",
        "grpc++_internals",
        "//src/proto/grpc/testing/xds/v3:csds_proto",
    ],
    alwayslink = 1,
)

grpc_cc_library(
    name = "grpcpp_admin",
    srcs = [
        "src/cpp/server/admin/admin_services.cc",
    ],
    hdrs = [],
    defines = select({
        "grpc_no_xds": ["GRPC_NO_XDS"],
        "//conditions:default": [],
    }),
    external_deps = [
        "absl/memory",
    ],
    language = "c++",
    public_hdrs = [
        "include/grpcpp/ext/admin_services.h",
    ],
    select_deps = [{
        "grpc_no_xds": [],
        "//conditions:default": ["//:grpcpp_csds"],
    }],
    deps = [
        "gpr",
        "grpc++",
        "grpcpp_channelz",
    ],
    alwayslink = 1,
)

grpc_cc_library(
    name = "grpc++_test",
    testonly = True,
    srcs = [
        "src/cpp/client/channel_test_peer.cc",
    ],
    external_deps = [
        "gtest",
    ],
    public_hdrs = [
        "include/grpc++/test/mock_stream.h",
        "include/grpc++/test/server_context_test_spouse.h",
        "include/grpcpp/test/channel_test_peer.h",
        "include/grpcpp/test/client_context_test_peer.h",
        "include/grpcpp/test/default_reactor_test_peer.h",
        "include/grpcpp/test/mock_stream.h",
        "include/grpcpp/test/server_context_test_spouse.h",
    ],
    visibility = ["@grpc:grpc++_test"],
    deps = [
        "gpr_base",
        "grpc++",
        "grpc_base",
    ],
)

grpc_cc_library(
    name = "grpc++_core_stats",
    srcs = [
        "src/cpp/util/core_stats.cc",
    ],
    hdrs = [
        "src/cpp/util/core_stats.h",
    ],
    language = "c++",
    deps = [
        "gpr",
        "grpc++",
        "//src/proto/grpc/core:stats_proto",
    ],
)

grpc_cc_library(
    name = "grpc_opencensus_plugin",
    srcs = [
        "src/cpp/ext/filters/census/channel_filter.cc",
        "src/cpp/ext/filters/census/client_filter.cc",
        "src/cpp/ext/filters/census/context.cc",
        "src/cpp/ext/filters/census/grpc_plugin.cc",
        "src/cpp/ext/filters/census/measures.cc",
        "src/cpp/ext/filters/census/rpc_encoding.cc",
        "src/cpp/ext/filters/census/server_filter.cc",
        "src/cpp/ext/filters/census/views.cc",
    ],
    hdrs = [
        "include/grpcpp/opencensus.h",
        "src/cpp/ext/filters/census/channel_filter.h",
        "src/cpp/ext/filters/census/client_filter.h",
        "src/cpp/ext/filters/census/context.h",
        "src/cpp/ext/filters/census/grpc_plugin.h",
        "src/cpp/ext/filters/census/measures.h",
        "src/cpp/ext/filters/census/open_census_call_tracer.h",
        "src/cpp/ext/filters/census/rpc_encoding.h",
        "src/cpp/ext/filters/census/server_filter.h",
    ],
    external_deps = [
        "absl-base",
        "absl-time",
        "absl/strings",
        "opencensus-trace",
        "opencensus-trace-context_util",
        "opencensus-trace-propagation",
        "opencensus-tags",
        "opencensus-tags-context_util",
        "opencensus-stats",
        "opencensus-context",
    ],
    language = "c++",
    visibility = ["@grpc:grpc_opencensus_plugin"],
    deps = [
        "census",
        "gpr_base",
        "grpc++",
        "grpc_base",
    ],
)

# Once upb code-gen issue is resolved, use the targets commented below to replace the ones using
# upb-generated files.

# grpc_upb_proto_library(
#     name = "upb_load_report",
#     deps = ["@envoy_api//envoy/api/v2/endpoint:load_report_export"],
# )
#
# grpc_upb_proto_library(
#     name = "upb_lrs",
#     deps = ["@envoy_api//envoy/service/load_stats/v2:lrs_export"],
# )
#
# grpc_upb_proto_library(
#     name = "upb_cds",
#     deps = ["@envoy_api//envoy/api/v2:cds_export"],
# )

# grpc_cc_library(
#    name = "envoy_lrs_upb",
#    external_deps = [
#        "upb_lib",
#    ],
#    language = "c++",
#    tags = ["no_windows"],
#    deps = [
#        "upb_load_report",
#        "upb_lrs",
#    ],
# )

# grpc_cc_library(
#    name = "envoy_ads_upb",
#    external_deps = [
#        "upb_lib",
#    ],
#    language = "c++",
#    tags = ["no_windows"],
#    deps = [
#        "upb_cds",
#    ],
# )

grpc_cc_library(
    name = "envoy_ads_upb",
    srcs = [
        "src/core/ext/upb-generated/envoy/admin/v3/config_dump.upb.c",
        "src/core/ext/upb-generated/envoy/config/accesslog/v3/accesslog.upb.c",
        "src/core/ext/upb-generated/envoy/config/bootstrap/v3/bootstrap.upb.c",
        "src/core/ext/upb-generated/envoy/config/cluster/v3/circuit_breaker.upb.c",
        "src/core/ext/upb-generated/envoy/config/cluster/v3/cluster.upb.c",
        "src/core/ext/upb-generated/envoy/config/cluster/v3/filter.upb.c",
        "src/core/ext/upb-generated/envoy/config/cluster/v3/outlier_detection.upb.c",
        "src/core/ext/upb-generated/envoy/config/core/v3/resolver.upb.c",
        "src/core/ext/upb-generated/envoy/config/core/v3/udp_socket_config.upb.c",
        "src/core/ext/upb-generated/envoy/config/endpoint/v3/endpoint.upb.c",
        "src/core/ext/upb-generated/envoy/config/endpoint/v3/endpoint_components.upb.c",
        "src/core/ext/upb-generated/envoy/config/endpoint/v3/load_report.upb.c",
        "src/core/ext/upb-generated/envoy/config/listener/v3/api_listener.upb.c",
        "src/core/ext/upb-generated/envoy/config/listener/v3/listener.upb.c",
        "src/core/ext/upb-generated/envoy/config/listener/v3/listener_components.upb.c",
        "src/core/ext/upb-generated/envoy/config/listener/v3/quic_config.upb.c",
        "src/core/ext/upb-generated/envoy/config/listener/v3/udp_listener_config.upb.c",
        "src/core/ext/upb-generated/envoy/config/metrics/v3/stats.upb.c",
        "src/core/ext/upb-generated/envoy/config/overload/v3/overload.upb.c",
        "src/core/ext/upb-generated/envoy/config/rbac/v3/rbac.upb.c",
        "src/core/ext/upb-generated/envoy/config/route/v3/route.upb.c",
        "src/core/ext/upb-generated/envoy/config/route/v3/route_components.upb.c",
        "src/core/ext/upb-generated/envoy/config/route/v3/scoped_route.upb.c",
        "src/core/ext/upb-generated/envoy/config/trace/v3/http_tracer.upb.c",
        "src/core/ext/upb-generated/envoy/extensions/clusters/aggregate/v3/cluster.upb.c",
        "src/core/ext/upb-generated/envoy/extensions/filters/common/fault/v3/fault.upb.c",
        "src/core/ext/upb-generated/envoy/extensions/filters/http/fault/v3/fault.upb.c",
        "src/core/ext/upb-generated/envoy/extensions/filters/http/router/v3/router.upb.c",
        "src/core/ext/upb-generated/envoy/extensions/filters/network/http_connection_manager/v3/http_connection_manager.upb.c",
        "src/core/ext/upb-generated/envoy/extensions/transport_sockets/tls/v3/cert.upb.c",
        "src/core/ext/upb-generated/envoy/extensions/transport_sockets/tls/v3/common.upb.c",
        "src/core/ext/upb-generated/envoy/extensions/transport_sockets/tls/v3/secret.upb.c",
        "src/core/ext/upb-generated/envoy/extensions/transport_sockets/tls/v3/tls.upb.c",
        "src/core/ext/upb-generated/envoy/service/cluster/v3/cds.upb.c",
        "src/core/ext/upb-generated/envoy/service/discovery/v3/ads.upb.c",
        "src/core/ext/upb-generated/envoy/service/discovery/v3/discovery.upb.c",
        "src/core/ext/upb-generated/envoy/service/endpoint/v3/eds.upb.c",
        "src/core/ext/upb-generated/envoy/service/listener/v3/lds.upb.c",
        "src/core/ext/upb-generated/envoy/service/load_stats/v3/lrs.upb.c",
        "src/core/ext/upb-generated/envoy/service/route/v3/rds.upb.c",
        "src/core/ext/upb-generated/envoy/service/route/v3/srds.upb.c",
        "src/core/ext/upb-generated/envoy/service/status/v3/csds.upb.c",
        "src/core/ext/upb-generated/envoy/type/http/v3/path_transformation.upb.c",
    ],
    hdrs = [
        "src/core/ext/upb-generated/envoy/admin/v3/config_dump.upb.h",
        "src/core/ext/upb-generated/envoy/config/accesslog/v3/accesslog.upb.h",
        "src/core/ext/upb-generated/envoy/config/bootstrap/v3/bootstrap.upb.h",
        "src/core/ext/upb-generated/envoy/config/cluster/v3/circuit_breaker.upb.h",
        "src/core/ext/upb-generated/envoy/config/cluster/v3/cluster.upb.h",
        "src/core/ext/upb-generated/envoy/config/cluster/v3/filter.upb.h",
        "src/core/ext/upb-generated/envoy/config/cluster/v3/outlier_detection.upb.h",
        "src/core/ext/upb-generated/envoy/config/core/v3/resolver.upb.h",
        "src/core/ext/upb-generated/envoy/config/core/v3/udp_socket_config.upb.h",
        "src/core/ext/upb-generated/envoy/config/endpoint/v3/endpoint.upb.h",
        "src/core/ext/upb-generated/envoy/config/endpoint/v3/endpoint_components.upb.h",
        "src/core/ext/upb-generated/envoy/config/endpoint/v3/load_report.upb.h",
        "src/core/ext/upb-generated/envoy/config/listener/v3/api_listener.upb.h",
        "src/core/ext/upb-generated/envoy/config/listener/v3/listener.upb.h",
        "src/core/ext/upb-generated/envoy/config/listener/v3/listener_components.upb.h",
        "src/core/ext/upb-generated/envoy/config/listener/v3/quic_config.upb.h",
        "src/core/ext/upb-generated/envoy/config/listener/v3/udp_listener_config.upb.h",
        "src/core/ext/upb-generated/envoy/config/metrics/v3/stats.upb.h",
        "src/core/ext/upb-generated/envoy/config/overload/v3/overload.upb.h",
        "src/core/ext/upb-generated/envoy/config/rbac/v3/rbac.upb.h",
        "src/core/ext/upb-generated/envoy/config/route/v3/route.upb.h",
        "src/core/ext/upb-generated/envoy/config/route/v3/route_components.upb.h",
        "src/core/ext/upb-generated/envoy/config/route/v3/scoped_route.upb.h",
        "src/core/ext/upb-generated/envoy/config/trace/v3/http_tracer.upb.h",
        "src/core/ext/upb-generated/envoy/extensions/clusters/aggregate/v3/cluster.upb.h",
        "src/core/ext/upb-generated/envoy/extensions/filters/common/fault/v3/fault.upb.h",
        "src/core/ext/upb-generated/envoy/extensions/filters/http/fault/v3/fault.upb.h",
        "src/core/ext/upb-generated/envoy/extensions/filters/http/router/v3/router.upb.h",
        "src/core/ext/upb-generated/envoy/extensions/filters/network/http_connection_manager/v3/http_connection_manager.upb.h",
        "src/core/ext/upb-generated/envoy/extensions/transport_sockets/tls/v3/cert.upb.h",
        "src/core/ext/upb-generated/envoy/extensions/transport_sockets/tls/v3/common.upb.h",
        "src/core/ext/upb-generated/envoy/extensions/transport_sockets/tls/v3/secret.upb.h",
        "src/core/ext/upb-generated/envoy/extensions/transport_sockets/tls/v3/tls.upb.h",
        "src/core/ext/upb-generated/envoy/service/cluster/v3/cds.upb.h",
        "src/core/ext/upb-generated/envoy/service/discovery/v3/ads.upb.h",
        "src/core/ext/upb-generated/envoy/service/discovery/v3/discovery.upb.h",
        "src/core/ext/upb-generated/envoy/service/endpoint/v3/eds.upb.h",
        "src/core/ext/upb-generated/envoy/service/listener/v3/lds.upb.h",
        "src/core/ext/upb-generated/envoy/service/load_stats/v3/lrs.upb.h",
        "src/core/ext/upb-generated/envoy/service/route/v3/rds.upb.h",
        "src/core/ext/upb-generated/envoy/service/route/v3/srds.upb.h",
        "src/core/ext/upb-generated/envoy/service/status/v3/csds.upb.h",
        "src/core/ext/upb-generated/envoy/type/http/v3/path_transformation.upb.h",
    ],
    external_deps = [
        "upb_lib",
        "upb_lib_descriptor",
        "upb_generated_code_support__only_for_generated_code_do_not_use__i_give_permission_to_break_me",
    ],
    language = "c++",
    deps = [
        "envoy_annotations_upb",
        "envoy_core_upb",
        "envoy_type_upb",
        "google_api_upb",
        "proto_gen_validate_upb",
        "udpa_annotations_upb",
        "xds_core_upb",
    ],
)

grpc_cc_library(
    name = "envoy_ads_upbdefs",
    srcs = [
        "src/core/ext/upbdefs-generated/envoy/admin/v3/config_dump.upbdefs.c",
        "src/core/ext/upbdefs-generated/envoy/config/accesslog/v3/accesslog.upbdefs.c",
        "src/core/ext/upbdefs-generated/envoy/config/bootstrap/v3/bootstrap.upbdefs.c",
        "src/core/ext/upbdefs-generated/envoy/config/cluster/v3/circuit_breaker.upbdefs.c",
        "src/core/ext/upbdefs-generated/envoy/config/cluster/v3/cluster.upbdefs.c",
        "src/core/ext/upbdefs-generated/envoy/config/cluster/v3/filter.upbdefs.c",
        "src/core/ext/upbdefs-generated/envoy/config/cluster/v3/outlier_detection.upbdefs.c",
        "src/core/ext/upbdefs-generated/envoy/config/core/v3/resolver.upbdefs.c",
        "src/core/ext/upbdefs-generated/envoy/config/core/v3/udp_socket_config.upbdefs.c",
        "src/core/ext/upbdefs-generated/envoy/config/endpoint/v3/endpoint.upbdefs.c",
        "src/core/ext/upbdefs-generated/envoy/config/endpoint/v3/endpoint_components.upbdefs.c",
        "src/core/ext/upbdefs-generated/envoy/config/endpoint/v3/load_report.upbdefs.c",
        "src/core/ext/upbdefs-generated/envoy/config/listener/v3/api_listener.upbdefs.c",
        "src/core/ext/upbdefs-generated/envoy/config/listener/v3/listener.upbdefs.c",
        "src/core/ext/upbdefs-generated/envoy/config/listener/v3/listener_components.upbdefs.c",
        "src/core/ext/upbdefs-generated/envoy/config/listener/v3/quic_config.upbdefs.c",
        "src/core/ext/upbdefs-generated/envoy/config/listener/v3/udp_listener_config.upbdefs.c",
        "src/core/ext/upbdefs-generated/envoy/config/metrics/v3/stats.upbdefs.c",
        "src/core/ext/upbdefs-generated/envoy/config/overload/v3/overload.upbdefs.c",
        "src/core/ext/upbdefs-generated/envoy/config/route/v3/route.upbdefs.c",
        "src/core/ext/upbdefs-generated/envoy/config/route/v3/route_components.upbdefs.c",
        "src/core/ext/upbdefs-generated/envoy/config/route/v3/scoped_route.upbdefs.c",
        "src/core/ext/upbdefs-generated/envoy/config/trace/v3/http_tracer.upbdefs.c",
        "src/core/ext/upbdefs-generated/envoy/extensions/clusters/aggregate/v3/cluster.upbdefs.c",
        "src/core/ext/upbdefs-generated/envoy/extensions/filters/common/fault/v3/fault.upbdefs.c",
        "src/core/ext/upbdefs-generated/envoy/extensions/filters/http/fault/v3/fault.upbdefs.c",
        "src/core/ext/upbdefs-generated/envoy/extensions/filters/http/router/v3/router.upbdefs.c",
        "src/core/ext/upbdefs-generated/envoy/extensions/filters/network/http_connection_manager/v3/http_connection_manager.upbdefs.c",
        "src/core/ext/upbdefs-generated/envoy/extensions/transport_sockets/tls/v3/cert.upbdefs.c",
        "src/core/ext/upbdefs-generated/envoy/extensions/transport_sockets/tls/v3/common.upbdefs.c",
        "src/core/ext/upbdefs-generated/envoy/extensions/transport_sockets/tls/v3/secret.upbdefs.c",
        "src/core/ext/upbdefs-generated/envoy/extensions/transport_sockets/tls/v3/tls.upbdefs.c",
        "src/core/ext/upbdefs-generated/envoy/service/cluster/v3/cds.upbdefs.c",
        "src/core/ext/upbdefs-generated/envoy/service/discovery/v3/ads.upbdefs.c",
        "src/core/ext/upbdefs-generated/envoy/service/discovery/v3/discovery.upbdefs.c",
        "src/core/ext/upbdefs-generated/envoy/service/endpoint/v3/eds.upbdefs.c",
        "src/core/ext/upbdefs-generated/envoy/service/listener/v3/lds.upbdefs.c",
        "src/core/ext/upbdefs-generated/envoy/service/load_stats/v3/lrs.upbdefs.c",
        "src/core/ext/upbdefs-generated/envoy/service/route/v3/rds.upbdefs.c",
        "src/core/ext/upbdefs-generated/envoy/service/route/v3/srds.upbdefs.c",
        "src/core/ext/upbdefs-generated/envoy/service/status/v3/csds.upbdefs.c",
        "src/core/ext/upbdefs-generated/envoy/type/http/v3/path_transformation.upbdefs.c",
    ],
    hdrs = [
        "src/core/ext/upbdefs-generated/envoy/admin/v3/config_dump.upbdefs.h",
        "src/core/ext/upbdefs-generated/envoy/config/accesslog/v3/accesslog.upbdefs.h",
        "src/core/ext/upbdefs-generated/envoy/config/bootstrap/v3/bootstrap.upbdefs.h",
        "src/core/ext/upbdefs-generated/envoy/config/cluster/v3/circuit_breaker.upbdefs.h",
        "src/core/ext/upbdefs-generated/envoy/config/cluster/v3/cluster.upbdefs.h",
        "src/core/ext/upbdefs-generated/envoy/config/cluster/v3/filter.upbdefs.h",
        "src/core/ext/upbdefs-generated/envoy/config/cluster/v3/outlier_detection.upbdefs.h",
        "src/core/ext/upbdefs-generated/envoy/config/core/v3/resolver.upbdefs.h",
        "src/core/ext/upbdefs-generated/envoy/config/core/v3/udp_socket_config.upbdefs.h",
        "src/core/ext/upbdefs-generated/envoy/config/endpoint/v3/endpoint.upbdefs.h",
        "src/core/ext/upbdefs-generated/envoy/config/endpoint/v3/endpoint_components.upbdefs.h",
        "src/core/ext/upbdefs-generated/envoy/config/endpoint/v3/load_report.upbdefs.h",
        "src/core/ext/upbdefs-generated/envoy/config/listener/v3/api_listener.upbdefs.h",
        "src/core/ext/upbdefs-generated/envoy/config/listener/v3/listener.upbdefs.h",
        "src/core/ext/upbdefs-generated/envoy/config/listener/v3/listener_components.upbdefs.h",
        "src/core/ext/upbdefs-generated/envoy/config/listener/v3/quic_config.upbdefs.h",
        "src/core/ext/upbdefs-generated/envoy/config/listener/v3/udp_listener_config.upbdefs.h",
        "src/core/ext/upbdefs-generated/envoy/config/metrics/v3/stats.upbdefs.h",
        "src/core/ext/upbdefs-generated/envoy/config/overload/v3/overload.upbdefs.h",
        "src/core/ext/upbdefs-generated/envoy/config/route/v3/route.upbdefs.h",
        "src/core/ext/upbdefs-generated/envoy/config/route/v3/route_components.upbdefs.h",
        "src/core/ext/upbdefs-generated/envoy/config/route/v3/scoped_route.upbdefs.h",
        "src/core/ext/upbdefs-generated/envoy/config/trace/v3/http_tracer.upbdefs.h",
        "src/core/ext/upbdefs-generated/envoy/extensions/clusters/aggregate/v3/cluster.upbdefs.h",
        "src/core/ext/upbdefs-generated/envoy/extensions/filters/common/fault/v3/fault.upbdefs.h",
        "src/core/ext/upbdefs-generated/envoy/extensions/filters/http/fault/v3/fault.upbdefs.h",
        "src/core/ext/upbdefs-generated/envoy/extensions/filters/http/router/v3/router.upbdefs.h",
        "src/core/ext/upbdefs-generated/envoy/extensions/filters/network/http_connection_manager/v3/http_connection_manager.upbdefs.h",
        "src/core/ext/upbdefs-generated/envoy/extensions/transport_sockets/tls/v3/cert.upbdefs.h",
        "src/core/ext/upbdefs-generated/envoy/extensions/transport_sockets/tls/v3/common.upbdefs.h",
        "src/core/ext/upbdefs-generated/envoy/extensions/transport_sockets/tls/v3/secret.upbdefs.h",
        "src/core/ext/upbdefs-generated/envoy/extensions/transport_sockets/tls/v3/tls.upbdefs.h",
        "src/core/ext/upbdefs-generated/envoy/service/cluster/v3/cds.upbdefs.h",
        "src/core/ext/upbdefs-generated/envoy/service/discovery/v3/ads.upbdefs.h",
        "src/core/ext/upbdefs-generated/envoy/service/discovery/v3/discovery.upbdefs.h",
        "src/core/ext/upbdefs-generated/envoy/service/endpoint/v3/eds.upbdefs.h",
        "src/core/ext/upbdefs-generated/envoy/service/listener/v3/lds.upbdefs.h",
        "src/core/ext/upbdefs-generated/envoy/service/load_stats/v3/lrs.upbdefs.h",
        "src/core/ext/upbdefs-generated/envoy/service/route/v3/rds.upbdefs.h",
        "src/core/ext/upbdefs-generated/envoy/service/route/v3/srds.upbdefs.h",
        "src/core/ext/upbdefs-generated/envoy/service/status/v3/csds.upbdefs.h",
        "src/core/ext/upbdefs-generated/envoy/type/http/v3/path_transformation.upbdefs.h",
    ],
    external_deps = [
        "upb_lib",
        "upb_lib_descriptor_reflection",
        "upb_textformat_lib",
        "upb_reflection",
        "upb_generated_code_support__only_for_generated_code_do_not_use__i_give_permission_to_break_me",
    ],
    language = "c++",
    deps = [
        "envoy_ads_upb",
        "envoy_annotations_upbdefs",
        "envoy_core_upbdefs",
        "envoy_type_upbdefs",
        "google_api_upbdefs",
        "proto_gen_validate_upbdefs",
        "udpa_annotations_upbdefs",
        "xds_core_upbdefs",
    ],
)

grpc_cc_library(
    name = "envoy_annotations_upb",
    srcs = [
        "src/core/ext/upb-generated/envoy/annotations/deprecation.upb.c",
        "src/core/ext/upb-generated/envoy/annotations/resource.upb.c",
    ],
    hdrs = [
        "src/core/ext/upb-generated/envoy/annotations/deprecation.upb.h",
        "src/core/ext/upb-generated/envoy/annotations/resource.upb.h",
    ],
    external_deps = [
        "upb_lib",
        "upb_lib_descriptor",
        "upb_generated_code_support__only_for_generated_code_do_not_use__i_give_permission_to_break_me",
    ],
    language = "c++",
    deps = [
        "google_api_upb",
    ],
)

grpc_cc_library(
    name = "envoy_annotations_upbdefs",
    srcs = [
        "src/core/ext/upbdefs-generated/envoy/annotations/deprecation.upbdefs.c",
        "src/core/ext/upbdefs-generated/envoy/annotations/resource.upbdefs.c",
    ],
    hdrs = [
        "src/core/ext/upbdefs-generated/envoy/annotations/deprecation.upbdefs.h",
        "src/core/ext/upbdefs-generated/envoy/annotations/resource.upbdefs.h",
    ],
    external_deps = [
        "upb_lib",
        "upb_lib_descriptor_reflection",
        "upb_reflection",
        "upb_textformat_lib",
        "upb_generated_code_support__only_for_generated_code_do_not_use__i_give_permission_to_break_me",
    ],
    language = "c++",
    deps = [
        "envoy_annotations_upb",
        "google_api_upbdefs",
    ],
)

grpc_cc_library(
    name = "envoy_core_upb",
    srcs = [
        "src/core/ext/upb-generated/envoy/config/core/v3/address.upb.c",
        "src/core/ext/upb-generated/envoy/config/core/v3/backoff.upb.c",
        "src/core/ext/upb-generated/envoy/config/core/v3/base.upb.c",
        "src/core/ext/upb-generated/envoy/config/core/v3/config_source.upb.c",
        "src/core/ext/upb-generated/envoy/config/core/v3/event_service_config.upb.c",
        "src/core/ext/upb-generated/envoy/config/core/v3/extension.upb.c",
        "src/core/ext/upb-generated/envoy/config/core/v3/grpc_service.upb.c",
        "src/core/ext/upb-generated/envoy/config/core/v3/health_check.upb.c",
        "src/core/ext/upb-generated/envoy/config/core/v3/http_uri.upb.c",
        "src/core/ext/upb-generated/envoy/config/core/v3/protocol.upb.c",
        "src/core/ext/upb-generated/envoy/config/core/v3/proxy_protocol.upb.c",
        "src/core/ext/upb-generated/envoy/config/core/v3/socket_option.upb.c",
        "src/core/ext/upb-generated/envoy/config/core/v3/substitution_format_string.upb.c",
    ],
    hdrs = [
        "src/core/ext/upb-generated/envoy/config/core/v3/address.upb.h",
        "src/core/ext/upb-generated/envoy/config/core/v3/backoff.upb.h",
        "src/core/ext/upb-generated/envoy/config/core/v3/base.upb.h",
        "src/core/ext/upb-generated/envoy/config/core/v3/config_source.upb.h",
        "src/core/ext/upb-generated/envoy/config/core/v3/event_service_config.upb.h",
        "src/core/ext/upb-generated/envoy/config/core/v3/extension.upb.h",
        "src/core/ext/upb-generated/envoy/config/core/v3/grpc_service.upb.h",
        "src/core/ext/upb-generated/envoy/config/core/v3/health_check.upb.h",
        "src/core/ext/upb-generated/envoy/config/core/v3/http_uri.upb.h",
        "src/core/ext/upb-generated/envoy/config/core/v3/protocol.upb.h",
        "src/core/ext/upb-generated/envoy/config/core/v3/proxy_protocol.upb.h",
        "src/core/ext/upb-generated/envoy/config/core/v3/socket_option.upb.h",
        "src/core/ext/upb-generated/envoy/config/core/v3/substitution_format_string.upb.h",
    ],
    external_deps = [
        "upb_lib",
        "upb_lib_descriptor",
        "upb_generated_code_support__only_for_generated_code_do_not_use__i_give_permission_to_break_me",
    ],
    language = "c++",
    deps = [
        "envoy_annotations_upb",
        "envoy_type_upb",
        "google_api_upb",
        "proto_gen_validate_upb",
        "udpa_annotations_upb",
        "xds_annotations_upb",
        "xds_core_upb",
    ],
)

grpc_cc_library(
    name = "envoy_core_upbdefs",
    srcs = [
        "src/core/ext/upbdefs-generated/envoy/config/core/v3/address.upbdefs.c",
        "src/core/ext/upbdefs-generated/envoy/config/core/v3/backoff.upbdefs.c",
        "src/core/ext/upbdefs-generated/envoy/config/core/v3/base.upbdefs.c",
        "src/core/ext/upbdefs-generated/envoy/config/core/v3/config_source.upbdefs.c",
        "src/core/ext/upbdefs-generated/envoy/config/core/v3/event_service_config.upbdefs.c",
        "src/core/ext/upbdefs-generated/envoy/config/core/v3/extension.upbdefs.c",
        "src/core/ext/upbdefs-generated/envoy/config/core/v3/grpc_service.upbdefs.c",
        "src/core/ext/upbdefs-generated/envoy/config/core/v3/health_check.upbdefs.c",
        "src/core/ext/upbdefs-generated/envoy/config/core/v3/http_uri.upbdefs.c",
        "src/core/ext/upbdefs-generated/envoy/config/core/v3/protocol.upbdefs.c",
        "src/core/ext/upbdefs-generated/envoy/config/core/v3/proxy_protocol.upbdefs.c",
        "src/core/ext/upbdefs-generated/envoy/config/core/v3/socket_option.upbdefs.c",
        "src/core/ext/upbdefs-generated/envoy/config/core/v3/substitution_format_string.upbdefs.c",
    ],
    hdrs = [
        "src/core/ext/upbdefs-generated/envoy/config/core/v3/address.upbdefs.h",
        "src/core/ext/upbdefs-generated/envoy/config/core/v3/backoff.upbdefs.h",
        "src/core/ext/upbdefs-generated/envoy/config/core/v3/base.upbdefs.h",
        "src/core/ext/upbdefs-generated/envoy/config/core/v3/config_source.upbdefs.h",
        "src/core/ext/upbdefs-generated/envoy/config/core/v3/event_service_config.upbdefs.h",
        "src/core/ext/upbdefs-generated/envoy/config/core/v3/extension.upbdefs.h",
        "src/core/ext/upbdefs-generated/envoy/config/core/v3/grpc_service.upbdefs.h",
        "src/core/ext/upbdefs-generated/envoy/config/core/v3/health_check.upbdefs.h",
        "src/core/ext/upbdefs-generated/envoy/config/core/v3/http_uri.upbdefs.h",
        "src/core/ext/upbdefs-generated/envoy/config/core/v3/protocol.upbdefs.h",
        "src/core/ext/upbdefs-generated/envoy/config/core/v3/proxy_protocol.upbdefs.h",
        "src/core/ext/upbdefs-generated/envoy/config/core/v3/socket_option.upbdefs.h",
        "src/core/ext/upbdefs-generated/envoy/config/core/v3/substitution_format_string.upbdefs.h",
    ],
    external_deps = [
        "upb_lib",
        "upb_lib_descriptor_reflection",
        "upb_textformat_lib",
        "upb_reflection",
        "upb_generated_code_support__only_for_generated_code_do_not_use__i_give_permission_to_break_me",
    ],
    language = "c++",
    deps = [
        "envoy_annotations_upbdefs",
        "envoy_core_upb",
        "envoy_type_upbdefs",
        "google_api_upbdefs",
        "proto_gen_validate_upbdefs",
        "xds_core_upbdefs",
    ],
)

grpc_cc_library(
    name = "envoy_type_upb",
    srcs = [
        "src/core/ext/upb-generated/envoy/type/matcher/v3/metadata.upb.c",
        "src/core/ext/upb-generated/envoy/type/matcher/v3/node.upb.c",
        "src/core/ext/upb-generated/envoy/type/matcher/v3/number.upb.c",
        "src/core/ext/upb-generated/envoy/type/matcher/v3/path.upb.c",
        "src/core/ext/upb-generated/envoy/type/matcher/v3/regex.upb.c",
        "src/core/ext/upb-generated/envoy/type/matcher/v3/string.upb.c",
        "src/core/ext/upb-generated/envoy/type/matcher/v3/struct.upb.c",
        "src/core/ext/upb-generated/envoy/type/matcher/v3/value.upb.c",
        "src/core/ext/upb-generated/envoy/type/metadata/v3/metadata.upb.c",
        "src/core/ext/upb-generated/envoy/type/tracing/v3/custom_tag.upb.c",
        "src/core/ext/upb-generated/envoy/type/v3/http.upb.c",
        "src/core/ext/upb-generated/envoy/type/v3/percent.upb.c",
        "src/core/ext/upb-generated/envoy/type/v3/range.upb.c",
        "src/core/ext/upb-generated/envoy/type/v3/semantic_version.upb.c",
    ],
    hdrs = [
        "src/core/ext/upb-generated/envoy/type/matcher/v3/metadata.upb.h",
        "src/core/ext/upb-generated/envoy/type/matcher/v3/node.upb.h",
        "src/core/ext/upb-generated/envoy/type/matcher/v3/number.upb.h",
        "src/core/ext/upb-generated/envoy/type/matcher/v3/path.upb.h",
        "src/core/ext/upb-generated/envoy/type/matcher/v3/regex.upb.h",
        "src/core/ext/upb-generated/envoy/type/matcher/v3/string.upb.h",
        "src/core/ext/upb-generated/envoy/type/matcher/v3/struct.upb.h",
        "src/core/ext/upb-generated/envoy/type/matcher/v3/value.upb.h",
        "src/core/ext/upb-generated/envoy/type/metadata/v3/metadata.upb.h",
        "src/core/ext/upb-generated/envoy/type/tracing/v3/custom_tag.upb.h",
        "src/core/ext/upb-generated/envoy/type/v3/http.upb.h",
        "src/core/ext/upb-generated/envoy/type/v3/percent.upb.h",
        "src/core/ext/upb-generated/envoy/type/v3/range.upb.h",
        "src/core/ext/upb-generated/envoy/type/v3/semantic_version.upb.h",
    ],
    external_deps = [
        "upb_lib",
        "upb_lib_descriptor",
        "upb_generated_code_support__only_for_generated_code_do_not_use__i_give_permission_to_break_me",
    ],
    language = "c++",
    deps = [
        "envoy_annotations_upb",
        "google_api_upb",
        "proto_gen_validate_upb",
        "udpa_annotations_upb",
    ],
)

grpc_cc_library(
    name = "envoy_type_upbdefs",
    srcs = [
        "src/core/ext/upbdefs-generated/envoy/type/matcher/v3/metadata.upbdefs.c",
        "src/core/ext/upbdefs-generated/envoy/type/matcher/v3/node.upbdefs.c",
        "src/core/ext/upbdefs-generated/envoy/type/matcher/v3/number.upbdefs.c",
        "src/core/ext/upbdefs-generated/envoy/type/matcher/v3/path.upbdefs.c",
        "src/core/ext/upbdefs-generated/envoy/type/matcher/v3/regex.upbdefs.c",
        "src/core/ext/upbdefs-generated/envoy/type/matcher/v3/string.upbdefs.c",
        "src/core/ext/upbdefs-generated/envoy/type/matcher/v3/struct.upbdefs.c",
        "src/core/ext/upbdefs-generated/envoy/type/matcher/v3/value.upbdefs.c",
        "src/core/ext/upbdefs-generated/envoy/type/metadata/v3/metadata.upbdefs.c",
        "src/core/ext/upbdefs-generated/envoy/type/tracing/v3/custom_tag.upbdefs.c",
        "src/core/ext/upbdefs-generated/envoy/type/v3/http.upbdefs.c",
        "src/core/ext/upbdefs-generated/envoy/type/v3/percent.upbdefs.c",
        "src/core/ext/upbdefs-generated/envoy/type/v3/range.upbdefs.c",
        "src/core/ext/upbdefs-generated/envoy/type/v3/semantic_version.upbdefs.c",
    ],
    hdrs = [
        "src/core/ext/upbdefs-generated/envoy/type/matcher/v3/metadata.upbdefs.h",
        "src/core/ext/upbdefs-generated/envoy/type/matcher/v3/node.upbdefs.h",
        "src/core/ext/upbdefs-generated/envoy/type/matcher/v3/number.upbdefs.h",
        "src/core/ext/upbdefs-generated/envoy/type/matcher/v3/path.upbdefs.h",
        "src/core/ext/upbdefs-generated/envoy/type/matcher/v3/regex.upbdefs.h",
        "src/core/ext/upbdefs-generated/envoy/type/matcher/v3/string.upbdefs.h",
        "src/core/ext/upbdefs-generated/envoy/type/matcher/v3/struct.upbdefs.h",
        "src/core/ext/upbdefs-generated/envoy/type/matcher/v3/value.upbdefs.h",
        "src/core/ext/upbdefs-generated/envoy/type/metadata/v3/metadata.upbdefs.h",
        "src/core/ext/upbdefs-generated/envoy/type/tracing/v3/custom_tag.upbdefs.h",
        "src/core/ext/upbdefs-generated/envoy/type/v3/http.upbdefs.h",
        "src/core/ext/upbdefs-generated/envoy/type/v3/percent.upbdefs.h",
        "src/core/ext/upbdefs-generated/envoy/type/v3/range.upbdefs.h",
        "src/core/ext/upbdefs-generated/envoy/type/v3/semantic_version.upbdefs.h",
    ],
    external_deps = [
        "upb_lib",
        "upb_lib_descriptor_reflection",
        "upb_reflection",
        "upb_textformat_lib",
        "upb_generated_code_support__only_for_generated_code_do_not_use__i_give_permission_to_break_me",
    ],
    language = "c++",
    deps = [
        "envoy_type_upb",
        "google_api_upbdefs",
        "proto_gen_validate_upbdefs",
    ],
)

grpc_cc_library(
    name = "proto_gen_validate_upb",
    srcs = [
        "src/core/ext/upb-generated/validate/validate.upb.c",
    ],
    hdrs = [
        "src/core/ext/upb-generated/validate/validate.upb.h",
    ],
    external_deps = [
        "upb_lib",
        "upb_lib_descriptor",
        "upb_generated_code_support__only_for_generated_code_do_not_use__i_give_permission_to_break_me",
    ],
    language = "c++",
    deps = [
        "google_api_upb",
    ],
)

grpc_cc_library(
    name = "proto_gen_validate_upbdefs",
    srcs = [
        "src/core/ext/upbdefs-generated/validate/validate.upbdefs.c",
    ],
    hdrs = [
        "src/core/ext/upbdefs-generated/validate/validate.upbdefs.h",
    ],
    external_deps = [
        "upb_lib",
        "upb_lib_descriptor_reflection",
        "upb_textformat_lib",
        "upb_reflection",
        "upb_generated_code_support__only_for_generated_code_do_not_use__i_give_permission_to_break_me",
    ],
    language = "c++",
    deps = [
        "google_api_upbdefs",
        "proto_gen_validate_upb",
    ],
)

# Once upb code-gen issue is resolved, replace xds_orca_upb with this.
# grpc_upb_proto_library(
#     name = "xds_orca_upb",
#     deps = ["@envoy_api//xds/data/orca/v3:orca_load_report"]
# )

grpc_cc_library(
    name = "xds_orca_upb",
    srcs = [
        "src/core/ext/upb-generated/xds/data/orca/v3/orca_load_report.upb.c",
    ],
    hdrs = [
        "src/core/ext/upb-generated/xds/data/orca/v3/orca_load_report.upb.h",
    ],
    external_deps = [
        "upb_lib",
        "upb_lib_descriptor",
        "upb_generated_code_support__only_for_generated_code_do_not_use__i_give_permission_to_break_me",
    ],
    language = "c++",
    deps = [
        "proto_gen_validate_upb",
    ],
)

grpc_cc_library(
    name = "udpa_annotations_upb",
    srcs = [
        "src/core/ext/upb-generated/udpa/annotations/migrate.upb.c",
        "src/core/ext/upb-generated/udpa/annotations/security.upb.c",
        "src/core/ext/upb-generated/udpa/annotations/sensitive.upb.c",
        "src/core/ext/upb-generated/udpa/annotations/status.upb.c",
        "src/core/ext/upb-generated/udpa/annotations/versioning.upb.c",
    ],
    hdrs = [
        "src/core/ext/upb-generated/udpa/annotations/migrate.upb.h",
        "src/core/ext/upb-generated/udpa/annotations/security.upb.h",
        "src/core/ext/upb-generated/udpa/annotations/sensitive.upb.h",
        "src/core/ext/upb-generated/udpa/annotations/status.upb.h",
        "src/core/ext/upb-generated/udpa/annotations/versioning.upb.h",
    ],
    external_deps = [
        "upb_lib",
        "upb_lib_descriptor",
        "upb_generated_code_support__only_for_generated_code_do_not_use__i_give_permission_to_break_me",
    ],
    language = "c++",
    deps = [
        "google_api_upb",
        "proto_gen_validate_upb",
    ],
)

grpc_cc_library(
    name = "udpa_annotations_upbdefs",
    srcs = [
        "src/core/ext/upbdefs-generated/udpa/annotations/migrate.upbdefs.c",
        "src/core/ext/upbdefs-generated/udpa/annotations/security.upbdefs.c",
        "src/core/ext/upbdefs-generated/udpa/annotations/sensitive.upbdefs.c",
        "src/core/ext/upbdefs-generated/udpa/annotations/status.upbdefs.c",
        "src/core/ext/upbdefs-generated/udpa/annotations/versioning.upbdefs.c",
    ],
    hdrs = [
        "src/core/ext/upbdefs-generated/udpa/annotations/migrate.upbdefs.h",
        "src/core/ext/upbdefs-generated/udpa/annotations/security.upbdefs.h",
        "src/core/ext/upbdefs-generated/udpa/annotations/sensitive.upbdefs.h",
        "src/core/ext/upbdefs-generated/udpa/annotations/status.upbdefs.h",
        "src/core/ext/upbdefs-generated/udpa/annotations/versioning.upbdefs.h",
    ],
    external_deps = [
        "upb_lib",
        "upb_lib_descriptor_reflection",
        "upb_textformat_lib",
        "upb_reflection",
        "upb_generated_code_support__only_for_generated_code_do_not_use__i_give_permission_to_break_me",
    ],
    language = "c++",
    deps = [
        "google_api_upbdefs",
        "udpa_annotations_upb",
    ],
)

grpc_cc_library(
    name = "xds_annotations_upb",
    srcs = [
        "src/core/ext/upb-generated/xds/annotations/v3/status.upb.c",
    ],
    hdrs = [
        "src/core/ext/upb-generated/xds/annotations/v3/status.upb.h",
    ],
    external_deps = [
        "upb_lib",
        "upb_lib_descriptor",
        "upb_generated_code_support__only_for_generated_code_do_not_use__i_give_permission_to_break_me",
    ],
    language = "c++",
)

grpc_cc_library(
    name = "xds_annotations_upbdefs",
    srcs = [
        "src/core/ext/upbdefs-generated/xds/annotations/v3/status.upbdefs.c",
    ],
    hdrs = [
        "src/core/ext/upbdefs-generated/xds/annotations/v3/status.upbdefs.h",
    ],
    external_deps = [
        "upb_lib",
        "upb_lib_descriptor_reflection",
        "upb_textformat_lib",
        "upb_reflection",
        "upb_generated_code_support__only_for_generated_code_do_not_use__i_give_permission_to_break_me",
    ],
    language = "c++",
    deps = [
        "xds_annotations_upb",
    ],
)

grpc_cc_library(
    name = "xds_core_upb",
    srcs = [
        "src/core/ext/upb-generated/xds/core/v3/authority.upb.c",
        "src/core/ext/upb-generated/xds/core/v3/collection_entry.upb.c",
        "src/core/ext/upb-generated/xds/core/v3/context_params.upb.c",
        "src/core/ext/upb-generated/xds/core/v3/resource.upb.c",
        "src/core/ext/upb-generated/xds/core/v3/resource_locator.upb.c",
        "src/core/ext/upb-generated/xds/core/v3/resource_name.upb.c",
    ],
    hdrs = [
        "src/core/ext/upb-generated/xds/core/v3/authority.upb.h",
        "src/core/ext/upb-generated/xds/core/v3/collection_entry.upb.h",
        "src/core/ext/upb-generated/xds/core/v3/context_params.upb.h",
        "src/core/ext/upb-generated/xds/core/v3/resource.upb.h",
        "src/core/ext/upb-generated/xds/core/v3/resource_locator.upb.h",
        "src/core/ext/upb-generated/xds/core/v3/resource_name.upb.h",
    ],
    external_deps = [
        "upb_lib",
        "upb_lib_descriptor",
        "upb_generated_code_support__only_for_generated_code_do_not_use__i_give_permission_to_break_me",
    ],
    language = "c++",
    deps = [
        "google_api_upb",
        "proto_gen_validate_upb",
        "udpa_annotations_upb",
        "xds_annotations_upb",
    ],
)

grpc_cc_library(
    name = "xds_core_upbdefs",
    srcs = [
        "src/core/ext/upbdefs-generated/xds/core/v3/authority.upbdefs.c",
        "src/core/ext/upbdefs-generated/xds/core/v3/collection_entry.upbdefs.c",
        "src/core/ext/upbdefs-generated/xds/core/v3/context_params.upbdefs.c",
        "src/core/ext/upbdefs-generated/xds/core/v3/resource.upbdefs.c",
        "src/core/ext/upbdefs-generated/xds/core/v3/resource_locator.upbdefs.c",
        "src/core/ext/upbdefs-generated/xds/core/v3/resource_name.upbdefs.c",
    ],
    hdrs = [
        "src/core/ext/upbdefs-generated/xds/core/v3/authority.upbdefs.h",
        "src/core/ext/upbdefs-generated/xds/core/v3/collection_entry.upbdefs.h",
        "src/core/ext/upbdefs-generated/xds/core/v3/context_params.upbdefs.h",
        "src/core/ext/upbdefs-generated/xds/core/v3/resource.upbdefs.h",
        "src/core/ext/upbdefs-generated/xds/core/v3/resource_locator.upbdefs.h",
        "src/core/ext/upbdefs-generated/xds/core/v3/resource_name.upbdefs.h",
    ],
    external_deps = [
        "upb_lib",
        "upb_lib_descriptor_reflection",
        "upb_textformat_lib",
        "upb_reflection",
        "upb_generated_code_support__only_for_generated_code_do_not_use__i_give_permission_to_break_me",
    ],
    language = "c++",
    deps = [
        "google_api_upbdefs",
        "proto_gen_validate_upbdefs",
        "udpa_annotations_upbdefs",
        "xds_annotations_upbdefs",
        "xds_core_upb",
    ],
)

grpc_cc_library(
    name = "xds_type_upb",
    srcs = [
        "src/core/ext/upb-generated/xds/type/v3/typed_struct.upb.c",
    ],
    hdrs = [
        "src/core/ext/upb-generated/xds/type/v3/typed_struct.upb.h",
    ],
    external_deps = [
        "upb_lib",
        "upb_lib_descriptor",
        "upb_generated_code_support__only_for_generated_code_do_not_use__i_give_permission_to_break_me",
    ],
    language = "c++",
    deps = [
        "google_api_upb",
        "proto_gen_validate_upb",
    ],
)

grpc_cc_library(
    name = "xds_type_upbdefs",
    srcs = [
        "src/core/ext/upbdefs-generated/xds/type/v3/typed_struct.upbdefs.c",
    ],
    hdrs = [
        "src/core/ext/upbdefs-generated/xds/type/v3/typed_struct.upbdefs.h",
    ],
    external_deps = [
        "upb_lib",
        "upb_lib_descriptor_reflection",
        "upb_textformat_lib",
        "upb_reflection",
        "upb_generated_code_support__only_for_generated_code_do_not_use__i_give_permission_to_break_me",
    ],
    language = "c++",
    deps = [
        "google_api_upbdefs",
        "proto_gen_validate_upbdefs",
    ],
)

# Once upb code-gen issue is resolved, replace grpc_health_upb with this.
# grpc_upb_proto_library(
#     name = "grpc_health_upb",
#     deps = ["//src/proto/grpc/health/v1:health_proto_descriptor"],
# )

grpc_cc_library(
    name = "grpc_health_upb",
    srcs = [
        "src/core/ext/upb-generated/src/proto/grpc/health/v1/health.upb.c",
    ],
    hdrs = [
        "src/core/ext/upb-generated/src/proto/grpc/health/v1/health.upb.h",
    ],
    external_deps = [
        "upb_lib",
        "upb_lib_descriptor",
        "upb_generated_code_support__only_for_generated_code_do_not_use__i_give_permission_to_break_me",
    ],
    language = "c++",
)

# Once upb code-gen issue is resolved, remove this.
grpc_cc_library(
    name = "google_api_upb",
    srcs = [
        "src/core/ext/upb-generated/google/api/annotations.upb.c",
        "src/core/ext/upb-generated/google/api/expr/v1alpha1/checked.upb.c",
        "src/core/ext/upb-generated/google/api/expr/v1alpha1/syntax.upb.c",
        "src/core/ext/upb-generated/google/api/http.upb.c",
        "src/core/ext/upb-generated/google/protobuf/any.upb.c",
        "src/core/ext/upb-generated/google/protobuf/duration.upb.c",
        "src/core/ext/upb-generated/google/protobuf/empty.upb.c",
        "src/core/ext/upb-generated/google/protobuf/struct.upb.c",
        "src/core/ext/upb-generated/google/protobuf/timestamp.upb.c",
        "src/core/ext/upb-generated/google/protobuf/wrappers.upb.c",
        "src/core/ext/upb-generated/google/rpc/status.upb.c",
    ],
    hdrs = [
        "src/core/ext/upb-generated/google/api/annotations.upb.h",
        "src/core/ext/upb-generated/google/api/expr/v1alpha1/checked.upb.h",
        "src/core/ext/upb-generated/google/api/expr/v1alpha1/syntax.upb.h",
        "src/core/ext/upb-generated/google/api/http.upb.h",
        "src/core/ext/upb-generated/google/protobuf/any.upb.h",
        "src/core/ext/upb-generated/google/protobuf/duration.upb.h",
        "src/core/ext/upb-generated/google/protobuf/empty.upb.h",
        "src/core/ext/upb-generated/google/protobuf/struct.upb.h",
        "src/core/ext/upb-generated/google/protobuf/timestamp.upb.h",
        "src/core/ext/upb-generated/google/protobuf/wrappers.upb.h",
        "src/core/ext/upb-generated/google/rpc/status.upb.h",
    ],
    external_deps = [
        "upb_lib",
        "upb_lib_descriptor",
        "upb_generated_code_support__only_for_generated_code_do_not_use__i_give_permission_to_break_me",
    ],
    language = "c++",
)

grpc_cc_library(
    name = "google_api_upbdefs",
    srcs = [
        "src/core/ext/upbdefs-generated/google/api/annotations.upbdefs.c",
        "src/core/ext/upbdefs-generated/google/api/http.upbdefs.c",
        "src/core/ext/upbdefs-generated/google/protobuf/any.upbdefs.c",
        "src/core/ext/upbdefs-generated/google/protobuf/duration.upbdefs.c",
        "src/core/ext/upbdefs-generated/google/protobuf/empty.upbdefs.c",
        "src/core/ext/upbdefs-generated/google/protobuf/struct.upbdefs.c",
        "src/core/ext/upbdefs-generated/google/protobuf/timestamp.upbdefs.c",
        "src/core/ext/upbdefs-generated/google/protobuf/wrappers.upbdefs.c",
        "src/core/ext/upbdefs-generated/google/rpc/status.upbdefs.c",
    ],
    hdrs = [
        "src/core/ext/upbdefs-generated/google/api/annotations.upbdefs.h",
        "src/core/ext/upbdefs-generated/google/api/http.upbdefs.h",
        "src/core/ext/upbdefs-generated/google/protobuf/any.upbdefs.h",
        "src/core/ext/upbdefs-generated/google/protobuf/duration.upbdefs.h",
        "src/core/ext/upbdefs-generated/google/protobuf/empty.upbdefs.h",
        "src/core/ext/upbdefs-generated/google/protobuf/struct.upbdefs.h",
        "src/core/ext/upbdefs-generated/google/protobuf/timestamp.upbdefs.h",
        "src/core/ext/upbdefs-generated/google/protobuf/wrappers.upbdefs.h",
        "src/core/ext/upbdefs-generated/google/rpc/status.upbdefs.h",
    ],
    external_deps = [
        "upb_lib",
        "upb_lib_descriptor_reflection",
        "upb_textformat_lib",
        "upb_reflection",
        "upb_generated_code_support__only_for_generated_code_do_not_use__i_give_permission_to_break_me",
    ],
    language = "c++",
    deps = [
        "google_api_upb",
    ],
)

# Once upb code-gen issue is resolved, replace grpc_lb_upb with this.
# grpc_upb_proto_library(
#     name = "grpc_lb_upb",
#     deps = ["//src/proto/grpc/lb/v1:load_balancer_proto_descriptor"],
# )

grpc_cc_library(
    name = "grpc_lb_upb",
    srcs = [
        "src/core/ext/upb-generated/src/proto/grpc/lb/v1/load_balancer.upb.c",
    ],
    hdrs = [
        "src/core/ext/upb-generated/src/proto/grpc/lb/v1/load_balancer.upb.h",
    ],
    external_deps = [
        "upb_lib",
        "upb_lib_descriptor",
        "upb_generated_code_support__only_for_generated_code_do_not_use__i_give_permission_to_break_me",
    ],
    language = "c++",
    deps = [
        "google_api_upb",
    ],
)

# Once upb code-gen issue is resolved, replace meshca_upb with this.
# meshca_upb_proto_library(
#     name = "meshca_upb",
#     deps = ["//third_party/istio/security/proto/providers/google:meshca_proto"],
# )

grpc_cc_library(
    name = "meshca_upb",
    srcs = [
        "src/core/ext/upb-generated/third_party/istio/security/proto/providers/google/meshca.upb.c",
    ],
    hdrs = [
        "src/core/ext/upb-generated/third_party/istio/security/proto/providers/google/meshca.upb.h",
    ],
    external_deps = [
        "upb_generated_code_support__only_for_generated_code_do_not_use__i_give_permission_to_break_me",
    ],
    language = "c++",
    deps = [
        "google_api_upb",
    ],
)

# Once upb code-gen issue is resolved, replace alts_upb with this.
# grpc_upb_proto_library(
#     name = "alts_upb",
#     deps = ["//src/proto/grpc/gcp:alts_handshaker_proto"],
# )

grpc_cc_library(
    name = "alts_upb",
    srcs = [
        "src/core/ext/upb-generated/src/proto/grpc/gcp/altscontext.upb.c",
        "src/core/ext/upb-generated/src/proto/grpc/gcp/handshaker.upb.c",
        "src/core/ext/upb-generated/src/proto/grpc/gcp/transport_security_common.upb.c",
    ],
    hdrs = [
        "src/core/ext/upb-generated/src/proto/grpc/gcp/altscontext.upb.h",
        "src/core/ext/upb-generated/src/proto/grpc/gcp/handshaker.upb.h",
        "src/core/ext/upb-generated/src/proto/grpc/gcp/transport_security_common.upb.h",
    ],
    external_deps = [
        "upb_lib",
        "upb_lib_descriptor",
        "upb_generated_code_support__only_for_generated_code_do_not_use__i_give_permission_to_break_me",
    ],
    language = "c++",
)

grpc_cc_library(
    name = "json",
    srcs = [
        "src/core/lib/json/json_reader.cc",
        "src/core/lib/json/json_writer.cc",
    ],
    hdrs = [
        "src/core/lib/json/json.h",
    ],
    external_deps = [
        "absl/strings",
        "absl/strings:str_format",
    ],
    deps = [
        "error",
        "exec_ctx",
        "gpr_base",
    ],
)

grpc_cc_library(
    name = "json_util",
    srcs = ["src/core/lib/json/json_util.cc"],
    hdrs = ["src/core/lib/json/json_util.h"],
    external_deps = [
        "absl/strings",
    ],
    deps = [
        "gpr_base",
        "json",
    ],
)

grpc_generate_one_off_targets()

filegroup(
    name = "root_certificates",
    srcs = [
        "etc/roots.pem",
    ],
    visibility = ["//visibility:public"],
)<|MERGE_RESOLUTION|>--- conflicted
+++ resolved
@@ -1651,12 +1651,7 @@
         "src/core/lib/compression/stream_compression_identity.cc",
         "src/core/lib/debug/stats.cc",
         "src/core/lib/debug/stats_data.cc",
-<<<<<<< HEAD
         "src/core/lib/event_engine/channel_args_endpoint_config.cc",
-        "src/core/lib/event_engine/event_engine.cc",
-=======
-        "src/core/lib/event_engine/endpoint_config.cc",
->>>>>>> 39adc01a
         "src/core/lib/event_engine/sockaddr.cc",
         "src/core/lib/http/format_request.cc",
         "src/core/lib/http/httpcli.cc",
