# gRPC Bazel BUILD file.
#
# Copyright 2016 gRPC authors.
#
# Licensed under the Apache License, Version 2.0 (the "License");
# you may not use this file except in compliance with the License.
# You may obtain a copy of the License at
#
#     http://www.apache.org/licenses/LICENSE-2.0
#
# Unless required by applicable law or agreed to in writing, software
# distributed under the License is distributed on an "AS IS" BASIS,
# WITHOUT WARRANTIES OR CONDITIONS OF ANY KIND, either express or implied.
# See the License for the specific language governing permissions and
# limitations under the License.

load(
    "//bazel:grpc_build_system.bzl",
    "grpc_cc_library",
    "grpc_generate_one_off_targets",
    "grpc_upb_proto_library",
    "grpc_upb_proto_reflection_library",
    "python_config_settings",
)
load("@bazel_skylib//lib:selects.bzl", "selects")

licenses(["reciprocal"])

package(
    default_visibility = ["//visibility:public"],
    features = [
        "layering_check",
        "-parse_headers",
    ],
)

exports_files([
    "LICENSE",
    "etc/roots.pem",
])

exports_files(
    glob(["include/**"]),
    visibility = ["//:__subpackages__"],
)

config_setting(
    name = "grpc_no_ares",
    values = {"define": "grpc_no_ares=true"},
)

config_setting(
    name = "grpc_no_xds_define",
    values = {"define": "grpc_no_xds=true"},
)

# When gRPC is build as shared library, binder transport code might still
# get included even when user's code does not depend on it. In that case
# --define=grpc_no_binder=true can be used to disable binder transport
# related code to reduce binary size.
# For users using build system other than bazel, they can define
# GRPC_NO_BINDER to achieve the same effect.
config_setting(
    name = "grpc_no_binder_define",
    values = {"define": "grpc_no_binder=true"},
)

config_setting(
    name = "android",
    values = {"crosstool_top": "//external:android/crosstool"},
)

config_setting(
    name = "ios",
    values = {"apple_platform_type": "ios"},
)

selects.config_setting_group(
    name = "grpc_no_xds",
    match_any = [
        ":grpc_no_xds_define",
        # In addition to disabling XDS support when --define=grpc_no_xds=true is
        # specified, we also disable it on mobile platforms where it is not
        # likely to be needed and where reducing the binary size is more
        # important.
        ":android",
        ":ios",
    ],
)

selects.config_setting_group(
    name = "grpc_no_binder",
    match_any = [
        ":grpc_no_binder_define",
        # We do not need binder on ios.
        ":ios",
    ],
)

selects.config_setting_group(
    name = "grpc_no_rls",
    match_any = [
        # Disable RLS support on mobile platforms where it is not likely to be
        # needed and where reducing the binary size is more important.
        ":android",
        ":ios",
    ],
)

# Fuzzers can be built as fuzzers or as tests
config_setting(
    name = "grpc_build_fuzzers",
    values = {"define": "grpc_build_fuzzers=true"},
)

config_setting(
    name = "grpc_allow_exceptions",
    values = {"define": "GRPC_ALLOW_EXCEPTIONS=1"},
)

config_setting(
    name = "grpc_disallow_exceptions",
    values = {"define": "GRPC_ALLOW_EXCEPTIONS=0"},
)

config_setting(
    name = "remote_execution",
    values = {"define": "GRPC_PORT_ISOLATED_RUNTIME=1"},
)

config_setting(
    name = "windows",
    values = {"cpu": "x64_windows"},
)

config_setting(
    name = "windows_msvc",
    values = {"cpu": "x64_windows_msvc"},
)

config_setting(
    name = "mac_x86_64",
    values = {"cpu": "darwin"},
)

config_setting(
    name = "use_strict_warning",
    values = {"define": "use_strict_warning=true"},
)

python_config_settings()

# This should be updated along with build_handwritten.yaml
g_stands_for = "gribkoff"  # @unused

core_version = "29.0.0"  # @unused

version = "1.52.0-dev"  # @unused

GPR_PUBLIC_HDRS = [
    "include/grpc/support/alloc.h",
    "include/grpc/support/atm_gcc_atomic.h",
    "include/grpc/support/atm_gcc_sync.h",
    "include/grpc/support/atm_windows.h",
    "include/grpc/support/cpu.h",
    "include/grpc/support/log.h",
    "include/grpc/support/log_windows.h",
    "include/grpc/support/port_platform.h",
    "include/grpc/support/string_util.h",
    "include/grpc/support/sync.h",
    "include/grpc/support/sync_abseil.h",
    "include/grpc/support/sync_custom.h",
    "include/grpc/support/sync_generic.h",
    "include/grpc/support/sync_posix.h",
    "include/grpc/support/sync_windows.h",
    "include/grpc/support/thd_id.h",
    "include/grpc/support/time.h",
    "include/grpc/impl/codegen/atm.h",
    "include/grpc/impl/codegen/atm_gcc_atomic.h",
    "include/grpc/impl/codegen/atm_gcc_sync.h",
    "include/grpc/impl/codegen/atm_windows.h",
    "include/grpc/impl/codegen/fork.h",
    "include/grpc/impl/codegen/gpr_slice.h",
    "include/grpc/impl/codegen/gpr_types.h",
    "include/grpc/impl/codegen/log.h",
    "include/grpc/impl/codegen/port_platform.h",
    "include/grpc/impl/codegen/sync.h",
    "include/grpc/impl/codegen/sync_abseil.h",
    "include/grpc/impl/codegen/sync_custom.h",
    "include/grpc/impl/codegen/sync_generic.h",
    "include/grpc/impl/codegen/sync_posix.h",
    "include/grpc/impl/codegen/sync_windows.h",
]

GRPC_PUBLIC_HDRS = [
    "include/grpc/byte_buffer.h",
    "include/grpc/byte_buffer_reader.h",
    "include/grpc/compression.h",
    "include/grpc/fork.h",
    "include/grpc/grpc.h",
    "include/grpc/grpc_posix.h",
    "include/grpc/grpc_security.h",
    "include/grpc/grpc_security_constants.h",
    "include/grpc/slice.h",
    "include/grpc/slice_buffer.h",
    "include/grpc/status.h",
    "include/grpc/load_reporting.h",
    "include/grpc/support/workaround_list.h",
    "include/grpc/impl/codegen/byte_buffer.h",
    "include/grpc/impl/codegen/byte_buffer_reader.h",
    "include/grpc/impl/codegen/compression_types.h",
    "include/grpc/impl/codegen/connectivity_state.h",
    "include/grpc/impl/codegen/grpc_types.h",
    "include/grpc/impl/codegen/propagation_bits.h",
    "include/grpc/impl/codegen/status.h",
    "include/grpc/impl/codegen/slice.h",
]

GRPC_PUBLIC_EVENT_ENGINE_HDRS = [
    "include/grpc/event_engine/endpoint_config.h",
    "include/grpc/event_engine/event_engine.h",
    "include/grpc/event_engine/port.h",
    "include/grpc/event_engine/memory_allocator.h",
    "include/grpc/event_engine/memory_request.h",
    "include/grpc/event_engine/internal/memory_allocator_impl.h",
    "include/grpc/event_engine/slice.h",
    "include/grpc/event_engine/slice_buffer.h",
]

GRPCXX_SRCS = [
    "src/cpp/client/channel_cc.cc",
    "src/cpp/client/client_callback.cc",
    "src/cpp/client/client_context.cc",
    "src/cpp/client/client_interceptor.cc",
    "src/cpp/client/create_channel.cc",
    "src/cpp/client/create_channel_internal.cc",
    "src/cpp/client/create_channel_posix.cc",
    "src/cpp/client/credentials_cc.cc",
    "src/cpp/common/alarm.cc",
    "src/cpp/common/channel_arguments.cc",
    "src/cpp/common/channel_filter.cc",
    "src/cpp/common/completion_queue_cc.cc",
    "src/cpp/common/core_codegen.cc",
    "src/cpp/common/resource_quota_cc.cc",
    "src/cpp/common/rpc_method.cc",
    "src/cpp/common/version_cc.cc",
    "src/cpp/common/validate_service_config.cc",
    "src/cpp/server/async_generic_service.cc",
    "src/cpp/server/channel_argument_option.cc",
    "src/cpp/server/create_default_thread_pool.cc",
    "src/cpp/server/external_connection_acceptor_impl.cc",
    "src/cpp/server/health/default_health_check_service.cc",
    "src/cpp/server/health/health_check_service.cc",
    "src/cpp/server/health/health_check_service_server_builder_option.cc",
    "src/cpp/server/server_builder.cc",
    "src/cpp/server/server_callback.cc",
    "src/cpp/server/server_cc.cc",
    "src/cpp/server/server_context.cc",
    "src/cpp/server/server_credentials.cc",
    "src/cpp/server/server_posix.cc",
    "src/cpp/thread_manager/thread_manager.cc",
    "src/cpp/util/byte_buffer_cc.cc",
    "src/cpp/util/status.cc",
    "src/cpp/util/string_ref.cc",
    "src/cpp/util/time_cc.cc",
    "src/cpp/codegen/codegen_init.cc",
]

GRPCXX_HDRS = [
    "src/cpp/client/create_channel_internal.h",
    "src/cpp/common/channel_filter.h",
    "src/cpp/server/dynamic_thread_pool.h",
    "src/cpp/server/external_connection_acceptor_impl.h",
    "src/cpp/server/health/default_health_check_service.h",
    "src/cpp/server/thread_pool_interface.h",
    "src/cpp/thread_manager/thread_manager.h",
]

GRPCXX_PUBLIC_HDRS = [
    "include/grpc++/alarm.h",
    "include/grpc++/channel.h",
    "include/grpc++/client_context.h",
    "include/grpc++/completion_queue.h",
    "include/grpc++/create_channel.h",
    "include/grpc++/create_channel_posix.h",
    "include/grpc++/ext/health_check_service_server_builder_option.h",
    "include/grpc++/generic/async_generic_service.h",
    "include/grpc++/generic/generic_stub.h",
    "include/grpc++/grpc++.h",
    "include/grpc++/health_check_service_interface.h",
    "include/grpc++/impl/call.h",
    "include/grpc++/impl/channel_argument_option.h",
    "include/grpc++/impl/client_unary_call.h",
    "include/grpc++/impl/codegen/core_codegen.h",
    "include/grpc++/impl/grpc_library.h",
    "include/grpc++/impl/method_handler_impl.h",
    "include/grpc++/impl/rpc_method.h",
    "include/grpc++/impl/rpc_service_method.h",
    "include/grpc++/impl/serialization_traits.h",
    "include/grpc++/impl/server_builder_option.h",
    "include/grpc++/impl/server_builder_plugin.h",
    "include/grpc++/impl/server_initializer.h",
    "include/grpc++/impl/service_type.h",
    "include/grpc++/security/auth_context.h",
    "include/grpc++/resource_quota.h",
    "include/grpc++/security/auth_metadata_processor.h",
    "include/grpc++/security/credentials.h",
    "include/grpc++/security/server_credentials.h",
    "include/grpc++/server.h",
    "include/grpc++/server_builder.h",
    "include/grpc++/server_context.h",
    "include/grpc++/server_posix.h",
    "include/grpc++/support/async_stream.h",
    "include/grpc++/support/async_unary_call.h",
    "include/grpc++/support/byte_buffer.h",
    "include/grpc++/support/channel_arguments.h",
    "include/grpc++/support/config.h",
    "include/grpc++/support/slice.h",
    "include/grpc++/support/status.h",
    "include/grpc++/support/status_code_enum.h",
    "include/grpc++/support/string_ref.h",
    "include/grpc++/support/stub_options.h",
    "include/grpc++/support/sync_stream.h",
    "include/grpc++/support/time.h",
    "include/grpcpp/alarm.h",
    "include/grpcpp/channel.h",
    "include/grpcpp/client_context.h",
    "include/grpcpp/completion_queue.h",
    "include/grpcpp/create_channel.h",
    "include/grpcpp/create_channel_posix.h",
    "include/grpcpp/ext/health_check_service_server_builder_option.h",
    "include/grpcpp/generic/async_generic_service.h",
    "include/grpcpp/generic/generic_stub.h",
    "include/grpcpp/grpcpp.h",
    "include/grpcpp/health_check_service_interface.h",
    "include/grpcpp/impl/call_hook.h",
    "include/grpcpp/impl/call_op_set_interface.h",
    "include/grpcpp/impl/call_op_set.h",
    "include/grpcpp/impl/call.h",
    "include/grpcpp/impl/channel_argument_option.h",
    "include/grpcpp/impl/channel_interface.h",
    "include/grpcpp/impl/client_unary_call.h",
    "include/grpcpp/impl/codegen/core_codegen.h",
<<<<<<< HEAD
    "include/grpcpp/impl/delegating_channel.h",
=======
    "include/grpcpp/impl/completion_queue_tag.h",
>>>>>>> 7372e55b
    "include/grpcpp/impl/grpc_library.h",
    "include/grpcpp/impl/method_handler_impl.h",
    "include/grpcpp/impl/rpc_method.h",
    "include/grpcpp/impl/rpc_service_method.h",
    "include/grpcpp/impl/serialization_traits.h",
    "include/grpcpp/impl/server_builder_option.h",
    "include/grpcpp/impl/server_builder_plugin.h",
    "include/grpcpp/impl/server_initializer.h",
    "include/grpcpp/impl/service_type.h",
    "include/grpcpp/resource_quota.h",
    "include/grpcpp/security/auth_context.h",
    "include/grpcpp/security/auth_metadata_processor.h",
    "include/grpcpp/security/credentials.h",
    "include/grpcpp/security/server_credentials.h",
    "include/grpcpp/security/tls_certificate_provider.h",
    "include/grpcpp/security/authorization_policy_provider.h",
    "include/grpcpp/security/tls_certificate_verifier.h",
    "include/grpcpp/security/tls_credentials_options.h",
    "include/grpcpp/server.h",
    "include/grpcpp/server_builder.h",
    "include/grpcpp/server_context.h",
    "include/grpcpp/server_posix.h",
    "include/grpcpp/version_info.h",
    "include/grpcpp/support/async_stream.h",
    "include/grpcpp/support/async_unary_call.h",
    "include/grpcpp/support/byte_buffer.h",
    "include/grpcpp/support/callback_common.h",
    "include/grpcpp/support/channel_arguments.h",
    "include/grpcpp/support/client_callback.h",
    "include/grpcpp/support/client_interceptor.h",
    "include/grpcpp/support/config.h",
    "include/grpcpp/support/interceptor.h",
    "include/grpcpp/support/message_allocator.h",
    "include/grpcpp/support/method_handler.h",
    "include/grpcpp/support/proto_buffer_reader.h",
    "include/grpcpp/support/proto_buffer_writer.h",
    "include/grpcpp/support/server_callback.h",
    "include/grpcpp/support/server_interceptor.h",
    "include/grpcpp/support/slice.h",
    "include/grpcpp/support/status.h",
    "include/grpcpp/support/status_code_enum.h",
    "include/grpcpp/support/string_ref.h",
    "include/grpcpp/support/stub_options.h",
    "include/grpcpp/support/sync_stream.h",
    "include/grpcpp/support/time.h",
    "include/grpcpp/support/validate_service_config.h",
    "include/grpc++/impl/codegen/async_stream.h",
    "include/grpc++/impl/codegen/async_unary_call.h",
    "include/grpc++/impl/codegen/byte_buffer.h",
    "include/grpc++/impl/codegen/call_hook.h",
    "include/grpc++/impl/codegen/call.h",
    "include/grpc++/impl/codegen/channel_interface.h",
    "include/grpc++/impl/codegen/client_context.h",
    "include/grpc++/impl/codegen/client_unary_call.h",
    "include/grpc++/impl/codegen/completion_queue_tag.h",
    "include/grpc++/impl/codegen/completion_queue.h",
    "include/grpc++/impl/codegen/config.h",
    "include/grpc++/impl/codegen/core_codegen_interface.h",
    "include/grpc++/impl/codegen/create_auth_context.h",
    "include/grpc++/impl/codegen/metadata_map.h",
    "include/grpc++/impl/codegen/method_handler_impl.h",
    "include/grpc++/impl/codegen/rpc_method.h",
    "include/grpc++/impl/codegen/rpc_service_method.h",
    "include/grpc++/impl/codegen/security/auth_context.h",
    "include/grpc++/impl/codegen/serialization_traits.h",
    "include/grpc++/impl/codegen/server_context.h",
    "include/grpc++/impl/codegen/server_interface.h",
    "include/grpc++/impl/codegen/service_type.h",
    "include/grpc++/impl/codegen/slice.h",
    "include/grpc++/impl/codegen/status_code_enum.h",
    "include/grpc++/impl/codegen/status.h",
    "include/grpc++/impl/codegen/string_ref.h",
    "include/grpc++/impl/codegen/stub_options.h",
    "include/grpc++/impl/codegen/sync_stream.h",
    "include/grpc++/impl/codegen/time.h",
    "include/grpcpp/impl/codegen/async_generic_service.h",
    "include/grpcpp/impl/codegen/async_stream.h",
    "include/grpcpp/impl/codegen/async_unary_call.h",
    "include/grpcpp/impl/codegen/byte_buffer.h",
    "include/grpcpp/impl/codegen/call_hook.h",
    "include/grpcpp/impl/codegen/call_op_set_interface.h",
    "include/grpcpp/impl/codegen/call_op_set.h",
    "include/grpcpp/impl/codegen/call.h",
    "include/grpcpp/impl/codegen/callback_common.h",
    "include/grpcpp/impl/codegen/channel_interface.h",
    "include/grpcpp/impl/codegen/client_callback.h",
    "include/grpcpp/impl/codegen/client_context.h",
    "include/grpcpp/impl/codegen/client_interceptor.h",
    "include/grpcpp/impl/codegen/client_unary_call.h",
    "include/grpcpp/impl/codegen/completion_queue_tag.h",
    "include/grpcpp/impl/codegen/completion_queue.h",
    "include/grpcpp/impl/codegen/config.h",
    "include/grpcpp/impl/codegen/core_codegen_interface.h",
    "include/grpcpp/impl/codegen/create_auth_context.h",
    "include/grpcpp/impl/codegen/delegating_channel.h",
    "include/grpcpp/impl/codegen/intercepted_channel.h",
    "include/grpcpp/impl/codegen/interceptor_common.h",
    "include/grpcpp/impl/codegen/interceptor.h",
    "include/grpcpp/impl/codegen/message_allocator.h",
    "include/grpcpp/impl/codegen/metadata_map.h",
    "include/grpcpp/impl/codegen/method_handler_impl.h",
    "include/grpcpp/impl/codegen/method_handler.h",
    "include/grpcpp/impl/codegen/rpc_method.h",
    "include/grpcpp/impl/codegen/rpc_service_method.h",
    "include/grpcpp/impl/codegen/security/auth_context.h",
    "include/grpcpp/impl/codegen/serialization_traits.h",
    "include/grpcpp/impl/codegen/server_callback_handlers.h",
    "include/grpcpp/impl/codegen/server_callback.h",
    "include/grpcpp/impl/codegen/server_context.h",
    "include/grpcpp/impl/codegen/server_interceptor.h",
    "include/grpcpp/impl/codegen/server_interface.h",
    "include/grpcpp/impl/codegen/service_type.h",
    "include/grpcpp/impl/codegen/slice.h",
    "include/grpcpp/impl/codegen/status_code_enum.h",
    "include/grpcpp/impl/codegen/status.h",
    "include/grpcpp/impl/codegen/string_ref.h",
    "include/grpcpp/impl/codegen/stub_options.h",
    "include/grpcpp/impl/codegen/sync_stream.h",
    "include/grpcpp/impl/codegen/time.h",
    "include/grpcpp/impl/codegen/sync.h",
]

grpc_cc_library(
    name = "grpc_unsecure",
    srcs = [
        "//src/core:lib/surface/init.cc",
        "//src/core:plugin_registry/grpc_plugin_registry.cc",
        "//src/core:plugin_registry/grpc_plugin_registry_noextra.cc",
    ],
    defines = ["GRPC_NO_XDS"],
    external_deps = [
        "absl/base:core_headers",
    ],
    language = "c++",
    public_hdrs = GRPC_PUBLIC_HDRS,
    tags = [
        "nofixdeps",
    ],
    visibility = ["@grpc:public"],
    deps = [
        "channel_stack_builder",
        "config",
        "exec_ctx",
        "gpr",
        "grpc_base",
        "grpc_client_channel",
        "grpc_common",
        "grpc_http_filters",
        "grpc_security_base",
        "grpc_trace",
        "http_connect_handshaker",
        "iomgr_timer",
        "//src/core:channel_init",
        "//src/core:channel_stack_type",
        "//src/core:default_event_engine",
        "//src/core:experiments",
        "//src/core:forkable",
        "//src/core:grpc_authorization_base",
        "//src/core:init_internally",
        "//src/core:posix_event_engine_timer_manager",
        "//src/core:slice",
        "//src/core:tcp_connect_handshaker",
    ],
)

GRPC_XDS_TARGETS = [
    "//src/core:grpc_lb_policy_cds",
    "//src/core:grpc_lb_policy_xds_cluster_impl",
    "//src/core:grpc_lb_policy_xds_cluster_manager",
    "//src/core:grpc_lb_policy_xds_cluster_resolver",
    "//src/core:grpc_lb_policy_xds_wrr_locality",
    "//src/core:grpc_resolver_xds",
    "//src/core:grpc_resolver_c2p",
    "//src/core:grpc_xds_server_config_fetcher",

    # Not xDS-specific but currently only used by xDS.
    "//src/core:channel_creds_registry_init",
]

grpc_cc_library(
    name = "grpc",
    srcs = [
        "//src/core:lib/surface/init.cc",
        "//src/core:plugin_registry/grpc_plugin_registry.cc",
        "//src/core:plugin_registry/grpc_plugin_registry_extra.cc",
    ],
    defines = select({
        "grpc_no_xds": ["GRPC_NO_XDS"],
        "//conditions:default": [],
    }),
    external_deps = [
        "absl/base:core_headers",
    ],
    language = "c++",
    public_hdrs = GRPC_PUBLIC_HDRS,
    select_deps = [
        {
            "grpc_no_xds": [],
            "//conditions:default": GRPC_XDS_TARGETS,
        },
    ],
    tags = [
        "nofixdeps",
    ],
    visibility = [
        "@grpc:public",
    ],
    deps = [
        "channel_stack_builder",
        "config",
        "exec_ctx",
        "gpr",
        "grpc_alts_credentials",
        "grpc_base",
        "grpc_client_channel",
        "grpc_common",
        "grpc_credentials_util",
        "grpc_http_filters",
        "grpc_jwt_credentials",
        "grpc_public_hdrs",
        "grpc_security_base",
        "grpc_trace",
        "http_connect_handshaker",
        "httpcli",
        "iomgr_timer",
        "promise",
        "ref_counted_ptr",
        "sockaddr_utils",
        "tsi_base",
        "uri_parser",
        "//src/core:channel_init",
        "//src/core:channel_stack_type",
        "//src/core:default_event_engine",
        "//src/core:experiments",
        "//src/core:forkable",
        "//src/core:grpc_authorization_base",
        "//src/core:grpc_external_account_credentials",
        "//src/core:grpc_fake_credentials",
        "//src/core:grpc_google_default_credentials",
        "//src/core:grpc_iam_credentials",
        "//src/core:grpc_insecure_credentials",
        "//src/core:grpc_local_credentials",
        "//src/core:grpc_oauth2_credentials",
        "//src/core:grpc_ssl_credentials",
        "//src/core:grpc_tls_credentials",
        "//src/core:grpc_transport_chttp2_alpn",
        "//src/core:httpcli_ssl_credentials",
        "//src/core:init_internally",
        "//src/core:json",
        "//src/core:posix_event_engine_timer_manager",
        "//src/core:ref_counted",
        "//src/core:slice",
        "//src/core:slice_refcount",
        "//src/core:tcp_connect_handshaker",
        "//src/core:useful",
    ],
)

grpc_cc_library(
    name = "gpr",
    srcs = [
        "//src/core:lib/gpr/alloc.cc",
        "//src/core:lib/gpr/cpu_iphone.cc",
        "//src/core:lib/gpr/cpu_linux.cc",
        "//src/core:lib/gpr/cpu_posix.cc",
        "//src/core:lib/gpr/cpu_windows.cc",
        "//src/core:lib/gpr/log.cc",
        "//src/core:lib/gpr/log_android.cc",
        "//src/core:lib/gpr/log_linux.cc",
        "//src/core:lib/gpr/log_posix.cc",
        "//src/core:lib/gpr/log_windows.cc",
        "//src/core:lib/gpr/string.cc",
        "//src/core:lib/gpr/string_posix.cc",
        "//src/core:lib/gpr/string_util_windows.cc",
        "//src/core:lib/gpr/string_windows.cc",
        "//src/core:lib/gpr/sync.cc",
        "//src/core:lib/gpr/sync_abseil.cc",
        "//src/core:lib/gpr/sync_posix.cc",
        "//src/core:lib/gpr/sync_windows.cc",
        "//src/core:lib/gpr/time.cc",
        "//src/core:lib/gpr/time_posix.cc",
        "//src/core:lib/gpr/time_precise.cc",
        "//src/core:lib/gpr/time_windows.cc",
        "//src/core:lib/gpr/tmpfile_msys.cc",
        "//src/core:lib/gpr/tmpfile_posix.cc",
        "//src/core:lib/gpr/tmpfile_windows.cc",
        "//src/core:lib/gpr/wrap_memcpy.cc",
        "//src/core:lib/gprpp/fork.cc",
        "//src/core:lib/gprpp/global_config_env.cc",
        "//src/core:lib/gprpp/host_port.cc",
        "//src/core:lib/gprpp/mpscq.cc",
        "//src/core:lib/gprpp/stat_posix.cc",
        "//src/core:lib/gprpp/stat_windows.cc",
        "//src/core:lib/gprpp/thd_posix.cc",
        "//src/core:lib/gprpp/thd_windows.cc",
        "//src/core:lib/gprpp/time_util.cc",
    ],
    hdrs = [
        "//src/core:lib/gpr/alloc.h",
        "//src/core:lib/gpr/string.h",
        "//src/core:lib/gpr/time_precise.h",
        "//src/core:lib/gpr/tmpfile.h",
        "//src/core:lib/gprpp/fork.h",
        "//src/core:lib/gprpp/global_config.h",
        "//src/core:lib/gprpp/global_config_custom.h",
        "//src/core:lib/gprpp/global_config_env.h",
        "//src/core:lib/gprpp/global_config_generic.h",
        "//src/core:lib/gprpp/host_port.h",
        "//src/core:lib/gprpp/memory.h",
        "//src/core:lib/gprpp/mpscq.h",
        "//src/core:lib/gprpp/stat.h",
        "//src/core:lib/gprpp/sync.h",
        "//src/core:lib/gprpp/thd.h",
        "//src/core:lib/gprpp/time_util.h",
    ],
    external_deps = [
        "absl/base",
        "absl/base:core_headers",
        "absl/memory",
        "absl/random",
        "absl/status",
        "absl/strings",
        "absl/strings:cord",
        "absl/strings:str_format",
        "absl/synchronization",
        "absl/time:time",
        "absl/types:optional",
    ],
    language = "c++",
    public_hdrs = GPR_PUBLIC_HDRS,
    tags = [
        "nofixdeps",
    ],
    visibility = ["@grpc:public"],
    deps = [
        "//src/core:construct_destruct",
        "//src/core:env",
        "//src/core:examine_stack",
        "//src/core:gpr_atm",
        "//src/core:no_destruct",
        "//src/core:strerror",
        "//src/core:tchar",
        "//src/core:useful",
    ],
)

grpc_cc_library(
    name = "gpr_public_hdrs",
    hdrs = GPR_PUBLIC_HDRS,
    tags = [
        "avoid_dep",
        "nofixdeps",
    ],
)

grpc_cc_library(
    name = "cpp_impl_of",
    hdrs = ["//src/core:lib/gprpp/cpp_impl_of.h"],
    language = "c++",
)

grpc_cc_library(
    name = "grpc_common",
    defines = select({
        "grpc_no_rls": ["GRPC_NO_RLS"],
        "//conditions:default": [],
    }),
    language = "c++",
    select_deps = [
        {
            "grpc_no_rls": [],
            "//conditions:default": ["//src/core:grpc_lb_policy_rls"],
        },
    ],
    tags = ["nofixdeps"],
    deps = [
        "grpc_base",
        # standard plugins
        "census",
        "//src/core:grpc_deadline_filter",
        "//src/core:grpc_client_authority_filter",
        "//src/core:grpc_lb_policy_grpclb",
        "//src/core:grpc_lb_policy_outlier_detection",
        "//src/core:grpc_lb_policy_pick_first",
        "//src/core:grpc_lb_policy_priority",
        "//src/core:grpc_lb_policy_ring_hash",
        "//src/core:grpc_lb_policy_round_robin",
        "//src/core:grpc_lb_policy_weighted_target",
        "//src/core:grpc_channel_idle_filter",
        "//src/core:grpc_message_size_filter",
        "//src/core:grpc_resolver_binder",
        "grpc_resolver_dns_ares",
        "grpc_resolver_fake",
        "//src/core:grpc_resolver_dns_native",
        "//src/core:grpc_resolver_sockaddr",
        "//src/core:grpc_transport_chttp2_client_connector",
        "//src/core:grpc_transport_chttp2_server",
        "//src/core:grpc_transport_inproc",
        "//src/core:grpc_fault_injection_filter",
    ],
)

grpc_cc_library(
    name = "grpc_public_hdrs",
    hdrs = GRPC_PUBLIC_HDRS,
    tags = [
        "avoid_dep",
        "nofixdeps",
    ],
    deps = ["gpr_public_hdrs"],
)

grpc_cc_library(
    name = "grpc++_public_hdrs",
    hdrs = GRPCXX_PUBLIC_HDRS,
    external_deps = [
        "absl/synchronization",
        "protobuf_headers",
    ],
    tags = [
        "avoid_dep",
        "nofixdeps",
    ],
    visibility = ["@grpc:public"],
    deps = [
        "grpc_public_hdrs",
        "//src/core:gpr_atm",
    ],
)

grpc_cc_library(
    name = "grpc++",
    hdrs = [
        "src/cpp/client/secure_credentials.h",
        "src/cpp/common/secure_auth_context.h",
        "src/cpp/server/secure_server_credentials.h",
    ],
    language = "c++",
    public_hdrs = GRPCXX_PUBLIC_HDRS,
    select_deps = [
        {
            "grpc_no_xds": [],
            "//conditions:default": [
                "grpc++_xds_client",
                "grpc++_xds_server",
            ],
        },
        {
            "grpc_no_binder": [],
            "//conditions:default": [
                "grpc++_binder",
            ],
        },
    ],
    tags = ["nofixdeps"],
    visibility = [
        "@grpc:public",
    ],
    deps = [
        "grpc++_base",
        "//src/core:gpr_atm",
        "//src/core:slice",
    ],
)

grpc_cc_library(
    name = "grpc_cronet_hdrs",
    hdrs = [
        "include/grpc/grpc_cronet.h",
    ],
    deps = [
        "gpr_public_hdrs",
        "grpc_base",
    ],
)

# This target pulls in a dependency on RE2 and should not be linked into grpc by default for binary-size reasons.
grpc_cc_library(
    name = "grpc_authorization_provider",
    srcs = [
        "//src/core:lib/security/authorization/grpc_authorization_policy_provider.cc",
        "//src/core:lib/security/authorization/rbac_translator.cc",
    ],
    hdrs = [
        "//src/core:lib/security/authorization/grpc_authorization_policy_provider.h",
        "//src/core:lib/security/authorization/rbac_translator.h",
    ],
    external_deps = [
        "absl/base:core_headers",
        "absl/status",
        "absl/status:statusor",
        "absl/strings",
        "absl/strings:str_format",
    ],
    language = "c++",
    deps = [
        "gpr",
        "grpc_base",
        "grpc_public_hdrs",
        "grpc_trace",
        "ref_counted_ptr",
        "//src/core:error",
        "//src/core:grpc_authorization_base",
        "//src/core:grpc_matchers",
        "//src/core:grpc_rbac_engine",
        "//src/core:json",
        "//src/core:slice",
        "//src/core:slice_refcount",
        "//src/core:status_helper",
        "//src/core:useful",
    ],
)

# This target pulls in a dependency on RE2 and should not be linked into grpc by default for binary-size reasons.
grpc_cc_library(
    name = "grpc++_authorization_provider",
    srcs = [
        "src/cpp/server/authorization_policy_provider.cc",
    ],
    hdrs = [
        "include/grpcpp/security/authorization_policy_provider.h",
    ],
    language = "c++",
    tags = ["nofixdeps"],
    deps = [
        "gpr",
        "grpc++",
        "grpc++_public_hdrs",
        "grpc_authorization_provider",
        "grpc_public_hdrs",
    ],
)

# This target pulls in a dependency on RE2 and should not be linked into grpc by default for binary-size reasons.
grpc_cc_library(
    name = "grpc_cel_engine",
    srcs = [
        "//src/core:lib/security/authorization/cel_authorization_engine.cc",
    ],
    hdrs = [
        "//src/core:lib/security/authorization/cel_authorization_engine.h",
    ],
    external_deps = [
        "absl/container:flat_hash_set",
        "absl/strings",
        "absl/types:optional",
        "absl/types:span",
        "upb_lib",
    ],
    language = "c++",
    deps = [
        "envoy_config_rbac_upb",
        "google_type_expr_upb",
        "gpr",
        "grpc_mock_cel",
        "//src/core:grpc_authorization_base",
    ],
)

grpc_cc_library(
    name = "grpc++_binder",
    srcs = [
        "//src/core:ext/transport/binder/client/binder_connector.cc",
        "//src/core:ext/transport/binder/client/channel_create.cc",
        "//src/core:ext/transport/binder/client/channel_create_impl.cc",
        "//src/core:ext/transport/binder/client/connection_id_generator.cc",
        "//src/core:ext/transport/binder/client/endpoint_binder_pool.cc",
        "//src/core:ext/transport/binder/client/jni_utils.cc",
        "//src/core:ext/transport/binder/client/security_policy_setting.cc",
        "//src/core:ext/transport/binder/security_policy/binder_security_policy.cc",
        "//src/core:ext/transport/binder/server/binder_server.cc",
        "//src/core:ext/transport/binder/server/binder_server_credentials.cc",
        "//src/core:ext/transport/binder/transport/binder_transport.cc",
        "//src/core:ext/transport/binder/utils/ndk_binder.cc",
        "//src/core:ext/transport/binder/utils/transport_stream_receiver_impl.cc",
        "//src/core:ext/transport/binder/wire_format/binder_android.cc",
        "//src/core:ext/transport/binder/wire_format/binder_constants.cc",
        "//src/core:ext/transport/binder/wire_format/transaction.cc",
        "//src/core:ext/transport/binder/wire_format/wire_reader_impl.cc",
        "//src/core:ext/transport/binder/wire_format/wire_writer.cc",
    ],
    hdrs = [
        "//src/core:ext/transport/binder/client/binder_connector.h",
        "//src/core:ext/transport/binder/client/channel_create_impl.h",
        "//src/core:ext/transport/binder/client/connection_id_generator.h",
        "//src/core:ext/transport/binder/client/endpoint_binder_pool.h",
        "//src/core:ext/transport/binder/client/jni_utils.h",
        "//src/core:ext/transport/binder/client/security_policy_setting.h",
        "//src/core:ext/transport/binder/server/binder_server.h",
        "//src/core:ext/transport/binder/transport/binder_stream.h",
        "//src/core:ext/transport/binder/transport/binder_transport.h",
        "//src/core:ext/transport/binder/utils/binder_auto_utils.h",
        "//src/core:ext/transport/binder/utils/ndk_binder.h",
        "//src/core:ext/transport/binder/utils/transport_stream_receiver.h",
        "//src/core:ext/transport/binder/utils/transport_stream_receiver_impl.h",
        "//src/core:ext/transport/binder/wire_format/binder.h",
        "//src/core:ext/transport/binder/wire_format/binder_android.h",
        "//src/core:ext/transport/binder/wire_format/binder_constants.h",
        "//src/core:ext/transport/binder/wire_format/transaction.h",
        "//src/core:ext/transport/binder/wire_format/wire_reader.h",
        "//src/core:ext/transport/binder/wire_format/wire_reader_impl.h",
        "//src/core:ext/transport/binder/wire_format/wire_writer.h",
    ],
    defines = select({
        "grpc_no_binder": ["GRPC_NO_BINDER"],
        "//conditions:default": [],
    }),
    external_deps = [
        "absl/base:core_headers",
        "absl/cleanup",
        "absl/container:flat_hash_map",
        "absl/hash",
        "absl/memory",
        "absl/meta:type_traits",
        "absl/status",
        "absl/status:statusor",
        "absl/strings",
        "absl/synchronization",
        "absl/time",
        "absl/types:variant",
    ],
    language = "c++",
    public_hdrs = [
        "include/grpcpp/security/binder_security_policy.h",
        "include/grpcpp/create_channel_binder.h",
        "include/grpcpp/security/binder_credentials.h",
    ],
    tags = ["nofixdeps"],
    deps = [
        "config",
        "debug_location",
        "exec_ctx",
        "gpr",
        "gpr_platform",
        "grpc",
        "grpc++_base",
        "grpc_base",
        "grpc_client_channel",
        "grpc_public_hdrs",
        "orphanable",
        "ref_counted_ptr",
        "//src/core:arena",
        "//src/core:channel_args_preconditioning",
        "//src/core:channel_stack_type",
        "//src/core:iomgr_fwd",
        "//src/core:iomgr_port",
        "//src/core:slice",
        "//src/core:slice_refcount",
        "//src/core:status_helper",
        "//src/core:transport_fwd",
    ],
)

grpc_cc_library(
    name = "grpc++_xds_client",
    srcs = [
        "src/cpp/client/xds_credentials.cc",
    ],
    hdrs = [
        "src/cpp/client/secure_credentials.h",
    ],
    external_deps = ["absl/strings"],
    language = "c++",
    deps = [
        "exec_ctx",
        "gpr",
        "grpc",
        "grpc++_base",
        "grpc_base",
        "grpc_public_hdrs",
        "grpc_security_base",
    ],
)

grpc_cc_library(
    name = "grpc++_xds_server",
    srcs = [
        "src/cpp/server/xds_server_credentials.cc",
    ],
    hdrs = [
        "src/cpp/server/secure_server_credentials.h",
    ],
    language = "c++",
    public_hdrs = [
        "include/grpcpp/xds_server_builder.h",
    ],
    visibility = ["@grpc:xds"],
    deps = [
        "gpr",
        "grpc",
        "grpc++_base",
    ],
)

grpc_cc_library(
    name = "grpc++_unsecure",
    srcs = [
        "src/cpp/client/insecure_credentials.cc",
        "src/cpp/common/insecure_create_auth_context.cc",
        "src/cpp/server/insecure_server_credentials.cc",
    ],
    language = "c++",
    tags = [
        "avoid_dep",
        "nofixdeps",
    ],
    visibility = ["@grpc:public"],
    deps = [
        "gpr",
        "grpc++_base_unsecure",
        "grpc++_codegen_proto",
        "grpc_public_hdrs",
        "grpc_unsecure",
        "//src/core:grpc_insecure_credentials",
    ],
)

grpc_cc_library(
    name = "grpc++_error_details",
    srcs = [
        "src/cpp/util/error_details.cc",
    ],
    hdrs = [
        "include/grpc++/support/error_details.h",
        "include/grpcpp/support/error_details.h",
    ],
    language = "c++",
    standalone = True,
    visibility = ["@grpc:public"],
    deps = ["grpc++"],
)

grpc_cc_library(
    name = "grpc++_alts",
    srcs = [
        "src/cpp/common/alts_context.cc",
        "src/cpp/common/alts_util.cc",
    ],
    hdrs = [
        "include/grpcpp/security/alts_context.h",
        "include/grpcpp/security/alts_util.h",
    ],
    external_deps = ["upb_lib"],
    language = "c++",
    standalone = True,
    visibility = ["@grpc:tsi"],
    deps = [
        "alts_upb",
        "gpr",
        "grpc++",
        "grpc_base",
        "tsi_alts_credentials",
    ],
)

grpc_cc_library(
    name = "census",
    srcs = [
        "//src/core:ext/filters/census/grpc_context.cc",
    ],
    language = "c++",
    public_hdrs = [
        "include/grpc/census.h",
    ],
    visibility = ["@grpc:public"],
    deps = [
        "gpr",
        "grpc_base",
        "grpc_public_hdrs",
        "grpc_trace",
    ],
)

# A library that vends only port_platform, so that libraries that don't need
# anything else from gpr can still be portable!
grpc_cc_library(
    name = "gpr_platform",
    language = "c++",
    public_hdrs = [
        "include/grpc/impl/codegen/port_platform.h",
        "include/grpc/support/port_platform.h",
    ],
)

grpc_cc_library(
    name = "event_engine_base_hdrs",
    hdrs = GRPC_PUBLIC_EVENT_ENGINE_HDRS + GRPC_PUBLIC_HDRS,
    external_deps = [
        "absl/status",
        "absl/status:statusor",
        "absl/time",
        "absl/types:optional",
        "absl/functional:any_invocable",
    ],
    tags = [
        "nofixdeps",
    ],
    deps = [
        "gpr",
    ],
)

grpc_cc_library(
    name = "grpc_base",
    srcs = [
        "//src/core:lib/address_utils/parse_address.cc",
        "//src/core:lib/channel/channel_stack.cc",
        "//src/core:lib/channel/channel_stack_builder_impl.cc",
        "//src/core:lib/channel/channel_trace.cc",
        "//src/core:lib/channel/channelz.cc",
        "//src/core:lib/channel/channelz_registry.cc",
        "//src/core:lib/channel/connected_channel.cc",
        "//src/core:lib/channel/promise_based_filter.cc",
        "//src/core:lib/channel/status_util.cc",
        "//src/core:lib/compression/compression.cc",
        "//src/core:lib/compression/compression_internal.cc",
        "//src/core:lib/compression/message_compress.cc",
        "//src/core:lib/event_engine/channel_args_endpoint_config.cc",
        "//src/core:lib/iomgr/buffer_list.cc",
        "//src/core:lib/iomgr/call_combiner.cc",
        "//src/core:lib/iomgr/cfstream_handle.cc",
        "//src/core:lib/iomgr/dualstack_socket_posix.cc",
        "//src/core:lib/iomgr/endpoint.cc",
        "//src/core:lib/iomgr/endpoint_cfstream.cc",
        "//src/core:lib/iomgr/endpoint_pair_posix.cc",
        "//src/core:lib/iomgr/endpoint_pair_windows.cc",
        "//src/core:lib/iomgr/error_cfstream.cc",
        "//src/core:lib/iomgr/ev_apple.cc",
        "//src/core:lib/iomgr/ev_epoll1_linux.cc",
        "//src/core:lib/iomgr/ev_poll_posix.cc",
        "//src/core:lib/iomgr/ev_posix.cc",
        "//src/core:lib/iomgr/ev_windows.cc",
        "//src/core:lib/iomgr/fork_posix.cc",
        "//src/core:lib/iomgr/fork_windows.cc",
        "//src/core:lib/iomgr/gethostname_fallback.cc",
        "//src/core:lib/iomgr/gethostname_host_name_max.cc",
        "//src/core:lib/iomgr/gethostname_sysconf.cc",
        "//src/core:lib/iomgr/grpc_if_nametoindex_posix.cc",
        "//src/core:lib/iomgr/grpc_if_nametoindex_unsupported.cc",
        "//src/core:lib/iomgr/internal_errqueue.cc",
        "//src/core:lib/iomgr/iocp_windows.cc",
        "//src/core:lib/iomgr/iomgr.cc",
        "//src/core:lib/iomgr/iomgr_posix.cc",
        "//src/core:lib/iomgr/iomgr_posix_cfstream.cc",
        "//src/core:lib/iomgr/iomgr_windows.cc",
        "//src/core:lib/iomgr/load_file.cc",
        "//src/core:lib/iomgr/lockfree_event.cc",
        "//src/core:lib/iomgr/polling_entity.cc",
        "//src/core:lib/iomgr/pollset.cc",
        "//src/core:lib/iomgr/pollset_set_windows.cc",
        "//src/core:lib/iomgr/pollset_windows.cc",
        "//src/core:lib/iomgr/resolve_address.cc",
        "//src/core:lib/iomgr/resolve_address_posix.cc",
        "//src/core:lib/iomgr/resolve_address_windows.cc",
        "//src/core:lib/iomgr/socket_factory_posix.cc",
        "//src/core:lib/iomgr/socket_utils_common_posix.cc",
        "//src/core:lib/iomgr/socket_utils_linux.cc",
        "//src/core:lib/iomgr/socket_utils_posix.cc",
        "//src/core:lib/iomgr/socket_windows.cc",
        "//src/core:lib/iomgr/tcp_client.cc",
        "//src/core:lib/iomgr/tcp_client_cfstream.cc",
        "//src/core:lib/iomgr/tcp_client_posix.cc",
        "//src/core:lib/iomgr/tcp_client_windows.cc",
        "//src/core:lib/iomgr/tcp_posix.cc",
        "//src/core:lib/iomgr/tcp_server.cc",
        "//src/core:lib/iomgr/tcp_server_posix.cc",
        "//src/core:lib/iomgr/tcp_server_utils_posix_common.cc",
        "//src/core:lib/iomgr/tcp_server_utils_posix_ifaddrs.cc",
        "//src/core:lib/iomgr/tcp_server_utils_posix_noifaddrs.cc",
        "//src/core:lib/iomgr/tcp_server_windows.cc",
        "//src/core:lib/iomgr/tcp_windows.cc",
        "//src/core:lib/iomgr/unix_sockets_posix.cc",
        "//src/core:lib/iomgr/unix_sockets_posix_noop.cc",
        "//src/core:lib/iomgr/wakeup_fd_eventfd.cc",
        "//src/core:lib/iomgr/wakeup_fd_nospecial.cc",
        "//src/core:lib/iomgr/wakeup_fd_pipe.cc",
        "//src/core:lib/iomgr/wakeup_fd_posix.cc",
        "//src/core:lib/resource_quota/api.cc",
        "//src/core:lib/slice/b64.cc",
        "//src/core:lib/surface/api_trace.cc",
        "//src/core:lib/surface/builtins.cc",
        "//src/core:lib/surface/byte_buffer.cc",
        "//src/core:lib/surface/byte_buffer_reader.cc",
        "//src/core:lib/surface/call.cc",
        "//src/core:lib/surface/call_details.cc",
        "//src/core:lib/surface/call_log_batch.cc",
        "//src/core:lib/surface/call_trace.cc",
        "//src/core:lib/surface/channel.cc",
        "//src/core:lib/surface/channel_ping.cc",
        "//src/core:lib/surface/completion_queue.cc",
        "//src/core:lib/surface/completion_queue_factory.cc",
        "//src/core:lib/surface/event_string.cc",
        "//src/core:lib/surface/lame_client.cc",
        "//src/core:lib/surface/metadata_array.cc",
        "//src/core:lib/surface/server.cc",
        "//src/core:lib/surface/validate_metadata.cc",
        "//src/core:lib/surface/version.cc",
        "//src/core:lib/transport/connectivity_state.cc",
        "//src/core:lib/transport/error_utils.cc",
        "//src/core:lib/transport/metadata_batch.cc",
        "//src/core:lib/transport/parsed_metadata.cc",
        "//src/core:lib/transport/status_conversion.cc",
        "//src/core:lib/transport/timeout_encoding.cc",
        "//src/core:lib/transport/transport.cc",
        "//src/core:lib/transport/transport_op_string.cc",
    ],
    hdrs = [
        "//src/core:lib/transport/error_utils.h",
        "//src/core:lib/address_utils/parse_address.h",
        "//src/core:lib/channel/call_finalization.h",
        "//src/core:lib/channel/call_tracer.h",
        "//src/core:lib/channel/channel_stack.h",
        "//src/core:lib/channel/promise_based_filter.h",
        "//src/core:lib/channel/channel_stack_builder_impl.h",
        "//src/core:lib/channel/channel_trace.h",
        "//src/core:lib/channel/channelz.h",
        "//src/core:lib/channel/channelz_registry.h",
        "//src/core:lib/channel/connected_channel.h",
        "//src/core:lib/channel/context.h",
        "//src/core:lib/channel/status_util.h",
        "//src/core:lib/compression/compression_internal.h",
        "//src/core:lib/resource_quota/api.h",
        "//src/core:lib/compression/message_compress.h",
        "//src/core:lib/event_engine/channel_args_endpoint_config.h",
        "//src/core:lib/iomgr/block_annotate.h",
        "//src/core:lib/iomgr/buffer_list.h",
        "//src/core:lib/iomgr/call_combiner.h",
        "//src/core:lib/iomgr/cfstream_handle.h",
        "//src/core:lib/iomgr/dynamic_annotations.h",
        "//src/core:lib/iomgr/endpoint.h",
        "//src/core:lib/iomgr/endpoint_cfstream.h",
        "//src/core:lib/iomgr/endpoint_pair.h",
        "//src/core:lib/iomgr/error_cfstream.h",
        "//src/core:lib/iomgr/ev_apple.h",
        "//src/core:lib/iomgr/ev_epoll1_linux.h",
        "//src/core:lib/iomgr/ev_poll_posix.h",
        "//src/core:lib/iomgr/ev_posix.h",
        "//src/core:lib/iomgr/gethostname.h",
        "//src/core:lib/iomgr/grpc_if_nametoindex.h",
        "//src/core:lib/iomgr/internal_errqueue.h",
        "//src/core:lib/iomgr/iocp_windows.h",
        "//src/core:lib/iomgr/iomgr.h",
        "//src/core:lib/iomgr/load_file.h",
        "//src/core:lib/iomgr/lockfree_event.h",
        "//src/core:lib/iomgr/nameser.h",
        "//src/core:lib/iomgr/polling_entity.h",
        "//src/core:lib/iomgr/pollset.h",
        "//src/core:lib/iomgr/pollset_set_windows.h",
        "//src/core:lib/iomgr/pollset_windows.h",
        "//src/core:lib/iomgr/python_util.h",
        "//src/core:lib/iomgr/resolve_address.h",
        "//src/core:lib/iomgr/resolve_address_impl.h",
        "//src/core:lib/iomgr/resolve_address_posix.h",
        "//src/core:lib/iomgr/resolve_address_windows.h",
        "//src/core:lib/iomgr/sockaddr.h",
        "//src/core:lib/iomgr/sockaddr_posix.h",
        "//src/core:lib/iomgr/sockaddr_windows.h",
        "//src/core:lib/iomgr/socket_factory_posix.h",
        "//src/core:lib/iomgr/socket_utils_posix.h",
        "//src/core:lib/iomgr/socket_windows.h",
        "//src/core:lib/iomgr/tcp_client.h",
        "//src/core:lib/iomgr/tcp_client_posix.h",
        "//src/core:lib/iomgr/tcp_posix.h",
        "//src/core:lib/iomgr/tcp_server.h",
        "//src/core:lib/iomgr/tcp_server_utils_posix.h",
        "//src/core:lib/iomgr/tcp_windows.h",
        "//src/core:lib/iomgr/unix_sockets_posix.h",
        "//src/core:lib/iomgr/wakeup_fd_pipe.h",
        "//src/core:lib/iomgr/wakeup_fd_posix.h",
        "//src/core:lib/slice/b64.h",
        "//src/core:lib/surface/api_trace.h",
        "//src/core:lib/surface/builtins.h",
        "//src/core:lib/surface/call.h",
        "//src/core:lib/surface/call_test_only.h",
        "//src/core:lib/surface/call_trace.h",
        "//src/core:lib/surface/channel.h",
        "//src/core:lib/surface/completion_queue.h",
        "//src/core:lib/surface/completion_queue_factory.h",
        "//src/core:lib/surface/event_string.h",
        "//src/core:lib/surface/init.h",
        "//src/core:lib/surface/lame_client.h",
        "//src/core:lib/surface/server.h",
        "//src/core:lib/surface/validate_metadata.h",
        "//src/core:lib/transport/connectivity_state.h",
        "//src/core:lib/transport/metadata_batch.h",
        "//src/core:lib/transport/parsed_metadata.h",
        "//src/core:lib/transport/status_conversion.h",
        "//src/core:lib/transport/timeout_encoding.h",
        "//src/core:lib/transport/transport.h",
        "//src/core:lib/transport/transport_impl.h",
    ] +
    # TODO(ctiller): remove these
    # These headers used to be vended by this target, but they have been split
    # out into separate targets now. In order to transition downstream code, we
    # re-export these headers from here for now, and when LSC's have completed
    # to clean this up, we'll remove these.
    [
        "//src/core:lib/iomgr/closure.h",
        "//src/core:lib/channel/channel_args.h",
    ],
    external_deps = [
        "absl/base:core_headers",
        "absl/cleanup",
        "absl/container:flat_hash_map",
        "absl/container:inlined_vector",
        "absl/functional:any_invocable",
        "absl/functional:function_ref",
        "absl/meta:type_traits",
        "absl/status",
        "absl/status:statusor",
        "absl/strings",
        "absl/strings:str_format",
        "absl/time",
        "absl/types:optional",
        "absl/types:variant",
        "absl/utility",
        "madler_zlib",
    ],
    language = "c++",
    public_hdrs = GRPC_PUBLIC_HDRS + GRPC_PUBLIC_EVENT_ENGINE_HDRS,
    visibility = ["@grpc:alt_grpc_base_legacy"],
    deps = [
        "channel_stack_builder",
        "config",
        "cpp_impl_of",
        "debug_location",
        "exec_ctx",
        "gpr",
        "grpc_public_hdrs",
        "grpc_trace",
        "iomgr_timer",
        "orphanable",
        "promise",
        "ref_counted_ptr",
        "sockaddr_utils",
        "stats",
        "uri_parser",
        "work_serializer",
        "//src/core:activity",
        "//src/core:arena",
        "//src/core:arena_promise",
        "//src/core:atomic_utils",
        "//src/core:avl",
        "//src/core:bitset",
        "//src/core:channel_args",
        "//src/core:channel_args_preconditioning",
        "//src/core:channel_fwd",
        "//src/core:channel_init",
        "//src/core:channel_stack_type",
        "//src/core:chunked_vector",
        "//src/core:closure",
        "//src/core:context",
        "//src/core:default_event_engine",
        "//src/core:dual_ref_counted",
        "//src/core:error",
        "//src/core:event_log",
        "//src/core:experiments",
        "//src/core:gpr_atm",
        "//src/core:gpr_manual_constructor",
        "//src/core:gpr_spinlock",
        "//src/core:grpc_sockaddr",
        "//src/core:http2_errors",
        "//src/core:init_internally",
        "//src/core:iomgr_fwd",
        "//src/core:iomgr_port",
        "//src/core:json",
        "//src/core:latch",
        "//src/core:match",
        "//src/core:memory_quota",
        "//src/core:no_destruct",
        "//src/core:notification",
        "//src/core:packed_table",
        "//src/core:pipe",
        "//src/core:poll",
        "//src/core:pollset_set",
        "//src/core:promise_status",
        "//src/core:ref_counted",
        "//src/core:resolved_address",
        "//src/core:resource_quota",
        "//src/core:resource_quota_trace",
        "//src/core:slice",
        "//src/core:slice_buffer",
        "//src/core:slice_refcount",
        "//src/core:socket_mutator",
        "//src/core:stats_data",
        "//src/core:status_helper",
        "//src/core:strerror",
        "//src/core:thread_quota",
        "//src/core:time",
        "//src/core:transport_fwd",
        "//src/core:useful",
    ],
)

grpc_cc_library(
    name = "lb_load_data_store",
    srcs = [
        "src/cpp/server/load_reporter/load_data_store.cc",
    ],
    hdrs = [
        "src/cpp/server/load_reporter/constants.h",
        "src/cpp/server/load_reporter/load_data_store.h",
    ],
    language = "c++",
    deps = [
        "gpr",
        "gpr_platform",
        "grpc++",
        "//src/core:grpc_sockaddr",
    ],
)

grpc_cc_library(
    name = "lb_server_load_reporting_service_server_builder_plugin",
    srcs = [
        "src/cpp/server/load_reporter/load_reporting_service_server_builder_plugin.cc",
    ],
    hdrs = [
        "src/cpp/server/load_reporter/load_reporting_service_server_builder_plugin.h",
    ],
    language = "c++",
    deps = [
        "gpr_platform",
        "grpc++",
        "lb_load_reporter_service",
    ],
)

grpc_cc_library(
    name = "grpcpp_server_load_reporting",
    srcs = [
        "src/cpp/server/load_reporter/load_reporting_service_server_builder_option.cc",
        "src/cpp/server/load_reporter/util.cc",
    ],
    language = "c++",
    public_hdrs = [
        "include/grpcpp/ext/server_load_reporting.h",
    ],
    tags = ["nofixdeps"],
    deps = [
        "gpr",
        "gpr_platform",
        "grpc",
        "grpc++",
        "grpc++_public_hdrs",
        "grpc_public_hdrs",
        "lb_server_load_reporting_service_server_builder_plugin",
        "//src/core:lb_server_load_reporting_filter",
    ],
)

grpc_cc_library(
    name = "lb_load_reporter_service",
    srcs = [
        "src/cpp/server/load_reporter/load_reporter_async_service_impl.cc",
    ],
    hdrs = [
        "src/cpp/server/load_reporter/load_reporter_async_service_impl.h",
    ],
    external_deps = [
        "absl/memory",
        "protobuf_headers",
    ],
    language = "c++",
    tags = ["nofixdeps"],
    deps = [
        "gpr",
        "grpc++",
        "lb_load_reporter",
    ],
)

grpc_cc_library(
    name = "lb_get_cpu_stats",
    srcs = [
        "src/cpp/server/load_reporter/get_cpu_stats_linux.cc",
        "src/cpp/server/load_reporter/get_cpu_stats_macos.cc",
        "src/cpp/server/load_reporter/get_cpu_stats_unsupported.cc",
        "src/cpp/server/load_reporter/get_cpu_stats_windows.cc",
    ],
    hdrs = [
        "src/cpp/server/load_reporter/get_cpu_stats.h",
    ],
    language = "c++",
    deps = [
        "gpr",
        "gpr_platform",
    ],
)

grpc_cc_library(
    name = "lb_load_reporter",
    srcs = [
        "src/cpp/server/load_reporter/load_reporter.cc",
    ],
    hdrs = [
        "src/cpp/server/load_reporter/constants.h",
        "src/cpp/server/load_reporter/load_reporter.h",
    ],
    external_deps = [
        "opencensus-stats",
        "opencensus-tags",
        "protobuf_headers",
    ],
    language = "c++",
    tags = ["nofixdeps"],
    deps = [
        "gpr",
        "lb_get_cpu_stats",
        "lb_load_data_store",
        "//src/proto/grpc/lb/v1:load_reporter_proto",
    ],
)

grpc_cc_library(
    name = "grpc_security_base",
    srcs = [
        "//src/core:lib/security/context/security_context.cc",
        "//src/core:lib/security/credentials/call_creds_util.cc",
        "//src/core:lib/security/credentials/composite/composite_credentials.cc",
        "//src/core:lib/security/credentials/credentials.cc",
        "//src/core:lib/security/credentials/plugin/plugin_credentials.cc",
        "//src/core:lib/security/security_connector/security_connector.cc",
        "//src/core:lib/security/transport/client_auth_filter.cc",
        "//src/core:lib/security/transport/secure_endpoint.cc",
        "//src/core:lib/security/transport/security_handshaker.cc",
        "//src/core:lib/security/transport/server_auth_filter.cc",
        "//src/core:lib/security/transport/tsi_error.cc",
    ],
    hdrs = [
        "//src/core:lib/security/context/security_context.h",
        "//src/core:lib/security/credentials/call_creds_util.h",
        "//src/core:lib/security/credentials/composite/composite_credentials.h",
        "//src/core:lib/security/credentials/credentials.h",
        "//src/core:lib/security/credentials/plugin/plugin_credentials.h",
        "//src/core:lib/security/security_connector/security_connector.h",
        "//src/core:lib/security/transport/auth_filters.h",
        "//src/core:lib/security/transport/secure_endpoint.h",
        "//src/core:lib/security/transport/security_handshaker.h",
        "//src/core:lib/security/transport/tsi_error.h",
    ],
    external_deps = [
        "absl/base:core_headers",
        "absl/container:inlined_vector",
        "absl/status",
        "absl/status:statusor",
        "absl/strings",
        "absl/types:optional",
    ],
    language = "c++",
    public_hdrs = GRPC_PUBLIC_HDRS,
    visibility = ["@grpc:public"],
    deps = [
        "config",
        "debug_location",
        "exec_ctx",
        "gpr",
        "grpc_base",
        "grpc_public_hdrs",
        "grpc_trace",
        "handshaker",
        "promise",
        "ref_counted_ptr",
        "tsi_base",
        "//src/core:activity",
        "//src/core:arena",
        "//src/core:arena_promise",
        "//src/core:basic_seq",
        "//src/core:channel_args",
        "//src/core:channel_fwd",
        "//src/core:closure",
        "//src/core:context",
        "//src/core:error",
        "//src/core:event_engine_memory_allocator",
        "//src/core:gpr_atm",
        "//src/core:handshaker_factory",
        "//src/core:handshaker_registry",
        "//src/core:iomgr_fwd",
        "//src/core:memory_quota",
        "//src/core:poll",
        "//src/core:ref_counted",
        "//src/core:resource_quota",
        "//src/core:resource_quota_trace",
        "//src/core:seq",
        "//src/core:slice",
        "//src/core:slice_refcount",
        "//src/core:status_helper",
        "//src/core:try_seq",
        "//src/core:unique_type_name",
        "//src/core:useful",
    ],
)

grpc_cc_library(
    name = "tsi_base",
    srcs = [
        "//src/core:tsi/transport_security.cc",
        "//src/core:tsi/transport_security_grpc.cc",
    ],
    hdrs = [
        "//src/core:tsi/transport_security.h",
        "//src/core:tsi/transport_security_grpc.h",
        "//src/core:tsi/transport_security_interface.h",
    ],
    language = "c++",
    tags = ["nofixdeps"],
    visibility = ["@grpc:tsi_interface"],
    deps = [
        "gpr",
        "grpc_trace",
    ],
)

grpc_cc_library(
    name = "alts_util",
    srcs = [
        "//src/core:lib/security/credentials/alts/check_gcp_environment.cc",
        "//src/core:lib/security/credentials/alts/check_gcp_environment_linux.cc",
        "//src/core:lib/security/credentials/alts/check_gcp_environment_no_op.cc",
        "//src/core:lib/security/credentials/alts/check_gcp_environment_windows.cc",
        "//src/core:lib/security/credentials/alts/grpc_alts_credentials_client_options.cc",
        "//src/core:lib/security/credentials/alts/grpc_alts_credentials_options.cc",
        "//src/core:lib/security/credentials/alts/grpc_alts_credentials_server_options.cc",
        "//src/core:tsi/alts/handshaker/transport_security_common_api.cc",
    ],
    hdrs = [
        "include/grpc/grpc_security.h",
        "//src/core:lib/security/credentials/alts/check_gcp_environment.h",
        "//src/core:lib/security/credentials/alts/grpc_alts_credentials_options.h",
        "//src/core:tsi/alts/handshaker/transport_security_common_api.h",
    ],
    external_deps = ["upb_lib"],
    language = "c++",
    visibility = ["@grpc:tsi"],
    deps = [
        "alts_upb",
        "gpr",
        "grpc_public_hdrs",
    ],
)

grpc_cc_library(
    name = "tsi",
    external_deps = [
        "libssl",
        "libcrypto",
        "absl/strings",
        "upb_lib",
    ],
    language = "c++",
    tags = ["nofixdeps"],
    visibility = ["@grpc:tsi"],
    deps = [
        "gpr",
        "grpc_base",
        "tsi_alts_credentials",
        "tsi_base",
        "tsi_fake_credentials",
        "tsi_ssl_credentials",
        "//src/core:tsi_local_credentials",
        "//src/core:useful",
    ],
)

grpc_cc_library(
    name = "grpc++_base",
    srcs = GRPCXX_SRCS + [
        "src/cpp/client/insecure_credentials.cc",
        "src/cpp/client/secure_credentials.cc",
        "src/cpp/common/auth_property_iterator.cc",
        "src/cpp/common/secure_auth_context.cc",
        "src/cpp/common/secure_channel_arguments.cc",
        "src/cpp/common/secure_create_auth_context.cc",
        "src/cpp/common/tls_certificate_provider.cc",
        "src/cpp/common/tls_certificate_verifier.cc",
        "src/cpp/common/tls_credentials_options.cc",
        "src/cpp/server/insecure_server_credentials.cc",
        "src/cpp/server/secure_server_credentials.cc",
    ],
    hdrs = GRPCXX_HDRS + [
        "src/cpp/client/secure_credentials.h",
        "src/cpp/common/secure_auth_context.h",
        "src/cpp/server/secure_server_credentials.h",
    ],
    external_deps = [
        "absl/base:core_headers",
        "absl/status",
        "absl/status:statusor",
        "absl/strings",
        "absl/synchronization",
        "absl/memory",
        "absl/types:optional",
        "upb_lib",
        "protobuf_headers",
        "absl/container:inlined_vector",
    ],
    language = "c++",
    public_hdrs = GRPCXX_PUBLIC_HDRS,
    tags = ["nofixdeps"],
    visibility = ["@grpc:alt_grpc++_base_legacy"],
    deps = [
        "channel_stack_builder",
        "config",
        "exec_ctx",
        "gpr",
        "grpc",
        "grpc++_codegen_proto",
        "grpc_base",
        "grpc_credentials_util",
        "grpc_health_upb",
        "grpc_public_hdrs",
        "grpc_security_base",
        "grpc_service_config_impl",
        "grpc_trace",
        "grpcpp_call_metric_recorder",
        "iomgr_timer",
        "ref_counted_ptr",
        "//src/core:arena",
        "//src/core:channel_fwd",
        "//src/core:channel_init",
        "//src/core:channel_stack_type",
        "//src/core:default_event_engine",
        "//src/core:env",
        "//src/core:error",
        "//src/core:gpr_atm",
        "//src/core:gpr_manual_constructor",
        "//src/core:grpc_service_config",
        "//src/core:grpc_transport_inproc",
        "//src/core:json",
        "//src/core:ref_counted",
        "//src/core:resource_quota",
        "//src/core:slice",
        "//src/core:slice_buffer",
        "//src/core:slice_refcount",
        "//src/core:socket_mutator",
        "//src/core:status_helper",
        "//src/core:thread_quota",
        "//src/core:time",
        "//src/core:useful",
    ],
)

# TODO(chengyuc): Give it another try to merge this to `grpc++_base` after
# codegen files are removed.
grpc_cc_library(
    name = "grpc++_base_unsecure",
    srcs = GRPCXX_SRCS,
    hdrs = GRPCXX_HDRS,
    external_deps = [
        "absl/base:core_headers",
        "absl/status",
        "absl/status:statusor",
        "absl/strings",
        "absl/synchronization",
        "absl/types:optional",
        "absl/memory",
        "upb_lib",
        "protobuf_headers",
    ],
    language = "c++",
    public_hdrs = GRPCXX_PUBLIC_HDRS,
    tags = [
        "avoid_dep",
        "nofixdeps",
    ],
    visibility = ["@grpc:alt_grpc++_base_unsecure_legacy"],
    deps = [
        "channel_stack_builder",
        "config",
        "exec_ctx",
        "gpr",
        "grpc_base",
        "grpc_health_upb",
        "grpc_public_hdrs",
        "grpc_service_config_impl",
        "grpc_trace",
        "grpc_unsecure",
        "grpcpp_call_metric_recorder",
        "iomgr_timer",
        "ref_counted_ptr",
        "//src/core:arena",
        "//src/core:channel_init",
        "//src/core:error",
        "//src/core:gpr_atm",
        "//src/core:gpr_manual_constructor",
        "//src/core:grpc_insecure_credentials",
        "//src/core:grpc_service_config",
        "//src/core:grpc_transport_inproc",
        "//src/core:ref_counted",
        "//src/core:resource_quota",
        "//src/core:slice",
        "//src/core:socket_mutator",
        "//src/core:time",
        "//src/core:useful",
    ],
)

grpc_cc_library(
    name = "grpc++_codegen_proto",
    external_deps = [
        "protobuf_headers",
    ],
    language = "c++",
    public_hdrs = [
        "include/grpc++/impl/codegen/proto_utils.h",
        "include/grpcpp/impl/codegen/proto_buffer_reader.h",
        "include/grpcpp/impl/codegen/proto_buffer_writer.h",
        "include/grpcpp/impl/codegen/proto_utils.h",
    ],
    tags = ["nofixdeps"],
    visibility = ["@grpc:public"],
    deps = [
        "grpc++_config_proto",
        "grpc++_public_hdrs",
    ],
)

grpc_cc_library(
    name = "grpc++_config_proto",
    external_deps = [
        "protobuf_headers",
    ],
    language = "c++",
    public_hdrs = [
        "include/grpc++/impl/codegen/config_protobuf.h",
        "include/grpcpp/impl/codegen/config_protobuf.h",
    ],
    tags = ["nofixdeps"],
    visibility = ["@grpc:public"],
)

grpc_cc_library(
    name = "grpc++_reflection",
    srcs = [
        "src/cpp/ext/proto_server_reflection.cc",
        "src/cpp/ext/proto_server_reflection_plugin.cc",
    ],
    hdrs = [
        "src/cpp/ext/proto_server_reflection.h",
    ],
    external_deps = [
        "protobuf_headers",
    ],
    language = "c++",
    public_hdrs = [
        "include/grpc++/ext/proto_server_reflection_plugin.h",
        "include/grpcpp/ext/proto_server_reflection_plugin.h",
    ],
    tags = ["nofixdeps"],
    visibility = ["@grpc:public"],
    deps = [
        "grpc++",
        "grpc++_config_proto",
        "//src/proto/grpc/reflection/v1alpha:reflection_proto",
    ],
    alwayslink = 1,
)

grpc_cc_library(
    name = "grpcpp_call_metric_recorder",
    srcs = [
        "src/cpp/server/orca/call_metric_recorder.cc",
    ],
    external_deps = [
        "absl/strings",
        "absl/types:optional",
        "upb_lib",
    ],
    language = "c++",
    public_hdrs = [
        "include/grpcpp/ext/call_metric_recorder.h",
    ],
    visibility = ["@grpc:public"],
    deps = [
        "grpc++_public_hdrs",
        "xds_orca_upb",
        "//src/core:arena",
        "//src/core:grpc_backend_metric_data",
    ],
)

grpc_cc_library(
    name = "grpcpp_orca_interceptor",
    srcs = [
        "src/cpp/server/orca/orca_interceptor.cc",
    ],
    hdrs = [
        "src/cpp/server/orca/orca_interceptor.h",
    ],
    external_deps = [
        "absl/strings",
        "absl/types:optional",
    ],
    language = "c++",
    visibility = ["@grpc:public"],
    deps = [
        "grpc++",
        "grpc_base",
        "grpcpp_call_metric_recorder",
    ],
)

grpc_cc_library(
    name = "grpcpp_orca_service",
    srcs = [
        "src/cpp/server/orca/orca_service.cc",
    ],
    external_deps = [
        "absl/base:core_headers",
        "absl/time",
        "absl/types:optional",
        "upb_lib",
    ],
    language = "c++",
    public_hdrs = [
        "include/grpcpp/ext/orca_service.h",
    ],
    visibility = ["@grpc:public"],
    deps = [
        "debug_location",
        "exec_ctx",
        "gpr",
        "grpc++",
        "grpc_base",
        "protobuf_duration_upb",
        "ref_counted_ptr",
        "xds_orca_service_upb",
        "xds_orca_upb",
        "//src/core:default_event_engine",
        "//src/core:ref_counted",
        "//src/core:time",
    ],
    alwayslink = 1,
)

grpc_cc_library(
    name = "grpcpp_channelz",
    srcs = [
        "src/cpp/server/channelz/channelz_service.cc",
        "src/cpp/server/channelz/channelz_service_plugin.cc",
    ],
    hdrs = [
        "src/cpp/server/channelz/channelz_service.h",
    ],
    external_deps = [
        "protobuf_headers",
    ],
    language = "c++",
    public_hdrs = [
        "include/grpcpp/ext/channelz_service_plugin.h",
    ],
    tags = ["nofixdeps"],
    visibility = ["@grpc:channelz"],
    deps = [
        "gpr",
        "grpc",
        "grpc++",
        "grpc++_config_proto",
        "//src/proto/grpc/channelz:channelz_proto",
    ],
    alwayslink = 1,
)

grpc_cc_library(
    name = "grpcpp_csds",
    srcs = [
        "src/cpp/server/csds/csds.cc",
    ],
    hdrs = [
        "src/cpp/server/csds/csds.h",
    ],
    external_deps = [
        "absl/status",
        "absl/status:statusor",
    ],
    language = "c++",
    tags = ["nofixdeps"],
    deps = [
        "gpr",
        "grpc",
        "grpc++_base",
        "//src/proto/grpc/testing/xds/v3:csds_proto",
    ],
    alwayslink = 1,
)

grpc_cc_library(
    name = "grpcpp_admin",
    srcs = [
        "src/cpp/server/admin/admin_services.cc",
    ],
    hdrs = [],
    defines = select({
        "grpc_no_xds": ["GRPC_NO_XDS"],
        "//conditions:default": [],
    }),
    external_deps = [
        "absl/memory",
    ],
    language = "c++",
    public_hdrs = [
        "include/grpcpp/ext/admin_services.h",
    ],
    select_deps = [{
        "grpc_no_xds": [],
        "//conditions:default": ["//:grpcpp_csds"],
    }],
    deps = [
        "gpr",
        "grpc++",
        "grpcpp_channelz",
    ],
    alwayslink = 1,
)

grpc_cc_library(
    name = "grpc++_test",
    testonly = True,
    srcs = [
        "src/cpp/client/channel_test_peer.cc",
    ],
    external_deps = ["gtest"],
    public_hdrs = [
        "include/grpc++/test/mock_stream.h",
        "include/grpc++/test/server_context_test_spouse.h",
        "include/grpcpp/test/channel_test_peer.h",
        "include/grpcpp/test/client_context_test_peer.h",
        "include/grpcpp/test/default_reactor_test_peer.h",
        "include/grpcpp/test/mock_stream.h",
        "include/grpcpp/test/server_context_test_spouse.h",
    ],
    visibility = ["@grpc:grpc++_test"],
    deps = [
        "grpc++",
        "grpc_base",
    ],
)

grpc_cc_library(
    name = "grpc_opencensus_plugin",
    srcs = [
        "src/cpp/ext/filters/census/channel_filter.cc",
        "src/cpp/ext/filters/census/client_filter.cc",
        "src/cpp/ext/filters/census/context.cc",
        "src/cpp/ext/filters/census/grpc_plugin.cc",
        "src/cpp/ext/filters/census/measures.cc",
        "src/cpp/ext/filters/census/rpc_encoding.cc",
        "src/cpp/ext/filters/census/server_filter.cc",
        "src/cpp/ext/filters/census/views.cc",
    ],
    hdrs = [
        "include/grpcpp/opencensus.h",
        "src/cpp/ext/filters/census/channel_filter.h",
        "src/cpp/ext/filters/census/client_filter.h",
        "src/cpp/ext/filters/census/context.h",
        "src/cpp/ext/filters/census/grpc_plugin.h",
        "src/cpp/ext/filters/census/measures.h",
        "src/cpp/ext/filters/census/open_census_call_tracer.h",
        "src/cpp/ext/filters/census/rpc_encoding.h",
        "src/cpp/ext/filters/census/server_filter.h",
    ],
    external_deps = [
        "absl/base",
        "absl/base:core_headers",
        "absl/meta:type_traits",
        "absl/status",
        "absl/strings",
        "absl/time",
        "absl/types:optional",
        "opencensus-trace",
        "opencensus-trace-context_util",
        "opencensus-trace-propagation",
        "opencensus-trace-span_context",
        "opencensus-tags",
        "opencensus-tags-context_util",
        "opencensus-stats",
        "opencensus-context",
    ],
    language = "c++",
    tags = ["nofixdeps"],
    visibility = ["@grpc:grpc_opencensus_plugin"],
    deps = [
        "census",
        "debug_location",
        "gpr",
        "grpc++",
        "grpc++_base",
        "grpc_base",
        "//src/core:arena",
        "//src/core:channel_stack_type",
        "//src/core:slice",
        "//src/core:slice_buffer",
        "//src/core:slice_refcount",
    ],
)

# This is an EXPERIMENTAL target subject to change.
grpc_cc_library(
    name = "grpcpp_gcp_observability",
    hdrs = [
        "include/grpcpp/ext/gcp_observability.h",
    ],
    language = "c++",
    tags = ["nofixdeps"],
    visibility = ["@grpc:grpcpp_gcp_observability"],
    deps = [
        "//src/cpp/ext/gcp:observability",
    ],
)

grpc_cc_library(
    name = "work_serializer",
    srcs = [
        "//src/core:lib/gprpp/work_serializer.cc",
    ],
    hdrs = [
        "//src/core:lib/gprpp/work_serializer.h",
    ],
    external_deps = ["absl/base:core_headers"],
    language = "c++",
    visibility = ["@grpc:client_channel"],
    deps = [
        "debug_location",
        "gpr",
        "grpc_trace",
        "orphanable",
    ],
)

grpc_cc_library(
    name = "grpc_trace",
    srcs = ["//src/core:lib/debug/trace.cc"],
    hdrs = ["//src/core:lib/debug/trace.h"],
    language = "c++",
    visibility = ["@grpc:trace"],
    deps = [
        "gpr",
        "grpc_public_hdrs",
    ],
)

grpc_cc_library(
    name = "config",
    srcs = [
        "//src/core:lib/config/core_configuration.cc",
    ],
    language = "c++",
    public_hdrs = [
        "//src/core:lib/config/core_configuration.h",
    ],
    visibility = ["@grpc:client_channel"],
    deps = [
        "gpr",
        "grpc_resolver",
        "//src/core:certificate_provider_registry",
        "//src/core:channel_args_preconditioning",
        "//src/core:channel_creds_registry",
        "//src/core:channel_init",
        "//src/core:handshaker_registry",
        "//src/core:lb_policy_registry",
        "//src/core:proxy_mapper_registry",
        "//src/core:service_config_parser",
    ],
)

grpc_cc_library(
    name = "debug_location",
    language = "c++",
    public_hdrs = ["//src/core:lib/gprpp/debug_location.h"],
    visibility = ["@grpc:debug_location"],
)

grpc_cc_library(
    name = "orphanable",
    language = "c++",
    public_hdrs = ["//src/core:lib/gprpp/orphanable.h"],
    visibility = [
        "@grpc:client_channel",
        "@grpc:xds_client_core",
    ],
    deps = [
        "debug_location",
        "gpr_platform",
        "ref_counted_ptr",
        "//src/core:ref_counted",
    ],
)

grpc_cc_library(
    name = "promise",
    external_deps = [
        "absl/status",
        "absl/types:optional",
        "absl/types:variant",
    ],
    language = "c++",
    public_hdrs = [
        "//src/core:lib/promise/promise.h",
    ],
    visibility = ["@grpc:alt_grpc_base_legacy"],
    deps = [
        "gpr_platform",
        "//src/core:poll",
        "//src/core:promise_like",
    ],
)

grpc_cc_library(
    name = "ref_counted_ptr",
    language = "c++",
    public_hdrs = ["//src/core:lib/gprpp/ref_counted_ptr.h"],
    visibility = ["@grpc:ref_counted_ptr"],
    deps = [
        "debug_location",
        "gpr_platform",
    ],
)

grpc_cc_library(
    name = "handshaker",
    srcs = [
        "//src/core:lib/transport/handshaker.cc",
    ],
    external_deps = [
        "absl/base:core_headers",
        "absl/container:inlined_vector",
        "absl/status",
        "absl/strings:str_format",
    ],
    language = "c++",
    public_hdrs = [
        "//src/core:lib/transport/handshaker.h",
    ],
    visibility = ["@grpc:alt_grpc_base_legacy"],
    deps = [
        "debug_location",
        "event_engine_base_hdrs",
        "exec_ctx",
        "gpr",
        "grpc_base",
        "grpc_public_hdrs",
        "grpc_trace",
        "ref_counted_ptr",
        "//src/core:channel_args",
        "//src/core:closure",
        "//src/core:error",
        "//src/core:ref_counted",
        "//src/core:slice",
        "//src/core:slice_buffer",
        "//src/core:status_helper",
        "//src/core:time",
    ],
)

grpc_cc_library(
    name = "http_connect_handshaker",
    srcs = [
        "//src/core:lib/transport/http_connect_handshaker.cc",
    ],
    external_deps = [
        "absl/base:core_headers",
        "absl/status",
        "absl/strings",
        "absl/types:optional",
    ],
    language = "c++",
    public_hdrs = [
        "//src/core:lib/transport/http_connect_handshaker.h",
    ],
    visibility = ["@grpc:alt_grpc_base_legacy"],
    deps = [
        "config",
        "debug_location",
        "exec_ctx",
        "gpr",
        "grpc_base",
        "handshaker",
        "httpcli",
        "ref_counted_ptr",
        "//src/core:channel_args",
        "//src/core:closure",
        "//src/core:error",
        "//src/core:handshaker_factory",
        "//src/core:handshaker_registry",
        "//src/core:iomgr_fwd",
        "//src/core:slice",
        "//src/core:slice_buffer",
    ],
)

grpc_cc_library(
    name = "exec_ctx",
    srcs = [
        "//src/core:lib/iomgr/combiner.cc",
        "//src/core:lib/iomgr/exec_ctx.cc",
        "//src/core:lib/iomgr/executor.cc",
        "//src/core:lib/iomgr/iomgr_internal.cc",
    ],
    hdrs = [
        "//src/core:lib/iomgr/combiner.h",
        "//src/core:lib/iomgr/exec_ctx.h",
        "//src/core:lib/iomgr/executor.h",
        "//src/core:lib/iomgr/iomgr_internal.h",
    ],
    visibility = [
        "@grpc:alt_grpc_base_legacy",
        "@grpc:exec_ctx",
    ],
    deps = [
        "debug_location",
        "gpr",
        "grpc_public_hdrs",
        "grpc_trace",
        "//src/core:closure",
        "//src/core:error",
        "//src/core:gpr_atm",
        "//src/core:gpr_spinlock",
        "//src/core:time",
        "//src/core:useful",
    ],
)

grpc_cc_library(
    name = "sockaddr_utils",
    srcs = [
        "//src/core:lib/address_utils/sockaddr_utils.cc",
    ],
    hdrs = [
        "//src/core:lib/address_utils/sockaddr_utils.h",
    ],
    external_deps = [
        "absl/status",
        "absl/status:statusor",
        "absl/strings",
        "absl/strings:str_format",
    ],
    visibility = ["@grpc:alt_grpc_base_legacy"],
    deps = [
        "gpr",
        "uri_parser",
        "//src/core:grpc_sockaddr",
        "//src/core:iomgr_port",
        "//src/core:resolved_address",
    ],
)

grpc_cc_library(
    name = "iomgr_timer",
    srcs = [
        "//src/core:lib/iomgr/timer.cc",
        "//src/core:lib/iomgr/timer_generic.cc",
        "//src/core:lib/iomgr/timer_heap.cc",
        "//src/core:lib/iomgr/timer_manager.cc",
    ],
    hdrs = [
        "//src/core:lib/iomgr/timer.h",
        "//src/core:lib/iomgr/timer_generic.h",
        "//src/core:lib/iomgr/timer_heap.h",
        "//src/core:lib/iomgr/timer_manager.h",
    ] + [
        # TODO(hork): deduplicate
        "//src/core:lib/iomgr/iomgr.h",
    ],
    external_deps = [
        "absl/strings",
    ],
    tags = ["nofixdeps"],
    visibility = ["@grpc:iomgr_timer"],
    deps = [
        "event_engine_base_hdrs",
        "exec_ctx",
        "gpr",
        "gpr_platform",
        "grpc_trace",
        "//src/core:closure",
        "//src/core:gpr_manual_constructor",
        "//src/core:gpr_spinlock",
        "//src/core:iomgr_port",
        "//src/core:time",
        "//src/core:time_averaged_stats",
        "//src/core:useful",
    ],
)

grpc_cc_library(
    name = "uri_parser",
    srcs = [
        "//src/core:lib/uri/uri_parser.cc",
    ],
    hdrs = [
        "//src/core:lib/uri/uri_parser.h",
    ],
    external_deps = [
        "absl/status",
        "absl/status:statusor",
        "absl/strings",
        "absl/strings:str_format",
    ],
    visibility = ["@grpc:alt_grpc_base_legacy"],
    deps = ["gpr"],
)

grpc_cc_library(
    name = "backoff",
    srcs = [
        "//src/core:lib/backoff/backoff.cc",
    ],
    hdrs = [
        "//src/core:lib/backoff/backoff.h",
    ],
    external_deps = ["absl/random"],
    language = "c++",
    visibility = ["@grpc:alt_grpc_base_legacy"],
    deps = [
        "gpr_platform",
        "//src/core:time",
    ],
)

grpc_cc_library(
    name = "stats",
    srcs = [
        "//src/core:lib/debug/stats.cc",
    ],
    hdrs = [
        "//src/core:lib/debug/stats.h",
    ],
    external_deps = [
        "absl/strings",
        "absl/types:span",
    ],
    visibility = [
        "@grpc:alt_grpc_base_legacy",
    ],
    deps = [
        "gpr",
        "//src/core:histogram_view",
        "//src/core:no_destruct",
        "//src/core:stats_data",
    ],
)

grpc_cc_library(
    name = "channel_stack_builder",
    srcs = [
        "//src/core:lib/channel/channel_stack_builder.cc",
    ],
    hdrs = [
        "//src/core:lib/channel/channel_stack_builder.h",
    ],
    external_deps = [
        "absl/status:statusor",
        "absl/strings",
    ],
    language = "c++",
    visibility = ["@grpc:alt_grpc_base_legacy"],
    deps = [
        "gpr",
        "ref_counted_ptr",
        "//src/core:channel_args",
        "//src/core:channel_fwd",
        "//src/core:channel_stack_type",
        "//src/core:transport_fwd",
    ],
)

grpc_cc_library(
    name = "grpc_service_config_impl",
    srcs = [
        "//src/core:lib/service_config/service_config_impl.cc",
    ],
    hdrs = [
        "//src/core:lib/service_config/service_config_impl.h",
    ],
    external_deps = [
        "absl/status:statusor",
        "absl/strings",
        "absl/types:optional",
    ],
    language = "c++",
    visibility = ["@grpc:client_channel"],
    deps = [
        "config",
        "gpr",
        "ref_counted_ptr",
        "//src/core:channel_args",
        "//src/core:grpc_service_config",
        "//src/core:json",
        "//src/core:json_args",
        "//src/core:json_object_loader",
        "//src/core:service_config_parser",
        "//src/core:slice",
        "//src/core:slice_refcount",
        "//src/core:validation_errors",
    ],
)

grpc_cc_library(
    name = "server_address",
    srcs = [
        "//src/core:lib/resolver/server_address.cc",
    ],
    hdrs = [
        "//src/core:lib/resolver/server_address.h",
    ],
    external_deps = [
        "absl/status",
        "absl/status:statusor",
        "absl/strings",
        "absl/strings:str_format",
    ],
    language = "c++",
    visibility = ["@grpc:client_channel"],
    deps = [
        "gpr_platform",
        "sockaddr_utils",
        "//src/core:channel_args",
        "//src/core:resolved_address",
        "//src/core:useful",
    ],
)

grpc_cc_library(
    name = "grpc_resolver",
    srcs = [
        "//src/core:lib/resolver/resolver.cc",
        "//src/core:lib/resolver/resolver_registry.cc",
    ],
    hdrs = [
        "//src/core:lib/resolver/resolver.h",
        "//src/core:lib/resolver/resolver_factory.h",
        "//src/core:lib/resolver/resolver_registry.h",
    ],
    external_deps = [
        "absl/status",
        "absl/status:statusor",
        "absl/strings",
        "absl/strings:str_format",
    ],
    language = "c++",
    visibility = ["@grpc:client_channel"],
    deps = [
        "gpr",
        "grpc_trace",
        "orphanable",
        "ref_counted_ptr",
        "server_address",
        "uri_parser",
        "//src/core:channel_args",
        "//src/core:grpc_service_config",
        "//src/core:iomgr_fwd",
    ],
)

grpc_cc_library(
    name = "grpc_client_channel",
    srcs = [
        "//src/core:ext/filters/client_channel/backend_metric.cc",
        "//src/core:ext/filters/client_channel/backup_poller.cc",
        "//src/core:ext/filters/client_channel/channel_connectivity.cc",
        "//src/core:ext/filters/client_channel/client_channel.cc",
        "//src/core:ext/filters/client_channel/client_channel_channelz.cc",
        "//src/core:ext/filters/client_channel/client_channel_factory.cc",
        "//src/core:ext/filters/client_channel/client_channel_plugin.cc",
        "//src/core:ext/filters/client_channel/client_channel_service_config.cc",
        "//src/core:ext/filters/client_channel/config_selector.cc",
        "//src/core:ext/filters/client_channel/dynamic_filters.cc",
        "//src/core:ext/filters/client_channel/global_subchannel_pool.cc",
        "//src/core:ext/filters/client_channel/health/health_check_client.cc",
        "//src/core:ext/filters/client_channel/http_proxy.cc",
        "//src/core:ext/filters/client_channel/lb_policy/child_policy_handler.cc",
        "//src/core:ext/filters/client_channel/lb_policy/oob_backend_metric.cc",
        "//src/core:ext/filters/client_channel/local_subchannel_pool.cc",
        "//src/core:ext/filters/client_channel/retry_filter.cc",
        "//src/core:ext/filters/client_channel/retry_service_config.cc",
        "//src/core:ext/filters/client_channel/retry_throttle.cc",
        "//src/core:ext/filters/client_channel/service_config_channel_arg_filter.cc",
        "//src/core:ext/filters/client_channel/subchannel.cc",
        "//src/core:ext/filters/client_channel/subchannel_pool_interface.cc",
        "//src/core:ext/filters/client_channel/subchannel_stream_client.cc",
    ],
    hdrs = [
        "//src/core:ext/filters/client_channel/backend_metric.h",
        "//src/core:ext/filters/client_channel/backup_poller.h",
        "//src/core:ext/filters/client_channel/client_channel.h",
        "//src/core:ext/filters/client_channel/client_channel_channelz.h",
        "//src/core:ext/filters/client_channel/client_channel_factory.h",
        "//src/core:ext/filters/client_channel/client_channel_service_config.h",
        "//src/core:ext/filters/client_channel/config_selector.h",
        "//src/core:ext/filters/client_channel/connector.h",
        "//src/core:ext/filters/client_channel/dynamic_filters.h",
        "//src/core:ext/filters/client_channel/global_subchannel_pool.h",
        "//src/core:ext/filters/client_channel/health/health_check_client.h",
        "//src/core:ext/filters/client_channel/http_proxy.h",
        "//src/core:ext/filters/client_channel/lb_policy/child_policy_handler.h",
        "//src/core:ext/filters/client_channel/lb_policy/oob_backend_metric.h",
        "//src/core:ext/filters/client_channel/local_subchannel_pool.h",
        "//src/core:ext/filters/client_channel/retry_filter.h",
        "//src/core:ext/filters/client_channel/retry_service_config.h",
        "//src/core:ext/filters/client_channel/retry_throttle.h",
        "//src/core:ext/filters/client_channel/subchannel.h",
        "//src/core:ext/filters/client_channel/subchannel_interface_internal.h",
        "//src/core:ext/filters/client_channel/subchannel_pool_interface.h",
        "//src/core:ext/filters/client_channel/subchannel_stream_client.h",
    ],
    external_deps = [
        "absl/base:core_headers",
        "absl/container:inlined_vector",
        "absl/status",
        "absl/status:statusor",
        "absl/strings",
        "absl/strings:cord",
        "absl/types:optional",
        "absl/types:variant",
        "upb_lib",
    ],
    language = "c++",
    visibility = ["@grpc:client_channel"],
    deps = [
        "backoff",
        "channel_stack_builder",
        "config",
        "debug_location",
        "exec_ctx",
        "gpr",
        "grpc_base",
        "grpc_health_upb",
        "grpc_public_hdrs",
        "grpc_resolver",
        "grpc_service_config_impl",
        "grpc_trace",
        "http_connect_handshaker",
        "iomgr_timer",
        "orphanable",
        "protobuf_duration_upb",
        "ref_counted_ptr",
        "server_address",
        "sockaddr_utils",
        "stats",
        "uri_parser",
        "work_serializer",
        "xds_orca_service_upb",
        "xds_orca_upb",
        "//src/core:arena",
        "//src/core:channel_fwd",
        "//src/core:channel_init",
        "//src/core:channel_stack_type",
        "//src/core:construct_destruct",
        "//src/core:dual_ref_counted",
        "//src/core:env",
        "//src/core:error",
        "//src/core:gpr_atm",
        "//src/core:grpc_backend_metric_data",
        "//src/core:grpc_deadline_filter",
        "//src/core:grpc_service_config",
        "//src/core:init_internally",
        "//src/core:iomgr_fwd",
        "//src/core:json",
        "//src/core:json_args",
        "//src/core:json_channel_args",
        "//src/core:json_object_loader",
        "//src/core:lb_policy",
        "//src/core:lb_policy_registry",
        "//src/core:memory_quota",
        "//src/core:pollset_set",
        "//src/core:proxy_mapper",
        "//src/core:proxy_mapper_registry",
        "//src/core:ref_counted",
        "//src/core:resolved_address",
        "//src/core:resource_quota",
        "//src/core:service_config_parser",
        "//src/core:slice",
        "//src/core:slice_buffer",
        "//src/core:slice_refcount",
        "//src/core:stats_data",
        "//src/core:status_helper",
        "//src/core:subchannel_interface",
        "//src/core:time",
        "//src/core:transport_fwd",
        "//src/core:unique_type_name",
        "//src/core:useful",
        "//src/core:validation_errors",
    ],
)

grpc_cc_library(
    name = "grpc_resolver_dns_ares",
    srcs = [
        "//src/core:ext/filters/client_channel/resolver/dns/c_ares/dns_resolver_ares.cc",
        "//src/core:ext/filters/client_channel/resolver/dns/c_ares/grpc_ares_ev_driver_posix.cc",
        "//src/core:ext/filters/client_channel/resolver/dns/c_ares/grpc_ares_ev_driver_windows.cc",
        "//src/core:ext/filters/client_channel/resolver/dns/c_ares/grpc_ares_wrapper.cc",
        "//src/core:ext/filters/client_channel/resolver/dns/c_ares/grpc_ares_wrapper_posix.cc",
        "//src/core:ext/filters/client_channel/resolver/dns/c_ares/grpc_ares_wrapper_windows.cc",
    ],
    hdrs = [
        "//src/core:ext/filters/client_channel/resolver/dns/c_ares/grpc_ares_ev_driver.h",
        "//src/core:ext/filters/client_channel/resolver/dns/c_ares/grpc_ares_wrapper.h",
    ],
    external_deps = [
        "absl/base:core_headers",
        "absl/container:flat_hash_set",
        "absl/status",
        "absl/status:statusor",
        "absl/strings",
        "absl/strings:str_format",
        "absl/types:optional",
        "address_sorting",
        "cares",
    ],
    language = "c++",
    deps = [
        "backoff",
        "config",
        "debug_location",
        "exec_ctx",
        "gpr",
        "grpc_base",
        "grpc_grpclb_balancer_addresses",
        "grpc_resolver",
        "grpc_service_config_impl",
        "grpc_trace",
        "iomgr_timer",
        "orphanable",
        "ref_counted_ptr",
        "server_address",
        "sockaddr_utils",
        "uri_parser",
        "//src/core:error",
        "//src/core:event_engine_common",
        "//src/core:grpc_resolver_dns_selection",
        "//src/core:grpc_service_config",
        "//src/core:grpc_sockaddr",
        "//src/core:iomgr_fwd",
        "//src/core:iomgr_port",
        "//src/core:json",
        "//src/core:polling_resolver",
        "//src/core:pollset_set",
        "//src/core:resolved_address",
        "//src/core:slice",
        "//src/core:status_helper",
        "//src/core:time",
    ],
)

grpc_cc_library(
    name = "httpcli",
    srcs = [
        "//src/core:lib/http/format_request.cc",
        "//src/core:lib/http/httpcli.cc",
        "//src/core:lib/http/parser.cc",
    ],
    hdrs = [
        "//src/core:lib/http/format_request.h",
        "//src/core:lib/http/httpcli.h",
        "//src/core:lib/http/parser.h",
    ],
    external_deps = [
        "absl/base:core_headers",
        "absl/functional:bind_front",
        "absl/status",
        "absl/status:statusor",
        "absl/strings",
        "absl/strings:str_format",
        "absl/types:optional",
    ],
    language = "c++",
    visibility = ["@grpc:httpcli"],
    deps = [
        "config",
        "debug_location",
        "exec_ctx",
        "gpr",
        "grpc_base",
        "grpc_public_hdrs",
        "grpc_security_base",
        "grpc_trace",
        "handshaker",
        "orphanable",
        "ref_counted_ptr",
        "sockaddr_utils",
        "uri_parser",
        "//src/core:channel_args_preconditioning",
        "//src/core:error",
        "//src/core:handshaker_registry",
        "//src/core:iomgr_fwd",
        "//src/core:pollset_set",
        "//src/core:resolved_address",
        "//src/core:resource_quota",
        "//src/core:slice",
        "//src/core:slice_refcount",
        "//src/core:status_helper",
        "//src/core:tcp_connect_handshaker",
        "//src/core:time",
    ],
)

grpc_cc_library(
    name = "grpc_alts_credentials",
    srcs = [
        "//src/core:lib/security/credentials/alts/alts_credentials.cc",
        "//src/core:lib/security/security_connector/alts/alts_security_connector.cc",
    ],
    hdrs = [
        "//src/core:lib/security/credentials/alts/alts_credentials.h",
        "//src/core:lib/security/security_connector/alts/alts_security_connector.h",
    ],
    external_deps = [
        "absl/status",
        "absl/strings",
        "absl/types:optional",
    ],
    language = "c++",
    visibility = ["@grpc:public"],
    deps = [
        "alts_util",
        "debug_location",
        "exec_ctx",
        "gpr",
        "grpc_base",
        "grpc_public_hdrs",
        "grpc_security_base",
        "handshaker",
        "promise",
        "ref_counted_ptr",
        "tsi_alts_credentials",
        "tsi_base",
        "//src/core:arena_promise",
        "//src/core:error",
        "//src/core:iomgr_fwd",
        "//src/core:slice",
        "//src/core:slice_refcount",
        "//src/core:unique_type_name",
        "//src/core:useful",
    ],
)

grpc_cc_library(
    name = "tsi_fake_credentials",
    srcs = [
        "//src/core:tsi/fake_transport_security.cc",
    ],
    hdrs = [
        "//src/core:tsi/fake_transport_security.h",
    ],
    language = "c++",
    visibility = [
        "@grpc:public",
    ],
    deps = [
        "gpr",
        "tsi_base",
        "//src/core:slice",
        "//src/core:useful",
    ],
)

grpc_cc_library(
    name = "grpc_jwt_credentials",
    srcs = [
        "//src/core:lib/security/credentials/jwt/json_token.cc",
        "//src/core:lib/security/credentials/jwt/jwt_credentials.cc",
        "//src/core:lib/security/credentials/jwt/jwt_verifier.cc",
    ],
    hdrs = [
        "//src/core:lib/security/credentials/jwt/json_token.h",
        "//src/core:lib/security/credentials/jwt/jwt_credentials.h",
        "//src/core:lib/security/credentials/jwt/jwt_verifier.h",
    ],
    external_deps = [
        "absl/status",
        "absl/status:statusor",
        "absl/strings",
        "absl/strings:str_format",
        "absl/time",
        "absl/types:optional",
        "libcrypto",
        "libssl",
    ],
    language = "c++",
    visibility = ["@grpc:public"],
    deps = [
        "exec_ctx",
        "gpr",
        "grpc_base",
        "grpc_credentials_util",
        "grpc_security_base",
        "grpc_trace",
        "httpcli",
        "orphanable",
        "promise",
        "ref_counted_ptr",
        "uri_parser",
        "//src/core:arena_promise",
        "//src/core:error",
        "//src/core:gpr_manual_constructor",
        "//src/core:httpcli_ssl_credentials",
        "//src/core:iomgr_fwd",
        "//src/core:json",
        "//src/core:slice",
        "//src/core:slice_refcount",
        "//src/core:time",
        "//src/core:tsi_ssl_types",
        "//src/core:unique_type_name",
        "//src/core:useful",
    ],
)

grpc_cc_library(
    name = "grpc_credentials_util",
    srcs = [
        "//src/core:lib/security/credentials/tls/tls_utils.cc",
        "//src/core:lib/security/security_connector/load_system_roots_fallback.cc",
        "//src/core:lib/security/security_connector/load_system_roots_supported.cc",
        "//src/core:lib/security/util/json_util.cc",
    ],
    hdrs = [
        "//src/core:lib/security/credentials/tls/tls_utils.h",
        "//src/core:lib/security/security_connector/load_system_roots.h",
        "//src/core:lib/security/security_connector/load_system_roots_supported.h",
        "//src/core:lib/security/util/json_util.h",
    ],
    external_deps = ["absl/strings"],
    language = "c++",
    visibility = ["@grpc:public"],
    deps = [
        "gpr",
        "grpc_base",
        "grpc_security_base",
        "//src/core:error",
        "//src/core:json",
        "//src/core:useful",
    ],
)

grpc_cc_library(
    name = "tsi_alts_credentials",
    srcs = [
        "//src/core:tsi/alts/crypt/aes_gcm.cc",
        "//src/core:tsi/alts/crypt/gsec.cc",
        "//src/core:tsi/alts/frame_protector/alts_counter.cc",
        "//src/core:tsi/alts/frame_protector/alts_crypter.cc",
        "//src/core:tsi/alts/frame_protector/alts_frame_protector.cc",
        "//src/core:tsi/alts/frame_protector/alts_record_protocol_crypter_common.cc",
        "//src/core:tsi/alts/frame_protector/alts_seal_privacy_integrity_crypter.cc",
        "//src/core:tsi/alts/frame_protector/alts_unseal_privacy_integrity_crypter.cc",
        "//src/core:tsi/alts/frame_protector/frame_handler.cc",
        "//src/core:tsi/alts/handshaker/alts_handshaker_client.cc",
        "//src/core:tsi/alts/handshaker/alts_shared_resource.cc",
        "//src/core:tsi/alts/handshaker/alts_tsi_handshaker.cc",
        "//src/core:tsi/alts/handshaker/alts_tsi_utils.cc",
        "//src/core:tsi/alts/zero_copy_frame_protector/alts_grpc_integrity_only_record_protocol.cc",
        "//src/core:tsi/alts/zero_copy_frame_protector/alts_grpc_privacy_integrity_record_protocol.cc",
        "//src/core:tsi/alts/zero_copy_frame_protector/alts_grpc_record_protocol_common.cc",
        "//src/core:tsi/alts/zero_copy_frame_protector/alts_iovec_record_protocol.cc",
        "//src/core:tsi/alts/zero_copy_frame_protector/alts_zero_copy_grpc_protector.cc",
    ],
    hdrs = [
        "//src/core:tsi/alts/crypt/gsec.h",
        "//src/core:tsi/alts/frame_protector/alts_counter.h",
        "//src/core:tsi/alts/frame_protector/alts_crypter.h",
        "//src/core:tsi/alts/frame_protector/alts_frame_protector.h",
        "//src/core:tsi/alts/frame_protector/alts_record_protocol_crypter_common.h",
        "//src/core:tsi/alts/frame_protector/frame_handler.h",
        "//src/core:tsi/alts/handshaker/alts_handshaker_client.h",
        "//src/core:tsi/alts/handshaker/alts_shared_resource.h",
        "//src/core:tsi/alts/handshaker/alts_tsi_handshaker.h",
        "//src/core:tsi/alts/handshaker/alts_tsi_handshaker_private.h",
        "//src/core:tsi/alts/handshaker/alts_tsi_utils.h",
        "//src/core:tsi/alts/zero_copy_frame_protector/alts_grpc_integrity_only_record_protocol.h",
        "//src/core:tsi/alts/zero_copy_frame_protector/alts_grpc_privacy_integrity_record_protocol.h",
        "//src/core:tsi/alts/zero_copy_frame_protector/alts_grpc_record_protocol.h",
        "//src/core:tsi/alts/zero_copy_frame_protector/alts_grpc_record_protocol_common.h",
        "//src/core:tsi/alts/zero_copy_frame_protector/alts_iovec_record_protocol.h",
        "//src/core:tsi/alts/zero_copy_frame_protector/alts_zero_copy_grpc_protector.h",
    ],
    external_deps = [
        "libssl",
        "libcrypto",
        "upb_lib",
    ],
    language = "c++",
    tags = ["nofixdeps"],
    visibility = ["@grpc:public"],
    deps = [
        "alts_upb",
        "alts_util",
        "config",
        "exec_ctx",
        "gpr",
        "grpc_base",
        "tsi_base",
        "//src/core:arena",
        "//src/core:error",
        "//src/core:pollset_set",
        "//src/core:slice",
        "//src/core:useful",
    ],
)

grpc_cc_library(
    name = "tsi_ssl_session_cache",
    srcs = [
        "//src/core:tsi/ssl/session_cache/ssl_session_boringssl.cc",
        "//src/core:tsi/ssl/session_cache/ssl_session_cache.cc",
        "//src/core:tsi/ssl/session_cache/ssl_session_openssl.cc",
    ],
    hdrs = [
        "//src/core:tsi/ssl/session_cache/ssl_session.h",
        "//src/core:tsi/ssl/session_cache/ssl_session_cache.h",
    ],
    external_deps = [
        "absl/memory",
        "libssl",
    ],
    language = "c++",
    visibility = ["@grpc:public"],
    deps = [
        "cpp_impl_of",
        "gpr",
        "grpc_public_hdrs",
        "//src/core:ref_counted",
        "//src/core:slice",
    ],
)

grpc_cc_library(
    name = "tsi_ssl_credentials",
    srcs = [
        "//src/core:lib/security/security_connector/ssl_utils.cc",
        "//src/core:lib/security/security_connector/ssl_utils_config.cc",
        "//src/core:tsi/ssl/key_logging/ssl_key_logging.cc",
        "//src/core:tsi/ssl_transport_security.cc",
    ],
    hdrs = [
        "//src/core:lib/security/security_connector/ssl_utils.h",
        "//src/core:lib/security/security_connector/ssl_utils_config.h",
        "//src/core:tsi/ssl/key_logging/ssl_key_logging.h",
        "//src/core:tsi/ssl_transport_security.h",
    ],
    external_deps = [
        "absl/base:core_headers",
        "absl/status",
        "absl/strings",
        "libcrypto",
        "libssl",
    ],
    language = "c++",
    visibility = ["@grpc:public"],
    deps = [
        "gpr",
        "grpc_base",
        "grpc_credentials_util",
        "grpc_public_hdrs",
        "grpc_security_base",
        "ref_counted_ptr",
        "tsi_base",
        "tsi_ssl_session_cache",
        "//src/core:error",
        "//src/core:grpc_transport_chttp2_alpn",
        "//src/core:ref_counted",
        "//src/core:slice",
        "//src/core:tsi_ssl_types",
        "//src/core:useful",
    ],
)

grpc_cc_library(
    name = "grpc_http_filters",
    srcs = [
        "//src/core:ext/filters/http/client/http_client_filter.cc",
        "//src/core:ext/filters/http/http_filters_plugin.cc",
        "//src/core:ext/filters/http/message_compress/message_compress_filter.cc",
        "//src/core:ext/filters/http/message_compress/message_decompress_filter.cc",
        "//src/core:ext/filters/http/server/http_server_filter.cc",
    ],
    hdrs = [
        "//src/core:ext/filters/http/client/http_client_filter.h",
        "//src/core:ext/filters/http/message_compress/message_compress_filter.h",
        "//src/core:ext/filters/http/message_compress/message_decompress_filter.h",
        "//src/core:ext/filters/http/server/http_server_filter.h",
    ],
    external_deps = [
        "absl/base:core_headers",
        "absl/meta:type_traits",
        "absl/status",
        "absl/status:statusor",
        "absl/strings",
        "absl/strings:str_format",
        "absl/types:optional",
    ],
    language = "c++",
    visibility = ["@grpc:http"],
    deps = [
        "channel_stack_builder",
        "config",
        "debug_location",
        "gpr",
        "grpc_base",
        "grpc_public_hdrs",
        "grpc_trace",
        "promise",
        "//src/core:arena",
        "//src/core:arena_promise",
        "//src/core:basic_seq",
        "//src/core:channel_fwd",
        "//src/core:channel_init",
        "//src/core:channel_stack_type",
        "//src/core:context",
        "//src/core:error",
        "//src/core:grpc_message_size_filter",
        "//src/core:latch",
        "//src/core:percent_encoding",
        "//src/core:seq",
        "//src/core:slice",
        "//src/core:slice_buffer",
        "//src/core:status_helper",
        "//src/core:transport_fwd",
        "//src/core:try_concurrently",
    ],
)

grpc_cc_library(
    name = "grpc_grpclb_balancer_addresses",
    srcs = [
        "//src/core:ext/filters/client_channel/lb_policy/grpclb/grpclb_balancer_addresses.cc",
    ],
    hdrs = [
        "//src/core:ext/filters/client_channel/lb_policy/grpclb/grpclb_balancer_addresses.h",
    ],
    language = "c++",
    visibility = ["@grpc:grpclb"],
    deps = [
        "gpr_platform",
        "grpc_public_hdrs",
        "server_address",
        "//src/core:channel_args",
        "//src/core:useful",
    ],
)

grpc_cc_library(
    name = "xds_client",
    srcs = [
        "//src/core:ext/xds/xds_api.cc",
        "//src/core:ext/xds/xds_bootstrap.cc",
        "//src/core:ext/xds/xds_client.cc",
        "//src/core:ext/xds/xds_client_stats.cc",
    ],
    hdrs = [
        "//src/core:ext/xds/xds_api.h",
        "//src/core:ext/xds/xds_bootstrap.h",
        "//src/core:ext/xds/xds_channel_args.h",
        "//src/core:ext/xds/xds_client.h",
        "//src/core:ext/xds/xds_client_stats.h",
        "//src/core:ext/xds/xds_resource_type.h",
        "//src/core:ext/xds/xds_resource_type_impl.h",
        "//src/core:ext/xds/xds_transport.h",
    ],
    external_deps = [
        "absl/base:core_headers",
        "absl/memory",
        "absl/status",
        "absl/status:statusor",
        "absl/strings",
        "absl/strings:str_format",
        "absl/types:optional",
        "upb_lib",
        "upb_textformat_lib",
        "upb_json_lib",
        "upb_reflection",
    ],
    language = "c++",
    tags = ["nofixdeps"],
    visibility = ["@grpc:xds_client_core"],
    deps = [
        "backoff",
        "debug_location",
        "envoy_admin_upb",
        "envoy_config_core_upb",
        "envoy_config_endpoint_upb",
        "envoy_service_discovery_upb",
        "envoy_service_discovery_upbdefs",
        "envoy_service_load_stats_upb",
        "envoy_service_load_stats_upbdefs",
        "envoy_service_status_upb",
        "envoy_service_status_upbdefs",
        "event_engine_base_hdrs",
        "exec_ctx",
        "google_rpc_status_upb",
        "gpr",
        "grpc_trace",
        "orphanable",
        "protobuf_any_upb",
        "protobuf_duration_upb",
        "protobuf_struct_upb",
        "protobuf_timestamp_upb",
        "ref_counted_ptr",
        "uri_parser",
        "work_serializer",
        "//src/core:default_event_engine",
        "//src/core:dual_ref_counted",
        "//src/core:env",
        "//src/core:json",
        "//src/core:ref_counted",
        "//src/core:time",
        "//src/core:upb_utils",
        "//src/core:useful",
    ],
)

grpc_cc_library(
    name = "grpc_mock_cel",
    hdrs = [
        "//src/core:lib/security/authorization/mock_cel/activation.h",
        "//src/core:lib/security/authorization/mock_cel/cel_expr_builder_factory.h",
        "//src/core:lib/security/authorization/mock_cel/cel_expression.h",
        "//src/core:lib/security/authorization/mock_cel/cel_value.h",
        "//src/core:lib/security/authorization/mock_cel/evaluator_core.h",
        "//src/core:lib/security/authorization/mock_cel/flat_expr_builder.h",
    ],
    external_deps = [
        "absl/status",
        "absl/status:statusor",
        "absl/strings",
        "absl/types:span",
    ],
    language = "c++",
    deps = [
        "google_type_expr_upb",
        "gpr_public_hdrs",
    ],
)

grpc_cc_library(
    name = "grpc_resolver_fake",
    srcs = ["//src/core:ext/filters/client_channel/resolver/fake/fake_resolver.cc"],
    hdrs = ["//src/core:ext/filters/client_channel/resolver/fake/fake_resolver.h"],
    external_deps = [
        "absl/base:core_headers",
        "absl/status",
        "absl/status:statusor",
        "absl/strings",
    ],
    language = "c++",
    visibility = [
        "//test:__subpackages__",
        "@grpc:grpc_resolver_fake",
    ],
    deps = [
        "config",
        "debug_location",
        "gpr",
        "grpc_public_hdrs",
        "grpc_resolver",
        "orphanable",
        "ref_counted_ptr",
        "server_address",
        "uri_parser",
        "work_serializer",
        "//src/core:channel_args",
        "//src/core:grpc_service_config",
        "//src/core:ref_counted",
        "//src/core:useful",
    ],
)

grpc_cc_library(
    name = "chttp2_frame",
    hdrs = [
        "//src/core:ext/transport/chttp2/transport/frame.h",
    ],
    deps = ["gpr"],
)

grpc_cc_library(
    name = "http_trace",
    srcs = [
        "//src/core:ext/transport/chttp2/transport/http_trace.cc",
    ],
    hdrs = [
        "//src/core:ext/transport/chttp2/transport/http_trace.h",
    ],
    deps = [
        "gpr_platform",
        "grpc_trace",
    ],
)

grpc_cc_library(
    name = "hpack_parser_table",
    srcs = [
        "//src/core:ext/transport/chttp2/transport/hpack_parser_table.cc",
    ],
    hdrs = [
        "//src/core:ext/transport/chttp2/transport/hpack_parser_table.h",
    ],
    external_deps = [
        "absl/status",
        "absl/strings",
        "absl/strings:str_format",
    ],
    deps = [
        "gpr",
        "gpr_platform",
        "grpc_base",
        "grpc_trace",
        "http_trace",
        "//src/core:error",
        "//src/core:hpack_constants",
        "//src/core:no_destruct",
        "//src/core:slice",
    ],
)

grpc_cc_library(
    name = "hpack_parser",
    srcs = [
        "//src/core:ext/transport/chttp2/transport/hpack_parser.cc",
    ],
    hdrs = [
        "//src/core:ext/transport/chttp2/transport/hpack_parser.h",
    ],
    external_deps = [
        "absl/base:core_headers",
        "absl/status",
        "absl/strings",
        "absl/strings:str_format",
        "absl/types:optional",
        "absl/types:span",
        "absl/types:variant",
    ],
    deps = [
        "chttp2_frame",
        "gpr",
        "gpr_platform",
        "grpc_base",
        "grpc_public_hdrs",
        "grpc_trace",
        "hpack_parser_table",
        "//src/core:decode_huff",
        "//src/core:error",
        "//src/core:experiments",
        "//src/core:hpack_constants",
        "//src/core:slice",
        "//src/core:slice_refcount",
        "//src/core:status_helper",
    ],
)

grpc_cc_library(
    name = "hpack_encoder",
    srcs = [
        "//src/core:ext/transport/chttp2/transport/hpack_encoder.cc",
    ],
    hdrs = [
        "//src/core:ext/transport/chttp2/transport/hpack_encoder.h",
    ],
    external_deps = ["absl/strings"],
    deps = [
        "chttp2_bin_encoder",
        "chttp2_frame",
        "chttp2_varint",
        "gpr",
        "gpr_platform",
        "grpc_base",
        "grpc_public_hdrs",
        "grpc_trace",
        "http_trace",
        "//src/core:hpack_constants",
        "//src/core:hpack_encoder_table",
        "//src/core:slice",
        "//src/core:slice_buffer",
        "//src/core:time",
    ],
)

grpc_cc_library(
    name = "chttp2_bin_encoder",
    srcs = [
        "//src/core:ext/transport/chttp2/transport/bin_encoder.cc",
    ],
    hdrs = [
        "//src/core:ext/transport/chttp2/transport/bin_encoder.h",
    ],
    deps = [
        "gpr",
        "gpr_platform",
        "//src/core:huffsyms",
        "//src/core:slice",
    ],
)

grpc_cc_library(
    name = "chttp2_varint",
    srcs = [
        "//src/core:ext/transport/chttp2/transport/varint.cc",
    ],
    hdrs = [
        "//src/core:ext/transport/chttp2/transport/varint.h",
    ],
    external_deps = ["absl/base:core_headers"],
    deps = ["gpr"],
)

grpc_cc_library(
    name = "grpc_transport_chttp2",
    srcs = [
        "//src/core:ext/transport/chttp2/transport/bin_decoder.cc",
        "//src/core:ext/transport/chttp2/transport/chttp2_transport.cc",
        "//src/core:ext/transport/chttp2/transport/context_list.cc",
        "//src/core:ext/transport/chttp2/transport/frame_data.cc",
        "//src/core:ext/transport/chttp2/transport/frame_goaway.cc",
        "//src/core:ext/transport/chttp2/transport/frame_ping.cc",
        "//src/core:ext/transport/chttp2/transport/frame_rst_stream.cc",
        "//src/core:ext/transport/chttp2/transport/frame_settings.cc",
        "//src/core:ext/transport/chttp2/transport/frame_window_update.cc",
        "//src/core:ext/transport/chttp2/transport/parsing.cc",
        "//src/core:ext/transport/chttp2/transport/stream_lists.cc",
        "//src/core:ext/transport/chttp2/transport/stream_map.cc",
        "//src/core:ext/transport/chttp2/transport/writing.cc",
    ],
    hdrs = [
        "//src/core:ext/transport/chttp2/transport/bin_decoder.h",
        "//src/core:ext/transport/chttp2/transport/chttp2_transport.h",
        "//src/core:ext/transport/chttp2/transport/context_list.h",
        "//src/core:ext/transport/chttp2/transport/frame_data.h",
        "//src/core:ext/transport/chttp2/transport/frame_goaway.h",
        "//src/core:ext/transport/chttp2/transport/frame_ping.h",
        "//src/core:ext/transport/chttp2/transport/frame_rst_stream.h",
        "//src/core:ext/transport/chttp2/transport/frame_settings.h",
        "//src/core:ext/transport/chttp2/transport/frame_window_update.h",
        "//src/core:ext/transport/chttp2/transport/internal.h",
        "//src/core:ext/transport/chttp2/transport/stream_map.h",
    ],
    external_deps = [
        "absl/base:core_headers",
        "absl/status",
        "absl/strings",
        "absl/strings:cord",
        "absl/strings:str_format",
        "absl/types:optional",
        "absl/types:variant",
    ],
    language = "c++",
    visibility = ["@grpc:grpclb"],
    deps = [
        "chttp2_frame",
        "chttp2_varint",
        "debug_location",
        "exec_ctx",
        "gpr",
        "grpc_base",
        "grpc_public_hdrs",
        "grpc_trace",
        "hpack_encoder",
        "hpack_parser",
        "hpack_parser_table",
        "http_trace",
        "httpcli",
        "iomgr_timer",
        "ref_counted_ptr",
        "stats",
        "//src/core:arena",
        "//src/core:bdp_estimator",
        "//src/core:bitset",
        "//src/core:chttp2_flow_control",
        "//src/core:error",
        "//src/core:gpr_atm",
        "//src/core:http2_errors",
        "//src/core:http2_settings",
        "//src/core:init_internally",
        "//src/core:iomgr_fwd",
        "//src/core:memory_quota",
        "//src/core:poll",
        "//src/core:ref_counted",
        "//src/core:resource_quota",
        "//src/core:resource_quota_trace",
        "//src/core:slice",
        "//src/core:slice_buffer",
        "//src/core:slice_refcount",
        "//src/core:stats_data",
        "//src/core:status_helper",
        "//src/core:time",
        "//src/core:transport_fwd",
        "//src/core:useful",
    ],
)

# TODO(yashykt): Remove the UPB definitions from here once they are no longer needed
### UPB Targets

grpc_upb_proto_library(
    name = "envoy_admin_upb",
    deps = ["@envoy_api//envoy/admin/v3:pkg"],
)

grpc_upb_proto_library(
    name = "envoy_config_cluster_upb",
    deps = ["@envoy_api//envoy/config/cluster/v3:pkg"],
)

grpc_upb_proto_reflection_library(
    name = "envoy_config_cluster_upbdefs",
    deps = ["@envoy_api//envoy/config/cluster/v3:pkg"],
)

grpc_upb_proto_library(
    name = "envoy_config_core_upb",
    deps = ["@envoy_api//envoy/config/core/v3:pkg"],
)

grpc_upb_proto_library(
    name = "envoy_config_endpoint_upb",
    deps = ["@envoy_api//envoy/config/endpoint/v3:pkg"],
)

grpc_upb_proto_reflection_library(
    name = "envoy_config_endpoint_upbdefs",
    deps = ["@envoy_api//envoy/config/endpoint/v3:pkg"],
)

grpc_upb_proto_library(
    name = "envoy_config_listener_upb",
    deps = ["@envoy_api//envoy/config/listener/v3:pkg"],
)

grpc_upb_proto_reflection_library(
    name = "envoy_config_listener_upbdefs",
    deps = ["@envoy_api//envoy/config/listener/v3:pkg"],
)

grpc_upb_proto_library(
    name = "envoy_config_rbac_upb",
    deps = ["@envoy_api//envoy/config/rbac/v3:pkg"],
)

grpc_upb_proto_library(
    name = "envoy_config_route_upb",
    deps = ["@envoy_api//envoy/config/route/v3:pkg"],
)

grpc_upb_proto_reflection_library(
    name = "envoy_config_route_upbdefs",
    deps = ["@envoy_api//envoy/config/route/v3:pkg"],
)

grpc_upb_proto_library(
    name = "envoy_extensions_clusters_aggregate_upb",
    deps = ["@envoy_api//envoy/extensions/clusters/aggregate/v3:pkg"],
)

grpc_upb_proto_reflection_library(
    name = "envoy_extensions_clusters_aggregate_upbdefs",
    deps = ["@envoy_api//envoy/extensions/clusters/aggregate/v3:pkg"],
)

grpc_upb_proto_library(
    name = "envoy_extensions_filters_common_fault_upb",
    deps = ["@envoy_api//envoy/extensions/filters/common/fault/v3:pkg"],
)

grpc_upb_proto_library(
    name = "envoy_extensions_filters_http_fault_upb",
    deps = ["@envoy_api//envoy/extensions/filters/http/fault/v3:pkg"],
)

grpc_upb_proto_reflection_library(
    name = "envoy_extensions_filters_http_fault_upbdefs",
    deps = ["@envoy_api//envoy/extensions/filters/http/fault/v3:pkg"],
)

grpc_upb_proto_library(
    name = "envoy_extensions_filters_http_rbac_upb",
    deps = ["@envoy_api//envoy/extensions/filters/http/rbac/v3:pkg"],
)

grpc_upb_proto_reflection_library(
    name = "envoy_extensions_filters_http_rbac_upbdefs",
    deps = ["@envoy_api//envoy/extensions/filters/http/rbac/v3:pkg"],
)

grpc_upb_proto_library(
    name = "envoy_extensions_filters_http_router_upb",
    deps = ["@envoy_api//envoy/extensions/filters/http/router/v3:pkg"],
)

grpc_upb_proto_reflection_library(
    name = "envoy_extensions_filters_http_router_upbdefs",
    deps = ["@envoy_api//envoy/extensions/filters/http/router/v3:pkg"],
)

grpc_upb_proto_library(
    name = "envoy_extensions_load_balancing_policies_ring_hash_upb",
    deps = ["@envoy_api//envoy/extensions/load_balancing_policies/ring_hash/v3:pkg"],
)

grpc_upb_proto_library(
    name = "envoy_extensions_load_balancing_policies_wrr_locality_upb",
    deps = ["@envoy_api//envoy/extensions/load_balancing_policies/wrr_locality/v3:pkg"],
)

grpc_upb_proto_library(
    name = "envoy_extensions_filters_network_http_connection_manager_upb",
    deps = ["@envoy_api//envoy/extensions/filters/network/http_connection_manager/v3:pkg"],
)

grpc_upb_proto_reflection_library(
    name = "envoy_extensions_filters_network_http_connection_manager_upbdefs",
    deps = ["@envoy_api//envoy/extensions/filters/network/http_connection_manager/v3:pkg"],
)

grpc_upb_proto_library(
    name = "envoy_extensions_transport_sockets_tls_upb",
    deps = ["@envoy_api//envoy/extensions/transport_sockets/tls/v3:pkg"],
)

grpc_upb_proto_reflection_library(
    name = "envoy_extensions_transport_sockets_tls_upbdefs",
    deps = ["@envoy_api//envoy/extensions/transport_sockets/tls/v3:pkg"],
)

grpc_upb_proto_library(
    name = "envoy_service_discovery_upb",
    deps = ["@envoy_api//envoy/service/discovery/v3:pkg"],
)

grpc_upb_proto_reflection_library(
    name = "envoy_service_discovery_upbdefs",
    deps = ["@envoy_api//envoy/service/discovery/v3:pkg"],
)

grpc_upb_proto_library(
    name = "envoy_service_load_stats_upb",
    deps = ["@envoy_api//envoy/service/load_stats/v3:pkg"],
)

grpc_upb_proto_reflection_library(
    name = "envoy_service_load_stats_upbdefs",
    deps = ["@envoy_api//envoy/service/load_stats/v3:pkg"],
)

grpc_upb_proto_library(
    name = "envoy_service_status_upb",
    deps = ["@envoy_api//envoy/service/status/v3:pkg"],
)

grpc_upb_proto_reflection_library(
    name = "envoy_service_status_upbdefs",
    deps = ["@envoy_api//envoy/service/status/v3:pkg"],
)

grpc_upb_proto_library(
    name = "envoy_type_matcher_upb",
    deps = ["@envoy_api//envoy/type/matcher/v3:pkg"],
)

grpc_upb_proto_library(
    name = "envoy_type_upb",
    deps = ["@envoy_api//envoy/type/v3:pkg"],
)

grpc_upb_proto_library(
    name = "xds_type_upb",
    deps = ["@com_github_cncf_udpa//xds/type/v3:pkg"],
)

grpc_upb_proto_reflection_library(
    name = "xds_type_upbdefs",
    deps = ["@com_github_cncf_udpa//xds/type/v3:pkg"],
)

grpc_upb_proto_library(
    name = "xds_orca_upb",
    deps = ["@com_github_cncf_udpa//xds/data/orca/v3:pkg"],
)

grpc_upb_proto_library(
    name = "xds_orca_service_upb",
    deps = ["@com_github_cncf_udpa//xds/service/orca/v3:pkg"],
)

grpc_upb_proto_library(
    name = "grpc_health_upb",
    deps = ["//src/proto/grpc/health/v1:health_proto_descriptor"],
)

grpc_upb_proto_library(
    name = "google_rpc_status_upb",
    deps = ["@com_google_googleapis//google/rpc:status_proto"],
)

grpc_upb_proto_reflection_library(
    name = "google_rpc_status_upbdefs",
    deps = ["@com_google_googleapis//google/rpc:status_proto"],
)

grpc_upb_proto_library(
    name = "google_type_expr_upb",
    deps = ["@com_google_googleapis//google/type:expr_proto"],
)

grpc_upb_proto_library(
    name = "grpc_lb_upb",
    deps = ["//src/proto/grpc/lb/v1:load_balancer_proto_descriptor"],
)

grpc_upb_proto_library(
    name = "alts_upb",
    deps = ["//src/proto/grpc/gcp:alts_handshaker_proto"],
)

grpc_upb_proto_library(
    name = "rls_upb",
    deps = ["//src/proto/grpc/lookup/v1:rls_proto_descriptor"],
)

grpc_upb_proto_library(
    name = "rls_config_upb",
    deps = ["//src/proto/grpc/lookup/v1:rls_config_proto_descriptor"],
)

grpc_upb_proto_reflection_library(
    name = "rls_config_upbdefs",
    deps = ["//src/proto/grpc/lookup/v1:rls_config_proto_descriptor"],
)

WELL_KNOWN_PROTO_TARGETS = [
    "any",
    "duration",
    "empty",
    "struct",
    "timestamp",
    "wrappers",
]

[grpc_upb_proto_library(
    name = "protobuf_" + target + "_upb",
    deps = ["@com_google_protobuf//:" + target + "_proto"],
) for target in WELL_KNOWN_PROTO_TARGETS]

[grpc_upb_proto_reflection_library(
    name = "protobuf_" + target + "_upbdefs",
    deps = ["@com_google_protobuf//:" + target + "_proto"],
) for target in WELL_KNOWN_PROTO_TARGETS]

grpc_generate_one_off_targets()

filegroup(
    name = "root_certificates",
    srcs = [
        "etc/roots.pem",
    ],
    visibility = ["//visibility:public"],
)<|MERGE_RESOLUTION|>--- conflicted
+++ resolved
@@ -341,11 +341,8 @@
     "include/grpcpp/impl/channel_interface.h",
     "include/grpcpp/impl/client_unary_call.h",
     "include/grpcpp/impl/codegen/core_codegen.h",
-<<<<<<< HEAD
+    "include/grpcpp/impl/completion_queue_tag.h",
     "include/grpcpp/impl/delegating_channel.h",
-=======
-    "include/grpcpp/impl/completion_queue_tag.h",
->>>>>>> 7372e55b
     "include/grpcpp/impl/grpc_library.h",
     "include/grpcpp/impl/method_handler_impl.h",
     "include/grpcpp/impl/rpc_method.h",
