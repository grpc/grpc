--- conflicted
+++ resolved
@@ -2781,37 +2781,29 @@
         "grpc:broken-internally",
         "nofixdeps",
     ],
-<<<<<<< HEAD
-    visibility = ["@grpc:grpcpp_gcp_observability"],
+    visibility = ["//visibility:public"],
+    deps = [
+        "//src/cpp/ext/gcp:observability",
+    ],
+)
+
+# This is an EXPERIMENTAL target subject to change.
+grpc_cc_library(
+    name = "grpcpp_csm_observability",
+    hdrs = [
+        "include/grpcpp/ext/csm_observability.h",
+    ],
+    tags = [
+        # This can be removed once we can add top-level BUILD file targets without them being
+        # included in Core Components.
+        "grpc:broken-internally",
+        "nofixdeps",
+    ],
     deps = select({
         "//:use_openssl":[] ,
         "//conditions:default": ["grpcpp_otel_plugin",
      "//src/cpp/ext/csm:csm_observability",
     ],}),
-=======
-    visibility = ["//visibility:public"],
-    deps = [
-        "//src/cpp/ext/gcp:observability",
-    ],
->>>>>>> 536094c5
-)
-
-# This is an EXPERIMENTAL target subject to change.
-grpc_cc_library(
-    name = "grpcpp_csm_observability",
-    hdrs = [
-        "include/grpcpp/ext/csm_observability.h",
-    ],
-    tags = [
-        # This can be removed once we can add top-level BUILD file targets without them being
-        # included in Core Components.
-        "grpc:broken-internally",
-        "nofixdeps",
-    ],
-    deps = [
-        ":grpcpp_otel_plugin",
-        "//src/cpp/ext/csm:csm_observability",
-    ],
 )
 
 # This is an EXPERIMENTAL target subject to change.
