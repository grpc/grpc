# gRPC Bazel BUILD file.
#
# Copyright 2016 gRPC authors.
#
# Licensed under the Apache License, Version 2.0 (the "License");
# you may not use this file except in compliance with the License.
# You may obtain a copy of the License at
#
#     http://www.apache.org/licenses/LICENSE-2.0
#
# Unless required by applicable law or agreed to in writing, software
# distributed under the License is distributed on an "AS IS" BASIS,
# WITHOUT WARRANTIES OR CONDITIONS OF ANY KIND, either express or implied.
# See the License for the specific language governing permissions and
# limitations under the License.

licenses(["notice"])

exports_files([
    "LICENSE",
    "etc/roots.pem",
])

package(
    default_visibility = ["//visibility:public"],
    features = [
        "-layering_check",
        "-parse_headers",
    ],
)

load(
    "//bazel:grpc_build_system.bzl",
    "grpc_cc_library",
    "grpc_generate_one_off_targets",
    "grpc_upb_proto_library",
    "python_config_settings",
)

config_setting(
    name = "grpc_no_ares",
    values = {"define": "grpc_no_ares=true"},
)

config_setting(
    name = "grpc_no_xds",
    values = {"define": "grpc_no_xds=true"},
)

config_setting(
    name = "grpc_allow_exceptions",
    values = {"define": "GRPC_ALLOW_EXCEPTIONS=1"},
)

config_setting(
    name = "grpc_disallow_exceptions",
    values = {"define": "GRPC_ALLOW_EXCEPTIONS=0"},
)

config_setting(
    name = "remote_execution",
    values = {"define": "GRPC_PORT_ISOLATED_RUNTIME=1"},
)

config_setting(
    name = "windows",
    values = {"cpu": "x64_windows"},
)

config_setting(
    name = "windows_msvc",
    values = {"cpu": "x64_windows_msvc"},
)

config_setting(
    name = "mac_x86_64",
    values = {"cpu": "darwin"},
)

python_config_settings()

# This should be updated along with build_handwritten.yaml
g_stands_for = "gauntlet"

core_version = "13.0.0"

version = "1.34.0-dev"

GPR_PUBLIC_HDRS = [
    "include/grpc/support/alloc.h",
    "include/grpc/support/atm.h",
    "include/grpc/support/atm_gcc_atomic.h",
    "include/grpc/support/atm_gcc_sync.h",
    "include/grpc/support/atm_windows.h",
    "include/grpc/support/cpu.h",
    "include/grpc/support/log.h",
    "include/grpc/support/log_windows.h",
    "include/grpc/support/port_platform.h",
    "include/grpc/support/string_util.h",
    "include/grpc/support/sync.h",
    "include/grpc/support/sync_abseil.h",
    "include/grpc/support/sync_custom.h",
    "include/grpc/support/sync_generic.h",
    "include/grpc/support/sync_posix.h",
    "include/grpc/support/sync_windows.h",
    "include/grpc/support/thd_id.h",
    "include/grpc/support/time.h",
]

GRPC_PUBLIC_HDRS = [
    "include/grpc/byte_buffer.h",
    "include/grpc/byte_buffer_reader.h",
    "include/grpc/compression.h",
    "include/grpc/fork.h",
    "include/grpc/grpc.h",
    "include/grpc/grpc_posix.h",
    "include/grpc/grpc_security_constants.h",
    "include/grpc/slice.h",
    "include/grpc/slice_buffer.h",
    "include/grpc/status.h",
    "include/grpc/load_reporting.h",
    "include/grpc/support/workaround_list.h",
]

GRPC_SECURE_PUBLIC_HDRS = [
    "include/grpc/grpc_security.h",
]

# TODO(ctiller): layer grpc atop grpc_unsecure, layer grpc++ atop grpc++_unsecure
GRPCXX_SRCS = [
    "src/cpp/client/channel_cc.cc",
    "src/cpp/client/client_callback.cc",
    "src/cpp/client/client_context.cc",
    "src/cpp/client/client_interceptor.cc",
    "src/cpp/client/create_channel.cc",
    "src/cpp/client/create_channel_internal.cc",
    "src/cpp/client/create_channel_posix.cc",
    "src/cpp/client/credentials_cc.cc",
    "src/cpp/common/alarm.cc",
    "src/cpp/common/channel_arguments.cc",
    "src/cpp/common/channel_filter.cc",
    "src/cpp/common/completion_queue_cc.cc",
    "src/cpp/common/core_codegen.cc",
    "src/cpp/common/resource_quota_cc.cc",
    "src/cpp/common/rpc_method.cc",
    "src/cpp/common/version_cc.cc",
    "src/cpp/common/validate_service_config.cc",
    "src/cpp/server/async_generic_service.cc",
    "src/cpp/server/channel_argument_option.cc",
    "src/cpp/server/create_default_thread_pool.cc",
    "src/cpp/server/dynamic_thread_pool.cc",
    "src/cpp/server/external_connection_acceptor_impl.cc",
    "src/cpp/server/health/default_health_check_service.cc",
    "src/cpp/server/health/health_check_service.cc",
    "src/cpp/server/health/health_check_service_server_builder_option.cc",
    "src/cpp/server/server_builder.cc",
    "src/cpp/server/server_callback.cc",
    "src/cpp/server/server_cc.cc",
    "src/cpp/server/server_context.cc",
    "src/cpp/server/server_credentials.cc",
    "src/cpp/server/server_posix.cc",
    "src/cpp/thread_manager/thread_manager.cc",
    "src/cpp/util/byte_buffer_cc.cc",
    "src/cpp/util/status.cc",
    "src/cpp/util/string_ref.cc",
    "src/cpp/util/time_cc.cc",
]

GRPCXX_HDRS = [
    "src/cpp/client/create_channel_internal.h",
    "src/cpp/common/channel_filter.h",
    "src/cpp/server/dynamic_thread_pool.h",
    "src/cpp/server/external_connection_acceptor_impl.h",
    "src/cpp/server/health/default_health_check_service.h",
    "src/cpp/server/thread_pool_interface.h",
    "src/cpp/thread_manager/thread_manager.h",
]

GRPCXX_PUBLIC_HDRS = [
    "include/grpc++/alarm.h",
    "include/grpc++/channel.h",
    "include/grpc++/client_context.h",
    "include/grpc++/completion_queue.h",
    "include/grpc++/create_channel.h",
    "include/grpc++/create_channel_posix.h",
    "include/grpc++/ext/health_check_service_server_builder_option.h",
    "include/grpc++/generic/async_generic_service.h",
    "include/grpc++/generic/generic_stub.h",
    "include/grpc++/grpc++.h",
    "include/grpc++/health_check_service_interface.h",
    "include/grpc++/impl/call.h",
    "include/grpc++/impl/channel_argument_option.h",
    "include/grpc++/impl/client_unary_call.h",
    "include/grpc++/impl/codegen/core_codegen.h",
    "include/grpc++/impl/grpc_library.h",
    "include/grpc++/impl/method_handler_impl.h",
    "include/grpc++/impl/rpc_method.h",
    "include/grpc++/impl/rpc_service_method.h",
    "include/grpc++/impl/serialization_traits.h",
    "include/grpc++/impl/server_builder_option.h",
    "include/grpc++/impl/server_builder_plugin.h",
    "include/grpc++/impl/server_initializer.h",
    "include/grpc++/impl/service_type.h",
    "include/grpc++/security/auth_context.h",
    "include/grpc++/resource_quota.h",
    "include/grpc++/security/auth_metadata_processor.h",
    "include/grpc++/security/credentials.h",
    "include/grpc++/security/server_credentials.h",
    "include/grpc++/server.h",
    "include/grpc++/server_builder.h",
    "include/grpc++/server_context.h",
    "include/grpc++/server_posix.h",
    "include/grpc++/support/async_stream.h",
    "include/grpc++/support/async_unary_call.h",
    "include/grpc++/support/byte_buffer.h",
    "include/grpc++/support/channel_arguments.h",
    "include/grpc++/support/config.h",
    "include/grpc++/support/slice.h",
    "include/grpc++/support/status.h",
    "include/grpc++/support/status_code_enum.h",
    "include/grpc++/support/string_ref.h",
    "include/grpc++/support/stub_options.h",
    "include/grpc++/support/sync_stream.h",
    "include/grpc++/support/time.h",
    "include/grpcpp/alarm.h",
    "include/grpcpp/channel.h",
    "include/grpcpp/client_context.h",
    "include/grpcpp/completion_queue.h",
    "include/grpcpp/create_channel.h",
    "include/grpcpp/create_channel_posix.h",
    "include/grpcpp/ext/health_check_service_server_builder_option.h",
    "include/grpcpp/generic/async_generic_service.h",
    "include/grpcpp/generic/generic_stub.h",
    "include/grpcpp/grpcpp.h",
    "include/grpcpp/health_check_service_interface.h",
    "include/grpcpp/impl/call.h",
    "include/grpcpp/impl/channel_argument_option.h",
    "include/grpcpp/impl/client_unary_call.h",
    "include/grpcpp/impl/codegen/core_codegen.h",
    "include/grpcpp/impl/grpc_library.h",
    "include/grpcpp/impl/method_handler_impl.h",
    "include/grpcpp/impl/rpc_method.h",
    "include/grpcpp/impl/rpc_service_method.h",
    "include/grpcpp/impl/serialization_traits.h",
    "include/grpcpp/impl/server_builder_option.h",
    "include/grpcpp/impl/server_builder_plugin.h",
    "include/grpcpp/impl/server_initializer.h",
    "include/grpcpp/impl/service_type.h",
    "include/grpcpp/resource_quota.h",
    "include/grpcpp/security/auth_context.h",
    "include/grpcpp/security/auth_metadata_processor.h",
    "include/grpcpp/security/credentials.h",
    "include/grpcpp/security/server_credentials.h",
    "include/grpcpp/security/tls_credentials_options.h",
    "include/grpcpp/server.h",
    "include/grpcpp/server_builder.h",
    "include/grpcpp/server_context.h",
    "include/grpcpp/server_posix.h",
    "include/grpcpp/support/async_stream.h",
    "include/grpcpp/support/async_unary_call.h",
    "include/grpcpp/support/byte_buffer.h",
    "include/grpcpp/support/channel_arguments.h",
    "include/grpcpp/support/client_callback.h",
    "include/grpcpp/support/client_interceptor.h",
    "include/grpcpp/support/config.h",
    "include/grpcpp/support/interceptor.h",
    "include/grpcpp/support/message_allocator.h",
    "include/grpcpp/support/method_handler.h",
    "include/grpcpp/support/proto_buffer_reader.h",
    "include/grpcpp/support/proto_buffer_writer.h",
    "include/grpcpp/support/server_callback.h",
    "include/grpcpp/support/server_interceptor.h",
    "include/grpcpp/support/slice.h",
    "include/grpcpp/support/status.h",
    "include/grpcpp/support/status_code_enum.h",
    "include/grpcpp/support/string_ref.h",
    "include/grpcpp/support/stub_options.h",
    "include/grpcpp/support/sync_stream.h",
    "include/grpcpp/support/time.h",
    "include/grpcpp/support/validate_service_config.h",
]

grpc_cc_library(
    name = "gpr",
    language = "c++",
    public_hdrs = GPR_PUBLIC_HDRS,
    standalone = True,
    deps = [
        "gpr_base",
    ],
)

grpc_cc_library(
    name = "grpc_unsecure",
    srcs = [
        "src/core/lib/surface/init.cc",
        "src/core/lib/surface/init_unsecure.cc",
        "src/core/plugin_registry/grpc_unsecure_plugin_registry.cc",
    ],
    language = "c++",
    public_hdrs = GRPC_PUBLIC_HDRS,
    standalone = True,
    deps = [
        "grpc_common",
        "grpc_lb_policy_grpclb",
    ],
)

grpc_cc_library(
    name = "grpc",
    srcs = [
        "src/core/lib/surface/init.cc",
        "src/core/plugin_registry/grpc_plugin_registry.cc",
    ],
    defines = select({
        "grpc_no_xds": ["GRPC_NO_XDS"],
        "//conditions:default": [],
    }),
    language = "c++",
    public_hdrs = GRPC_PUBLIC_HDRS + GRPC_SECURE_PUBLIC_HDRS,
    select_deps = {
        "grpc_no_xds": [],
        "//conditions:default": [
            "grpc_lb_policy_cds",
            "grpc_lb_policy_eds",
            "grpc_lb_policy_eds_drop",
            "grpc_lb_policy_xds_cluster_manager",
            "grpc_resolver_xds",
            "grpc_xds_credentials",
        ],
    },
    standalone = True,
    deps = [
        "grpc_authorization_engine",
        "grpc_common",
        "grpc_lb_policy_grpclb_secure",
        "grpc_secure",
        "grpc_transport_chttp2_client_secure",
        "grpc_transport_chttp2_server_secure",
    ],
)

grpc_cc_library(
    name = "grpc++_public_hdrs",
    hdrs = GRPCXX_PUBLIC_HDRS,
)

grpc_cc_library(
    name = "grpc++",
    srcs = [
        "src/cpp/client/insecure_credentials.cc",
        "src/cpp/client/secure_credentials.cc",
        "src/cpp/common/auth_property_iterator.cc",
        "src/cpp/common/secure_auth_context.cc",
        "src/cpp/common/secure_channel_arguments.cc",
        "src/cpp/common/secure_create_auth_context.cc",
        "src/cpp/common/tls_credentials_options.cc",
        "src/cpp/common/tls_credentials_options_util.cc",
        "src/cpp/server/insecure_server_credentials.cc",
        "src/cpp/server/secure_server_credentials.cc",
    ],
    hdrs = [
        "src/cpp/client/secure_credentials.h",
        "src/cpp/common/secure_auth_context.h",
        "src/cpp/common/tls_credentials_options_util.h",
        "src/cpp/server/secure_server_credentials.h",
    ],
    language = "c++",
    public_hdrs = GRPCXX_PUBLIC_HDRS,
    standalone = True,
    deps = [
        "gpr",
        "grpc",
        "grpc++_base",
        "grpc++_codegen_base",
        "grpc++_codegen_base_src",
        "grpc++_codegen_proto",
        "grpc_secure",
    ],
)

grpc_cc_library(
    name = "grpc++_unsecure",
    srcs = [
        "src/cpp/client/insecure_credentials.cc",
        "src/cpp/common/insecure_create_auth_context.cc",
        "src/cpp/server/insecure_server_credentials.cc",
    ],
    language = "c++",
    standalone = True,
    deps = [
        "gpr",
        "grpc++_base_unsecure",
        "grpc++_codegen_base",
        "grpc++_codegen_base_src",
        "grpc++_codegen_proto",
        "grpc_unsecure",
    ],
)

grpc_cc_library(
    name = "grpc++_error_details",
    srcs = [
        "src/cpp/util/error_details.cc",
    ],
    hdrs = [
        "include/grpc++/support/error_details.h",
        "include/grpcpp/support/error_details.h",
    ],
    language = "c++",
    standalone = True,
    deps = [
        "grpc++",
        "//src/proto/grpc/status:status_proto",
    ],
)

grpc_cc_library(
    name = "grpc++_alts",
    srcs = [
        "src/cpp/common/alts_context.cc",
        "src/cpp/common/alts_util.cc",
    ],
    hdrs = [
        "include/grpcpp/security/alts_context.h",
        "include/grpcpp/security/alts_util.h",
    ],
    language = "c++",
    standalone = True,
    deps = [
        "alts_upb",
        "alts_util",
        "grpc++",
    ],
)

grpc_cc_library(
    name = "grpc_csharp_ext",
    srcs = [
        "src/csharp/ext/grpc_csharp_ext.c",
    ],
    language = "csharp",
    deps = [
        "gpr",
        "grpc",
    ],
)

grpc_cc_library(
    name = "census",
    srcs = [
        "src/core/ext/filters/census/grpc_context.cc",
    ],
    language = "c++",
    public_hdrs = [
        "include/grpc/census.h",
    ],
    deps = [
        "grpc_base",
    ],
)

grpc_cc_library(
    name = "grpc++_internal_hdrs_only",
    hdrs = [
        "include/grpcpp/impl/codegen/sync.h",
    ],
    language = "c++",
    deps = [
        "gpr_codegen",
    ],
)

grpc_cc_library(
    name = "gpr_base",
    srcs = [
        "src/core/lib/gpr/alloc.cc",
        "src/core/lib/gpr/atm.cc",
        "src/core/lib/gpr/cpu_iphone.cc",
        "src/core/lib/gpr/cpu_linux.cc",
        "src/core/lib/gpr/cpu_posix.cc",
        "src/core/lib/gpr/cpu_windows.cc",
        "src/core/lib/gpr/env_linux.cc",
        "src/core/lib/gpr/env_posix.cc",
        "src/core/lib/gpr/env_windows.cc",
        "src/core/lib/gpr/log.cc",
        "src/core/lib/gpr/log_android.cc",
        "src/core/lib/gpr/log_linux.cc",
        "src/core/lib/gpr/log_posix.cc",
        "src/core/lib/gpr/log_windows.cc",
        "src/core/lib/gpr/murmur_hash.cc",
        "src/core/lib/gpr/string.cc",
        "src/core/lib/gpr/string_posix.cc",
        "src/core/lib/gpr/string_util_windows.cc",
        "src/core/lib/gpr/string_windows.cc",
        "src/core/lib/gpr/sync.cc",
        "src/core/lib/gpr/sync_abseil.cc",
        "src/core/lib/gpr/sync_posix.cc",
        "src/core/lib/gpr/sync_windows.cc",
        "src/core/lib/gpr/time.cc",
        "src/core/lib/gpr/time_posix.cc",
        "src/core/lib/gpr/time_precise.cc",
        "src/core/lib/gpr/time_windows.cc",
        "src/core/lib/gpr/tls_pthread.cc",
        "src/core/lib/gpr/tmpfile_msys.cc",
        "src/core/lib/gpr/tmpfile_posix.cc",
        "src/core/lib/gpr/tmpfile_windows.cc",
        "src/core/lib/gpr/wrap_memcpy.cc",
        "src/core/lib/gprpp/arena.cc",
        "src/core/lib/gprpp/fork.cc",
        "src/core/lib/gprpp/global_config_env.cc",
        "src/core/lib/gprpp/host_port.cc",
        "src/core/lib/gprpp/mpscq.cc",
        "src/core/lib/gprpp/thd_posix.cc",
        "src/core/lib/gprpp/thd_windows.cc",
        "src/core/lib/profiling/basic_timers.cc",
        "src/core/lib/profiling/stap_timers.cc",
    ],
    hdrs = [
        "src/core/lib/gpr/alloc.h",
        "src/core/lib/gpr/arena.h",
        "src/core/lib/gpr/env.h",
        "src/core/lib/gpr/murmur_hash.h",
        "src/core/lib/gpr/spinlock.h",
        "src/core/lib/gpr/string.h",
        "src/core/lib/gpr/string_windows.h",
        "src/core/lib/gpr/time_precise.h",
        "src/core/lib/gpr/tls.h",
        "src/core/lib/gpr/tls_gcc.h",
        "src/core/lib/gpr/tls_msvc.h",
        "src/core/lib/gpr/tls_pthread.h",
        "src/core/lib/gpr/tls_stdcpp.h",
        "src/core/lib/gpr/tmpfile.h",
        "src/core/lib/gpr/useful.h",
        "src/core/lib/gprpp/arena.h",
        "src/core/lib/gprpp/atomic.h",
        "src/core/lib/gprpp/fork.h",
        "src/core/lib/gprpp/global_config.h",
        "src/core/lib/gprpp/global_config_custom.h",
        "src/core/lib/gprpp/global_config_env.h",
        "src/core/lib/gprpp/global_config_generic.h",
        "src/core/lib/gprpp/host_port.h",
        "src/core/lib/gprpp/manual_constructor.h",
        "src/core/lib/gprpp/map.h",
        "src/core/lib/gprpp/memory.h",
        "src/core/lib/gprpp/mpscq.h",
        "src/core/lib/gprpp/sync.h",
        "src/core/lib/gprpp/thd.h",
        "src/core/lib/profiling/timers.h",
    ],
    external_deps = [
        "absl/base",
        "absl/memory",
        "absl/strings",
        "absl/strings:str_format",
        "absl/synchronization",
        "absl/time:time",
    ],
    language = "c++",
    public_hdrs = GPR_PUBLIC_HDRS,
    deps = [
        "gpr_codegen",
        "grpc_codegen",
    ],
)

grpc_cc_library(
    name = "gpr_codegen",
    language = "c++",
    public_hdrs = [
        "include/grpc/impl/codegen/atm.h",
        "include/grpc/impl/codegen/atm_gcc_atomic.h",
        "include/grpc/impl/codegen/atm_gcc_sync.h",
        "include/grpc/impl/codegen/atm_windows.h",
        "include/grpc/impl/codegen/fork.h",
        "include/grpc/impl/codegen/gpr_slice.h",
        "include/grpc/impl/codegen/gpr_types.h",
        "include/grpc/impl/codegen/log.h",
        "include/grpc/impl/codegen/port_platform.h",
        "include/grpc/impl/codegen/sync.h",
        "include/grpc/impl/codegen/sync_abseil.h",
        "include/grpc/impl/codegen/sync_custom.h",
        "include/grpc/impl/codegen/sync_generic.h",
        "include/grpc/impl/codegen/sync_posix.h",
        "include/grpc/impl/codegen/sync_windows.h",
    ],
)

grpc_cc_library(
    name = "grpc_trace",
    srcs = ["src/core/lib/debug/trace.cc"],
    hdrs = ["src/core/lib/debug/trace.h"],
    language = "c++",
    public_hdrs = GRPC_PUBLIC_HDRS,
    deps = [
        "grpc_codegen",
        ":gpr",
    ],
)

grpc_cc_library(
    name = "atomic",
    language = "c++",
    public_hdrs = [
        "src/core/lib/gprpp/atomic.h",
    ],
    deps = [
        "gpr",
    ],
)

grpc_cc_library(
    name = "debug_location",
    language = "c++",
    public_hdrs = ["src/core/lib/gprpp/debug_location.h"],
)

grpc_cc_library(
    name = "orphanable",
    language = "c++",
    public_hdrs = ["src/core/lib/gprpp/orphanable.h"],
    deps = [
        "debug_location",
        "gpr_base",
        "grpc_trace",
        "ref_counted",
        "ref_counted_ptr",
    ],
)

grpc_cc_library(
    name = "ref_counted",
    language = "c++",
    public_hdrs = ["src/core/lib/gprpp/ref_counted.h"],
    deps = [
        "atomic",
        "debug_location",
        "gpr_base",
        "grpc_trace",
        "ref_counted_ptr",
    ],
)

grpc_cc_library(
    name = "dual_ref_counted",
    language = "c++",
    public_hdrs = ["src/core/lib/gprpp/dual_ref_counted.h"],
    deps = [
        "atomic",
        "debug_location",
        "gpr_base",
        "grpc_trace",
        "orphanable",
        "ref_counted_ptr",
    ],
)

grpc_cc_library(
    name = "ref_counted_ptr",
    language = "c++",
    public_hdrs = ["src/core/lib/gprpp/ref_counted_ptr.h"],
    deps = [
        "gpr_base",
    ],
)

grpc_cc_library(
    name = "grpc_base_c",
    srcs = [
        "src/core/lib/avl/avl.cc",
        "src/core/lib/backoff/backoff.cc",
        "src/core/lib/channel/channel_args.cc",
        "src/core/lib/channel/channel_stack.cc",
        "src/core/lib/channel/channel_stack_builder.cc",
        "src/core/lib/channel/channel_trace.cc",
        "src/core/lib/channel/channelz.cc",
        "src/core/lib/channel/channelz_registry.cc",
        "src/core/lib/channel/connected_channel.cc",
        "src/core/lib/channel/handshaker.cc",
        "src/core/lib/channel/handshaker_registry.cc",
        "src/core/lib/channel/status_util.cc",
        "src/core/lib/compression/compression.cc",
        "src/core/lib/compression/compression_args.cc",
        "src/core/lib/compression/compression_internal.cc",
        "src/core/lib/compression/message_compress.cc",
        "src/core/lib/compression/stream_compression.cc",
        "src/core/lib/compression/stream_compression_gzip.cc",
        "src/core/lib/compression/stream_compression_identity.cc",
        "src/core/lib/debug/stats.cc",
        "src/core/lib/debug/stats_data.cc",
        "src/core/lib/http/format_request.cc",
        "src/core/lib/http/httpcli.cc",
        "src/core/lib/http/parser.cc",
        "src/core/lib/iomgr/buffer_list.cc",
        "src/core/lib/iomgr/call_combiner.cc",
        "src/core/lib/iomgr/cfstream_handle.cc",
        "src/core/lib/iomgr/combiner.cc",
        "src/core/lib/iomgr/dualstack_socket_posix.cc",
        "src/core/lib/iomgr/endpoint.cc",
        "src/core/lib/iomgr/endpoint_cfstream.cc",
        "src/core/lib/iomgr/endpoint_pair_posix.cc",
        "src/core/lib/iomgr/endpoint_pair_uv.cc",
        "src/core/lib/iomgr/endpoint_pair_windows.cc",
        "src/core/lib/iomgr/error.cc",
        "src/core/lib/iomgr/error_cfstream.cc",
        "src/core/lib/iomgr/ev_apple.cc",
        "src/core/lib/iomgr/ev_epoll1_linux.cc",
        "src/core/lib/iomgr/ev_epollex_linux.cc",
        "src/core/lib/iomgr/ev_poll_posix.cc",
        "src/core/lib/iomgr/ev_posix.cc",
        "src/core/lib/iomgr/ev_windows.cc",
        "src/core/lib/iomgr/exec_ctx.cc",
        "src/core/lib/iomgr/executor.cc",
        "src/core/lib/iomgr/executor/mpmcqueue.cc",
        "src/core/lib/iomgr/executor/threadpool.cc",
        "src/core/lib/iomgr/fork_posix.cc",
        "src/core/lib/iomgr/fork_windows.cc",
        "src/core/lib/iomgr/gethostname_fallback.cc",
        "src/core/lib/iomgr/gethostname_host_name_max.cc",
        "src/core/lib/iomgr/gethostname_sysconf.cc",
        "src/core/lib/iomgr/grpc_if_nametoindex_posix.cc",
        "src/core/lib/iomgr/grpc_if_nametoindex_unsupported.cc",
        "src/core/lib/iomgr/internal_errqueue.cc",
        "src/core/lib/iomgr/iocp_windows.cc",
        "src/core/lib/iomgr/iomgr.cc",
        "src/core/lib/iomgr/iomgr_custom.cc",
        "src/core/lib/iomgr/iomgr_internal.cc",
        "src/core/lib/iomgr/iomgr_posix.cc",
        "src/core/lib/iomgr/iomgr_posix_cfstream.cc",
        "src/core/lib/iomgr/iomgr_uv.cc",
        "src/core/lib/iomgr/iomgr_windows.cc",
        "src/core/lib/iomgr/is_epollexclusive_available.cc",
        "src/core/lib/iomgr/load_file.cc",
        "src/core/lib/iomgr/lockfree_event.cc",
        "src/core/lib/iomgr/parse_address.cc",
        "src/core/lib/iomgr/polling_entity.cc",
        "src/core/lib/iomgr/pollset.cc",
        "src/core/lib/iomgr/pollset_custom.cc",
        "src/core/lib/iomgr/pollset_set.cc",
        "src/core/lib/iomgr/pollset_set_custom.cc",
        "src/core/lib/iomgr/pollset_set_windows.cc",
        "src/core/lib/iomgr/pollset_uv.cc",
        "src/core/lib/iomgr/pollset_windows.cc",
        "src/core/lib/iomgr/resolve_address.cc",
        "src/core/lib/iomgr/resolve_address_custom.cc",
        "src/core/lib/iomgr/resolve_address_posix.cc",
        "src/core/lib/iomgr/resolve_address_windows.cc",
        "src/core/lib/iomgr/resource_quota.cc",
        "src/core/lib/iomgr/sockaddr_utils.cc",
        "src/core/lib/iomgr/socket_factory_posix.cc",
        "src/core/lib/iomgr/socket_mutator.cc",
        "src/core/lib/iomgr/socket_utils_common_posix.cc",
        "src/core/lib/iomgr/socket_utils_linux.cc",
        "src/core/lib/iomgr/socket_utils_posix.cc",
        "src/core/lib/iomgr/socket_utils_uv.cc",
        "src/core/lib/iomgr/socket_utils_windows.cc",
        "src/core/lib/iomgr/socket_windows.cc",
        "src/core/lib/iomgr/tcp_client.cc",
        "src/core/lib/iomgr/tcp_client_cfstream.cc",
        "src/core/lib/iomgr/tcp_client_custom.cc",
        "src/core/lib/iomgr/tcp_client_posix.cc",
        "src/core/lib/iomgr/tcp_client_windows.cc",
        "src/core/lib/iomgr/tcp_custom.cc",
        "src/core/lib/iomgr/tcp_posix.cc",
        "src/core/lib/iomgr/tcp_server.cc",
        "src/core/lib/iomgr/tcp_server_custom.cc",
        "src/core/lib/iomgr/tcp_server_posix.cc",
        "src/core/lib/iomgr/tcp_server_utils_posix_common.cc",
        "src/core/lib/iomgr/tcp_server_utils_posix_ifaddrs.cc",
        "src/core/lib/iomgr/tcp_server_utils_posix_noifaddrs.cc",
        "src/core/lib/iomgr/tcp_server_windows.cc",
        "src/core/lib/iomgr/tcp_uv.cc",
        "src/core/lib/iomgr/tcp_windows.cc",
        "src/core/lib/iomgr/time_averaged_stats.cc",
        "src/core/lib/iomgr/timer.cc",
        "src/core/lib/iomgr/timer_custom.cc",
        "src/core/lib/iomgr/timer_generic.cc",
        "src/core/lib/iomgr/timer_heap.cc",
        "src/core/lib/iomgr/timer_manager.cc",
        "src/core/lib/iomgr/timer_uv.cc",
        "src/core/lib/iomgr/udp_server.cc",
        "src/core/lib/iomgr/unix_sockets_posix.cc",
        "src/core/lib/iomgr/unix_sockets_posix_noop.cc",
        "src/core/lib/iomgr/wakeup_fd_eventfd.cc",
        "src/core/lib/iomgr/wakeup_fd_nospecial.cc",
        "src/core/lib/iomgr/wakeup_fd_pipe.cc",
        "src/core/lib/iomgr/wakeup_fd_posix.cc",
        "src/core/lib/iomgr/work_serializer.cc",
        "src/core/lib/json/json_reader.cc",
        "src/core/lib/json/json_util.cc",
        "src/core/lib/json/json_writer.cc",
        "src/core/lib/slice/b64.cc",
        "src/core/lib/slice/percent_encoding.cc",
        "src/core/lib/slice/slice.cc",
        "src/core/lib/slice/slice_buffer.cc",
        "src/core/lib/slice/slice_intern.cc",
        "src/core/lib/slice/slice_string_helpers.cc",
        "src/core/lib/surface/api_trace.cc",
        "src/core/lib/surface/byte_buffer.cc",
        "src/core/lib/surface/byte_buffer_reader.cc",
        "src/core/lib/surface/call.cc",
        "src/core/lib/surface/call_details.cc",
        "src/core/lib/surface/call_log_batch.cc",
        "src/core/lib/surface/channel.cc",
        "src/core/lib/surface/channel_init.cc",
        "src/core/lib/surface/channel_ping.cc",
        "src/core/lib/surface/channel_stack_type.cc",
        "src/core/lib/surface/completion_queue.cc",
        "src/core/lib/surface/completion_queue_factory.cc",
        "src/core/lib/surface/event_string.cc",
        "src/core/lib/surface/metadata_array.cc",
        "src/core/lib/surface/server.cc",
        "src/core/lib/surface/validate_metadata.cc",
        "src/core/lib/surface/version.cc",
        "src/core/lib/transport/authority_override.cc",
        "src/core/lib/transport/bdp_estimator.cc",
        "src/core/lib/transport/byte_stream.cc",
        "src/core/lib/transport/connectivity_state.cc",
        "src/core/lib/transport/error_utils.cc",
        "src/core/lib/transport/metadata.cc",
        "src/core/lib/transport/metadata_batch.cc",
        "src/core/lib/transport/pid_controller.cc",
        "src/core/lib/transport/static_metadata.cc",
        "src/core/lib/transport/status_conversion.cc",
        "src/core/lib/transport/status_metadata.cc",
        "src/core/lib/transport/timeout_encoding.cc",
        "src/core/lib/transport/transport.cc",
        "src/core/lib/transport/transport_op_string.cc",
        "src/core/lib/uri/uri_parser.cc",
    ],
    hdrs = [
        "src/core/lib/avl/avl.h",
        "src/core/lib/backoff/backoff.h",
        "src/core/lib/channel/channel_args.h",
        "src/core/lib/channel/channel_stack.h",
        "src/core/lib/channel/channel_stack_builder.h",
        "src/core/lib/channel/channel_trace.h",
        "src/core/lib/channel/channelz.h",
        "src/core/lib/channel/channelz_registry.h",
        "src/core/lib/channel/connected_channel.h",
        "src/core/lib/channel/context.h",
        "src/core/lib/channel/handshaker.h",
        "src/core/lib/channel/handshaker_factory.h",
        "src/core/lib/channel/handshaker_registry.h",
        "src/core/lib/channel/status_util.h",
        "src/core/lib/compression/algorithm_metadata.h",
        "src/core/lib/compression/compression_args.h",
        "src/core/lib/compression/compression_internal.h",
        "src/core/lib/compression/message_compress.h",
        "src/core/lib/compression/stream_compression.h",
        "src/core/lib/compression/stream_compression_gzip.h",
        "src/core/lib/compression/stream_compression_identity.h",
        "src/core/lib/debug/stats.h",
        "src/core/lib/debug/stats_data.h",
        "src/core/lib/http/format_request.h",
        "src/core/lib/http/httpcli.h",
        "src/core/lib/http/parser.h",
        "src/core/lib/iomgr/block_annotate.h",
        "src/core/lib/iomgr/buffer_list.h",
        "src/core/lib/iomgr/call_combiner.h",
        "src/core/lib/iomgr/cfstream_handle.h",
        "src/core/lib/iomgr/closure.h",
        "src/core/lib/iomgr/combiner.h",
        "src/core/lib/iomgr/dynamic_annotations.h",
        "src/core/lib/iomgr/endpoint.h",
        "src/core/lib/iomgr/endpoint_cfstream.h",
        "src/core/lib/iomgr/endpoint_pair.h",
        "src/core/lib/iomgr/error.h",
        "src/core/lib/iomgr/error_cfstream.h",
        "src/core/lib/iomgr/error_internal.h",
        "src/core/lib/iomgr/ev_apple.h",
        "src/core/lib/iomgr/ev_epoll1_linux.h",
        "src/core/lib/iomgr/ev_epollex_linux.h",
        "src/core/lib/iomgr/ev_poll_posix.h",
        "src/core/lib/iomgr/ev_posix.h",
        "src/core/lib/iomgr/exec_ctx.h",
        "src/core/lib/iomgr/executor.h",
        "src/core/lib/iomgr/executor/mpmcqueue.h",
        "src/core/lib/iomgr/executor/threadpool.h",
        "src/core/lib/iomgr/gethostname.h",
        "src/core/lib/iomgr/grpc_if_nametoindex.h",
        "src/core/lib/iomgr/internal_errqueue.h",
        "src/core/lib/iomgr/iocp_windows.h",
        "src/core/lib/iomgr/iomgr.h",
        "src/core/lib/iomgr/iomgr_custom.h",
        "src/core/lib/iomgr/iomgr_internal.h",
        "src/core/lib/iomgr/iomgr_posix.h",
        "src/core/lib/iomgr/is_epollexclusive_available.h",
        "src/core/lib/iomgr/load_file.h",
        "src/core/lib/iomgr/lockfree_event.h",
        "src/core/lib/iomgr/nameser.h",
        "src/core/lib/iomgr/parse_address.h",
        "src/core/lib/iomgr/polling_entity.h",
        "src/core/lib/iomgr/pollset.h",
        "src/core/lib/iomgr/pollset_custom.h",
        "src/core/lib/iomgr/pollset_set.h",
        "src/core/lib/iomgr/pollset_set_custom.h",
        "src/core/lib/iomgr/pollset_set_windows.h",
        "src/core/lib/iomgr/pollset_uv.h",
        "src/core/lib/iomgr/pollset_windows.h",
        "src/core/lib/iomgr/port.h",
        "src/core/lib/iomgr/python_util.h",
        "src/core/lib/iomgr/resolve_address.h",
        "src/core/lib/iomgr/resolve_address_custom.h",
        "src/core/lib/iomgr/resource_quota.h",
        "src/core/lib/iomgr/sockaddr.h",
        "src/core/lib/iomgr/sockaddr_custom.h",
        "src/core/lib/iomgr/sockaddr_posix.h",
        "src/core/lib/iomgr/sockaddr_utils.h",
        "src/core/lib/iomgr/sockaddr_windows.h",
        "src/core/lib/iomgr/socket_factory_posix.h",
        "src/core/lib/iomgr/socket_mutator.h",
        "src/core/lib/iomgr/socket_utils.h",
        "src/core/lib/iomgr/socket_utils_posix.h",
        "src/core/lib/iomgr/socket_windows.h",
        "src/core/lib/iomgr/sys_epoll_wrapper.h",
        "src/core/lib/iomgr/tcp_client.h",
        "src/core/lib/iomgr/tcp_client_posix.h",
        "src/core/lib/iomgr/tcp_custom.h",
        "src/core/lib/iomgr/tcp_posix.h",
        "src/core/lib/iomgr/tcp_server.h",
        "src/core/lib/iomgr/tcp_server_utils_posix.h",
        "src/core/lib/iomgr/tcp_windows.h",
        "src/core/lib/iomgr/time_averaged_stats.h",
        "src/core/lib/iomgr/timer.h",
        "src/core/lib/iomgr/timer_custom.h",
        "src/core/lib/iomgr/timer_generic.h",
        "src/core/lib/iomgr/timer_heap.h",
        "src/core/lib/iomgr/timer_manager.h",
        "src/core/lib/iomgr/udp_server.h",
        "src/core/lib/iomgr/unix_sockets_posix.h",
        "src/core/lib/iomgr/wakeup_fd_pipe.h",
        "src/core/lib/iomgr/wakeup_fd_posix.h",
        "src/core/lib/iomgr/work_serializer.h",
        "src/core/lib/json/json.h",
        "src/core/lib/json/json_util.h",
        "src/core/lib/slice/b64.h",
        "src/core/lib/slice/percent_encoding.h",
        "src/core/lib/slice/slice_internal.h",
        "src/core/lib/slice/slice_string_helpers.h",
        "src/core/lib/slice/slice_utils.h",
        "src/core/lib/surface/api_trace.h",
        "src/core/lib/surface/call.h",
        "src/core/lib/surface/call_test_only.h",
        "src/core/lib/surface/channel.h",
        "src/core/lib/surface/channel_init.h",
        "src/core/lib/surface/channel_stack_type.h",
        "src/core/lib/surface/completion_queue.h",
        "src/core/lib/surface/completion_queue_factory.h",
        "src/core/lib/surface/event_string.h",
        "src/core/lib/surface/init.h",
        "src/core/lib/surface/lame_client.h",
        "src/core/lib/surface/server.h",
        "src/core/lib/surface/validate_metadata.h",
        "src/core/lib/transport/authority_override.h",
        "src/core/lib/transport/bdp_estimator.h",
        "src/core/lib/transport/byte_stream.h",
        "src/core/lib/transport/connectivity_state.h",
        "src/core/lib/transport/error_utils.h",
        "src/core/lib/transport/http2_errors.h",
        "src/core/lib/transport/metadata.h",
        "src/core/lib/transport/metadata_batch.h",
        "src/core/lib/transport/pid_controller.h",
        "src/core/lib/transport/static_metadata.h",
        "src/core/lib/transport/status_conversion.h",
        "src/core/lib/transport/status_metadata.h",
        "src/core/lib/transport/timeout_encoding.h",
        "src/core/lib/transport/transport.h",
        "src/core/lib/transport/transport_impl.h",
        "src/core/lib/uri/uri_parser.h",
    ],
    external_deps = [
        "madler_zlib",
        "absl/container:inlined_vector",
        "absl/status",
        "absl/strings",
        "absl/types:optional",
    ],
    language = "c++",
    public_hdrs = GRPC_PUBLIC_HDRS,
    deps = [
        "dual_ref_counted",
        "eventmanager_libuv",
        "gpr_base",
        "grpc_codegen",
        "grpc_trace",
        "orphanable",
        "ref_counted",
        "ref_counted_ptr",
    ],
)

grpc_cc_library(
    name = "grpc_base",
    srcs = [
        "src/core/lib/surface/lame_client.cc",
    ],
    language = "c++",
    deps = [
        "atomic",
        "grpc_base_c",
    ],
)

grpc_cc_library(
    name = "grpc_common",
    language = "c++",
    deps = [
        "grpc_base",
        # standard plugins
        "census",
        "grpc_deadline_filter",
        "grpc_client_authority_filter",
        "grpc_lb_policy_pick_first",
        "grpc_lb_policy_priority",
        "grpc_lb_policy_round_robin",
        "grpc_lb_policy_weighted_target",
        "grpc_client_idle_filter",
        "grpc_max_age_filter",
        "grpc_message_size_filter",
        "grpc_resolver_dns_ares",
        "grpc_resolver_fake",
        "grpc_resolver_dns_native",
        "grpc_resolver_sockaddr",
        "grpc_transport_chttp2_client_insecure",
        "grpc_transport_chttp2_server_insecure",
        "grpc_transport_inproc",
        "grpc_workaround_cronet_compression_filter",
        "grpc_server_backward_compatibility",
    ],
)

grpc_cc_library(
    name = "grpc_client_channel",
    srcs = [
        "src/core/ext/filters/client_channel/backend_metric.cc",
        "src/core/ext/filters/client_channel/backup_poller.cc",
        "src/core/ext/filters/client_channel/channel_connectivity.cc",
        "src/core/ext/filters/client_channel/client_channel.cc",
        "src/core/ext/filters/client_channel/client_channel_channelz.cc",
        "src/core/ext/filters/client_channel/client_channel_factory.cc",
        "src/core/ext/filters/client_channel/client_channel_plugin.cc",
        "src/core/ext/filters/client_channel/config_selector.cc",
        "src/core/ext/filters/client_channel/global_subchannel_pool.cc",
        "src/core/ext/filters/client_channel/health/health_check_client.cc",
        "src/core/ext/filters/client_channel/http_connect_handshaker.cc",
        "src/core/ext/filters/client_channel/http_proxy.cc",
        "src/core/ext/filters/client_channel/lb_policy.cc",
        "src/core/ext/filters/client_channel/lb_policy/child_policy_handler.cc",
        "src/core/ext/filters/client_channel/lb_policy_registry.cc",
        "src/core/ext/filters/client_channel/local_subchannel_pool.cc",
        "src/core/ext/filters/client_channel/proxy_mapper_registry.cc",
        "src/core/ext/filters/client_channel/resolver.cc",
        "src/core/ext/filters/client_channel/resolver_registry.cc",
        "src/core/ext/filters/client_channel/resolver_result_parsing.cc",
        "src/core/ext/filters/client_channel/resolving_lb_policy.cc",
        "src/core/ext/filters/client_channel/retry_throttle.cc",
        "src/core/ext/filters/client_channel/server_address.cc",
        "src/core/ext/filters/client_channel/service_config.cc",
        "src/core/ext/filters/client_channel/service_config_channel_arg_filter.cc",
        "src/core/ext/filters/client_channel/service_config_parser.cc",
        "src/core/ext/filters/client_channel/subchannel.cc",
        "src/core/ext/filters/client_channel/subchannel_pool_interface.cc",
    ],
    hdrs = [
        "src/core/ext/filters/client_channel/backend_metric.h",
        "src/core/ext/filters/client_channel/backup_poller.h",
        "src/core/ext/filters/client_channel/client_channel.h",
        "src/core/ext/filters/client_channel/client_channel_channelz.h",
        "src/core/ext/filters/client_channel/client_channel_factory.h",
        "src/core/ext/filters/client_channel/config_selector.h",
        "src/core/ext/filters/client_channel/connector.h",
        "src/core/ext/filters/client_channel/global_subchannel_pool.h",
        "src/core/ext/filters/client_channel/health/health_check_client.h",
        "src/core/ext/filters/client_channel/http_connect_handshaker.h",
        "src/core/ext/filters/client_channel/http_proxy.h",
        "src/core/ext/filters/client_channel/lb_policy.h",
        "src/core/ext/filters/client_channel/lb_policy/child_policy_handler.h",
        "src/core/ext/filters/client_channel/lb_policy_factory.h",
        "src/core/ext/filters/client_channel/lb_policy_registry.h",
        "src/core/ext/filters/client_channel/local_subchannel_pool.h",
        "src/core/ext/filters/client_channel/proxy_mapper.h",
        "src/core/ext/filters/client_channel/proxy_mapper_registry.h",
        "src/core/ext/filters/client_channel/resolver.h",
        "src/core/ext/filters/client_channel/resolver_factory.h",
        "src/core/ext/filters/client_channel/resolver_registry.h",
        "src/core/ext/filters/client_channel/resolver_result_parsing.h",
        "src/core/ext/filters/client_channel/resolving_lb_policy.h",
        "src/core/ext/filters/client_channel/retry_throttle.h",
        "src/core/ext/filters/client_channel/server_address.h",
        "src/core/ext/filters/client_channel/service_config.h",
        "src/core/ext/filters/client_channel/service_config_call_data.h",
        "src/core/ext/filters/client_channel/service_config_parser.h",
        "src/core/ext/filters/client_channel/subchannel.h",
        "src/core/ext/filters/client_channel/subchannel_interface.h",
        "src/core/ext/filters/client_channel/subchannel_pool_interface.h",
    ],
    external_deps = [
        "absl/container:inlined_vector",
    ],
    language = "c++",
    deps = [
        "gpr_base",
        "grpc_base",
        "grpc_client_authority_filter",
        "grpc_deadline_filter",
        "grpc_health_upb",
        "orphanable",
        "ref_counted",
        "ref_counted_ptr",
        "udpa_orca_upb",
    ],
)

grpc_cc_library(
    name = "grpc_client_idle_filter",
    srcs = [
        "src/core/ext/filters/client_idle/client_idle_filter.cc",
    ],
    language = "c++",
    deps = [
        "grpc_base",
    ],
)

grpc_cc_library(
    name = "grpc_max_age_filter",
    srcs = [
        "src/core/ext/filters/max_age/max_age_filter.cc",
    ],
    hdrs = [
        "src/core/ext/filters/max_age/max_age_filter.h",
    ],
    language = "c++",
    deps = [
        "grpc_base",
    ],
)

grpc_cc_library(
    name = "grpc_deadline_filter",
    srcs = [
        "src/core/ext/filters/deadline/deadline_filter.cc",
    ],
    hdrs = [
        "src/core/ext/filters/deadline/deadline_filter.h",
    ],
    language = "c++",
    deps = [
        "grpc_base",
    ],
)

grpc_cc_library(
    name = "grpc_client_authority_filter",
    srcs = [
        "src/core/ext/filters/http/client_authority_filter.cc",
    ],
    hdrs = [
        "src/core/ext/filters/http/client_authority_filter.h",
    ],
    language = "c++",
    deps = [
        "grpc_base",
    ],
)

grpc_cc_library(
    name = "grpc_message_size_filter",
    srcs = [
        "src/core/ext/filters/message_size/message_size_filter.cc",
    ],
    hdrs = [
        "src/core/ext/filters/message_size/message_size_filter.h",
    ],
    language = "c++",
    deps = [
        "grpc_base",
        "grpc_client_channel",
    ],
)

grpc_cc_library(
    name = "grpc_http_filters",
    srcs = [
        "src/core/ext/filters/http/client/http_client_filter.cc",
        "src/core/ext/filters/http/http_filters_plugin.cc",
        "src/core/ext/filters/http/message_compress/message_compress_filter.cc",
        "src/core/ext/filters/http/message_compress/message_decompress_filter.cc",
        "src/core/ext/filters/http/server/http_server_filter.cc",
    ],
    hdrs = [
        "src/core/ext/filters/http/client/http_client_filter.h",
        "src/core/ext/filters/http/message_compress/message_compress_filter.h",
        "src/core/ext/filters/http/message_compress/message_decompress_filter.h",
        "src/core/ext/filters/http/server/http_server_filter.h",
    ],
    language = "c++",
    deps = [
        "grpc_base",
        "grpc_message_size_filter",
    ],
)

grpc_cc_library(
    name = "grpc_workaround_cronet_compression_filter",
    srcs = [
        "src/core/ext/filters/workarounds/workaround_cronet_compression_filter.cc",
    ],
    hdrs = [
        "src/core/ext/filters/workarounds/workaround_cronet_compression_filter.h",
    ],
    language = "c++",
    deps = [
        "grpc_base",
        "grpc_server_backward_compatibility",
    ],
)

grpc_cc_library(
    name = "grpc_codegen",
    language = "c++",
    public_hdrs = [
        "include/grpc/impl/codegen/byte_buffer.h",
        "include/grpc/impl/codegen/byte_buffer_reader.h",
        "include/grpc/impl/codegen/compression_types.h",
        "include/grpc/impl/codegen/connectivity_state.h",
        "include/grpc/impl/codegen/grpc_types.h",
        "include/grpc/impl/codegen/propagation_bits.h",
        "include/grpc/impl/codegen/status.h",
        "include/grpc/impl/codegen/slice.h",
    ],
    deps = [
        "gpr_codegen",
    ],
)

grpc_cc_library(
    name = "grpc_grpclb_balancer_addresses",
    srcs = [
        "src/core/ext/filters/client_channel/lb_policy/grpclb/grpclb_balancer_addresses.cc",
    ],
    hdrs = [
        "src/core/ext/filters/client_channel/lb_policy/grpclb/grpclb_balancer_addresses.h",
    ],
    language = "c++",
    deps = [
        "grpc_base",
        "grpc_client_channel",
    ],
)

grpc_cc_library(
    name = "grpc_lb_policy_grpclb",
    srcs = [
        "src/core/ext/filters/client_channel/lb_policy/grpclb/client_load_reporting_filter.cc",
        "src/core/ext/filters/client_channel/lb_policy/grpclb/grpclb.cc",
        "src/core/ext/filters/client_channel/lb_policy/grpclb/grpclb_channel.cc",
        "src/core/ext/filters/client_channel/lb_policy/grpclb/grpclb_client_stats.cc",
        "src/core/ext/filters/client_channel/lb_policy/grpclb/load_balancer_api.cc",
    ],
    hdrs = [
        "src/core/ext/filters/client_channel/lb_policy/grpclb/client_load_reporting_filter.h",
        "src/core/ext/filters/client_channel/lb_policy/grpclb/grpclb.h",
        "src/core/ext/filters/client_channel/lb_policy/grpclb/grpclb_channel.h",
        "src/core/ext/filters/client_channel/lb_policy/grpclb/grpclb_client_stats.h",
        "src/core/ext/filters/client_channel/lb_policy/grpclb/load_balancer_api.h",
    ],
    language = "c++",
    deps = [
        "grpc_base",
        "grpc_client_channel",
        "grpc_grpclb_balancer_addresses",
        "grpc_lb_upb",
        "grpc_resolver_fake",
        "grpc_transport_chttp2_client_insecure",
    ],
)

grpc_cc_library(
    name = "grpc_lb_policy_grpclb_secure",
    srcs = [
        "src/core/ext/filters/client_channel/lb_policy/grpclb/client_load_reporting_filter.cc",
        "src/core/ext/filters/client_channel/lb_policy/grpclb/grpclb.cc",
        "src/core/ext/filters/client_channel/lb_policy/grpclb/grpclb_channel_secure.cc",
        "src/core/ext/filters/client_channel/lb_policy/grpclb/grpclb_client_stats.cc",
        "src/core/ext/filters/client_channel/lb_policy/grpclb/load_balancer_api.cc",
    ],
    hdrs = [
        "src/core/ext/filters/client_channel/lb_policy/grpclb/client_load_reporting_filter.h",
        "src/core/ext/filters/client_channel/lb_policy/grpclb/grpclb.h",
        "src/core/ext/filters/client_channel/lb_policy/grpclb/grpclb_channel.h",
        "src/core/ext/filters/client_channel/lb_policy/grpclb/grpclb_client_stats.h",
        "src/core/ext/filters/client_channel/lb_policy/grpclb/load_balancer_api.h",
    ],
    language = "c++",
    deps = [
        "grpc_base",
        "grpc_client_channel",
        "grpc_grpclb_balancer_addresses",
        "grpc_lb_upb",
        "grpc_resolver_fake",
        "grpc_secure",
        "grpc_transport_chttp2_client_secure",
    ],
)

grpc_cc_library(
    name = "grpc_xds_client",
    srcs = [
        "src/core/ext/xds/xds_api.cc",
        "src/core/ext/xds/xds_bootstrap.cc",
        "src/core/ext/xds/xds_client.cc",
        "src/core/ext/xds/xds_client_stats.cc",
    ],
    hdrs = [
        "src/core/ext/xds/xds_api.h",
        "src/core/ext/xds/xds_bootstrap.h",
        "src/core/ext/xds/xds_channel_args.h",
        "src/core/ext/xds/xds_client.h",
        "src/core/ext/xds/xds_client_stats.h",
    ],
    external_deps = [
        "upb_lib",
        "re2",
    ],
    language = "c++",
    deps = [
        "envoy_ads_upb",
        "grpc_base",
        "grpc_client_channel",
        "grpc_google_mesh_ca_certificate_provider_factory",
<<<<<<< HEAD
        "grpc_xds_api_header",
=======
        "grpc_secure",
>>>>>>> 37801bd0
    ],
)

grpc_cc_library(
    name = "grpc_google_mesh_ca_certificate_provider_factory",
    srcs = [
        "src/core/ext/xds/google_mesh_ca_certificate_provider_factory.cc",
    ],
    hdrs = [
        "src/core/ext/xds/google_mesh_ca_certificate_provider_factory.h",
    ],
    language = "c++",
    deps = [
        "grpc_base",
        "grpc_xds_credentials",
    ],
)

grpc_cc_library(
    name = "grpc_lb_policy_cds",
    srcs = [
        "src/core/ext/filters/client_channel/lb_policy/xds/cds.cc",
    ],
    language = "c++",
    deps = [
        "grpc_base",
        "grpc_client_channel",
        "grpc_xds_client",
    ],
)

grpc_cc_library(
    name = "grpc_lb_policy_eds",
    srcs = [
        "src/core/ext/filters/client_channel/lb_policy/xds/eds.cc",
    ],
    hdrs = [
        "src/core/ext/filters/client_channel/lb_policy/xds/xds.h",
    ],
    external_deps = [
        "absl/strings",
    ],
    language = "c++",
    deps = [
        "grpc_base",
        "grpc_client_channel",
        "grpc_lb_address_filtering",
        "grpc_xds_client",
    ],
)

grpc_cc_library(
    name = "grpc_lb_policy_eds_drop",
    srcs = [
        "src/core/ext/filters/client_channel/lb_policy/xds/eds_drop.cc",
    ],
    external_deps = [
        "absl/strings",
    ],
    language = "c++",
    deps = [
        "grpc_base",
        "grpc_client_channel",
        "grpc_xds_client",
    ],
)

grpc_cc_library(
    name = "grpc_lb_policy_xds_cluster_manager",
    srcs = [
        "src/core/ext/filters/client_channel/lb_policy/xds/xds_cluster_manager.cc",
    ],
    external_deps = [
        "absl/strings",
    ],
    language = "c++",
    deps = [
        "grpc_base",
        "grpc_client_channel",
        "grpc_resolver_xds_header",
    ],
)

grpc_cc_library(
    name = "grpc_lb_address_filtering",
    srcs = [
        "src/core/ext/filters/client_channel/lb_policy/address_filtering.cc",
    ],
    hdrs = [
        "src/core/ext/filters/client_channel/lb_policy/address_filtering.h",
    ],
    external_deps = [
        "absl/strings",
    ],
    language = "c++",
    deps = [
        "grpc_base",
        "grpc_client_channel",
    ],
)

grpc_cc_library(
    name = "grpc_lb_subchannel_list",
    hdrs = [
        "src/core/ext/filters/client_channel/lb_policy/subchannel_list.h",
    ],
    language = "c++",
    deps = [
        "grpc_base",
        "grpc_client_channel",
    ],
)

grpc_cc_library(
    name = "grpc_lb_policy_pick_first",
    srcs = [
        "src/core/ext/filters/client_channel/lb_policy/pick_first/pick_first.cc",
    ],
    language = "c++",
    deps = [
        "grpc_base",
        "grpc_client_channel",
        "grpc_lb_subchannel_list",
    ],
)

grpc_cc_library(
    name = "grpc_lb_policy_round_robin",
    srcs = [
        "src/core/ext/filters/client_channel/lb_policy/round_robin/round_robin.cc",
    ],
    language = "c++",
    deps = [
        "grpc_base",
        "grpc_client_channel",
        "grpc_lb_subchannel_list",
    ],
)

grpc_cc_library(
    name = "grpc_lb_policy_priority",
    srcs = [
        "src/core/ext/filters/client_channel/lb_policy/priority/priority.cc",
    ],
    external_deps = [
        "absl/strings",
    ],
    language = "c++",
    deps = [
        "grpc_base",
        "grpc_client_channel",
        "grpc_lb_address_filtering",
    ],
)

grpc_cc_library(
    name = "grpc_lb_policy_weighted_target",
    srcs = [
        "src/core/ext/filters/client_channel/lb_policy/weighted_target/weighted_target.cc",
    ],
    language = "c++",
    deps = [
        "grpc_base",
        "grpc_client_channel",
        "grpc_lb_address_filtering",
    ],
)

grpc_cc_library(
    name = "lb_server_load_reporting_filter",
    srcs = [
        "src/core/ext/filters/load_reporting/server_load_reporting_filter.cc",
    ],
    hdrs = [
        "src/core/ext/filters/load_reporting/registered_opencensus_objects.h",
        "src/core/ext/filters/load_reporting/server_load_reporting_filter.h",
        "src/cpp/server/load_reporter/constants.h",
    ],
    external_deps = [
        "opencensus-stats",
    ],
    language = "c++",
    deps = [
        "grpc++_base",
        "grpc_secure",
    ],
    alwayslink = 1,
)

grpc_cc_library(
    name = "lb_load_data_store",
    srcs = [
        "src/cpp/server/load_reporter/load_data_store.cc",
    ],
    hdrs = [
        "src/cpp/server/load_reporter/constants.h",
        "src/cpp/server/load_reporter/load_data_store.h",
    ],
    language = "c++",
    deps = [
        "grpc++",
    ],
)

grpc_cc_library(
    name = "lb_server_load_reporting_service_server_builder_plugin",
    srcs = [
        "src/cpp/server/load_reporter/load_reporting_service_server_builder_plugin.cc",
    ],
    hdrs = [
        "src/cpp/server/load_reporter/load_reporting_service_server_builder_plugin.h",
    ],
    language = "c++",
    deps = [
        "lb_load_reporter_service",
    ],
)

grpc_cc_library(
    name = "grpcpp_server_load_reporting",
    srcs = [
        "src/cpp/server/load_reporter/load_reporting_service_server_builder_option.cc",
        "src/cpp/server/load_reporter/util.cc",
    ],
    language = "c++",
    public_hdrs = [
        "include/grpcpp/ext/server_load_reporting.h",
    ],
    deps = [
        "lb_server_load_reporting_filter",
        "lb_server_load_reporting_service_server_builder_plugin",
    ],
)

grpc_cc_library(
    name = "lb_load_reporter_service",
    srcs = [
        "src/cpp/server/load_reporter/load_reporter_async_service_impl.cc",
    ],
    hdrs = [
        "src/cpp/server/load_reporter/load_reporter_async_service_impl.h",
    ],
    language = "c++",
    deps = [
        "lb_load_reporter",
    ],
)

grpc_cc_library(
    name = "lb_get_cpu_stats",
    srcs = [
        "src/cpp/server/load_reporter/get_cpu_stats_linux.cc",
        "src/cpp/server/load_reporter/get_cpu_stats_macos.cc",
        "src/cpp/server/load_reporter/get_cpu_stats_unsupported.cc",
        "src/cpp/server/load_reporter/get_cpu_stats_windows.cc",
    ],
    hdrs = [
        "src/cpp/server/load_reporter/get_cpu_stats.h",
    ],
    language = "c++",
    deps = [
        "grpc++",
    ],
)

grpc_cc_library(
    name = "lb_load_reporter",
    srcs = [
        "src/cpp/server/load_reporter/load_reporter.cc",
    ],
    hdrs = [
        "src/cpp/server/load_reporter/constants.h",
        "src/cpp/server/load_reporter/load_reporter.h",
    ],
    external_deps = [
        "opencensus-stats",
    ],
    language = "c++",
    deps = [
        "lb_get_cpu_stats",
        "lb_load_data_store",
        "//src/proto/grpc/lb/v1:load_reporter_proto",
    ],
)

grpc_cc_library(
    name = "grpc_resolver_dns_selection",
    srcs = [
        "src/core/ext/filters/client_channel/resolver/dns/dns_resolver_selection.cc",
    ],
    hdrs = [
        "src/core/ext/filters/client_channel/resolver/dns/dns_resolver_selection.h",
    ],
    language = "c++",
    deps = [
        "grpc_base",
    ],
)

grpc_cc_library(
    name = "grpc_resolver_dns_native",
    srcs = [
        "src/core/ext/filters/client_channel/resolver/dns/native/dns_resolver.cc",
    ],
    language = "c++",
    deps = [
        "grpc_base",
        "grpc_client_channel",
        "grpc_resolver_dns_selection",
    ],
)

grpc_cc_library(
    name = "grpc_resolver_dns_ares",
    srcs = [
        "src/core/ext/filters/client_channel/resolver/dns/c_ares/dns_resolver_ares.cc",
        "src/core/ext/filters/client_channel/resolver/dns/c_ares/grpc_ares_ev_driver.cc",
        "src/core/ext/filters/client_channel/resolver/dns/c_ares/grpc_ares_ev_driver_libuv.cc",
        "src/core/ext/filters/client_channel/resolver/dns/c_ares/grpc_ares_ev_driver_posix.cc",
        "src/core/ext/filters/client_channel/resolver/dns/c_ares/grpc_ares_ev_driver_windows.cc",
        "src/core/ext/filters/client_channel/resolver/dns/c_ares/grpc_ares_wrapper.cc",
        "src/core/ext/filters/client_channel/resolver/dns/c_ares/grpc_ares_wrapper_fallback.cc",
        "src/core/ext/filters/client_channel/resolver/dns/c_ares/grpc_ares_wrapper_libuv.cc",
        "src/core/ext/filters/client_channel/resolver/dns/c_ares/grpc_ares_wrapper_posix.cc",
        "src/core/ext/filters/client_channel/resolver/dns/c_ares/grpc_ares_wrapper_windows.cc",
    ],
    hdrs = [
        "src/core/ext/filters/client_channel/resolver/dns/c_ares/grpc_ares_ev_driver.h",
        "src/core/ext/filters/client_channel/resolver/dns/c_ares/grpc_ares_wrapper.h",
    ],
    external_deps = [
        "cares",
        "address_sorting",
    ],
    language = "c++",
    deps = [
        "grpc_base",
        "grpc_client_channel",
        "grpc_grpclb_balancer_addresses",
        "grpc_resolver_dns_selection",
    ],
)

grpc_cc_library(
    name = "grpc_resolver_sockaddr",
    srcs = [
        "src/core/ext/filters/client_channel/resolver/sockaddr/sockaddr_resolver.cc",
    ],
    language = "c++",
    deps = [
        "grpc_base",
        "grpc_client_channel",
    ],
)

grpc_cc_library(
    name = "grpc_resolver_fake",
    srcs = ["src/core/ext/filters/client_channel/resolver/fake/fake_resolver.cc"],
    hdrs = ["src/core/ext/filters/client_channel/resolver/fake/fake_resolver.h"],
    language = "c++",
    visibility = ["//test:__subpackages__"],
    deps = [
        "grpc_base",
        "grpc_client_channel",
    ],
)

grpc_cc_library(
    name = "grpc_resolver_xds_header",
    hdrs = [
        "src/core/ext/filters/client_channel/resolver/xds/xds_resolver.h",
    ],
    language = "c++",
)

grpc_cc_library(
    name = "grpc_resolver_xds",
    srcs = [
        "src/core/ext/filters/client_channel/resolver/xds/xds_resolver.cc",
    ],
    language = "c++",
    deps = [
        "grpc_base",
        "grpc_client_channel",
        "grpc_xds_client",
    ],
)

grpc_cc_library(
    name = "grpc_secure",
    srcs = [
        "src/core/lib/http/httpcli_security_connector.cc",
        "src/core/lib/security/context/security_context.cc",
        "src/core/lib/security/credentials/alts/alts_credentials.cc",
        "src/core/lib/security/credentials/composite/composite_credentials.cc",
        "src/core/lib/security/credentials/credentials.cc",
        "src/core/lib/security/credentials/credentials_metadata.cc",
        "src/core/lib/security/credentials/external/external_account_credentials.cc",
        "src/core/lib/security/credentials/fake/fake_credentials.cc",
        "src/core/lib/security/credentials/google_default/credentials_generic.cc",
        "src/core/lib/security/credentials/google_default/google_default_credentials.cc",
        "src/core/lib/security/credentials/iam/iam_credentials.cc",
        "src/core/lib/security/credentials/insecure/insecure_credentials.cc",
        "src/core/lib/security/credentials/jwt/json_token.cc",
        "src/core/lib/security/credentials/jwt/jwt_credentials.cc",
        "src/core/lib/security/credentials/jwt/jwt_verifier.cc",
        "src/core/lib/security/credentials/local/local_credentials.cc",
        "src/core/lib/security/credentials/oauth2/oauth2_credentials.cc",
        "src/core/lib/security/credentials/plugin/plugin_credentials.cc",
        "src/core/lib/security/credentials/ssl/ssl_credentials.cc",
        "src/core/lib/security/credentials/tls/grpc_tls_certificate_distributor.cc",
        "src/core/lib/security/credentials/tls/grpc_tls_credentials_options.cc",
        "src/core/lib/security/credentials/tls/tls_credentials.cc",
        "src/core/lib/security/security_connector/alts/alts_security_connector.cc",
        "src/core/lib/security/security_connector/fake/fake_security_connector.cc",
        "src/core/lib/security/security_connector/insecure/insecure_security_connector.cc",
        "src/core/lib/security/security_connector/load_system_roots_fallback.cc",
        "src/core/lib/security/security_connector/load_system_roots_linux.cc",
        "src/core/lib/security/security_connector/local/local_security_connector.cc",
        "src/core/lib/security/security_connector/security_connector.cc",
        "src/core/lib/security/security_connector/ssl/ssl_security_connector.cc",
        "src/core/lib/security/security_connector/ssl_utils.cc",
        "src/core/lib/security/security_connector/ssl_utils_config.cc",
        "src/core/lib/security/security_connector/tls/tls_security_connector.cc",
        "src/core/lib/security/transport/client_auth_filter.cc",
        "src/core/lib/security/transport/secure_endpoint.cc",
        "src/core/lib/security/transport/security_handshaker.cc",
        "src/core/lib/security/transport/server_auth_filter.cc",
        "src/core/lib/security/transport/tsi_error.cc",
        "src/core/lib/security/util/json_util.cc",
        "src/core/lib/surface/init_secure.cc",
    ],
    hdrs = [
        "src/core/ext/filters/client_channel/lb_policy/grpclb/grpclb.h",
        "src/core/ext/xds/xds_channel_args.h",
        "src/core/lib/security/certificate_provider.h",
        "src/core/lib/security/context/security_context.h",
        "src/core/lib/security/credentials/alts/alts_credentials.h",
        "src/core/lib/security/credentials/composite/composite_credentials.h",
        "src/core/lib/security/credentials/credentials.h",
        "src/core/lib/security/credentials/external/external_account_credentials.h",
        "src/core/lib/security/credentials/fake/fake_credentials.h",
        "src/core/lib/security/credentials/google_default/google_default_credentials.h",
        "src/core/lib/security/credentials/iam/iam_credentials.h",
        "src/core/lib/security/credentials/jwt/json_token.h",
        "src/core/lib/security/credentials/jwt/jwt_credentials.h",
        "src/core/lib/security/credentials/jwt/jwt_verifier.h",
        "src/core/lib/security/credentials/local/local_credentials.h",
        "src/core/lib/security/credentials/oauth2/oauth2_credentials.h",
        "src/core/lib/security/credentials/plugin/plugin_credentials.h",
        "src/core/lib/security/credentials/ssl/ssl_credentials.h",
        "src/core/lib/security/credentials/tls/grpc_tls_certificate_distributor.h",
        "src/core/lib/security/credentials/tls/grpc_tls_credentials_options.h",
        "src/core/lib/security/credentials/tls/tls_credentials.h",
        "src/core/lib/security/security_connector/alts/alts_security_connector.h",
        "src/core/lib/security/security_connector/fake/fake_security_connector.h",
        "src/core/lib/security/security_connector/insecure/insecure_security_connector.h",
        "src/core/lib/security/security_connector/load_system_roots.h",
        "src/core/lib/security/security_connector/load_system_roots_linux.h",
        "src/core/lib/security/security_connector/local/local_security_connector.h",
        "src/core/lib/security/security_connector/security_connector.h",
        "src/core/lib/security/security_connector/ssl/ssl_security_connector.h",
        "src/core/lib/security/security_connector/ssl_utils.h",
        "src/core/lib/security/security_connector/ssl_utils_config.h",
        "src/core/lib/security/security_connector/tls/tls_security_connector.h",
        "src/core/lib/security/transport/auth_filters.h",
        "src/core/lib/security/transport/secure_endpoint.h",
        "src/core/lib/security/transport/security_handshaker.h",
        "src/core/lib/security/transport/tsi_error.h",
        "src/core/lib/security/util/json_util.h",
    ],
    language = "c++",
    public_hdrs = GRPC_SECURE_PUBLIC_HDRS,
    deps = [
        "alts_util",
        "grpc_base",
        "grpc_transport_chttp2_alpn",
        "tsi",
    ],
)

grpc_cc_library(
    name = "grpc_xds_credentials",
    srcs = [
        "src/core/ext/xds/certificate_provider_registry.cc",
        "src/core/lib/security/credentials/xds/xds_credentials.cc",
    ],
    hdrs = [
        "src/core/ext/xds/certificate_provider_factory.h",
        "src/core/ext/xds/certificate_provider_registry.h",
        "src/core/ext/xds/certificate_provider_store.h",
        "src/core/lib/security/credentials/xds/xds_credentials.h",
    ],
    deps = [
        "grpc_secure",
    ],
)

grpc_cc_library(
    name = "grpc_mock_cel",
    hdrs = [
        "src/core/lib/security/authorization/mock_cel/activation.h",
        "src/core/lib/security/authorization/mock_cel/cel_expr_builder_factory.h",
        "src/core/lib/security/authorization/mock_cel/cel_expression.h",
        "src/core/lib/security/authorization/mock_cel/cel_value.h",
        "src/core/lib/security/authorization/mock_cel/evaluator_core.h",
        "src/core/lib/security/authorization/mock_cel/flat_expr_builder.h",
        "src/core/lib/security/authorization/mock_cel/statusor.h",
    ],
    language = "c++",
    deps = [
        "google_api_upb",
        "grpc_base",
    ],
)

grpc_cc_library(
    name = "grpc_authorization_engine",
    srcs = [
        "src/core/lib/security/authorization/authorization_engine.cc",
        "src/core/lib/security/authorization/evaluate_args.cc",
    ],
    hdrs = [
        "src/core/lib/security/authorization/authorization_engine.h",
        "src/core/lib/security/authorization/evaluate_args.h",
    ],
    external_deps = [
        "absl/container:flat_hash_set",
    ],
    language = "c++",
    deps = [
        "envoy_ads_upb",
        "google_api_upb",
        "grpc_base",
        "grpc_mock_cel",
        "grpc_secure",
    ],
)

grpc_cc_library(
    name = "grpc_transport_chttp2",
    srcs = [
        "src/core/ext/transport/chttp2/transport/bin_decoder.cc",
        "src/core/ext/transport/chttp2/transport/bin_encoder.cc",
        "src/core/ext/transport/chttp2/transport/chttp2_plugin.cc",
        "src/core/ext/transport/chttp2/transport/chttp2_transport.cc",
        "src/core/ext/transport/chttp2/transport/context_list.cc",
        "src/core/ext/transport/chttp2/transport/flow_control.cc",
        "src/core/ext/transport/chttp2/transport/frame_data.cc",
        "src/core/ext/transport/chttp2/transport/frame_goaway.cc",
        "src/core/ext/transport/chttp2/transport/frame_ping.cc",
        "src/core/ext/transport/chttp2/transport/frame_rst_stream.cc",
        "src/core/ext/transport/chttp2/transport/frame_settings.cc",
        "src/core/ext/transport/chttp2/transport/frame_window_update.cc",
        "src/core/ext/transport/chttp2/transport/hpack_encoder.cc",
        "src/core/ext/transport/chttp2/transport/hpack_parser.cc",
        "src/core/ext/transport/chttp2/transport/hpack_table.cc",
        "src/core/ext/transport/chttp2/transport/http2_settings.cc",
        "src/core/ext/transport/chttp2/transport/huffsyms.cc",
        "src/core/ext/transport/chttp2/transport/incoming_metadata.cc",
        "src/core/ext/transport/chttp2/transport/parsing.cc",
        "src/core/ext/transport/chttp2/transport/stream_lists.cc",
        "src/core/ext/transport/chttp2/transport/stream_map.cc",
        "src/core/ext/transport/chttp2/transport/varint.cc",
        "src/core/ext/transport/chttp2/transport/writing.cc",
    ],
    hdrs = [
        "src/core/ext/transport/chttp2/transport/bin_decoder.h",
        "src/core/ext/transport/chttp2/transport/bin_encoder.h",
        "src/core/ext/transport/chttp2/transport/chttp2_transport.h",
        "src/core/ext/transport/chttp2/transport/context_list.h",
        "src/core/ext/transport/chttp2/transport/flow_control.h",
        "src/core/ext/transport/chttp2/transport/frame.h",
        "src/core/ext/transport/chttp2/transport/frame_data.h",
        "src/core/ext/transport/chttp2/transport/frame_goaway.h",
        "src/core/ext/transport/chttp2/transport/frame_ping.h",
        "src/core/ext/transport/chttp2/transport/frame_rst_stream.h",
        "src/core/ext/transport/chttp2/transport/frame_settings.h",
        "src/core/ext/transport/chttp2/transport/frame_window_update.h",
        "src/core/ext/transport/chttp2/transport/hpack_encoder.h",
        "src/core/ext/transport/chttp2/transport/hpack_parser.h",
        "src/core/ext/transport/chttp2/transport/hpack_table.h",
        "src/core/ext/transport/chttp2/transport/http2_settings.h",
        "src/core/ext/transport/chttp2/transport/huffsyms.h",
        "src/core/ext/transport/chttp2/transport/incoming_metadata.h",
        "src/core/ext/transport/chttp2/transport/internal.h",
        "src/core/ext/transport/chttp2/transport/stream_map.h",
        "src/core/ext/transport/chttp2/transport/varint.h",
    ],
    language = "c++",
    deps = [
        "gpr_base",
        "grpc_base",
        "grpc_http_filters",
        "grpc_transport_chttp2_alpn",
    ],
)

grpc_cc_library(
    name = "grpc_transport_chttp2_alpn",
    srcs = [
        "src/core/ext/transport/chttp2/alpn/alpn.cc",
    ],
    hdrs = [
        "src/core/ext/transport/chttp2/alpn/alpn.h",
    ],
    language = "c++",
    deps = [
        "gpr",
    ],
)

grpc_cc_library(
    name = "grpc_transport_chttp2_client_connector",
    srcs = [
        "src/core/ext/transport/chttp2/client/authority.cc",
        "src/core/ext/transport/chttp2/client/chttp2_connector.cc",
    ],
    hdrs = [
        "src/core/ext/transport/chttp2/client/authority.h",
        "src/core/ext/transport/chttp2/client/chttp2_connector.h",
    ],
    language = "c++",
    deps = [
        "grpc_base",
        "grpc_client_channel",
        "grpc_transport_chttp2",
    ],
)

grpc_cc_library(
    name = "grpc_transport_chttp2_client_insecure",
    srcs = [
        "src/core/ext/transport/chttp2/client/insecure/channel_create.cc",
        "src/core/ext/transport/chttp2/client/insecure/channel_create_posix.cc",
    ],
    language = "c++",
    deps = [
        "grpc_base",
        "grpc_client_channel",
        "grpc_transport_chttp2",
        "grpc_transport_chttp2_client_connector",
    ],
)

grpc_cc_library(
    name = "grpc_transport_chttp2_client_secure",
    srcs = [
        "src/core/ext/transport/chttp2/client/secure/secure_channel_create.cc",
    ],
    language = "c++",
    deps = [
        "grpc_base",
        "grpc_client_channel",
        "grpc_secure",
        "grpc_transport_chttp2",
        "grpc_transport_chttp2_client_connector",
    ],
)

grpc_cc_library(
    name = "grpc_transport_chttp2_server",
    srcs = [
        "src/core/ext/transport/chttp2/server/chttp2_server.cc",
    ],
    hdrs = [
        "src/core/ext/transport/chttp2/server/chttp2_server.h",
    ],
    language = "c++",
    deps = [
        "grpc_base",
        "grpc_transport_chttp2",
    ],
)

grpc_cc_library(
    name = "grpc_transport_chttp2_server_insecure",
    srcs = [
        "src/core/ext/transport/chttp2/server/insecure/server_chttp2.cc",
        "src/core/ext/transport/chttp2/server/insecure/server_chttp2_posix.cc",
    ],
    language = "c++",
    deps = [
        "grpc_base",
        "grpc_transport_chttp2",
        "grpc_transport_chttp2_server",
    ],
)

grpc_cc_library(
    name = "grpc_transport_chttp2_server_secure",
    srcs = [
        "src/core/ext/transport/chttp2/server/secure/server_secure_chttp2.cc",
    ],
    language = "c++",
    deps = [
        "grpc_base",
        "grpc_secure",
        "grpc_transport_chttp2",
        "grpc_transport_chttp2_server",
    ],
)

grpc_cc_library(
    name = "grpc_transport_inproc",
    srcs = [
        "src/core/ext/transport/inproc/inproc_plugin.cc",
        "src/core/ext/transport/inproc/inproc_transport.cc",
    ],
    hdrs = [
        "src/core/ext/transport/inproc/inproc_transport.h",
    ],
    language = "c++",
    deps = [
        "grpc_base",
    ],
)

grpc_cc_library(
    name = "tsi_interface",
    srcs = [
        "src/core/tsi/transport_security.cc",
    ],
    hdrs = [
        "src/core/tsi/transport_security.h",
        "src/core/tsi/transport_security_interface.h",
    ],
    language = "c++",
    deps = [
        "gpr",
        "grpc_trace",
    ],
)

grpc_cc_library(
    name = "alts_frame_protector",
    srcs = [
        "src/core/tsi/alts/crypt/aes_gcm.cc",
        "src/core/tsi/alts/crypt/gsec.cc",
        "src/core/tsi/alts/frame_protector/alts_counter.cc",
        "src/core/tsi/alts/frame_protector/alts_crypter.cc",
        "src/core/tsi/alts/frame_protector/alts_frame_protector.cc",
        "src/core/tsi/alts/frame_protector/alts_record_protocol_crypter_common.cc",
        "src/core/tsi/alts/frame_protector/alts_seal_privacy_integrity_crypter.cc",
        "src/core/tsi/alts/frame_protector/alts_unseal_privacy_integrity_crypter.cc",
        "src/core/tsi/alts/frame_protector/frame_handler.cc",
        "src/core/tsi/alts/zero_copy_frame_protector/alts_grpc_integrity_only_record_protocol.cc",
        "src/core/tsi/alts/zero_copy_frame_protector/alts_grpc_privacy_integrity_record_protocol.cc",
        "src/core/tsi/alts/zero_copy_frame_protector/alts_grpc_record_protocol_common.cc",
        "src/core/tsi/alts/zero_copy_frame_protector/alts_iovec_record_protocol.cc",
        "src/core/tsi/alts/zero_copy_frame_protector/alts_zero_copy_grpc_protector.cc",
    ],
    hdrs = [
        "src/core/tsi/alts/crypt/gsec.h",
        "src/core/tsi/alts/frame_protector/alts_counter.h",
        "src/core/tsi/alts/frame_protector/alts_crypter.h",
        "src/core/tsi/alts/frame_protector/alts_frame_protector.h",
        "src/core/tsi/alts/frame_protector/alts_record_protocol_crypter_common.h",
        "src/core/tsi/alts/frame_protector/frame_handler.h",
        "src/core/tsi/alts/zero_copy_frame_protector/alts_grpc_integrity_only_record_protocol.h",
        "src/core/tsi/alts/zero_copy_frame_protector/alts_grpc_privacy_integrity_record_protocol.h",
        "src/core/tsi/alts/zero_copy_frame_protector/alts_grpc_record_protocol.h",
        "src/core/tsi/alts/zero_copy_frame_protector/alts_grpc_record_protocol_common.h",
        "src/core/tsi/alts/zero_copy_frame_protector/alts_iovec_record_protocol.h",
        "src/core/tsi/alts/zero_copy_frame_protector/alts_zero_copy_grpc_protector.h",
        "src/core/tsi/transport_security_grpc.h",
    ],
    external_deps = [
        "libssl",
    ],
    language = "c++",
    deps = [
        "gpr",
        "grpc_base",
        "tsi_interface",
    ],
)

grpc_cc_library(
    name = "alts_util",
    srcs = [
        "src/core/lib/security/credentials/alts/check_gcp_environment.cc",
        "src/core/lib/security/credentials/alts/check_gcp_environment_linux.cc",
        "src/core/lib/security/credentials/alts/check_gcp_environment_no_op.cc",
        "src/core/lib/security/credentials/alts/check_gcp_environment_windows.cc",
        "src/core/lib/security/credentials/alts/grpc_alts_credentials_client_options.cc",
        "src/core/lib/security/credentials/alts/grpc_alts_credentials_options.cc",
        "src/core/lib/security/credentials/alts/grpc_alts_credentials_server_options.cc",
        "src/core/tsi/alts/handshaker/transport_security_common_api.cc",
    ],
    hdrs = [
        "src/core/lib/security/credentials/alts/check_gcp_environment.h",
        "src/core/lib/security/credentials/alts/grpc_alts_credentials_options.h",
        "src/core/tsi/alts/handshaker/transport_security_common_api.h",
    ],
    language = "c++",
    public_hdrs = GRPC_SECURE_PUBLIC_HDRS,
    deps = [
        "alts_upb",
        "gpr",
        "grpc_base",
    ],
)

grpc_cc_library(
    name = "tsi",
    srcs = [
        "src/core/tsi/alts/handshaker/alts_handshaker_client.cc",
        "src/core/tsi/alts/handshaker/alts_shared_resource.cc",
        "src/core/tsi/alts/handshaker/alts_tsi_handshaker.cc",
        "src/core/tsi/alts/handshaker/alts_tsi_utils.cc",
        "src/core/tsi/fake_transport_security.cc",
        "src/core/tsi/local_transport_security.cc",
        "src/core/tsi/ssl/session_cache/ssl_session_boringssl.cc",
        "src/core/tsi/ssl/session_cache/ssl_session_cache.cc",
        "src/core/tsi/ssl/session_cache/ssl_session_openssl.cc",
        "src/core/tsi/ssl_transport_security.cc",
        "src/core/tsi/transport_security_grpc.cc",
    ],
    hdrs = [
        "src/core/tsi/alts/handshaker/alts_handshaker_client.h",
        "src/core/tsi/alts/handshaker/alts_shared_resource.h",
        "src/core/tsi/alts/handshaker/alts_tsi_handshaker.h",
        "src/core/tsi/alts/handshaker/alts_tsi_handshaker_private.h",
        "src/core/tsi/alts/handshaker/alts_tsi_utils.h",
        "src/core/tsi/fake_transport_security.h",
        "src/core/tsi/local_transport_security.h",
        "src/core/tsi/ssl/session_cache/ssl_session.h",
        "src/core/tsi/ssl/session_cache/ssl_session_cache.h",
        "src/core/tsi/ssl_transport_security.h",
        "src/core/tsi/ssl_types.h",
        "src/core/tsi/transport_security_grpc.h",
    ],
    external_deps = [
        "libssl",
    ],
    language = "c++",
    deps = [
        "alts_frame_protector",
        "alts_util",
        "gpr",
        "grpc_base",
        "grpc_transport_chttp2_client_insecure",
        "tsi_interface",
    ],
)

grpc_cc_library(
    name = "grpc++_base",
    srcs = GRPCXX_SRCS,
    hdrs = GRPCXX_HDRS,
    language = "c++",
    public_hdrs = GRPCXX_PUBLIC_HDRS,
    deps = [
        "grpc",
        "grpc++_codegen_base",
        "grpc++_codegen_base_src",
        "grpc_health_upb",
    ],
)

grpc_cc_library(
    name = "grpc++_base_unsecure",
    srcs = GRPCXX_SRCS,
    hdrs = GRPCXX_HDRS,
    language = "c++",
    public_hdrs = GRPCXX_PUBLIC_HDRS,
    deps = [
        "grpc++_codegen_base",
        "grpc++_codegen_base_src",
        "grpc_health_upb",
        "grpc_unsecure",
    ],
)

grpc_cc_library(
    name = "grpc++_codegen_base",
    language = "c++",
    public_hdrs = [
        "include/grpc++/impl/codegen/async_stream.h",
        "include/grpc++/impl/codegen/async_unary_call.h",
        "include/grpc++/impl/codegen/byte_buffer.h",
        "include/grpc++/impl/codegen/call.h",
        "include/grpc++/impl/codegen/call_hook.h",
        "include/grpc++/impl/codegen/channel_interface.h",
        "include/grpc++/impl/codegen/client_context.h",
        "include/grpc++/impl/codegen/client_unary_call.h",
        "include/grpc++/impl/codegen/completion_queue.h",
        "include/grpc++/impl/codegen/completion_queue_tag.h",
        "include/grpc++/impl/codegen/config.h",
        "include/grpc++/impl/codegen/core_codegen_interface.h",
        "include/grpc++/impl/codegen/create_auth_context.h",
        "include/grpc++/impl/codegen/grpc_library.h",
        "include/grpc++/impl/codegen/metadata_map.h",
        "include/grpc++/impl/codegen/method_handler_impl.h",
        "include/grpc++/impl/codegen/rpc_method.h",
        "include/grpc++/impl/codegen/rpc_service_method.h",
        "include/grpc++/impl/codegen/security/auth_context.h",
        "include/grpc++/impl/codegen/serialization_traits.h",
        "include/grpc++/impl/codegen/server_context.h",
        "include/grpc++/impl/codegen/server_interface.h",
        "include/grpc++/impl/codegen/service_type.h",
        "include/grpc++/impl/codegen/slice.h",
        "include/grpc++/impl/codegen/status.h",
        "include/grpc++/impl/codegen/status_code_enum.h",
        "include/grpc++/impl/codegen/string_ref.h",
        "include/grpc++/impl/codegen/stub_options.h",
        "include/grpc++/impl/codegen/sync_stream.h",
        "include/grpc++/impl/codegen/time.h",
        "include/grpcpp/impl/codegen/async_generic_service.h",
        "include/grpcpp/impl/codegen/async_stream.h",
        "include/grpcpp/impl/codegen/async_unary_call.h",
        "include/grpcpp/impl/codegen/byte_buffer.h",
        "include/grpcpp/impl/codegen/call.h",
        "include/grpcpp/impl/codegen/call_hook.h",
        "include/grpcpp/impl/codegen/call_op_set.h",
        "include/grpcpp/impl/codegen/call_op_set_interface.h",
        "include/grpcpp/impl/codegen/callback_common.h",
        "include/grpcpp/impl/codegen/channel_interface.h",
        "include/grpcpp/impl/codegen/client_callback.h",
        "include/grpcpp/impl/codegen/client_context.h",
        "include/grpcpp/impl/codegen/client_interceptor.h",
        "include/grpcpp/impl/codegen/client_unary_call.h",
        "include/grpcpp/impl/codegen/completion_queue.h",
        "include/grpcpp/impl/codegen/completion_queue_tag.h",
        "include/grpcpp/impl/codegen/config.h",
        "include/grpcpp/impl/codegen/core_codegen_interface.h",
        "include/grpcpp/impl/codegen/create_auth_context.h",
        "include/grpcpp/impl/codegen/delegating_channel.h",
        "include/grpcpp/impl/codegen/grpc_library.h",
        "include/grpcpp/impl/codegen/intercepted_channel.h",
        "include/grpcpp/impl/codegen/interceptor.h",
        "include/grpcpp/impl/codegen/interceptor_common.h",
        "include/grpcpp/impl/codegen/message_allocator.h",
        "include/grpcpp/impl/codegen/metadata_map.h",
        "include/grpcpp/impl/codegen/method_handler.h",
        "include/grpcpp/impl/codegen/rpc_method.h",
        "include/grpcpp/impl/codegen/rpc_service_method.h",
        "include/grpcpp/impl/codegen/security/auth_context.h",
        "include/grpcpp/impl/codegen/serialization_traits.h",
        "include/grpcpp/impl/codegen/server_callback.h",
        "include/grpcpp/impl/codegen/server_callback_handlers.h",
        "include/grpcpp/impl/codegen/server_context.h",
        "include/grpcpp/impl/codegen/server_interceptor.h",
        "include/grpcpp/impl/codegen/server_interface.h",
        "include/grpcpp/impl/codegen/service_type.h",
        "include/grpcpp/impl/codegen/slice.h",
        "include/grpcpp/impl/codegen/status.h",
        "include/grpcpp/impl/codegen/status_code_enum.h",
        "include/grpcpp/impl/codegen/string_ref.h",
        "include/grpcpp/impl/codegen/stub_options.h",
        "include/grpcpp/impl/codegen/sync_stream.h",
        "include/grpcpp/impl/codegen/time.h",
    ],
    deps = [
        "grpc++_internal_hdrs_only",
        "grpc_codegen",
    ],
)

grpc_cc_library(
    name = "grpc++_codegen_base_src",
    srcs = [
        "src/cpp/codegen/codegen_init.cc",
    ],
    language = "c++",
    deps = [
        "grpc++_codegen_base",
    ],
)

grpc_cc_library(
    name = "grpc++_codegen_proto",
    language = "c++",
    public_hdrs = [
        "include/grpc++/impl/codegen/proto_utils.h",
        "include/grpcpp/impl/codegen/proto_buffer_reader.h",
        "include/grpcpp/impl/codegen/proto_buffer_writer.h",
        "include/grpcpp/impl/codegen/proto_utils.h",
    ],
    deps = [
        "grpc++_codegen_base",
        "grpc++_config_proto",
    ],
)

grpc_cc_library(
    name = "grpc++_config_proto",
    external_deps = [
        "protobuf_headers",
    ],
    language = "c++",
    public_hdrs = [
        "include/grpc++/impl/codegen/config_protobuf.h",
        "include/grpcpp/impl/codegen/config_protobuf.h",
    ],
)

grpc_cc_library(
    name = "grpc++_reflection",
    srcs = [
        "src/cpp/ext/proto_server_reflection.cc",
        "src/cpp/ext/proto_server_reflection_plugin.cc",
    ],
    hdrs = [
        "src/cpp/ext/proto_server_reflection.h",
    ],
    language = "c++",
    public_hdrs = [
        "include/grpc++/ext/proto_server_reflection_plugin.h",
        "include/grpcpp/ext/proto_server_reflection_plugin.h",
    ],
    deps = [
        ":grpc++",
        "//src/proto/grpc/reflection/v1alpha:reflection_proto",
    ],
    alwayslink = 1,
)

grpc_cc_library(
    name = "grpcpp_channelz",
    srcs = [
        "src/cpp/server/channelz/channelz_service.cc",
        "src/cpp/server/channelz/channelz_service_plugin.cc",
    ],
    hdrs = [
        "src/cpp/server/channelz/channelz_service.h",
    ],
    language = "c++",
    public_hdrs = [
        "include/grpcpp/ext/channelz_service_plugin.h",
    ],
    deps = [
        ":grpc++",
        "//src/proto/grpc/channelz:channelz_proto",
    ],
    alwayslink = 1,
)

grpc_cc_library(
    name = "grpc++_test",
    srcs = [
        "src/cpp/client/channel_test_peer.cc",
    ],
    public_hdrs = [
        "include/grpc++/test/mock_stream.h",
        "include/grpc++/test/server_context_test_spouse.h",
        "include/grpcpp/test/channel_test_peer.h",
        "include/grpcpp/test/default_reactor_test_peer.h",
        "include/grpcpp/test/mock_stream.h",
        "include/grpcpp/test/server_context_test_spouse.h",
    ],
    deps = [
        ":grpc++",
    ],
)

grpc_cc_library(
    name = "grpc_server_backward_compatibility",
    srcs = [
        "src/core/ext/filters/workarounds/workaround_utils.cc",
    ],
    hdrs = [
        "src/core/ext/filters/workarounds/workaround_utils.h",
    ],
    language = "c++",
    deps = [
        "grpc_base",
    ],
)

grpc_cc_library(
    name = "grpc++_core_stats",
    srcs = [
        "src/cpp/util/core_stats.cc",
    ],
    hdrs = [
        "src/cpp/util/core_stats.h",
    ],
    language = "c++",
    deps = [
        ":grpc++",
        "//src/proto/grpc/core:stats_proto",
    ],
)

grpc_cc_library(
    name = "grpc_opencensus_plugin",
    srcs = [
        "src/cpp/ext/filters/census/channel_filter.cc",
        "src/cpp/ext/filters/census/client_filter.cc",
        "src/cpp/ext/filters/census/context.cc",
        "src/cpp/ext/filters/census/grpc_plugin.cc",
        "src/cpp/ext/filters/census/measures.cc",
        "src/cpp/ext/filters/census/rpc_encoding.cc",
        "src/cpp/ext/filters/census/server_filter.cc",
        "src/cpp/ext/filters/census/views.cc",
    ],
    hdrs = [
        "include/grpcpp/opencensus.h",
        "src/cpp/ext/filters/census/channel_filter.h",
        "src/cpp/ext/filters/census/client_filter.h",
        "src/cpp/ext/filters/census/context.h",
        "src/cpp/ext/filters/census/grpc_plugin.h",
        "src/cpp/ext/filters/census/measures.h",
        "src/cpp/ext/filters/census/rpc_encoding.h",
        "src/cpp/ext/filters/census/server_filter.h",
    ],
    external_deps = [
        "absl-base",
        "absl-time",
        "opencensus-trace",
        "opencensus-trace-context_util",
        "opencensus-stats",
        "opencensus-context",
    ],
    language = "c++",
    deps = [
        ":census",
        ":grpc++",
    ],
)

# Once upb code-gen issue is resolved, use the targets commented below to replace the ones using
# upb-generated files.

# grpc_upb_proto_library(
#     name = "upb_load_report",
#     deps = ["@envoy_api//envoy/api/v2/endpoint:load_report_export"],
# )
#
# grpc_upb_proto_library(
#     name = "upb_lrs",
#     deps = ["@envoy_api//envoy/service/load_stats/v2:lrs_export"],
# )
#
# grpc_upb_proto_library(
#     name = "upb_cds",
#     deps = ["@envoy_api//envoy/api/v2:cds_export"],
# )

# grpc_cc_library(
#    name = "envoy_lrs_upb",
#    external_deps = [
#        "upb_lib",
#    ],
#    language = "c++",
#    tags = ["no_windows"],
#    deps = [
#        ":upb_load_report",
#        ":upb_lrs",
#    ],
# )

# grpc_cc_library(
#    name = "envoy_ads_upb",
#    external_deps = [
#        "upb_lib",
#    ],
#    language = "c++",
#    tags = ["no_windows"],
#    deps = [
#        ":upb_cds",
#    ],
# )

grpc_cc_library(
    name = "envoy_ads_upb",
    srcs = [
        "src/core/ext/upb-generated/envoy/config/accesslog/v3/accesslog.upb.c",
        "src/core/ext/upb-generated/envoy/config/cluster/v3/circuit_breaker.upb.c",
        "src/core/ext/upb-generated/envoy/config/cluster/v3/cluster.upb.c",
        "src/core/ext/upb-generated/envoy/config/cluster/v3/filter.upb.c",
        "src/core/ext/upb-generated/envoy/config/cluster/v3/outlier_detection.upb.c",
        "src/core/ext/upb-generated/envoy/config/endpoint/v3/endpoint.upb.c",
        "src/core/ext/upb-generated/envoy/config/endpoint/v3/endpoint_components.upb.c",
        "src/core/ext/upb-generated/envoy/config/endpoint/v3/load_report.upb.c",
        "src/core/ext/upb-generated/envoy/config/listener/v3/api_listener.upb.c",
        "src/core/ext/upb-generated/envoy/config/listener/v3/listener.upb.c",
        "src/core/ext/upb-generated/envoy/config/listener/v3/listener_components.upb.c",
        "src/core/ext/upb-generated/envoy/config/listener/v3/udp_listener_config.upb.c",
        "src/core/ext/upb-generated/envoy/config/rbac/v3/rbac.upb.c",
        "src/core/ext/upb-generated/envoy/config/route/v3/route.upb.c",
        "src/core/ext/upb-generated/envoy/config/route/v3/route_components.upb.c",
        "src/core/ext/upb-generated/envoy/config/route/v3/scoped_route.upb.c",
        "src/core/ext/upb-generated/envoy/config/trace/v3/http_tracer.upb.c",
        "src/core/ext/upb-generated/envoy/extensions/filters/network/http_connection_manager/v3/http_connection_manager.upb.c",
        "src/core/ext/upb-generated/envoy/extensions/transport_sockets/tls/v3/cert.upb.c",
        "src/core/ext/upb-generated/envoy/extensions/transport_sockets/tls/v3/common.upb.c",
        "src/core/ext/upb-generated/envoy/extensions/transport_sockets/tls/v3/secret.upb.c",
        "src/core/ext/upb-generated/envoy/extensions/transport_sockets/tls/v3/tls.upb.c",
        "src/core/ext/upb-generated/envoy/service/cluster/v3/cds.upb.c",
        "src/core/ext/upb-generated/envoy/service/discovery/v3/ads.upb.c",
        "src/core/ext/upb-generated/envoy/service/discovery/v3/discovery.upb.c",
        "src/core/ext/upb-generated/envoy/service/endpoint/v3/eds.upb.c",
        "src/core/ext/upb-generated/envoy/service/listener/v3/lds.upb.c",
        "src/core/ext/upb-generated/envoy/service/load_stats/v3/lrs.upb.c",
        "src/core/ext/upb-generated/envoy/service/route/v3/rds.upb.c",
        "src/core/ext/upb-generated/envoy/service/route/v3/srds.upb.c",
    ],
    hdrs = [
        "src/core/ext/upb-generated/envoy/config/accesslog/v3/accesslog.upb.h",
        "src/core/ext/upb-generated/envoy/config/cluster/v3/circuit_breaker.upb.h",
        "src/core/ext/upb-generated/envoy/config/cluster/v3/cluster.upb.h",
        "src/core/ext/upb-generated/envoy/config/cluster/v3/filter.upb.h",
        "src/core/ext/upb-generated/envoy/config/cluster/v3/outlier_detection.upb.h",
        "src/core/ext/upb-generated/envoy/config/endpoint/v3/endpoint.upb.h",
        "src/core/ext/upb-generated/envoy/config/endpoint/v3/endpoint_components.upb.h",
        "src/core/ext/upb-generated/envoy/config/endpoint/v3/load_report.upb.h",
        "src/core/ext/upb-generated/envoy/config/listener/v3/api_listener.upb.h",
        "src/core/ext/upb-generated/envoy/config/listener/v3/listener.upb.h",
        "src/core/ext/upb-generated/envoy/config/listener/v3/listener_components.upb.h",
        "src/core/ext/upb-generated/envoy/config/listener/v3/udp_listener_config.upb.h",
        "src/core/ext/upb-generated/envoy/config/rbac/v3/rbac.upb.h",
        "src/core/ext/upb-generated/envoy/config/route/v3/route.upb.h",
        "src/core/ext/upb-generated/envoy/config/route/v3/route_components.upb.h",
        "src/core/ext/upb-generated/envoy/config/route/v3/scoped_route.upb.h",
        "src/core/ext/upb-generated/envoy/config/trace/v3/http_tracer.upb.h",
        "src/core/ext/upb-generated/envoy/extensions/filters/network/http_connection_manager/v3/http_connection_manager.upb.h",
        "src/core/ext/upb-generated/envoy/extensions/transport_sockets/tls/v3/cert.upb.h",
        "src/core/ext/upb-generated/envoy/extensions/transport_sockets/tls/v3/common.upb.h",
        "src/core/ext/upb-generated/envoy/extensions/transport_sockets/tls/v3/secret.upb.h",
        "src/core/ext/upb-generated/envoy/extensions/transport_sockets/tls/v3/tls.upb.h",
        "src/core/ext/upb-generated/envoy/service/cluster/v3/cds.upb.h",
        "src/core/ext/upb-generated/envoy/service/discovery/v3/ads.upb.h",
        "src/core/ext/upb-generated/envoy/service/discovery/v3/discovery.upb.h",
        "src/core/ext/upb-generated/envoy/service/endpoint/v3/eds.upb.h",
        "src/core/ext/upb-generated/envoy/service/listener/v3/lds.upb.h",
        "src/core/ext/upb-generated/envoy/service/load_stats/v3/lrs.upb.h",
        "src/core/ext/upb-generated/envoy/service/route/v3/rds.upb.h",
        "src/core/ext/upb-generated/envoy/service/route/v3/srds.upb.h",
    ],
    external_deps = [
        "upb_lib",
    ],
    language = "c++",
    deps = [
        ":envoy_annotations_upb",
        ":envoy_core_upb",
        ":envoy_type_upb",
        ":google_api_upb",
        ":proto_gen_validate_upb",
        ":udpa_annotations_upb",
        ":udpa_core_upb",
    ],
)

grpc_cc_library(
    name = "envoy_annotations_upb",
    srcs = [
        "src/core/ext/upb-generated/envoy/annotations/deprecation.upb.c",
        "src/core/ext/upb-generated/envoy/annotations/resource.upb.c",
    ],
    hdrs = [
        "src/core/ext/upb-generated/envoy/annotations/deprecation.upb.h",
        "src/core/ext/upb-generated/envoy/annotations/resource.upb.h",
    ],
    external_deps = [
        "upb_lib",
    ],
    language = "c++",
    deps = [
        ":google_api_upb",
    ],
)

grpc_cc_library(
    name = "envoy_core_upb",
    srcs = [
        "src/core/ext/upb-generated/envoy/config/core/v3/address.upb.c",
        "src/core/ext/upb-generated/envoy/config/core/v3/backoff.upb.c",
        "src/core/ext/upb-generated/envoy/config/core/v3/base.upb.c",
        "src/core/ext/upb-generated/envoy/config/core/v3/config_source.upb.c",
        "src/core/ext/upb-generated/envoy/config/core/v3/event_service_config.upb.c",
        "src/core/ext/upb-generated/envoy/config/core/v3/extension.upb.c",
        "src/core/ext/upb-generated/envoy/config/core/v3/grpc_service.upb.c",
        "src/core/ext/upb-generated/envoy/config/core/v3/health_check.upb.c",
        "src/core/ext/upb-generated/envoy/config/core/v3/http_uri.upb.c",
        "src/core/ext/upb-generated/envoy/config/core/v3/protocol.upb.c",
        "src/core/ext/upb-generated/envoy/config/core/v3/proxy_protocol.upb.c",
        "src/core/ext/upb-generated/envoy/config/core/v3/socket_option.upb.c",
        "src/core/ext/upb-generated/envoy/config/core/v3/substitution_format_string.upb.c",
    ],
    hdrs = [
        "src/core/ext/upb-generated/envoy/config/core/v3/address.upb.h",
        "src/core/ext/upb-generated/envoy/config/core/v3/backoff.upb.h",
        "src/core/ext/upb-generated/envoy/config/core/v3/base.upb.h",
        "src/core/ext/upb-generated/envoy/config/core/v3/config_source.upb.h",
        "src/core/ext/upb-generated/envoy/config/core/v3/event_service_config.upb.h",
        "src/core/ext/upb-generated/envoy/config/core/v3/extension.upb.h",
        "src/core/ext/upb-generated/envoy/config/core/v3/grpc_service.upb.h",
        "src/core/ext/upb-generated/envoy/config/core/v3/health_check.upb.h",
        "src/core/ext/upb-generated/envoy/config/core/v3/http_uri.upb.h",
        "src/core/ext/upb-generated/envoy/config/core/v3/protocol.upb.h",
        "src/core/ext/upb-generated/envoy/config/core/v3/proxy_protocol.upb.h",
        "src/core/ext/upb-generated/envoy/config/core/v3/socket_option.upb.h",
        "src/core/ext/upb-generated/envoy/config/core/v3/substitution_format_string.upb.h",
    ],
    external_deps = [
        "upb_lib",
    ],
    language = "c++",
    deps = [
        ":envoy_annotations_upb",
        ":envoy_type_upb",
        ":google_api_upb",
        ":proto_gen_validate_upb",
        ":udpa_annotations_upb",
        ":udpa_core_upb",
    ],
)

grpc_cc_library(
    name = "envoy_type_upb",
    srcs = [
        "src/core/ext/upb-generated/envoy/type/matcher/v3/metadata.upb.c",
        "src/core/ext/upb-generated/envoy/type/matcher/v3/number.upb.c",
        "src/core/ext/upb-generated/envoy/type/matcher/v3/path.upb.c",
        "src/core/ext/upb-generated/envoy/type/matcher/v3/regex.upb.c",
        "src/core/ext/upb-generated/envoy/type/matcher/v3/string.upb.c",
        "src/core/ext/upb-generated/envoy/type/matcher/v3/value.upb.c",
        "src/core/ext/upb-generated/envoy/type/metadata/v3/metadata.upb.c",
        "src/core/ext/upb-generated/envoy/type/tracing/v3/custom_tag.upb.c",
        "src/core/ext/upb-generated/envoy/type/v3/http.upb.c",
        "src/core/ext/upb-generated/envoy/type/v3/percent.upb.c",
        "src/core/ext/upb-generated/envoy/type/v3/range.upb.c",
        "src/core/ext/upb-generated/envoy/type/v3/semantic_version.upb.c",
    ],
    hdrs = [
        "src/core/ext/upb-generated/envoy/type/matcher/v3/metadata.upb.h",
        "src/core/ext/upb-generated/envoy/type/matcher/v3/number.upb.h",
        "src/core/ext/upb-generated/envoy/type/matcher/v3/path.upb.h",
        "src/core/ext/upb-generated/envoy/type/matcher/v3/regex.upb.h",
        "src/core/ext/upb-generated/envoy/type/matcher/v3/string.upb.h",
        "src/core/ext/upb-generated/envoy/type/matcher/v3/value.upb.h",
        "src/core/ext/upb-generated/envoy/type/metadata/v3/metadata.upb.h",
        "src/core/ext/upb-generated/envoy/type/tracing/v3/custom_tag.upb.h",
        "src/core/ext/upb-generated/envoy/type/v3/http.upb.h",
        "src/core/ext/upb-generated/envoy/type/v3/percent.upb.h",
        "src/core/ext/upb-generated/envoy/type/v3/range.upb.h",
        "src/core/ext/upb-generated/envoy/type/v3/semantic_version.upb.h",
    ],
    external_deps = [
        "upb_lib",
    ],
    language = "c++",
    deps = [
        ":envoy_annotations_upb",
        ":google_api_upb",
        ":proto_gen_validate_upb",
        ":udpa_annotations_upb",
    ],
)

grpc_cc_library(
    name = "proto_gen_validate_upb",
    srcs = [
        "src/core/ext/upb-generated/validate/validate.upb.c",
    ],
    hdrs = [
        "src/core/ext/upb-generated/validate/validate.upb.h",
    ],
    external_deps = [
        "upb_lib",
    ],
    language = "c++",
    deps = [
        ":google_api_upb",
    ],
)

# Once upb code-gen issue is resolved, replace udpa_orca_upb with this.
# grpc_upb_proto_library(
#     name = "udpa_orca_upb",
#     deps = ["@envoy_api//udpa/data/orca/v1:orca_load_report"]
# )

grpc_cc_library(
    name = "udpa_orca_upb",
    srcs = [
        "src/core/ext/upb-generated/udpa/data/orca/v1/orca_load_report.upb.c",
    ],
    hdrs = [
        "src/core/ext/upb-generated/udpa/data/orca/v1/orca_load_report.upb.h",
    ],
    external_deps = [
        "upb_lib",
    ],
    language = "c++",
    deps = [
        ":proto_gen_validate_upb",
    ],
)

grpc_cc_library(
    name = "udpa_annotations_upb",
    srcs = [
        "src/core/ext/upb-generated/udpa/annotations/migrate.upb.c",
        "src/core/ext/upb-generated/udpa/annotations/security.upb.c",
        "src/core/ext/upb-generated/udpa/annotations/sensitive.upb.c",
        "src/core/ext/upb-generated/udpa/annotations/status.upb.c",
        "src/core/ext/upb-generated/udpa/annotations/versioning.upb.c",
    ],
    hdrs = [
        "src/core/ext/upb-generated/udpa/annotations/migrate.upb.h",
        "src/core/ext/upb-generated/udpa/annotations/security.upb.h",
        "src/core/ext/upb-generated/udpa/annotations/sensitive.upb.h",
        "src/core/ext/upb-generated/udpa/annotations/status.upb.h",
        "src/core/ext/upb-generated/udpa/annotations/versioning.upb.h",
    ],
    external_deps = [
        "upb_lib",
    ],
    language = "c++",
    deps = [
        ":google_api_upb",
        ":proto_gen_validate_upb",
    ],
)

grpc_cc_library(
    name = "udpa_core_upb",
    srcs = [
        "src/core/ext/upb-generated/udpa/core/v1/authority.upb.c",
        "src/core/ext/upb-generated/udpa/core/v1/collection_entry.upb.c",
        "src/core/ext/upb-generated/udpa/core/v1/context_params.upb.c",
        "src/core/ext/upb-generated/udpa/core/v1/resource.upb.c",
        "src/core/ext/upb-generated/udpa/core/v1/resource_locator.upb.c",
        "src/core/ext/upb-generated/udpa/core/v1/resource_name.upb.c",
    ],
    hdrs = [
        "src/core/ext/upb-generated/udpa/core/v1/authority.upb.h",
        "src/core/ext/upb-generated/udpa/core/v1/collection_entry.upb.h",
        "src/core/ext/upb-generated/udpa/core/v1/context_params.upb.h",
        "src/core/ext/upb-generated/udpa/core/v1/resource.upb.h",
        "src/core/ext/upb-generated/udpa/core/v1/resource_locator.upb.h",
        "src/core/ext/upb-generated/udpa/core/v1/resource_name.upb.h",
    ],
    external_deps = [
        "upb_lib",
    ],
    language = "c++",
    deps = [
        ":google_api_upb",
        ":proto_gen_validate_upb",
        ":udpa_annotations_upb",
    ],
)

# Once upb code-gen issue is resolved, replace grpc_health_upb with this.
# grpc_upb_proto_library(
#     name = "grpc_health_upb",
#     deps = ["//src/proto/grpc/health/v1:health_proto_descriptor"],
# )

grpc_cc_library(
    name = "grpc_health_upb",
    srcs = [
        "src/core/ext/upb-generated/src/proto/grpc/health/v1/health.upb.c",
    ],
    hdrs = [
        "src/core/ext/upb-generated/src/proto/grpc/health/v1/health.upb.h",
    ],
    external_deps = [
        "upb_lib",
    ],
    language = "c++",
)

# Once upb code-gen issue is resolved, remove this.
grpc_cc_library(
    name = "google_api_upb",
    srcs = [
        "src/core/ext/upb-generated/google/api/annotations.upb.c",
        "src/core/ext/upb-generated/google/api/expr/v1alpha1/checked.upb.c",
        "src/core/ext/upb-generated/google/api/expr/v1alpha1/syntax.upb.c",
        "src/core/ext/upb-generated/google/api/http.upb.c",
        "src/core/ext/upb-generated/google/protobuf/any.upb.c",
        "src/core/ext/upb-generated/google/protobuf/descriptor.upb.c",
        "src/core/ext/upb-generated/google/protobuf/duration.upb.c",
        "src/core/ext/upb-generated/google/protobuf/empty.upb.c",
        "src/core/ext/upb-generated/google/protobuf/struct.upb.c",
        "src/core/ext/upb-generated/google/protobuf/timestamp.upb.c",
        "src/core/ext/upb-generated/google/protobuf/wrappers.upb.c",
        "src/core/ext/upb-generated/google/rpc/status.upb.c",
    ],
    hdrs = [
        "src/core/ext/upb-generated/google/api/annotations.upb.h",
        "src/core/ext/upb-generated/google/api/expr/v1alpha1/checked.upb.h",
        "src/core/ext/upb-generated/google/api/expr/v1alpha1/syntax.upb.h",
        "src/core/ext/upb-generated/google/api/http.upb.h",
        "src/core/ext/upb-generated/google/protobuf/any.upb.h",
        "src/core/ext/upb-generated/google/protobuf/descriptor.upb.h",
        "src/core/ext/upb-generated/google/protobuf/duration.upb.h",
        "src/core/ext/upb-generated/google/protobuf/empty.upb.h",
        "src/core/ext/upb-generated/google/protobuf/struct.upb.h",
        "src/core/ext/upb-generated/google/protobuf/timestamp.upb.h",
        "src/core/ext/upb-generated/google/protobuf/wrappers.upb.h",
        "src/core/ext/upb-generated/google/rpc/status.upb.h",
    ],
    external_deps = [
        "upb_lib",
    ],
    language = "c++",
)

# Once upb code-gen issue is resolved, replace grpc_lb_upb with this.
# grpc_upb_proto_library(
#     name = "grpc_lb_upb",
#     deps = ["//src/proto/grpc/lb/v1:load_balancer_proto_descriptor"],
# )

grpc_cc_library(
    name = "grpc_lb_upb",
    srcs = [
        "src/core/ext/upb-generated/src/proto/grpc/lb/v1/load_balancer.upb.c",
    ],
    hdrs = [
        "src/core/ext/upb-generated/src/proto/grpc/lb/v1/load_balancer.upb.h",
    ],
    external_deps = [
        "upb_lib",
    ],
    language = "c++",
    deps = [
        "google_api_upb",
    ],
)

# Once upb code-gen issue is resolved, replace meshca_upb with this.
# meshca_upb_proto_library(
#     name = "meshca_upb",
#     deps = ["//third_party/istio/security/proto/providers/google:meshca_proto"],
# )

grpc_cc_library(
    name = "meshca_upb",
    srcs = [
        "src/core/ext/upb-generated/third_party/istio/security/proto/providers/google/meshca.upb.c",
    ],
    hdrs = [
        "src/core/ext/upb-generated/third_party/istio/security/proto/providers/google/meshca.upb.h",
    ],
    language = "c++",
    deps = [
        "google_api_upb",
    ],
)

# Once upb code-gen issue is resolved, replace alts_upb with this.
# grpc_upb_proto_library(
#     name = "alts_upb",
#     deps = ["//src/proto/grpc/gcp:alts_handshaker_proto"],
# )

grpc_cc_library(
    name = "alts_upb",
    srcs = [
        "src/core/ext/upb-generated/src/proto/grpc/gcp/altscontext.upb.c",
        "src/core/ext/upb-generated/src/proto/grpc/gcp/handshaker.upb.c",
        "src/core/ext/upb-generated/src/proto/grpc/gcp/transport_security_common.upb.c",
    ],
    hdrs = [
        "src/core/ext/upb-generated/src/proto/grpc/gcp/altscontext.upb.h",
        "src/core/ext/upb-generated/src/proto/grpc/gcp/handshaker.upb.h",
        "src/core/ext/upb-generated/src/proto/grpc/gcp/transport_security_common.upb.h",
    ],
    external_deps = [
        "upb_lib",
    ],
    language = "c++",
)

grpc_generate_one_off_targets()

filegroup(
    name = "root_certificates",
    srcs = [
        "etc/roots.pem",
    ],
    visibility = ["//visibility:public"],
)

# Base classes of EventManagerInterface
grpc_cc_library(
    name = "eventmanager_interface",
    hdrs = [
        "src/core/lib/iomgr/poller/eventmanager_interface.h",
    ],
)

# Libuv-based EventManager implementation
grpc_cc_library(
    name = "eventmanager_libuv",
    srcs = [
        "src/core/lib/iomgr/poller/eventmanager_libuv.cc",
    ],
    hdrs = [
        "src/core/lib/iomgr/poller/eventmanager_libuv.h",
    ],
    deps = [
        "gpr_base",
    ],
)<|MERGE_RESOLUTION|>--- conflicted
+++ resolved
@@ -1306,6 +1306,23 @@
 )
 
 grpc_cc_library(
+    name = "grpc_xds_credentials",
+    srcs = [
+        "src/core/ext/xds/certificate_provider_registry.cc",
+        "src/core/lib/security/credentials/xds/xds_credentials.cc",
+    ],
+    hdrs = [
+        "src/core/ext/xds/certificate_provider_factory.h",
+        "src/core/ext/xds/certificate_provider_registry.h",
+        "src/core/ext/xds/certificate_provider_store.h",
+        "src/core/lib/security/credentials/xds/xds_credentials.h",
+    ],
+    deps = [
+        "grpc_secure",
+    ],
+)
+
+grpc_cc_library(
     name = "grpc_xds_client",
     srcs = [
         "src/core/ext/xds/xds_api.cc",
@@ -1330,11 +1347,7 @@
         "grpc_base",
         "grpc_client_channel",
         "grpc_google_mesh_ca_certificate_provider_factory",
-<<<<<<< HEAD
-        "grpc_xds_api_header",
-=======
-        "grpc_secure",
->>>>>>> 37801bd0
+        "grpc_xds_credentials",
     ],
 )
 
@@ -1813,23 +1826,6 @@
         "grpc_base",
         "grpc_transport_chttp2_alpn",
         "tsi",
-    ],
-)
-
-grpc_cc_library(
-    name = "grpc_xds_credentials",
-    srcs = [
-        "src/core/ext/xds/certificate_provider_registry.cc",
-        "src/core/lib/security/credentials/xds/xds_credentials.cc",
-    ],
-    hdrs = [
-        "src/core/ext/xds/certificate_provider_factory.h",
-        "src/core/ext/xds/certificate_provider_registry.h",
-        "src/core/ext/xds/certificate_provider_store.h",
-        "src/core/lib/security/credentials/xds/xds_credentials.h",
-    ],
-    deps = [
-        "grpc_secure",
     ],
 )
 
