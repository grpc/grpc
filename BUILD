# gRPC Bazel BUILD file.
#
# Copyright 2016 gRPC authors.
#
# Licensed under the Apache License, Version 2.0 (the "License");
# you may not use this file except in compliance with the License.
# You may obtain a copy of the License at
#
#     http://www.apache.org/licenses/LICENSE-2.0
#
# Unless required by applicable law or agreed to in writing, software
# distributed under the License is distributed on an "AS IS" BASIS,
# WITHOUT WARRANTIES OR CONDITIONS OF ANY KIND, either express or implied.
# See the License for the specific language governing permissions and
# limitations under the License.

load(
    "//bazel:grpc_build_system.bzl",
    "grpc_cc_library",
    "grpc_generate_one_off_targets",
    "grpc_upb_proto_library",
    "grpc_upb_proto_reflection_library",
    "python_config_settings",
)
load("@bazel_skylib//lib:selects.bzl", "selects")

licenses(["reciprocal"])

package(
    default_visibility = ["//visibility:public"],
    features = [
        "layering_check",
        "-parse_headers",
    ],
)

exports_files([
    "LICENSE",
    "etc/roots.pem",
])

config_setting(
    name = "grpc_no_ares",
    values = {"define": "grpc_no_ares=true"},
)

config_setting(
    name = "grpc_no_xds_define",
    values = {"define": "grpc_no_xds=true"},
)

# When gRPC is build as shared library, binder transport code might still
# get included even when user's code does not depend on it. In that case
# --define=grpc_no_binder=true can be used to disable binder transport
# related code to reduce binary size.
# For users using build system other than bazel, they can define
# GRPC_NO_BINDER to achieve the same effect.
config_setting(
    name = "grpc_no_binder_define",
    values = {"define": "grpc_no_binder=true"},
)

config_setting(
    name = "android",
    values = {"crosstool_top": "//external:android/crosstool"},
)

config_setting(
    name = "ios",
    values = {"apple_platform_type": "ios"},
)

selects.config_setting_group(
    name = "grpc_no_xds",
    match_any = [
        ":grpc_no_xds_define",
        # In addition to disabling XDS support when --define=grpc_no_xds=true is
        # specified, we also disable it on mobile platforms where it is not
        # likely to be needed and where reducing the binary size is more
        # important.
        ":android",
        ":ios",
    ],
)

selects.config_setting_group(
    name = "grpc_no_binder",
    match_any = [
        ":grpc_no_binder_define",
        # We do not need binder on ios.
        ":ios",
    ],
)

selects.config_setting_group(
    name = "grpc_no_rls",
    match_any = [
        # Disable RLS support on mobile platforms where it is not likely to be
        # needed and where reducing the binary size is more important.
        ":android",
        ":ios",
    ],
)

# Fuzzers can be built as fuzzers or as tests
config_setting(
    name = "grpc_build_fuzzers",
    values = {"define": "grpc_build_fuzzers=true"},
)

config_setting(
    name = "grpc_allow_exceptions",
    values = {"define": "GRPC_ALLOW_EXCEPTIONS=1"},
)

config_setting(
    name = "grpc_disallow_exceptions",
    values = {"define": "GRPC_ALLOW_EXCEPTIONS=0"},
)

config_setting(
    name = "remote_execution",
    values = {"define": "GRPC_PORT_ISOLATED_RUNTIME=1"},
)

config_setting(
    name = "windows",
    values = {"cpu": "x64_windows"},
)

config_setting(
    name = "windows_msvc",
    values = {"cpu": "x64_windows_msvc"},
)

config_setting(
    name = "mac_x86_64",
    values = {"cpu": "darwin"},
)

config_setting(
    name = "use_strict_warning",
    values = {"define": "use_strict_warning=true"},
)

python_config_settings()

# This should be updated along with build_handwritten.yaml
g_stands_for = "galley"  # @unused

core_version = "28.0.0"  # @unused

version = "1.50.0-dev"  # @unused

GPR_PUBLIC_HDRS = [
    "include/grpc/support/alloc.h",
    "include/grpc/support/atm_gcc_atomic.h",
    "include/grpc/support/atm_gcc_sync.h",
    "include/grpc/support/atm_windows.h",
    "include/grpc/support/cpu.h",
    "include/grpc/support/log.h",
    "include/grpc/support/log_windows.h",
    "include/grpc/support/port_platform.h",
    "include/grpc/support/string_util.h",
    "include/grpc/support/sync.h",
    "include/grpc/support/sync_abseil.h",
    "include/grpc/support/sync_custom.h",
    "include/grpc/support/sync_generic.h",
    "include/grpc/support/sync_posix.h",
    "include/grpc/support/sync_windows.h",
    "include/grpc/support/thd_id.h",
    "include/grpc/support/time.h",
    "include/grpc/impl/codegen/atm.h",
    "include/grpc/impl/codegen/atm_gcc_atomic.h",
    "include/grpc/impl/codegen/atm_gcc_sync.h",
    "include/grpc/impl/codegen/atm_windows.h",
    "include/grpc/impl/codegen/fork.h",
    "include/grpc/impl/codegen/gpr_slice.h",
    "include/grpc/impl/codegen/gpr_types.h",
    "include/grpc/impl/codegen/log.h",
    "include/grpc/impl/codegen/port_platform.h",
    "include/grpc/impl/codegen/sync.h",
    "include/grpc/impl/codegen/sync_abseil.h",
    "include/grpc/impl/codegen/sync_custom.h",
    "include/grpc/impl/codegen/sync_generic.h",
    "include/grpc/impl/codegen/sync_posix.h",
    "include/grpc/impl/codegen/sync_windows.h",
]

GRPC_PUBLIC_HDRS = [
    "include/grpc/byte_buffer.h",
    "include/grpc/byte_buffer_reader.h",
    "include/grpc/compression.h",
    "include/grpc/fork.h",
    "include/grpc/grpc.h",
    "include/grpc/grpc_posix.h",
    "include/grpc/grpc_security.h",
    "include/grpc/grpc_security_constants.h",
    "include/grpc/slice.h",
    "include/grpc/slice_buffer.h",
    "include/grpc/status.h",
    "include/grpc/load_reporting.h",
    "include/grpc/support/workaround_list.h",
    "include/grpc/impl/codegen/byte_buffer.h",
    "include/grpc/impl/codegen/byte_buffer_reader.h",
    "include/grpc/impl/codegen/compression_types.h",
    "include/grpc/impl/codegen/connectivity_state.h",
    "include/grpc/impl/codegen/grpc_types.h",
    "include/grpc/impl/codegen/propagation_bits.h",
    "include/grpc/impl/codegen/status.h",
    "include/grpc/impl/codegen/slice.h",
]

GRPC_PUBLIC_EVENT_ENGINE_HDRS = [
    "include/grpc/event_engine/endpoint_config.h",
    "include/grpc/event_engine/event_engine.h",
    "include/grpc/event_engine/port.h",
    "include/grpc/event_engine/memory_allocator.h",
    "include/grpc/event_engine/memory_request.h",
    "include/grpc/event_engine/internal/memory_allocator_impl.h",
    "include/grpc/event_engine/slice.h",
    "include/grpc/event_engine/slice_buffer.h",
]

GRPCXX_SRCS = [
    "src/cpp/client/channel_cc.cc",
    "src/cpp/client/client_callback.cc",
    "src/cpp/client/client_context.cc",
    "src/cpp/client/client_interceptor.cc",
    "src/cpp/client/create_channel.cc",
    "src/cpp/client/create_channel_internal.cc",
    "src/cpp/client/create_channel_posix.cc",
    "src/cpp/client/credentials_cc.cc",
    "src/cpp/common/alarm.cc",
    "src/cpp/common/channel_arguments.cc",
    "src/cpp/common/channel_filter.cc",
    "src/cpp/common/completion_queue_cc.cc",
    "src/cpp/common/core_codegen.cc",
    "src/cpp/common/resource_quota_cc.cc",
    "src/cpp/common/rpc_method.cc",
    "src/cpp/common/version_cc.cc",
    "src/cpp/common/validate_service_config.cc",
    "src/cpp/server/async_generic_service.cc",
    "src/cpp/server/channel_argument_option.cc",
    "src/cpp/server/create_default_thread_pool.cc",
    "src/cpp/server/dynamic_thread_pool.cc",
    "src/cpp/server/external_connection_acceptor_impl.cc",
    "src/cpp/server/health/default_health_check_service.cc",
    "src/cpp/server/health/health_check_service.cc",
    "src/cpp/server/health/health_check_service_server_builder_option.cc",
    "src/cpp/server/server_builder.cc",
    "src/cpp/server/server_callback.cc",
    "src/cpp/server/server_cc.cc",
    "src/cpp/server/server_context.cc",
    "src/cpp/server/server_credentials.cc",
    "src/cpp/server/server_posix.cc",
    "src/cpp/thread_manager/thread_manager.cc",
    "src/cpp/util/byte_buffer_cc.cc",
    "src/cpp/util/status.cc",
    "src/cpp/util/string_ref.cc",
    "src/cpp/util/time_cc.cc",
    "src/cpp/codegen/codegen_init.cc",
]

GRPCXX_HDRS = [
    "src/cpp/client/create_channel_internal.h",
    "src/cpp/common/channel_filter.h",
    "src/cpp/server/dynamic_thread_pool.h",
    "src/cpp/server/external_connection_acceptor_impl.h",
    "src/cpp/server/health/default_health_check_service.h",
    "src/cpp/server/thread_pool_interface.h",
    "src/cpp/thread_manager/thread_manager.h",
]

GRPCXX_PUBLIC_HDRS = [
    "include/grpc++/alarm.h",
    "include/grpc++/channel.h",
    "include/grpc++/client_context.h",
    "include/grpc++/completion_queue.h",
    "include/grpc++/create_channel.h",
    "include/grpc++/create_channel_posix.h",
    "include/grpc++/ext/health_check_service_server_builder_option.h",
    "include/grpc++/generic/async_generic_service.h",
    "include/grpc++/generic/generic_stub.h",
    "include/grpc++/grpc++.h",
    "include/grpc++/health_check_service_interface.h",
    "include/grpc++/impl/call.h",
    "include/grpc++/impl/channel_argument_option.h",
    "include/grpc++/impl/client_unary_call.h",
    "include/grpc++/impl/codegen/core_codegen.h",
    "include/grpc++/impl/grpc_library.h",
    "include/grpc++/impl/method_handler_impl.h",
    "include/grpc++/impl/rpc_method.h",
    "include/grpc++/impl/rpc_service_method.h",
    "include/grpc++/impl/serialization_traits.h",
    "include/grpc++/impl/server_builder_option.h",
    "include/grpc++/impl/server_builder_plugin.h",
    "include/grpc++/impl/server_initializer.h",
    "include/grpc++/impl/service_type.h",
    "include/grpc++/security/auth_context.h",
    "include/grpc++/resource_quota.h",
    "include/grpc++/security/auth_metadata_processor.h",
    "include/grpc++/security/credentials.h",
    "include/grpc++/security/server_credentials.h",
    "include/grpc++/server.h",
    "include/grpc++/server_builder.h",
    "include/grpc++/server_context.h",
    "include/grpc++/server_posix.h",
    "include/grpc++/support/async_stream.h",
    "include/grpc++/support/async_unary_call.h",
    "include/grpc++/support/byte_buffer.h",
    "include/grpc++/support/channel_arguments.h",
    "include/grpc++/support/config.h",
    "include/grpc++/support/slice.h",
    "include/grpc++/support/status.h",
    "include/grpc++/support/status_code_enum.h",
    "include/grpc++/support/string_ref.h",
    "include/grpc++/support/stub_options.h",
    "include/grpc++/support/sync_stream.h",
    "include/grpc++/support/time.h",
    "include/grpcpp/alarm.h",
    "include/grpcpp/channel.h",
    "include/grpcpp/client_context.h",
    "include/grpcpp/completion_queue.h",
    "include/grpcpp/create_channel.h",
    "include/grpcpp/create_channel_posix.h",
    "include/grpcpp/ext/health_check_service_server_builder_option.h",
    "include/grpcpp/generic/async_generic_service.h",
    "include/grpcpp/generic/generic_stub.h",
    "include/grpcpp/grpcpp.h",
    "include/grpcpp/health_check_service_interface.h",
    "include/grpcpp/impl/call_hook.h",
    "include/grpcpp/impl/call_op_set_interface.h",
    "include/grpcpp/impl/call.h",
    "include/grpcpp/impl/channel_argument_option.h",
    "include/grpcpp/impl/client_unary_call.h",
    "include/grpcpp/impl/codegen/core_codegen.h",
    "include/grpcpp/impl/grpc_library.h",
    "include/grpcpp/impl/method_handler_impl.h",
    "include/grpcpp/impl/rpc_method.h",
    "include/grpcpp/impl/rpc_service_method.h",
    "include/grpcpp/impl/serialization_traits.h",
    "include/grpcpp/impl/server_builder_option.h",
    "include/grpcpp/impl/server_builder_plugin.h",
    "include/grpcpp/impl/server_initializer.h",
    "include/grpcpp/impl/service_type.h",
    "include/grpcpp/resource_quota.h",
    "include/grpcpp/security/auth_context.h",
    "include/grpcpp/security/auth_metadata_processor.h",
    "include/grpcpp/security/credentials.h",
    "include/grpcpp/security/server_credentials.h",
    "include/grpcpp/security/tls_certificate_provider.h",
    "include/grpcpp/security/authorization_policy_provider.h",
    "include/grpcpp/security/tls_certificate_verifier.h",
    "include/grpcpp/security/tls_credentials_options.h",
    "include/grpcpp/server.h",
    "include/grpcpp/server_builder.h",
    "include/grpcpp/server_context.h",
    "include/grpcpp/server_posix.h",
    "include/grpcpp/support/async_stream.h",
    "include/grpcpp/support/async_unary_call.h",
    "include/grpcpp/support/byte_buffer.h",
    "include/grpcpp/support/channel_arguments.h",
    "include/grpcpp/support/client_callback.h",
    "include/grpcpp/support/client_interceptor.h",
    "include/grpcpp/support/config.h",
    "include/grpcpp/support/interceptor.h",
    "include/grpcpp/support/message_allocator.h",
    "include/grpcpp/support/method_handler.h",
    "include/grpcpp/support/proto_buffer_reader.h",
    "include/grpcpp/support/proto_buffer_writer.h",
    "include/grpcpp/support/server_callback.h",
    "include/grpcpp/support/server_interceptor.h",
    "include/grpcpp/support/slice.h",
    "include/grpcpp/support/status.h",
    "include/grpcpp/support/status_code_enum.h",
    "include/grpcpp/support/string_ref.h",
    "include/grpcpp/support/stub_options.h",
    "include/grpcpp/support/sync_stream.h",
    "include/grpcpp/support/time.h",
    "include/grpcpp/support/validate_service_config.h",
    "include/grpc++/impl/codegen/async_stream.h",
    "include/grpc++/impl/codegen/async_unary_call.h",
    "include/grpc++/impl/codegen/byte_buffer.h",
    "include/grpc++/impl/codegen/call_hook.h",
    "include/grpc++/impl/codegen/call.h",
    "include/grpc++/impl/codegen/channel_interface.h",
    "include/grpc++/impl/codegen/client_context.h",
    "include/grpc++/impl/codegen/client_unary_call.h",
    "include/grpc++/impl/codegen/completion_queue_tag.h",
    "include/grpc++/impl/codegen/completion_queue.h",
    "include/grpc++/impl/codegen/config.h",
    "include/grpc++/impl/codegen/core_codegen_interface.h",
    "include/grpc++/impl/codegen/create_auth_context.h",
    "include/grpc++/impl/codegen/grpc_library.h",
    "include/grpc++/impl/codegen/metadata_map.h",
    "include/grpc++/impl/codegen/method_handler_impl.h",
    "include/grpc++/impl/codegen/rpc_method.h",
    "include/grpc++/impl/codegen/rpc_service_method.h",
    "include/grpc++/impl/codegen/security/auth_context.h",
    "include/grpc++/impl/codegen/serialization_traits.h",
    "include/grpc++/impl/codegen/server_context.h",
    "include/grpc++/impl/codegen/server_interface.h",
    "include/grpc++/impl/codegen/service_type.h",
    "include/grpc++/impl/codegen/slice.h",
    "include/grpc++/impl/codegen/status_code_enum.h",
    "include/grpc++/impl/codegen/status.h",
    "include/grpc++/impl/codegen/string_ref.h",
    "include/grpc++/impl/codegen/stub_options.h",
    "include/grpc++/impl/codegen/sync_stream.h",
    "include/grpc++/impl/codegen/time.h",
    "include/grpcpp/impl/codegen/async_generic_service.h",
    "include/grpcpp/impl/codegen/async_stream.h",
    "include/grpcpp/impl/codegen/async_unary_call.h",
    "include/grpcpp/impl/codegen/byte_buffer.h",
    "include/grpcpp/impl/codegen/call_hook.h",
    "include/grpcpp/impl/codegen/call_op_set_interface.h",
    "include/grpcpp/impl/codegen/call_op_set.h",
    "include/grpcpp/impl/codegen/call.h",
    "include/grpcpp/impl/codegen/callback_common.h",
    "include/grpcpp/impl/codegen/channel_interface.h",
    "include/grpcpp/impl/codegen/client_callback.h",
    "include/grpcpp/impl/codegen/client_context.h",
    "include/grpcpp/impl/codegen/client_interceptor.h",
    "include/grpcpp/impl/codegen/client_unary_call.h",
    "include/grpcpp/impl/codegen/completion_queue_tag.h",
    "include/grpcpp/impl/codegen/completion_queue.h",
    "include/grpcpp/impl/codegen/config.h",
    "include/grpcpp/impl/codegen/core_codegen_interface.h",
    "include/grpcpp/impl/codegen/create_auth_context.h",
    "include/grpcpp/impl/codegen/delegating_channel.h",
    "include/grpcpp/impl/codegen/grpc_library.h",
    "include/grpcpp/impl/codegen/intercepted_channel.h",
    "include/grpcpp/impl/codegen/interceptor_common.h",
    "include/grpcpp/impl/codegen/interceptor.h",
    "include/grpcpp/impl/codegen/message_allocator.h",
    "include/grpcpp/impl/codegen/metadata_map.h",
    "include/grpcpp/impl/codegen/method_handler_impl.h",
    "include/grpcpp/impl/codegen/method_handler.h",
    "include/grpcpp/impl/codegen/rpc_method.h",
    "include/grpcpp/impl/codegen/rpc_service_method.h",
    "include/grpcpp/impl/codegen/security/auth_context.h",
    "include/grpcpp/impl/codegen/serialization_traits.h",
    "include/grpcpp/impl/codegen/server_callback_handlers.h",
    "include/grpcpp/impl/codegen/server_callback.h",
    "include/grpcpp/impl/codegen/server_context.h",
    "include/grpcpp/impl/codegen/server_interceptor.h",
    "include/grpcpp/impl/codegen/server_interface.h",
    "include/grpcpp/impl/codegen/service_type.h",
    "include/grpcpp/impl/codegen/slice.h",
    "include/grpcpp/impl/codegen/status_code_enum.h",
    "include/grpcpp/impl/codegen/status.h",
    "include/grpcpp/impl/codegen/string_ref.h",
    "include/grpcpp/impl/codegen/stub_options.h",
    "include/grpcpp/impl/codegen/sync_stream.h",
    "include/grpcpp/impl/codegen/time.h",
    "include/grpcpp/impl/codegen/sync.h",
]

grpc_cc_library(
    name = "channel_fwd",
    hdrs = [
        "src/core/lib/channel/channel_fwd.h",
    ],
    language = "c++",
)

grpc_cc_library(
    name = "transport_fwd",
    hdrs = [
        "src/core/lib/transport/transport_fwd.h",
    ],
    language = "c++",
)

grpc_cc_library(
    name = "atomic_utils",
    language = "c++",
    public_hdrs = ["src/core/lib/gprpp/atomic_utils.h"],
    deps = ["gpr_platform"],
)

grpc_cc_library(
    name = "experiments",
    srcs = [
        "src/core/lib/experiments/config.cc",
        "src/core/lib/experiments/experiments.cc",
    ],
    hdrs = [
        "src/core/lib/experiments/config.h",
        "src/core/lib/experiments/experiments.h",
    ],
    external_deps = ["absl/strings"],
    language = "c++",
    deps = [
        "gpr",
        "gpr_platform",
        "no_destruct",
    ],
)

grpc_cc_library(
    name = "init_internally",
    srcs = ["src/core/lib/surface/init_internally.cc"],
    hdrs = ["src/core/lib/surface/init_internally.h"],
    deps = ["gpr_platform"],
)

grpc_cc_library(
    name = "grpc_unsecure",
    srcs = [
        "src/core/lib/surface/init.cc",
        "src/core/plugin_registry/grpc_plugin_registry.cc",
        "src/core/plugin_registry/grpc_plugin_registry_noextra.cc",
    ],
    defines = ["GRPC_NO_XDS"],
    external_deps = [
        "absl/base:core_headers",
    ],
    language = "c++",
    public_hdrs = GRPC_PUBLIC_HDRS,
    tags = [
        "avoid_dep",
        "nofixdeps",
    ],
    visibility = ["@grpc:public"],
    deps = [
        "channel_init",
        "channel_stack_type",
        "config",
        "default_event_engine",
        "experiments",
        "forkable",
        "gpr",
        "grpc_authorization_base",
        "grpc_base",
        "grpc_client_channel",
        "grpc_common",
        "grpc_http_filters",
        "grpc_security_base",
        "grpc_trace",
        "http_connect_handshaker",
        "init_internally",
        "iomgr_timer",
        "posix_event_engine_timer_manager",
        "slice",
        "tcp_connect_handshaker",
    ],
)

GRPC_XDS_TARGETS = [
    "grpc_lb_policy_cds",
    "grpc_lb_policy_xds_cluster_impl",
    "grpc_lb_policy_xds_cluster_manager",
    "grpc_lb_policy_xds_cluster_resolver",
    "grpc_resolver_xds",
    "grpc_resolver_c2p",
    "grpc_xds_server_config_fetcher",

    # Not xDS-specific but currently only used by xDS.
    "channel_creds_registry_init",
]

grpc_cc_library(
    name = "grpc",
    srcs = [
        "src/core/lib/surface/init.cc",
        "src/core/plugin_registry/grpc_plugin_registry.cc",
        "src/core/plugin_registry/grpc_plugin_registry_extra.cc",
    ],
    defines = select({
        "grpc_no_xds": ["GRPC_NO_XDS"],
        "//conditions:default": [],
    }),
    external_deps = [
        "absl/base:core_headers",
    ],
    language = "c++",
    public_hdrs = GRPC_PUBLIC_HDRS,
    select_deps = [
        {
            "grpc_no_xds": [],
            "//conditions:default": GRPC_XDS_TARGETS,
        },
    ],
    tags = [
        "grpc_avoid_dep",
        "nofixdeps",
    ],
    visibility = [
        "@grpc:public",
    ],
    deps = [
        "channel_init",
        "channel_stack_type",
        "config",
        "default_event_engine",
        "experiments",
        "forkable",
        "gpr",
        "grpc_alts_credentials",
        "grpc_authorization_base",
        "grpc_base",
        "grpc_client_channel",
        "grpc_common",
        "grpc_credentials_util",
        "grpc_external_account_credentials",
        "grpc_fake_credentials",
        "grpc_google_default_credentials",
        "grpc_http_filters",
        "grpc_iam_credentials",
        "grpc_insecure_credentials",
        "grpc_jwt_credentials",
        "grpc_local_credentials",
        "grpc_oauth2_credentials",
        "grpc_public_hdrs",
        "grpc_security_base",
        "grpc_ssl_credentials",
        "grpc_tls_credentials",
        "grpc_trace",
        "grpc_transport_chttp2_alpn",
        "http_connect_handshaker",
        "httpcli",
        "httpcli_ssl_credentials",
        "init_internally",
        "iomgr_timer",
        "json",
        "posix_event_engine_timer_manager",
        "promise",
        "ref_counted",
        "ref_counted_ptr",
        "slice",
        "slice_refcount",
        "sockaddr_utils",
        "tcp_connect_handshaker",
        "tsi_base",
        "uri_parser",
        "useful",
    ],
)

grpc_cc_library(
    name = "gpr_public_hdrs",
    hdrs = GPR_PUBLIC_HDRS,
    tags = [
        "avoid_dep",
        "nofixdeps",
    ],
)

grpc_cc_library(
    name = "grpc_public_hdrs",
    hdrs = GRPC_PUBLIC_HDRS,
    tags = [
        "avoid_dep",
        "nofixdeps",
    ],
    deps = ["gpr_public_hdrs"],
)

grpc_cc_library(
    name = "grpc++_public_hdrs",
    hdrs = GRPCXX_PUBLIC_HDRS,
    external_deps = [
        "absl/synchronization",
        "protobuf_headers",
    ],
    tags = [
        "avoid_dep",
        "nofixdeps",
    ],
    visibility = ["@grpc:public"],
    deps = ["grpc_public_hdrs"],
)

grpc_cc_library(
    name = "grpc++",
    hdrs = [
        "src/cpp/client/secure_credentials.h",
        "src/cpp/common/secure_auth_context.h",
        "src/cpp/server/secure_server_credentials.h",
    ],
    language = "c++",
    public_hdrs = GRPCXX_PUBLIC_HDRS,
    select_deps = [
        {
            "grpc_no_xds": [],
            "//conditions:default": [
                "grpc++_xds_client",
                "grpc++_xds_server",
            ],
        },
        {
            "grpc_no_binder": [],
            "//conditions:default": [
                "grpc++_binder",
            ],
        },
    ],
    tags = ["nofixdeps"],
    visibility = [
        "@grpc:public",
    ],
    deps = [
        "grpc++_base",
        "slice",
    ],
)

grpc_cc_library(
    name = "grpc_cronet_hdrs",
    hdrs = [
        "include/grpc/grpc_cronet.h",
    ],
    deps = [
        "gpr_public_hdrs",
        "grpc_base",
    ],
)

grpc_cc_library(
    name = "tchar",
    srcs = [
        "src/core/lib/gprpp/tchar.cc",
    ],
    hdrs = [
        "src/core/lib/gprpp/tchar.h",
    ],
    deps = ["gpr_platform"],
)

grpc_cc_library(
    name = "grpc++_binder",
    srcs = [
        "src/core/ext/transport/binder/client/binder_connector.cc",
        "src/core/ext/transport/binder/client/channel_create.cc",
        "src/core/ext/transport/binder/client/channel_create_impl.cc",
        "src/core/ext/transport/binder/client/connection_id_generator.cc",
        "src/core/ext/transport/binder/client/endpoint_binder_pool.cc",
        "src/core/ext/transport/binder/client/jni_utils.cc",
        "src/core/ext/transport/binder/client/security_policy_setting.cc",
        "src/core/ext/transport/binder/security_policy/binder_security_policy.cc",
        "src/core/ext/transport/binder/server/binder_server.cc",
        "src/core/ext/transport/binder/server/binder_server_credentials.cc",
        "src/core/ext/transport/binder/transport/binder_transport.cc",
        "src/core/ext/transport/binder/utils/ndk_binder.cc",
        "src/core/ext/transport/binder/utils/transport_stream_receiver_impl.cc",
        "src/core/ext/transport/binder/wire_format/binder_android.cc",
        "src/core/ext/transport/binder/wire_format/binder_constants.cc",
        "src/core/ext/transport/binder/wire_format/transaction.cc",
        "src/core/ext/transport/binder/wire_format/wire_reader_impl.cc",
        "src/core/ext/transport/binder/wire_format/wire_writer.cc",
    ],
    hdrs = [
        "src/core/ext/transport/binder/client/binder_connector.h",
        "src/core/ext/transport/binder/client/channel_create_impl.h",
        "src/core/ext/transport/binder/client/connection_id_generator.h",
        "src/core/ext/transport/binder/client/endpoint_binder_pool.h",
        "src/core/ext/transport/binder/client/jni_utils.h",
        "src/core/ext/transport/binder/client/security_policy_setting.h",
        "src/core/ext/transport/binder/server/binder_server.h",
        "src/core/ext/transport/binder/transport/binder_stream.h",
        "src/core/ext/transport/binder/transport/binder_transport.h",
        "src/core/ext/transport/binder/utils/binder_auto_utils.h",
        "src/core/ext/transport/binder/utils/ndk_binder.h",
        "src/core/ext/transport/binder/utils/transport_stream_receiver.h",
        "src/core/ext/transport/binder/utils/transport_stream_receiver_impl.h",
        "src/core/ext/transport/binder/wire_format/binder.h",
        "src/core/ext/transport/binder/wire_format/binder_android.h",
        "src/core/ext/transport/binder/wire_format/binder_constants.h",
        "src/core/ext/transport/binder/wire_format/transaction.h",
        "src/core/ext/transport/binder/wire_format/wire_reader.h",
        "src/core/ext/transport/binder/wire_format/wire_reader_impl.h",
        "src/core/ext/transport/binder/wire_format/wire_writer.h",
    ],
    defines = select({
        "grpc_no_binder": ["GRPC_NO_BINDER"],
        "//conditions:default": [],
    }),
    external_deps = [
        "absl/base:core_headers",
        "absl/cleanup",
        "absl/container:flat_hash_map",
        "absl/hash",
        "absl/memory",
        "absl/meta:type_traits",
        "absl/status",
        "absl/status:statusor",
        "absl/strings",
        "absl/synchronization",
        "absl/time",
        "absl/types:variant",
    ],
    language = "c++",
    public_hdrs = [
        "include/grpcpp/security/binder_security_policy.h",
        "include/grpcpp/create_channel_binder.h",
        "include/grpcpp/security/binder_credentials.h",
    ],
    tags = ["nofixdeps"],
    deps = [
        "arena",
        "channel_args_preconditioning",
        "channel_stack_type",
        "config",
        "debug_location",
        "gpr",
        "gpr_platform",
        "grpc",
        "grpc++_base",
        "grpc_base",
        "grpc_client_channel",
        "grpc_public_hdrs",
        "iomgr_fwd",
        "iomgr_port",
        "orphanable",
        "ref_counted_ptr",
        "slice",
        "slice_refcount",
        "status_helper",
        "transport_fwd",
    ],
)

grpc_cc_library(
    name = "grpc++_xds_client",
    srcs = [
        "src/cpp/client/xds_credentials.cc",
    ],
    hdrs = [
        "src/cpp/client/secure_credentials.h",
    ],
    external_deps = ["absl/strings"],
    language = "c++",
    deps = [
        "gpr",
        "grpc",
        "grpc++_base",
        "grpc_base",
        "grpc_public_hdrs",
        "grpc_security_base",
    ],
)

grpc_cc_library(
    name = "grpc++_xds_server",
    srcs = [
        "src/cpp/server/xds_server_credentials.cc",
    ],
    hdrs = [
        "src/cpp/server/secure_server_credentials.h",
    ],
    language = "c++",
    public_hdrs = [
        "include/grpcpp/xds_server_builder.h",
    ],
    visibility = ["@grpc:xds"],
    deps = [
        "gpr",
        "grpc",
        "grpc++_base",
    ],
)

grpc_cc_library(
    name = "grpc++_unsecure",
    srcs = [
        "src/cpp/client/insecure_credentials.cc",
        "src/cpp/common/insecure_create_auth_context.cc",
        "src/cpp/server/insecure_server_credentials.cc",
    ],
    language = "c++",
    tags = [
        "avoid_dep",
        "nofixdeps",
    ],
    visibility = ["@grpc:public"],
    deps = [
        "gpr",
        "grpc++_base_unsecure",
        "grpc++_codegen_proto",
        "grpc_insecure_credentials",
        "grpc_public_hdrs",
        "grpc_unsecure",
    ],
)

grpc_cc_library(
    name = "grpc++_error_details",
    srcs = [
        "src/cpp/util/error_details.cc",
    ],
    hdrs = [
        "include/grpc++/support/error_details.h",
        "include/grpcpp/support/error_details.h",
    ],
    language = "c++",
    standalone = True,
    visibility = ["@grpc:public"],
    deps = ["grpc++"],
)

grpc_cc_library(
    name = "grpc++_alts",
    srcs = [
        "src/cpp/common/alts_context.cc",
        "src/cpp/common/alts_util.cc",
    ],
    hdrs = [
        "include/grpcpp/security/alts_context.h",
        "include/grpcpp/security/alts_util.h",
    ],
    external_deps = [
        "absl/memory",
        "upb_lib",
    ],
    language = "c++",
    standalone = True,
    visibility = ["@grpc:tsi"],
    deps = [
        "alts_upb",
        "gpr",
        "grpc++",
        "grpc_base",
        "tsi_alts_credentials",
    ],
)

grpc_cc_library(
    name = "census",
    srcs = [
        "src/core/ext/filters/census/grpc_context.cc",
    ],
    language = "c++",
    public_hdrs = [
        "include/grpc/census.h",
    ],
    visibility = ["@grpc:public"],
    deps = [
        "gpr",
        "grpc_base",
        "grpc_public_hdrs",
        "grpc_trace",
    ],
)

grpc_cc_library(
    name = "useful",
    hdrs = ["src/core/lib/gpr/useful.h"],
    external_deps = [
        "absl/strings",
        "absl/types:variant",
    ],
    language = "c++",
    deps = ["gpr_platform"],
)

grpc_cc_library(
    name = "examine_stack",
    srcs = [
        "src/core/lib/gprpp/examine_stack.cc",
    ],
    hdrs = [
        "src/core/lib/gprpp/examine_stack.h",
    ],
    external_deps = ["absl/types:optional"],
    deps = ["gpr_platform"],
)

grpc_cc_library(
    name = "gpr_atm",
    srcs = [
        "src/core/lib/gpr/atm.cc",
    ],
    language = "c++",
    public_hdrs = [
        "include/grpc/support/atm.h",
    ],
    deps = [
        "gpr_platform",
        "gpr_public_hdrs",
        "useful",
    ],
)

grpc_cc_library(
    name = "gpr_manual_constructor",
    srcs = [],
    hdrs = [
        "src/core/lib/gprpp/manual_constructor.h",
    ],
    language = "c++",
    deps = [
        "construct_destruct",
        "gpr_public_hdrs",
    ],
)

grpc_cc_library(
    name = "gpr_murmur_hash",
    srcs = [
        "src/core/lib/gpr/murmur_hash.cc",
    ],
    hdrs = [
        "src/core/lib/gpr/murmur_hash.h",
    ],
    external_deps = ["absl/base:core_headers"],
    language = "c++",
    deps = ["gpr_platform"],
)

grpc_cc_library(
    name = "gpr_spinlock",
    srcs = [],
    hdrs = [
        "src/core/lib/gpr/spinlock.h",
    ],
    language = "c++",
    deps = [
        "gpr_atm",
        "gpr_public_hdrs",
    ],
)

grpc_cc_library(
    name = "gpr_log_internal",
    hdrs = [
        "src/core/lib/gpr/log_internal.h",
    ],
    language = "c++",
    deps = ["gpr_platform"],
)

grpc_cc_library(
    name = "env",
    srcs = [
        "src/core/lib/gprpp/env_linux.cc",
        "src/core/lib/gprpp/env_posix.cc",
        "src/core/lib/gprpp/env_windows.cc",
    ],
    hdrs = [
        "src/core/lib/gprpp/env.h",
    ],
    external_deps = ["absl/types:optional"],
    deps = [
        "gpr_platform",
        "tchar",
    ],
)

grpc_cc_library(
    name = "gpr",
    srcs = [
        "src/core/lib/gpr/alloc.cc",
        "src/core/lib/gpr/cpu_iphone.cc",
        "src/core/lib/gpr/cpu_linux.cc",
        "src/core/lib/gpr/cpu_posix.cc",
        "src/core/lib/gpr/cpu_windows.cc",
        "src/core/lib/gpr/log.cc",
        "src/core/lib/gpr/log_android.cc",
        "src/core/lib/gpr/log_linux.cc",
        "src/core/lib/gpr/log_posix.cc",
        "src/core/lib/gpr/log_windows.cc",
        "src/core/lib/gpr/string.cc",
        "src/core/lib/gpr/string_posix.cc",
        "src/core/lib/gpr/string_util_windows.cc",
        "src/core/lib/gpr/string_windows.cc",
        "src/core/lib/gpr/sync.cc",
        "src/core/lib/gpr/sync_abseil.cc",
        "src/core/lib/gpr/sync_posix.cc",
        "src/core/lib/gpr/sync_windows.cc",
        "src/core/lib/gpr/time.cc",
        "src/core/lib/gpr/time_posix.cc",
        "src/core/lib/gpr/time_precise.cc",
        "src/core/lib/gpr/time_windows.cc",
        "src/core/lib/gpr/tmpfile_msys.cc",
        "src/core/lib/gpr/tmpfile_posix.cc",
        "src/core/lib/gpr/tmpfile_windows.cc",
        "src/core/lib/gpr/wrap_memcpy.cc",
        "src/core/lib/gprpp/fork.cc",
        "src/core/lib/gprpp/global_config_env.cc",
        "src/core/lib/gprpp/host_port.cc",
        "src/core/lib/gprpp/mpscq.cc",
        "src/core/lib/gprpp/stat_posix.cc",
        "src/core/lib/gprpp/stat_windows.cc",
        "src/core/lib/gprpp/thd_posix.cc",
        "src/core/lib/gprpp/thd_windows.cc",
        "src/core/lib/gprpp/time_util.cc",
    ],
    hdrs = [
        "src/core/lib/gpr/alloc.h",
        "src/core/lib/gpr/string.h",
        "src/core/lib/gpr/time_precise.h",
        "src/core/lib/gpr/tmpfile.h",
        "src/core/lib/gprpp/fork.h",
        "src/core/lib/gprpp/global_config.h",
        "src/core/lib/gprpp/global_config_custom.h",
        "src/core/lib/gprpp/global_config_env.h",
        "src/core/lib/gprpp/global_config_generic.h",
        "src/core/lib/gprpp/host_port.h",
        "src/core/lib/gprpp/memory.h",
        "src/core/lib/gprpp/mpscq.h",
        "src/core/lib/gprpp/stat.h",
        "src/core/lib/gprpp/sync.h",
        "src/core/lib/gprpp/thd.h",
        "src/core/lib/gprpp/time_util.h",
    ],
    external_deps = [
        "absl/base",
        "absl/base:core_headers",
        "absl/memory",
        "absl/random",
        "absl/status",
        "absl/strings",
        "absl/strings:cord",
        "absl/strings:str_format",
        "absl/synchronization",
        "absl/time:time",
        "absl/types:optional",
    ],
    language = "c++",
    public_hdrs = GPR_PUBLIC_HDRS,
    tags = [
        "nofixdeps",
    ],
    visibility = ["@grpc:public"],
    deps = [
        "construct_destruct",
        "env",
        "examine_stack",
        "gpr_atm",
        "no_destruct",
        "tchar",
        "useful",
    ],
)

grpc_cc_library(
    name = "chunked_vector",
    hdrs = ["src/core/lib/gprpp/chunked_vector.h"],
    deps = [
        "arena",
        "gpr",
        "gpr_manual_constructor",
    ],
)

grpc_cc_library(
    name = "construct_destruct",
    language = "c++",
    public_hdrs = ["src/core/lib/gprpp/construct_destruct.h"],
    deps = ["gpr_platform"],
)

grpc_cc_library(
    name = "cpp_impl_of",
    hdrs = ["src/core/lib/gprpp/cpp_impl_of.h"],
    language = "c++",
)

grpc_cc_library(
    name = "status_helper",
    srcs = [
        "src/core/lib/gprpp/status_helper.cc",
    ],
    hdrs = [
        "src/core/lib/gprpp/status_helper.h",
    ],
    external_deps = [
        "absl/status",
        "absl/strings",
        "absl/strings:cord",
        "absl/time",
        "absl/types:optional",
        "upb_lib",
    ],
    language = "c++",
    deps = [
        "debug_location",
        "google_rpc_status_upb",
        "gpr",
        "percent_encoding",
        "protobuf_any_upb",
        "slice",
    ],
)

grpc_cc_library(
    name = "unique_type_name",
    hdrs = ["src/core/lib/gprpp/unique_type_name.h"],
    external_deps = ["absl/strings"],
    language = "c++",
    deps = [
        "gpr_platform",
        "useful",
    ],
)

grpc_cc_library(
    name = "work_serializer",
    srcs = [
        "src/core/lib/gprpp/work_serializer.cc",
    ],
    hdrs = [
        "src/core/lib/gprpp/work_serializer.h",
    ],
    external_deps = ["absl/base:core_headers"],
    language = "c++",
    visibility = ["@grpc:client_channel"],
    deps = [
        "debug_location",
        "gpr",
        "grpc_trace",
        "orphanable",
    ],
)

grpc_cc_library(
    name = "validation_errors",
    srcs = [
        "src/core/lib/gprpp/validation_errors.cc",
    ],
    hdrs = [
        "src/core/lib/gprpp/validation_errors.h",
    ],
    external_deps = [
        "absl/status",
        "absl/strings",
    ],
    language = "c++",
    deps = ["gpr_platform"],
)

# A library that vends only port_platform, so that libraries that don't need
# anything else from gpr can still be portable!
grpc_cc_library(
    name = "gpr_platform",
    language = "c++",
    public_hdrs = [
        "include/grpc/impl/codegen/port_platform.h",
        "include/grpc/support/port_platform.h",
    ],
)

grpc_cc_library(
    name = "grpc_trace",
    srcs = ["src/core/lib/debug/trace.cc"],
    hdrs = ["src/core/lib/debug/trace.h"],
    language = "c++",
    public_hdrs = GRPC_PUBLIC_HDRS,
    visibility = ["@grpc:trace"],
    deps = [
        "gpr",
        "grpc_public_hdrs",
    ],
)

grpc_cc_library(
    name = "config",
    srcs = [
        "src/core/lib/config/core_configuration.cc",
    ],
    language = "c++",
    public_hdrs = [
        "src/core/lib/config/core_configuration.h",
    ],
    visibility = ["@grpc:client_channel"],
    deps = [
        "certificate_provider_registry",
        "channel_args_preconditioning",
        "channel_creds_registry",
        "channel_init",
        "gpr",
        "grpc_resolver",
        "handshaker_registry",
        "lb_policy_registry",
        "proxy_mapper_registry",
        "service_config_parser",
    ],
)

grpc_cc_library(
    name = "debug_location",
    language = "c++",
    public_hdrs = ["src/core/lib/gprpp/debug_location.h"],
    visibility = ["@grpc:debug_location"],
)

grpc_cc_library(
    name = "overload",
    language = "c++",
    public_hdrs = ["src/core/lib/gprpp/overload.h"],
    deps = ["gpr_platform"],
)

grpc_cc_library(
    name = "match",
    external_deps = ["absl/types:variant"],
    language = "c++",
    public_hdrs = ["src/core/lib/gprpp/match.h"],
    deps = [
        "gpr_platform",
        "overload",
    ],
)

grpc_cc_library(
    name = "table",
    external_deps = [
        "absl/meta:type_traits",
        "absl/utility",
    ],
    language = "c++",
    public_hdrs = ["src/core/lib/gprpp/table.h"],
    deps = [
        "bitset",
        "gpr_platform",
    ],
)

grpc_cc_library(
    name = "packed_table",
    hdrs = ["src/core/lib/gprpp/packed_table.h"],
    language = "c++",
    deps = [
        "gpr_public_hdrs",
        "sorted_pack",
        "table",
    ],
)

grpc_cc_library(
    name = "bitset",
    language = "c++",
    public_hdrs = ["src/core/lib/gprpp/bitset.h"],
    deps = [
        "gpr_platform",
        "useful",
    ],
)

grpc_cc_library(
    name = "no_destruct",
    language = "c++",
    public_hdrs = ["src/core/lib/gprpp/no_destruct.h"],
    deps = [
        "construct_destruct",
        "gpr_platform",
    ],
)

grpc_cc_library(
    name = "orphanable",
    language = "c++",
    public_hdrs = ["src/core/lib/gprpp/orphanable.h"],
    visibility = ["@grpc:client_channel"],
    deps = [
        "debug_location",
        "gpr_platform",
        "ref_counted",
        "ref_counted_ptr",
    ],
)

grpc_cc_library(
    name = "poll",
    external_deps = ["absl/types:variant"],
    language = "c++",
    public_hdrs = [
        "src/core/lib/promise/poll.h",
    ],
    deps = ["gpr_platform"],
)

grpc_cc_library(
    name = "call_push_pull",
    hdrs = ["src/core/lib/promise/call_push_pull.h"],
    external_deps = ["absl/types:variant"],
    language = "c++",
    deps = [
        "bitset",
        "construct_destruct",
        "gpr_platform",
        "poll",
        "promise_like",
        "promise_status",
    ],
)

grpc_cc_library(
    name = "context",
    language = "c++",
    public_hdrs = [
        "src/core/lib/promise/context.h",
    ],
    deps = ["gpr_platform"],
)

grpc_cc_library(
    name = "map",
    external_deps = ["absl/types:variant"],
    language = "c++",
    public_hdrs = ["src/core/lib/promise/map.h"],
    deps = [
        "gpr_platform",
        "poll",
        "promise_like",
    ],
)

grpc_cc_library(
    name = "sleep",
    srcs = [
        "src/core/lib/promise/sleep.cc",
    ],
    hdrs = [
        "src/core/lib/promise/sleep.h",
    ],
    external_deps = ["absl/status"],
    deps = [
        "activity",
        "context",
        "default_event_engine",
        "event_engine_base_hdrs",
        "exec_ctx",
        "gpr",
        "poll",
        "time",
    ],
)

grpc_cc_library(
    name = "promise",
    external_deps = [
        "absl/status",
        "absl/types:optional",
        "absl/types:variant",
    ],
    language = "c++",
    public_hdrs = [
        "src/core/lib/promise/promise.h",
    ],
    visibility = ["@grpc:alt_grpc_base_legacy"],
    deps = [
        "gpr_platform",
        "poll",
        "promise_like",
    ],
)

grpc_cc_library(
    name = "arena_promise",
    external_deps = ["absl/meta:type_traits"],
    language = "c++",
    public_hdrs = [
        "src/core/lib/promise/arena_promise.h",
    ],
    deps = [
        "arena",
        "context",
        "gpr_platform",
        "poll",
    ],
)

grpc_cc_library(
    name = "promise_like",
    external_deps = ["absl/meta:type_traits"],
    language = "c++",
    public_hdrs = [
        "src/core/lib/promise/detail/promise_like.h",
    ],
    deps = [
        "gpr_platform",
        "poll",
    ],
)

grpc_cc_library(
    name = "promise_factory",
    external_deps = ["absl/meta:type_traits"],
    language = "c++",
    public_hdrs = [
        "src/core/lib/promise/detail/promise_factory.h",
    ],
    deps = [
        "gpr_platform",
        "promise_like",
    ],
)

grpc_cc_library(
    name = "if",
    external_deps = [
        "absl/status:statusor",
        "absl/types:variant",
    ],
    language = "c++",
    public_hdrs = ["src/core/lib/promise/if.h"],
    deps = [
        "gpr_platform",
        "poll",
        "promise_factory",
        "promise_like",
    ],
)

grpc_cc_library(
    name = "promise_status",
    external_deps = [
        "absl/status",
        "absl/status:statusor",
    ],
    language = "c++",
    public_hdrs = [
        "src/core/lib/promise/detail/status.h",
    ],
    deps = ["gpr_platform"],
)

grpc_cc_library(
    name = "race",
    external_deps = ["absl/types:variant"],
    language = "c++",
    public_hdrs = ["src/core/lib/promise/race.h"],
    deps = [
        "gpr_platform",
        "poll",
    ],
)

grpc_cc_library(
    name = "loop",
    external_deps = [
        "absl/status",
        "absl/status:statusor",
        "absl/types:variant",
    ],
    language = "c++",
    public_hdrs = [
        "src/core/lib/promise/loop.h",
    ],
    deps = [
        "gpr_platform",
        "poll",
        "promise_factory",
    ],
)

grpc_cc_library(
    name = "basic_join",
    external_deps = [
        "absl/types:variant",
        "absl/utility",
    ],
    language = "c++",
    public_hdrs = [
        "src/core/lib/promise/detail/basic_join.h",
    ],
    deps = [
        "bitset",
        "construct_destruct",
        "gpr_platform",
        "poll",
        "promise_like",
    ],
)

grpc_cc_library(
    name = "join",
    external_deps = ["absl/meta:type_traits"],
    language = "c++",
    public_hdrs = [
        "src/core/lib/promise/join.h",
    ],
    deps = [
        "basic_join",
        "gpr_platform",
    ],
)

grpc_cc_library(
    name = "try_join",
    external_deps = [
        "absl/meta:type_traits",
        "absl/status",
        "absl/status:statusor",
    ],
    language = "c++",
    public_hdrs = [
        "src/core/lib/promise/try_join.h",
    ],
    deps = [
        "basic_join",
        "gpr_platform",
        "poll",
        "promise_status",
    ],
)

grpc_cc_library(
    name = "basic_seq",
    external_deps = [
        "absl/meta:type_traits",
        "absl/types:variant",
        "absl/utility",
    ],
    language = "c++",
    public_hdrs = [
        "src/core/lib/promise/detail/basic_seq.h",
    ],
    deps = [
        "construct_destruct",
        "gpr_platform",
        "poll",
        "promise_factory",
        "promise_like",
    ],
)

grpc_cc_library(
    name = "seq",
    language = "c++",
    public_hdrs = [
        "src/core/lib/promise/seq.h",
    ],
    deps = [
        "basic_seq",
        "gpr_platform",
        "poll",
        "promise_like",
    ],
)

grpc_cc_library(
    name = "try_seq",
    external_deps = [
        "absl/meta:type_traits",
        "absl/status",
        "absl/status:statusor",
    ],
    language = "c++",
    public_hdrs = [
        "src/core/lib/promise/try_seq.h",
    ],
    deps = [
        "basic_seq",
        "gpr_platform",
        "poll",
        "promise_like",
        "promise_status",
    ],
)

grpc_cc_library(
    name = "activity",
    srcs = [
        "src/core/lib/promise/activity.cc",
    ],
    external_deps = [
        "absl/base:core_headers",
        "absl/status",
        "absl/types:optional",
        "absl/types:variant",
        "absl/utility",
    ],
    language = "c++",
    public_hdrs = [
        "src/core/lib/promise/activity.h",
    ],
    deps = [
        "atomic_utils",
        "construct_destruct",
        "context",
        "gpr",
        "no_destruct",
        "orphanable",
        "poll",
        "promise_factory",
        "promise_status",
    ],
)

grpc_cc_library(
    name = "exec_ctx_wakeup_scheduler",
    hdrs = [
        "src/core/lib/promise/exec_ctx_wakeup_scheduler.h",
    ],
    external_deps = ["absl/status"],
    language = "c++",
    deps = [
        "closure",
        "debug_location",
        "error",
        "exec_ctx",
        "gpr_platform",
    ],
)

grpc_cc_library(
    name = "wait_set",
    external_deps = [
        "absl/container:flat_hash_set",
        "absl/hash",
    ],
    language = "c++",
    public_hdrs = [
        "src/core/lib/promise/wait_set.h",
    ],
    deps = [
        "activity",
        "gpr_platform",
        "poll",
    ],
)

grpc_cc_library(
    name = "intra_activity_waiter",
    language = "c++",
    public_hdrs = [
        "src/core/lib/promise/intra_activity_waiter.h",
    ],
    deps = [
        "activity",
        "gpr_platform",
        "poll",
    ],
)

grpc_cc_library(
    name = "latch",
    language = "c++",
    public_hdrs = [
        "src/core/lib/promise/latch.h",
    ],
    deps = [
        "gpr",
        "intra_activity_waiter",
        "poll",
    ],
)

grpc_cc_library(
    name = "observable",
    external_deps = [
        "absl/base:core_headers",
        "absl/types:optional",
        "absl/types:variant",
    ],
    language = "c++",
    public_hdrs = [
        "src/core/lib/promise/observable.h",
    ],
    deps = [
        "activity",
        "gpr",
        "poll",
        "promise_like",
        "wait_set",
    ],
)

grpc_cc_library(
    name = "pipe",
    external_deps = [
        "absl/types:optional",
        "absl/types:variant",
    ],
    language = "c++",
    public_hdrs = [
        "src/core/lib/promise/pipe.h",
    ],
    deps = [
        "arena",
        "context",
        "gpr",
        "intra_activity_waiter",
        "poll",
    ],
)

grpc_cc_library(
    name = "for_each",
    external_deps = [
        "absl/status",
        "absl/types:variant",
    ],
    language = "c++",
    public_hdrs = ["src/core/lib/promise/for_each.h"],
    deps = [
        "gpr_platform",
        "poll",
        "promise_factory",
    ],
)

grpc_cc_library(
    name = "ref_counted",
    language = "c++",
    public_hdrs = ["src/core/lib/gprpp/ref_counted.h"],
    deps = [
        "atomic_utils",
        "debug_location",
        "gpr",
        "ref_counted_ptr",
    ],
)

grpc_cc_library(
    name = "dual_ref_counted",
    language = "c++",
    public_hdrs = ["src/core/lib/gprpp/dual_ref_counted.h"],
    deps = [
        "debug_location",
        "gpr",
        "orphanable",
        "ref_counted_ptr",
    ],
)

grpc_cc_library(
    name = "ref_counted_ptr",
    language = "c++",
    public_hdrs = ["src/core/lib/gprpp/ref_counted_ptr.h"],
    visibility = ["@grpc:ref_counted_ptr"],
    deps = [
        "debug_location",
        "gpr_platform",
    ],
)

grpc_cc_library(
    name = "handshaker",
    srcs = [
        "src/core/lib/transport/handshaker.cc",
    ],
    external_deps = [
        "absl/container:inlined_vector",
        "absl/status",
        "absl/strings:str_format",
    ],
    language = "c++",
    public_hdrs = [
        "src/core/lib/transport/handshaker.h",
    ],
    visibility = ["@grpc:alt_grpc_base_legacy"],
    deps = [
        "channel_args",
        "closure",
        "debug_location",
        "exec_ctx",
        "gpr",
        "grpc_base",
        "grpc_public_hdrs",
        "grpc_trace",
        "iomgr_timer",
        "ref_counted",
        "ref_counted_ptr",
        "slice",
        "slice_buffer",
        "time",
    ],
)

grpc_cc_library(
    name = "handshaker_factory",
    language = "c++",
    public_hdrs = [
        "src/core/lib/transport/handshaker_factory.h",
    ],
    deps = [
        "channel_args",
        "gpr_platform",
        "iomgr_fwd",
    ],
)

grpc_cc_library(
    name = "handshaker_registry",
    srcs = [
        "src/core/lib/transport/handshaker_registry.cc",
    ],
    language = "c++",
    public_hdrs = [
        "src/core/lib/transport/handshaker_registry.h",
    ],
    deps = [
        "channel_args",
        "gpr_platform",
        "handshaker_factory",
        "iomgr_fwd",
    ],
)

grpc_cc_library(
    name = "http_connect_handshaker",
    srcs = [
        "src/core/lib/transport/http_connect_handshaker.cc",
    ],
    external_deps = [
        "absl/base:core_headers",
        "absl/memory",
        "absl/status",
        "absl/strings",
        "absl/types:optional",
    ],
    language = "c++",
    public_hdrs = [
        "src/core/lib/transport/http_connect_handshaker.h",
    ],
    visibility = ["@grpc:alt_grpc_base_legacy"],
    deps = [
        "channel_args",
        "closure",
        "config",
        "debug_location",
        "exec_ctx",
        "gpr",
        "grpc_base",
        "handshaker",
        "handshaker_factory",
        "handshaker_registry",
        "httpcli",
        "iomgr_fwd",
        "ref_counted_ptr",
        "slice",
        "slice_buffer",
    ],
)

grpc_cc_library(
    name = "tcp_connect_handshaker",
    srcs = [
        "src/core/lib/transport/tcp_connect_handshaker.cc",
    ],
    external_deps = [
        "absl/base:core_headers",
        "absl/memory",
        "absl/status",
        "absl/status:statusor",
        "absl/strings",
        "absl/types:optional",
    ],
    language = "c++",
    public_hdrs = [
        "src/core/lib/transport/tcp_connect_handshaker.h",
    ],
    deps = [
        "channel_args",
        "closure",
        "config",
        "debug_location",
        "exec_ctx",
        "gpr",
        "grpc_base",
        "handshaker",
        "handshaker_factory",
        "handshaker_registry",
        "iomgr_fwd",
        "pollset_set",
        "ref_counted_ptr",
        "resolved_address",
        "slice",
        "uri_parser",
    ],
)

grpc_cc_library(
    name = "channel_creds_registry",
    hdrs = [
        "src/core/lib/security/credentials/channel_creds_registry.h",
    ],
    external_deps = ["absl/strings"],
    language = "c++",
    deps = [
        "gpr_platform",
        "json",
        "ref_counted_ptr",
    ],
)

grpc_cc_library(
    name = "event_engine_memory_allocator",
    srcs = [
        "src/core/lib/event_engine/memory_allocator.cc",
    ],
    hdrs = [
        "include/grpc/event_engine/internal/memory_allocator_impl.h",
        "include/grpc/event_engine/memory_allocator.h",
        "include/grpc/event_engine/memory_request.h",
    ],
    external_deps = ["absl/strings"],
    language = "c++",
    deps = [
        "gpr_platform",
        "slice",
        "slice_refcount",
    ],
)

grpc_cc_library(
    name = "memory_quota",
    srcs = [
        "src/core/lib/resource_quota/memory_quota.cc",
    ],
    hdrs = [
        "src/core/lib/resource_quota/memory_quota.h",
    ],
    external_deps = [
        "absl/base:core_headers",
        "absl/status",
        "absl/strings",
        "absl/types:optional",
    ],
    deps = [
        "activity",
        "event_engine_memory_allocator",
        "exec_ctx_wakeup_scheduler",
        "experiments",
        "gpr",
        "grpc_trace",
        "loop",
        "map",
        "orphanable",
        "periodic_update",
        "poll",
        "race",
        "ref_counted_ptr",
        "resource_quota_trace",
        "seq",
        "time",
        "useful",
    ],
)

grpc_cc_library(
    name = "periodic_update",
    srcs = [
        "src/core/lib/resource_quota/periodic_update.cc",
    ],
    hdrs = [
        "src/core/lib/resource_quota/periodic_update.h",
    ],
    external_deps = ["absl/functional:function_ref"],
    deps = [
        "gpr_platform",
        "time",
        "useful",
    ],
)

grpc_cc_library(
    name = "arena",
    srcs = [
        "src/core/lib/resource_quota/arena.cc",
    ],
    hdrs = [
        "src/core/lib/resource_quota/arena.h",
    ],
    deps = [
        "construct_destruct",
        "context",
        "event_engine_memory_allocator",
        "gpr",
        "memory_quota",
    ],
)

grpc_cc_library(
    name = "thread_quota",
    srcs = [
        "src/core/lib/resource_quota/thread_quota.cc",
    ],
    hdrs = [
        "src/core/lib/resource_quota/thread_quota.h",
    ],
    external_deps = ["absl/base:core_headers"],
    deps = [
        "gpr",
        "ref_counted",
        "ref_counted_ptr",
    ],
)

grpc_cc_library(
    name = "resource_quota_trace",
    srcs = [
        "src/core/lib/resource_quota/trace.cc",
    ],
    hdrs = [
        "src/core/lib/resource_quota/trace.h",
    ],
    deps = [
        "gpr_platform",
        "grpc_trace",
    ],
)

grpc_cc_library(
    name = "resource_quota",
    srcs = [
        "src/core/lib/resource_quota/resource_quota.cc",
    ],
    hdrs = [
        "src/core/lib/resource_quota/resource_quota.h",
    ],
    external_deps = ["absl/strings"],
    deps = [
        "cpp_impl_of",
        "gpr_platform",
        "grpc_public_hdrs",
        "memory_quota",
        "ref_counted",
        "ref_counted_ptr",
        "thread_quota",
        "useful",
    ],
)

grpc_cc_library(
    name = "slice_refcount",
    srcs = [
        "src/core/lib/slice/slice_refcount.cc",
    ],
    hdrs = [
        "src/core/lib/slice/slice_refcount.h",
        "src/core/lib/slice/slice_refcount_base.h",
    ],
    public_hdrs = [
        "include/grpc/slice.h",
    ],
    deps = [
        "gpr",
        "grpc_public_hdrs",
    ],
)

grpc_cc_library(
    name = "slice",
    srcs = [
        "src/core/lib/slice/slice.cc",
        "src/core/lib/slice/slice_string_helpers.cc",
    ],
    hdrs = [
        "include/grpc/slice.h",
        "src/core/lib/slice/slice.h",
        "src/core/lib/slice/slice_internal.h",
        "src/core/lib/slice/slice_string_helpers.h",
    ],
    external_deps = ["absl/strings"],
    deps = [
        "gpr",
        "gpr_murmur_hash",
        "grpc_public_hdrs",
        "slice_refcount",
    ],
)

grpc_cc_library(
    name = "slice_buffer",
    srcs = [
        "src/core/lib/slice/slice_buffer.cc",
    ],
    hdrs = [
        "include/grpc/slice_buffer.h",
        "src/core/lib/slice/slice_buffer.h",
    ],
    deps = [
        "gpr",
        "slice",
        "slice_refcount",
    ],
)

grpc_cc_library(
    name = "error",
    srcs = [
        "src/core/lib/iomgr/error.cc",
    ],
    hdrs = [
        "src/core/lib/iomgr/error.h",
    ],
    external_deps = ["absl/status"],
    deps = [
        "gpr",
        "gpr_spinlock",
        "grpc_public_hdrs",
        "grpc_trace",
        "slice",
        "slice_refcount",
        "status_helper",
        "useful",
    ],
)

grpc_cc_library(
    name = "closure",
    hdrs = [
        "src/core/lib/iomgr/closure.h",
    ],
    deps = [
        "debug_location",
        "error",
        "gpr",
        "gpr_manual_constructor",
    ],
)

grpc_cc_library(
    name = "time",
    srcs = [
        "src/core/lib/gprpp/time.cc",
    ],
    hdrs = [
        "src/core/lib/gprpp/time.h",
    ],
    external_deps = [
        "absl/strings:str_format",
        "absl/types:optional",
    ],
    deps = [
        "event_engine_base_hdrs",
        "gpr",
        "no_destruct",
        "useful",
    ],
)

grpc_cc_library(
    name = "exec_ctx",
    srcs = [
        "src/core/lib/iomgr/combiner.cc",
        "src/core/lib/iomgr/exec_ctx.cc",
        "src/core/lib/iomgr/executor.cc",
        "src/core/lib/iomgr/iomgr_internal.cc",
    ],
    hdrs = [
        "src/core/lib/iomgr/combiner.h",
        "src/core/lib/iomgr/exec_ctx.h",
        "src/core/lib/iomgr/executor.h",
        "src/core/lib/iomgr/iomgr_internal.h",
    ],
    deps = [
        "closure",
        "debug_location",
        "error",
        "gpr",
        "gpr_atm",
        "gpr_spinlock",
        "grpc_public_hdrs",
        "grpc_trace",
        "time",
        "useful",
    ],
)

grpc_cc_library(
    name = "sockaddr_utils",
    srcs = [
        "src/core/lib/address_utils/sockaddr_utils.cc",
    ],
    hdrs = [
        "src/core/lib/address_utils/sockaddr_utils.h",
    ],
    external_deps = [
        "absl/status",
        "absl/status:statusor",
        "absl/strings",
        "absl/strings:str_format",
    ],
    visibility = ["@grpc:alt_grpc_base_legacy"],
    deps = [
        "gpr",
        "grpc_sockaddr",
        "iomgr_port",
        "resolved_address",
        "uri_parser",
    ],
)

grpc_cc_library(
    name = "iomgr_port",
    hdrs = [
        "src/core/lib/iomgr/port.h",
    ],
    deps = ["gpr_platform"],
)

grpc_cc_library(
    name = "iomgr_timer",
    srcs = [
        "src/core/lib/iomgr/timer.cc",
        "src/core/lib/iomgr/timer_generic.cc",
        "src/core/lib/iomgr/timer_heap.cc",
        "src/core/lib/iomgr/timer_manager.cc",
    ],
    hdrs = [
        "src/core/lib/iomgr/timer.h",
        "src/core/lib/iomgr/timer_generic.h",
        "src/core/lib/iomgr/timer_heap.h",
        "src/core/lib/iomgr/timer_manager.h",
    ] + [
        # TODO(hork): deduplicate
        "src/core/lib/iomgr/iomgr.h",
    ],
    external_deps = [
        "absl/strings",
    ],
    tags = ["nofixdeps"],
    visibility = ["@grpc:iomgr_timer"],
    deps = [
        "closure",
        "event_engine_base_hdrs",
        "exec_ctx",
        "gpr",
        "gpr_manual_constructor",
        "gpr_platform",
        "gpr_spinlock",
        "grpc_trace",
        "iomgr_port",
        "time",
        "time_averaged_stats",
        "useful",
    ],
)

grpc_cc_library(
    name = "iomgr_fwd",
    hdrs = [
        "src/core/lib/iomgr/iomgr_fwd.h",
    ],
    deps = ["gpr_platform"],
)

grpc_cc_library(
    name = "grpc_sockaddr",
    srcs = [
        "src/core/lib/iomgr/sockaddr_utils_posix.cc",
        "src/core/lib/iomgr/socket_utils_windows.cc",
    ],
    hdrs = [
        "src/core/lib/iomgr/sockaddr.h",
        "src/core/lib/iomgr/sockaddr_posix.h",
        "src/core/lib/iomgr/sockaddr_windows.h",
        "src/core/lib/iomgr/socket_utils.h",
    ],
    deps = [
        "gpr",
        "iomgr_port",
    ],
)

grpc_cc_library(
    name = "avl",
    hdrs = [
        "src/core/lib/avl/avl.h",
    ],
    deps = [
        "gpr_platform",
        "useful",
    ],
)

grpc_cc_library(
    name = "event_engine_base_hdrs",
    hdrs = GRPC_PUBLIC_EVENT_ENGINE_HDRS + GRPC_PUBLIC_HDRS,
    external_deps = [
        "absl/status",
        "absl/status:statusor",
        "absl/time",
        "absl/types:optional",
        "absl/functional:any_invocable",
    ],
    tags = ["nofixdeps"],
    deps = [
        "gpr",
    ],
)

grpc_cc_library(
    name = "time_averaged_stats",
    srcs = ["src/core/lib/gprpp/time_averaged_stats.cc"],
    hdrs = [
        "src/core/lib/gprpp/time_averaged_stats.h",
    ],
    deps = ["gpr"],
)

grpc_cc_library(
    name = "forkable",
    srcs = [
        "src/core/lib/event_engine/forkable.cc",
    ],
    hdrs = [
        "src/core/lib/event_engine/forkable.h",
    ],
    external_deps = ["absl/container:flat_hash_set"],
    deps = [
        "gpr",
        "gpr_platform",
        "no_destruct",
    ],
)

grpc_cc_library(
    name = "event_engine_poller",
    hdrs = [
        "src/core/lib/event_engine/poller.h",
    ],
    external_deps = ["absl/functional:function_ref"],
    deps = [
        "event_engine_base_hdrs",
        "gpr_platform",
    ],
)

grpc_cc_library(
    name = "event_engine_executor",
    hdrs = [
        "src/core/lib/event_engine/executor/executor.h",
    ],
    external_deps = ["absl/functional:any_invocable"],
    deps = [
        "event_engine_base_hdrs",
        "gpr_platform",
    ],
)

grpc_cc_library(
    name = "event_engine_time_util",
    srcs = ["src/core/lib/event_engine/time_util.cc"],
    hdrs = ["src/core/lib/event_engine/time_util.h"],
    deps = [
        "event_engine_base_hdrs",
        "gpr_platform",
    ],
)

grpc_cc_library(
    name = "event_engine_work_queue",
    srcs = [
        "src/core/lib/event_engine/work_queue.cc",
    ],
    hdrs = [
        "src/core/lib/event_engine/work_queue.h",
    ],
    external_deps = [
        "absl/base:core_headers",
        "absl/functional:any_invocable",
        "absl/types:optional",
    ],
    deps = [
        "common_event_engine_closures",
        "event_engine_base_hdrs",
        "gpr",
        "time",
    ],
)

grpc_cc_library(
    name = "event_engine_threaded_executor",
    srcs = [
        "src/core/lib/event_engine/executor/threaded_executor.cc",
    ],
    hdrs = [
        "src/core/lib/event_engine/executor/threaded_executor.h",
    ],
    external_deps = ["absl/functional:any_invocable"],
    deps = [
        "event_engine_base_hdrs",
        "event_engine_executor",
        "event_engine_thread_pool",
        "gpr_platform",
    ],
)

grpc_cc_library(
    name = "common_event_engine_closures",
    hdrs = ["src/core/lib/event_engine/common_closures.h"],
    external_deps = ["absl/functional:any_invocable"],
    deps = [
        "event_engine_base_hdrs",
        "gpr_platform",
    ],
)

grpc_cc_library(
    name = "posix_event_engine_timer",
    srcs = [
        "src/core/lib/event_engine/posix_engine/timer.cc",
        "src/core/lib/event_engine/posix_engine/timer_heap.cc",
    ],
    hdrs = [
        "src/core/lib/event_engine/posix_engine/timer.h",
        "src/core/lib/event_engine/posix_engine/timer_heap.h",
    ],
    external_deps = [
        "absl/base:core_headers",
        "absl/types:optional",
    ],
    deps = [
        "event_engine_base_hdrs",
        "gpr",
        "time",
        "time_averaged_stats",
        "useful",
    ],
)

grpc_cc_library(
    name = "event_engine_thread_pool",
    srcs = ["src/core/lib/event_engine/thread_pool.cc"],
    hdrs = [
        "src/core/lib/event_engine/thread_pool.h",
    ],
    external_deps = [
        "absl/base:core_headers",
        "absl/functional:any_invocable",
        "absl/time",
    ],
    deps = [
        "forkable",
        "gpr",
    ],
)

grpc_cc_library(
    name = "posix_event_engine_timer_manager",
    srcs = ["src/core/lib/event_engine/posix_engine/timer_manager.cc"],
    hdrs = [
        "src/core/lib/event_engine/posix_engine/timer_manager.h",
    ],
    external_deps = [
        "absl/base:core_headers",
        "absl/memory",
        "absl/time",
        "absl/types:optional",
    ],
    deps = [
        "event_engine_base_hdrs",
        "forkable",
        "gpr",
        "grpc_trace",
        "posix_event_engine_timer",
        "time",
    ],
)

grpc_cc_library(
    name = "posix_event_engine_event_poller",
    srcs = [],
    hdrs = [
        "src/core/lib/event_engine/posix_engine/event_poller.h",
    ],
    external_deps = [
        "absl/functional:any_invocable",
        "absl/status",
        "absl/strings",
    ],
    deps = [
        "event_engine_base_hdrs",
        "event_engine_poller",
        "gpr_platform",
        "posix_event_engine_closure",
    ],
)

grpc_cc_library(
    name = "posix_event_engine_closure",
    srcs = [],
    hdrs = [
        "src/core/lib/event_engine/posix_engine/posix_engine_closure.h",
    ],
    external_deps = [
        "absl/functional:any_invocable",
        "absl/status",
    ],
    deps = [
        "event_engine_base_hdrs",
        "gpr_platform",
    ],
)

grpc_cc_library(
    name = "posix_event_engine_lockfree_event",
    srcs = [
        "src/core/lib/event_engine/posix_engine/lockfree_event.cc",
    ],
    hdrs = [
        "src/core/lib/event_engine/posix_engine/lockfree_event.h",
    ],
    external_deps = ["absl/status"],
    deps = [
        "gpr",
        "gpr_atm",
        "posix_event_engine_closure",
        "posix_event_engine_event_poller",
        "status_helper",
    ],
)

grpc_cc_library(
    name = "posix_event_engine_wakeup_fd_posix",
    hdrs = [
        "src/core/lib/event_engine/posix_engine/wakeup_fd_posix.h",
    ],
    external_deps = ["absl/status"],
    deps = ["gpr_platform"],
)

grpc_cc_library(
    name = "posix_event_engine_wakeup_fd_posix_pipe",
    srcs = [
        "src/core/lib/event_engine/posix_engine/wakeup_fd_pipe.cc",
    ],
    hdrs = [
        "src/core/lib/event_engine/posix_engine/wakeup_fd_pipe.h",
    ],
    external_deps = [
        "absl/memory",
        "absl/status",
        "absl/status:statusor",
        "absl/strings",
    ],
    deps = [
        "gpr",
        "iomgr_port",
        "posix_event_engine_wakeup_fd_posix",
    ],
)

grpc_cc_library(
    name = "posix_event_engine_wakeup_fd_posix_eventfd",
    srcs = [
        "src/core/lib/event_engine/posix_engine/wakeup_fd_eventfd.cc",
    ],
    hdrs = [
        "src/core/lib/event_engine/posix_engine/wakeup_fd_eventfd.h",
    ],
    external_deps = [
        "absl/memory",
        "absl/status",
        "absl/status:statusor",
        "absl/strings",
    ],
    deps = [
        "gpr",
        "iomgr_port",
        "posix_event_engine_wakeup_fd_posix",
    ],
)

grpc_cc_library(
    name = "posix_event_engine_wakeup_fd_posix_default",
    srcs = [
        "src/core/lib/event_engine/posix_engine/wakeup_fd_posix_default.cc",
    ],
    hdrs = [
        "src/core/lib/event_engine/posix_engine/wakeup_fd_posix_default.h",
    ],
    external_deps = [
        "absl/status",
        "absl/status:statusor",
    ],
    deps = [
        "gpr_platform",
        "iomgr_port",
        "posix_event_engine_wakeup_fd_posix",
        "posix_event_engine_wakeup_fd_posix_eventfd",
        "posix_event_engine_wakeup_fd_posix_pipe",
    ],
)

grpc_cc_library(
    name = "posix_event_engine_poller_posix_epoll1",
    srcs = [
        "src/core/lib/event_engine/posix_engine/ev_epoll1_linux.cc",
    ],
    hdrs = [
        "src/core/lib/event_engine/posix_engine/ev_epoll1_linux.h",
    ],
    external_deps = [
        "absl/base:core_headers",
        "absl/container:inlined_vector",
        "absl/functional:function_ref",
        "absl/memory",
        "absl/status",
        "absl/status:statusor",
        "absl/strings",
        "absl/synchronization",
    ],
    deps = [
        "event_engine_base_hdrs",
        "event_engine_poller",
        "event_engine_time_util",
        "gpr",
        "iomgr_port",
        "posix_event_engine_closure",
        "posix_event_engine_event_poller",
        "posix_event_engine_lockfree_event",
        "posix_event_engine_wakeup_fd_posix",
        "posix_event_engine_wakeup_fd_posix_default",
    ],
)

grpc_cc_library(
    name = "posix_event_engine_poller_posix_poll",
    srcs = [
        "src/core/lib/event_engine/posix_engine/ev_poll_posix.cc",
    ],
    hdrs = [
        "src/core/lib/event_engine/posix_engine/ev_poll_posix.h",
    ],
    external_deps = [
        "absl/base:core_headers",
        "absl/container:inlined_vector",
        "absl/functional:any_invocable",
        "absl/functional:function_ref",
        "absl/status",
        "absl/status:statusor",
        "absl/strings",
        "absl/synchronization",
    ],
    deps = [
        "common_event_engine_closures",
        "event_engine_base_hdrs",
        "event_engine_poller",
        "event_engine_time_util",
        "gpr",
        "iomgr_port",
        "posix_event_engine_closure",
        "posix_event_engine_event_poller",
        "posix_event_engine_wakeup_fd_posix",
        "posix_event_engine_wakeup_fd_posix_default",
        "time",
    ],
)

grpc_cc_library(
    name = "posix_event_engine_poller_posix_default",
    srcs = [
        "src/core/lib/event_engine/posix_engine/event_poller_posix_default.cc",
    ],
    hdrs = [
        "src/core/lib/event_engine/posix_engine/event_poller_posix_default.h",
    ],
    external_deps = ["absl/strings"],
    deps = [
        "gpr",
        "posix_event_engine_event_poller",
        "posix_event_engine_poller_posix_epoll1",
        "posix_event_engine_poller_posix_poll",
    ],
)

grpc_cc_library(
    name = "posix_event_engine_internal_errqueue",
    srcs = [
        "src/core/lib/event_engine/posix_engine/internal_errqueue.cc",
    ],
    hdrs = [
        "src/core/lib/event_engine/posix_engine/internal_errqueue.h",
    ],
    deps = [
        "gpr",
        "iomgr_port",
    ],
)

grpc_cc_library(
    name = "posix_event_engine_traced_buffer_list",
    srcs = [
        "src/core/lib/event_engine/posix_engine/traced_buffer_list.cc",
    ],
    hdrs = [
        "src/core/lib/event_engine/posix_engine/traced_buffer_list.h",
    ],
    external_deps = [
        "absl/functional:any_invocable",
        "absl/status",
        "absl/types:optional",
    ],
    deps = [
        "gpr",
        "iomgr_port",
        "posix_event_engine_internal_errqueue",
    ],
)

grpc_cc_library(
    name = "event_engine_utils",
    srcs = ["src/core/lib/event_engine/utils.cc"],
    hdrs = ["src/core/lib/event_engine/utils.h"],
    external_deps = ["absl/strings"],
    deps = [
        "event_engine_base_hdrs",
        "gpr_platform",
        "time",
    ],
)

grpc_cc_library(
    name = "event_engine_socket_notifier",
    hdrs = ["src/core/lib/event_engine/socket_notifier.h"],
    external_deps = ["absl/status"],
    deps = [
        "event_engine_base_hdrs",
        "gpr_platform",
    ],
)

grpc_cc_library(
    name = "posix_event_engine_tcp_socket_utils",
    srcs = [
        "src/core/lib/event_engine/posix_engine/tcp_socket_utils.cc",
    ],
    hdrs = [
        "src/core/lib/event_engine/posix_engine/tcp_socket_utils.h",
    ],
    external_deps = [
        "absl/cleanup",
        "absl/status",
        "absl/status:statusor",
        "absl/strings",
        "absl/strings:str_format",
        "absl/types:optional",
        "absl/utility",
    ],
    deps = [
        "event_engine_base_hdrs",
        "gpr",
        "grpc_public_hdrs",
        "iomgr_port",
        "ref_counted_ptr",
        "resource_quota",
        "socket_mutator",
        "status_helper",
        "useful",
    ],
)

grpc_cc_library(
    name = "posix_event_engine",
    srcs = ["src/core/lib/event_engine/posix_engine/posix_engine.cc"],
    hdrs = ["src/core/lib/event_engine/posix_engine/posix_engine.h"],
    external_deps = [
        "absl/base:core_headers",
        "absl/container:flat_hash_set",
        "absl/functional:any_invocable",
        "absl/status",
        "absl/status:statusor",
        "absl/strings",
    ],
    deps = [
        "event_engine_base_hdrs",
        "event_engine_common",
        "event_engine_threaded_executor",
        "event_engine_trace",
        "event_engine_utils",
        "gpr",
        "grpc_trace",
        "posix_event_engine_timer",
        "posix_event_engine_timer_manager",
    ],
)

grpc_cc_library(
    name = "windows_event_engine",
    srcs = ["src/core/lib/event_engine/windows/windows_engine.cc"],
    hdrs = ["src/core/lib/event_engine/windows/windows_engine.h"],
    external_deps = [
        "absl/status",
        "absl/status:statusor",
        "absl/strings",
    ],
    deps = [
        "event_engine_base_hdrs",
        "event_engine_common",
        "event_engine_threaded_executor",
        "event_engine_trace",
        "event_engine_utils",
        "gpr",
        "posix_event_engine_timer_manager",
        "time",
        "windows_iocp",
    ],
)

grpc_cc_library(
    name = "windows_iocp",
    srcs = [
        "src/core/lib/event_engine/windows/iocp.cc",
        "src/core/lib/event_engine/windows/win_socket.cc",
    ],
    hdrs = [
        "src/core/lib/event_engine/windows/iocp.h",
        "src/core/lib/event_engine/windows/win_socket.h",
    ],
    external_deps = [
        "absl/base:core_headers",
        "absl/functional:any_invocable",
        "absl/status",
        "absl/strings:str_format",
    ],
    deps = [
        "error",
        "event_engine_base_hdrs",
        "event_engine_executor",
        "event_engine_poller",
        "event_engine_socket_notifier",
        "event_engine_time_util",
        "event_engine_trace",
        "gpr",
        "gpr_platform",
    ],
)

grpc_cc_library(
    name = "event_engine_common",
    srcs = [
        "src/core/lib/event_engine/resolved_address.cc",
        "src/core/lib/event_engine/slice.cc",
        "src/core/lib/event_engine/slice_buffer.cc",
    ],
    hdrs = [
        "src/core/lib/event_engine/handle_containers.h",
    ],
    external_deps = [
        "absl/container:flat_hash_set",
        "absl/hash",
    ],
    deps = [
        "event_engine_base_hdrs",
        "gpr",
        "gpr_platform",
        "slice",
        "slice_refcount",
    ],
)

grpc_cc_library(
    name = "event_engine_trace",
    srcs = [
        "src/core/lib/event_engine/trace.cc",
    ],
    hdrs = [
        "src/core/lib/event_engine/trace.h",
    ],
    deps = [
        "gpr",
        "gpr_platform",
        "grpc_trace",
    ],
)

# NOTE: this target gets replaced inside Google's build system to be one that
# integrates with other internal systems better. Please do not rename or fold
# this into other targets.
grpc_cc_library(
    name = "default_event_engine_factory",
    srcs = ["src/core/lib/event_engine/default_event_engine_factory.cc"],
    hdrs = ["src/core/lib/event_engine/default_event_engine_factory.h"],
    external_deps = ["absl/memory"],
    select_deps = [{
        "//:windows": ["windows_event_engine"],
        "//:windows_msvc": ["windows_event_engine"],
        "//:windows_other": ["windows_event_engine"],
        "//conditions:default": ["posix_event_engine"],
    }],
    deps = [
        "event_engine_base_hdrs",
        "gpr_platform",
    ],
)

grpc_cc_library(
    name = "default_event_engine",
    srcs = [
        "src/core/lib/event_engine/default_event_engine.cc",
    ],
    hdrs = [
        "src/core/lib/event_engine/default_event_engine.h",
    ],
    external_deps = ["absl/functional:any_invocable"],
    deps = [
        "context",
        "default_event_engine_factory",
        "event_engine_base_hdrs",
        "event_engine_trace",
        "gpr",
        "grpc_trace",
        "no_destruct",
    ],
)

grpc_cc_library(
    name = "uri_parser",
    srcs = [
        "src/core/lib/uri/uri_parser.cc",
    ],
    hdrs = [
        "src/core/lib/uri/uri_parser.h",
    ],
    external_deps = [
        "absl/status",
        "absl/status:statusor",
        "absl/strings",
        "absl/strings:str_format",
    ],
    visibility = ["@grpc:alt_grpc_base_legacy"],
    deps = ["gpr"],
)

grpc_cc_library(
    name = "channel_args_preconditioning",
    srcs = [
        "src/core/lib/channel/channel_args_preconditioning.cc",
    ],
    hdrs = [
        "src/core/lib/channel/channel_args_preconditioning.h",
    ],
    deps = [
        "channel_args",
        "gpr_platform",
        "grpc_public_hdrs",
    ],
)

grpc_cc_library(
    name = "pid_controller",
    srcs = [
        "src/core/lib/transport/pid_controller.cc",
    ],
    hdrs = [
        "src/core/lib/transport/pid_controller.h",
    ],
    deps = [
        "gpr_platform",
        "useful",
    ],
)

grpc_cc_library(
    name = "bdp_estimator",
    srcs = [
        "src/core/lib/transport/bdp_estimator.cc",
    ],
    hdrs = ["src/core/lib/transport/bdp_estimator.h"],
    deps = [
        "gpr",
        "grpc_trace",
        "time",
    ],
)

grpc_cc_library(
    name = "percent_encoding",
    srcs = [
        "src/core/lib/slice/percent_encoding.cc",
    ],
    hdrs = [
        "src/core/lib/slice/percent_encoding.h",
    ],
    deps = [
        "bitset",
        "gpr",
        "slice",
    ],
)

grpc_cc_library(
    name = "socket_mutator",
    srcs = [
        "src/core/lib/iomgr/socket_mutator.cc",
    ],
    hdrs = [
        "src/core/lib/iomgr/socket_mutator.h",
    ],
    deps = [
        "channel_args",
        "gpr",
        "grpc_public_hdrs",
        "useful",
    ],
)

grpc_cc_library(
    name = "backoff",
    srcs = [
        "src/core/lib/backoff/backoff.cc",
    ],
    hdrs = [
        "src/core/lib/backoff/backoff.h",
    ],
    external_deps = ["absl/random"],
    language = "c++",
    visibility = ["@grpc:alt_grpc_base_legacy"],
    deps = [
        "gpr_platform",
        "time",
    ],
)

grpc_cc_library(
    name = "pollset_set",
    srcs = [
        "src/core/lib/iomgr/pollset_set.cc",
    ],
    hdrs = [
        "src/core/lib/iomgr/pollset_set.h",
    ],
    deps = [
        "gpr",
        "iomgr_fwd",
    ],
)

grpc_cc_library(
    name = "per_cpu",
    hdrs = [
        "src/core/lib/gprpp/per_cpu.h",
    ],
    deps = [
        "exec_ctx",
        "gpr",
    ],
)

grpc_cc_library(
    name = "event_log",
    srcs = [
        "src/core/lib/debug/event_log.cc",
    ],
    hdrs = [
        "src/core/lib/debug/event_log.h",
    ],
    external_deps = [
        "absl/base:core_headers",
        "absl/strings",
        "absl/types:span",
    ],
    deps = [
        "gpr",
        "gpr_public_hdrs",
        "per_cpu",
    ],
)

grpc_cc_library(
    name = "grpc_base",
    srcs = [
        "src/core/lib/address_utils/parse_address.cc",
        "src/core/lib/channel/channel_stack.cc",
        "src/core/lib/channel/channel_stack_builder_impl.cc",
        "src/core/lib/channel/channel_trace.cc",
        "src/core/lib/channel/channelz.cc",
        "src/core/lib/channel/channelz_registry.cc",
        "src/core/lib/channel/connected_channel.cc",
        "src/core/lib/channel/promise_based_filter.cc",
        "src/core/lib/channel/status_util.cc",
        "src/core/lib/compression/compression.cc",
        "src/core/lib/compression/compression_internal.cc",
        "src/core/lib/compression/message_compress.cc",
        "src/core/lib/debug/stats.cc",
        "src/core/lib/debug/stats_data.cc",
        "src/core/lib/event_engine/channel_args_endpoint_config.cc",
        "src/core/lib/iomgr/buffer_list.cc",
        "src/core/lib/iomgr/call_combiner.cc",
        "src/core/lib/iomgr/cfstream_handle.cc",
        "src/core/lib/iomgr/dualstack_socket_posix.cc",
        "src/core/lib/iomgr/endpoint.cc",
        "src/core/lib/iomgr/endpoint_cfstream.cc",
        "src/core/lib/iomgr/endpoint_pair_posix.cc",
        "src/core/lib/iomgr/endpoint_pair_windows.cc",
        "src/core/lib/iomgr/error_cfstream.cc",
        "src/core/lib/iomgr/ev_apple.cc",
        "src/core/lib/iomgr/ev_epoll1_linux.cc",
        "src/core/lib/iomgr/ev_poll_posix.cc",
        "src/core/lib/iomgr/ev_posix.cc",
        "src/core/lib/iomgr/ev_windows.cc",
        "src/core/lib/iomgr/fork_posix.cc",
        "src/core/lib/iomgr/fork_windows.cc",
        "src/core/lib/iomgr/gethostname_fallback.cc",
        "src/core/lib/iomgr/gethostname_host_name_max.cc",
        "src/core/lib/iomgr/gethostname_sysconf.cc",
        "src/core/lib/iomgr/grpc_if_nametoindex_posix.cc",
        "src/core/lib/iomgr/grpc_if_nametoindex_unsupported.cc",
        "src/core/lib/iomgr/internal_errqueue.cc",
        "src/core/lib/iomgr/iocp_windows.cc",
        "src/core/lib/iomgr/iomgr.cc",
        "src/core/lib/iomgr/iomgr_posix.cc",
        "src/core/lib/iomgr/iomgr_posix_cfstream.cc",
        "src/core/lib/iomgr/iomgr_windows.cc",
        "src/core/lib/iomgr/load_file.cc",
        "src/core/lib/iomgr/lockfree_event.cc",
        "src/core/lib/iomgr/polling_entity.cc",
        "src/core/lib/iomgr/pollset.cc",
        "src/core/lib/iomgr/pollset_set_windows.cc",
        "src/core/lib/iomgr/pollset_windows.cc",
        "src/core/lib/iomgr/resolve_address.cc",
        "src/core/lib/iomgr/resolve_address_posix.cc",
        "src/core/lib/iomgr/resolve_address_windows.cc",
        "src/core/lib/iomgr/socket_factory_posix.cc",
        "src/core/lib/iomgr/socket_mutator.cc",
        "src/core/lib/iomgr/socket_utils_common_posix.cc",
        "src/core/lib/iomgr/socket_utils_linux.cc",
        "src/core/lib/iomgr/socket_utils_posix.cc",
        "src/core/lib/iomgr/socket_windows.cc",
        "src/core/lib/iomgr/tcp_client.cc",
        "src/core/lib/iomgr/tcp_client_cfstream.cc",
        "src/core/lib/iomgr/tcp_client_posix.cc",
        "src/core/lib/iomgr/tcp_client_windows.cc",
        "src/core/lib/iomgr/tcp_posix.cc",
        "src/core/lib/iomgr/tcp_server.cc",
        "src/core/lib/iomgr/tcp_server_posix.cc",
        "src/core/lib/iomgr/tcp_server_utils_posix_common.cc",
        "src/core/lib/iomgr/tcp_server_utils_posix_ifaddrs.cc",
        "src/core/lib/iomgr/tcp_server_utils_posix_noifaddrs.cc",
        "src/core/lib/iomgr/tcp_server_windows.cc",
        "src/core/lib/iomgr/tcp_windows.cc",
        "src/core/lib/iomgr/unix_sockets_posix.cc",
        "src/core/lib/iomgr/unix_sockets_posix_noop.cc",
        "src/core/lib/iomgr/wakeup_fd_eventfd.cc",
        "src/core/lib/iomgr/wakeup_fd_nospecial.cc",
        "src/core/lib/iomgr/wakeup_fd_pipe.cc",
        "src/core/lib/iomgr/wakeup_fd_posix.cc",
        "src/core/lib/resource_quota/api.cc",
        "src/core/lib/slice/b64.cc",
        "src/core/lib/surface/api_trace.cc",
        "src/core/lib/surface/builtins.cc",
        "src/core/lib/surface/byte_buffer.cc",
        "src/core/lib/surface/byte_buffer_reader.cc",
        "src/core/lib/surface/call.cc",
        "src/core/lib/surface/call_details.cc",
        "src/core/lib/surface/call_log_batch.cc",
        "src/core/lib/surface/channel.cc",
        "src/core/lib/surface/channel_ping.cc",
        "src/core/lib/surface/completion_queue.cc",
        "src/core/lib/surface/completion_queue_factory.cc",
        "src/core/lib/surface/event_string.cc",
        "src/core/lib/surface/lame_client.cc",
        "src/core/lib/surface/metadata_array.cc",
        "src/core/lib/surface/server.cc",
        "src/core/lib/surface/validate_metadata.cc",
        "src/core/lib/surface/version.cc",
        "src/core/lib/transport/connectivity_state.cc",
        "src/core/lib/transport/error_utils.cc",
        "src/core/lib/transport/metadata_batch.cc",
        "src/core/lib/transport/parsed_metadata.cc",
        "src/core/lib/transport/status_conversion.cc",
        "src/core/lib/transport/timeout_encoding.cc",
        "src/core/lib/transport/transport.cc",
        "src/core/lib/transport/transport_op_string.cc",
    ],
    hdrs = [
        "src/core/lib/transport/error_utils.h",
        "src/core/lib/address_utils/parse_address.h",
        "src/core/lib/channel/call_finalization.h",
        "src/core/lib/channel/call_tracer.h",
        "src/core/lib/channel/channel_stack.h",
        "src/core/lib/channel/promise_based_filter.h",
        "src/core/lib/channel/channel_stack_builder_impl.h",
        "src/core/lib/channel/channel_trace.h",
        "src/core/lib/channel/channelz.h",
        "src/core/lib/channel/channelz_registry.h",
        "src/core/lib/channel/connected_channel.h",
        "src/core/lib/channel/context.h",
        "src/core/lib/channel/status_util.h",
        "src/core/lib/compression/compression_internal.h",
        "src/core/lib/resource_quota/api.h",
        "src/core/lib/compression/message_compress.h",
        "src/core/lib/debug/stats.h",
        "src/core/lib/debug/stats_data.h",
        "src/core/lib/event_engine/channel_args_endpoint_config.h",
        "src/core/lib/iomgr/block_annotate.h",
        "src/core/lib/iomgr/buffer_list.h",
        "src/core/lib/iomgr/call_combiner.h",
        "src/core/lib/iomgr/cfstream_handle.h",
        "src/core/lib/iomgr/dynamic_annotations.h",
        "src/core/lib/iomgr/endpoint.h",
        "src/core/lib/iomgr/endpoint_cfstream.h",
        "src/core/lib/iomgr/endpoint_pair.h",
        "src/core/lib/iomgr/error_cfstream.h",
        "src/core/lib/iomgr/ev_apple.h",
        "src/core/lib/iomgr/ev_epoll1_linux.h",
        "src/core/lib/iomgr/ev_poll_posix.h",
        "src/core/lib/iomgr/ev_posix.h",
        "src/core/lib/iomgr/gethostname.h",
        "src/core/lib/iomgr/grpc_if_nametoindex.h",
        "src/core/lib/iomgr/internal_errqueue.h",
        "src/core/lib/iomgr/iocp_windows.h",
        "src/core/lib/iomgr/iomgr.h",
        "src/core/lib/iomgr/load_file.h",
        "src/core/lib/iomgr/lockfree_event.h",
        "src/core/lib/iomgr/nameser.h",
        "src/core/lib/iomgr/polling_entity.h",
        "src/core/lib/iomgr/pollset.h",
        "src/core/lib/iomgr/pollset_set_windows.h",
        "src/core/lib/iomgr/pollset_windows.h",
        "src/core/lib/iomgr/python_util.h",
        "src/core/lib/iomgr/resolve_address.h",
        "src/core/lib/iomgr/resolve_address_impl.h",
        "src/core/lib/iomgr/resolve_address_posix.h",
        "src/core/lib/iomgr/resolve_address_windows.h",
        "src/core/lib/iomgr/sockaddr.h",
        "src/core/lib/iomgr/sockaddr_posix.h",
        "src/core/lib/iomgr/sockaddr_windows.h",
        "src/core/lib/iomgr/socket_factory_posix.h",
        "src/core/lib/iomgr/socket_mutator.h",
        "src/core/lib/iomgr/socket_utils_posix.h",
        "src/core/lib/iomgr/socket_windows.h",
        "src/core/lib/iomgr/tcp_client.h",
        "src/core/lib/iomgr/tcp_client_posix.h",
        "src/core/lib/iomgr/tcp_posix.h",
        "src/core/lib/iomgr/tcp_server.h",
        "src/core/lib/iomgr/tcp_server_utils_posix.h",
        "src/core/lib/iomgr/tcp_windows.h",
        "src/core/lib/iomgr/unix_sockets_posix.h",
        "src/core/lib/iomgr/wakeup_fd_pipe.h",
        "src/core/lib/iomgr/wakeup_fd_posix.h",
        "src/core/lib/slice/b64.h",
        "src/core/lib/surface/api_trace.h",
        "src/core/lib/surface/builtins.h",
        "src/core/lib/surface/call.h",
        "src/core/lib/surface/call_test_only.h",
        "src/core/lib/surface/channel.h",
        "src/core/lib/surface/completion_queue.h",
        "src/core/lib/surface/completion_queue_factory.h",
        "src/core/lib/surface/event_string.h",
        "src/core/lib/surface/init.h",
        "src/core/lib/surface/lame_client.h",
        "src/core/lib/surface/server.h",
        "src/core/lib/surface/validate_metadata.h",
        "src/core/lib/transport/connectivity_state.h",
        "src/core/lib/transport/metadata_batch.h",
        "src/core/lib/transport/parsed_metadata.h",
        "src/core/lib/transport/status_conversion.h",
        "src/core/lib/transport/timeout_encoding.h",
        "src/core/lib/transport/transport.h",
        "src/core/lib/transport/transport_impl.h",
    ] +
    # TODO(ctiller): remove these
    # These headers used to be vended by this target, but they have been split
    # out into separate targets now. In order to transition downstream code, we
    # re-export these headers from here for now, and when LSC's have completed
    # to clean this up, we'll remove these.
    [
        "src/core/lib/iomgr/closure.h",
        "src/core/lib/iomgr/error.h",
        "src/core/lib/slice/slice_internal.h",
        "src/core/lib/slice/slice_string_helpers.h",
        "src/core/lib/iomgr/exec_ctx.h",
        "src/core/lib/iomgr/executor.h",
        "src/core/lib/iomgr/combiner.h",
        "src/core/lib/iomgr/iomgr_internal.h",
        "src/core/lib/channel/channel_args.h",
        "src/core/lib/channel/channel_stack_builder.h",
    ],
    external_deps = [
        "absl/base:core_headers",
        "absl/container:flat_hash_map",
        "absl/container:inlined_vector",
        "absl/functional:any_invocable",
        "absl/functional:function_ref",
        "absl/memory",
        "absl/meta:type_traits",
        "absl/status",
        "absl/status:statusor",
        "absl/strings",
        "absl/strings:str_format",
        "absl/time",
        "absl/types:optional",
        "absl/types:variant",
        "absl/utility",
        "madler_zlib",
    ],
    language = "c++",
    public_hdrs = GRPC_PUBLIC_HDRS + GRPC_PUBLIC_EVENT_ENGINE_HDRS,
    visibility = ["@grpc:alt_grpc_base_legacy"],
    deps = [
        "activity",
        "arena",
        "arena_promise",
        "atomic_utils",
        "avl",
        "bitset",
        "channel_args",
        "channel_args_preconditioning",
        "channel_fwd",
        "channel_init",
        "channel_stack_builder",
        "channel_stack_type",
        "chunked_vector",
        "closure",
        "config",
        "context",
        "cpp_impl_of",
        "debug_location",
        "default_event_engine",
        "dual_ref_counted",
        "error",
        "event_log",
        "exec_ctx",
        "experiments",
        "gpr",
        "gpr_atm",
        "gpr_manual_constructor",
        "gpr_murmur_hash",
        "gpr_spinlock",
        "grpc_public_hdrs",
        "grpc_sockaddr",
        "grpc_trace",
        "http2_errors",
        "init_internally",
        "iomgr_fwd",
        "iomgr_port",
        "iomgr_timer",
        "json",
        "latch",
        "memory_quota",
        "no_destruct",
        "notification",
        "orphanable",
        "packed_table",
        "poll",
        "pollset_set",
        "promise",
        "ref_counted",
        "ref_counted_ptr",
        "resolved_address",
        "resource_quota",
        "resource_quota_trace",
        "slice",
        "slice_buffer",
        "slice_refcount",
        "sockaddr_utils",
        "status_helper",
        "thread_quota",
        "time",
        "transport_fwd",
        "uri_parser",
        "useful",
        "work_serializer",
    ],
)

grpc_cc_library(
    name = "http2_errors",
    hdrs = [
        "src/core/lib/transport/http2_errors.h",
    ],
)

grpc_cc_library(
    name = "channel_stack_type",
    srcs = [
        "src/core/lib/surface/channel_stack_type.cc",
    ],
    hdrs = [
        "src/core/lib/surface/channel_stack_type.h",
    ],
    language = "c++",
    deps = ["gpr_platform"],
)

grpc_cc_library(
    name = "channel_init",
    srcs = [
        "src/core/lib/surface/channel_init.cc",
    ],
    hdrs = [
        "src/core/lib/surface/channel_init.h",
    ],
    language = "c++",
    deps = [
        "channel_stack_builder",
        "channel_stack_type",
        "gpr_platform",
    ],
)

grpc_cc_library(
    name = "single_set_ptr",
    hdrs = [
        "src/core/lib/gprpp/single_set_ptr.h",
    ],
    language = "c++",
    deps = ["gpr"],
)

grpc_cc_library(
    name = "channel_stack_builder",
    srcs = [
        "src/core/lib/channel/channel_stack_builder.cc",
    ],
    hdrs = [
        "src/core/lib/channel/channel_stack_builder.h",
    ],
    external_deps = [
        "absl/status:statusor",
        "absl/strings",
    ],
    language = "c++",
    visibility = ["@grpc:alt_grpc_base_legacy"],
    deps = [
        "channel_args",
        "channel_fwd",
        "channel_stack_type",
        "gpr",
        "ref_counted_ptr",
        "transport_fwd",
    ],
)

grpc_cc_library(
    name = "grpc_common",
    defines = select({
        "grpc_no_rls": ["GRPC_NO_RLS"],
        "//conditions:default": [],
    }),
    language = "c++",
    select_deps = [
        {
            "grpc_no_rls": [],
            "//conditions:default": ["grpc_lb_policy_rls"],
        },
    ],
    tags = ["nofixdeps"],
    deps = [
        "grpc_base",
        # standard plugins
        "census",
        "grpc_deadline_filter",
        "grpc_client_authority_filter",
        "grpc_lb_policy_grpclb",
        "grpc_lb_policy_outlier_detection",
        "grpc_lb_policy_pick_first",
        "grpc_lb_policy_priority",
        "grpc_lb_policy_ring_hash",
        "grpc_lb_policy_round_robin",
        "grpc_lb_policy_weighted_target",
        "grpc_channel_idle_filter",
        "grpc_message_size_filter",
        "grpc_resolver_binder",
        "grpc_resolver_dns_ares",
        "grpc_resolver_fake",
        "grpc_resolver_dns_native",
        "grpc_resolver_sockaddr",
        "grpc_transport_chttp2_client_connector",
        "grpc_transport_chttp2_server",
        "grpc_transport_inproc",
        "grpc_fault_injection_filter",
    ],
)

grpc_cc_library(
    name = "grpc_service_config",
    hdrs = [
        "src/core/lib/service_config/service_config.h",
        "src/core/lib/service_config/service_config_call_data.h",
    ],
    external_deps = ["absl/strings"],
    language = "c++",
    deps = [
        "gpr_platform",
        "ref_counted",
        "ref_counted_ptr",
        "service_config_parser",
        "slice_refcount",
        "unique_type_name",
        "useful",
    ],
)

grpc_cc_library(
    name = "grpc_service_config_impl",
    srcs = [
        "src/core/lib/service_config/service_config_impl.cc",
    ],
    hdrs = [
        "src/core/lib/service_config/service_config_impl.h",
    ],
    external_deps = [
        "absl/memory",
        "absl/status",
        "absl/status:statusor",
        "absl/strings",
    ],
    language = "c++",
    visibility = ["@grpc:client_channel"],
    deps = [
        "channel_args",
        "config",
        "gpr",
        "grpc_service_config",
        "json",
        "ref_counted_ptr",
        "service_config_parser",
        "slice",
        "slice_refcount",
    ],
)

grpc_cc_library(
    name = "service_config_parser",
    srcs = [
        "src/core/lib/service_config/service_config_parser.cc",
    ],
    hdrs = [
        "src/core/lib/service_config/service_config_parser.h",
    ],
    external_deps = [
        "absl/status",
        "absl/status:statusor",
        "absl/strings",
    ],
    language = "c++",
    deps = [
        "channel_args",
        "gpr",
        "json",
    ],
)

grpc_cc_library(
    name = "server_address",
    srcs = [
        "src/core/lib/resolver/server_address.cc",
    ],
    hdrs = [
        "src/core/lib/resolver/server_address.h",
    ],
    external_deps = [
        "absl/memory",
        "absl/status",
        "absl/status:statusor",
        "absl/strings",
        "absl/strings:str_format",
    ],
    language = "c++",
    visibility = ["@grpc:client_channel"],
    deps = [
        "channel_args",
        "gpr_platform",
        "resolved_address",
        "sockaddr_utils",
        "useful",
    ],
)

grpc_cc_library(
    name = "grpc_resolver",
    srcs = [
        "src/core/lib/resolver/resolver.cc",
        "src/core/lib/resolver/resolver_registry.cc",
    ],
    hdrs = [
        "src/core/lib/resolver/resolver.h",
        "src/core/lib/resolver/resolver_factory.h",
        "src/core/lib/resolver/resolver_registry.h",
    ],
    external_deps = [
        "absl/status",
        "absl/status:statusor",
        "absl/strings",
        "absl/strings:str_format",
    ],
    language = "c++",
    visibility = ["@grpc:client_channel"],
    deps = [
        "channel_args",
        "gpr",
        "grpc_service_config",
        "grpc_trace",
        "iomgr_fwd",
        "orphanable",
        "ref_counted_ptr",
        "server_address",
        "uri_parser",
    ],
)

grpc_cc_library(
    name = "notification",
    hdrs = [
        "src/core/lib/gprpp/notification.h",
    ],
    external_deps = ["absl/time"],
    deps = ["gpr"],
)

grpc_cc_library(
    name = "channel_args",
    srcs = [
        "src/core/lib/channel/channel_args.cc",
    ],
    hdrs = [
        "src/core/lib/channel/channel_args.h",
    ],
    external_deps = [
        "absl/meta:type_traits",
        "absl/strings",
        "absl/strings:str_format",
        "absl/types:optional",
        "absl/types:variant",
    ],
    language = "c++",
    deps = [
        "avl",
        "channel_stack_type",
        "debug_location",
        "dual_ref_counted",
        "gpr",
        "grpc_public_hdrs",
        "match",
        "ref_counted",
        "ref_counted_ptr",
        "time",
        "useful",
    ],
)

grpc_cc_library(
    name = "resolved_address",
    hdrs = ["src/core/lib/iomgr/resolved_address.h"],
    language = "c++",
    deps = [
        "gpr_platform",
        "iomgr_port",
    ],
)

grpc_cc_library(
    name = "lb_policy",
    srcs = ["src/core/lib/load_balancing/lb_policy.cc"],
    hdrs = ["src/core/lib/load_balancing/lb_policy.h"],
    external_deps = [
        "absl/status",
        "absl/status:statusor",
        "absl/strings",
        "absl/types:optional",
        "absl/types:variant",
    ],
    deps = [
        "channel_args",
        "closure",
        "debug_location",
        "error",
        "exec_ctx",
        "gpr_platform",
        "grpc_backend_metric_data",
        "grpc_public_hdrs",
        "grpc_trace",
        "iomgr_fwd",
        "orphanable",
        "pollset_set",
        "ref_counted",
        "ref_counted_ptr",
        "server_address",
        "subchannel_interface",
        "work_serializer",
    ],
)

grpc_cc_library(
    name = "lb_policy_factory",
    hdrs = ["src/core/lib/load_balancing/lb_policy_factory.h"],
    external_deps = [
        "absl/status:statusor",
        "absl/strings",
    ],
    deps = [
        "gpr_platform",
        "json",
        "lb_policy",
        "orphanable",
        "ref_counted_ptr",
    ],
)

grpc_cc_library(
    name = "lb_policy_registry",
    srcs = ["src/core/lib/load_balancing/lb_policy_registry.cc"],
    hdrs = ["src/core/lib/load_balancing/lb_policy_registry.h"],
    external_deps = [
        "absl/status",
        "absl/status:statusor",
        "absl/strings",
        "absl/strings:str_format",
    ],
    deps = [
        "gpr",
        "json",
        "lb_policy",
        "lb_policy_factory",
        "orphanable",
        "ref_counted_ptr",
    ],
)

grpc_cc_library(
    name = "subchannel_interface",
    hdrs = ["src/core/lib/load_balancing/subchannel_interface.h"],
    external_deps = ["absl/status"],
    deps = [
        "channel_args",
        "gpr_platform",
        "grpc_public_hdrs",
        "iomgr_fwd",
        "ref_counted",
        "ref_counted_ptr",
    ],
)

grpc_cc_library(
    name = "proxy_mapper",
    hdrs = ["src/core/lib/handshaker/proxy_mapper.h"],
    external_deps = [
        "absl/strings",
        "absl/types:optional",
    ],
    deps = [
        "channel_args",
        "gpr_platform",
        "resolved_address",
    ],
)

grpc_cc_library(
    name = "proxy_mapper_registry",
    srcs = ["src/core/lib/handshaker/proxy_mapper_registry.cc"],
    hdrs = ["src/core/lib/handshaker/proxy_mapper_registry.h"],
    external_deps = [
        "absl/strings",
        "absl/types:optional",
    ],
    deps = [
        "channel_args",
        "gpr_platform",
        "proxy_mapper",
        "resolved_address",
    ],
)

grpc_cc_library(
    name = "grpc_client_channel",
    srcs = [
        "src/core/ext/filters/client_channel/backend_metric.cc",
        "src/core/ext/filters/client_channel/backup_poller.cc",
        "src/core/ext/filters/client_channel/channel_connectivity.cc",
        "src/core/ext/filters/client_channel/client_channel.cc",
        "src/core/ext/filters/client_channel/client_channel_channelz.cc",
        "src/core/ext/filters/client_channel/client_channel_factory.cc",
        "src/core/ext/filters/client_channel/client_channel_plugin.cc",
        "src/core/ext/filters/client_channel/config_selector.cc",
        "src/core/ext/filters/client_channel/dynamic_filters.cc",
        "src/core/ext/filters/client_channel/global_subchannel_pool.cc",
        "src/core/ext/filters/client_channel/health/health_check_client.cc",
        "src/core/ext/filters/client_channel/http_proxy.cc",
        "src/core/ext/filters/client_channel/lb_policy/child_policy_handler.cc",
        "src/core/ext/filters/client_channel/lb_policy/oob_backend_metric.cc",
        "src/core/ext/filters/client_channel/local_subchannel_pool.cc",
        "src/core/ext/filters/client_channel/resolver_result_parsing.cc",
        "src/core/ext/filters/client_channel/retry_filter.cc",
        "src/core/ext/filters/client_channel/retry_service_config.cc",
        "src/core/ext/filters/client_channel/retry_throttle.cc",
        "src/core/ext/filters/client_channel/service_config_channel_arg_filter.cc",
        "src/core/ext/filters/client_channel/subchannel.cc",
        "src/core/ext/filters/client_channel/subchannel_pool_interface.cc",
        "src/core/ext/filters/client_channel/subchannel_stream_client.cc",
    ],
    hdrs = [
        "src/core/ext/filters/client_channel/backend_metric.h",
        "src/core/ext/filters/client_channel/backup_poller.h",
        "src/core/ext/filters/client_channel/client_channel.h",
        "src/core/ext/filters/client_channel/client_channel_channelz.h",
        "src/core/ext/filters/client_channel/client_channel_factory.h",
        "src/core/ext/filters/client_channel/config_selector.h",
        "src/core/ext/filters/client_channel/connector.h",
        "src/core/ext/filters/client_channel/dynamic_filters.h",
        "src/core/ext/filters/client_channel/global_subchannel_pool.h",
        "src/core/ext/filters/client_channel/health/health_check_client.h",
        "src/core/ext/filters/client_channel/http_proxy.h",
        "src/core/ext/filters/client_channel/lb_policy/child_policy_handler.h",
        "src/core/ext/filters/client_channel/lb_policy/oob_backend_metric.h",
        "src/core/ext/filters/client_channel/local_subchannel_pool.h",
        "src/core/ext/filters/client_channel/resolver_result_parsing.h",
        "src/core/ext/filters/client_channel/retry_filter.h",
        "src/core/ext/filters/client_channel/retry_service_config.h",
        "src/core/ext/filters/client_channel/retry_throttle.h",
        "src/core/ext/filters/client_channel/subchannel.h",
        "src/core/ext/filters/client_channel/subchannel_interface_internal.h",
        "src/core/ext/filters/client_channel/subchannel_pool_interface.h",
        "src/core/ext/filters/client_channel/subchannel_stream_client.h",
    ],
    external_deps = [
        "absl/base:core_headers",
        "absl/container:inlined_vector",
        "absl/memory",
        "absl/status",
        "absl/status:statusor",
        "absl/strings",
        "absl/strings:cord",
        "absl/types:optional",
        "absl/types:variant",
        "upb_lib",
    ],
    language = "c++",
    visibility = ["@grpc:client_channel"],
    deps = [
        "arena",
        "backoff",
        "channel_fwd",
        "channel_init",
        "channel_stack_type",
        "config",
        "construct_destruct",
        "debug_location",
        "default_event_engine",
        "dual_ref_counted",
        "env",
        "gpr",
        "gpr_atm",
        "grpc_backend_metric_data",
        "grpc_base",
        "grpc_deadline_filter",
        "grpc_health_upb",
        "grpc_public_hdrs",
        "grpc_resolver",
        "grpc_service_config",
        "grpc_service_config_impl",
        "grpc_trace",
        "http_connect_handshaker",
        "init_internally",
        "iomgr_fwd",
        "iomgr_timer",
        "json",
        "json_util",
        "lb_policy",
        "lb_policy_registry",
        "memory_quota",
        "orphanable",
        "pollset_set",
        "protobuf_duration_upb",
        "proxy_mapper",
        "proxy_mapper_registry",
        "ref_counted",
        "ref_counted_ptr",
        "resolved_address",
        "resource_quota",
        "server_address",
        "service_config_parser",
        "slice",
        "slice_buffer",
        "slice_refcount",
        "sockaddr_utils",
        "subchannel_interface",
        "time",
        "transport_fwd",
        "unique_type_name",
        "uri_parser",
        "useful",
        "work_serializer",
        "xds_orca_service_upb",
        "xds_orca_upb",
    ],
)

grpc_cc_library(
    name = "grpc_server_config_selector",
    srcs = [
        "src/core/ext/filters/server_config_selector/server_config_selector.cc",
    ],
    hdrs = [
        "src/core/ext/filters/server_config_selector/server_config_selector.h",
    ],
    external_deps = [
        "absl/status:statusor",
        "absl/strings",
    ],
    language = "c++",
    deps = [
        "channel_args",
        "dual_ref_counted",
        "gpr_platform",
        "grpc_base",
        "grpc_public_hdrs",
        "grpc_service_config",
        "ref_counted",
        "ref_counted_ptr",
        "service_config_parser",
        "useful",
    ],
)

grpc_cc_library(
    name = "grpc_server_config_selector_filter",
    srcs = [
        "src/core/ext/filters/server_config_selector/server_config_selector_filter.cc",
    ],
    hdrs = [
        "src/core/ext/filters/server_config_selector/server_config_selector_filter.h",
    ],
    external_deps = [
        "absl/base:core_headers",
        "absl/memory",
        "absl/status",
        "absl/status:statusor",
        "absl/types:optional",
    ],
    language = "c++",
    deps = [
        "arena",
        "arena_promise",
        "channel_args",
        "channel_fwd",
        "context",
        "gpr",
        "grpc_base",
        "grpc_server_config_selector",
        "grpc_service_config",
        "promise",
        "ref_counted_ptr",
    ],
)

grpc_cc_library(
    name = "sorted_pack",
    hdrs = [
        "src/core/lib/gprpp/sorted_pack.h",
    ],
    language = "c++",
    deps = ["gpr_platform"],
)

grpc_cc_library(
    name = "idle_filter_state",
    srcs = [
        "src/core/ext/filters/channel_idle/idle_filter_state.cc",
    ],
    hdrs = [
        "src/core/ext/filters/channel_idle/idle_filter_state.h",
    ],
    language = "c++",
    deps = ["gpr_platform"],
)

grpc_cc_library(
    name = "grpc_channel_idle_filter",
    srcs = [
        "src/core/ext/filters/channel_idle/channel_idle_filter.cc",
    ],
    hdrs = [
        "src/core/ext/filters/channel_idle/channel_idle_filter.h",
    ],
    external_deps = [
        "absl/status",
        "absl/status:statusor",
        "absl/types:optional",
    ],
    deps = [
        "activity",
        "arena_promise",
        "channel_args",
        "channel_fwd",
        "channel_init",
        "channel_stack_builder",
        "channel_stack_type",
        "closure",
        "config",
        "debug_location",
        "default_event_engine",
        "exec_ctx",
        "exec_ctx_wakeup_scheduler",
        "gpr",
        "grpc_base",
        "grpc_public_hdrs",
        "grpc_trace",
        "http2_errors",
        "idle_filter_state",
        "loop",
        "orphanable",
        "poll",
        "promise",
        "ref_counted_ptr",
        "single_set_ptr",
        "sleep",
        "time",
        "try_seq",
    ],
)

grpc_cc_library(
    name = "grpc_deadline_filter",
    srcs = [
        "src/core/ext/filters/deadline/deadline_filter.cc",
    ],
    hdrs = [
        "src/core/ext/filters/deadline/deadline_filter.h",
    ],
    external_deps = [
        "absl/status",
        "absl/types:optional",
    ],
    language = "c++",
    deps = [
        "arena",
        "channel_args",
        "channel_fwd",
        "channel_init",
        "channel_stack_builder",
        "channel_stack_type",
        "closure",
        "config",
        "debug_location",
        "exec_ctx",
        "gpr",
        "grpc_base",
        "grpc_public_hdrs",
        "iomgr_timer",
        "time",
    ],
)

grpc_cc_library(
    name = "grpc_client_authority_filter",
    srcs = [
        "src/core/ext/filters/http/client_authority_filter.cc",
    ],
    hdrs = [
        "src/core/ext/filters/http/client_authority_filter.h",
    ],
    external_deps = [
        "absl/status",
        "absl/status:statusor",
        "absl/strings",
        "absl/types:optional",
    ],
    language = "c++",
    deps = [
        "arena_promise",
        "channel_args",
        "channel_fwd",
        "channel_init",
        "channel_stack_builder",
        "channel_stack_type",
        "config",
        "gpr_platform",
        "grpc_base",
        "grpc_public_hdrs",
        "slice",
    ],
)

grpc_cc_library(
    name = "grpc_message_size_filter",
    srcs = [
        "src/core/ext/filters/message_size/message_size_filter.cc",
    ],
    hdrs = [
        "src/core/ext/filters/message_size/message_size_filter.h",
    ],
    external_deps = [
        "absl/memory",
        "absl/status",
        "absl/status:statusor",
        "absl/strings",
        "absl/strings:str_format",
        "absl/types:optional",
    ],
    language = "c++",
    deps = [
        "channel_args",
        "channel_fwd",
        "channel_init",
        "channel_stack_builder",
        "channel_stack_type",
        "closure",
        "config",
        "debug_location",
        "gpr",
        "grpc_base",
        "grpc_public_hdrs",
        "grpc_service_config",
        "json",
        "service_config_parser",
        "slice_buffer",
    ],
)

grpc_cc_library(
    name = "grpc_fault_injection_filter",
    srcs = [
        "src/core/ext/filters/fault_injection/fault_injection_filter.cc",
        "src/core/ext/filters/fault_injection/service_config_parser.cc",
    ],
    hdrs = [
        "src/core/ext/filters/fault_injection/fault_injection_filter.h",
        "src/core/ext/filters/fault_injection/service_config_parser.h",
    ],
    external_deps = [
        "absl/base:core_headers",
        "absl/memory",
        "absl/random",
        "absl/status",
        "absl/status:statusor",
        "absl/strings",
        "absl/types:optional",
    ],
    language = "c++",
    deps = [
        "arena_promise",
        "channel_fwd",
        "config",
        "context",
        "gpr",
        "grpc_base",
        "grpc_public_hdrs",
        "grpc_service_config",
        "grpc_trace",
        "json",
        "json_util",
        "service_config_parser",
        "sleep",
        "time",
        "try_seq",
    ],
)

grpc_cc_library(
    name = "grpc_rbac_filter",
    srcs = [
        "src/core/ext/filters/rbac/rbac_filter.cc",
        "src/core/ext/filters/rbac/rbac_service_config_parser.cc",
    ],
    hdrs = [
        "src/core/ext/filters/rbac/rbac_filter.h",
        "src/core/ext/filters/rbac/rbac_service_config_parser.h",
    ],
    external_deps = [
        "absl/memory",
        "absl/status",
        "absl/status:statusor",
        "absl/strings",
        "absl/strings:str_format",
        "absl/types:optional",
    ],
    language = "c++",
    deps = [
        "channel_args",
        "channel_fwd",
        "closure",
        "config",
        "debug_location",
        "gpr",
        "grpc_authorization_base",
        "grpc_base",
        "grpc_matchers",
        "grpc_public_hdrs",
        "grpc_rbac_engine",
        "grpc_security_base",
        "grpc_service_config",
        "json",
        "json_util",
        "service_config_parser",
        "transport_fwd",
    ],
)

grpc_cc_library(
    name = "grpc_http_filters",
    srcs = [
        "src/core/ext/filters/http/client/http_client_filter.cc",
        "src/core/ext/filters/http/http_filters_plugin.cc",
        "src/core/ext/filters/http/message_compress/message_compress_filter.cc",
        "src/core/ext/filters/http/message_compress/message_decompress_filter.cc",
        "src/core/ext/filters/http/server/http_server_filter.cc",
    ],
    hdrs = [
        "src/core/ext/filters/http/client/http_client_filter.h",
        "src/core/ext/filters/http/message_compress/message_compress_filter.h",
        "src/core/ext/filters/http/message_compress/message_decompress_filter.h",
        "src/core/ext/filters/http/server/http_server_filter.h",
    ],
    external_deps = [
        "absl/base:core_headers",
        "absl/meta:type_traits",
        "absl/status",
        "absl/status:statusor",
        "absl/strings",
        "absl/strings:str_format",
        "absl/types:optional",
    ],
    language = "c++",
    visibility = ["@grpc:http"],
    deps = [
        "arena",
        "arena_promise",
        "basic_seq",
        "call_push_pull",
        "channel_fwd",
        "channel_init",
        "channel_stack_type",
        "config",
        "context",
        "debug_location",
        "gpr",
        "grpc_base",
        "grpc_message_size_filter",
        "grpc_public_hdrs",
        "grpc_trace",
        "latch",
        "percent_encoding",
        "promise",
        "seq",
        "slice",
        "slice_buffer",
        "transport_fwd",
    ],
)

grpc_cc_library(
    name = "grpc_grpclb_balancer_addresses",
    srcs = [
        "src/core/ext/filters/client_channel/lb_policy/grpclb/grpclb_balancer_addresses.cc",
    ],
    hdrs = [
        "src/core/ext/filters/client_channel/lb_policy/grpclb/grpclb_balancer_addresses.h",
    ],
    language = "c++",
    visibility = ["@grpc:grpclb"],
    deps = [
        "channel_args",
        "gpr_platform",
        "grpc_public_hdrs",
        "server_address",
        "useful",
    ],
)

grpc_cc_library(
    name = "grpc_lb_policy_grpclb",
    srcs = [
        "src/core/ext/filters/client_channel/lb_policy/grpclb/client_load_reporting_filter.cc",
        "src/core/ext/filters/client_channel/lb_policy/grpclb/grpclb.cc",
        "src/core/ext/filters/client_channel/lb_policy/grpclb/grpclb_client_stats.cc",
        "src/core/ext/filters/client_channel/lb_policy/grpclb/load_balancer_api.cc",
    ],
    hdrs = [
        "src/core/ext/filters/client_channel/lb_policy/grpclb/client_load_reporting_filter.h",
        "src/core/ext/filters/client_channel/lb_policy/grpclb/grpclb.h",
        "src/core/ext/filters/client_channel/lb_policy/grpclb/grpclb_client_stats.h",
        "src/core/ext/filters/client_channel/lb_policy/grpclb/load_balancer_api.h",
    ],
    external_deps = [
        "absl/base:core_headers",
        "absl/container:inlined_vector",
        "absl/memory",
        "absl/status",
        "absl/status:statusor",
        "absl/strings",
        "absl/strings:str_format",
        "absl/types:optional",
        "absl/types:variant",
        "upb_lib",
    ],
    language = "c++",
    deps = [
        "backoff",
        "channel_fwd",
        "channel_init",
        "channel_stack_type",
        "config",
        "debug_location",
        "default_event_engine",
        "gpr",
        "gpr_atm",
        "grpc_base",
        "grpc_client_channel",
        "grpc_grpclb_balancer_addresses",
        "grpc_lb_upb",
        "grpc_public_hdrs",
        "grpc_resolver",
        "grpc_resolver_fake",
        "grpc_security_base",
        "grpc_sockaddr",
        "grpc_trace",
        "iomgr_timer",
        "json",
        "json_args",
        "json_object_loader",
        "lb_policy",
        "lb_policy_factory",
        "lb_policy_registry",
        "orphanable",
        "pollset_set",
        "protobuf_duration_upb",
        "protobuf_timestamp_upb",
        "ref_counted",
        "ref_counted_ptr",
        "resolved_address",
        "server_address",
        "slice",
        "slice_refcount",
        "sockaddr_utils",
        "subchannel_interface",
        "time",
        "uri_parser",
        "useful",
        "validation_errors",
        "work_serializer",
    ],
)

grpc_cc_library(
    name = "grpc_backend_metric_data",
    hdrs = [
        "src/core/ext/filters/client_channel/lb_policy/backend_metric_data.h",
    ],
    external_deps = ["absl/strings"],
    language = "c++",
    deps = ["gpr_platform"],
)

grpc_cc_library(
    name = "grpc_lb_policy_rls",
    srcs = [
        "src/core/ext/filters/client_channel/lb_policy/rls/rls.cc",
    ],
    external_deps = [
        "absl/base:core_headers",
        "absl/hash",
        "absl/memory",
        "absl/status",
        "absl/status:statusor",
        "absl/strings",
        "absl/strings:str_format",
        "absl/types:optional",
        "upb_lib",
    ],
    language = "c++",
    deps = [
        "backoff",
        "config",
        "debug_location",
        "dual_ref_counted",
        "gpr",
        "grpc_base",
        "grpc_client_channel",
        "grpc_fake_credentials",
        "grpc_public_hdrs",
        "grpc_resolver",
        "grpc_security_base",
        "grpc_service_config_impl",
        "grpc_trace",
        "iomgr_timer",
        "json",
        "json_args",
        "json_object_loader",
        "lb_policy",
        "lb_policy_factory",
        "lb_policy_registry",
        "orphanable",
        "pollset_set",
        "ref_counted_ptr",
        "rls_upb",
        "server_address",
        "slice_refcount",
        "subchannel_interface",
        "time",
        "uri_parser",
        "validation_errors",
        "work_serializer",
    ],
)

grpc_cc_library(
    name = "upb_utils",
    hdrs = [
        "src/core/ext/xds/upb_utils.h",
    ],
    external_deps = [
        "absl/strings",
        "upb_lib",
    ],
    language = "c++",
    deps = ["gpr_platform"],
)

grpc_cc_library(
    name = "xds_client",
    srcs = [
        "src/core/ext/xds/xds_api.cc",
        "src/core/ext/xds/xds_bootstrap.cc",
        "src/core/ext/xds/xds_client.cc",
        "src/core/ext/xds/xds_client_stats.cc",
        "src/core/ext/xds/xds_resource_type.cc",
    ],
    hdrs = [
        "src/core/ext/xds/xds_api.h",
        "src/core/ext/xds/xds_bootstrap.h",
        "src/core/ext/xds/xds_channel_args.h",
        "src/core/ext/xds/xds_client.h",
        "src/core/ext/xds/xds_client_stats.h",
        "src/core/ext/xds/xds_resource_type.h",
        "src/core/ext/xds/xds_resource_type_impl.h",
        "src/core/ext/xds/xds_transport.h",
    ],
    external_deps = [
        "absl/base:core_headers",
        "absl/memory",
        "absl/status",
        "absl/status:statusor",
        "absl/strings",
        "absl/strings:str_format",
        "absl/types:optional",
        "upb_lib",
        "upb_textformat_lib",
        "upb_json_lib",
        "upb_reflection",
    ],
    language = "c++",
    tags = ["nofixdeps"],
    visibility = ["@grpc:xds_client_core"],
    deps = [
        "backoff",
        "debug_location",
        "default_event_engine",
        "dual_ref_counted",
        "env",
        "envoy_admin_upb",
        "envoy_config_core_upb",
        "envoy_config_endpoint_upb",
        "envoy_service_discovery_upb",
        "envoy_service_discovery_upbdefs",
        "envoy_service_load_stats_upb",
        "envoy_service_load_stats_upbdefs",
        "envoy_service_status_upb",
        "envoy_service_status_upbdefs",
        "event_engine_base_hdrs",
        "exec_ctx",
        "google_rpc_status_upb",
        "gpr",
        "grpc_trace",
        "json",
        "orphanable",
        "protobuf_any_upb",
        "protobuf_duration_upb",
        "protobuf_struct_upb",
        "protobuf_timestamp_upb",
        "ref_counted",
        "ref_counted_ptr",
        "time",
        "upb_utils",
        "uri_parser",
        "useful",
        "work_serializer",
    ],
)

grpc_cc_library(
    name = "certificate_provider_factory",
    hdrs = [
        "src/core/lib/security/certificate_provider/certificate_provider_factory.h",
    ],
    deps = [
        "error",
        "gpr",
        "grpc_public_hdrs",
        "json",
        "ref_counted",
        "ref_counted_ptr",
    ],
)

grpc_cc_library(
    name = "certificate_provider_registry",
    srcs = [
        "src/core/lib/security/certificate_provider/certificate_provider_registry.cc",
    ],
    hdrs = [
        "src/core/lib/security/certificate_provider/certificate_provider_registry.h",
    ],
    external_deps = ["absl/strings"],
    deps = [
        "certificate_provider_factory",
        "gpr_public_hdrs",
    ],
)

grpc_cc_library(
    name = "grpc_xds_client",
    srcs = [
        "src/core/ext/xds/certificate_provider_store.cc",
        "src/core/ext/xds/file_watcher_certificate_provider_factory.cc",
        "src/core/ext/xds/xds_bootstrap_grpc.cc",
        "src/core/ext/xds/xds_certificate_provider.cc",
        "src/core/ext/xds/xds_client_grpc.cc",
        "src/core/ext/xds/xds_cluster.cc",
        "src/core/ext/xds/xds_cluster_specifier_plugin.cc",
        "src/core/ext/xds/xds_common_types.cc",
        "src/core/ext/xds/xds_endpoint.cc",
        "src/core/ext/xds/xds_http_fault_filter.cc",
        "src/core/ext/xds/xds_http_filters.cc",
        "src/core/ext/xds/xds_http_rbac_filter.cc",
        "src/core/ext/xds/xds_lb_policy_registry.cc",
        "src/core/ext/xds/xds_listener.cc",
        "src/core/ext/xds/xds_route_config.cc",
        "src/core/ext/xds/xds_routing.cc",
        "src/core/ext/xds/xds_transport_grpc.cc",
        "src/core/lib/security/credentials/xds/xds_credentials.cc",
    ],
    hdrs = [
        "src/core/ext/xds/certificate_provider_store.h",
        "src/core/ext/xds/file_watcher_certificate_provider_factory.h",
        "src/core/ext/xds/xds_bootstrap_grpc.h",
        "src/core/ext/xds/xds_certificate_provider.h",
        "src/core/ext/xds/xds_client_grpc.h",
        "src/core/ext/xds/xds_cluster.h",
        "src/core/ext/xds/xds_cluster_specifier_plugin.h",
        "src/core/ext/xds/xds_common_types.h",
        "src/core/ext/xds/xds_endpoint.h",
        "src/core/ext/xds/xds_http_fault_filter.h",
        "src/core/ext/xds/xds_http_filters.h",
        "src/core/ext/xds/xds_http_rbac_filter.h",
        "src/core/ext/xds/xds_lb_policy_registry.h",
        "src/core/ext/xds/xds_listener.h",
        "src/core/ext/xds/xds_route_config.h",
        "src/core/ext/xds/xds_routing.h",
        "src/core/ext/xds/xds_transport_grpc.h",
        "src/core/lib/security/credentials/xds/xds_credentials.h",
    ],
    external_deps = [
        "absl/base:core_headers",
        "absl/functional:bind_front",
        "absl/memory",
        "absl/status",
        "absl/status:statusor",
        "absl/strings",
        "absl/strings:str_format",
        "absl/synchronization",
        "absl/types:optional",
        "absl/types:variant",
        "upb_lib",
        "upb_textformat_lib",
        "upb_json_lib",
        "re2",
        "upb_reflection",
    ],
    language = "c++",
    tags = ["nofixdeps"],
    deps = [
        "certificate_provider_factory",
        "certificate_provider_registry",
        "channel_creds_registry",
        "channel_fwd",
        "config",
        "debug_location",
        "default_event_engine",
        "env",
        "envoy_admin_upb",
        "envoy_config_cluster_upb",
        "envoy_config_cluster_upbdefs",
        "envoy_config_core_upb",
        "envoy_config_endpoint_upb",
        "envoy_config_endpoint_upbdefs",
        "envoy_config_listener_upb",
        "envoy_config_listener_upbdefs",
        "envoy_config_rbac_upb",
        "envoy_config_route_upb",
        "envoy_config_route_upbdefs",
        "envoy_extensions_clusters_aggregate_upb",
        "envoy_extensions_clusters_aggregate_upbdefs",
        "envoy_extensions_filters_common_fault_upb",
        "envoy_extensions_filters_http_fault_upb",
        "envoy_extensions_filters_http_fault_upbdefs",
        "envoy_extensions_filters_http_rbac_upb",
        "envoy_extensions_filters_http_rbac_upbdefs",
        "envoy_extensions_filters_http_router_upb",
        "envoy_extensions_filters_http_router_upbdefs",
        "envoy_extensions_filters_network_http_connection_manager_upb",
        "envoy_extensions_filters_network_http_connection_manager_upbdefs",
        "envoy_extensions_load_balancing_policies_ring_hash_upb",
        "envoy_extensions_load_balancing_policies_wrr_locality_upb",
        "envoy_extensions_transport_sockets_tls_upb",
        "envoy_extensions_transport_sockets_tls_upbdefs",
        "envoy_service_discovery_upb",
        "envoy_service_discovery_upbdefs",
        "envoy_service_load_stats_upb",
        "envoy_service_load_stats_upbdefs",
        "envoy_service_status_upb",
        "envoy_service_status_upbdefs",
        "envoy_type_matcher_upb",
        "envoy_type_upb",
        "error",
        "google_rpc_status_upb",
        "gpr",
        "grpc_base",
        "grpc_client_channel",
        "grpc_credentials_util",
        "grpc_fake_credentials",
        "grpc_fault_injection_filter",
        "grpc_lb_xds_channel_args",
        "grpc_matchers",
        "grpc_outlier_detection_header",
        "grpc_public_hdrs",
        "grpc_rbac_filter",
        "grpc_security_base",
        "grpc_sockaddr",
        "grpc_tls_credentials",
        "grpc_trace",
        "grpc_transport_chttp2_client_connector",
        "init_internally",
        "iomgr_fwd",
        "iomgr_timer",
        "json",
        "json_object_loader",
        "json_util",
        "lb_policy_registry",
        "match",
        "orphanable",
        "pollset_set",
        "protobuf_any_upb",
        "protobuf_duration_upb",
        "protobuf_struct_upb",
        "protobuf_struct_upbdefs",
        "protobuf_timestamp_upb",
        "protobuf_wrappers_upb",
        "ref_counted",
        "ref_counted_ptr",
        "resolved_address",
        "rls_config_upb",
        "rls_config_upbdefs",
        "server_address",
        "slice",
        "slice_refcount",
        "sockaddr_utils",
        "status_helper",
        "time",
        "tsi_ssl_credentials",
        "unique_type_name",
        "upb_utils",
        "uri_parser",
        "useful",
        "validation_errors",
        "work_serializer",
        "xds_client",
        "xds_type_upb",
        "xds_type_upbdefs",
    ],
)

grpc_cc_library(
    name = "grpc_xds_channel_stack_modifier",
    srcs = [
        "src/core/ext/xds/xds_channel_stack_modifier.cc",
    ],
    hdrs = [
        "src/core/ext/xds/xds_channel_stack_modifier.h",
    ],
    external_deps = ["absl/strings"],
    language = "c++",
    deps = [
        "channel_args",
        "channel_fwd",
        "channel_init",
        "channel_stack_builder",
        "channel_stack_type",
        "config",
        "gpr_platform",
        "grpc_base",
        "grpc_public_hdrs",
        "ref_counted",
        "ref_counted_ptr",
        "useful",
    ],
)

grpc_cc_library(
    name = "grpc_xds_server_config_fetcher",
    srcs = [
        "src/core/ext/xds/xds_server_config_fetcher.cc",
    ],
    external_deps = [
        "absl/base:core_headers",
        "absl/status",
        "absl/status:statusor",
        "absl/strings",
        "absl/types:optional",
        "absl/types:variant",
    ],
    language = "c++",
    deps = [
        "channel_args",
        "channel_args_preconditioning",
        "channel_fwd",
        "config",
        "debug_location",
        "exec_ctx",
        "gpr",
        "grpc_base",
        "grpc_public_hdrs",
        "grpc_security_base",
        "grpc_server_config_selector",
        "grpc_server_config_selector_filter",
        "grpc_service_config",
        "grpc_service_config_impl",
        "grpc_sockaddr",
        "grpc_tls_credentials",
        "grpc_trace",
        "grpc_xds_channel_stack_modifier",
        "grpc_xds_client",
        "iomgr_fwd",
        "ref_counted_ptr",
        "resolved_address",
        "slice_refcount",
        "sockaddr_utils",
        "unique_type_name",
        "uri_parser",
        "xds_client",
    ],
)

grpc_cc_library(
    name = "channel_creds_registry_init",
    srcs = [
        "src/core/lib/security/credentials/channel_creds_registry_init.cc",
    ],
    external_deps = [
        "absl/memory",
        "absl/strings",
    ],
    language = "c++",
    deps = [
        "channel_creds_registry",
        "config",
        "gpr_platform",
        "grpc_fake_credentials",
        "grpc_google_default_credentials",
        "grpc_security_base",
        "json",
        "ref_counted_ptr",
    ],
)

grpc_cc_library(
    name = "grpc_google_mesh_ca_certificate_provider_factory",
    srcs = [
        "src/core/ext/xds/google_mesh_ca_certificate_provider_factory.cc",
    ],
    hdrs = [
        "src/core/ext/xds/google_mesh_ca_certificate_provider_factory.h",
    ],
    language = "c++",
    deps = [
        "certificate_provider_factory",
        "error",
        "gpr_platform",
        "grpc_tls_credentials",
        "grpc_trace",
        "json",
        "json_util",
        "ref_counted_ptr",
        "time",
    ],
)

grpc_cc_library(
    name = "grpc_lb_policy_cds",
    srcs = [
        "src/core/ext/filters/client_channel/lb_policy/xds/cds.cc",
    ],
    external_deps = [
        "absl/memory",
        "absl/status",
        "absl/status:statusor",
        "absl/strings",
        "absl/types:optional",
    ],
    language = "c++",
    deps = [
        "config",
        "debug_location",
        "gpr",
        "grpc_base",
        "grpc_matchers",
        "grpc_outlier_detection_header",
        "grpc_public_hdrs",
        "grpc_security_base",
        "grpc_tls_credentials",
        "grpc_trace",
        "grpc_xds_client",
        "json",
        "json_args",
        "json_object_loader",
        "lb_policy",
        "lb_policy_factory",
        "lb_policy_registry",
        "orphanable",
        "pollset_set",
        "ref_counted_ptr",
        "server_address",
        "subchannel_interface",
        "time",
        "unique_type_name",
        "work_serializer",
        "xds_client",
    ],
)

grpc_cc_library(
    name = "grpc_lb_xds_channel_args",
    hdrs = [
        "src/core/ext/filters/client_channel/lb_policy/xds/xds_channel_args.h",
    ],
    language = "c++",
)

grpc_cc_library(
    name = "grpc_lb_xds_common",
    hdrs = [
        "src/core/ext/filters/client_channel/lb_policy/xds/xds.h",
    ],
    external_deps = ["absl/memory"],
    language = "c++",
    deps = [
        "gpr_platform",
        "ref_counted_ptr",
        "server_address",
        "xds_client",
    ],
)

grpc_cc_library(
    name = "grpc_lb_policy_xds_cluster_resolver",
    srcs = [
        "src/core/ext/filters/client_channel/lb_policy/xds/xds_cluster_resolver.cc",
    ],
    external_deps = [
        "absl/memory",
        "absl/status",
        "absl/status:statusor",
        "absl/strings",
        "absl/types:optional",
    ],
    language = "c++",
    deps = [
        "channel_args",
        "config",
        "debug_location",
        "gpr",
        "grpc_base",
        "grpc_client_channel",
        "grpc_lb_address_filtering",
        "grpc_lb_policy_ring_hash",
        "grpc_lb_xds_channel_args",
        "grpc_lb_xds_common",
        "grpc_outlier_detection_header",
        "grpc_public_hdrs",
        "grpc_resolver",
        "grpc_resolver_fake",
        "grpc_trace",
        "grpc_xds_client",
        "json",
        "json_args",
        "json_object_loader",
        "lb_policy",
        "lb_policy_factory",
        "lb_policy_registry",
        "orphanable",
        "pollset_set",
        "ref_counted_ptr",
        "server_address",
        "subchannel_interface",
        "validation_errors",
        "work_serializer",
        "xds_client",
    ],
)

grpc_cc_library(
    name = "grpc_lb_policy_xds_cluster_impl",
    srcs = [
        "src/core/ext/filters/client_channel/lb_policy/xds/xds_cluster_impl.cc",
    ],
    external_deps = [
        "absl/base:core_headers",
        "absl/memory",
        "absl/status",
        "absl/status:statusor",
        "absl/strings",
        "absl/types:optional",
        "absl/types:variant",
    ],
    language = "c++",
    deps = [
        "channel_args",
        "config",
        "debug_location",
        "gpr",
        "grpc_base",
        "grpc_client_channel",
        "grpc_lb_xds_channel_args",
        "grpc_lb_xds_common",
        "grpc_public_hdrs",
        "grpc_trace",
        "grpc_xds_client",
        "json",
        "json_args",
        "json_object_loader",
        "lb_policy",
        "lb_policy_factory",
        "lb_policy_registry",
        "orphanable",
        "pollset_set",
        "ref_counted",
        "ref_counted_ptr",
        "server_address",
        "subchannel_interface",
        "validation_errors",
        "xds_client",
    ],
)

grpc_cc_library(
    name = "grpc_lb_policy_xds_cluster_manager",
    srcs = [
        "src/core/ext/filters/client_channel/lb_policy/xds/xds_cluster_manager.cc",
    ],
    external_deps = [
        "absl/memory",
        "absl/status",
        "absl/status:statusor",
        "absl/strings",
        "absl/types:optional",
    ],
    language = "c++",
    deps = [
        "channel_args",
<<<<<<< HEAD
        "debug_location",
        "default_event_engine_factory_hdrs",
        "error",
        "gpr_base",
        "gpr_platform",
=======
        "closure",
        "config",
        "debug_location",
        "gpr",
>>>>>>> 7c4b87ed
        "grpc_base",
        "grpc_client_channel",
        "grpc_public_hdrs",
        "grpc_resolver_xds_header",
        "grpc_trace",
        "json",
        "json_args",
        "json_object_loader",
        "lb_policy",
        "lb_policy_factory",
        "lb_policy_registry",
        "orphanable",
        "pollset_set",
        "ref_counted",
        "ref_counted_ptr",
        "server_address",
        "subchannel_interface",
        "time",
        "validation_errors",
        "work_serializer",
    ],
)

grpc_cc_library(
    name = "grpc_lb_address_filtering",
    srcs = [
        "src/core/ext/filters/client_channel/lb_policy/address_filtering.cc",
    ],
    hdrs = [
        "src/core/ext/filters/client_channel/lb_policy/address_filtering.h",
    ],
    external_deps = [
        "absl/memory",
        "absl/status:statusor",
        "absl/strings",
    ],
    language = "c++",
    deps = [
        "gpr_platform",
        "server_address",
    ],
)

grpc_cc_library(
    name = "grpc_lb_subchannel_list",
    hdrs = [
        "src/core/ext/filters/client_channel/lb_policy/subchannel_list.h",
    ],
    external_deps = [
        "absl/status",
        "absl/types:optional",
    ],
    language = "c++",
    deps = [
        "debug_location",
        "dual_ref_counted",
        "gpr",
        "gpr_manual_constructor",
        "grpc_base",
        "grpc_public_hdrs",
        "iomgr_fwd",
        "lb_policy",
        "ref_counted_ptr",
        "server_address",
        "subchannel_interface",
    ],
)

grpc_cc_library(
    name = "grpc_lb_policy_pick_first",
    srcs = [
        "src/core/ext/filters/client_channel/lb_policy/pick_first/pick_first.cc",
    ],
    external_deps = [
        "absl/memory",
        "absl/status",
        "absl/status:statusor",
        "absl/strings",
        "absl/types:optional",
    ],
    language = "c++",
    deps = [
        "channel_args",
        "config",
        "debug_location",
        "gpr",
        "grpc_base",
        "grpc_lb_subchannel_list",
        "grpc_public_hdrs",
        "grpc_trace",
        "json",
        "lb_policy",
        "lb_policy_factory",
        "lb_policy_registry",
        "orphanable",
        "ref_counted_ptr",
        "server_address",
        "subchannel_interface",
    ],
)

grpc_cc_library(
    name = "grpc_lb_policy_ring_hash",
    srcs = [
        "src/core/ext/filters/client_channel/lb_policy/ring_hash/ring_hash.cc",
    ],
    hdrs = [
        "src/core/ext/filters/client_channel/lb_policy/ring_hash/ring_hash.h",
    ],
    external_deps = [
        "absl/base:core_headers",
        "absl/container:inlined_vector",
        "absl/memory",
        "absl/status",
        "absl/status:statusor",
        "absl/strings",
        "absl/types:optional",
        "xxhash",
    ],
    language = "c++",
    deps = [
        "closure",
        "config",
        "debug_location",
        "exec_ctx",
        "gpr",
        "grpc_base",
        "grpc_client_channel",
        "grpc_lb_subchannel_list",
        "grpc_public_hdrs",
        "grpc_trace",
        "json",
        "json_args",
        "json_object_loader",
        "lb_policy",
        "lb_policy_factory",
        "lb_policy_registry",
        "orphanable",
        "ref_counted_ptr",
        "server_address",
        "sockaddr_utils",
        "subchannel_interface",
        "unique_type_name",
        "validation_errors",
        "work_serializer",
    ],
)

grpc_cc_library(
    name = "grpc_lb_policy_round_robin",
    srcs = [
        "src/core/ext/filters/client_channel/lb_policy/round_robin/round_robin.cc",
    ],
    external_deps = [
        "absl/memory",
        "absl/status",
        "absl/status:statusor",
        "absl/strings",
        "absl/types:optional",
    ],
    language = "c++",
    deps = [
        "config",
        "debug_location",
        "gpr",
        "grpc_base",
        "grpc_lb_subchannel_list",
        "grpc_public_hdrs",
        "grpc_trace",
        "json",
        "lb_policy",
        "lb_policy_factory",
        "lb_policy_registry",
        "orphanable",
        "ref_counted_ptr",
        "server_address",
        "subchannel_interface",
    ],
)

grpc_cc_library(
    name = "grpc_outlier_detection_header",
    hdrs = [
        "src/core/ext/filters/client_channel/lb_policy/outlier_detection/outlier_detection.h",
    ],
    external_deps = ["absl/types:optional"],
    language = "c++",
    deps = [
        "gpr_platform",
        "json",
        "json_args",
        "json_object_loader",
        "time",
        "validation_errors",
    ],
)

grpc_cc_library(
    name = "grpc_lb_policy_outlier_detection",
    srcs = [
        "src/core/ext/filters/client_channel/lb_policy/outlier_detection/outlier_detection.cc",
    ],
    external_deps = [
        "absl/memory",
        "absl/random",
        "absl/status",
        "absl/status:statusor",
        "absl/strings",
        "absl/types:variant",
    ],
    language = "c++",
    deps = [
        "channel_args",
        "closure",
        "config",
        "debug_location",
        "env",
        "gpr",
        "grpc_base",
        "grpc_client_channel",
        "grpc_outlier_detection_header",
        "grpc_public_hdrs",
        "grpc_trace",
        "iomgr_fwd",
        "iomgr_timer",
        "json",
        "lb_policy",
        "lb_policy_factory",
        "lb_policy_registry",
        "orphanable",
        "pollset_set",
        "ref_counted",
        "ref_counted_ptr",
        "server_address",
        "sockaddr_utils",
        "subchannel_interface",
        "validation_errors",
        "work_serializer",
    ],
)

grpc_cc_library(
    name = "grpc_lb_policy_priority",
    srcs = [
        "src/core/ext/filters/client_channel/lb_policy/priority/priority.cc",
    ],
    external_deps = [
        "absl/memory",
        "absl/status",
        "absl/status:statusor",
        "absl/strings",
        "absl/types:optional",
    ],
    language = "c++",
    deps = [
        "channel_args",
        "closure",
        "config",
        "debug_location",
        "gpr",
        "grpc_base",
        "grpc_client_channel",
        "grpc_lb_address_filtering",
        "grpc_public_hdrs",
        "grpc_trace",
        "iomgr_timer",
        "json",
        "json_args",
        "json_object_loader",
        "lb_policy",
        "lb_policy_factory",
        "lb_policy_registry",
        "orphanable",
        "pollset_set",
        "ref_counted",
        "ref_counted_ptr",
        "server_address",
        "subchannel_interface",
        "time",
        "validation_errors",
        "work_serializer",
    ],
)

grpc_cc_library(
    name = "grpc_lb_policy_weighted_target",
    srcs = [
        "src/core/ext/filters/client_channel/lb_policy/weighted_target/weighted_target.cc",
    ],
    external_deps = [
        "absl/memory",
        "absl/status",
        "absl/status:statusor",
        "absl/strings",
        "absl/types:optional",
    ],
    language = "c++",
    deps = [
        "channel_args",
        "config",
        "debug_location",
        "default_event_engine",
        "gpr",
        "grpc_base",
        "grpc_client_channel",
        "grpc_lb_address_filtering",
        "grpc_public_hdrs",
        "grpc_trace",
        "json",
        "json_args",
        "json_object_loader",
        "lb_policy",
        "lb_policy_factory",
        "lb_policy_registry",
        "orphanable",
        "pollset_set",
        "ref_counted",
        "ref_counted_ptr",
        "server_address",
        "subchannel_interface",
        "time",
        "validation_errors",
        "work_serializer",
    ],
)

grpc_cc_library(
    name = "lb_server_load_reporting_filter",
    srcs = [
        "src/core/ext/filters/load_reporting/server_load_reporting_filter.cc",
    ],
    hdrs = [
        "src/core/ext/filters/load_reporting/registered_opencensus_objects.h",
        "src/core/ext/filters/load_reporting/server_load_reporting_filter.h",
        "src/cpp/server/load_reporter/constants.h",
    ],
    external_deps = [
        "absl/container:inlined_vector",
        "absl/meta:type_traits",
        "absl/status",
        "absl/status:statusor",
        "absl/strings",
        "absl/strings:str_format",
        "absl/types:optional",
        "opencensus-stats",
        "opencensus-tags",
    ],
    language = "c++",
    deps = [
        "arena_promise",
        "channel_fwd",
        "channel_init",
        "channel_stack_type",
        "config",
        "context",
        "gpr",
        "gpr_platform",
        "grpc_base",
        "grpc_public_hdrs",
        "grpc_security_base",
        "grpc_sockaddr",
        "promise",
        "resolved_address",
        "seq",
        "slice",
        "uri_parser",
    ],
    alwayslink = 1,
)

grpc_cc_library(
    name = "lb_load_data_store",
    srcs = [
        "src/cpp/server/load_reporter/load_data_store.cc",
    ],
    hdrs = [
        "src/cpp/server/load_reporter/constants.h",
        "src/cpp/server/load_reporter/load_data_store.h",
    ],
    language = "c++",
    deps = [
        "gpr",
        "gpr_platform",
        "grpc++",
        "grpc_sockaddr",
    ],
)

grpc_cc_library(
    name = "lb_server_load_reporting_service_server_builder_plugin",
    srcs = [
        "src/cpp/server/load_reporter/load_reporting_service_server_builder_plugin.cc",
    ],
    hdrs = [
        "src/cpp/server/load_reporter/load_reporting_service_server_builder_plugin.h",
    ],
    language = "c++",
    deps = [
        "gpr_platform",
        "grpc++",
        "lb_load_reporter_service",
    ],
)

grpc_cc_library(
    name = "grpcpp_server_load_reporting",
    srcs = [
        "src/cpp/server/load_reporter/load_reporting_service_server_builder_option.cc",
        "src/cpp/server/load_reporter/util.cc",
    ],
    language = "c++",
    public_hdrs = [
        "include/grpcpp/ext/server_load_reporting.h",
    ],
    tags = ["nofixdeps"],
    deps = [
        "gpr",
        "gpr_platform",
        "grpc",
        "grpc++",
        "grpc++_public_hdrs",
        "grpc_public_hdrs",
        "lb_server_load_reporting_filter",
        "lb_server_load_reporting_service_server_builder_plugin",
    ],
)

grpc_cc_library(
    name = "lb_load_reporter_service",
    srcs = [
        "src/cpp/server/load_reporter/load_reporter_async_service_impl.cc",
    ],
    hdrs = [
        "src/cpp/server/load_reporter/load_reporter_async_service_impl.h",
    ],
    external_deps = [
        "absl/memory",
        "protobuf_headers",
    ],
    language = "c++",
    tags = ["nofixdeps"],
    deps = [
        "gpr",
        "grpc++",
        "lb_load_reporter",
    ],
)

grpc_cc_library(
    name = "lb_get_cpu_stats",
    srcs = [
        "src/cpp/server/load_reporter/get_cpu_stats_linux.cc",
        "src/cpp/server/load_reporter/get_cpu_stats_macos.cc",
        "src/cpp/server/load_reporter/get_cpu_stats_unsupported.cc",
        "src/cpp/server/load_reporter/get_cpu_stats_windows.cc",
    ],
    hdrs = [
        "src/cpp/server/load_reporter/get_cpu_stats.h",
    ],
    language = "c++",
    deps = [
        "gpr",
        "gpr_platform",
    ],
)

grpc_cc_library(
    name = "lb_load_reporter",
    srcs = [
        "src/cpp/server/load_reporter/load_reporter.cc",
    ],
    hdrs = [
        "src/cpp/server/load_reporter/constants.h",
        "src/cpp/server/load_reporter/load_reporter.h",
    ],
    external_deps = [
        "opencensus-stats",
        "opencensus-tags",
        "protobuf_headers",
    ],
    language = "c++",
    tags = ["nofixdeps"],
    deps = [
        "gpr",
        "lb_get_cpu_stats",
        "lb_load_data_store",
        "//src/proto/grpc/lb/v1:load_reporter_proto",
    ],
)

grpc_cc_library(
    name = "polling_resolver",
    srcs = [
        "src/core/ext/filters/client_channel/resolver/polling_resolver.cc",
    ],
    hdrs = [
        "src/core/ext/filters/client_channel/resolver/polling_resolver.h",
    ],
    external_deps = [
        "absl/status",
        "absl/status:statusor",
        "absl/strings",
        "absl/types:optional",
    ],
    language = "c++",
    deps = [
        "backoff",
        "debug_location",
        "gpr",
        "grpc_base",
        "grpc_resolver",
        "grpc_service_config",
        "grpc_trace",
        "iomgr_fwd",
        "iomgr_timer",
        "orphanable",
        "ref_counted_ptr",
        "time",
        "uri_parser",
        "work_serializer",
    ],
)

grpc_cc_library(
    name = "grpc_resolver_dns_selection",
    srcs = [
        "src/core/ext/filters/client_channel/resolver/dns/dns_resolver_selection.cc",
    ],
    hdrs = [
        "src/core/ext/filters/client_channel/resolver/dns/dns_resolver_selection.h",
    ],
    language = "c++",
    deps = ["gpr"],
)

grpc_cc_library(
    name = "grpc_resolver_dns_native",
    srcs = [
        "src/core/ext/filters/client_channel/resolver/dns/native/dns_resolver.cc",
    ],
    external_deps = [
        "absl/functional:bind_front",
        "absl/memory",
        "absl/status",
        "absl/status:statusor",
        "absl/strings",
        "absl/types:optional",
    ],
    language = "c++",
    deps = [
        "backoff",
        "config",
        "debug_location",
        "gpr",
        "grpc_base",
        "grpc_public_hdrs",
        "grpc_resolver",
        "grpc_resolver_dns_selection",
        "grpc_trace",
        "orphanable",
        "polling_resolver",
        "ref_counted_ptr",
        "resolved_address",
        "server_address",
        "time",
        "uri_parser",
    ],
)

grpc_cc_library(
    name = "grpc_resolver_dns_ares",
    srcs = [
        "src/core/ext/filters/client_channel/resolver/dns/c_ares/dns_resolver_ares.cc",
        "src/core/ext/filters/client_channel/resolver/dns/c_ares/grpc_ares_ev_driver_posix.cc",
        "src/core/ext/filters/client_channel/resolver/dns/c_ares/grpc_ares_ev_driver_windows.cc",
        "src/core/ext/filters/client_channel/resolver/dns/c_ares/grpc_ares_wrapper.cc",
        "src/core/ext/filters/client_channel/resolver/dns/c_ares/grpc_ares_wrapper_posix.cc",
        "src/core/ext/filters/client_channel/resolver/dns/c_ares/grpc_ares_wrapper_windows.cc",
    ],
    hdrs = [
        "src/core/ext/filters/client_channel/resolver/dns/c_ares/grpc_ares_ev_driver.h",
        "src/core/ext/filters/client_channel/resolver/dns/c_ares/grpc_ares_wrapper.h",
    ],
    external_deps = [
        "absl/base:core_headers",
        "absl/container:flat_hash_set",
        "absl/memory",
        "absl/status",
        "absl/status:statusor",
        "absl/strings",
        "absl/strings:str_format",
        "absl/types:optional",
        "address_sorting",
        "cares",
    ],
    language = "c++",
    deps = [
        "backoff",
        "config",
        "debug_location",
        "event_engine_common",
        "gpr",
        "grpc_base",
        "grpc_grpclb_balancer_addresses",
        "grpc_public_hdrs",
        "grpc_resolver",
        "grpc_resolver_dns_selection",
        "grpc_service_config",
        "grpc_service_config_impl",
        "grpc_sockaddr",
        "grpc_trace",
        "iomgr_fwd",
        "iomgr_port",
        "iomgr_timer",
        "json",
        "orphanable",
        "polling_resolver",
        "pollset_set",
        "ref_counted_ptr",
        "resolved_address",
        "server_address",
        "sockaddr_utils",
        "time",
        "uri_parser",
    ],
)

grpc_cc_library(
    name = "grpc_resolver_sockaddr",
    srcs = [
        "src/core/ext/filters/client_channel/resolver/sockaddr/sockaddr_resolver.cc",
    ],
    external_deps = [
        "absl/memory",
        "absl/status:statusor",
        "absl/strings",
    ],
    language = "c++",
    deps = [
        "config",
        "gpr",
        "grpc_base",
        "grpc_resolver",
        "iomgr_port",
        "orphanable",
        "resolved_address",
        "server_address",
        "uri_parser",
    ],
)

grpc_cc_library(
    name = "grpc_resolver_binder",
    srcs = [
        "src/core/ext/filters/client_channel/resolver/binder/binder_resolver.cc",
    ],
    external_deps = [
        "absl/memory",
        "absl/status",
        "absl/status:statusor",
        "absl/strings",
    ],
    language = "c++",
    deps = [
        "config",
        "gpr",
        "grpc_base",
        "grpc_resolver",
        "iomgr_port",
        "orphanable",
        "resolved_address",
        "server_address",
        "uri_parser",
    ],
)

grpc_cc_library(
    name = "grpc_resolver_fake",
    srcs = ["src/core/ext/filters/client_channel/resolver/fake/fake_resolver.cc"],
    hdrs = ["src/core/ext/filters/client_channel/resolver/fake/fake_resolver.h"],
    external_deps = [
        "absl/base:core_headers",
        "absl/memory",
        "absl/status",
        "absl/status:statusor",
        "absl/strings",
    ],
    language = "c++",
    visibility = [
        "//test:__subpackages__",
        "@grpc:grpc_resolver_fake",
    ],
    deps = [
        "channel_args",
        "config",
        "debug_location",
        "gpr",
        "grpc_public_hdrs",
        "grpc_resolver",
        "grpc_service_config",
        "orphanable",
        "ref_counted",
        "ref_counted_ptr",
        "server_address",
        "uri_parser",
        "useful",
        "work_serializer",
    ],
)

grpc_cc_library(
    name = "grpc_resolver_xds_header",
    hdrs = [
        "src/core/ext/filters/client_channel/resolver/xds/xds_resolver.h",
    ],
    language = "c++",
    deps = [
        "gpr_platform",
        "unique_type_name",
    ],
)

grpc_cc_library(
    name = "grpc_resolver_xds",
    srcs = [
        "src/core/ext/filters/client_channel/resolver/xds/xds_resolver.cc",
    ],
    external_deps = [
        "absl/memory",
        "absl/meta:type_traits",
        "absl/random",
        "absl/status",
        "absl/status:statusor",
        "absl/strings",
        "absl/strings:str_format",
        "absl/types:optional",
        "absl/types:variant",
        "re2",
        "xxhash",
    ],
    language = "c++",
    deps = [
        "arena",
        "channel_fwd",
        "config",
        "debug_location",
        "dual_ref_counted",
        "gpr",
        "grpc_base",
        "grpc_client_channel",
        "grpc_lb_policy_ring_hash",
        "grpc_public_hdrs",
        "grpc_resolver",
        "grpc_service_config",
        "grpc_service_config_impl",
        "grpc_trace",
        "grpc_xds_client",
        "iomgr_fwd",
        "match",
        "orphanable",
        "pollset_set",
        "ref_counted_ptr",
        "server_address",
        "time",
        "unique_type_name",
        "uri_parser",
        "work_serializer",
        "xds_client",
    ],
)

grpc_cc_library(
    name = "grpc_resolver_c2p",
    srcs = [
        "src/core/ext/filters/client_channel/resolver/google_c2p/google_c2p_resolver.cc",
    ],
    external_deps = [
        "absl/memory",
        "absl/status",
        "absl/status:statusor",
        "absl/strings",
        "absl/strings:str_format",
        "absl/types:optional",
    ],
    language = "c++",
    deps = [
        "alts_util",
        "config",
        "debug_location",
        "env",
        "gpr",
        "grpc_base",
        "grpc_public_hdrs",
        "grpc_resolver",
        "grpc_security_base",
        "grpc_xds_client",
        "httpcli",
        "json",
        "orphanable",
        "ref_counted_ptr",
        "resource_quota",
        "time",
        "uri_parser",
        "work_serializer",
    ],
)

grpc_cc_library(
    name = "httpcli",
    srcs = [
        "src/core/lib/http/format_request.cc",
        "src/core/lib/http/httpcli.cc",
        "src/core/lib/http/parser.cc",
    ],
    hdrs = [
        "src/core/lib/http/format_request.h",
        "src/core/lib/http/httpcli.h",
        "src/core/lib/http/parser.h",
    ],
    external_deps = [
        "absl/base:core_headers",
        "absl/functional:bind_front",
        "absl/status",
        "absl/status:statusor",
        "absl/strings",
        "absl/strings:str_format",
        "absl/types:optional",
    ],
    language = "c++",
    visibility = ["@grpc:httpcli"],
    deps = [
        "channel_args_preconditioning",
        "config",
        "debug_location",
        "gpr",
        "grpc_base",
        "grpc_public_hdrs",
        "grpc_security_base",
        "grpc_trace",
        "handshaker",
        "handshaker_registry",
        "iomgr_fwd",
        "orphanable",
        "pollset_set",
        "ref_counted_ptr",
        "resolved_address",
        "resource_quota",
        "slice_refcount",
        "sockaddr_utils",
        "tcp_connect_handshaker",
        "time",
        "uri_parser",
    ],
)

grpc_cc_library(
    name = "grpc_authorization_base",
    srcs = [
        "src/core/lib/security/authorization/authorization_policy_provider_vtable.cc",
        "src/core/lib/security/authorization/evaluate_args.cc",
        "src/core/lib/security/authorization/grpc_server_authz_filter.cc",
    ],
    hdrs = [
        "src/core/lib/security/authorization/authorization_engine.h",
        "src/core/lib/security/authorization/authorization_policy_provider.h",
        "src/core/lib/security/authorization/evaluate_args.h",
        "src/core/lib/security/authorization/grpc_server_authz_filter.h",
    ],
    external_deps = [
        "absl/status",
        "absl/status:statusor",
        "absl/strings",
        "absl/types:optional",
    ],
    language = "c++",
    deps = [
        "arena_promise",
        "channel_args",
        "channel_fwd",
        "dual_ref_counted",
        "gpr",
        "grpc_base",
        "grpc_credentials_util",
        "grpc_public_hdrs",
        "grpc_security_base",
        "grpc_trace",
        "promise",
        "ref_counted",
        "ref_counted_ptr",
        "resolved_address",
        "slice",
        "uri_parser",
        "useful",
    ],
)

grpc_cc_library(
    name = "tsi_fake_credentials",
    srcs = [
        "src/core/tsi/fake_transport_security.cc",
    ],
    hdrs = [
        "src/core/tsi/fake_transport_security.h",
    ],
    language = "c++",
    visibility = [
        "@grpc:public",
    ],
    deps = [
        "gpr",
        "slice",
        "tsi_base",
        "useful",
    ],
)

grpc_cc_library(
    name = "grpc_fake_credentials",
    srcs = [
        "src/core/lib/security/credentials/fake/fake_credentials.cc",
        "src/core/lib/security/security_connector/fake/fake_security_connector.cc",
    ],
    hdrs = [
        "src/core/ext/filters/client_channel/lb_policy/grpclb/grpclb.h",
        "src/core/lib/security/credentials/fake/fake_credentials.h",
        "src/core/lib/security/security_connector/fake/fake_security_connector.h",
    ],
    external_deps = [
        "absl/status",
        "absl/status:statusor",
        "absl/strings",
        "absl/types:optional",
    ],
    language = "c++",
    deps = [
        "arena_promise",
        "debug_location",
        "gpr",
        "grpc_base",
        "grpc_public_hdrs",
        "grpc_security_base",
        "handshaker",
        "iomgr_fwd",
        "promise",
        "ref_counted_ptr",
        "slice",
        "tsi_base",
        "tsi_fake_credentials",
        "unique_type_name",
        "useful",
    ],
)

grpc_cc_library(
    name = "grpc_insecure_credentials",
    srcs = [
        "src/core/lib/security/credentials/insecure/insecure_credentials.cc",
        "src/core/lib/security/security_connector/insecure/insecure_security_connector.cc",
    ],
    hdrs = [
        "src/core/lib/security/credentials/insecure/insecure_credentials.h",
        "src/core/lib/security/security_connector/insecure/insecure_security_connector.h",
    ],
    external_deps = [
        "absl/status",
        "absl/strings",
    ],
    language = "c++",
    deps = [
        "arena_promise",
        "debug_location",
        "gpr",
        "grpc_base",
        "grpc_security_base",
        "handshaker",
        "iomgr_fwd",
        "promise",
        "ref_counted_ptr",
        "tsi_base",
        "tsi_local_credentials",
        "unique_type_name",
    ],
)

grpc_cc_library(
    name = "tsi_local_credentials",
    srcs = [
        "src/core/tsi/local_transport_security.cc",
    ],
    hdrs = [
        "src/core/tsi/local_transport_security.h",
    ],
    language = "c++",
    deps = [
        "exec_ctx",
        "gpr",
        "grpc_trace",
        "tsi_base",
    ],
)

grpc_cc_library(
    name = "grpc_local_credentials",
    srcs = [
        "src/core/lib/security/credentials/local/local_credentials.cc",
        "src/core/lib/security/security_connector/local/local_security_connector.cc",
    ],
    hdrs = [
        "src/core/lib/security/credentials/local/local_credentials.h",
        "src/core/lib/security/security_connector/local/local_security_connector.h",
    ],
    external_deps = [
        "absl/status",
        "absl/status:statusor",
        "absl/strings",
        "absl/types:optional",
    ],
    language = "c++",
    deps = [
        "arena_promise",
        "debug_location",
        "gpr",
        "grpc_base",
        "grpc_client_channel",
        "grpc_security_base",
        "grpc_sockaddr",
        "handshaker",
        "iomgr_fwd",
        "promise",
        "ref_counted_ptr",
        "resolved_address",
        "sockaddr_utils",
        "tsi_base",
        "tsi_local_credentials",
        "unique_type_name",
        "uri_parser",
        "useful",
    ],
)

grpc_cc_library(
    name = "grpc_alts_credentials",
    srcs = [
        "src/core/lib/security/credentials/alts/alts_credentials.cc",
        "src/core/lib/security/security_connector/alts/alts_security_connector.cc",
    ],
    hdrs = [
        "src/core/lib/security/credentials/alts/alts_credentials.h",
        "src/core/lib/security/security_connector/alts/alts_security_connector.h",
    ],
    external_deps = [
        "absl/status",
        "absl/strings",
        "absl/types:optional",
    ],
    language = "c++",
    visibility = ["@grpc:public"],
    deps = [
        "alts_util",
        "arena_promise",
        "debug_location",
        "gpr",
        "grpc_base",
        "grpc_public_hdrs",
        "grpc_security_base",
        "handshaker",
        "iomgr_fwd",
        "promise",
        "ref_counted_ptr",
        "slice_refcount",
        "tsi_alts_credentials",
        "tsi_base",
        "unique_type_name",
        "useful",
    ],
)

grpc_cc_library(
    name = "grpc_ssl_credentials",
    srcs = [
        "src/core/lib/security/credentials/ssl/ssl_credentials.cc",
        "src/core/lib/security/security_connector/ssl/ssl_security_connector.cc",
    ],
    hdrs = [
        "src/core/lib/security/credentials/ssl/ssl_credentials.h",
        "src/core/lib/security/security_connector/ssl/ssl_security_connector.h",
    ],
    external_deps = [
        "absl/status",
        "absl/strings",
        "absl/strings:str_format",
        "absl/types:optional",
    ],
    language = "c++",
    deps = [
        "arena_promise",
        "debug_location",
        "gpr",
        "grpc_base",
        "grpc_public_hdrs",
        "grpc_security_base",
        "grpc_trace",
        "handshaker",
        "iomgr_fwd",
        "promise",
        "ref_counted_ptr",
        "tsi_base",
        "tsi_ssl_credentials",
        "tsi_ssl_session_cache",
        "unique_type_name",
        "useful",
    ],
)

grpc_cc_library(
    name = "grpc_google_default_credentials",
    srcs = [
        "src/core/lib/security/credentials/google_default/credentials_generic.cc",
        "src/core/lib/security/credentials/google_default/google_default_credentials.cc",
    ],
    hdrs = [
        "src/core/ext/filters/client_channel/lb_policy/grpclb/grpclb.h",
        "src/core/lib/security/credentials/google_default/google_default_credentials.h",
    ],
    external_deps = [
        "absl/status:statusor",
        "absl/strings",
        "absl/types:optional",
    ],
    language = "c++",
    tags = ["nofixdeps"],
    deps = [
        "alts_util",
        "env",
        "gpr",
        "grpc_alts_credentials",
        "grpc_base",
        "grpc_external_account_credentials",
        "grpc_jwt_credentials",
        "grpc_lb_xds_channel_args",
        "grpc_oauth2_credentials",
        "grpc_public_hdrs",
        "grpc_security_base",
        "grpc_ssl_credentials",
        "grpc_trace",
        "httpcli",
        "iomgr_fwd",
        "json",
        "ref_counted_ptr",
        "slice_refcount",
        "time",
        "unique_type_name",
        "uri_parser",
        "useful",
    ],
)

grpc_cc_library(
    name = "grpc_tls_credentials",
    srcs = [
        "src/core/lib/security/credentials/tls/grpc_tls_certificate_distributor.cc",
        "src/core/lib/security/credentials/tls/grpc_tls_certificate_provider.cc",
        "src/core/lib/security/credentials/tls/grpc_tls_certificate_verifier.cc",
        "src/core/lib/security/credentials/tls/grpc_tls_credentials_options.cc",
        "src/core/lib/security/credentials/tls/tls_credentials.cc",
        "src/core/lib/security/security_connector/tls/tls_security_connector.cc",
    ],
    hdrs = [
        "src/core/lib/security/credentials/tls/grpc_tls_certificate_distributor.h",
        "src/core/lib/security/credentials/tls/grpc_tls_certificate_provider.h",
        "src/core/lib/security/credentials/tls/grpc_tls_certificate_verifier.h",
        "src/core/lib/security/credentials/tls/grpc_tls_credentials_options.h",
        "src/core/lib/security/credentials/tls/tls_credentials.h",
        "src/core/lib/security/security_connector/tls/tls_security_connector.h",
    ],
    external_deps = [
        "absl/base:core_headers",
        "absl/container:inlined_vector",
        "absl/functional:bind_front",
        "absl/memory",
        "absl/status",
        "absl/status:statusor",
        "absl/strings",
        "absl/types:optional",
        "libcrypto",
        "libssl",
    ],
    language = "c++",
    deps = [
        "arena_promise",
        "debug_location",
        "gpr",
        "grpc_base",
        "grpc_credentials_util",
        "grpc_public_hdrs",
        "grpc_security_base",
        "grpc_trace",
        "handshaker",
        "iomgr_fwd",
        "promise",
        "ref_counted",
        "ref_counted_ptr",
        "slice_refcount",
        "tsi_base",
        "tsi_ssl_credentials",
        "tsi_ssl_session_cache",
        "unique_type_name",
        "useful",
    ],
)

grpc_cc_library(
    name = "grpc_iam_credentials",
    srcs = [
        "src/core/lib/security/credentials/iam/iam_credentials.cc",
    ],
    hdrs = [
        "src/core/lib/security/credentials/iam/iam_credentials.h",
    ],
    external_deps = [
        "absl/status:statusor",
        "absl/strings",
        "absl/strings:str_format",
        "absl/types:optional",
    ],
    language = "c++",
    deps = [
        "arena_promise",
        "gpr",
        "grpc_base",
        "grpc_security_base",
        "grpc_trace",
        "promise",
        "ref_counted_ptr",
        "slice",
        "unique_type_name",
        "useful",
    ],
)

grpc_cc_library(
    name = "grpc_jwt_credentials",
    srcs = [
        "src/core/lib/security/credentials/jwt/json_token.cc",
        "src/core/lib/security/credentials/jwt/jwt_credentials.cc",
        "src/core/lib/security/credentials/jwt/jwt_verifier.cc",
    ],
    hdrs = [
        "src/core/lib/security/credentials/jwt/json_token.h",
        "src/core/lib/security/credentials/jwt/jwt_credentials.h",
        "src/core/lib/security/credentials/jwt/jwt_verifier.h",
    ],
    external_deps = [
        "absl/status",
        "absl/status:statusor",
        "absl/strings",
        "absl/strings:str_format",
        "absl/time",
        "absl/types:optional",
        "libcrypto",
        "libssl",
    ],
    language = "c++",
    visibility = ["@grpc:public"],
    deps = [
        "arena_promise",
        "gpr",
        "gpr_manual_constructor",
        "grpc_base",
        "grpc_credentials_util",
        "grpc_security_base",
        "grpc_trace",
        "httpcli",
        "httpcli_ssl_credentials",
        "iomgr_fwd",
        "json",
        "orphanable",
        "promise",
        "ref_counted_ptr",
        "slice",
        "slice_refcount",
        "time",
        "tsi_ssl_types",
        "unique_type_name",
        "uri_parser",
        "useful",
    ],
)

grpc_cc_library(
    name = "grpc_oauth2_credentials",
    srcs = [
        "src/core/lib/security/credentials/oauth2/oauth2_credentials.cc",
    ],
    hdrs = [
        "src/core/lib/security/credentials/oauth2/oauth2_credentials.h",
    ],
    external_deps = [
        "absl/status",
        "absl/status:statusor",
        "absl/strings",
        "absl/strings:str_format",
        "absl/types:optional",
    ],
    language = "c++",
    deps = [
        "activity",
        "arena_promise",
        "context",
        "gpr",
        "grpc_base",
        "grpc_credentials_util",
        "grpc_security_base",
        "grpc_trace",
        "httpcli",
        "httpcli_ssl_credentials",
        "json",
        "orphanable",
        "poll",
        "pollset_set",
        "promise",
        "ref_counted",
        "ref_counted_ptr",
        "slice",
        "slice_refcount",
        "time",
        "unique_type_name",
        "uri_parser",
        "useful",
    ],
)

grpc_cc_library(
    name = "grpc_external_account_credentials",
    srcs = [
        "src/core/lib/security/credentials/external/aws_external_account_credentials.cc",
        "src/core/lib/security/credentials/external/aws_request_signer.cc",
        "src/core/lib/security/credentials/external/external_account_credentials.cc",
        "src/core/lib/security/credentials/external/file_external_account_credentials.cc",
        "src/core/lib/security/credentials/external/url_external_account_credentials.cc",
    ],
    hdrs = [
        "src/core/lib/security/credentials/external/aws_external_account_credentials.h",
        "src/core/lib/security/credentials/external/aws_request_signer.h",
        "src/core/lib/security/credentials/external/external_account_credentials.h",
        "src/core/lib/security/credentials/external/file_external_account_credentials.h",
        "src/core/lib/security/credentials/external/url_external_account_credentials.h",
    ],
    external_deps = [
        "absl/memory",
        "absl/status",
        "absl/status:statusor",
        "absl/strings",
        "absl/strings:str_format",
        "absl/time",
        "absl/types:optional",
        "libcrypto",
    ],
    language = "c++",
    deps = [
        "env",
        "gpr",
        "grpc_base",
        "grpc_credentials_util",
        "grpc_oauth2_credentials",
        "grpc_security_base",
        "httpcli",
        "httpcli_ssl_credentials",
        "json",
        "orphanable",
        "ref_counted_ptr",
        "slice_refcount",
        "time",
        "uri_parser",
    ],
)

grpc_cc_library(
    name = "httpcli_ssl_credentials",
    srcs = [
        "src/core/lib/http/httpcli_security_connector.cc",
    ],
    hdrs = [
        "src/core/lib/http/httpcli_ssl_credentials.h",
    ],
    external_deps = [
        "absl/status",
        "absl/strings",
        "absl/types:optional",
    ],
    language = "c++",
    deps = [
        "arena_promise",
        "debug_location",
        "gpr",
        "grpc_base",
        "grpc_public_hdrs",
        "grpc_security_base",
        "handshaker",
        "iomgr_fwd",
        "promise",
        "ref_counted_ptr",
        "tsi_base",
        "tsi_ssl_credentials",
        "unique_type_name",
    ],
)

grpc_cc_library(
    name = "tsi_ssl_types",
    hdrs = [
        "src/core/tsi/ssl_types.h",
    ],
    external_deps = ["libssl"],
    language = "c++",
    deps = ["gpr_platform"],
)

grpc_cc_library(
    name = "grpc_security_base",
    srcs = [
        "src/core/lib/security/context/security_context.cc",
        "src/core/lib/security/credentials/call_creds_util.cc",
        "src/core/lib/security/credentials/composite/composite_credentials.cc",
        "src/core/lib/security/credentials/credentials.cc",
        "src/core/lib/security/credentials/plugin/plugin_credentials.cc",
        "src/core/lib/security/security_connector/security_connector.cc",
        "src/core/lib/security/transport/client_auth_filter.cc",
        "src/core/lib/security/transport/secure_endpoint.cc",
        "src/core/lib/security/transport/security_handshaker.cc",
        "src/core/lib/security/transport/server_auth_filter.cc",
        "src/core/lib/security/transport/tsi_error.cc",
    ],
    hdrs = [
        "src/core/lib/security/context/security_context.h",
        "src/core/lib/security/credentials/call_creds_util.h",
        "src/core/lib/security/credentials/composite/composite_credentials.h",
        "src/core/lib/security/credentials/credentials.h",
        "src/core/lib/security/credentials/plugin/plugin_credentials.h",
        "src/core/lib/security/security_connector/security_connector.h",
        "src/core/lib/security/transport/auth_filters.h",
        "src/core/lib/security/transport/secure_endpoint.h",
        "src/core/lib/security/transport/security_handshaker.h",
        "src/core/lib/security/transport/tsi_error.h",
    ],
    external_deps = [
        "absl/base:core_headers",
        "absl/container:inlined_vector",
        "absl/memory",
        "absl/status",
        "absl/status:statusor",
        "absl/strings",
        "absl/types:optional",
    ],
    language = "c++",
    public_hdrs = GRPC_PUBLIC_HDRS,
    visibility = ["@grpc:public"],
    deps = [
        "activity",
        "arena",
        "arena_promise",
        "basic_seq",
        "channel_args",
        "channel_fwd",
        "closure",
        "config",
        "context",
        "debug_location",
        "event_engine_memory_allocator",
        "exec_ctx",
        "gpr",
        "gpr_atm",
        "grpc_base",
        "grpc_public_hdrs",
        "grpc_trace",
        "handshaker",
        "handshaker_factory",
        "handshaker_registry",
        "iomgr_fwd",
        "memory_quota",
        "poll",
        "promise",
        "ref_counted",
        "ref_counted_ptr",
        "resource_quota",
        "resource_quota_trace",
        "seq",
        "slice",
        "slice_refcount",
        "try_seq",
        "tsi_base",
        "unique_type_name",
        "useful",
    ],
)

grpc_cc_library(
    name = "grpc_credentials_util",
    srcs = [
        "src/core/lib/security/credentials/tls/tls_utils.cc",
        "src/core/lib/security/security_connector/load_system_roots_fallback.cc",
        "src/core/lib/security/security_connector/load_system_roots_supported.cc",
        "src/core/lib/security/util/json_util.cc",
    ],
    hdrs = [
        "src/core/lib/security/credentials/tls/tls_utils.h",
        "src/core/lib/security/security_connector/load_system_roots.h",
        "src/core/lib/security/security_connector/load_system_roots_supported.h",
        "src/core/lib/security/util/json_util.h",
    ],
    external_deps = ["absl/strings"],
    language = "c++",
    visibility = ["@grpc:public"],
    deps = [
        "gpr",
        "grpc_base",
        "grpc_security_base",
        "json",
        "useful",
    ],
)

grpc_cc_library(
    name = "tsi_alts_credentials",
    srcs = [
        "src/core/tsi/alts/crypt/aes_gcm.cc",
        "src/core/tsi/alts/crypt/gsec.cc",
        "src/core/tsi/alts/frame_protector/alts_counter.cc",
        "src/core/tsi/alts/frame_protector/alts_crypter.cc",
        "src/core/tsi/alts/frame_protector/alts_frame_protector.cc",
        "src/core/tsi/alts/frame_protector/alts_record_protocol_crypter_common.cc",
        "src/core/tsi/alts/frame_protector/alts_seal_privacy_integrity_crypter.cc",
        "src/core/tsi/alts/frame_protector/alts_unseal_privacy_integrity_crypter.cc",
        "src/core/tsi/alts/frame_protector/frame_handler.cc",
        "src/core/tsi/alts/handshaker/alts_handshaker_client.cc",
        "src/core/tsi/alts/handshaker/alts_shared_resource.cc",
        "src/core/tsi/alts/handshaker/alts_tsi_handshaker.cc",
        "src/core/tsi/alts/handshaker/alts_tsi_utils.cc",
        "src/core/tsi/alts/zero_copy_frame_protector/alts_grpc_integrity_only_record_protocol.cc",
        "src/core/tsi/alts/zero_copy_frame_protector/alts_grpc_privacy_integrity_record_protocol.cc",
        "src/core/tsi/alts/zero_copy_frame_protector/alts_grpc_record_protocol_common.cc",
        "src/core/tsi/alts/zero_copy_frame_protector/alts_iovec_record_protocol.cc",
        "src/core/tsi/alts/zero_copy_frame_protector/alts_zero_copy_grpc_protector.cc",
    ],
    hdrs = [
        "src/core/tsi/alts/crypt/gsec.h",
        "src/core/tsi/alts/frame_protector/alts_counter.h",
        "src/core/tsi/alts/frame_protector/alts_crypter.h",
        "src/core/tsi/alts/frame_protector/alts_frame_protector.h",
        "src/core/tsi/alts/frame_protector/alts_record_protocol_crypter_common.h",
        "src/core/tsi/alts/frame_protector/frame_handler.h",
        "src/core/tsi/alts/handshaker/alts_handshaker_client.h",
        "src/core/tsi/alts/handshaker/alts_shared_resource.h",
        "src/core/tsi/alts/handshaker/alts_tsi_handshaker.h",
        "src/core/tsi/alts/handshaker/alts_tsi_handshaker_private.h",
        "src/core/tsi/alts/handshaker/alts_tsi_utils.h",
        "src/core/tsi/alts/zero_copy_frame_protector/alts_grpc_integrity_only_record_protocol.h",
        "src/core/tsi/alts/zero_copy_frame_protector/alts_grpc_privacy_integrity_record_protocol.h",
        "src/core/tsi/alts/zero_copy_frame_protector/alts_grpc_record_protocol.h",
        "src/core/tsi/alts/zero_copy_frame_protector/alts_grpc_record_protocol_common.h",
        "src/core/tsi/alts/zero_copy_frame_protector/alts_iovec_record_protocol.h",
        "src/core/tsi/alts/zero_copy_frame_protector/alts_zero_copy_grpc_protector.h",
    ],
    external_deps = [
        "libssl",
        "libcrypto",
        "upb_lib",
    ],
    language = "c++",
    tags = ["nofixdeps"],
    visibility = ["@grpc:public"],
    deps = [
        "alts_upb",
        "alts_util",
        "arena",
        "config",
        "error",
        "gpr",
        "grpc_base",
        "pollset_set",
        "tsi_base",
        "useful",
    ],
)

grpc_cc_library(
    name = "tsi_ssl_session_cache",
    srcs = [
        "src/core/tsi/ssl/session_cache/ssl_session_boringssl.cc",
        "src/core/tsi/ssl/session_cache/ssl_session_cache.cc",
        "src/core/tsi/ssl/session_cache/ssl_session_openssl.cc",
    ],
    hdrs = [
        "src/core/tsi/ssl/session_cache/ssl_session.h",
        "src/core/tsi/ssl/session_cache/ssl_session_cache.h",
    ],
    external_deps = [
        "absl/memory",
        "libssl",
    ],
    language = "c++",
    visibility = ["@grpc:public"],
    deps = [
        "cpp_impl_of",
        "gpr",
        "grpc_public_hdrs",
        "ref_counted",
        "slice",
    ],
)

grpc_cc_library(
    name = "tsi_ssl_credentials",
    srcs = [
        "src/core/lib/security/security_connector/ssl_utils.cc",
        "src/core/lib/security/security_connector/ssl_utils_config.cc",
        "src/core/tsi/ssl/key_logging/ssl_key_logging.cc",
        "src/core/tsi/ssl_transport_security.cc",
    ],
    hdrs = [
        "src/core/lib/security/security_connector/ssl_utils.h",
        "src/core/lib/security/security_connector/ssl_utils_config.h",
        "src/core/tsi/ssl/key_logging/ssl_key_logging.h",
        "src/core/tsi/ssl_transport_security.h",
    ],
    external_deps = [
        "absl/base:core_headers",
        "absl/status",
        "absl/strings",
        "libcrypto",
        "libssl",
    ],
    language = "c++",
    visibility = ["@grpc:public"],
    deps = [
        "gpr",
        "grpc_base",
        "grpc_credentials_util",
        "grpc_public_hdrs",
        "grpc_security_base",
        "grpc_transport_chttp2_alpn",
        "ref_counted",
        "ref_counted_ptr",
        "tsi_base",
        "tsi_ssl_session_cache",
        "tsi_ssl_types",
        "useful",
    ],
)

grpc_cc_library(
    name = "grpc_mock_cel",
    hdrs = [
        "src/core/lib/security/authorization/mock_cel/activation.h",
        "src/core/lib/security/authorization/mock_cel/cel_expr_builder_factory.h",
        "src/core/lib/security/authorization/mock_cel/cel_expression.h",
        "src/core/lib/security/authorization/mock_cel/cel_value.h",
        "src/core/lib/security/authorization/mock_cel/evaluator_core.h",
        "src/core/lib/security/authorization/mock_cel/flat_expr_builder.h",
    ],
    external_deps = [
        "absl/memory",
        "absl/status",
        "absl/status:statusor",
        "absl/strings",
        "absl/types:span",
    ],
    language = "c++",
    deps = [
        "google_type_expr_upb",
        "gpr_platform",
    ],
)

# This target depends on RE2 and should not be linked into grpc by default for binary-size reasons.
grpc_cc_library(
    name = "grpc_matchers",
    srcs = [
        "src/core/lib/matchers/matchers.cc",
    ],
    hdrs = [
        "src/core/lib/matchers/matchers.h",
    ],
    external_deps = [
        "absl/memory",
        "absl/status",
        "absl/status:statusor",
        "absl/strings",
        "absl/strings:str_format",
        "absl/types:optional",
        "re2",
    ],
    language = "c++",
    deps = ["gpr"],
)

# This target pulls in a dependency on RE2 and should not be linked into grpc by default for binary-size reasons.
grpc_cc_library(
    name = "grpc_rbac_engine",
    srcs = [
        "src/core/lib/security/authorization/grpc_authorization_engine.cc",
        "src/core/lib/security/authorization/matchers.cc",
        "src/core/lib/security/authorization/rbac_policy.cc",
    ],
    hdrs = [
        "src/core/lib/security/authorization/grpc_authorization_engine.h",
        "src/core/lib/security/authorization/matchers.h",
        "src/core/lib/security/authorization/rbac_policy.h",
    ],
    external_deps = [
        "absl/memory",
        "absl/status",
        "absl/status:statusor",
        "absl/strings",
        "absl/strings:str_format",
        "absl/types:optional",
    ],
    language = "c++",
    deps = [
        "gpr",
        "grpc_authorization_base",
        "grpc_base",
        "grpc_matchers",
        "resolved_address",
        "sockaddr_utils",
    ],
)

# This target pulls in a dependency on RE2 and should not be linked into grpc by default for binary-size reasons.
grpc_cc_library(
    name = "grpc_authorization_provider",
    srcs = [
        "src/core/lib/security/authorization/grpc_authorization_policy_provider.cc",
        "src/core/lib/security/authorization/rbac_translator.cc",
    ],
    hdrs = [
        "src/core/lib/security/authorization/grpc_authorization_policy_provider.h",
        "src/core/lib/security/authorization/rbac_translator.h",
    ],
    external_deps = [
        "absl/base:core_headers",
        "absl/memory",
        "absl/status",
        "absl/status:statusor",
        "absl/strings",
        "absl/strings:str_format",
    ],
    language = "c++",
    public_hdrs = GRPC_PUBLIC_HDRS,
    deps = [
        "gpr",
        "grpc_authorization_base",
        "grpc_base",
        "grpc_matchers",
        "grpc_public_hdrs",
        "grpc_rbac_engine",
        "grpc_trace",
        "json",
        "ref_counted_ptr",
        "slice_refcount",
        "useful",
    ],
)

# This target pulls in a dependency on RE2 and should not be linked into grpc by default for binary-size reasons.
grpc_cc_library(
    name = "grpc++_authorization_provider",
    srcs = [
        "src/cpp/server/authorization_policy_provider.cc",
    ],
    hdrs = [
        "include/grpcpp/security/authorization_policy_provider.h",
    ],
    language = "c++",
    deps = [
        "gpr",
        "grpc++",
        "grpc++_public_hdrs",
        "grpc_authorization_provider",
        "grpc_public_hdrs",
    ],
)

# This target pulls in a dependency on RE2 and should not be linked into grpc by default for binary-size reasons.
grpc_cc_library(
    name = "grpc_cel_engine",
    srcs = [
        "src/core/lib/security/authorization/cel_authorization_engine.cc",
    ],
    hdrs = [
        "src/core/lib/security/authorization/cel_authorization_engine.h",
    ],
    external_deps = [
        "absl/container:flat_hash_set",
        "absl/memory",
        "absl/strings",
        "absl/types:optional",
        "absl/types:span",
        "upb_lib",
    ],
    language = "c++",
    deps = [
        "envoy_config_rbac_upb",
        "google_type_expr_upb",
        "gpr",
        "grpc_authorization_base",
        "grpc_mock_cel",
    ],
)

grpc_cc_library(
    name = "hpack_constants",
    hdrs = [
        "src/core/ext/transport/chttp2/transport/hpack_constants.h",
    ],
    language = "c++",
    deps = ["gpr_platform"],
)

grpc_cc_library(
    name = "hpack_encoder_table",
    srcs = [
        "src/core/ext/transport/chttp2/transport/hpack_encoder_table.cc",
    ],
    hdrs = [
        "src/core/ext/transport/chttp2/transport/hpack_encoder_table.h",
    ],
    external_deps = ["absl/container:inlined_vector"],
    language = "c++",
    deps = [
        "gpr",
        "hpack_constants",
    ],
)

grpc_cc_library(
    name = "chttp2_flow_control",
    srcs = [
        "src/core/ext/transport/chttp2/transport/flow_control.cc",
    ],
    hdrs = [
        "src/core/ext/transport/chttp2/transport/flow_control.h",
    ],
    external_deps = [
        "absl/functional:function_ref",
        "absl/status",
        "absl/strings",
        "absl/strings:str_format",
        "absl/types:optional",
    ],
    deps = [
        "bdp_estimator",
        "experiments",
        "gpr",
        "grpc_trace",
        "http2_settings",
        "memory_quota",
        "pid_controller",
        "time",
        "useful",
    ],
)

grpc_cc_library(
    name = "huffsyms",
    srcs = [
        "src/core/ext/transport/chttp2/transport/huffsyms.cc",
    ],
    hdrs = [
        "src/core/ext/transport/chttp2/transport/huffsyms.h",
    ],
    deps = ["gpr_platform"],
)

grpc_cc_library(
    name = "decode_huff",
    srcs = [
        "src/core/ext/transport/chttp2/transport/decode_huff.cc",
    ],
    hdrs = [
        "src/core/ext/transport/chttp2/transport/decode_huff.h",
    ],
    deps = ["gpr_platform"],
)

grpc_cc_library(
    name = "http2_settings",
    srcs = [
        "src/core/ext/transport/chttp2/transport/http2_settings.cc",
    ],
    hdrs = [
        "src/core/ext/transport/chttp2/transport/http2_settings.h",
    ],
    deps = [
        "gpr_platform",
        "http2_errors",
        "useful",
    ],
)

grpc_cc_library(
    name = "grpc_transport_chttp2",
    srcs = [
        "src/core/ext/transport/chttp2/transport/bin_decoder.cc",
        "src/core/ext/transport/chttp2/transport/bin_encoder.cc",
        "src/core/ext/transport/chttp2/transport/chttp2_transport.cc",
        "src/core/ext/transport/chttp2/transport/context_list.cc",
        "src/core/ext/transport/chttp2/transport/frame_data.cc",
        "src/core/ext/transport/chttp2/transport/frame_goaway.cc",
        "src/core/ext/transport/chttp2/transport/frame_ping.cc",
        "src/core/ext/transport/chttp2/transport/frame_rst_stream.cc",
        "src/core/ext/transport/chttp2/transport/frame_settings.cc",
        "src/core/ext/transport/chttp2/transport/frame_window_update.cc",
        "src/core/ext/transport/chttp2/transport/hpack_encoder.cc",
        "src/core/ext/transport/chttp2/transport/hpack_parser.cc",
        "src/core/ext/transport/chttp2/transport/hpack_parser_table.cc",
        "src/core/ext/transport/chttp2/transport/parsing.cc",
        "src/core/ext/transport/chttp2/transport/stream_lists.cc",
        "src/core/ext/transport/chttp2/transport/stream_map.cc",
        "src/core/ext/transport/chttp2/transport/varint.cc",
        "src/core/ext/transport/chttp2/transport/writing.cc",
    ],
    hdrs = [
        "src/core/ext/transport/chttp2/transport/bin_decoder.h",
        "src/core/ext/transport/chttp2/transport/bin_encoder.h",
        "src/core/ext/transport/chttp2/transport/chttp2_transport.h",
        "src/core/ext/transport/chttp2/transport/context_list.h",
        "src/core/ext/transport/chttp2/transport/frame.h",
        "src/core/ext/transport/chttp2/transport/frame_data.h",
        "src/core/ext/transport/chttp2/transport/frame_goaway.h",
        "src/core/ext/transport/chttp2/transport/frame_ping.h",
        "src/core/ext/transport/chttp2/transport/frame_rst_stream.h",
        "src/core/ext/transport/chttp2/transport/frame_settings.h",
        "src/core/ext/transport/chttp2/transport/frame_window_update.h",
        "src/core/ext/transport/chttp2/transport/hpack_encoder.h",
        "src/core/ext/transport/chttp2/transport/hpack_parser.h",
        "src/core/ext/transport/chttp2/transport/hpack_parser_table.h",
        "src/core/ext/transport/chttp2/transport/internal.h",
        "src/core/ext/transport/chttp2/transport/stream_map.h",
        "src/core/ext/transport/chttp2/transport/varint.h",
    ],
    external_deps = [
        "absl/base:core_headers",
        "absl/status",
        "absl/strings",
        "absl/strings:cord",
        "absl/strings:str_format",
        "absl/types:optional",
        "absl/types:span",
        "absl/types:variant",
    ],
    language = "c++",
    visibility = ["@grpc:grpclb"],
    deps = [
        "arena",
        "bdp_estimator",
        "bitset",
        "chttp2_flow_control",
        "debug_location",
        "decode_huff",
        "experiments",
        "gpr",
        "gpr_atm",
        "grpc_base",
        "grpc_public_hdrs",
        "grpc_trace",
        "hpack_constants",
        "hpack_encoder_table",
        "http2_errors",
        "http2_settings",
        "httpcli",
        "huffsyms",
        "iomgr_fwd",
        "iomgr_timer",
        "memory_quota",
        "no_destruct",
        "poll",
        "ref_counted",
        "ref_counted_ptr",
        "resource_quota",
        "resource_quota_trace",
        "slice",
        "slice_buffer",
        "slice_refcount",
        "status_helper",
        "time",
        "transport_fwd",
        "useful",
    ],
)

grpc_cc_library(
    name = "grpc_transport_chttp2_alpn",
    srcs = [
        "src/core/ext/transport/chttp2/alpn/alpn.cc",
    ],
    hdrs = [
        "src/core/ext/transport/chttp2/alpn/alpn.h",
    ],
    language = "c++",
    deps = [
        "gpr",
        "useful",
    ],
)

grpc_cc_library(
    name = "grpc_transport_chttp2_client_connector",
    srcs = [
        "src/core/ext/transport/chttp2/client/chttp2_connector.cc",
    ],
    hdrs = [
        "src/core/ext/transport/chttp2/client/chttp2_connector.h",
    ],
    external_deps = [
        "absl/status",
        "absl/status:statusor",
        "absl/strings:str_format",
        "absl/types:optional",
    ],
    language = "c++",
    deps = [
        "channel_args_preconditioning",
        "channel_stack_type",
        "config",
        "debug_location",
        "gpr",
        "grpc_base",
        "grpc_client_channel",
        "grpc_insecure_credentials",
        "grpc_public_hdrs",
        "grpc_resolver",
        "grpc_security_base",
        "grpc_trace",
        "grpc_transport_chttp2",
        "handshaker",
        "handshaker_registry",
        "iomgr_timer",
        "orphanable",
        "ref_counted_ptr",
        "resolved_address",
        "sockaddr_utils",
        "tcp_connect_handshaker",
        "transport_fwd",
        "unique_type_name",
    ],
)

grpc_cc_library(
    name = "grpc_transport_chttp2_server",
    srcs = [
        "src/core/ext/transport/chttp2/server/chttp2_server.cc",
    ],
    hdrs = [
        "src/core/ext/transport/chttp2/server/chttp2_server.h",
    ],
    external_deps = [
        "absl/base:core_headers",
        "absl/memory",
        "absl/status",
        "absl/status:statusor",
        "absl/strings",
        "absl/strings:str_format",
        "absl/types:optional",
    ],
    language = "c++",
    deps = [
        "config",
        "debug_location",
        "gpr",
        "grpc_base",
        "grpc_insecure_credentials",
        "grpc_public_hdrs",
        "grpc_security_base",
        "grpc_trace",
        "grpc_transport_chttp2",
        "handshaker",
        "handshaker_registry",
        "iomgr_fwd",
        "iomgr_timer",
        "memory_quota",
        "orphanable",
        "pollset_set",
        "ref_counted_ptr",
        "resolved_address",
        "resource_quota",
        "sockaddr_utils",
        "time",
        "transport_fwd",
        "unique_type_name",
        "uri_parser",
    ],
)

grpc_cc_library(
    name = "grpc_transport_inproc",
    srcs = [
        "src/core/ext/transport/inproc/inproc_plugin.cc",
        "src/core/ext/transport/inproc/inproc_transport.cc",
    ],
    hdrs = [
        "src/core/ext/transport/inproc/inproc_transport.h",
    ],
    external_deps = [
        "absl/status",
        "absl/status:statusor",
        "absl/strings",
        "absl/types:optional",
    ],
    language = "c++",
    deps = [
        "arena",
        "channel_args_preconditioning",
        "channel_stack_type",
        "config",
        "debug_location",
        "gpr",
        "grpc_base",
        "grpc_public_hdrs",
        "grpc_trace",
        "iomgr_fwd",
        "ref_counted_ptr",
        "slice",
        "slice_buffer",
        "time",
        "transport_fwd",
    ],
)

grpc_cc_library(
    name = "tsi_base",
    srcs = [
        "src/core/tsi/transport_security.cc",
        "src/core/tsi/transport_security_grpc.cc",
    ],
    hdrs = [
        "src/core/tsi/transport_security.h",
        "src/core/tsi/transport_security_grpc.h",
        "src/core/tsi/transport_security_interface.h",
    ],
    language = "c++",
    visibility = ["@grpc:tsi_interface"],
    deps = [
        "gpr",
        "grpc_trace",
    ],
)

grpc_cc_library(
    name = "alts_util",
    srcs = [
        "src/core/lib/security/credentials/alts/check_gcp_environment.cc",
        "src/core/lib/security/credentials/alts/check_gcp_environment_linux.cc",
        "src/core/lib/security/credentials/alts/check_gcp_environment_no_op.cc",
        "src/core/lib/security/credentials/alts/check_gcp_environment_windows.cc",
        "src/core/lib/security/credentials/alts/grpc_alts_credentials_client_options.cc",
        "src/core/lib/security/credentials/alts/grpc_alts_credentials_options.cc",
        "src/core/lib/security/credentials/alts/grpc_alts_credentials_server_options.cc",
        "src/core/tsi/alts/handshaker/transport_security_common_api.cc",
    ],
    hdrs = [
        "src/core/lib/security/credentials/alts/check_gcp_environment.h",
        "src/core/lib/security/credentials/alts/grpc_alts_credentials_options.h",
        "src/core/tsi/alts/handshaker/transport_security_common_api.h",
    ],
    external_deps = ["upb_lib"],
    language = "c++",
    visibility = ["@grpc:tsi"],
    deps = [
        "alts_upb",
        "gpr",
        "grpc_trace",
    ],
)

grpc_cc_library(
    name = "tsi",
    external_deps = [
        "libssl",
        "libcrypto",
        "absl/strings",
        "upb_lib",
    ],
    language = "c++",
    tags = ["nofixdeps"],
    visibility = ["@grpc:tsi"],
    deps = [
        "gpr",
        "grpc_base",
        "tsi_alts_credentials",
        "tsi_base",
        "tsi_fake_credentials",
        "tsi_local_credentials",
        "tsi_ssl_credentials",
        "useful",
    ],
)

grpc_cc_library(
    name = "grpc++_base",
    srcs = GRPCXX_SRCS + [
        "src/cpp/client/insecure_credentials.cc",
        "src/cpp/client/secure_credentials.cc",
        "src/cpp/common/auth_property_iterator.cc",
        "src/cpp/common/secure_auth_context.cc",
        "src/cpp/common/secure_channel_arguments.cc",
        "src/cpp/common/secure_create_auth_context.cc",
        "src/cpp/common/tls_certificate_provider.cc",
        "src/cpp/common/tls_certificate_verifier.cc",
        "src/cpp/common/tls_credentials_options.cc",
        "src/cpp/server/insecure_server_credentials.cc",
        "src/cpp/server/secure_server_credentials.cc",
    ],
    hdrs = GRPCXX_HDRS + [
        "src/cpp/client/secure_credentials.h",
        "src/cpp/common/secure_auth_context.h",
        "src/cpp/server/secure_server_credentials.h",
    ],
    external_deps = [
        "absl/base:core_headers",
        "absl/status",
        "absl/status:statusor",
        "absl/strings",
        "absl/synchronization",
        "absl/memory",
        "absl/types:optional",
        "upb_lib",
        "protobuf_headers",
        "absl/container:inlined_vector",
    ],
    language = "c++",
    public_hdrs = GRPCXX_PUBLIC_HDRS,
    tags = ["nofixdeps"],
    visibility = ["@grpc:alt_grpc++_base_legacy"],
    deps = [
        "arena",
        "channel_fwd",
        "channel_init",
        "channel_stack_type",
        "config",
        "env",
        "error",
        "gpr",
        "gpr_manual_constructor",
        "grpc",
        "grpc++_codegen_proto",
        "grpc_base",
        "grpc_credentials_util",
        "grpc_health_upb",
        "grpc_public_hdrs",
        "grpc_security_base",
        "grpc_service_config",
        "grpc_service_config_impl",
        "grpc_trace",
        "grpc_transport_inproc",
        "grpcpp_call_metric_recorder",
        "iomgr_timer",
        "json",
        "ref_counted",
        "ref_counted_ptr",
        "resource_quota",
        "slice",
        "slice_buffer",
        "slice_refcount",
        "thread_quota",
        "time",
        "useful",
    ],
)

# TODO(chengyuc): Give it another try to merge this to `grpc++_base` after
# codegen files are removed.
grpc_cc_library(
    name = "grpc++_base_unsecure",
    srcs = GRPCXX_SRCS,
    hdrs = GRPCXX_HDRS,
    external_deps = [
        "absl/base:core_headers",
        "absl/status",
        "absl/status:statusor",
        "absl/strings",
        "absl/synchronization",
        "absl/memory",
        "upb_lib",
        "protobuf_headers",
    ],
    language = "c++",
    public_hdrs = GRPCXX_PUBLIC_HDRS,
    tags = [
        "avoid_dep",
        "nofixdeps",
    ],
    visibility = ["@grpc:alt_grpc++_base_unsecure_legacy"],
    deps = [
        "arena",
        "channel_init",
        "config",
        "gpr",
        "gpr_manual_constructor",
        "grpc_base",
        "grpc_health_upb",
        "grpc_insecure_credentials",
        "grpc_public_hdrs",
        "grpc_service_config",
        "grpc_service_config_impl",
        "grpc_trace",
        "grpc_transport_inproc",
        "grpc_unsecure",
        "grpcpp_call_metric_recorder",
        "iomgr_timer",
        "ref_counted",
        "ref_counted_ptr",
        "resource_quota",
        "slice",
        "time",
        "useful",
    ],
)

grpc_cc_library(
    name = "grpc++_codegen_proto",
    external_deps = [
        "protobuf_headers",
    ],
    language = "c++",
    public_hdrs = [
        "include/grpc++/impl/codegen/proto_utils.h",
        "include/grpcpp/impl/codegen/proto_buffer_reader.h",
        "include/grpcpp/impl/codegen/proto_buffer_writer.h",
        "include/grpcpp/impl/codegen/proto_utils.h",
    ],
    tags = ["nofixdeps"],
    visibility = ["@grpc:public"],
    deps = [
        "grpc++_config_proto",
        "grpc++_public_hdrs",
    ],
)

grpc_cc_library(
    name = "grpc++_config_proto",
    external_deps = [
        "protobuf_headers",
    ],
    language = "c++",
    public_hdrs = [
        "include/grpc++/impl/codegen/config_protobuf.h",
        "include/grpcpp/impl/codegen/config_protobuf.h",
    ],
    tags = ["nofixdeps"],
    visibility = ["@grpc:public"],
)

grpc_cc_library(
    name = "grpc++_reflection",
    srcs = [
        "src/cpp/ext/proto_server_reflection.cc",
        "src/cpp/ext/proto_server_reflection_plugin.cc",
    ],
    hdrs = [
        "src/cpp/ext/proto_server_reflection.h",
    ],
    external_deps = [
        "protobuf_headers",
    ],
    language = "c++",
    public_hdrs = [
        "include/grpc++/ext/proto_server_reflection_plugin.h",
        "include/grpcpp/ext/proto_server_reflection_plugin.h",
    ],
    tags = ["nofixdeps"],
    visibility = ["@grpc:public"],
    deps = [
        "grpc++",
        "grpc++_config_proto",
        "//src/proto/grpc/reflection/v1alpha:reflection_proto",
    ],
    alwayslink = 1,
)

grpc_cc_library(
    name = "grpcpp_call_metric_recorder",
    srcs = [
        "src/cpp/server/orca/call_metric_recorder.cc",
    ],
    external_deps = [
        "absl/strings",
        "absl/types:optional",
        "upb_lib",
    ],
    language = "c++",
    public_hdrs = [
        "include/grpcpp/ext/call_metric_recorder.h",
    ],
    visibility = ["@grpc:public"],
    deps = [
        "arena",
        "grpc++_public_hdrs",
        "grpc_backend_metric_data",
        "xds_orca_upb",
    ],
)

grpc_cc_library(
    name = "grpcpp_orca_interceptor",
    srcs = [
        "src/cpp/server/orca/orca_interceptor.cc",
    ],
    hdrs = [
        "src/cpp/server/orca/orca_interceptor.h",
    ],
    external_deps = [
        "absl/memory",
        "absl/strings",
        "absl/types:optional",
    ],
    language = "c++",
    visibility = ["@grpc:public"],
    deps = [
        "grpc++",
        "grpc_base",
        "grpcpp_call_metric_recorder",
    ],
)

grpc_cc_library(
    name = "grpcpp_orca_service",
    srcs = [
        "src/cpp/server/orca/orca_service.cc",
    ],
    external_deps = [
        "absl/base:core_headers",
        "absl/time",
        "absl/types:optional",
        "upb_lib",
    ],
    language = "c++",
    public_hdrs = [
        "include/grpcpp/ext/orca_service.h",
    ],
    visibility = ["@grpc:public"],
    deps = [
        "debug_location",
        "default_event_engine",
        "gpr",
        "grpc++",
        "grpc_base",
        "protobuf_duration_upb",
        "ref_counted",
        "ref_counted_ptr",
        "time",
        "xds_orca_service_upb",
        "xds_orca_upb",
    ],
    alwayslink = 1,
)

grpc_cc_library(
    name = "grpcpp_channelz",
    srcs = [
        "src/cpp/server/channelz/channelz_service.cc",
        "src/cpp/server/channelz/channelz_service_plugin.cc",
    ],
    hdrs = [
        "src/cpp/server/channelz/channelz_service.h",
    ],
    external_deps = [
        "protobuf_headers",
    ],
    language = "c++",
    public_hdrs = [
        "include/grpcpp/ext/channelz_service_plugin.h",
    ],
    tags = ["nofixdeps"],
    visibility = ["@grpc:channelz"],
    deps = [
        "gpr",
        "grpc",
        "grpc++",
        "grpc++_config_proto",
        "//src/proto/grpc/channelz:channelz_proto",
    ],
    alwayslink = 1,
)

grpc_cc_library(
    name = "grpcpp_csds",
    srcs = [
        "src/cpp/server/csds/csds.cc",
    ],
    hdrs = [
        "src/cpp/server/csds/csds.h",
    ],
    external_deps = [
        "absl/status",
        "absl/status:statusor",
    ],
    language = "c++",
    tags = ["nofixdeps"],
    deps = [
        "gpr",
        "grpc",
        "grpc++_base",
        "//src/proto/grpc/testing/xds/v3:csds_proto",
    ],
    alwayslink = 1,
)

grpc_cc_library(
    name = "grpcpp_admin",
    srcs = [
        "src/cpp/server/admin/admin_services.cc",
    ],
    hdrs = [],
    defines = select({
        "grpc_no_xds": ["GRPC_NO_XDS"],
        "//conditions:default": [],
    }),
    external_deps = [
        "absl/memory",
    ],
    language = "c++",
    public_hdrs = [
        "include/grpcpp/ext/admin_services.h",
    ],
    select_deps = [{
        "grpc_no_xds": [],
        "//conditions:default": ["//:grpcpp_csds"],
    }],
    deps = [
        "gpr",
        "grpc++",
        "grpcpp_channelz",
    ],
    alwayslink = 1,
)

grpc_cc_library(
    name = "grpc++_test",
    testonly = True,
    srcs = [
        "src/cpp/client/channel_test_peer.cc",
    ],
    external_deps = ["gtest"],
    public_hdrs = [
        "include/grpc++/test/mock_stream.h",
        "include/grpc++/test/server_context_test_spouse.h",
        "include/grpcpp/test/channel_test_peer.h",
        "include/grpcpp/test/client_context_test_peer.h",
        "include/grpcpp/test/default_reactor_test_peer.h",
        "include/grpcpp/test/mock_stream.h",
        "include/grpcpp/test/server_context_test_spouse.h",
    ],
    visibility = ["@grpc:grpc++_test"],
    deps = [
        "grpc++",
        "grpc_base",
    ],
)

grpc_cc_library(
    name = "grpc++_core_stats",
    srcs = [
        "src/cpp/util/core_stats.cc",
    ],
    hdrs = [
        "src/cpp/util/core_stats.h",
    ],
    language = "c++",
    deps = [
        "gpr",
        "gpr_atm",
        "grpc_base",
        "//src/proto/grpc/core:stats_proto",
    ],
)

grpc_cc_library(
    name = "grpc_opencensus_plugin",
    srcs = [
        "src/cpp/ext/filters/census/channel_filter.cc",
        "src/cpp/ext/filters/census/client_filter.cc",
        "src/cpp/ext/filters/census/context.cc",
        "src/cpp/ext/filters/census/grpc_plugin.cc",
        "src/cpp/ext/filters/census/measures.cc",
        "src/cpp/ext/filters/census/rpc_encoding.cc",
        "src/cpp/ext/filters/census/server_filter.cc",
        "src/cpp/ext/filters/census/views.cc",
    ],
    hdrs = [
        "include/grpcpp/opencensus.h",
        "src/cpp/ext/filters/census/channel_filter.h",
        "src/cpp/ext/filters/census/client_filter.h",
        "src/cpp/ext/filters/census/context.h",
        "src/cpp/ext/filters/census/grpc_plugin.h",
        "src/cpp/ext/filters/census/measures.h",
        "src/cpp/ext/filters/census/open_census_call_tracer.h",
        "src/cpp/ext/filters/census/rpc_encoding.h",
        "src/cpp/ext/filters/census/server_filter.h",
    ],
    external_deps = [
        "absl/base",
        "absl/base:core_headers",
        "absl/status",
        "absl/strings",
        "absl/time",
        "absl/types:optional",
        "opencensus-trace",
        "opencensus-trace-context_util",
        "opencensus-trace-propagation",
        "opencensus-trace-span_context",
        "opencensus-tags",
        "opencensus-tags-context_util",
        "opencensus-stats",
        "opencensus-context",
    ],
    language = "c++",
    tags = ["nofixdeps"],
    visibility = ["@grpc:grpc_opencensus_plugin"],
    deps = [
        "arena",
        "census",
        "channel_stack_type",
        "debug_location",
        "gpr",
        "grpc++",
        "grpc++_base",
        "grpc_base",
        "slice",
        "slice_buffer",
        "slice_refcount",
    ],
)

grpc_cc_library(
    name = "json",
    srcs = [
        "src/core/lib/json/json_reader.cc",
        "src/core/lib/json/json_writer.cc",
    ],
    hdrs = [
        "src/core/lib/json/json.h",
    ],
    external_deps = [
        "absl/base:core_headers",
        "absl/status",
        "absl/status:statusor",
        "absl/strings",
        "absl/strings:str_format",
    ],
    deps = ["gpr"],
)

grpc_cc_library(
    name = "json_util",
    srcs = ["src/core/lib/json/json_util.cc"],
    hdrs = ["src/core/lib/json/json_util.h"],
    external_deps = ["absl/strings"],
    deps = [
        "error",
        "gpr",
        "json",
        "json_args",
        "json_object_loader",
        "no_destruct",
        "time",
        "validation_errors",
    ],
)

grpc_cc_library(
    name = "json_args",
    hdrs = ["src/core/lib/json/json_args.h"],
    external_deps = ["absl/strings"],
    deps = ["gpr"],
)

grpc_cc_library(
    name = "json_object_loader",
    srcs = ["src/core/lib/json/json_object_loader.cc"],
    hdrs = ["src/core/lib/json/json_object_loader.h"],
    external_deps = [
        "absl/meta:type_traits",
        "absl/status:statusor",
        "absl/strings",
        "absl/types:optional",
    ],
    deps = [
        "gpr",
        "json",
        "json_args",
        "no_destruct",
        "ref_counted_ptr",
        "time",
        "validation_errors",
    ],
)

grpc_cc_library(
    name = "json_channel_args",
    hdrs = ["src/core/lib/json/json_channel_args.h"],
    external_deps = [
        "absl/strings",
        "absl/types:optional",
    ],
    deps = [
        "channel_args",
        "gpr",
        "json_args",
    ],
)

### UPB Targets

grpc_upb_proto_library(
    name = "envoy_admin_upb",
    deps = ["@envoy_api//envoy/admin/v3:pkg"],
)

grpc_upb_proto_library(
    name = "envoy_config_cluster_upb",
    deps = ["@envoy_api//envoy/config/cluster/v3:pkg"],
)

grpc_upb_proto_reflection_library(
    name = "envoy_config_cluster_upbdefs",
    deps = ["@envoy_api//envoy/config/cluster/v3:pkg"],
)

grpc_upb_proto_library(
    name = "envoy_config_core_upb",
    deps = ["@envoy_api//envoy/config/core/v3:pkg"],
)

grpc_upb_proto_library(
    name = "envoy_config_endpoint_upb",
    deps = ["@envoy_api//envoy/config/endpoint/v3:pkg"],
)

grpc_upb_proto_reflection_library(
    name = "envoy_config_endpoint_upbdefs",
    deps = ["@envoy_api//envoy/config/endpoint/v3:pkg"],
)

grpc_upb_proto_library(
    name = "envoy_config_listener_upb",
    deps = ["@envoy_api//envoy/config/listener/v3:pkg"],
)

grpc_upb_proto_reflection_library(
    name = "envoy_config_listener_upbdefs",
    deps = ["@envoy_api//envoy/config/listener/v3:pkg"],
)

grpc_upb_proto_library(
    name = "envoy_config_rbac_upb",
    deps = ["@envoy_api//envoy/config/rbac/v3:pkg"],
)

grpc_upb_proto_library(
    name = "envoy_config_route_upb",
    deps = ["@envoy_api//envoy/config/route/v3:pkg"],
)

grpc_upb_proto_reflection_library(
    name = "envoy_config_route_upbdefs",
    deps = ["@envoy_api//envoy/config/route/v3:pkg"],
)

grpc_upb_proto_library(
    name = "envoy_extensions_clusters_aggregate_upb",
    deps = ["@envoy_api//envoy/extensions/clusters/aggregate/v3:pkg"],
)

grpc_upb_proto_reflection_library(
    name = "envoy_extensions_clusters_aggregate_upbdefs",
    deps = ["@envoy_api//envoy/extensions/clusters/aggregate/v3:pkg"],
)

grpc_upb_proto_library(
    name = "envoy_extensions_filters_common_fault_upb",
    deps = ["@envoy_api//envoy/extensions/filters/common/fault/v3:pkg"],
)

grpc_upb_proto_library(
    name = "envoy_extensions_filters_http_fault_upb",
    deps = ["@envoy_api//envoy/extensions/filters/http/fault/v3:pkg"],
)

grpc_upb_proto_reflection_library(
    name = "envoy_extensions_filters_http_fault_upbdefs",
    deps = ["@envoy_api//envoy/extensions/filters/http/fault/v3:pkg"],
)

grpc_upb_proto_library(
    name = "envoy_extensions_filters_http_rbac_upb",
    deps = ["@envoy_api//envoy/extensions/filters/http/rbac/v3:pkg"],
)

grpc_upb_proto_reflection_library(
    name = "envoy_extensions_filters_http_rbac_upbdefs",
    deps = ["@envoy_api//envoy/extensions/filters/http/rbac/v3:pkg"],
)

grpc_upb_proto_library(
    name = "envoy_extensions_filters_http_router_upb",
    deps = ["@envoy_api//envoy/extensions/filters/http/router/v3:pkg"],
)

grpc_upb_proto_reflection_library(
    name = "envoy_extensions_filters_http_router_upbdefs",
    deps = ["@envoy_api//envoy/extensions/filters/http/router/v3:pkg"],
)

grpc_upb_proto_library(
    name = "envoy_extensions_load_balancing_policies_ring_hash_upb",
    deps = ["@envoy_api//envoy/extensions/load_balancing_policies/ring_hash/v3:pkg"],
)

grpc_upb_proto_library(
    name = "envoy_extensions_load_balancing_policies_wrr_locality_upb",
    deps = ["@envoy_api//envoy/extensions/load_balancing_policies/wrr_locality/v3:pkg"],
)

grpc_upb_proto_library(
    name = "envoy_extensions_filters_network_http_connection_manager_upb",
    deps = ["@envoy_api//envoy/extensions/filters/network/http_connection_manager/v3:pkg"],
)

grpc_upb_proto_reflection_library(
    name = "envoy_extensions_filters_network_http_connection_manager_upbdefs",
    deps = ["@envoy_api//envoy/extensions/filters/network/http_connection_manager/v3:pkg"],
)

grpc_upb_proto_library(
    name = "envoy_extensions_transport_sockets_tls_upb",
    deps = ["@envoy_api//envoy/extensions/transport_sockets/tls/v3:pkg"],
)

grpc_upb_proto_reflection_library(
    name = "envoy_extensions_transport_sockets_tls_upbdefs",
    deps = ["@envoy_api//envoy/extensions/transport_sockets/tls/v3:pkg"],
)

grpc_upb_proto_library(
    name = "envoy_service_discovery_upb",
    deps = ["@envoy_api//envoy/service/discovery/v3:pkg"],
)

grpc_upb_proto_reflection_library(
    name = "envoy_service_discovery_upbdefs",
    deps = ["@envoy_api//envoy/service/discovery/v3:pkg"],
)

grpc_upb_proto_library(
    name = "envoy_service_load_stats_upb",
    deps = ["@envoy_api//envoy/service/load_stats/v3:pkg"],
)

grpc_upb_proto_reflection_library(
    name = "envoy_service_load_stats_upbdefs",
    deps = ["@envoy_api//envoy/service/load_stats/v3:pkg"],
)

grpc_upb_proto_library(
    name = "envoy_service_status_upb",
    deps = ["@envoy_api//envoy/service/status/v3:pkg"],
)

grpc_upb_proto_reflection_library(
    name = "envoy_service_status_upbdefs",
    deps = ["@envoy_api//envoy/service/status/v3:pkg"],
)

grpc_upb_proto_library(
    name = "envoy_type_matcher_upb",
    deps = ["@envoy_api//envoy/type/matcher/v3:pkg"],
)

grpc_upb_proto_library(
    name = "envoy_type_upb",
    deps = ["@envoy_api//envoy/type/v3:pkg"],
)

grpc_upb_proto_library(
    name = "xds_type_upb",
    deps = ["@com_github_cncf_udpa//xds/type/v3:pkg"],
)

grpc_upb_proto_reflection_library(
    name = "xds_type_upbdefs",
    deps = ["@com_github_cncf_udpa//xds/type/v3:pkg"],
)

grpc_upb_proto_library(
    name = "xds_orca_upb",
    deps = ["@com_github_cncf_udpa//xds/data/orca/v3:pkg"],
)

grpc_upb_proto_library(
    name = "xds_orca_service_upb",
    deps = ["@com_github_cncf_udpa//xds/service/orca/v3:pkg"],
)

grpc_upb_proto_library(
    name = "grpc_health_upb",
    deps = ["//src/proto/grpc/health/v1:health_proto_descriptor"],
)

grpc_upb_proto_library(
    name = "google_rpc_status_upb",
    deps = ["@com_google_googleapis//google/rpc:status_proto"],
)

grpc_upb_proto_reflection_library(
    name = "google_rpc_status_upbdefs",
    deps = ["@com_google_googleapis//google/rpc:status_proto"],
)

grpc_upb_proto_library(
    name = "google_type_expr_upb",
    deps = ["@com_google_googleapis//google/type:expr_proto"],
)

grpc_upb_proto_library(
    name = "grpc_lb_upb",
    deps = ["//src/proto/grpc/lb/v1:load_balancer_proto_descriptor"],
)

grpc_upb_proto_library(
    name = "alts_upb",
    deps = ["//src/proto/grpc/gcp:alts_handshaker_proto"],
)

grpc_upb_proto_library(
    name = "rls_upb",
    deps = ["//src/proto/grpc/lookup/v1:rls_proto_descriptor"],
)

grpc_upb_proto_library(
    name = "rls_config_upb",
    deps = ["//src/proto/grpc/lookup/v1:rls_config_proto_descriptor"],
)

grpc_upb_proto_reflection_library(
    name = "rls_config_upbdefs",
    deps = ["//src/proto/grpc/lookup/v1:rls_config_proto_descriptor"],
)

WELL_KNOWN_PROTO_TARGETS = [
    "any",
    "duration",
    "empty",
    "struct",
    "timestamp",
    "wrappers",
]

[grpc_upb_proto_library(
    name = "protobuf_" + target + "_upb",
    deps = ["@com_google_protobuf//:" + target + "_proto"],
) for target in WELL_KNOWN_PROTO_TARGETS]

[grpc_upb_proto_reflection_library(
    name = "protobuf_" + target + "_upbdefs",
    deps = ["@com_google_protobuf//:" + target + "_proto"],
) for target in WELL_KNOWN_PROTO_TARGETS]

grpc_generate_one_off_targets()

filegroup(
    name = "root_certificates",
    srcs = [
        "etc/roots.pem",
    ],
    visibility = ["//visibility:public"],
)<|MERGE_RESOLUTION|>--- conflicted
+++ resolved
@@ -5037,18 +5037,13 @@
     language = "c++",
     deps = [
         "channel_args",
-<<<<<<< HEAD
+        "config",
         "debug_location",
         "default_event_engine_factory_hdrs",
         "error",
         "gpr_base",
         "gpr_platform",
-=======
-        "closure",
-        "config",
-        "debug_location",
-        "gpr",
->>>>>>> 7c4b87ed
+        "gpr",
         "grpc_base",
         "grpc_client_channel",
         "grpc_public_hdrs",
