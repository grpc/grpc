# gRPC Bazel BUILD file.
#
# Copyright 2016 gRPC authors.
#
# Licensed under the Apache License, Version 2.0 (the "License");
# you may not use this file except in compliance with the License.
# You may obtain a copy of the License at
#
#     http://www.apache.org/licenses/LICENSE-2.0
#
# Unless required by applicable law or agreed to in writing, software
# distributed under the License is distributed on an "AS IS" BASIS,
# WITHOUT WARRANTIES OR CONDITIONS OF ANY KIND, either express or implied.
# See the License for the specific language governing permissions and
# limitations under the License.

load(
    "//bazel:grpc_build_system.bzl",
    "grpc_cc_library",
    "grpc_generate_one_off_targets",
    "grpc_upb_proto_library",
    "python_config_settings",
)
load("@bazel_skylib//lib:selects.bzl", "selects")

licenses(["reciprocal"])

package(
    default_visibility = ["//visibility:public"],
    features = [
        "layering_check",
        "-parse_headers",
    ],
)

exports_files([
    "LICENSE",
    "etc/roots.pem",
])

config_setting(
    name = "grpc_no_ares",
    values = {"define": "grpc_no_ares=true"},
)

config_setting(
    name = "grpc_no_xds_define",
    values = {"define": "grpc_no_xds=true"},
)

config_setting(
    name = "android",
    values = {"crosstool_top": "//external:android/crosstool"},
)

config_setting(
    name = "ios",
    values = {"apple_platform_type": "ios"},
)

# Fuzzers can be built as fuzzers or as tests
config_setting(
    name = "grpc_build_fuzzers",
    values = {"define": "grpc_build_fuzzers=true"},
)

selects.config_setting_group(
    name = "grpc_no_xds",
    match_any = [
        ":grpc_no_xds_define",
        # In addition to disabling XDS support when --define=grpc_no_xds=true is
        # specified, we also disable it on mobile platforms where it is not
        # likely to be needed and where reducing the binary size is more
        # important.
        ":android",
        ":ios",
    ],
)

config_setting(
    name = "grpc_allow_exceptions",
    values = {"define": "GRPC_ALLOW_EXCEPTIONS=1"},
)

config_setting(
    name = "grpc_disallow_exceptions",
    values = {"define": "GRPC_ALLOW_EXCEPTIONS=0"},
)

config_setting(
    name = "remote_execution",
    values = {"define": "GRPC_PORT_ISOLATED_RUNTIME=1"},
)

config_setting(
    name = "windows",
    values = {"cpu": "x64_windows"},
)

config_setting(
    name = "windows_msvc",
    values = {"cpu": "x64_windows_msvc"},
)

config_setting(
    name = "mac_x86_64",
    values = {"cpu": "darwin"},
)

config_setting(
    name = "use_strict_warning",
    values = {"define": "use_strict_warning=true"},
)

python_config_settings()

# This should be updated along with build_handwritten.yaml
g_stands_for = "granola"  # @unused

core_version = "19.1.0"  # @unused

version = "1.42.0-dev"  # @unused

GPR_PUBLIC_HDRS = [
    "include/grpc/support/alloc.h",
    "include/grpc/support/atm.h",
    "include/grpc/support/atm_gcc_atomic.h",
    "include/grpc/support/atm_gcc_sync.h",
    "include/grpc/support/atm_windows.h",
    "include/grpc/support/cpu.h",
    "include/grpc/support/log.h",
    "include/grpc/support/log_windows.h",
    "include/grpc/support/port_platform.h",
    "include/grpc/support/string_util.h",
    "include/grpc/support/sync.h",
    "include/grpc/support/sync_abseil.h",
    "include/grpc/support/sync_custom.h",
    "include/grpc/support/sync_generic.h",
    "include/grpc/support/sync_posix.h",
    "include/grpc/support/sync_windows.h",
    "include/grpc/support/thd_id.h",
    "include/grpc/support/time.h",
]

GRPC_PUBLIC_HDRS = [
    "include/grpc/byte_buffer.h",
    "include/grpc/byte_buffer_reader.h",
    "include/grpc/compression.h",
    "include/grpc/fork.h",
    "include/grpc/grpc.h",
    "include/grpc/grpc_posix.h",
    "include/grpc/grpc_security_constants.h",
    "include/grpc/slice.h",
    "include/grpc/slice_buffer.h",
    "include/grpc/status.h",
    "include/grpc/load_reporting.h",
    "include/grpc/support/workaround_list.h",
]

GRPC_PUBLIC_EVENT_ENGINE_HDRS = [
    "include/grpc/event_engine/endpoint_config.h",
    "include/grpc/event_engine/event_engine.h",
    "include/grpc/event_engine/port.h",
    "include/grpc/event_engine/memory_allocator.h",
    "include/grpc/event_engine/internal/memory_allocator_impl.h",
]

GRPC_SECURE_PUBLIC_HDRS = [
    "include/grpc/grpc_security.h",
]

GRPCXX_SRCS = [
    "src/cpp/client/channel_cc.cc",
    "src/cpp/client/client_callback.cc",
    "src/cpp/client/client_context.cc",
    "src/cpp/client/client_interceptor.cc",
    "src/cpp/client/create_channel.cc",
    "src/cpp/client/create_channel_internal.cc",
    "src/cpp/client/create_channel_posix.cc",
    "src/cpp/client/credentials_cc.cc",
    "src/cpp/common/alarm.cc",
    "src/cpp/common/channel_arguments.cc",
    "src/cpp/common/channel_filter.cc",
    "src/cpp/common/completion_queue_cc.cc",
    "src/cpp/common/core_codegen.cc",
    "src/cpp/common/resource_quota_cc.cc",
    "src/cpp/common/rpc_method.cc",
    "src/cpp/common/version_cc.cc",
    "src/cpp/common/validate_service_config.cc",
    "src/cpp/server/async_generic_service.cc",
    "src/cpp/server/channel_argument_option.cc",
    "src/cpp/server/create_default_thread_pool.cc",
    "src/cpp/server/dynamic_thread_pool.cc",
    "src/cpp/server/external_connection_acceptor_impl.cc",
    "src/cpp/server/health/default_health_check_service.cc",
    "src/cpp/server/health/health_check_service.cc",
    "src/cpp/server/health/health_check_service_server_builder_option.cc",
    "src/cpp/server/server_builder.cc",
    "src/cpp/server/server_callback.cc",
    "src/cpp/server/server_cc.cc",
    "src/cpp/server/server_context.cc",
    "src/cpp/server/server_credentials.cc",
    "src/cpp/server/server_posix.cc",
    "src/cpp/thread_manager/thread_manager.cc",
    "src/cpp/util/byte_buffer_cc.cc",
    "src/cpp/util/status.cc",
    "src/cpp/util/string_ref.cc",
    "src/cpp/util/time_cc.cc",
]

GRPCXX_HDRS = [
    "src/cpp/client/create_channel_internal.h",
    "src/cpp/common/channel_filter.h",
    "src/cpp/server/dynamic_thread_pool.h",
    "src/cpp/server/external_connection_acceptor_impl.h",
    "src/cpp/server/health/default_health_check_service.h",
    "src/cpp/server/thread_pool_interface.h",
    "src/cpp/thread_manager/thread_manager.h",
]

GRPCXX_PUBLIC_HDRS = [
    "include/grpc++/alarm.h",
    "include/grpc++/channel.h",
    "include/grpc++/client_context.h",
    "include/grpc++/completion_queue.h",
    "include/grpc++/create_channel.h",
    "include/grpc++/create_channel_posix.h",
    "include/grpc++/ext/health_check_service_server_builder_option.h",
    "include/grpc++/generic/async_generic_service.h",
    "include/grpc++/generic/generic_stub.h",
    "include/grpc++/grpc++.h",
    "include/grpc++/health_check_service_interface.h",
    "include/grpc++/impl/call.h",
    "include/grpc++/impl/channel_argument_option.h",
    "include/grpc++/impl/client_unary_call.h",
    "include/grpc++/impl/codegen/core_codegen.h",
    "include/grpc++/impl/grpc_library.h",
    "include/grpc++/impl/method_handler_impl.h",
    "include/grpc++/impl/rpc_method.h",
    "include/grpc++/impl/rpc_service_method.h",
    "include/grpc++/impl/serialization_traits.h",
    "include/grpc++/impl/server_builder_option.h",
    "include/grpc++/impl/server_builder_plugin.h",
    "include/grpc++/impl/server_initializer.h",
    "include/grpc++/impl/service_type.h",
    "include/grpc++/security/auth_context.h",
    "include/grpc++/resource_quota.h",
    "include/grpc++/security/auth_metadata_processor.h",
    "include/grpc++/security/credentials.h",
    "include/grpc++/security/server_credentials.h",
    "include/grpc++/server.h",
    "include/grpc++/server_builder.h",
    "include/grpc++/server_context.h",
    "include/grpc++/server_posix.h",
    "include/grpc++/support/async_stream.h",
    "include/grpc++/support/async_unary_call.h",
    "include/grpc++/support/byte_buffer.h",
    "include/grpc++/support/channel_arguments.h",
    "include/grpc++/support/config.h",
    "include/grpc++/support/slice.h",
    "include/grpc++/support/status.h",
    "include/grpc++/support/status_code_enum.h",
    "include/grpc++/support/string_ref.h",
    "include/grpc++/support/stub_options.h",
    "include/grpc++/support/sync_stream.h",
    "include/grpc++/support/time.h",
    "include/grpcpp/alarm.h",
    "include/grpcpp/channel.h",
    "include/grpcpp/client_context.h",
    "include/grpcpp/completion_queue.h",
    "include/grpcpp/create_channel.h",
    "include/grpcpp/create_channel_posix.h",
    "include/grpcpp/ext/health_check_service_server_builder_option.h",
    "include/grpcpp/generic/async_generic_service.h",
    "include/grpcpp/generic/generic_stub.h",
    "include/grpcpp/grpcpp.h",
    "include/grpcpp/health_check_service_interface.h",
    "include/grpcpp/impl/call.h",
    "include/grpcpp/impl/channel_argument_option.h",
    "include/grpcpp/impl/client_unary_call.h",
    "include/grpcpp/impl/codegen/core_codegen.h",
    "include/grpcpp/impl/grpc_library.h",
    "include/grpcpp/impl/method_handler_impl.h",
    "include/grpcpp/impl/rpc_method.h",
    "include/grpcpp/impl/rpc_service_method.h",
    "include/grpcpp/impl/serialization_traits.h",
    "include/grpcpp/impl/server_builder_option.h",
    "include/grpcpp/impl/server_builder_plugin.h",
    "include/grpcpp/impl/server_initializer.h",
    "include/grpcpp/impl/service_type.h",
    "include/grpcpp/resource_quota.h",
    "include/grpcpp/security/auth_context.h",
    "include/grpcpp/security/auth_metadata_processor.h",
    "include/grpcpp/security/credentials.h",
    "include/grpcpp/security/server_credentials.h",
    "include/grpcpp/security/tls_certificate_provider.h",
    "include/grpcpp/security/authorization_policy_provider.h",
    "include/grpcpp/security/tls_credentials_options.h",
    "include/grpcpp/server.h",
    "include/grpcpp/server_builder.h",
    "include/grpcpp/server_context.h",
    "include/grpcpp/server_posix.h",
    "include/grpcpp/support/async_stream.h",
    "include/grpcpp/support/async_unary_call.h",
    "include/grpcpp/support/byte_buffer.h",
    "include/grpcpp/support/channel_arguments.h",
    "include/grpcpp/support/client_callback.h",
    "include/grpcpp/support/client_interceptor.h",
    "include/grpcpp/support/config.h",
    "include/grpcpp/support/interceptor.h",
    "include/grpcpp/support/message_allocator.h",
    "include/grpcpp/support/method_handler.h",
    "include/grpcpp/support/proto_buffer_reader.h",
    "include/grpcpp/support/proto_buffer_writer.h",
    "include/grpcpp/support/server_callback.h",
    "include/grpcpp/support/server_interceptor.h",
    "include/grpcpp/support/slice.h",
    "include/grpcpp/support/status.h",
    "include/grpcpp/support/status_code_enum.h",
    "include/grpcpp/support/string_ref.h",
    "include/grpcpp/support/stub_options.h",
    "include/grpcpp/support/sync_stream.h",
    "include/grpcpp/support/time.h",
    "include/grpcpp/support/validate_service_config.h",
]

grpc_cc_library(
    name = "gpr",
    language = "c++",
    public_hdrs = GPR_PUBLIC_HDRS,
    standalone = True,
    tags = ["avoid_dep"],
    visibility = ["@grpc:public"],
    deps = [
        "gpr_base",
    ],
)

grpc_cc_library(
    name = "atomic_utils",
    language = "c++",
    public_hdrs = ["src/core/lib/gprpp/atomic_utils.h"],
    deps = ["gpr_platform"],
)

grpc_cc_library(
    name = "grpc_unsecure",
    srcs = [
        "src/core/lib/security/authorization/authorization_policy_provider_null_vtable.cc",
        "src/core/lib/surface/init.cc",
    ],
    language = "c++",
    public_hdrs = GRPC_PUBLIC_HDRS,
    select_deps = {
        "grpc_no_xds": [],
        "//conditions:default": [
            "grpc_lb_policy_cds",
            "grpc_lb_policy_xds_cluster_impl",
            "grpc_lb_policy_xds_cluster_manager",
            "grpc_lb_policy_xds_cluster_resolver",
            "grpc_resolver_xds",
            "grpc_resolver_c2p",
            "grpc_xds_server_config_fetcher",
        ],
    },
    standalone = True,
    tags = ["avoid_dep"],
    visibility = ["@grpc:public"],
    deps = [
        "config",
        "gpr_base",
        "grpc_authorization_base",
        "grpc_base",
        "grpc_common",
        "grpc_lb_policy_grpclb",
        "grpc_security_base",
        "grpc_trace",
        "slice",
    ],
)

grpc_cc_library(
    name = "grpc",
    srcs = [
        "src/core/lib/surface/init.cc",
    ],
    defines = select({
        "grpc_no_xds": ["GRPC_NO_XDS"],
        "//conditions:default": [],
    }),
    language = "c++",
    public_hdrs = GRPC_PUBLIC_HDRS + GRPC_SECURE_PUBLIC_HDRS,
    select_deps = {
        "grpc_no_xds": [],
        "//conditions:default": [
            "grpc_lb_policy_cds",
            "grpc_lb_policy_xds_cluster_impl",
            "grpc_lb_policy_xds_cluster_manager",
            "grpc_lb_policy_xds_cluster_resolver",
            "grpc_resolver_xds",
            "grpc_resolver_c2p",
            "grpc_xds_server_config_fetcher",
        ],
    },
    standalone = True,
    visibility = [
        "@grpc:public",
    ],
    deps = [
        "config",
        "gpr_base",
        "grpc_authorization_base",
        "grpc_base",
        "grpc_common",
        "grpc_secure",
        "grpc_security_base",
        "grpc_trace",
        "grpc_transport_chttp2_client_connector",
        "grpc_transport_chttp2_server",
        "slice",
    ],
)

grpc_cc_library(
    name = "grpc++_public_hdrs",
    hdrs = GRPCXX_PUBLIC_HDRS,
    external_deps = [
        "absl/synchronization",
        "protobuf_headers",
    ],
    visibility = ["@grpc:public"],
)

grpc_cc_library(
    name = "grpc++",
    hdrs = [
        "src/cpp/client/secure_credentials.h",
        "src/cpp/common/secure_auth_context.h",
        "src/cpp/common/tls_credentials_options_util.h",
        "src/cpp/server/secure_server_credentials.h",
    ],
    language = "c++",
    public_hdrs = GRPCXX_PUBLIC_HDRS,
    select_deps = {
        "grpc_no_xds": [],
        "//conditions:default": [
            "grpc++_xds_client",
            "grpc++_xds_server",
        ],
    },
    standalone = True,
    visibility = [
        "@grpc:public",
    ],
    deps = [
        "grpc++_internals",
        "slice",
    ],
)

grpc_cc_library(
    name = "grpc++_internals",
    srcs = [
        "src/cpp/client/insecure_credentials.cc",
        "src/cpp/client/secure_credentials.cc",
        "src/cpp/common/auth_property_iterator.cc",
        "src/cpp/common/secure_auth_context.cc",
        "src/cpp/common/secure_channel_arguments.cc",
        "src/cpp/common/secure_create_auth_context.cc",
        "src/cpp/common/tls_certificate_provider.cc",
        "src/cpp/common/tls_credentials_options.cc",
        "src/cpp/common/tls_credentials_options_util.cc",
        "src/cpp/server/insecure_server_credentials.cc",
        "src/cpp/server/secure_server_credentials.cc",
    ],
    hdrs = [
        "src/cpp/client/secure_credentials.h",
        "src/cpp/common/secure_auth_context.h",
        "src/cpp/common/tls_credentials_options_util.h",
        "src/cpp/server/secure_server_credentials.h",
    ],
    external_deps = [
        "absl/synchronization",
        "absl/container:inlined_vector",
        "absl/strings",
        "protobuf_headers",
    ],
    language = "c++",
    public_hdrs = GRPCXX_PUBLIC_HDRS + GRPC_SECURE_PUBLIC_HDRS,
    deps = [
        "error",
        "gpr_base",
        "grpc",
        "grpc++_base",
        "grpc++_codegen_base",
        "grpc++_codegen_base_src",
        "grpc++_codegen_proto",
        "grpc_base",
        "grpc_codegen",
        "grpc_credentials_util",
        "grpc_secure",
        "grpc_security_base",
        "json",
        "ref_counted_ptr",
        "slice",
    ],
)

grpc_cc_library(
    name = "grpc++_xds_client",
    srcs = [
        "src/cpp/client/xds_credentials.cc",
    ],
    hdrs = [
        "src/cpp/client/secure_credentials.h",
    ],
    external_deps = [
        "absl/container:inlined_vector",
    ],
    language = "c++",
    deps = [
        "grpc++_internals",
    ],
)

grpc_cc_library(
    name = "grpc++_xds_server",
    srcs = [
        "src/cpp/server/xds_server_credentials.cc",
    ],
    hdrs = [
        "src/cpp/server/secure_server_credentials.h",
    ],
    language = "c++",
    public_hdrs = [
        "include/grpcpp/xds_server_builder.h",
    ],
    visibility = ["@grpc:xds"],
    deps = [
        "grpc++_internals",
    ],
)

grpc_cc_library(
    name = "grpc++_unsecure",
    srcs = [
        "src/cpp/client/insecure_credentials.cc",
        "src/cpp/common/insecure_create_auth_context.cc",
        "src/cpp/server/insecure_server_credentials.cc",
    ],
    language = "c++",
    public_hdrs = GRPC_SECURE_PUBLIC_HDRS,
    standalone = True,
    tags = ["avoid_dep"],
    visibility = ["@grpc:public"],
    deps = [
        "gpr",
        "grpc++_base_unsecure",
        "grpc++_codegen_base",
        "grpc++_codegen_base_src",
        "grpc++_codegen_proto",
        "grpc_insecure_credentials",
        "grpc_unsecure",
    ],
)

grpc_cc_library(
    name = "grpc++_error_details",
    srcs = [
        "src/cpp/util/error_details.cc",
    ],
    hdrs = [
        "include/grpc++/support/error_details.h",
        "include/grpcpp/support/error_details.h",
    ],
    language = "c++",
    standalone = True,
    visibility = ["@grpc:public"],
    deps = [
        "grpc++",
    ],
)

grpc_cc_library(
    name = "grpc++_alts",
    srcs = [
        "src/cpp/common/alts_context.cc",
        "src/cpp/common/alts_util.cc",
    ],
    hdrs = [
        "include/grpcpp/security/alts_context.h",
        "include/grpcpp/security/alts_util.h",
    ],
    external_deps = [
        "upb_lib",
    ],
    language = "c++",
    standalone = True,
    visibility = ["@grpc:tsi"],
    deps = [
        "alts_upb",
        "alts_util",
        "gpr_base",
        "grpc++",
        "grpc_base",
        "tsi_alts_credentials",
    ],
)

grpc_cc_library(
    name = "grpc_csharp_ext",
    srcs = [
        "src/csharp/ext/grpc_csharp_ext.c",
    ],
    language = "csharp",
    deps = [
        "gpr",
        "grpc",
    ],
)

grpc_cc_library(
    name = "census",
    srcs = [
        "src/core/ext/filters/census/grpc_context.cc",
    ],
    language = "c++",
    public_hdrs = [
        "include/grpc/census.h",
    ],
    visibility = ["@grpc:public"],
    deps = [
        "gpr_base",
        "grpc_base",
        "grpc_trace",
    ],
)

grpc_cc_library(
    name = "grpc++_internal_hdrs_only",
    hdrs = [
        "include/grpcpp/impl/codegen/sync.h",
    ],
    external_deps = [
        "absl/synchronization",
    ],
    deps = [
        "gpr_codegen",
    ],
)

grpc_cc_library(
    name = "useful",
    hdrs = ["src/core/lib/gpr/useful.h"],
    language = "c++",
    deps = [
        "gpr_platform",
    ],
)

grpc_cc_library(
    name = "gpr_base",
    srcs = [
        "src/core/lib/gpr/alloc.cc",
        "src/core/lib/gpr/atm.cc",
        "src/core/lib/gpr/cpu_iphone.cc",
        "src/core/lib/gpr/cpu_linux.cc",
        "src/core/lib/gpr/cpu_posix.cc",
        "src/core/lib/gpr/cpu_windows.cc",
        "src/core/lib/gpr/env_linux.cc",
        "src/core/lib/gpr/env_posix.cc",
        "src/core/lib/gpr/env_windows.cc",
        "src/core/lib/gpr/log.cc",
        "src/core/lib/gpr/log_android.cc",
        "src/core/lib/gpr/log_linux.cc",
        "src/core/lib/gpr/log_posix.cc",
        "src/core/lib/gpr/log_windows.cc",
        "src/core/lib/gpr/murmur_hash.cc",
        "src/core/lib/gpr/string.cc",
        "src/core/lib/gpr/string_posix.cc",
        "src/core/lib/gpr/string_util_windows.cc",
        "src/core/lib/gpr/string_windows.cc",
        "src/core/lib/gpr/sync.cc",
        "src/core/lib/gpr/sync_abseil.cc",
        "src/core/lib/gpr/sync_posix.cc",
        "src/core/lib/gpr/sync_windows.cc",
        "src/core/lib/gpr/time.cc",
        "src/core/lib/gpr/time_posix.cc",
        "src/core/lib/gpr/time_precise.cc",
        "src/core/lib/gpr/time_windows.cc",
        "src/core/lib/gpr/tmpfile_msys.cc",
        "src/core/lib/gpr/tmpfile_posix.cc",
        "src/core/lib/gpr/tmpfile_windows.cc",
        "src/core/lib/gpr/wrap_memcpy.cc",
        "src/core/lib/gprpp/arena.cc",
        "src/core/lib/gprpp/examine_stack.cc",
        "src/core/lib/gprpp/fork.cc",
        "src/core/lib/gprpp/global_config_env.cc",
        "src/core/lib/gprpp/host_port.cc",
        "src/core/lib/gprpp/mpscq.cc",
        "src/core/lib/gprpp/stat_posix.cc",
        "src/core/lib/gprpp/stat_windows.cc",
        "src/core/lib/gprpp/status_helper.cc",
        "src/core/lib/gprpp/thd_posix.cc",
        "src/core/lib/gprpp/thd_windows.cc",
        "src/core/lib/gprpp/time_util.cc",
        "src/core/lib/profiling/basic_timers.cc",
        "src/core/lib/profiling/stap_timers.cc",
    ],
    hdrs = [
        "src/core/lib/gpr/alloc.h",
        "src/core/lib/gpr/env.h",
        "src/core/lib/gpr/murmur_hash.h",
        "src/core/lib/gpr/spinlock.h",
        "src/core/lib/gpr/string.h",
        "src/core/lib/gpr/string_windows.h",
        "src/core/lib/gpr/time_precise.h",
        "src/core/lib/gpr/tmpfile.h",
        "src/core/lib/gprpp/arena.h",
        "src/core/lib/gprpp/examine_stack.h",
        "src/core/lib/gprpp/fork.h",
        "src/core/lib/gprpp/global_config.h",
        "src/core/lib/gprpp/global_config_custom.h",
        "src/core/lib/gprpp/global_config_env.h",
        "src/core/lib/gprpp/global_config_generic.h",
        "src/core/lib/gprpp/host_port.h",
        "src/core/lib/gprpp/manual_constructor.h",
        "src/core/lib/gprpp/memory.h",
        "src/core/lib/gprpp/mpscq.h",
        "src/core/lib/gprpp/stat.h",
        "src/core/lib/gprpp/status_helper.h",
        "src/core/lib/gprpp/sync.h",
        "src/core/lib/gprpp/thd.h",
        "src/core/lib/gprpp/time_util.h",
        "src/core/lib/profiling/timers.h",
    ],
    external_deps = [
        "absl/base",
        "absl/base:core_headers",
        "absl/memory",
        "absl/status",
        "absl/strings",
        "absl/strings:cord",
        "absl/strings:str_format",
        "absl/synchronization",
        "absl/time:time",
        "absl/types:optional",
        "upb_lib",
    ],
    language = "c++",
    public_hdrs = GPR_PUBLIC_HDRS,
    visibility = ["@grpc:alt_gpr_base_legacy"],
    deps = [
        "construct_destruct",
        "debug_location",
        "google_api_upb",
        "gpr_codegen",
        "gpr_tls",
        "grpc_codegen",
        "useful",
    ],
)

grpc_cc_library(
    name = "gpr_tls",
    hdrs = ["src/core/lib/gpr/tls.h"],
    deps = ["gpr_platform"],
)

grpc_cc_library(
    name = "chunked_vector",
    hdrs = ["src/core/lib/gprpp/chunked_vector.h"],
    external_deps = ["absl/utility"],
    deps = [
        # TODO(ctiller): weaken this to just arena when that splits into its own target
        "gpr_base",
    ],
)

grpc_cc_library(
    name = "capture",
    external_deps = ["absl/utility"],
    language = "c++",
    public_hdrs = ["src/core/lib/gprpp/capture.h"],
    deps = ["gpr_platform"],
)

grpc_cc_library(
    name = "construct_destruct",
    language = "c++",
    public_hdrs = ["src/core/lib/gprpp/construct_destruct.h"],
)

grpc_cc_library(
    name = "gpr_codegen",
    language = "c++",
    public_hdrs = [
        "include/grpc/impl/codegen/atm.h",
        "include/grpc/impl/codegen/atm_gcc_atomic.h",
        "include/grpc/impl/codegen/atm_gcc_sync.h",
        "include/grpc/impl/codegen/atm_windows.h",
        "include/grpc/impl/codegen/fork.h",
        "include/grpc/impl/codegen/gpr_slice.h",
        "include/grpc/impl/codegen/gpr_types.h",
        "include/grpc/impl/codegen/log.h",
        "include/grpc/impl/codegen/port_platform.h",
        "include/grpc/impl/codegen/sync.h",
        "include/grpc/impl/codegen/sync_abseil.h",
        "include/grpc/impl/codegen/sync_custom.h",
        "include/grpc/impl/codegen/sync_generic.h",
        "include/grpc/impl/codegen/sync_posix.h",
        "include/grpc/impl/codegen/sync_windows.h",
    ],
    visibility = ["@grpc:public"],
)

# A library that vends only port_platform, so that libraries that don't need
# anything else from gpr can still be portable!
grpc_cc_library(
    name = "gpr_platform",
    language = "c++",
    public_hdrs = [
        "include/grpc/impl/codegen/port_platform.h",
        "include/grpc/support/port_platform.h",
    ],
)

grpc_cc_library(
    name = "grpc_trace",
    srcs = ["src/core/lib/debug/trace.cc"],
    hdrs = ["src/core/lib/debug/trace.h"],
    language = "c++",
    public_hdrs = GRPC_PUBLIC_HDRS,
    visibility = ["@grpc:trace"],
    deps = [
        "gpr",
        "grpc_codegen",
    ],
)

grpc_cc_library(
    name = "config",
    srcs = [
        "src/core/lib/config/core_configuration.cc",
    ],
    language = "c++",
    public_hdrs = [
        "src/core/lib/config/core_configuration.h",
    ],
    deps = [
        "channel_init",
        "gpr_base",
        "handshaker_registry",
    ],
)

grpc_cc_library(
    name = "debug_location",
    language = "c++",
    public_hdrs = ["src/core/lib/gprpp/debug_location.h"],
    visibility = ["@grpc:debug_location"],
)

grpc_cc_library(
    name = "overload",
    language = "c++",
    public_hdrs = ["src/core/lib/gprpp/overload.h"],
    deps = ["gpr_platform"],
)

grpc_cc_library(
    name = "match",
    external_deps = [
        "absl/types:variant",
    ],
    language = "c++",
    public_hdrs = ["src/core/lib/gprpp/match.h"],
    deps = [
        "gpr_platform",
        "overload",
    ],
)

grpc_cc_library(
    name = "table",
    external_deps = ["absl/utility"],
    language = "c++",
    public_hdrs = ["src/core/lib/gprpp/table.h"],
    deps = [
        "bitset",
        "gpr_platform",
    ],
)

grpc_cc_library(
    name = "bitset",
    language = "c++",
    public_hdrs = ["src/core/lib/gprpp/bitset.h"],
    deps = [
        "gpr_platform",
        "useful",
    ],
)

grpc_cc_library(
    name = "orphanable",
    language = "c++",
    public_hdrs = ["src/core/lib/gprpp/orphanable.h"],
    visibility = ["@grpc:client_channel"],
    deps = [
        "debug_location",
        "gpr_base",
        "grpc_trace",
        "ref_counted",
        "ref_counted_ptr",
    ],
)

grpc_cc_library(
    name = "poll",
    external_deps = [
        "absl/types:variant",
    ],
    language = "c++",
    public_hdrs = [
        "src/core/lib/promise/poll.h",
    ],
    deps = ["gpr_platform"],
)

grpc_cc_library(
    name = "context",
    language = "c++",
    public_hdrs = [
        "src/core/lib/promise/context.h",
    ],
    deps = [
        "gpr_platform",
        "gpr_tls",
    ],
)

grpc_cc_library(
    name = "map",
    language = "c++",
    public_hdrs = ["src/core/lib/promise/map.h"],
    deps = [
        "gpr_platform",
        "poll",
        "promise_like",
    ],
)

grpc_cc_library(
    name = "promise",
    external_deps = [
        "absl/types:optional",
    ],
    language = "c++",
    public_hdrs = [
        "src/core/lib/promise/promise.h",
    ],
    deps = [
        "gpr_platform",
        "poll",
        "promise_like",
    ],
)

grpc_cc_library(
    name = "promise_like",
    language = "c++",
    public_hdrs = [
        "src/core/lib/promise/detail/promise_like.h",
    ],
    deps = [
        "gpr_platform",
        "poll",
    ],
)

grpc_cc_library(
    name = "promise_factory",
    language = "c++",
    public_hdrs = [
        "src/core/lib/promise/detail/promise_factory.h",
    ],
    deps = [
        "gpr_platform",
        "poll",
        "promise_like",
    ],
)

grpc_cc_library(
    name = "if",
    external_deps = [
        "absl/status:statusor",
    ],
    language = "c++",
    public_hdrs = ["src/core/lib/promise/if.h"],
    deps = [
        "gpr_platform",
        "poll",
        "promise_factory",
    ],
)

grpc_cc_library(
    name = "promise_status",
    external_deps = [
        "absl/status",
        "absl/status:statusor",
    ],
    language = "c++",
    public_hdrs = [
        "src/core/lib/promise/detail/status.h",
    ],
    deps = ["gpr_platform"],
)

grpc_cc_library(
    name = "race",
    language = "c++",
    public_hdrs = ["src/core/lib/promise/race.h"],
    deps = [
        "gpr_platform",
        "poll",
    ],
)

grpc_cc_library(
    name = "loop",
    language = "c++",
    public_hdrs = [
        "src/core/lib/promise/loop.h",
    ],
    deps = [
        "gpr_platform",
        "poll",
        "promise_factory",
    ],
)

grpc_cc_library(
    name = "switch",
    language = "c++",
    public_hdrs = [
        "src/core/lib/promise/detail/switch.h",
    ],
    deps = ["gpr_platform"],
)

grpc_cc_library(
    name = "basic_join",
    language = "c++",
    public_hdrs = [
        "src/core/lib/promise/detail/basic_join.h",
    ],
    deps = [
        "bitset",
        "construct_destruct",
        "gpr_platform",
        "poll",
        "promise_factory",
    ],
)

grpc_cc_library(
    name = "join",
    language = "c++",
    public_hdrs = [
        "src/core/lib/promise/join.h",
    ],
    deps = [
        "basic_join",
        "gpr_platform",
    ],
)

grpc_cc_library(
    name = "try_join",
    language = "c++",
    public_hdrs = [
        "src/core/lib/promise/try_join.h",
    ],
    deps = [
        "basic_join",
        "gpr_platform",
        "promise_status",
    ],
)

grpc_cc_library(
    name = "basic_seq",
    language = "c++",
    public_hdrs = [
        "src/core/lib/promise/detail/basic_seq.h",
    ],
    deps = [
        "construct_destruct",
        "gpr_platform",
        "poll",
        "promise_factory",
        "switch",
    ],
)

grpc_cc_library(
    name = "seq",
    language = "c++",
    public_hdrs = [
        "src/core/lib/promise/seq.h",
    ],
    deps = [
        "basic_seq",
        "gpr_platform",
    ],
)

grpc_cc_library(
    name = "try_seq",
    language = "c++",
    public_hdrs = [
        "src/core/lib/promise/try_seq.h",
    ],
    deps = [
        "basic_seq",
        "gpr_platform",
        "promise_status",
    ],
)

grpc_cc_library(
    name = "activity",
    srcs = [
        "src/core/lib/promise/activity.cc",
    ],
    language = "c++",
    public_hdrs = [
        "src/core/lib/promise/activity.h",
    ],
    deps = [
        "atomic_utils",
        "construct_destruct",
        "context",
        "gpr_base",
        "gpr_codegen",
        "poll",
        "promise_factory",
        "promise_status",
    ],
)

grpc_cc_library(
    name = "exec_ctx_wakeup_scheduler",
    hdrs = [
        "src/core/lib/promise/exec_ctx_wakeup_scheduler.h",
    ],
    language = "c++",
    deps = [
        "exec_ctx",
        "gpr_base",
    ],
)

grpc_cc_library(
    name = "wait_set",
    external_deps = [
        "absl/container:flat_hash_set",
    ],
    language = "c++",
    public_hdrs = [
        "src/core/lib/promise/wait_set.h",
    ],
    deps = [
        "activity",
        "gpr_platform",
    ],
)

grpc_cc_library(
    name = "intra_activity_waiter",
    language = "c++",
    public_hdrs = [
        "src/core/lib/promise/intra_activity_waiter.h",
    ],
    deps = [
        "activity",
        "gpr_platform",
    ],
)

grpc_cc_library(
    name = "latch",
    external_deps = [
        "absl/status",
    ],
    language = "c++",
    public_hdrs = [
        "src/core/lib/promise/latch.h",
    ],
    deps = [
        "activity",
        "gpr_platform",
        "intra_activity_waiter",
    ],
)

grpc_cc_library(
    name = "observable",
    language = "c++",
    public_hdrs = [
        "src/core/lib/promise/observable.h",
    ],
    deps = [
        "activity",
        "gpr_platform",
        "wait_set",
    ],
)

grpc_cc_library(
    name = "pipe",
    external_deps = [
        "absl/status",
    ],
    language = "c++",
    public_hdrs = [
        "src/core/lib/promise/pipe.h",
    ],
    deps = [
        "activity",
        "gpr_platform",
        "intra_activity_waiter",
    ],
)

grpc_cc_library(
    name = "for_each",
    external_deps = [
        "absl/status",
        "absl/types:variant",
    ],
    language = "c++",
    public_hdrs = ["src/core/lib/promise/for_each.h"],
    deps = [
        "gpr_platform",
        "poll",
        "promise_factory",
    ],
)

grpc_cc_library(
    name = "ref_counted",
    language = "c++",
    public_hdrs = ["src/core/lib/gprpp/ref_counted.h"],
    deps = [
        "atomic_utils",
        "debug_location",
        "gpr_base",
        "grpc_trace",
        "ref_counted_ptr",
    ],
)

grpc_cc_library(
    name = "dual_ref_counted",
    language = "c++",
    public_hdrs = ["src/core/lib/gprpp/dual_ref_counted.h"],
    deps = [
        "debug_location",
        "gpr_base",
        "grpc_trace",
        "orphanable",
        "ref_counted_ptr",
    ],
)

grpc_cc_library(
    name = "ref_counted_ptr",
    language = "c++",
    public_hdrs = ["src/core/lib/gprpp/ref_counted_ptr.h"],
    visibility = ["@grpc:ref_counted_ptr"],
    deps = [
        "gpr_base",
    ],
)

grpc_cc_library(
    name = "handshaker_factory",
    language = "c++",
    public_hdrs = [
        "src/core/lib/channel/handshaker_factory.h",
    ],
    deps = [
        "gpr_base",
    ],
)

grpc_cc_library(
    name = "handshaker_registry",
    srcs = [
        "src/core/lib/channel/handshaker_registry.cc",
    ],
    language = "c++",
    public_hdrs = [
        "src/core/lib/channel/handshaker_registry.h",
    ],
    deps = [
        "gpr_base",
        "handshaker_factory",
    ],
)

grpc_cc_library(
    name = "event_engine_memory_allocator",
    srcs = [
        "src/core/lib/event_engine/memory_allocator.cc",
    ],
    hdrs = [
        "include/grpc/event_engine/internal/memory_allocator_impl.h",
        "include/grpc/event_engine/memory_allocator.h",
    ],
    language = "c++",
    deps = [
        "gpr_platform",
        "ref_counted",
        "slice",
        "slice_refcount",
    ],
)

grpc_cc_library(
    name = "memory_quota",
    srcs = [
        "src/core/lib/resource_quota/memory_quota.cc",
    ],
    hdrs = [
        "src/core/lib/resource_quota/memory_quota.h",
    ],
    deps = [
        "activity",
        "dual_ref_counted",
        "event_engine_memory_allocator",
        "exec_ctx_wakeup_scheduler",
        "gpr_base",
        "loop",
        "orphanable",
        "poll",
        "race",
        "ref_counted_ptr",
        "seq",
        "slice_refcount",
        "useful",
    ],
)

grpc_cc_library(
    name = "thread_quota",
    srcs = [
        "src/core/lib/resource_quota/thread_quota.cc",
    ],
    hdrs = [
        "src/core/lib/resource_quota/thread_quota.h",
    ],
    deps = [
        "gpr_base",
        "ref_counted",
    ],
)

grpc_cc_library(
    name = "resource_quota",
    srcs = [
        "src/core/lib/resource_quota/resource_quota.cc",
    ],
    hdrs = [
        "src/core/lib/resource_quota/resource_quota.h",
    ],
    deps = [
        "gpr_base",
        "memory_quota",
        "ref_counted",
        "thread_quota",
    ],
)

grpc_cc_library(
    name = "slice_refcount",
    srcs = [
        "src/core/lib/slice/slice_refcount.cc",
        "src/core/lib/slice/static_slice.cc",
    ],
    hdrs = [
        "src/core/lib/slice/slice_refcount.h",
        "src/core/lib/slice/slice_refcount_base.h",
        "src/core/lib/slice/slice_utils.h",
        "src/core/lib/slice/static_slice.h",
    ],
    public_hdrs = [
        "include/grpc/slice.h",
    ],
    deps = [
        "gpr_base",
        "ref_counted",
    ],
)

grpc_cc_library(
    name = "slice",
    srcs = [
        "src/core/lib/slice/slice.cc",
        "src/core/lib/slice/slice_string_helpers.cc",
    ],
    hdrs = [
        "src/core/lib/slice/slice_internal.h",
        "src/core/lib/slice/slice_string_helpers.h",
    ],
    deps = [
        "gpr_base",
        "ref_counted",
        "slice_refcount",
    ],
)

grpc_cc_library(
    name = "error",
    srcs = [
        "src/core/lib/iomgr/error.cc",
    ],
    hdrs = [
        "src/core/lib/iomgr/error.h",
        "src/core/lib/iomgr/error_internal.h",
    ],
    deps = [
        "gpr",
        "grpc_codegen",
        "grpc_trace",
        "slice",
        "slice_refcount",
        "useful",
    ],
)

grpc_cc_library(
    name = "closure",
    hdrs = [
        "src/core/lib/iomgr/closure.h",
    ],
    deps = [
        "error",
        "gpr",
    ],
)

grpc_cc_library(
    name = "exec_ctx",
    srcs = [
        "src/core/lib/iomgr/combiner.cc",
        "src/core/lib/iomgr/exec_ctx.cc",
        "src/core/lib/iomgr/executor.cc",
        "src/core/lib/iomgr/iomgr_internal.cc",
    ],
    hdrs = [
        "src/core/lib/iomgr/combiner.h",
        "src/core/lib/iomgr/exec_ctx.h",
        "src/core/lib/iomgr/executor.h",
        "src/core/lib/iomgr/iomgr_internal.h",
    ],
    deps = [
        "closure",
        "error",
        "gpr_base",
        "gpr_tls",
        "useful",
    ],
)

grpc_cc_library(
    name = "grpc_base",
    srcs = [
        "src/core/lib/address_utils/parse_address.cc",
        "src/core/lib/address_utils/sockaddr_utils.cc",
        "src/core/lib/avl/avl.cc",
        "src/core/lib/backoff/backoff.cc",
        "src/core/lib/channel/channel_args.cc",
        "src/core/lib/channel/channel_stack.cc",
        "src/core/lib/channel/channel_stack_builder.cc",
        "src/core/lib/channel/channel_trace.cc",
        "src/core/lib/channel/channelz.cc",
        "src/core/lib/channel/channelz_registry.cc",
        "src/core/lib/channel/connected_channel.cc",
        "src/core/lib/channel/handshaker.cc",
        "src/core/lib/channel/status_util.cc",
        "src/core/lib/compression/compression.cc",
        "src/core/lib/compression/compression_args.cc",
        "src/core/lib/compression/compression_internal.cc",
        "src/core/lib/compression/message_compress.cc",
        "src/core/lib/compression/stream_compression.cc",
        "src/core/lib/compression/stream_compression_gzip.cc",
        "src/core/lib/compression/stream_compression_identity.cc",
        "src/core/lib/debug/stats.cc",
        "src/core/lib/debug/stats_data.cc",
        "src/core/lib/event_engine/endpoint_config.cc",
        "src/core/lib/event_engine/event_engine.cc",
        "src/core/lib/event_engine/sockaddr.cc",
        "src/core/lib/http/format_request.cc",
        "src/core/lib/http/httpcli.cc",
        "src/core/lib/http/parser.cc",
        "src/core/lib/iomgr/buffer_list.cc",
        "src/core/lib/iomgr/call_combiner.cc",
        "src/core/lib/iomgr/cfstream_handle.cc",
        "src/core/lib/iomgr/dualstack_socket_posix.cc",
        "src/core/lib/iomgr/endpoint.cc",
        "src/core/lib/iomgr/endpoint_cfstream.cc",
        "src/core/lib/iomgr/endpoint_pair_event_engine.cc",
        "src/core/lib/iomgr/endpoint_pair_posix.cc",
        "src/core/lib/iomgr/endpoint_pair_windows.cc",
        "src/core/lib/iomgr/error_cfstream.cc",
        "src/core/lib/iomgr/ev_apple.cc",
        "src/core/lib/iomgr/ev_epoll1_linux.cc",
        "src/core/lib/iomgr/ev_epollex_linux.cc",
        "src/core/lib/iomgr/ev_poll_posix.cc",
        "src/core/lib/iomgr/ev_posix.cc",
        "src/core/lib/iomgr/ev_windows.cc",
        "src/core/lib/iomgr/event_engine/closure.cc",
        "src/core/lib/iomgr/event_engine/endpoint.cc",
        "src/core/lib/iomgr/event_engine/iomgr.cc",
        "src/core/lib/iomgr/event_engine/pollset.cc",
        "src/core/lib/iomgr/event_engine/resolved_address_internal.cc",
        "src/core/lib/iomgr/event_engine/resolver.cc",
        "src/core/lib/iomgr/event_engine/tcp.cc",
        "src/core/lib/iomgr/event_engine/timer.cc",
        "src/core/lib/iomgr/executor/mpmcqueue.cc",
        "src/core/lib/iomgr/executor/threadpool.cc",
        "src/core/lib/iomgr/fork_posix.cc",
        "src/core/lib/iomgr/fork_windows.cc",
        "src/core/lib/iomgr/gethostname_fallback.cc",
        "src/core/lib/iomgr/gethostname_host_name_max.cc",
        "src/core/lib/iomgr/gethostname_sysconf.cc",
        "src/core/lib/iomgr/grpc_if_nametoindex_posix.cc",
        "src/core/lib/iomgr/grpc_if_nametoindex_unsupported.cc",
        "src/core/lib/iomgr/internal_errqueue.cc",
        "src/core/lib/iomgr/iocp_windows.cc",
        "src/core/lib/iomgr/iomgr.cc",
        "src/core/lib/iomgr/iomgr_custom.cc",
        "src/core/lib/iomgr/iomgr_posix.cc",
        "src/core/lib/iomgr/iomgr_posix_cfstream.cc",
        "src/core/lib/iomgr/iomgr_windows.cc",
        "src/core/lib/iomgr/is_epollexclusive_available.cc",
        "src/core/lib/iomgr/load_file.cc",
        "src/core/lib/iomgr/lockfree_event.cc",
        "src/core/lib/iomgr/polling_entity.cc",
        "src/core/lib/iomgr/pollset.cc",
        "src/core/lib/iomgr/pollset_custom.cc",
        "src/core/lib/iomgr/pollset_set.cc",
        "src/core/lib/iomgr/pollset_set_custom.cc",
        "src/core/lib/iomgr/pollset_set_windows.cc",
        "src/core/lib/iomgr/pollset_windows.cc",
        "src/core/lib/iomgr/resolve_address.cc",
        "src/core/lib/iomgr/resolve_address_custom.cc",
        "src/core/lib/iomgr/resolve_address_posix.cc",
        "src/core/lib/iomgr/resolve_address_windows.cc",
        "src/core/lib/iomgr/resource_quota.cc",
        "src/core/lib/iomgr/socket_factory_posix.cc",
        "src/core/lib/iomgr/socket_mutator.cc",
        "src/core/lib/iomgr/socket_utils_common_posix.cc",
        "src/core/lib/iomgr/socket_utils_linux.cc",
        "src/core/lib/iomgr/socket_utils_posix.cc",
        "src/core/lib/iomgr/socket_utils_windows.cc",
        "src/core/lib/iomgr/socket_windows.cc",
        "src/core/lib/iomgr/tcp_client.cc",
        "src/core/lib/iomgr/tcp_client_cfstream.cc",
        "src/core/lib/iomgr/tcp_client_custom.cc",
        "src/core/lib/iomgr/tcp_client_posix.cc",
        "src/core/lib/iomgr/tcp_client_windows.cc",
        "src/core/lib/iomgr/tcp_custom.cc",
        "src/core/lib/iomgr/tcp_posix.cc",
        "src/core/lib/iomgr/tcp_server.cc",
        "src/core/lib/iomgr/tcp_server_custom.cc",
        "src/core/lib/iomgr/tcp_server_posix.cc",
        "src/core/lib/iomgr/tcp_server_utils_posix_common.cc",
        "src/core/lib/iomgr/tcp_server_utils_posix_ifaddrs.cc",
        "src/core/lib/iomgr/tcp_server_utils_posix_noifaddrs.cc",
        "src/core/lib/iomgr/tcp_server_windows.cc",
        "src/core/lib/iomgr/tcp_windows.cc",
        "src/core/lib/iomgr/time_averaged_stats.cc",
        "src/core/lib/iomgr/timer.cc",
        "src/core/lib/iomgr/timer_custom.cc",
        "src/core/lib/iomgr/timer_generic.cc",
        "src/core/lib/iomgr/timer_heap.cc",
        "src/core/lib/iomgr/timer_manager.cc",
        "src/core/lib/iomgr/udp_server.cc",
        "src/core/lib/iomgr/unix_sockets_posix.cc",
        "src/core/lib/iomgr/unix_sockets_posix_noop.cc",
        "src/core/lib/iomgr/wakeup_fd_eventfd.cc",
        "src/core/lib/iomgr/wakeup_fd_nospecial.cc",
        "src/core/lib/iomgr/wakeup_fd_pipe.cc",
        "src/core/lib/iomgr/wakeup_fd_posix.cc",
        "src/core/lib/iomgr/work_serializer.cc",
        "src/core/lib/slice/b64.cc",
        "src/core/lib/slice/percent_encoding.cc",
        "src/core/lib/slice/slice_api.cc",
        "src/core/lib/slice/slice_buffer.cc",
        "src/core/lib/slice/slice_intern.cc",
        "src/core/lib/slice/slice_split.cc",
        "src/core/lib/surface/api_trace.cc",
        "src/core/lib/surface/builtins.cc",
        "src/core/lib/surface/byte_buffer.cc",
        "src/core/lib/surface/byte_buffer_reader.cc",
        "src/core/lib/surface/call.cc",
        "src/core/lib/surface/call_details.cc",
        "src/core/lib/surface/call_log_batch.cc",
        "src/core/lib/surface/channel.cc",
        "src/core/lib/surface/channel_ping.cc",
        "src/core/lib/surface/completion_queue.cc",
        "src/core/lib/surface/completion_queue_factory.cc",
        "src/core/lib/surface/event_string.cc",
        "src/core/lib/surface/lame_client.cc",
        "src/core/lib/surface/metadata_array.cc",
        "src/core/lib/surface/server.cc",
        "src/core/lib/surface/validate_metadata.cc",
        "src/core/lib/surface/version.cc",
        "src/core/lib/transport/bdp_estimator.cc",
        "src/core/lib/transport/byte_stream.cc",
        "src/core/lib/transport/connectivity_state.cc",
        "src/core/lib/transport/error_utils.cc",
        "src/core/lib/transport/metadata.cc",
        "src/core/lib/transport/metadata_batch.cc",
        "src/core/lib/transport/pid_controller.cc",
        "src/core/lib/transport/static_metadata.cc",
        "src/core/lib/transport/status_conversion.cc",
        "src/core/lib/transport/status_metadata.cc",
        "src/core/lib/transport/timeout_encoding.cc",
        "src/core/lib/transport/transport.cc",
        "src/core/lib/transport/transport_op_string.cc",
        "src/core/lib/uri/uri_parser.cc",
    ],
    hdrs = [
        "src/core/lib/transport/error_utils.h",
        "src/core/lib/transport/http2_errors.h",
        "src/core/lib/address_utils/parse_address.h",
        "src/core/lib/address_utils/sockaddr_utils.h",
        "src/core/lib/avl/avl.h",
        "src/core/lib/backoff/backoff.h",
        "src/core/lib/channel/call_tracer.h",
        "src/core/lib/channel/channel_args.h",
        "src/core/lib/channel/channel_stack.h",
        "src/core/lib/channel/channel_stack_builder.h",
        "src/core/lib/channel/channel_trace.h",
        "src/core/lib/channel/channelz.h",
        "src/core/lib/channel/channelz_registry.h",
        "src/core/lib/channel/connected_channel.h",
        "src/core/lib/channel/context.h",
        "src/core/lib/channel/handshaker.h",
        "src/core/lib/channel/status_util.h",
        "src/core/lib/slice/slice_split.h",
        "src/core/lib/compression/algorithm_metadata.h",
        "src/core/lib/compression/compression_args.h",
        "src/core/lib/compression/compression_internal.h",
        "src/core/lib/compression/message_compress.h",
        "src/core/lib/compression/stream_compression.h",
        "src/core/lib/compression/stream_compression_gzip.h",
        "src/core/lib/compression/stream_compression_identity.h",
        "src/core/lib/debug/stats.h",
        "src/core/lib/debug/stats_data.h",
        "src/core/lib/event_engine/endpoint_config_internal.h",
        "src/core/lib/event_engine/sockaddr.h",
        "src/core/lib/http/format_request.h",
        "src/core/lib/http/httpcli.h",
        "src/core/lib/http/parser.h",
        "src/core/lib/iomgr/block_annotate.h",
        "src/core/lib/iomgr/buffer_list.h",
        "src/core/lib/iomgr/call_combiner.h",
        "src/core/lib/iomgr/cfstream_handle.h",
        "src/core/lib/iomgr/dynamic_annotations.h",
        "src/core/lib/iomgr/endpoint.h",
        "src/core/lib/iomgr/endpoint_cfstream.h",
        "src/core/lib/iomgr/endpoint_pair.h",
        "src/core/lib/iomgr/error_cfstream.h",
        "src/core/lib/iomgr/ev_apple.h",
        "src/core/lib/iomgr/ev_epoll1_linux.h",
        "src/core/lib/iomgr/ev_epollex_linux.h",
        "src/core/lib/iomgr/ev_poll_posix.h",
        "src/core/lib/iomgr/ev_posix.h",
        "src/core/lib/iomgr/event_engine/closure.h",
        "src/core/lib/iomgr/event_engine/endpoint.h",
        "src/core/lib/iomgr/event_engine/iomgr.h",
        "src/core/lib/iomgr/event_engine/pollset.h",
        "src/core/lib/iomgr/event_engine/promise.h",
        "src/core/lib/iomgr/event_engine/resolved_address_internal.h",
        "src/core/lib/iomgr/executor/mpmcqueue.h",
        "src/core/lib/iomgr/executor/threadpool.h",
        "src/core/lib/iomgr/gethostname.h",
        "src/core/lib/iomgr/grpc_if_nametoindex.h",
        "src/core/lib/iomgr/internal_errqueue.h",
        "src/core/lib/iomgr/iocp_windows.h",
        "src/core/lib/iomgr/iomgr.h",
        "src/core/lib/iomgr/iomgr_custom.h",
        "src/core/lib/iomgr/is_epollexclusive_available.h",
        "src/core/lib/iomgr/load_file.h",
        "src/core/lib/iomgr/lockfree_event.h",
        "src/core/lib/iomgr/nameser.h",
        "src/core/lib/iomgr/polling_entity.h",
        "src/core/lib/iomgr/pollset.h",
        "src/core/lib/iomgr/pollset_custom.h",
        "src/core/lib/iomgr/pollset_set.h",
        "src/core/lib/iomgr/pollset_set_custom.h",
        "src/core/lib/iomgr/pollset_set_windows.h",
        "src/core/lib/iomgr/pollset_windows.h",
        "src/core/lib/iomgr/port.h",
        "src/core/lib/iomgr/python_util.h",
        "src/core/lib/iomgr/resolve_address.h",
        "src/core/lib/iomgr/resolve_address_custom.h",
        "src/core/lib/iomgr/resource_quota.h",
        "src/core/lib/iomgr/sockaddr.h",
        "src/core/lib/iomgr/sockaddr_posix.h",
        "src/core/lib/iomgr/sockaddr_windows.h",
        "src/core/lib/iomgr/socket_factory_posix.h",
        "src/core/lib/iomgr/socket_mutator.h",
        "src/core/lib/iomgr/socket_utils.h",
        "src/core/lib/iomgr/socket_utils_posix.h",
        "src/core/lib/iomgr/socket_windows.h",
        "src/core/lib/iomgr/sys_epoll_wrapper.h",
        "src/core/lib/iomgr/tcp_client.h",
        "src/core/lib/iomgr/tcp_client_posix.h",
        "src/core/lib/iomgr/tcp_custom.h",
        "src/core/lib/iomgr/tcp_posix.h",
        "src/core/lib/iomgr/tcp_server.h",
        "src/core/lib/iomgr/tcp_server_utils_posix.h",
        "src/core/lib/iomgr/tcp_windows.h",
        "src/core/lib/iomgr/time_averaged_stats.h",
        "src/core/lib/iomgr/timer.h",
        "src/core/lib/iomgr/timer_custom.h",
        "src/core/lib/iomgr/timer_generic.h",
        "src/core/lib/iomgr/timer_heap.h",
        "src/core/lib/iomgr/timer_manager.h",
        "src/core/lib/iomgr/udp_server.h",
        "src/core/lib/iomgr/unix_sockets_posix.h",
        "src/core/lib/iomgr/wakeup_fd_pipe.h",
        "src/core/lib/iomgr/wakeup_fd_posix.h",
        "src/core/lib/iomgr/work_serializer.h",
        "src/core/lib/slice/b64.h",
        "src/core/lib/slice/percent_encoding.h",
        "src/core/lib/surface/api_trace.h",
        "src/core/lib/surface/builtins.h",
        "src/core/lib/surface/call.h",
        "src/core/lib/surface/call_test_only.h",
        "src/core/lib/surface/channel.h",
        "src/core/lib/surface/completion_queue.h",
        "src/core/lib/surface/completion_queue_factory.h",
        "src/core/lib/surface/event_string.h",
        "src/core/lib/surface/init.h",
        "src/core/lib/surface/lame_client.h",
        "src/core/lib/surface/server.h",
        "src/core/lib/surface/validate_metadata.h",
        "src/core/lib/transport/bdp_estimator.h",
        "src/core/lib/transport/byte_stream.h",
        "src/core/lib/transport/connectivity_state.h",
        "src/core/lib/transport/metadata.h",
        "src/core/lib/transport/metadata_batch.h",
        "src/core/lib/transport/pid_controller.h",
        "src/core/lib/transport/static_metadata.h",
        "src/core/lib/transport/status_conversion.h",
        "src/core/lib/transport/status_metadata.h",
        "src/core/lib/transport/timeout_encoding.h",
        "src/core/lib/transport/transport.h",
        "src/core/lib/transport/transport_impl.h",
        "src/core/lib/uri/uri_parser.h",
    ] +
    # TODO(ctiller): remove these
    # These headers used to be vended by this target, but they have been split
    # out into separate targets now. In order to transition downstream code, we
    # re-export these headers from here for now, and when LSC's have completed
    # to clean this up, we'll remove these.
    [
        "src/core/lib/iomgr/closure.h",
        "src/core/lib/iomgr/error.h",
        "src/core/lib/iomgr/error_internal.h",
        "src/core/lib/slice/slice_internal.h",
        "src/core/lib/slice/slice_string_helpers.h",
        "src/core/lib/iomgr/exec_ctx.h",
        "src/core/lib/iomgr/executor.h",
        "src/core/lib/iomgr/combiner.h",
        "src/core/lib/iomgr/iomgr_internal.h",
    ],
    external_deps = [
        "absl/container:flat_hash_map",
        "absl/container:inlined_vector",
        "absl/functional:bind_front",
        "absl/memory",
        "absl/status:statusor",
        "absl/status",
        "absl/strings:str_format",
        "absl/strings",
        "absl/types:optional",
        "madler_zlib",
    ],
    language = "c++",
    public_hdrs = GRPC_PUBLIC_HDRS + GRPC_PUBLIC_EVENT_ENGINE_HDRS,
    visibility = ["@grpc:alt_grpc_base_legacy"],
    deps = [
        "bitset",
        "channel_stack_type",
        "closure",
        "config",
        "dual_ref_counted",
        "error",
        "exec_ctx",
        "gpr_base",
        "gpr_codegen",
        "gpr_tls",
        "grpc_codegen",
        "grpc_trace",
        "json",
        "orphanable",
        "ref_counted",
        "ref_counted_ptr",
        "slice",
        "slice_refcount",
        "table",
        "useful",
    ],
)

grpc_cc_library(
    name = "channel_stack_type",
    srcs = [
        "src/core/lib/surface/channel_stack_type.cc",
    ],
    hdrs = [
        "src/core/lib/surface/channel_stack_type.h",
    ],
    language = "c++",
    deps = [
        "gpr_base",
    ],
)

grpc_cc_library(
    name = "channel_init",
    srcs = [
        "src/core/lib/surface/channel_init.cc",
    ],
    hdrs = [
        "src/core/lib/surface/channel_init.h",
    ],
    language = "c++",
    deps = [
        "channel_stack_type",
        "gpr_base",
    ],
)

grpc_cc_library(
    name = "grpc_common",
    language = "c++",
    deps = [
        "grpc_base",
        # standard plugins
        "census",
        "grpc_deadline_filter",
        "grpc_client_authority_filter",
        "grpc_lb_policy_grpclb",
        "grpc_lb_policy_pick_first",
        "grpc_lb_policy_priority",
        "grpc_lb_policy_ring_hash",
        "grpc_lb_policy_round_robin",
        "grpc_lb_policy_weighted_target",
        "grpc_client_idle_filter",
        "grpc_max_age_filter",
        "grpc_message_size_filter",
        "grpc_resolver_dns_ares",
        "grpc_resolver_fake",
        "grpc_resolver_dns_native",
        "grpc_resolver_sockaddr",
        "grpc_transport_chttp2_client_insecure",
        "grpc_transport_chttp2_server_insecure",
        "grpc_transport_inproc",
        "grpc_fault_injection_filter",
        "grpc_workaround_cronet_compression_filter",
        "grpc_server_backward_compatibility",
    ],
)

grpc_cc_library(
    name = "grpc_client_channel",
    srcs = [
        "src/core/ext/filters/client_channel/backend_metric.cc",
        "src/core/ext/filters/client_channel/backup_poller.cc",
        "src/core/ext/filters/client_channel/channel_connectivity.cc",
        "src/core/ext/filters/client_channel/client_channel.cc",
        "src/core/ext/filters/client_channel/client_channel_channelz.cc",
        "src/core/ext/filters/client_channel/client_channel_factory.cc",
        "src/core/ext/filters/client_channel/client_channel_plugin.cc",
        "src/core/ext/filters/client_channel/config_selector.cc",
        "src/core/ext/filters/client_channel/dynamic_filters.cc",
        "src/core/ext/filters/client_channel/global_subchannel_pool.cc",
        "src/core/ext/filters/client_channel/health/health_check_client.cc",
        "src/core/ext/filters/client_channel/http_connect_handshaker.cc",
        "src/core/ext/filters/client_channel/http_proxy.cc",
        "src/core/ext/filters/client_channel/lb_policy.cc",
        "src/core/ext/filters/client_channel/lb_policy/child_policy_handler.cc",
        "src/core/ext/filters/client_channel/lb_policy_registry.cc",
        "src/core/ext/filters/client_channel/local_subchannel_pool.cc",
        "src/core/ext/filters/client_channel/proxy_mapper_registry.cc",
        "src/core/ext/filters/client_channel/resolver.cc",
        "src/core/ext/filters/client_channel/resolver_registry.cc",
        "src/core/ext/filters/client_channel/resolver_result_parsing.cc",
        "src/core/ext/filters/client_channel/retry_filter.cc",
        "src/core/ext/filters/client_channel/retry_service_config.cc",
        "src/core/ext/filters/client_channel/retry_throttle.cc",
        "src/core/ext/filters/client_channel/server_address.cc",
        "src/core/ext/filters/client_channel/service_config.cc",
        "src/core/ext/filters/client_channel/service_config_channel_arg_filter.cc",
        "src/core/ext/filters/client_channel/service_config_parser.cc",
        "src/core/ext/filters/client_channel/subchannel.cc",
        "src/core/ext/filters/client_channel/subchannel_pool_interface.cc",
    ],
    hdrs = [
        "src/core/ext/filters/client_channel/backend_metric.h",
        "src/core/ext/filters/client_channel/backup_poller.h",
        "src/core/ext/filters/client_channel/client_channel.h",
        "src/core/ext/filters/client_channel/client_channel_channelz.h",
        "src/core/ext/filters/client_channel/client_channel_factory.h",
        "src/core/ext/filters/client_channel/config_selector.h",
        "src/core/ext/filters/client_channel/connector.h",
        "src/core/ext/filters/client_channel/dynamic_filters.h",
        "src/core/ext/filters/client_channel/global_subchannel_pool.h",
        "src/core/ext/filters/client_channel/health/health_check_client.h",
        "src/core/ext/filters/client_channel/http_connect_handshaker.h",
        "src/core/ext/filters/client_channel/http_proxy.h",
        "src/core/ext/filters/client_channel/lb_policy.h",
        "src/core/ext/filters/client_channel/lb_policy/child_policy_handler.h",
        "src/core/ext/filters/client_channel/lb_policy_factory.h",
        "src/core/ext/filters/client_channel/lb_policy_registry.h",
        "src/core/ext/filters/client_channel/local_subchannel_pool.h",
        "src/core/ext/filters/client_channel/proxy_mapper.h",
        "src/core/ext/filters/client_channel/proxy_mapper_registry.h",
        "src/core/ext/filters/client_channel/resolver.h",
        "src/core/ext/filters/client_channel/resolver_factory.h",
        "src/core/ext/filters/client_channel/resolver_registry.h",
        "src/core/ext/filters/client_channel/resolver_result_parsing.h",
        "src/core/ext/filters/client_channel/retry_filter.h",
        "src/core/ext/filters/client_channel/retry_service_config.h",
        "src/core/ext/filters/client_channel/retry_throttle.h",
        "src/core/ext/filters/client_channel/server_address.h",
        "src/core/ext/filters/client_channel/service_config.h",
        "src/core/ext/filters/client_channel/service_config_call_data.h",
        "src/core/ext/filters/client_channel/service_config_parser.h",
        "src/core/ext/filters/client_channel/subchannel.h",
        "src/core/ext/filters/client_channel/subchannel_interface.h",
        "src/core/ext/filters/client_channel/subchannel_pool_interface.h",
    ],
    external_deps = [
        "absl/container:inlined_vector",
        "absl/strings",
        "absl/strings:str_format",
        "absl/types:optional",
        "absl/status:statusor",
        "upb_lib",
    ],
    language = "c++",
    visibility = ["@grpc:client_channel"],
    deps = [
        "config",
        "debug_location",
        "error",
        "gpr_base",
        "grpc_base",
        "grpc_client_authority_filter",
        "grpc_deadline_filter",
        "grpc_health_upb",
        "grpc_trace",
        "handshaker_registry",
        "json",
        "json_util",
        "orphanable",
        "ref_counted",
        "ref_counted_ptr",
        "slice",
        "udpa_orca_upb",
        "useful",
    ],
)

grpc_cc_library(
    name = "grpc_client_idle_filter",
    srcs = [
        "src/core/ext/filters/client_idle/client_idle_filter.cc",
    ],
    language = "c++",
    deps = [
        "config",
        "gpr_base",
        "grpc_base",
    ],
)

grpc_cc_library(
    name = "grpc_max_age_filter",
    srcs = [
        "src/core/ext/filters/max_age/max_age_filter.cc",
    ],
    hdrs = [
        "src/core/ext/filters/max_age/max_age_filter.h",
    ],
    language = "c++",
    deps = [
        "config",
        "gpr_base",
        "grpc_base",
    ],
)

grpc_cc_library(
    name = "grpc_deadline_filter",
    srcs = [
        "src/core/ext/filters/deadline/deadline_filter.cc",
    ],
    hdrs = [
        "src/core/ext/filters/deadline/deadline_filter.h",
    ],
    language = "c++",
    deps = [
        "config",
        "gpr_base",
        "grpc_base",
        "slice",
    ],
)

grpc_cc_library(
    name = "grpc_client_authority_filter",
    srcs = [
        "src/core/ext/filters/http/client_authority_filter.cc",
    ],
    hdrs = [
        "src/core/ext/filters/http/client_authority_filter.h",
    ],
    language = "c++",
    deps = [
        "channel_stack_type",
        "config",
        "gpr_base",
        "grpc_base",
        "slice",
    ],
)

grpc_cc_library(
    name = "grpc_message_size_filter",
    srcs = [
        "src/core/ext/filters/message_size/message_size_filter.cc",
    ],
    hdrs = [
        "src/core/ext/filters/message_size/message_size_filter.h",
    ],
    external_deps = ["absl/strings:str_format"],
    language = "c++",
    deps = [
        "config",
        "gpr_base",
        "grpc_base",
        "grpc_client_channel",
        "grpc_codegen",
        "ref_counted",
        "ref_counted_ptr",
    ],
)

grpc_cc_library(
    name = "grpc_fault_injection_filter",
    srcs = [
        "src/core/ext/filters/fault_injection/fault_injection_filter.cc",
        "src/core/ext/filters/fault_injection/service_config_parser.cc",
    ],
    hdrs = [
        "src/core/ext/filters/fault_injection/fault_injection_filter.h",
        "src/core/ext/filters/fault_injection/service_config_parser.h",
    ],
    external_deps = ["absl/strings"],
    language = "c++",
    deps = [
        "gpr_base",
        "grpc_base",
        "grpc_client_channel",
        "json_util",
    ],
)

grpc_cc_library(
    name = "grpc_http_filters",
    srcs = [
        "src/core/ext/filters/http/client/http_client_filter.cc",
        "src/core/ext/filters/http/http_filters_plugin.cc",
        "src/core/ext/filters/http/message_compress/message_compress_filter.cc",
        "src/core/ext/filters/http/message_compress/message_decompress_filter.cc",
        "src/core/ext/filters/http/server/http_server_filter.cc",
    ],
    hdrs = [
        "src/core/ext/filters/http/client/http_client_filter.h",
        "src/core/ext/filters/http/message_compress/message_compress_filter.h",
        "src/core/ext/filters/http/message_compress/message_decompress_filter.h",
        "src/core/ext/filters/http/server/http_server_filter.h",
    ],
    external_deps = [
        "absl/strings:str_format",
        "absl/strings",
        "absl/types:optional",
    ],
    language = "c++",
    deps = [
        "config",
        "gpr_base",
        "grpc_base",
        "grpc_message_size_filter",
        "slice",
    ],
)

grpc_cc_library(
    name = "grpc_workaround_cronet_compression_filter",
    srcs = [
        "src/core/ext/filters/workarounds/workaround_cronet_compression_filter.cc",
    ],
    hdrs = [
        "src/core/ext/filters/workarounds/workaround_cronet_compression_filter.h",
    ],
    language = "c++",
    deps = [
        "config",
        "gpr_base",
        "grpc_base",
        "grpc_server_backward_compatibility",
    ],
)

grpc_cc_library(
    name = "grpc_codegen",
    language = "c++",
    public_hdrs = [
        "include/grpc/impl/codegen/byte_buffer.h",
        "include/grpc/impl/codegen/byte_buffer_reader.h",
        "include/grpc/impl/codegen/compression_types.h",
        "include/grpc/impl/codegen/connectivity_state.h",
        "include/grpc/impl/codegen/grpc_types.h",
        "include/grpc/impl/codegen/propagation_bits.h",
        "include/grpc/impl/codegen/status.h",
        "include/grpc/impl/codegen/slice.h",
    ],
    visibility = ["@grpc:public"],
    deps = [
        "gpr_codegen",
    ],
)

grpc_cc_library(
    name = "grpc_grpclb_balancer_addresses",
    srcs = [
        "src/core/ext/filters/client_channel/lb_policy/grpclb/grpclb_balancer_addresses.cc",
    ],
    hdrs = [
        "src/core/ext/filters/client_channel/lb_policy/grpclb/grpclb_balancer_addresses.h",
    ],
    language = "c++",
    visibility = ["@grpc:grpclb"],
    deps = [
        "gpr_base",
        "grpc_base",
        "grpc_client_channel",
        "useful",
    ],
)

grpc_cc_library(
    name = "grpc_lb_policy_grpclb",
    srcs = [
        "src/core/ext/filters/client_channel/lb_policy/grpclb/client_load_reporting_filter.cc",
        "src/core/ext/filters/client_channel/lb_policy/grpclb/grpclb.cc",
        "src/core/ext/filters/client_channel/lb_policy/grpclb/grpclb_client_stats.cc",
        "src/core/ext/filters/client_channel/lb_policy/grpclb/load_balancer_api.cc",
    ],
    hdrs = [
        "src/core/ext/filters/client_channel/lb_policy/grpclb/client_load_reporting_filter.h",
        "src/core/ext/filters/client_channel/lb_policy/grpclb/grpclb.h",
        "src/core/ext/filters/client_channel/lb_policy/grpclb/grpclb_client_stats.h",
        "src/core/ext/filters/client_channel/lb_policy/grpclb/load_balancer_api.h",
    ],
    external_deps = [
        "absl/memory",
        "absl/container:inlined_vector",
        "absl/strings",
        "absl/strings:str_format",
        "upb_lib",
    ],
    language = "c++",
    public_hdrs = GRPC_SECURE_PUBLIC_HDRS,
    deps = [
        "config",
        "error",
        "google_api_upb",
        "gpr_base",
        "grpc_base",
        "grpc_client_channel",
        "grpc_grpclb_balancer_addresses",
        "grpc_lb_upb",
        "grpc_resolver_fake",
        "grpc_security_base",
        "grpc_transport_chttp2_client_connector",
        "orphanable",
        "ref_counted_ptr",
        "slice",
    ],
)

grpc_cc_library(
    name = "grpc_xds_client",
    srcs = [
        "src/core/ext/xds/certificate_provider_registry.cc",
        "src/core/ext/xds/certificate_provider_store.cc",
        "src/core/ext/xds/file_watcher_certificate_provider_factory.cc",
        "src/core/ext/xds/xds_api.cc",
        "src/core/ext/xds/xds_bootstrap.cc",
        "src/core/ext/xds/xds_certificate_provider.cc",
        "src/core/ext/xds/xds_client.cc",
        "src/core/ext/xds/xds_client_stats.cc",
        "src/core/ext/xds/xds_http_fault_filter.cc",
        "src/core/ext/xds/xds_http_filters.cc",
        "src/core/lib/security/credentials/xds/xds_credentials.cc",
    ],
    hdrs = [
        "src/core/ext/xds/certificate_provider_factory.h",
        "src/core/ext/xds/certificate_provider_registry.h",
        "src/core/ext/xds/certificate_provider_store.h",
        "src/core/ext/xds/file_watcher_certificate_provider_factory.h",
        "src/core/ext/xds/xds_api.h",
        "src/core/ext/xds/xds_bootstrap.h",
        "src/core/ext/xds/xds_certificate_provider.h",
        "src/core/ext/xds/xds_channel_args.h",
        "src/core/ext/xds/xds_client.h",
        "src/core/ext/xds/xds_client_stats.h",
        "src/core/ext/xds/xds_http_fault_filter.h",
        "src/core/ext/xds/xds_http_filters.h",
        "src/core/lib/security/credentials/xds/xds_credentials.h",
    ],
    external_deps = [
        "absl/functional:bind_front",
        "absl/status:statusor",
        "absl/strings",
        "absl/strings:str_format",
        "absl/container:inlined_vector",
        "upb_lib",
        "upb_textformat_lib",
        "upb_json_lib",
        "re2",
        "upb_reflection",
    ],
    language = "c++",
    deps = [
        "envoy_ads_upb",
        "envoy_ads_upbdefs",
        "envoy_core_upb",
        "envoy_core_upbdefs",
        "envoy_type_upb",
        "error",
        "google_api_upb",
        "gpr_base",
        "gpr_codegen",
        "grpc_base",
        "grpc_client_channel",
        "grpc_codegen",
        "grpc_credentials_util",
        "grpc_fake_credentials",
        "grpc_fault_injection_filter",
        "grpc_lb_xds_channel_args",
        "grpc_matchers",
        "grpc_secure",
        "grpc_security_base",
        "grpc_tls_credentials",
        "grpc_transport_chttp2_client_connector",
        "json",
        "json_util",
        "orphanable",
        "ref_counted_ptr",
        "slice",
        "slice_refcount",
        "udpa_type_upb",
        "udpa_type_upbdefs",
    ],
)

grpc_cc_library(
    name = "grpc_xds_server_config_fetcher",
    srcs = [
        "src/core/ext/xds/xds_server_config_fetcher.cc",
    ],
    external_deps = [
        "absl/strings",
    ],
    language = "c++",
    deps = [
        "gpr_base",
        "grpc_base",
        "grpc_xds_client",
    ],
)

grpc_cc_library(
    name = "grpc_google_mesh_ca_certificate_provider_factory",
    srcs = [
        "src/core/ext/xds/google_mesh_ca_certificate_provider_factory.cc",
    ],
    hdrs = [
        "src/core/ext/xds/google_mesh_ca_certificate_provider_factory.h",
    ],
    external_deps = [
        "absl/strings",
    ],
    language = "c++",
    deps = [
        "error",
        "gpr_base",
        "grpc_base",
        "grpc_xds_client",
        "json_util",
        "slice",
    ],
)

grpc_cc_library(
    name = "grpc_lb_policy_cds",
    srcs = [
        "src/core/ext/filters/client_channel/lb_policy/xds/cds.cc",
    ],
    external_deps = [
        "absl/strings",
    ],
    language = "c++",
    deps = [
        "gpr_base",
        "grpc_base",
        "grpc_client_channel",
        "grpc_xds_client",
        "orphanable",
        "ref_counted_ptr",
    ],
)

grpc_cc_library(
    name = "grpc_lb_xds_channel_args",
    hdrs = [
        "src/core/ext/filters/client_channel/lb_policy/xds/xds_channel_args.h",
    ],
    language = "c++",
)

grpc_cc_library(
    name = "grpc_lb_xds_common",
    hdrs = [
        "src/core/ext/filters/client_channel/lb_policy/xds/xds.h",
    ],
    language = "c++",
    deps = [
        "gpr_base",
        "grpc_base",
        "grpc_client_channel",
        "grpc_xds_client",
    ],
)

grpc_cc_library(
    name = "grpc_lb_policy_xds_cluster_resolver",
    srcs = [
        "src/core/ext/filters/client_channel/lb_policy/xds/xds_cluster_resolver.cc",
    ],
    external_deps = [
        "absl/strings",
        "absl/types:optional",
    ],
    language = "c++",
    deps = [
        "gpr_base",
        "grpc_base",
        "grpc_client_channel",
        "grpc_lb_address_filtering",
        "grpc_lb_policy_ring_hash",
        "grpc_lb_xds_channel_args",
        "grpc_lb_xds_common",
        "grpc_resolver_fake",
        "grpc_xds_client",
        "orphanable",
        "ref_counted_ptr",
    ],
)

grpc_cc_library(
    name = "grpc_lb_policy_xds_cluster_impl",
    srcs = [
        "src/core/ext/filters/client_channel/lb_policy/xds/xds_cluster_impl.cc",
    ],
    external_deps = [
        "absl/strings",
    ],
    language = "c++",
    deps = [
        "gpr_base",
        "grpc_base",
        "grpc_client_channel",
        "grpc_lb_xds_channel_args",
        "grpc_lb_xds_common",
        "grpc_xds_client",
        "orphanable",
        "ref_counted_ptr",
    ],
)

grpc_cc_library(
    name = "grpc_lb_policy_xds_cluster_manager",
    srcs = [
        "src/core/ext/filters/client_channel/lb_policy/xds/xds_cluster_manager.cc",
    ],
    external_deps = [
        "absl/strings",
        "absl/status",
    ],
    language = "c++",
    deps = [
        "gpr_base",
        "grpc_base",
        "grpc_client_channel",
        "grpc_resolver_xds_header",
        "orphanable",
        "ref_counted",
        "ref_counted_ptr",
    ],
)

grpc_cc_library(
    name = "grpc_lb_address_filtering",
    srcs = [
        "src/core/ext/filters/client_channel/lb_policy/address_filtering.cc",
    ],
    hdrs = [
        "src/core/ext/filters/client_channel/lb_policy/address_filtering.h",
    ],
    external_deps = [
        "absl/strings",
    ],
    language = "c++",
    deps = [
        "gpr_base",
        "grpc_base",
        "grpc_client_channel",
    ],
)

grpc_cc_library(
    name = "grpc_lb_subchannel_list",
    hdrs = [
        "src/core/ext/filters/client_channel/lb_policy/subchannel_list.h",
    ],
    language = "c++",
    deps = [
        "gpr_base",
        "grpc_base",
        "grpc_client_channel",
    ],
)

grpc_cc_library(
    name = "grpc_lb_policy_pick_first",
    srcs = [
        "src/core/ext/filters/client_channel/lb_policy/pick_first/pick_first.cc",
    ],
    language = "c++",
    deps = [
        "gpr_base",
        "grpc_base",
        "grpc_client_channel",
        "grpc_lb_subchannel_list",
    ],
)

grpc_cc_library(
    name = "grpc_lb_policy_ring_hash",
    srcs = [
        "src/core/ext/filters/client_channel/lb_policy/ring_hash/ring_hash.cc",
    ],
    hdrs = [
        "src/core/ext/filters/client_channel/lb_policy/ring_hash/ring_hash.h",
    ],
    external_deps = [
        "absl/strings",
        "xxhash",
    ],
    language = "c++",
    deps = [
        "gpr_base",
        "grpc_base",
        "grpc_client_channel",
        "grpc_lb_subchannel_list",
        "grpc_trace",
        "ref_counted_ptr",
    ],
)

grpc_cc_library(
    name = "grpc_lb_policy_round_robin",
    srcs = [
        "src/core/ext/filters/client_channel/lb_policy/round_robin/round_robin.cc",
    ],
    language = "c++",
    deps = [
        "gpr_base",
        "grpc_base",
        "grpc_client_channel",
        "grpc_lb_subchannel_list",
        "grpc_trace",
        "ref_counted_ptr",
    ],
)

grpc_cc_library(
    name = "grpc_lb_policy_priority",
    srcs = [
        "src/core/ext/filters/client_channel/lb_policy/priority/priority.cc",
    ],
    external_deps = [
        "absl/strings",
        "absl/strings:str_format",
    ],
    language = "c++",
    deps = [
        "gpr_base",
        "grpc_base",
        "grpc_client_channel",
        "grpc_lb_address_filtering",
        "orphanable",
        "ref_counted_ptr",
    ],
)

grpc_cc_library(
    name = "grpc_lb_policy_weighted_target",
    srcs = [
        "src/core/ext/filters/client_channel/lb_policy/weighted_target/weighted_target.cc",
    ],
    external_deps = [
        "absl/container:inlined_vector",
        "absl/strings",
    ],
    language = "c++",
    deps = [
        "gpr_base",
        "grpc_base",
        "grpc_client_channel",
        "grpc_lb_address_filtering",
        "orphanable",
        "ref_counted_ptr",
    ],
)

grpc_cc_library(
    name = "lb_server_load_reporting_filter",
    srcs = [
        "src/core/ext/filters/load_reporting/server_load_reporting_filter.cc",
    ],
    hdrs = [
        "src/core/ext/filters/load_reporting/registered_opencensus_objects.h",
        "src/core/ext/filters/load_reporting/server_load_reporting_filter.h",
        "src/cpp/server/load_reporter/constants.h",
    ],
    external_deps = [
        "absl/strings",
        "absl/strings:str_format",
        "opencensus-stats",
    ],
    language = "c++",
    deps = [
        "error",
        "gpr",
        "grpc++_base",
        "grpc_base",
        "grpc_lb_policy_grpclb",
        "grpc_security_base",
        "slice",
    ],
    alwayslink = 1,
)

grpc_cc_library(
    name = "lb_load_data_store",
    srcs = [
        "src/cpp/server/load_reporter/load_data_store.cc",
    ],
    hdrs = [
        "src/cpp/server/load_reporter/constants.h",
        "src/cpp/server/load_reporter/load_data_store.h",
    ],
    language = "c++",
    deps = [
        "gpr",
        "gpr_codegen",
        "grpc++",
        "grpc_base",
    ],
)

grpc_cc_library(
    name = "lb_server_load_reporting_service_server_builder_plugin",
    srcs = [
        "src/cpp/server/load_reporter/load_reporting_service_server_builder_plugin.cc",
    ],
    hdrs = [
        "src/cpp/server/load_reporter/load_reporting_service_server_builder_plugin.h",
    ],
    language = "c++",
    deps = [
        "gpr",
        "grpc++",
        "lb_load_reporter_service",
    ],
)

grpc_cc_library(
    name = "grpcpp_server_load_reporting",
    srcs = [
        "src/cpp/server/load_reporter/load_reporting_service_server_builder_option.cc",
        "src/cpp/server/load_reporter/util.cc",
    ],
    language = "c++",
    public_hdrs = [
        "include/grpcpp/ext/server_load_reporting.h",
    ],
    deps = [
        "gpr",
        "gpr_codegen",
        "lb_server_load_reporting_filter",
        "lb_server_load_reporting_service_server_builder_plugin",
        "slice",
    ],
)

grpc_cc_library(
    name = "lb_load_reporter_service",
    srcs = [
        "src/cpp/server/load_reporter/load_reporter_async_service_impl.cc",
    ],
    hdrs = [
        "src/cpp/server/load_reporter/load_reporter_async_service_impl.h",
    ],
    external_deps = ["absl/memory"],
    language = "c++",
    deps = [
        "gpr",
        "lb_load_reporter",
    ],
)

grpc_cc_library(
    name = "lb_get_cpu_stats",
    srcs = [
        "src/cpp/server/load_reporter/get_cpu_stats_linux.cc",
        "src/cpp/server/load_reporter/get_cpu_stats_macos.cc",
        "src/cpp/server/load_reporter/get_cpu_stats_unsupported.cc",
        "src/cpp/server/load_reporter/get_cpu_stats_windows.cc",
    ],
    hdrs = [
        "src/cpp/server/load_reporter/get_cpu_stats.h",
    ],
    language = "c++",
    deps = [
        "gpr_base",
        "grpc++",
    ],
)

grpc_cc_library(
    name = "lb_load_reporter",
    srcs = [
        "src/cpp/server/load_reporter/load_reporter.cc",
    ],
    hdrs = [
        "src/cpp/server/load_reporter/constants.h",
        "src/cpp/server/load_reporter/load_reporter.h",
    ],
    external_deps = [
        "opencensus-stats",
        "opencensus-tags",
    ],
    language = "c++",
    deps = [
        "gpr",
        "gpr_codegen",
        "lb_get_cpu_stats",
        "lb_load_data_store",
        "//src/proto/grpc/lb/v1:load_reporter_proto",
    ],
)

grpc_cc_library(
    name = "grpc_resolver_dns_selection",
    srcs = [
        "src/core/ext/filters/client_channel/resolver/dns/dns_resolver_selection.cc",
    ],
    hdrs = [
        "src/core/ext/filters/client_channel/resolver/dns/dns_resolver_selection.h",
    ],
    language = "c++",
    deps = [
        "gpr_base",
        "grpc_base",
    ],
)

grpc_cc_library(
    name = "grpc_resolver_dns_native",
    srcs = [
        "src/core/ext/filters/client_channel/resolver/dns/native/dns_resolver.cc",
    ],
    external_deps = [
        "absl/strings",
    ],
    language = "c++",
    deps = [
        "gpr_base",
        "grpc_base",
        "grpc_client_channel",
        "grpc_resolver_dns_selection",
    ],
)

grpc_cc_library(
    name = "grpc_resolver_dns_ares",
    srcs = [
        "src/core/ext/filters/client_channel/resolver/dns/c_ares/dns_resolver_ares.cc",
        "src/core/ext/filters/client_channel/resolver/dns/c_ares/grpc_ares_ev_driver_event_engine.cc",
        "src/core/ext/filters/client_channel/resolver/dns/c_ares/grpc_ares_ev_driver_posix.cc",
        "src/core/ext/filters/client_channel/resolver/dns/c_ares/grpc_ares_ev_driver_windows.cc",
        "src/core/ext/filters/client_channel/resolver/dns/c_ares/grpc_ares_wrapper.cc",
        "src/core/ext/filters/client_channel/resolver/dns/c_ares/grpc_ares_wrapper_event_engine.cc",
        "src/core/ext/filters/client_channel/resolver/dns/c_ares/grpc_ares_wrapper_posix.cc",
        "src/core/ext/filters/client_channel/resolver/dns/c_ares/grpc_ares_wrapper_windows.cc",
    ],
    hdrs = [
        "src/core/ext/filters/client_channel/resolver/dns/c_ares/grpc_ares_ev_driver.h",
        "src/core/ext/filters/client_channel/resolver/dns/c_ares/grpc_ares_wrapper.h",
    ],
    external_deps = [
        "absl/strings",
        "absl/strings:str_format",
        "absl/container:inlined_vector",
        "address_sorting",
        "cares",
    ],
    language = "c++",
    deps = [
        "error",
        "gpr_base",
        "grpc_base",
        "grpc_client_channel",
        "grpc_grpclb_balancer_addresses",
        "grpc_resolver_dns_selection",
        "json",
    ],
)

grpc_cc_library(
    name = "grpc_resolver_sockaddr",
    srcs = [
        "src/core/ext/filters/client_channel/resolver/sockaddr/sockaddr_resolver.cc",
    ],
    external_deps = [
        "absl/strings",
    ],
    language = "c++",
    deps = [
        "gpr_base",
        "grpc_base",
        "grpc_client_channel",
        "slice",
    ],
)

grpc_cc_library(
    name = "grpc_resolver_fake",
    srcs = ["src/core/ext/filters/client_channel/resolver/fake/fake_resolver.cc"],
    hdrs = ["src/core/ext/filters/client_channel/resolver/fake/fake_resolver.h"],
    language = "c++",
    visibility = [
        "//test:__subpackages__",
        "@grpc:grpc_resolver_fake",
    ],
    deps = [
        "gpr_base",
        "grpc_base",
        "grpc_client_channel",
        "slice",
        "useful",
    ],
)

grpc_cc_library(
    name = "grpc_resolver_xds_header",
    hdrs = [
        "src/core/ext/filters/client_channel/resolver/xds/xds_resolver.h",
    ],
    language = "c++",
)

grpc_cc_library(
    name = "grpc_resolver_xds",
    srcs = [
        "src/core/ext/filters/client_channel/resolver/xds/xds_resolver.cc",
    ],
    external_deps = [
        "xxhash",
        "re2",
        "absl/strings",
    ],
    language = "c++",
    deps = [
        "gpr_base",
        "grpc_base",
        "grpc_client_channel",
        "grpc_lb_policy_ring_hash",
        "grpc_xds_client",
    ],
)

grpc_cc_library(
    name = "grpc_resolver_c2p",
    srcs = [
        "src/core/ext/filters/client_channel/resolver/google_c2p/google_c2p_resolver.cc",
    ],
    language = "c++",
    deps = [
        "alts_util",
        "gpr_base",
        "grpc_base",
        "grpc_client_channel",
        "grpc_xds_client",
    ],
)

grpc_cc_library(
    name = "grpc_security_base",
    srcs = [
        "src/core/lib/security/context/security_context.cc",
        "src/core/lib/security/credentials/composite/composite_credentials.cc",
        "src/core/lib/security/credentials/credentials.cc",
        "src/core/lib/security/credentials/credentials_metadata.cc",
        "src/core/lib/security/credentials/plugin/plugin_credentials.cc",
        "src/core/lib/security/security_connector/security_connector.cc",
        "src/core/lib/security/transport/client_auth_filter.cc",
        "src/core/lib/security/transport/secure_endpoint.cc",
        "src/core/lib/security/transport/security_handshaker.cc",
        "src/core/lib/security/transport/server_auth_filter.cc",
        "src/core/lib/security/transport/tsi_error.cc",
    ],
    hdrs = [
        "src/core/lib/security/context/security_context.h",
        "src/core/lib/security/credentials/composite/composite_credentials.h",
        "src/core/lib/security/credentials/credentials.h",
        "src/core/lib/security/credentials/plugin/plugin_credentials.h",
        "src/core/lib/security/security_connector/security_connector.h",
        "src/core/lib/security/transport/auth_filters.h",
        "src/core/lib/security/transport/secure_endpoint.h",
        "src/core/lib/security/transport/security_handshaker.h",
        "src/core/lib/security/transport/tsi_error.h",
    ],
    external_deps = [
        "absl/strings",
        "absl/strings:str_format",
        "absl/time",
        "libcrypto",
        "libssl",
    ],
    language = "c++",
    public_hdrs = GRPC_SECURE_PUBLIC_HDRS,
    deps = [
        "config",
        "gpr_base",
        "grpc_base",
        "grpc_trace",
        "json",
        "ref_counted",
        "ref_counted_ptr",
        "tsi_base",
    ],
)

grpc_cc_library(
    name = "grpc_authorization_base",
    srcs = [
        "src/core/lib/security/authorization/authorization_policy_provider_vtable.cc",
        "src/core/lib/security/authorization/evaluate_args.cc",
        "src/core/lib/security/authorization/sdk_server_authz_filter.cc",
    ],
    hdrs = [
        "src/core/lib/security/authorization/authorization_engine.h",
        "src/core/lib/security/authorization/authorization_policy_provider.h",
        "src/core/lib/security/authorization/evaluate_args.h",
        "src/core/lib/security/authorization/sdk_server_authz_filter.h",
    ],
    external_deps = [
        "absl/strings",
    ],
    language = "c++",
    deps = [
        "gpr_base",
        "grpc_base",
        "grpc_credentials_util",
        "grpc_trace",
        "slice_refcount",
    ],
)

grpc_cc_library(
    name = "tsi_fake_credentials",
    srcs = [
        "src/core/tsi/fake_transport_security.cc",
    ],
    hdrs = [
        "src/core/tsi/fake_transport_security.h",
    ],
    external_deps = [
        "absl/strings",
        "absl/strings:str_format",
    ],
    language = "c++",
    deps = [
        "gpr_base",
        "grpc_base",
        "tsi_base",
        "useful",
    ],
)

grpc_cc_library(
    name = "grpc_fake_credentials",
    srcs = [
        "src/core/lib/security/credentials/fake/fake_credentials.cc",
        "src/core/lib/security/security_connector/fake/fake_security_connector.cc",
    ],
    hdrs = [
        "src/core/ext/filters/client_channel/lb_policy/grpclb/grpclb.h",
        "src/core/lib/security/credentials/fake/fake_credentials.h",
        "src/core/lib/security/security_connector/fake/fake_security_connector.h",
    ],
    external_deps = [
        "absl/strings",
        "absl/strings:str_format",
    ],
    language = "c++",
    deps = [
        "gpr_base",
        "grpc_base",
        "grpc_security_base",
        "ref_counted_ptr",
        "tsi_fake_credentials",
    ],
)

grpc_cc_library(
    name = "grpc_insecure_credentials",
    srcs = [
        "src/core/lib/security/credentials/insecure/insecure_credentials.cc",
        "src/core/lib/security/security_connector/insecure/insecure_security_connector.cc",
    ],
    hdrs = [
        "src/core/lib/security/security_connector/insecure/insecure_security_connector.h",
    ],
    language = "c++",
    deps = [
<<<<<<< HEAD
        "gpr",
        "grpc_security_base",
        "ref_counted_ptr",
        "tsi_local_credentials",
=======
        "gpr_base",
        "grpc_matchers",
        "grpc_rbac_engine",
        "grpc_secure",
        "useful",
>>>>>>> b3a1f686
    ],
)

grpc_cc_library(
    name = "tsi_local_credentials",
    srcs = [
        "src/core/tsi/local_transport_security.cc",
    ],
    hdrs = [
        "src/core/tsi/local_transport_security.h",
    ],
    language = "c++",
    deps = [
        "gpr",
        "grpc_base",
        "tsi_base",
    ],
)

grpc_cc_library(
    name = "grpc_local_credentials",
    srcs = [
        "src/core/lib/security/credentials/local/local_credentials.cc",
        "src/core/lib/security/security_connector/local/local_security_connector.cc",
    ],
    hdrs = [
        "src/core/lib/security/credentials/local/local_credentials.h",
        "src/core/lib/security/security_connector/local/local_security_connector.h",
    ],
    external_deps = [
        "absl/strings:str_format",
        "absl/strings",
    ],
    language = "c++",
    deps = [
        "gpr_base",
        "grpc_base",
        "grpc_client_channel",
        "grpc_security_base",
        "ref_counted_ptr",
        "tsi_local_credentials",
    ],
)

grpc_cc_library(
    name = "tsi_alts_credentials",
    srcs = [
        "src/core/tsi/alts/crypt/aes_gcm.cc",
        "src/core/tsi/alts/crypt/gsec.cc",
        "src/core/tsi/alts/frame_protector/alts_counter.cc",
        "src/core/tsi/alts/frame_protector/alts_crypter.cc",
        "src/core/tsi/alts/frame_protector/alts_frame_protector.cc",
        "src/core/tsi/alts/frame_protector/alts_record_protocol_crypter_common.cc",
        "src/core/tsi/alts/frame_protector/alts_seal_privacy_integrity_crypter.cc",
        "src/core/tsi/alts/frame_protector/alts_unseal_privacy_integrity_crypter.cc",
        "src/core/tsi/alts/frame_protector/frame_handler.cc",
        "src/core/tsi/alts/handshaker/alts_handshaker_client.cc",
        "src/core/tsi/alts/handshaker/alts_shared_resource.cc",
        "src/core/tsi/alts/handshaker/alts_tsi_handshaker.cc",
        "src/core/tsi/alts/handshaker/alts_tsi_utils.cc",
        "src/core/tsi/alts/zero_copy_frame_protector/alts_grpc_integrity_only_record_protocol.cc",
        "src/core/tsi/alts/zero_copy_frame_protector/alts_grpc_privacy_integrity_record_protocol.cc",
        "src/core/tsi/alts/zero_copy_frame_protector/alts_grpc_record_protocol_common.cc",
        "src/core/tsi/alts/zero_copy_frame_protector/alts_iovec_record_protocol.cc",
        "src/core/tsi/alts/zero_copy_frame_protector/alts_zero_copy_grpc_protector.cc",
    ],
    hdrs = [
        "src/core/tsi/alts/crypt/gsec.h",
        "src/core/tsi/alts/frame_protector/alts_counter.h",
        "src/core/tsi/alts/frame_protector/alts_crypter.h",
        "src/core/tsi/alts/frame_protector/alts_frame_protector.h",
        "src/core/tsi/alts/frame_protector/alts_record_protocol_crypter_common.h",
        "src/core/tsi/alts/frame_protector/frame_handler.h",
        "src/core/tsi/alts/handshaker/alts_handshaker_client.h",
        "src/core/tsi/alts/handshaker/alts_shared_resource.h",
        "src/core/tsi/alts/handshaker/alts_tsi_handshaker.h",
        "src/core/tsi/alts/handshaker/alts_tsi_handshaker_private.h",
        "src/core/tsi/alts/handshaker/alts_tsi_utils.h",
        "src/core/tsi/alts/zero_copy_frame_protector/alts_grpc_integrity_only_record_protocol.h",
        "src/core/tsi/alts/zero_copy_frame_protector/alts_grpc_privacy_integrity_record_protocol.h",
        "src/core/tsi/alts/zero_copy_frame_protector/alts_grpc_record_protocol.h",
        "src/core/tsi/alts/zero_copy_frame_protector/alts_grpc_record_protocol_common.h",
        "src/core/tsi/alts/zero_copy_frame_protector/alts_iovec_record_protocol.h",
        "src/core/tsi/alts/zero_copy_frame_protector/alts_zero_copy_grpc_protector.h",
    ],
    external_deps = [
        "libssl",
        "libcrypto",
        "upb_lib",
    ],
    language = "c++",
    public_hdrs = GRPC_SECURE_PUBLIC_HDRS,
    deps = [
        "alts_util",
        "config",
        "error",
        "gpr_base",
        "grpc_base",
        "tsi_base",
        "useful",
    ],
)

grpc_cc_library(
    name = "grpc_alts_credentials",
    srcs = [
        "src/core/lib/security/credentials/alts/alts_credentials.cc",
        "src/core/lib/security/security_connector/alts/alts_security_connector.cc",
    ],
    hdrs = [
        "src/core/lib/security/credentials/alts/alts_credentials.h",
        "src/core/lib/security/security_connector/alts/alts_security_connector.h",
    ],
    external_deps = [
        "libssl",
        "upb_lib",
        "upb_lib_descriptor",
    ],
    language = "c++",
    deps = [
        "alts_util",
        "gpr_base",
        "grpc_base",
        "grpc_security_base",
        "ref_counted_ptr",
        "tsi_alts_credentials",
        "tsi_base",
    ],
)

grpc_cc_library(
    name = "grpc_ssl_credentials",
    srcs = [
        "src/core/lib/security/credentials/ssl/ssl_credentials.cc",
        "src/core/lib/security/security_connector/ssl/ssl_security_connector.cc",
    ],
    hdrs = [
        "src/core/lib/security/credentials/ssl/ssl_credentials.h",
        "src/core/lib/security/security_connector/ssl/ssl_security_connector.h",
    ],
    external_deps = [
        "absl/strings",
        "absl/strings:str_format",
    ],
    language = "c++",
    public_hdrs = GRPC_SECURE_PUBLIC_HDRS,
    deps = [
        "gpr_base",
        "grpc_base",
        "grpc_credentials_util",
        "grpc_security_base",
        "grpc_transport_chttp2_alpn",
        "ref_counted_ptr",
        "tsi_base",
        "tsi_ssl_credentials",
    ],
)

grpc_cc_library(
    name = "grpc_google_default_credentials",
    srcs = [
        "src/core/lib/security/credentials/google_default/credentials_generic.cc",
        "src/core/lib/security/credentials/google_default/google_default_credentials.cc",
    ],
    hdrs = [
        "src/core/ext/filters/client_channel/lb_policy/grpclb/grpclb.h",
        "src/core/lib/security/credentials/google_default/google_default_credentials.h",
    ],
    external_deps = [
        "absl/strings",
        "absl/strings:str_format",
    ],
    language = "c++",
    deps = [
        "alts_util",
        "gpr_base",
        "grpc_alts_credentials",
        "grpc_base",
        "grpc_codegen",
        "grpc_external_account_credentials",
        "grpc_jwt_credentials",
        "grpc_lb_xds_channel_args",
        "grpc_oauth2_credentials",
        "grpc_security_base",
        "grpc_ssl_credentials",
        "ref_counted_ptr",
    ],
)

grpc_cc_library(
    name = "grpc_tls_credentials",
    srcs = [
        "src/core/lib/security/credentials/tls/grpc_tls_certificate_distributor.cc",
        "src/core/lib/security/credentials/tls/grpc_tls_certificate_provider.cc",
        "src/core/lib/security/credentials/tls/grpc_tls_credentials_options.cc",
        "src/core/lib/security/credentials/tls/tls_credentials.cc",
        "src/core/lib/security/security_connector/tls/tls_security_connector.cc",
    ],
    hdrs = [
        "src/core/lib/security/credentials/tls/grpc_tls_certificate_distributor.h",
        "src/core/lib/security/credentials/tls/grpc_tls_certificate_provider.h",
        "src/core/lib/security/credentials/tls/grpc_tls_credentials_options.h",
        "src/core/lib/security/credentials/tls/tls_credentials.h",
        "src/core/lib/security/security_connector/tls/tls_security_connector.h",
    ],
    external_deps = [
        "absl/strings",
        "libssl",
    ],
    language = "c++",
    public_hdrs = GRPC_SECURE_PUBLIC_HDRS,
    deps = [
        "gpr_base",
        "grpc_base",
        "grpc_security_base",
        "tsi_base",
        "tsi_ssl_credentials",
    ],
)

grpc_cc_library(
    name = "grpc_iam_credentials",
    srcs = [
        "src/core/lib/security/credentials/iam/iam_credentials.cc",
    ],
    hdrs = [
        "src/core/lib/security/credentials/iam/iam_credentials.h",
    ],
    external_deps = [
        "absl/strings",
        "absl/strings:str_format",
    ],
    language = "c++",
    deps = [
        "gpr_base",
        "grpc_base",
        "grpc_security_base",
        "ref_counted_ptr",
    ],
)

grpc_cc_library(
    name = "grpc_jwt_credentials",
    srcs = [
        "src/core/lib/security/credentials/jwt/json_token.cc",
        "src/core/lib/security/credentials/jwt/jwt_credentials.cc",
        "src/core/lib/security/credentials/jwt/jwt_verifier.cc",
    ],
    hdrs = [
        "src/core/lib/security/credentials/jwt/json_token.h",
        "src/core/lib/security/credentials/jwt/jwt_credentials.h",
        "src/core/lib/security/credentials/jwt/jwt_verifier.h",
    ],
    external_deps = [
        "absl/strings",
        "libcrypto",
        "libssl",
    ],
    language = "c++",
    deps = [
        "gpr_base",
        "grpc_base",
        "grpc_credentials_util",
        "grpc_security_base",
        "json",
        "ref_counted",
        "ref_counted_ptr",
        "tsi_ssl_types",
    ],
)

grpc_cc_library(
    name = "grpc_oauth2_credentials",
    srcs = [
        "src/core/lib/security/credentials/oauth2/oauth2_credentials.cc",
    ],
    hdrs = [
        "src/core/lib/security/credentials/oauth2/oauth2_credentials.h",
    ],
    external_deps = [
        "absl/container:inlined_vector",
        "absl/strings",
        "absl/strings:str_format",
    ],
    language = "c++",
    deps = [
        "gpr_base",
        "grpc_base",
        "grpc_codegen",
        "grpc_credentials_util",
        "grpc_security_base",
        "json",
        "ref_counted_ptr",
    ],
)

grpc_cc_library(
    name = "grpc_external_account_credentials",
    srcs = [
        "src/core/lib/security/credentials/external/aws_external_account_credentials.cc",
        "src/core/lib/security/credentials/external/aws_request_signer.cc",
        "src/core/lib/security/credentials/external/external_account_credentials.cc",
        "src/core/lib/security/credentials/external/file_external_account_credentials.cc",
        "src/core/lib/security/credentials/external/url_external_account_credentials.cc",
    ],
    hdrs = [
        "src/core/lib/security/credentials/external/aws_external_account_credentials.h",
        "src/core/lib/security/credentials/external/aws_request_signer.h",
        "src/core/lib/security/credentials/external/external_account_credentials.h",
        "src/core/lib/security/credentials/external/file_external_account_credentials.h",
        "src/core/lib/security/credentials/external/url_external_account_credentials.h",
    ],
    external_deps = [
        "absl/strings",
        "absl/strings:str_format",
        "absl/time",
        "libcrypto",
        "libssl",
    ],
    language = "c++",
    deps = [
        "gpr_base",
        "grpc_base",
        "grpc_credentials_util",
        "grpc_oauth2_credentials",
        "grpc_security_base",
        "slice_refcount",
    ],
)

grpc_cc_library(
    name = "grpc_credentials_util",
    srcs = [
        "src/core/lib/security/credentials/tls/tls_utils.cc",
        "src/core/lib/security/security_connector/load_system_roots_fallback.cc",
        "src/core/lib/security/security_connector/load_system_roots_linux.cc",
        "src/core/lib/security/util/json_util.cc",
    ],
    hdrs = [
        "src/core/lib/security/credentials/tls/tls_utils.h",
        "src/core/lib/security/security_connector/load_system_roots.h",
        "src/core/lib/security/security_connector/load_system_roots_linux.h",
        "src/core/lib/security/util/json_util.h",
    ],
    external_deps = [
        "absl/container:inlined_vector",
        "absl/strings",
    ],
    language = "c++",
    deps = [
        "gpr_base",
        "grpc_base",
        "grpc_security_base",
        "useful",
    ],
)

grpc_cc_library(
    name = "tsi_ssl_credentials",
    srcs = [
        "src/core/lib/security/security_connector/ssl_utils.cc",
        "src/core/lib/security/security_connector/ssl_utils_config.cc",
        "src/core/tsi/ssl/session_cache/ssl_session_boringssl.cc",
        "src/core/tsi/ssl/session_cache/ssl_session_cache.cc",
        "src/core/tsi/ssl/session_cache/ssl_session_openssl.cc",
        "src/core/tsi/ssl_transport_security.cc",
    ],
    hdrs = [
        "src/core/lib/security/security_connector/ssl_utils.h",
        "src/core/lib/security/security_connector/ssl_utils_config.h",
        "src/core/tsi/ssl/session_cache/ssl_session.h",
        "src/core/tsi/ssl/session_cache/ssl_session_cache.h",
        "src/core/tsi/ssl_transport_security.h",
    ],
    external_deps = [
        "absl/strings",
        "libssl",
        "libcrypto",
    ],
    language = "c++",
    visibility = ["@grpc:public"],
    deps = [
        "gpr_base",
        "grpc_base",
        "grpc_credentials_util",
        "grpc_security_base",
        "grpc_transport_chttp2_alpn",
        "ref_counted_ptr",
        "tsi_base",
        "tsi_ssl_types",
        "useful",
    ],
)

grpc_cc_library(
    name = "tsi_ssl_types",
    hdrs = [
        "src/core/tsi/ssl_types.h",
    ],
    external_deps = [
        "libssl",
    ],
    language = "c++",
)

grpc_cc_library(
    name = "grpc_httpcli_security_connector",
    srcs = [
        "src/core/lib/http/httpcli_security_connector.cc",
    ],
    external_deps = [
        "absl/strings",
    ],
    language = "c++",
    deps = [
        "config",
        "gpr_base",
        "grpc_base",
        "grpc_security_base",
        "ref_counted_ptr",
        "tsi_ssl_credentials",
    ],
)

grpc_cc_library(
    name = "grpc_secure",
    srcs = [
        "src/core/lib/surface/init.cc",
    ],
    language = "c++",
    deps = [
        "config",
        "gpr_base",
        "grpc_alts_credentials",
        "grpc_authorization_base",
        "grpc_base",
        "grpc_external_account_credentials",
        "grpc_fake_credentials",
        "grpc_google_default_credentials",
        "grpc_httpcli_security_connector",
        "grpc_iam_credentials",
        "grpc_insecure_credentials",
        "grpc_jwt_credentials",
        "grpc_local_credentials",
        "grpc_oauth2_credentials",
        "grpc_security_base",
        "grpc_ssl_credentials",
        "grpc_tls_credentials",
        "grpc_trace",
        "tsi_base",
        "useful",
    ],
)

grpc_cc_library(
    name = "grpc_mock_cel",
    hdrs = [
        "src/core/lib/security/authorization/mock_cel/activation.h",
        "src/core/lib/security/authorization/mock_cel/cel_expr_builder_factory.h",
        "src/core/lib/security/authorization/mock_cel/cel_expression.h",
        "src/core/lib/security/authorization/mock_cel/cel_value.h",
        "src/core/lib/security/authorization/mock_cel/evaluator_core.h",
        "src/core/lib/security/authorization/mock_cel/flat_expr_builder.h",
    ],
    language = "c++",
    deps = [
        "google_api_upb",
        "grpc_base",
    ],
)

# This target depends on RE2 and should not be linked into grpc by default for binary-size reasons.
grpc_cc_library(
    name = "grpc_matchers",
    srcs = [
        "src/core/lib/matchers/matchers.cc",
    ],
    hdrs = [
        "src/core/lib/matchers/matchers.h",
    ],
    external_deps = [
        "re2",
        "absl/memory",
        "absl/strings",
        "absl/strings:str_format",
    ],
    language = "c++",
    deps = [
        "gpr_base",
        "grpc_base",
    ],
)

# This target pulls in a dependency on RE2 and should not be linked into grpc by default for binary-size reasons.
grpc_cc_library(
    name = "grpc_rbac_engine",
    srcs = [
        "src/core/lib/security/authorization/grpc_authorization_engine.cc",
        "src/core/lib/security/authorization/matchers.cc",
        "src/core/lib/security/authorization/rbac_policy.cc",
    ],
    hdrs = [
        "src/core/lib/security/authorization/grpc_authorization_engine.h",
        "src/core/lib/security/authorization/matchers.h",
        "src/core/lib/security/authorization/rbac_policy.h",
    ],
    external_deps = [
        "absl/strings",
        "absl/strings:str_format",
    ],
    language = "c++",
    deps = [
        "gpr_base",
        "grpc_authorization_base",
        "grpc_base",
        "grpc_matchers",
    ],
)

# This target pulls in a dependency on RE2 and should not be linked into grpc by default for binary-size reasons.
grpc_cc_library(
    name = "grpc_authorization_provider",
    srcs = [
        "src/core/lib/security/authorization/grpc_authorization_policy_provider.cc",
        "src/core/lib/security/authorization/rbac_translator.cc",
    ],
    hdrs = [
        "src/core/lib/security/authorization/grpc_authorization_policy_provider.h",
        "src/core/lib/security/authorization/rbac_translator.h",
    ],
    external_deps = [
        "absl/strings",
        "absl/strings:str_format",
    ],
    language = "c++",
    public_hdrs = GRPC_SECURE_PUBLIC_HDRS,
    deps = [
        "gpr_base",
        "grpc_base",
        "grpc_matchers",
        "grpc_rbac_engine",
        "useful",
    ],
)

# This target pulls in a dependency on RE2 and should not be linked into grpc by default for binary-size reasons.
grpc_cc_library(
    name = "grpc++_authorization_provider",
    srcs = [
        "src/cpp/server/authorization_policy_provider.cc",
    ],
    external_deps = [
        "absl/synchronization",
        "protobuf_headers",
    ],
    language = "c++",
    public_hdrs = GRPCXX_PUBLIC_HDRS + GRPC_SECURE_PUBLIC_HDRS,
    deps = [
        "gpr_base",
        "grpc++_codegen_base",
        "grpc_authorization_provider",
    ],
)

# This target pulls in a dependency on RE2 and should not be linked into grpc by default for binary-size reasons.
grpc_cc_library(
    name = "grpc_cel_engine",
    srcs = [
        "src/core/lib/security/authorization/cel_authorization_engine.cc",
    ],
    hdrs = [
        "src/core/lib/security/authorization/cel_authorization_engine.h",
    ],
    external_deps = [
        "absl/container:flat_hash_set",
        "absl/memory",
    ],
    language = "c++",
    deps = [
        "envoy_ads_upb",
        "google_api_upb",
        "gpr_base",
        "grpc_base",
        "grpc_mock_cel",
        "grpc_rbac_engine",
    ],
)

grpc_cc_library(
    name = "popularity_count",
    hdrs = [
        "src/core/ext/transport/chttp2/transport/popularity_count.h",
    ],
    language = "c++",
    deps = [
        "gpr_platform",
    ],
)

grpc_cc_library(
    name = "hpack_constants",
    hdrs = [
        "src/core/ext/transport/chttp2/transport/hpack_constants.h",
    ],
    language = "c++",
    deps = [
        "gpr_platform",
    ],
)

grpc_cc_library(
    name = "hpack_encoder_index",
    hdrs = [
        "src/core/ext/transport/chttp2/transport/hpack_encoder_index.h",
    ],
    external_deps = [
        "absl/types:optional",
    ],
    language = "c++",
    deps = [
        "gpr_platform",
    ],
)

grpc_cc_library(
    name = "hpack_encoder_table",
    srcs = [
        "src/core/ext/transport/chttp2/transport/hpack_encoder_table.cc",
    ],
    hdrs = [
        "src/core/ext/transport/chttp2/transport/hpack_encoder_table.h",
    ],
    external_deps = [
        "absl/container:inlined_vector",
    ],
    language = "c++",
    deps = [
        "gpr",
        "hpack_constants",
    ],
)

grpc_cc_library(
    name = "grpc_transport_chttp2",
    srcs = [
        "src/core/ext/transport/chttp2/transport/bin_decoder.cc",
        "src/core/ext/transport/chttp2/transport/bin_encoder.cc",
        "src/core/ext/transport/chttp2/transport/chttp2_plugin.cc",
        "src/core/ext/transport/chttp2/transport/chttp2_transport.cc",
        "src/core/ext/transport/chttp2/transport/context_list.cc",
        "src/core/ext/transport/chttp2/transport/flow_control.cc",
        "src/core/ext/transport/chttp2/transport/frame_data.cc",
        "src/core/ext/transport/chttp2/transport/frame_goaway.cc",
        "src/core/ext/transport/chttp2/transport/frame_ping.cc",
        "src/core/ext/transport/chttp2/transport/frame_rst_stream.cc",
        "src/core/ext/transport/chttp2/transport/frame_settings.cc",
        "src/core/ext/transport/chttp2/transport/frame_window_update.cc",
        "src/core/ext/transport/chttp2/transport/hpack_encoder.cc",
        "src/core/ext/transport/chttp2/transport/hpack_parser.cc",
        "src/core/ext/transport/chttp2/transport/hpack_parser_table.cc",
        "src/core/ext/transport/chttp2/transport/hpack_utils.cc",
        "src/core/ext/transport/chttp2/transport/http2_settings.cc",
        "src/core/ext/transport/chttp2/transport/huffsyms.cc",
        "src/core/ext/transport/chttp2/transport/incoming_metadata.cc",
        "src/core/ext/transport/chttp2/transport/parsing.cc",
        "src/core/ext/transport/chttp2/transport/stream_lists.cc",
        "src/core/ext/transport/chttp2/transport/stream_map.cc",
        "src/core/ext/transport/chttp2/transport/varint.cc",
        "src/core/ext/transport/chttp2/transport/writing.cc",
    ],
    hdrs = [
        "src/core/ext/transport/chttp2/transport/bin_decoder.h",
        "src/core/ext/transport/chttp2/transport/bin_encoder.h",
        "src/core/ext/transport/chttp2/transport/chttp2_transport.h",
        "src/core/ext/transport/chttp2/transport/context_list.h",
        "src/core/ext/transport/chttp2/transport/flow_control.h",
        "src/core/ext/transport/chttp2/transport/frame.h",
        "src/core/ext/transport/chttp2/transport/frame_data.h",
        "src/core/ext/transport/chttp2/transport/frame_goaway.h",
        "src/core/ext/transport/chttp2/transport/frame_ping.h",
        "src/core/ext/transport/chttp2/transport/frame_rst_stream.h",
        "src/core/ext/transport/chttp2/transport/frame_settings.h",
        "src/core/ext/transport/chttp2/transport/frame_window_update.h",
        "src/core/ext/transport/chttp2/transport/hpack_encoder.h",
        "src/core/ext/transport/chttp2/transport/hpack_parser.h",
        "src/core/ext/transport/chttp2/transport/hpack_parser_table.h",
        "src/core/ext/transport/chttp2/transport/hpack_utils.h",
        "src/core/ext/transport/chttp2/transport/http2_settings.h",
        "src/core/ext/transport/chttp2/transport/huffsyms.h",
        "src/core/ext/transport/chttp2/transport/incoming_metadata.h",
        "src/core/ext/transport/chttp2/transport/internal.h",
        "src/core/ext/transport/chttp2/transport/stream_map.h",
        "src/core/ext/transport/chttp2/transport/varint.h",
    ],
    external_deps = [
        "absl/base:core_headers",
        "absl/memory",
        "absl/status",
        "absl/strings",
        "absl/strings:str_format",
    ],
    language = "c++",
    visibility = ["@grpc:grpclb"],
    deps = [
        "gpr_base",
        "grpc_base",
        "grpc_http_filters",
        "grpc_trace",
        "grpc_transport_chttp2_alpn",
        "hpack_constants",
        "hpack_encoder_index",
        "hpack_encoder_table",
        "match",
        "popularity_count",
        "slice",
        "slice_refcount",
        "useful",
    ],
)

grpc_cc_library(
    name = "grpc_transport_chttp2_alpn",
    srcs = [
        "src/core/ext/transport/chttp2/alpn/alpn.cc",
    ],
    hdrs = [
        "src/core/ext/transport/chttp2/alpn/alpn.h",
    ],
    language = "c++",
    deps = [
        "gpr_base",
        "useful",
    ],
)

grpc_cc_library(
    name = "grpc_transport_chttp2_client_connector",
    srcs = [
        "src/core/ext/transport/chttp2/client/chttp2_connector.cc",
    ],
    hdrs = [
        "src/core/ext/transport/chttp2/client/chttp2_connector.h",
    ],
    language = "c++",
    deps = [
        "config",
        "gpr_base",
        "grpc_base",
        "grpc_client_channel",
        "grpc_security_base",
        "grpc_transport_chttp2",
        "slice",
    ],
)

grpc_cc_library(
    name = "grpc_transport_chttp2_client_insecure",
    srcs = [
        "src/core/ext/transport/chttp2/client/insecure/channel_create_posix.cc",
    ],
    language = "c++",
    deps = [
        "gpr_base",
        "grpc_base",
        "grpc_client_channel",
        "grpc_transport_chttp2",
        "grpc_transport_chttp2_client_connector",
    ],
)

grpc_cc_library(
    name = "grpc_transport_chttp2_server",
    srcs = [
        "src/core/ext/transport/chttp2/server/chttp2_server.cc",
    ],
    hdrs = [
        "src/core/ext/transport/chttp2/server/chttp2_server.h",
    ],
    external_deps = [
        "absl/strings",
        "absl/strings:str_format",
    ],
    language = "c++",
    deps = [
        "config",
        "gpr_base",
        "grpc_base",
        "grpc_codegen",
        "grpc_http_filters",
        "grpc_security_base",
        "grpc_transport_chttp2",
        "ref_counted",
        "ref_counted_ptr",
        "slice",
    ],
)

grpc_cc_library(
    name = "grpc_transport_chttp2_server_insecure",
    srcs = [
        "src/core/ext/transport/chttp2/server/insecure/server_chttp2_posix.cc",
    ],
    external_deps = [
        "absl/strings",
    ],
    language = "c++",
    deps = [
        "gpr_base",
        "grpc_base",
        "grpc_transport_chttp2",
        "grpc_transport_chttp2_server",
    ],
)

grpc_cc_library(
    name = "grpc_transport_inproc",
    srcs = [
        "src/core/ext/transport/inproc/inproc_plugin.cc",
        "src/core/ext/transport/inproc/inproc_transport.cc",
    ],
    hdrs = [
        "src/core/ext/transport/inproc/inproc_transport.h",
    ],
    language = "c++",
    deps = [
        "gpr_base",
        "grpc_base",
        "grpc_trace",
        "slice",
    ],
)

grpc_cc_library(
    name = "tsi_base",
    srcs = [
        "src/core/tsi/transport_security.cc",
        "src/core/tsi/transport_security_grpc.cc",
    ],
    hdrs = [
        "src/core/tsi/transport_security.h",
        "src/core/tsi/transport_security_grpc.h",
        "src/core/tsi/transport_security_interface.h",
    ],
    language = "c++",
    visibility = ["@grpc:tsi_interface"],
    deps = [
        "gpr",
        "grpc_trace",
    ],
)

grpc_cc_library(
    name = "alts_util",
    srcs = [
        "src/core/lib/security/credentials/alts/check_gcp_environment.cc",
        "src/core/lib/security/credentials/alts/check_gcp_environment_linux.cc",
        "src/core/lib/security/credentials/alts/check_gcp_environment_no_op.cc",
        "src/core/lib/security/credentials/alts/check_gcp_environment_windows.cc",
        "src/core/lib/security/credentials/alts/grpc_alts_credentials_client_options.cc",
        "src/core/lib/security/credentials/alts/grpc_alts_credentials_options.cc",
        "src/core/lib/security/credentials/alts/grpc_alts_credentials_server_options.cc",
        "src/core/tsi/alts/handshaker/transport_security_common_api.cc",
    ],
    hdrs = [
        "src/core/lib/security/credentials/alts/check_gcp_environment.h",
        "src/core/lib/security/credentials/alts/grpc_alts_credentials_options.h",
        "src/core/tsi/alts/handshaker/transport_security_common_api.h",
    ],
    external_deps = [
        "upb_lib",
    ],
    language = "c++",
    public_hdrs = GRPC_SECURE_PUBLIC_HDRS,
    visibility = ["@grpc:tsi"],
    deps = [
        "alts_upb",
        "gpr",
        "grpc_base",
    ],
)

grpc_cc_library(
    name = "tsi",
    external_deps = [
        "libssl",
        "libcrypto",
        "absl/strings",
        "upb_lib",
    ],
    language = "c++",
    visibility = ["@grpc:tsi"],
    deps = [
        "gpr",
        "grpc_base",
        "tsi_alts_credentials",
        "tsi_base",
        "tsi_fake_credentials",
        "tsi_local_credentials",
        "tsi_ssl_credentials",
        "useful",
    ],
)

grpc_cc_library(
    name = "grpc++_base",
    srcs = GRPCXX_SRCS,
    hdrs = GRPCXX_HDRS,
    external_deps = [
        "absl/synchronization",
        "absl/memory",
        "upb_lib",
        "protobuf_headers",
    ],
    language = "c++",
    public_hdrs = GRPCXX_PUBLIC_HDRS,
    visibility = ["@grpc:alt_grpc++_base_legacy"],
    deps = [
        "config",
        "gpr_base",
        "grpc",
        "grpc++_codegen_base",
        "grpc++_codegen_base_src",
        "grpc++_internal_hdrs_only",
        "grpc_base",
        "grpc_client_channel",
        "grpc_codegen",
        "grpc_health_upb",
        "grpc_trace",
        "grpc_transport_inproc",
        "ref_counted",
        "useful",
    ],
)

grpc_cc_library(
    name = "grpc++_base_unsecure",
    srcs = GRPCXX_SRCS,
    hdrs = GRPCXX_HDRS,
    external_deps = [
        "absl/synchronization",
        "absl/memory",
        "upb_lib",
        "protobuf_headers",
    ],
    language = "c++",
    public_hdrs = GRPCXX_PUBLIC_HDRS,
    tags = ["avoid_dep"],
    visibility = ["@grpc:alt_grpc++_base_unsecure_legacy"],
    deps = [
        "config",
        "gpr_base",
        "grpc++_codegen_base",
        "grpc++_codegen_base_src",
        "grpc++_internal_hdrs_only",
        "grpc_base",
        "grpc_client_channel",
        "grpc_codegen",
        "grpc_health_upb",
        "grpc_trace",
        "grpc_transport_inproc",
        "grpc_unsecure",
        "ref_counted",
        "useful",
    ],
)

grpc_cc_library(
    name = "grpc++_codegen_base",
    language = "c++",
    public_hdrs = [
        "include/grpc++/impl/codegen/async_stream.h",
        "include/grpc++/impl/codegen/async_unary_call.h",
        "include/grpc++/impl/codegen/byte_buffer.h",
        "include/grpc++/impl/codegen/call_hook.h",
        "include/grpc++/impl/codegen/call.h",
        "include/grpc++/impl/codegen/channel_interface.h",
        "include/grpc++/impl/codegen/client_context.h",
        "include/grpc++/impl/codegen/client_unary_call.h",
        "include/grpc++/impl/codegen/completion_queue_tag.h",
        "include/grpc++/impl/codegen/completion_queue.h",
        "include/grpc++/impl/codegen/config.h",
        "include/grpc++/impl/codegen/core_codegen_interface.h",
        "include/grpc++/impl/codegen/create_auth_context.h",
        "include/grpc++/impl/codegen/grpc_library.h",
        "include/grpc++/impl/codegen/metadata_map.h",
        "include/grpc++/impl/codegen/method_handler_impl.h",
        "include/grpc++/impl/codegen/rpc_method.h",
        "include/grpc++/impl/codegen/rpc_service_method.h",
        "include/grpc++/impl/codegen/security/auth_context.h",
        "include/grpc++/impl/codegen/serialization_traits.h",
        "include/grpc++/impl/codegen/server_context.h",
        "include/grpc++/impl/codegen/server_interface.h",
        "include/grpc++/impl/codegen/service_type.h",
        "include/grpc++/impl/codegen/slice.h",
        "include/grpc++/impl/codegen/status_code_enum.h",
        "include/grpc++/impl/codegen/status.h",
        "include/grpc++/impl/codegen/string_ref.h",
        "include/grpc++/impl/codegen/stub_options.h",
        "include/grpc++/impl/codegen/sync_stream.h",
        "include/grpc++/impl/codegen/time.h",
        "include/grpcpp/impl/codegen/async_generic_service.h",
        "include/grpcpp/impl/codegen/async_stream.h",
        "include/grpcpp/impl/codegen/async_unary_call.h",
        "include/grpcpp/impl/codegen/byte_buffer.h",
        "include/grpcpp/impl/codegen/call_hook.h",
        "include/grpcpp/impl/codegen/call_op_set_interface.h",
        "include/grpcpp/impl/codegen/call_op_set.h",
        "include/grpcpp/impl/codegen/call.h",
        "include/grpcpp/impl/codegen/callback_common.h",
        "include/grpcpp/impl/codegen/channel_interface.h",
        "include/grpcpp/impl/codegen/client_callback.h",
        "include/grpcpp/impl/codegen/client_context.h",
        "include/grpcpp/impl/codegen/client_interceptor.h",
        "include/grpcpp/impl/codegen/client_unary_call.h",
        "include/grpcpp/impl/codegen/completion_queue_tag.h",
        "include/grpcpp/impl/codegen/completion_queue.h",
        "include/grpcpp/impl/codegen/config.h",
        "include/grpcpp/impl/codegen/core_codegen_interface.h",
        "include/grpcpp/impl/codegen/create_auth_context.h",
        "include/grpcpp/impl/codegen/delegating_channel.h",
        "include/grpcpp/impl/codegen/grpc_library.h",
        "include/grpcpp/impl/codegen/intercepted_channel.h",
        "include/grpcpp/impl/codegen/interceptor_common.h",
        "include/grpcpp/impl/codegen/interceptor.h",
        "include/grpcpp/impl/codegen/message_allocator.h",
        "include/grpcpp/impl/codegen/metadata_map.h",
        "include/grpcpp/impl/codegen/method_handler_impl.h",
        "include/grpcpp/impl/codegen/method_handler.h",
        "include/grpcpp/impl/codegen/rpc_method.h",
        "include/grpcpp/impl/codegen/rpc_service_method.h",
        "include/grpcpp/impl/codegen/security/auth_context.h",
        "include/grpcpp/impl/codegen/serialization_traits.h",
        "include/grpcpp/impl/codegen/server_callback_handlers.h",
        "include/grpcpp/impl/codegen/server_callback.h",
        "include/grpcpp/impl/codegen/server_context.h",
        "include/grpcpp/impl/codegen/server_interceptor.h",
        "include/grpcpp/impl/codegen/server_interface.h",
        "include/grpcpp/impl/codegen/service_type.h",
        "include/grpcpp/impl/codegen/slice.h",
        "include/grpcpp/impl/codegen/status_code_enum.h",
        "include/grpcpp/impl/codegen/status.h",
        "include/grpcpp/impl/codegen/string_ref.h",
        "include/grpcpp/impl/codegen/stub_options.h",
        "include/grpcpp/impl/codegen/sync_stream.h",
        "include/grpcpp/impl/codegen/time.h",
    ],
    visibility = ["@grpc:public"],
    deps = [
        "grpc++_internal_hdrs_only",
        "grpc_codegen",
    ],
)

grpc_cc_library(
    name = "grpc++_codegen_base_src",
    srcs = [
        "src/cpp/codegen/codegen_init.cc",
    ],
    language = "c++",
    deps = [
        "grpc++_codegen_base",
    ],
)

grpc_cc_library(
    name = "grpc++_codegen_proto",
    external_deps = [
        "protobuf_headers",
    ],
    language = "c++",
    public_hdrs = [
        "include/grpc++/impl/codegen/proto_utils.h",
        "include/grpcpp/impl/codegen/proto_buffer_reader.h",
        "include/grpcpp/impl/codegen/proto_buffer_writer.h",
        "include/grpcpp/impl/codegen/proto_utils.h",
    ],
    visibility = ["@grpc:public"],
    deps = [
        "grpc++_codegen_base",
        "grpc++_config_proto",
    ],
)

grpc_cc_library(
    name = "grpc++_config_proto",
    external_deps = [
        "protobuf_headers",
    ],
    language = "c++",
    public_hdrs = [
        "include/grpc++/impl/codegen/config_protobuf.h",
        "include/grpcpp/impl/codegen/config_protobuf.h",
    ],
    visibility = ["@grpc:public"],
)

grpc_cc_library(
    name = "grpc++_reflection",
    srcs = [
        "src/cpp/ext/proto_server_reflection.cc",
        "src/cpp/ext/proto_server_reflection_plugin.cc",
    ],
    hdrs = [
        "src/cpp/ext/proto_server_reflection.h",
    ],
    language = "c++",
    public_hdrs = [
        "include/grpc++/ext/proto_server_reflection_plugin.h",
        "include/grpcpp/ext/proto_server_reflection_plugin.h",
    ],
    visibility = ["@grpc:public"],
    deps = [
        "grpc++",
        "//src/proto/grpc/reflection/v1alpha:reflection_proto",
    ],
    alwayslink = 1,
)

grpc_cc_library(
    name = "grpcpp_channelz",
    srcs = [
        "src/cpp/server/channelz/channelz_service.cc",
        "src/cpp/server/channelz/channelz_service_plugin.cc",
    ],
    hdrs = [
        "src/cpp/server/channelz/channelz_service.h",
    ],
    language = "c++",
    public_hdrs = [
        "include/grpcpp/ext/channelz_service_plugin.h",
    ],
    visibility = ["@grpc:channelz"],
    deps = [
        "gpr",
        "grpc",
        "grpc++",
        "//src/proto/grpc/channelz:channelz_proto",
    ],
    alwayslink = 1,
)

grpc_cc_library(
    name = "grpcpp_csds",
    srcs = [
        "src/cpp/server/csds/csds.cc",
    ],
    hdrs = [
        "src/cpp/server/csds/csds.h",
    ],
    external_deps = ["absl/status:statusor"],
    language = "c++",
    deps = [
        "gpr",
        "grpc",
        "grpc++_codegen_base",
        "grpc++_internals",
        "//src/proto/grpc/testing/xds/v3:csds_proto",
    ],
    alwayslink = 1,
)

grpc_cc_library(
    name = "grpcpp_admin",
    srcs = [
        "src/cpp/server/admin/admin_services.cc",
    ],
    hdrs = [],
    defines = select({
        "grpc_no_xds": ["GRPC_NO_XDS"],
        "//conditions:default": [],
    }),
    external_deps = [
        "absl/memory",
    ],
    language = "c++",
    public_hdrs = [
        "include/grpcpp/ext/admin_services.h",
    ],
    select_deps = {
        "grpc_no_xds": [],
        "//conditions:default": ["//:grpcpp_csds"],
    },
    deps = [
        "gpr",
        "grpc++",
        "grpcpp_channelz",
    ],
    alwayslink = 1,
)

grpc_cc_library(
    name = "grpc++_test",
    testonly = True,
    srcs = [
        "src/cpp/client/channel_test_peer.cc",
    ],
    external_deps = [
        "gtest",
    ],
    public_hdrs = [
        "include/grpc++/test/mock_stream.h",
        "include/grpc++/test/server_context_test_spouse.h",
        "include/grpcpp/test/channel_test_peer.h",
        "include/grpcpp/test/client_context_test_peer.h",
        "include/grpcpp/test/default_reactor_test_peer.h",
        "include/grpcpp/test/mock_stream.h",
        "include/grpcpp/test/server_context_test_spouse.h",
    ],
    visibility = ["@grpc:grpc++_test"],
    deps = [
        "gpr_base",
        "grpc++",
        "grpc_base",
    ],
)

grpc_cc_library(
    name = "grpc_server_backward_compatibility",
    srcs = [
        "src/core/ext/filters/workarounds/workaround_utils.cc",
    ],
    hdrs = [
        "src/core/ext/filters/workarounds/workaround_utils.h",
    ],
    language = "c++",
    deps = [
        "gpr_base",
        "grpc_base",
    ],
)

grpc_cc_library(
    name = "grpc++_core_stats",
    srcs = [
        "src/cpp/util/core_stats.cc",
    ],
    hdrs = [
        "src/cpp/util/core_stats.h",
    ],
    language = "c++",
    deps = [
        "gpr",
        "grpc++",
        "//src/proto/grpc/core:stats_proto",
    ],
)

grpc_cc_library(
    name = "grpc_opencensus_plugin",
    srcs = [
        "src/cpp/ext/filters/census/channel_filter.cc",
        "src/cpp/ext/filters/census/client_filter.cc",
        "src/cpp/ext/filters/census/context.cc",
        "src/cpp/ext/filters/census/grpc_plugin.cc",
        "src/cpp/ext/filters/census/measures.cc",
        "src/cpp/ext/filters/census/rpc_encoding.cc",
        "src/cpp/ext/filters/census/server_filter.cc",
        "src/cpp/ext/filters/census/views.cc",
    ],
    hdrs = [
        "include/grpcpp/opencensus.h",
        "src/cpp/ext/filters/census/channel_filter.h",
        "src/cpp/ext/filters/census/client_filter.h",
        "src/cpp/ext/filters/census/context.h",
        "src/cpp/ext/filters/census/grpc_plugin.h",
        "src/cpp/ext/filters/census/measures.h",
        "src/cpp/ext/filters/census/open_census_call_tracer.h",
        "src/cpp/ext/filters/census/rpc_encoding.h",
        "src/cpp/ext/filters/census/server_filter.h",
    ],
    external_deps = [
        "absl-base",
        "absl-time",
        "absl/strings",
        "opencensus-trace",
        "opencensus-trace-context_util",
        "opencensus-trace-propagation",
        "opencensus-tags",
        "opencensus-tags-context_util",
        "opencensus-stats",
        "opencensus-context",
    ],
    language = "c++",
    visibility = ["@grpc:grpc_opencensus_plugin"],
    deps = [
        "census",
        "gpr_base",
        "grpc++",
        "grpc_base",
    ],
)

# Once upb code-gen issue is resolved, use the targets commented below to replace the ones using
# upb-generated files.

# grpc_upb_proto_library(
#     name = "upb_load_report",
#     deps = ["@envoy_api//envoy/api/v2/endpoint:load_report_export"],
# )
#
# grpc_upb_proto_library(
#     name = "upb_lrs",
#     deps = ["@envoy_api//envoy/service/load_stats/v2:lrs_export"],
# )
#
# grpc_upb_proto_library(
#     name = "upb_cds",
#     deps = ["@envoy_api//envoy/api/v2:cds_export"],
# )

# grpc_cc_library(
#    name = "envoy_lrs_upb",
#    external_deps = [
#        "upb_lib",
#    ],
#    language = "c++",
#    tags = ["no_windows"],
#    deps = [
#        "upb_load_report",
#        "upb_lrs",
#    ],
# )

# grpc_cc_library(
#    name = "envoy_ads_upb",
#    external_deps = [
#        "upb_lib",
#    ],
#    language = "c++",
#    tags = ["no_windows"],
#    deps = [
#        "upb_cds",
#    ],
# )

grpc_cc_library(
    name = "envoy_ads_upb",
    srcs = [
        "src/core/ext/upb-generated/envoy/admin/v3/config_dump.upb.c",
        "src/core/ext/upb-generated/envoy/config/accesslog/v3/accesslog.upb.c",
        "src/core/ext/upb-generated/envoy/config/bootstrap/v3/bootstrap.upb.c",
        "src/core/ext/upb-generated/envoy/config/cluster/v3/circuit_breaker.upb.c",
        "src/core/ext/upb-generated/envoy/config/cluster/v3/cluster.upb.c",
        "src/core/ext/upb-generated/envoy/config/cluster/v3/filter.upb.c",
        "src/core/ext/upb-generated/envoy/config/cluster/v3/outlier_detection.upb.c",
        "src/core/ext/upb-generated/envoy/config/core/v3/resolver.upb.c",
        "src/core/ext/upb-generated/envoy/config/core/v3/udp_socket_config.upb.c",
        "src/core/ext/upb-generated/envoy/config/endpoint/v3/endpoint.upb.c",
        "src/core/ext/upb-generated/envoy/config/endpoint/v3/endpoint_components.upb.c",
        "src/core/ext/upb-generated/envoy/config/endpoint/v3/load_report.upb.c",
        "src/core/ext/upb-generated/envoy/config/listener/v3/api_listener.upb.c",
        "src/core/ext/upb-generated/envoy/config/listener/v3/listener.upb.c",
        "src/core/ext/upb-generated/envoy/config/listener/v3/listener_components.upb.c",
        "src/core/ext/upb-generated/envoy/config/listener/v3/quic_config.upb.c",
        "src/core/ext/upb-generated/envoy/config/listener/v3/udp_listener_config.upb.c",
        "src/core/ext/upb-generated/envoy/config/metrics/v3/stats.upb.c",
        "src/core/ext/upb-generated/envoy/config/overload/v3/overload.upb.c",
        "src/core/ext/upb-generated/envoy/config/rbac/v3/rbac.upb.c",
        "src/core/ext/upb-generated/envoy/config/route/v3/route.upb.c",
        "src/core/ext/upb-generated/envoy/config/route/v3/route_components.upb.c",
        "src/core/ext/upb-generated/envoy/config/route/v3/scoped_route.upb.c",
        "src/core/ext/upb-generated/envoy/config/trace/v3/http_tracer.upb.c",
        "src/core/ext/upb-generated/envoy/extensions/clusters/aggregate/v3/cluster.upb.c",
        "src/core/ext/upb-generated/envoy/extensions/filters/common/fault/v3/fault.upb.c",
        "src/core/ext/upb-generated/envoy/extensions/filters/http/fault/v3/fault.upb.c",
        "src/core/ext/upb-generated/envoy/extensions/filters/http/router/v3/router.upb.c",
        "src/core/ext/upb-generated/envoy/extensions/filters/network/http_connection_manager/v3/http_connection_manager.upb.c",
        "src/core/ext/upb-generated/envoy/extensions/transport_sockets/tls/v3/cert.upb.c",
        "src/core/ext/upb-generated/envoy/extensions/transport_sockets/tls/v3/common.upb.c",
        "src/core/ext/upb-generated/envoy/extensions/transport_sockets/tls/v3/secret.upb.c",
        "src/core/ext/upb-generated/envoy/extensions/transport_sockets/tls/v3/tls.upb.c",
        "src/core/ext/upb-generated/envoy/service/cluster/v3/cds.upb.c",
        "src/core/ext/upb-generated/envoy/service/discovery/v3/ads.upb.c",
        "src/core/ext/upb-generated/envoy/service/discovery/v3/discovery.upb.c",
        "src/core/ext/upb-generated/envoy/service/endpoint/v3/eds.upb.c",
        "src/core/ext/upb-generated/envoy/service/listener/v3/lds.upb.c",
        "src/core/ext/upb-generated/envoy/service/load_stats/v3/lrs.upb.c",
        "src/core/ext/upb-generated/envoy/service/route/v3/rds.upb.c",
        "src/core/ext/upb-generated/envoy/service/route/v3/srds.upb.c",
        "src/core/ext/upb-generated/envoy/service/status/v3/csds.upb.c",
        "src/core/ext/upb-generated/envoy/type/http/v3/path_transformation.upb.c",
    ],
    hdrs = [
        "src/core/ext/upb-generated/envoy/admin/v3/config_dump.upb.h",
        "src/core/ext/upb-generated/envoy/config/accesslog/v3/accesslog.upb.h",
        "src/core/ext/upb-generated/envoy/config/bootstrap/v3/bootstrap.upb.h",
        "src/core/ext/upb-generated/envoy/config/cluster/v3/circuit_breaker.upb.h",
        "src/core/ext/upb-generated/envoy/config/cluster/v3/cluster.upb.h",
        "src/core/ext/upb-generated/envoy/config/cluster/v3/filter.upb.h",
        "src/core/ext/upb-generated/envoy/config/cluster/v3/outlier_detection.upb.h",
        "src/core/ext/upb-generated/envoy/config/core/v3/resolver.upb.h",
        "src/core/ext/upb-generated/envoy/config/core/v3/udp_socket_config.upb.h",
        "src/core/ext/upb-generated/envoy/config/endpoint/v3/endpoint.upb.h",
        "src/core/ext/upb-generated/envoy/config/endpoint/v3/endpoint_components.upb.h",
        "src/core/ext/upb-generated/envoy/config/endpoint/v3/load_report.upb.h",
        "src/core/ext/upb-generated/envoy/config/listener/v3/api_listener.upb.h",
        "src/core/ext/upb-generated/envoy/config/listener/v3/listener.upb.h",
        "src/core/ext/upb-generated/envoy/config/listener/v3/listener_components.upb.h",
        "src/core/ext/upb-generated/envoy/config/listener/v3/quic_config.upb.h",
        "src/core/ext/upb-generated/envoy/config/listener/v3/udp_listener_config.upb.h",
        "src/core/ext/upb-generated/envoy/config/metrics/v3/stats.upb.h",
        "src/core/ext/upb-generated/envoy/config/overload/v3/overload.upb.h",
        "src/core/ext/upb-generated/envoy/config/rbac/v3/rbac.upb.h",
        "src/core/ext/upb-generated/envoy/config/route/v3/route.upb.h",
        "src/core/ext/upb-generated/envoy/config/route/v3/route_components.upb.h",
        "src/core/ext/upb-generated/envoy/config/route/v3/scoped_route.upb.h",
        "src/core/ext/upb-generated/envoy/config/trace/v3/http_tracer.upb.h",
        "src/core/ext/upb-generated/envoy/extensions/clusters/aggregate/v3/cluster.upb.h",
        "src/core/ext/upb-generated/envoy/extensions/filters/common/fault/v3/fault.upb.h",
        "src/core/ext/upb-generated/envoy/extensions/filters/http/fault/v3/fault.upb.h",
        "src/core/ext/upb-generated/envoy/extensions/filters/http/router/v3/router.upb.h",
        "src/core/ext/upb-generated/envoy/extensions/filters/network/http_connection_manager/v3/http_connection_manager.upb.h",
        "src/core/ext/upb-generated/envoy/extensions/transport_sockets/tls/v3/cert.upb.h",
        "src/core/ext/upb-generated/envoy/extensions/transport_sockets/tls/v3/common.upb.h",
        "src/core/ext/upb-generated/envoy/extensions/transport_sockets/tls/v3/secret.upb.h",
        "src/core/ext/upb-generated/envoy/extensions/transport_sockets/tls/v3/tls.upb.h",
        "src/core/ext/upb-generated/envoy/service/cluster/v3/cds.upb.h",
        "src/core/ext/upb-generated/envoy/service/discovery/v3/ads.upb.h",
        "src/core/ext/upb-generated/envoy/service/discovery/v3/discovery.upb.h",
        "src/core/ext/upb-generated/envoy/service/endpoint/v3/eds.upb.h",
        "src/core/ext/upb-generated/envoy/service/listener/v3/lds.upb.h",
        "src/core/ext/upb-generated/envoy/service/load_stats/v3/lrs.upb.h",
        "src/core/ext/upb-generated/envoy/service/route/v3/rds.upb.h",
        "src/core/ext/upb-generated/envoy/service/route/v3/srds.upb.h",
        "src/core/ext/upb-generated/envoy/service/status/v3/csds.upb.h",
        "src/core/ext/upb-generated/envoy/type/http/v3/path_transformation.upb.h",
    ],
    external_deps = [
        "upb_lib",
        "upb_lib_descriptor",
        "upb_generated_code_support__only_for_generated_code_do_not_use__i_give_permission_to_break_me",
    ],
    language = "c++",
    deps = [
        "envoy_annotations_upb",
        "envoy_core_upb",
        "envoy_type_upb",
        "google_api_upb",
        "proto_gen_validate_upb",
        "udpa_annotations_upb",
        "xds_core_upb",
    ],
)

grpc_cc_library(
    name = "envoy_ads_upbdefs",
    srcs = [
        "src/core/ext/upbdefs-generated/envoy/admin/v3/config_dump.upbdefs.c",
        "src/core/ext/upbdefs-generated/envoy/config/accesslog/v3/accesslog.upbdefs.c",
        "src/core/ext/upbdefs-generated/envoy/config/bootstrap/v3/bootstrap.upbdefs.c",
        "src/core/ext/upbdefs-generated/envoy/config/cluster/v3/circuit_breaker.upbdefs.c",
        "src/core/ext/upbdefs-generated/envoy/config/cluster/v3/cluster.upbdefs.c",
        "src/core/ext/upbdefs-generated/envoy/config/cluster/v3/filter.upbdefs.c",
        "src/core/ext/upbdefs-generated/envoy/config/cluster/v3/outlier_detection.upbdefs.c",
        "src/core/ext/upbdefs-generated/envoy/config/core/v3/resolver.upbdefs.c",
        "src/core/ext/upbdefs-generated/envoy/config/core/v3/udp_socket_config.upbdefs.c",
        "src/core/ext/upbdefs-generated/envoy/config/endpoint/v3/endpoint.upbdefs.c",
        "src/core/ext/upbdefs-generated/envoy/config/endpoint/v3/endpoint_components.upbdefs.c",
        "src/core/ext/upbdefs-generated/envoy/config/endpoint/v3/load_report.upbdefs.c",
        "src/core/ext/upbdefs-generated/envoy/config/listener/v3/api_listener.upbdefs.c",
        "src/core/ext/upbdefs-generated/envoy/config/listener/v3/listener.upbdefs.c",
        "src/core/ext/upbdefs-generated/envoy/config/listener/v3/listener_components.upbdefs.c",
        "src/core/ext/upbdefs-generated/envoy/config/listener/v3/quic_config.upbdefs.c",
        "src/core/ext/upbdefs-generated/envoy/config/listener/v3/udp_listener_config.upbdefs.c",
        "src/core/ext/upbdefs-generated/envoy/config/metrics/v3/stats.upbdefs.c",
        "src/core/ext/upbdefs-generated/envoy/config/overload/v3/overload.upbdefs.c",
        "src/core/ext/upbdefs-generated/envoy/config/route/v3/route.upbdefs.c",
        "src/core/ext/upbdefs-generated/envoy/config/route/v3/route_components.upbdefs.c",
        "src/core/ext/upbdefs-generated/envoy/config/route/v3/scoped_route.upbdefs.c",
        "src/core/ext/upbdefs-generated/envoy/config/trace/v3/http_tracer.upbdefs.c",
        "src/core/ext/upbdefs-generated/envoy/extensions/clusters/aggregate/v3/cluster.upbdefs.c",
        "src/core/ext/upbdefs-generated/envoy/extensions/filters/common/fault/v3/fault.upbdefs.c",
        "src/core/ext/upbdefs-generated/envoy/extensions/filters/http/fault/v3/fault.upbdefs.c",
        "src/core/ext/upbdefs-generated/envoy/extensions/filters/http/router/v3/router.upbdefs.c",
        "src/core/ext/upbdefs-generated/envoy/extensions/filters/network/http_connection_manager/v3/http_connection_manager.upbdefs.c",
        "src/core/ext/upbdefs-generated/envoy/extensions/transport_sockets/tls/v3/cert.upbdefs.c",
        "src/core/ext/upbdefs-generated/envoy/extensions/transport_sockets/tls/v3/common.upbdefs.c",
        "src/core/ext/upbdefs-generated/envoy/extensions/transport_sockets/tls/v3/secret.upbdefs.c",
        "src/core/ext/upbdefs-generated/envoy/extensions/transport_sockets/tls/v3/tls.upbdefs.c",
        "src/core/ext/upbdefs-generated/envoy/service/cluster/v3/cds.upbdefs.c",
        "src/core/ext/upbdefs-generated/envoy/service/discovery/v3/ads.upbdefs.c",
        "src/core/ext/upbdefs-generated/envoy/service/discovery/v3/discovery.upbdefs.c",
        "src/core/ext/upbdefs-generated/envoy/service/endpoint/v3/eds.upbdefs.c",
        "src/core/ext/upbdefs-generated/envoy/service/listener/v3/lds.upbdefs.c",
        "src/core/ext/upbdefs-generated/envoy/service/load_stats/v3/lrs.upbdefs.c",
        "src/core/ext/upbdefs-generated/envoy/service/route/v3/rds.upbdefs.c",
        "src/core/ext/upbdefs-generated/envoy/service/route/v3/srds.upbdefs.c",
        "src/core/ext/upbdefs-generated/envoy/service/status/v3/csds.upbdefs.c",
        "src/core/ext/upbdefs-generated/envoy/type/http/v3/path_transformation.upbdefs.c",
    ],
    hdrs = [
        "src/core/ext/upbdefs-generated/envoy/admin/v3/config_dump.upbdefs.h",
        "src/core/ext/upbdefs-generated/envoy/config/accesslog/v3/accesslog.upbdefs.h",
        "src/core/ext/upbdefs-generated/envoy/config/bootstrap/v3/bootstrap.upbdefs.h",
        "src/core/ext/upbdefs-generated/envoy/config/cluster/v3/circuit_breaker.upbdefs.h",
        "src/core/ext/upbdefs-generated/envoy/config/cluster/v3/cluster.upbdefs.h",
        "src/core/ext/upbdefs-generated/envoy/config/cluster/v3/filter.upbdefs.h",
        "src/core/ext/upbdefs-generated/envoy/config/cluster/v3/outlier_detection.upbdefs.h",
        "src/core/ext/upbdefs-generated/envoy/config/core/v3/resolver.upbdefs.h",
        "src/core/ext/upbdefs-generated/envoy/config/core/v3/udp_socket_config.upbdefs.h",
        "src/core/ext/upbdefs-generated/envoy/config/endpoint/v3/endpoint.upbdefs.h",
        "src/core/ext/upbdefs-generated/envoy/config/endpoint/v3/endpoint_components.upbdefs.h",
        "src/core/ext/upbdefs-generated/envoy/config/endpoint/v3/load_report.upbdefs.h",
        "src/core/ext/upbdefs-generated/envoy/config/listener/v3/api_listener.upbdefs.h",
        "src/core/ext/upbdefs-generated/envoy/config/listener/v3/listener.upbdefs.h",
        "src/core/ext/upbdefs-generated/envoy/config/listener/v3/listener_components.upbdefs.h",
        "src/core/ext/upbdefs-generated/envoy/config/listener/v3/quic_config.upbdefs.h",
        "src/core/ext/upbdefs-generated/envoy/config/listener/v3/udp_listener_config.upbdefs.h",
        "src/core/ext/upbdefs-generated/envoy/config/metrics/v3/stats.upbdefs.h",
        "src/core/ext/upbdefs-generated/envoy/config/overload/v3/overload.upbdefs.h",
        "src/core/ext/upbdefs-generated/envoy/config/route/v3/route.upbdefs.h",
        "src/core/ext/upbdefs-generated/envoy/config/route/v3/route_components.upbdefs.h",
        "src/core/ext/upbdefs-generated/envoy/config/route/v3/scoped_route.upbdefs.h",
        "src/core/ext/upbdefs-generated/envoy/config/trace/v3/http_tracer.upbdefs.h",
        "src/core/ext/upbdefs-generated/envoy/extensions/clusters/aggregate/v3/cluster.upbdefs.h",
        "src/core/ext/upbdefs-generated/envoy/extensions/filters/common/fault/v3/fault.upbdefs.h",
        "src/core/ext/upbdefs-generated/envoy/extensions/filters/http/fault/v3/fault.upbdefs.h",
        "src/core/ext/upbdefs-generated/envoy/extensions/filters/http/router/v3/router.upbdefs.h",
        "src/core/ext/upbdefs-generated/envoy/extensions/filters/network/http_connection_manager/v3/http_connection_manager.upbdefs.h",
        "src/core/ext/upbdefs-generated/envoy/extensions/transport_sockets/tls/v3/cert.upbdefs.h",
        "src/core/ext/upbdefs-generated/envoy/extensions/transport_sockets/tls/v3/common.upbdefs.h",
        "src/core/ext/upbdefs-generated/envoy/extensions/transport_sockets/tls/v3/secret.upbdefs.h",
        "src/core/ext/upbdefs-generated/envoy/extensions/transport_sockets/tls/v3/tls.upbdefs.h",
        "src/core/ext/upbdefs-generated/envoy/service/cluster/v3/cds.upbdefs.h",
        "src/core/ext/upbdefs-generated/envoy/service/discovery/v3/ads.upbdefs.h",
        "src/core/ext/upbdefs-generated/envoy/service/discovery/v3/discovery.upbdefs.h",
        "src/core/ext/upbdefs-generated/envoy/service/endpoint/v3/eds.upbdefs.h",
        "src/core/ext/upbdefs-generated/envoy/service/listener/v3/lds.upbdefs.h",
        "src/core/ext/upbdefs-generated/envoy/service/load_stats/v3/lrs.upbdefs.h",
        "src/core/ext/upbdefs-generated/envoy/service/route/v3/rds.upbdefs.h",
        "src/core/ext/upbdefs-generated/envoy/service/route/v3/srds.upbdefs.h",
        "src/core/ext/upbdefs-generated/envoy/service/status/v3/csds.upbdefs.h",
        "src/core/ext/upbdefs-generated/envoy/type/http/v3/path_transformation.upbdefs.h",
    ],
    external_deps = [
        "upb_lib",
        "upb_lib_descriptor_reflection",
        "upb_textformat_lib",
        "upb_reflection",
        "upb_generated_code_support__only_for_generated_code_do_not_use__i_give_permission_to_break_me",
    ],
    language = "c++",
    deps = [
        "envoy_ads_upb",
        "envoy_annotations_upbdefs",
        "envoy_core_upbdefs",
        "envoy_type_upbdefs",
        "google_api_upbdefs",
        "proto_gen_validate_upbdefs",
        "udpa_annotations_upbdefs",
        "xds_core_upbdefs",
    ],
)

grpc_cc_library(
    name = "envoy_annotations_upb",
    srcs = [
        "src/core/ext/upb-generated/envoy/annotations/deprecation.upb.c",
        "src/core/ext/upb-generated/envoy/annotations/resource.upb.c",
    ],
    hdrs = [
        "src/core/ext/upb-generated/envoy/annotations/deprecation.upb.h",
        "src/core/ext/upb-generated/envoy/annotations/resource.upb.h",
    ],
    external_deps = [
        "upb_lib",
        "upb_lib_descriptor",
        "upb_generated_code_support__only_for_generated_code_do_not_use__i_give_permission_to_break_me",
    ],
    language = "c++",
    deps = [
        "google_api_upb",
    ],
)

grpc_cc_library(
    name = "envoy_annotations_upbdefs",
    srcs = [
        "src/core/ext/upbdefs-generated/envoy/annotations/deprecation.upbdefs.c",
        "src/core/ext/upbdefs-generated/envoy/annotations/resource.upbdefs.c",
    ],
    hdrs = [
        "src/core/ext/upbdefs-generated/envoy/annotations/deprecation.upbdefs.h",
        "src/core/ext/upbdefs-generated/envoy/annotations/resource.upbdefs.h",
    ],
    external_deps = [
        "upb_lib",
        "upb_lib_descriptor_reflection",
        "upb_reflection",
        "upb_textformat_lib",
        "upb_generated_code_support__only_for_generated_code_do_not_use__i_give_permission_to_break_me",
    ],
    language = "c++",
    deps = [
        "envoy_annotations_upb",
        "google_api_upbdefs",
    ],
)

grpc_cc_library(
    name = "envoy_core_upb",
    srcs = [
        "src/core/ext/upb-generated/envoy/config/core/v3/address.upb.c",
        "src/core/ext/upb-generated/envoy/config/core/v3/backoff.upb.c",
        "src/core/ext/upb-generated/envoy/config/core/v3/base.upb.c",
        "src/core/ext/upb-generated/envoy/config/core/v3/config_source.upb.c",
        "src/core/ext/upb-generated/envoy/config/core/v3/event_service_config.upb.c",
        "src/core/ext/upb-generated/envoy/config/core/v3/extension.upb.c",
        "src/core/ext/upb-generated/envoy/config/core/v3/grpc_service.upb.c",
        "src/core/ext/upb-generated/envoy/config/core/v3/health_check.upb.c",
        "src/core/ext/upb-generated/envoy/config/core/v3/http_uri.upb.c",
        "src/core/ext/upb-generated/envoy/config/core/v3/protocol.upb.c",
        "src/core/ext/upb-generated/envoy/config/core/v3/proxy_protocol.upb.c",
        "src/core/ext/upb-generated/envoy/config/core/v3/socket_option.upb.c",
        "src/core/ext/upb-generated/envoy/config/core/v3/substitution_format_string.upb.c",
    ],
    hdrs = [
        "src/core/ext/upb-generated/envoy/config/core/v3/address.upb.h",
        "src/core/ext/upb-generated/envoy/config/core/v3/backoff.upb.h",
        "src/core/ext/upb-generated/envoy/config/core/v3/base.upb.h",
        "src/core/ext/upb-generated/envoy/config/core/v3/config_source.upb.h",
        "src/core/ext/upb-generated/envoy/config/core/v3/event_service_config.upb.h",
        "src/core/ext/upb-generated/envoy/config/core/v3/extension.upb.h",
        "src/core/ext/upb-generated/envoy/config/core/v3/grpc_service.upb.h",
        "src/core/ext/upb-generated/envoy/config/core/v3/health_check.upb.h",
        "src/core/ext/upb-generated/envoy/config/core/v3/http_uri.upb.h",
        "src/core/ext/upb-generated/envoy/config/core/v3/protocol.upb.h",
        "src/core/ext/upb-generated/envoy/config/core/v3/proxy_protocol.upb.h",
        "src/core/ext/upb-generated/envoy/config/core/v3/socket_option.upb.h",
        "src/core/ext/upb-generated/envoy/config/core/v3/substitution_format_string.upb.h",
    ],
    external_deps = [
        "upb_lib",
        "upb_lib_descriptor",
        "upb_generated_code_support__only_for_generated_code_do_not_use__i_give_permission_to_break_me",
    ],
    language = "c++",
    deps = [
        "envoy_annotations_upb",
        "envoy_type_upb",
        "google_api_upb",
        "proto_gen_validate_upb",
        "udpa_annotations_upb",
        "xds_core_upb",
    ],
)

grpc_cc_library(
    name = "envoy_core_upbdefs",
    srcs = [
        "src/core/ext/upbdefs-generated/envoy/config/core/v3/address.upbdefs.c",
        "src/core/ext/upbdefs-generated/envoy/config/core/v3/backoff.upbdefs.c",
        "src/core/ext/upbdefs-generated/envoy/config/core/v3/base.upbdefs.c",
        "src/core/ext/upbdefs-generated/envoy/config/core/v3/config_source.upbdefs.c",
        "src/core/ext/upbdefs-generated/envoy/config/core/v3/event_service_config.upbdefs.c",
        "src/core/ext/upbdefs-generated/envoy/config/core/v3/extension.upbdefs.c",
        "src/core/ext/upbdefs-generated/envoy/config/core/v3/grpc_service.upbdefs.c",
        "src/core/ext/upbdefs-generated/envoy/config/core/v3/health_check.upbdefs.c",
        "src/core/ext/upbdefs-generated/envoy/config/core/v3/http_uri.upbdefs.c",
        "src/core/ext/upbdefs-generated/envoy/config/core/v3/protocol.upbdefs.c",
        "src/core/ext/upbdefs-generated/envoy/config/core/v3/proxy_protocol.upbdefs.c",
        "src/core/ext/upbdefs-generated/envoy/config/core/v3/socket_option.upbdefs.c",
        "src/core/ext/upbdefs-generated/envoy/config/core/v3/substitution_format_string.upbdefs.c",
    ],
    hdrs = [
        "src/core/ext/upbdefs-generated/envoy/config/core/v3/address.upbdefs.h",
        "src/core/ext/upbdefs-generated/envoy/config/core/v3/backoff.upbdefs.h",
        "src/core/ext/upbdefs-generated/envoy/config/core/v3/base.upbdefs.h",
        "src/core/ext/upbdefs-generated/envoy/config/core/v3/config_source.upbdefs.h",
        "src/core/ext/upbdefs-generated/envoy/config/core/v3/event_service_config.upbdefs.h",
        "src/core/ext/upbdefs-generated/envoy/config/core/v3/extension.upbdefs.h",
        "src/core/ext/upbdefs-generated/envoy/config/core/v3/grpc_service.upbdefs.h",
        "src/core/ext/upbdefs-generated/envoy/config/core/v3/health_check.upbdefs.h",
        "src/core/ext/upbdefs-generated/envoy/config/core/v3/http_uri.upbdefs.h",
        "src/core/ext/upbdefs-generated/envoy/config/core/v3/protocol.upbdefs.h",
        "src/core/ext/upbdefs-generated/envoy/config/core/v3/proxy_protocol.upbdefs.h",
        "src/core/ext/upbdefs-generated/envoy/config/core/v3/socket_option.upbdefs.h",
        "src/core/ext/upbdefs-generated/envoy/config/core/v3/substitution_format_string.upbdefs.h",
    ],
    external_deps = [
        "upb_lib",
        "upb_lib_descriptor_reflection",
        "upb_textformat_lib",
        "upb_reflection",
        "upb_generated_code_support__only_for_generated_code_do_not_use__i_give_permission_to_break_me",
    ],
    language = "c++",
    deps = [
        "envoy_annotations_upbdefs",
        "envoy_core_upb",
        "envoy_type_upbdefs",
        "google_api_upbdefs",
        "proto_gen_validate_upbdefs",
        "xds_core_upbdefs",
    ],
)

grpc_cc_library(
    name = "envoy_type_upb",
    srcs = [
        "src/core/ext/upb-generated/envoy/type/matcher/v3/metadata.upb.c",
        "src/core/ext/upb-generated/envoy/type/matcher/v3/node.upb.c",
        "src/core/ext/upb-generated/envoy/type/matcher/v3/number.upb.c",
        "src/core/ext/upb-generated/envoy/type/matcher/v3/path.upb.c",
        "src/core/ext/upb-generated/envoy/type/matcher/v3/regex.upb.c",
        "src/core/ext/upb-generated/envoy/type/matcher/v3/string.upb.c",
        "src/core/ext/upb-generated/envoy/type/matcher/v3/struct.upb.c",
        "src/core/ext/upb-generated/envoy/type/matcher/v3/value.upb.c",
        "src/core/ext/upb-generated/envoy/type/metadata/v3/metadata.upb.c",
        "src/core/ext/upb-generated/envoy/type/tracing/v3/custom_tag.upb.c",
        "src/core/ext/upb-generated/envoy/type/v3/http.upb.c",
        "src/core/ext/upb-generated/envoy/type/v3/percent.upb.c",
        "src/core/ext/upb-generated/envoy/type/v3/range.upb.c",
        "src/core/ext/upb-generated/envoy/type/v3/semantic_version.upb.c",
    ],
    hdrs = [
        "src/core/ext/upb-generated/envoy/type/matcher/v3/metadata.upb.h",
        "src/core/ext/upb-generated/envoy/type/matcher/v3/node.upb.h",
        "src/core/ext/upb-generated/envoy/type/matcher/v3/number.upb.h",
        "src/core/ext/upb-generated/envoy/type/matcher/v3/path.upb.h",
        "src/core/ext/upb-generated/envoy/type/matcher/v3/regex.upb.h",
        "src/core/ext/upb-generated/envoy/type/matcher/v3/string.upb.h",
        "src/core/ext/upb-generated/envoy/type/matcher/v3/struct.upb.h",
        "src/core/ext/upb-generated/envoy/type/matcher/v3/value.upb.h",
        "src/core/ext/upb-generated/envoy/type/metadata/v3/metadata.upb.h",
        "src/core/ext/upb-generated/envoy/type/tracing/v3/custom_tag.upb.h",
        "src/core/ext/upb-generated/envoy/type/v3/http.upb.h",
        "src/core/ext/upb-generated/envoy/type/v3/percent.upb.h",
        "src/core/ext/upb-generated/envoy/type/v3/range.upb.h",
        "src/core/ext/upb-generated/envoy/type/v3/semantic_version.upb.h",
    ],
    external_deps = [
        "upb_lib",
        "upb_lib_descriptor",
        "upb_generated_code_support__only_for_generated_code_do_not_use__i_give_permission_to_break_me",
    ],
    language = "c++",
    deps = [
        "envoy_annotations_upb",
        "google_api_upb",
        "proto_gen_validate_upb",
        "udpa_annotations_upb",
    ],
)

grpc_cc_library(
    name = "envoy_type_upbdefs",
    srcs = [
        "src/core/ext/upbdefs-generated/envoy/type/matcher/v3/metadata.upbdefs.c",
        "src/core/ext/upbdefs-generated/envoy/type/matcher/v3/node.upbdefs.c",
        "src/core/ext/upbdefs-generated/envoy/type/matcher/v3/number.upbdefs.c",
        "src/core/ext/upbdefs-generated/envoy/type/matcher/v3/path.upbdefs.c",
        "src/core/ext/upbdefs-generated/envoy/type/matcher/v3/regex.upbdefs.c",
        "src/core/ext/upbdefs-generated/envoy/type/matcher/v3/string.upbdefs.c",
        "src/core/ext/upbdefs-generated/envoy/type/matcher/v3/struct.upbdefs.c",
        "src/core/ext/upbdefs-generated/envoy/type/matcher/v3/value.upbdefs.c",
        "src/core/ext/upbdefs-generated/envoy/type/metadata/v3/metadata.upbdefs.c",
        "src/core/ext/upbdefs-generated/envoy/type/tracing/v3/custom_tag.upbdefs.c",
        "src/core/ext/upbdefs-generated/envoy/type/v3/http.upbdefs.c",
        "src/core/ext/upbdefs-generated/envoy/type/v3/percent.upbdefs.c",
        "src/core/ext/upbdefs-generated/envoy/type/v3/range.upbdefs.c",
        "src/core/ext/upbdefs-generated/envoy/type/v3/semantic_version.upbdefs.c",
    ],
    hdrs = [
        "src/core/ext/upbdefs-generated/envoy/type/matcher/v3/metadata.upbdefs.h",
        "src/core/ext/upbdefs-generated/envoy/type/matcher/v3/node.upbdefs.h",
        "src/core/ext/upbdefs-generated/envoy/type/matcher/v3/number.upbdefs.h",
        "src/core/ext/upbdefs-generated/envoy/type/matcher/v3/path.upbdefs.h",
        "src/core/ext/upbdefs-generated/envoy/type/matcher/v3/regex.upbdefs.h",
        "src/core/ext/upbdefs-generated/envoy/type/matcher/v3/string.upbdefs.h",
        "src/core/ext/upbdefs-generated/envoy/type/matcher/v3/struct.upbdefs.h",
        "src/core/ext/upbdefs-generated/envoy/type/matcher/v3/value.upbdefs.h",
        "src/core/ext/upbdefs-generated/envoy/type/metadata/v3/metadata.upbdefs.h",
        "src/core/ext/upbdefs-generated/envoy/type/tracing/v3/custom_tag.upbdefs.h",
        "src/core/ext/upbdefs-generated/envoy/type/v3/http.upbdefs.h",
        "src/core/ext/upbdefs-generated/envoy/type/v3/percent.upbdefs.h",
        "src/core/ext/upbdefs-generated/envoy/type/v3/range.upbdefs.h",
        "src/core/ext/upbdefs-generated/envoy/type/v3/semantic_version.upbdefs.h",
    ],
    external_deps = [
        "upb_lib",
        "upb_lib_descriptor_reflection",
        "upb_reflection",
        "upb_textformat_lib",
        "upb_generated_code_support__only_for_generated_code_do_not_use__i_give_permission_to_break_me",
    ],
    language = "c++",
    deps = [
        "envoy_type_upb",
        "google_api_upbdefs",
        "proto_gen_validate_upbdefs",
    ],
)

grpc_cc_library(
    name = "proto_gen_validate_upb",
    srcs = [
        "src/core/ext/upb-generated/validate/validate.upb.c",
    ],
    hdrs = [
        "src/core/ext/upb-generated/validate/validate.upb.h",
    ],
    external_deps = [
        "upb_lib",
        "upb_lib_descriptor",
        "upb_generated_code_support__only_for_generated_code_do_not_use__i_give_permission_to_break_me",
    ],
    language = "c++",
    deps = [
        "google_api_upb",
    ],
)

grpc_cc_library(
    name = "proto_gen_validate_upbdefs",
    srcs = [
        "src/core/ext/upbdefs-generated/validate/validate.upbdefs.c",
    ],
    hdrs = [
        "src/core/ext/upbdefs-generated/validate/validate.upbdefs.h",
    ],
    external_deps = [
        "upb_lib",
        "upb_lib_descriptor_reflection",
        "upb_textformat_lib",
        "upb_reflection",
        "upb_generated_code_support__only_for_generated_code_do_not_use__i_give_permission_to_break_me",
    ],
    language = "c++",
    deps = [
        "google_api_upbdefs",
        "proto_gen_validate_upb",
    ],
)

# Once upb code-gen issue is resolved, replace udpa_orca_upb with this.
# grpc_upb_proto_library(
#     name = "udpa_orca_upb",
#     deps = ["@envoy_api//udpa/data/orca/v1:orca_load_report"]
# )

grpc_cc_library(
    name = "udpa_orca_upb",
    srcs = [
        "src/core/ext/upb-generated/udpa/data/orca/v1/orca_load_report.upb.c",
    ],
    hdrs = [
        "src/core/ext/upb-generated/udpa/data/orca/v1/orca_load_report.upb.h",
    ],
    external_deps = [
        "upb_lib",
        "upb_lib_descriptor",
        "upb_generated_code_support__only_for_generated_code_do_not_use__i_give_permission_to_break_me",
    ],
    language = "c++",
    deps = [
        "proto_gen_validate_upb",
    ],
)

grpc_cc_library(
    name = "udpa_annotations_upb",
    srcs = [
        "src/core/ext/upb-generated/udpa/annotations/migrate.upb.c",
        "src/core/ext/upb-generated/udpa/annotations/security.upb.c",
        "src/core/ext/upb-generated/udpa/annotations/sensitive.upb.c",
        "src/core/ext/upb-generated/udpa/annotations/status.upb.c",
        "src/core/ext/upb-generated/udpa/annotations/versioning.upb.c",
    ],
    hdrs = [
        "src/core/ext/upb-generated/udpa/annotations/migrate.upb.h",
        "src/core/ext/upb-generated/udpa/annotations/security.upb.h",
        "src/core/ext/upb-generated/udpa/annotations/sensitive.upb.h",
        "src/core/ext/upb-generated/udpa/annotations/status.upb.h",
        "src/core/ext/upb-generated/udpa/annotations/versioning.upb.h",
    ],
    external_deps = [
        "upb_lib",
        "upb_lib_descriptor",
        "upb_generated_code_support__only_for_generated_code_do_not_use__i_give_permission_to_break_me",
    ],
    language = "c++",
    deps = [
        "google_api_upb",
        "proto_gen_validate_upb",
    ],
)

grpc_cc_library(
    name = "udpa_annotations_upbdefs",
    srcs = [
        "src/core/ext/upbdefs-generated/udpa/annotations/migrate.upbdefs.c",
        "src/core/ext/upbdefs-generated/udpa/annotations/security.upbdefs.c",
        "src/core/ext/upbdefs-generated/udpa/annotations/sensitive.upbdefs.c",
        "src/core/ext/upbdefs-generated/udpa/annotations/status.upbdefs.c",
        "src/core/ext/upbdefs-generated/udpa/annotations/versioning.upbdefs.c",
    ],
    hdrs = [
        "src/core/ext/upbdefs-generated/udpa/annotations/migrate.upbdefs.h",
        "src/core/ext/upbdefs-generated/udpa/annotations/security.upbdefs.h",
        "src/core/ext/upbdefs-generated/udpa/annotations/sensitive.upbdefs.h",
        "src/core/ext/upbdefs-generated/udpa/annotations/status.upbdefs.h",
        "src/core/ext/upbdefs-generated/udpa/annotations/versioning.upbdefs.h",
    ],
    external_deps = [
        "upb_lib",
        "upb_lib_descriptor_reflection",
        "upb_textformat_lib",
        "upb_reflection",
        "upb_generated_code_support__only_for_generated_code_do_not_use__i_give_permission_to_break_me",
    ],
    language = "c++",
    deps = [
        "google_api_upbdefs",
        "udpa_annotations_upb",
    ],
)

grpc_cc_library(
    name = "xds_core_upb",
    srcs = [
        "src/core/ext/upb-generated/xds/core/v3/authority.upb.c",
        "src/core/ext/upb-generated/xds/core/v3/collection_entry.upb.c",
        "src/core/ext/upb-generated/xds/core/v3/context_params.upb.c",
        "src/core/ext/upb-generated/xds/core/v3/resource.upb.c",
        "src/core/ext/upb-generated/xds/core/v3/resource_locator.upb.c",
        "src/core/ext/upb-generated/xds/core/v3/resource_name.upb.c",
    ],
    hdrs = [
        "src/core/ext/upb-generated/xds/core/v3/authority.upb.h",
        "src/core/ext/upb-generated/xds/core/v3/collection_entry.upb.h",
        "src/core/ext/upb-generated/xds/core/v3/context_params.upb.h",
        "src/core/ext/upb-generated/xds/core/v3/resource.upb.h",
        "src/core/ext/upb-generated/xds/core/v3/resource_locator.upb.h",
        "src/core/ext/upb-generated/xds/core/v3/resource_name.upb.h",
    ],
    external_deps = [
        "upb_lib",
        "upb_lib_descriptor",
        "upb_generated_code_support__only_for_generated_code_do_not_use__i_give_permission_to_break_me",
    ],
    language = "c++",
    deps = [
        "google_api_upb",
        "proto_gen_validate_upb",
        "udpa_annotations_upb",
    ],
)

grpc_cc_library(
    name = "xds_core_upbdefs",
    srcs = [
        "src/core/ext/upbdefs-generated/xds/core/v3/authority.upbdefs.c",
        "src/core/ext/upbdefs-generated/xds/core/v3/collection_entry.upbdefs.c",
        "src/core/ext/upbdefs-generated/xds/core/v3/context_params.upbdefs.c",
        "src/core/ext/upbdefs-generated/xds/core/v3/resource.upbdefs.c",
        "src/core/ext/upbdefs-generated/xds/core/v3/resource_locator.upbdefs.c",
        "src/core/ext/upbdefs-generated/xds/core/v3/resource_name.upbdefs.c",
    ],
    hdrs = [
        "src/core/ext/upbdefs-generated/xds/core/v3/authority.upbdefs.h",
        "src/core/ext/upbdefs-generated/xds/core/v3/collection_entry.upbdefs.h",
        "src/core/ext/upbdefs-generated/xds/core/v3/context_params.upbdefs.h",
        "src/core/ext/upbdefs-generated/xds/core/v3/resource.upbdefs.h",
        "src/core/ext/upbdefs-generated/xds/core/v3/resource_locator.upbdefs.h",
        "src/core/ext/upbdefs-generated/xds/core/v3/resource_name.upbdefs.h",
    ],
    external_deps = [
        "upb_lib",
        "upb_lib_descriptor_reflection",
        "upb_textformat_lib",
        "upb_reflection",
        "upb_generated_code_support__only_for_generated_code_do_not_use__i_give_permission_to_break_me",
    ],
    language = "c++",
    deps = [
        "google_api_upbdefs",
        "proto_gen_validate_upbdefs",
        "udpa_annotations_upbdefs",
        "xds_core_upb",
    ],
)

grpc_cc_library(
    name = "udpa_type_upb",
    srcs = [
        "src/core/ext/upb-generated/udpa/type/v1/typed_struct.upb.c",
    ],
    hdrs = [
        "src/core/ext/upb-generated/udpa/type/v1/typed_struct.upb.h",
    ],
    external_deps = [
        "upb_lib",
        "upb_lib_descriptor",
        "upb_generated_code_support__only_for_generated_code_do_not_use__i_give_permission_to_break_me",
    ],
    language = "c++",
    deps = [
        "google_api_upb",
        "proto_gen_validate_upb",
    ],
)

grpc_cc_library(
    name = "udpa_type_upbdefs",
    srcs = [
        "src/core/ext/upbdefs-generated/udpa/type/v1/typed_struct.upbdefs.c",
    ],
    hdrs = [
        "src/core/ext/upbdefs-generated/udpa/type/v1/typed_struct.upbdefs.h",
    ],
    external_deps = [
        "upb_lib",
        "upb_lib_descriptor_reflection",
        "upb_textformat_lib",
        "upb_reflection",
        "upb_generated_code_support__only_for_generated_code_do_not_use__i_give_permission_to_break_me",
    ],
    language = "c++",
    deps = [
        "google_api_upbdefs",
        "proto_gen_validate_upbdefs",
    ],
)

# Once upb code-gen issue is resolved, replace grpc_health_upb with this.
# grpc_upb_proto_library(
#     name = "grpc_health_upb",
#     deps = ["//src/proto/grpc/health/v1:health_proto_descriptor"],
# )

grpc_cc_library(
    name = "grpc_health_upb",
    srcs = [
        "src/core/ext/upb-generated/src/proto/grpc/health/v1/health.upb.c",
    ],
    hdrs = [
        "src/core/ext/upb-generated/src/proto/grpc/health/v1/health.upb.h",
    ],
    external_deps = [
        "upb_lib",
        "upb_lib_descriptor",
        "upb_generated_code_support__only_for_generated_code_do_not_use__i_give_permission_to_break_me",
    ],
    language = "c++",
)

# Once upb code-gen issue is resolved, remove this.
grpc_cc_library(
    name = "google_api_upb",
    srcs = [
        "src/core/ext/upb-generated/google/api/annotations.upb.c",
        "src/core/ext/upb-generated/google/api/expr/v1alpha1/checked.upb.c",
        "src/core/ext/upb-generated/google/api/expr/v1alpha1/syntax.upb.c",
        "src/core/ext/upb-generated/google/api/http.upb.c",
        "src/core/ext/upb-generated/google/protobuf/any.upb.c",
        "src/core/ext/upb-generated/google/protobuf/duration.upb.c",
        "src/core/ext/upb-generated/google/protobuf/empty.upb.c",
        "src/core/ext/upb-generated/google/protobuf/struct.upb.c",
        "src/core/ext/upb-generated/google/protobuf/timestamp.upb.c",
        "src/core/ext/upb-generated/google/protobuf/wrappers.upb.c",
        "src/core/ext/upb-generated/google/rpc/status.upb.c",
    ],
    hdrs = [
        "src/core/ext/upb-generated/google/api/annotations.upb.h",
        "src/core/ext/upb-generated/google/api/expr/v1alpha1/checked.upb.h",
        "src/core/ext/upb-generated/google/api/expr/v1alpha1/syntax.upb.h",
        "src/core/ext/upb-generated/google/api/http.upb.h",
        "src/core/ext/upb-generated/google/protobuf/any.upb.h",
        "src/core/ext/upb-generated/google/protobuf/duration.upb.h",
        "src/core/ext/upb-generated/google/protobuf/empty.upb.h",
        "src/core/ext/upb-generated/google/protobuf/struct.upb.h",
        "src/core/ext/upb-generated/google/protobuf/timestamp.upb.h",
        "src/core/ext/upb-generated/google/protobuf/wrappers.upb.h",
        "src/core/ext/upb-generated/google/rpc/status.upb.h",
    ],
    external_deps = [
        "upb_lib",
        "upb_lib_descriptor",
        "upb_generated_code_support__only_for_generated_code_do_not_use__i_give_permission_to_break_me",
    ],
    language = "c++",
)

grpc_cc_library(
    name = "google_api_upbdefs",
    srcs = [
        "src/core/ext/upbdefs-generated/google/api/annotations.upbdefs.c",
        "src/core/ext/upbdefs-generated/google/api/http.upbdefs.c",
        "src/core/ext/upbdefs-generated/google/protobuf/any.upbdefs.c",
        "src/core/ext/upbdefs-generated/google/protobuf/duration.upbdefs.c",
        "src/core/ext/upbdefs-generated/google/protobuf/empty.upbdefs.c",
        "src/core/ext/upbdefs-generated/google/protobuf/struct.upbdefs.c",
        "src/core/ext/upbdefs-generated/google/protobuf/timestamp.upbdefs.c",
        "src/core/ext/upbdefs-generated/google/protobuf/wrappers.upbdefs.c",
        "src/core/ext/upbdefs-generated/google/rpc/status.upbdefs.c",
    ],
    hdrs = [
        "src/core/ext/upbdefs-generated/google/api/annotations.upbdefs.h",
        "src/core/ext/upbdefs-generated/google/api/http.upbdefs.h",
        "src/core/ext/upbdefs-generated/google/protobuf/any.upbdefs.h",
        "src/core/ext/upbdefs-generated/google/protobuf/duration.upbdefs.h",
        "src/core/ext/upbdefs-generated/google/protobuf/empty.upbdefs.h",
        "src/core/ext/upbdefs-generated/google/protobuf/struct.upbdefs.h",
        "src/core/ext/upbdefs-generated/google/protobuf/timestamp.upbdefs.h",
        "src/core/ext/upbdefs-generated/google/protobuf/wrappers.upbdefs.h",
        "src/core/ext/upbdefs-generated/google/rpc/status.upbdefs.h",
    ],
    external_deps = [
        "upb_lib",
        "upb_lib_descriptor_reflection",
        "upb_textformat_lib",
        "upb_reflection",
        "upb_generated_code_support__only_for_generated_code_do_not_use__i_give_permission_to_break_me",
    ],
    language = "c++",
    deps = [
        "google_api_upb",
    ],
)

# Once upb code-gen issue is resolved, replace grpc_lb_upb with this.
# grpc_upb_proto_library(
#     name = "grpc_lb_upb",
#     deps = ["//src/proto/grpc/lb/v1:load_balancer_proto_descriptor"],
# )

grpc_cc_library(
    name = "grpc_lb_upb",
    srcs = [
        "src/core/ext/upb-generated/src/proto/grpc/lb/v1/load_balancer.upb.c",
    ],
    hdrs = [
        "src/core/ext/upb-generated/src/proto/grpc/lb/v1/load_balancer.upb.h",
    ],
    external_deps = [
        "upb_lib",
        "upb_lib_descriptor",
        "upb_generated_code_support__only_for_generated_code_do_not_use__i_give_permission_to_break_me",
    ],
    language = "c++",
    deps = [
        "google_api_upb",
    ],
)

# Once upb code-gen issue is resolved, replace meshca_upb with this.
# meshca_upb_proto_library(
#     name = "meshca_upb",
#     deps = ["//third_party/istio/security/proto/providers/google:meshca_proto"],
# )

grpc_cc_library(
    name = "meshca_upb",
    srcs = [
        "src/core/ext/upb-generated/third_party/istio/security/proto/providers/google/meshca.upb.c",
    ],
    hdrs = [
        "src/core/ext/upb-generated/third_party/istio/security/proto/providers/google/meshca.upb.h",
    ],
    external_deps = [
        "upb_generated_code_support__only_for_generated_code_do_not_use__i_give_permission_to_break_me",
    ],
    language = "c++",
    deps = [
        "google_api_upb",
    ],
)

# Once upb code-gen issue is resolved, replace alts_upb with this.
# grpc_upb_proto_library(
#     name = "alts_upb",
#     deps = ["//src/proto/grpc/gcp:alts_handshaker_proto"],
# )

grpc_cc_library(
    name = "alts_upb",
    srcs = [
        "src/core/ext/upb-generated/src/proto/grpc/gcp/altscontext.upb.c",
        "src/core/ext/upb-generated/src/proto/grpc/gcp/handshaker.upb.c",
        "src/core/ext/upb-generated/src/proto/grpc/gcp/transport_security_common.upb.c",
    ],
    hdrs = [
        "src/core/ext/upb-generated/src/proto/grpc/gcp/altscontext.upb.h",
        "src/core/ext/upb-generated/src/proto/grpc/gcp/handshaker.upb.h",
        "src/core/ext/upb-generated/src/proto/grpc/gcp/transport_security_common.upb.h",
    ],
    external_deps = [
        "upb_lib",
        "upb_lib_descriptor",
        "upb_generated_code_support__only_for_generated_code_do_not_use__i_give_permission_to_break_me",
    ],
    language = "c++",
)

grpc_cc_library(
    name = "json",
    srcs = [
        "src/core/lib/json/json_reader.cc",
        "src/core/lib/json/json_writer.cc",
    ],
    hdrs = [
        "src/core/lib/json/json.h",
    ],
    external_deps = [
        "absl/strings",
        "absl/strings:str_format",
    ],
    deps = [
        "error",
        "exec_ctx",
        "gpr_base",
    ],
)

grpc_cc_library(
    name = "json_util",
    srcs = ["src/core/lib/json/json_util.cc"],
    hdrs = ["src/core/lib/json/json_util.h"],
    external_deps = [
        "absl/strings",
    ],
    deps = [
        "gpr_base",
        "json",
    ],
)

grpc_generate_one_off_targets()

filegroup(
    name = "root_certificates",
    srcs = [
        "etc/roots.pem",
    ],
    visibility = ["//visibility:public"],
)<|MERGE_RESOLUTION|>--- conflicted
+++ resolved
@@ -2975,18 +2975,10 @@
     ],
     language = "c++",
     deps = [
-<<<<<<< HEAD
         "gpr",
         "grpc_security_base",
         "ref_counted_ptr",
         "tsi_local_credentials",
-=======
-        "gpr_base",
-        "grpc_matchers",
-        "grpc_rbac_engine",
-        "grpc_secure",
-        "useful",
->>>>>>> b3a1f686
     ],
 )
 
@@ -3525,7 +3517,6 @@
     public_hdrs = GRPC_SECURE_PUBLIC_HDRS,
     deps = [
         "gpr_base",
-        "grpc_base",
         "grpc_matchers",
         "grpc_rbac_engine",
         "useful",
