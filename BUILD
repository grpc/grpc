# gRPC Bazel BUILD file.
#
# Copyright 2016 gRPC authors.
#
# Licensed under the Apache License, Version 2.0 (the "License");
# you may not use this file except in compliance with the License.
# You may obtain a copy of the License at
#
#     http://www.apache.org/licenses/LICENSE-2.0
#
# Unless required by applicable law or agreed to in writing, software
# distributed under the License is distributed on an "AS IS" BASIS,
# WITHOUT WARRANTIES OR CONDITIONS OF ANY KIND, either express or implied.
# See the License for the specific language governing permissions and
# limitations under the License.

load(
    "//bazel:grpc_build_system.bzl",
    "grpc_cc_library",
    "grpc_generate_one_off_targets",
    "grpc_upb_proto_library",
    "grpc_upb_proto_reflection_library",
    "python_config_settings",
)
load("@bazel_skylib//lib:selects.bzl", "selects")

licenses(["reciprocal"])

package(
    default_visibility = ["//visibility:public"],
    features = [
        "layering_check",
        "-parse_headers",
    ],
)

exports_files([
    "LICENSE",
    "etc/roots.pem",
])

exports_files(
    glob(["include/**"]),
    visibility = ["//:__subpackages__"],
)

config_setting(
    name = "grpc_no_ares",
    values = {"define": "grpc_no_ares=true"},
)

config_setting(
    name = "grpc_no_xds_define",
    values = {"define": "grpc_no_xds=true"},
)

# When gRPC is build as shared library, binder transport code might still
# get included even when user's code does not depend on it. In that case
# --define=grpc_no_binder=true can be used to disable binder transport
# related code to reduce binary size.
# For users using build system other than bazel, they can define
# GRPC_NO_BINDER to achieve the same effect.
config_setting(
    name = "grpc_no_binder_define",
    values = {"define": "grpc_no_binder=true"},
)

config_setting(
    name = "android",
    values = {"crosstool_top": "//external:android/crosstool"},
)

config_setting(
    name = "ios",
    values = {"apple_platform_type": "ios"},
)

selects.config_setting_group(
    name = "grpc_no_xds",
    match_any = [
        ":grpc_no_xds_define",
        # In addition to disabling XDS support when --define=grpc_no_xds=true is
        # specified, we also disable it on mobile platforms where it is not
        # likely to be needed and where reducing the binary size is more
        # important.
        ":android",
        ":ios",
    ],
)

selects.config_setting_group(
    name = "grpc_no_binder",
    match_any = [
        ":grpc_no_binder_define",
        # We do not need binder on ios.
        ":ios",
    ],
)

selects.config_setting_group(
    name = "grpc_no_rls",
    match_any = [
        # Disable RLS support on mobile platforms where it is not likely to be
        # needed and where reducing the binary size is more important.
        ":android",
        ":ios",
    ],
)

# Fuzzers can be built as fuzzers or as tests
config_setting(
    name = "grpc_build_fuzzers",
    values = {"define": "grpc_build_fuzzers=true"},
)

config_setting(
    name = "grpc_allow_exceptions",
    values = {"define": "GRPC_ALLOW_EXCEPTIONS=1"},
)

config_setting(
    name = "grpc_disallow_exceptions",
    values = {"define": "GRPC_ALLOW_EXCEPTIONS=0"},
)

config_setting(
    name = "remote_execution",
    values = {"define": "GRPC_PORT_ISOLATED_RUNTIME=1"},
)

config_setting(
    name = "windows",
    values = {"cpu": "x64_windows"},
)

config_setting(
    name = "windows_msvc",
    values = {"cpu": "x64_windows_msvc"},
)

config_setting(
    name = "mac_x86_64",
    values = {"cpu": "darwin"},
)

config_setting(
    name = "use_strict_warning",
    values = {"define": "use_strict_warning=true"},
)

python_config_settings()

# This should be updated along with build_handwritten.yaml
g_stands_for = "galaxy"  # @unused

core_version = "28.0.0"  # @unused

version = "1.51.0-dev"  # @unused

GPR_PUBLIC_HDRS = [
    "include/grpc/support/alloc.h",
    "include/grpc/support/atm_gcc_atomic.h",
    "include/grpc/support/atm_gcc_sync.h",
    "include/grpc/support/atm_windows.h",
    "include/grpc/support/cpu.h",
    "include/grpc/support/log.h",
    "include/grpc/support/log_windows.h",
    "include/grpc/support/port_platform.h",
    "include/grpc/support/string_util.h",
    "include/grpc/support/sync.h",
    "include/grpc/support/sync_abseil.h",
    "include/grpc/support/sync_custom.h",
    "include/grpc/support/sync_generic.h",
    "include/grpc/support/sync_posix.h",
    "include/grpc/support/sync_windows.h",
    "include/grpc/support/thd_id.h",
    "include/grpc/support/time.h",
    "include/grpc/impl/codegen/atm.h",
    "include/grpc/impl/codegen/atm_gcc_atomic.h",
    "include/grpc/impl/codegen/atm_gcc_sync.h",
    "include/grpc/impl/codegen/atm_windows.h",
    "include/grpc/impl/codegen/fork.h",
    "include/grpc/impl/codegen/gpr_slice.h",
    "include/grpc/impl/codegen/gpr_types.h",
    "include/grpc/impl/codegen/log.h",
    "include/grpc/impl/codegen/port_platform.h",
    "include/grpc/impl/codegen/sync.h",
    "include/grpc/impl/codegen/sync_abseil.h",
    "include/grpc/impl/codegen/sync_custom.h",
    "include/grpc/impl/codegen/sync_generic.h",
    "include/grpc/impl/codegen/sync_posix.h",
    "include/grpc/impl/codegen/sync_windows.h",
]

GRPC_PUBLIC_HDRS = [
    "include/grpc/byte_buffer.h",
    "include/grpc/byte_buffer_reader.h",
    "include/grpc/compression.h",
    "include/grpc/fork.h",
    "include/grpc/grpc.h",
    "include/grpc/grpc_posix.h",
    "include/grpc/grpc_security.h",
    "include/grpc/grpc_security_constants.h",
    "include/grpc/slice.h",
    "include/grpc/slice_buffer.h",
    "include/grpc/status.h",
    "include/grpc/load_reporting.h",
    "include/grpc/support/workaround_list.h",
    "include/grpc/impl/codegen/byte_buffer.h",
    "include/grpc/impl/codegen/byte_buffer_reader.h",
    "include/grpc/impl/codegen/compression_types.h",
    "include/grpc/impl/codegen/connectivity_state.h",
    "include/grpc/impl/codegen/grpc_types.h",
    "include/grpc/impl/codegen/propagation_bits.h",
    "include/grpc/impl/codegen/status.h",
    "include/grpc/impl/codegen/slice.h",
]

GRPC_PUBLIC_EVENT_ENGINE_HDRS = [
    "include/grpc/event_engine/endpoint_config.h",
    "include/grpc/event_engine/event_engine.h",
    "include/grpc/event_engine/port.h",
    "include/grpc/event_engine/memory_allocator.h",
    "include/grpc/event_engine/memory_request.h",
    "include/grpc/event_engine/internal/memory_allocator_impl.h",
    "include/grpc/event_engine/slice.h",
    "include/grpc/event_engine/slice_buffer.h",
]

GRPCXX_SRCS = [
    "src/cpp/client/channel_cc.cc",
    "src/cpp/client/client_callback.cc",
    "src/cpp/client/client_context.cc",
    "src/cpp/client/client_interceptor.cc",
    "src/cpp/client/create_channel.cc",
    "src/cpp/client/create_channel_internal.cc",
    "src/cpp/client/create_channel_posix.cc",
    "src/cpp/client/credentials_cc.cc",
    "src/cpp/common/alarm.cc",
    "src/cpp/common/channel_arguments.cc",
    "src/cpp/common/channel_filter.cc",
    "src/cpp/common/completion_queue_cc.cc",
    "src/cpp/common/core_codegen.cc",
    "src/cpp/common/resource_quota_cc.cc",
    "src/cpp/common/rpc_method.cc",
    "src/cpp/common/version_cc.cc",
    "src/cpp/common/validate_service_config.cc",
    "src/cpp/server/async_generic_service.cc",
    "src/cpp/server/channel_argument_option.cc",
    "src/cpp/server/create_default_thread_pool.cc",
    "src/cpp/server/external_connection_acceptor_impl.cc",
    "src/cpp/server/health/default_health_check_service.cc",
    "src/cpp/server/health/health_check_service.cc",
    "src/cpp/server/health/health_check_service_server_builder_option.cc",
    "src/cpp/server/server_builder.cc",
    "src/cpp/server/server_callback.cc",
    "src/cpp/server/server_cc.cc",
    "src/cpp/server/server_context.cc",
    "src/cpp/server/server_credentials.cc",
    "src/cpp/server/server_posix.cc",
    "src/cpp/thread_manager/thread_manager.cc",
    "src/cpp/util/byte_buffer_cc.cc",
    "src/cpp/util/status.cc",
    "src/cpp/util/string_ref.cc",
    "src/cpp/util/time_cc.cc",
    "src/cpp/codegen/codegen_init.cc",
]

GRPCXX_HDRS = [
    "src/cpp/client/create_channel_internal.h",
    "src/cpp/common/channel_filter.h",
    "src/cpp/server/dynamic_thread_pool.h",
    "src/cpp/server/external_connection_acceptor_impl.h",
    "src/cpp/server/health/default_health_check_service.h",
    "src/cpp/server/thread_pool_interface.h",
    "src/cpp/thread_manager/thread_manager.h",
]

GRPCXX_PUBLIC_HDRS = [
    "include/grpc++/alarm.h",
    "include/grpc++/channel.h",
    "include/grpc++/client_context.h",
    "include/grpc++/completion_queue.h",
    "include/grpc++/create_channel.h",
    "include/grpc++/create_channel_posix.h",
    "include/grpc++/ext/health_check_service_server_builder_option.h",
    "include/grpc++/generic/async_generic_service.h",
    "include/grpc++/generic/generic_stub.h",
    "include/grpc++/grpc++.h",
    "include/grpc++/health_check_service_interface.h",
    "include/grpc++/impl/call.h",
    "include/grpc++/impl/channel_argument_option.h",
    "include/grpc++/impl/client_unary_call.h",
    "include/grpc++/impl/codegen/core_codegen.h",
    "include/grpc++/impl/grpc_library.h",
    "include/grpc++/impl/method_handler_impl.h",
    "include/grpc++/impl/rpc_method.h",
    "include/grpc++/impl/rpc_service_method.h",
    "include/grpc++/impl/serialization_traits.h",
    "include/grpc++/impl/server_builder_option.h",
    "include/grpc++/impl/server_builder_plugin.h",
    "include/grpc++/impl/server_initializer.h",
    "include/grpc++/impl/service_type.h",
    "include/grpc++/security/auth_context.h",
    "include/grpc++/resource_quota.h",
    "include/grpc++/security/auth_metadata_processor.h",
    "include/grpc++/security/credentials.h",
    "include/grpc++/security/server_credentials.h",
    "include/grpc++/server.h",
    "include/grpc++/server_builder.h",
    "include/grpc++/server_context.h",
    "include/grpc++/server_posix.h",
    "include/grpc++/support/async_stream.h",
    "include/grpc++/support/async_unary_call.h",
    "include/grpc++/support/byte_buffer.h",
    "include/grpc++/support/channel_arguments.h",
    "include/grpc++/support/config.h",
    "include/grpc++/support/slice.h",
    "include/grpc++/support/status.h",
    "include/grpc++/support/status_code_enum.h",
    "include/grpc++/support/string_ref.h",
    "include/grpc++/support/stub_options.h",
    "include/grpc++/support/sync_stream.h",
    "include/grpc++/support/time.h",
    "include/grpcpp/alarm.h",
    "include/grpcpp/channel.h",
    "include/grpcpp/client_context.h",
    "include/grpcpp/completion_queue.h",
    "include/grpcpp/create_channel.h",
    "include/grpcpp/create_channel_posix.h",
    "include/grpcpp/ext/health_check_service_server_builder_option.h",
    "include/grpcpp/generic/async_generic_service.h",
    "include/grpcpp/generic/generic_stub.h",
    "include/grpcpp/grpcpp.h",
    "include/grpcpp/health_check_service_interface.h",
    "include/grpcpp/impl/call_hook.h",
    "include/grpcpp/impl/call_op_set_interface.h",
    "include/grpcpp/impl/call.h",
    "include/grpcpp/impl/channel_argument_option.h",
    "include/grpcpp/impl/client_unary_call.h",
    "include/grpcpp/impl/codegen/core_codegen.h",
    "include/grpcpp/impl/grpc_library.h",
    "include/grpcpp/impl/method_handler_impl.h",
    "include/grpcpp/impl/rpc_method.h",
    "include/grpcpp/impl/rpc_service_method.h",
    "include/grpcpp/impl/serialization_traits.h",
    "include/grpcpp/impl/server_builder_option.h",
    "include/grpcpp/impl/server_builder_plugin.h",
    "include/grpcpp/impl/server_initializer.h",
    "include/grpcpp/impl/service_type.h",
    "include/grpcpp/resource_quota.h",
    "include/grpcpp/security/auth_context.h",
    "include/grpcpp/security/auth_metadata_processor.h",
    "include/grpcpp/security/credentials.h",
    "include/grpcpp/security/server_credentials.h",
    "include/grpcpp/security/tls_certificate_provider.h",
    "include/grpcpp/security/authorization_policy_provider.h",
    "include/grpcpp/security/tls_certificate_verifier.h",
    "include/grpcpp/security/tls_credentials_options.h",
    "include/grpcpp/server.h",
    "include/grpcpp/server_builder.h",
    "include/grpcpp/server_context.h",
    "include/grpcpp/server_posix.h",
    "include/grpcpp/support/async_stream.h",
    "include/grpcpp/support/async_unary_call.h",
    "include/grpcpp/support/byte_buffer.h",
    "include/grpcpp/support/channel_arguments.h",
    "include/grpcpp/support/client_callback.h",
    "include/grpcpp/support/client_interceptor.h",
    "include/grpcpp/support/config.h",
    "include/grpcpp/support/interceptor.h",
    "include/grpcpp/support/message_allocator.h",
    "include/grpcpp/support/method_handler.h",
    "include/grpcpp/support/proto_buffer_reader.h",
    "include/grpcpp/support/proto_buffer_writer.h",
    "include/grpcpp/support/server_callback.h",
    "include/grpcpp/support/server_interceptor.h",
    "include/grpcpp/support/slice.h",
    "include/grpcpp/support/status.h",
    "include/grpcpp/support/status_code_enum.h",
    "include/grpcpp/support/string_ref.h",
    "include/grpcpp/support/stub_options.h",
    "include/grpcpp/support/sync_stream.h",
    "include/grpcpp/support/time.h",
    "include/grpcpp/support/validate_service_config.h",
    "include/grpc++/impl/codegen/async_stream.h",
    "include/grpc++/impl/codegen/async_unary_call.h",
    "include/grpc++/impl/codegen/byte_buffer.h",
    "include/grpc++/impl/codegen/call_hook.h",
    "include/grpc++/impl/codegen/call.h",
    "include/grpc++/impl/codegen/channel_interface.h",
    "include/grpc++/impl/codegen/client_context.h",
    "include/grpc++/impl/codegen/client_unary_call.h",
    "include/grpc++/impl/codegen/completion_queue_tag.h",
    "include/grpc++/impl/codegen/completion_queue.h",
    "include/grpc++/impl/codegen/config.h",
    "include/grpc++/impl/codegen/core_codegen_interface.h",
    "include/grpc++/impl/codegen/create_auth_context.h",
    "include/grpc++/impl/codegen/grpc_library.h",
    "include/grpc++/impl/codegen/metadata_map.h",
    "include/grpc++/impl/codegen/method_handler_impl.h",
    "include/grpc++/impl/codegen/rpc_method.h",
    "include/grpc++/impl/codegen/rpc_service_method.h",
    "include/grpc++/impl/codegen/security/auth_context.h",
    "include/grpc++/impl/codegen/serialization_traits.h",
    "include/grpc++/impl/codegen/server_context.h",
    "include/grpc++/impl/codegen/server_interface.h",
    "include/grpc++/impl/codegen/service_type.h",
    "include/grpc++/impl/codegen/slice.h",
    "include/grpc++/impl/codegen/status_code_enum.h",
    "include/grpc++/impl/codegen/status.h",
    "include/grpc++/impl/codegen/string_ref.h",
    "include/grpc++/impl/codegen/stub_options.h",
    "include/grpc++/impl/codegen/sync_stream.h",
    "include/grpc++/impl/codegen/time.h",
    "include/grpcpp/impl/codegen/async_generic_service.h",
    "include/grpcpp/impl/codegen/async_stream.h",
    "include/grpcpp/impl/codegen/async_unary_call.h",
    "include/grpcpp/impl/codegen/byte_buffer.h",
    "include/grpcpp/impl/codegen/call_hook.h",
    "include/grpcpp/impl/codegen/call_op_set_interface.h",
    "include/grpcpp/impl/codegen/call_op_set.h",
    "include/grpcpp/impl/codegen/call.h",
    "include/grpcpp/impl/codegen/callback_common.h",
    "include/grpcpp/impl/codegen/channel_interface.h",
    "include/grpcpp/impl/codegen/client_callback.h",
    "include/grpcpp/impl/codegen/client_context.h",
    "include/grpcpp/impl/codegen/client_interceptor.h",
    "include/grpcpp/impl/codegen/client_unary_call.h",
    "include/grpcpp/impl/codegen/completion_queue_tag.h",
    "include/grpcpp/impl/codegen/completion_queue.h",
    "include/grpcpp/impl/codegen/config.h",
    "include/grpcpp/impl/codegen/core_codegen_interface.h",
    "include/grpcpp/impl/codegen/create_auth_context.h",
    "include/grpcpp/impl/codegen/delegating_channel.h",
    "include/grpcpp/impl/codegen/grpc_library.h",
    "include/grpcpp/impl/codegen/intercepted_channel.h",
    "include/grpcpp/impl/codegen/interceptor_common.h",
    "include/grpcpp/impl/codegen/interceptor.h",
    "include/grpcpp/impl/codegen/message_allocator.h",
    "include/grpcpp/impl/codegen/metadata_map.h",
    "include/grpcpp/impl/codegen/method_handler_impl.h",
    "include/grpcpp/impl/codegen/method_handler.h",
    "include/grpcpp/impl/codegen/rpc_method.h",
    "include/grpcpp/impl/codegen/rpc_service_method.h",
    "include/grpcpp/impl/codegen/security/auth_context.h",
    "include/grpcpp/impl/codegen/serialization_traits.h",
    "include/grpcpp/impl/codegen/server_callback_handlers.h",
    "include/grpcpp/impl/codegen/server_callback.h",
    "include/grpcpp/impl/codegen/server_context.h",
    "include/grpcpp/impl/codegen/server_interceptor.h",
    "include/grpcpp/impl/codegen/server_interface.h",
    "include/grpcpp/impl/codegen/service_type.h",
    "include/grpcpp/impl/codegen/slice.h",
    "include/grpcpp/impl/codegen/status_code_enum.h",
    "include/grpcpp/impl/codegen/status.h",
    "include/grpcpp/impl/codegen/string_ref.h",
    "include/grpcpp/impl/codegen/stub_options.h",
    "include/grpcpp/impl/codegen/sync_stream.h",
    "include/grpcpp/impl/codegen/time.h",
    "include/grpcpp/impl/codegen/sync.h",
]

grpc_cc_library(
    name = "transport_fwd",
    hdrs = [
        "//src/core:lib/transport/transport_fwd.h",
    ],
    language = "c++",
)

grpc_cc_library(
    name = "atomic_utils",
    language = "c++",
    public_hdrs = ["//src/core:lib/gprpp/atomic_utils.h"],
    deps = ["gpr"],
)

grpc_cc_library(
    name = "experiments",
    srcs = [
        "//src/core:lib/experiments/config.cc",
        "//src/core:lib/experiments/experiments.cc",
    ],
    hdrs = [
        "//src/core:lib/experiments/config.h",
        "//src/core:lib/experiments/experiments.h",
    ],
    external_deps = ["absl/strings"],
    language = "c++",
    deps = [
        "gpr",
        "no_destruct",
    ],
)

grpc_cc_library(
    name = "init_internally",
    srcs = ["//src/core:lib/surface/init_internally.cc"],
    hdrs = ["//src/core:lib/surface/init_internally.h"],
    deps = ["gpr_platform"],
)

grpc_cc_library(
    name = "grpc_unsecure",
    srcs = [
        "//src/core:lib/surface/init.cc",
        "//src/core:plugin_registry/grpc_plugin_registry.cc",
        "//src/core:plugin_registry/grpc_plugin_registry_noextra.cc",
    ],
    defines = ["GRPC_NO_XDS"],
    external_deps = [
        "absl/base:core_headers",
    ],
    language = "c++",
    public_hdrs = GRPC_PUBLIC_HDRS,
    tags = [
        "avoid_dep",
        "nofixdeps",
    ],
    visibility = ["@grpc:public"],
    deps = [
        "channel_init",
        "channel_stack_type",
        "config",
        "default_event_engine",
        "experiments",
        "forkable",
        "gpr",
        "grpc_authorization_base",
        "grpc_base",
        "grpc_client_channel",
        "grpc_common",
        "grpc_http_filters",
        "grpc_security_base",
        "grpc_trace",
        "http_connect_handshaker",
        "init_internally",
        "iomgr_timer",
        "posix_event_engine_timer_manager",
        "slice",
        "tcp_connect_handshaker",
    ],
)

GRPC_XDS_TARGETS = [
    "grpc_lb_policy_cds",
    "grpc_lb_policy_xds_cluster_impl",
    "grpc_lb_policy_xds_cluster_manager",
    "grpc_lb_policy_xds_cluster_resolver",
    "grpc_lb_policy_xds_wrr_locality",
    "grpc_resolver_xds",
    "grpc_resolver_c2p",
    "grpc_xds_server_config_fetcher",

    # Not xDS-specific but currently only used by xDS.
    "channel_creds_registry_init",
]

grpc_cc_library(
    name = "grpc",
    srcs = [
        "//src/core:lib/surface/init.cc",
        "//src/core:plugin_registry/grpc_plugin_registry.cc",
        "//src/core:plugin_registry/grpc_plugin_registry_extra.cc",
    ],
    defines = select({
        "grpc_no_xds": ["GRPC_NO_XDS"],
        "//conditions:default": [],
    }),
    external_deps = [
        "absl/base:core_headers",
    ],
    language = "c++",
    public_hdrs = GRPC_PUBLIC_HDRS,
    select_deps = [
        {
            "grpc_no_xds": [],
            "//conditions:default": GRPC_XDS_TARGETS,
        },
    ],
    tags = [
        "grpc_avoid_dep",
        "nofixdeps",
    ],
    visibility = [
        "@grpc:public",
    ],
    deps = [
        "channel_init",
        "channel_stack_type",
        "config",
        "default_event_engine",
        "experiments",
        "forkable",
        "gpr",
        "grpc_alts_credentials",
        "grpc_authorization_base",
        "grpc_base",
        "grpc_client_channel",
        "grpc_common",
        "grpc_credentials_util",
        "grpc_external_account_credentials",
        "grpc_fake_credentials",
        "grpc_google_default_credentials",
        "grpc_http_filters",
        "grpc_iam_credentials",
        "grpc_insecure_credentials",
        "grpc_jwt_credentials",
        "grpc_local_credentials",
        "grpc_oauth2_credentials",
        "grpc_public_hdrs",
        "grpc_security_base",
        "grpc_ssl_credentials",
        "grpc_tls_credentials",
        "grpc_trace",
        "grpc_transport_chttp2_alpn",
        "http_connect_handshaker",
        "httpcli",
        "httpcli_ssl_credentials",
        "init_internally",
        "iomgr_timer",
        "json",
        "posix_event_engine_timer_manager",
        "promise",
        "ref_counted",
        "ref_counted_ptr",
        "slice",
        "slice_refcount",
        "sockaddr_utils",
        "tcp_connect_handshaker",
        "tsi_base",
        "uri_parser",
        "useful",
    ],
)

grpc_cc_library(
    name = "gpr_public_hdrs",
    hdrs = GPR_PUBLIC_HDRS,
    tags = [
        "avoid_dep",
        "nofixdeps",
    ],
)

grpc_cc_library(
    name = "grpc_public_hdrs",
    hdrs = GRPC_PUBLIC_HDRS,
    tags = [
        "avoid_dep",
        "nofixdeps",
    ],
    deps = ["gpr_public_hdrs"],
)

grpc_cc_library(
    name = "grpc++_public_hdrs",
    hdrs = GRPCXX_PUBLIC_HDRS,
    external_deps = [
        "absl/synchronization",
        "protobuf_headers",
    ],
    tags = [
        "avoid_dep",
        "nofixdeps",
    ],
    visibility = ["@grpc:public"],
    deps = [
        "gpr_atm",
        "grpc_public_hdrs",
    ],
)

grpc_cc_library(
    name = "grpc++",
    hdrs = [
        "src/cpp/client/secure_credentials.h",
        "src/cpp/common/secure_auth_context.h",
        "src/cpp/server/secure_server_credentials.h",
    ],
    language = "c++",
    public_hdrs = GRPCXX_PUBLIC_HDRS,
    select_deps = [
        {
            "grpc_no_xds": [],
            "//conditions:default": [
                "grpc++_xds_client",
                "grpc++_xds_server",
            ],
        },
        {
            "grpc_no_binder": [],
            "//conditions:default": [
                "grpc++_binder",
            ],
        },
    ],
    tags = ["nofixdeps"],
    visibility = [
        "@grpc:public",
    ],
    deps = [
        "gpr_atm",
        "grpc++_base",
        "slice",
    ],
)

grpc_cc_library(
    name = "grpc_cronet_hdrs",
    hdrs = [
        "include/grpc/grpc_cronet.h",
    ],
    deps = [
        "gpr_public_hdrs",
        "grpc_base",
    ],
)

grpc_cc_library(
    name = "tchar",
    srcs = [
        "//src/core:lib/gprpp/tchar.cc",
    ],
    hdrs = [
        "//src/core:lib/gprpp/tchar.h",
    ],
    deps = ["gpr_platform"],
)

grpc_cc_library(
    name = "grpc++_binder",
    srcs = [
        "//src/core:ext/transport/binder/client/binder_connector.cc",
        "//src/core:ext/transport/binder/client/channel_create.cc",
        "//src/core:ext/transport/binder/client/channel_create_impl.cc",
        "//src/core:ext/transport/binder/client/connection_id_generator.cc",
        "//src/core:ext/transport/binder/client/endpoint_binder_pool.cc",
        "//src/core:ext/transport/binder/client/jni_utils.cc",
        "//src/core:ext/transport/binder/client/security_policy_setting.cc",
        "//src/core:ext/transport/binder/security_policy/binder_security_policy.cc",
        "//src/core:ext/transport/binder/server/binder_server.cc",
        "//src/core:ext/transport/binder/server/binder_server_credentials.cc",
        "//src/core:ext/transport/binder/transport/binder_transport.cc",
        "//src/core:ext/transport/binder/utils/ndk_binder.cc",
        "//src/core:ext/transport/binder/utils/transport_stream_receiver_impl.cc",
        "//src/core:ext/transport/binder/wire_format/binder_android.cc",
        "//src/core:ext/transport/binder/wire_format/binder_constants.cc",
        "//src/core:ext/transport/binder/wire_format/transaction.cc",
        "//src/core:ext/transport/binder/wire_format/wire_reader_impl.cc",
        "//src/core:ext/transport/binder/wire_format/wire_writer.cc",
    ],
    hdrs = [
        "//src/core:ext/transport/binder/client/binder_connector.h",
        "//src/core:ext/transport/binder/client/channel_create_impl.h",
        "//src/core:ext/transport/binder/client/connection_id_generator.h",
        "//src/core:ext/transport/binder/client/endpoint_binder_pool.h",
        "//src/core:ext/transport/binder/client/jni_utils.h",
        "//src/core:ext/transport/binder/client/security_policy_setting.h",
        "//src/core:ext/transport/binder/server/binder_server.h",
        "//src/core:ext/transport/binder/transport/binder_stream.h",
        "//src/core:ext/transport/binder/transport/binder_transport.h",
        "//src/core:ext/transport/binder/utils/binder_auto_utils.h",
        "//src/core:ext/transport/binder/utils/ndk_binder.h",
        "//src/core:ext/transport/binder/utils/transport_stream_receiver.h",
        "//src/core:ext/transport/binder/utils/transport_stream_receiver_impl.h",
        "//src/core:ext/transport/binder/wire_format/binder.h",
        "//src/core:ext/transport/binder/wire_format/binder_android.h",
        "//src/core:ext/transport/binder/wire_format/binder_constants.h",
        "//src/core:ext/transport/binder/wire_format/transaction.h",
        "//src/core:ext/transport/binder/wire_format/wire_reader.h",
        "//src/core:ext/transport/binder/wire_format/wire_reader_impl.h",
        "//src/core:ext/transport/binder/wire_format/wire_writer.h",
    ],
    defines = select({
        "grpc_no_binder": ["GRPC_NO_BINDER"],
        "//conditions:default": [],
    }),
    external_deps = [
        "absl/base:core_headers",
        "absl/cleanup",
        "absl/container:flat_hash_map",
        "absl/hash",
        "absl/memory",
        "absl/meta:type_traits",
        "absl/status",
        "absl/status:statusor",
        "absl/strings",
        "absl/synchronization",
        "absl/time",
        "absl/types:variant",
    ],
    language = "c++",
    public_hdrs = [
        "include/grpcpp/security/binder_security_policy.h",
        "include/grpcpp/create_channel_binder.h",
        "include/grpcpp/security/binder_credentials.h",
    ],
    tags = ["nofixdeps"],
    deps = [
        "arena",
        "channel_args_preconditioning",
        "channel_stack_type",
        "config",
        "debug_location",
        "gpr",
        "gpr_platform",
        "grpc",
        "grpc++_base",
        "grpc_base",
        "grpc_client_channel",
        "grpc_public_hdrs",
        "iomgr_fwd",
        "iomgr_port",
        "orphanable",
        "ref_counted_ptr",
        "slice",
        "slice_refcount",
        "status_helper",
        "transport_fwd",
    ],
)

grpc_cc_library(
    name = "grpc++_xds_client",
    srcs = [
        "src/cpp/client/xds_credentials.cc",
    ],
    hdrs = [
        "src/cpp/client/secure_credentials.h",
    ],
    external_deps = ["absl/strings"],
    language = "c++",
    deps = [
        "gpr",
        "grpc",
        "grpc++_base",
        "grpc_base",
        "grpc_public_hdrs",
        "grpc_security_base",
    ],
)

grpc_cc_library(
    name = "grpc++_xds_server",
    srcs = [
        "src/cpp/server/xds_server_credentials.cc",
    ],
    hdrs = [
        "src/cpp/server/secure_server_credentials.h",
    ],
    language = "c++",
    public_hdrs = [
        "include/grpcpp/xds_server_builder.h",
    ],
    visibility = ["@grpc:xds"],
    deps = [
        "gpr",
        "grpc",
        "grpc++_base",
    ],
)

grpc_cc_library(
    name = "grpc++_unsecure",
    srcs = [
        "src/cpp/client/insecure_credentials.cc",
        "src/cpp/common/insecure_create_auth_context.cc",
        "src/cpp/server/insecure_server_credentials.cc",
    ],
    language = "c++",
    tags = [
        "avoid_dep",
        "nofixdeps",
    ],
    visibility = ["@grpc:public"],
    deps = [
        "gpr",
        "grpc++_base_unsecure",
        "grpc++_codegen_proto",
        "grpc_insecure_credentials",
        "grpc_public_hdrs",
        "grpc_unsecure",
    ],
)

grpc_cc_library(
    name = "grpc++_error_details",
    srcs = [
        "src/cpp/util/error_details.cc",
    ],
    hdrs = [
        "include/grpc++/support/error_details.h",
        "include/grpcpp/support/error_details.h",
    ],
    language = "c++",
    standalone = True,
    visibility = ["@grpc:public"],
    deps = ["grpc++"],
)

grpc_cc_library(
    name = "grpc++_alts",
    srcs = [
        "src/cpp/common/alts_context.cc",
        "src/cpp/common/alts_util.cc",
    ],
    hdrs = [
        "include/grpcpp/security/alts_context.h",
        "include/grpcpp/security/alts_util.h",
    ],
    external_deps = ["upb_lib"],
    language = "c++",
    standalone = True,
    visibility = ["@grpc:tsi"],
    deps = [
        "alts_upb",
        "gpr",
        "grpc++",
        "grpc_base",
        "tsi_alts_credentials",
    ],
)

grpc_cc_library(
    name = "census",
    srcs = [
        "//src/core:ext/filters/census/grpc_context.cc",
    ],
    language = "c++",
    public_hdrs = [
        "include/grpc/census.h",
    ],
    visibility = ["@grpc:public"],
    deps = [
        "gpr",
        "grpc_base",
        "grpc_public_hdrs",
        "grpc_trace",
    ],
)

grpc_cc_library(
    name = "useful",
    hdrs = ["//src/core:lib/gpr/useful.h"],
    external_deps = [
        "absl/strings",
        "absl/types:variant",
    ],
    language = "c++",
    deps = ["gpr_platform"],
)

grpc_cc_library(
    name = "examine_stack",
    srcs = [
        "//src/core:lib/gprpp/examine_stack.cc",
    ],
    hdrs = [
        "//src/core:lib/gprpp/examine_stack.h",
    ],
    external_deps = ["absl/types:optional"],
    deps = ["gpr_platform"],
)

grpc_cc_library(
    name = "gpr_atm",
    srcs = [
        "//src/core:lib/gpr/atm.cc",
    ],
    language = "c++",
    public_hdrs = [
        "include/grpc/support/atm.h",
    ],
    deps = [
        "gpr_platform",
        "gpr_public_hdrs",
        "useful",
    ],
)

grpc_cc_library(
    name = "gpr_manual_constructor",
    srcs = [],
    hdrs = [
        "//src/core:lib/gprpp/manual_constructor.h",
    ],
    language = "c++",
    deps = [
        "construct_destruct",
        "gpr_public_hdrs",
    ],
)

grpc_cc_library(
    name = "gpr_spinlock",
    srcs = [],
    hdrs = [
        "//src/core:lib/gpr/spinlock.h",
    ],
    language = "c++",
    deps = [
        "gpr_atm",
        "gpr_public_hdrs",
    ],
)

grpc_cc_library(
    name = "gpr_log_internal",
    hdrs = [
        "//src/core:lib/gpr/log_internal.h",
    ],
    language = "c++",
    deps = ["gpr_platform"],
)

grpc_cc_library(
    name = "env",
    srcs = [
        "//src/core:lib/gprpp/env_linux.cc",
        "//src/core:lib/gprpp/env_posix.cc",
        "//src/core:lib/gprpp/env_windows.cc",
    ],
    hdrs = [
        "//src/core:lib/gprpp/env.h",
    ],
    external_deps = ["absl/types:optional"],
    deps = [
        "gpr_platform",
        "tchar",
    ],
)

grpc_cc_library(
    name = "gpr",
    srcs = [
        "//src/core:lib/gpr/alloc.cc",
        "//src/core:lib/gpr/cpu_iphone.cc",
        "//src/core:lib/gpr/cpu_linux.cc",
        "//src/core:lib/gpr/cpu_posix.cc",
        "//src/core:lib/gpr/cpu_windows.cc",
        "//src/core:lib/gpr/log.cc",
        "//src/core:lib/gpr/log_android.cc",
        "//src/core:lib/gpr/log_linux.cc",
        "//src/core:lib/gpr/log_posix.cc",
        "//src/core:lib/gpr/log_windows.cc",
        "//src/core:lib/gpr/string.cc",
        "//src/core:lib/gpr/string_posix.cc",
        "//src/core:lib/gpr/string_util_windows.cc",
        "//src/core:lib/gpr/string_windows.cc",
        "//src/core:lib/gpr/sync.cc",
        "//src/core:lib/gpr/sync_abseil.cc",
        "//src/core:lib/gpr/sync_posix.cc",
        "//src/core:lib/gpr/sync_windows.cc",
        "//src/core:lib/gpr/time.cc",
        "//src/core:lib/gpr/time_posix.cc",
        "//src/core:lib/gpr/time_precise.cc",
        "//src/core:lib/gpr/time_windows.cc",
        "//src/core:lib/gpr/tmpfile_msys.cc",
        "//src/core:lib/gpr/tmpfile_posix.cc",
        "//src/core:lib/gpr/tmpfile_windows.cc",
        "//src/core:lib/gpr/wrap_memcpy.cc",
        "//src/core:lib/gprpp/fork.cc",
        "//src/core:lib/gprpp/global_config_env.cc",
        "//src/core:lib/gprpp/host_port.cc",
        "//src/core:lib/gprpp/mpscq.cc",
        "//src/core:lib/gprpp/stat_posix.cc",
        "//src/core:lib/gprpp/stat_windows.cc",
        "//src/core:lib/gprpp/thd_posix.cc",
        "//src/core:lib/gprpp/thd_windows.cc",
        "//src/core:lib/gprpp/time_util.cc",
    ],
    hdrs = [
        "//src/core:lib/gpr/alloc.h",
        "//src/core:lib/gpr/string.h",
        "//src/core:lib/gpr/time_precise.h",
        "//src/core:lib/gpr/tmpfile.h",
        "//src/core:lib/gprpp/fork.h",
        "//src/core:lib/gprpp/global_config.h",
        "//src/core:lib/gprpp/global_config_custom.h",
        "//src/core:lib/gprpp/global_config_env.h",
        "//src/core:lib/gprpp/global_config_generic.h",
        "//src/core:lib/gprpp/host_port.h",
        "//src/core:lib/gprpp/memory.h",
        "//src/core:lib/gprpp/mpscq.h",
        "//src/core:lib/gprpp/stat.h",
        "//src/core:lib/gprpp/sync.h",
        "//src/core:lib/gprpp/thd.h",
        "//src/core:lib/gprpp/time_util.h",
    ],
    external_deps = [
        "absl/base",
        "absl/base:core_headers",
        "absl/memory",
        "absl/random",
        "absl/status",
        "absl/strings",
        "absl/strings:cord",
        "absl/strings:str_format",
        "absl/synchronization",
        "absl/time:time",
        "absl/types:optional",
    ],
    language = "c++",
    public_hdrs = GPR_PUBLIC_HDRS,
    tags = [
        "nofixdeps",
    ],
    visibility = ["@grpc:public"],
    deps = [
        "construct_destruct",
        "env",
        "examine_stack",
        "gpr_atm",
        "no_destruct",
        "strerror",
        "tchar",
        "useful",
    ],
)

grpc_cc_library(
    name = "chunked_vector",
    hdrs = ["//src/core:lib/gprpp/chunked_vector.h"],
    deps = [
        "arena",
        "gpr",
        "gpr_manual_constructor",
    ],
)

grpc_cc_library(
    name = "construct_destruct",
    language = "c++",
    public_hdrs = ["//src/core:lib/gprpp/construct_destruct.h"],
    deps = ["gpr_platform"],
)

grpc_cc_library(
    name = "cpp_impl_of",
    hdrs = ["//src/core:lib/gprpp/cpp_impl_of.h"],
    language = "c++",
)

grpc_cc_library(
    name = "status_helper",
    srcs = [
        "//src/core:lib/gprpp/status_helper.cc",
    ],
    hdrs = [
        "//src/core:lib/gprpp/status_helper.h",
    ],
    external_deps = [
        "absl/status",
        "absl/strings",
        "absl/strings:cord",
        "absl/time",
        "absl/types:optional",
        "upb_lib",
    ],
    language = "c++",
    deps = [
        "debug_location",
        "google_rpc_status_upb",
        "gpr",
        "percent_encoding",
        "protobuf_any_upb",
        "slice",
    ],
)

grpc_cc_library(
    name = "unique_type_name",
    hdrs = ["//src/core:lib/gprpp/unique_type_name.h"],
    external_deps = ["absl/strings"],
    language = "c++",
    deps = [
        "gpr_platform",
        "useful",
    ],
)

grpc_cc_library(
    name = "work_serializer",
    srcs = [
        "//src/core:lib/gprpp/work_serializer.cc",
    ],
    hdrs = [
        "//src/core:lib/gprpp/work_serializer.h",
    ],
    external_deps = ["absl/base:core_headers"],
    language = "c++",
    visibility = ["@grpc:client_channel"],
    deps = [
        "debug_location",
        "gpr",
        "grpc_trace",
        "orphanable",
    ],
)

grpc_cc_library(
    name = "validation_errors",
    srcs = [
        "//src/core:lib/gprpp/validation_errors.cc",
    ],
    hdrs = [
        "//src/core:lib/gprpp/validation_errors.h",
    ],
    external_deps = [
        "absl/status",
        "absl/strings",
    ],
    language = "c++",
    deps = ["gpr_platform"],
)

# A library that vends only port_platform, so that libraries that don't need
# anything else from gpr can still be portable!
grpc_cc_library(
    name = "gpr_platform",
    language = "c++",
    public_hdrs = [
        "include/grpc/impl/codegen/port_platform.h",
        "include/grpc/support/port_platform.h",
    ],
)

grpc_cc_library(
    name = "grpc_trace",
    srcs = ["//src/core:lib/debug/trace.cc"],
    hdrs = ["//src/core:lib/debug/trace.h"],
    language = "c++",
    public_hdrs = GRPC_PUBLIC_HDRS,
    visibility = ["@grpc:trace"],
    deps = [
        "gpr",
        "grpc_public_hdrs",
    ],
)

grpc_cc_library(
    name = "config",
    srcs = [
        "//src/core:lib/config/core_configuration.cc",
    ],
    language = "c++",
    public_hdrs = [
        "//src/core:lib/config/core_configuration.h",
    ],
    visibility = ["@grpc:client_channel"],
    deps = [
        "certificate_provider_registry",
        "channel_args_preconditioning",
        "channel_creds_registry",
        "channel_init",
        "gpr",
        "grpc_resolver",
        "handshaker_registry",
        "lb_policy_registry",
        "proxy_mapper_registry",
        "service_config_parser",
    ],
)

grpc_cc_library(
    name = "debug_location",
    language = "c++",
    public_hdrs = ["//src/core:lib/gprpp/debug_location.h"],
    visibility = ["@grpc:debug_location"],
)

grpc_cc_library(
    name = "overload",
    language = "c++",
    public_hdrs = ["//src/core:lib/gprpp/overload.h"],
    deps = ["gpr_platform"],
)

grpc_cc_library(
    name = "match",
    external_deps = ["absl/types:variant"],
    language = "c++",
    public_hdrs = ["//src/core:lib/gprpp/match.h"],
    deps = [
        "gpr_platform",
        "overload",
    ],
)

grpc_cc_library(
    name = "table",
    external_deps = [
        "absl/meta:type_traits",
        "absl/utility",
    ],
    language = "c++",
    public_hdrs = ["//src/core:lib/gprpp/table.h"],
    deps = [
        "bitset",
        "gpr_platform",
    ],
)

grpc_cc_library(
    name = "packed_table",
    hdrs = ["//src/core:lib/gprpp/packed_table.h"],
    language = "c++",
    deps = [
        "gpr_public_hdrs",
        "sorted_pack",
        "table",
    ],
)

grpc_cc_library(
    name = "bitset",
    language = "c++",
    public_hdrs = ["//src/core:lib/gprpp/bitset.h"],
    deps = [
        "gpr_platform",
        "useful",
    ],
)

grpc_cc_library(
    name = "no_destruct",
    language = "c++",
    public_hdrs = ["//src/core:lib/gprpp/no_destruct.h"],
    deps = [
        "construct_destruct",
        "gpr_platform",
    ],
)

grpc_cc_library(
    name = "orphanable",
    language = "c++",
    public_hdrs = ["//src/core:lib/gprpp/orphanable.h"],
    visibility = [
        "@grpc:client_channel",
        "@grpc:xds_client_core",
    ],
    deps = [
        "debug_location",
        "gpr_platform",
        "ref_counted",
        "ref_counted_ptr",
    ],
)

grpc_cc_library(
    name = "poll",
    external_deps = ["absl/types:variant"],
    language = "c++",
    public_hdrs = [
        "//src/core:lib/promise/poll.h",
    ],
    deps = ["gpr_platform"],
)

grpc_cc_library(
    name = "call_push_pull",
    hdrs = ["//src/core:lib/promise/call_push_pull.h"],
    external_deps = ["absl/types:variant"],
    language = "c++",
    deps = [
        "bitset",
        "construct_destruct",
        "gpr_platform",
        "poll",
        "promise_like",
        "promise_status",
    ],
)

grpc_cc_library(
    name = "context",
    language = "c++",
    public_hdrs = [
        "//src/core:lib/promise/context.h",
    ],
    deps = ["gpr"],
)

grpc_cc_library(
    name = "map",
    external_deps = ["absl/types:variant"],
    language = "c++",
    public_hdrs = ["//src/core:lib/promise/map.h"],
    deps = [
        "gpr_platform",
        "poll",
        "promise_like",
    ],
)

grpc_cc_library(
    name = "sleep",
    srcs = [
        "//src/core:lib/promise/sleep.cc",
    ],
    hdrs = [
        "//src/core:lib/promise/sleep.h",
    ],
    external_deps = ["absl/status"],
    deps = [
        "activity",
        "context",
        "default_event_engine",
        "event_engine_base_hdrs",
        "exec_ctx",
        "gpr",
        "poll",
        "time",
    ],
)

grpc_cc_library(
    name = "promise",
    external_deps = [
        "absl/status",
        "absl/types:optional",
        "absl/types:variant",
    ],
    language = "c++",
    public_hdrs = [
        "//src/core:lib/promise/promise.h",
    ],
    visibility = ["@grpc:alt_grpc_base_legacy"],
    deps = [
        "gpr_platform",
        "poll",
        "promise_like",
    ],
)

grpc_cc_library(
    name = "arena_promise",
    external_deps = ["absl/meta:type_traits"],
    language = "c++",
    public_hdrs = [
        "//src/core:lib/promise/arena_promise.h",
    ],
    deps = [
        "arena",
        "context",
        "gpr_platform",
        "poll",
    ],
)

grpc_cc_library(
    name = "promise_like",
    external_deps = ["absl/meta:type_traits"],
    language = "c++",
    public_hdrs = [
        "//src/core:lib/promise/detail/promise_like.h",
    ],
    deps = [
        "gpr_platform",
        "poll",
    ],
)

grpc_cc_library(
    name = "promise_factory",
    external_deps = ["absl/meta:type_traits"],
    language = "c++",
    public_hdrs = [
        "//src/core:lib/promise/detail/promise_factory.h",
    ],
    deps = [
        "gpr_platform",
        "promise_like",
    ],
)

grpc_cc_library(
    name = "if",
    external_deps = [
        "absl/status:statusor",
        "absl/types:variant",
    ],
    language = "c++",
    public_hdrs = ["//src/core:lib/promise/if.h"],
    deps = [
        "gpr_platform",
        "poll",
        "promise_factory",
        "promise_like",
    ],
)

grpc_cc_library(
    name = "promise_status",
    external_deps = [
        "absl/status",
        "absl/status:statusor",
    ],
    language = "c++",
    public_hdrs = [
        "//src/core:lib/promise/detail/status.h",
    ],
    deps = ["gpr_platform"],
)

grpc_cc_library(
    name = "race",
    external_deps = ["absl/types:variant"],
    language = "c++",
    public_hdrs = ["//src/core:lib/promise/race.h"],
    deps = [
        "gpr_platform",
        "poll",
    ],
)

grpc_cc_library(
    name = "loop",
    external_deps = [
        "absl/status",
        "absl/status:statusor",
        "absl/types:variant",
    ],
    language = "c++",
    public_hdrs = [
        "//src/core:lib/promise/loop.h",
    ],
    deps = [
        "gpr_platform",
        "poll",
        "promise_factory",
    ],
)

grpc_cc_library(
    name = "basic_join",
    external_deps = [
        "absl/types:variant",
        "absl/utility",
    ],
    language = "c++",
    public_hdrs = [
        "//src/core:lib/promise/detail/basic_join.h",
    ],
    deps = [
        "bitset",
        "construct_destruct",
        "gpr_platform",
        "poll",
        "promise_like",
    ],
)

grpc_cc_library(
    name = "join",
    external_deps = ["absl/meta:type_traits"],
    language = "c++",
    public_hdrs = [
        "//src/core:lib/promise/join.h",
    ],
    deps = [
        "basic_join",
        "gpr_platform",
    ],
)

grpc_cc_library(
    name = "try_join",
    external_deps = [
        "absl/meta:type_traits",
        "absl/status",
        "absl/status:statusor",
    ],
    language = "c++",
    public_hdrs = [
        "//src/core:lib/promise/try_join.h",
    ],
    deps = [
        "basic_join",
        "gpr_platform",
        "poll",
        "promise_status",
    ],
)

grpc_cc_library(
    name = "basic_seq",
    external_deps = [
        "absl/meta:type_traits",
        "absl/types:variant",
        "absl/utility",
    ],
    language = "c++",
    public_hdrs = [
        "//src/core:lib/promise/detail/basic_seq.h",
    ],
    deps = [
        "construct_destruct",
        "gpr_platform",
        "poll",
        "promise_factory",
        "promise_like",
    ],
)

grpc_cc_library(
    name = "seq",
    language = "c++",
    public_hdrs = [
        "//src/core:lib/promise/seq.h",
    ],
    deps = [
        "basic_seq",
        "gpr_platform",
        "poll",
        "promise_like",
    ],
)

grpc_cc_library(
    name = "try_seq",
    external_deps = [
        "absl/meta:type_traits",
        "absl/status",
        "absl/status:statusor",
    ],
    language = "c++",
    public_hdrs = [
        "//src/core:lib/promise/try_seq.h",
    ],
    deps = [
        "basic_seq",
        "gpr_platform",
        "poll",
        "promise_like",
        "promise_status",
    ],
)

grpc_cc_library(
    name = "activity",
    srcs = [
        "//src/core:lib/promise/activity.cc",
    ],
    external_deps = [
        "absl/base:core_headers",
        "absl/status",
        "absl/strings:str_format",
        "absl/types:optional",
        "absl/types:variant",
        "absl/utility",
    ],
    language = "c++",
    public_hdrs = [
        "//src/core:lib/promise/activity.h",
    ],
    deps = [
        "atomic_utils",
        "construct_destruct",
        "context",
        "gpr",
        "no_destruct",
        "orphanable",
        "poll",
        "promise_factory",
        "promise_status",
    ],
)

grpc_cc_library(
    name = "exec_ctx_wakeup_scheduler",
    hdrs = [
        "//src/core:lib/promise/exec_ctx_wakeup_scheduler.h",
    ],
    external_deps = ["absl/status"],
    language = "c++",
    deps = [
        "closure",
        "debug_location",
        "error",
        "exec_ctx",
        "gpr_platform",
    ],
)

grpc_cc_library(
    name = "wait_set",
    external_deps = [
        "absl/container:flat_hash_set",
        "absl/hash",
    ],
    language = "c++",
    public_hdrs = [
        "//src/core:lib/promise/wait_set.h",
    ],
    deps = [
        "activity",
        "gpr_platform",
        "poll",
    ],
)

grpc_cc_library(
    name = "intra_activity_waiter",
    language = "c++",
    public_hdrs = [
        "//src/core:lib/promise/intra_activity_waiter.h",
    ],
    deps = [
        "activity",
        "gpr_platform",
        "poll",
    ],
)

grpc_cc_library(
    name = "latch",
    language = "c++",
    public_hdrs = [
        "//src/core:lib/promise/latch.h",
    ],
    deps = [
        "gpr",
        "intra_activity_waiter",
        "poll",
    ],
)

grpc_cc_library(
    name = "observable",
    external_deps = [
        "absl/base:core_headers",
        "absl/types:optional",
        "absl/types:variant",
    ],
    language = "c++",
    public_hdrs = [
        "//src/core:lib/promise/observable.h",
    ],
    deps = [
        "activity",
        "gpr",
        "poll",
        "promise_like",
        "wait_set",
    ],
)

grpc_cc_library(
    name = "pipe",
    external_deps = [
        "absl/types:optional",
        "absl/types:variant",
    ],
    language = "c++",
    public_hdrs = [
        "//src/core:lib/promise/pipe.h",
    ],
    deps = [
        "arena",
        "context",
        "gpr",
        "intra_activity_waiter",
        "poll",
    ],
)

grpc_cc_library(
    name = "for_each",
    external_deps = [
        "absl/status",
        "absl/types:variant",
    ],
    language = "c++",
    public_hdrs = ["//src/core:lib/promise/for_each.h"],
    deps = [
        "gpr_platform",
        "poll",
        "promise_factory",
    ],
)

grpc_cc_library(
    name = "ref_counted",
    language = "c++",
    public_hdrs = ["//src/core:lib/gprpp/ref_counted.h"],
    deps = [
        "atomic_utils",
        "debug_location",
        "gpr",
        "ref_counted_ptr",
    ],
)

grpc_cc_library(
    name = "dual_ref_counted",
    language = "c++",
    public_hdrs = ["//src/core:lib/gprpp/dual_ref_counted.h"],
    deps = [
        "debug_location",
        "gpr",
        "orphanable",
        "ref_counted_ptr",
    ],
)

grpc_cc_library(
    name = "ref_counted_ptr",
    language = "c++",
    public_hdrs = ["//src/core:lib/gprpp/ref_counted_ptr.h"],
    visibility = ["@grpc:ref_counted_ptr"],
    deps = [
        "debug_location",
        "gpr_platform",
    ],
)

grpc_cc_library(
    name = "handshaker",
    srcs = [
        "//src/core:lib/transport/handshaker.cc",
    ],
    external_deps = [
        "absl/container:inlined_vector",
        "absl/status",
        "absl/strings:str_format",
    ],
    language = "c++",
    public_hdrs = [
        "//src/core:lib/transport/handshaker.h",
    ],
    visibility = ["@grpc:alt_grpc_base_legacy"],
    deps = [
        "channel_args",
        "closure",
        "debug_location",
        "exec_ctx",
        "gpr",
        "grpc_base",
        "grpc_public_hdrs",
        "grpc_trace",
        "iomgr_timer",
        "ref_counted",
        "ref_counted_ptr",
        "slice",
        "slice_buffer",
        "status_helper",
        "time",
    ],
)

grpc_cc_library(
    name = "handshaker_factory",
    language = "c++",
    public_hdrs = [
        "//src/core:lib/transport/handshaker_factory.h",
    ],
    deps = [
        "channel_args",
        "gpr_platform",
        "iomgr_fwd",
    ],
)

grpc_cc_library(
    name = "handshaker_registry",
    srcs = [
        "//src/core:lib/transport/handshaker_registry.cc",
    ],
    language = "c++",
    public_hdrs = [
        "//src/core:lib/transport/handshaker_registry.h",
    ],
    deps = [
        "channel_args",
        "gpr_platform",
        "handshaker_factory",
        "iomgr_fwd",
    ],
)

grpc_cc_library(
    name = "http_connect_handshaker",
    srcs = [
        "//src/core:lib/transport/http_connect_handshaker.cc",
    ],
    external_deps = [
        "absl/base:core_headers",
        "absl/status",
        "absl/strings",
        "absl/types:optional",
    ],
    language = "c++",
    public_hdrs = [
        "//src/core:lib/transport/http_connect_handshaker.h",
    ],
    visibility = ["@grpc:alt_grpc_base_legacy"],
    deps = [
        "channel_args",
        "closure",
        "config",
        "debug_location",
        "exec_ctx",
        "gpr",
        "grpc_base",
        "handshaker",
        "handshaker_factory",
        "handshaker_registry",
        "httpcli",
        "iomgr_fwd",
        "ref_counted_ptr",
        "slice",
        "slice_buffer",
    ],
)

grpc_cc_library(
    name = "tcp_connect_handshaker",
    srcs = [
        "//src/core:lib/transport/tcp_connect_handshaker.cc",
    ],
    external_deps = [
        "absl/base:core_headers",
        "absl/status",
        "absl/status:statusor",
        "absl/strings",
        "absl/types:optional",
    ],
    language = "c++",
    public_hdrs = [
        "//src/core:lib/transport/tcp_connect_handshaker.h",
    ],
    deps = [
        "channel_args",
        "closure",
        "config",
        "debug_location",
        "exec_ctx",
        "gpr",
        "grpc_base",
        "handshaker",
        "handshaker_factory",
        "handshaker_registry",
        "iomgr_fwd",
        "pollset_set",
        "ref_counted_ptr",
        "resolved_address",
        "slice",
        "uri_parser",
    ],
)

grpc_cc_library(
    name = "channel_creds_registry",
    hdrs = [
        "//src/core:lib/security/credentials/channel_creds_registry.h",
    ],
    external_deps = ["absl/strings"],
    language = "c++",
    deps = [
        "gpr_platform",
        "json",
        "ref_counted_ptr",
    ],
)

grpc_cc_library(
    name = "event_engine_memory_allocator",
    srcs = [
        "//src/core:lib/event_engine/memory_allocator.cc",
    ],
    hdrs = [
        "include/grpc/event_engine/internal/memory_allocator_impl.h",
        "include/grpc/event_engine/memory_allocator.h",
        "include/grpc/event_engine/memory_request.h",
    ],
    external_deps = ["absl/strings"],
    language = "c++",
    deps = [
        "gpr_platform",
        "slice",
        "slice_refcount",
    ],
)

grpc_cc_library(
    name = "memory_quota",
    srcs = [
        "//src/core:lib/resource_quota/memory_quota.cc",
    ],
    hdrs = [
        "//src/core:lib/resource_quota/memory_quota.h",
    ],
    external_deps = [
        "absl/base:core_headers",
        "absl/status",
        "absl/strings",
        "absl/types:optional",
    ],
    deps = [
        "activity",
        "event_engine_memory_allocator",
        "exec_ctx_wakeup_scheduler",
        "experiments",
        "gpr",
        "grpc_trace",
        "loop",
        "map",
        "orphanable",
        "periodic_update",
        "poll",
        "race",
        "ref_counted_ptr",
        "resource_quota_trace",
        "seq",
        "time",
        "useful",
    ],
)

grpc_cc_library(
    name = "periodic_update",
    srcs = [
        "//src/core:lib/resource_quota/periodic_update.cc",
    ],
    hdrs = [
        "//src/core:lib/resource_quota/periodic_update.h",
    ],
    external_deps = ["absl/functional:function_ref"],
    deps = [
        "gpr_platform",
        "time",
        "useful",
    ],
)

grpc_cc_library(
    name = "arena",
    srcs = [
        "//src/core:lib/resource_quota/arena.cc",
    ],
    hdrs = [
        "//src/core:lib/resource_quota/arena.h",
    ],
    deps = [
        "construct_destruct",
        "context",
        "event_engine_memory_allocator",
        "gpr",
        "memory_quota",
    ],
)

grpc_cc_library(
    name = "thread_quota",
    srcs = [
        "//src/core:lib/resource_quota/thread_quota.cc",
    ],
    hdrs = [
        "//src/core:lib/resource_quota/thread_quota.h",
    ],
    external_deps = ["absl/base:core_headers"],
    deps = [
        "gpr",
        "ref_counted",
        "ref_counted_ptr",
    ],
)

grpc_cc_library(
    name = "resource_quota_trace",
    srcs = [
        "//src/core:lib/resource_quota/trace.cc",
    ],
    hdrs = [
        "//src/core:lib/resource_quota/trace.h",
    ],
    deps = [
        "gpr_platform",
        "grpc_trace",
    ],
)

grpc_cc_library(
    name = "resource_quota",
    srcs = [
        "//src/core:lib/resource_quota/resource_quota.cc",
    ],
    hdrs = [
        "//src/core:lib/resource_quota/resource_quota.h",
    ],
    external_deps = ["absl/strings"],
    deps = [
        "cpp_impl_of",
        "gpr_platform",
        "grpc_public_hdrs",
        "memory_quota",
        "ref_counted",
        "ref_counted_ptr",
        "thread_quota",
        "useful",
    ],
)

grpc_cc_library(
    name = "slice_refcount",
    hdrs = [
        "//src/core:lib/slice/slice_refcount.h",
    ],
    public_hdrs = [
        "include/grpc/slice.h",
    ],
    deps = [
        "gpr",
        "grpc_public_hdrs",
    ],
)

grpc_cc_library(
    name = "slice",
    srcs = [
        "//src/core:lib/slice/slice.cc",
        "//src/core:lib/slice/slice_string_helpers.cc",
    ],
    hdrs = [
        "include/grpc/slice.h",
        "//src/core:lib/slice/slice.h",
        "//src/core:lib/slice/slice_internal.h",
        "//src/core:lib/slice/slice_string_helpers.h",
    ],
    external_deps = [
        "absl/hash",
        "absl/strings",
    ],
    deps = [
        "gpr",
        "grpc_public_hdrs",
        "slice_refcount",
    ],
)

grpc_cc_library(
    name = "slice_buffer",
    srcs = [
        "//src/core:lib/slice/slice_buffer.cc",
    ],
    hdrs = [
        "include/grpc/slice_buffer.h",
        "//src/core:lib/slice/slice_buffer.h",
    ],
    deps = [
        "gpr",
        "slice",
        "slice_refcount",
    ],
)

grpc_cc_library(
    name = "error",
    srcs = [
        "//src/core:lib/iomgr/error.cc",
    ],
    hdrs = [
        "//src/core:lib/iomgr/error.h",
    ],
    external_deps = [
        "absl/status",
        "absl/strings:str_format",
    ],
    deps = [
        "gpr",
        "gpr_spinlock",
        "grpc_public_hdrs",
        "grpc_trace",
        "slice",
        "slice_refcount",
        "status_helper",
        "strerror",
        "useful",
    ],
)

grpc_cc_library(
    name = "closure",
    hdrs = [
        "//src/core:lib/iomgr/closure.h",
    ],
    deps = [
        "debug_location",
        "error",
        "gpr",
        "gpr_manual_constructor",
    ],
)

grpc_cc_library(
    name = "time",
    srcs = [
        "//src/core:lib/gprpp/time.cc",
    ],
    hdrs = [
        "//src/core:lib/gprpp/time.h",
    ],
    external_deps = [
        "absl/strings:str_format",
        "absl/types:optional",
    ],
    deps = [
        "event_engine_base_hdrs",
        "gpr",
        "no_destruct",
        "useful",
    ],
)

grpc_cc_library(
    name = "exec_ctx",
    srcs = [
        "//src/core:lib/iomgr/combiner.cc",
        "//src/core:lib/iomgr/exec_ctx.cc",
        "//src/core:lib/iomgr/executor.cc",
        "//src/core:lib/iomgr/iomgr_internal.cc",
    ],
    hdrs = [
        "//src/core:lib/iomgr/combiner.h",
        "//src/core:lib/iomgr/exec_ctx.h",
        "//src/core:lib/iomgr/executor.h",
        "//src/core:lib/iomgr/iomgr_internal.h",
    ],
    visibility = ["@grpc:exec_ctx"],
    deps = [
        "closure",
        "debug_location",
        "error",
        "gpr",
        "gpr_atm",
        "gpr_spinlock",
        "grpc_public_hdrs",
        "grpc_trace",
        "time",
        "useful",
    ],
)

grpc_cc_library(
    name = "sockaddr_utils",
    srcs = [
        "//src/core:lib/address_utils/sockaddr_utils.cc",
    ],
    hdrs = [
        "//src/core:lib/address_utils/sockaddr_utils.h",
    ],
    external_deps = [
        "absl/status",
        "absl/status:statusor",
        "absl/strings",
        "absl/strings:str_format",
    ],
    visibility = ["@grpc:alt_grpc_base_legacy"],
    deps = [
        "gpr",
        "grpc_sockaddr",
        "iomgr_port",
        "resolved_address",
        "uri_parser",
    ],
)

grpc_cc_library(
    name = "iomgr_port",
    hdrs = [
        "//src/core:lib/iomgr/port.h",
    ],
    deps = ["gpr_platform"],
)

grpc_cc_library(
    name = "iomgr_timer",
    srcs = [
        "//src/core:lib/iomgr/timer.cc",
        "//src/core:lib/iomgr/timer_generic.cc",
        "//src/core:lib/iomgr/timer_heap.cc",
        "//src/core:lib/iomgr/timer_manager.cc",
    ],
    hdrs = [
        "//src/core:lib/iomgr/timer.h",
        "//src/core:lib/iomgr/timer_generic.h",
        "//src/core:lib/iomgr/timer_heap.h",
        "//src/core:lib/iomgr/timer_manager.h",
    ] + [
        # TODO(hork): deduplicate
        "//src/core:lib/iomgr/iomgr.h",
    ],
    external_deps = [
        "absl/strings",
    ],
    tags = ["nofixdeps"],
    visibility = ["@grpc:iomgr_timer"],
    deps = [
        "closure",
        "event_engine_base_hdrs",
        "exec_ctx",
        "gpr",
        "gpr_manual_constructor",
        "gpr_platform",
        "gpr_spinlock",
        "grpc_trace",
        "iomgr_port",
        "time",
        "time_averaged_stats",
        "useful",
    ],
)

grpc_cc_library(
    name = "iomgr_fwd",
    hdrs = [
        "//src/core:lib/iomgr/iomgr_fwd.h",
    ],
    deps = ["gpr_platform"],
)

grpc_cc_library(
    name = "grpc_sockaddr",
    srcs = [
        "//src/core:lib/iomgr/sockaddr_utils_posix.cc",
        "//src/core:lib/iomgr/socket_utils_windows.cc",
    ],
    hdrs = [
        "//src/core:lib/iomgr/sockaddr.h",
        "//src/core:lib/iomgr/sockaddr_posix.h",
        "//src/core:lib/iomgr/sockaddr_windows.h",
        "//src/core:lib/iomgr/socket_utils.h",
    ],
    deps = [
        "gpr",
        "iomgr_port",
    ],
)

grpc_cc_library(
    name = "avl",
    hdrs = [
        "//src/core:lib/avl/avl.h",
    ],
    deps = [
        "gpr_platform",
        "useful",
    ],
)

grpc_cc_library(
    name = "event_engine_base_hdrs",
    hdrs = GRPC_PUBLIC_EVENT_ENGINE_HDRS + GRPC_PUBLIC_HDRS,
    external_deps = [
        "absl/status",
        "absl/status:statusor",
        "absl/time",
        "absl/types:optional",
        "absl/functional:any_invocable",
    ],
    tags = ["nofixdeps"],
    deps = [
        "gpr",
    ],
)

grpc_cc_library(
    name = "time_averaged_stats",
    srcs = ["//src/core:lib/gprpp/time_averaged_stats.cc"],
    hdrs = [
        "//src/core:lib/gprpp/time_averaged_stats.h",
    ],
    deps = ["gpr"],
)

grpc_cc_library(
    name = "forkable",
    srcs = [
        "//src/core:lib/event_engine/forkable.cc",
    ],
    hdrs = [
        "//src/core:lib/event_engine/forkable.h",
    ],
    external_deps = ["absl/container:flat_hash_set"],
    deps = [
        "gpr",
        "gpr_platform",
        "no_destruct",
    ],
)

grpc_cc_library(
    name = "event_engine_poller",
    hdrs = [
        "//src/core:lib/event_engine/poller.h",
    ],
    external_deps = ["absl/functional:function_ref"],
    deps = [
        "event_engine_base_hdrs",
        "gpr_platform",
    ],
)

grpc_cc_library(
    name = "event_engine_executor",
    hdrs = [
        "//src/core:lib/event_engine/executor/executor.h",
    ],
    external_deps = ["absl/functional:any_invocable"],
    deps = [
        "event_engine_base_hdrs",
        "gpr_platform",
    ],
)

grpc_cc_library(
    name = "event_engine_time_util",
    srcs = ["//src/core:lib/event_engine/time_util.cc"],
    hdrs = ["//src/core:lib/event_engine/time_util.h"],
    deps = [
        "event_engine_base_hdrs",
        "gpr_platform",
    ],
)

grpc_cc_library(
    name = "event_engine_work_queue",
    srcs = [
        "//src/core:lib/event_engine/work_queue.cc",
    ],
    hdrs = [
        "//src/core:lib/event_engine/work_queue.h",
    ],
    external_deps = [
        "absl/base:core_headers",
        "absl/functional:any_invocable",
        "absl/types:optional",
    ],
    deps = [
        "common_event_engine_closures",
        "event_engine_base_hdrs",
        "gpr",
        "time",
    ],
)

grpc_cc_library(
    name = "common_event_engine_closures",
    hdrs = ["//src/core:lib/event_engine/common_closures.h"],
    external_deps = ["absl/functional:any_invocable"],
    deps = [
        "event_engine_base_hdrs",
        "gpr_platform",
    ],
)

grpc_cc_library(
    name = "posix_event_engine_timer",
    srcs = [
        "//src/core:lib/event_engine/posix_engine/timer.cc",
        "//src/core:lib/event_engine/posix_engine/timer_heap.cc",
    ],
    hdrs = [
        "//src/core:lib/event_engine/posix_engine/timer.h",
        "//src/core:lib/event_engine/posix_engine/timer_heap.h",
    ],
    external_deps = [
        "absl/base:core_headers",
        "absl/types:optional",
    ],
    deps = [
        "event_engine_base_hdrs",
        "gpr",
        "time",
        "time_averaged_stats",
        "useful",
    ],
)

grpc_cc_library(
    name = "event_engine_thread_pool",
    srcs = ["//src/core:lib/event_engine/thread_pool.cc"],
    hdrs = [
        "//src/core:lib/event_engine/thread_pool.h",
    ],
    external_deps = [
        "absl/base:core_headers",
        "absl/functional:any_invocable",
        "absl/time",
    ],
    deps = [
        "event_engine_base_hdrs",
        "event_engine_executor",
        "forkable",
        "gpr",
        "time",
        "useful",
    ],
)

grpc_cc_library(
    name = "posix_event_engine_timer_manager",
    srcs = ["//src/core:lib/event_engine/posix_engine/timer_manager.cc"],
    hdrs = [
        "//src/core:lib/event_engine/posix_engine/timer_manager.h",
    ],
    external_deps = [
        "absl/base:core_headers",
        "absl/time",
        "absl/types:optional",
    ],
    deps = [
        "event_engine_base_hdrs",
        "forkable",
        "gpr",
        "grpc_trace",
        "posix_event_engine_timer",
        "time",
    ],
)

grpc_cc_library(
    name = "posix_event_engine_event_poller",
    srcs = [],
    hdrs = [
        "//src/core:lib/event_engine/posix_engine/event_poller.h",
    ],
    external_deps = [
        "absl/functional:any_invocable",
        "absl/status",
        "absl/strings",
    ],
    deps = [
        "event_engine_base_hdrs",
        "event_engine_poller",
        "gpr_platform",
        "posix_event_engine_closure",
    ],
)

grpc_cc_library(
    name = "posix_event_engine_closure",
    srcs = [],
    hdrs = [
        "//src/core:lib/event_engine/posix_engine/posix_engine_closure.h",
    ],
    external_deps = [
        "absl/functional:any_invocable",
        "absl/status",
    ],
    deps = [
        "event_engine_base_hdrs",
        "gpr_platform",
    ],
)

grpc_cc_library(
    name = "posix_event_engine_lockfree_event",
    srcs = [
        "//src/core:lib/event_engine/posix_engine/lockfree_event.cc",
    ],
    hdrs = [
        "//src/core:lib/event_engine/posix_engine/lockfree_event.h",
    ],
    external_deps = ["absl/status"],
    deps = [
        "gpr",
        "gpr_atm",
        "posix_event_engine_closure",
        "posix_event_engine_event_poller",
        "status_helper",
    ],
)

grpc_cc_library(
    name = "posix_event_engine_wakeup_fd_posix",
    hdrs = [
        "//src/core:lib/event_engine/posix_engine/wakeup_fd_posix.h",
    ],
    external_deps = ["absl/status"],
    deps = ["gpr_platform"],
)

grpc_cc_library(
    name = "posix_event_engine_wakeup_fd_posix_pipe",
    srcs = [
        "//src/core:lib/event_engine/posix_engine/wakeup_fd_pipe.cc",
    ],
    hdrs = [
        "//src/core:lib/event_engine/posix_engine/wakeup_fd_pipe.h",
    ],
    external_deps = [
        "absl/status",
        "absl/status:statusor",
        "absl/strings",
    ],
    deps = [
        "gpr",
        "iomgr_port",
        "posix_event_engine_wakeup_fd_posix",
        "strerror",
    ],
)

grpc_cc_library(
    name = "posix_event_engine_wakeup_fd_posix_eventfd",
    srcs = [
        "//src/core:lib/event_engine/posix_engine/wakeup_fd_eventfd.cc",
    ],
    hdrs = [
        "//src/core:lib/event_engine/posix_engine/wakeup_fd_eventfd.h",
    ],
    external_deps = [
        "absl/status",
        "absl/status:statusor",
        "absl/strings",
    ],
    deps = [
        "gpr",
        "iomgr_port",
        "posix_event_engine_wakeup_fd_posix",
        "strerror",
    ],
)

grpc_cc_library(
    name = "posix_event_engine_wakeup_fd_posix_default",
    srcs = [
        "//src/core:lib/event_engine/posix_engine/wakeup_fd_posix_default.cc",
    ],
    hdrs = [
        "//src/core:lib/event_engine/posix_engine/wakeup_fd_posix_default.h",
    ],
    external_deps = [
        "absl/status",
        "absl/status:statusor",
    ],
    deps = [
        "gpr_platform",
        "iomgr_port",
        "posix_event_engine_wakeup_fd_posix",
        "posix_event_engine_wakeup_fd_posix_eventfd",
        "posix_event_engine_wakeup_fd_posix_pipe",
    ],
)

grpc_cc_library(
    name = "posix_event_engine_poller_posix_epoll1",
    srcs = [
        "//src/core:lib/event_engine/posix_engine/ev_epoll1_linux.cc",
    ],
    hdrs = [
        "//src/core:lib/event_engine/posix_engine/ev_epoll1_linux.h",
    ],
    external_deps = [
        "absl/base:core_headers",
        "absl/container:inlined_vector",
        "absl/functional:function_ref",
        "absl/status",
        "absl/status:statusor",
        "absl/strings",
        "absl/synchronization",
    ],
    deps = [
        "event_engine_base_hdrs",
        "event_engine_poller",
        "event_engine_time_util",
        "gpr",
        "iomgr_port",
        "posix_event_engine_closure",
        "posix_event_engine_event_poller",
        "posix_event_engine_internal_errqueue",
        "posix_event_engine_lockfree_event",
        "posix_event_engine_wakeup_fd_posix",
        "posix_event_engine_wakeup_fd_posix_default",
        "strerror",
    ],
)

grpc_cc_library(
    name = "posix_event_engine_poller_posix_poll",
    srcs = [
        "//src/core:lib/event_engine/posix_engine/ev_poll_posix.cc",
    ],
    hdrs = [
        "//src/core:lib/event_engine/posix_engine/ev_poll_posix.h",
    ],
    external_deps = [
        "absl/base:core_headers",
        "absl/container:inlined_vector",
        "absl/functional:any_invocable",
        "absl/functional:function_ref",
        "absl/status",
        "absl/status:statusor",
        "absl/strings",
        "absl/synchronization",
    ],
    deps = [
        "common_event_engine_closures",
        "event_engine_base_hdrs",
        "event_engine_poller",
        "event_engine_time_util",
        "gpr",
        "iomgr_port",
        "posix_event_engine_closure",
        "posix_event_engine_event_poller",
        "posix_event_engine_wakeup_fd_posix",
        "posix_event_engine_wakeup_fd_posix_default",
        "strerror",
        "time",
    ],
)

grpc_cc_library(
    name = "posix_event_engine_poller_posix_default",
    srcs = [
        "//src/core:lib/event_engine/posix_engine/event_poller_posix_default.cc",
    ],
    hdrs = [
        "//src/core:lib/event_engine/posix_engine/event_poller_posix_default.h",
    ],
    external_deps = ["absl/strings"],
    deps = [
        "gpr",
        "iomgr_port",
        "posix_event_engine_event_poller",
        "posix_event_engine_poller_posix_epoll1",
        "posix_event_engine_poller_posix_poll",
    ],
)

grpc_cc_library(
    name = "posix_event_engine_internal_errqueue",
    srcs = [
        "//src/core:lib/event_engine/posix_engine/internal_errqueue.cc",
    ],
    hdrs = [
        "//src/core:lib/event_engine/posix_engine/internal_errqueue.h",
    ],
    deps = [
        "gpr",
        "iomgr_port",
        "strerror",
    ],
)

grpc_cc_library(
    name = "posix_event_engine_traced_buffer_list",
    srcs = [
        "//src/core:lib/event_engine/posix_engine/traced_buffer_list.cc",
    ],
    hdrs = [
        "//src/core:lib/event_engine/posix_engine/traced_buffer_list.h",
    ],
    external_deps = [
        "absl/functional:any_invocable",
        "absl/status",
        "absl/types:optional",
    ],
    deps = [
        "gpr",
        "iomgr_port",
        "posix_event_engine_internal_errqueue",
    ],
)

grpc_cc_library(
    name = "posix_event_engine_endpoint",
    srcs = [
        "//src/core:lib/event_engine/posix_engine/posix_endpoint.cc",
    ],
    hdrs = [
        "//src/core:lib/event_engine/posix_engine/posix_endpoint.h",
    ],
    external_deps = [
        "absl/base:core_headers",
        "absl/container:flat_hash_map",
        "absl/functional:any_invocable",
        "absl/hash",
        "absl/meta:type_traits",
        "absl/status",
        "absl/status:statusor",
        "absl/strings",
        "absl/types:optional",
    ],
    deps = [
        "event_engine_base_hdrs",
        "experiments",
        "gpr",
        "iomgr_port",
        "load_file",
        "memory_quota",
        "posix_event_engine_closure",
        "posix_event_engine_event_poller",
        "posix_event_engine_internal_errqueue",
        "posix_event_engine_tcp_socket_utils",
        "posix_event_engine_traced_buffer_list",
        "ref_counted",
        "ref_counted_ptr",
        "resource_quota",
        "slice",
        "time",
        "useful",
    ],
)

grpc_cc_library(
    name = "event_engine_utils",
    srcs = ["//src/core:lib/event_engine/utils.cc"],
    hdrs = ["//src/core:lib/event_engine/utils.h"],
    external_deps = ["absl/strings"],
    deps = [
        "event_engine_base_hdrs",
        "gpr_platform",
        "time",
    ],
)

grpc_cc_library(
    name = "event_engine_socket_notifier",
    hdrs = ["//src/core:lib/event_engine/socket_notifier.h"],
    external_deps = ["absl/status"],
    deps = [
        "event_engine_base_hdrs",
        "gpr_platform",
    ],
)

grpc_cc_library(
    name = "posix_event_engine_tcp_socket_utils",
    srcs = [
        "//src/core:lib/event_engine/posix_engine/tcp_socket_utils.cc",
    ],
    hdrs = [
        "//src/core:lib/event_engine/posix_engine/tcp_socket_utils.h",
    ],
    external_deps = [
        "absl/cleanup",
        "absl/status",
        "absl/status:statusor",
        "absl/strings",
        "absl/strings:str_format",
        "absl/types:optional",
    ],
    deps = [
        "event_engine_base_hdrs",
        "gpr",
        "grpc_public_hdrs",
        "iomgr_port",
        "ref_counted_ptr",
        "resource_quota",
        "socket_mutator",
        "status_helper",
        "strerror",
        "useful",
    ],
)

grpc_cc_library(
    name = "posix_event_engine",
    srcs = ["//src/core:lib/event_engine/posix_engine/posix_engine.cc"],
    hdrs = ["//src/core:lib/event_engine/posix_engine/posix_engine.h"],
    external_deps = [
        "absl/base:core_headers",
        "absl/container:flat_hash_set",
        "absl/functional:any_invocable",
        "absl/status",
        "absl/status:statusor",
        "absl/strings",
    ],
    deps = [
        "event_engine_base_hdrs",
<<<<<<< HEAD
        "event_engine_common",
        "event_engine_poller",
=======
>>>>>>> be19b174
        "event_engine_thread_pool",
        "event_engine_trace",
        "event_engine_utils",
        "experiments",
        "gpr",
        "grpc_trace",
        "init_internally",
        "iomgr_port",
        "posix_event_engine_event_poller",
        "posix_event_engine_poller_posix_default",
        "posix_event_engine_timer",
        "posix_event_engine_timer_manager",
        "//src/core:event_engine_common",
    ],
)

grpc_cc_library(
    name = "windows_event_engine",
    srcs = ["//src/core:lib/event_engine/windows/windows_engine.cc"],
    hdrs = ["//src/core:lib/event_engine/windows/windows_engine.h"],
    external_deps = [
        "absl/status",
        "absl/status:statusor",
        "absl/strings",
    ],
    deps = [
        "event_engine_base_hdrs",
        "event_engine_thread_pool",
        "event_engine_trace",
        "event_engine_utils",
        "gpr",
        "init_internally",
        "posix_event_engine_timer_manager",
        "time",
        "windows_iocp",
        "//src/core:event_engine_common",
    ],
)

grpc_cc_library(
    name = "windows_iocp",
    srcs = [
        "//src/core:lib/event_engine/windows/iocp.cc",
        "//src/core:lib/event_engine/windows/win_socket.cc",
    ],
    hdrs = [
        "//src/core:lib/event_engine/windows/iocp.h",
        "//src/core:lib/event_engine/windows/win_socket.h",
    ],
    external_deps = [
        "absl/base:core_headers",
        "absl/functional:any_invocable",
        "absl/status",
        "absl/strings:str_format",
    ],
    deps = [
        "error",
        "event_engine_base_hdrs",
        "event_engine_executor",
        "event_engine_poller",
        "event_engine_socket_notifier",
        "event_engine_time_util",
        "event_engine_trace",
        "gpr",
        "gpr_platform",
    ],
)

grpc_cc_library(
    name = "event_engine_trace",
    srcs = [
        "//src/core:lib/event_engine/trace.cc",
    ],
    hdrs = [
        "//src/core:lib/event_engine/trace.h",
    ],
    deps = [
        "gpr",
        "gpr_platform",
        "grpc_trace",
    ],
)

# NOTE: this target gets replaced inside Google's build system to be one that
# integrates with other internal systems better. Please do not rename or fold
# this into other targets.
grpc_cc_library(
    name = "default_event_engine_factory",
    srcs = ["//src/core:lib/event_engine/default_event_engine_factory.cc"],
    hdrs = ["//src/core:lib/event_engine/default_event_engine_factory.h"],
    external_deps = ["absl/memory"],
    select_deps = [{
        "//:windows": ["windows_event_engine"],
        "//:windows_msvc": ["windows_event_engine"],
        "//:windows_other": ["windows_event_engine"],
        "//conditions:default": ["posix_event_engine"],
    }],
    deps = [
        "event_engine_base_hdrs",
        "gpr_platform",
    ],
)

grpc_cc_library(
    name = "default_event_engine",
    srcs = [
        "//src/core:lib/event_engine/default_event_engine.cc",
    ],
    hdrs = [
        "//src/core:lib/event_engine/default_event_engine.h",
    ],
    external_deps = ["absl/functional:any_invocable"],
    deps = [
        "context",
        "default_event_engine_factory",
        "event_engine_base_hdrs",
        "event_engine_trace",
        "gpr",
        "grpc_trace",
        "no_destruct",
    ],
)

grpc_cc_library(
    name = "uri_parser",
    srcs = [
        "//src/core:lib/uri/uri_parser.cc",
    ],
    hdrs = [
        "//src/core:lib/uri/uri_parser.h",
    ],
    external_deps = [
        "absl/status",
        "absl/status:statusor",
        "absl/strings",
        "absl/strings:str_format",
    ],
    visibility = ["@grpc:alt_grpc_base_legacy"],
    deps = ["gpr"],
)

grpc_cc_library(
    name = "channel_args_preconditioning",
    srcs = [
        "//src/core:lib/channel/channel_args_preconditioning.cc",
    ],
    hdrs = [
        "//src/core:lib/channel/channel_args_preconditioning.h",
    ],
    deps = [
        "channel_args",
        "gpr_platform",
        "grpc_public_hdrs",
    ],
)

grpc_cc_library(
    name = "pid_controller",
    srcs = [
        "//src/core:lib/transport/pid_controller.cc",
    ],
    hdrs = [
        "//src/core:lib/transport/pid_controller.h",
    ],
    deps = [
        "gpr_platform",
        "useful",
    ],
)

grpc_cc_library(
    name = "bdp_estimator",
    srcs = [
        "//src/core:lib/transport/bdp_estimator.cc",
    ],
    hdrs = ["//src/core:lib/transport/bdp_estimator.h"],
    deps = [
        "gpr",
        "grpc_trace",
        "time",
    ],
)

grpc_cc_library(
    name = "percent_encoding",
    srcs = [
        "//src/core:lib/slice/percent_encoding.cc",
    ],
    hdrs = [
        "//src/core:lib/slice/percent_encoding.h",
    ],
    deps = [
        "bitset",
        "gpr",
        "slice",
    ],
)

grpc_cc_library(
    name = "socket_mutator",
    srcs = [
        "//src/core:lib/iomgr/socket_mutator.cc",
    ],
    hdrs = [
        "//src/core:lib/iomgr/socket_mutator.h",
    ],
    deps = [
        "channel_args",
        "gpr",
        "grpc_public_hdrs",
        "useful",
    ],
)

grpc_cc_library(
    name = "backoff",
    srcs = [
        "//src/core:lib/backoff/backoff.cc",
    ],
    hdrs = [
        "//src/core:lib/backoff/backoff.h",
    ],
    external_deps = ["absl/random"],
    language = "c++",
    visibility = ["@grpc:alt_grpc_base_legacy"],
    deps = [
        "gpr_platform",
        "time",
    ],
)

grpc_cc_library(
    name = "pollset_set",
    srcs = [
        "//src/core:lib/iomgr/pollset_set.cc",
    ],
    hdrs = [
        "//src/core:lib/iomgr/pollset_set.h",
    ],
    deps = [
        "gpr",
        "iomgr_fwd",
    ],
)

grpc_cc_library(
    name = "histogram_view",
    srcs = [
        "//src/core:lib/debug/histogram_view.cc",
    ],
    hdrs = [
        "//src/core:lib/debug/histogram_view.h",
    ],
    deps = ["gpr"],
)

grpc_cc_library(
    name = "stats_data",
    srcs = [
        "//src/core:lib/debug/stats_data.cc",
    ],
    hdrs = [
        "//src/core:lib/debug/stats_data.h",
    ],
    external_deps = ["absl/strings"],
    deps = [
        "gpr_platform",
        "histogram_view",
        "per_cpu",
    ],
)

grpc_cc_library(
    name = "stats",
    srcs = [
        "//src/core:lib/debug/stats.cc",
    ],
    hdrs = [
        "//src/core:lib/debug/stats.h",
    ],
    external_deps = [
        "absl/strings",
        "absl/types:span",
    ],
    visibility = [
        "@grpc:alt_grpc_base_legacy",
    ],
    deps = [
        "gpr",
        "histogram_view",
        "no_destruct",
        "stats_data",
    ],
)

grpc_cc_library(
    name = "per_cpu",
    hdrs = [
        "//src/core:lib/gprpp/per_cpu.h",
    ],
    deps = [
        "exec_ctx",
        "gpr",
    ],
)

grpc_cc_library(
    name = "event_log",
    srcs = [
        "//src/core:lib/debug/event_log.cc",
    ],
    hdrs = [
        "//src/core:lib/debug/event_log.h",
    ],
    external_deps = [
        "absl/base:core_headers",
        "absl/strings",
        "absl/types:span",
    ],
    deps = [
        "gpr",
        "gpr_public_hdrs",
        "per_cpu",
    ],
)

grpc_cc_library(
    name = "grpc_base",
    srcs = [
        "//src/core:lib/address_utils/parse_address.cc",
        "//src/core:lib/channel/channel_stack.cc",
        "//src/core:lib/channel/channel_stack_builder_impl.cc",
        "//src/core:lib/channel/channel_trace.cc",
        "//src/core:lib/channel/channelz.cc",
        "//src/core:lib/channel/channelz_registry.cc",
        "//src/core:lib/channel/connected_channel.cc",
        "//src/core:lib/channel/promise_based_filter.cc",
        "//src/core:lib/channel/status_util.cc",
        "//src/core:lib/compression/compression.cc",
        "//src/core:lib/compression/compression_internal.cc",
        "//src/core:lib/compression/message_compress.cc",
        "//src/core:lib/event_engine/channel_args_endpoint_config.cc",
        "//src/core:lib/iomgr/buffer_list.cc",
        "//src/core:lib/iomgr/call_combiner.cc",
        "//src/core:lib/iomgr/cfstream_handle.cc",
        "//src/core:lib/iomgr/dualstack_socket_posix.cc",
        "//src/core:lib/iomgr/endpoint.cc",
        "//src/core:lib/iomgr/endpoint_cfstream.cc",
        "//src/core:lib/iomgr/endpoint_pair_posix.cc",
        "//src/core:lib/iomgr/endpoint_pair_windows.cc",
        "//src/core:lib/iomgr/error_cfstream.cc",
        "//src/core:lib/iomgr/ev_apple.cc",
        "//src/core:lib/iomgr/ev_epoll1_linux.cc",
        "//src/core:lib/iomgr/ev_poll_posix.cc",
        "//src/core:lib/iomgr/ev_posix.cc",
        "//src/core:lib/iomgr/ev_windows.cc",
        "//src/core:lib/iomgr/fork_posix.cc",
        "//src/core:lib/iomgr/fork_windows.cc",
        "//src/core:lib/iomgr/gethostname_fallback.cc",
        "//src/core:lib/iomgr/gethostname_host_name_max.cc",
        "//src/core:lib/iomgr/gethostname_sysconf.cc",
        "//src/core:lib/iomgr/grpc_if_nametoindex_posix.cc",
        "//src/core:lib/iomgr/grpc_if_nametoindex_unsupported.cc",
        "//src/core:lib/iomgr/internal_errqueue.cc",
        "//src/core:lib/iomgr/iocp_windows.cc",
        "//src/core:lib/iomgr/iomgr.cc",
        "//src/core:lib/iomgr/iomgr_posix.cc",
        "//src/core:lib/iomgr/iomgr_posix_cfstream.cc",
        "//src/core:lib/iomgr/iomgr_windows.cc",
        "//src/core:lib/iomgr/load_file.cc",
        "//src/core:lib/iomgr/lockfree_event.cc",
        "//src/core:lib/iomgr/polling_entity.cc",
        "//src/core:lib/iomgr/pollset.cc",
        "//src/core:lib/iomgr/pollset_set_windows.cc",
        "//src/core:lib/iomgr/pollset_windows.cc",
        "//src/core:lib/iomgr/resolve_address.cc",
        "//src/core:lib/iomgr/resolve_address_posix.cc",
        "//src/core:lib/iomgr/resolve_address_windows.cc",
        "//src/core:lib/iomgr/socket_factory_posix.cc",
        "//src/core:lib/iomgr/socket_mutator.cc",
        "//src/core:lib/iomgr/socket_utils_common_posix.cc",
        "//src/core:lib/iomgr/socket_utils_linux.cc",
        "//src/core:lib/iomgr/socket_utils_posix.cc",
        "//src/core:lib/iomgr/socket_windows.cc",
        "//src/core:lib/iomgr/tcp_client.cc",
        "//src/core:lib/iomgr/tcp_client_cfstream.cc",
        "//src/core:lib/iomgr/tcp_client_posix.cc",
        "//src/core:lib/iomgr/tcp_client_windows.cc",
        "//src/core:lib/iomgr/tcp_posix.cc",
        "//src/core:lib/iomgr/tcp_server.cc",
        "//src/core:lib/iomgr/tcp_server_posix.cc",
        "//src/core:lib/iomgr/tcp_server_utils_posix_common.cc",
        "//src/core:lib/iomgr/tcp_server_utils_posix_ifaddrs.cc",
        "//src/core:lib/iomgr/tcp_server_utils_posix_noifaddrs.cc",
        "//src/core:lib/iomgr/tcp_server_windows.cc",
        "//src/core:lib/iomgr/tcp_windows.cc",
        "//src/core:lib/iomgr/unix_sockets_posix.cc",
        "//src/core:lib/iomgr/unix_sockets_posix_noop.cc",
        "//src/core:lib/iomgr/wakeup_fd_eventfd.cc",
        "//src/core:lib/iomgr/wakeup_fd_nospecial.cc",
        "//src/core:lib/iomgr/wakeup_fd_pipe.cc",
        "//src/core:lib/iomgr/wakeup_fd_posix.cc",
        "//src/core:lib/resource_quota/api.cc",
        "//src/core:lib/slice/b64.cc",
        "//src/core:lib/surface/api_trace.cc",
        "//src/core:lib/surface/builtins.cc",
        "//src/core:lib/surface/byte_buffer.cc",
        "//src/core:lib/surface/byte_buffer_reader.cc",
        "//src/core:lib/surface/call.cc",
        "//src/core:lib/surface/call_details.cc",
        "//src/core:lib/surface/call_log_batch.cc",
        "//src/core:lib/surface/call_trace.cc",
        "//src/core:lib/surface/channel.cc",
        "//src/core:lib/surface/channel_ping.cc",
        "//src/core:lib/surface/completion_queue.cc",
        "//src/core:lib/surface/completion_queue_factory.cc",
        "//src/core:lib/surface/event_string.cc",
        "//src/core:lib/surface/lame_client.cc",
        "//src/core:lib/surface/metadata_array.cc",
        "//src/core:lib/surface/server.cc",
        "//src/core:lib/surface/validate_metadata.cc",
        "//src/core:lib/surface/version.cc",
        "//src/core:lib/transport/call_fragments.cc",
        "//src/core:lib/transport/connectivity_state.cc",
        "//src/core:lib/transport/error_utils.cc",
        "//src/core:lib/transport/metadata_batch.cc",
        "//src/core:lib/transport/parsed_metadata.cc",
        "//src/core:lib/transport/status_conversion.cc",
        "//src/core:lib/transport/timeout_encoding.cc",
        "//src/core:lib/transport/transport.cc",
        "//src/core:lib/transport/transport_op_string.cc",
    ],
    hdrs = [
        "//src/core:lib/transport/error_utils.h",
        "//src/core:lib/address_utils/parse_address.h",
        "//src/core:lib/channel/call_finalization.h",
        "//src/core:lib/channel/call_tracer.h",
        "//src/core:lib/channel/channel_stack.h",
        "//src/core:lib/channel/promise_based_filter.h",
        "//src/core:lib/channel/channel_stack_builder_impl.h",
        "//src/core:lib/channel/channel_trace.h",
        "//src/core:lib/channel/channelz.h",
        "//src/core:lib/channel/channelz_registry.h",
        "//src/core:lib/channel/connected_channel.h",
        "//src/core:lib/channel/context.h",
        "//src/core:lib/channel/status_util.h",
        "//src/core:lib/compression/compression_internal.h",
        "//src/core:lib/resource_quota/api.h",
        "//src/core:lib/compression/message_compress.h",
        "//src/core:lib/event_engine/channel_args_endpoint_config.h",
        "//src/core:lib/iomgr/block_annotate.h",
        "//src/core:lib/iomgr/buffer_list.h",
        "//src/core:lib/iomgr/call_combiner.h",
        "//src/core:lib/iomgr/cfstream_handle.h",
        "//src/core:lib/iomgr/dynamic_annotations.h",
        "//src/core:lib/iomgr/endpoint.h",
        "//src/core:lib/iomgr/endpoint_cfstream.h",
        "//src/core:lib/iomgr/endpoint_pair.h",
        "//src/core:lib/iomgr/error_cfstream.h",
        "//src/core:lib/iomgr/ev_apple.h",
        "//src/core:lib/iomgr/ev_epoll1_linux.h",
        "//src/core:lib/iomgr/ev_poll_posix.h",
        "//src/core:lib/iomgr/ev_posix.h",
        "//src/core:lib/iomgr/gethostname.h",
        "//src/core:lib/iomgr/grpc_if_nametoindex.h",
        "//src/core:lib/iomgr/internal_errqueue.h",
        "//src/core:lib/iomgr/iocp_windows.h",
        "//src/core:lib/iomgr/iomgr.h",
        "//src/core:lib/iomgr/load_file.h",
        "//src/core:lib/iomgr/lockfree_event.h",
        "//src/core:lib/iomgr/nameser.h",
        "//src/core:lib/iomgr/polling_entity.h",
        "//src/core:lib/iomgr/pollset.h",
        "//src/core:lib/iomgr/pollset_set_windows.h",
        "//src/core:lib/iomgr/pollset_windows.h",
        "//src/core:lib/iomgr/python_util.h",
        "//src/core:lib/iomgr/resolve_address.h",
        "//src/core:lib/iomgr/resolve_address_impl.h",
        "//src/core:lib/iomgr/resolve_address_posix.h",
        "//src/core:lib/iomgr/resolve_address_windows.h",
        "//src/core:lib/iomgr/sockaddr.h",
        "//src/core:lib/iomgr/sockaddr_posix.h",
        "//src/core:lib/iomgr/sockaddr_windows.h",
        "//src/core:lib/iomgr/socket_factory_posix.h",
        "//src/core:lib/iomgr/socket_mutator.h",
        "//src/core:lib/iomgr/socket_utils_posix.h",
        "//src/core:lib/iomgr/socket_windows.h",
        "//src/core:lib/iomgr/tcp_client.h",
        "//src/core:lib/iomgr/tcp_client_posix.h",
        "//src/core:lib/iomgr/tcp_posix.h",
        "//src/core:lib/iomgr/tcp_server.h",
        "//src/core:lib/iomgr/tcp_server_utils_posix.h",
        "//src/core:lib/iomgr/tcp_windows.h",
        "//src/core:lib/iomgr/unix_sockets_posix.h",
        "//src/core:lib/iomgr/wakeup_fd_pipe.h",
        "//src/core:lib/iomgr/wakeup_fd_posix.h",
        "//src/core:lib/slice/b64.h",
        "//src/core:lib/surface/api_trace.h",
        "//src/core:lib/surface/builtins.h",
        "//src/core:lib/surface/call.h",
        "//src/core:lib/surface/call_test_only.h",
        "//src/core:lib/surface/call_trace.h",
        "//src/core:lib/surface/channel.h",
        "//src/core:lib/surface/completion_queue.h",
        "//src/core:lib/surface/completion_queue_factory.h",
        "//src/core:lib/surface/event_string.h",
        "//src/core:lib/surface/init.h",
        "//src/core:lib/surface/lame_client.h",
        "//src/core:lib/surface/server.h",
        "//src/core:lib/surface/validate_metadata.h",
        "//src/core:lib/transport/connectivity_state.h",
        "//src/core:lib/transport/metadata_batch.h",
        "//src/core:lib/transport/call_fragments.h",
        "//src/core:lib/transport/parsed_metadata.h",
        "//src/core:lib/transport/status_conversion.h",
        "//src/core:lib/transport/timeout_encoding.h",
        "//src/core:lib/transport/transport.h",
        "//src/core:lib/transport/transport_impl.h",
    ] +
    # TODO(ctiller): remove these
    # These headers used to be vended by this target, but they have been split
    # out into separate targets now. In order to transition downstream code, we
    # re-export these headers from here for now, and when LSC's have completed
    # to clean this up, we'll remove these.
    [
        "//src/core:lib/iomgr/closure.h",
        "//src/core:lib/iomgr/error.h",
        "//src/core:lib/slice/slice_internal.h",
        "//src/core:lib/slice/slice_string_helpers.h",
        "//src/core:lib/iomgr/exec_ctx.h",
        "//src/core:lib/iomgr/executor.h",
        "//src/core:lib/iomgr/combiner.h",
        "//src/core:lib/iomgr/iomgr_internal.h",
        "//src/core:lib/channel/channel_args.h",
        "//src/core:lib/channel/channel_stack_builder.h",
    ],
    external_deps = [
        "absl/base:core_headers",
        "absl/cleanup",
        "absl/container:flat_hash_map",
        "absl/container:inlined_vector",
        "absl/functional:any_invocable",
        "absl/functional:function_ref",
        "absl/hash",
        "absl/meta:type_traits",
        "absl/status",
        "absl/status:statusor",
        "absl/strings",
        "absl/strings:str_format",
        "absl/time",
        "absl/types:optional",
        "absl/types:variant",
        "absl/utility",
        "madler_zlib",
    ],
    language = "c++",
    public_hdrs = GRPC_PUBLIC_HDRS + GRPC_PUBLIC_EVENT_ENGINE_HDRS,
    visibility = ["@grpc:alt_grpc_base_legacy"],
    deps = [
        "activity",
        "arena",
        "arena_promise",
        "atomic_utils",
        "avl",
        "bitset",
        "channel_args",
        "channel_args_preconditioning",
        "channel_init",
        "channel_stack_builder",
        "channel_stack_type",
        "chunked_vector",
        "closure",
        "config",
        "context",
        "cpp_impl_of",
        "debug_location",
        "default_event_engine",
        "dual_ref_counted",
        "error",
        "event_log",
        "exec_ctx",
        "experiments",
        "gpr",
        "gpr_atm",
        "gpr_manual_constructor",
        "gpr_spinlock",
        "grpc_public_hdrs",
        "grpc_sockaddr",
        "grpc_trace",
        "http2_errors",
        "init_internally",
        "iomgr_fwd",
        "iomgr_port",
        "iomgr_timer",
        "json",
        "latch",
        "match",
        "memory_quota",
        "no_destruct",
        "notification",
        "orphanable",
        "packed_table",
        "pipe",
        "poll",
        "pollset_set",
        "promise",
        "ref_counted",
        "ref_counted_ptr",
        "resolved_address",
        "resource_quota",
        "resource_quota_trace",
        "slice",
        "slice_buffer",
        "slice_refcount",
        "sockaddr_utils",
        "stats",
        "stats_data",
        "status_helper",
        "strerror",
        "thread_quota",
        "time",
        "transport_fwd",
        "uri_parser",
        "useful",
        "work_serializer",
        "//src/core:channel_fwd",
    ],
)

grpc_cc_library(
    name = "load_file",
    srcs = [
        "//src/core:lib/gprpp/load_file.cc",
    ],
    hdrs = [
        "//src/core:lib/gprpp/load_file.h",
    ],
    external_deps = [
        "absl/cleanup",
        "absl/status",
        "absl/status:statusor",
        "absl/strings",
    ],
    language = "c++",
    deps = [
        "gpr",
        "slice",
    ],
)

grpc_cc_library(
    name = "http2_errors",
    hdrs = [
        "//src/core:lib/transport/http2_errors.h",
    ],
)

grpc_cc_library(
    name = "channel_stack_type",
    srcs = [
        "//src/core:lib/surface/channel_stack_type.cc",
    ],
    hdrs = [
        "//src/core:lib/surface/channel_stack_type.h",
    ],
    language = "c++",
    deps = ["gpr_platform"],
)

grpc_cc_library(
    name = "channel_init",
    srcs = [
        "//src/core:lib/surface/channel_init.cc",
    ],
    hdrs = [
        "//src/core:lib/surface/channel_init.h",
    ],
    language = "c++",
    deps = [
        "channel_stack_builder",
        "channel_stack_type",
        "gpr_platform",
    ],
)

grpc_cc_library(
    name = "single_set_ptr",
    hdrs = [
        "//src/core:lib/gprpp/single_set_ptr.h",
    ],
    language = "c++",
    deps = ["gpr"],
)

grpc_cc_library(
    name = "channel_stack_builder",
    srcs = [
        "//src/core:lib/channel/channel_stack_builder.cc",
    ],
    hdrs = [
        "//src/core:lib/channel/channel_stack_builder.h",
    ],
    external_deps = [
        "absl/status:statusor",
        "absl/strings",
    ],
    language = "c++",
    visibility = ["@grpc:alt_grpc_base_legacy"],
    deps = [
        "channel_args",
        "channel_stack_type",
        "gpr",
        "ref_counted_ptr",
        "transport_fwd",
        "//src/core:channel_fwd",
    ],
)

grpc_cc_library(
    name = "grpc_common",
    defines = select({
        "grpc_no_rls": ["GRPC_NO_RLS"],
        "//conditions:default": [],
    }),
    language = "c++",
    select_deps = [
        {
            "grpc_no_rls": [],
            "//conditions:default": ["grpc_lb_policy_rls"],
        },
    ],
    tags = ["nofixdeps"],
    deps = [
        "grpc_base",
        # standard plugins
        "census",
        "grpc_deadline_filter",
        "grpc_client_authority_filter",
        "grpc_lb_policy_grpclb",
        "grpc_lb_policy_outlier_detection",
        "grpc_lb_policy_pick_first",
        "grpc_lb_policy_priority",
        "grpc_lb_policy_ring_hash",
        "grpc_lb_policy_round_robin",
        "grpc_lb_policy_weighted_target",
        "grpc_channel_idle_filter",
        "grpc_message_size_filter",
        "grpc_resolver_binder",
        "grpc_resolver_dns_ares",
        "grpc_resolver_fake",
        "grpc_resolver_dns_native",
        "grpc_resolver_sockaddr",
        "grpc_transport_chttp2_client_connector",
        "grpc_transport_chttp2_server",
        "grpc_transport_inproc",
        "grpc_fault_injection_filter",
    ],
)

grpc_cc_library(
    name = "grpc_service_config",
    hdrs = [
        "//src/core:lib/service_config/service_config.h",
        "//src/core:lib/service_config/service_config_call_data.h",
    ],
    external_deps = ["absl/strings"],
    language = "c++",
    deps = [
        "gpr_platform",
        "ref_counted",
        "ref_counted_ptr",
        "service_config_parser",
        "slice_refcount",
        "unique_type_name",
        "useful",
    ],
)

grpc_cc_library(
    name = "grpc_service_config_impl",
    srcs = [
        "//src/core:lib/service_config/service_config_impl.cc",
    ],
    hdrs = [
        "//src/core:lib/service_config/service_config_impl.h",
    ],
    external_deps = [
        "absl/status",
        "absl/status:statusor",
        "absl/strings",
    ],
    language = "c++",
    visibility = ["@grpc:client_channel"],
    deps = [
        "channel_args",
        "config",
        "gpr",
        "grpc_service_config",
        "json",
        "ref_counted_ptr",
        "service_config_parser",
        "slice",
        "slice_refcount",
    ],
)

grpc_cc_library(
    name = "service_config_parser",
    srcs = [
        "//src/core:lib/service_config/service_config_parser.cc",
    ],
    hdrs = [
        "//src/core:lib/service_config/service_config_parser.h",
    ],
    external_deps = [
        "absl/status",
        "absl/status:statusor",
        "absl/strings",
    ],
    language = "c++",
    deps = [
        "channel_args",
        "gpr",
        "json",
    ],
)

grpc_cc_library(
    name = "server_address",
    srcs = [
        "//src/core:lib/resolver/server_address.cc",
    ],
    hdrs = [
        "//src/core:lib/resolver/server_address.h",
    ],
    external_deps = [
        "absl/status",
        "absl/status:statusor",
        "absl/strings",
        "absl/strings:str_format",
    ],
    language = "c++",
    visibility = ["@grpc:client_channel"],
    deps = [
        "channel_args",
        "gpr_platform",
        "resolved_address",
        "sockaddr_utils",
        "useful",
    ],
)

grpc_cc_library(
    name = "grpc_resolver",
    srcs = [
        "//src/core:lib/resolver/resolver.cc",
        "//src/core:lib/resolver/resolver_registry.cc",
    ],
    hdrs = [
        "//src/core:lib/resolver/resolver.h",
        "//src/core:lib/resolver/resolver_factory.h",
        "//src/core:lib/resolver/resolver_registry.h",
    ],
    external_deps = [
        "absl/status",
        "absl/status:statusor",
        "absl/strings",
        "absl/strings:str_format",
    ],
    language = "c++",
    visibility = ["@grpc:client_channel"],
    deps = [
        "channel_args",
        "gpr",
        "grpc_service_config",
        "grpc_trace",
        "iomgr_fwd",
        "orphanable",
        "ref_counted_ptr",
        "server_address",
        "uri_parser",
    ],
)

grpc_cc_library(
    name = "notification",
    hdrs = [
        "//src/core:lib/gprpp/notification.h",
    ],
    external_deps = ["absl/time"],
    deps = ["gpr"],
)

grpc_cc_library(
    name = "channel_args",
    srcs = [
        "//src/core:lib/channel/channel_args.cc",
    ],
    hdrs = [
        "//src/core:lib/channel/channel_args.h",
    ],
    external_deps = [
        "absl/meta:type_traits",
        "absl/strings",
        "absl/strings:str_format",
        "absl/types:optional",
        "absl/types:variant",
    ],
    language = "c++",
    deps = [
        "avl",
        "channel_stack_type",
        "debug_location",
        "dual_ref_counted",
        "gpr",
        "grpc_public_hdrs",
        "match",
        "ref_counted",
        "ref_counted_ptr",
        "time",
        "useful",
    ],
)

grpc_cc_library(
    name = "resolved_address",
    hdrs = ["//src/core:lib/iomgr/resolved_address.h"],
    language = "c++",
    deps = [
        "gpr_platform",
        "iomgr_port",
    ],
)

grpc_cc_library(
    name = "lb_policy",
    srcs = ["//src/core:lib/load_balancing/lb_policy.cc"],
    hdrs = ["//src/core:lib/load_balancing/lb_policy.h"],
    external_deps = [
        "absl/status",
        "absl/status:statusor",
        "absl/strings",
        "absl/types:optional",
        "absl/types:variant",
    ],
    deps = [
        "channel_args",
        "closure",
        "debug_location",
        "error",
        "exec_ctx",
        "gpr_platform",
        "grpc_backend_metric_data",
        "grpc_public_hdrs",
        "grpc_trace",
        "iomgr_fwd",
        "orphanable",
        "pollset_set",
        "ref_counted",
        "ref_counted_ptr",
        "server_address",
        "subchannel_interface",
        "work_serializer",
    ],
)

grpc_cc_library(
    name = "lb_policy_factory",
    hdrs = ["//src/core:lib/load_balancing/lb_policy_factory.h"],
    external_deps = [
        "absl/status:statusor",
        "absl/strings",
    ],
    deps = [
        "gpr_platform",
        "json",
        "lb_policy",
        "orphanable",
        "ref_counted_ptr",
    ],
)

grpc_cc_library(
    name = "lb_policy_registry",
    srcs = ["//src/core:lib/load_balancing/lb_policy_registry.cc"],
    hdrs = ["//src/core:lib/load_balancing/lb_policy_registry.h"],
    external_deps = [
        "absl/status",
        "absl/status:statusor",
        "absl/strings",
        "absl/strings:str_format",
    ],
    deps = [
        "gpr",
        "json",
        "lb_policy",
        "lb_policy_factory",
        "orphanable",
        "ref_counted_ptr",
    ],
)

grpc_cc_library(
    name = "subchannel_interface",
    hdrs = ["//src/core:lib/load_balancing/subchannel_interface.h"],
    external_deps = ["absl/status"],
    deps = [
        "gpr_platform",
        "grpc_public_hdrs",
        "iomgr_fwd",
        "ref_counted",
        "ref_counted_ptr",
    ],
)

grpc_cc_library(
    name = "proxy_mapper",
    hdrs = ["//src/core:lib/handshaker/proxy_mapper.h"],
    external_deps = [
        "absl/strings",
        "absl/types:optional",
    ],
    deps = [
        "channel_args",
        "gpr_platform",
        "resolved_address",
    ],
)

grpc_cc_library(
    name = "proxy_mapper_registry",
    srcs = ["//src/core:lib/handshaker/proxy_mapper_registry.cc"],
    hdrs = ["//src/core:lib/handshaker/proxy_mapper_registry.h"],
    external_deps = [
        "absl/strings",
        "absl/types:optional",
    ],
    deps = [
        "channel_args",
        "gpr_platform",
        "proxy_mapper",
        "resolved_address",
    ],
)

grpc_cc_library(
    name = "grpc_client_channel",
    srcs = [
        "//src/core:ext/filters/client_channel/backend_metric.cc",
        "//src/core:ext/filters/client_channel/backup_poller.cc",
        "//src/core:ext/filters/client_channel/channel_connectivity.cc",
        "//src/core:ext/filters/client_channel/client_channel.cc",
        "//src/core:ext/filters/client_channel/client_channel_channelz.cc",
        "//src/core:ext/filters/client_channel/client_channel_factory.cc",
        "//src/core:ext/filters/client_channel/client_channel_plugin.cc",
        "//src/core:ext/filters/client_channel/config_selector.cc",
        "//src/core:ext/filters/client_channel/dynamic_filters.cc",
        "//src/core:ext/filters/client_channel/global_subchannel_pool.cc",
        "//src/core:ext/filters/client_channel/health/health_check_client.cc",
        "//src/core:ext/filters/client_channel/http_proxy.cc",
        "//src/core:ext/filters/client_channel/lb_policy/child_policy_handler.cc",
        "//src/core:ext/filters/client_channel/lb_policy/oob_backend_metric.cc",
        "//src/core:ext/filters/client_channel/local_subchannel_pool.cc",
        "//src/core:ext/filters/client_channel/resolver_result_parsing.cc",
        "//src/core:ext/filters/client_channel/retry_filter.cc",
        "//src/core:ext/filters/client_channel/retry_service_config.cc",
        "//src/core:ext/filters/client_channel/retry_throttle.cc",
        "//src/core:ext/filters/client_channel/service_config_channel_arg_filter.cc",
        "//src/core:ext/filters/client_channel/subchannel.cc",
        "//src/core:ext/filters/client_channel/subchannel_pool_interface.cc",
        "//src/core:ext/filters/client_channel/subchannel_stream_client.cc",
    ],
    hdrs = [
        "//src/core:ext/filters/client_channel/backend_metric.h",
        "//src/core:ext/filters/client_channel/backup_poller.h",
        "//src/core:ext/filters/client_channel/client_channel.h",
        "//src/core:ext/filters/client_channel/client_channel_channelz.h",
        "//src/core:ext/filters/client_channel/client_channel_factory.h",
        "//src/core:ext/filters/client_channel/config_selector.h",
        "//src/core:ext/filters/client_channel/connector.h",
        "//src/core:ext/filters/client_channel/dynamic_filters.h",
        "//src/core:ext/filters/client_channel/global_subchannel_pool.h",
        "//src/core:ext/filters/client_channel/health/health_check_client.h",
        "//src/core:ext/filters/client_channel/http_proxy.h",
        "//src/core:ext/filters/client_channel/lb_policy/child_policy_handler.h",
        "//src/core:ext/filters/client_channel/lb_policy/oob_backend_metric.h",
        "//src/core:ext/filters/client_channel/local_subchannel_pool.h",
        "//src/core:ext/filters/client_channel/resolver_result_parsing.h",
        "//src/core:ext/filters/client_channel/retry_filter.h",
        "//src/core:ext/filters/client_channel/retry_service_config.h",
        "//src/core:ext/filters/client_channel/retry_throttle.h",
        "//src/core:ext/filters/client_channel/subchannel.h",
        "//src/core:ext/filters/client_channel/subchannel_interface_internal.h",
        "//src/core:ext/filters/client_channel/subchannel_pool_interface.h",
        "//src/core:ext/filters/client_channel/subchannel_stream_client.h",
    ],
    external_deps = [
        "absl/base:core_headers",
        "absl/container:inlined_vector",
        "absl/status",
        "absl/status:statusor",
        "absl/strings",
        "absl/strings:cord",
        "absl/types:optional",
        "absl/types:variant",
        "upb_lib",
    ],
    language = "c++",
    visibility = ["@grpc:client_channel"],
    deps = [
        "arena",
        "backoff",
        "channel_init",
        "channel_stack_type",
        "config",
        "construct_destruct",
        "debug_location",
        "default_event_engine",
        "dual_ref_counted",
        "env",
        "gpr",
        "gpr_atm",
        "grpc_backend_metric_data",
        "grpc_base",
        "grpc_deadline_filter",
        "grpc_health_upb",
        "grpc_public_hdrs",
        "grpc_resolver",
        "grpc_service_config",
        "grpc_service_config_impl",
        "grpc_trace",
        "http_connect_handshaker",
        "init_internally",
        "iomgr_fwd",
        "iomgr_timer",
        "json",
        "json_util",
        "lb_policy",
        "lb_policy_registry",
        "memory_quota",
        "orphanable",
        "pollset_set",
        "protobuf_duration_upb",
        "proxy_mapper",
        "proxy_mapper_registry",
        "ref_counted",
        "ref_counted_ptr",
        "resolved_address",
        "resource_quota",
        "server_address",
        "service_config_parser",
        "slice",
        "slice_buffer",
        "slice_refcount",
        "sockaddr_utils",
        "stats",
        "stats_data",
        "status_helper",
        "subchannel_interface",
        "time",
        "transport_fwd",
        "unique_type_name",
        "uri_parser",
        "useful",
        "work_serializer",
        "xds_orca_service_upb",
        "xds_orca_upb",
        "//src/core:channel_fwd",
    ],
)

grpc_cc_library(
    name = "grpc_server_config_selector",
    srcs = [
        "//src/core:ext/filters/server_config_selector/server_config_selector.cc",
    ],
    hdrs = [
        "//src/core:ext/filters/server_config_selector/server_config_selector.h",
    ],
    external_deps = [
        "absl/status:statusor",
        "absl/strings",
    ],
    language = "c++",
    deps = [
        "channel_args",
        "dual_ref_counted",
        "gpr_platform",
        "grpc_base",
        "grpc_public_hdrs",
        "grpc_service_config",
        "ref_counted",
        "ref_counted_ptr",
        "service_config_parser",
        "useful",
    ],
)

grpc_cc_library(
    name = "grpc_server_config_selector_filter",
    srcs = [
        "//src/core:ext/filters/server_config_selector/server_config_selector_filter.cc",
    ],
    hdrs = [
        "//src/core:ext/filters/server_config_selector/server_config_selector_filter.h",
    ],
    external_deps = [
        "absl/base:core_headers",
        "absl/status",
        "absl/status:statusor",
        "absl/types:optional",
    ],
    language = "c++",
    deps = [
        "arena",
        "arena_promise",
        "channel_args",
        "context",
        "gpr",
        "grpc_base",
        "grpc_server_config_selector",
        "grpc_service_config",
        "promise",
        "ref_counted_ptr",
        "status_helper",
        "//src/core:channel_fwd",
    ],
)

grpc_cc_library(
    name = "sorted_pack",
    hdrs = [
        "//src/core:lib/gprpp/sorted_pack.h",
    ],
    language = "c++",
    deps = ["gpr_platform"],
)

grpc_cc_library(
    name = "idle_filter_state",
    srcs = [
        "//src/core:ext/filters/channel_idle/idle_filter_state.cc",
    ],
    hdrs = [
        "//src/core:ext/filters/channel_idle/idle_filter_state.h",
    ],
    language = "c++",
    deps = ["gpr_platform"],
)

grpc_cc_library(
    name = "grpc_channel_idle_filter",
    srcs = [
        "//src/core:ext/filters/channel_idle/channel_idle_filter.cc",
    ],
    hdrs = [
        "//src/core:ext/filters/channel_idle/channel_idle_filter.h",
    ],
    external_deps = [
        "absl/status",
        "absl/status:statusor",
        "absl/types:optional",
    ],
    deps = [
        "activity",
        "arena_promise",
        "channel_args",
        "channel_init",
        "channel_stack_builder",
        "channel_stack_type",
        "closure",
        "config",
        "debug_location",
        "default_event_engine",
        "exec_ctx",
        "exec_ctx_wakeup_scheduler",
        "gpr",
        "grpc_base",
        "grpc_public_hdrs",
        "grpc_trace",
        "http2_errors",
        "idle_filter_state",
        "loop",
        "orphanable",
        "poll",
        "promise",
        "ref_counted_ptr",
        "single_set_ptr",
        "sleep",
        "status_helper",
        "time",
        "try_seq",
        "//src/core:channel_fwd",
    ],
)

grpc_cc_library(
    name = "grpc_deadline_filter",
    srcs = [
        "//src/core:ext/filters/deadline/deadline_filter.cc",
    ],
    hdrs = [
        "//src/core:ext/filters/deadline/deadline_filter.h",
    ],
    external_deps = [
        "absl/status",
        "absl/types:optional",
    ],
    language = "c++",
    deps = [
        "arena",
        "channel_args",
        "channel_init",
        "channel_stack_builder",
        "channel_stack_type",
        "closure",
        "config",
        "debug_location",
        "exec_ctx",
        "gpr",
        "grpc_base",
        "grpc_public_hdrs",
        "iomgr_timer",
        "status_helper",
        "time",
        "//src/core:channel_fwd",
    ],
)

grpc_cc_library(
    name = "grpc_client_authority_filter",
    srcs = [
        "//src/core:ext/filters/http/client_authority_filter.cc",
    ],
    hdrs = [
        "//src/core:ext/filters/http/client_authority_filter.h",
    ],
    external_deps = [
        "absl/status",
        "absl/status:statusor",
        "absl/strings",
        "absl/types:optional",
    ],
    language = "c++",
    deps = [
        "arena_promise",
        "channel_args",
        "channel_init",
        "channel_stack_builder",
        "channel_stack_type",
        "config",
        "gpr_platform",
        "grpc_base",
        "grpc_public_hdrs",
        "slice",
        "//src/core:channel_fwd",
    ],
)

grpc_cc_library(
    name = "grpc_message_size_filter",
    srcs = [
        "//src/core:ext/filters/message_size/message_size_filter.cc",
    ],
    hdrs = [
        "//src/core:ext/filters/message_size/message_size_filter.h",
    ],
    external_deps = [
        "absl/status",
        "absl/status:statusor",
        "absl/strings",
        "absl/strings:str_format",
        "absl/types:optional",
    ],
    language = "c++",
    deps = [
        "channel_args",
        "channel_init",
        "channel_stack_builder",
        "channel_stack_type",
        "closure",
        "config",
        "debug_location",
        "gpr",
        "grpc_base",
        "grpc_public_hdrs",
        "grpc_service_config",
        "json",
        "service_config_parser",
        "slice_buffer",
        "status_helper",
        "//src/core:channel_fwd",
    ],
)

grpc_cc_library(
    name = "grpc_fault_injection_filter",
    srcs = [
        "//src/core:ext/filters/fault_injection/fault_injection_filter.cc",
        "//src/core:ext/filters/fault_injection/service_config_parser.cc",
    ],
    hdrs = [
        "//src/core:ext/filters/fault_injection/fault_injection_filter.h",
        "//src/core:ext/filters/fault_injection/service_config_parser.h",
    ],
    external_deps = [
        "absl/base:core_headers",
        "absl/random",
        "absl/status",
        "absl/status:statusor",
        "absl/strings",
        "absl/types:optional",
    ],
    language = "c++",
    deps = [
        "arena_promise",
        "config",
        "context",
        "gpr",
        "grpc_base",
        "grpc_public_hdrs",
        "grpc_service_config",
        "grpc_trace",
        "json",
        "json_util",
        "service_config_parser",
        "sleep",
        "status_helper",
        "time",
        "try_seq",
        "//src/core:channel_fwd",
    ],
)

grpc_cc_library(
    name = "grpc_rbac_filter",
    srcs = [
        "//src/core:ext/filters/rbac/rbac_filter.cc",
        "//src/core:ext/filters/rbac/rbac_service_config_parser.cc",
    ],
    hdrs = [
        "//src/core:ext/filters/rbac/rbac_filter.h",
        "//src/core:ext/filters/rbac/rbac_service_config_parser.h",
    ],
    external_deps = [
        "absl/status",
        "absl/status:statusor",
        "absl/strings",
        "absl/strings:str_format",
        "absl/types:optional",
    ],
    language = "c++",
    deps = [
        "channel_args",
        "closure",
        "config",
        "debug_location",
        "gpr",
        "grpc_authorization_base",
        "grpc_base",
        "grpc_matchers",
        "grpc_public_hdrs",
        "grpc_rbac_engine",
        "grpc_security_base",
        "grpc_service_config",
        "json",
        "json_util",
        "service_config_parser",
        "status_helper",
        "transport_fwd",
        "//src/core:channel_fwd",
    ],
)

grpc_cc_library(
    name = "grpc_http_filters",
    srcs = [
        "//src/core:ext/filters/http/client/http_client_filter.cc",
        "//src/core:ext/filters/http/http_filters_plugin.cc",
        "//src/core:ext/filters/http/message_compress/message_compress_filter.cc",
        "//src/core:ext/filters/http/message_compress/message_decompress_filter.cc",
        "//src/core:ext/filters/http/server/http_server_filter.cc",
    ],
    hdrs = [
        "//src/core:ext/filters/http/client/http_client_filter.h",
        "//src/core:ext/filters/http/message_compress/message_compress_filter.h",
        "//src/core:ext/filters/http/message_compress/message_decompress_filter.h",
        "//src/core:ext/filters/http/server/http_server_filter.h",
    ],
    external_deps = [
        "absl/base:core_headers",
        "absl/meta:type_traits",
        "absl/status",
        "absl/status:statusor",
        "absl/strings",
        "absl/strings:str_format",
        "absl/types:optional",
    ],
    language = "c++",
    visibility = ["@grpc:http"],
    deps = [
        "arena",
        "arena_promise",
        "basic_seq",
        "call_push_pull",
        "channel_init",
        "channel_stack_type",
        "config",
        "context",
        "debug_location",
        "gpr",
        "grpc_base",
        "grpc_message_size_filter",
        "grpc_public_hdrs",
        "grpc_trace",
        "latch",
        "percent_encoding",
        "promise",
        "seq",
        "slice",
        "slice_buffer",
        "status_helper",
        "transport_fwd",
        "//src/core:channel_fwd",
    ],
)

grpc_cc_library(
    name = "grpc_grpclb_balancer_addresses",
    srcs = [
        "//src/core:ext/filters/client_channel/lb_policy/grpclb/grpclb_balancer_addresses.cc",
    ],
    hdrs = [
        "//src/core:ext/filters/client_channel/lb_policy/grpclb/grpclb_balancer_addresses.h",
    ],
    language = "c++",
    visibility = ["@grpc:grpclb"],
    deps = [
        "channel_args",
        "gpr_platform",
        "grpc_public_hdrs",
        "server_address",
        "useful",
    ],
)

grpc_cc_library(
    name = "grpc_lb_policy_grpclb",
    srcs = [
        "//src/core:ext/filters/client_channel/lb_policy/grpclb/client_load_reporting_filter.cc",
        "//src/core:ext/filters/client_channel/lb_policy/grpclb/grpclb.cc",
        "//src/core:ext/filters/client_channel/lb_policy/grpclb/grpclb_client_stats.cc",
        "//src/core:ext/filters/client_channel/lb_policy/grpclb/load_balancer_api.cc",
    ],
    hdrs = [
        "//src/core:ext/filters/client_channel/lb_policy/grpclb/client_load_reporting_filter.h",
        "//src/core:ext/filters/client_channel/lb_policy/grpclb/grpclb.h",
        "//src/core:ext/filters/client_channel/lb_policy/grpclb/grpclb_client_stats.h",
        "//src/core:ext/filters/client_channel/lb_policy/grpclb/load_balancer_api.h",
    ],
    external_deps = [
        "absl/base:core_headers",
        "absl/container:inlined_vector",
        "absl/status",
        "absl/status:statusor",
        "absl/strings",
        "absl/strings:str_format",
        "absl/types:optional",
        "absl/types:variant",
        "upb_lib",
    ],
    language = "c++",
    deps = [
        "backoff",
        "channel_init",
        "channel_stack_type",
        "config",
        "debug_location",
        "default_event_engine",
        "gpr",
        "gpr_atm",
        "grpc_base",
        "grpc_client_channel",
        "grpc_grpclb_balancer_addresses",
        "grpc_lb_upb",
        "grpc_public_hdrs",
        "grpc_resolver",
        "grpc_resolver_fake",
        "grpc_security_base",
        "grpc_sockaddr",
        "grpc_trace",
        "iomgr_timer",
        "json",
        "json_args",
        "json_object_loader",
        "lb_policy",
        "lb_policy_factory",
        "lb_policy_registry",
        "orphanable",
        "pollset_set",
        "protobuf_duration_upb",
        "protobuf_timestamp_upb",
        "ref_counted",
        "ref_counted_ptr",
        "resolved_address",
        "server_address",
        "slice",
        "slice_refcount",
        "sockaddr_utils",
        "status_helper",
        "subchannel_interface",
        "time",
        "uri_parser",
        "useful",
        "validation_errors",
        "work_serializer",
        "//src/core:channel_fwd",
    ],
)

grpc_cc_library(
    name = "grpc_backend_metric_data",
    hdrs = [
        "//src/core:ext/filters/client_channel/lb_policy/backend_metric_data.h",
    ],
    external_deps = ["absl/strings"],
    language = "c++",
    deps = ["gpr_platform"],
)

grpc_cc_library(
    name = "grpc_lb_policy_rls",
    srcs = [
        "//src/core:ext/filters/client_channel/lb_policy/rls/rls.cc",
    ],
    external_deps = [
        "absl/base:core_headers",
        "absl/hash",
        "absl/status",
        "absl/status:statusor",
        "absl/strings",
        "absl/strings:str_format",
        "absl/types:optional",
        "upb_lib",
    ],
    language = "c++",
    deps = [
        "backoff",
        "config",
        "debug_location",
        "dual_ref_counted",
        "gpr",
        "grpc_base",
        "grpc_client_channel",
        "grpc_fake_credentials",
        "grpc_public_hdrs",
        "grpc_resolver",
        "grpc_security_base",
        "grpc_service_config_impl",
        "grpc_trace",
        "iomgr_timer",
        "json",
        "json_args",
        "json_object_loader",
        "lb_policy",
        "lb_policy_factory",
        "lb_policy_registry",
        "orphanable",
        "pollset_set",
        "ref_counted_ptr",
        "rls_upb",
        "server_address",
        "slice",
        "slice_refcount",
        "status_helper",
        "subchannel_interface",
        "time",
        "uri_parser",
        "validation_errors",
        "work_serializer",
    ],
)

grpc_cc_library(
    name = "upb_utils",
    hdrs = [
        "//src/core:ext/xds/upb_utils.h",
    ],
    external_deps = [
        "absl/strings",
        "upb_lib",
    ],
    language = "c++",
    deps = ["gpr_platform"],
)

grpc_cc_library(
    name = "xds_client",
    srcs = [
        "//src/core:ext/xds/xds_api.cc",
        "//src/core:ext/xds/xds_bootstrap.cc",
        "//src/core:ext/xds/xds_client.cc",
        "//src/core:ext/xds/xds_client_stats.cc",
    ],
    hdrs = [
        "//src/core:ext/xds/xds_api.h",
        "//src/core:ext/xds/xds_bootstrap.h",
        "//src/core:ext/xds/xds_channel_args.h",
        "//src/core:ext/xds/xds_client.h",
        "//src/core:ext/xds/xds_client_stats.h",
        "//src/core:ext/xds/xds_resource_type.h",
        "//src/core:ext/xds/xds_resource_type_impl.h",
        "//src/core:ext/xds/xds_transport.h",
    ],
    external_deps = [
        "absl/base:core_headers",
        "absl/memory",
        "absl/status",
        "absl/status:statusor",
        "absl/strings",
        "absl/strings:str_format",
        "absl/types:optional",
        "upb_lib",
        "upb_textformat_lib",
        "upb_json_lib",
        "upb_reflection",
    ],
    language = "c++",
    tags = ["nofixdeps"],
    visibility = ["@grpc:xds_client_core"],
    deps = [
        "backoff",
        "debug_location",
        "default_event_engine",
        "dual_ref_counted",
        "env",
        "envoy_admin_upb",
        "envoy_config_core_upb",
        "envoy_config_endpoint_upb",
        "envoy_service_discovery_upb",
        "envoy_service_discovery_upbdefs",
        "envoy_service_load_stats_upb",
        "envoy_service_load_stats_upbdefs",
        "envoy_service_status_upb",
        "envoy_service_status_upbdefs",
        "event_engine_base_hdrs",
        "exec_ctx",
        "google_rpc_status_upb",
        "gpr",
        "grpc_trace",
        "json",
        "orphanable",
        "protobuf_any_upb",
        "protobuf_duration_upb",
        "protobuf_struct_upb",
        "protobuf_timestamp_upb",
        "ref_counted",
        "ref_counted_ptr",
        "time",
        "upb_utils",
        "uri_parser",
        "useful",
        "work_serializer",
    ],
)

grpc_cc_library(
    name = "certificate_provider_factory",
    hdrs = [
        "//src/core:lib/security/certificate_provider/certificate_provider_factory.h",
    ],
    deps = [
        "error",
        "gpr",
        "grpc_public_hdrs",
        "json",
        "ref_counted",
        "ref_counted_ptr",
    ],
)

grpc_cc_library(
    name = "certificate_provider_registry",
    srcs = [
        "//src/core:lib/security/certificate_provider/certificate_provider_registry.cc",
    ],
    hdrs = [
        "//src/core:lib/security/certificate_provider/certificate_provider_registry.h",
    ],
    external_deps = ["absl/strings"],
    deps = [
        "certificate_provider_factory",
        "gpr_public_hdrs",
    ],
)

grpc_cc_library(
    name = "grpc_xds_client",
    srcs = [
        "//src/core:ext/xds/certificate_provider_store.cc",
        "//src/core:ext/xds/file_watcher_certificate_provider_factory.cc",
        "//src/core:ext/xds/xds_bootstrap_grpc.cc",
        "//src/core:ext/xds/xds_certificate_provider.cc",
        "//src/core:ext/xds/xds_client_grpc.cc",
        "//src/core:ext/xds/xds_cluster.cc",
        "//src/core:ext/xds/xds_cluster_specifier_plugin.cc",
        "//src/core:ext/xds/xds_common_types.cc",
        "//src/core:ext/xds/xds_endpoint.cc",
        "//src/core:ext/xds/xds_http_fault_filter.cc",
        "//src/core:ext/xds/xds_http_filters.cc",
        "//src/core:ext/xds/xds_http_rbac_filter.cc",
        "//src/core:ext/xds/xds_lb_policy_registry.cc",
        "//src/core:ext/xds/xds_listener.cc",
        "//src/core:ext/xds/xds_route_config.cc",
        "//src/core:ext/xds/xds_routing.cc",
        "//src/core:ext/xds/xds_transport_grpc.cc",
        "//src/core:lib/security/credentials/xds/xds_credentials.cc",
    ],
    hdrs = [
        "//src/core:ext/xds/certificate_provider_store.h",
        "//src/core:ext/xds/file_watcher_certificate_provider_factory.h",
        "//src/core:ext/xds/xds_bootstrap_grpc.h",
        "//src/core:ext/xds/xds_certificate_provider.h",
        "//src/core:ext/xds/xds_client_grpc.h",
        "//src/core:ext/xds/xds_cluster.h",
        "//src/core:ext/xds/xds_cluster_specifier_plugin.h",
        "//src/core:ext/xds/xds_common_types.h",
        "//src/core:ext/xds/xds_endpoint.h",
        "//src/core:ext/xds/xds_http_fault_filter.h",
        "//src/core:ext/xds/xds_http_filters.h",
        "//src/core:ext/xds/xds_http_rbac_filter.h",
        "//src/core:ext/xds/xds_lb_policy_registry.h",
        "//src/core:ext/xds/xds_listener.h",
        "//src/core:ext/xds/xds_route_config.h",
        "//src/core:ext/xds/xds_routing.h",
        "//src/core:ext/xds/xds_transport_grpc.h",
        "//src/core:lib/security/credentials/xds/xds_credentials.h",
    ],
    external_deps = [
        "absl/base:core_headers",
        "absl/functional:bind_front",
        "absl/memory",
        "absl/status",
        "absl/status:statusor",
        "absl/strings",
        "absl/strings:str_format",
        "absl/synchronization",
        "absl/types:optional",
        "absl/types:variant",
        "upb_lib",
        "upb_textformat_lib",
        "upb_json_lib",
        "re2",
        "upb_reflection",
    ],
    language = "c++",
    tags = ["nofixdeps"],
    deps = [
        "certificate_provider_factory",
        "certificate_provider_registry",
        "channel_creds_registry",
        "config",
        "debug_location",
        "default_event_engine",
        "env",
        "envoy_admin_upb",
        "envoy_config_cluster_upb",
        "envoy_config_cluster_upbdefs",
        "envoy_config_core_upb",
        "envoy_config_endpoint_upb",
        "envoy_config_endpoint_upbdefs",
        "envoy_config_listener_upb",
        "envoy_config_listener_upbdefs",
        "envoy_config_rbac_upb",
        "envoy_config_route_upb",
        "envoy_config_route_upbdefs",
        "envoy_extensions_clusters_aggregate_upb",
        "envoy_extensions_clusters_aggregate_upbdefs",
        "envoy_extensions_filters_common_fault_upb",
        "envoy_extensions_filters_http_fault_upb",
        "envoy_extensions_filters_http_fault_upbdefs",
        "envoy_extensions_filters_http_rbac_upb",
        "envoy_extensions_filters_http_rbac_upbdefs",
        "envoy_extensions_filters_http_router_upb",
        "envoy_extensions_filters_http_router_upbdefs",
        "envoy_extensions_filters_network_http_connection_manager_upb",
        "envoy_extensions_filters_network_http_connection_manager_upbdefs",
        "envoy_extensions_load_balancing_policies_ring_hash_upb",
        "envoy_extensions_load_balancing_policies_wrr_locality_upb",
        "envoy_extensions_transport_sockets_tls_upb",
        "envoy_extensions_transport_sockets_tls_upbdefs",
        "envoy_service_discovery_upb",
        "envoy_service_discovery_upbdefs",
        "envoy_service_load_stats_upb",
        "envoy_service_load_stats_upbdefs",
        "envoy_service_status_upb",
        "envoy_service_status_upbdefs",
        "envoy_type_matcher_upb",
        "envoy_type_upb",
        "error",
        "google_rpc_status_upb",
        "gpr",
        "grpc_base",
        "grpc_client_channel",
        "grpc_credentials_util",
        "grpc_fake_credentials",
        "grpc_fault_injection_filter",
        "grpc_lb_xds_channel_args",
        "grpc_matchers",
        "grpc_outlier_detection_header",
        "grpc_public_hdrs",
        "grpc_rbac_filter",
        "grpc_security_base",
        "grpc_sockaddr",
        "grpc_tls_credentials",
        "grpc_trace",
        "grpc_transport_chttp2_client_connector",
        "init_internally",
        "iomgr_fwd",
        "iomgr_timer",
        "json",
        "json_object_loader",
        "json_util",
        "lb_policy_registry",
        "match",
        "orphanable",
        "pollset_set",
        "protobuf_any_upb",
        "protobuf_duration_upb",
        "protobuf_struct_upb",
        "protobuf_struct_upbdefs",
        "protobuf_timestamp_upb",
        "protobuf_wrappers_upb",
        "ref_counted",
        "ref_counted_ptr",
        "resolved_address",
        "rls_config_upb",
        "rls_config_upbdefs",
        "server_address",
        "slice",
        "slice_refcount",
        "sockaddr_utils",
        "status_helper",
        "time",
        "tsi_ssl_credentials",
        "unique_type_name",
        "upb_utils",
        "uri_parser",
        "useful",
        "validation_errors",
        "work_serializer",
        "xds_client",
        "xds_type_upb",
        "xds_type_upbdefs",
        "//src/core:channel_fwd",
    ],
)

grpc_cc_library(
    name = "grpc_xds_channel_stack_modifier",
    srcs = [
        "//src/core:ext/xds/xds_channel_stack_modifier.cc",
    ],
    hdrs = [
        "//src/core:ext/xds/xds_channel_stack_modifier.h",
    ],
    external_deps = ["absl/strings"],
    language = "c++",
    deps = [
        "channel_args",
        "channel_init",
        "channel_stack_builder",
        "channel_stack_type",
        "config",
        "gpr_platform",
        "grpc_base",
        "grpc_public_hdrs",
        "ref_counted",
        "ref_counted_ptr",
        "useful",
        "//src/core:channel_fwd",
    ],
)

grpc_cc_library(
    name = "grpc_xds_server_config_fetcher",
    srcs = [
        "//src/core:ext/xds/xds_server_config_fetcher.cc",
    ],
    external_deps = [
        "absl/base:core_headers",
        "absl/status",
        "absl/status:statusor",
        "absl/strings",
        "absl/types:optional",
        "absl/types:variant",
    ],
    language = "c++",
    deps = [
        "channel_args",
        "channel_args_preconditioning",
        "config",
        "debug_location",
        "exec_ctx",
        "gpr",
        "grpc_base",
        "grpc_public_hdrs",
        "grpc_security_base",
        "grpc_server_config_selector",
        "grpc_server_config_selector_filter",
        "grpc_service_config",
        "grpc_service_config_impl",
        "grpc_sockaddr",
        "grpc_tls_credentials",
        "grpc_trace",
        "grpc_xds_channel_stack_modifier",
        "grpc_xds_client",
        "iomgr_fwd",
        "ref_counted_ptr",
        "resolved_address",
        "slice_refcount",
        "sockaddr_utils",
        "status_helper",
        "unique_type_name",
        "uri_parser",
        "xds_client",
        "//src/core:channel_fwd",
    ],
)

grpc_cc_library(
    name = "channel_creds_registry_init",
    srcs = [
        "//src/core:lib/security/credentials/channel_creds_registry_init.cc",
    ],
    external_deps = ["absl/strings"],
    language = "c++",
    deps = [
        "channel_creds_registry",
        "config",
        "gpr_platform",
        "grpc_fake_credentials",
        "grpc_google_default_credentials",
        "grpc_security_base",
        "json",
        "ref_counted_ptr",
    ],
)

grpc_cc_library(
    name = "grpc_google_mesh_ca_certificate_provider_factory",
    srcs = [
        "//src/core:ext/xds/google_mesh_ca_certificate_provider_factory.cc",
    ],
    hdrs = [
        "//src/core:ext/xds/google_mesh_ca_certificate_provider_factory.h",
    ],
    language = "c++",
    deps = [
        "certificate_provider_factory",
        "error",
        "gpr_platform",
        "grpc_tls_credentials",
        "grpc_trace",
        "json",
        "json_util",
        "ref_counted_ptr",
        "time",
    ],
)

grpc_cc_library(
    name = "grpc_lb_policy_cds",
    srcs = [
        "//src/core:ext/filters/client_channel/lb_policy/xds/cds.cc",
    ],
    external_deps = [
        "absl/status",
        "absl/status:statusor",
        "absl/strings",
        "absl/types:optional",
    ],
    language = "c++",
    deps = [
        "config",
        "debug_location",
        "gpr",
        "grpc_base",
        "grpc_matchers",
        "grpc_outlier_detection_header",
        "grpc_public_hdrs",
        "grpc_security_base",
        "grpc_tls_credentials",
        "grpc_trace",
        "grpc_xds_client",
        "json",
        "json_args",
        "json_object_loader",
        "lb_policy",
        "lb_policy_factory",
        "lb_policy_registry",
        "orphanable",
        "pollset_set",
        "ref_counted_ptr",
        "server_address",
        "subchannel_interface",
        "time",
        "unique_type_name",
        "work_serializer",
        "xds_client",
    ],
)

grpc_cc_library(
    name = "grpc_lb_xds_channel_args",
    hdrs = [
        "//src/core:ext/filters/client_channel/lb_policy/xds/xds_channel_args.h",
    ],
    language = "c++",
)

grpc_cc_library(
    name = "grpc_lb_xds_attributes",
    srcs = [
        "//src/core:ext/filters/client_channel/lb_policy/xds/xds_attributes.cc",
    ],
    hdrs = [
        "//src/core:ext/filters/client_channel/lb_policy/xds/xds_attributes.h",
    ],
    external_deps = ["absl/strings"],
    language = "c++",
    deps = [
        "gpr_platform",
        "ref_counted_ptr",
        "server_address",
        "useful",
        "xds_client",
    ],
)

grpc_cc_library(
    name = "grpc_lb_policy_xds_cluster_resolver",
    srcs = [
        "//src/core:ext/filters/client_channel/lb_policy/xds/xds_cluster_resolver.cc",
    ],
    external_deps = [
        "absl/status",
        "absl/status:statusor",
        "absl/strings",
        "absl/types:optional",
    ],
    language = "c++",
    deps = [
        "channel_args",
        "config",
        "debug_location",
        "gpr",
        "grpc_base",
        "grpc_client_channel",
        "grpc_lb_address_filtering",
        "grpc_lb_xds_attributes",
        "grpc_lb_xds_channel_args",
        "grpc_public_hdrs",
        "grpc_resolver",
        "grpc_resolver_fake",
        "grpc_trace",
        "grpc_xds_client",
        "json",
        "json_args",
        "json_object_loader",
        "lb_policy",
        "lb_policy_factory",
        "lb_policy_registry",
        "orphanable",
        "pollset_set",
        "ref_counted_ptr",
        "server_address",
        "subchannel_interface",
        "validation_errors",
        "work_serializer",
        "xds_client",
    ],
)

grpc_cc_library(
    name = "grpc_lb_policy_xds_cluster_impl",
    srcs = [
        "//src/core:ext/filters/client_channel/lb_policy/xds/xds_cluster_impl.cc",
    ],
    external_deps = [
        "absl/base:core_headers",
        "absl/status",
        "absl/status:statusor",
        "absl/strings",
        "absl/types:optional",
        "absl/types:variant",
    ],
    language = "c++",
    deps = [
        "channel_args",
        "config",
        "debug_location",
        "gpr",
        "grpc_base",
        "grpc_client_channel",
        "grpc_lb_xds_attributes",
        "grpc_lb_xds_channel_args",
        "grpc_public_hdrs",
        "grpc_trace",
        "grpc_xds_client",
        "json",
        "json_args",
        "json_object_loader",
        "lb_policy",
        "lb_policy_factory",
        "lb_policy_registry",
        "orphanable",
        "pollset_set",
        "ref_counted",
        "ref_counted_ptr",
        "server_address",
        "subchannel_interface",
        "validation_errors",
        "xds_client",
    ],
)

grpc_cc_library(
    name = "grpc_lb_policy_xds_cluster_manager",
    srcs = [
        "//src/core:ext/filters/client_channel/lb_policy/xds/xds_cluster_manager.cc",
    ],
    external_deps = [
        "absl/status",
        "absl/status:statusor",
        "absl/strings",
        "absl/types:optional",
    ],
    language = "c++",
    deps = [
        "channel_args",
        "config",
        "debug_location",
        "default_event_engine",
        "gpr",
        "gpr_platform",
        "grpc_base",
        "grpc_client_channel",
        "grpc_public_hdrs",
        "grpc_resolver_xds_header",
        "grpc_trace",
        "json",
        "json_args",
        "json_object_loader",
        "lb_policy",
        "lb_policy_factory",
        "lb_policy_registry",
        "orphanable",
        "pollset_set",
        "ref_counted",
        "ref_counted_ptr",
        "server_address",
        "subchannel_interface",
        "time",
        "validation_errors",
        "work_serializer",
    ],
)

grpc_cc_library(
    name = "grpc_lb_policy_xds_wrr_locality",
    srcs = [
        "//src/core:ext/filters/client_channel/lb_policy/xds/xds_wrr_locality.cc",
    ],
    external_deps = [
        "absl/status",
        "absl/status:statusor",
        "absl/strings",
    ],
    language = "c++",
    deps = [
        "channel_args",
        "config",
        "debug_location",
        "gpr",
        "grpc_base",
        "grpc_lb_xds_attributes",
        "grpc_public_hdrs",
        "grpc_trace",
        "json",
        "json_args",
        "json_object_loader",
        "lb_policy",
        "lb_policy_factory",
        "lb_policy_registry",
        "orphanable",
        "pollset_set",
        "ref_counted_ptr",
        "server_address",
        "subchannel_interface",
        "validation_errors",
        "xds_client",
    ],
)

grpc_cc_library(
    name = "grpc_lb_address_filtering",
    srcs = [
        "//src/core:ext/filters/client_channel/lb_policy/address_filtering.cc",
    ],
    hdrs = [
        "//src/core:ext/filters/client_channel/lb_policy/address_filtering.h",
    ],
    external_deps = [
        "absl/status:statusor",
        "absl/strings",
    ],
    language = "c++",
    deps = [
        "gpr_platform",
        "server_address",
    ],
)

grpc_cc_library(
    name = "grpc_lb_subchannel_list",
    hdrs = [
        "//src/core:ext/filters/client_channel/lb_policy/subchannel_list.h",
    ],
    external_deps = [
        "absl/status",
        "absl/types:optional",
    ],
    language = "c++",
    deps = [
        "debug_location",
        "dual_ref_counted",
        "gpr",
        "gpr_manual_constructor",
        "grpc_base",
        "grpc_public_hdrs",
        "iomgr_fwd",
        "lb_policy",
        "ref_counted_ptr",
        "server_address",
        "subchannel_interface",
    ],
)

grpc_cc_library(
    name = "grpc_lb_policy_pick_first",
    srcs = [
        "//src/core:ext/filters/client_channel/lb_policy/pick_first/pick_first.cc",
    ],
    external_deps = [
        "absl/status",
        "absl/status:statusor",
        "absl/strings",
        "absl/types:optional",
    ],
    language = "c++",
    deps = [
        "channel_args",
        "config",
        "debug_location",
        "gpr",
        "grpc_base",
        "grpc_lb_subchannel_list",
        "grpc_public_hdrs",
        "grpc_trace",
        "json",
        "lb_policy",
        "lb_policy_factory",
        "lb_policy_registry",
        "orphanable",
        "ref_counted_ptr",
        "server_address",
        "subchannel_interface",
    ],
)

grpc_cc_library(
    name = "grpc_lb_policy_ring_hash",
    srcs = [
        "//src/core:ext/filters/client_channel/lb_policy/ring_hash/ring_hash.cc",
    ],
    hdrs = [
        "//src/core:ext/filters/client_channel/lb_policy/ring_hash/ring_hash.h",
    ],
    external_deps = [
        "absl/base:core_headers",
        "absl/container:inlined_vector",
        "absl/status",
        "absl/status:statusor",
        "absl/strings",
        "absl/types:optional",
        "xxhash",
    ],
    language = "c++",
    deps = [
        "closure",
        "config",
        "debug_location",
        "exec_ctx",
        "gpr",
        "grpc_base",
        "grpc_client_channel",
        "grpc_lb_subchannel_list",
        "grpc_public_hdrs",
        "grpc_trace",
        "json",
        "json_args",
        "json_object_loader",
        "lb_policy",
        "lb_policy_factory",
        "lb_policy_registry",
        "orphanable",
        "ref_counted_ptr",
        "server_address",
        "sockaddr_utils",
        "subchannel_interface",
        "unique_type_name",
        "validation_errors",
        "work_serializer",
    ],
)

grpc_cc_library(
    name = "grpc_lb_policy_round_robin",
    srcs = [
        "//src/core:ext/filters/client_channel/lb_policy/round_robin/round_robin.cc",
    ],
    external_deps = [
        "absl/status",
        "absl/status:statusor",
        "absl/strings",
        "absl/types:optional",
    ],
    language = "c++",
    deps = [
        "config",
        "debug_location",
        "gpr",
        "grpc_base",
        "grpc_lb_subchannel_list",
        "grpc_public_hdrs",
        "grpc_trace",
        "json",
        "lb_policy",
        "lb_policy_factory",
        "lb_policy_registry",
        "orphanable",
        "ref_counted_ptr",
        "server_address",
        "subchannel_interface",
    ],
)

grpc_cc_library(
    name = "grpc_outlier_detection_header",
    hdrs = [
        "//src/core:ext/filters/client_channel/lb_policy/outlier_detection/outlier_detection.h",
    ],
    external_deps = ["absl/types:optional"],
    language = "c++",
    deps = [
        "gpr_platform",
        "json",
        "json_args",
        "json_object_loader",
        "time",
        "validation_errors",
    ],
)

grpc_cc_library(
    name = "grpc_lb_policy_outlier_detection",
    srcs = [
        "//src/core:ext/filters/client_channel/lb_policy/outlier_detection/outlier_detection.cc",
    ],
    external_deps = [
        "absl/random",
        "absl/status",
        "absl/status:statusor",
        "absl/strings",
        "absl/types:variant",
    ],
    language = "c++",
    deps = [
        "channel_args",
        "closure",
        "config",
        "debug_location",
        "gpr",
        "grpc_base",
        "grpc_client_channel",
        "grpc_outlier_detection_header",
        "grpc_public_hdrs",
        "grpc_trace",
        "iomgr_fwd",
        "iomgr_timer",
        "json",
        "lb_policy",
        "lb_policy_factory",
        "lb_policy_registry",
        "orphanable",
        "pollset_set",
        "ref_counted",
        "ref_counted_ptr",
        "server_address",
        "sockaddr_utils",
        "subchannel_interface",
        "validation_errors",
        "work_serializer",
    ],
)

grpc_cc_library(
    name = "grpc_lb_policy_priority",
    srcs = [
        "//src/core:ext/filters/client_channel/lb_policy/priority/priority.cc",
    ],
    external_deps = [
        "absl/status",
        "absl/status:statusor",
        "absl/strings",
        "absl/types:optional",
    ],
    language = "c++",
    deps = [
        "channel_args",
        "closure",
        "config",
        "debug_location",
        "gpr",
        "grpc_base",
        "grpc_client_channel",
        "grpc_lb_address_filtering",
        "grpc_public_hdrs",
        "grpc_trace",
        "iomgr_timer",
        "json",
        "json_args",
        "json_object_loader",
        "lb_policy",
        "lb_policy_factory",
        "lb_policy_registry",
        "orphanable",
        "pollset_set",
        "ref_counted",
        "ref_counted_ptr",
        "server_address",
        "subchannel_interface",
        "time",
        "validation_errors",
        "work_serializer",
    ],
)

grpc_cc_library(
    name = "grpc_lb_policy_weighted_target",
    srcs = [
        "//src/core:ext/filters/client_channel/lb_policy/weighted_target/weighted_target.cc",
    ],
    external_deps = [
        "absl/random",
        "absl/status",
        "absl/status:statusor",
        "absl/strings",
        "absl/types:optional",
    ],
    language = "c++",
    deps = [
        "channel_args",
        "config",
        "debug_location",
        "default_event_engine",
        "gpr",
        "grpc_base",
        "grpc_client_channel",
        "grpc_lb_address_filtering",
        "grpc_public_hdrs",
        "grpc_trace",
        "json",
        "json_args",
        "json_object_loader",
        "lb_policy",
        "lb_policy_factory",
        "lb_policy_registry",
        "orphanable",
        "pollset_set",
        "ref_counted",
        "ref_counted_ptr",
        "server_address",
        "subchannel_interface",
        "time",
        "validation_errors",
        "work_serializer",
    ],
)

grpc_cc_library(
    name = "lb_server_load_reporting_filter",
    srcs = [
        "//src/core:ext/filters/load_reporting/server_load_reporting_filter.cc",
    ],
    hdrs = [
        "src/cpp/server/load_reporter/constants.h",
        "//src/core:ext/filters/load_reporting/registered_opencensus_objects.h",
        "//src/core:ext/filters/load_reporting/server_load_reporting_filter.h",
    ],
    external_deps = [
        "absl/container:inlined_vector",
        "absl/meta:type_traits",
        "absl/status",
        "absl/status:statusor",
        "absl/strings",
        "absl/strings:str_format",
        "absl/types:optional",
        "opencensus-stats",
        "opencensus-tags",
    ],
    language = "c++",
    deps = [
        "arena_promise",
        "channel_init",
        "channel_stack_type",
        "config",
        "context",
        "gpr",
        "gpr_platform",
        "grpc_base",
        "grpc_public_hdrs",
        "grpc_security_base",
        "grpc_sockaddr",
        "promise",
        "resolved_address",
        "seq",
        "slice",
        "uri_parser",
        "//src/core:channel_fwd",
    ],
    alwayslink = 1,
)

grpc_cc_library(
    name = "lb_load_data_store",
    srcs = [
        "src/cpp/server/load_reporter/load_data_store.cc",
    ],
    hdrs = [
        "src/cpp/server/load_reporter/constants.h",
        "src/cpp/server/load_reporter/load_data_store.h",
    ],
    language = "c++",
    deps = [
        "gpr",
        "gpr_platform",
        "grpc++",
        "grpc_sockaddr",
    ],
)

grpc_cc_library(
    name = "lb_server_load_reporting_service_server_builder_plugin",
    srcs = [
        "src/cpp/server/load_reporter/load_reporting_service_server_builder_plugin.cc",
    ],
    hdrs = [
        "src/cpp/server/load_reporter/load_reporting_service_server_builder_plugin.h",
    ],
    language = "c++",
    deps = [
        "gpr_platform",
        "grpc++",
        "lb_load_reporter_service",
    ],
)

grpc_cc_library(
    name = "grpcpp_server_load_reporting",
    srcs = [
        "src/cpp/server/load_reporter/load_reporting_service_server_builder_option.cc",
        "src/cpp/server/load_reporter/util.cc",
    ],
    language = "c++",
    public_hdrs = [
        "include/grpcpp/ext/server_load_reporting.h",
    ],
    tags = ["nofixdeps"],
    deps = [
        "gpr",
        "gpr_platform",
        "grpc",
        "grpc++",
        "grpc++_public_hdrs",
        "grpc_public_hdrs",
        "lb_server_load_reporting_filter",
        "lb_server_load_reporting_service_server_builder_plugin",
    ],
)

grpc_cc_library(
    name = "lb_load_reporter_service",
    srcs = [
        "src/cpp/server/load_reporter/load_reporter_async_service_impl.cc",
    ],
    hdrs = [
        "src/cpp/server/load_reporter/load_reporter_async_service_impl.h",
    ],
    external_deps = [
        "absl/memory",
        "protobuf_headers",
    ],
    language = "c++",
    tags = ["nofixdeps"],
    deps = [
        "gpr",
        "grpc++",
        "lb_load_reporter",
    ],
)

grpc_cc_library(
    name = "lb_get_cpu_stats",
    srcs = [
        "src/cpp/server/load_reporter/get_cpu_stats_linux.cc",
        "src/cpp/server/load_reporter/get_cpu_stats_macos.cc",
        "src/cpp/server/load_reporter/get_cpu_stats_unsupported.cc",
        "src/cpp/server/load_reporter/get_cpu_stats_windows.cc",
    ],
    hdrs = [
        "src/cpp/server/load_reporter/get_cpu_stats.h",
    ],
    language = "c++",
    deps = [
        "gpr",
        "gpr_platform",
    ],
)

grpc_cc_library(
    name = "lb_load_reporter",
    srcs = [
        "src/cpp/server/load_reporter/load_reporter.cc",
    ],
    hdrs = [
        "src/cpp/server/load_reporter/constants.h",
        "src/cpp/server/load_reporter/load_reporter.h",
    ],
    external_deps = [
        "opencensus-stats",
        "opencensus-tags",
        "protobuf_headers",
    ],
    language = "c++",
    tags = ["nofixdeps"],
    deps = [
        "gpr",
        "lb_get_cpu_stats",
        "lb_load_data_store",
        "//src/proto/grpc/lb/v1:load_reporter_proto",
    ],
)

grpc_cc_library(
    name = "polling_resolver",
    srcs = [
        "//src/core:ext/filters/client_channel/resolver/polling_resolver.cc",
    ],
    hdrs = [
        "//src/core:ext/filters/client_channel/resolver/polling_resolver.h",
    ],
    external_deps = [
        "absl/status",
        "absl/status:statusor",
        "absl/strings",
        "absl/types:optional",
    ],
    language = "c++",
    deps = [
        "backoff",
        "debug_location",
        "gpr",
        "grpc_base",
        "grpc_resolver",
        "grpc_service_config",
        "grpc_trace",
        "iomgr_fwd",
        "iomgr_timer",
        "orphanable",
        "ref_counted_ptr",
        "status_helper",
        "time",
        "uri_parser",
        "work_serializer",
    ],
)

grpc_cc_library(
    name = "grpc_resolver_dns_selection",
    srcs = [
        "//src/core:ext/filters/client_channel/resolver/dns/dns_resolver_selection.cc",
    ],
    hdrs = [
        "//src/core:ext/filters/client_channel/resolver/dns/dns_resolver_selection.h",
    ],
    language = "c++",
    deps = ["gpr"],
)

grpc_cc_library(
    name = "grpc_resolver_dns_native",
    srcs = [
        "//src/core:ext/filters/client_channel/resolver/dns/native/dns_resolver.cc",
    ],
    external_deps = [
        "absl/functional:bind_front",
        "absl/status",
        "absl/status:statusor",
        "absl/strings",
        "absl/types:optional",
    ],
    language = "c++",
    deps = [
        "backoff",
        "config",
        "debug_location",
        "gpr",
        "grpc_base",
        "grpc_public_hdrs",
        "grpc_resolver",
        "grpc_resolver_dns_selection",
        "grpc_trace",
        "orphanable",
        "polling_resolver",
        "ref_counted_ptr",
        "resolved_address",
        "server_address",
        "time",
        "uri_parser",
    ],
)

grpc_cc_library(
    name = "grpc_resolver_dns_ares",
    srcs = [
        "//src/core:ext/filters/client_channel/resolver/dns/c_ares/dns_resolver_ares.cc",
        "//src/core:ext/filters/client_channel/resolver/dns/c_ares/grpc_ares_ev_driver_posix.cc",
        "//src/core:ext/filters/client_channel/resolver/dns/c_ares/grpc_ares_ev_driver_windows.cc",
        "//src/core:ext/filters/client_channel/resolver/dns/c_ares/grpc_ares_wrapper.cc",
        "//src/core:ext/filters/client_channel/resolver/dns/c_ares/grpc_ares_wrapper_posix.cc",
        "//src/core:ext/filters/client_channel/resolver/dns/c_ares/grpc_ares_wrapper_windows.cc",
    ],
    hdrs = [
        "//src/core:ext/filters/client_channel/resolver/dns/c_ares/grpc_ares_ev_driver.h",
        "//src/core:ext/filters/client_channel/resolver/dns/c_ares/grpc_ares_wrapper.h",
    ],
    external_deps = [
        "absl/base:core_headers",
        "absl/container:flat_hash_set",
        "absl/status",
        "absl/status:statusor",
        "absl/strings",
        "absl/strings:str_format",
        "absl/types:optional",
        "address_sorting",
        "cares",
    ],
    language = "c++",
    deps = [
        "backoff",
        "config",
        "debug_location",
        "gpr",
        "grpc_base",
        "grpc_grpclb_balancer_addresses",
        "grpc_public_hdrs",
        "grpc_resolver",
        "grpc_resolver_dns_selection",
        "grpc_service_config",
        "grpc_service_config_impl",
        "grpc_sockaddr",
        "grpc_trace",
        "iomgr_fwd",
        "iomgr_port",
        "iomgr_timer",
        "json",
        "orphanable",
        "polling_resolver",
        "pollset_set",
        "ref_counted_ptr",
        "resolved_address",
        "server_address",
        "slice",
        "sockaddr_utils",
        "status_helper",
        "time",
        "uri_parser",
        "//src/core:event_engine_common",
    ],
)

grpc_cc_library(
    name = "grpc_resolver_sockaddr",
    srcs = [
        "//src/core:ext/filters/client_channel/resolver/sockaddr/sockaddr_resolver.cc",
    ],
    external_deps = [
        "absl/status:statusor",
        "absl/strings",
    ],
    language = "c++",
    deps = [
        "config",
        "gpr",
        "grpc_base",
        "grpc_resolver",
        "iomgr_port",
        "orphanable",
        "resolved_address",
        "server_address",
        "uri_parser",
    ],
)

grpc_cc_library(
    name = "grpc_resolver_binder",
    srcs = [
        "//src/core:ext/filters/client_channel/resolver/binder/binder_resolver.cc",
    ],
    external_deps = [
        "absl/status",
        "absl/status:statusor",
        "absl/strings",
    ],
    language = "c++",
    deps = [
        "config",
        "gpr",
        "grpc_base",
        "grpc_resolver",
        "iomgr_port",
        "orphanable",
        "resolved_address",
        "server_address",
        "status_helper",
        "uri_parser",
    ],
)

grpc_cc_library(
    name = "grpc_resolver_fake",
    srcs = ["//src/core:ext/filters/client_channel/resolver/fake/fake_resolver.cc"],
    hdrs = ["//src/core:ext/filters/client_channel/resolver/fake/fake_resolver.h"],
    external_deps = [
        "absl/base:core_headers",
        "absl/status",
        "absl/status:statusor",
        "absl/strings",
    ],
    language = "c++",
    visibility = [
        "//test:__subpackages__",
        "@grpc:grpc_resolver_fake",
    ],
    deps = [
        "channel_args",
        "config",
        "debug_location",
        "gpr",
        "grpc_public_hdrs",
        "grpc_resolver",
        "grpc_service_config",
        "orphanable",
        "ref_counted",
        "ref_counted_ptr",
        "server_address",
        "uri_parser",
        "useful",
        "work_serializer",
    ],
)

grpc_cc_library(
    name = "grpc_resolver_xds_header",
    hdrs = [
        "//src/core:ext/filters/client_channel/resolver/xds/xds_resolver.h",
    ],
    language = "c++",
    deps = [
        "gpr_platform",
        "unique_type_name",
    ],
)

grpc_cc_library(
    name = "grpc_resolver_xds",
    srcs = [
        "//src/core:ext/filters/client_channel/resolver/xds/xds_resolver.cc",
    ],
    external_deps = [
        "absl/meta:type_traits",
        "absl/random",
        "absl/status",
        "absl/status:statusor",
        "absl/strings",
        "absl/strings:str_format",
        "absl/types:optional",
        "absl/types:variant",
        "re2",
        "xxhash",
    ],
    language = "c++",
    deps = [
        "arena",
        "config",
        "debug_location",
        "dual_ref_counted",
        "gpr",
        "grpc_base",
        "grpc_client_channel",
        "grpc_lb_policy_ring_hash",
        "grpc_public_hdrs",
        "grpc_resolver",
        "grpc_service_config",
        "grpc_service_config_impl",
        "grpc_trace",
        "grpc_xds_client",
        "iomgr_fwd",
        "match",
        "orphanable",
        "pollset_set",
        "ref_counted_ptr",
        "server_address",
        "time",
        "unique_type_name",
        "uri_parser",
        "work_serializer",
        "xds_client",
        "//src/core:channel_fwd",
    ],
)

grpc_cc_library(
    name = "grpc_resolver_c2p",
    srcs = [
        "//src/core:ext/filters/client_channel/resolver/google_c2p/google_c2p_resolver.cc",
    ],
    external_deps = [
        "absl/status",
        "absl/status:statusor",
        "absl/strings",
        "absl/strings:str_format",
        "absl/types:optional",
    ],
    language = "c++",
    deps = [
        "alts_util",
        "config",
        "debug_location",
        "env",
        "gpr",
        "grpc_base",
        "grpc_public_hdrs",
        "grpc_resolver",
        "grpc_security_base",
        "grpc_xds_client",
        "httpcli",
        "json",
        "orphanable",
        "ref_counted_ptr",
        "resource_quota",
        "status_helper",
        "time",
        "uri_parser",
        "work_serializer",
    ],
)

grpc_cc_library(
    name = "httpcli",
    srcs = [
        "//src/core:lib/http/format_request.cc",
        "//src/core:lib/http/httpcli.cc",
        "//src/core:lib/http/parser.cc",
    ],
    hdrs = [
        "//src/core:lib/http/format_request.h",
        "//src/core:lib/http/httpcli.h",
        "//src/core:lib/http/parser.h",
    ],
    external_deps = [
        "absl/base:core_headers",
        "absl/functional:bind_front",
        "absl/status",
        "absl/status:statusor",
        "absl/strings",
        "absl/strings:str_format",
        "absl/types:optional",
    ],
    language = "c++",
    visibility = ["@grpc:httpcli"],
    deps = [
        "channel_args_preconditioning",
        "config",
        "debug_location",
        "gpr",
        "grpc_base",
        "grpc_public_hdrs",
        "grpc_security_base",
        "grpc_trace",
        "handshaker",
        "handshaker_registry",
        "iomgr_fwd",
        "orphanable",
        "pollset_set",
        "ref_counted_ptr",
        "resolved_address",
        "resource_quota",
        "slice",
        "slice_refcount",
        "sockaddr_utils",
        "status_helper",
        "tcp_connect_handshaker",
        "time",
        "uri_parser",
    ],
)

grpc_cc_library(
    name = "grpc_authorization_base",
    srcs = [
        "//src/core:lib/security/authorization/authorization_policy_provider_vtable.cc",
        "//src/core:lib/security/authorization/evaluate_args.cc",
        "//src/core:lib/security/authorization/grpc_server_authz_filter.cc",
    ],
    hdrs = [
        "//src/core:lib/security/authorization/authorization_engine.h",
        "//src/core:lib/security/authorization/authorization_policy_provider.h",
        "//src/core:lib/security/authorization/evaluate_args.h",
        "//src/core:lib/security/authorization/grpc_server_authz_filter.h",
    ],
    external_deps = [
        "absl/status",
        "absl/status:statusor",
        "absl/strings",
        "absl/types:optional",
    ],
    language = "c++",
    deps = [
        "arena_promise",
        "channel_args",
        "dual_ref_counted",
        "gpr",
        "grpc_base",
        "grpc_credentials_util",
        "grpc_public_hdrs",
        "grpc_security_base",
        "grpc_trace",
        "promise",
        "ref_counted",
        "ref_counted_ptr",
        "resolved_address",
        "slice",
        "uri_parser",
        "useful",
        "//src/core:channel_fwd",
    ],
)

grpc_cc_library(
    name = "tsi_fake_credentials",
    srcs = [
        "//src/core:tsi/fake_transport_security.cc",
    ],
    hdrs = [
        "//src/core:tsi/fake_transport_security.h",
    ],
    language = "c++",
    visibility = [
        "@grpc:public",
    ],
    deps = [
        "gpr",
        "slice",
        "tsi_base",
        "useful",
    ],
)

grpc_cc_library(
    name = "grpc_fake_credentials",
    srcs = [
        "//src/core:lib/security/credentials/fake/fake_credentials.cc",
        "//src/core:lib/security/security_connector/fake/fake_security_connector.cc",
    ],
    hdrs = [
        "//src/core:ext/filters/client_channel/lb_policy/grpclb/grpclb.h",
        "//src/core:lib/security/credentials/fake/fake_credentials.h",
        "//src/core:lib/security/security_connector/fake/fake_security_connector.h",
    ],
    external_deps = [
        "absl/status",
        "absl/status:statusor",
        "absl/strings",
        "absl/types:optional",
    ],
    language = "c++",
    deps = [
        "arena_promise",
        "debug_location",
        "gpr",
        "grpc_base",
        "grpc_public_hdrs",
        "grpc_security_base",
        "handshaker",
        "iomgr_fwd",
        "promise",
        "ref_counted_ptr",
        "slice",
        "tsi_base",
        "tsi_fake_credentials",
        "unique_type_name",
        "useful",
    ],
)

grpc_cc_library(
    name = "grpc_insecure_credentials",
    srcs = [
        "//src/core:lib/security/credentials/insecure/insecure_credentials.cc",
        "//src/core:lib/security/security_connector/insecure/insecure_security_connector.cc",
    ],
    hdrs = [
        "//src/core:lib/security/credentials/insecure/insecure_credentials.h",
        "//src/core:lib/security/security_connector/insecure/insecure_security_connector.h",
    ],
    external_deps = [
        "absl/status",
        "absl/strings",
    ],
    language = "c++",
    deps = [
        "arena_promise",
        "debug_location",
        "gpr",
        "grpc_base",
        "grpc_security_base",
        "handshaker",
        "iomgr_fwd",
        "promise",
        "ref_counted_ptr",
        "tsi_base",
        "tsi_local_credentials",
        "unique_type_name",
    ],
)

grpc_cc_library(
    name = "tsi_local_credentials",
    srcs = [
        "//src/core:tsi/local_transport_security.cc",
    ],
    hdrs = [
        "//src/core:tsi/local_transport_security.h",
    ],
    language = "c++",
    deps = [
        "exec_ctx",
        "gpr",
        "grpc_trace",
        "tsi_base",
    ],
)

grpc_cc_library(
    name = "grpc_local_credentials",
    srcs = [
        "//src/core:lib/security/credentials/local/local_credentials.cc",
        "//src/core:lib/security/security_connector/local/local_security_connector.cc",
    ],
    hdrs = [
        "//src/core:lib/security/credentials/local/local_credentials.h",
        "//src/core:lib/security/security_connector/local/local_security_connector.h",
    ],
    external_deps = [
        "absl/status",
        "absl/status:statusor",
        "absl/strings",
        "absl/types:optional",
    ],
    language = "c++",
    deps = [
        "arena_promise",
        "debug_location",
        "gpr",
        "grpc_base",
        "grpc_client_channel",
        "grpc_security_base",
        "grpc_sockaddr",
        "handshaker",
        "iomgr_fwd",
        "promise",
        "ref_counted_ptr",
        "resolved_address",
        "sockaddr_utils",
        "tsi_base",
        "tsi_local_credentials",
        "unique_type_name",
        "uri_parser",
        "useful",
    ],
)

grpc_cc_library(
    name = "grpc_alts_credentials",
    srcs = [
        "//src/core:lib/security/credentials/alts/alts_credentials.cc",
        "//src/core:lib/security/security_connector/alts/alts_security_connector.cc",
    ],
    hdrs = [
        "//src/core:lib/security/credentials/alts/alts_credentials.h",
        "//src/core:lib/security/security_connector/alts/alts_security_connector.h",
    ],
    external_deps = [
        "absl/status",
        "absl/strings",
        "absl/types:optional",
    ],
    language = "c++",
    visibility = ["@grpc:public"],
    deps = [
        "alts_util",
        "arena_promise",
        "debug_location",
        "gpr",
        "grpc_base",
        "grpc_public_hdrs",
        "grpc_security_base",
        "handshaker",
        "iomgr_fwd",
        "promise",
        "ref_counted_ptr",
        "slice",
        "slice_refcount",
        "tsi_alts_credentials",
        "tsi_base",
        "unique_type_name",
        "useful",
    ],
)

grpc_cc_library(
    name = "grpc_ssl_credentials",
    srcs = [
        "//src/core:lib/security/credentials/ssl/ssl_credentials.cc",
        "//src/core:lib/security/security_connector/ssl/ssl_security_connector.cc",
    ],
    hdrs = [
        "//src/core:lib/security/credentials/ssl/ssl_credentials.h",
        "//src/core:lib/security/security_connector/ssl/ssl_security_connector.h",
    ],
    external_deps = [
        "absl/status",
        "absl/strings",
        "absl/strings:str_format",
        "absl/types:optional",
    ],
    language = "c++",
    deps = [
        "arena_promise",
        "debug_location",
        "gpr",
        "grpc_base",
        "grpc_public_hdrs",
        "grpc_security_base",
        "grpc_trace",
        "handshaker",
        "iomgr_fwd",
        "promise",
        "ref_counted_ptr",
        "tsi_base",
        "tsi_ssl_credentials",
        "tsi_ssl_session_cache",
        "unique_type_name",
        "useful",
    ],
)

grpc_cc_library(
    name = "grpc_google_default_credentials",
    srcs = [
        "//src/core:lib/security/credentials/google_default/credentials_generic.cc",
        "//src/core:lib/security/credentials/google_default/google_default_credentials.cc",
    ],
    hdrs = [
        "//src/core:ext/filters/client_channel/lb_policy/grpclb/grpclb.h",
        "//src/core:lib/security/credentials/google_default/google_default_credentials.h",
    ],
    external_deps = [
        "absl/status:statusor",
        "absl/strings",
        "absl/types:optional",
    ],
    language = "c++",
    tags = ["nofixdeps"],
    deps = [
        "alts_util",
        "env",
        "gpr",
        "grpc_alts_credentials",
        "grpc_base",
        "grpc_external_account_credentials",
        "grpc_jwt_credentials",
        "grpc_lb_xds_channel_args",
        "grpc_oauth2_credentials",
        "grpc_public_hdrs",
        "grpc_security_base",
        "grpc_ssl_credentials",
        "grpc_trace",
        "httpcli",
        "iomgr_fwd",
        "json",
        "ref_counted_ptr",
        "slice",
        "slice_refcount",
        "status_helper",
        "time",
        "unique_type_name",
        "uri_parser",
        "useful",
    ],
)

grpc_cc_library(
    name = "strerror",
    srcs = [
        "//src/core:lib/gprpp/strerror.cc",
    ],
    hdrs = [
        "//src/core:lib/gprpp/strerror.h",
    ],
    external_deps = ["absl/strings:str_format"],
    deps = ["gpr_platform"],
)

grpc_cc_library(
    name = "grpc_tls_credentials",
    srcs = [
        "//src/core:lib/security/credentials/tls/grpc_tls_certificate_distributor.cc",
        "//src/core:lib/security/credentials/tls/grpc_tls_certificate_provider.cc",
        "//src/core:lib/security/credentials/tls/grpc_tls_certificate_verifier.cc",
        "//src/core:lib/security/credentials/tls/grpc_tls_credentials_options.cc",
        "//src/core:lib/security/credentials/tls/tls_credentials.cc",
        "//src/core:lib/security/security_connector/tls/tls_security_connector.cc",
    ],
    hdrs = [
        "//src/core:lib/security/credentials/tls/grpc_tls_certificate_distributor.h",
        "//src/core:lib/security/credentials/tls/grpc_tls_certificate_provider.h",
        "//src/core:lib/security/credentials/tls/grpc_tls_certificate_verifier.h",
        "//src/core:lib/security/credentials/tls/grpc_tls_credentials_options.h",
        "//src/core:lib/security/credentials/tls/tls_credentials.h",
        "//src/core:lib/security/security_connector/tls/tls_security_connector.h",
    ],
    external_deps = [
        "absl/base:core_headers",
        "absl/container:inlined_vector",
        "absl/functional:bind_front",
        "absl/status",
        "absl/status:statusor",
        "absl/strings",
        "absl/types:optional",
        "libcrypto",
        "libssl",
    ],
    language = "c++",
    deps = [
        "arena_promise",
        "debug_location",
        "gpr",
        "grpc_base",
        "grpc_credentials_util",
        "grpc_public_hdrs",
        "grpc_security_base",
        "grpc_trace",
        "handshaker",
        "iomgr_fwd",
        "promise",
        "ref_counted",
        "ref_counted_ptr",
        "slice",
        "slice_refcount",
        "status_helper",
        "tsi_base",
        "tsi_ssl_credentials",
        "tsi_ssl_session_cache",
        "unique_type_name",
        "useful",
    ],
)

grpc_cc_library(
    name = "grpc_iam_credentials",
    srcs = [
        "//src/core:lib/security/credentials/iam/iam_credentials.cc",
    ],
    hdrs = [
        "//src/core:lib/security/credentials/iam/iam_credentials.h",
    ],
    external_deps = [
        "absl/status:statusor",
        "absl/strings",
        "absl/strings:str_format",
        "absl/types:optional",
    ],
    language = "c++",
    deps = [
        "arena_promise",
        "gpr",
        "grpc_base",
        "grpc_security_base",
        "grpc_trace",
        "promise",
        "ref_counted_ptr",
        "slice",
        "unique_type_name",
        "useful",
    ],
)

grpc_cc_library(
    name = "grpc_jwt_credentials",
    srcs = [
        "//src/core:lib/security/credentials/jwt/json_token.cc",
        "//src/core:lib/security/credentials/jwt/jwt_credentials.cc",
        "//src/core:lib/security/credentials/jwt/jwt_verifier.cc",
    ],
    hdrs = [
        "//src/core:lib/security/credentials/jwt/json_token.h",
        "//src/core:lib/security/credentials/jwt/jwt_credentials.h",
        "//src/core:lib/security/credentials/jwt/jwt_verifier.h",
    ],
    external_deps = [
        "absl/status",
        "absl/status:statusor",
        "absl/strings",
        "absl/strings:str_format",
        "absl/time",
        "absl/types:optional",
        "libcrypto",
        "libssl",
    ],
    language = "c++",
    visibility = ["@grpc:public"],
    deps = [
        "arena_promise",
        "gpr",
        "gpr_manual_constructor",
        "grpc_base",
        "grpc_credentials_util",
        "grpc_security_base",
        "grpc_trace",
        "httpcli",
        "httpcli_ssl_credentials",
        "iomgr_fwd",
        "json",
        "orphanable",
        "promise",
        "ref_counted_ptr",
        "slice",
        "slice_refcount",
        "time",
        "tsi_ssl_types",
        "unique_type_name",
        "uri_parser",
        "useful",
    ],
)

grpc_cc_library(
    name = "grpc_oauth2_credentials",
    srcs = [
        "//src/core:lib/security/credentials/oauth2/oauth2_credentials.cc",
    ],
    hdrs = [
        "//src/core:lib/security/credentials/oauth2/oauth2_credentials.h",
    ],
    external_deps = [
        "absl/status",
        "absl/status:statusor",
        "absl/strings",
        "absl/strings:str_format",
        "absl/types:optional",
    ],
    language = "c++",
    deps = [
        "activity",
        "arena_promise",
        "context",
        "gpr",
        "grpc_base",
        "grpc_credentials_util",
        "grpc_security_base",
        "grpc_trace",
        "httpcli",
        "httpcli_ssl_credentials",
        "json",
        "orphanable",
        "poll",
        "pollset_set",
        "promise",
        "ref_counted",
        "ref_counted_ptr",
        "slice",
        "slice_refcount",
        "status_helper",
        "time",
        "unique_type_name",
        "uri_parser",
        "useful",
    ],
)

grpc_cc_library(
    name = "grpc_external_account_credentials",
    srcs = [
        "//src/core:lib/security/credentials/external/aws_external_account_credentials.cc",
        "//src/core:lib/security/credentials/external/aws_request_signer.cc",
        "//src/core:lib/security/credentials/external/external_account_credentials.cc",
        "//src/core:lib/security/credentials/external/file_external_account_credentials.cc",
        "//src/core:lib/security/credentials/external/url_external_account_credentials.cc",
    ],
    hdrs = [
        "//src/core:lib/security/credentials/external/aws_external_account_credentials.h",
        "//src/core:lib/security/credentials/external/aws_request_signer.h",
        "//src/core:lib/security/credentials/external/external_account_credentials.h",
        "//src/core:lib/security/credentials/external/file_external_account_credentials.h",
        "//src/core:lib/security/credentials/external/url_external_account_credentials.h",
    ],
    external_deps = [
        "absl/status",
        "absl/status:statusor",
        "absl/strings",
        "absl/strings:str_format",
        "absl/time",
        "absl/types:optional",
        "libcrypto",
    ],
    language = "c++",
    deps = [
        "env",
        "gpr",
        "grpc_base",
        "grpc_credentials_util",
        "grpc_oauth2_credentials",
        "grpc_security_base",
        "httpcli",
        "httpcli_ssl_credentials",
        "json",
        "orphanable",
        "ref_counted_ptr",
        "slice",
        "slice_refcount",
        "status_helper",
        "time",
        "uri_parser",
    ],
)

grpc_cc_library(
    name = "httpcli_ssl_credentials",
    srcs = [
        "//src/core:lib/http/httpcli_security_connector.cc",
    ],
    hdrs = [
        "//src/core:lib/http/httpcli_ssl_credentials.h",
    ],
    external_deps = [
        "absl/status",
        "absl/strings",
        "absl/types:optional",
    ],
    language = "c++",
    deps = [
        "arena_promise",
        "debug_location",
        "gpr",
        "grpc_base",
        "grpc_public_hdrs",
        "grpc_security_base",
        "handshaker",
        "iomgr_fwd",
        "promise",
        "ref_counted_ptr",
        "tsi_base",
        "tsi_ssl_credentials",
        "unique_type_name",
    ],
)

grpc_cc_library(
    name = "tsi_ssl_types",
    hdrs = [
        "//src/core:tsi/ssl_types.h",
    ],
    external_deps = ["libssl"],
    language = "c++",
    deps = ["gpr_platform"],
)

grpc_cc_library(
    name = "grpc_security_base",
    srcs = [
        "//src/core:lib/security/context/security_context.cc",
        "//src/core:lib/security/credentials/call_creds_util.cc",
        "//src/core:lib/security/credentials/composite/composite_credentials.cc",
        "//src/core:lib/security/credentials/credentials.cc",
        "//src/core:lib/security/credentials/plugin/plugin_credentials.cc",
        "//src/core:lib/security/security_connector/security_connector.cc",
        "//src/core:lib/security/transport/client_auth_filter.cc",
        "//src/core:lib/security/transport/secure_endpoint.cc",
        "//src/core:lib/security/transport/security_handshaker.cc",
        "//src/core:lib/security/transport/server_auth_filter.cc",
        "//src/core:lib/security/transport/tsi_error.cc",
    ],
    hdrs = [
        "//src/core:lib/security/context/security_context.h",
        "//src/core:lib/security/credentials/call_creds_util.h",
        "//src/core:lib/security/credentials/composite/composite_credentials.h",
        "//src/core:lib/security/credentials/credentials.h",
        "//src/core:lib/security/credentials/plugin/plugin_credentials.h",
        "//src/core:lib/security/security_connector/security_connector.h",
        "//src/core:lib/security/transport/auth_filters.h",
        "//src/core:lib/security/transport/secure_endpoint.h",
        "//src/core:lib/security/transport/security_handshaker.h",
        "//src/core:lib/security/transport/tsi_error.h",
    ],
    external_deps = [
        "absl/base:core_headers",
        "absl/container:inlined_vector",
        "absl/status",
        "absl/status:statusor",
        "absl/strings",
        "absl/types:optional",
    ],
    language = "c++",
    public_hdrs = GRPC_PUBLIC_HDRS,
    visibility = ["@grpc:public"],
    deps = [
        "activity",
        "arena",
        "arena_promise",
        "basic_seq",
        "channel_args",
        "closure",
        "config",
        "context",
        "debug_location",
        "event_engine_memory_allocator",
        "exec_ctx",
        "gpr",
        "gpr_atm",
        "grpc_base",
        "grpc_public_hdrs",
        "grpc_trace",
        "handshaker",
        "handshaker_factory",
        "handshaker_registry",
        "iomgr_fwd",
        "memory_quota",
        "poll",
        "promise",
        "ref_counted",
        "ref_counted_ptr",
        "resource_quota",
        "resource_quota_trace",
        "seq",
        "slice",
        "slice_refcount",
        "status_helper",
        "try_seq",
        "tsi_base",
        "unique_type_name",
        "useful",
        "//src/core:channel_fwd",
    ],
)

grpc_cc_library(
    name = "grpc_credentials_util",
    srcs = [
        "//src/core:lib/security/credentials/tls/tls_utils.cc",
        "//src/core:lib/security/security_connector/load_system_roots_fallback.cc",
        "//src/core:lib/security/security_connector/load_system_roots_supported.cc",
        "//src/core:lib/security/util/json_util.cc",
    ],
    hdrs = [
        "//src/core:lib/security/credentials/tls/tls_utils.h",
        "//src/core:lib/security/security_connector/load_system_roots.h",
        "//src/core:lib/security/security_connector/load_system_roots_supported.h",
        "//src/core:lib/security/util/json_util.h",
    ],
    external_deps = ["absl/strings"],
    language = "c++",
    visibility = ["@grpc:public"],
    deps = [
        "gpr",
        "grpc_base",
        "grpc_security_base",
        "json",
        "useful",
    ],
)

grpc_cc_library(
    name = "tsi_alts_credentials",
    srcs = [
        "//src/core:tsi/alts/crypt/aes_gcm.cc",
        "//src/core:tsi/alts/crypt/gsec.cc",
        "//src/core:tsi/alts/frame_protector/alts_counter.cc",
        "//src/core:tsi/alts/frame_protector/alts_crypter.cc",
        "//src/core:tsi/alts/frame_protector/alts_frame_protector.cc",
        "//src/core:tsi/alts/frame_protector/alts_record_protocol_crypter_common.cc",
        "//src/core:tsi/alts/frame_protector/alts_seal_privacy_integrity_crypter.cc",
        "//src/core:tsi/alts/frame_protector/alts_unseal_privacy_integrity_crypter.cc",
        "//src/core:tsi/alts/frame_protector/frame_handler.cc",
        "//src/core:tsi/alts/handshaker/alts_handshaker_client.cc",
        "//src/core:tsi/alts/handshaker/alts_shared_resource.cc",
        "//src/core:tsi/alts/handshaker/alts_tsi_handshaker.cc",
        "//src/core:tsi/alts/handshaker/alts_tsi_utils.cc",
        "//src/core:tsi/alts/zero_copy_frame_protector/alts_grpc_integrity_only_record_protocol.cc",
        "//src/core:tsi/alts/zero_copy_frame_protector/alts_grpc_privacy_integrity_record_protocol.cc",
        "//src/core:tsi/alts/zero_copy_frame_protector/alts_grpc_record_protocol_common.cc",
        "//src/core:tsi/alts/zero_copy_frame_protector/alts_iovec_record_protocol.cc",
        "//src/core:tsi/alts/zero_copy_frame_protector/alts_zero_copy_grpc_protector.cc",
    ],
    hdrs = [
        "//src/core:tsi/alts/crypt/gsec.h",
        "//src/core:tsi/alts/frame_protector/alts_counter.h",
        "//src/core:tsi/alts/frame_protector/alts_crypter.h",
        "//src/core:tsi/alts/frame_protector/alts_frame_protector.h",
        "//src/core:tsi/alts/frame_protector/alts_record_protocol_crypter_common.h",
        "//src/core:tsi/alts/frame_protector/frame_handler.h",
        "//src/core:tsi/alts/handshaker/alts_handshaker_client.h",
        "//src/core:tsi/alts/handshaker/alts_shared_resource.h",
        "//src/core:tsi/alts/handshaker/alts_tsi_handshaker.h",
        "//src/core:tsi/alts/handshaker/alts_tsi_handshaker_private.h",
        "//src/core:tsi/alts/handshaker/alts_tsi_utils.h",
        "//src/core:tsi/alts/zero_copy_frame_protector/alts_grpc_integrity_only_record_protocol.h",
        "//src/core:tsi/alts/zero_copy_frame_protector/alts_grpc_privacy_integrity_record_protocol.h",
        "//src/core:tsi/alts/zero_copy_frame_protector/alts_grpc_record_protocol.h",
        "//src/core:tsi/alts/zero_copy_frame_protector/alts_grpc_record_protocol_common.h",
        "//src/core:tsi/alts/zero_copy_frame_protector/alts_iovec_record_protocol.h",
        "//src/core:tsi/alts/zero_copy_frame_protector/alts_zero_copy_grpc_protector.h",
    ],
    external_deps = [
        "libssl",
        "libcrypto",
        "upb_lib",
    ],
    language = "c++",
    tags = ["nofixdeps"],
    visibility = ["@grpc:public"],
    deps = [
        "alts_upb",
        "alts_util",
        "arena",
        "config",
        "error",
        "gpr",
        "grpc_base",
        "pollset_set",
        "slice",
        "tsi_base",
        "useful",
    ],
)

grpc_cc_library(
    name = "tsi_ssl_session_cache",
    srcs = [
        "//src/core:tsi/ssl/session_cache/ssl_session_boringssl.cc",
        "//src/core:tsi/ssl/session_cache/ssl_session_cache.cc",
        "//src/core:tsi/ssl/session_cache/ssl_session_openssl.cc",
    ],
    hdrs = [
        "//src/core:tsi/ssl/session_cache/ssl_session.h",
        "//src/core:tsi/ssl/session_cache/ssl_session_cache.h",
    ],
    external_deps = [
        "absl/memory",
        "libssl",
    ],
    language = "c++",
    visibility = ["@grpc:public"],
    deps = [
        "cpp_impl_of",
        "gpr",
        "grpc_public_hdrs",
        "ref_counted",
        "slice",
    ],
)

grpc_cc_library(
    name = "tsi_ssl_credentials",
    srcs = [
        "//src/core:lib/security/security_connector/ssl_utils.cc",
        "//src/core:lib/security/security_connector/ssl_utils_config.cc",
        "//src/core:tsi/ssl/key_logging/ssl_key_logging.cc",
        "//src/core:tsi/ssl_transport_security.cc",
    ],
    hdrs = [
        "//src/core:lib/security/security_connector/ssl_utils.h",
        "//src/core:lib/security/security_connector/ssl_utils_config.h",
        "//src/core:tsi/ssl/key_logging/ssl_key_logging.h",
        "//src/core:tsi/ssl_transport_security.h",
    ],
    external_deps = [
        "absl/base:core_headers",
        "absl/status",
        "absl/strings",
        "libcrypto",
        "libssl",
    ],
    language = "c++",
    visibility = ["@grpc:public"],
    deps = [
        "gpr",
        "grpc_base",
        "grpc_credentials_util",
        "grpc_public_hdrs",
        "grpc_security_base",
        "grpc_transport_chttp2_alpn",
        "ref_counted",
        "ref_counted_ptr",
        "tsi_base",
        "tsi_ssl_session_cache",
        "tsi_ssl_types",
        "useful",
    ],
)

grpc_cc_library(
    name = "grpc_mock_cel",
    hdrs = [
        "//src/core:lib/security/authorization/mock_cel/activation.h",
        "//src/core:lib/security/authorization/mock_cel/cel_expr_builder_factory.h",
        "//src/core:lib/security/authorization/mock_cel/cel_expression.h",
        "//src/core:lib/security/authorization/mock_cel/cel_value.h",
        "//src/core:lib/security/authorization/mock_cel/evaluator_core.h",
        "//src/core:lib/security/authorization/mock_cel/flat_expr_builder.h",
    ],
    external_deps = [
        "absl/status",
        "absl/status:statusor",
        "absl/strings",
        "absl/types:span",
    ],
    language = "c++",
    deps = [
        "google_type_expr_upb",
        "gpr_platform",
    ],
)

# This target depends on RE2 and should not be linked into grpc by default for binary-size reasons.
grpc_cc_library(
    name = "grpc_matchers",
    srcs = [
        "//src/core:lib/matchers/matchers.cc",
    ],
    hdrs = [
        "//src/core:lib/matchers/matchers.h",
    ],
    external_deps = [
        "absl/status",
        "absl/status:statusor",
        "absl/strings",
        "absl/strings:str_format",
        "absl/types:optional",
        "re2",
    ],
    language = "c++",
    deps = ["gpr"],
)

# This target pulls in a dependency on RE2 and should not be linked into grpc by default for binary-size reasons.
grpc_cc_library(
    name = "grpc_rbac_engine",
    srcs = [
        "//src/core:lib/security/authorization/grpc_authorization_engine.cc",
        "//src/core:lib/security/authorization/matchers.cc",
        "//src/core:lib/security/authorization/rbac_policy.cc",
    ],
    hdrs = [
        "//src/core:lib/security/authorization/grpc_authorization_engine.h",
        "//src/core:lib/security/authorization/matchers.h",
        "//src/core:lib/security/authorization/rbac_policy.h",
    ],
    external_deps = [
        "absl/status",
        "absl/status:statusor",
        "absl/strings",
        "absl/strings:str_format",
        "absl/types:optional",
    ],
    language = "c++",
    deps = [
        "gpr",
        "grpc_authorization_base",
        "grpc_base",
        "grpc_matchers",
        "resolved_address",
        "sockaddr_utils",
    ],
)

# This target pulls in a dependency on RE2 and should not be linked into grpc by default for binary-size reasons.
grpc_cc_library(
    name = "grpc_authorization_provider",
    srcs = [
        "//src/core:lib/security/authorization/grpc_authorization_policy_provider.cc",
        "//src/core:lib/security/authorization/rbac_translator.cc",
    ],
    hdrs = [
        "//src/core:lib/security/authorization/grpc_authorization_policy_provider.h",
        "//src/core:lib/security/authorization/rbac_translator.h",
    ],
    external_deps = [
        "absl/base:core_headers",
        "absl/status",
        "absl/status:statusor",
        "absl/strings",
        "absl/strings:str_format",
    ],
    language = "c++",
    public_hdrs = GRPC_PUBLIC_HDRS,
    deps = [
        "gpr",
        "grpc_authorization_base",
        "grpc_base",
        "grpc_matchers",
        "grpc_public_hdrs",
        "grpc_rbac_engine",
        "grpc_trace",
        "json",
        "ref_counted_ptr",
        "slice",
        "slice_refcount",
        "status_helper",
        "useful",
    ],
)

# This target pulls in a dependency on RE2 and should not be linked into grpc by default for binary-size reasons.
grpc_cc_library(
    name = "grpc++_authorization_provider",
    srcs = [
        "src/cpp/server/authorization_policy_provider.cc",
    ],
    hdrs = [
        "include/grpcpp/security/authorization_policy_provider.h",
    ],
    language = "c++",
    deps = [
        "gpr",
        "grpc++",
        "grpc++_public_hdrs",
        "grpc_authorization_provider",
        "grpc_public_hdrs",
    ],
)

# This target pulls in a dependency on RE2 and should not be linked into grpc by default for binary-size reasons.
grpc_cc_library(
    name = "grpc_cel_engine",
    srcs = [
        "//src/core:lib/security/authorization/cel_authorization_engine.cc",
    ],
    hdrs = [
        "//src/core:lib/security/authorization/cel_authorization_engine.h",
    ],
    external_deps = [
        "absl/container:flat_hash_set",
        "absl/strings",
        "absl/types:optional",
        "absl/types:span",
        "upb_lib",
    ],
    language = "c++",
    deps = [
        "envoy_config_rbac_upb",
        "google_type_expr_upb",
        "gpr",
        "grpc_authorization_base",
        "grpc_mock_cel",
    ],
)

grpc_cc_library(
    name = "hpack_constants",
    hdrs = [
        "//src/core:ext/transport/chttp2/transport/hpack_constants.h",
    ],
    language = "c++",
    deps = ["gpr_platform"],
)

grpc_cc_library(
    name = "hpack_encoder_table",
    srcs = [
        "//src/core:ext/transport/chttp2/transport/hpack_encoder_table.cc",
    ],
    hdrs = [
        "//src/core:ext/transport/chttp2/transport/hpack_encoder_table.h",
    ],
    external_deps = ["absl/container:inlined_vector"],
    language = "c++",
    deps = [
        "gpr",
        "hpack_constants",
    ],
)

grpc_cc_library(
    name = "chttp2_flow_control",
    srcs = [
        "//src/core:ext/transport/chttp2/transport/flow_control.cc",
    ],
    hdrs = [
        "//src/core:ext/transport/chttp2/transport/flow_control.h",
    ],
    external_deps = [
        "absl/functional:function_ref",
        "absl/status",
        "absl/strings",
        "absl/strings:str_format",
        "absl/types:optional",
    ],
    deps = [
        "bdp_estimator",
        "experiments",
        "gpr",
        "grpc_trace",
        "http2_settings",
        "memory_quota",
        "pid_controller",
        "time",
        "useful",
    ],
)

grpc_cc_library(
    name = "huffsyms",
    srcs = [
        "//src/core:ext/transport/chttp2/transport/huffsyms.cc",
    ],
    hdrs = [
        "//src/core:ext/transport/chttp2/transport/huffsyms.h",
    ],
    deps = ["gpr_platform"],
)

grpc_cc_library(
    name = "decode_huff",
    srcs = [
        "//src/core:ext/transport/chttp2/transport/decode_huff.cc",
    ],
    hdrs = [
        "//src/core:ext/transport/chttp2/transport/decode_huff.h",
    ],
    deps = ["gpr_platform"],
)

grpc_cc_library(
    name = "http2_settings",
    srcs = [
        "//src/core:ext/transport/chttp2/transport/http2_settings.cc",
    ],
    hdrs = [
        "//src/core:ext/transport/chttp2/transport/http2_settings.h",
    ],
    deps = [
        "gpr_platform",
        "http2_errors",
        "useful",
    ],
)

grpc_cc_library(
    name = "grpc_transport_chttp2",
    srcs = [
        "//src/core:ext/transport/chttp2/transport/bin_decoder.cc",
        "//src/core:ext/transport/chttp2/transport/bin_encoder.cc",
        "//src/core:ext/transport/chttp2/transport/chttp2_transport.cc",
        "//src/core:ext/transport/chttp2/transport/context_list.cc",
        "//src/core:ext/transport/chttp2/transport/frame_data.cc",
        "//src/core:ext/transport/chttp2/transport/frame_goaway.cc",
        "//src/core:ext/transport/chttp2/transport/frame_ping.cc",
        "//src/core:ext/transport/chttp2/transport/frame_rst_stream.cc",
        "//src/core:ext/transport/chttp2/transport/frame_settings.cc",
        "//src/core:ext/transport/chttp2/transport/frame_window_update.cc",
        "//src/core:ext/transport/chttp2/transport/hpack_encoder.cc",
        "//src/core:ext/transport/chttp2/transport/hpack_parser.cc",
        "//src/core:ext/transport/chttp2/transport/hpack_parser_table.cc",
        "//src/core:ext/transport/chttp2/transport/parsing.cc",
        "//src/core:ext/transport/chttp2/transport/stream_lists.cc",
        "//src/core:ext/transport/chttp2/transport/stream_map.cc",
        "//src/core:ext/transport/chttp2/transport/varint.cc",
        "//src/core:ext/transport/chttp2/transport/writing.cc",
    ],
    hdrs = [
        "//src/core:ext/transport/chttp2/transport/bin_decoder.h",
        "//src/core:ext/transport/chttp2/transport/bin_encoder.h",
        "//src/core:ext/transport/chttp2/transport/chttp2_transport.h",
        "//src/core:ext/transport/chttp2/transport/context_list.h",
        "//src/core:ext/transport/chttp2/transport/frame.h",
        "//src/core:ext/transport/chttp2/transport/frame_data.h",
        "//src/core:ext/transport/chttp2/transport/frame_goaway.h",
        "//src/core:ext/transport/chttp2/transport/frame_ping.h",
        "//src/core:ext/transport/chttp2/transport/frame_rst_stream.h",
        "//src/core:ext/transport/chttp2/transport/frame_settings.h",
        "//src/core:ext/transport/chttp2/transport/frame_window_update.h",
        "//src/core:ext/transport/chttp2/transport/hpack_encoder.h",
        "//src/core:ext/transport/chttp2/transport/hpack_parser.h",
        "//src/core:ext/transport/chttp2/transport/hpack_parser_table.h",
        "//src/core:ext/transport/chttp2/transport/internal.h",
        "//src/core:ext/transport/chttp2/transport/stream_map.h",
        "//src/core:ext/transport/chttp2/transport/varint.h",
    ],
    external_deps = [
        "absl/base:core_headers",
        "absl/status",
        "absl/strings",
        "absl/strings:cord",
        "absl/strings:str_format",
        "absl/types:optional",
        "absl/types:span",
        "absl/types:variant",
    ],
    language = "c++",
    visibility = ["@grpc:grpclb"],
    deps = [
        "arena",
        "bdp_estimator",
        "bitset",
        "chttp2_flow_control",
        "debug_location",
        "decode_huff",
        "experiments",
        "gpr",
        "gpr_atm",
        "grpc_base",
        "grpc_public_hdrs",
        "grpc_trace",
        "hpack_constants",
        "hpack_encoder_table",
        "http2_errors",
        "http2_settings",
        "httpcli",
        "huffsyms",
        "init_internally",
        "iomgr_fwd",
        "iomgr_timer",
        "memory_quota",
        "no_destruct",
        "poll",
        "ref_counted",
        "ref_counted_ptr",
        "resource_quota",
        "resource_quota_trace",
        "slice",
        "slice_buffer",
        "slice_refcount",
        "stats",
        "stats_data",
        "status_helper",
        "time",
        "transport_fwd",
        "useful",
    ],
)

grpc_cc_library(
    name = "grpc_transport_chttp2_alpn",
    srcs = [
        "//src/core:ext/transport/chttp2/alpn/alpn.cc",
    ],
    hdrs = [
        "//src/core:ext/transport/chttp2/alpn/alpn.h",
    ],
    language = "c++",
    deps = [
        "gpr",
        "useful",
    ],
)

grpc_cc_library(
    name = "grpc_transport_chttp2_client_connector",
    srcs = [
        "//src/core:ext/transport/chttp2/client/chttp2_connector.cc",
    ],
    hdrs = [
        "//src/core:ext/transport/chttp2/client/chttp2_connector.h",
    ],
    external_deps = [
        "absl/status",
        "absl/status:statusor",
        "absl/strings:str_format",
        "absl/types:optional",
    ],
    language = "c++",
    deps = [
        "channel_args_preconditioning",
        "channel_stack_type",
        "config",
        "debug_location",
        "gpr",
        "grpc_base",
        "grpc_client_channel",
        "grpc_insecure_credentials",
        "grpc_public_hdrs",
        "grpc_resolver",
        "grpc_security_base",
        "grpc_trace",
        "grpc_transport_chttp2",
        "handshaker",
        "handshaker_registry",
        "iomgr_timer",
        "orphanable",
        "ref_counted_ptr",
        "resolved_address",
        "sockaddr_utils",
        "status_helper",
        "tcp_connect_handshaker",
        "transport_fwd",
        "unique_type_name",
    ],
)

grpc_cc_library(
    name = "grpc_transport_chttp2_server",
    srcs = [
        "//src/core:ext/transport/chttp2/server/chttp2_server.cc",
    ],
    hdrs = [
        "//src/core:ext/transport/chttp2/server/chttp2_server.h",
    ],
    external_deps = [
        "absl/base:core_headers",
        "absl/status",
        "absl/status:statusor",
        "absl/strings",
        "absl/strings:str_format",
        "absl/types:optional",
    ],
    language = "c++",
    deps = [
        "config",
        "debug_location",
        "gpr",
        "grpc_base",
        "grpc_insecure_credentials",
        "grpc_public_hdrs",
        "grpc_security_base",
        "grpc_trace",
        "grpc_transport_chttp2",
        "handshaker",
        "handshaker_registry",
        "iomgr_fwd",
        "iomgr_timer",
        "memory_quota",
        "orphanable",
        "pollset_set",
        "ref_counted_ptr",
        "resolved_address",
        "resource_quota",
        "sockaddr_utils",
        "status_helper",
        "time",
        "transport_fwd",
        "unique_type_name",
        "uri_parser",
    ],
)

grpc_cc_library(
    name = "grpc_transport_inproc",
    srcs = [
        "//src/core:ext/transport/inproc/inproc_plugin.cc",
        "//src/core:ext/transport/inproc/inproc_transport.cc",
    ],
    hdrs = [
        "//src/core:ext/transport/inproc/inproc_transport.h",
    ],
    external_deps = [
        "absl/status",
        "absl/status:statusor",
        "absl/strings",
        "absl/types:optional",
    ],
    language = "c++",
    deps = [
        "arena",
        "channel_args_preconditioning",
        "channel_stack_type",
        "config",
        "debug_location",
        "gpr",
        "grpc_base",
        "grpc_public_hdrs",
        "grpc_trace",
        "iomgr_fwd",
        "ref_counted_ptr",
        "slice",
        "slice_buffer",
        "status_helper",
        "time",
        "transport_fwd",
    ],
)

grpc_cc_library(
    name = "tsi_base",
    srcs = [
        "//src/core:tsi/transport_security.cc",
        "//src/core:tsi/transport_security_grpc.cc",
    ],
    hdrs = [
        "//src/core:tsi/transport_security.h",
        "//src/core:tsi/transport_security_grpc.h",
        "//src/core:tsi/transport_security_interface.h",
    ],
    language = "c++",
    visibility = ["@grpc:tsi_interface"],
    deps = [
        "gpr",
        "grpc_trace",
    ],
)

grpc_cc_library(
    name = "alts_util",
    srcs = [
        "//src/core:lib/security/credentials/alts/check_gcp_environment.cc",
        "//src/core:lib/security/credentials/alts/check_gcp_environment_linux.cc",
        "//src/core:lib/security/credentials/alts/check_gcp_environment_no_op.cc",
        "//src/core:lib/security/credentials/alts/check_gcp_environment_windows.cc",
        "//src/core:lib/security/credentials/alts/grpc_alts_credentials_client_options.cc",
        "//src/core:lib/security/credentials/alts/grpc_alts_credentials_options.cc",
        "//src/core:lib/security/credentials/alts/grpc_alts_credentials_server_options.cc",
        "//src/core:tsi/alts/handshaker/transport_security_common_api.cc",
    ],
    hdrs = [
        "//src/core:lib/security/credentials/alts/check_gcp_environment.h",
        "//src/core:lib/security/credentials/alts/grpc_alts_credentials_options.h",
        "//src/core:tsi/alts/handshaker/transport_security_common_api.h",
    ],
    external_deps = ["upb_lib"],
    language = "c++",
    visibility = ["@grpc:tsi"],
    deps = [
        "alts_upb",
        "gpr",
        "grpc_trace",
    ],
)

grpc_cc_library(
    name = "tsi",
    external_deps = [
        "libssl",
        "libcrypto",
        "absl/strings",
        "upb_lib",
    ],
    language = "c++",
    tags = ["nofixdeps"],
    visibility = ["@grpc:tsi"],
    deps = [
        "gpr",
        "grpc_base",
        "tsi_alts_credentials",
        "tsi_base",
        "tsi_fake_credentials",
        "tsi_local_credentials",
        "tsi_ssl_credentials",
        "useful",
    ],
)

grpc_cc_library(
    name = "grpc++_base",
    srcs = GRPCXX_SRCS + [
        "src/cpp/client/insecure_credentials.cc",
        "src/cpp/client/secure_credentials.cc",
        "src/cpp/common/auth_property_iterator.cc",
        "src/cpp/common/secure_auth_context.cc",
        "src/cpp/common/secure_channel_arguments.cc",
        "src/cpp/common/secure_create_auth_context.cc",
        "src/cpp/common/tls_certificate_provider.cc",
        "src/cpp/common/tls_certificate_verifier.cc",
        "src/cpp/common/tls_credentials_options.cc",
        "src/cpp/server/insecure_server_credentials.cc",
        "src/cpp/server/secure_server_credentials.cc",
    ],
    hdrs = GRPCXX_HDRS + [
        "src/cpp/client/secure_credentials.h",
        "src/cpp/common/secure_auth_context.h",
        "src/cpp/server/secure_server_credentials.h",
    ],
    external_deps = [
        "absl/base:core_headers",
        "absl/status",
        "absl/status:statusor",
        "absl/strings",
        "absl/synchronization",
        "absl/memory",
        "absl/types:optional",
        "upb_lib",
        "protobuf_headers",
        "absl/container:inlined_vector",
    ],
    language = "c++",
    public_hdrs = GRPCXX_PUBLIC_HDRS,
    tags = ["nofixdeps"],
    visibility = ["@grpc:alt_grpc++_base_legacy"],
    deps = [
        "arena",
        "channel_init",
        "channel_stack_type",
        "config",
        "default_event_engine",
        "env",
        "error",
        "gpr",
        "gpr_atm",
        "gpr_manual_constructor",
        "grpc",
        "grpc++_codegen_proto",
        "grpc_base",
        "grpc_credentials_util",
        "grpc_health_upb",
        "grpc_public_hdrs",
        "grpc_security_base",
        "grpc_service_config",
        "grpc_service_config_impl",
        "grpc_trace",
        "grpc_transport_inproc",
        "grpcpp_call_metric_recorder",
        "iomgr_timer",
        "json",
        "ref_counted",
        "ref_counted_ptr",
        "resource_quota",
        "slice",
        "slice_buffer",
        "slice_refcount",
        "status_helper",
        "thread_quota",
        "time",
        "useful",
        "//src/core:channel_fwd",
    ],
)

# TODO(chengyuc): Give it another try to merge this to `grpc++_base` after
# codegen files are removed.
grpc_cc_library(
    name = "grpc++_base_unsecure",
    srcs = GRPCXX_SRCS,
    hdrs = GRPCXX_HDRS,
    external_deps = [
        "absl/base:core_headers",
        "absl/status",
        "absl/status:statusor",
        "absl/strings",
        "absl/synchronization",
        "absl/memory",
        "upb_lib",
        "protobuf_headers",
    ],
    language = "c++",
    public_hdrs = GRPCXX_PUBLIC_HDRS,
    tags = [
        "avoid_dep",
        "nofixdeps",
    ],
    visibility = ["@grpc:alt_grpc++_base_unsecure_legacy"],
    deps = [
        "arena",
        "channel_init",
        "config",
        "gpr",
        "gpr_atm",
        "gpr_manual_constructor",
        "grpc_base",
        "grpc_health_upb",
        "grpc_insecure_credentials",
        "grpc_public_hdrs",
        "grpc_service_config",
        "grpc_service_config_impl",
        "grpc_trace",
        "grpc_transport_inproc",
        "grpc_unsecure",
        "grpcpp_call_metric_recorder",
        "iomgr_timer",
        "ref_counted",
        "ref_counted_ptr",
        "resource_quota",
        "slice",
        "time",
        "useful",
    ],
)

grpc_cc_library(
    name = "grpc++_codegen_proto",
    external_deps = [
        "protobuf_headers",
    ],
    language = "c++",
    public_hdrs = [
        "include/grpc++/impl/codegen/proto_utils.h",
        "include/grpcpp/impl/codegen/proto_buffer_reader.h",
        "include/grpcpp/impl/codegen/proto_buffer_writer.h",
        "include/grpcpp/impl/codegen/proto_utils.h",
    ],
    tags = ["nofixdeps"],
    visibility = ["@grpc:public"],
    deps = [
        "grpc++_config_proto",
        "grpc++_public_hdrs",
    ],
)

grpc_cc_library(
    name = "grpc++_config_proto",
    external_deps = [
        "protobuf_headers",
    ],
    language = "c++",
    public_hdrs = [
        "include/grpc++/impl/codegen/config_protobuf.h",
        "include/grpcpp/impl/codegen/config_protobuf.h",
    ],
    tags = ["nofixdeps"],
    visibility = ["@grpc:public"],
)

grpc_cc_library(
    name = "grpc++_reflection",
    srcs = [
        "src/cpp/ext/proto_server_reflection.cc",
        "src/cpp/ext/proto_server_reflection_plugin.cc",
    ],
    hdrs = [
        "src/cpp/ext/proto_server_reflection.h",
    ],
    external_deps = [
        "protobuf_headers",
    ],
    language = "c++",
    public_hdrs = [
        "include/grpc++/ext/proto_server_reflection_plugin.h",
        "include/grpcpp/ext/proto_server_reflection_plugin.h",
    ],
    tags = ["nofixdeps"],
    visibility = ["@grpc:public"],
    deps = [
        "grpc++",
        "grpc++_config_proto",
        "//src/proto/grpc/reflection/v1alpha:reflection_proto",
    ],
    alwayslink = 1,
)

grpc_cc_library(
    name = "grpcpp_call_metric_recorder",
    srcs = [
        "src/cpp/server/orca/call_metric_recorder.cc",
    ],
    external_deps = [
        "absl/strings",
        "absl/types:optional",
        "upb_lib",
    ],
    language = "c++",
    public_hdrs = [
        "include/grpcpp/ext/call_metric_recorder.h",
    ],
    visibility = ["@grpc:public"],
    deps = [
        "arena",
        "grpc++_public_hdrs",
        "grpc_backend_metric_data",
        "xds_orca_upb",
    ],
)

grpc_cc_library(
    name = "grpcpp_orca_interceptor",
    srcs = [
        "src/cpp/server/orca/orca_interceptor.cc",
    ],
    hdrs = [
        "src/cpp/server/orca/orca_interceptor.h",
    ],
    external_deps = [
        "absl/strings",
        "absl/types:optional",
    ],
    language = "c++",
    visibility = ["@grpc:public"],
    deps = [
        "grpc++",
        "grpc_base",
        "grpcpp_call_metric_recorder",
    ],
)

grpc_cc_library(
    name = "grpcpp_orca_service",
    srcs = [
        "src/cpp/server/orca/orca_service.cc",
    ],
    external_deps = [
        "absl/base:core_headers",
        "absl/time",
        "absl/types:optional",
        "upb_lib",
    ],
    language = "c++",
    public_hdrs = [
        "include/grpcpp/ext/orca_service.h",
    ],
    visibility = ["@grpc:public"],
    deps = [
        "debug_location",
        "default_event_engine",
        "gpr",
        "grpc++",
        "grpc_base",
        "protobuf_duration_upb",
        "ref_counted",
        "ref_counted_ptr",
        "time",
        "xds_orca_service_upb",
        "xds_orca_upb",
    ],
    alwayslink = 1,
)

grpc_cc_library(
    name = "grpcpp_channelz",
    srcs = [
        "src/cpp/server/channelz/channelz_service.cc",
        "src/cpp/server/channelz/channelz_service_plugin.cc",
    ],
    hdrs = [
        "src/cpp/server/channelz/channelz_service.h",
    ],
    external_deps = [
        "protobuf_headers",
    ],
    language = "c++",
    public_hdrs = [
        "include/grpcpp/ext/channelz_service_plugin.h",
    ],
    tags = ["nofixdeps"],
    visibility = ["@grpc:channelz"],
    deps = [
        "gpr",
        "grpc",
        "grpc++",
        "grpc++_config_proto",
        "//src/proto/grpc/channelz:channelz_proto",
    ],
    alwayslink = 1,
)

grpc_cc_library(
    name = "grpcpp_csds",
    srcs = [
        "src/cpp/server/csds/csds.cc",
    ],
    hdrs = [
        "src/cpp/server/csds/csds.h",
    ],
    external_deps = [
        "absl/status",
        "absl/status:statusor",
    ],
    language = "c++",
    tags = ["nofixdeps"],
    deps = [
        "gpr",
        "grpc",
        "grpc++_base",
        "//src/proto/grpc/testing/xds/v3:csds_proto",
    ],
    alwayslink = 1,
)

grpc_cc_library(
    name = "grpcpp_admin",
    srcs = [
        "src/cpp/server/admin/admin_services.cc",
    ],
    hdrs = [],
    defines = select({
        "grpc_no_xds": ["GRPC_NO_XDS"],
        "//conditions:default": [],
    }),
    external_deps = [
        "absl/memory",
    ],
    language = "c++",
    public_hdrs = [
        "include/grpcpp/ext/admin_services.h",
    ],
    select_deps = [{
        "grpc_no_xds": [],
        "//conditions:default": ["//:grpcpp_csds"],
    }],
    deps = [
        "gpr",
        "grpc++",
        "grpcpp_channelz",
    ],
    alwayslink = 1,
)

grpc_cc_library(
    name = "grpc++_test",
    testonly = True,
    srcs = [
        "src/cpp/client/channel_test_peer.cc",
    ],
    external_deps = ["gtest"],
    public_hdrs = [
        "include/grpc++/test/mock_stream.h",
        "include/grpc++/test/server_context_test_spouse.h",
        "include/grpcpp/test/channel_test_peer.h",
        "include/grpcpp/test/client_context_test_peer.h",
        "include/grpcpp/test/default_reactor_test_peer.h",
        "include/grpcpp/test/mock_stream.h",
        "include/grpcpp/test/server_context_test_spouse.h",
    ],
    visibility = ["@grpc:grpc++_test"],
    deps = [
        "grpc++",
        "grpc_base",
    ],
)

grpc_cc_library(
    name = "grpc_opencensus_plugin",
    srcs = [
        "src/cpp/ext/filters/census/channel_filter.cc",
        "src/cpp/ext/filters/census/client_filter.cc",
        "src/cpp/ext/filters/census/context.cc",
        "src/cpp/ext/filters/census/grpc_plugin.cc",
        "src/cpp/ext/filters/census/measures.cc",
        "src/cpp/ext/filters/census/rpc_encoding.cc",
        "src/cpp/ext/filters/census/server_filter.cc",
        "src/cpp/ext/filters/census/views.cc",
    ],
    hdrs = [
        "include/grpcpp/opencensus.h",
        "src/cpp/ext/filters/census/channel_filter.h",
        "src/cpp/ext/filters/census/client_filter.h",
        "src/cpp/ext/filters/census/context.h",
        "src/cpp/ext/filters/census/grpc_plugin.h",
        "src/cpp/ext/filters/census/measures.h",
        "src/cpp/ext/filters/census/open_census_call_tracer.h",
        "src/cpp/ext/filters/census/rpc_encoding.h",
        "src/cpp/ext/filters/census/server_filter.h",
    ],
    external_deps = [
        "absl/base",
        "absl/base:core_headers",
        "absl/status",
        "absl/strings",
        "absl/time",
        "absl/types:optional",
        "opencensus-trace",
        "opencensus-trace-context_util",
        "opencensus-trace-propagation",
        "opencensus-trace-span_context",
        "opencensus-tags",
        "opencensus-tags-context_util",
        "opencensus-stats",
        "opencensus-context",
    ],
    language = "c++",
    tags = ["nofixdeps"],
    visibility = ["@grpc:grpc_opencensus_plugin"],
    deps = [
        "arena",
        "census",
        "channel_stack_type",
        "debug_location",
        "gpr",
        "grpc++",
        "grpc++_base",
        "grpc_base",
        "slice",
        "slice_buffer",
        "slice_refcount",
    ],
)

# This is an EXPERIMENTAL target subject to change.
grpc_cc_library(
    name = "grpcpp_gcp_observability",
    hdrs = [
        "include/grpcpp/ext/gcp_observability.h",
    ],
    language = "c++",
    tags = ["nofixdeps"],
    visibility = ["@grpc:grpcpp_gcp_observability"],
    deps = [
        "//src/cpp/ext/gcp:observability",
    ],
)

grpc_cc_library(
    name = "json",
    srcs = [
        "//src/core:lib/json/json_reader.cc",
        "//src/core:lib/json/json_writer.cc",
    ],
    hdrs = [
        "//src/core:lib/json/json.h",
    ],
    external_deps = [
        "absl/base:core_headers",
        "absl/status",
        "absl/status:statusor",
        "absl/strings",
        "absl/strings:str_format",
    ],
    deps = ["gpr"],
)

grpc_cc_library(
    name = "json_util",
    srcs = ["//src/core:lib/json/json_util.cc"],
    hdrs = ["//src/core:lib/json/json_util.h"],
    external_deps = ["absl/strings"],
    deps = [
        "error",
        "gpr",
        "json",
        "json_args",
        "json_object_loader",
        "no_destruct",
        "time",
        "validation_errors",
    ],
)

grpc_cc_library(
    name = "json_args",
    hdrs = ["//src/core:lib/json/json_args.h"],
    external_deps = ["absl/strings"],
    deps = ["gpr"],
)

grpc_cc_library(
    name = "json_object_loader",
    srcs = ["//src/core:lib/json/json_object_loader.cc"],
    hdrs = ["//src/core:lib/json/json_object_loader.h"],
    external_deps = [
        "absl/meta:type_traits",
        "absl/status:statusor",
        "absl/strings",
        "absl/types:optional",
    ],
    deps = [
        "gpr",
        "json",
        "json_args",
        "no_destruct",
        "ref_counted_ptr",
        "time",
        "validation_errors",
    ],
)

grpc_cc_library(
    name = "json_channel_args",
    hdrs = ["//src/core:lib/json/json_channel_args.h"],
    external_deps = [
        "absl/strings",
        "absl/types:optional",
    ],
    deps = [
        "channel_args",
        "gpr",
        "json_args",
    ],
)

### UPB Targets

grpc_upb_proto_library(
    name = "envoy_admin_upb",
    deps = ["@envoy_api//envoy/admin/v3:pkg"],
)

grpc_upb_proto_library(
    name = "envoy_config_cluster_upb",
    deps = ["@envoy_api//envoy/config/cluster/v3:pkg"],
)

grpc_upb_proto_reflection_library(
    name = "envoy_config_cluster_upbdefs",
    deps = ["@envoy_api//envoy/config/cluster/v3:pkg"],
)

grpc_upb_proto_library(
    name = "envoy_config_core_upb",
    deps = ["@envoy_api//envoy/config/core/v3:pkg"],
)

grpc_upb_proto_library(
    name = "envoy_config_endpoint_upb",
    deps = ["@envoy_api//envoy/config/endpoint/v3:pkg"],
)

grpc_upb_proto_reflection_library(
    name = "envoy_config_endpoint_upbdefs",
    deps = ["@envoy_api//envoy/config/endpoint/v3:pkg"],
)

grpc_upb_proto_library(
    name = "envoy_config_listener_upb",
    deps = ["@envoy_api//envoy/config/listener/v3:pkg"],
)

grpc_upb_proto_reflection_library(
    name = "envoy_config_listener_upbdefs",
    deps = ["@envoy_api//envoy/config/listener/v3:pkg"],
)

grpc_upb_proto_library(
    name = "envoy_config_rbac_upb",
    deps = ["@envoy_api//envoy/config/rbac/v3:pkg"],
)

grpc_upb_proto_library(
    name = "envoy_config_route_upb",
    deps = ["@envoy_api//envoy/config/route/v3:pkg"],
)

grpc_upb_proto_reflection_library(
    name = "envoy_config_route_upbdefs",
    deps = ["@envoy_api//envoy/config/route/v3:pkg"],
)

grpc_upb_proto_library(
    name = "envoy_extensions_clusters_aggregate_upb",
    deps = ["@envoy_api//envoy/extensions/clusters/aggregate/v3:pkg"],
)

grpc_upb_proto_reflection_library(
    name = "envoy_extensions_clusters_aggregate_upbdefs",
    deps = ["@envoy_api//envoy/extensions/clusters/aggregate/v3:pkg"],
)

grpc_upb_proto_library(
    name = "envoy_extensions_filters_common_fault_upb",
    deps = ["@envoy_api//envoy/extensions/filters/common/fault/v3:pkg"],
)

grpc_upb_proto_library(
    name = "envoy_extensions_filters_http_fault_upb",
    deps = ["@envoy_api//envoy/extensions/filters/http/fault/v3:pkg"],
)

grpc_upb_proto_reflection_library(
    name = "envoy_extensions_filters_http_fault_upbdefs",
    deps = ["@envoy_api//envoy/extensions/filters/http/fault/v3:pkg"],
)

grpc_upb_proto_library(
    name = "envoy_extensions_filters_http_rbac_upb",
    deps = ["@envoy_api//envoy/extensions/filters/http/rbac/v3:pkg"],
)

grpc_upb_proto_reflection_library(
    name = "envoy_extensions_filters_http_rbac_upbdefs",
    deps = ["@envoy_api//envoy/extensions/filters/http/rbac/v3:pkg"],
)

grpc_upb_proto_library(
    name = "envoy_extensions_filters_http_router_upb",
    deps = ["@envoy_api//envoy/extensions/filters/http/router/v3:pkg"],
)

grpc_upb_proto_reflection_library(
    name = "envoy_extensions_filters_http_router_upbdefs",
    deps = ["@envoy_api//envoy/extensions/filters/http/router/v3:pkg"],
)

grpc_upb_proto_library(
    name = "envoy_extensions_load_balancing_policies_ring_hash_upb",
    deps = ["@envoy_api//envoy/extensions/load_balancing_policies/ring_hash/v3:pkg"],
)

grpc_upb_proto_library(
    name = "envoy_extensions_load_balancing_policies_wrr_locality_upb",
    deps = ["@envoy_api//envoy/extensions/load_balancing_policies/wrr_locality/v3:pkg"],
)

grpc_upb_proto_library(
    name = "envoy_extensions_filters_network_http_connection_manager_upb",
    deps = ["@envoy_api//envoy/extensions/filters/network/http_connection_manager/v3:pkg"],
)

grpc_upb_proto_reflection_library(
    name = "envoy_extensions_filters_network_http_connection_manager_upbdefs",
    deps = ["@envoy_api//envoy/extensions/filters/network/http_connection_manager/v3:pkg"],
)

grpc_upb_proto_library(
    name = "envoy_extensions_transport_sockets_tls_upb",
    deps = ["@envoy_api//envoy/extensions/transport_sockets/tls/v3:pkg"],
)

grpc_upb_proto_reflection_library(
    name = "envoy_extensions_transport_sockets_tls_upbdefs",
    deps = ["@envoy_api//envoy/extensions/transport_sockets/tls/v3:pkg"],
)

grpc_upb_proto_library(
    name = "envoy_service_discovery_upb",
    deps = ["@envoy_api//envoy/service/discovery/v3:pkg"],
)

grpc_upb_proto_reflection_library(
    name = "envoy_service_discovery_upbdefs",
    deps = ["@envoy_api//envoy/service/discovery/v3:pkg"],
)

grpc_upb_proto_library(
    name = "envoy_service_load_stats_upb",
    deps = ["@envoy_api//envoy/service/load_stats/v3:pkg"],
)

grpc_upb_proto_reflection_library(
    name = "envoy_service_load_stats_upbdefs",
    deps = ["@envoy_api//envoy/service/load_stats/v3:pkg"],
)

grpc_upb_proto_library(
    name = "envoy_service_status_upb",
    deps = ["@envoy_api//envoy/service/status/v3:pkg"],
)

grpc_upb_proto_reflection_library(
    name = "envoy_service_status_upbdefs",
    deps = ["@envoy_api//envoy/service/status/v3:pkg"],
)

grpc_upb_proto_library(
    name = "envoy_type_matcher_upb",
    deps = ["@envoy_api//envoy/type/matcher/v3:pkg"],
)

grpc_upb_proto_library(
    name = "envoy_type_upb",
    deps = ["@envoy_api//envoy/type/v3:pkg"],
)

grpc_upb_proto_library(
    name = "xds_type_upb",
    deps = ["@com_github_cncf_udpa//xds/type/v3:pkg"],
)

grpc_upb_proto_reflection_library(
    name = "xds_type_upbdefs",
    deps = ["@com_github_cncf_udpa//xds/type/v3:pkg"],
)

grpc_upb_proto_library(
    name = "xds_orca_upb",
    deps = ["@com_github_cncf_udpa//xds/data/orca/v3:pkg"],
)

grpc_upb_proto_library(
    name = "xds_orca_service_upb",
    deps = ["@com_github_cncf_udpa//xds/service/orca/v3:pkg"],
)

grpc_upb_proto_library(
    name = "grpc_health_upb",
    deps = ["//src/proto/grpc/health/v1:health_proto_descriptor"],
)

grpc_upb_proto_library(
    name = "google_rpc_status_upb",
    deps = ["@com_google_googleapis//google/rpc:status_proto"],
)

grpc_upb_proto_reflection_library(
    name = "google_rpc_status_upbdefs",
    deps = ["@com_google_googleapis//google/rpc:status_proto"],
)

grpc_upb_proto_library(
    name = "google_type_expr_upb",
    deps = ["@com_google_googleapis//google/type:expr_proto"],
)

grpc_upb_proto_library(
    name = "grpc_lb_upb",
    deps = ["//src/proto/grpc/lb/v1:load_balancer_proto_descriptor"],
)

grpc_upb_proto_library(
    name = "alts_upb",
    deps = ["//src/proto/grpc/gcp:alts_handshaker_proto"],
)

grpc_upb_proto_library(
    name = "rls_upb",
    deps = ["//src/proto/grpc/lookup/v1:rls_proto_descriptor"],
)

grpc_upb_proto_library(
    name = "rls_config_upb",
    deps = ["//src/proto/grpc/lookup/v1:rls_config_proto_descriptor"],
)

grpc_upb_proto_reflection_library(
    name = "rls_config_upbdefs",
    deps = ["//src/proto/grpc/lookup/v1:rls_config_proto_descriptor"],
)

WELL_KNOWN_PROTO_TARGETS = [
    "any",
    "duration",
    "empty",
    "struct",
    "timestamp",
    "wrappers",
]

[grpc_upb_proto_library(
    name = "protobuf_" + target + "_upb",
    deps = ["@com_google_protobuf//:" + target + "_proto"],
) for target in WELL_KNOWN_PROTO_TARGETS]

[grpc_upb_proto_reflection_library(
    name = "protobuf_" + target + "_upbdefs",
    deps = ["@com_google_protobuf//:" + target + "_proto"],
) for target in WELL_KNOWN_PROTO_TARGETS]

grpc_generate_one_off_targets()

filegroup(
    name = "root_certificates",
    srcs = [
        "etc/roots.pem",
    ],
    visibility = ["//visibility:public"],
)<|MERGE_RESOLUTION|>--- conflicted
+++ resolved
@@ -2874,11 +2874,7 @@
     ],
     deps = [
         "event_engine_base_hdrs",
-<<<<<<< HEAD
-        "event_engine_common",
         "event_engine_poller",
-=======
->>>>>>> be19b174
         "event_engine_thread_pool",
         "event_engine_trace",
         "event_engine_utils",
