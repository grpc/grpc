# gRPC Bazel BUILD file.
#
# Copyright 2016 gRPC authors.
#
# Licensed under the Apache License, Version 2.0 (the "License");
# you may not use this file except in compliance with the License.
# You may obtain a copy of the License at
#
#     http://www.apache.org/licenses/LICENSE-2.0
#
# Unless required by applicable law or agreed to in writing, software
# distributed under the License is distributed on an "AS IS" BASIS,
# WITHOUT WARRANTIES OR CONDITIONS OF ANY KIND, either express or implied.
# See the License for the specific language governing permissions and
# limitations under the License.

load(
    "//bazel:grpc_build_system.bzl",
    "grpc_cc_library",
    "grpc_generate_one_off_targets",
    "grpc_upb_proto_library",
    "grpc_upb_proto_reflection_library",
    "python_config_settings",
)
load("@bazel_skylib//lib:selects.bzl", "selects")

licenses(["reciprocal"])

package(
    default_visibility = ["//visibility:public"],
    features = [
        "layering_check",
        "-parse_headers",
    ],
)

exports_files([
    "LICENSE",
    "etc/roots.pem",
])

config_setting(
    name = "grpc_no_ares",
    values = {"define": "grpc_no_ares=true"},
)

config_setting(
    name = "grpc_no_xds_define",
    values = {"define": "grpc_no_xds=true"},
)

# When gRPC is build as shared library, binder transport code might still
# get included even when user's code does not depend on it. In that case
# --define=grpc_no_binder=true can be used to disable binder transport
# related code to reduce binary size.
# For users using build system other than bazel, they can define
# GRPC_NO_BINDER to achieve the same effect.
config_setting(
    name = "grpc_no_binder_define",
    values = {"define": "grpc_no_binder=true"},
)

config_setting(
    name = "android",
    values = {"crosstool_top": "//external:android/crosstool"},
)

config_setting(
    name = "ios",
    values = {"apple_platform_type": "ios"},
)

selects.config_setting_group(
    name = "grpc_no_xds",
    match_any = [
        ":grpc_no_xds_define",
        # In addition to disabling XDS support when --define=grpc_no_xds=true is
        # specified, we also disable it on mobile platforms where it is not
        # likely to be needed and where reducing the binary size is more
        # important.
        ":android",
        ":ios",
    ],
)

selects.config_setting_group(
    name = "grpc_no_binder",
    match_any = [
        ":grpc_no_binder_define",
        # We do not need binder on ios.
        ":ios",
    ],
)

selects.config_setting_group(
    name = "grpc_no_rls",
    match_any = [
        # Disable RLS support on mobile platforms where it is not likely to be
        # needed and where reducing the binary size is more important.
        ":android",
        ":ios",
    ],
)

# Fuzzers can be built as fuzzers or as tests
config_setting(
    name = "grpc_build_fuzzers",
    values = {"define": "grpc_build_fuzzers=true"},
)

config_setting(
    name = "grpc_allow_exceptions",
    values = {"define": "GRPC_ALLOW_EXCEPTIONS=1"},
)

config_setting(
    name = "grpc_disallow_exceptions",
    values = {"define": "GRPC_ALLOW_EXCEPTIONS=0"},
)

config_setting(
    name = "remote_execution",
    values = {"define": "GRPC_PORT_ISOLATED_RUNTIME=1"},
)

config_setting(
    name = "windows",
    values = {"cpu": "x64_windows"},
)

config_setting(
    name = "windows_msvc",
    values = {"cpu": "x64_windows_msvc"},
)

config_setting(
    name = "mac_x86_64",
    values = {"cpu": "darwin"},
)

config_setting(
    name = "use_strict_warning",
    values = {"define": "use_strict_warning=true"},
)

python_config_settings()

# This should be updated along with build_handwritten.yaml
g_stands_for = "galley"  # @unused

core_version = "27.0.0"  # @unused

version = "1.50.0-dev"  # @unused

GPR_PUBLIC_HDRS = [
    "include/grpc/support/alloc.h",
    "include/grpc/support/atm_gcc_atomic.h",
    "include/grpc/support/atm_gcc_sync.h",
    "include/grpc/support/atm_windows.h",
    "include/grpc/support/cpu.h",
    "include/grpc/support/log.h",
    "include/grpc/support/log_windows.h",
    "include/grpc/support/port_platform.h",
    "include/grpc/support/string_util.h",
    "include/grpc/support/sync.h",
    "include/grpc/support/sync_abseil.h",
    "include/grpc/support/sync_custom.h",
    "include/grpc/support/sync_generic.h",
    "include/grpc/support/sync_posix.h",
    "include/grpc/support/sync_windows.h",
    "include/grpc/support/thd_id.h",
    "include/grpc/support/time.h",
    "include/grpc/impl/codegen/atm.h",
    "include/grpc/impl/codegen/atm_gcc_atomic.h",
    "include/grpc/impl/codegen/atm_gcc_sync.h",
    "include/grpc/impl/codegen/atm_windows.h",
    "include/grpc/impl/codegen/fork.h",
    "include/grpc/impl/codegen/gpr_slice.h",
    "include/grpc/impl/codegen/gpr_types.h",
    "include/grpc/impl/codegen/log.h",
    "include/grpc/impl/codegen/port_platform.h",
    "include/grpc/impl/codegen/sync.h",
    "include/grpc/impl/codegen/sync_abseil.h",
    "include/grpc/impl/codegen/sync_custom.h",
    "include/grpc/impl/codegen/sync_generic.h",
    "include/grpc/impl/codegen/sync_posix.h",
    "include/grpc/impl/codegen/sync_windows.h",
]

GRPC_PUBLIC_HDRS = [
    "include/grpc/byte_buffer.h",
    "include/grpc/byte_buffer_reader.h",
    "include/grpc/compression.h",
    "include/grpc/fork.h",
    "include/grpc/grpc.h",
    "include/grpc/grpc_posix.h",
    "include/grpc/grpc_security.h",
    "include/grpc/grpc_security_constants.h",
    "include/grpc/slice.h",
    "include/grpc/slice_buffer.h",
    "include/grpc/status.h",
    "include/grpc/load_reporting.h",
    "include/grpc/support/workaround_list.h",
    "include/grpc/impl/codegen/byte_buffer.h",
    "include/grpc/impl/codegen/byte_buffer_reader.h",
    "include/grpc/impl/codegen/compression_types.h",
    "include/grpc/impl/codegen/connectivity_state.h",
    "include/grpc/impl/codegen/grpc_types.h",
    "include/grpc/impl/codegen/propagation_bits.h",
    "include/grpc/impl/codegen/status.h",
    "include/grpc/impl/codegen/slice.h",
]

GRPC_PUBLIC_EVENT_ENGINE_HDRS = [
    "include/grpc/event_engine/endpoint_config.h",
    "include/grpc/event_engine/event_engine.h",
    "include/grpc/event_engine/port.h",
    "include/grpc/event_engine/memory_allocator.h",
    "include/grpc/event_engine/memory_request.h",
    "include/grpc/event_engine/internal/memory_allocator_impl.h",
    "include/grpc/event_engine/slice.h",
    "include/grpc/event_engine/slice_buffer.h",
]

GRPCXX_SRCS = [
    "src/cpp/client/channel_cc.cc",
    "src/cpp/client/client_callback.cc",
    "src/cpp/client/client_context.cc",
    "src/cpp/client/client_interceptor.cc",
    "src/cpp/client/create_channel.cc",
    "src/cpp/client/create_channel_internal.cc",
    "src/cpp/client/create_channel_posix.cc",
    "src/cpp/client/credentials_cc.cc",
    "src/cpp/common/alarm.cc",
    "src/cpp/common/channel_arguments.cc",
    "src/cpp/common/channel_filter.cc",
    "src/cpp/common/completion_queue_cc.cc",
    "src/cpp/common/core_codegen.cc",
    "src/cpp/common/resource_quota_cc.cc",
    "src/cpp/common/rpc_method.cc",
    "src/cpp/common/version_cc.cc",
    "src/cpp/common/validate_service_config.cc",
    "src/cpp/server/async_generic_service.cc",
    "src/cpp/server/channel_argument_option.cc",
    "src/cpp/server/create_default_thread_pool.cc",
    "src/cpp/server/dynamic_thread_pool.cc",
    "src/cpp/server/external_connection_acceptor_impl.cc",
    "src/cpp/server/health/default_health_check_service.cc",
    "src/cpp/server/health/health_check_service.cc",
    "src/cpp/server/health/health_check_service_server_builder_option.cc",
    "src/cpp/server/server_builder.cc",
    "src/cpp/server/server_callback.cc",
    "src/cpp/server/server_cc.cc",
    "src/cpp/server/server_context.cc",
    "src/cpp/server/server_credentials.cc",
    "src/cpp/server/server_posix.cc",
    "src/cpp/thread_manager/thread_manager.cc",
    "src/cpp/util/byte_buffer_cc.cc",
    "src/cpp/util/status.cc",
    "src/cpp/util/string_ref.cc",
    "src/cpp/util/time_cc.cc",
]

GRPCXX_HDRS = [
    "src/cpp/client/create_channel_internal.h",
    "src/cpp/common/channel_filter.h",
    "src/cpp/server/dynamic_thread_pool.h",
    "src/cpp/server/external_connection_acceptor_impl.h",
    "src/cpp/server/health/default_health_check_service.h",
    "src/cpp/server/thread_pool_interface.h",
    "src/cpp/thread_manager/thread_manager.h",
]

GRPCXX_PUBLIC_HDRS = [
    "include/grpc++/alarm.h",
    "include/grpc++/channel.h",
    "include/grpc++/client_context.h",
    "include/grpc++/completion_queue.h",
    "include/grpc++/create_channel.h",
    "include/grpc++/create_channel_posix.h",
    "include/grpc++/ext/health_check_service_server_builder_option.h",
    "include/grpc++/generic/async_generic_service.h",
    "include/grpc++/generic/generic_stub.h",
    "include/grpc++/grpc++.h",
    "include/grpc++/health_check_service_interface.h",
    "include/grpc++/impl/call.h",
    "include/grpc++/impl/channel_argument_option.h",
    "include/grpc++/impl/client_unary_call.h",
    "include/grpc++/impl/codegen/core_codegen.h",
    "include/grpc++/impl/grpc_library.h",
    "include/grpc++/impl/method_handler_impl.h",
    "include/grpc++/impl/rpc_method.h",
    "include/grpc++/impl/rpc_service_method.h",
    "include/grpc++/impl/serialization_traits.h",
    "include/grpc++/impl/server_builder_option.h",
    "include/grpc++/impl/server_builder_plugin.h",
    "include/grpc++/impl/server_initializer.h",
    "include/grpc++/impl/service_type.h",
    "include/grpc++/security/auth_context.h",
    "include/grpc++/resource_quota.h",
    "include/grpc++/security/auth_metadata_processor.h",
    "include/grpc++/security/credentials.h",
    "include/grpc++/security/server_credentials.h",
    "include/grpc++/server.h",
    "include/grpc++/server_builder.h",
    "include/grpc++/server_context.h",
    "include/grpc++/server_posix.h",
    "include/grpc++/support/async_stream.h",
    "include/grpc++/support/async_unary_call.h",
    "include/grpc++/support/byte_buffer.h",
    "include/grpc++/support/channel_arguments.h",
    "include/grpc++/support/config.h",
    "include/grpc++/support/slice.h",
    "include/grpc++/support/status.h",
    "include/grpc++/support/status_code_enum.h",
    "include/grpc++/support/string_ref.h",
    "include/grpc++/support/stub_options.h",
    "include/grpc++/support/sync_stream.h",
    "include/grpc++/support/time.h",
    "include/grpcpp/alarm.h",
    "include/grpcpp/channel.h",
    "include/grpcpp/client_context.h",
    "include/grpcpp/completion_queue.h",
    "include/grpcpp/create_channel.h",
    "include/grpcpp/create_channel_posix.h",
    "include/grpcpp/ext/health_check_service_server_builder_option.h",
    "include/grpcpp/generic/async_generic_service.h",
    "include/grpcpp/generic/generic_stub.h",
    "include/grpcpp/grpcpp.h",
    "include/grpcpp/health_check_service_interface.h",
    "include/grpcpp/impl/call.h",
    "include/grpcpp/impl/channel_argument_option.h",
    "include/grpcpp/impl/client_unary_call.h",
    "include/grpcpp/impl/codegen/core_codegen.h",
    "include/grpcpp/impl/grpc_library.h",
    "include/grpcpp/impl/method_handler_impl.h",
    "include/grpcpp/impl/rpc_method.h",
    "include/grpcpp/impl/rpc_service_method.h",
    "include/grpcpp/impl/serialization_traits.h",
    "include/grpcpp/impl/server_builder_option.h",
    "include/grpcpp/impl/server_builder_plugin.h",
    "include/grpcpp/impl/server_initializer.h",
    "include/grpcpp/impl/service_type.h",
    "include/grpcpp/resource_quota.h",
    "include/grpcpp/security/auth_context.h",
    "include/grpcpp/security/auth_metadata_processor.h",
    "include/grpcpp/security/credentials.h",
    "include/grpcpp/security/server_credentials.h",
    "include/grpcpp/security/tls_certificate_provider.h",
    "include/grpcpp/security/authorization_policy_provider.h",
    "include/grpcpp/security/tls_certificate_verifier.h",
    "include/grpcpp/security/tls_credentials_options.h",
    "include/grpcpp/server.h",
    "include/grpcpp/server_builder.h",
    "include/grpcpp/server_context.h",
    "include/grpcpp/server_posix.h",
    "include/grpcpp/support/async_stream.h",
    "include/grpcpp/support/async_unary_call.h",
    "include/grpcpp/support/byte_buffer.h",
    "include/grpcpp/support/channel_arguments.h",
    "include/grpcpp/support/client_callback.h",
    "include/grpcpp/support/client_interceptor.h",
    "include/grpcpp/support/config.h",
    "include/grpcpp/support/interceptor.h",
    "include/grpcpp/support/message_allocator.h",
    "include/grpcpp/support/method_handler.h",
    "include/grpcpp/support/proto_buffer_reader.h",
    "include/grpcpp/support/proto_buffer_writer.h",
    "include/grpcpp/support/server_callback.h",
    "include/grpcpp/support/server_interceptor.h",
    "include/grpcpp/support/slice.h",
    "include/grpcpp/support/status.h",
    "include/grpcpp/support/status_code_enum.h",
    "include/grpcpp/support/string_ref.h",
    "include/grpcpp/support/stub_options.h",
    "include/grpcpp/support/sync_stream.h",
    "include/grpcpp/support/time.h",
    "include/grpcpp/support/validate_service_config.h",
    "include/grpc++/impl/codegen/async_stream.h",
    "include/grpc++/impl/codegen/async_unary_call.h",
    "include/grpc++/impl/codegen/byte_buffer.h",
    "include/grpc++/impl/codegen/call_hook.h",
    "include/grpc++/impl/codegen/call.h",
    "include/grpc++/impl/codegen/channel_interface.h",
    "include/grpc++/impl/codegen/client_context.h",
    "include/grpc++/impl/codegen/client_unary_call.h",
    "include/grpc++/impl/codegen/completion_queue_tag.h",
    "include/grpc++/impl/codegen/completion_queue.h",
    "include/grpc++/impl/codegen/config.h",
    "include/grpc++/impl/codegen/core_codegen_interface.h",
    "include/grpc++/impl/codegen/create_auth_context.h",
    "include/grpc++/impl/codegen/grpc_library.h",
    "include/grpc++/impl/codegen/metadata_map.h",
    "include/grpc++/impl/codegen/method_handler_impl.h",
    "include/grpc++/impl/codegen/rpc_method.h",
    "include/grpc++/impl/codegen/rpc_service_method.h",
    "include/grpc++/impl/codegen/security/auth_context.h",
    "include/grpc++/impl/codegen/serialization_traits.h",
    "include/grpc++/impl/codegen/server_context.h",
    "include/grpc++/impl/codegen/server_interface.h",
    "include/grpc++/impl/codegen/service_type.h",
    "include/grpc++/impl/codegen/slice.h",
    "include/grpc++/impl/codegen/status_code_enum.h",
    "include/grpc++/impl/codegen/status.h",
    "include/grpc++/impl/codegen/string_ref.h",
    "include/grpc++/impl/codegen/stub_options.h",
    "include/grpc++/impl/codegen/sync_stream.h",
    "include/grpc++/impl/codegen/time.h",
    "include/grpcpp/impl/codegen/async_generic_service.h",
    "include/grpcpp/impl/codegen/async_stream.h",
    "include/grpcpp/impl/codegen/async_unary_call.h",
    "include/grpcpp/impl/codegen/byte_buffer.h",
    "include/grpcpp/impl/codegen/call_hook.h",
    "include/grpcpp/impl/codegen/call_op_set_interface.h",
    "include/grpcpp/impl/codegen/call_op_set.h",
    "include/grpcpp/impl/codegen/call.h",
    "include/grpcpp/impl/codegen/callback_common.h",
    "include/grpcpp/impl/codegen/channel_interface.h",
    "include/grpcpp/impl/codegen/client_callback.h",
    "include/grpcpp/impl/codegen/client_context.h",
    "include/grpcpp/impl/codegen/client_interceptor.h",
    "include/grpcpp/impl/codegen/client_unary_call.h",
    "include/grpcpp/impl/codegen/completion_queue_tag.h",
    "include/grpcpp/impl/codegen/completion_queue.h",
    "include/grpcpp/impl/codegen/config.h",
    "include/grpcpp/impl/codegen/core_codegen_interface.h",
    "include/grpcpp/impl/codegen/create_auth_context.h",
    "include/grpcpp/impl/codegen/delegating_channel.h",
    "include/grpcpp/impl/codegen/grpc_library.h",
    "include/grpcpp/impl/codegen/intercepted_channel.h",
    "include/grpcpp/impl/codegen/interceptor_common.h",
    "include/grpcpp/impl/codegen/interceptor.h",
    "include/grpcpp/impl/codegen/message_allocator.h",
    "include/grpcpp/impl/codegen/metadata_map.h",
    "include/grpcpp/impl/codegen/method_handler_impl.h",
    "include/grpcpp/impl/codegen/method_handler.h",
    "include/grpcpp/impl/codegen/rpc_method.h",
    "include/grpcpp/impl/codegen/rpc_service_method.h",
    "include/grpcpp/impl/codegen/security/auth_context.h",
    "include/grpcpp/impl/codegen/serialization_traits.h",
    "include/grpcpp/impl/codegen/server_callback_handlers.h",
    "include/grpcpp/impl/codegen/server_callback.h",
    "include/grpcpp/impl/codegen/server_context.h",
    "include/grpcpp/impl/codegen/server_interceptor.h",
    "include/grpcpp/impl/codegen/server_interface.h",
    "include/grpcpp/impl/codegen/service_type.h",
    "include/grpcpp/impl/codegen/slice.h",
    "include/grpcpp/impl/codegen/status_code_enum.h",
    "include/grpcpp/impl/codegen/status.h",
    "include/grpcpp/impl/codegen/string_ref.h",
    "include/grpcpp/impl/codegen/stub_options.h",
    "include/grpcpp/impl/codegen/sync_stream.h",
    "include/grpcpp/impl/codegen/time.h",
    "include/grpcpp/impl/codegen/sync.h",
]

grpc_cc_library(
    name = "channel_fwd",
    hdrs = [
        "src/core/lib/channel/channel_fwd.h",
    ],
    language = "c++",
)

grpc_cc_library(
    name = "transport_fwd",
    hdrs = [
        "src/core/lib/transport/transport_fwd.h",
    ],
    language = "c++",
)

grpc_cc_library(
    name = "atomic_utils",
    language = "c++",
    public_hdrs = ["src/core/lib/gprpp/atomic_utils.h"],
    deps = ["gpr_platform"],
)

grpc_cc_library(
    name = "experiments",
    srcs = [
        "src/core/lib/experiments/config.cc",
        "src/core/lib/experiments/experiments.cc",
    ],
    hdrs = [
        "src/core/lib/experiments/config.h",
        "src/core/lib/experiments/experiments.h",
    ],
    external_deps = ["absl/strings"],
    language = "c++",
    deps = [
        "gpr",
        "gpr_platform",
        "no_destruct",
    ],
)

grpc_cc_library(
    name = "init_internally",
    srcs = ["src/core/lib/surface/init_internally.cc"],
    hdrs = ["src/core/lib/surface/init_internally.h"],
    deps = ["gpr_platform"],
)

grpc_cc_library(
    name = "grpc_unsecure",
    srcs = [
        "src/core/lib/surface/init.cc",
        "src/core/plugin_registry/grpc_plugin_registry.cc",
        "src/core/plugin_registry/grpc_plugin_registry_noextra.cc",
    ],
    external_deps = [
        "absl/base:core_headers",
    ],
    language = "c++",
    public_hdrs = GRPC_PUBLIC_HDRS,
    tags = [
        "avoid_dep",
        "nofixdeps",
    ],
    visibility = ["@grpc:public"],
    deps = [
        "channel_init",
        "channel_stack_type",
        "config",
        "default_event_engine",
        "experiments",
        "forkable",
        "gpr",
        "grpc_authorization_base",
        "grpc_base",
        "grpc_client_channel",
        "grpc_common",
        "grpc_http_filters",
        "grpc_security_base",
        "grpc_trace",
        "http_connect_handshaker",
        "init_internally",
        "iomgr_timer",
        "posix_event_engine_timer_manager",
        "slice",
        "tcp_connect_handshaker",
    ],
)

GRPC_XDS_TARGETS = [
    "grpc_lb_policy_cds",
    "grpc_lb_policy_xds_cluster_impl",
    "grpc_lb_policy_xds_cluster_manager",
    "grpc_lb_policy_xds_cluster_resolver",
    "grpc_resolver_xds",
    "grpc_resolver_c2p",
    "grpc_xds_server_config_fetcher",

    # Not xDS-specific but currently only used by xDS.
    "channel_creds_registry_init",
]

grpc_cc_library(
    name = "grpc",
    srcs = [
        "src/core/lib/surface/init.cc",
        "src/core/plugin_registry/grpc_plugin_registry.cc",
        "src/core/plugin_registry/grpc_plugin_registry_extra.cc",
    ],
    defines = select({
        "grpc_no_xds": ["GRPC_NO_XDS"],
        "//conditions:default": [],
    }),
    external_deps = [
        "absl/base:core_headers",
    ],
    language = "c++",
    public_hdrs = GRPC_PUBLIC_HDRS,
    select_deps = [
        {
            "grpc_no_xds": [],
            "//conditions:default": GRPC_XDS_TARGETS,
        },
    ],
    tags = [
        "grpc_avoid_dep",
        "nofixdeps",
    ],
    visibility = [
        "@grpc:public",
    ],
    deps = [
        "channel_init",
        "channel_stack_type",
        "config",
        "default_event_engine",
        "experiments",
        "forkable",
        "gpr",
        "grpc_alts_credentials",
        "grpc_authorization_base",
        "grpc_base",
        "grpc_client_channel",
        "grpc_codegen",
        "grpc_common",
        "grpc_credentials_util",
        "grpc_external_account_credentials",
        "grpc_fake_credentials",
        "grpc_google_default_credentials",
        "grpc_http_filters",
        "grpc_iam_credentials",
        "grpc_insecure_credentials",
        "grpc_jwt_credentials",
        "grpc_local_credentials",
        "grpc_oauth2_credentials",
        "grpc_security_base",
        "grpc_ssl_credentials",
        "grpc_tls_credentials",
        "grpc_trace",
        "grpc_transport_chttp2_alpn",
        "http_connect_handshaker",
        "httpcli",
        "httpcli_ssl_credentials",
        "init_internally",
        "iomgr_timer",
        "json",
        "posix_event_engine_timer_manager",
        "promise",
        "ref_counted",
        "ref_counted_ptr",
        "slice",
        "slice_refcount",
        "sockaddr_utils",
        "tcp_connect_handshaker",
        "tsi_base",
        "uri_parser",
        "useful",
    ],
)

grpc_cc_library(
    name = "gpr_public_hdrs",
    hdrs = GPR_PUBLIC_HDRS,
    tags = [
        "avoid_dep",
        "nofixdeps",
    ],
)

grpc_cc_library(
    name = "grpc_public_hdrs",
    hdrs = GRPC_PUBLIC_HDRS,
    tags = [
        "avoid_dep",
        "nofixdeps",
    ],
    deps = ["gpr_public_hdrs"],
)

grpc_cc_library(
    name = "grpc++_public_hdrs",
    hdrs = GRPCXX_PUBLIC_HDRS,
    external_deps = [
        "absl/synchronization",
        "protobuf_headers",
    ],
    tags = [
        "avoid_dep",
        "nofixdeps",
    ],
    visibility = ["@grpc:public"],
    deps = ["grpc_public_hdrs"],
)

grpc_cc_library(
    name = "grpc++",
    hdrs = [
        "src/cpp/client/secure_credentials.h",
        "src/cpp/common/secure_auth_context.h",
        "src/cpp/server/secure_server_credentials.h",
    ],
    language = "c++",
    public_hdrs = GRPCXX_PUBLIC_HDRS,
    select_deps = [
        {
            "grpc_no_xds": [],
            "//conditions:default": [
                "grpc++_xds_client",
                "grpc++_xds_server",
            ],
        },
        {
            "grpc_no_binder": [],
            "//conditions:default": [
                "grpc++_binder",
            ],
        },
    ],
    tags = ["nofixdeps"],
    visibility = [
        "@grpc:public",
    ],
    deps = [
        "grpc++_base",
        "slice",
    ],
)

grpc_cc_library(
    name = "tchar",
    srcs = [
        "src/core/lib/gprpp/tchar.cc",
    ],
    hdrs = [
        "src/core/lib/gprpp/tchar.h",
    ],
    deps = ["gpr_platform"],
)

grpc_cc_library(
    name = "grpc++_binder",
    srcs = [
        "src/core/ext/transport/binder/client/binder_connector.cc",
        "src/core/ext/transport/binder/client/channel_create.cc",
        "src/core/ext/transport/binder/client/channel_create_impl.cc",
        "src/core/ext/transport/binder/client/connection_id_generator.cc",
        "src/core/ext/transport/binder/client/endpoint_binder_pool.cc",
        "src/core/ext/transport/binder/client/jni_utils.cc",
        "src/core/ext/transport/binder/client/security_policy_setting.cc",
        "src/core/ext/transport/binder/security_policy/binder_security_policy.cc",
        "src/core/ext/transport/binder/server/binder_server.cc",
        "src/core/ext/transport/binder/server/binder_server_credentials.cc",
        "src/core/ext/transport/binder/transport/binder_transport.cc",
        "src/core/ext/transport/binder/utils/ndk_binder.cc",
        "src/core/ext/transport/binder/utils/transport_stream_receiver_impl.cc",
        "src/core/ext/transport/binder/wire_format/binder_android.cc",
        "src/core/ext/transport/binder/wire_format/binder_constants.cc",
        "src/core/ext/transport/binder/wire_format/transaction.cc",
        "src/core/ext/transport/binder/wire_format/wire_reader_impl.cc",
        "src/core/ext/transport/binder/wire_format/wire_writer.cc",
    ],
    hdrs = [
        "src/core/ext/transport/binder/client/binder_connector.h",
        "src/core/ext/transport/binder/client/channel_create_impl.h",
        "src/core/ext/transport/binder/client/connection_id_generator.h",
        "src/core/ext/transport/binder/client/endpoint_binder_pool.h",
        "src/core/ext/transport/binder/client/jni_utils.h",
        "src/core/ext/transport/binder/client/security_policy_setting.h",
        "src/core/ext/transport/binder/server/binder_server.h",
        "src/core/ext/transport/binder/transport/binder_stream.h",
        "src/core/ext/transport/binder/transport/binder_transport.h",
        "src/core/ext/transport/binder/utils/binder_auto_utils.h",
        "src/core/ext/transport/binder/utils/ndk_binder.h",
        "src/core/ext/transport/binder/utils/transport_stream_receiver.h",
        "src/core/ext/transport/binder/utils/transport_stream_receiver_impl.h",
        "src/core/ext/transport/binder/wire_format/binder.h",
        "src/core/ext/transport/binder/wire_format/binder_android.h",
        "src/core/ext/transport/binder/wire_format/binder_constants.h",
        "src/core/ext/transport/binder/wire_format/transaction.h",
        "src/core/ext/transport/binder/wire_format/wire_reader.h",
        "src/core/ext/transport/binder/wire_format/wire_reader_impl.h",
        "src/core/ext/transport/binder/wire_format/wire_writer.h",
    ],
    defines = select({
        "grpc_no_binder": ["GRPC_NO_BINDER"],
        "//conditions:default": [],
    }),
    external_deps = [
        "absl/base:core_headers",
        "absl/cleanup",
        "absl/container:flat_hash_map",
        "absl/hash",
        "absl/memory",
        "absl/meta:type_traits",
        "absl/status",
        "absl/status:statusor",
        "absl/strings",
        "absl/synchronization",
        "absl/time",
        "absl/types:variant",
    ],
    language = "c++",
    public_hdrs = [
        "include/grpcpp/security/binder_security_policy.h",
        "include/grpcpp/create_channel_binder.h",
        "include/grpcpp/security/binder_credentials.h",
    ],
    tags = ["nofixdeps"],
    deps = [
        "arena",
        "channel_args_preconditioning",
        "channel_stack_type",
        "config",
        "debug_location",
        "gpr",
        "gpr_platform",
        "grpc",
        "grpc++_base",
        "grpc_base",
        "grpc_client_channel",
        "grpc_codegen",
        "iomgr_fwd",
        "iomgr_port",
        "orphanable",
        "ref_counted_ptr",
        "slice",
        "slice_refcount",
        "transport_fwd",
    ],
)

grpc_cc_library(
    name = "grpc++_xds_client",
    srcs = [
        "src/cpp/client/xds_credentials.cc",
    ],
    hdrs = [
        "src/cpp/client/secure_credentials.h",
    ],
    external_deps = ["absl/strings"],
    language = "c++",
    deps = [
        "exec_ctx",
        "gpr",
        "grpc",
        "grpc++_base",
        "grpc_base",
        "grpc_public_hdrs",
        "grpc_security_base",
    ],
)

grpc_cc_library(
    name = "grpc++_xds_server",
    srcs = [
        "src/cpp/server/xds_server_credentials.cc",
    ],
    hdrs = [
        "src/cpp/server/secure_server_credentials.h",
    ],
    language = "c++",
    public_hdrs = [
        "include/grpcpp/xds_server_builder.h",
    ],
    visibility = ["@grpc:xds"],
    deps = [
        "gpr",
        "grpc",
        "grpc++_base",
    ],
)

grpc_cc_library(
    name = "grpc++_unsecure",
    srcs = [
        "src/cpp/client/insecure_credentials.cc",
        "src/cpp/common/insecure_create_auth_context.cc",
        "src/cpp/server/insecure_server_credentials.cc",
    ],
    language = "c++",
    tags = [
        "avoid_dep",
        "nofixdeps",
    ],
    visibility = ["@grpc:public"],
    deps = [
        "gpr",
        "grpc++_base_unsecure",
        "grpc++_codegen_base",
        "grpc++_codegen_base_src",
        "grpc++_codegen_proto",
        "grpc_codegen",
        "grpc_insecure_credentials",
        "grpc_unsecure",
    ],
)

grpc_cc_library(
    name = "grpc++_error_details",
    srcs = [
        "src/cpp/util/error_details.cc",
    ],
    hdrs = [
        "include/grpc++/support/error_details.h",
        "include/grpcpp/support/error_details.h",
    ],
    language = "c++",
    standalone = True,
    tags = ["nofixdeps"],
    visibility = ["@grpc:public"],
    deps = [
        "grpc++",
    ],
)

grpc_cc_library(
    name = "grpc++_alts",
    srcs = [
        "src/cpp/common/alts_context.cc",
        "src/cpp/common/alts_util.cc",
    ],
    hdrs = [
        "include/grpcpp/security/alts_context.h",
        "include/grpcpp/security/alts_util.h",
    ],
    external_deps = [
        "absl/memory",
        "upb_lib",
    ],
    language = "c++",
    standalone = True,
    visibility = ["@grpc:tsi"],
    deps = [
        "alts_upb",
        "gpr",
        "grpc++",
        "grpc_base",
        "tsi_alts_credentials",
    ],
)

grpc_cc_library(
    name = "census",
    srcs = [
        "src/core/ext/filters/census/grpc_context.cc",
    ],
    language = "c++",
    public_hdrs = [
        "include/grpc/census.h",
    ],
    tags = ["nofixdeps"],
    visibility = ["@grpc:public"],
    deps = [
        "gpr",
        "grpc_base",
        "grpc_codegen",
        "grpc_trace",
    ],
)

grpc_cc_library(
    name = "useful",
    hdrs = ["src/core/lib/gpr/useful.h"],
    external_deps = [
        "absl/strings",
        "absl/types:variant",
    ],
    language = "c++",
    deps = ["gpr_platform"],
)

grpc_cc_library(
    name = "examine_stack",
    srcs = [
        "src/core/lib/gprpp/examine_stack.cc",
    ],
    hdrs = [
        "src/core/lib/gprpp/examine_stack.h",
    ],
    external_deps = ["absl/types:optional"],
    deps = ["gpr_platform"],
)

grpc_cc_library(
    name = "gpr_atm",
    srcs = [
        "src/core/lib/gpr/atm.cc",
    ],
    language = "c++",
    public_hdrs = [
        "include/grpc/support/atm.h",
    ],
    deps = [
        "gpr_codegen",
        "gpr_platform",
        "useful",
    ],
)

grpc_cc_library(
    name = "gpr_manual_constructor",
    srcs = [],
    hdrs = [
        "src/core/lib/gprpp/manual_constructor.h",
    ],
    language = "c++",
    deps = [
        "construct_destruct",
        "gpr_public_hdrs",
    ],
)

grpc_cc_library(
    name = "gpr_murmur_hash",
    srcs = [
        "src/core/lib/gpr/murmur_hash.cc",
    ],
    hdrs = [
        "src/core/lib/gpr/murmur_hash.h",
    ],
    external_deps = ["absl/base:core_headers"],
    language = "c++",
    deps = ["gpr_platform"],
)

grpc_cc_library(
    name = "gpr_spinlock",
    srcs = [],
    hdrs = [
        "src/core/lib/gpr/spinlock.h",
    ],
    language = "c++",
    deps = [
        "gpr_atm",
        "gpr_public_hdrs",
    ],
)

grpc_cc_library(
    name = "gpr_log_internal",
    hdrs = [
        "src/core/lib/gpr/log_internal.h",
    ],
    language = "c++",
    deps = ["gpr_platform"],
)

grpc_cc_library(
    name = "gpr",
    srcs = [
        "src/core/lib/gpr/alloc.cc",
        "src/core/lib/gpr/cpu_iphone.cc",
        "src/core/lib/gpr/cpu_linux.cc",
        "src/core/lib/gpr/cpu_posix.cc",
        "src/core/lib/gpr/cpu_windows.cc",
        "src/core/lib/gpr/env_linux.cc",
        "src/core/lib/gpr/env_posix.cc",
        "src/core/lib/gpr/env_windows.cc",
        "src/core/lib/gpr/log.cc",
        "src/core/lib/gpr/log_android.cc",
        "src/core/lib/gpr/log_linux.cc",
        "src/core/lib/gpr/log_posix.cc",
        "src/core/lib/gpr/log_windows.cc",
        "src/core/lib/gpr/string.cc",
        "src/core/lib/gpr/string_posix.cc",
        "src/core/lib/gpr/string_util_windows.cc",
        "src/core/lib/gpr/string_windows.cc",
        "src/core/lib/gpr/sync.cc",
        "src/core/lib/gpr/sync_abseil.cc",
        "src/core/lib/gpr/sync_posix.cc",
        "src/core/lib/gpr/sync_windows.cc",
        "src/core/lib/gpr/time.cc",
        "src/core/lib/gpr/time_posix.cc",
        "src/core/lib/gpr/time_precise.cc",
        "src/core/lib/gpr/time_windows.cc",
        "src/core/lib/gpr/tmpfile_msys.cc",
        "src/core/lib/gpr/tmpfile_posix.cc",
        "src/core/lib/gpr/tmpfile_windows.cc",
        "src/core/lib/gpr/wrap_memcpy.cc",
        "src/core/lib/gprpp/fork.cc",
        "src/core/lib/gprpp/global_config_env.cc",
        "src/core/lib/gprpp/host_port.cc",
        "src/core/lib/gprpp/mpscq.cc",
        "src/core/lib/gprpp/stat_posix.cc",
        "src/core/lib/gprpp/stat_windows.cc",
        "src/core/lib/gprpp/thd_posix.cc",
        "src/core/lib/gprpp/thd_windows.cc",
        "src/core/lib/gprpp/time_util.cc",
    ],
    hdrs = [
        "src/core/lib/gpr/alloc.h",
        "src/core/lib/gpr/env.h",
        "src/core/lib/gpr/string.h",
        "src/core/lib/gpr/time_precise.h",
        "src/core/lib/gpr/tmpfile.h",
        "src/core/lib/gprpp/fork.h",
        "src/core/lib/gprpp/global_config.h",
        "src/core/lib/gprpp/global_config_custom.h",
        "src/core/lib/gprpp/global_config_env.h",
        "src/core/lib/gprpp/global_config_generic.h",
        "src/core/lib/gprpp/host_port.h",
        "src/core/lib/gprpp/memory.h",
        "src/core/lib/gprpp/mpscq.h",
        "src/core/lib/gprpp/stat.h",
        "src/core/lib/gprpp/sync.h",
        "src/core/lib/gprpp/thd.h",
        "src/core/lib/gprpp/time_util.h",
    ],
    external_deps = [
        "absl/base",
        "absl/base:core_headers",
        "absl/memory",
        "absl/random",
        "absl/status",
        "absl/strings",
        "absl/strings:cord",
        "absl/strings:str_format",
        "absl/synchronization",
        "absl/time:time",
        "absl/types:optional",
    ],
    language = "c++",
    public_hdrs = GPR_PUBLIC_HDRS,
    tags = [
        "nofixdeps",
    ],
    visibility = ["@grpc:public"],
    deps = [
        "construct_destruct",
        "examine_stack",
        "gpr_atm",
        "gpr_tls",
        "grpc_codegen",
        "no_destruct",
        "tchar",
        "useful",
    ],
)

grpc_cc_library(
    name = "gpr_tls",
    hdrs = ["src/core/lib/gpr/tls.h"],
    deps = ["gpr_platform"],
)

grpc_cc_library(
    name = "chunked_vector",
    hdrs = ["src/core/lib/gprpp/chunked_vector.h"],
    deps = [
        "arena",
        "gpr",
        "gpr_manual_constructor",
    ],
)

grpc_cc_library(
    name = "construct_destruct",
    language = "c++",
    public_hdrs = ["src/core/lib/gprpp/construct_destruct.h"],
    deps = ["gpr_platform"],
)

grpc_cc_library(
    name = "cpp_impl_of",
    hdrs = ["src/core/lib/gprpp/cpp_impl_of.h"],
    language = "c++",
)

grpc_cc_library(
    name = "status_helper",
    srcs = [
        "src/core/lib/gprpp/status_helper.cc",
    ],
    hdrs = [
        "src/core/lib/gprpp/status_helper.h",
    ],
    external_deps = [
        "absl/status",
        "absl/strings",
        "absl/strings:cord",
        "absl/time",
        "absl/types:optional",
        "upb_lib",
    ],
    language = "c++",
    deps = [
        "debug_location",
        "google_rpc_status_upb",
        "gpr",
        "percent_encoding",
        "protobuf_any_upb",
        "slice",
    ],
)

grpc_cc_library(
    name = "unique_type_name",
    hdrs = ["src/core/lib/gprpp/unique_type_name.h"],
    external_deps = ["absl/strings"],
    language = "c++",
    deps = [
        "gpr_platform",
        "useful",
    ],
)

grpc_cc_library(
    name = "work_serializer",
    srcs = [
        "src/core/lib/gprpp/work_serializer.cc",
    ],
    hdrs = [
        "src/core/lib/gprpp/work_serializer.h",
    ],
    external_deps = ["absl/base:core_headers"],
    language = "c++",
    visibility = ["@grpc:client_channel"],
    deps = [
        "debug_location",
        "gpr",
        "grpc_trace",
        "orphanable",
    ],
)

grpc_cc_library(
    name = "gpr_codegen",
    language = "c++",
    public_hdrs = [
        "include/grpc/impl/codegen/atm.h",
        "include/grpc/impl/codegen/atm_gcc_atomic.h",
        "include/grpc/impl/codegen/atm_gcc_sync.h",
        "include/grpc/impl/codegen/atm_windows.h",
        "include/grpc/impl/codegen/fork.h",
        "include/grpc/impl/codegen/gpr_slice.h",
        "include/grpc/impl/codegen/gpr_types.h",
        "include/grpc/impl/codegen/log.h",
        "include/grpc/impl/codegen/port_platform.h",
        "include/grpc/impl/codegen/sync.h",
        "include/grpc/impl/codegen/sync_abseil.h",
        "include/grpc/impl/codegen/sync_custom.h",
        "include/grpc/impl/codegen/sync_generic.h",
        "include/grpc/impl/codegen/sync_posix.h",
        "include/grpc/impl/codegen/sync_windows.h",
    ],
    tags = ["nofixdeps"],
    visibility = ["@grpc:public"],
)

# A library that vends only port_platform, so that libraries that don't need
# anything else from gpr can still be portable!
grpc_cc_library(
    name = "gpr_platform",
    language = "c++",
    public_hdrs = [
        "include/grpc/impl/codegen/port_platform.h",
        "include/grpc/support/port_platform.h",
    ],
)

grpc_cc_library(
    name = "grpc_trace",
    srcs = ["src/core/lib/debug/trace.cc"],
    hdrs = ["src/core/lib/debug/trace.h"],
    language = "c++",
    public_hdrs = GRPC_PUBLIC_HDRS,
    visibility = ["@grpc:trace"],
    deps = [
        "gpr",
        "gpr_codegen",
        "grpc_codegen",
        "grpc_public_hdrs",
    ],
)

grpc_cc_library(
    name = "config",
    srcs = [
        "src/core/lib/config/core_configuration.cc",
    ],
    language = "c++",
    public_hdrs = [
        "src/core/lib/config/core_configuration.h",
    ],
    visibility = ["@grpc:client_channel"],
    deps = [
        "certificate_provider_registry",
        "channel_args_preconditioning",
        "channel_creds_registry",
        "channel_init",
        "gpr",
        "grpc_resolver",
        "handshaker_registry",
        "lb_policy_registry",
        "proxy_mapper_registry",
        "service_config_parser",
    ],
)

grpc_cc_library(
    name = "debug_location",
    language = "c++",
    public_hdrs = ["src/core/lib/gprpp/debug_location.h"],
    visibility = ["@grpc:debug_location"],
)

grpc_cc_library(
    name = "overload",
    language = "c++",
    public_hdrs = ["src/core/lib/gprpp/overload.h"],
    deps = ["gpr_platform"],
)

grpc_cc_library(
    name = "match",
    external_deps = ["absl/types:variant"],
    language = "c++",
    public_hdrs = ["src/core/lib/gprpp/match.h"],
    deps = [
        "gpr_platform",
        "overload",
    ],
)

grpc_cc_library(
    name = "table",
    external_deps = [
        "absl/meta:type_traits",
        "absl/utility",
    ],
    language = "c++",
    public_hdrs = ["src/core/lib/gprpp/table.h"],
    deps = [
        "bitset",
        "gpr_platform",
    ],
)

grpc_cc_library(
    name = "packed_table",
    hdrs = ["src/core/lib/gprpp/packed_table.h"],
    language = "c++",
    deps = [
        "gpr_public_hdrs",
        "sorted_pack",
        "table",
    ],
)

grpc_cc_library(
    name = "bitset",
    language = "c++",
    public_hdrs = ["src/core/lib/gprpp/bitset.h"],
    deps = [
        "gpr_platform",
        "useful",
    ],
)

grpc_cc_library(
    name = "no_destruct",
    language = "c++",
    public_hdrs = ["src/core/lib/gprpp/no_destruct.h"],
    deps = [
        "construct_destruct",
        "gpr_platform",
    ],
)

grpc_cc_library(
    name = "orphanable",
    language = "c++",
    public_hdrs = ["src/core/lib/gprpp/orphanable.h"],
    visibility = ["@grpc:client_channel"],
    deps = [
        "debug_location",
        "gpr_platform",
        "ref_counted",
        "ref_counted_ptr",
    ],
)

grpc_cc_library(
    name = "poll",
    external_deps = ["absl/types:variant"],
    language = "c++",
    public_hdrs = [
        "src/core/lib/promise/poll.h",
    ],
    deps = ["gpr_platform"],
)

grpc_cc_library(
    name = "call_push_pull",
    hdrs = ["src/core/lib/promise/call_push_pull.h"],
    external_deps = ["absl/types:variant"],
    language = "c++",
    deps = [
        "bitset",
        "construct_destruct",
        "gpr_platform",
        "poll",
        "promise_like",
        "promise_status",
    ],
)

grpc_cc_library(
    name = "context",
    language = "c++",
    public_hdrs = [
        "src/core/lib/promise/context.h",
    ],
    deps = [
        "gpr_platform",
        "gpr_tls",
    ],
)

grpc_cc_library(
    name = "map",
    external_deps = ["absl/types:variant"],
    language = "c++",
    public_hdrs = ["src/core/lib/promise/map.h"],
    deps = [
        "gpr_platform",
        "poll",
        "promise_like",
    ],
)

grpc_cc_library(
    name = "sleep",
    srcs = [
        "src/core/lib/promise/sleep.cc",
    ],
    hdrs = [
        "src/core/lib/promise/sleep.h",
    ],
    external_deps = ["absl/status"],
    deps = [
        "activity",
        "default_event_engine",
        "event_engine_base_hdrs",
        "exec_ctx",
        "gpr",
        "poll",
        "time",
    ],
)

grpc_cc_library(
    name = "promise",
    external_deps = [
        "absl/status",
        "absl/types:optional",
        "absl/types:variant",
    ],
    language = "c++",
    public_hdrs = [
        "src/core/lib/promise/promise.h",
    ],
    visibility = ["@grpc:alt_grpc_base_legacy"],
    deps = [
        "gpr_platform",
        "poll",
        "promise_like",
    ],
)

grpc_cc_library(
    name = "arena_promise",
    external_deps = ["absl/meta:type_traits"],
    language = "c++",
    public_hdrs = [
        "src/core/lib/promise/arena_promise.h",
    ],
    deps = [
        "arena",
        "context",
        "gpr_platform",
        "poll",
    ],
)

grpc_cc_library(
    name = "promise_like",
    external_deps = ["absl/meta:type_traits"],
    language = "c++",
    public_hdrs = [
        "src/core/lib/promise/detail/promise_like.h",
    ],
    deps = [
        "gpr_platform",
        "poll",
    ],
)

grpc_cc_library(
    name = "promise_factory",
    external_deps = ["absl/meta:type_traits"],
    language = "c++",
    public_hdrs = [
        "src/core/lib/promise/detail/promise_factory.h",
    ],
    deps = [
        "gpr_platform",
        "promise_like",
    ],
)

grpc_cc_library(
    name = "if",
    external_deps = [
        "absl/status:statusor",
        "absl/types:variant",
    ],
    language = "c++",
    public_hdrs = ["src/core/lib/promise/if.h"],
    deps = [
        "gpr_platform",
        "poll",
        "promise_factory",
        "promise_like",
    ],
)

grpc_cc_library(
    name = "promise_status",
    external_deps = [
        "absl/status",
        "absl/status:statusor",
    ],
    language = "c++",
    public_hdrs = [
        "src/core/lib/promise/detail/status.h",
    ],
    deps = ["gpr_platform"],
)

grpc_cc_library(
    name = "race",
    external_deps = ["absl/types:variant"],
    language = "c++",
    public_hdrs = ["src/core/lib/promise/race.h"],
    deps = [
        "gpr_platform",
        "poll",
    ],
)

grpc_cc_library(
    name = "loop",
    external_deps = [
        "absl/status",
        "absl/status:statusor",
        "absl/types:variant",
    ],
    language = "c++",
    public_hdrs = [
        "src/core/lib/promise/loop.h",
    ],
    deps = [
        "gpr_platform",
        "poll",
        "promise_factory",
    ],
)

grpc_cc_library(
    name = "basic_join",
    external_deps = [
        "absl/types:variant",
        "absl/utility",
    ],
    language = "c++",
    public_hdrs = [
        "src/core/lib/promise/detail/basic_join.h",
    ],
    deps = [
        "bitset",
        "construct_destruct",
        "gpr_platform",
        "poll",
        "promise_like",
    ],
)

grpc_cc_library(
    name = "join",
    external_deps = ["absl/meta:type_traits"],
    language = "c++",
    public_hdrs = [
        "src/core/lib/promise/join.h",
    ],
    deps = [
        "basic_join",
        "gpr_platform",
    ],
)

grpc_cc_library(
    name = "try_join",
    external_deps = [
        "absl/meta:type_traits",
        "absl/status",
        "absl/status:statusor",
    ],
    language = "c++",
    public_hdrs = [
        "src/core/lib/promise/try_join.h",
    ],
    deps = [
        "basic_join",
        "gpr_platform",
        "poll",
        "promise_status",
    ],
)

grpc_cc_library(
    name = "basic_seq",
    external_deps = [
        "absl/meta:type_traits",
        "absl/types:variant",
        "absl/utility",
    ],
    language = "c++",
    public_hdrs = [
        "src/core/lib/promise/detail/basic_seq.h",
    ],
    deps = [
        "construct_destruct",
        "gpr_platform",
        "poll",
        "promise_factory",
        "promise_like",
    ],
)

grpc_cc_library(
    name = "seq",
    language = "c++",
    public_hdrs = [
        "src/core/lib/promise/seq.h",
    ],
    deps = [
        "basic_seq",
        "gpr_platform",
        "poll",
        "promise_like",
    ],
)

grpc_cc_library(
    name = "try_seq",
    external_deps = [
        "absl/meta:type_traits",
        "absl/status",
        "absl/status:statusor",
    ],
    language = "c++",
    public_hdrs = [
        "src/core/lib/promise/try_seq.h",
    ],
    deps = [
        "basic_seq",
        "gpr_platform",
        "poll",
        "promise_like",
        "promise_status",
    ],
)

grpc_cc_library(
    name = "activity",
    srcs = [
        "src/core/lib/promise/activity.cc",
    ],
    external_deps = [
        "absl/base:core_headers",
        "absl/status",
        "absl/types:optional",
        "absl/types:variant",
    ],
    language = "c++",
    public_hdrs = [
        "src/core/lib/promise/activity.h",
    ],
    deps = [
        "atomic_utils",
        "construct_destruct",
        "context",
        "gpr",
        "gpr_tls",
        "no_destruct",
        "orphanable",
        "poll",
        "promise_factory",
        "promise_status",
    ],
)

grpc_cc_library(
    name = "exec_ctx_wakeup_scheduler",
    hdrs = [
        "src/core/lib/promise/exec_ctx_wakeup_scheduler.h",
    ],
    language = "c++",
    deps = [
        "closure",
        "debug_location",
        "error",
        "exec_ctx",
        "gpr_platform",
    ],
)

grpc_cc_library(
    name = "wait_set",
    external_deps = [
        "absl/container:flat_hash_set",
        "absl/hash",
    ],
    language = "c++",
    public_hdrs = [
        "src/core/lib/promise/wait_set.h",
    ],
    deps = [
        "activity",
        "gpr_platform",
        "poll",
    ],
)

grpc_cc_library(
    name = "intra_activity_waiter",
    language = "c++",
    public_hdrs = [
        "src/core/lib/promise/intra_activity_waiter.h",
    ],
    deps = [
        "activity",
        "gpr_platform",
        "poll",
    ],
)

grpc_cc_library(
    name = "latch",
    language = "c++",
    public_hdrs = [
        "src/core/lib/promise/latch.h",
    ],
    deps = [
        "gpr",
        "intra_activity_waiter",
        "poll",
    ],
)

grpc_cc_library(
    name = "observable",
    external_deps = [
        "absl/base:core_headers",
        "absl/types:optional",
        "absl/types:variant",
    ],
    language = "c++",
    public_hdrs = [
        "src/core/lib/promise/observable.h",
    ],
    deps = [
        "activity",
        "gpr",
        "poll",
        "promise_like",
        "wait_set",
    ],
)

grpc_cc_library(
    name = "pipe",
    external_deps = ["absl/types:optional"],
    language = "c++",
    public_hdrs = [
        "src/core/lib/promise/pipe.h",
    ],
    deps = [
        "arena",
        "context",
        "gpr",
        "intra_activity_waiter",
        "poll",
    ],
)

grpc_cc_library(
    name = "for_each",
    external_deps = [
        "absl/status",
        "absl/types:variant",
    ],
    language = "c++",
    public_hdrs = ["src/core/lib/promise/for_each.h"],
    deps = [
        "gpr_platform",
        "poll",
        "promise_factory",
    ],
)

grpc_cc_library(
    name = "ref_counted",
    language = "c++",
    public_hdrs = ["src/core/lib/gprpp/ref_counted.h"],
    deps = [
        "atomic_utils",
        "debug_location",
        "gpr",
        "ref_counted_ptr",
    ],
)

grpc_cc_library(
    name = "dual_ref_counted",
    language = "c++",
    public_hdrs = ["src/core/lib/gprpp/dual_ref_counted.h"],
    deps = [
        "debug_location",
        "gpr",
        "orphanable",
        "ref_counted_ptr",
    ],
)

grpc_cc_library(
    name = "ref_counted_ptr",
    language = "c++",
    public_hdrs = ["src/core/lib/gprpp/ref_counted_ptr.h"],
    visibility = ["@grpc:ref_counted_ptr"],
    deps = [
        "debug_location",
        "gpr_platform",
    ],
)

grpc_cc_library(
    name = "handshaker",
    srcs = [
        "src/core/lib/transport/handshaker.cc",
    ],
    external_deps = [
        "absl/container:inlined_vector",
        "absl/strings:str_format",
    ],
    language = "c++",
    public_hdrs = [
        "src/core/lib/transport/handshaker.h",
    ],
    visibility = ["@grpc:alt_grpc_base_legacy"],
    deps = [
        "channel_args",
        "closure",
        "debug_location",
        "exec_ctx",
        "gpr",
        "grpc_base",
        "grpc_codegen",
        "grpc_trace",
        "iomgr_timer",
        "ref_counted",
        "ref_counted_ptr",
        "slice",
        "slice_buffer",
        "slice_refcount",
        "time",
    ],
)

grpc_cc_library(
    name = "handshaker_factory",
    language = "c++",
    public_hdrs = [
        "src/core/lib/transport/handshaker_factory.h",
    ],
    deps = [
        "channel_args",
        "gpr_platform",
        "iomgr_fwd",
    ],
)

grpc_cc_library(
    name = "handshaker_registry",
    srcs = [
        "src/core/lib/transport/handshaker_registry.cc",
    ],
    language = "c++",
    public_hdrs = [
        "src/core/lib/transport/handshaker_registry.h",
    ],
    deps = [
        "channel_args",
        "gpr_platform",
        "handshaker_factory",
        "iomgr_fwd",
    ],
)

grpc_cc_library(
    name = "http_connect_handshaker",
    srcs = [
        "src/core/lib/transport/http_connect_handshaker.cc",
    ],
    external_deps = [
        "absl/base:core_headers",
        "absl/memory",
        "absl/strings",
        "absl/types:optional",
    ],
    language = "c++",
    public_hdrs = [
        "src/core/lib/transport/http_connect_handshaker.h",
    ],
    visibility = ["@grpc:alt_grpc_base_legacy"],
    deps = [
        "channel_args",
        "closure",
        "config",
        "debug_location",
        "exec_ctx",
        "gpr",
        "grpc_base",
        "handshaker",
        "handshaker_factory",
        "handshaker_registry",
        "httpcli",
        "iomgr_fwd",
        "ref_counted_ptr",
        "slice",
        "slice_buffer",
        "slice_refcount",
    ],
)

grpc_cc_library(
    name = "tcp_connect_handshaker",
    srcs = [
        "src/core/lib/transport/tcp_connect_handshaker.cc",
    ],
    external_deps = [
        "absl/base:core_headers",
        "absl/memory",
        "absl/status:statusor",
        "absl/strings",
        "absl/types:optional",
    ],
    language = "c++",
    public_hdrs = [
        "src/core/lib/transport/tcp_connect_handshaker.h",
    ],
    deps = [
        "channel_args",
        "closure",
        "config",
        "debug_location",
        "exec_ctx",
        "gpr",
        "grpc_base",
        "handshaker",
        "handshaker_factory",
        "handshaker_registry",
        "iomgr_fwd",
        "pollset_set",
        "ref_counted_ptr",
        "resolved_address",
        "slice",
        "slice_refcount",
        "uri_parser",
    ],
)

grpc_cc_library(
    name = "channel_creds_registry",
    hdrs = [
        "src/core/lib/security/credentials/channel_creds_registry.h",
    ],
    external_deps = ["absl/strings"],
    language = "c++",
    deps = [
        "gpr_platform",
        "json",
        "ref_counted_ptr",
    ],
)

grpc_cc_library(
    name = "event_engine_memory_allocator",
    srcs = [
        "src/core/lib/event_engine/memory_allocator.cc",
    ],
    hdrs = [
        "include/grpc/event_engine/internal/memory_allocator_impl.h",
        "include/grpc/event_engine/memory_allocator.h",
        "include/grpc/event_engine/memory_request.h",
    ],
    external_deps = ["absl/strings"],
    language = "c++",
    deps = [
        "gpr_platform",
        "slice",
        "slice_refcount",
    ],
)

grpc_cc_library(
    name = "memory_quota",
    srcs = [
        "src/core/lib/resource_quota/memory_quota.cc",
    ],
    hdrs = [
        "src/core/lib/resource_quota/memory_quota.h",
    ],
    external_deps = [
        "absl/base:core_headers",
        "absl/status",
        "absl/strings",
        "absl/types:optional",
    ],
    deps = [
        "activity",
        "event_engine_memory_allocator",
        "exec_ctx_wakeup_scheduler",
        "experiments",
        "gpr",
        "grpc_trace",
        "loop",
        "map",
        "orphanable",
        "periodic_update",
        "poll",
        "race",
        "ref_counted_ptr",
        "resource_quota_trace",
        "seq",
        "time",
        "useful",
    ],
)

grpc_cc_library(
    name = "periodic_update",
    srcs = [
        "src/core/lib/resource_quota/periodic_update.cc",
    ],
    hdrs = [
        "src/core/lib/resource_quota/periodic_update.h",
    ],
    external_deps = ["absl/functional:function_ref"],
    deps = [
        "exec_ctx",
        "gpr_platform",
        "time",
        "useful",
    ],
)

grpc_cc_library(
    name = "arena",
    srcs = [
        "src/core/lib/resource_quota/arena.cc",
    ],
    hdrs = [
        "src/core/lib/resource_quota/arena.h",
    ],
    deps = [
        "construct_destruct",
        "context",
        "event_engine_memory_allocator",
        "gpr",
        "memory_quota",
    ],
)

grpc_cc_library(
    name = "thread_quota",
    srcs = [
        "src/core/lib/resource_quota/thread_quota.cc",
    ],
    hdrs = [
        "src/core/lib/resource_quota/thread_quota.h",
    ],
    external_deps = ["absl/base:core_headers"],
    deps = [
        "gpr",
        "ref_counted",
        "ref_counted_ptr",
    ],
)

grpc_cc_library(
    name = "resource_quota_trace",
    srcs = [
        "src/core/lib/resource_quota/trace.cc",
    ],
    hdrs = [
        "src/core/lib/resource_quota/trace.h",
    ],
    deps = [
        "gpr_platform",
        "grpc_trace",
    ],
)

grpc_cc_library(
    name = "resource_quota",
    srcs = [
        "src/core/lib/resource_quota/resource_quota.cc",
    ],
    hdrs = [
        "src/core/lib/resource_quota/resource_quota.h",
    ],
    external_deps = ["absl/strings"],
    deps = [
        "cpp_impl_of",
        "gpr_platform",
        "grpc_codegen",
        "memory_quota",
        "ref_counted",
        "ref_counted_ptr",
        "thread_quota",
        "useful",
    ],
)

grpc_cc_library(
    name = "slice_refcount",
    srcs = [
        "src/core/lib/slice/slice_refcount.cc",
    ],
    hdrs = [
        "src/core/lib/slice/slice_refcount.h",
        "src/core/lib/slice/slice_refcount_base.h",
    ],
    public_hdrs = [
        "include/grpc/slice.h",
    ],
    deps = [
        "gpr",
        "grpc_codegen",
    ],
)

grpc_cc_library(
    name = "slice",
    srcs = [
        "src/core/lib/slice/slice.cc",
        "src/core/lib/slice/slice_string_helpers.cc",
    ],
    hdrs = [
        "include/grpc/slice.h",
        "src/core/lib/slice/slice.h",
        "src/core/lib/slice/slice_internal.h",
        "src/core/lib/slice/slice_string_helpers.h",
    ],
    external_deps = ["absl/strings"],
    deps = [
        "gpr",
        "gpr_murmur_hash",
        "grpc_codegen",
        "slice_refcount",
    ],
)

grpc_cc_library(
    name = "slice_buffer",
    srcs = [
        "src/core/lib/slice/slice_buffer.cc",
    ],
    hdrs = [
        "include/grpc/slice_buffer.h",
        "src/core/lib/slice/slice_buffer.h",
    ],
    deps = [
        "gpr",
        "slice",
        "slice_refcount",
    ],
)

grpc_cc_library(
    name = "error",
    srcs = [
        "src/core/lib/iomgr/error.cc",
    ],
    hdrs = [
        "src/core/lib/iomgr/error.h",
    ],
    external_deps = [
        "absl/status",
    ],
    tags = ["nofixdeps"],
    deps = [
        "gpr",
        "gpr_spinlock",
        "grpc_codegen",
        "grpc_trace",
        "slice",
        "slice_refcount",
        "status_helper",
        "useful",
    ],
)

grpc_cc_library(
    name = "closure",
    hdrs = [
        "src/core/lib/iomgr/closure.h",
    ],
    deps = [
        "debug_location",
        "error",
        "gpr",
        "gpr_manual_constructor",
    ],
)

grpc_cc_library(
    name = "time",
    srcs = [
        "src/core/lib/gprpp/time.cc",
    ],
    hdrs = [
        "src/core/lib/gprpp/time.h",
    ],
    external_deps = ["absl/strings:str_format"],
    deps = [
        "event_engine_base_hdrs",
        "gpr",
        "gpr_codegen",
        "useful",
    ],
)

grpc_cc_library(
    name = "exec_ctx",
    srcs = [
        "src/core/lib/iomgr/combiner.cc",
        "src/core/lib/iomgr/exec_ctx.cc",
        "src/core/lib/iomgr/executor.cc",
        "src/core/lib/iomgr/iomgr_internal.cc",
    ],
    hdrs = [
        "src/core/lib/iomgr/combiner.h",
        "src/core/lib/iomgr/exec_ctx.h",
        "src/core/lib/iomgr/executor.h",
        "src/core/lib/iomgr/iomgr_internal.h",
    ],
    deps = [
        "closure",
        "debug_location",
        "error",
        "gpr",
        "gpr_atm",
        "gpr_codegen",
        "gpr_spinlock",
        "gpr_tls",
        "grpc_codegen",
        "grpc_trace",
        "time",
        "useful",
    ],
)

grpc_cc_library(
    name = "sockaddr_utils",
    srcs = [
        "src/core/lib/address_utils/sockaddr_utils.cc",
    ],
    hdrs = [
        "src/core/lib/address_utils/sockaddr_utils.h",
    ],
    external_deps = [
        "absl/status",
        "absl/status:statusor",
        "absl/strings",
        "absl/strings:str_format",
    ],
    visibility = ["@grpc:alt_grpc_base_legacy"],
    deps = [
        "gpr",
        "grpc_sockaddr",
        "iomgr_port",
        "resolved_address",
        "uri_parser",
    ],
)

grpc_cc_library(
    name = "iomgr_port",
    hdrs = [
        "src/core/lib/iomgr/port.h",
    ],
    deps = ["gpr_platform"],
)

grpc_cc_library(
    name = "iomgr_timer",
    srcs = [
        "src/core/lib/iomgr/timer.cc",
        "src/core/lib/iomgr/timer_generic.cc",
        "src/core/lib/iomgr/timer_heap.cc",
        "src/core/lib/iomgr/timer_manager.cc",
    ],
    hdrs = [
        "src/core/lib/iomgr/timer.h",
        "src/core/lib/iomgr/timer_generic.h",
        "src/core/lib/iomgr/timer_heap.h",
        "src/core/lib/iomgr/timer_manager.h",
    ] + [
        # TODO(hork): deduplicate
        "src/core/lib/iomgr/iomgr.h",
    ],
    external_deps = [
        "absl/strings",
    ],
    tags = ["nofixdeps"],
    visibility = ["@grpc:iomgr_timer"],
    deps = [
        "closure",
        "event_engine_base_hdrs",
        "exec_ctx",
        "gpr",
        "gpr_manual_constructor",
        "gpr_platform",
        "gpr_spinlock",
        "gpr_tls",
        "grpc_trace",
        "iomgr_port",
        "time",
        "time_averaged_stats",
        "useful",
    ],
)

grpc_cc_library(
    name = "iomgr_fwd",
    hdrs = [
        "src/core/lib/iomgr/iomgr_fwd.h",
    ],
    deps = ["gpr_platform"],
)

grpc_cc_library(
    name = "grpc_sockaddr",
    srcs = [
        "src/core/lib/iomgr/sockaddr_utils_posix.cc",
        "src/core/lib/iomgr/socket_utils_windows.cc",
    ],
    hdrs = [
        "src/core/lib/iomgr/sockaddr.h",
        "src/core/lib/iomgr/sockaddr_posix.h",
        "src/core/lib/iomgr/sockaddr_windows.h",
        "src/core/lib/iomgr/socket_utils.h",
    ],
    deps = [
        "gpr",
        "iomgr_port",
    ],
)

grpc_cc_library(
    name = "avl",
    hdrs = [
        "src/core/lib/avl/avl.h",
    ],
    deps = [
        "gpr_platform",
        "useful",
    ],
)

grpc_cc_library(
    name = "event_engine_base_hdrs",
    hdrs = GRPC_PUBLIC_EVENT_ENGINE_HDRS + GRPC_PUBLIC_HDRS,
    external_deps = [
        "absl/status",
        "absl/status:statusor",
        "absl/time",
        "absl/types:optional",
        "absl/functional:any_invocable",
    ],
    tags = ["nofixdeps"],
    deps = [
        "gpr",
    ],
)

grpc_cc_library(
    name = "time_averaged_stats",
    srcs = ["src/core/lib/gprpp/time_averaged_stats.cc"],
    hdrs = [
        "src/core/lib/gprpp/time_averaged_stats.h",
    ],
    deps = ["gpr"],
)

grpc_cc_library(
    name = "forkable",
    srcs = [
        "src/core/lib/event_engine/forkable.cc",
    ],
    hdrs = [
        "src/core/lib/event_engine/forkable.h",
    ],
    external_deps = ["absl/container:flat_hash_set"],
    deps = [
        "gpr",
        "gpr_platform",
        "no_destruct",
    ],
)

grpc_cc_library(
    name = "event_engine_poller",
    hdrs = [
        "src/core/lib/event_engine/poller.h",
    ],
    external_deps = [
        "absl/container:inlined_vector",
        "absl/types:variant",
    ],
    deps = [
        "event_engine_base_hdrs",
        "gpr_platform",
    ],
)

grpc_cc_library(
    name = "event_engine_executor",
    hdrs = [
        "src/core/lib/event_engine/executor/executor.h",
    ],
    external_deps = ["absl/functional:any_invocable"],
    deps = [
        "event_engine_base_hdrs",
        "gpr_platform",
    ],
)

grpc_cc_library(
    name = "event_engine_time_util",
    srcs = ["src/core/lib/event_engine/time_util.cc"],
    hdrs = ["src/core/lib/event_engine/time_util.h"],
    deps = [
        "event_engine_base_hdrs",
        "gpr_platform",
    ],
)

grpc_cc_library(
    name = "event_engine_threaded_executor",
    srcs = [
        "src/core/lib/event_engine/executor/threaded_executor.cc",
    ],
    hdrs = [
        "src/core/lib/event_engine/executor/threaded_executor.h",
    ],
    external_deps = ["absl/functional:any_invocable"],
    deps = [
        "event_engine_base_hdrs",
        "event_engine_executor",
        "event_engine_thread_pool",
        "gpr_platform",
    ],
)

grpc_cc_library(
    name = "common_event_engine_closures",
    hdrs = ["src/core/lib/event_engine/common_closures.h"],
    external_deps = ["absl/functional:any_invocable"],
    deps = [
        "event_engine_base_hdrs",
        "gpr_platform",
    ],
)

grpc_cc_library(
    name = "posix_event_engine_timer",
    srcs = [
        "src/core/lib/event_engine/posix_engine/timer.cc",
        "src/core/lib/event_engine/posix_engine/timer_heap.cc",
    ],
    hdrs = [
        "src/core/lib/event_engine/posix_engine/timer.h",
        "src/core/lib/event_engine/posix_engine/timer_heap.h",
    ],
    external_deps = [
        "absl/base:core_headers",
        "absl/types:optional",
    ],
    deps = [
        "event_engine_base_hdrs",
        "gpr",
        "time",
        "time_averaged_stats",
        "useful",
    ],
)

grpc_cc_library(
    name = "event_engine_thread_pool",
    srcs = ["src/core/lib/event_engine/thread_pool.cc"],
    hdrs = [
        "src/core/lib/event_engine/thread_pool.h",
    ],
    external_deps = [
        "absl/base:core_headers",
        "absl/functional:any_invocable",
    ],
    deps = [
        "forkable",
        "gpr",
    ],
)

grpc_cc_library(
    name = "posix_event_engine_timer_manager",
    srcs = ["src/core/lib/event_engine/posix_engine/timer_manager.cc"],
    hdrs = [
        "src/core/lib/event_engine/posix_engine/timer_manager.h",
    ],
    external_deps = [
        "absl/base:core_headers",
        "absl/memory",
        "absl/time",
        "absl/types:optional",
    ],
    deps = [
        "event_engine_base_hdrs",
        "forkable",
        "gpr",
        "gpr_codegen",
        "gpr_tls",
        "grpc_trace",
        "posix_event_engine_timer",
        "time",
    ],
)

grpc_cc_library(
    name = "posix_event_engine_event_poller",
    srcs = [],
    hdrs = [
        "src/core/lib/event_engine/posix_engine/event_poller.h",
    ],
    external_deps = [
        "absl/functional:any_invocable",
        "absl/status",
        "absl/strings",
    ],
    deps = [
        "event_engine_base_hdrs",
        "event_engine_poller",
        "gpr_platform",
        "posix_event_engine_closure",
    ],
)

grpc_cc_library(
    name = "posix_event_engine_closure",
    srcs = [],
    hdrs = [
        "src/core/lib/event_engine/posix_engine/posix_engine_closure.h",
    ],
    external_deps = [
        "absl/functional:any_invocable",
        "absl/status",
    ],
    deps = [
        "event_engine_base_hdrs",
        "gpr_platform",
    ],
)

grpc_cc_library(
    name = "posix_event_engine_lockfree_event",
    srcs = [
        "src/core/lib/event_engine/posix_engine/lockfree_event.cc",
    ],
    hdrs = [
        "src/core/lib/event_engine/posix_engine/lockfree_event.h",
    ],
    external_deps = ["absl/status"],
    deps = [
        "gpr",
        "gpr_atm",
        "posix_event_engine_closure",
        "posix_event_engine_event_poller",
        "status_helper",
    ],
)

grpc_cc_library(
    name = "posix_event_engine_wakeup_fd_posix",
    hdrs = [
        "src/core/lib/event_engine/posix_engine/wakeup_fd_posix.h",
    ],
    external_deps = ["absl/status"],
    deps = ["gpr_platform"],
)

grpc_cc_library(
    name = "posix_event_engine_wakeup_fd_posix_pipe",
    srcs = [
        "src/core/lib/event_engine/posix_engine/wakeup_fd_pipe.cc",
    ],
    hdrs = [
        "src/core/lib/event_engine/posix_engine/wakeup_fd_pipe.h",
    ],
    external_deps = [
        "absl/memory",
        "absl/status",
        "absl/status:statusor",
        "absl/strings",
    ],
    deps = [
        "gpr",
        "iomgr_port",
        "posix_event_engine_wakeup_fd_posix",
    ],
)

grpc_cc_library(
    name = "posix_event_engine_wakeup_fd_posix_eventfd",
    srcs = [
        "src/core/lib/event_engine/posix_engine/wakeup_fd_eventfd.cc",
    ],
    hdrs = [
        "src/core/lib/event_engine/posix_engine/wakeup_fd_eventfd.h",
    ],
    external_deps = [
        "absl/memory",
        "absl/status",
        "absl/status:statusor",
        "absl/strings",
    ],
    deps = [
        "gpr",
        "iomgr_port",
        "posix_event_engine_wakeup_fd_posix",
    ],
)

grpc_cc_library(
    name = "posix_event_engine_wakeup_fd_posix_default",
    srcs = [
        "src/core/lib/event_engine/posix_engine/wakeup_fd_posix_default.cc",
    ],
    hdrs = [
        "src/core/lib/event_engine/posix_engine/wakeup_fd_posix_default.h",
    ],
    external_deps = [
        "absl/status",
        "absl/status:statusor",
    ],
    deps = [
        "gpr_platform",
        "iomgr_port",
        "posix_event_engine_wakeup_fd_posix",
        "posix_event_engine_wakeup_fd_posix_eventfd",
        "posix_event_engine_wakeup_fd_posix_pipe",
    ],
)

grpc_cc_library(
    name = "posix_event_engine_poller_posix_epoll1",
    srcs = [
        "src/core/lib/event_engine/posix_engine/ev_epoll1_linux.cc",
    ],
    hdrs = [
        "src/core/lib/event_engine/posix_engine/ev_epoll1_linux.h",
    ],
    external_deps = [
        "absl/base:core_headers",
        "absl/functional:any_invocable",
        "absl/memory",
        "absl/status",
        "absl/status:statusor",
        "absl/strings",
        "absl/synchronization",
    ],
    deps = [
        "common_event_engine_closures",
        "event_engine_base_hdrs",
        "event_engine_poller",
        "event_engine_time_util",
        "gpr",
        "iomgr_port",
        "posix_event_engine_closure",
        "posix_event_engine_event_poller",
        "posix_event_engine_lockfree_event",
        "posix_event_engine_wakeup_fd_posix",
        "posix_event_engine_wakeup_fd_posix_default",
    ],
)

grpc_cc_library(
    name = "posix_event_engine_poller_posix_poll",
    srcs = [
        "src/core/lib/event_engine/posix_engine/ev_poll_posix.cc",
    ],
    hdrs = [
        "src/core/lib/event_engine/posix_engine/ev_poll_posix.h",
    ],
    external_deps = [
        "absl/base:core_headers",
        "absl/functional:any_invocable",
        "absl/status",
        "absl/status:statusor",
        "absl/strings",
        "absl/synchronization",
    ],
    deps = [
        "common_event_engine_closures",
        "event_engine_base_hdrs",
        "event_engine_poller",
        "event_engine_time_util",
        "gpr",
        "gpr_codegen",
        "iomgr_port",
        "posix_event_engine_closure",
        "posix_event_engine_event_poller",
        "posix_event_engine_wakeup_fd_posix",
        "posix_event_engine_wakeup_fd_posix_default",
        "time",
    ],
)

grpc_cc_library(
    name = "posix_event_engine_poller_posix_default",
    srcs = [
        "src/core/lib/event_engine/posix_engine/event_poller_posix_default.cc",
    ],
    hdrs = [
        "src/core/lib/event_engine/posix_engine/event_poller_posix_default.h",
    ],
    external_deps = ["absl/strings"],
    deps = [
        "gpr",
        "posix_event_engine_event_poller",
        "posix_event_engine_poller_posix_epoll1",
        "posix_event_engine_poller_posix_poll",
    ],
)

grpc_cc_library(
    name = "posix_event_engine_internal_errqueue",
    srcs = [
        "src/core/lib/event_engine/posix_engine/internal_errqueue.cc",
    ],
    hdrs = [
        "src/core/lib/event_engine/posix_engine/internal_errqueue.h",
    ],
    deps = [
        "gpr",
        "iomgr_port",
    ],
)

grpc_cc_library(
    name = "posix_event_engine_traced_buffer_list",
    srcs = [
        "src/core/lib/event_engine/posix_engine/traced_buffer_list.cc",
    ],
    hdrs = [
        "src/core/lib/event_engine/posix_engine/traced_buffer_list.h",
    ],
    external_deps = [
        "absl/functional:any_invocable",
        "absl/status",
        "absl/types:optional",
    ],
    deps = [
        "gpr",
        "gpr_codegen",
        "iomgr_port",
        "posix_event_engine_internal_errqueue",
    ],
)

grpc_cc_library(
    name = "event_engine_utils",
    srcs = ["src/core/lib/event_engine/utils.cc"],
    hdrs = ["src/core/lib/event_engine/utils.h"],
    external_deps = ["absl/strings"],
    deps = [
        "event_engine_base_hdrs",
        "gpr_platform",
        "time",
    ],
)

grpc_cc_library(
    name = "event_engine_socket_notifier",
    hdrs = ["src/core/lib/event_engine/socket_notifier.h"],
    external_deps = ["absl/status"],
    deps = [
        "event_engine_base_hdrs",
        "gpr_platform",
    ],
)

grpc_cc_library(
    name = "posix_event_engine",
    srcs = ["src/core/lib/event_engine/posix_engine/posix_engine.cc"],
    hdrs = ["src/core/lib/event_engine/posix_engine/posix_engine.h"],
    external_deps = [
        "absl/base:core_headers",
        "absl/container:flat_hash_set",
        "absl/functional:any_invocable",
        "absl/status",
        "absl/status:statusor",
        "absl/strings",
    ],
    deps = [
        "event_engine_base_hdrs",
        "event_engine_common",
        "event_engine_threaded_executor",
        "event_engine_trace",
        "event_engine_utils",
        "gpr",
        "grpc_trace",
        "posix_event_engine_timer",
        "posix_event_engine_timer_manager",
    ],
)

grpc_cc_library(
    name = "windows_event_engine",
    srcs = ["src/core/lib/event_engine/windows/windows_engine.cc"],
    hdrs = ["src/core/lib/event_engine/windows/windows_engine.h"],
    external_deps = [
        "absl/status",
        "absl/status:statusor",
        "absl/strings",
    ],
    deps = [
        "event_engine_base_hdrs",
        "event_engine_common",
        "event_engine_threaded_executor",
        "event_engine_trace",
        "event_engine_utils",
        "gpr",
        "posix_event_engine_timer_manager",
        "time",
        "windows_iocp",
    ],
)

grpc_cc_library(
    name = "windows_iocp",
    srcs = [
        "src/core/lib/event_engine/windows/iocp.cc",
        "src/core/lib/event_engine/windows/win_socket.cc",
    ],
    hdrs = [
        "src/core/lib/event_engine/windows/iocp.h",
        "src/core/lib/event_engine/windows/win_socket.h",
    ],
    external_deps = [
        "absl/base:core_headers",
        "absl/functional:any_invocable",
        "absl/status",
        "absl/strings:str_format",
    ],
    deps = [
        "error",
        "event_engine_base_hdrs",
        "event_engine_executor",
        "event_engine_poller",
        "event_engine_socket_notifier",
        "event_engine_time_util",
        "event_engine_trace",
        "gpr",
        "gpr_platform",
    ],
)

grpc_cc_library(
    name = "event_engine_common",
    srcs = [
        "src/core/lib/event_engine/resolved_address.cc",
        "src/core/lib/event_engine/slice.cc",
        "src/core/lib/event_engine/slice_buffer.cc",
    ],
    hdrs = [
        "src/core/lib/event_engine/handle_containers.h",
    ],
    external_deps = [
        "absl/container:flat_hash_set",
        "absl/hash",
    ],
    deps = [
        "event_engine_base_hdrs",
        "gpr",
        "gpr_platform",
        "slice",
        "slice_refcount",
    ],
)

grpc_cc_library(
    name = "event_engine_trace",
    srcs = [
        "src/core/lib/event_engine/trace.cc",
    ],
    hdrs = [
        "src/core/lib/event_engine/trace.h",
    ],
    deps = [
        "gpr",
        "gpr_platform",
        "grpc_trace",
    ],
)

# NOTE: this target gets replaced inside Google's build system to be one that
# integrates with other internal systems better. Please do not rename or fold
# this into other targets.
grpc_cc_library(
    name = "default_event_engine_factory",
    srcs = ["src/core/lib/event_engine/default_event_engine_factory.cc"],
    hdrs = ["src/core/lib/event_engine/default_event_engine_factory.h"],
    external_deps = ["absl/memory"],
    select_deps = [{
        "//:windows": ["windows_event_engine"],
        "//:windows_msvc": ["windows_event_engine"],
        "//:windows_other": ["windows_event_engine"],
        "//conditions:default": ["posix_event_engine"],
    }],
    deps = [
        "event_engine_base_hdrs",
        "gpr_platform",
    ],
)

grpc_cc_library(
    name = "default_event_engine",
    srcs = [
        "src/core/lib/event_engine/default_event_engine.cc",
    ],
    hdrs = [
        "src/core/lib/event_engine/default_event_engine.h",
    ],
    external_deps = ["absl/functional:any_invocable"],
    deps = [
        "default_event_engine_factory",
        "event_engine_base_hdrs",
        "gpr",
    ],
)

grpc_cc_library(
    name = "uri_parser",
    srcs = [
        "src/core/lib/uri/uri_parser.cc",
    ],
    hdrs = [
        "src/core/lib/uri/uri_parser.h",
    ],
    external_deps = [
        "absl/status",
        "absl/status:statusor",
        "absl/strings",
        "absl/strings:str_format",
    ],
    visibility = ["@grpc:alt_grpc_base_legacy"],
    deps = ["gpr"],
)

grpc_cc_library(
    name = "channel_args_preconditioning",
    srcs = [
        "src/core/lib/channel/channel_args_preconditioning.cc",
    ],
    hdrs = [
        "src/core/lib/channel/channel_args_preconditioning.h",
    ],
    deps = [
        "channel_args",
        "gpr_platform",
        "grpc_codegen",
    ],
)

grpc_cc_library(
    name = "pid_controller",
    srcs = [
        "src/core/lib/transport/pid_controller.cc",
    ],
    hdrs = [
        "src/core/lib/transport/pid_controller.h",
    ],
    deps = [
        "gpr_platform",
        "useful",
    ],
)

grpc_cc_library(
    name = "bdp_estimator",
    srcs = [
        "src/core/lib/transport/bdp_estimator.cc",
    ],
    hdrs = ["src/core/lib/transport/bdp_estimator.h"],
    deps = [
        "exec_ctx",
        "gpr",
        "gpr_codegen",
        "grpc_trace",
        "time",
    ],
)

grpc_cc_library(
    name = "percent_encoding",
    srcs = [
        "src/core/lib/slice/percent_encoding.cc",
    ],
    hdrs = [
        "src/core/lib/slice/percent_encoding.h",
    ],
    deps = [
        "bitset",
        "gpr",
        "slice",
    ],
)

grpc_cc_library(
    name = "backoff",
    srcs = [
        "src/core/lib/backoff/backoff.cc",
    ],
    hdrs = [
        "src/core/lib/backoff/backoff.h",
    ],
    external_deps = ["absl/random"],
    language = "c++",
    visibility = ["@grpc:alt_grpc_base_legacy"],
    deps = [
        "exec_ctx",
        "gpr_platform",
        "time",
    ],
)

grpc_cc_library(
    name = "pollset_set",
    srcs = [
        "src/core/lib/iomgr/pollset_set.cc",
    ],
    hdrs = [
        "src/core/lib/iomgr/pollset_set.h",
    ],
    deps = [
        "gpr",
        "iomgr_fwd",
    ],
)

grpc_cc_library(
    name = "grpc_base",
    srcs = [
        "src/core/lib/address_utils/parse_address.cc",
        "src/core/lib/channel/channel_stack.cc",
        "src/core/lib/channel/channel_stack_builder_impl.cc",
        "src/core/lib/channel/channel_trace.cc",
        "src/core/lib/channel/channelz.cc",
        "src/core/lib/channel/channelz_registry.cc",
        "src/core/lib/channel/connected_channel.cc",
        "src/core/lib/channel/promise_based_filter.cc",
        "src/core/lib/channel/status_util.cc",
        "src/core/lib/compression/compression.cc",
        "src/core/lib/compression/compression_internal.cc",
        "src/core/lib/compression/message_compress.cc",
        "src/core/lib/debug/stats.cc",
        "src/core/lib/debug/stats_data.cc",
        "src/core/lib/event_engine/channel_args_endpoint_config.cc",
        "src/core/lib/iomgr/buffer_list.cc",
        "src/core/lib/iomgr/call_combiner.cc",
        "src/core/lib/iomgr/cfstream_handle.cc",
        "src/core/lib/iomgr/dualstack_socket_posix.cc",
        "src/core/lib/iomgr/endpoint.cc",
        "src/core/lib/iomgr/endpoint_cfstream.cc",
        "src/core/lib/iomgr/endpoint_pair_posix.cc",
        "src/core/lib/iomgr/endpoint_pair_windows.cc",
        "src/core/lib/iomgr/error_cfstream.cc",
        "src/core/lib/iomgr/ev_apple.cc",
        "src/core/lib/iomgr/ev_epoll1_linux.cc",
        "src/core/lib/iomgr/ev_poll_posix.cc",
        "src/core/lib/iomgr/ev_posix.cc",
        "src/core/lib/iomgr/ev_windows.cc",
        "src/core/lib/iomgr/fork_posix.cc",
        "src/core/lib/iomgr/fork_windows.cc",
        "src/core/lib/iomgr/gethostname_fallback.cc",
        "src/core/lib/iomgr/gethostname_host_name_max.cc",
        "src/core/lib/iomgr/gethostname_sysconf.cc",
        "src/core/lib/iomgr/grpc_if_nametoindex_posix.cc",
        "src/core/lib/iomgr/grpc_if_nametoindex_unsupported.cc",
        "src/core/lib/iomgr/internal_errqueue.cc",
        "src/core/lib/iomgr/iocp_windows.cc",
        "src/core/lib/iomgr/iomgr.cc",
        "src/core/lib/iomgr/iomgr_posix.cc",
        "src/core/lib/iomgr/iomgr_posix_cfstream.cc",
        "src/core/lib/iomgr/iomgr_windows.cc",
        "src/core/lib/iomgr/load_file.cc",
        "src/core/lib/iomgr/lockfree_event.cc",
        "src/core/lib/iomgr/polling_entity.cc",
        "src/core/lib/iomgr/pollset.cc",
        "src/core/lib/iomgr/pollset_set_windows.cc",
        "src/core/lib/iomgr/pollset_windows.cc",
        "src/core/lib/iomgr/resolve_address.cc",
        "src/core/lib/iomgr/resolve_address_posix.cc",
        "src/core/lib/iomgr/resolve_address_windows.cc",
        "src/core/lib/iomgr/socket_factory_posix.cc",
        "src/core/lib/iomgr/socket_mutator.cc",
        "src/core/lib/iomgr/socket_utils_common_posix.cc",
        "src/core/lib/iomgr/socket_utils_linux.cc",
        "src/core/lib/iomgr/socket_utils_posix.cc",
        "src/core/lib/iomgr/socket_windows.cc",
        "src/core/lib/iomgr/tcp_client.cc",
        "src/core/lib/iomgr/tcp_client_cfstream.cc",
        "src/core/lib/iomgr/tcp_client_posix.cc",
        "src/core/lib/iomgr/tcp_client_windows.cc",
        "src/core/lib/iomgr/tcp_posix.cc",
        "src/core/lib/iomgr/tcp_server.cc",
        "src/core/lib/iomgr/tcp_server_posix.cc",
        "src/core/lib/iomgr/tcp_server_utils_posix_common.cc",
        "src/core/lib/iomgr/tcp_server_utils_posix_ifaddrs.cc",
        "src/core/lib/iomgr/tcp_server_utils_posix_noifaddrs.cc",
        "src/core/lib/iomgr/tcp_server_windows.cc",
        "src/core/lib/iomgr/tcp_windows.cc",
        "src/core/lib/iomgr/unix_sockets_posix.cc",
        "src/core/lib/iomgr/unix_sockets_posix_noop.cc",
        "src/core/lib/iomgr/wakeup_fd_eventfd.cc",
        "src/core/lib/iomgr/wakeup_fd_nospecial.cc",
        "src/core/lib/iomgr/wakeup_fd_pipe.cc",
        "src/core/lib/iomgr/wakeup_fd_posix.cc",
        "src/core/lib/resource_quota/api.cc",
        "src/core/lib/slice/b64.cc",
        "src/core/lib/slice/slice_api.cc",
        "src/core/lib/slice/slice_buffer_api.cc",
        "src/core/lib/surface/api_trace.cc",
        "src/core/lib/surface/builtins.cc",
        "src/core/lib/surface/byte_buffer.cc",
        "src/core/lib/surface/byte_buffer_reader.cc",
        "src/core/lib/surface/call.cc",
        "src/core/lib/surface/call_details.cc",
        "src/core/lib/surface/call_log_batch.cc",
        "src/core/lib/surface/channel.cc",
        "src/core/lib/surface/channel_ping.cc",
        "src/core/lib/surface/completion_queue.cc",
        "src/core/lib/surface/completion_queue_factory.cc",
        "src/core/lib/surface/event_string.cc",
        "src/core/lib/surface/lame_client.cc",
        "src/core/lib/surface/metadata_array.cc",
        "src/core/lib/surface/server.cc",
        "src/core/lib/surface/validate_metadata.cc",
        "src/core/lib/surface/version.cc",
        "src/core/lib/transport/connectivity_state.cc",
        "src/core/lib/transport/error_utils.cc",
        "src/core/lib/transport/metadata_batch.cc",
        "src/core/lib/transport/parsed_metadata.cc",
        "src/core/lib/transport/status_conversion.cc",
        "src/core/lib/transport/timeout_encoding.cc",
        "src/core/lib/transport/transport.cc",
        "src/core/lib/transport/transport_op_string.cc",
    ],
    hdrs = [
        "src/core/lib/transport/error_utils.h",
        "src/core/lib/address_utils/parse_address.h",
        "src/core/lib/channel/call_finalization.h",
        "src/core/lib/channel/call_tracer.h",
        "src/core/lib/channel/channel_stack.h",
        "src/core/lib/channel/promise_based_filter.h",
        "src/core/lib/channel/channel_stack_builder_impl.h",
        "src/core/lib/channel/channel_trace.h",
        "src/core/lib/channel/channelz.h",
        "src/core/lib/channel/channelz_registry.h",
        "src/core/lib/channel/connected_channel.h",
        "src/core/lib/channel/context.h",
        "src/core/lib/channel/status_util.h",
        "src/core/lib/compression/compression_internal.h",
        "src/core/lib/resource_quota/api.h",
        "src/core/lib/compression/message_compress.h",
        "src/core/lib/debug/stats.h",
        "src/core/lib/debug/stats_data.h",
        "src/core/lib/event_engine/channel_args_endpoint_config.h",
        "src/core/lib/event_engine/promise.h",
        "src/core/lib/iomgr/block_annotate.h",
        "src/core/lib/iomgr/buffer_list.h",
        "src/core/lib/iomgr/call_combiner.h",
        "src/core/lib/iomgr/cfstream_handle.h",
        "src/core/lib/iomgr/dynamic_annotations.h",
        "src/core/lib/iomgr/endpoint.h",
        "src/core/lib/iomgr/endpoint_cfstream.h",
        "src/core/lib/iomgr/endpoint_pair.h",
        "src/core/lib/iomgr/error_cfstream.h",
        "src/core/lib/iomgr/ev_apple.h",
        "src/core/lib/iomgr/ev_epoll1_linux.h",
        "src/core/lib/iomgr/ev_poll_posix.h",
        "src/core/lib/iomgr/ev_posix.h",
        "src/core/lib/iomgr/gethostname.h",
        "src/core/lib/iomgr/grpc_if_nametoindex.h",
        "src/core/lib/iomgr/internal_errqueue.h",
        "src/core/lib/iomgr/iocp_windows.h",
        "src/core/lib/iomgr/iomgr.h",
        "src/core/lib/iomgr/load_file.h",
        "src/core/lib/iomgr/lockfree_event.h",
        "src/core/lib/iomgr/nameser.h",
        "src/core/lib/iomgr/polling_entity.h",
        "src/core/lib/iomgr/pollset.h",
        "src/core/lib/iomgr/pollset_set_windows.h",
        "src/core/lib/iomgr/pollset_windows.h",
        "src/core/lib/iomgr/python_util.h",
        "src/core/lib/iomgr/resolve_address.h",
        "src/core/lib/iomgr/resolve_address_impl.h",
        "src/core/lib/iomgr/resolve_address_posix.h",
        "src/core/lib/iomgr/resolve_address_windows.h",
        "src/core/lib/iomgr/sockaddr.h",
        "src/core/lib/iomgr/sockaddr_posix.h",
        "src/core/lib/iomgr/sockaddr_windows.h",
        "src/core/lib/iomgr/socket_factory_posix.h",
        "src/core/lib/iomgr/socket_mutator.h",
        "src/core/lib/iomgr/socket_utils_posix.h",
        "src/core/lib/iomgr/socket_windows.h",
        "src/core/lib/iomgr/tcp_client.h",
        "src/core/lib/iomgr/tcp_client_posix.h",
        "src/core/lib/iomgr/tcp_posix.h",
        "src/core/lib/iomgr/tcp_server.h",
        "src/core/lib/iomgr/tcp_server_utils_posix.h",
        "src/core/lib/iomgr/tcp_windows.h",
        "src/core/lib/iomgr/unix_sockets_posix.h",
        "src/core/lib/iomgr/wakeup_fd_pipe.h",
        "src/core/lib/iomgr/wakeup_fd_posix.h",
        "src/core/lib/slice/b64.h",
        "src/core/lib/surface/api_trace.h",
        "src/core/lib/surface/builtins.h",
        "src/core/lib/surface/call.h",
        "src/core/lib/surface/call_test_only.h",
        "src/core/lib/surface/channel.h",
        "src/core/lib/surface/completion_queue.h",
        "src/core/lib/surface/completion_queue_factory.h",
        "src/core/lib/surface/event_string.h",
        "src/core/lib/surface/init.h",
        "src/core/lib/surface/lame_client.h",
        "src/core/lib/surface/server.h",
        "src/core/lib/surface/validate_metadata.h",
        "src/core/lib/transport/connectivity_state.h",
        "src/core/lib/transport/metadata_batch.h",
        "src/core/lib/transport/parsed_metadata.h",
        "src/core/lib/transport/status_conversion.h",
        "src/core/lib/transport/timeout_encoding.h",
        "src/core/lib/transport/transport.h",
        "src/core/lib/transport/transport_impl.h",
    ] +
    # TODO(ctiller): remove these
    # These headers used to be vended by this target, but they have been split
    # out into separate targets now. In order to transition downstream code, we
    # re-export these headers from here for now, and when LSC's have completed
    # to clean this up, we'll remove these.
    [
        "src/core/lib/iomgr/closure.h",
        "src/core/lib/iomgr/error.h",
        "src/core/lib/slice/slice_internal.h",
        "src/core/lib/slice/slice_string_helpers.h",
        "src/core/lib/iomgr/exec_ctx.h",
        "src/core/lib/iomgr/executor.h",
        "src/core/lib/iomgr/combiner.h",
        "src/core/lib/iomgr/iomgr_internal.h",
        "src/core/lib/channel/channel_args.h",
        "src/core/lib/channel/channel_stack_builder.h",
    ],
    external_deps = [
        "absl/base:core_headers",
        "absl/container:flat_hash_map",
        "absl/container:inlined_vector",
        "absl/functional:any_invocable",
        "absl/functional:function_ref",
        "absl/memory",
        "absl/meta:type_traits",
        "absl/random",
        "absl/status",
        "absl/status:statusor",
        "absl/strings",
        "absl/strings:str_format",
        "absl/synchronization",
        "absl/time",
        "absl/types:optional",
        "absl/types:variant",
        "absl/utility",
        "madler_zlib",
    ],
    language = "c++",
    public_hdrs = GRPC_PUBLIC_HDRS + GRPC_PUBLIC_EVENT_ENGINE_HDRS,
    tags = ["nofixdeps"],
    visibility = ["@grpc:alt_grpc_base_legacy"],
    deps = [
        "activity",
        "arena",
        "arena_promise",
        "atomic_utils",
        "avl",
        "bitset",
        "channel_args",
        "channel_args_preconditioning",
        "channel_fwd",
        "channel_init",
        "channel_stack_builder",
        "channel_stack_type",
        "chunked_vector",
        "closure",
        "config",
        "context",
        "cpp_impl_of",
        "debug_location",
        "default_event_engine",
        "dual_ref_counted",
        "error",
        "event_engine_common",
        "exec_ctx",
        "experiments",
        "gpr",
        "gpr_atm",
        "gpr_manual_constructor",
        "gpr_murmur_hash",
        "gpr_spinlock",
        "gpr_tls",
        "grpc_public_hdrs",
        "grpc_sockaddr",
        "grpc_trace",
        "handshaker_registry",
        "http2_errors",
        "init_internally",
        "iomgr_fwd",
        "iomgr_port",
        "iomgr_timer",
        "json",
        "latch",
        "memory_quota",
        "orphanable",
        "packed_table",
        "poll",
        "pollset_set",
        "promise",
        "ref_counted",
        "ref_counted_ptr",
        "resolved_address",
        "resource_quota",
        "resource_quota_trace",
        "slice",
        "slice_buffer",
        "slice_refcount",
        "sockaddr_utils",
        "status_helper",
        "table",
        "thread_quota",
        "time",
        "transport_fwd",
        "uri_parser",
        "useful",
        "work_serializer",
    ],
)

grpc_cc_library(
    name = "http2_errors",
    hdrs = [
        "src/core/lib/transport/http2_errors.h",
    ],
)

grpc_cc_library(
    name = "channel_stack_type",
    srcs = [
        "src/core/lib/surface/channel_stack_type.cc",
    ],
    hdrs = [
        "src/core/lib/surface/channel_stack_type.h",
    ],
    language = "c++",
    deps = ["gpr_platform"],
)

grpc_cc_library(
    name = "channel_init",
    srcs = [
        "src/core/lib/surface/channel_init.cc",
    ],
    hdrs = [
        "src/core/lib/surface/channel_init.h",
    ],
    language = "c++",
    deps = [
        "channel_stack_builder",
        "channel_stack_type",
        "gpr_platform",
    ],
)

grpc_cc_library(
    name = "single_set_ptr",
    hdrs = [
        "src/core/lib/gprpp/single_set_ptr.h",
    ],
    language = "c++",
    deps = ["gpr"],
)

grpc_cc_library(
    name = "channel_stack_builder",
    srcs = [
        "src/core/lib/channel/channel_stack_builder.cc",
    ],
    hdrs = [
        "src/core/lib/channel/channel_stack_builder.h",
    ],
    external_deps = [
        "absl/status:statusor",
        "absl/strings",
    ],
    language = "c++",
    visibility = ["@grpc:alt_grpc_base_legacy"],
    deps = [
        "channel_args",
        "channel_fwd",
        "channel_stack_type",
        "gpr",
        "ref_counted_ptr",
        "transport_fwd",
    ],
)

grpc_cc_library(
    name = "grpc_common",
    defines = select({
        "grpc_no_rls": ["GRPC_NO_RLS"],
        "//conditions:default": [],
    }),
    language = "c++",
    select_deps = [
        {
            "grpc_no_rls": [],
            "//conditions:default": ["grpc_lb_policy_rls"],
        },
    ],
    tags = ["nofixdeps"],
    deps = [
        "grpc_base",
        # standard plugins
        "census",
        "grpc_deadline_filter",
        "grpc_client_authority_filter",
        "grpc_lb_policy_grpclb",
        "grpc_lb_policy_outlier_detection",
        "grpc_lb_policy_pick_first",
        "grpc_lb_policy_priority",
        "grpc_lb_policy_ring_hash",
        "grpc_lb_policy_round_robin",
        "grpc_lb_policy_weighted_target",
        "grpc_channel_idle_filter",
        "grpc_message_size_filter",
        "grpc_resolver_binder",
        "grpc_resolver_dns_ares",
        "grpc_resolver_fake",
        "grpc_resolver_dns_native",
        "grpc_resolver_sockaddr",
        "grpc_transport_chttp2_client_connector",
        "grpc_transport_chttp2_server",
        "grpc_transport_inproc",
        "grpc_fault_injection_filter",
    ],
)

grpc_cc_library(
    name = "grpc_service_config",
    hdrs = [
        "src/core/lib/service_config/service_config.h",
        "src/core/lib/service_config/service_config_call_data.h",
    ],
    external_deps = ["absl/strings"],
    language = "c++",
    deps = [
        "gpr_platform",
        "ref_counted",
        "ref_counted_ptr",
        "service_config_parser",
        "slice_refcount",
        "unique_type_name",
        "useful",
    ],
)

grpc_cc_library(
    name = "grpc_service_config_impl",
    srcs = [
        "src/core/lib/service_config/service_config_impl.cc",
    ],
    hdrs = [
        "src/core/lib/service_config/service_config_impl.h",
    ],
    external_deps = [
        "absl/memory",
        "absl/status",
        "absl/status:statusor",
        "absl/strings",
    ],
    language = "c++",
    visibility = ["@grpc:client_channel"],
    deps = [
        "channel_args",
        "config",
        "gpr",
        "grpc_service_config",
        "json",
        "ref_counted_ptr",
        "service_config_parser",
        "slice",
        "slice_refcount",
    ],
)

grpc_cc_library(
    name = "service_config_parser",
    srcs = [
        "src/core/lib/service_config/service_config_parser.cc",
    ],
    hdrs = [
        "src/core/lib/service_config/service_config_parser.h",
    ],
    external_deps = [
        "absl/status",
        "absl/status:statusor",
        "absl/strings",
    ],
    language = "c++",
    deps = [
        "channel_args",
        "gpr",
        "json",
    ],
)

grpc_cc_library(
    name = "server_address",
    srcs = [
        "src/core/lib/resolver/server_address.cc",
    ],
    hdrs = [
        "src/core/lib/resolver/server_address.h",
    ],
    external_deps = [
        "absl/memory",
        "absl/status",
        "absl/status:statusor",
        "absl/strings",
        "absl/strings:str_format",
    ],
    language = "c++",
    visibility = ["@grpc:client_channel"],
    deps = [
        "channel_args",
        "gpr_platform",
        "resolved_address",
        "sockaddr_utils",
        "useful",
    ],
)

grpc_cc_library(
    name = "grpc_resolver",
    srcs = [
        "src/core/lib/resolver/resolver.cc",
        "src/core/lib/resolver/resolver_registry.cc",
    ],
    hdrs = [
        "src/core/lib/resolver/resolver.h",
        "src/core/lib/resolver/resolver_factory.h",
        "src/core/lib/resolver/resolver_registry.h",
    ],
    external_deps = [
        "absl/status",
        "absl/status:statusor",
        "absl/strings",
        "absl/strings:str_format",
    ],
    language = "c++",
    visibility = ["@grpc:client_channel"],
    deps = [
        "channel_args",
        "gpr",
        "grpc_service_config",
        "grpc_trace",
        "iomgr_fwd",
        "orphanable",
        "ref_counted_ptr",
        "server_address",
        "uri_parser",
    ],
)

grpc_cc_library(
    name = "channel_args",
    srcs = [
        "src/core/lib/channel/channel_args.cc",
    ],
    hdrs = [
        "src/core/lib/channel/channel_args.h",
    ],
    external_deps = [
        "absl/meta:type_traits",
        "absl/strings",
        "absl/strings:str_format",
        "absl/types:optional",
        "absl/types:variant",
    ],
    language = "c++",
    deps = [
        "avl",
        "channel_stack_type",
        "debug_location",
        "dual_ref_counted",
        "gpr",
        "grpc_codegen",
        "match",
        "ref_counted",
        "ref_counted_ptr",
        "time",
        "useful",
    ],
)

grpc_cc_library(
    name = "resolved_address",
    hdrs = ["src/core/lib/iomgr/resolved_address.h"],
    language = "c++",
    deps = [
        "gpr_platform",
        "iomgr_port",
    ],
)

grpc_cc_library(
    name = "lb_policy",
    srcs = ["src/core/lib/load_balancing/lb_policy.cc"],
    hdrs = ["src/core/lib/load_balancing/lb_policy.h"],
    external_deps = [
        "absl/status",
        "absl/status:statusor",
        "absl/strings",
        "absl/types:optional",
        "absl/types:variant",
    ],
    deps = [
        "channel_args",
        "closure",
        "debug_location",
        "error",
        "exec_ctx",
        "gpr_platform",
        "grpc_backend_metric_data",
        "grpc_codegen",
        "grpc_trace",
        "iomgr_fwd",
        "orphanable",
        "pollset_set",
        "ref_counted",
        "ref_counted_ptr",
        "server_address",
        "subchannel_interface",
        "work_serializer",
    ],
)

grpc_cc_library(
    name = "lb_policy_factory",
    hdrs = ["src/core/lib/load_balancing/lb_policy_factory.h"],
    external_deps = [
        "absl/status:statusor",
        "absl/strings",
    ],
    deps = [
        "gpr_platform",
        "json",
        "lb_policy",
        "orphanable",
        "ref_counted_ptr",
    ],
)

grpc_cc_library(
    name = "lb_policy_registry",
    srcs = ["src/core/lib/load_balancing/lb_policy_registry.cc"],
    hdrs = ["src/core/lib/load_balancing/lb_policy_registry.h"],
    external_deps = [
        "absl/status",
        "absl/status:statusor",
        "absl/strings",
        "absl/strings:str_format",
    ],
    deps = [
        "gpr",
        "json",
        "lb_policy",
        "lb_policy_factory",
        "orphanable",
        "ref_counted_ptr",
    ],
)

grpc_cc_library(
    name = "subchannel_interface",
    hdrs = ["src/core/lib/load_balancing/subchannel_interface.h"],
    external_deps = ["absl/status"],
    deps = [
        "channel_args",
        "gpr_platform",
        "grpc_codegen",
        "iomgr_fwd",
        "ref_counted",
        "ref_counted_ptr",
    ],
)

grpc_cc_library(
    name = "proxy_mapper",
    hdrs = ["src/core/lib/handshaker/proxy_mapper.h"],
    external_deps = [
        "absl/strings",
        "absl/types:optional",
    ],
    deps = [
        "channel_args",
        "gpr_platform",
        "resolved_address",
    ],
)

grpc_cc_library(
    name = "proxy_mapper_registry",
    srcs = ["src/core/lib/handshaker/proxy_mapper_registry.cc"],
    hdrs = ["src/core/lib/handshaker/proxy_mapper_registry.h"],
    external_deps = [
        "absl/strings",
        "absl/types:optional",
    ],
    deps = [
        "channel_args",
        "gpr_platform",
        "proxy_mapper",
        "resolved_address",
    ],
)

grpc_cc_library(
    name = "grpc_client_channel",
    srcs = [
        "src/core/ext/filters/client_channel/backend_metric.cc",
        "src/core/ext/filters/client_channel/backup_poller.cc",
        "src/core/ext/filters/client_channel/channel_connectivity.cc",
        "src/core/ext/filters/client_channel/client_channel.cc",
        "src/core/ext/filters/client_channel/client_channel_channelz.cc",
        "src/core/ext/filters/client_channel/client_channel_factory.cc",
        "src/core/ext/filters/client_channel/client_channel_plugin.cc",
        "src/core/ext/filters/client_channel/config_selector.cc",
        "src/core/ext/filters/client_channel/dynamic_filters.cc",
        "src/core/ext/filters/client_channel/global_subchannel_pool.cc",
        "src/core/ext/filters/client_channel/health/health_check_client.cc",
        "src/core/ext/filters/client_channel/http_proxy.cc",
        "src/core/ext/filters/client_channel/lb_policy/child_policy_handler.cc",
        "src/core/ext/filters/client_channel/lb_policy/oob_backend_metric.cc",
        "src/core/ext/filters/client_channel/local_subchannel_pool.cc",
        "src/core/ext/filters/client_channel/resolver_result_parsing.cc",
        "src/core/ext/filters/client_channel/retry_filter.cc",
        "src/core/ext/filters/client_channel/retry_service_config.cc",
        "src/core/ext/filters/client_channel/retry_throttle.cc",
        "src/core/ext/filters/client_channel/service_config_channel_arg_filter.cc",
        "src/core/ext/filters/client_channel/subchannel.cc",
        "src/core/ext/filters/client_channel/subchannel_pool_interface.cc",
        "src/core/ext/filters/client_channel/subchannel_stream_client.cc",
    ],
    hdrs = [
        "src/core/ext/filters/client_channel/backend_metric.h",
        "src/core/ext/filters/client_channel/backup_poller.h",
        "src/core/ext/filters/client_channel/client_channel.h",
        "src/core/ext/filters/client_channel/client_channel_channelz.h",
        "src/core/ext/filters/client_channel/client_channel_factory.h",
        "src/core/ext/filters/client_channel/config_selector.h",
        "src/core/ext/filters/client_channel/connector.h",
        "src/core/ext/filters/client_channel/dynamic_filters.h",
        "src/core/ext/filters/client_channel/global_subchannel_pool.h",
        "src/core/ext/filters/client_channel/health/health_check_client.h",
        "src/core/ext/filters/client_channel/http_proxy.h",
        "src/core/ext/filters/client_channel/lb_policy/child_policy_handler.h",
        "src/core/ext/filters/client_channel/lb_policy/oob_backend_metric.h",
        "src/core/ext/filters/client_channel/local_subchannel_pool.h",
        "src/core/ext/filters/client_channel/resolver_result_parsing.h",
        "src/core/ext/filters/client_channel/retry_filter.h",
        "src/core/ext/filters/client_channel/retry_service_config.h",
        "src/core/ext/filters/client_channel/retry_throttle.h",
        "src/core/ext/filters/client_channel/subchannel.h",
        "src/core/ext/filters/client_channel/subchannel_interface_internal.h",
        "src/core/ext/filters/client_channel/subchannel_pool_interface.h",
        "src/core/ext/filters/client_channel/subchannel_stream_client.h",
    ],
    external_deps = [
        "absl/base:core_headers",
        "absl/container:inlined_vector",
        "absl/memory",
        "absl/status",
        "absl/status:statusor",
        "absl/strings",
        "absl/strings:cord",
        "absl/types:optional",
        "absl/types:variant",
        "upb_lib",
    ],
    language = "c++",
    visibility = ["@grpc:client_channel"],
    deps = [
        "arena",
        "backoff",
        "channel_fwd",
        "channel_init",
        "channel_stack_type",
        "config",
        "construct_destruct",
        "debug_location",
        "default_event_engine",
        "dual_ref_counted",
        "gpr",
        "gpr_atm",
        "gpr_codegen",
        "grpc_backend_metric_data",
        "grpc_base",
        "grpc_codegen",
        "grpc_deadline_filter",
        "grpc_health_upb",
        "grpc_public_hdrs",
        "grpc_resolver",
        "grpc_service_config",
        "grpc_service_config_impl",
        "grpc_trace",
        "http_connect_handshaker",
        "init_internally",
        "iomgr_fwd",
        "iomgr_timer",
        "json",
        "json_util",
        "lb_policy",
        "lb_policy_registry",
        "memory_quota",
        "orphanable",
        "pollset_set",
        "protobuf_duration_upb",
        "proxy_mapper",
        "proxy_mapper_registry",
        "ref_counted",
        "ref_counted_ptr",
        "resolved_address",
        "resource_quota",
        "server_address",
        "service_config_parser",
        "slice",
        "slice_buffer",
        "slice_refcount",
        "sockaddr_utils",
        "subchannel_interface",
        "time",
        "transport_fwd",
        "unique_type_name",
        "uri_parser",
        "useful",
        "work_serializer",
        "xds_orca_service_upb",
        "xds_orca_upb",
    ],
)

grpc_cc_library(
    name = "grpc_server_config_selector",
    srcs = [
        "src/core/ext/filters/server_config_selector/server_config_selector.cc",
    ],
    hdrs = [
        "src/core/ext/filters/server_config_selector/server_config_selector.h",
    ],
    external_deps = [
        "absl/status:statusor",
        "absl/strings",
    ],
    language = "c++",
    deps = [
        "channel_args",
        "dual_ref_counted",
        "gpr_platform",
        "grpc_base",
        "grpc_codegen",
        "grpc_service_config",
        "ref_counted",
        "ref_counted_ptr",
        "service_config_parser",
        "useful",
    ],
)

grpc_cc_library(
    name = "grpc_server_config_selector_filter",
    srcs = [
        "src/core/ext/filters/server_config_selector/server_config_selector_filter.cc",
    ],
    hdrs = [
        "src/core/ext/filters/server_config_selector/server_config_selector_filter.h",
    ],
    external_deps = [
        "absl/base:core_headers",
        "absl/memory",
        "absl/status",
        "absl/status:statusor",
        "absl/types:optional",
    ],
    language = "c++",
    deps = [
        "arena",
        "arena_promise",
        "channel_args",
        "channel_fwd",
        "context",
        "gpr",
        "grpc_base",
        "grpc_server_config_selector",
        "grpc_service_config",
        "promise",
        "ref_counted_ptr",
    ],
)

grpc_cc_library(
    name = "sorted_pack",
    hdrs = [
        "src/core/lib/gprpp/sorted_pack.h",
    ],
    language = "c++",
    deps = ["gpr_platform"],
)

grpc_cc_library(
    name = "idle_filter_state",
    srcs = [
        "src/core/ext/filters/channel_idle/idle_filter_state.cc",
    ],
    hdrs = [
        "src/core/ext/filters/channel_idle/idle_filter_state.h",
    ],
    language = "c++",
    deps = ["gpr_platform"],
)

grpc_cc_library(
    name = "grpc_channel_idle_filter",
    srcs = [
        "src/core/ext/filters/channel_idle/channel_idle_filter.cc",
    ],
    hdrs = [
        "src/core/ext/filters/channel_idle/channel_idle_filter.h",
    ],
    external_deps = [
        "absl/status",
        "absl/status:statusor",
        "absl/types:optional",
    ],
    deps = [
        "activity",
        "arena_promise",
        "channel_args",
        "channel_fwd",
        "channel_init",
        "channel_stack_builder",
        "channel_stack_type",
        "closure",
        "config",
        "debug_location",
        "exec_ctx",
        "exec_ctx_wakeup_scheduler",
        "gpr",
        "grpc_base",
        "grpc_codegen",
        "grpc_trace",
        "http2_errors",
        "idle_filter_state",
        "loop",
        "orphanable",
        "poll",
        "promise",
        "ref_counted_ptr",
        "single_set_ptr",
        "sleep",
        "time",
        "try_seq",
    ],
)

grpc_cc_library(
    name = "grpc_deadline_filter",
    srcs = [
        "src/core/ext/filters/deadline/deadline_filter.cc",
    ],
    hdrs = [
        "src/core/ext/filters/deadline/deadline_filter.h",
    ],
    external_deps = [
        "absl/status",
        "absl/types:optional",
    ],
    language = "c++",
    deps = [
        "arena",
        "channel_args",
        "channel_fwd",
        "channel_init",
        "channel_stack_builder",
        "channel_stack_type",
        "closure",
        "config",
        "debug_location",
        "exec_ctx",
        "gpr",
        "grpc_base",
        "grpc_codegen",
        "grpc_public_hdrs",
        "iomgr_timer",
        "time",
    ],
)

grpc_cc_library(
    name = "grpc_client_authority_filter",
    srcs = [
        "src/core/ext/filters/http/client_authority_filter.cc",
    ],
    hdrs = [
        "src/core/ext/filters/http/client_authority_filter.h",
    ],
    external_deps = [
        "absl/status",
        "absl/status:statusor",
        "absl/strings",
        "absl/types:optional",
    ],
    language = "c++",
    deps = [
        "arena_promise",
        "channel_args",
        "channel_fwd",
        "channel_init",
        "channel_stack_builder",
        "channel_stack_type",
        "config",
        "gpr_platform",
        "grpc_base",
        "grpc_codegen",
        "slice",
    ],
)

grpc_cc_library(
    name = "grpc_message_size_filter",
    srcs = [
        "src/core/ext/filters/message_size/message_size_filter.cc",
    ],
    hdrs = [
        "src/core/ext/filters/message_size/message_size_filter.h",
    ],
    external_deps = [
        "absl/memory",
        "absl/status",
        "absl/status:statusor",
        "absl/strings",
        "absl/strings:str_format",
        "absl/types:optional",
    ],
    language = "c++",
    deps = [
        "channel_args",
        "channel_fwd",
        "channel_init",
        "channel_stack_builder",
        "channel_stack_type",
        "closure",
        "config",
        "debug_location",
        "gpr",
        "grpc_base",
        "grpc_codegen",
        "grpc_public_hdrs",
        "grpc_service_config",
        "json",
        "service_config_parser",
        "slice_buffer",
    ],
)

grpc_cc_library(
    name = "grpc_fault_injection_filter",
    srcs = [
        "src/core/ext/filters/fault_injection/fault_injection_filter.cc",
        "src/core/ext/filters/fault_injection/service_config_parser.cc",
    ],
    hdrs = [
        "src/core/ext/filters/fault_injection/fault_injection_filter.h",
        "src/core/ext/filters/fault_injection/service_config_parser.h",
    ],
    external_deps = [
        "absl/base:core_headers",
        "absl/memory",
        "absl/random",
        "absl/status",
        "absl/status:statusor",
        "absl/strings",
        "absl/types:optional",
    ],
    language = "c++",
    deps = [
        "arena_promise",
        "channel_fwd",
        "config",
        "context",
        "gpr",
        "grpc_base",
        "grpc_public_hdrs",
        "grpc_service_config",
        "grpc_trace",
        "json",
        "json_util",
        "service_config_parser",
        "sleep",
        "time",
        "try_seq",
    ],
)

grpc_cc_library(
    name = "grpc_rbac_filter",
    srcs = [
        "src/core/ext/filters/rbac/rbac_filter.cc",
        "src/core/ext/filters/rbac/rbac_service_config_parser.cc",
    ],
    hdrs = [
        "src/core/ext/filters/rbac/rbac_filter.h",
        "src/core/ext/filters/rbac/rbac_service_config_parser.h",
    ],
    external_deps = [
        "absl/memory",
        "absl/status",
        "absl/status:statusor",
        "absl/strings",
        "absl/strings:str_format",
        "absl/types:optional",
    ],
    language = "c++",
    deps = [
        "channel_args",
        "channel_fwd",
        "closure",
        "config",
        "debug_location",
        "gpr",
        "grpc_authorization_base",
        "grpc_base",
        "grpc_matchers",
        "grpc_public_hdrs",
        "grpc_rbac_engine",
        "grpc_security_base",
        "grpc_service_config",
        "json",
        "json_util",
        "service_config_parser",
        "transport_fwd",
    ],
)

grpc_cc_library(
    name = "grpc_http_filters",
    srcs = [
        "src/core/ext/filters/http/client/http_client_filter.cc",
        "src/core/ext/filters/http/http_filters_plugin.cc",
        "src/core/ext/filters/http/message_compress/message_compress_filter.cc",
        "src/core/ext/filters/http/message_compress/message_decompress_filter.cc",
        "src/core/ext/filters/http/server/http_server_filter.cc",
    ],
    hdrs = [
        "src/core/ext/filters/http/client/http_client_filter.h",
        "src/core/ext/filters/http/message_compress/message_compress_filter.h",
        "src/core/ext/filters/http/message_compress/message_decompress_filter.h",
        "src/core/ext/filters/http/server/http_server_filter.h",
    ],
    external_deps = [
        "absl/base:core_headers",
        "absl/meta:type_traits",
        "absl/status",
        "absl/status:statusor",
        "absl/strings",
        "absl/strings:str_format",
        "absl/types:optional",
    ],
    language = "c++",
    visibility = ["@grpc:http"],
    deps = [
        "arena",
        "arena_promise",
        "basic_seq",
        "call_push_pull",
        "channel_fwd",
        "channel_init",
        "channel_stack_type",
        "config",
        "context",
        "debug_location",
        "gpr",
        "grpc_base",
        "grpc_codegen",
        "grpc_message_size_filter",
        "grpc_public_hdrs",
        "grpc_trace",
        "latch",
        "percent_encoding",
        "promise",
        "seq",
        "slice",
        "slice_buffer",
        "transport_fwd",
    ],
)

grpc_cc_library(
    name = "grpc_codegen",
    language = "c++",
    public_hdrs = [
        "include/grpc/impl/codegen/byte_buffer.h",
        "include/grpc/impl/codegen/byte_buffer_reader.h",
        "include/grpc/impl/codegen/compression_types.h",
        "include/grpc/impl/codegen/connectivity_state.h",
        "include/grpc/impl/codegen/grpc_types.h",
        "include/grpc/impl/codegen/propagation_bits.h",
        "include/grpc/impl/codegen/status.h",
        "include/grpc/impl/codegen/slice.h",
    ],
    visibility = ["@grpc:public"],
    deps = ["gpr_codegen"],
)

grpc_cc_library(
    name = "grpc_grpclb_balancer_addresses",
    srcs = [
        "src/core/ext/filters/client_channel/lb_policy/grpclb/grpclb_balancer_addresses.cc",
    ],
    hdrs = [
        "src/core/ext/filters/client_channel/lb_policy/grpclb/grpclb_balancer_addresses.h",
    ],
    language = "c++",
    visibility = ["@grpc:grpclb"],
    deps = [
        "channel_args",
        "gpr_platform",
        "grpc_codegen",
        "server_address",
        "useful",
    ],
)

grpc_cc_library(
    name = "grpc_lb_policy_grpclb",
    srcs = [
        "src/core/ext/filters/client_channel/lb_policy/grpclb/client_load_reporting_filter.cc",
        "src/core/ext/filters/client_channel/lb_policy/grpclb/grpclb.cc",
        "src/core/ext/filters/client_channel/lb_policy/grpclb/grpclb_client_stats.cc",
        "src/core/ext/filters/client_channel/lb_policy/grpclb/load_balancer_api.cc",
    ],
    hdrs = [
        "src/core/ext/filters/client_channel/lb_policy/grpclb/client_load_reporting_filter.h",
        "src/core/ext/filters/client_channel/lb_policy/grpclb/grpclb.h",
        "src/core/ext/filters/client_channel/lb_policy/grpclb/grpclb_client_stats.h",
        "src/core/ext/filters/client_channel/lb_policy/grpclb/load_balancer_api.h",
    ],
    external_deps = [
        "absl/base:core_headers",
        "absl/container:inlined_vector",
        "absl/memory",
        "absl/status",
        "absl/status:statusor",
        "absl/strings",
        "absl/strings:str_format",
        "absl/types:optional",
        "absl/types:variant",
        "upb_lib",
    ],
    language = "c++",
    deps = [
        "backoff",
        "channel_fwd",
        "channel_init",
        "channel_stack_type",
        "config",
        "debug_location",
        "default_event_engine",
        "gpr",
        "gpr_atm",
        "gpr_codegen",
        "grpc_base",
        "grpc_client_channel",
        "grpc_codegen",
        "grpc_grpclb_balancer_addresses",
        "grpc_lb_upb",
        "grpc_public_hdrs",
        "grpc_resolver",
        "grpc_resolver_fake",
        "grpc_security_base",
        "grpc_sockaddr",
        "grpc_trace",
        "iomgr_timer",
        "json",
        "lb_policy",
        "lb_policy_factory",
        "lb_policy_registry",
        "orphanable",
        "pollset_set",
        "protobuf_duration_upb",
        "protobuf_timestamp_upb",
        "ref_counted",
        "ref_counted_ptr",
        "resolved_address",
        "server_address",
        "slice",
        "slice_refcount",
        "sockaddr_utils",
        "subchannel_interface",
        "time",
        "uri_parser",
        "useful",
        "work_serializer",
    ],
)

grpc_cc_library(
    name = "grpc_backend_metric_data",
    hdrs = [
        "src/core/ext/filters/client_channel/lb_policy/backend_metric_data.h",
    ],
    external_deps = ["absl/strings"],
    language = "c++",
    deps = ["gpr_platform"],
)

grpc_cc_library(
    name = "grpc_lb_policy_rls",
    srcs = [
        "src/core/ext/filters/client_channel/lb_policy/rls/rls.cc",
    ],
    external_deps = [
        "absl/base:core_headers",
        "absl/hash",
        "absl/memory",
        "absl/status",
        "absl/status:statusor",
        "absl/strings",
        "absl/strings:str_format",
        "absl/types:optional",
        "upb_lib",
    ],
    language = "c++",
    deps = [
        "backoff",
        "config",
        "debug_location",
        "dual_ref_counted",
        "gpr",
        "grpc_base",
        "grpc_client_channel",
        "grpc_codegen",
        "grpc_fake_credentials",
        "grpc_public_hdrs",
        "grpc_resolver",
        "grpc_security_base",
        "grpc_service_config_impl",
        "grpc_trace",
        "iomgr_timer",
        "json",
        "json_util",
        "lb_policy",
        "lb_policy_factory",
        "lb_policy_registry",
        "orphanable",
        "pollset_set",
        "ref_counted_ptr",
        "rls_upb",
        "server_address",
        "slice_refcount",
        "subchannel_interface",
        "time",
        "uri_parser",
        "work_serializer",
    ],
)

grpc_cc_library(
    name = "upb_utils",
    hdrs = [
        "src/core/ext/xds/upb_utils.h",
    ],
    external_deps = [
        "absl/strings",
        "upb_lib",
    ],
    language = "c++",
    deps = ["gpr_platform"],
)

grpc_cc_library(
    name = "xds_client",
    srcs = [
        "src/core/ext/xds/xds_api.cc",
        "src/core/ext/xds/xds_bootstrap.cc",
        "src/core/ext/xds/xds_client.cc",
        "src/core/ext/xds/xds_client_stats.cc",
        "src/core/ext/xds/xds_resource_type.cc",
    ],
    hdrs = [
        "src/core/ext/xds/xds_api.h",
        "src/core/ext/xds/xds_bootstrap.h",
        "src/core/ext/xds/xds_channel_args.h",
        "src/core/ext/xds/xds_client.h",
        "src/core/ext/xds/xds_client_stats.h",
        "src/core/ext/xds/xds_resource_type.h",
        "src/core/ext/xds/xds_resource_type_impl.h",
        "src/core/ext/xds/xds_transport.h",
    ],
    external_deps = [
        "absl/base:core_headers",
        "absl/memory",
        "absl/status",
        "absl/status:statusor",
        "absl/strings",
        "absl/strings:str_format",
        "absl/types:optional",
        "upb_lib",
        "upb_textformat_lib",
        "upb_json_lib",
        "upb_reflection",
    ],
    language = "c++",
    tags = ["nofixdeps"],
    visibility = ["@grpc:xds_client_core"],
    deps = [
        "backoff",
        "debug_location",
        "default_event_engine",
        "dual_ref_counted",
        "envoy_admin_upb",
        "envoy_config_core_upb",
        "envoy_config_endpoint_upb",
        "envoy_service_discovery_upb",
        "envoy_service_discovery_upbdefs",
        "envoy_service_load_stats_upb",
        "envoy_service_load_stats_upbdefs",
        "envoy_service_status_upb",
        "envoy_service_status_upbdefs",
        "event_engine_base_hdrs",
        "exec_ctx",
        "google_rpc_status_upb",
        "gpr",
        "gpr_codegen",
        "grpc_trace",
        "json",
        "orphanable",
        "protobuf_any_upb",
        "protobuf_duration_upb",
        "protobuf_struct_upb",
        "protobuf_timestamp_upb",
        "ref_counted",
        "ref_counted_ptr",
        "time",
        "upb_utils",
        "uri_parser",
        "useful",
        "work_serializer",
    ],
)

grpc_cc_library(
    name = "certificate_provider_factory",
    hdrs = [
        "src/core/lib/security/certificate_provider/certificate_provider_factory.h",
    ],
    deps = [
        "error",
        "gpr",
        "grpc_public_hdrs",
        "json",
        "ref_counted",
        "ref_counted_ptr",
    ],
)

grpc_cc_library(
    name = "certificate_provider_registry",
    srcs = [
        "src/core/lib/security/certificate_provider/certificate_provider_registry.cc",
    ],
    hdrs = [
        "src/core/lib/security/certificate_provider/certificate_provider_registry.h",
    ],
    external_deps = ["absl/strings"],
    deps = [
        "certificate_provider_factory",
        "gpr_public_hdrs",
    ],
)

grpc_cc_library(
    name = "grpc_xds_client",
    srcs = [
        "src/core/ext/xds/certificate_provider_store.cc",
        "src/core/ext/xds/file_watcher_certificate_provider_factory.cc",
        "src/core/ext/xds/xds_bootstrap_grpc.cc",
        "src/core/ext/xds/xds_certificate_provider.cc",
        "src/core/ext/xds/xds_client_grpc.cc",
        "src/core/ext/xds/xds_cluster.cc",
        "src/core/ext/xds/xds_cluster_specifier_plugin.cc",
        "src/core/ext/xds/xds_common_types.cc",
        "src/core/ext/xds/xds_endpoint.cc",
        "src/core/ext/xds/xds_http_fault_filter.cc",
        "src/core/ext/xds/xds_http_filters.cc",
        "src/core/ext/xds/xds_http_rbac_filter.cc",
        "src/core/ext/xds/xds_lb_policy_registry.cc",
        "src/core/ext/xds/xds_listener.cc",
        "src/core/ext/xds/xds_route_config.cc",
        "src/core/ext/xds/xds_routing.cc",
        "src/core/ext/xds/xds_transport_grpc.cc",
        "src/core/lib/security/credentials/xds/xds_credentials.cc",
    ],
    hdrs = [
        "src/core/ext/xds/certificate_provider_store.h",
        "src/core/ext/xds/file_watcher_certificate_provider_factory.h",
        "src/core/ext/xds/xds_bootstrap_grpc.h",
        "src/core/ext/xds/xds_certificate_provider.h",
        "src/core/ext/xds/xds_client_grpc.h",
        "src/core/ext/xds/xds_cluster.h",
        "src/core/ext/xds/xds_cluster_specifier_plugin.h",
        "src/core/ext/xds/xds_common_types.h",
        "src/core/ext/xds/xds_endpoint.h",
        "src/core/ext/xds/xds_http_fault_filter.h",
        "src/core/ext/xds/xds_http_filters.h",
        "src/core/ext/xds/xds_http_rbac_filter.h",
        "src/core/ext/xds/xds_lb_policy_registry.h",
        "src/core/ext/xds/xds_listener.h",
        "src/core/ext/xds/xds_route_config.h",
        "src/core/ext/xds/xds_routing.h",
        "src/core/ext/xds/xds_transport_grpc.h",
        "src/core/lib/security/credentials/xds/xds_credentials.h",
    ],
    external_deps = [
        "absl/base:core_headers",
        "absl/functional:bind_front",
        "absl/memory",
        "absl/status",
        "absl/status:statusor",
        "absl/strings",
        "absl/strings:str_format",
        "absl/types:optional",
        "absl/types:variant",
        "upb_lib",
        "upb_textformat_lib",
        "upb_json_lib",
        "re2",
        "upb_reflection",
    ],
    language = "c++",
    tags = ["nofixdeps"],
    deps = [
        "certificate_provider_factory",
        "certificate_provider_registry",
        "channel_creds_registry",
        "channel_fwd",
        "config",
        "debug_location",
        "default_event_engine",
        "envoy_admin_upb",
        "envoy_config_cluster_upb",
        "envoy_config_cluster_upbdefs",
        "envoy_config_core_upb",
        "envoy_config_endpoint_upb",
        "envoy_config_endpoint_upbdefs",
        "envoy_config_listener_upb",
        "envoy_config_listener_upbdefs",
        "envoy_config_rbac_upb",
        "envoy_config_route_upb",
        "envoy_config_route_upbdefs",
        "envoy_extensions_clusters_aggregate_upb",
        "envoy_extensions_clusters_aggregate_upbdefs",
        "envoy_extensions_filters_common_fault_upb",
        "envoy_extensions_filters_http_fault_upb",
        "envoy_extensions_filters_http_fault_upbdefs",
        "envoy_extensions_filters_http_rbac_upb",
        "envoy_extensions_filters_http_rbac_upbdefs",
        "envoy_extensions_filters_http_router_upb",
        "envoy_extensions_filters_http_router_upbdefs",
        "envoy_extensions_filters_network_http_connection_manager_upb",
        "envoy_extensions_filters_network_http_connection_manager_upbdefs",
        "envoy_extensions_load_balancing_policies_ring_hash_upb",
        "envoy_extensions_load_balancing_policies_wrr_locality_upb",
        "envoy_extensions_transport_sockets_tls_upb",
        "envoy_extensions_transport_sockets_tls_upbdefs",
        "envoy_service_discovery_upb",
        "envoy_service_discovery_upbdefs",
        "envoy_service_load_stats_upb",
        "envoy_service_load_stats_upbdefs",
        "envoy_service_status_upb",
        "envoy_service_status_upbdefs",
        "envoy_type_matcher_upb",
        "envoy_type_upb",
        "error",
        "google_rpc_status_upb",
        "gpr",
        "gpr_codegen",
        "grpc_base",
        "grpc_client_channel",
        "grpc_codegen",
        "grpc_credentials_util",
        "grpc_fake_credentials",
        "grpc_fault_injection_filter",
        "grpc_lb_xds_channel_args",
        "grpc_matchers",
        "grpc_outlier_detection_header",
        "grpc_rbac_filter",
        "grpc_security_base",
        "grpc_sockaddr",
        "grpc_tls_credentials",
        "grpc_trace",
        "grpc_transport_chttp2_client_connector",
<<<<<<< HEAD
        "iomgr_fwd",
=======
        "init_internally",
>>>>>>> 76588969
        "iomgr_timer",
        "json",
        "json_object_loader",
        "json_util",
        "lb_policy_registry",
        "match",
        "orphanable",
        "pollset_set",
        "protobuf_any_upb",
        "protobuf_duration_upb",
        "protobuf_struct_upb",
        "protobuf_struct_upbdefs",
        "protobuf_timestamp_upb",
        "protobuf_wrappers_upb",
        "ref_counted",
        "ref_counted_ptr",
        "resolved_address",
        "rls_config_upb",
        "rls_config_upbdefs",
        "server_address",
        "slice",
        "slice_refcount",
        "sockaddr_utils",
        "status_helper",
        "time",
        "tsi_ssl_credentials",
        "unique_type_name",
        "upb_utils",
        "uri_parser",
        "useful",
        "work_serializer",
        "xds_client",
        "xds_type_upb",
        "xds_type_upbdefs",
    ],
)

grpc_cc_library(
    name = "grpc_xds_channel_stack_modifier",
    srcs = [
        "src/core/ext/xds/xds_channel_stack_modifier.cc",
    ],
    hdrs = [
        "src/core/ext/xds/xds_channel_stack_modifier.h",
    ],
    external_deps = ["absl/strings"],
    language = "c++",
    deps = [
        "channel_args",
        "channel_fwd",
        "channel_init",
        "channel_stack_builder",
        "channel_stack_type",
        "config",
        "gpr_platform",
        "grpc_base",
        "grpc_codegen",
        "ref_counted",
        "ref_counted_ptr",
        "useful",
    ],
)

grpc_cc_library(
    name = "grpc_xds_server_config_fetcher",
    srcs = [
        "src/core/ext/xds/xds_server_config_fetcher.cc",
    ],
    external_deps = [
        "absl/base:core_headers",
        "absl/status",
        "absl/status:statusor",
        "absl/strings",
        "absl/types:optional",
        "absl/types:variant",
    ],
    language = "c++",
    deps = [
        "channel_args",
        "channel_args_preconditioning",
        "channel_fwd",
        "config",
        "debug_location",
        "exec_ctx",
        "gpr",
        "grpc_base",
        "grpc_codegen",
        "grpc_public_hdrs",
        "grpc_security_base",
        "grpc_server_config_selector",
        "grpc_server_config_selector_filter",
        "grpc_service_config",
        "grpc_service_config_impl",
        "grpc_sockaddr",
        "grpc_tls_credentials",
        "grpc_trace",
        "grpc_xds_channel_stack_modifier",
        "grpc_xds_client",
        "iomgr_fwd",
        "ref_counted_ptr",
        "resolved_address",
        "slice_refcount",
        "sockaddr_utils",
        "unique_type_name",
        "uri_parser",
        "xds_client",
    ],
)

grpc_cc_library(
    name = "channel_creds_registry_init",
    srcs = [
        "src/core/lib/security/credentials/channel_creds_registry_init.cc",
    ],
    external_deps = [
        "absl/memory",
        "absl/strings",
    ],
    language = "c++",
    deps = [
        "channel_creds_registry",
        "config",
        "gpr_platform",
        "grpc_fake_credentials",
        "grpc_google_default_credentials",
        "grpc_security_base",
        "json",
        "ref_counted_ptr",
    ],
)

grpc_cc_library(
    name = "grpc_google_mesh_ca_certificate_provider_factory",
    srcs = [
        "src/core/ext/xds/google_mesh_ca_certificate_provider_factory.cc",
    ],
    hdrs = [
        "src/core/ext/xds/google_mesh_ca_certificate_provider_factory.h",
    ],
    language = "c++",
    deps = [
        "certificate_provider_factory",
        "error",
        "gpr_platform",
        "grpc_tls_credentials",
        "grpc_trace",
        "json",
        "json_util",
        "ref_counted_ptr",
        "time",
    ],
)

grpc_cc_library(
    name = "grpc_lb_policy_cds",
    srcs = [
        "src/core/ext/filters/client_channel/lb_policy/xds/cds.cc",
    ],
    external_deps = [
        "absl/memory",
        "absl/status",
        "absl/status:statusor",
        "absl/strings",
        "absl/types:optional",
    ],
    language = "c++",
    deps = [
        "config",
        "debug_location",
        "gpr",
        "grpc_base",
        "grpc_codegen",
        "grpc_matchers",
        "grpc_outlier_detection_header",
        "grpc_security_base",
        "grpc_tls_credentials",
        "grpc_trace",
        "grpc_xds_client",
        "json",
        "lb_policy",
        "lb_policy_factory",
        "lb_policy_registry",
        "orphanable",
        "pollset_set",
        "ref_counted_ptr",
        "server_address",
        "subchannel_interface",
        "time",
        "unique_type_name",
        "work_serializer",
        "xds_client",
    ],
)

grpc_cc_library(
    name = "grpc_lb_xds_channel_args",
    hdrs = [
        "src/core/ext/filters/client_channel/lb_policy/xds/xds_channel_args.h",
    ],
    language = "c++",
)

grpc_cc_library(
    name = "grpc_lb_xds_common",
    hdrs = [
        "src/core/ext/filters/client_channel/lb_policy/xds/xds.h",
    ],
    external_deps = ["absl/memory"],
    language = "c++",
    deps = [
        "gpr_platform",
        "ref_counted_ptr",
        "server_address",
        "xds_client",
    ],
)

grpc_cc_library(
    name = "grpc_lb_policy_xds_cluster_resolver",
    srcs = [
        "src/core/ext/filters/client_channel/lb_policy/xds/xds_cluster_resolver.cc",
    ],
    external_deps = [
        "absl/memory",
        "absl/status",
        "absl/status:statusor",
        "absl/strings",
        "absl/types:optional",
    ],
    language = "c++",
    deps = [
        "channel_args",
        "config",
        "debug_location",
        "gpr",
        "grpc_base",
        "grpc_client_channel",
        "grpc_codegen",
        "grpc_lb_address_filtering",
        "grpc_lb_policy_ring_hash",
        "grpc_lb_xds_channel_args",
        "grpc_lb_xds_common",
        "grpc_outlier_detection_header",
        "grpc_resolver",
        "grpc_resolver_fake",
        "grpc_trace",
        "grpc_xds_client",
        "json",
        "json_object_loader",
        "lb_policy",
        "lb_policy_factory",
        "lb_policy_registry",
        "orphanable",
        "pollset_set",
        "ref_counted_ptr",
        "server_address",
        "subchannel_interface",
        "work_serializer",
        "xds_client",
    ],
)

grpc_cc_library(
    name = "grpc_lb_policy_xds_cluster_impl",
    srcs = [
        "src/core/ext/filters/client_channel/lb_policy/xds/xds_cluster_impl.cc",
    ],
    external_deps = [
        "absl/base:core_headers",
        "absl/memory",
        "absl/status",
        "absl/status:statusor",
        "absl/strings",
        "absl/types:optional",
        "absl/types:variant",
    ],
    language = "c++",
    deps = [
        "channel_args",
        "config",
        "debug_location",
        "gpr",
        "grpc_base",
        "grpc_client_channel",
        "grpc_codegen",
        "grpc_lb_xds_channel_args",
        "grpc_lb_xds_common",
        "grpc_trace",
        "grpc_xds_client",
        "json",
        "json_object_loader",
        "lb_policy",
        "lb_policy_factory",
        "lb_policy_registry",
        "orphanable",
        "pollset_set",
        "ref_counted",
        "ref_counted_ptr",
        "server_address",
        "subchannel_interface",
        "xds_client",
    ],
)

grpc_cc_library(
    name = "grpc_lb_policy_xds_cluster_manager",
    srcs = [
        "src/core/ext/filters/client_channel/lb_policy/xds/xds_cluster_manager.cc",
    ],
    external_deps = [
        "absl/memory",
        "absl/status",
        "absl/status:statusor",
        "absl/strings",
    ],
    language = "c++",
    deps = [
        "channel_args",
        "closure",
        "config",
        "debug_location",
        "exec_ctx",
        "gpr",
        "grpc_base",
        "grpc_client_channel",
        "grpc_codegen",
        "grpc_resolver_xds_header",
        "grpc_trace",
        "iomgr_timer",
        "json",
        "lb_policy",
        "lb_policy_factory",
        "lb_policy_registry",
        "orphanable",
        "pollset_set",
        "ref_counted",
        "ref_counted_ptr",
        "server_address",
        "subchannel_interface",
        "time",
        "work_serializer",
    ],
)

grpc_cc_library(
    name = "grpc_lb_address_filtering",
    srcs = [
        "src/core/ext/filters/client_channel/lb_policy/address_filtering.cc",
    ],
    hdrs = [
        "src/core/ext/filters/client_channel/lb_policy/address_filtering.h",
    ],
    external_deps = [
        "absl/memory",
        "absl/status:statusor",
        "absl/strings",
    ],
    language = "c++",
    deps = [
        "gpr_platform",
        "server_address",
    ],
)

grpc_cc_library(
    name = "grpc_lb_subchannel_list",
    hdrs = [
        "src/core/ext/filters/client_channel/lb_policy/subchannel_list.h",
    ],
    external_deps = [
        "absl/status",
        "absl/types:optional",
    ],
    language = "c++",
    deps = [
        "debug_location",
        "dual_ref_counted",
        "gpr",
        "gpr_manual_constructor",
        "grpc_base",
        "grpc_codegen",
        "iomgr_fwd",
        "lb_policy",
        "ref_counted_ptr",
        "server_address",
        "subchannel_interface",
    ],
)

grpc_cc_library(
    name = "grpc_lb_policy_pick_first",
    srcs = [
        "src/core/ext/filters/client_channel/lb_policy/pick_first/pick_first.cc",
    ],
    external_deps = [
        "absl/memory",
        "absl/status",
        "absl/status:statusor",
        "absl/strings",
        "absl/types:optional",
    ],
    language = "c++",
    deps = [
        "channel_args",
        "config",
        "debug_location",
        "gpr",
        "grpc_base",
        "grpc_codegen",
        "grpc_lb_subchannel_list",
        "grpc_trace",
        "json",
        "lb_policy",
        "lb_policy_factory",
        "lb_policy_registry",
        "orphanable",
        "ref_counted_ptr",
        "server_address",
        "subchannel_interface",
    ],
)

grpc_cc_library(
    name = "grpc_lb_policy_ring_hash",
    srcs = [
        "src/core/ext/filters/client_channel/lb_policy/ring_hash/ring_hash.cc",
    ],
    hdrs = [
        "src/core/ext/filters/client_channel/lb_policy/ring_hash/ring_hash.h",
    ],
    external_deps = [
        "absl/base:core_headers",
        "absl/container:inlined_vector",
        "absl/memory",
        "absl/status",
        "absl/status:statusor",
        "absl/strings",
        "absl/types:optional",
        "xxhash",
    ],
    language = "c++",
    deps = [
        "closure",
        "config",
        "debug_location",
        "exec_ctx",
        "gpr",
        "grpc_base",
        "grpc_client_channel",
        "grpc_codegen",
        "grpc_lb_subchannel_list",
        "grpc_trace",
        "json",
        "lb_policy",
        "lb_policy_factory",
        "lb_policy_registry",
        "orphanable",
        "ref_counted_ptr",
        "server_address",
        "sockaddr_utils",
        "subchannel_interface",
        "unique_type_name",
        "work_serializer",
    ],
)

grpc_cc_library(
    name = "grpc_lb_policy_round_robin",
    srcs = [
        "src/core/ext/filters/client_channel/lb_policy/round_robin/round_robin.cc",
    ],
    external_deps = [
        "absl/memory",
        "absl/status",
        "absl/status:statusor",
        "absl/strings",
        "absl/types:optional",
    ],
    language = "c++",
    deps = [
        "config",
        "debug_location",
        "gpr",
        "grpc_base",
        "grpc_codegen",
        "grpc_lb_subchannel_list",
        "grpc_trace",
        "json",
        "lb_policy",
        "lb_policy_factory",
        "lb_policy_registry",
        "orphanable",
        "ref_counted_ptr",
        "server_address",
        "subchannel_interface",
    ],
)

grpc_cc_library(
    name = "grpc_outlier_detection_header",
    hdrs = [
        "src/core/ext/filters/client_channel/lb_policy/outlier_detection/outlier_detection.h",
    ],
    external_deps = ["absl/types:optional"],
    language = "c++",
    deps = [
        "gpr_platform",
        "time",
    ],
)

grpc_cc_library(
    name = "grpc_lb_policy_outlier_detection",
    srcs = [
        "src/core/ext/filters/client_channel/lb_policy/outlier_detection/outlier_detection.cc",
    ],
    external_deps = [
        "absl/memory",
        "absl/random",
        "absl/status",
        "absl/status:statusor",
        "absl/strings",
        "absl/types:variant",
    ],
    language = "c++",
    deps = [
        "channel_args",
        "closure",
        "config",
        "debug_location",
        "exec_ctx",
        "gpr",
        "grpc_base",
        "grpc_client_channel",
        "grpc_codegen",
        "grpc_outlier_detection_header",
        "grpc_trace",
        "iomgr_fwd",
        "iomgr_timer",
        "json",
        "json_util",
        "lb_policy",
        "lb_policy_factory",
        "lb_policy_registry",
        "orphanable",
        "pollset_set",
        "ref_counted",
        "ref_counted_ptr",
        "server_address",
        "sockaddr_utils",
        "subchannel_interface",
        "work_serializer",
    ],
)

grpc_cc_library(
    name = "grpc_lb_policy_priority",
    srcs = [
        "src/core/ext/filters/client_channel/lb_policy/priority/priority.cc",
    ],
    external_deps = [
        "absl/memory",
        "absl/status",
        "absl/status:statusor",
        "absl/strings",
        "absl/types:optional",
    ],
    language = "c++",
    deps = [
        "channel_args",
        "closure",
        "config",
        "debug_location",
        "exec_ctx",
        "gpr",
        "grpc_base",
        "grpc_client_channel",
        "grpc_codegen",
        "grpc_lb_address_filtering",
        "grpc_trace",
        "iomgr_timer",
        "json",
        "lb_policy",
        "lb_policy_factory",
        "lb_policy_registry",
        "orphanable",
        "pollset_set",
        "ref_counted",
        "ref_counted_ptr",
        "server_address",
        "subchannel_interface",
        "time",
        "work_serializer",
    ],
)

grpc_cc_library(
    name = "grpc_lb_policy_weighted_target",
    srcs = [
        "src/core/ext/filters/client_channel/lb_policy/weighted_target/weighted_target.cc",
    ],
    external_deps = [
        "absl/memory",
        "absl/status",
        "absl/status:statusor",
        "absl/strings",
        "absl/types:optional",
    ],
    language = "c++",
    deps = [
        "channel_args",
        "config",
        "debug_location",
        "default_event_engine",
        "gpr",
        "grpc_base",
        "grpc_client_channel",
        "grpc_codegen",
        "grpc_lb_address_filtering",
        "grpc_trace",
        "json",
        "lb_policy",
        "lb_policy_factory",
        "lb_policy_registry",
        "orphanable",
        "pollset_set",
        "ref_counted",
        "ref_counted_ptr",
        "server_address",
        "subchannel_interface",
        "time",
        "work_serializer",
    ],
)

grpc_cc_library(
    name = "lb_server_load_reporting_filter",
    srcs = [
        "src/core/ext/filters/load_reporting/server_load_reporting_filter.cc",
    ],
    hdrs = [
        "src/core/ext/filters/load_reporting/registered_opencensus_objects.h",
        "src/core/ext/filters/load_reporting/server_load_reporting_filter.h",
        "src/cpp/server/load_reporter/constants.h",
    ],
    external_deps = [
        "absl/container:inlined_vector",
        "absl/meta:type_traits",
        "absl/status",
        "absl/status:statusor",
        "absl/strings",
        "absl/strings:str_format",
        "absl/types:optional",
        "opencensus-stats",
        "opencensus-tags",
    ],
    language = "c++",
    deps = [
        "arena_promise",
        "channel_fwd",
        "channel_init",
        "channel_stack_type",
        "config",
        "context",
        "gpr",
        "gpr_platform",
        "grpc_base",
        "grpc_codegen",
        "grpc_public_hdrs",
        "grpc_security_base",
        "grpc_sockaddr",
        "promise",
        "resolved_address",
        "seq",
        "slice",
        "uri_parser",
    ],
    alwayslink = 1,
)

grpc_cc_library(
    name = "lb_load_data_store",
    srcs = [
        "src/cpp/server/load_reporter/load_data_store.cc",
    ],
    hdrs = [
        "src/cpp/server/load_reporter/constants.h",
        "src/cpp/server/load_reporter/load_data_store.h",
    ],
    language = "c++",
    deps = [
        "gpr",
        "gpr_platform",
        "grpc++",
        "grpc_sockaddr",
    ],
)

grpc_cc_library(
    name = "lb_server_load_reporting_service_server_builder_plugin",
    srcs = [
        "src/cpp/server/load_reporter/load_reporting_service_server_builder_plugin.cc",
    ],
    hdrs = [
        "src/cpp/server/load_reporter/load_reporting_service_server_builder_plugin.h",
    ],
    language = "c++",
    deps = [
        "gpr_platform",
        "grpc++",
        "lb_load_reporter_service",
    ],
)

grpc_cc_library(
    name = "grpcpp_server_load_reporting",
    srcs = [
        "src/cpp/server/load_reporter/load_reporting_service_server_builder_option.cc",
        "src/cpp/server/load_reporter/util.cc",
    ],
    language = "c++",
    public_hdrs = [
        "include/grpcpp/ext/server_load_reporting.h",
    ],
    tags = ["nofixdeps"],
    deps = [
        "gpr",
        "gpr_platform",
        "grpc",
        "grpc++",
        "grpc++_codegen_base",
        "grpc_codegen",
        "lb_server_load_reporting_filter",
        "lb_server_load_reporting_service_server_builder_plugin",
    ],
)

grpc_cc_library(
    name = "lb_load_reporter_service",
    srcs = [
        "src/cpp/server/load_reporter/load_reporter_async_service_impl.cc",
    ],
    hdrs = [
        "src/cpp/server/load_reporter/load_reporter_async_service_impl.h",
    ],
    external_deps = [
        "absl/memory",
        "protobuf_headers",
    ],
    language = "c++",
    tags = ["nofixdeps"],
    deps = [
        "gpr",
        "gpr_codegen",
        "grpc++",
        "lb_load_reporter",
    ],
)

grpc_cc_library(
    name = "lb_get_cpu_stats",
    srcs = [
        "src/cpp/server/load_reporter/get_cpu_stats_linux.cc",
        "src/cpp/server/load_reporter/get_cpu_stats_macos.cc",
        "src/cpp/server/load_reporter/get_cpu_stats_unsupported.cc",
        "src/cpp/server/load_reporter/get_cpu_stats_windows.cc",
    ],
    hdrs = [
        "src/cpp/server/load_reporter/get_cpu_stats.h",
    ],
    language = "c++",
    deps = [
        "gpr",
        "gpr_platform",
    ],
)

grpc_cc_library(
    name = "lb_load_reporter",
    srcs = [
        "src/cpp/server/load_reporter/load_reporter.cc",
    ],
    hdrs = [
        "src/cpp/server/load_reporter/constants.h",
        "src/cpp/server/load_reporter/load_reporter.h",
    ],
    external_deps = [
        "opencensus-stats",
        "opencensus-tags",
        "protobuf_headers",
    ],
    language = "c++",
    tags = ["nofixdeps"],
    deps = [
        "gpr",
        "gpr_codegen",
        "lb_get_cpu_stats",
        "lb_load_data_store",
        "//src/proto/grpc/lb/v1:load_reporter_proto",
    ],
)

grpc_cc_library(
    name = "polling_resolver",
    srcs = [
        "src/core/ext/filters/client_channel/resolver/polling_resolver.cc",
    ],
    hdrs = [
        "src/core/ext/filters/client_channel/resolver/polling_resolver.h",
    ],
    external_deps = [
        "absl/status",
        "absl/status:statusor",
        "absl/strings",
        "absl/types:optional",
    ],
    language = "c++",
    deps = [
        "backoff",
        "debug_location",
        "gpr",
        "grpc_base",
        "grpc_resolver",
        "grpc_trace",
        "iomgr_fwd",
        "iomgr_timer",
        "orphanable",
        "ref_counted_ptr",
        "time",
        "uri_parser",
        "work_serializer",
    ],
)

grpc_cc_library(
    name = "grpc_resolver_dns_selection",
    srcs = [
        "src/core/ext/filters/client_channel/resolver/dns/dns_resolver_selection.cc",
    ],
    hdrs = [
        "src/core/ext/filters/client_channel/resolver/dns/dns_resolver_selection.h",
    ],
    language = "c++",
    deps = ["gpr"],
)

grpc_cc_library(
    name = "grpc_resolver_dns_native",
    srcs = [
        "src/core/ext/filters/client_channel/resolver/dns/native/dns_resolver.cc",
    ],
    external_deps = [
        "absl/functional:bind_front",
        "absl/memory",
        "absl/status",
        "absl/status:statusor",
        "absl/strings",
        "absl/types:optional",
    ],
    language = "c++",
    deps = [
        "backoff",
        "config",
        "debug_location",
        "gpr",
        "grpc_base",
        "grpc_codegen",
        "grpc_resolver",
        "grpc_resolver_dns_selection",
        "grpc_trace",
        "orphanable",
        "polling_resolver",
        "ref_counted_ptr",
        "resolved_address",
        "server_address",
        "time",
        "uri_parser",
    ],
)

grpc_cc_library(
    name = "grpc_resolver_dns_ares",
    srcs = [
        "src/core/ext/filters/client_channel/resolver/dns/c_ares/dns_resolver_ares.cc",
        "src/core/ext/filters/client_channel/resolver/dns/c_ares/grpc_ares_ev_driver_posix.cc",
        "src/core/ext/filters/client_channel/resolver/dns/c_ares/grpc_ares_ev_driver_windows.cc",
        "src/core/ext/filters/client_channel/resolver/dns/c_ares/grpc_ares_wrapper.cc",
        "src/core/ext/filters/client_channel/resolver/dns/c_ares/grpc_ares_wrapper_posix.cc",
        "src/core/ext/filters/client_channel/resolver/dns/c_ares/grpc_ares_wrapper_windows.cc",
    ],
    hdrs = [
        "src/core/ext/filters/client_channel/resolver/dns/c_ares/grpc_ares_ev_driver.h",
        "src/core/ext/filters/client_channel/resolver/dns/c_ares/grpc_ares_wrapper.h",
    ],
    external_deps = [
        "absl/base:core_headers",
        "absl/container:flat_hash_set",
        "absl/memory",
        "absl/status",
        "absl/status:statusor",
        "absl/strings",
        "absl/strings:str_format",
        "absl/types:optional",
        "address_sorting",
        "cares",
    ],
    language = "c++",
    deps = [
        "backoff",
        "config",
        "debug_location",
        "event_engine_common",
        "gpr",
        "grpc_base",
        "grpc_codegen",
        "grpc_grpclb_balancer_addresses",
        "grpc_resolver",
        "grpc_resolver_dns_selection",
        "grpc_service_config",
        "grpc_service_config_impl",
        "grpc_sockaddr",
        "grpc_trace",
        "iomgr_fwd",
        "iomgr_port",
        "iomgr_timer",
        "json",
        "orphanable",
        "polling_resolver",
        "pollset_set",
        "ref_counted_ptr",
        "resolved_address",
        "server_address",
        "sockaddr_utils",
        "time",
        "uri_parser",
    ],
)

grpc_cc_library(
    name = "grpc_resolver_sockaddr",
    srcs = [
        "src/core/ext/filters/client_channel/resolver/sockaddr/sockaddr_resolver.cc",
    ],
    external_deps = [
        "absl/memory",
        "absl/status:statusor",
        "absl/strings",
    ],
    language = "c++",
    deps = [
        "config",
        "gpr",
        "grpc_base",
        "grpc_resolver",
        "iomgr_port",
        "orphanable",
        "resolved_address",
        "server_address",
        "uri_parser",
    ],
)

grpc_cc_library(
    name = "grpc_resolver_binder",
    srcs = [
        "src/core/ext/filters/client_channel/resolver/binder/binder_resolver.cc",
    ],
    external_deps = [
        "absl/memory",
        "absl/status:statusor",
        "absl/strings",
    ],
    language = "c++",
    deps = [
        "config",
        "gpr",
        "grpc_base",
        "grpc_resolver",
        "iomgr_port",
        "orphanable",
        "resolved_address",
        "server_address",
        "uri_parser",
    ],
)

grpc_cc_library(
    name = "grpc_resolver_fake",
    srcs = ["src/core/ext/filters/client_channel/resolver/fake/fake_resolver.cc"],
    hdrs = ["src/core/ext/filters/client_channel/resolver/fake/fake_resolver.h"],
    external_deps = [
        "absl/base:core_headers",
        "absl/memory",
        "absl/status",
        "absl/status:statusor",
        "absl/strings",
    ],
    language = "c++",
    visibility = [
        "//test:__subpackages__",
        "@grpc:grpc_resolver_fake",
    ],
    deps = [
        "channel_args",
        "config",
        "debug_location",
        "gpr",
        "grpc_codegen",
        "grpc_resolver",
        "grpc_service_config",
        "orphanable",
        "ref_counted",
        "ref_counted_ptr",
        "server_address",
        "uri_parser",
        "useful",
        "work_serializer",
    ],
)

grpc_cc_library(
    name = "grpc_resolver_xds_header",
    hdrs = [
        "src/core/ext/filters/client_channel/resolver/xds/xds_resolver.h",
    ],
    language = "c++",
    deps = [
        "gpr_platform",
        "unique_type_name",
    ],
)

grpc_cc_library(
    name = "grpc_resolver_xds",
    srcs = [
        "src/core/ext/filters/client_channel/resolver/xds/xds_resolver.cc",
    ],
    external_deps = [
        "absl/memory",
        "absl/meta:type_traits",
        "absl/random",
        "absl/status",
        "absl/status:statusor",
        "absl/strings",
        "absl/strings:str_format",
        "absl/types:optional",
        "absl/types:variant",
        "re2",
        "xxhash",
    ],
    language = "c++",
    deps = [
        "arena",
        "channel_fwd",
        "config",
        "debug_location",
        "dual_ref_counted",
        "gpr",
        "grpc_base",
        "grpc_client_channel",
        "grpc_codegen",
        "grpc_lb_policy_ring_hash",
        "grpc_public_hdrs",
        "grpc_resolver",
        "grpc_service_config",
        "grpc_service_config_impl",
        "grpc_trace",
        "grpc_xds_client",
        "iomgr_fwd",
        "match",
        "orphanable",
        "pollset_set",
        "ref_counted_ptr",
        "server_address",
        "time",
        "unique_type_name",
        "uri_parser",
        "work_serializer",
        "xds_client",
    ],
)

grpc_cc_library(
    name = "grpc_resolver_c2p",
    srcs = [
        "src/core/ext/filters/client_channel/resolver/google_c2p/google_c2p_resolver.cc",
    ],
    external_deps = [
        "absl/memory",
        "absl/status",
        "absl/status:statusor",
        "absl/strings",
        "absl/strings:str_format",
        "absl/types:optional",
    ],
    language = "c++",
    deps = [
        "alts_util",
        "config",
        "debug_location",
        "gpr",
        "grpc_base",
        "grpc_codegen",
        "grpc_resolver",
        "grpc_security_base",
        "grpc_xds_client",
        "httpcli",
        "json",
        "orphanable",
        "ref_counted_ptr",
        "resource_quota",
        "time",
        "uri_parser",
        "work_serializer",
    ],
)

grpc_cc_library(
    name = "httpcli",
    srcs = [
        "src/core/lib/http/format_request.cc",
        "src/core/lib/http/httpcli.cc",
        "src/core/lib/http/parser.cc",
    ],
    hdrs = [
        "src/core/lib/http/format_request.h",
        "src/core/lib/http/httpcli.h",
        "src/core/lib/http/parser.h",
    ],
    external_deps = [
        "absl/base:core_headers",
        "absl/functional:bind_front",
        "absl/status",
        "absl/status:statusor",
        "absl/strings",
        "absl/strings:str_format",
        "absl/types:optional",
    ],
    language = "c++",
    visibility = ["@grpc:httpcli"],
    deps = [
        "channel_args_preconditioning",
        "config",
        "debug_location",
        "gpr",
        "grpc_base",
        "grpc_codegen",
        "grpc_security_base",
        "grpc_trace",
        "handshaker",
        "handshaker_registry",
        "iomgr_fwd",
        "orphanable",
        "pollset_set",
        "ref_counted_ptr",
        "resolved_address",
        "resource_quota",
        "slice_refcount",
        "sockaddr_utils",
        "tcp_connect_handshaker",
        "time",
        "uri_parser",
    ],
)

grpc_cc_library(
    name = "grpc_authorization_base",
    srcs = [
        "src/core/lib/security/authorization/authorization_policy_provider_vtable.cc",
        "src/core/lib/security/authorization/evaluate_args.cc",
        "src/core/lib/security/authorization/grpc_server_authz_filter.cc",
    ],
    hdrs = [
        "src/core/lib/security/authorization/authorization_engine.h",
        "src/core/lib/security/authorization/authorization_policy_provider.h",
        "src/core/lib/security/authorization/evaluate_args.h",
        "src/core/lib/security/authorization/grpc_server_authz_filter.h",
    ],
    external_deps = [
        "absl/status",
        "absl/status:statusor",
        "absl/strings",
        "absl/types:optional",
    ],
    language = "c++",
    deps = [
        "arena_promise",
        "channel_args",
        "channel_fwd",
        "dual_ref_counted",
        "gpr",
        "grpc_base",
        "grpc_codegen",
        "grpc_credentials_util",
        "grpc_security_base",
        "grpc_trace",
        "promise",
        "ref_counted",
        "ref_counted_ptr",
        "resolved_address",
        "slice",
        "uri_parser",
        "useful",
    ],
)

grpc_cc_library(
    name = "tsi_fake_credentials",
    srcs = [
        "src/core/tsi/fake_transport_security.cc",
    ],
    hdrs = [
        "src/core/tsi/fake_transport_security.h",
    ],
    language = "c++",
    visibility = [
        "@grpc:public",
    ],
    deps = [
        "gpr",
        "slice",
        "tsi_base",
        "useful",
    ],
)

grpc_cc_library(
    name = "grpc_fake_credentials",
    srcs = [
        "src/core/lib/security/credentials/fake/fake_credentials.cc",
        "src/core/lib/security/security_connector/fake/fake_security_connector.cc",
    ],
    hdrs = [
        "src/core/ext/filters/client_channel/lb_policy/grpclb/grpclb.h",
        "src/core/lib/security/credentials/fake/fake_credentials.h",
        "src/core/lib/security/security_connector/fake/fake_security_connector.h",
    ],
    external_deps = [
        "absl/status",
        "absl/status:statusor",
        "absl/strings",
        "absl/types:optional",
    ],
    language = "c++",
    deps = [
        "arena_promise",
        "debug_location",
        "gpr",
        "grpc_base",
        "grpc_codegen",
        "grpc_security_base",
        "handshaker",
        "iomgr_fwd",
        "promise",
        "ref_counted_ptr",
        "slice",
        "tsi_base",
        "tsi_fake_credentials",
        "unique_type_name",
        "useful",
    ],
)

grpc_cc_library(
    name = "grpc_insecure_credentials",
    srcs = [
        "src/core/lib/security/credentials/insecure/insecure_credentials.cc",
        "src/core/lib/security/security_connector/insecure/insecure_security_connector.cc",
    ],
    hdrs = [
        "src/core/lib/security/credentials/insecure/insecure_credentials.h",
        "src/core/lib/security/security_connector/insecure/insecure_security_connector.h",
    ],
    external_deps = [
        "absl/status",
        "absl/strings",
    ],
    language = "c++",
    deps = [
        "arena_promise",
        "debug_location",
        "gpr",
        "grpc_base",
        "grpc_security_base",
        "handshaker",
        "iomgr_fwd",
        "promise",
        "ref_counted_ptr",
        "tsi_base",
        "tsi_local_credentials",
        "unique_type_name",
    ],
)

grpc_cc_library(
    name = "tsi_local_credentials",
    srcs = [
        "src/core/tsi/local_transport_security.cc",
    ],
    hdrs = [
        "src/core/tsi/local_transport_security.h",
    ],
    language = "c++",
    deps = [
        "exec_ctx",
        "gpr",
        "grpc_trace",
        "tsi_base",
    ],
)

grpc_cc_library(
    name = "grpc_local_credentials",
    srcs = [
        "src/core/lib/security/credentials/local/local_credentials.cc",
        "src/core/lib/security/security_connector/local/local_security_connector.cc",
    ],
    hdrs = [
        "src/core/lib/security/credentials/local/local_credentials.h",
        "src/core/lib/security/security_connector/local/local_security_connector.h",
    ],
    external_deps = [
        "absl/status",
        "absl/status:statusor",
        "absl/strings",
        "absl/types:optional",
    ],
    language = "c++",
    deps = [
        "arena_promise",
        "debug_location",
        "gpr",
        "grpc_base",
        "grpc_client_channel",
        "grpc_security_base",
        "grpc_sockaddr",
        "handshaker",
        "iomgr_fwd",
        "promise",
        "ref_counted_ptr",
        "resolved_address",
        "sockaddr_utils",
        "tsi_base",
        "tsi_local_credentials",
        "unique_type_name",
        "uri_parser",
        "useful",
    ],
)

grpc_cc_library(
    name = "grpc_alts_credentials",
    srcs = [
        "src/core/lib/security/credentials/alts/alts_credentials.cc",
        "src/core/lib/security/security_connector/alts/alts_security_connector.cc",
    ],
    hdrs = [
        "src/core/lib/security/credentials/alts/alts_credentials.h",
        "src/core/lib/security/security_connector/alts/alts_security_connector.h",
    ],
    external_deps = [
        "absl/status",
        "absl/strings",
        "absl/types:optional",
    ],
    language = "c++",
    visibility = ["@grpc:public"],
    deps = [
        "alts_util",
        "arena_promise",
        "debug_location",
        "gpr",
        "grpc_base",
        "grpc_codegen",
        "grpc_security_base",
        "handshaker",
        "iomgr_fwd",
        "promise",
        "ref_counted_ptr",
        "slice_refcount",
        "tsi_alts_credentials",
        "tsi_base",
        "unique_type_name",
        "useful",
    ],
)

grpc_cc_library(
    name = "grpc_ssl_credentials",
    srcs = [
        "src/core/lib/security/credentials/ssl/ssl_credentials.cc",
        "src/core/lib/security/security_connector/ssl/ssl_security_connector.cc",
    ],
    hdrs = [
        "src/core/lib/security/credentials/ssl/ssl_credentials.h",
        "src/core/lib/security/security_connector/ssl/ssl_security_connector.h",
    ],
    external_deps = [
        "absl/status",
        "absl/strings",
        "absl/strings:str_format",
        "absl/types:optional",
    ],
    language = "c++",
    deps = [
        "arena_promise",
        "debug_location",
        "gpr",
        "grpc_base",
        "grpc_codegen",
        "grpc_security_base",
        "grpc_trace",
        "handshaker",
        "iomgr_fwd",
        "promise",
        "ref_counted_ptr",
        "tsi_base",
        "tsi_ssl_credentials",
        "tsi_ssl_session_cache",
        "unique_type_name",
        "useful",
    ],
)

grpc_cc_library(
    name = "grpc_google_default_credentials",
    srcs = [
        "src/core/lib/security/credentials/google_default/credentials_generic.cc",
        "src/core/lib/security/credentials/google_default/google_default_credentials.cc",
    ],
    hdrs = [
        "src/core/ext/filters/client_channel/lb_policy/grpclb/grpclb.h",
        "src/core/lib/security/credentials/google_default/google_default_credentials.h",
    ],
    external_deps = [
        "absl/status:statusor",
        "absl/strings",
        "absl/types:optional",
    ],
    language = "c++",
    tags = ["nofixdeps"],
    deps = [
        "alts_util",
        "gpr",
        "grpc_alts_credentials",
        "grpc_base",
        "grpc_codegen",
        "grpc_external_account_credentials",
        "grpc_jwt_credentials",
        "grpc_lb_xds_channel_args",
        "grpc_oauth2_credentials",
        "grpc_security_base",
        "grpc_ssl_credentials",
        "grpc_trace",
        "httpcli",
        "iomgr_fwd",
        "json",
        "ref_counted_ptr",
        "slice_refcount",
        "time",
        "unique_type_name",
        "uri_parser",
        "useful",
    ],
)

grpc_cc_library(
    name = "grpc_tls_credentials",
    srcs = [
        "src/core/lib/security/credentials/tls/grpc_tls_certificate_distributor.cc",
        "src/core/lib/security/credentials/tls/grpc_tls_certificate_provider.cc",
        "src/core/lib/security/credentials/tls/grpc_tls_certificate_verifier.cc",
        "src/core/lib/security/credentials/tls/grpc_tls_credentials_options.cc",
        "src/core/lib/security/credentials/tls/tls_credentials.cc",
        "src/core/lib/security/security_connector/tls/tls_security_connector.cc",
    ],
    hdrs = [
        "src/core/lib/security/credentials/tls/grpc_tls_certificate_distributor.h",
        "src/core/lib/security/credentials/tls/grpc_tls_certificate_provider.h",
        "src/core/lib/security/credentials/tls/grpc_tls_certificate_verifier.h",
        "src/core/lib/security/credentials/tls/grpc_tls_credentials_options.h",
        "src/core/lib/security/credentials/tls/tls_credentials.h",
        "src/core/lib/security/security_connector/tls/tls_security_connector.h",
    ],
    external_deps = [
        "absl/base:core_headers",
        "absl/container:inlined_vector",
        "absl/functional:bind_front",
        "absl/memory",
        "absl/status",
        "absl/status:statusor",
        "absl/strings",
        "absl/types:optional",
        "libcrypto",
        "libssl",
    ],
    language = "c++",
    deps = [
        "arena_promise",
        "debug_location",
        "gpr",
        "gpr_codegen",
        "grpc_base",
        "grpc_codegen",
        "grpc_credentials_util",
        "grpc_public_hdrs",
        "grpc_security_base",
        "grpc_trace",
        "handshaker",
        "iomgr_fwd",
        "promise",
        "ref_counted",
        "ref_counted_ptr",
        "slice_refcount",
        "tsi_base",
        "tsi_ssl_credentials",
        "tsi_ssl_session_cache",
        "unique_type_name",
        "useful",
    ],
)

grpc_cc_library(
    name = "grpc_iam_credentials",
    srcs = [
        "src/core/lib/security/credentials/iam/iam_credentials.cc",
    ],
    hdrs = [
        "src/core/lib/security/credentials/iam/iam_credentials.h",
    ],
    external_deps = [
        "absl/status:statusor",
        "absl/strings",
        "absl/strings:str_format",
        "absl/types:optional",
    ],
    language = "c++",
    deps = [
        "arena_promise",
        "gpr",
        "grpc_base",
        "grpc_security_base",
        "grpc_trace",
        "promise",
        "ref_counted_ptr",
        "slice",
        "unique_type_name",
        "useful",
    ],
)

grpc_cc_library(
    name = "grpc_jwt_credentials",
    srcs = [
        "src/core/lib/security/credentials/jwt/json_token.cc",
        "src/core/lib/security/credentials/jwt/jwt_credentials.cc",
        "src/core/lib/security/credentials/jwt/jwt_verifier.cc",
    ],
    hdrs = [
        "src/core/lib/security/credentials/jwt/json_token.h",
        "src/core/lib/security/credentials/jwt/jwt_credentials.h",
        "src/core/lib/security/credentials/jwt/jwt_verifier.h",
    ],
    external_deps = [
        "absl/status",
        "absl/status:statusor",
        "absl/strings",
        "absl/strings:str_format",
        "absl/time",
        "absl/types:optional",
        "libcrypto",
        "libssl",
    ],
    language = "c++",
    visibility = ["@grpc:public"],
    deps = [
        "arena_promise",
        "gpr",
        "gpr_codegen",
        "gpr_manual_constructor",
        "grpc_base",
        "grpc_credentials_util",
        "grpc_security_base",
        "grpc_trace",
        "httpcli",
        "httpcli_ssl_credentials",
        "iomgr_fwd",
        "json",
        "orphanable",
        "promise",
        "ref_counted_ptr",
        "slice",
        "slice_refcount",
        "time",
        "tsi_ssl_types",
        "unique_type_name",
        "uri_parser",
        "useful",
    ],
)

grpc_cc_library(
    name = "grpc_oauth2_credentials",
    srcs = [
        "src/core/lib/security/credentials/oauth2/oauth2_credentials.cc",
    ],
    hdrs = [
        "src/core/lib/security/credentials/oauth2/oauth2_credentials.h",
    ],
    external_deps = [
        "absl/status",
        "absl/status:statusor",
        "absl/strings",
        "absl/strings:str_format",
        "absl/types:optional",
    ],
    language = "c++",
    deps = [
        "activity",
        "arena_promise",
        "context",
        "gpr",
        "gpr_codegen",
        "grpc_base",
        "grpc_credentials_util",
        "grpc_security_base",
        "grpc_trace",
        "httpcli",
        "httpcli_ssl_credentials",
        "json",
        "orphanable",
        "poll",
        "pollset_set",
        "promise",
        "ref_counted",
        "ref_counted_ptr",
        "slice",
        "slice_refcount",
        "time",
        "unique_type_name",
        "uri_parser",
        "useful",
    ],
)

grpc_cc_library(
    name = "grpc_external_account_credentials",
    srcs = [
        "src/core/lib/security/credentials/external/aws_external_account_credentials.cc",
        "src/core/lib/security/credentials/external/aws_request_signer.cc",
        "src/core/lib/security/credentials/external/external_account_credentials.cc",
        "src/core/lib/security/credentials/external/file_external_account_credentials.cc",
        "src/core/lib/security/credentials/external/url_external_account_credentials.cc",
    ],
    hdrs = [
        "src/core/lib/security/credentials/external/aws_external_account_credentials.h",
        "src/core/lib/security/credentials/external/aws_request_signer.h",
        "src/core/lib/security/credentials/external/external_account_credentials.h",
        "src/core/lib/security/credentials/external/file_external_account_credentials.h",
        "src/core/lib/security/credentials/external/url_external_account_credentials.h",
    ],
    external_deps = [
        "absl/memory",
        "absl/status",
        "absl/status:statusor",
        "absl/strings",
        "absl/strings:str_format",
        "absl/time",
        "libcrypto",
    ],
    language = "c++",
    deps = [
        "gpr",
        "grpc_base",
        "grpc_credentials_util",
        "grpc_oauth2_credentials",
        "grpc_security_base",
        "httpcli",
        "httpcli_ssl_credentials",
        "json",
        "orphanable",
        "ref_counted_ptr",
        "slice_refcount",
        "time",
        "uri_parser",
    ],
)

grpc_cc_library(
    name = "httpcli_ssl_credentials",
    srcs = [
        "src/core/lib/http/httpcli_security_connector.cc",
    ],
    hdrs = [
        "src/core/lib/http/httpcli_ssl_credentials.h",
    ],
    external_deps = [
        "absl/status",
        "absl/strings",
        "absl/types:optional",
    ],
    language = "c++",
    deps = [
        "arena_promise",
        "debug_location",
        "gpr",
        "grpc_base",
        "grpc_codegen",
        "grpc_security_base",
        "handshaker",
        "iomgr_fwd",
        "promise",
        "ref_counted_ptr",
        "tsi_base",
        "tsi_ssl_credentials",
        "unique_type_name",
    ],
)

grpc_cc_library(
    name = "tsi_ssl_types",
    hdrs = [
        "src/core/tsi/ssl_types.h",
    ],
    external_deps = ["libssl"],
    language = "c++",
    deps = ["gpr_platform"],
)

grpc_cc_library(
    name = "grpc_security_base",
    srcs = [
        "src/core/lib/security/context/security_context.cc",
        "src/core/lib/security/credentials/call_creds_util.cc",
        "src/core/lib/security/credentials/composite/composite_credentials.cc",
        "src/core/lib/security/credentials/credentials.cc",
        "src/core/lib/security/credentials/plugin/plugin_credentials.cc",
        "src/core/lib/security/security_connector/security_connector.cc",
        "src/core/lib/security/transport/client_auth_filter.cc",
        "src/core/lib/security/transport/secure_endpoint.cc",
        "src/core/lib/security/transport/security_handshaker.cc",
        "src/core/lib/security/transport/server_auth_filter.cc",
        "src/core/lib/security/transport/tsi_error.cc",
    ],
    hdrs = [
        "src/core/lib/security/context/security_context.h",
        "src/core/lib/security/credentials/call_creds_util.h",
        "src/core/lib/security/credentials/composite/composite_credentials.h",
        "src/core/lib/security/credentials/credentials.h",
        "src/core/lib/security/credentials/plugin/plugin_credentials.h",
        "src/core/lib/security/security_connector/security_connector.h",
        "src/core/lib/security/transport/auth_filters.h",
        "src/core/lib/security/transport/secure_endpoint.h",
        "src/core/lib/security/transport/security_handshaker.h",
        "src/core/lib/security/transport/tsi_error.h",
    ],
    external_deps = [
        "absl/base:core_headers",
        "absl/container:inlined_vector",
        "absl/memory",
        "absl/status",
        "absl/status:statusor",
        "absl/strings",
        "absl/types:optional",
    ],
    language = "c++",
    public_hdrs = GRPC_PUBLIC_HDRS,
    visibility = ["@grpc:public"],
    deps = [
        "activity",
        "arena",
        "arena_promise",
        "basic_seq",
        "channel_args",
        "channel_fwd",
        "closure",
        "config",
        "context",
        "debug_location",
        "event_engine_memory_allocator",
        "exec_ctx",
        "gpr",
        "gpr_atm",
        "gpr_codegen",
        "grpc_base",
        "grpc_codegen",
        "grpc_public_hdrs",
        "grpc_trace",
        "handshaker",
        "handshaker_factory",
        "handshaker_registry",
        "iomgr_fwd",
        "memory_quota",
        "poll",
        "promise",
        "ref_counted",
        "ref_counted_ptr",
        "resource_quota",
        "resource_quota_trace",
        "seq",
        "slice",
        "slice_refcount",
        "try_seq",
        "tsi_base",
        "unique_type_name",
        "useful",
    ],
)

grpc_cc_library(
    name = "grpc_credentials_util",
    srcs = [
        "src/core/lib/security/credentials/tls/tls_utils.cc",
        "src/core/lib/security/security_connector/load_system_roots_fallback.cc",
        "src/core/lib/security/security_connector/load_system_roots_supported.cc",
        "src/core/lib/security/util/json_util.cc",
    ],
    hdrs = [
        "src/core/lib/security/credentials/tls/tls_utils.h",
        "src/core/lib/security/security_connector/load_system_roots.h",
        "src/core/lib/security/security_connector/load_system_roots_supported.h",
        "src/core/lib/security/util/json_util.h",
    ],
    external_deps = ["absl/strings"],
    language = "c++",
    visibility = ["@grpc:public"],
    deps = [
        "gpr",
        "grpc_base",
        "grpc_security_base",
        "json",
        "useful",
    ],
)

grpc_cc_library(
    name = "tsi_alts_credentials",
    srcs = [
        "src/core/tsi/alts/crypt/aes_gcm.cc",
        "src/core/tsi/alts/crypt/gsec.cc",
        "src/core/tsi/alts/frame_protector/alts_counter.cc",
        "src/core/tsi/alts/frame_protector/alts_crypter.cc",
        "src/core/tsi/alts/frame_protector/alts_frame_protector.cc",
        "src/core/tsi/alts/frame_protector/alts_record_protocol_crypter_common.cc",
        "src/core/tsi/alts/frame_protector/alts_seal_privacy_integrity_crypter.cc",
        "src/core/tsi/alts/frame_protector/alts_unseal_privacy_integrity_crypter.cc",
        "src/core/tsi/alts/frame_protector/frame_handler.cc",
        "src/core/tsi/alts/handshaker/alts_handshaker_client.cc",
        "src/core/tsi/alts/handshaker/alts_shared_resource.cc",
        "src/core/tsi/alts/handshaker/alts_tsi_handshaker.cc",
        "src/core/tsi/alts/handshaker/alts_tsi_utils.cc",
        "src/core/tsi/alts/zero_copy_frame_protector/alts_grpc_integrity_only_record_protocol.cc",
        "src/core/tsi/alts/zero_copy_frame_protector/alts_grpc_privacy_integrity_record_protocol.cc",
        "src/core/tsi/alts/zero_copy_frame_protector/alts_grpc_record_protocol_common.cc",
        "src/core/tsi/alts/zero_copy_frame_protector/alts_iovec_record_protocol.cc",
        "src/core/tsi/alts/zero_copy_frame_protector/alts_zero_copy_grpc_protector.cc",
    ],
    hdrs = [
        "src/core/tsi/alts/crypt/gsec.h",
        "src/core/tsi/alts/frame_protector/alts_counter.h",
        "src/core/tsi/alts/frame_protector/alts_crypter.h",
        "src/core/tsi/alts/frame_protector/alts_frame_protector.h",
        "src/core/tsi/alts/frame_protector/alts_record_protocol_crypter_common.h",
        "src/core/tsi/alts/frame_protector/frame_handler.h",
        "src/core/tsi/alts/handshaker/alts_handshaker_client.h",
        "src/core/tsi/alts/handshaker/alts_shared_resource.h",
        "src/core/tsi/alts/handshaker/alts_tsi_handshaker.h",
        "src/core/tsi/alts/handshaker/alts_tsi_handshaker_private.h",
        "src/core/tsi/alts/handshaker/alts_tsi_utils.h",
        "src/core/tsi/alts/zero_copy_frame_protector/alts_grpc_integrity_only_record_protocol.h",
        "src/core/tsi/alts/zero_copy_frame_protector/alts_grpc_privacy_integrity_record_protocol.h",
        "src/core/tsi/alts/zero_copy_frame_protector/alts_grpc_record_protocol.h",
        "src/core/tsi/alts/zero_copy_frame_protector/alts_grpc_record_protocol_common.h",
        "src/core/tsi/alts/zero_copy_frame_protector/alts_iovec_record_protocol.h",
        "src/core/tsi/alts/zero_copy_frame_protector/alts_zero_copy_grpc_protector.h",
    ],
    external_deps = [
        "libssl",
        "libcrypto",
        "upb_lib",
    ],
    language = "c++",
    tags = ["nofixdeps"],
    visibility = ["@grpc:public"],
    deps = [
        "alts_upb",
        "alts_util",
        "arena",
        "config",
        "error",
        "gpr",
        "grpc_base",
        "pollset_set",
        "tsi_base",
        "useful",
    ],
)

grpc_cc_library(
    name = "tsi_ssl_session_cache",
    srcs = [
        "src/core/tsi/ssl/session_cache/ssl_session_boringssl.cc",
        "src/core/tsi/ssl/session_cache/ssl_session_cache.cc",
        "src/core/tsi/ssl/session_cache/ssl_session_openssl.cc",
    ],
    hdrs = [
        "src/core/tsi/ssl/session_cache/ssl_session.h",
        "src/core/tsi/ssl/session_cache/ssl_session_cache.h",
    ],
    external_deps = [
        "absl/memory",
        "libssl",
    ],
    language = "c++",
    visibility = ["@grpc:public"],
    deps = [
        "cpp_impl_of",
        "gpr",
        "grpc_codegen",
        "ref_counted",
        "slice",
    ],
)

grpc_cc_library(
    name = "tsi_ssl_credentials",
    srcs = [
        "src/core/lib/security/security_connector/ssl_utils.cc",
        "src/core/lib/security/security_connector/ssl_utils_config.cc",
        "src/core/tsi/ssl/key_logging/ssl_key_logging.cc",
        "src/core/tsi/ssl_transport_security.cc",
    ],
    hdrs = [
        "src/core/lib/security/security_connector/ssl_utils.h",
        "src/core/lib/security/security_connector/ssl_utils_config.h",
        "src/core/tsi/ssl/key_logging/ssl_key_logging.h",
        "src/core/tsi/ssl_transport_security.h",
    ],
    external_deps = [
        "absl/base:core_headers",
        "absl/status",
        "absl/strings",
        "libcrypto",
        "libssl",
    ],
    language = "c++",
    visibility = ["@grpc:public"],
    deps = [
        "gpr",
        "grpc_base",
        "grpc_codegen",
        "grpc_credentials_util",
        "grpc_security_base",
        "grpc_transport_chttp2_alpn",
        "ref_counted",
        "ref_counted_ptr",
        "tsi_base",
        "tsi_ssl_session_cache",
        "tsi_ssl_types",
        "useful",
    ],
)

grpc_cc_library(
    name = "grpc_mock_cel",
    hdrs = [
        "src/core/lib/security/authorization/mock_cel/activation.h",
        "src/core/lib/security/authorization/mock_cel/cel_expr_builder_factory.h",
        "src/core/lib/security/authorization/mock_cel/cel_expression.h",
        "src/core/lib/security/authorization/mock_cel/cel_value.h",
        "src/core/lib/security/authorization/mock_cel/evaluator_core.h",
        "src/core/lib/security/authorization/mock_cel/flat_expr_builder.h",
    ],
    external_deps = [
        "absl/memory",
        "absl/status",
        "absl/status:statusor",
        "absl/strings",
        "absl/types:span",
    ],
    language = "c++",
    deps = [
        "google_type_expr_upb",
        "gpr_platform",
    ],
)

# This target depends on RE2 and should not be linked into grpc by default for binary-size reasons.
grpc_cc_library(
    name = "grpc_matchers",
    srcs = [
        "src/core/lib/matchers/matchers.cc",
    ],
    hdrs = [
        "src/core/lib/matchers/matchers.h",
    ],
    external_deps = [
        "absl/memory",
        "absl/status",
        "absl/status:statusor",
        "absl/strings",
        "absl/strings:str_format",
        "absl/types:optional",
        "re2",
    ],
    language = "c++",
    deps = ["gpr"],
)

# This target pulls in a dependency on RE2 and should not be linked into grpc by default for binary-size reasons.
grpc_cc_library(
    name = "grpc_rbac_engine",
    srcs = [
        "src/core/lib/security/authorization/grpc_authorization_engine.cc",
        "src/core/lib/security/authorization/matchers.cc",
        "src/core/lib/security/authorization/rbac_policy.cc",
    ],
    hdrs = [
        "src/core/lib/security/authorization/grpc_authorization_engine.h",
        "src/core/lib/security/authorization/matchers.h",
        "src/core/lib/security/authorization/rbac_policy.h",
    ],
    external_deps = [
        "absl/memory",
        "absl/status",
        "absl/status:statusor",
        "absl/strings",
        "absl/strings:str_format",
        "absl/types:optional",
    ],
    language = "c++",
    deps = [
        "gpr",
        "grpc_authorization_base",
        "grpc_base",
        "grpc_matchers",
        "resolved_address",
        "sockaddr_utils",
    ],
)

# This target pulls in a dependency on RE2 and should not be linked into grpc by default for binary-size reasons.
grpc_cc_library(
    name = "grpc_authorization_provider",
    srcs = [
        "src/core/lib/security/authorization/grpc_authorization_policy_provider.cc",
        "src/core/lib/security/authorization/rbac_translator.cc",
    ],
    hdrs = [
        "src/core/lib/security/authorization/grpc_authorization_policy_provider.h",
        "src/core/lib/security/authorization/rbac_translator.h",
    ],
    external_deps = [
        "absl/base:core_headers",
        "absl/memory",
        "absl/status",
        "absl/status:statusor",
        "absl/strings",
        "absl/strings:str_format",
    ],
    language = "c++",
    public_hdrs = GRPC_PUBLIC_HDRS,
    deps = [
        "gpr",
        "gpr_codegen",
        "grpc_authorization_base",
        "grpc_base",
        "grpc_codegen",
        "grpc_matchers",
        "grpc_public_hdrs",
        "grpc_rbac_engine",
        "grpc_trace",
        "json",
        "ref_counted_ptr",
        "slice_refcount",
        "useful",
    ],
)

# This target pulls in a dependency on RE2 and should not be linked into grpc by default for binary-size reasons.
grpc_cc_library(
    name = "grpc++_authorization_provider",
    srcs = [
        "src/cpp/server/authorization_policy_provider.cc",
    ],
    hdrs = [
        "include/grpcpp/security/authorization_policy_provider.h",
    ],
    language = "c++",
    deps = [
        "gpr",
        "grpc++",
        "grpc++_codegen_base",
        "grpc_authorization_provider",
        "grpc_public_hdrs",
    ],
)

# This target pulls in a dependency on RE2 and should not be linked into grpc by default for binary-size reasons.
grpc_cc_library(
    name = "grpc_cel_engine",
    srcs = [
        "src/core/lib/security/authorization/cel_authorization_engine.cc",
    ],
    hdrs = [
        "src/core/lib/security/authorization/cel_authorization_engine.h",
    ],
    external_deps = [
        "absl/container:flat_hash_set",
        "absl/memory",
        "absl/strings",
        "absl/types:optional",
        "absl/types:span",
        "upb_lib",
    ],
    language = "c++",
    deps = [
        "envoy_config_rbac_upb",
        "google_type_expr_upb",
        "gpr",
        "grpc_authorization_base",
        "grpc_mock_cel",
    ],
)

grpc_cc_library(
    name = "hpack_constants",
    hdrs = [
        "src/core/ext/transport/chttp2/transport/hpack_constants.h",
    ],
    language = "c++",
    deps = ["gpr_platform"],
)

grpc_cc_library(
    name = "hpack_encoder_table",
    srcs = [
        "src/core/ext/transport/chttp2/transport/hpack_encoder_table.cc",
    ],
    hdrs = [
        "src/core/ext/transport/chttp2/transport/hpack_encoder_table.h",
    ],
    external_deps = ["absl/container:inlined_vector"],
    language = "c++",
    deps = [
        "gpr",
        "hpack_constants",
    ],
)

grpc_cc_library(
    name = "chttp2_flow_control",
    srcs = [
        "src/core/ext/transport/chttp2/transport/flow_control.cc",
    ],
    hdrs = [
        "src/core/ext/transport/chttp2/transport/flow_control.h",
    ],
    external_deps = [
        "absl/functional:function_ref",
        "absl/status",
        "absl/strings",
        "absl/strings:str_format",
        "absl/types:optional",
    ],
    deps = [
        "bdp_estimator",
        "exec_ctx",
        "experiments",
        "gpr",
        "grpc_trace",
        "http2_settings",
        "memory_quota",
        "pid_controller",
        "time",
        "useful",
    ],
)

grpc_cc_library(
    name = "http2_settings",
    srcs = [
        "src/core/ext/transport/chttp2/transport/http2_settings.cc",
    ],
    hdrs = [
        "src/core/ext/transport/chttp2/transport/http2_settings.h",
    ],
    deps = [
        "gpr_platform",
        "http2_errors",
        "useful",
    ],
)

grpc_cc_library(
    name = "grpc_transport_chttp2",
    srcs = [
        "src/core/ext/transport/chttp2/transport/bin_decoder.cc",
        "src/core/ext/transport/chttp2/transport/bin_encoder.cc",
        "src/core/ext/transport/chttp2/transport/chttp2_transport.cc",
        "src/core/ext/transport/chttp2/transport/context_list.cc",
        "src/core/ext/transport/chttp2/transport/frame_data.cc",
        "src/core/ext/transport/chttp2/transport/frame_goaway.cc",
        "src/core/ext/transport/chttp2/transport/frame_ping.cc",
        "src/core/ext/transport/chttp2/transport/frame_rst_stream.cc",
        "src/core/ext/transport/chttp2/transport/frame_settings.cc",
        "src/core/ext/transport/chttp2/transport/frame_window_update.cc",
        "src/core/ext/transport/chttp2/transport/hpack_encoder.cc",
        "src/core/ext/transport/chttp2/transport/hpack_parser.cc",
        "src/core/ext/transport/chttp2/transport/hpack_parser_table.cc",
        "src/core/ext/transport/chttp2/transport/huffsyms.cc",
        "src/core/ext/transport/chttp2/transport/parsing.cc",
        "src/core/ext/transport/chttp2/transport/stream_lists.cc",
        "src/core/ext/transport/chttp2/transport/stream_map.cc",
        "src/core/ext/transport/chttp2/transport/varint.cc",
        "src/core/ext/transport/chttp2/transport/writing.cc",
    ],
    hdrs = [
        "src/core/ext/transport/chttp2/transport/bin_decoder.h",
        "src/core/ext/transport/chttp2/transport/bin_encoder.h",
        "src/core/ext/transport/chttp2/transport/chttp2_transport.h",
        "src/core/ext/transport/chttp2/transport/context_list.h",
        "src/core/ext/transport/chttp2/transport/frame.h",
        "src/core/ext/transport/chttp2/transport/frame_data.h",
        "src/core/ext/transport/chttp2/transport/frame_goaway.h",
        "src/core/ext/transport/chttp2/transport/frame_ping.h",
        "src/core/ext/transport/chttp2/transport/frame_rst_stream.h",
        "src/core/ext/transport/chttp2/transport/frame_settings.h",
        "src/core/ext/transport/chttp2/transport/frame_window_update.h",
        "src/core/ext/transport/chttp2/transport/hpack_encoder.h",
        "src/core/ext/transport/chttp2/transport/hpack_parser.h",
        "src/core/ext/transport/chttp2/transport/hpack_parser_table.h",
        "src/core/ext/transport/chttp2/transport/huffsyms.h",
        "src/core/ext/transport/chttp2/transport/internal.h",
        "src/core/ext/transport/chttp2/transport/stream_map.h",
        "src/core/ext/transport/chttp2/transport/varint.h",
    ],
    external_deps = [
        "absl/base:core_headers",
        "absl/status",
        "absl/strings",
        "absl/strings:cord",
        "absl/strings:str_format",
        "absl/types:optional",
        "absl/types:span",
        "absl/types:variant",
    ],
    language = "c++",
    visibility = ["@grpc:grpclb"],
    deps = [
        "arena",
        "bdp_estimator",
        "bitset",
        "chttp2_flow_control",
        "debug_location",
        "experiments",
        "gpr",
        "gpr_atm",
        "grpc_base",
        "grpc_codegen",
        "grpc_public_hdrs",
        "grpc_trace",
        "hpack_constants",
        "hpack_encoder_table",
        "http2_errors",
        "http2_settings",
        "httpcli",
        "iomgr_fwd",
        "iomgr_timer",
        "memory_quota",
        "no_destruct",
        "poll",
        "ref_counted",
        "ref_counted_ptr",
        "resource_quota",
        "resource_quota_trace",
        "slice",
        "slice_buffer",
        "slice_refcount",
        "status_helper",
        "time",
        "transport_fwd",
        "useful",
    ],
)

grpc_cc_library(
    name = "grpc_transport_chttp2_alpn",
    srcs = [
        "src/core/ext/transport/chttp2/alpn/alpn.cc",
    ],
    hdrs = [
        "src/core/ext/transport/chttp2/alpn/alpn.h",
    ],
    language = "c++",
    deps = [
        "gpr",
        "useful",
    ],
)

grpc_cc_library(
    name = "grpc_transport_chttp2_client_connector",
    srcs = [
        "src/core/ext/transport/chttp2/client/chttp2_connector.cc",
    ],
    hdrs = [
        "src/core/ext/transport/chttp2/client/chttp2_connector.h",
    ],
    external_deps = [
        "absl/status",
        "absl/status:statusor",
        "absl/strings:str_format",
        "absl/types:optional",
    ],
    language = "c++",
    deps = [
        "channel_args_preconditioning",
        "channel_stack_type",
        "config",
        "debug_location",
        "gpr",
        "grpc_base",
        "grpc_client_channel",
        "grpc_codegen",
        "grpc_insecure_credentials",
        "grpc_public_hdrs",
        "grpc_resolver",
        "grpc_security_base",
        "grpc_trace",
        "grpc_transport_chttp2",
        "handshaker",
        "handshaker_registry",
        "iomgr_timer",
        "orphanable",
        "ref_counted_ptr",
        "resolved_address",
        "slice",
        "sockaddr_utils",
        "tcp_connect_handshaker",
        "transport_fwd",
        "unique_type_name",
    ],
)

grpc_cc_library(
    name = "grpc_transport_chttp2_server",
    srcs = [
        "src/core/ext/transport/chttp2/server/chttp2_server.cc",
    ],
    hdrs = [
        "src/core/ext/transport/chttp2/server/chttp2_server.h",
    ],
    external_deps = [
        "absl/base:core_headers",
        "absl/memory",
        "absl/status",
        "absl/status:statusor",
        "absl/strings",
        "absl/strings:str_format",
        "absl/types:optional",
    ],
    language = "c++",
    deps = [
        "config",
        "debug_location",
        "gpr",
        "grpc_base",
        "grpc_codegen",
        "grpc_insecure_credentials",
        "grpc_security_base",
        "grpc_trace",
        "grpc_transport_chttp2",
        "handshaker",
        "handshaker_registry",
        "iomgr_fwd",
        "iomgr_timer",
        "memory_quota",
        "orphanable",
        "pollset_set",
        "ref_counted_ptr",
        "resolved_address",
        "resource_quota",
        "slice",
        "sockaddr_utils",
        "time",
        "transport_fwd",
        "unique_type_name",
        "uri_parser",
    ],
)

grpc_cc_library(
    name = "grpc_transport_inproc",
    srcs = [
        "src/core/ext/transport/inproc/inproc_plugin.cc",
        "src/core/ext/transport/inproc/inproc_transport.cc",
    ],
    hdrs = [
        "src/core/ext/transport/inproc/inproc_transport.h",
    ],
    external_deps = [
        "absl/status",
        "absl/status:statusor",
        "absl/strings",
        "absl/types:optional",
    ],
    language = "c++",
    deps = [
        "arena",
        "channel_args_preconditioning",
        "channel_stack_type",
        "config",
        "debug_location",
        "gpr",
        "grpc_base",
        "grpc_codegen",
        "grpc_public_hdrs",
        "grpc_trace",
        "iomgr_fwd",
        "ref_counted_ptr",
        "slice",
        "slice_buffer",
        "time",
        "transport_fwd",
    ],
)

grpc_cc_library(
    name = "tsi_base",
    srcs = [
        "src/core/tsi/transport_security.cc",
        "src/core/tsi/transport_security_grpc.cc",
    ],
    hdrs = [
        "src/core/tsi/transport_security.h",
        "src/core/tsi/transport_security_grpc.h",
        "src/core/tsi/transport_security_interface.h",
    ],
    language = "c++",
    visibility = ["@grpc:tsi_interface"],
    deps = [
        "gpr",
        "grpc_trace",
    ],
)

grpc_cc_library(
    name = "alts_util",
    srcs = [
        "src/core/lib/security/credentials/alts/check_gcp_environment.cc",
        "src/core/lib/security/credentials/alts/check_gcp_environment_linux.cc",
        "src/core/lib/security/credentials/alts/check_gcp_environment_no_op.cc",
        "src/core/lib/security/credentials/alts/check_gcp_environment_windows.cc",
        "src/core/lib/security/credentials/alts/grpc_alts_credentials_client_options.cc",
        "src/core/lib/security/credentials/alts/grpc_alts_credentials_options.cc",
        "src/core/lib/security/credentials/alts/grpc_alts_credentials_server_options.cc",
        "src/core/tsi/alts/handshaker/transport_security_common_api.cc",
    ],
    hdrs = [
        "src/core/lib/security/credentials/alts/check_gcp_environment.h",
        "src/core/lib/security/credentials/alts/grpc_alts_credentials_options.h",
        "src/core/tsi/alts/handshaker/transport_security_common_api.h",
    ],
    external_deps = ["upb_lib"],
    language = "c++",
    visibility = ["@grpc:tsi"],
    deps = [
        "alts_upb",
        "gpr",
        "grpc_trace",
    ],
)

grpc_cc_library(
    name = "tsi",
    external_deps = [
        "libssl",
        "libcrypto",
        "absl/strings",
        "upb_lib",
    ],
    language = "c++",
    tags = ["nofixdeps"],
    visibility = ["@grpc:tsi"],
    deps = [
        "gpr",
        "grpc_base",
        "tsi_alts_credentials",
        "tsi_base",
        "tsi_fake_credentials",
        "tsi_local_credentials",
        "tsi_ssl_credentials",
        "useful",
    ],
)

grpc_cc_library(
    name = "grpc++_base",
    srcs = GRPCXX_SRCS + [
        "src/cpp/client/insecure_credentials.cc",
        "src/cpp/client/secure_credentials.cc",
        "src/cpp/common/auth_property_iterator.cc",
        "src/cpp/common/secure_auth_context.cc",
        "src/cpp/common/secure_channel_arguments.cc",
        "src/cpp/common/secure_create_auth_context.cc",
        "src/cpp/common/tls_certificate_provider.cc",
        "src/cpp/common/tls_certificate_verifier.cc",
        "src/cpp/common/tls_credentials_options.cc",
        "src/cpp/server/insecure_server_credentials.cc",
        "src/cpp/server/secure_server_credentials.cc",
    ],
    hdrs = GRPCXX_HDRS + [
        "src/cpp/client/secure_credentials.h",
        "src/cpp/common/secure_auth_context.h",
        "src/cpp/server/secure_server_credentials.h",
    ],
    external_deps = [
        "absl/base:core_headers",
        "absl/status",
        "absl/status:statusor",
        "absl/strings",
        "absl/synchronization",
        "absl/types:optional",
        "absl/memory",
        "upb_lib",
        "protobuf_headers",
        "absl/container:inlined_vector",
    ],
    language = "c++",
    public_hdrs = GRPCXX_PUBLIC_HDRS,
    tags = ["nofixdeps"],
    visibility = ["@grpc:alt_grpc++_base_legacy"],
    deps = [
        "arena",
        "channel_fwd",
        "channel_init",
        "channel_stack_type",
        "config",
        "error",
        "gpr",
        "gpr_codegen",
        "gpr_manual_constructor",
        "grpc",
        "grpc++_codegen_base",
        "grpc++_codegen_base_src",
        "grpc++_codegen_proto",
        "grpc_base",
        "grpc_codegen",
        "grpc_credentials_util",
        "grpc_health_upb",
        "grpc_security_base",
        "grpc_service_config",
        "grpc_service_config_impl",
        "grpc_trace",
        "grpc_transport_inproc",
        "grpcpp_call_metric_recorder",
        "iomgr_timer",
        "json",
        "ref_counted",
        "ref_counted_ptr",
        "resource_quota",
        "slice",
        "slice_buffer",
        "slice_refcount",
        "thread_quota",
        "time",
        "useful",
    ],
)

# TODO(chengyuc): Give it another try to merge this to `grpc++_base` after
# codegen files are removed.
grpc_cc_library(
    name = "grpc++_base_unsecure",
    srcs = GRPCXX_SRCS,
    hdrs = GRPCXX_HDRS,
    external_deps = [
        "absl/base:core_headers",
        "absl/status",
        "absl/status:statusor",
        "absl/strings",
        "absl/synchronization",
        "absl/memory",
        "upb_lib",
        "protobuf_headers",
    ],
    language = "c++",
    public_hdrs = GRPCXX_PUBLIC_HDRS,
    tags = [
        "avoid_dep",
        "nofixdeps",
    ],
    visibility = ["@grpc:alt_grpc++_base_unsecure_legacy"],
    deps = [
        "arena",
        "channel_init",
        "config",
        "gpr",
        "gpr_codegen",
        "gpr_manual_constructor",
        "grpc++_codegen_base",
        "grpc++_codegen_base_src",
        "grpc_base",
        "grpc_codegen",
        "grpc_health_upb",
        "grpc_insecure_credentials",
        "grpc_service_config",
        "grpc_service_config_impl",
        "grpc_trace",
        "grpc_transport_inproc",
        "grpc_unsecure",
        "grpcpp_call_metric_recorder",
        "iomgr_timer",
        "ref_counted",
        "ref_counted_ptr",
        "resource_quota",
        "slice",
        "time",
        "useful",
    ],
)

grpc_cc_library(
    name = "grpc++_codegen_base",
    language = "c++",
    public_hdrs = [
        "include/grpc++/impl/codegen/async_stream.h",
        "include/grpc++/impl/codegen/async_unary_call.h",
        "include/grpc++/impl/codegen/byte_buffer.h",
        "include/grpc++/impl/codegen/call_hook.h",
        "include/grpc++/impl/codegen/call.h",
        "include/grpc++/impl/codegen/channel_interface.h",
        "include/grpc++/impl/codegen/client_context.h",
        "include/grpc++/impl/codegen/client_unary_call.h",
        "include/grpc++/impl/codegen/completion_queue_tag.h",
        "include/grpc++/impl/codegen/completion_queue.h",
        "include/grpc++/impl/codegen/config.h",
        "include/grpc++/impl/codegen/core_codegen_interface.h",
        "include/grpc++/impl/codegen/create_auth_context.h",
        "include/grpc++/impl/codegen/grpc_library.h",
        "include/grpc++/impl/codegen/metadata_map.h",
        "include/grpc++/impl/codegen/method_handler_impl.h",
        "include/grpc++/impl/codegen/rpc_method.h",
        "include/grpc++/impl/codegen/rpc_service_method.h",
        "include/grpc++/impl/codegen/security/auth_context.h",
        "include/grpc++/impl/codegen/serialization_traits.h",
        "include/grpc++/impl/codegen/server_context.h",
        "include/grpc++/impl/codegen/server_interface.h",
        "include/grpc++/impl/codegen/service_type.h",
        "include/grpc++/impl/codegen/slice.h",
        "include/grpc++/impl/codegen/status_code_enum.h",
        "include/grpc++/impl/codegen/status.h",
        "include/grpc++/impl/codegen/string_ref.h",
        "include/grpc++/impl/codegen/stub_options.h",
        "include/grpc++/impl/codegen/sync_stream.h",
        "include/grpc++/impl/codegen/time.h",
        "include/grpcpp/impl/codegen/async_generic_service.h",
        "include/grpcpp/impl/codegen/async_stream.h",
        "include/grpcpp/impl/codegen/async_unary_call.h",
        "include/grpcpp/impl/codegen/byte_buffer.h",
        "include/grpcpp/impl/codegen/call_hook.h",
        "include/grpcpp/impl/codegen/call_op_set_interface.h",
        "include/grpcpp/impl/codegen/call_op_set.h",
        "include/grpcpp/impl/codegen/call.h",
        "include/grpcpp/impl/codegen/callback_common.h",
        "include/grpcpp/impl/codegen/channel_interface.h",
        "include/grpcpp/impl/codegen/client_callback.h",
        "include/grpcpp/impl/codegen/client_context.h",
        "include/grpcpp/impl/codegen/client_interceptor.h",
        "include/grpcpp/impl/codegen/client_unary_call.h",
        "include/grpcpp/impl/codegen/completion_queue_tag.h",
        "include/grpcpp/impl/codegen/completion_queue.h",
        "include/grpcpp/impl/codegen/config.h",
        "include/grpcpp/impl/codegen/core_codegen_interface.h",
        "include/grpcpp/impl/codegen/create_auth_context.h",
        "include/grpcpp/impl/codegen/delegating_channel.h",
        "include/grpcpp/impl/codegen/grpc_library.h",
        "include/grpcpp/impl/codegen/intercepted_channel.h",
        "include/grpcpp/impl/codegen/interceptor_common.h",
        "include/grpcpp/impl/codegen/interceptor.h",
        "include/grpcpp/impl/codegen/message_allocator.h",
        "include/grpcpp/impl/codegen/metadata_map.h",
        "include/grpcpp/impl/codegen/method_handler_impl.h",
        "include/grpcpp/impl/codegen/method_handler.h",
        "include/grpcpp/impl/codegen/rpc_method.h",
        "include/grpcpp/impl/codegen/rpc_service_method.h",
        "include/grpcpp/impl/codegen/security/auth_context.h",
        "include/grpcpp/impl/codegen/serialization_traits.h",
        "include/grpcpp/impl/codegen/server_callback_handlers.h",
        "include/grpcpp/impl/codegen/server_callback.h",
        "include/grpcpp/impl/codegen/server_context.h",
        "include/grpcpp/impl/codegen/server_interceptor.h",
        "include/grpcpp/impl/codegen/server_interface.h",
        "include/grpcpp/impl/codegen/service_type.h",
        "include/grpcpp/impl/codegen/slice.h",
        "include/grpcpp/impl/codegen/status_code_enum.h",
        "include/grpcpp/impl/codegen/status.h",
        "include/grpcpp/impl/codegen/string_ref.h",
        "include/grpcpp/impl/codegen/stub_options.h",
        "include/grpcpp/impl/codegen/sync_stream.h",
        "include/grpcpp/impl/codegen/time.h",
    ],
    tags = ["nofixdeps"],
    visibility = ["@grpc:public"],
    deps = [
        "grpc++_public_hdrs",
        "grpc_codegen",
    ],
)

grpc_cc_library(
    name = "grpc++_codegen_base_src",
    srcs = [
        "src/cpp/codegen/codegen_init.cc",
    ],
    language = "c++",
    tags = ["nofixdeps"],
    deps = [
        "grpc++_codegen_base",
        "grpc++_public_hdrs",
    ],
)

grpc_cc_library(
    name = "grpc++_codegen_proto",
    external_deps = [
        "protobuf_headers",
    ],
    language = "c++",
    public_hdrs = [
        "include/grpc++/impl/codegen/proto_utils.h",
        "include/grpcpp/impl/codegen/proto_buffer_reader.h",
        "include/grpcpp/impl/codegen/proto_buffer_writer.h",
        "include/grpcpp/impl/codegen/proto_utils.h",
    ],
    tags = ["nofixdeps"],
    visibility = ["@grpc:public"],
    deps = [
        "grpc++_codegen_base",
        "grpc++_config_proto",
    ],
)

grpc_cc_library(
    name = "grpc++_config_proto",
    external_deps = [
        "protobuf_headers",
    ],
    language = "c++",
    public_hdrs = [
        "include/grpc++/impl/codegen/config_protobuf.h",
        "include/grpcpp/impl/codegen/config_protobuf.h",
    ],
    tags = ["nofixdeps"],
    visibility = ["@grpc:public"],
)

grpc_cc_library(
    name = "grpc++_reflection",
    srcs = [
        "src/cpp/ext/proto_server_reflection.cc",
        "src/cpp/ext/proto_server_reflection_plugin.cc",
    ],
    hdrs = [
        "src/cpp/ext/proto_server_reflection.h",
    ],
    external_deps = [
        "protobuf_headers",
    ],
    language = "c++",
    public_hdrs = [
        "include/grpc++/ext/proto_server_reflection_plugin.h",
        "include/grpcpp/ext/proto_server_reflection_plugin.h",
    ],
    tags = ["nofixdeps"],
    visibility = ["@grpc:public"],
    deps = [
        "grpc++",
        "grpc++_config_proto",
        "//src/proto/grpc/reflection/v1alpha:reflection_proto",
    ],
    alwayslink = 1,
)

grpc_cc_library(
    name = "grpcpp_call_metric_recorder",
    srcs = [
        "src/cpp/server/orca/call_metric_recorder.cc",
    ],
    external_deps = [
        "absl/strings",
        "absl/types:optional",
        "upb_lib",
    ],
    language = "c++",
    public_hdrs = [
        "include/grpcpp/ext/call_metric_recorder.h",
    ],
    visibility = ["@grpc:public"],
    deps = [
        "arena",
        "grpc++_codegen_base",
        "grpc++_public_hdrs",
        "grpc_backend_metric_data",
        "xds_orca_upb",
    ],
)

grpc_cc_library(
    name = "grpcpp_orca_interceptor",
    srcs = [
        "src/cpp/server/orca/orca_interceptor.cc",
    ],
    hdrs = [
        "src/cpp/server/orca/orca_interceptor.h",
    ],
    external_deps = [
        "absl/memory",
        "absl/strings",
        "absl/types:optional",
    ],
    language = "c++",
    visibility = ["@grpc:public"],
    deps = [
        "grpc++",
        "grpc_base",
        "grpcpp_call_metric_recorder",
    ],
)

grpc_cc_library(
    name = "grpcpp_orca_service",
    srcs = [
        "src/cpp/server/orca/orca_service.cc",
    ],
    external_deps = [
        "absl/base:core_headers",
        "absl/time",
        "absl/types:optional",
        "upb_lib",
    ],
    language = "c++",
    public_hdrs = [
        "include/grpcpp/ext/orca_service.h",
    ],
    visibility = ["@grpc:public"],
    deps = [
        "debug_location",
        "default_event_engine",
        "gpr",
        "grpc++",
        "grpc++_codegen_base",
        "grpc_base",
        "protobuf_duration_upb",
        "ref_counted",
        "ref_counted_ptr",
        "time",
        "xds_orca_service_upb",
        "xds_orca_upb",
    ],
    alwayslink = 1,
)

grpc_cc_library(
    name = "grpcpp_channelz",
    srcs = [
        "src/cpp/server/channelz/channelz_service.cc",
        "src/cpp/server/channelz/channelz_service_plugin.cc",
    ],
    hdrs = [
        "src/cpp/server/channelz/channelz_service.h",
    ],
    external_deps = [
        "protobuf_headers",
    ],
    language = "c++",
    public_hdrs = [
        "include/grpcpp/ext/channelz_service_plugin.h",
    ],
    tags = ["nofixdeps"],
    visibility = ["@grpc:channelz"],
    deps = [
        "gpr",
        "grpc",
        "grpc++",
        "grpc++_config_proto",
        "//src/proto/grpc/channelz:channelz_proto",
    ],
    alwayslink = 1,
)

grpc_cc_library(
    name = "grpcpp_csds",
    srcs = [
        "src/cpp/server/csds/csds.cc",
    ],
    hdrs = [
        "src/cpp/server/csds/csds.h",
    ],
    external_deps = [
        "absl/status",
        "absl/status:statusor",
    ],
    language = "c++",
    tags = ["nofixdeps"],
    deps = [
        "gpr",
        "grpc",
        "grpc++_base",
        "grpc++_codegen_base",
        "//src/proto/grpc/testing/xds/v3:csds_proto",
    ],
    alwayslink = 1,
)

grpc_cc_library(
    name = "grpcpp_admin",
    srcs = [
        "src/cpp/server/admin/admin_services.cc",
    ],
    hdrs = [],
    defines = select({
        "grpc_no_xds": ["GRPC_NO_XDS"],
        "//conditions:default": [],
    }),
    external_deps = [
        "absl/memory",
    ],
    language = "c++",
    public_hdrs = [
        "include/grpcpp/ext/admin_services.h",
    ],
    select_deps = [{
        "grpc_no_xds": [],
        "//conditions:default": ["//:grpcpp_csds"],
    }],
    deps = [
        "gpr",
        "grpc++",
        "grpcpp_channelz",
    ],
    alwayslink = 1,
)

grpc_cc_library(
    name = "grpc++_test",
    testonly = True,
    srcs = [
        "src/cpp/client/channel_test_peer.cc",
    ],
    external_deps = ["gtest"],
    public_hdrs = [
        "include/grpc++/test/mock_stream.h",
        "include/grpc++/test/server_context_test_spouse.h",
        "include/grpcpp/test/channel_test_peer.h",
        "include/grpcpp/test/client_context_test_peer.h",
        "include/grpcpp/test/default_reactor_test_peer.h",
        "include/grpcpp/test/mock_stream.h",
        "include/grpcpp/test/server_context_test_spouse.h",
    ],
    visibility = ["@grpc:grpc++_test"],
    deps = [
        "grpc++",
        "grpc++_codegen_base",
        "grpc_base",
    ],
)

grpc_cc_library(
    name = "grpc++_core_stats",
    srcs = [
        "src/cpp/util/core_stats.cc",
    ],
    hdrs = [
        "src/cpp/util/core_stats.h",
    ],
    language = "c++",
    deps = [
        "gpr",
        "gpr_atm",
        "grpc_base",
        "//src/proto/grpc/core:stats_proto",
    ],
)

grpc_cc_library(
    name = "grpc_opencensus_plugin",
    srcs = [
        "src/cpp/ext/filters/census/channel_filter.cc",
        "src/cpp/ext/filters/census/client_filter.cc",
        "src/cpp/ext/filters/census/context.cc",
        "src/cpp/ext/filters/census/grpc_plugin.cc",
        "src/cpp/ext/filters/census/measures.cc",
        "src/cpp/ext/filters/census/rpc_encoding.cc",
        "src/cpp/ext/filters/census/server_filter.cc",
        "src/cpp/ext/filters/census/views.cc",
    ],
    hdrs = [
        "include/grpcpp/opencensus.h",
        "src/cpp/ext/filters/census/channel_filter.h",
        "src/cpp/ext/filters/census/client_filter.h",
        "src/cpp/ext/filters/census/context.h",
        "src/cpp/ext/filters/census/grpc_plugin.h",
        "src/cpp/ext/filters/census/measures.h",
        "src/cpp/ext/filters/census/open_census_call_tracer.h",
        "src/cpp/ext/filters/census/rpc_encoding.h",
        "src/cpp/ext/filters/census/server_filter.h",
    ],
    external_deps = [
        "absl/base",
        "absl/base:core_headers",
        "absl/status",
        "absl/strings",
        "absl/time",
        "absl/types:optional",
        "opencensus-trace",
        "opencensus-trace-context_util",
        "opencensus-trace-propagation",
        "opencensus-trace-span_context",
        "opencensus-tags",
        "opencensus-tags-context_util",
        "opencensus-stats",
        "opencensus-context",
    ],
    language = "c++",
    tags = ["nofixdeps"],
    visibility = ["@grpc:grpc_opencensus_plugin"],
    deps = [
        "arena",
        "census",
        "channel_stack_type",
        "debug_location",
        "gpr",
        "gpr_codegen",
        "grpc++",
        "grpc++_base",
        "grpc_base",
        "slice",
        "slice_buffer",
        "slice_refcount",
    ],
)

grpc_cc_library(
    name = "json",
    srcs = [
        "src/core/lib/json/json_reader.cc",
        "src/core/lib/json/json_writer.cc",
    ],
    hdrs = [
        "src/core/lib/json/json.h",
    ],
    external_deps = [
        "absl/base:core_headers",
        "absl/status",
        "absl/status:statusor",
        "absl/strings",
        "absl/strings:str_format",
    ],
    deps = ["gpr"],
)

grpc_cc_library(
    name = "json_util",
    srcs = ["src/core/lib/json/json_util.cc"],
    hdrs = ["src/core/lib/json/json_util.h"],
    external_deps = ["absl/strings"],
    deps = [
        "error",
        "gpr",
        "json",
        "json_args",
        "json_object_loader",
        "no_destruct",
        "time",
    ],
)

grpc_cc_library(
    name = "json_args",
    hdrs = ["src/core/lib/json/json_args.h"],
    external_deps = ["absl/strings"],
    deps = ["gpr"],
)

grpc_cc_library(
    name = "json_object_loader",
    srcs = ["src/core/lib/json/json_object_loader.cc"],
    hdrs = ["src/core/lib/json/json_object_loader.h"],
    external_deps = [
        "absl/meta:type_traits",
        "absl/status",
        "absl/status:statusor",
        "absl/strings",
        "absl/types:optional",
    ],
    deps = [
        "gpr",
        "json",
        "json_args",
        "no_destruct",
        "time",
    ],
)

grpc_cc_library(
    name = "json_channel_args",
    hdrs = ["src/core/lib/json/json_channel_args.h"],
    external_deps = [
        "absl/strings",
        "absl/types:optional",
    ],
    deps = [
        "channel_args",
        "gpr",
        "json_args",
    ],
)

### UPB Targets

grpc_upb_proto_library(
    name = "envoy_admin_upb",
    deps = ["@envoy_api//envoy/admin/v3:pkg"],
)

grpc_upb_proto_library(
    name = "envoy_config_cluster_upb",
    deps = ["@envoy_api//envoy/config/cluster/v3:pkg"],
)

grpc_upb_proto_reflection_library(
    name = "envoy_config_cluster_upbdefs",
    deps = ["@envoy_api//envoy/config/cluster/v3:pkg"],
)

grpc_upb_proto_library(
    name = "envoy_config_core_upb",
    deps = ["@envoy_api//envoy/config/core/v3:pkg"],
)

grpc_upb_proto_library(
    name = "envoy_config_endpoint_upb",
    deps = ["@envoy_api//envoy/config/endpoint/v3:pkg"],
)

grpc_upb_proto_reflection_library(
    name = "envoy_config_endpoint_upbdefs",
    deps = ["@envoy_api//envoy/config/endpoint/v3:pkg"],
)

grpc_upb_proto_library(
    name = "envoy_config_listener_upb",
    deps = ["@envoy_api//envoy/config/listener/v3:pkg"],
)

grpc_upb_proto_reflection_library(
    name = "envoy_config_listener_upbdefs",
    deps = ["@envoy_api//envoy/config/listener/v3:pkg"],
)

grpc_upb_proto_library(
    name = "envoy_config_rbac_upb",
    deps = ["@envoy_api//envoy/config/rbac/v3:pkg"],
)

grpc_upb_proto_library(
    name = "envoy_config_route_upb",
    deps = ["@envoy_api//envoy/config/route/v3:pkg"],
)

grpc_upb_proto_reflection_library(
    name = "envoy_config_route_upbdefs",
    deps = ["@envoy_api//envoy/config/route/v3:pkg"],
)

grpc_upb_proto_library(
    name = "envoy_extensions_clusters_aggregate_upb",
    deps = ["@envoy_api//envoy/extensions/clusters/aggregate/v3:pkg"],
)

grpc_upb_proto_reflection_library(
    name = "envoy_extensions_clusters_aggregate_upbdefs",
    deps = ["@envoy_api//envoy/extensions/clusters/aggregate/v3:pkg"],
)

grpc_upb_proto_library(
    name = "envoy_extensions_filters_common_fault_upb",
    deps = ["@envoy_api//envoy/extensions/filters/common/fault/v3:pkg"],
)

grpc_upb_proto_library(
    name = "envoy_extensions_filters_http_fault_upb",
    deps = ["@envoy_api//envoy/extensions/filters/http/fault/v3:pkg"],
)

grpc_upb_proto_reflection_library(
    name = "envoy_extensions_filters_http_fault_upbdefs",
    deps = ["@envoy_api//envoy/extensions/filters/http/fault/v3:pkg"],
)

grpc_upb_proto_library(
    name = "envoy_extensions_filters_http_rbac_upb",
    deps = ["@envoy_api//envoy/extensions/filters/http/rbac/v3:pkg"],
)

grpc_upb_proto_reflection_library(
    name = "envoy_extensions_filters_http_rbac_upbdefs",
    deps = ["@envoy_api//envoy/extensions/filters/http/rbac/v3:pkg"],
)

grpc_upb_proto_library(
    name = "envoy_extensions_filters_http_router_upb",
    deps = ["@envoy_api//envoy/extensions/filters/http/router/v3:pkg"],
)

grpc_upb_proto_reflection_library(
    name = "envoy_extensions_filters_http_router_upbdefs",
    deps = ["@envoy_api//envoy/extensions/filters/http/router/v3:pkg"],
)

grpc_upb_proto_library(
    name = "envoy_extensions_load_balancing_policies_ring_hash_upb",
    deps = ["@envoy_api//envoy/extensions/load_balancing_policies/ring_hash/v3:pkg"],
)

grpc_upb_proto_library(
    name = "envoy_extensions_load_balancing_policies_wrr_locality_upb",
    deps = ["@envoy_api//envoy/extensions/load_balancing_policies/wrr_locality/v3:pkg"],
)

grpc_upb_proto_library(
    name = "envoy_extensions_filters_network_http_connection_manager_upb",
    deps = ["@envoy_api//envoy/extensions/filters/network/http_connection_manager/v3:pkg"],
)

grpc_upb_proto_reflection_library(
    name = "envoy_extensions_filters_network_http_connection_manager_upbdefs",
    deps = ["@envoy_api//envoy/extensions/filters/network/http_connection_manager/v3:pkg"],
)

grpc_upb_proto_library(
    name = "envoy_extensions_transport_sockets_tls_upb",
    deps = ["@envoy_api//envoy/extensions/transport_sockets/tls/v3:pkg"],
)

grpc_upb_proto_reflection_library(
    name = "envoy_extensions_transport_sockets_tls_upbdefs",
    deps = ["@envoy_api//envoy/extensions/transport_sockets/tls/v3:pkg"],
)

grpc_upb_proto_library(
    name = "envoy_service_discovery_upb",
    deps = ["@envoy_api//envoy/service/discovery/v3:pkg"],
)

grpc_upb_proto_reflection_library(
    name = "envoy_service_discovery_upbdefs",
    deps = ["@envoy_api//envoy/service/discovery/v3:pkg"],
)

grpc_upb_proto_library(
    name = "envoy_service_load_stats_upb",
    deps = ["@envoy_api//envoy/service/load_stats/v3:pkg"],
)

grpc_upb_proto_reflection_library(
    name = "envoy_service_load_stats_upbdefs",
    deps = ["@envoy_api//envoy/service/load_stats/v3:pkg"],
)

grpc_upb_proto_library(
    name = "envoy_service_status_upb",
    deps = ["@envoy_api//envoy/service/status/v3:pkg"],
)

grpc_upb_proto_reflection_library(
    name = "envoy_service_status_upbdefs",
    deps = ["@envoy_api//envoy/service/status/v3:pkg"],
)

grpc_upb_proto_library(
    name = "envoy_type_matcher_upb",
    deps = ["@envoy_api//envoy/type/matcher/v3:pkg"],
)

grpc_upb_proto_library(
    name = "envoy_type_upb",
    deps = ["@envoy_api//envoy/type/v3:pkg"],
)

grpc_upb_proto_library(
    name = "xds_type_upb",
    deps = ["@com_github_cncf_udpa//xds/type/v3:pkg"],
)

grpc_upb_proto_reflection_library(
    name = "xds_type_upbdefs",
    deps = ["@com_github_cncf_udpa//xds/type/v3:pkg"],
)

grpc_upb_proto_library(
    name = "xds_orca_upb",
    deps = ["@com_github_cncf_udpa//xds/data/orca/v3:pkg"],
)

grpc_upb_proto_library(
    name = "xds_orca_service_upb",
    deps = ["@com_github_cncf_udpa//xds/service/orca/v3:pkg"],
)

grpc_upb_proto_library(
    name = "grpc_health_upb",
    deps = ["//src/proto/grpc/health/v1:health_proto_descriptor"],
)

grpc_upb_proto_library(
    name = "google_rpc_status_upb",
    deps = ["@com_google_googleapis//google/rpc:status_proto"],
)

grpc_upb_proto_reflection_library(
    name = "google_rpc_status_upbdefs",
    deps = ["@com_google_googleapis//google/rpc:status_proto"],
)

grpc_upb_proto_library(
    name = "google_type_expr_upb",
    deps = ["@com_google_googleapis//google/type:expr_proto"],
)

grpc_upb_proto_library(
    name = "grpc_lb_upb",
    deps = ["//src/proto/grpc/lb/v1:load_balancer_proto_descriptor"],
)

grpc_upb_proto_library(
    name = "alts_upb",
    deps = ["//src/proto/grpc/gcp:alts_handshaker_proto"],
)

grpc_upb_proto_library(
    name = "rls_upb",
    deps = ["//src/proto/grpc/lookup/v1:rls_proto_descriptor"],
)

grpc_upb_proto_library(
    name = "rls_config_upb",
    deps = ["//src/proto/grpc/lookup/v1:rls_config_proto_descriptor"],
)

grpc_upb_proto_reflection_library(
    name = "rls_config_upbdefs",
    deps = ["//src/proto/grpc/lookup/v1:rls_config_proto_descriptor"],
)

WELL_KNOWN_PROTO_TARGETS = [
    "any",
    "duration",
    "empty",
    "struct",
    "timestamp",
    "wrappers",
]

[grpc_upb_proto_library(
    name = "protobuf_" + target + "_upb",
    deps = ["@com_google_protobuf//:" + target + "_proto"],
) for target in WELL_KNOWN_PROTO_TARGETS]

[grpc_upb_proto_reflection_library(
    name = "protobuf_" + target + "_upbdefs",
    deps = ["@com_google_protobuf//:" + target + "_proto"],
) for target in WELL_KNOWN_PROTO_TARGETS]

grpc_generate_one_off_targets()

filegroup(
    name = "root_certificates",
    srcs = [
        "etc/roots.pem",
    ],
    visibility = ["//visibility:public"],
)<|MERGE_RESOLUTION|>--- conflicted
+++ resolved
@@ -4627,11 +4627,8 @@
         "grpc_tls_credentials",
         "grpc_trace",
         "grpc_transport_chttp2_client_connector",
-<<<<<<< HEAD
         "iomgr_fwd",
-=======
         "init_internally",
->>>>>>> 76588969
         "iomgr_timer",
         "json",
         "json_object_loader",
