--- conflicted
+++ resolved
@@ -3196,12 +3196,9 @@
         "grpc_public_hdrs",
         "grpc_sockaddr",
         "grpc_trace",
-<<<<<<< HEAD
         "handshaker_registry",
         "http2_errors",
-=======
         "iomgr_fwd",
->>>>>>> f4202cef
         "iomgr_port",
         "iomgr_timer",
         "json",
