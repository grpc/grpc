--- conflicted
+++ resolved
@@ -2341,51 +2341,6 @@
     srcs = [
         "src/core/ext/filters/client_channel/lb_policy/grpclb/client_load_reporting_filter.cc",
         "src/core/ext/filters/client_channel/lb_policy/grpclb/grpclb.cc",
-<<<<<<< HEAD
-=======
-        "src/core/ext/filters/client_channel/lb_policy/grpclb/grpclb_channel.cc",
-        "src/core/ext/filters/client_channel/lb_policy/grpclb/grpclb_client_stats.cc",
-        "src/core/ext/filters/client_channel/lb_policy/grpclb/load_balancer_api.cc",
-    ],
-    hdrs = [
-        "src/core/ext/filters/client_channel/lb_policy/grpclb/client_load_reporting_filter.h",
-        "src/core/ext/filters/client_channel/lb_policy/grpclb/grpclb.h",
-        "src/core/ext/filters/client_channel/lb_policy/grpclb/grpclb_channel.h",
-        "src/core/ext/filters/client_channel/lb_policy/grpclb/grpclb_client_stats.h",
-        "src/core/ext/filters/client_channel/lb_policy/grpclb/load_balancer_api.h",
-    ],
-    external_deps = [
-        "absl/memory",
-        "absl/container:inlined_vector",
-        "absl/strings",
-        "absl/strings:str_format",
-        "upb_lib",
-    ],
-    language = "c++",
-    deps = [
-        "config",
-        "error",
-        "google_api_upb",
-        "gpr_base",
-        "grpc_base",
-        "grpc_client_channel",
-        "grpc_grpclb_balancer_addresses",
-        "grpc_lb_upb",
-        "grpc_resolver_fake",
-        "grpc_transport_chttp2_client_insecure",
-        "orphanable",
-        "ref_counted_ptr",
-        "slice",
-    ],
-)
-
-grpc_cc_library(
-    name = "grpc_lb_policy_grpclb_secure",
-    srcs = [
-        "src/core/ext/filters/client_channel/lb_policy/grpclb/client_load_reporting_filter.cc",
-        "src/core/ext/filters/client_channel/lb_policy/grpclb/grpclb.cc",
-        "src/core/ext/filters/client_channel/lb_policy/grpclb/grpclb_channel_secure.cc",
->>>>>>> 1777ddf3
         "src/core/ext/filters/client_channel/lb_policy/grpclb/grpclb_client_stats.cc",
         "src/core/ext/filters/client_channel/lb_policy/grpclb/load_balancer_api.cc",
     ],
