--- conflicted
+++ resolved
@@ -2750,6 +2750,7 @@
     deps = [
         "event_engine_base_hdrs",
         "gpr_platform",
+        "time",
         "useful",
     ],
 )
@@ -2842,14 +2843,11 @@
         "event_engine_base_hdrs",
         "forkable",
         "gpr_codegen",
-<<<<<<< HEAD
         "gpr_log",
         "gpr_platform",
         "gpr_thd",
+        "gpr_tls",
         "grpc_codegen",
-=======
-        "gpr_tls",
->>>>>>> 9edded2c
         "posix_event_engine_timer",
         "time",
     ],
@@ -4047,12 +4045,8 @@
     hdrs = ["src/core/lib/load_balancing/subchannel_interface.h"],
     external_deps = ["absl/status"],
     deps = [
-<<<<<<< HEAD
-        "grpc_base",
-=======
         "channel_args",
         "gpr_platform",
->>>>>>> 9edded2c
         "grpc_codegen",
         "iomgr_fwd",
         "ref_counted",
