# gRPC Bazel BUILD file.
#
# Copyright 2016 gRPC authors.
#
# Licensed under the Apache License, Version 2.0 (the "License");
# you may not use this file except in compliance with the License.
# You may obtain a copy of the License at
#
#     http://www.apache.org/licenses/LICENSE-2.0
#
# Unless required by applicable law or agreed to in writing, software
# distributed under the License is distributed on an "AS IS" BASIS,
# WITHOUT WARRANTIES OR CONDITIONS OF ANY KIND, either express or implied.
# See the License for the specific language governing permissions and
# limitations under the License.

load(
    "//bazel:grpc_build_system.bzl",
    "grpc_cc_library",
    "grpc_generate_one_off_targets",
    "grpc_upb_proto_library",
    "grpc_upb_proto_reflection_library",
    "python_config_settings",
)
load("@bazel_skylib//lib:selects.bzl", "selects")

licenses(["reciprocal"])

package(
    default_visibility = ["//visibility:public"],
    features = [
        "layering_check",
        "-parse_headers",
    ],
)

exports_files([
    "LICENSE",
    "etc/roots.pem",
])

exports_files(
    glob(["include/**"]),
    visibility = ["//:__subpackages__"],
)

config_setting(
    name = "grpc_no_ares",
    values = {"define": "grpc_no_ares=true"},
)

config_setting(
    name = "grpc_no_xds_define",
    values = {"define": "grpc_no_xds=true"},
)

# When gRPC is build as shared library, binder transport code might still
# get included even when user's code does not depend on it. In that case
# --define=grpc_no_binder=true can be used to disable binder transport
# related code to reduce binary size.
# For users using build system other than bazel, they can define
# GRPC_NO_BINDER to achieve the same effect.
config_setting(
    name = "grpc_no_binder_define",
    values = {"define": "grpc_no_binder=true"},
)

config_setting(
    name = "android",
    values = {"crosstool_top": "//external:android/crosstool"},
)

config_setting(
    name = "ios",
    values = {"apple_platform_type": "ios"},
)

selects.config_setting_group(
    name = "grpc_no_xds",
    match_any = [
        ":grpc_no_xds_define",
        # In addition to disabling XDS support when --define=grpc_no_xds=true is
        # specified, we also disable it on mobile platforms where it is not
        # likely to be needed and where reducing the binary size is more
        # important.
        ":android",
        ":ios",
    ],
)

selects.config_setting_group(
    name = "grpc_no_binder",
    match_any = [
        ":grpc_no_binder_define",
        # We do not need binder on ios.
        ":ios",
    ],
)

selects.config_setting_group(
    name = "grpc_no_rls",
    match_any = [
        # Disable RLS support on mobile platforms where it is not likely to be
        # needed and where reducing the binary size is more important.
        ":android",
        ":ios",
    ],
)

# Fuzzers can be built as fuzzers or as tests
config_setting(
    name = "grpc_build_fuzzers",
    values = {"define": "grpc_build_fuzzers=true"},
)

config_setting(
    name = "grpc_allow_exceptions",
    values = {"define": "GRPC_ALLOW_EXCEPTIONS=1"},
)

config_setting(
    name = "grpc_disallow_exceptions",
    values = {"define": "GRPC_ALLOW_EXCEPTIONS=0"},
)

config_setting(
    name = "remote_execution",
    values = {"define": "GRPC_PORT_ISOLATED_RUNTIME=1"},
)

config_setting(
    name = "windows",
    values = {"cpu": "x64_windows"},
)

config_setting(
    name = "windows_msvc",
    values = {"cpu": "x64_windows_msvc"},
)

config_setting(
    name = "mac_x86_64",
    values = {"cpu": "darwin"},
)

config_setting(
    name = "use_strict_warning",
    values = {"define": "use_strict_warning=true"},
)

python_config_settings()

# This should be updated along with build_handwritten.yaml
g_stands_for = "gribkoff"  # @unused

core_version = "29.0.0"  # @unused

version = "1.52.0-dev"  # @unused

GPR_PUBLIC_HDRS = [
    "include/grpc/support/alloc.h",
    "include/grpc/support/atm_gcc_atomic.h",
    "include/grpc/support/atm_gcc_sync.h",
    "include/grpc/support/atm_windows.h",
    "include/grpc/support/cpu.h",
    "include/grpc/support/log.h",
    "include/grpc/support/log_windows.h",
    "include/grpc/support/port_platform.h",
    "include/grpc/support/string_util.h",
    "include/grpc/support/sync.h",
    "include/grpc/support/sync_abseil.h",
    "include/grpc/support/sync_custom.h",
    "include/grpc/support/sync_generic.h",
    "include/grpc/support/sync_posix.h",
    "include/grpc/support/sync_windows.h",
    "include/grpc/support/thd_id.h",
    "include/grpc/support/time.h",
    "include/grpc/impl/codegen/atm.h",
    "include/grpc/impl/codegen/atm_gcc_atomic.h",
    "include/grpc/impl/codegen/atm_gcc_sync.h",
    "include/grpc/impl/codegen/atm_windows.h",
    "include/grpc/impl/codegen/fork.h",
    "include/grpc/impl/codegen/gpr_slice.h",
    "include/grpc/impl/codegen/gpr_types.h",
    "include/grpc/impl/codegen/log.h",
    "include/grpc/impl/codegen/port_platform.h",
    "include/grpc/impl/codegen/sync.h",
    "include/grpc/impl/codegen/sync_abseil.h",
    "include/grpc/impl/codegen/sync_custom.h",
    "include/grpc/impl/codegen/sync_generic.h",
    "include/grpc/impl/codegen/sync_posix.h",
    "include/grpc/impl/codegen/sync_windows.h",
]

GRPC_PUBLIC_HDRS = [
    "include/grpc/byte_buffer.h",
    "include/grpc/byte_buffer_reader.h",
    "include/grpc/compression.h",
    "include/grpc/fork.h",
    "include/grpc/grpc.h",
    "include/grpc/grpc_posix.h",
    "include/grpc/grpc_security.h",
    "include/grpc/grpc_security_constants.h",
    "include/grpc/slice.h",
    "include/grpc/slice_buffer.h",
    "include/grpc/status.h",
    "include/grpc/load_reporting.h",
    "include/grpc/support/workaround_list.h",
    "include/grpc/impl/codegen/byte_buffer.h",
    "include/grpc/impl/codegen/byte_buffer_reader.h",
    "include/grpc/impl/codegen/compression_types.h",
    "include/grpc/impl/codegen/connectivity_state.h",
    "include/grpc/impl/codegen/grpc_types.h",
    "include/grpc/impl/codegen/propagation_bits.h",
    "include/grpc/impl/codegen/status.h",
    "include/grpc/impl/codegen/slice.h",
]

GRPC_PUBLIC_EVENT_ENGINE_HDRS = [
    "include/grpc/event_engine/endpoint_config.h",
    "include/grpc/event_engine/event_engine.h",
    "include/grpc/event_engine/port.h",
    "include/grpc/event_engine/memory_allocator.h",
    "include/grpc/event_engine/memory_request.h",
    "include/grpc/event_engine/internal/memory_allocator_impl.h",
    "include/grpc/event_engine/slice.h",
    "include/grpc/event_engine/slice_buffer.h",
]

GRPCXX_SRCS = [
    "src/cpp/client/channel_cc.cc",
    "src/cpp/client/client_callback.cc",
    "src/cpp/client/client_context.cc",
    "src/cpp/client/client_interceptor.cc",
    "src/cpp/client/create_channel.cc",
    "src/cpp/client/create_channel_internal.cc",
    "src/cpp/client/create_channel_posix.cc",
    "src/cpp/client/credentials_cc.cc",
    "src/cpp/common/alarm.cc",
    "src/cpp/common/channel_arguments.cc",
    "src/cpp/common/channel_filter.cc",
    "src/cpp/common/completion_queue_cc.cc",
    "src/cpp/common/core_codegen.cc",
    "src/cpp/common/resource_quota_cc.cc",
    "src/cpp/common/rpc_method.cc",
    "src/cpp/common/version_cc.cc",
    "src/cpp/common/validate_service_config.cc",
    "src/cpp/server/async_generic_service.cc",
    "src/cpp/server/channel_argument_option.cc",
    "src/cpp/server/create_default_thread_pool.cc",
    "src/cpp/server/external_connection_acceptor_impl.cc",
    "src/cpp/server/health/default_health_check_service.cc",
    "src/cpp/server/health/health_check_service.cc",
    "src/cpp/server/health/health_check_service_server_builder_option.cc",
    "src/cpp/server/server_builder.cc",
    "src/cpp/server/server_callback.cc",
    "src/cpp/server/server_cc.cc",
    "src/cpp/server/server_context.cc",
    "src/cpp/server/server_credentials.cc",
    "src/cpp/server/server_posix.cc",
    "src/cpp/thread_manager/thread_manager.cc",
    "src/cpp/util/byte_buffer_cc.cc",
    "src/cpp/util/status.cc",
    "src/cpp/util/string_ref.cc",
    "src/cpp/util/time_cc.cc",
    "src/cpp/codegen/codegen_init.cc",
]

GRPCXX_HDRS = [
    "src/cpp/client/create_channel_internal.h",
    "src/cpp/common/channel_filter.h",
    "src/cpp/server/dynamic_thread_pool.h",
    "src/cpp/server/external_connection_acceptor_impl.h",
    "src/cpp/server/health/default_health_check_service.h",
    "src/cpp/server/thread_pool_interface.h",
    "src/cpp/thread_manager/thread_manager.h",
]

GRPCXX_PUBLIC_HDRS = [
    "include/grpc++/alarm.h",
    "include/grpc++/channel.h",
    "include/grpc++/client_context.h",
    "include/grpc++/completion_queue.h",
    "include/grpc++/create_channel.h",
    "include/grpc++/create_channel_posix.h",
    "include/grpc++/ext/health_check_service_server_builder_option.h",
    "include/grpc++/generic/async_generic_service.h",
    "include/grpc++/generic/generic_stub.h",
    "include/grpc++/grpc++.h",
    "include/grpc++/health_check_service_interface.h",
    "include/grpc++/impl/call.h",
    "include/grpc++/impl/channel_argument_option.h",
    "include/grpc++/impl/client_unary_call.h",
    "include/grpc++/impl/codegen/core_codegen.h",
    "include/grpc++/impl/grpc_library.h",
    "include/grpc++/impl/method_handler_impl.h",
    "include/grpc++/impl/rpc_method.h",
    "include/grpc++/impl/rpc_service_method.h",
    "include/grpc++/impl/serialization_traits.h",
    "include/grpc++/impl/server_builder_option.h",
    "include/grpc++/impl/server_builder_plugin.h",
    "include/grpc++/impl/server_initializer.h",
    "include/grpc++/impl/service_type.h",
    "include/grpc++/security/auth_context.h",
    "include/grpc++/resource_quota.h",
    "include/grpc++/security/auth_metadata_processor.h",
    "include/grpc++/security/credentials.h",
    "include/grpc++/security/server_credentials.h",
    "include/grpc++/server.h",
    "include/grpc++/server_builder.h",
    "include/grpc++/server_context.h",
    "include/grpc++/server_posix.h",
    "include/grpc++/support/async_stream.h",
    "include/grpc++/support/async_unary_call.h",
    "include/grpc++/support/byte_buffer.h",
    "include/grpc++/support/channel_arguments.h",
    "include/grpc++/support/config.h",
    "include/grpc++/support/slice.h",
    "include/grpc++/support/status.h",
    "include/grpc++/support/status_code_enum.h",
    "include/grpc++/support/string_ref.h",
    "include/grpc++/support/stub_options.h",
    "include/grpc++/support/sync_stream.h",
    "include/grpc++/support/time.h",
    "include/grpcpp/alarm.h",
    "include/grpcpp/channel.h",
    "include/grpcpp/client_context.h",
    "include/grpcpp/completion_queue.h",
    "include/grpcpp/create_channel.h",
    "include/grpcpp/create_channel_posix.h",
    "include/grpcpp/ext/health_check_service_server_builder_option.h",
    "include/grpcpp/generic/async_generic_service.h",
    "include/grpcpp/generic/generic_stub.h",
    "include/grpcpp/grpcpp.h",
    "include/grpcpp/health_check_service_interface.h",
    "include/grpcpp/impl/call_hook.h",
    "include/grpcpp/impl/call_op_set_interface.h",
    "include/grpcpp/impl/call_op_set.h",
    "include/grpcpp/impl/call.h",
    "include/grpcpp/impl/channel_argument_option.h",
    "include/grpcpp/impl/channel_interface.h",
    "include/grpcpp/impl/client_unary_call.h",
    "include/grpcpp/impl/codegen/core_codegen.h",
    "include/grpcpp/impl/completion_queue_tag.h",
    "include/grpcpp/impl/delegating_channel.h",
    "include/grpcpp/impl/grpc_library.h",
    "include/grpcpp/impl/intercepted_channel.h",
    "include/grpcpp/impl/method_handler_impl.h",
    "include/grpcpp/impl/rpc_method.h",
    "include/grpcpp/impl/rpc_service_method.h",
    "include/grpcpp/impl/serialization_traits.h",
    "include/grpcpp/impl/server_builder_option.h",
    "include/grpcpp/impl/server_builder_plugin.h",
    "include/grpcpp/impl/server_initializer.h",
    "include/grpcpp/impl/service_type.h",
    "include/grpcpp/impl/status.h",
    "include/grpcpp/resource_quota.h",
    "include/grpcpp/security/auth_context.h",
    "include/grpcpp/security/auth_metadata_processor.h",
    "include/grpcpp/security/credentials.h",
    "include/grpcpp/security/server_credentials.h",
    "include/grpcpp/security/tls_certificate_provider.h",
    "include/grpcpp/security/authorization_policy_provider.h",
    "include/grpcpp/security/tls_certificate_verifier.h",
    "include/grpcpp/security/tls_credentials_options.h",
    "include/grpcpp/server.h",
    "include/grpcpp/server_builder.h",
    "include/grpcpp/server_context.h",
    "include/grpcpp/server_posix.h",
    "include/grpcpp/version_info.h",
    "include/grpcpp/support/async_stream.h",
    "include/grpcpp/support/async_unary_call.h",
    "include/grpcpp/support/byte_buffer.h",
    "include/grpcpp/support/callback_common.h",
    "include/grpcpp/support/channel_arguments.h",
    "include/grpcpp/support/client_callback.h",
    "include/grpcpp/support/client_interceptor.h",
    "include/grpcpp/support/config.h",
    "include/grpcpp/support/interceptor.h",
    "include/grpcpp/support/message_allocator.h",
    "include/grpcpp/support/method_handler.h",
    "include/grpcpp/support/proto_buffer_reader.h",
    "include/grpcpp/support/proto_buffer_writer.h",
    "include/grpcpp/support/server_callback.h",
    "include/grpcpp/support/server_interceptor.h",
    "include/grpcpp/support/slice.h",
    "include/grpcpp/support/status.h",
    "include/grpcpp/support/status_code_enum.h",
    "include/grpcpp/support/string_ref.h",
    "include/grpcpp/support/stub_options.h",
    "include/grpcpp/support/sync_stream.h",
    "include/grpcpp/support/time.h",
    "include/grpcpp/support/validate_service_config.h",
    "include/grpc++/impl/codegen/async_stream.h",
    "include/grpc++/impl/codegen/async_unary_call.h",
    "include/grpc++/impl/codegen/byte_buffer.h",
    "include/grpc++/impl/codegen/call_hook.h",
    "include/grpc++/impl/codegen/call.h",
    "include/grpc++/impl/codegen/channel_interface.h",
    "include/grpc++/impl/codegen/client_context.h",
    "include/grpc++/impl/codegen/client_unary_call.h",
    "include/grpc++/impl/codegen/completion_queue_tag.h",
    "include/grpc++/impl/codegen/completion_queue.h",
    "include/grpc++/impl/codegen/config.h",
    "include/grpc++/impl/codegen/core_codegen_interface.h",
    "include/grpc++/impl/codegen/create_auth_context.h",
    "include/grpc++/impl/codegen/metadata_map.h",
    "include/grpc++/impl/codegen/method_handler_impl.h",
    "include/grpc++/impl/codegen/rpc_method.h",
    "include/grpc++/impl/codegen/rpc_service_method.h",
    "include/grpc++/impl/codegen/security/auth_context.h",
    "include/grpc++/impl/codegen/serialization_traits.h",
    "include/grpc++/impl/codegen/server_context.h",
    "include/grpc++/impl/codegen/server_interface.h",
    "include/grpc++/impl/codegen/service_type.h",
    "include/grpc++/impl/codegen/slice.h",
    "include/grpc++/impl/codegen/status_code_enum.h",
    "include/grpc++/impl/codegen/status.h",
    "include/grpc++/impl/codegen/string_ref.h",
    "include/grpc++/impl/codegen/stub_options.h",
    "include/grpc++/impl/codegen/sync_stream.h",
    "include/grpc++/impl/codegen/time.h",
    "include/grpcpp/impl/codegen/async_generic_service.h",
    "include/grpcpp/impl/codegen/async_stream.h",
    "include/grpcpp/impl/codegen/async_unary_call.h",
    "include/grpcpp/impl/codegen/byte_buffer.h",
    "include/grpcpp/impl/codegen/call_hook.h",
    "include/grpcpp/impl/codegen/call_op_set_interface.h",
    "include/grpcpp/impl/codegen/call_op_set.h",
    "include/grpcpp/impl/codegen/call.h",
    "include/grpcpp/impl/codegen/callback_common.h",
    "include/grpcpp/impl/codegen/channel_interface.h",
    "include/grpcpp/impl/codegen/client_callback.h",
    "include/grpcpp/impl/codegen/client_context.h",
    "include/grpcpp/impl/codegen/client_interceptor.h",
    "include/grpcpp/impl/codegen/client_unary_call.h",
    "include/grpcpp/impl/codegen/completion_queue_tag.h",
    "include/grpcpp/impl/codegen/completion_queue.h",
    "include/grpcpp/impl/codegen/config.h",
    "include/grpcpp/impl/codegen/core_codegen_interface.h",
    "include/grpcpp/impl/codegen/create_auth_context.h",
    "include/grpcpp/impl/codegen/delegating_channel.h",
    "include/grpcpp/impl/codegen/intercepted_channel.h",
    "include/grpcpp/impl/codegen/interceptor_common.h",
    "include/grpcpp/impl/codegen/interceptor.h",
    "include/grpcpp/impl/codegen/message_allocator.h",
    "include/grpcpp/impl/codegen/metadata_map.h",
    "include/grpcpp/impl/codegen/method_handler_impl.h",
    "include/grpcpp/impl/codegen/method_handler.h",
    "include/grpcpp/impl/codegen/rpc_method.h",
    "include/grpcpp/impl/codegen/rpc_service_method.h",
    "include/grpcpp/impl/codegen/security/auth_context.h",
    "include/grpcpp/impl/codegen/serialization_traits.h",
    "include/grpcpp/impl/codegen/server_callback_handlers.h",
    "include/grpcpp/impl/codegen/server_callback.h",
    "include/grpcpp/impl/codegen/server_context.h",
    "include/grpcpp/impl/codegen/server_interceptor.h",
    "include/grpcpp/impl/codegen/server_interface.h",
    "include/grpcpp/impl/codegen/service_type.h",
    "include/grpcpp/impl/codegen/slice.h",
    "include/grpcpp/impl/codegen/status_code_enum.h",
    "include/grpcpp/impl/codegen/status.h",
    "include/grpcpp/impl/codegen/string_ref.h",
    "include/grpcpp/impl/codegen/stub_options.h",
    "include/grpcpp/impl/codegen/sync_stream.h",
    "include/grpcpp/impl/codegen/time.h",
    "include/grpcpp/impl/codegen/sync.h",
]

grpc_cc_library(
    name = "grpc_unsecure",
    srcs = [
        "//src/core:lib/surface/init.cc",
        "//src/core:plugin_registry/grpc_plugin_registry.cc",
        "//src/core:plugin_registry/grpc_plugin_registry_noextra.cc",
    ],
    defines = ["GRPC_NO_XDS"],
    external_deps = [
        "absl/base:core_headers",
    ],
    language = "c++",
    public_hdrs = GRPC_PUBLIC_HDRS,
    tags = [
        "nofixdeps",
    ],
    visibility = ["@grpc:public"],
    deps = [
        "channel_stack_builder",
        "config",
        "exec_ctx",
        "gpr",
        "grpc_base",
        "grpc_client_channel",
        "grpc_common",
        "grpc_http_filters",
        "grpc_security_base",
        "grpc_trace",
        "http_connect_handshaker",
        "iomgr_timer",
        "//src/core:channel_init",
        "//src/core:channel_stack_type",
        "//src/core:default_event_engine",
        "//src/core:experiments",
        "//src/core:forkable",
        "//src/core:grpc_authorization_base",
        "//src/core:init_internally",
        "//src/core:posix_event_engine_timer_manager",
        "//src/core:slice",
        "//src/core:tcp_connect_handshaker",
    ],
)

GRPC_XDS_TARGETS = [
    "//src/core:grpc_lb_policy_cds",
    "//src/core:grpc_lb_policy_xds_cluster_impl",
    "//src/core:grpc_lb_policy_xds_cluster_manager",
    "//src/core:grpc_lb_policy_xds_cluster_resolver",
    "//src/core:grpc_lb_policy_xds_wrr_locality",
    "//src/core:grpc_resolver_xds",
    "//src/core:grpc_resolver_c2p",
    "//src/core:grpc_xds_server_config_fetcher",

    # Not xDS-specific but currently only used by xDS.
    "//src/core:channel_creds_registry_init",
]

grpc_cc_library(
    name = "grpc",
    srcs = [
        "//src/core:lib/surface/init.cc",
        "//src/core:plugin_registry/grpc_plugin_registry.cc",
        "//src/core:plugin_registry/grpc_plugin_registry_extra.cc",
    ],
    defines = select({
        "grpc_no_xds": ["GRPC_NO_XDS"],
        "//conditions:default": [],
    }),
    external_deps = [
        "absl/base:core_headers",
    ],
    language = "c++",
    public_hdrs = GRPC_PUBLIC_HDRS,
    select_deps = [
        {
            "grpc_no_xds": [],
            "//conditions:default": GRPC_XDS_TARGETS,
        },
    ],
    tags = [
        "nofixdeps",
    ],
    visibility = [
        "@grpc:public",
    ],
    deps = [
        "channel_stack_builder",
        "config",
        "exec_ctx",
        "gpr",
        "grpc_alts_credentials",
        "grpc_base",
        "grpc_client_channel",
        "grpc_common",
        "grpc_credentials_util",
        "grpc_http_filters",
        "grpc_jwt_credentials",
        "grpc_public_hdrs",
        "grpc_security_base",
        "grpc_trace",
        "http_connect_handshaker",
        "httpcli",
        "iomgr_timer",
        "promise",
        "ref_counted_ptr",
        "sockaddr_utils",
        "tsi_base",
        "uri_parser",
        "//src/core:channel_init",
        "//src/core:channel_stack_type",
        "//src/core:default_event_engine",
        "//src/core:experiments",
        "//src/core:forkable",
        "//src/core:grpc_authorization_base",
        "//src/core:grpc_external_account_credentials",
        "//src/core:grpc_fake_credentials",
        "//src/core:grpc_google_default_credentials",
        "//src/core:grpc_iam_credentials",
        "//src/core:grpc_insecure_credentials",
        "//src/core:grpc_local_credentials",
        "//src/core:grpc_oauth2_credentials",
        "//src/core:grpc_ssl_credentials",
        "//src/core:grpc_tls_credentials",
        "//src/core:grpc_transport_chttp2_alpn",
        "//src/core:httpcli_ssl_credentials",
        "//src/core:init_internally",
        "//src/core:json",
        "//src/core:posix_event_engine_timer_manager",
        "//src/core:ref_counted",
        "//src/core:slice",
        "//src/core:slice_refcount",
        "//src/core:tcp_connect_handshaker",
        "//src/core:useful",
    ],
)

grpc_cc_library(
    name = "gpr",
    srcs = [
        "//src/core:lib/gpr/alloc.cc",
        "//src/core:lib/gpr/cpu_iphone.cc",
        "//src/core:lib/gpr/cpu_linux.cc",
        "//src/core:lib/gpr/cpu_posix.cc",
        "//src/core:lib/gpr/cpu_windows.cc",
        "//src/core:lib/gpr/log.cc",
        "//src/core:lib/gpr/log_android.cc",
        "//src/core:lib/gpr/log_linux.cc",
        "//src/core:lib/gpr/log_posix.cc",
        "//src/core:lib/gpr/log_windows.cc",
        "//src/core:lib/gpr/string.cc",
        "//src/core:lib/gpr/string_posix.cc",
        "//src/core:lib/gpr/string_util_windows.cc",
        "//src/core:lib/gpr/string_windows.cc",
        "//src/core:lib/gpr/sync.cc",
        "//src/core:lib/gpr/sync_abseil.cc",
        "//src/core:lib/gpr/sync_posix.cc",
        "//src/core:lib/gpr/sync_windows.cc",
        "//src/core:lib/gpr/time.cc",
        "//src/core:lib/gpr/time_posix.cc",
        "//src/core:lib/gpr/time_precise.cc",
        "//src/core:lib/gpr/time_windows.cc",
        "//src/core:lib/gpr/tmpfile_msys.cc",
        "//src/core:lib/gpr/tmpfile_posix.cc",
        "//src/core:lib/gpr/tmpfile_windows.cc",
        "//src/core:lib/gpr/wrap_memcpy.cc",
        "//src/core:lib/gprpp/fork.cc",
        "//src/core:lib/gprpp/global_config_env.cc",
        "//src/core:lib/gprpp/host_port.cc",
        "//src/core:lib/gprpp/mpscq.cc",
        "//src/core:lib/gprpp/stat_posix.cc",
        "//src/core:lib/gprpp/stat_windows.cc",
        "//src/core:lib/gprpp/thd_posix.cc",
        "//src/core:lib/gprpp/thd_windows.cc",
        "//src/core:lib/gprpp/time_util.cc",
    ],
    hdrs = [
        "//src/core:lib/gpr/alloc.h",
        "//src/core:lib/gpr/string.h",
        "//src/core:lib/gpr/time_precise.h",
        "//src/core:lib/gpr/tmpfile.h",
        "//src/core:lib/gprpp/fork.h",
        "//src/core:lib/gprpp/global_config.h",
        "//src/core:lib/gprpp/global_config_custom.h",
        "//src/core:lib/gprpp/global_config_env.h",
        "//src/core:lib/gprpp/global_config_generic.h",
        "//src/core:lib/gprpp/host_port.h",
        "//src/core:lib/gprpp/memory.h",
        "//src/core:lib/gprpp/mpscq.h",
        "//src/core:lib/gprpp/stat.h",
        "//src/core:lib/gprpp/sync.h",
        "//src/core:lib/gprpp/thd.h",
        "//src/core:lib/gprpp/time_util.h",
    ],
    external_deps = [
        "absl/base",
        "absl/base:core_headers",
        "absl/memory",
        "absl/random",
        "absl/status",
        "absl/strings",
        "absl/strings:cord",
        "absl/strings:str_format",
        "absl/synchronization",
        "absl/time:time",
        "absl/types:optional",
    ],
    language = "c++",
    public_hdrs = GPR_PUBLIC_HDRS,
    tags = [
        "nofixdeps",
    ],
    visibility = ["@grpc:public"],
    deps = [
        "//src/core:construct_destruct",
        "//src/core:env",
        "//src/core:examine_stack",
        "//src/core:gpr_atm",
        "//src/core:no_destruct",
        "//src/core:strerror",
        "//src/core:tchar",
        "//src/core:useful",
    ],
)

grpc_cc_library(
    name = "gpr_public_hdrs",
    hdrs = GPR_PUBLIC_HDRS,
    tags = [
        "avoid_dep",
        "nofixdeps",
    ],
)

grpc_cc_library(
    name = "cpp_impl_of",
    hdrs = ["//src/core:lib/gprpp/cpp_impl_of.h"],
    language = "c++",
)

grpc_cc_library(
    name = "grpc_common",
    defines = select({
        "grpc_no_rls": ["GRPC_NO_RLS"],
        "//conditions:default": [],
    }),
    language = "c++",
    select_deps = [
        {
            "grpc_no_rls": [],
            "//conditions:default": ["//src/core:grpc_lb_policy_rls"],
        },
    ],
    tags = ["nofixdeps"],
    deps = [
        "grpc_base",
        # standard plugins
        "census",
        "//src/core:grpc_deadline_filter",
        "//src/core:grpc_client_authority_filter",
        "//src/core:grpc_lb_policy_grpclb",
        "//src/core:grpc_lb_policy_outlier_detection",
        "//src/core:grpc_lb_policy_pick_first",
        "//src/core:grpc_lb_policy_priority",
        "//src/core:grpc_lb_policy_ring_hash",
        "//src/core:grpc_lb_policy_round_robin",
        "//src/core:grpc_lb_policy_weighted_target",
        "//src/core:grpc_channel_idle_filter",
        "//src/core:grpc_message_size_filter",
        "//src/core:grpc_resolver_binder",
        "grpc_resolver_dns_ares",
        "grpc_resolver_fake",
        "//src/core:grpc_resolver_dns_native",
        "//src/core:grpc_resolver_sockaddr",
        "//src/core:grpc_transport_chttp2_client_connector",
        "//src/core:grpc_transport_chttp2_server",
        "//src/core:grpc_transport_inproc",
        "//src/core:grpc_fault_injection_filter",
    ],
)

grpc_cc_library(
    name = "grpc_public_hdrs",
    hdrs = GRPC_PUBLIC_HDRS,
    tags = [
        "avoid_dep",
        "nofixdeps",
    ],
    deps = ["gpr_public_hdrs"],
)

grpc_cc_library(
    name = "grpc++_public_hdrs",
    hdrs = GRPCXX_PUBLIC_HDRS,
    external_deps = [
        "absl/synchronization",
        "protobuf_headers",
    ],
    tags = [
        "avoid_dep",
        "nofixdeps",
    ],
    visibility = ["@grpc:public"],
    deps = [
        "grpc_public_hdrs",
        "//src/core:gpr_atm",
    ],
)

grpc_cc_library(
    name = "grpc++",
    hdrs = [
        "src/cpp/client/secure_credentials.h",
        "src/cpp/common/secure_auth_context.h",
        "src/cpp/server/secure_server_credentials.h",
    ],
    language = "c++",
    public_hdrs = GRPCXX_PUBLIC_HDRS,
    select_deps = [
        {
            "grpc_no_xds": [],
            "//conditions:default": [
                "grpc++_xds_client",
                "grpc++_xds_server",
            ],
        },
        {
            "grpc_no_binder": [],
            "//conditions:default": [
                "grpc++_binder",
            ],
        },
    ],
    tags = ["nofixdeps"],
    visibility = [
        "@grpc:public",
    ],
    deps = [
        "grpc++_base",
        "//src/core:gpr_atm",
        "//src/core:slice",
    ],
)

grpc_cc_library(
    name = "grpc_cronet_hdrs",
    hdrs = [
        "include/grpc/grpc_cronet.h",
    ],
    deps = [
        "gpr_public_hdrs",
        "grpc_base",
    ],
)

# This target pulls in a dependency on RE2 and should not be linked into grpc by default for binary-size reasons.
grpc_cc_library(
    name = "grpc_authorization_provider",
    srcs = [
        "//src/core:lib/security/authorization/grpc_authorization_policy_provider.cc",
        "//src/core:lib/security/authorization/rbac_translator.cc",
    ],
    hdrs = [
        "//src/core:lib/security/authorization/grpc_authorization_policy_provider.h",
        "//src/core:lib/security/authorization/rbac_translator.h",
    ],
    external_deps = [
        "absl/base:core_headers",
        "absl/status",
        "absl/status:statusor",
        "absl/strings",
        "absl/strings:str_format",
    ],
    language = "c++",
    deps = [
        "gpr",
        "grpc_base",
        "grpc_public_hdrs",
        "grpc_trace",
        "ref_counted_ptr",
        "//src/core:error",
        "//src/core:grpc_authorization_base",
        "//src/core:grpc_matchers",
        "//src/core:grpc_rbac_engine",
        "//src/core:json",
        "//src/core:slice",
        "//src/core:slice_refcount",
        "//src/core:status_helper",
        "//src/core:useful",
    ],
)

# This target pulls in a dependency on RE2 and should not be linked into grpc by default for binary-size reasons.
grpc_cc_library(
    name = "grpc++_authorization_provider",
    srcs = [
        "src/cpp/server/authorization_policy_provider.cc",
    ],
    hdrs = [
        "include/grpcpp/security/authorization_policy_provider.h",
    ],
    language = "c++",
    tags = ["nofixdeps"],
    deps = [
        "gpr",
        "grpc++",
        "grpc++_public_hdrs",
        "grpc_authorization_provider",
        "grpc_public_hdrs",
    ],
)

# This target pulls in a dependency on RE2 and should not be linked into grpc by default for binary-size reasons.
grpc_cc_library(
    name = "grpc_cel_engine",
    srcs = [
        "//src/core:lib/security/authorization/cel_authorization_engine.cc",
    ],
    hdrs = [
        "//src/core:lib/security/authorization/cel_authorization_engine.h",
    ],
    external_deps = [
        "absl/container:flat_hash_set",
        "absl/strings",
        "absl/types:optional",
        "absl/types:span",
        "upb_lib",
    ],
    language = "c++",
    deps = [
        "envoy_config_rbac_upb",
        "google_type_expr_upb",
        "gpr",
        "grpc_mock_cel",
        "//src/core:grpc_authorization_base",
    ],
)

grpc_cc_library(
    name = "grpc++_binder",
    srcs = [
        "//src/core:ext/transport/binder/client/binder_connector.cc",
        "//src/core:ext/transport/binder/client/channel_create.cc",
        "//src/core:ext/transport/binder/client/channel_create_impl.cc",
        "//src/core:ext/transport/binder/client/connection_id_generator.cc",
        "//src/core:ext/transport/binder/client/endpoint_binder_pool.cc",
        "//src/core:ext/transport/binder/client/jni_utils.cc",
        "//src/core:ext/transport/binder/client/security_policy_setting.cc",
        "//src/core:ext/transport/binder/security_policy/binder_security_policy.cc",
        "//src/core:ext/transport/binder/server/binder_server.cc",
        "//src/core:ext/transport/binder/server/binder_server_credentials.cc",
        "//src/core:ext/transport/binder/transport/binder_transport.cc",
        "//src/core:ext/transport/binder/utils/ndk_binder.cc",
        "//src/core:ext/transport/binder/utils/transport_stream_receiver_impl.cc",
        "//src/core:ext/transport/binder/wire_format/binder_android.cc",
        "//src/core:ext/transport/binder/wire_format/binder_constants.cc",
        "//src/core:ext/transport/binder/wire_format/transaction.cc",
        "//src/core:ext/transport/binder/wire_format/wire_reader_impl.cc",
        "//src/core:ext/transport/binder/wire_format/wire_writer.cc",
    ],
    hdrs = [
        "//src/core:ext/transport/binder/client/binder_connector.h",
        "//src/core:ext/transport/binder/client/channel_create_impl.h",
        "//src/core:ext/transport/binder/client/connection_id_generator.h",
        "//src/core:ext/transport/binder/client/endpoint_binder_pool.h",
        "//src/core:ext/transport/binder/client/jni_utils.h",
        "//src/core:ext/transport/binder/client/security_policy_setting.h",
        "//src/core:ext/transport/binder/server/binder_server.h",
        "//src/core:ext/transport/binder/transport/binder_stream.h",
        "//src/core:ext/transport/binder/transport/binder_transport.h",
        "//src/core:ext/transport/binder/utils/binder_auto_utils.h",
        "//src/core:ext/transport/binder/utils/ndk_binder.h",
        "//src/core:ext/transport/binder/utils/transport_stream_receiver.h",
        "//src/core:ext/transport/binder/utils/transport_stream_receiver_impl.h",
        "//src/core:ext/transport/binder/wire_format/binder.h",
        "//src/core:ext/transport/binder/wire_format/binder_android.h",
        "//src/core:ext/transport/binder/wire_format/binder_constants.h",
        "//src/core:ext/transport/binder/wire_format/transaction.h",
        "//src/core:ext/transport/binder/wire_format/wire_reader.h",
        "//src/core:ext/transport/binder/wire_format/wire_reader_impl.h",
        "//src/core:ext/transport/binder/wire_format/wire_writer.h",
    ],
    defines = select({
        "grpc_no_binder": ["GRPC_NO_BINDER"],
        "//conditions:default": [],
    }),
    external_deps = [
        "absl/base:core_headers",
        "absl/cleanup",
        "absl/container:flat_hash_map",
        "absl/hash",
        "absl/memory",
        "absl/meta:type_traits",
        "absl/status",
        "absl/status:statusor",
        "absl/strings",
        "absl/synchronization",
        "absl/time",
        "absl/types:variant",
    ],
    language = "c++",
    public_hdrs = [
        "include/grpcpp/security/binder_security_policy.h",
        "include/grpcpp/create_channel_binder.h",
        "include/grpcpp/security/binder_credentials.h",
    ],
    tags = ["nofixdeps"],
    deps = [
        "config",
        "debug_location",
        "exec_ctx",
        "gpr",
        "gpr_platform",
        "grpc",
        "grpc++_base",
        "grpc_base",
        "grpc_client_channel",
        "grpc_public_hdrs",
        "orphanable",
        "ref_counted_ptr",
        "//src/core:arena",
        "//src/core:channel_args_preconditioning",
        "//src/core:channel_stack_type",
        "//src/core:iomgr_fwd",
        "//src/core:iomgr_port",
        "//src/core:slice",
        "//src/core:slice_refcount",
        "//src/core:status_helper",
        "//src/core:transport_fwd",
    ],
)

grpc_cc_library(
    name = "grpc++_xds_client",
    srcs = [
        "src/cpp/client/xds_credentials.cc",
    ],
    hdrs = [
        "src/cpp/client/secure_credentials.h",
    ],
    external_deps = ["absl/strings"],
    language = "c++",
    deps = [
        "exec_ctx",
        "gpr",
        "grpc",
        "grpc++_base",
        "grpc_base",
        "grpc_public_hdrs",
        "grpc_security_base",
    ],
)

grpc_cc_library(
    name = "grpc++_xds_server",
    srcs = [
        "src/cpp/server/xds_server_credentials.cc",
    ],
    hdrs = [
        "src/cpp/server/secure_server_credentials.h",
    ],
    language = "c++",
    public_hdrs = [
        "include/grpcpp/xds_server_builder.h",
    ],
    visibility = ["@grpc:xds"],
    deps = [
        "gpr",
        "grpc",
        "grpc++_base",
    ],
)

grpc_cc_library(
    name = "grpc++_unsecure",
    srcs = [
        "src/cpp/client/insecure_credentials.cc",
        "src/cpp/common/insecure_create_auth_context.cc",
        "src/cpp/server/insecure_server_credentials.cc",
    ],
    language = "c++",
    tags = [
        "avoid_dep",
        "nofixdeps",
    ],
    visibility = ["@grpc:public"],
    deps = [
        "gpr",
        "grpc++_base_unsecure",
        "grpc++_codegen_proto",
        "grpc_public_hdrs",
        "grpc_unsecure",
        "//src/core:grpc_insecure_credentials",
    ],
)

grpc_cc_library(
    name = "grpc++_error_details",
    srcs = [
        "src/cpp/util/error_details.cc",
    ],
    hdrs = [
        "include/grpc++/support/error_details.h",
        "include/grpcpp/support/error_details.h",
    ],
    language = "c++",
    standalone = True,
    visibility = ["@grpc:public"],
    deps = ["grpc++"],
)

grpc_cc_library(
    name = "grpc++_alts",
    srcs = [
        "src/cpp/common/alts_context.cc",
        "src/cpp/common/alts_util.cc",
    ],
    hdrs = [
        "include/grpcpp/security/alts_context.h",
        "include/grpcpp/security/alts_util.h",
    ],
    external_deps = ["upb_lib"],
    language = "c++",
    standalone = True,
    visibility = ["@grpc:tsi"],
    deps = [
        "alts_upb",
        "gpr",
        "grpc++",
        "grpc_base",
        "tsi_alts_credentials",
    ],
)

grpc_cc_library(
    name = "census",
    srcs = [
        "//src/core:ext/filters/census/grpc_context.cc",
    ],
    language = "c++",
    public_hdrs = [
        "include/grpc/census.h",
    ],
    visibility = ["@grpc:public"],
    deps = [
        "gpr",
        "grpc_base",
        "grpc_public_hdrs",
        "grpc_trace",
    ],
)

# A library that vends only port_platform, so that libraries that don't need
# anything else from gpr can still be portable!
grpc_cc_library(
    name = "gpr_platform",
    language = "c++",
    public_hdrs = [
        "include/grpc/impl/codegen/port_platform.h",
        "include/grpc/support/port_platform.h",
    ],
)

grpc_cc_library(
    name = "event_engine_base_hdrs",
    hdrs = GRPC_PUBLIC_EVENT_ENGINE_HDRS + GRPC_PUBLIC_HDRS,
    external_deps = [
        "absl/status",
        "absl/status:statusor",
        "absl/time",
        "absl/types:optional",
        "absl/functional:any_invocable",
    ],
    tags = [
        "nofixdeps",
    ],
    deps = [
        "gpr",
    ],
)

grpc_cc_library(
    name = "grpc_base",
    srcs = [
        "//src/core:lib/address_utils/parse_address.cc",
        "//src/core:lib/channel/channel_stack.cc",
        "//src/core:lib/channel/channel_stack_builder_impl.cc",
        "//src/core:lib/channel/channel_trace.cc",
        "//src/core:lib/channel/channelz.cc",
        "//src/core:lib/channel/channelz_registry.cc",
        "//src/core:lib/channel/connected_channel.cc",
        "//src/core:lib/channel/promise_based_filter.cc",
        "//src/core:lib/channel/status_util.cc",
        "//src/core:lib/compression/compression.cc",
        "//src/core:lib/compression/compression_internal.cc",
        "//src/core:lib/compression/message_compress.cc",
        "//src/core:lib/event_engine/channel_args_endpoint_config.cc",
        "//src/core:lib/iomgr/buffer_list.cc",
        "//src/core:lib/iomgr/call_combiner.cc",
        "//src/core:lib/iomgr/cfstream_handle.cc",
        "//src/core:lib/iomgr/dualstack_socket_posix.cc",
        "//src/core:lib/iomgr/endpoint.cc",
        "//src/core:lib/iomgr/endpoint_cfstream.cc",
        "//src/core:lib/iomgr/endpoint_pair_posix.cc",
        "//src/core:lib/iomgr/endpoint_pair_windows.cc",
        "//src/core:lib/iomgr/error_cfstream.cc",
        "//src/core:lib/iomgr/ev_apple.cc",
        "//src/core:lib/iomgr/ev_epoll1_linux.cc",
        "//src/core:lib/iomgr/ev_poll_posix.cc",
        "//src/core:lib/iomgr/ev_posix.cc",
        "//src/core:lib/iomgr/ev_windows.cc",
        "//src/core:lib/iomgr/fork_posix.cc",
        "//src/core:lib/iomgr/fork_windows.cc",
        "//src/core:lib/iomgr/gethostname_fallback.cc",
        "//src/core:lib/iomgr/gethostname_host_name_max.cc",
        "//src/core:lib/iomgr/gethostname_sysconf.cc",
        "//src/core:lib/iomgr/grpc_if_nametoindex_posix.cc",
        "//src/core:lib/iomgr/grpc_if_nametoindex_unsupported.cc",
        "//src/core:lib/iomgr/internal_errqueue.cc",
        "//src/core:lib/iomgr/iocp_windows.cc",
        "//src/core:lib/iomgr/iomgr.cc",
        "//src/core:lib/iomgr/iomgr_posix.cc",
        "//src/core:lib/iomgr/iomgr_posix_cfstream.cc",
        "//src/core:lib/iomgr/iomgr_windows.cc",
        "//src/core:lib/iomgr/load_file.cc",
        "//src/core:lib/iomgr/lockfree_event.cc",
        "//src/core:lib/iomgr/polling_entity.cc",
        "//src/core:lib/iomgr/pollset.cc",
        "//src/core:lib/iomgr/pollset_set_windows.cc",
        "//src/core:lib/iomgr/pollset_windows.cc",
        "//src/core:lib/iomgr/resolve_address.cc",
        "//src/core:lib/iomgr/resolve_address_posix.cc",
        "//src/core:lib/iomgr/resolve_address_windows.cc",
        "//src/core:lib/iomgr/socket_factory_posix.cc",
        "//src/core:lib/iomgr/socket_utils_common_posix.cc",
        "//src/core:lib/iomgr/socket_utils_linux.cc",
        "//src/core:lib/iomgr/socket_utils_posix.cc",
        "//src/core:lib/iomgr/socket_windows.cc",
        "//src/core:lib/iomgr/tcp_client.cc",
        "//src/core:lib/iomgr/tcp_client_cfstream.cc",
        "//src/core:lib/iomgr/tcp_client_posix.cc",
        "//src/core:lib/iomgr/tcp_client_windows.cc",
        "//src/core:lib/iomgr/tcp_posix.cc",
        "//src/core:lib/iomgr/tcp_server.cc",
        "//src/core:lib/iomgr/tcp_server_posix.cc",
        "//src/core:lib/iomgr/tcp_server_utils_posix_common.cc",
        "//src/core:lib/iomgr/tcp_server_utils_posix_ifaddrs.cc",
        "//src/core:lib/iomgr/tcp_server_utils_posix_noifaddrs.cc",
        "//src/core:lib/iomgr/tcp_server_windows.cc",
        "//src/core:lib/iomgr/tcp_windows.cc",
        "//src/core:lib/iomgr/unix_sockets_posix.cc",
        "//src/core:lib/iomgr/unix_sockets_posix_noop.cc",
        "//src/core:lib/iomgr/wakeup_fd_eventfd.cc",
        "//src/core:lib/iomgr/wakeup_fd_nospecial.cc",
        "//src/core:lib/iomgr/wakeup_fd_pipe.cc",
        "//src/core:lib/iomgr/wakeup_fd_posix.cc",
        "//src/core:lib/resource_quota/api.cc",
        "//src/core:lib/slice/b64.cc",
        "//src/core:lib/surface/api_trace.cc",
        "//src/core:lib/surface/builtins.cc",
        "//src/core:lib/surface/byte_buffer.cc",
        "//src/core:lib/surface/byte_buffer_reader.cc",
        "//src/core:lib/surface/call.cc",
        "//src/core:lib/surface/call_details.cc",
        "//src/core:lib/surface/call_log_batch.cc",
        "//src/core:lib/surface/call_trace.cc",
        "//src/core:lib/surface/channel.cc",
        "//src/core:lib/surface/channel_ping.cc",
        "//src/core:lib/surface/completion_queue.cc",
        "//src/core:lib/surface/completion_queue_factory.cc",
        "//src/core:lib/surface/event_string.cc",
        "//src/core:lib/surface/lame_client.cc",
        "//src/core:lib/surface/metadata_array.cc",
        "//src/core:lib/surface/server.cc",
        "//src/core:lib/surface/validate_metadata.cc",
        "//src/core:lib/surface/version.cc",
        "//src/core:lib/transport/connectivity_state.cc",
        "//src/core:lib/transport/error_utils.cc",
        "//src/core:lib/transport/metadata_batch.cc",
        "//src/core:lib/transport/parsed_metadata.cc",
        "//src/core:lib/transport/status_conversion.cc",
        "//src/core:lib/transport/timeout_encoding.cc",
        "//src/core:lib/transport/transport.cc",
        "//src/core:lib/transport/transport_op_string.cc",
    ] +
    # TODO(vigneshbabu): remove these
    # These headers used to be vended by this target, but they have to be
    # removed after landing event engine.
    [
        "//src/core:lib/iomgr/event_engine_shims/closure.cc",
        "//src/core:lib/iomgr/event_engine_shims/endpoint.cc",
        "//src/core:lib/iomgr/event_engine_shims/resolved_address.cc",
    ],
    hdrs = [
        "//src/core:lib/transport/error_utils.h",
        "//src/core:lib/address_utils/parse_address.h",
        "//src/core:lib/channel/call_finalization.h",
        "//src/core:lib/channel/call_tracer.h",
        "//src/core:lib/channel/channel_stack.h",
        "//src/core:lib/channel/promise_based_filter.h",
        "//src/core:lib/channel/channel_stack_builder_impl.h",
        "//src/core:lib/channel/channel_trace.h",
        "//src/core:lib/channel/channelz.h",
        "//src/core:lib/channel/channelz_registry.h",
        "//src/core:lib/channel/connected_channel.h",
        "//src/core:lib/channel/context.h",
        "//src/core:lib/channel/status_util.h",
        "//src/core:lib/compression/compression_internal.h",
        "//src/core:lib/resource_quota/api.h",
        "//src/core:lib/compression/message_compress.h",
        "//src/core:lib/event_engine/channel_args_endpoint_config.h",
        "//src/core:lib/iomgr/block_annotate.h",
        "//src/core:lib/iomgr/buffer_list.h",
        "//src/core:lib/iomgr/call_combiner.h",
        "//src/core:lib/iomgr/cfstream_handle.h",
        "//src/core:lib/iomgr/dynamic_annotations.h",
        "//src/core:lib/iomgr/endpoint.h",
        "//src/core:lib/iomgr/endpoint_cfstream.h",
        "//src/core:lib/iomgr/endpoint_pair.h",
        "//src/core:lib/iomgr/error_cfstream.h",
        "//src/core:lib/iomgr/ev_apple.h",
        "//src/core:lib/iomgr/ev_epoll1_linux.h",
        "//src/core:lib/iomgr/ev_poll_posix.h",
        "//src/core:lib/iomgr/ev_posix.h",
        "//src/core:lib/iomgr/gethostname.h",
        "//src/core:lib/iomgr/grpc_if_nametoindex.h",
        "//src/core:lib/iomgr/internal_errqueue.h",
        "//src/core:lib/iomgr/iocp_windows.h",
        "//src/core:lib/iomgr/iomgr.h",
        "//src/core:lib/iomgr/load_file.h",
        "//src/core:lib/iomgr/lockfree_event.h",
        "//src/core:lib/iomgr/nameser.h",
        "//src/core:lib/iomgr/polling_entity.h",
        "//src/core:lib/iomgr/pollset.h",
        "//src/core:lib/iomgr/pollset_set_windows.h",
        "//src/core:lib/iomgr/pollset_windows.h",
        "//src/core:lib/iomgr/python_util.h",
        "//src/core:lib/iomgr/resolve_address.h",
        "//src/core:lib/iomgr/resolve_address_impl.h",
        "//src/core:lib/iomgr/resolve_address_posix.h",
        "//src/core:lib/iomgr/resolve_address_windows.h",
        "//src/core:lib/iomgr/sockaddr.h",
        "//src/core:lib/iomgr/sockaddr_posix.h",
        "//src/core:lib/iomgr/sockaddr_windows.h",
        "//src/core:lib/iomgr/socket_factory_posix.h",
        "//src/core:lib/iomgr/socket_utils_posix.h",
        "//src/core:lib/iomgr/socket_windows.h",
        "//src/core:lib/iomgr/tcp_client.h",
        "//src/core:lib/iomgr/tcp_client_posix.h",
        "//src/core:lib/iomgr/tcp_posix.h",
        "//src/core:lib/iomgr/tcp_server.h",
        "//src/core:lib/iomgr/tcp_server_utils_posix.h",
        "//src/core:lib/iomgr/tcp_windows.h",
        "//src/core:lib/iomgr/unix_sockets_posix.h",
        "//src/core:lib/iomgr/wakeup_fd_pipe.h",
        "//src/core:lib/iomgr/wakeup_fd_posix.h",
        "//src/core:lib/slice/b64.h",
        "//src/core:lib/surface/api_trace.h",
        "//src/core:lib/surface/builtins.h",
        "//src/core:lib/surface/call.h",
        "//src/core:lib/surface/call_test_only.h",
        "//src/core:lib/surface/call_trace.h",
        "//src/core:lib/surface/channel.h",
        "//src/core:lib/surface/completion_queue.h",
        "//src/core:lib/surface/completion_queue_factory.h",
        "//src/core:lib/surface/event_string.h",
        "//src/core:lib/surface/init.h",
        "//src/core:lib/surface/lame_client.h",
        "//src/core:lib/surface/server.h",
        "//src/core:lib/surface/validate_metadata.h",
        "//src/core:lib/transport/connectivity_state.h",
        "//src/core:lib/transport/metadata_batch.h",
        "//src/core:lib/transport/parsed_metadata.h",
        "//src/core:lib/transport/status_conversion.h",
        "//src/core:lib/transport/timeout_encoding.h",
        "//src/core:lib/transport/transport.h",
        "//src/core:lib/transport/transport_impl.h",
    ] +
    # TODO(ctiller): remove these
    # These headers used to be vended by this target, but they have been split
    # out into separate targets now. In order to transition downstream code, we
    # re-export these headers from here for now, and when LSC's have completed
    # to clean this up, we'll remove these.
    [
        "//src/core:lib/channel/channel_args.h",
<<<<<<< HEAD
        "//src/core:lib/channel/channel_stack_builder.h",
    ] +
    # TODO(vigneshbabu): remove these
    # These headers used to be vended by this target, but they have to be
    # removed after landing event engine.
    [
        "//src/core:lib/iomgr/event_engine_shims/closure.h",
        "//src/core:lib/iomgr/event_engine_shims/endpoint.h",
        "//src/core:lib/iomgr/event_engine_shims/resolved_address.h",
=======
>>>>>>> 03899400
    ],
    external_deps = [
        "absl/base:core_headers",
        "absl/cleanup",
        "absl/container:flat_hash_map",
        "absl/container:inlined_vector",
        "absl/functional:any_invocable",
        "absl/functional:function_ref",
        "absl/meta:type_traits",
        "absl/status",
        "absl/status:statusor",
        "absl/strings",
        "absl/strings:str_format",
        "absl/time",
        "absl/types:optional",
        "absl/types:variant",
        "absl/utility",
        "madler_zlib",
    ],
    language = "c++",
    public_hdrs = GRPC_PUBLIC_HDRS + GRPC_PUBLIC_EVENT_ENGINE_HDRS,
    visibility = ["@grpc:alt_grpc_base_legacy"],
    deps = [
        "channel_stack_builder",
        "config",
        "cpp_impl_of",
        "debug_location",
        "exec_ctx",
        "gpr",
        "grpc_public_hdrs",
        "grpc_trace",
        "iomgr_timer",
        "orphanable",
        "promise",
        "ref_counted_ptr",
        "sockaddr_utils",
        "stats",
        "uri_parser",
        "work_serializer",
        "//src/core:activity",
        "//src/core:arena",
        "//src/core:arena_promise",
        "//src/core:atomic_utils",
        "//src/core:avl",
        "//src/core:bitset",
        "//src/core:channel_args",
        "//src/core:channel_args_preconditioning",
        "//src/core:channel_fwd",
        "//src/core:channel_init",
        "//src/core:channel_stack_type",
        "//src/core:chunked_vector",
        "//src/core:closure",
        "//src/core:context",
        "//src/core:default_event_engine",
        "//src/core:dual_ref_counted",
        "//src/core:error",
        "//src/core:event_log",
        "//src/core:experiments",
        "//src/core:gpr_atm",
        "//src/core:gpr_manual_constructor",
        "//src/core:gpr_spinlock",
        "//src/core:grpc_sockaddr",
        "//src/core:http2_errors",
        "//src/core:init_internally",
        "//src/core:iomgr_fwd",
        "//src/core:iomgr_port",
        "//src/core:json",
        "//src/core:latch",
        "//src/core:match",
        "//src/core:memory_quota",
        "//src/core:no_destruct",
        "//src/core:notification",
        "//src/core:packed_table",
        "//src/core:pipe",
        "//src/core:poll",
        "//src/core:pollset_set",
        "//src/core:promise_status",
        "//src/core:ref_counted",
        "//src/core:resolved_address",
        "//src/core:resource_quota",
        "//src/core:resource_quota_trace",
        "//src/core:slice",
        "//src/core:slice_buffer",
        "//src/core:slice_refcount",
        "//src/core:socket_mutator",
        "//src/core:stats_data",
        "//src/core:status_helper",
        "//src/core:strerror",
        "//src/core:thread_quota",
        "//src/core:time",
        "//src/core:transport_fwd",
        "//src/core:useful",
    ],
)

grpc_cc_library(
    name = "lb_load_data_store",
    srcs = [
        "src/cpp/server/load_reporter/load_data_store.cc",
    ],
    hdrs = [
        "src/cpp/server/load_reporter/constants.h",
        "src/cpp/server/load_reporter/load_data_store.h",
    ],
    language = "c++",
    deps = [
        "gpr",
        "gpr_platform",
        "grpc++",
        "//src/core:grpc_sockaddr",
    ],
)

grpc_cc_library(
    name = "lb_server_load_reporting_service_server_builder_plugin",
    srcs = [
        "src/cpp/server/load_reporter/load_reporting_service_server_builder_plugin.cc",
    ],
    hdrs = [
        "src/cpp/server/load_reporter/load_reporting_service_server_builder_plugin.h",
    ],
    language = "c++",
    deps = [
        "gpr_platform",
        "grpc++",
        "lb_load_reporter_service",
    ],
)

grpc_cc_library(
    name = "grpcpp_server_load_reporting",
    srcs = [
        "src/cpp/server/load_reporter/load_reporting_service_server_builder_option.cc",
        "src/cpp/server/load_reporter/util.cc",
    ],
    language = "c++",
    public_hdrs = [
        "include/grpcpp/ext/server_load_reporting.h",
    ],
    tags = ["nofixdeps"],
    deps = [
        "gpr",
        "gpr_platform",
        "grpc",
        "grpc++",
        "grpc++_public_hdrs",
        "grpc_public_hdrs",
        "lb_server_load_reporting_service_server_builder_plugin",
        "//src/core:lb_server_load_reporting_filter",
    ],
)

grpc_cc_library(
    name = "lb_load_reporter_service",
    srcs = [
        "src/cpp/server/load_reporter/load_reporter_async_service_impl.cc",
    ],
    hdrs = [
        "src/cpp/server/load_reporter/load_reporter_async_service_impl.h",
    ],
    external_deps = [
        "absl/memory",
        "protobuf_headers",
    ],
    language = "c++",
    tags = ["nofixdeps"],
    deps = [
        "gpr",
        "grpc++",
        "lb_load_reporter",
    ],
)

grpc_cc_library(
    name = "lb_get_cpu_stats",
    srcs = [
        "src/cpp/server/load_reporter/get_cpu_stats_linux.cc",
        "src/cpp/server/load_reporter/get_cpu_stats_macos.cc",
        "src/cpp/server/load_reporter/get_cpu_stats_unsupported.cc",
        "src/cpp/server/load_reporter/get_cpu_stats_windows.cc",
    ],
    hdrs = [
        "src/cpp/server/load_reporter/get_cpu_stats.h",
    ],
    language = "c++",
    deps = [
        "gpr",
        "gpr_platform",
    ],
)

grpc_cc_library(
    name = "lb_load_reporter",
    srcs = [
        "src/cpp/server/load_reporter/load_reporter.cc",
    ],
    hdrs = [
        "src/cpp/server/load_reporter/constants.h",
        "src/cpp/server/load_reporter/load_reporter.h",
    ],
    external_deps = [
        "opencensus-stats",
        "opencensus-tags",
        "protobuf_headers",
    ],
    language = "c++",
    tags = ["nofixdeps"],
    deps = [
        "gpr",
        "lb_get_cpu_stats",
        "lb_load_data_store",
        "//src/proto/grpc/lb/v1:load_reporter_proto",
    ],
)

grpc_cc_library(
    name = "grpc_security_base",
    srcs = [
        "//src/core:lib/security/context/security_context.cc",
        "//src/core:lib/security/credentials/call_creds_util.cc",
        "//src/core:lib/security/credentials/composite/composite_credentials.cc",
        "//src/core:lib/security/credentials/credentials.cc",
        "//src/core:lib/security/credentials/plugin/plugin_credentials.cc",
        "//src/core:lib/security/security_connector/security_connector.cc",
        "//src/core:lib/security/transport/client_auth_filter.cc",
        "//src/core:lib/security/transport/secure_endpoint.cc",
        "//src/core:lib/security/transport/security_handshaker.cc",
        "//src/core:lib/security/transport/server_auth_filter.cc",
        "//src/core:lib/security/transport/tsi_error.cc",
    ],
    hdrs = [
        "//src/core:lib/security/context/security_context.h",
        "//src/core:lib/security/credentials/call_creds_util.h",
        "//src/core:lib/security/credentials/composite/composite_credentials.h",
        "//src/core:lib/security/credentials/credentials.h",
        "//src/core:lib/security/credentials/plugin/plugin_credentials.h",
        "//src/core:lib/security/security_connector/security_connector.h",
        "//src/core:lib/security/transport/auth_filters.h",
        "//src/core:lib/security/transport/secure_endpoint.h",
        "//src/core:lib/security/transport/security_handshaker.h",
        "//src/core:lib/security/transport/tsi_error.h",
    ],
    external_deps = [
        "absl/base:core_headers",
        "absl/container:inlined_vector",
        "absl/status",
        "absl/status:statusor",
        "absl/strings",
        "absl/types:optional",
    ],
    language = "c++",
    public_hdrs = GRPC_PUBLIC_HDRS,
    visibility = ["@grpc:public"],
    deps = [
        "config",
        "debug_location",
        "exec_ctx",
        "gpr",
        "grpc_base",
        "grpc_public_hdrs",
        "grpc_trace",
        "handshaker",
        "promise",
        "ref_counted_ptr",
        "tsi_base",
        "//src/core:activity",
        "//src/core:arena",
        "//src/core:arena_promise",
        "//src/core:basic_seq",
        "//src/core:channel_args",
        "//src/core:channel_fwd",
        "//src/core:closure",
        "//src/core:context",
        "//src/core:error",
        "//src/core:event_engine_memory_allocator",
        "//src/core:gpr_atm",
        "//src/core:handshaker_factory",
        "//src/core:handshaker_registry",
        "//src/core:iomgr_fwd",
        "//src/core:memory_quota",
        "//src/core:poll",
        "//src/core:ref_counted",
        "//src/core:resource_quota",
        "//src/core:resource_quota_trace",
        "//src/core:seq",
        "//src/core:slice",
        "//src/core:slice_refcount",
        "//src/core:status_helper",
        "//src/core:try_seq",
        "//src/core:unique_type_name",
        "//src/core:useful",
    ],
)

grpc_cc_library(
    name = "tsi_base",
    srcs = [
        "//src/core:tsi/transport_security.cc",
        "//src/core:tsi/transport_security_grpc.cc",
    ],
    hdrs = [
        "//src/core:tsi/transport_security.h",
        "//src/core:tsi/transport_security_grpc.h",
        "//src/core:tsi/transport_security_interface.h",
    ],
    language = "c++",
    tags = ["nofixdeps"],
    visibility = ["@grpc:tsi_interface"],
    deps = [
        "gpr",
        "grpc_trace",
    ],
)

grpc_cc_library(
    name = "alts_util",
    srcs = [
        "//src/core:lib/security/credentials/alts/check_gcp_environment.cc",
        "//src/core:lib/security/credentials/alts/check_gcp_environment_linux.cc",
        "//src/core:lib/security/credentials/alts/check_gcp_environment_no_op.cc",
        "//src/core:lib/security/credentials/alts/check_gcp_environment_windows.cc",
        "//src/core:lib/security/credentials/alts/grpc_alts_credentials_client_options.cc",
        "//src/core:lib/security/credentials/alts/grpc_alts_credentials_options.cc",
        "//src/core:lib/security/credentials/alts/grpc_alts_credentials_server_options.cc",
        "//src/core:tsi/alts/handshaker/transport_security_common_api.cc",
    ],
    hdrs = [
        "include/grpc/grpc_security.h",
        "//src/core:lib/security/credentials/alts/check_gcp_environment.h",
        "//src/core:lib/security/credentials/alts/grpc_alts_credentials_options.h",
        "//src/core:tsi/alts/handshaker/transport_security_common_api.h",
    ],
    external_deps = ["upb_lib"],
    language = "c++",
    visibility = ["@grpc:tsi"],
    deps = [
        "alts_upb",
        "gpr",
        "grpc_public_hdrs",
    ],
)

grpc_cc_library(
    name = "tsi",
    external_deps = [
        "libssl",
        "libcrypto",
        "absl/strings",
        "upb_lib",
    ],
    language = "c++",
    tags = ["nofixdeps"],
    visibility = ["@grpc:tsi"],
    deps = [
        "gpr",
        "grpc_base",
        "tsi_alts_credentials",
        "tsi_base",
        "tsi_fake_credentials",
        "tsi_ssl_credentials",
        "//src/core:tsi_local_credentials",
        "//src/core:useful",
    ],
)

grpc_cc_library(
    name = "grpc++_base",
    srcs = GRPCXX_SRCS + [
        "src/cpp/client/insecure_credentials.cc",
        "src/cpp/client/secure_credentials.cc",
        "src/cpp/common/auth_property_iterator.cc",
        "src/cpp/common/secure_auth_context.cc",
        "src/cpp/common/secure_channel_arguments.cc",
        "src/cpp/common/secure_create_auth_context.cc",
        "src/cpp/common/tls_certificate_provider.cc",
        "src/cpp/common/tls_certificate_verifier.cc",
        "src/cpp/common/tls_credentials_options.cc",
        "src/cpp/server/insecure_server_credentials.cc",
        "src/cpp/server/secure_server_credentials.cc",
    ],
    hdrs = GRPCXX_HDRS + [
        "src/cpp/client/secure_credentials.h",
        "src/cpp/common/secure_auth_context.h",
        "src/cpp/server/secure_server_credentials.h",
    ],
    external_deps = [
        "absl/base:core_headers",
        "absl/status",
        "absl/status:statusor",
        "absl/strings",
        "absl/synchronization",
        "absl/memory",
        "absl/types:optional",
        "upb_lib",
        "protobuf_headers",
        "absl/container:inlined_vector",
    ],
    language = "c++",
    public_hdrs = GRPCXX_PUBLIC_HDRS,
    tags = ["nofixdeps"],
    visibility = ["@grpc:alt_grpc++_base_legacy"],
    deps = [
        "channel_stack_builder",
        "config",
        "exec_ctx",
        "gpr",
        "grpc",
        "grpc++_codegen_proto",
        "grpc_base",
        "grpc_credentials_util",
        "grpc_health_upb",
        "grpc_public_hdrs",
        "grpc_security_base",
        "grpc_service_config_impl",
        "grpc_trace",
        "grpcpp_call_metric_recorder",
        "iomgr_timer",
        "ref_counted_ptr",
        "//src/core:arena",
        "//src/core:channel_fwd",
        "//src/core:channel_init",
        "//src/core:channel_stack_type",
        "//src/core:closure",
        "//src/core:default_event_engine",
        "//src/core:env",
        "//src/core:error",
        "//src/core:gpr_atm",
        "//src/core:gpr_manual_constructor",
        "//src/core:grpc_service_config",
        "//src/core:grpc_transport_inproc",
        "//src/core:json",
        "//src/core:ref_counted",
        "//src/core:resource_quota",
        "//src/core:slice",
        "//src/core:slice_buffer",
        "//src/core:slice_refcount",
        "//src/core:socket_mutator",
        "//src/core:status_helper",
        "//src/core:thread_quota",
        "//src/core:time",
        "//src/core:useful",
    ],
)

# TODO(chengyuc): Give it another try to merge this to `grpc++_base` after
# codegen files are removed.
grpc_cc_library(
    name = "grpc++_base_unsecure",
    srcs = GRPCXX_SRCS,
    hdrs = GRPCXX_HDRS,
    external_deps = [
        "absl/base:core_headers",
        "absl/status",
        "absl/status:statusor",
        "absl/strings",
        "absl/synchronization",
        "absl/types:optional",
        "absl/memory",
        "upb_lib",
        "protobuf_headers",
    ],
    language = "c++",
    public_hdrs = GRPCXX_PUBLIC_HDRS,
    tags = [
        "avoid_dep",
        "nofixdeps",
    ],
    visibility = ["@grpc:alt_grpc++_base_unsecure_legacy"],
    deps = [
        "channel_stack_builder",
        "config",
        "exec_ctx",
        "gpr",
        "grpc_base",
        "grpc_health_upb",
        "grpc_public_hdrs",
        "grpc_service_config_impl",
        "grpc_trace",
        "grpc_unsecure",
        "grpcpp_call_metric_recorder",
        "iomgr_timer",
        "ref_counted_ptr",
        "//src/core:arena",
        "//src/core:channel_init",
        "//src/core:closure",
        "//src/core:error",
        "//src/core:gpr_atm",
        "//src/core:gpr_manual_constructor",
        "//src/core:grpc_insecure_credentials",
        "//src/core:grpc_service_config",
        "//src/core:grpc_transport_inproc",
        "//src/core:ref_counted",
        "//src/core:resource_quota",
        "//src/core:slice",
        "//src/core:socket_mutator",
        "//src/core:time",
        "//src/core:useful",
    ],
)

grpc_cc_library(
    name = "grpc++_codegen_proto",
    external_deps = [
        "protobuf_headers",
    ],
    language = "c++",
    public_hdrs = [
        "include/grpc++/impl/codegen/proto_utils.h",
        "include/grpcpp/impl/codegen/proto_buffer_reader.h",
        "include/grpcpp/impl/codegen/proto_buffer_writer.h",
        "include/grpcpp/impl/codegen/proto_utils.h",
    ],
    tags = ["nofixdeps"],
    visibility = ["@grpc:public"],
    deps = [
        "grpc++_config_proto",
        "grpc++_public_hdrs",
    ],
)

grpc_cc_library(
    name = "grpc++_config_proto",
    external_deps = [
        "protobuf_headers",
    ],
    language = "c++",
    public_hdrs = [
        "include/grpc++/impl/codegen/config_protobuf.h",
        "include/grpcpp/impl/codegen/config_protobuf.h",
    ],
    tags = ["nofixdeps"],
    visibility = ["@grpc:public"],
)

grpc_cc_library(
    name = "grpc++_reflection",
    srcs = [
        "src/cpp/ext/proto_server_reflection.cc",
        "src/cpp/ext/proto_server_reflection_plugin.cc",
    ],
    hdrs = [
        "src/cpp/ext/proto_server_reflection.h",
    ],
    external_deps = [
        "protobuf_headers",
    ],
    language = "c++",
    public_hdrs = [
        "include/grpc++/ext/proto_server_reflection_plugin.h",
        "include/grpcpp/ext/proto_server_reflection_plugin.h",
    ],
    tags = ["nofixdeps"],
    visibility = ["@grpc:public"],
    deps = [
        "grpc++",
        "grpc++_config_proto",
        "//src/proto/grpc/reflection/v1alpha:reflection_proto",
    ],
    alwayslink = 1,
)

grpc_cc_library(
    name = "grpcpp_call_metric_recorder",
    srcs = [
        "src/cpp/server/orca/call_metric_recorder.cc",
    ],
    external_deps = [
        "absl/strings",
        "absl/types:optional",
        "upb_lib",
    ],
    language = "c++",
    public_hdrs = [
        "include/grpcpp/ext/call_metric_recorder.h",
    ],
    visibility = ["@grpc:public"],
    deps = [
        "grpc++_public_hdrs",
        "xds_orca_upb",
        "//src/core:arena",
        "//src/core:grpc_backend_metric_data",
    ],
)

grpc_cc_library(
    name = "grpcpp_orca_interceptor",
    srcs = [
        "src/cpp/server/orca/orca_interceptor.cc",
    ],
    hdrs = [
        "src/cpp/server/orca/orca_interceptor.h",
    ],
    external_deps = [
        "absl/strings",
        "absl/types:optional",
    ],
    language = "c++",
    visibility = ["@grpc:public"],
    deps = [
        "grpc++",
        "grpc_base",
        "grpcpp_call_metric_recorder",
    ],
)

grpc_cc_library(
    name = "grpcpp_orca_service",
    srcs = [
        "src/cpp/server/orca/orca_service.cc",
    ],
    external_deps = [
        "absl/base:core_headers",
        "absl/time",
        "absl/types:optional",
        "upb_lib",
    ],
    language = "c++",
    public_hdrs = [
        "include/grpcpp/ext/orca_service.h",
    ],
    visibility = ["@grpc:public"],
    deps = [
        "debug_location",
        "exec_ctx",
        "gpr",
        "grpc++",
        "grpc_base",
        "protobuf_duration_upb",
        "ref_counted_ptr",
        "xds_orca_service_upb",
        "xds_orca_upb",
        "//src/core:default_event_engine",
        "//src/core:ref_counted",
        "//src/core:time",
    ],
    alwayslink = 1,
)

grpc_cc_library(
    name = "grpcpp_channelz",
    srcs = [
        "src/cpp/server/channelz/channelz_service.cc",
        "src/cpp/server/channelz/channelz_service_plugin.cc",
    ],
    hdrs = [
        "src/cpp/server/channelz/channelz_service.h",
    ],
    external_deps = [
        "protobuf_headers",
    ],
    language = "c++",
    public_hdrs = [
        "include/grpcpp/ext/channelz_service_plugin.h",
    ],
    tags = ["nofixdeps"],
    visibility = ["@grpc:channelz"],
    deps = [
        "gpr",
        "grpc",
        "grpc++",
        "grpc++_config_proto",
        "//src/proto/grpc/channelz:channelz_proto",
    ],
    alwayslink = 1,
)

grpc_cc_library(
    name = "grpcpp_csds",
    srcs = [
        "src/cpp/server/csds/csds.cc",
    ],
    hdrs = [
        "src/cpp/server/csds/csds.h",
    ],
    external_deps = [
        "absl/status",
        "absl/status:statusor",
    ],
    language = "c++",
    tags = ["nofixdeps"],
    deps = [
        "gpr",
        "grpc",
        "grpc++_base",
        "//src/proto/grpc/testing/xds/v3:csds_proto",
    ],
    alwayslink = 1,
)

grpc_cc_library(
    name = "grpcpp_admin",
    srcs = [
        "src/cpp/server/admin/admin_services.cc",
    ],
    hdrs = [],
    defines = select({
        "grpc_no_xds": ["GRPC_NO_XDS"],
        "//conditions:default": [],
    }),
    external_deps = [
        "absl/memory",
    ],
    language = "c++",
    public_hdrs = [
        "include/grpcpp/ext/admin_services.h",
    ],
    select_deps = [{
        "grpc_no_xds": [],
        "//conditions:default": ["//:grpcpp_csds"],
    }],
    deps = [
        "gpr",
        "grpc++",
        "grpcpp_channelz",
    ],
    alwayslink = 1,
)

grpc_cc_library(
    name = "grpc++_test",
    testonly = True,
    srcs = [
        "src/cpp/client/channel_test_peer.cc",
    ],
    external_deps = ["gtest"],
    public_hdrs = [
        "include/grpc++/test/mock_stream.h",
        "include/grpc++/test/server_context_test_spouse.h",
        "include/grpcpp/test/channel_test_peer.h",
        "include/grpcpp/test/client_context_test_peer.h",
        "include/grpcpp/test/default_reactor_test_peer.h",
        "include/grpcpp/test/mock_stream.h",
        "include/grpcpp/test/server_context_test_spouse.h",
    ],
    visibility = ["@grpc:grpc++_test"],
    deps = [
        "grpc++",
        "grpc_base",
    ],
)

grpc_cc_library(
    name = "grpc_opencensus_plugin",
    srcs = [
        "src/cpp/ext/filters/census/channel_filter.cc",
        "src/cpp/ext/filters/census/client_filter.cc",
        "src/cpp/ext/filters/census/context.cc",
        "src/cpp/ext/filters/census/grpc_plugin.cc",
        "src/cpp/ext/filters/census/measures.cc",
        "src/cpp/ext/filters/census/rpc_encoding.cc",
        "src/cpp/ext/filters/census/server_filter.cc",
        "src/cpp/ext/filters/census/views.cc",
    ],
    hdrs = [
        "include/grpcpp/opencensus.h",
        "src/cpp/ext/filters/census/channel_filter.h",
        "src/cpp/ext/filters/census/client_filter.h",
        "src/cpp/ext/filters/census/context.h",
        "src/cpp/ext/filters/census/grpc_plugin.h",
        "src/cpp/ext/filters/census/measures.h",
        "src/cpp/ext/filters/census/open_census_call_tracer.h",
        "src/cpp/ext/filters/census/rpc_encoding.h",
        "src/cpp/ext/filters/census/server_filter.h",
    ],
    external_deps = [
        "absl/base",
        "absl/base:core_headers",
        "absl/meta:type_traits",
        "absl/status",
        "absl/strings",
        "absl/time",
        "absl/types:optional",
        "opencensus-trace",
        "opencensus-trace-context_util",
        "opencensus-trace-propagation",
        "opencensus-trace-span_context",
        "opencensus-tags",
        "opencensus-tags-context_util",
        "opencensus-stats",
        "opencensus-context",
    ],
    language = "c++",
    tags = ["nofixdeps"],
    visibility = ["@grpc:grpc_opencensus_plugin"],
    deps = [
        "census",
        "debug_location",
        "gpr",
        "grpc++",
        "grpc++_base",
        "grpc_base",
        "//src/core:arena",
        "//src/core:channel_stack_type",
        "//src/core:closure",
        "//src/core:slice",
        "//src/core:slice_buffer",
        "//src/core:slice_refcount",
    ],
)

# This is an EXPERIMENTAL target subject to change.
grpc_cc_library(
    name = "grpcpp_gcp_observability",
    hdrs = [
        "include/grpcpp/ext/gcp_observability.h",
    ],
    language = "c++",
    tags = ["nofixdeps"],
    visibility = ["@grpc:grpcpp_gcp_observability"],
    deps = [
        "//src/cpp/ext/gcp:observability",
    ],
)

grpc_cc_library(
    name = "work_serializer",
    srcs = [
        "//src/core:lib/gprpp/work_serializer.cc",
    ],
    hdrs = [
        "//src/core:lib/gprpp/work_serializer.h",
    ],
    external_deps = ["absl/base:core_headers"],
    language = "c++",
    visibility = ["@grpc:client_channel"],
    deps = [
        "debug_location",
        "gpr",
        "grpc_trace",
        "orphanable",
    ],
)

grpc_cc_library(
    name = "grpc_trace",
    srcs = ["//src/core:lib/debug/trace.cc"],
    hdrs = ["//src/core:lib/debug/trace.h"],
    language = "c++",
    visibility = ["@grpc:trace"],
    deps = [
        "gpr",
        "grpc_public_hdrs",
    ],
)

grpc_cc_library(
    name = "config",
    srcs = [
        "//src/core:lib/config/core_configuration.cc",
    ],
    language = "c++",
    public_hdrs = [
        "//src/core:lib/config/core_configuration.h",
    ],
    visibility = ["@grpc:client_channel"],
    deps = [
        "gpr",
        "grpc_resolver",
        "//src/core:certificate_provider_registry",
        "//src/core:channel_args_preconditioning",
        "//src/core:channel_creds_registry",
        "//src/core:channel_init",
        "//src/core:handshaker_registry",
        "//src/core:lb_policy_registry",
        "//src/core:proxy_mapper_registry",
        "//src/core:service_config_parser",
    ],
)

grpc_cc_library(
    name = "debug_location",
    language = "c++",
    public_hdrs = ["//src/core:lib/gprpp/debug_location.h"],
    visibility = ["@grpc:debug_location"],
)

grpc_cc_library(
    name = "orphanable",
    language = "c++",
    public_hdrs = ["//src/core:lib/gprpp/orphanable.h"],
    visibility = [
        "@grpc:client_channel",
        "@grpc:xds_client_core",
    ],
    deps = [
        "debug_location",
        "gpr_platform",
        "ref_counted_ptr",
        "//src/core:ref_counted",
    ],
)

grpc_cc_library(
    name = "promise",
    external_deps = [
        "absl/status",
        "absl/types:optional",
        "absl/types:variant",
    ],
    language = "c++",
    public_hdrs = [
        "//src/core:lib/promise/promise.h",
    ],
    visibility = ["@grpc:alt_grpc_base_legacy"],
    deps = [
        "gpr_platform",
        "//src/core:poll",
        "//src/core:promise_like",
    ],
)

grpc_cc_library(
    name = "ref_counted_ptr",
    language = "c++",
    public_hdrs = ["//src/core:lib/gprpp/ref_counted_ptr.h"],
    visibility = ["@grpc:ref_counted_ptr"],
    deps = [
        "debug_location",
        "gpr_platform",
    ],
)

grpc_cc_library(
    name = "handshaker",
    srcs = [
        "//src/core:lib/transport/handshaker.cc",
    ],
    external_deps = [
        "absl/base:core_headers",
        "absl/container:inlined_vector",
        "absl/status",
        "absl/strings:str_format",
    ],
    language = "c++",
    public_hdrs = [
        "//src/core:lib/transport/handshaker.h",
    ],
    visibility = ["@grpc:alt_grpc_base_legacy"],
    deps = [
        "debug_location",
        "event_engine_base_hdrs",
        "exec_ctx",
        "gpr",
        "grpc_base",
        "grpc_public_hdrs",
        "grpc_trace",
        "ref_counted_ptr",
        "//src/core:channel_args",
        "//src/core:closure",
        "//src/core:error",
        "//src/core:ref_counted",
        "//src/core:slice",
        "//src/core:slice_buffer",
        "//src/core:status_helper",
        "//src/core:time",
    ],
)

grpc_cc_library(
    name = "http_connect_handshaker",
    srcs = [
        "//src/core:lib/transport/http_connect_handshaker.cc",
    ],
    external_deps = [
        "absl/base:core_headers",
        "absl/status",
        "absl/strings",
        "absl/types:optional",
    ],
    language = "c++",
    public_hdrs = [
        "//src/core:lib/transport/http_connect_handshaker.h",
    ],
    visibility = ["@grpc:alt_grpc_base_legacy"],
    deps = [
        "config",
        "debug_location",
        "exec_ctx",
        "gpr",
        "grpc_base",
        "handshaker",
        "httpcli",
        "ref_counted_ptr",
        "//src/core:channel_args",
        "//src/core:closure",
        "//src/core:error",
        "//src/core:handshaker_factory",
        "//src/core:handshaker_registry",
        "//src/core:iomgr_fwd",
        "//src/core:slice",
        "//src/core:slice_buffer",
    ],
)

grpc_cc_library(
    name = "exec_ctx",
    srcs = [
        "//src/core:lib/iomgr/combiner.cc",
        "//src/core:lib/iomgr/exec_ctx.cc",
        "//src/core:lib/iomgr/executor.cc",
        "//src/core:lib/iomgr/iomgr_internal.cc",
    ],
    hdrs = [
        "//src/core:lib/iomgr/combiner.h",
        "//src/core:lib/iomgr/exec_ctx.h",
        "//src/core:lib/iomgr/executor.h",
        "//src/core:lib/iomgr/iomgr_internal.h",
    ],
    visibility = [
        "@grpc:alt_grpc_base_legacy",
        "@grpc:exec_ctx",
    ],
    deps = [
        "debug_location",
        "gpr",
        "grpc_public_hdrs",
        "grpc_trace",
        "//src/core:closure",
        "//src/core:error",
        "//src/core:gpr_atm",
        "//src/core:gpr_spinlock",
        "//src/core:time",
        "//src/core:useful",
    ],
)

grpc_cc_library(
    name = "sockaddr_utils",
    srcs = [
        "//src/core:lib/address_utils/sockaddr_utils.cc",
    ],
    hdrs = [
        "//src/core:lib/address_utils/sockaddr_utils.h",
    ],
    external_deps = [
        "absl/status",
        "absl/status:statusor",
        "absl/strings",
        "absl/strings:str_format",
    ],
    visibility = ["@grpc:alt_grpc_base_legacy"],
    deps = [
        "gpr",
        "uri_parser",
        "//src/core:grpc_sockaddr",
        "//src/core:iomgr_port",
        "//src/core:resolved_address",
    ],
)

grpc_cc_library(
    name = "iomgr_timer",
    srcs = [
        "//src/core:lib/iomgr/timer.cc",
        "//src/core:lib/iomgr/timer_generic.cc",
        "//src/core:lib/iomgr/timer_heap.cc",
        "//src/core:lib/iomgr/timer_manager.cc",
    ],
    hdrs = [
        "//src/core:lib/iomgr/timer.h",
        "//src/core:lib/iomgr/timer_generic.h",
        "//src/core:lib/iomgr/timer_heap.h",
        "//src/core:lib/iomgr/timer_manager.h",
    ] + [
        # TODO(hork): deduplicate
        "//src/core:lib/iomgr/iomgr.h",
    ],
    external_deps = [
        "absl/strings",
    ],
    tags = ["nofixdeps"],
    visibility = ["@grpc:iomgr_timer"],
    deps = [
        "event_engine_base_hdrs",
        "exec_ctx",
        "gpr",
        "gpr_platform",
        "grpc_trace",
        "//src/core:closure",
        "//src/core:gpr_manual_constructor",
        "//src/core:gpr_spinlock",
        "//src/core:iomgr_port",
        "//src/core:time",
        "//src/core:time_averaged_stats",
        "//src/core:useful",
    ],
)

grpc_cc_library(
    name = "uri_parser",
    srcs = [
        "//src/core:lib/uri/uri_parser.cc",
    ],
    hdrs = [
        "//src/core:lib/uri/uri_parser.h",
    ],
    external_deps = [
        "absl/status",
        "absl/status:statusor",
        "absl/strings",
        "absl/strings:str_format",
    ],
    visibility = ["@grpc:alt_grpc_base_legacy"],
    deps = ["gpr"],
)

grpc_cc_library(
    name = "backoff",
    srcs = [
        "//src/core:lib/backoff/backoff.cc",
    ],
    hdrs = [
        "//src/core:lib/backoff/backoff.h",
    ],
    external_deps = ["absl/random"],
    language = "c++",
    visibility = ["@grpc:alt_grpc_base_legacy"],
    deps = [
        "gpr_platform",
        "//src/core:time",
    ],
)

grpc_cc_library(
    name = "stats",
    srcs = [
        "//src/core:lib/debug/stats.cc",
    ],
    hdrs = [
        "//src/core:lib/debug/stats.h",
    ],
    external_deps = [
        "absl/strings",
        "absl/types:span",
    ],
    visibility = [
        "@grpc:alt_grpc_base_legacy",
    ],
    deps = [
        "gpr",
        "//src/core:histogram_view",
        "//src/core:no_destruct",
        "//src/core:stats_data",
    ],
)

grpc_cc_library(
    name = "channel_stack_builder",
    srcs = [
        "//src/core:lib/channel/channel_stack_builder.cc",
    ],
    hdrs = [
        "//src/core:lib/channel/channel_stack_builder.h",
    ],
    external_deps = [
        "absl/status:statusor",
        "absl/strings",
    ],
    language = "c++",
    visibility = ["@grpc:alt_grpc_base_legacy"],
    deps = [
        "gpr",
        "ref_counted_ptr",
        "//src/core:channel_args",
        "//src/core:channel_fwd",
        "//src/core:channel_stack_type",
        "//src/core:transport_fwd",
    ],
)

grpc_cc_library(
    name = "grpc_service_config_impl",
    srcs = [
        "//src/core:lib/service_config/service_config_impl.cc",
    ],
    hdrs = [
        "//src/core:lib/service_config/service_config_impl.h",
    ],
    external_deps = [
        "absl/status:statusor",
        "absl/strings",
        "absl/types:optional",
    ],
    language = "c++",
    visibility = ["@grpc:client_channel"],
    deps = [
        "config",
        "gpr",
        "ref_counted_ptr",
        "//src/core:channel_args",
        "//src/core:grpc_service_config",
        "//src/core:json",
        "//src/core:json_args",
        "//src/core:json_object_loader",
        "//src/core:service_config_parser",
        "//src/core:slice",
        "//src/core:slice_refcount",
        "//src/core:validation_errors",
    ],
)

grpc_cc_library(
    name = "server_address",
    srcs = [
        "//src/core:lib/resolver/server_address.cc",
    ],
    hdrs = [
        "//src/core:lib/resolver/server_address.h",
    ],
    external_deps = [
        "absl/status",
        "absl/status:statusor",
        "absl/strings",
        "absl/strings:str_format",
    ],
    language = "c++",
    visibility = ["@grpc:client_channel"],
    deps = [
        "gpr_platform",
        "sockaddr_utils",
        "//src/core:channel_args",
        "//src/core:resolved_address",
        "//src/core:useful",
    ],
)

grpc_cc_library(
    name = "grpc_resolver",
    srcs = [
        "//src/core:lib/resolver/resolver.cc",
        "//src/core:lib/resolver/resolver_registry.cc",
    ],
    hdrs = [
        "//src/core:lib/resolver/resolver.h",
        "//src/core:lib/resolver/resolver_factory.h",
        "//src/core:lib/resolver/resolver_registry.h",
    ],
    external_deps = [
        "absl/status",
        "absl/status:statusor",
        "absl/strings",
        "absl/strings:str_format",
    ],
    language = "c++",
    visibility = ["@grpc:client_channel"],
    deps = [
        "gpr",
        "grpc_trace",
        "orphanable",
        "ref_counted_ptr",
        "server_address",
        "uri_parser",
        "//src/core:channel_args",
        "//src/core:grpc_service_config",
        "//src/core:iomgr_fwd",
    ],
)

grpc_cc_library(
    name = "grpc_client_channel",
    srcs = [
        "//src/core:ext/filters/client_channel/backend_metric.cc",
        "//src/core:ext/filters/client_channel/backup_poller.cc",
        "//src/core:ext/filters/client_channel/channel_connectivity.cc",
        "//src/core:ext/filters/client_channel/client_channel.cc",
        "//src/core:ext/filters/client_channel/client_channel_channelz.cc",
        "//src/core:ext/filters/client_channel/client_channel_factory.cc",
        "//src/core:ext/filters/client_channel/client_channel_plugin.cc",
        "//src/core:ext/filters/client_channel/client_channel_service_config.cc",
        "//src/core:ext/filters/client_channel/config_selector.cc",
        "//src/core:ext/filters/client_channel/dynamic_filters.cc",
        "//src/core:ext/filters/client_channel/global_subchannel_pool.cc",
        "//src/core:ext/filters/client_channel/health/health_check_client.cc",
        "//src/core:ext/filters/client_channel/http_proxy.cc",
        "//src/core:ext/filters/client_channel/lb_policy/child_policy_handler.cc",
        "//src/core:ext/filters/client_channel/lb_policy/oob_backend_metric.cc",
        "//src/core:ext/filters/client_channel/local_subchannel_pool.cc",
        "//src/core:ext/filters/client_channel/retry_filter.cc",
        "//src/core:ext/filters/client_channel/retry_service_config.cc",
        "//src/core:ext/filters/client_channel/retry_throttle.cc",
        "//src/core:ext/filters/client_channel/service_config_channel_arg_filter.cc",
        "//src/core:ext/filters/client_channel/subchannel.cc",
        "//src/core:ext/filters/client_channel/subchannel_pool_interface.cc",
        "//src/core:ext/filters/client_channel/subchannel_stream_client.cc",
    ],
    hdrs = [
        "//src/core:ext/filters/client_channel/backend_metric.h",
        "//src/core:ext/filters/client_channel/backup_poller.h",
        "//src/core:ext/filters/client_channel/client_channel.h",
        "//src/core:ext/filters/client_channel/client_channel_channelz.h",
        "//src/core:ext/filters/client_channel/client_channel_factory.h",
        "//src/core:ext/filters/client_channel/client_channel_service_config.h",
        "//src/core:ext/filters/client_channel/config_selector.h",
        "//src/core:ext/filters/client_channel/connector.h",
        "//src/core:ext/filters/client_channel/dynamic_filters.h",
        "//src/core:ext/filters/client_channel/global_subchannel_pool.h",
        "//src/core:ext/filters/client_channel/health/health_check_client.h",
        "//src/core:ext/filters/client_channel/http_proxy.h",
        "//src/core:ext/filters/client_channel/lb_policy/child_policy_handler.h",
        "//src/core:ext/filters/client_channel/lb_policy/oob_backend_metric.h",
        "//src/core:ext/filters/client_channel/local_subchannel_pool.h",
        "//src/core:ext/filters/client_channel/retry_filter.h",
        "//src/core:ext/filters/client_channel/retry_service_config.h",
        "//src/core:ext/filters/client_channel/retry_throttle.h",
        "//src/core:ext/filters/client_channel/subchannel.h",
        "//src/core:ext/filters/client_channel/subchannel_interface_internal.h",
        "//src/core:ext/filters/client_channel/subchannel_pool_interface.h",
        "//src/core:ext/filters/client_channel/subchannel_stream_client.h",
    ],
    external_deps = [
        "absl/base:core_headers",
        "absl/container:inlined_vector",
        "absl/status",
        "absl/status:statusor",
        "absl/strings",
        "absl/strings:cord",
        "absl/types:optional",
        "absl/types:variant",
        "upb_lib",
    ],
    language = "c++",
    visibility = ["@grpc:client_channel"],
    deps = [
        "backoff",
        "channel_stack_builder",
        "config",
        "debug_location",
        "exec_ctx",
        "gpr",
        "grpc_base",
        "grpc_health_upb",
        "grpc_public_hdrs",
        "grpc_resolver",
        "grpc_service_config_impl",
        "grpc_trace",
        "http_connect_handshaker",
        "iomgr_timer",
        "orphanable",
        "protobuf_duration_upb",
        "ref_counted_ptr",
        "server_address",
        "sockaddr_utils",
        "stats",
        "uri_parser",
        "work_serializer",
        "xds_orca_service_upb",
        "xds_orca_upb",
        "//src/core:arena",
        "//src/core:channel_fwd",
        "//src/core:channel_init",
        "//src/core:channel_stack_type",
        "//src/core:closure",
        "//src/core:construct_destruct",
        "//src/core:dual_ref_counted",
        "//src/core:env",
        "//src/core:error",
        "//src/core:gpr_atm",
        "//src/core:grpc_backend_metric_data",
        "//src/core:grpc_deadline_filter",
        "//src/core:grpc_service_config",
        "//src/core:init_internally",
        "//src/core:iomgr_fwd",
        "//src/core:json",
        "//src/core:json_args",
        "//src/core:json_channel_args",
        "//src/core:json_object_loader",
        "//src/core:lb_policy",
        "//src/core:lb_policy_registry",
        "//src/core:memory_quota",
        "//src/core:pollset_set",
        "//src/core:proxy_mapper",
        "//src/core:proxy_mapper_registry",
        "//src/core:ref_counted",
        "//src/core:resolved_address",
        "//src/core:resource_quota",
        "//src/core:service_config_parser",
        "//src/core:slice",
        "//src/core:slice_buffer",
        "//src/core:slice_refcount",
        "//src/core:stats_data",
        "//src/core:status_helper",
        "//src/core:subchannel_interface",
        "//src/core:time",
        "//src/core:transport_fwd",
        "//src/core:unique_type_name",
        "//src/core:useful",
        "//src/core:validation_errors",
    ],
)

grpc_cc_library(
    name = "grpc_resolver_dns_ares",
    srcs = [
        "//src/core:ext/filters/client_channel/resolver/dns/c_ares/dns_resolver_ares.cc",
        "//src/core:ext/filters/client_channel/resolver/dns/c_ares/grpc_ares_ev_driver_posix.cc",
        "//src/core:ext/filters/client_channel/resolver/dns/c_ares/grpc_ares_ev_driver_windows.cc",
        "//src/core:ext/filters/client_channel/resolver/dns/c_ares/grpc_ares_wrapper.cc",
        "//src/core:ext/filters/client_channel/resolver/dns/c_ares/grpc_ares_wrapper_posix.cc",
        "//src/core:ext/filters/client_channel/resolver/dns/c_ares/grpc_ares_wrapper_windows.cc",
    ],
    hdrs = [
        "//src/core:ext/filters/client_channel/resolver/dns/c_ares/grpc_ares_ev_driver.h",
        "//src/core:ext/filters/client_channel/resolver/dns/c_ares/grpc_ares_wrapper.h",
    ],
    external_deps = [
        "absl/base:core_headers",
        "absl/container:flat_hash_set",
        "absl/status",
        "absl/status:statusor",
        "absl/strings",
        "absl/strings:str_format",
        "absl/types:optional",
        "address_sorting",
        "cares",
    ],
    language = "c++",
    deps = [
        "backoff",
        "config",
        "debug_location",
        "exec_ctx",
        "gpr",
        "grpc_base",
        "grpc_grpclb_balancer_addresses",
        "grpc_resolver",
        "grpc_service_config_impl",
        "grpc_trace",
        "iomgr_timer",
        "orphanable",
        "ref_counted_ptr",
        "server_address",
        "sockaddr_utils",
        "uri_parser",
        "//src/core:closure",
        "//src/core:error",
        "//src/core:event_engine_common",
        "//src/core:grpc_resolver_dns_selection",
        "//src/core:grpc_service_config",
        "//src/core:grpc_sockaddr",
        "//src/core:iomgr_fwd",
        "//src/core:iomgr_port",
        "//src/core:json",
        "//src/core:polling_resolver",
        "//src/core:pollset_set",
        "//src/core:resolved_address",
        "//src/core:slice",
        "//src/core:status_helper",
        "//src/core:time",
    ],
)

grpc_cc_library(
    name = "httpcli",
    srcs = [
        "//src/core:lib/http/format_request.cc",
        "//src/core:lib/http/httpcli.cc",
        "//src/core:lib/http/parser.cc",
    ],
    hdrs = [
        "//src/core:lib/http/format_request.h",
        "//src/core:lib/http/httpcli.h",
        "//src/core:lib/http/parser.h",
    ],
    external_deps = [
        "absl/base:core_headers",
        "absl/functional:bind_front",
        "absl/status",
        "absl/status:statusor",
        "absl/strings",
        "absl/strings:str_format",
        "absl/types:optional",
    ],
    language = "c++",
    visibility = ["@grpc:httpcli"],
    deps = [
        "config",
        "debug_location",
        "exec_ctx",
        "gpr",
        "grpc_base",
        "grpc_public_hdrs",
        "grpc_security_base",
        "grpc_trace",
        "handshaker",
        "orphanable",
        "ref_counted_ptr",
        "sockaddr_utils",
        "uri_parser",
        "//src/core:channel_args_preconditioning",
        "//src/core:closure",
        "//src/core:error",
        "//src/core:handshaker_registry",
        "//src/core:iomgr_fwd",
        "//src/core:pollset_set",
        "//src/core:resolved_address",
        "//src/core:resource_quota",
        "//src/core:slice",
        "//src/core:slice_refcount",
        "//src/core:status_helper",
        "//src/core:tcp_connect_handshaker",
        "//src/core:time",
    ],
)

grpc_cc_library(
    name = "grpc_alts_credentials",
    srcs = [
        "//src/core:lib/security/credentials/alts/alts_credentials.cc",
        "//src/core:lib/security/security_connector/alts/alts_security_connector.cc",
    ],
    hdrs = [
        "//src/core:lib/security/credentials/alts/alts_credentials.h",
        "//src/core:lib/security/security_connector/alts/alts_security_connector.h",
    ],
    external_deps = [
        "absl/status",
        "absl/strings",
        "absl/types:optional",
    ],
    language = "c++",
    visibility = ["@grpc:public"],
    deps = [
        "alts_util",
        "debug_location",
        "exec_ctx",
        "gpr",
        "grpc_base",
        "grpc_public_hdrs",
        "grpc_security_base",
        "handshaker",
        "promise",
        "ref_counted_ptr",
        "tsi_alts_credentials",
        "tsi_base",
        "//src/core:arena_promise",
        "//src/core:closure",
        "//src/core:error",
        "//src/core:iomgr_fwd",
        "//src/core:slice",
        "//src/core:slice_refcount",
        "//src/core:unique_type_name",
        "//src/core:useful",
    ],
)

grpc_cc_library(
    name = "tsi_fake_credentials",
    srcs = [
        "//src/core:tsi/fake_transport_security.cc",
    ],
    hdrs = [
        "//src/core:tsi/fake_transport_security.h",
    ],
    language = "c++",
    visibility = [
        "@grpc:public",
    ],
    deps = [
        "gpr",
        "tsi_base",
        "//src/core:slice",
        "//src/core:useful",
    ],
)

grpc_cc_library(
    name = "grpc_jwt_credentials",
    srcs = [
        "//src/core:lib/security/credentials/jwt/json_token.cc",
        "//src/core:lib/security/credentials/jwt/jwt_credentials.cc",
        "//src/core:lib/security/credentials/jwt/jwt_verifier.cc",
    ],
    hdrs = [
        "//src/core:lib/security/credentials/jwt/json_token.h",
        "//src/core:lib/security/credentials/jwt/jwt_credentials.h",
        "//src/core:lib/security/credentials/jwt/jwt_verifier.h",
    ],
    external_deps = [
        "absl/status",
        "absl/status:statusor",
        "absl/strings",
        "absl/strings:str_format",
        "absl/time",
        "absl/types:optional",
        "libcrypto",
        "libssl",
    ],
    language = "c++",
    visibility = ["@grpc:public"],
    deps = [
        "exec_ctx",
        "gpr",
        "grpc_base",
        "grpc_credentials_util",
        "grpc_security_base",
        "grpc_trace",
        "httpcli",
        "orphanable",
        "promise",
        "ref_counted_ptr",
        "uri_parser",
        "//src/core:arena_promise",
        "//src/core:closure",
        "//src/core:error",
        "//src/core:gpr_manual_constructor",
        "//src/core:httpcli_ssl_credentials",
        "//src/core:iomgr_fwd",
        "//src/core:json",
        "//src/core:slice",
        "//src/core:slice_refcount",
        "//src/core:time",
        "//src/core:tsi_ssl_types",
        "//src/core:unique_type_name",
        "//src/core:useful",
    ],
)

grpc_cc_library(
    name = "grpc_credentials_util",
    srcs = [
        "//src/core:lib/security/credentials/tls/tls_utils.cc",
        "//src/core:lib/security/security_connector/load_system_roots_fallback.cc",
        "//src/core:lib/security/security_connector/load_system_roots_supported.cc",
        "//src/core:lib/security/util/json_util.cc",
    ],
    hdrs = [
        "//src/core:lib/security/credentials/tls/tls_utils.h",
        "//src/core:lib/security/security_connector/load_system_roots.h",
        "//src/core:lib/security/security_connector/load_system_roots_supported.h",
        "//src/core:lib/security/util/json_util.h",
    ],
    external_deps = ["absl/strings"],
    language = "c++",
    visibility = ["@grpc:public"],
    deps = [
        "gpr",
        "grpc_base",
        "grpc_security_base",
        "//src/core:error",
        "//src/core:json",
        "//src/core:useful",
    ],
)

grpc_cc_library(
    name = "tsi_alts_credentials",
    srcs = [
        "//src/core:tsi/alts/crypt/aes_gcm.cc",
        "//src/core:tsi/alts/crypt/gsec.cc",
        "//src/core:tsi/alts/frame_protector/alts_counter.cc",
        "//src/core:tsi/alts/frame_protector/alts_crypter.cc",
        "//src/core:tsi/alts/frame_protector/alts_frame_protector.cc",
        "//src/core:tsi/alts/frame_protector/alts_record_protocol_crypter_common.cc",
        "//src/core:tsi/alts/frame_protector/alts_seal_privacy_integrity_crypter.cc",
        "//src/core:tsi/alts/frame_protector/alts_unseal_privacy_integrity_crypter.cc",
        "//src/core:tsi/alts/frame_protector/frame_handler.cc",
        "//src/core:tsi/alts/handshaker/alts_handshaker_client.cc",
        "//src/core:tsi/alts/handshaker/alts_shared_resource.cc",
        "//src/core:tsi/alts/handshaker/alts_tsi_handshaker.cc",
        "//src/core:tsi/alts/handshaker/alts_tsi_utils.cc",
        "//src/core:tsi/alts/zero_copy_frame_protector/alts_grpc_integrity_only_record_protocol.cc",
        "//src/core:tsi/alts/zero_copy_frame_protector/alts_grpc_privacy_integrity_record_protocol.cc",
        "//src/core:tsi/alts/zero_copy_frame_protector/alts_grpc_record_protocol_common.cc",
        "//src/core:tsi/alts/zero_copy_frame_protector/alts_iovec_record_protocol.cc",
        "//src/core:tsi/alts/zero_copy_frame_protector/alts_zero_copy_grpc_protector.cc",
    ],
    hdrs = [
        "//src/core:tsi/alts/crypt/gsec.h",
        "//src/core:tsi/alts/frame_protector/alts_counter.h",
        "//src/core:tsi/alts/frame_protector/alts_crypter.h",
        "//src/core:tsi/alts/frame_protector/alts_frame_protector.h",
        "//src/core:tsi/alts/frame_protector/alts_record_protocol_crypter_common.h",
        "//src/core:tsi/alts/frame_protector/frame_handler.h",
        "//src/core:tsi/alts/handshaker/alts_handshaker_client.h",
        "//src/core:tsi/alts/handshaker/alts_shared_resource.h",
        "//src/core:tsi/alts/handshaker/alts_tsi_handshaker.h",
        "//src/core:tsi/alts/handshaker/alts_tsi_handshaker_private.h",
        "//src/core:tsi/alts/handshaker/alts_tsi_utils.h",
        "//src/core:tsi/alts/zero_copy_frame_protector/alts_grpc_integrity_only_record_protocol.h",
        "//src/core:tsi/alts/zero_copy_frame_protector/alts_grpc_privacy_integrity_record_protocol.h",
        "//src/core:tsi/alts/zero_copy_frame_protector/alts_grpc_record_protocol.h",
        "//src/core:tsi/alts/zero_copy_frame_protector/alts_grpc_record_protocol_common.h",
        "//src/core:tsi/alts/zero_copy_frame_protector/alts_iovec_record_protocol.h",
        "//src/core:tsi/alts/zero_copy_frame_protector/alts_zero_copy_grpc_protector.h",
    ],
    external_deps = [
        "libssl",
        "libcrypto",
        "upb_lib",
    ],
    language = "c++",
    tags = ["nofixdeps"],
    visibility = ["@grpc:public"],
    deps = [
        "alts_upb",
        "alts_util",
        "config",
        "exec_ctx",
        "gpr",
        "grpc_base",
        "tsi_base",
        "//src/core:arena",
        "//src/core:closure",
        "//src/core:error",
        "//src/core:pollset_set",
        "//src/core:slice",
        "//src/core:useful",
    ],
)

grpc_cc_library(
    name = "tsi_ssl_session_cache",
    srcs = [
        "//src/core:tsi/ssl/session_cache/ssl_session_boringssl.cc",
        "//src/core:tsi/ssl/session_cache/ssl_session_cache.cc",
        "//src/core:tsi/ssl/session_cache/ssl_session_openssl.cc",
    ],
    hdrs = [
        "//src/core:tsi/ssl/session_cache/ssl_session.h",
        "//src/core:tsi/ssl/session_cache/ssl_session_cache.h",
    ],
    external_deps = [
        "absl/memory",
        "libssl",
    ],
    language = "c++",
    visibility = ["@grpc:public"],
    deps = [
        "cpp_impl_of",
        "gpr",
        "grpc_public_hdrs",
        "//src/core:ref_counted",
        "//src/core:slice",
    ],
)

grpc_cc_library(
    name = "tsi_ssl_credentials",
    srcs = [
        "//src/core:lib/security/security_connector/ssl_utils.cc",
        "//src/core:lib/security/security_connector/ssl_utils_config.cc",
        "//src/core:tsi/ssl/key_logging/ssl_key_logging.cc",
        "//src/core:tsi/ssl_transport_security.cc",
    ],
    hdrs = [
        "//src/core:lib/security/security_connector/ssl_utils.h",
        "//src/core:lib/security/security_connector/ssl_utils_config.h",
        "//src/core:tsi/ssl/key_logging/ssl_key_logging.h",
        "//src/core:tsi/ssl_transport_security.h",
    ],
    external_deps = [
        "absl/base:core_headers",
        "absl/status",
        "absl/strings",
        "libcrypto",
        "libssl",
    ],
    language = "c++",
    visibility = ["@grpc:public"],
    deps = [
        "gpr",
        "grpc_base",
        "grpc_credentials_util",
        "grpc_public_hdrs",
        "grpc_security_base",
        "ref_counted_ptr",
        "tsi_base",
        "tsi_ssl_session_cache",
        "//src/core:error",
        "//src/core:grpc_transport_chttp2_alpn",
        "//src/core:ref_counted",
        "//src/core:slice",
        "//src/core:tsi_ssl_types",
        "//src/core:useful",
    ],
)

grpc_cc_library(
    name = "grpc_http_filters",
    srcs = [
        "//src/core:ext/filters/http/client/http_client_filter.cc",
        "//src/core:ext/filters/http/http_filters_plugin.cc",
        "//src/core:ext/filters/http/message_compress/compression_filter.cc",
        "//src/core:ext/filters/http/server/http_server_filter.cc",
    ],
    hdrs = [
        "//src/core:ext/filters/http/client/http_client_filter.h",
        "//src/core:ext/filters/http/message_compress/compression_filter.h",
        "//src/core:ext/filters/http/server/http_server_filter.h",
    ],
    external_deps = [
        "absl/base:core_headers",
        "absl/meta:type_traits",
        "absl/status",
        "absl/status:statusor",
        "absl/strings",
        "absl/strings:str_format",
        "absl/types:optional",
    ],
    language = "c++",
    visibility = ["@grpc:http"],
    deps = [
        "channel_stack_builder",
        "config",
        "gpr",
        "grpc_base",
        "grpc_public_hdrs",
        "grpc_trace",
        "promise",
        "//src/core:arena",
        "//src/core:arena_promise",
        "//src/core:basic_seq",
        "//src/core:channel_fwd",
        "//src/core:channel_init",
        "//src/core:channel_stack_type",
        "//src/core:context",
        "//src/core:for_each",
        "//src/core:grpc_message_size_filter",
        "//src/core:latch",
        "//src/core:map_pipe",
        "//src/core:percent_encoding",
        "//src/core:seq",
        "//src/core:slice",
        "//src/core:slice_buffer",
        "//src/core:transport_fwd",
        "//src/core:try_concurrently",
        "//src/core:try_seq",
    ],
)

grpc_cc_library(
    name = "grpc_grpclb_balancer_addresses",
    srcs = [
        "//src/core:ext/filters/client_channel/lb_policy/grpclb/grpclb_balancer_addresses.cc",
    ],
    hdrs = [
        "//src/core:ext/filters/client_channel/lb_policy/grpclb/grpclb_balancer_addresses.h",
    ],
    language = "c++",
    visibility = ["@grpc:grpclb"],
    deps = [
        "gpr_platform",
        "grpc_public_hdrs",
        "server_address",
        "//src/core:channel_args",
        "//src/core:useful",
    ],
)

grpc_cc_library(
    name = "xds_client",
    srcs = [
        "//src/core:ext/xds/xds_api.cc",
        "//src/core:ext/xds/xds_bootstrap.cc",
        "//src/core:ext/xds/xds_client.cc",
        "//src/core:ext/xds/xds_client_stats.cc",
    ],
    hdrs = [
        "//src/core:ext/xds/xds_api.h",
        "//src/core:ext/xds/xds_bootstrap.h",
        "//src/core:ext/xds/xds_channel_args.h",
        "//src/core:ext/xds/xds_client.h",
        "//src/core:ext/xds/xds_client_stats.h",
        "//src/core:ext/xds/xds_resource_type.h",
        "//src/core:ext/xds/xds_resource_type_impl.h",
        "//src/core:ext/xds/xds_transport.h",
    ],
    external_deps = [
        "absl/base:core_headers",
        "absl/memory",
        "absl/status",
        "absl/status:statusor",
        "absl/strings",
        "absl/strings:str_format",
        "absl/types:optional",
        "upb_lib",
        "upb_textformat_lib",
        "upb_json_lib",
        "upb_reflection",
    ],
    language = "c++",
    tags = ["nofixdeps"],
    visibility = ["@grpc:xds_client_core"],
    deps = [
        "backoff",
        "debug_location",
        "envoy_admin_upb",
        "envoy_config_core_upb",
        "envoy_config_endpoint_upb",
        "envoy_service_discovery_upb",
        "envoy_service_discovery_upbdefs",
        "envoy_service_load_stats_upb",
        "envoy_service_load_stats_upbdefs",
        "envoy_service_status_upb",
        "envoy_service_status_upbdefs",
        "event_engine_base_hdrs",
        "exec_ctx",
        "google_rpc_status_upb",
        "gpr",
        "grpc_trace",
        "orphanable",
        "protobuf_any_upb",
        "protobuf_duration_upb",
        "protobuf_struct_upb",
        "protobuf_timestamp_upb",
        "ref_counted_ptr",
        "uri_parser",
        "work_serializer",
        "//src/core:default_event_engine",
        "//src/core:dual_ref_counted",
        "//src/core:env",
        "//src/core:json",
        "//src/core:ref_counted",
        "//src/core:time",
        "//src/core:upb_utils",
        "//src/core:useful",
    ],
)

grpc_cc_library(
    name = "grpc_mock_cel",
    hdrs = [
        "//src/core:lib/security/authorization/mock_cel/activation.h",
        "//src/core:lib/security/authorization/mock_cel/cel_expr_builder_factory.h",
        "//src/core:lib/security/authorization/mock_cel/cel_expression.h",
        "//src/core:lib/security/authorization/mock_cel/cel_value.h",
        "//src/core:lib/security/authorization/mock_cel/evaluator_core.h",
        "//src/core:lib/security/authorization/mock_cel/flat_expr_builder.h",
    ],
    external_deps = [
        "absl/status",
        "absl/status:statusor",
        "absl/strings",
        "absl/types:span",
    ],
    language = "c++",
    deps = [
        "google_type_expr_upb",
        "gpr_public_hdrs",
    ],
)

grpc_cc_library(
    name = "grpc_resolver_fake",
    srcs = ["//src/core:ext/filters/client_channel/resolver/fake/fake_resolver.cc"],
    hdrs = ["//src/core:ext/filters/client_channel/resolver/fake/fake_resolver.h"],
    external_deps = [
        "absl/base:core_headers",
        "absl/status",
        "absl/status:statusor",
        "absl/strings",
    ],
    language = "c++",
    visibility = [
        "//test:__subpackages__",
        "@grpc:grpc_resolver_fake",
    ],
    deps = [
        "config",
        "debug_location",
        "gpr",
        "grpc_public_hdrs",
        "grpc_resolver",
        "orphanable",
        "ref_counted_ptr",
        "server_address",
        "uri_parser",
        "work_serializer",
        "//src/core:channel_args",
        "//src/core:grpc_service_config",
        "//src/core:ref_counted",
        "//src/core:useful",
    ],
)

grpc_cc_library(
    name = "chttp2_frame",
    hdrs = [
        "//src/core:ext/transport/chttp2/transport/frame.h",
    ],
    deps = ["gpr"],
)

grpc_cc_library(
    name = "http_trace",
    srcs = [
        "//src/core:ext/transport/chttp2/transport/http_trace.cc",
    ],
    hdrs = [
        "//src/core:ext/transport/chttp2/transport/http_trace.h",
    ],
    deps = [
        "gpr_platform",
        "grpc_trace",
    ],
)

grpc_cc_library(
    name = "hpack_parser_table",
    srcs = [
        "//src/core:ext/transport/chttp2/transport/hpack_parser_table.cc",
    ],
    hdrs = [
        "//src/core:ext/transport/chttp2/transport/hpack_parser_table.h",
    ],
    external_deps = [
        "absl/status",
        "absl/strings",
        "absl/strings:str_format",
    ],
    deps = [
        "gpr",
        "gpr_platform",
        "grpc_base",
        "grpc_trace",
        "http_trace",
        "//src/core:error",
        "//src/core:hpack_constants",
        "//src/core:no_destruct",
        "//src/core:slice",
    ],
)

grpc_cc_library(
    name = "hpack_parser",
    srcs = [
        "//src/core:ext/transport/chttp2/transport/hpack_parser.cc",
    ],
    hdrs = [
        "//src/core:ext/transport/chttp2/transport/hpack_parser.h",
    ],
    external_deps = [
        "absl/base:core_headers",
        "absl/status",
        "absl/strings",
        "absl/strings:str_format",
        "absl/types:optional",
        "absl/types:span",
        "absl/types:variant",
    ],
    deps = [
        "chttp2_frame",
        "gpr",
        "gpr_platform",
        "grpc_base",
        "grpc_public_hdrs",
        "grpc_trace",
        "hpack_parser_table",
        "//src/core:decode_huff",
        "//src/core:error",
        "//src/core:experiments",
        "//src/core:hpack_constants",
        "//src/core:slice",
        "//src/core:slice_refcount",
        "//src/core:status_helper",
    ],
)

grpc_cc_library(
    name = "hpack_encoder",
    srcs = [
        "//src/core:ext/transport/chttp2/transport/hpack_encoder.cc",
    ],
    hdrs = [
        "//src/core:ext/transport/chttp2/transport/hpack_encoder.h",
    ],
    external_deps = ["absl/strings"],
    deps = [
        "chttp2_bin_encoder",
        "chttp2_frame",
        "chttp2_varint",
        "gpr",
        "gpr_platform",
        "grpc_base",
        "grpc_public_hdrs",
        "grpc_trace",
        "http_trace",
        "//src/core:hpack_constants",
        "//src/core:hpack_encoder_table",
        "//src/core:slice",
        "//src/core:slice_buffer",
        "//src/core:time",
    ],
)

grpc_cc_library(
    name = "chttp2_bin_encoder",
    srcs = [
        "//src/core:ext/transport/chttp2/transport/bin_encoder.cc",
    ],
    hdrs = [
        "//src/core:ext/transport/chttp2/transport/bin_encoder.h",
    ],
    deps = [
        "gpr",
        "gpr_platform",
        "//src/core:huffsyms",
        "//src/core:slice",
    ],
)

grpc_cc_library(
    name = "chttp2_varint",
    srcs = [
        "//src/core:ext/transport/chttp2/transport/varint.cc",
    ],
    hdrs = [
        "//src/core:ext/transport/chttp2/transport/varint.h",
    ],
    external_deps = ["absl/base:core_headers"],
    deps = ["gpr"],
)

grpc_cc_library(
    name = "grpc_transport_chttp2",
    srcs = [
        "//src/core:ext/transport/chttp2/transport/bin_decoder.cc",
        "//src/core:ext/transport/chttp2/transport/chttp2_transport.cc",
        "//src/core:ext/transport/chttp2/transport/context_list.cc",
        "//src/core:ext/transport/chttp2/transport/frame_data.cc",
        "//src/core:ext/transport/chttp2/transport/frame_goaway.cc",
        "//src/core:ext/transport/chttp2/transport/frame_ping.cc",
        "//src/core:ext/transport/chttp2/transport/frame_rst_stream.cc",
        "//src/core:ext/transport/chttp2/transport/frame_settings.cc",
        "//src/core:ext/transport/chttp2/transport/frame_window_update.cc",
        "//src/core:ext/transport/chttp2/transport/parsing.cc",
        "//src/core:ext/transport/chttp2/transport/stream_lists.cc",
        "//src/core:ext/transport/chttp2/transport/stream_map.cc",
        "//src/core:ext/transport/chttp2/transport/writing.cc",
    ],
    hdrs = [
        "//src/core:ext/transport/chttp2/transport/bin_decoder.h",
        "//src/core:ext/transport/chttp2/transport/chttp2_transport.h",
        "//src/core:ext/transport/chttp2/transport/context_list.h",
        "//src/core:ext/transport/chttp2/transport/frame_data.h",
        "//src/core:ext/transport/chttp2/transport/frame_goaway.h",
        "//src/core:ext/transport/chttp2/transport/frame_ping.h",
        "//src/core:ext/transport/chttp2/transport/frame_rst_stream.h",
        "//src/core:ext/transport/chttp2/transport/frame_settings.h",
        "//src/core:ext/transport/chttp2/transport/frame_window_update.h",
        "//src/core:ext/transport/chttp2/transport/internal.h",
        "//src/core:ext/transport/chttp2/transport/stream_map.h",
    ],
    external_deps = [
        "absl/base:core_headers",
        "absl/status",
        "absl/strings",
        "absl/strings:cord",
        "absl/strings:str_format",
        "absl/types:optional",
        "absl/types:variant",
    ],
    language = "c++",
    visibility = ["@grpc:grpclb"],
    deps = [
        "chttp2_frame",
        "chttp2_varint",
        "debug_location",
        "exec_ctx",
        "gpr",
        "grpc_base",
        "grpc_public_hdrs",
        "grpc_trace",
        "hpack_encoder",
        "hpack_parser",
        "hpack_parser_table",
        "http_trace",
        "httpcli",
        "iomgr_timer",
        "ref_counted_ptr",
        "stats",
        "//src/core:arena",
        "//src/core:bdp_estimator",
        "//src/core:bitset",
        "//src/core:chttp2_flow_control",
        "//src/core:closure",
        "//src/core:error",
        "//src/core:gpr_atm",
        "//src/core:http2_errors",
        "//src/core:http2_settings",
        "//src/core:init_internally",
        "//src/core:iomgr_fwd",
        "//src/core:memory_quota",
        "//src/core:poll",
        "//src/core:ref_counted",
        "//src/core:resource_quota",
        "//src/core:resource_quota_trace",
        "//src/core:slice",
        "//src/core:slice_buffer",
        "//src/core:slice_refcount",
        "//src/core:stats_data",
        "//src/core:status_helper",
        "//src/core:time",
        "//src/core:transport_fwd",
        "//src/core:useful",
    ],
)

# TODO(yashykt): Remove the UPB definitions from here once they are no longer needed
### UPB Targets

grpc_upb_proto_library(
    name = "envoy_admin_upb",
    deps = ["@envoy_api//envoy/admin/v3:pkg"],
)

grpc_upb_proto_library(
    name = "envoy_config_cluster_upb",
    deps = ["@envoy_api//envoy/config/cluster/v3:pkg"],
)

grpc_upb_proto_reflection_library(
    name = "envoy_config_cluster_upbdefs",
    deps = ["@envoy_api//envoy/config/cluster/v3:pkg"],
)

grpc_upb_proto_library(
    name = "envoy_config_core_upb",
    deps = ["@envoy_api//envoy/config/core/v3:pkg"],
)

grpc_upb_proto_library(
    name = "envoy_config_endpoint_upb",
    deps = ["@envoy_api//envoy/config/endpoint/v3:pkg"],
)

grpc_upb_proto_reflection_library(
    name = "envoy_config_endpoint_upbdefs",
    deps = ["@envoy_api//envoy/config/endpoint/v3:pkg"],
)

grpc_upb_proto_library(
    name = "envoy_config_listener_upb",
    deps = ["@envoy_api//envoy/config/listener/v3:pkg"],
)

grpc_upb_proto_reflection_library(
    name = "envoy_config_listener_upbdefs",
    deps = ["@envoy_api//envoy/config/listener/v3:pkg"],
)

grpc_upb_proto_library(
    name = "envoy_config_rbac_upb",
    deps = ["@envoy_api//envoy/config/rbac/v3:pkg"],
)

grpc_upb_proto_library(
    name = "envoy_config_route_upb",
    deps = ["@envoy_api//envoy/config/route/v3:pkg"],
)

grpc_upb_proto_reflection_library(
    name = "envoy_config_route_upbdefs",
    deps = ["@envoy_api//envoy/config/route/v3:pkg"],
)

grpc_upb_proto_library(
    name = "envoy_extensions_clusters_aggregate_upb",
    deps = ["@envoy_api//envoy/extensions/clusters/aggregate/v3:pkg"],
)

grpc_upb_proto_reflection_library(
    name = "envoy_extensions_clusters_aggregate_upbdefs",
    deps = ["@envoy_api//envoy/extensions/clusters/aggregate/v3:pkg"],
)

grpc_upb_proto_library(
    name = "envoy_extensions_filters_common_fault_upb",
    deps = ["@envoy_api//envoy/extensions/filters/common/fault/v3:pkg"],
)

grpc_upb_proto_library(
    name = "envoy_extensions_filters_http_fault_upb",
    deps = ["@envoy_api//envoy/extensions/filters/http/fault/v3:pkg"],
)

grpc_upb_proto_reflection_library(
    name = "envoy_extensions_filters_http_fault_upbdefs",
    deps = ["@envoy_api//envoy/extensions/filters/http/fault/v3:pkg"],
)

grpc_upb_proto_library(
    name = "envoy_extensions_filters_http_rbac_upb",
    deps = ["@envoy_api//envoy/extensions/filters/http/rbac/v3:pkg"],
)

grpc_upb_proto_reflection_library(
    name = "envoy_extensions_filters_http_rbac_upbdefs",
    deps = ["@envoy_api//envoy/extensions/filters/http/rbac/v3:pkg"],
)

grpc_upb_proto_library(
    name = "envoy_extensions_filters_http_router_upb",
    deps = ["@envoy_api//envoy/extensions/filters/http/router/v3:pkg"],
)

grpc_upb_proto_reflection_library(
    name = "envoy_extensions_filters_http_router_upbdefs",
    deps = ["@envoy_api//envoy/extensions/filters/http/router/v3:pkg"],
)

grpc_upb_proto_library(
    name = "envoy_extensions_load_balancing_policies_ring_hash_upb",
    deps = ["@envoy_api//envoy/extensions/load_balancing_policies/ring_hash/v3:pkg"],
)

grpc_upb_proto_library(
    name = "envoy_extensions_load_balancing_policies_wrr_locality_upb",
    deps = ["@envoy_api//envoy/extensions/load_balancing_policies/wrr_locality/v3:pkg"],
)

grpc_upb_proto_library(
    name = "envoy_extensions_filters_network_http_connection_manager_upb",
    deps = ["@envoy_api//envoy/extensions/filters/network/http_connection_manager/v3:pkg"],
)

grpc_upb_proto_reflection_library(
    name = "envoy_extensions_filters_network_http_connection_manager_upbdefs",
    deps = ["@envoy_api//envoy/extensions/filters/network/http_connection_manager/v3:pkg"],
)

grpc_upb_proto_library(
    name = "envoy_extensions_transport_sockets_tls_upb",
    deps = ["@envoy_api//envoy/extensions/transport_sockets/tls/v3:pkg"],
)

grpc_upb_proto_reflection_library(
    name = "envoy_extensions_transport_sockets_tls_upbdefs",
    deps = ["@envoy_api//envoy/extensions/transport_sockets/tls/v3:pkg"],
)

grpc_upb_proto_library(
    name = "envoy_service_discovery_upb",
    deps = ["@envoy_api//envoy/service/discovery/v3:pkg"],
)

grpc_upb_proto_reflection_library(
    name = "envoy_service_discovery_upbdefs",
    deps = ["@envoy_api//envoy/service/discovery/v3:pkg"],
)

grpc_upb_proto_library(
    name = "envoy_service_load_stats_upb",
    deps = ["@envoy_api//envoy/service/load_stats/v3:pkg"],
)

grpc_upb_proto_reflection_library(
    name = "envoy_service_load_stats_upbdefs",
    deps = ["@envoy_api//envoy/service/load_stats/v3:pkg"],
)

grpc_upb_proto_library(
    name = "envoy_service_status_upb",
    deps = ["@envoy_api//envoy/service/status/v3:pkg"],
)

grpc_upb_proto_reflection_library(
    name = "envoy_service_status_upbdefs",
    deps = ["@envoy_api//envoy/service/status/v3:pkg"],
)

grpc_upb_proto_library(
    name = "envoy_type_matcher_upb",
    deps = ["@envoy_api//envoy/type/matcher/v3:pkg"],
)

grpc_upb_proto_library(
    name = "envoy_type_upb",
    deps = ["@envoy_api//envoy/type/v3:pkg"],
)

grpc_upb_proto_library(
    name = "xds_type_upb",
    deps = ["@com_github_cncf_udpa//xds/type/v3:pkg"],
)

grpc_upb_proto_reflection_library(
    name = "xds_type_upbdefs",
    deps = ["@com_github_cncf_udpa//xds/type/v3:pkg"],
)

grpc_upb_proto_library(
    name = "xds_orca_upb",
    deps = ["@com_github_cncf_udpa//xds/data/orca/v3:pkg"],
)

grpc_upb_proto_library(
    name = "xds_orca_service_upb",
    deps = ["@com_github_cncf_udpa//xds/service/orca/v3:pkg"],
)

grpc_upb_proto_library(
    name = "grpc_health_upb",
    deps = ["//src/proto/grpc/health/v1:health_proto_descriptor"],
)

grpc_upb_proto_library(
    name = "google_rpc_status_upb",
    deps = ["@com_google_googleapis//google/rpc:status_proto"],
)

grpc_upb_proto_reflection_library(
    name = "google_rpc_status_upbdefs",
    deps = ["@com_google_googleapis//google/rpc:status_proto"],
)

grpc_upb_proto_library(
    name = "google_type_expr_upb",
    deps = ["@com_google_googleapis//google/type:expr_proto"],
)

grpc_upb_proto_library(
    name = "grpc_lb_upb",
    deps = ["//src/proto/grpc/lb/v1:load_balancer_proto_descriptor"],
)

grpc_upb_proto_library(
    name = "alts_upb",
    deps = ["//src/proto/grpc/gcp:alts_handshaker_proto"],
)

grpc_upb_proto_library(
    name = "rls_upb",
    deps = ["//src/proto/grpc/lookup/v1:rls_proto_descriptor"],
)

grpc_upb_proto_library(
    name = "rls_config_upb",
    deps = ["//src/proto/grpc/lookup/v1:rls_config_proto_descriptor"],
)

grpc_upb_proto_reflection_library(
    name = "rls_config_upbdefs",
    deps = ["//src/proto/grpc/lookup/v1:rls_config_proto_descriptor"],
)

WELL_KNOWN_PROTO_TARGETS = [
    "any",
    "duration",
    "empty",
    "struct",
    "timestamp",
    "wrappers",
]

[grpc_upb_proto_library(
    name = "protobuf_" + target + "_upb",
    deps = ["@com_google_protobuf//:" + target + "_proto"],
) for target in WELL_KNOWN_PROTO_TARGETS]

[grpc_upb_proto_reflection_library(
    name = "protobuf_" + target + "_upbdefs",
    deps = ["@com_google_protobuf//:" + target + "_proto"],
) for target in WELL_KNOWN_PROTO_TARGETS]

grpc_generate_one_off_targets()

filegroup(
    name = "root_certificates",
    srcs = [
        "etc/roots.pem",
    ],
    visibility = ["//visibility:public"],
)<|MERGE_RESOLUTION|>--- conflicted
+++ resolved
@@ -1351,8 +1351,6 @@
     # to clean this up, we'll remove these.
     [
         "//src/core:lib/channel/channel_args.h",
-<<<<<<< HEAD
-        "//src/core:lib/channel/channel_stack_builder.h",
     ] +
     # TODO(vigneshbabu): remove these
     # These headers used to be vended by this target, but they have to be
@@ -1361,8 +1359,6 @@
         "//src/core:lib/iomgr/event_engine_shims/closure.h",
         "//src/core:lib/iomgr/event_engine_shims/endpoint.h",
         "//src/core:lib/iomgr/event_engine_shims/resolved_address.h",
-=======
->>>>>>> 03899400
     ],
     external_deps = [
         "absl/base:core_headers",
