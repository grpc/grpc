# gRPC Bazel BUILD file.
#
# Copyright 2016 gRPC authors.
#
# Licensed under the Apache License, Version 2.0 (the "License");
# you may not use this file except in compliance with the License.
# You may obtain a copy of the License at
#
#     http://www.apache.org/licenses/LICENSE-2.0
#
# Unless required by applicable law or agreed to in writing, software
# distributed under the License is distributed on an "AS IS" BASIS,
# WITHOUT WARRANTIES OR CONDITIONS OF ANY KIND, either express or implied.
# See the License for the specific language governing permissions and
# limitations under the License.

load("@bazel_skylib//lib:selects.bzl", "selects")
load("@bazel_skylib//rules:common_settings.bzl", "bool_flag")
load(
    "//bazel:grpc_build_system.bzl",
    "grpc_cc_library",
    "grpc_clang_cl_settings",
    "grpc_filegroup",
    "grpc_generate_one_off_targets",
    "grpc_upb_proto_library",
    "grpc_upb_proto_reflection_library",
    "python_config_settings",
)

licenses(["reciprocal"])

package(
    default_visibility = ["//visibility:public"],
    features = [
        "-parse_headers",
        "layering_check",
    ],
)

exports_files([
    "LICENSE",
    "etc/roots.pem",
])

exports_files(
    glob(["include/**"]),
    visibility = ["//:__subpackages__"],
)

config_setting(
    name = "grpc_no_ares",
    values = {"define": "grpc_no_ares=true"},
)

config_setting(
    name = "grpc_no_xds_define",
    values = {"define": "grpc_no_xds=true"},
)

config_setting(
    name = "grpc_no_ztrace_define",
    values = {"define": "grpc_no_ztrace=true"},
)

config_setting(
    name = "grpc_experiments_are_final_define",
    values = {"define": "grpc_experiments_are_final=true"},
)

bool_flag(
    name = "disable_grpc_rls",
    build_setting_default = False,
)

grpc_clang_cl_settings()

config_setting(
    name = "grpc_no_rls_flag",
    flag_values = {":disable_grpc_rls": "true"},
)

config_setting(
    name = "android",
    values = {"crosstool_top": "//external:android/crosstool"},
    # TODO: Use constraint_values to detect android after Bazel 7.0 platforms migration is finished
    # constraint_values = [ "@platforms//os:android" ],
)

config_setting(
    name = "macos",
    values = {"apple_platform_type": "macos"},
)

config_setting(
    name = "ios",
    values = {"apple_platform_type": "ios"},
)

config_setting(
    name = "tvos",
    values = {"apple_platform_type": "tvos"},
)

config_setting(
    name = "visionos",
    values = {"apple_platform_type": "visionos"},
)

config_setting(
    name = "watchos",
    values = {"apple_platform_type": "watchos"},
)

config_setting(
    name = "windows_os",
    constraint_values = ["@platforms//os:windows"],
)

config_setting(
    name = "systemd",
    values = {"define": "use_systemd=true"},
)

selects.config_setting_group(
    name = "grpc_no_xds",
    match_any = [
        ":grpc_no_xds_define",
        # In addition to disabling XDS support when --define=grpc_no_xds=true is
        # specified, we also disable it on mobile platforms where it is not
        # likely to be needed and where reducing the binary size is more
        # important.
        ":android",
        ":ios",
    ],
)

selects.config_setting_group(
    name = "grpc_no_ztrace",
    match_any = [
        ":grpc_no_ztrace_define",
        # In addition to disabling ztrace support when --define=grpc_no_ztrace=true is
        # specified, we also disable it on mobile platforms where it is not
        # likely to be needed and where reducing the binary size is more
        # important.
        ":android",
        ":ios",
    ],
)

selects.config_setting_group(
    name = "grpc_no_rls",
    match_any = [
        ":grpc_no_rls_flag",
        # Disable RLS support on mobile platforms where it is not likely to be
        # needed and where reducing the binary size is more important.
        ":android",
        ":ios",
    ],
)

selects.config_setting_group(
    name = "grpc_experiments_are_final",
    match_any = [
        ":grpc_experiments_are_final_define",
        # In addition to disabling experiments when
        # --define=grpc_experiments_are_final=true is specified, we also disable
        # them on mobile platforms where runtime configuration of experiments is unlikely to be needed and where
        # reducing the binary size is more important.
        ":android",
        ":ios",
    ],
)

# Fuzzers can be built as fuzzers or as tests
config_setting(
    name = "grpc_build_fuzzers",
    values = {"define": "grpc_build_fuzzers=true"},
)

config_setting(
    name = "grpc_allow_exceptions",
    values = {"define": "GRPC_ALLOW_EXCEPTIONS=1"},
)

config_setting(
    name = "grpc_disallow_exceptions",
    values = {"define": "GRPC_ALLOW_EXCEPTIONS=0"},
)

config_setting(
    name = "remote_execution",
    values = {"define": "GRPC_PORT_ISOLATED_RUNTIME=1"},
)

config_setting(
    name = "windows",
    constraint_values = ["@platforms//os:windows"],
)

config_setting(
    name = "mac",
    constraint_values = ["@platforms//os:macos"],
)

config_setting(
    name = "use_strict_warning",
    values = {"define": "use_strict_warning=true"},
)

config_setting(
    name = "use_strict_warning_windows",
    values = {"define": "use_strict_warning_windows=true"},
)

python_config_settings()

# This should be updated along with build_handwritten.yaml
g_stands_for = "gemini"  # @unused

core_version = "49.0.0"  # @unused

version = "1.75.0-dev"  # @unused

GPR_PUBLIC_HDRS = [
    "include/grpc/support/alloc.h",
    "include/grpc/support/atm.h",
    "include/grpc/support/atm_gcc_atomic.h",
    "include/grpc/support/atm_gcc_sync.h",
    "include/grpc/support/atm_windows.h",
    "include/grpc/support/cpu.h",
    "include/grpc/support/json.h",
    "include/grpc/support/log.h",
    "include/grpc/support/log_windows.h",
    "include/grpc/support/metrics.h",
    "include/grpc/support/string_util.h",
    "include/grpc/support/sync.h",
    "include/grpc/support/sync_abseil.h",
    "include/grpc/support/sync_custom.h",
    "include/grpc/support/sync_generic.h",
    "include/grpc/support/sync_posix.h",
    "include/grpc/support/sync_windows.h",
    "include/grpc/support/thd_id.h",
    "include/grpc/support/time.h",
    "include/grpc/impl/call.h",
    "include/grpc/impl/codegen/atm.h",
    "include/grpc/impl/codegen/atm_gcc_atomic.h",
    "include/grpc/impl/codegen/atm_gcc_sync.h",
    "include/grpc/impl/codegen/atm_windows.h",
    "include/grpc/impl/codegen/fork.h",
    "include/grpc/impl/codegen/gpr_types.h",
    "include/grpc/impl/codegen/log.h",
    "include/grpc/impl/codegen/sync.h",
    "include/grpc/impl/codegen/sync_abseil.h",
    "include/grpc/impl/codegen/sync_custom.h",
    "include/grpc/impl/codegen/sync_generic.h",
    "include/grpc/impl/codegen/sync_posix.h",
    "include/grpc/impl/codegen/sync_windows.h",
]

GRPC_PUBLIC_HDRS = [
    "include/grpc/grpc_audit_logging.h",
    "include/grpc/grpc_crl_provider.h",
    "include/grpc/byte_buffer.h",
    "include/grpc/byte_buffer_reader.h",
    "include/grpc/compression.h",
    "include/grpc/create_channel_from_endpoint.h",
    "include/grpc/fork.h",
    "include/grpc/grpc.h",
    "include/grpc/grpc_posix.h",
    "include/grpc/grpc_security.h",
    "include/grpc/grpc_security_constants.h",
    "include/grpc/passive_listener.h",
    "include/grpc/slice.h",
    "include/grpc/slice_buffer.h",
    "include/grpc/status.h",
    "include/grpc/load_reporting.h",
    "include/grpc/support/workaround_list.h",
    "include/grpc/impl/codegen/byte_buffer.h",
    "include/grpc/impl/codegen/byte_buffer_reader.h",
    "include/grpc/impl/codegen/compression_types.h",
    "include/grpc/impl/codegen/connectivity_state.h",
    "include/grpc/impl/codegen/grpc_types.h",
    "include/grpc/impl/codegen/propagation_bits.h",
    "include/grpc/impl/codegen/status.h",
    "include/grpc/impl/codegen/slice.h",
    "include/grpc/impl/compression_types.h",
    "include/grpc/impl/connectivity_state.h",
    "include/grpc/impl/grpc_types.h",
    "include/grpc/impl/propagation_bits.h",
    "include/grpc/impl/slice_type.h",
]

GRPC_PUBLIC_EVENT_ENGINE_HDRS = [
    "include/grpc/event_engine/endpoint_config.h",
    "include/grpc/event_engine/event_engine.h",
    "include/grpc/event_engine/extensible.h",
    "include/grpc/event_engine/port.h",
    "include/grpc/event_engine/memory_allocator.h",
    "include/grpc/event_engine/memory_request.h",
    "include/grpc/event_engine/internal/memory_allocator_impl.h",
    "include/grpc/event_engine/slice.h",
    "include/grpc/event_engine/slice_buffer.h",
    "include/grpc/event_engine/internal/slice_cast.h",
    "include/grpc/event_engine/internal/write_event.h",
]

GRPCXX_SRCS = [
    "src/cpp/client/call_credentials.cc",
    "src/cpp/client/channel_cc.cc",
    "src/cpp/client/channel_credentials.cc",
    "src/cpp/client/client_callback.cc",
    "src/cpp/client/client_context.cc",
    "src/cpp/client/client_interceptor.cc",
    "src/cpp/client/client_stats_interceptor.cc",
    "src/cpp/client/create_channel.cc",
    "src/cpp/client/create_channel_internal.cc",
    "src/cpp/client/create_channel_posix.cc",
    "src/cpp/common/alarm.cc",
    "src/cpp/common/channel_arguments.cc",
    "src/cpp/common/completion_queue_cc.cc",
    "src/cpp/common/resource_quota_cc.cc",
    "src/cpp/common/rpc_method.cc",
    "src/cpp/common/version_cc.cc",
    "src/cpp/common/validate_service_config.cc",
    "src/cpp/server/async_generic_service.cc",
    "src/cpp/server/channel_argument_option.cc",
    "src/cpp/server/create_default_thread_pool.cc",
    "src/cpp/server/external_connection_acceptor_impl.cc",
    "src/cpp/server/health/default_health_check_service.cc",
    "src/cpp/server/health/health_check_service.cc",
    "src/cpp/server/health/health_check_service_server_builder_option.cc",
    "src/cpp/server/server_builder.cc",
    "src/cpp/server/server_callback.cc",
    "src/cpp/server/server_cc.cc",
    "src/cpp/server/server_context.cc",
    "src/cpp/server/server_credentials.cc",
    "src/cpp/server/server_posix.cc",
    "src/cpp/thread_manager/thread_manager.cc",
    "src/cpp/util/byte_buffer_cc.cc",
    "src/cpp/util/string_ref.cc",
    "src/cpp/util/time_cc.cc",
]

GRPCXX_HDRS = [
    "src/cpp/client/create_channel_internal.h",
    "src/cpp/client/client_stats_interceptor.h",
    "src/cpp/server/dynamic_thread_pool.h",
    "src/cpp/server/external_connection_acceptor_impl.h",
    "src/cpp/server/health/default_health_check_service.h",
    "src/cpp/server/thread_pool_interface.h",
    "src/cpp/thread_manager/thread_manager.h",
]

GRPCXX_PUBLIC_HDRS = [
    "include/grpc++/alarm.h",
    "include/grpc++/channel.h",
    "include/grpc++/client_context.h",
    "include/grpc++/completion_queue.h",
    "include/grpc++/create_channel.h",
    "include/grpc++/create_channel_posix.h",
    "include/grpc++/ext/health_check_service_server_builder_option.h",
    "include/grpc++/generic/async_generic_service.h",
    "include/grpc++/generic/generic_stub.h",
    "include/grpc++/grpc++.h",
    "include/grpc++/health_check_service_interface.h",
    "include/grpc++/impl/call.h",
    "include/grpc++/impl/channel_argument_option.h",
    "include/grpc++/impl/client_unary_call.h",
    "include/grpc++/impl/grpc_library.h",
    "include/grpc++/impl/method_handler_impl.h",
    "include/grpc++/impl/rpc_method.h",
    "include/grpc++/impl/rpc_service_method.h",
    "include/grpc++/impl/serialization_traits.h",
    "include/grpc++/impl/server_builder_option.h",
    "include/grpc++/impl/server_builder_plugin.h",
    "include/grpc++/impl/server_initializer.h",
    "include/grpc++/impl/service_type.h",
    "include/grpc++/security/auth_context.h",
    "include/grpc++/resource_quota.h",
    "include/grpc++/security/auth_metadata_processor.h",
    "include/grpc++/security/credentials.h",
    "include/grpc++/security/server_credentials.h",
    "include/grpc++/server.h",
    "include/grpc++/server_builder.h",
    "include/grpc++/server_context.h",
    "include/grpc++/server_posix.h",
    "include/grpc++/support/async_stream.h",
    "include/grpc++/support/async_unary_call.h",
    "include/grpc++/support/byte_buffer.h",
    "include/grpc++/support/channel_arguments.h",
    "include/grpc++/support/config.h",
    "include/grpc++/support/slice.h",
    "include/grpc++/support/status.h",
    "include/grpc++/support/status_code_enum.h",
    "include/grpc++/support/string_ref.h",
    "include/grpc++/support/stub_options.h",
    "include/grpc++/support/sync_stream.h",
    "include/grpc++/support/time.h",
    "include/grpcpp/alarm.h",
    "include/grpcpp/channel.h",
    "include/grpcpp/client_context.h",
    "include/grpcpp/completion_queue.h",
    "include/grpcpp/create_channel.h",
    "include/grpcpp/create_channel_posix.h",
    "include/grpcpp/ext/health_check_service_server_builder_option.h",
    "include/grpcpp/generic/async_generic_service.h",
    "include/grpcpp/generic/callback_generic_service.h",
    "include/grpcpp/generic/generic_stub.h",
    "include/grpcpp/generic/generic_stub_callback.h",
    "include/grpcpp/grpcpp.h",
    "include/grpcpp/health_check_service_interface.h",
    "include/grpcpp/impl/call_hook.h",
    "include/grpcpp/impl/call_op_set_interface.h",
    "include/grpcpp/impl/call_op_set.h",
    "include/grpcpp/impl/call.h",
    "include/grpcpp/impl/channel_argument_option.h",
    "include/grpcpp/impl/channel_interface.h",
    "include/grpcpp/impl/client_unary_call.h",
    "include/grpcpp/impl/completion_queue_tag.h",
    "include/grpcpp/impl/create_auth_context.h",
    "include/grpcpp/impl/delegating_channel.h",
    "include/grpcpp/impl/grpc_library.h",
    "include/grpcpp/impl/intercepted_channel.h",
    "include/grpcpp/impl/interceptor_common.h",
    "include/grpcpp/impl/metadata_map.h",
    "include/grpcpp/impl/method_handler_impl.h",
    "include/grpcpp/impl/rpc_method.h",
    "include/grpcpp/impl/rpc_service_method.h",
    "include/grpcpp/impl/serialization_traits.h",
    "include/grpcpp/impl/server_builder_option.h",
    "include/grpcpp/impl/server_builder_plugin.h",
    "include/grpcpp/impl/server_callback_handlers.h",
    "include/grpcpp/impl/server_initializer.h",
    "include/grpcpp/impl/service_type.h",
    "include/grpcpp/impl/status.h",
    "include/grpcpp/impl/sync.h",
    "include/grpcpp/passive_listener.h",
    "include/grpcpp/resource_quota.h",
    "include/grpcpp/security/audit_logging.h",
    "include/grpcpp/security/tls_crl_provider.h",
    "include/grpcpp/security/auth_context.h",
    "include/grpcpp/security/auth_metadata_processor.h",
    "include/grpcpp/security/credentials.h",
    "include/grpcpp/security/server_credentials.h",
    "include/grpcpp/security/tls_certificate_provider.h",
    "include/grpcpp/security/authorization_policy_provider.h",
    "include/grpcpp/security/tls_certificate_verifier.h",
    "include/grpcpp/security/tls_credentials_options.h",
    "include/grpcpp/server.h",
    "include/grpcpp/server_builder.h",
    "include/grpcpp/server_context.h",
    "include/grpcpp/server_interface.h",
    "include/grpcpp/server_posix.h",
    "include/grpcpp/version_info.h",
    "include/grpcpp/support/async_stream.h",
    "include/grpcpp/support/async_unary_call.h",
    "include/grpcpp/support/byte_buffer.h",
    "include/grpcpp/support/callback_common.h",
    "include/grpcpp/support/channel_arguments.h",
    "include/grpcpp/support/client_callback.h",
    "include/grpcpp/support/client_interceptor.h",
    "include/grpcpp/support/config.h",
    "include/grpcpp/support/interceptor.h",
    "include/grpcpp/support/message_allocator.h",
    "include/grpcpp/support/method_handler.h",
    "include/grpcpp/support/proto_buffer_reader.h",
    "include/grpcpp/support/proto_buffer_writer.h",
    "include/grpcpp/support/server_callback.h",
    "include/grpcpp/support/server_interceptor.h",
    "include/grpcpp/support/slice.h",
    "include/grpcpp/support/status.h",
    "include/grpcpp/support/status_code_enum.h",
    "include/grpcpp/support/string_ref.h",
    "include/grpcpp/support/stub_options.h",
    "include/grpcpp/support/sync_stream.h",
    "include/grpcpp/support/time.h",
    "include/grpcpp/support/validate_service_config.h",
    "include/grpc++/impl/codegen/async_stream.h",
    "include/grpc++/impl/codegen/async_unary_call.h",
    "include/grpc++/impl/codegen/byte_buffer.h",
    "include/grpc++/impl/codegen/call_hook.h",
    "include/grpc++/impl/codegen/call.h",
    "include/grpc++/impl/codegen/channel_interface.h",
    "include/grpc++/impl/codegen/client_context.h",
    "include/grpc++/impl/codegen/client_unary_call.h",
    "include/grpc++/impl/codegen/completion_queue_tag.h",
    "include/grpc++/impl/codegen/completion_queue.h",
    "include/grpc++/impl/codegen/config.h",
    "include/grpc++/impl/codegen/create_auth_context.h",
    "include/grpc++/impl/codegen/metadata_map.h",
    "include/grpc++/impl/codegen/method_handler_impl.h",
    "include/grpc++/impl/codegen/rpc_method.h",
    "include/grpc++/impl/codegen/rpc_service_method.h",
    "include/grpc++/impl/codegen/security/auth_context.h",
    "include/grpc++/impl/codegen/serialization_traits.h",
    "include/grpc++/impl/codegen/server_context.h",
    "include/grpc++/impl/codegen/server_interface.h",
    "include/grpc++/impl/codegen/service_type.h",
    "include/grpc++/impl/codegen/slice.h",
    "include/grpc++/impl/codegen/status_code_enum.h",
    "include/grpc++/impl/codegen/status.h",
    "include/grpc++/impl/codegen/string_ref.h",
    "include/grpc++/impl/codegen/stub_options.h",
    "include/grpc++/impl/codegen/sync_stream.h",
    "include/grpc++/impl/codegen/time.h",
    "include/grpcpp/impl/codegen/async_generic_service.h",
    "include/grpcpp/impl/codegen/async_stream.h",
    "include/grpcpp/impl/codegen/async_unary_call.h",
    "include/grpcpp/impl/codegen/byte_buffer.h",
    "include/grpcpp/impl/codegen/call_hook.h",
    "include/grpcpp/impl/codegen/call_op_set_interface.h",
    "include/grpcpp/impl/codegen/call_op_set.h",
    "include/grpcpp/impl/codegen/call.h",
    "include/grpcpp/impl/codegen/callback_common.h",
    "include/grpcpp/impl/codegen/channel_interface.h",
    "include/grpcpp/impl/codegen/client_callback.h",
    "include/grpcpp/impl/codegen/client_context.h",
    "include/grpcpp/impl/codegen/client_interceptor.h",
    "include/grpcpp/impl/codegen/client_unary_call.h",
    "include/grpcpp/impl/codegen/completion_queue_tag.h",
    "include/grpcpp/impl/codegen/completion_queue.h",
    "include/grpcpp/impl/codegen/config.h",
    "include/grpcpp/impl/codegen/create_auth_context.h",
    "include/grpcpp/impl/codegen/delegating_channel.h",
    "include/grpcpp/impl/codegen/intercepted_channel.h",
    "include/grpcpp/impl/codegen/interceptor_common.h",
    "include/grpcpp/impl/codegen/interceptor.h",
    "include/grpcpp/impl/codegen/message_allocator.h",
    "include/grpcpp/impl/codegen/metadata_map.h",
    "include/grpcpp/impl/codegen/method_handler_impl.h",
    "include/grpcpp/impl/codegen/method_handler.h",
    "include/grpcpp/impl/codegen/rpc_method.h",
    "include/grpcpp/impl/codegen/rpc_service_method.h",
    "include/grpcpp/impl/codegen/security/auth_context.h",
    "include/grpcpp/impl/codegen/serialization_traits.h",
    "include/grpcpp/impl/codegen/server_callback_handlers.h",
    "include/grpcpp/impl/codegen/server_callback.h",
    "include/grpcpp/impl/codegen/server_context.h",
    "include/grpcpp/impl/codegen/server_interceptor.h",
    "include/grpcpp/impl/codegen/server_interface.h",
    "include/grpcpp/impl/codegen/service_type.h",
    "include/grpcpp/impl/codegen/slice.h",
    "include/grpcpp/impl/codegen/status_code_enum.h",
    "include/grpcpp/impl/codegen/status.h",
    "include/grpcpp/impl/codegen/string_ref.h",
    "include/grpcpp/impl/codegen/stub_options.h",
    "include/grpcpp/impl/codegen/sync_stream.h",
    "include/grpcpp/impl/codegen/time.h",
    "include/grpcpp/impl/codegen/sync.h",
    "include/grpcpp/ports_def.inc",
    "include/grpcpp/ports_undef.inc",
]

grpc_cc_library(
    name = "grpc_unsecure",
    srcs = [
        "//src/core:lib/surface/init.cc",
        "//src/core:plugin_registry/grpc_plugin_registry.cc",
        "//src/core:plugin_registry/grpc_plugin_registry_noextra.cc",
    ],
    defines = ["GRPC_NO_XDS"],
    external_deps = [
        "absl/base:core_headers",
        "absl/log:log",
        "absl/status",
        "absl/status:statusor",
        "absl/strings",
        "absl/time:time",
        "address_sorting",
    ],
    public_hdrs = GRPC_PUBLIC_HDRS,
    tags = [
        "nofixdeps",
    ],
    visibility = ["//visibility:public"],
    deps = [
        "channel_arg_names",
        "channel_stack_builder",
        "config",
        "exec_ctx",
        "gpr",
        "grpc_base",
        "grpc_client_channel",
        "grpc_common",
        "grpc_core_credentials_header",
        "grpc_http_filters",
        "grpc_security_base",
        "grpc_trace",
        "http_connect_handshaker",
        "iomgr_timer",
        "server",
        "transport_auth_context",
        "//src/core:channel_args",
        "//src/core:channel_init",
        "//src/core:channel_stack_type",
        "//src/core:client_channel_backup_poller",
        "//src/core:default_event_engine",
        "//src/core:endpoint_info_handshaker",
        "//src/core:experiments",
        "//src/core:fused_filters",
        "//src/core:grpc_authorization_base",
        "//src/core:http_proxy_mapper",
        "//src/core:init_internally",
        "//src/core:posix_event_engine_timer_manager",
        "//src/core:server_call_tracer_filter",
        "//src/core:service_config_channel_arg_filter",
        "//src/core:slice",
        "//src/core:sync",
        "//src/core:tcp_connect_handshaker",
    ],
)

GRPC_XDS_TARGETS = [
    "//src/core:grpc_lb_policy_cds",
    "//src/core:grpc_lb_policy_xds_cluster_impl",
    "//src/core:grpc_lb_policy_xds_cluster_manager",
    "//src/core:grpc_lb_policy_xds_override_host",
    "//src/core:grpc_lb_policy_xds_wrr_locality",
    "//src/core:grpc_resolver_xds",
    "//src/core:grpc_resolver_c2p",
    "//src/core:grpc_xds_server_config_fetcher",
    "//src/core:grpc_stateful_session_filter",
    "//src/core:xds_http_proxy_mapper",

    # Not xDS-specific but currently only used by xDS.
    "//src/core:channel_creds_registry_init",
    "//src/core:call_creds_registry_init",
]

grpc_cc_library(
    name = "grpc",
    srcs = [
        "//src/core:lib/surface/init.cc",
        "//src/core:plugin_registry/grpc_plugin_registry.cc",
        "//src/core:plugin_registry/grpc_plugin_registry_extra.cc",
    ],
    defines = select({
        ":grpc_no_xds": ["GRPC_NO_XDS"],
        "//conditions:default": [],
    }),
    external_deps = [
        "absl/base:core_headers",
        "absl/log:log",
        "absl/status",
        "absl/status:statusor",
        "absl/strings",
        "absl/time:time",
        "address_sorting",
    ],
    public_hdrs = GRPC_PUBLIC_HDRS,
    select_deps = [
        {
            ":grpc_no_xds": [],
            "//conditions:default": GRPC_XDS_TARGETS,
        },
    ],
    tags = [
        "nofixdeps",
    ],
    visibility = [
        "//visibility:public",
    ],
    deps = [
        "channel_arg_names",
        "channel_stack_builder",
        "config",
        "exec_ctx",
        "gpr",
        "grpc_alts_credentials",
        "grpc_base",
        "grpc_client_channel",
        "grpc_common",
        "grpc_core_credentials_header",
        "grpc_credentials_util",
        "grpc_http_filters",
        "grpc_jwt_credentials",
        "grpc_public_hdrs",
        "grpc_security_base",
        "grpc_trace",
        "http_connect_handshaker",
        "httpcli",
        "iomgr_timer",
        "promise",
        "ref_counted_ptr",
        "server",
        "sockaddr_utils",
        "transport_auth_context",
        "tsi_base",
        "uri",
        "//src/core:channel_args",
        "//src/core:channel_init",
        "//src/core:channel_stack_type",
        "//src/core:client_channel_backup_poller",
        "//src/core:default_event_engine",
        "//src/core:endpoint_info_handshaker",
        "//src/core:experiments",
        "//src/core:fused_filters",
        "//src/core:grpc_authorization_base",
        "//src/core:grpc_external_account_credentials",
        "//src/core:grpc_fake_credentials",
        "//src/core:grpc_google_default_credentials",
        "//src/core:grpc_iam_credentials",
        "//src/core:grpc_insecure_credentials",
        "//src/core:grpc_local_credentials",
        "//src/core:grpc_oauth2_credentials",
        "//src/core:grpc_ssl_credentials",
        "//src/core:grpc_tls_credentials",
        "//src/core:grpc_transport_chttp2_alpn",
        "//src/core:http_proxy_mapper",
        "//src/core:httpcli_ssl_credentials",
        "//src/core:init_internally",
        "//src/core:json",
        "//src/core:posix_event_engine_timer_manager",
        "//src/core:ref_counted",
        "//src/core:server_call_tracer_filter",
        "//src/core:service_config_channel_arg_filter",
        "//src/core:slice",
        "//src/core:slice_refcount",
        "//src/core:sync",
        "//src/core:tcp_connect_handshaker",
        "//src/core:useful",
    ],
)

grpc_cc_library(
    name = "gpr",
    srcs = [
        "//src/core:util/alloc.cc",
        "//src/core:util/crash.cc",
        "//src/core:util/fork.cc",
        "//src/core:util/host_port.cc",
        "//src/core:util/iphone/cpu.cc",
        "//src/core:util/linux/cpu.cc",
        "//src/core:util/log.cc",
        "//src/core:util/mpscq.cc",
        "//src/core:util/msys/tmpfile.cc",
        "//src/core:util/posix/cpu.cc",
        "//src/core:util/posix/stat.cc",
        "//src/core:util/posix/string.cc",
        "//src/core:util/posix/thd.cc",
        "//src/core:util/posix/tmpfile.cc",
        "//src/core:util/string.cc",
        "//src/core:util/windows/cpu.cc",
        "//src/core:util/windows/stat.cc",
        "//src/core:util/windows/string.cc",
        "//src/core:util/windows/string_util.cc",
        "//src/core:util/windows/thd.cc",
        "//src/core:util/windows/tmpfile.cc",
    ],
    hdrs = [
        "//src/core:util/alloc.h",
        "//src/core:util/crash.h",
        "//src/core:util/fork.h",
        "//src/core:util/host_port.h",
        "//src/core:util/memory.h",
        "//src/core:util/mpscq.h",
        "//src/core:util/stat.h",
        "//src/core:util/string.h",
        "//src/core:util/thd.h",
        "//src/core:util/tmpfile.h",
        # TODO(ctiller): remove from gpr target entirely
        # All usage should be via gpr_platform
        "include/grpc/impl/codegen/port_platform.h",
        "include/grpc/support/port_platform.h",
    ],
    external_deps = [
        "absl/base",
        "absl/base:core_headers",
        "absl/base:log_severity",
        "absl/functional:any_invocable",
        "absl/log:check",
        "absl/log:globals",
        "absl/log:log",
        "absl/memory",
        "absl/random",
        "absl/status",
        "absl/strings",
        "absl/strings:cord",
        "absl/strings:str_format",
        "absl/synchronization",
        "absl/time:time",
    ],
    public_hdrs = GPR_PUBLIC_HDRS,
    tags = [
        "nofixdeps",
    ],
    visibility = ["//visibility:public"],
    deps = [
        "config_vars",
        "debug_location",
        "//src/core:construct_destruct",
        "//src/core:env",
        "//src/core:event_engine_thread_local",
        "//src/core:examine_stack",
        "//src/core:gpr_atm",
        "//src/core:gpr_time",
        "//src/core:no_destruct",
        "//src/core:strerror",
        "//src/core:sync",
        "//src/core:tchar",
        "//src/core:time_precise",
        "//src/core:time_util",
        "//src/core:useful",
    ],
)

grpc_cc_library(
    name = "gpr_public_hdrs",
    hdrs = [
        # TODO(ctiller): remove from gpr target entirely
        # All usage should be via gpr_platform
        "include/grpc/impl/codegen/port_platform.h",
        "include/grpc/support/port_platform.h",
    ],
    external_deps = [
        "absl/strings",
    ],
    public_hdrs = GPR_PUBLIC_HDRS,
    tags = [
        "avoid_dep",
        "nofixdeps",
    ],
    visibility = ["//bazel:gpr_public_hdrs"],
)

grpc_cc_library(
    name = "cpp_impl_of",
    hdrs = ["//src/core:util/cpp_impl_of.h"],
)

grpc_cc_library(
    name = "grpc_common",
    defines = select({
        "grpc_no_rls": ["GRPC_NO_RLS"],
        "//conditions:default": [],
    }),
    select_deps = [
        {
            "grpc_no_rls": [],
            "//conditions:default": ["//src/core:grpc_lb_policy_rls"],
        },
    ],
    tags = ["nofixdeps"],
    deps = [
        "grpc_base",
        "add_port",
        # standard plugins
        "census",
        "//src/core:grpc_backend_metric_filter",
        "//src/core:grpc_client_authority_filter",
        "//src/core:grpc_lb_policy_grpclb",
        "//src/core:grpc_lb_policy_outlier_detection",
        "//src/core:grpc_lb_policy_pick_first",
        "//src/core:grpc_lb_policy_priority",
        "//src/core:grpc_lb_policy_ring_hash",
        "//src/core:grpc_lb_policy_round_robin",
        "//src/core:grpc_lb_policy_weighted_round_robin",
        "//src/core:grpc_lb_policy_weighted_target",
        "//src/core:grpc_channel_idle_filter",
        "//src/core:grpc_message_size_filter",
        "grpc_resolver_dns_ares",
        "grpc_resolver_fake",
        "//src/core:grpc_resolver_dns_native",
        "//src/core:grpc_resolver_sockaddr",
        "//src/core:grpc_transport_chttp2_client_connector",
        "//src/core:grpc_transport_chttp2_plugin",
        "//src/core:grpc_transport_chttp2_server",
        "//src/core:grpc_transport_inproc",
        "//src/core:grpc_fault_injection_filter",
        "//src/core:grpc_resolver_dns_plugin",
    ],
)

grpc_cc_library(
    name = "grpc_public_hdrs",
    hdrs = GRPC_PUBLIC_HDRS + GRPC_PUBLIC_EVENT_ENGINE_HDRS,
    external_deps = [
        "absl/status:statusor",
        "absl/strings",
        "absl/types:span",
    ],
    tags = [
        "avoid_dep",
        "nofixdeps",
    ],
    visibility = ["//bazel:grpc_public_hdrs"],
    deps = [
        "channel_arg_names",
        "gpr_public_hdrs",
    ],
)

grpc_cc_library(
    name = "grpc++_public_hdrs",
    hdrs = GRPCXX_PUBLIC_HDRS,
    external_deps = [
        "absl/log:check",
        "absl/log:log",
        "absl/log:absl_check",
        "absl/log:absl_log",
        "absl/status:statusor",
        "absl/strings:cord",
        "absl/synchronization",
        "protobuf_headers",
        "protobuf",
    ],
    tags = [
        "avoid_dep",
        "nofixdeps",
    ],
    visibility = ["//bazel:grpc++_public_hdrs"],
    deps = [
        "global_callback_hook",
        "grpc_public_hdrs",
        "//src/core:gpr_atm",
    ],
)

grpc_cc_library(
    name = "channel_arg_names",
    hdrs = ["include/grpc/impl/channel_arg_names.h"],
)

grpc_cc_library(
    name = "grpc_slice",
    hdrs = [
        "include/grpc/slice.h",
        "include/grpc/slice_buffer.h",
    ],
    visibility = ["//visibility:public"],
    deps = [
        "//src/core:slice",
        "//src/core:slice_buffer",
    ],
)

grpc_cc_library(
    name = "grpc++",
    hdrs = [
        "src/cpp/client/secure_credentials.h",
        "src/cpp/common/secure_auth_context.h",
        "src/cpp/server/secure_server_credentials.h",
    ],
    external_deps = [
        "absl/log:check",
        "absl/log:log",
        "absl/log:absl_check",
        "absl/log:absl_log",
        "absl/strings:cord",
    ],
    public_hdrs = GRPCXX_PUBLIC_HDRS,
    select_deps = [
        {
            ":grpc_no_xds": [],
            "//conditions:default": [
                "grpc++_xds_client",
                "grpc++_xds_server",
            ],
        },
    ],
    tags = ["nofixdeps"],
    visibility = ["//visibility:public"],
    deps = [
        "global_callback_hook",
        "grpc++_base",
        "//src/core:gpr_atm",
        "//src/core:slice",
    ],
)

# This target pulls in a dependency on RE2 and should not be linked into grpc by default for binary-size reasons.
grpc_cc_library(
    name = "grpc_authorization_provider",
    srcs = [
        "//src/core:lib/security/authorization/grpc_authorization_policy_provider.cc",
        "//src/core:lib/security/authorization/rbac_translator.cc",
    ],
    hdrs = [
        "//src/core:lib/security/authorization/grpc_authorization_policy_provider.h",
        "//src/core:lib/security/authorization/rbac_translator.h",
    ],
    external_deps = [
        "absl/base:core_headers",
        "absl/log",
        "absl/log:check",
        "absl/status",
        "absl/status:statusor",
        "absl/strings",
        "absl/strings:str_format",
    ],
    deps = [
        "gpr",
        "grpc_base",
        "grpc_public_hdrs",
        "grpc_trace",
        "ref_counted_ptr",
        "//src/core:error",
        "//src/core:grpc_audit_logging",
        "//src/core:grpc_authorization_base",
        "//src/core:grpc_matchers",
        "//src/core:grpc_rbac_engine",
        "//src/core:json",
        "//src/core:json_reader",
        "//src/core:load_file",
        "//src/core:slice",
        "//src/core:slice_refcount",
        "//src/core:status_helper",
        "//src/core:sync",
        "//src/core:useful",
    ],
)

# This target pulls in a dependency on RE2 and should not be linked into grpc by default for binary-size reasons.
grpc_cc_library(
    name = "grpc++_authorization_provider",
    srcs = [
        "src/cpp/server/authorization_policy_provider.cc",
    ],
    hdrs = [
        "include/grpcpp/security/authorization_policy_provider.h",
    ],
    tags = ["nofixdeps"],
    visibility = ["//visibility:public"],
    deps = [
        "gpr",
        "grpc++",
        "grpc++_public_hdrs",
        "grpc_authorization_provider",
        "grpc_public_hdrs",
    ],
)

# This target pulls in a dependency on RE2 and should not be linked into grpc by default for binary-size reasons.
grpc_cc_library(
    name = "grpc_cel_engine",
    srcs = [
        "//src/core:lib/security/authorization/cel_authorization_engine.cc",
    ],
    hdrs = [
        "//src/core:lib/security/authorization/cel_authorization_engine.h",
    ],
    external_deps = [
        "absl/container:flat_hash_set",
        "absl/log:log",
        "absl/strings",
        "absl/types:span",
        "@com_google_protobuf//upb/base",
        "@com_google_protobuf//upb/mem",
        "@com_google_protobuf//upb/message",
    ],
    deps = [
        "envoy_config_rbac_upb",
        "google_api_expr_v1alpha1_syntax_upb",
        "gpr",
        "grpc_mock_cel",
        "//src/core:grpc_authorization_base",
    ],
)

grpc_cc_library(
    name = "grpc++_xds_client",
    srcs = [
        "src/cpp/client/xds_credentials.cc",
    ],
    hdrs = [
        "src/cpp/client/secure_credentials.h",
    ],
    external_deps = [
        "absl/log:check",
        "absl/strings",
    ],
    deps = [
        "exec_ctx",
        "gpr",
        "grpc",
        "grpc++_base",
        "grpc_base",
        "grpc_public_hdrs",
        "grpc_security_base",
        "transport_auth_context",
    ],
)

grpc_cc_library(
    name = "grpc++_xds_server",
    srcs = [
        "src/cpp/server/xds_server_builder.cc",
        "src/cpp/server/xds_server_credentials.cc",
    ],
    hdrs = [
        "src/cpp/server/secure_server_credentials.h",
    ],
    external_deps = [
        "absl/log:check",
    ],
    public_hdrs = [
        "include/grpcpp/xds_server_builder.h",
    ],
    visibility = ["//bazel:xds"],
    deps = [
        "channel_arg_names",
        "gpr",
        "grpc",
        "grpc++_base",
        "//src/core:xds_enabled_server",
    ],
)

# TODO(hork): restructure the grpc++_unsecure and grpc++ build targets in a
# similar way to how the grpc_unsecure and grpc targets were restructured in
# #25586
grpc_cc_library(
    name = "grpc++_unsecure",
    srcs = [
        "src/cpp/client/insecure_credentials.cc",
        "src/cpp/common/insecure_create_auth_context.cc",
        "src/cpp/server/insecure_server_credentials.cc",
    ],
    external_deps = [
        "absl/functional:any_invocable",
        "absl/log:check",
        "absl/log:log",
        "absl/log:absl_check",
        "absl/log:absl_log",
        "absl/status",
        "absl/status:statusor",
        "absl/strings",
        "absl/strings:cord",
        "absl/synchronization",
    ],
    public_hdrs = GRPCXX_PUBLIC_HDRS,
    tags = [
        "avoid_dep",
        "nofixdeps",
    ],
    visibility = ["//visibility:public"],
    deps = [
        "channel_arg_names",
        "generic_stub_internal",
        "global_callback_hook",
        "gpr",
        "grpc++_base_unsecure",
        "grpc++_codegen_proto",
        "grpc++_config_proto",
        "grpc_core_credentials_header",
        "grpc_public_hdrs",
        "grpc_security_base",
        "grpc_unsecure",
        "transport_auth_context",
        "//src/core:gpr_atm",
        "//src/core:grpc_insecure_credentials",
    ],
)

grpc_cc_library(
    name = "grpc++_error_details",
    srcs = [
        "src/cpp/util/error_details.cc",
    ],
    hdrs = [
        "include/grpc++/support/error_details.h",
        "include/grpcpp/support/error_details.h",
    ],
    standalone = True,
    visibility = ["//visibility:public"],
    deps = ["grpc++"],
)

grpc_cc_library(
    name = "grpc++_alts",
    srcs = [
        "src/cpp/common/alts_context.cc",
        "src/cpp/common/alts_util.cc",
    ],
    hdrs = [
        "include/grpcpp/security/alts_context.h",
        "include/grpcpp/security/alts_util.h",
    ],
    external_deps = [
        "absl/log:log",
        "@com_google_protobuf//upb/base",
        "@com_google_protobuf//upb/mem",
        "@com_google_protobuf//upb/message",
    ],
    standalone = True,
    visibility = ["//visibility:public"],
    deps = [
        "alts_upb",
        "gpr",
        "grpc++",
        "grpc_base",
        "tsi_alts_credentials",
    ],
)

grpc_cc_library(
    name = "census",
    srcs = [
        "//src/core:ext/filters/census/grpc_context.cc",
    ],
    public_hdrs = [
        "include/grpc/census.h",
    ],
    visibility = ["//visibility:public"],
    deps = [
        "gpr",
        "grpc_base",
        "grpc_public_hdrs",
        "grpc_trace",
        "//src/core:arena",
    ],
)

# A library that vends only port_platform, so that libraries that don't need
# anything else from gpr can still be portable!
grpc_cc_library(
    name = "gpr_platform",
    public_hdrs = [
        "include/grpc/impl/codegen/port_platform.h",
        "include/grpc/support/port_platform.h",
    ],
)

grpc_cc_library(
    name = "event_engine_base_hdrs",
    hdrs = GRPC_PUBLIC_EVENT_ENGINE_HDRS + GRPC_PUBLIC_HDRS,
    external_deps = [
        "absl/status",
        "absl/status:statusor",
        "absl/time",
        "absl/types:span",
        "absl/functional:any_invocable",
    ],
    tags = [
        "nofixdeps",
    ],
    visibility = ["//bazel:event_engine_base_hdrs"],
    deps = [
        "channel_arg_names",
        "gpr",
    ],
)

grpc_cc_library(
    name = "channelz",
    srcs = [
        "//src/core:channelz/channel_trace.cc",
        "//src/core:channelz/channelz.cc",
        "//src/core:channelz/channelz_registry.cc",
    ],
    hdrs = [
        "//src/core:channelz/channel_trace.h",
        "//src/core:channelz/channelz.h",
        "//src/core:channelz/channelz_registry.h",
    ],
    external_deps = [
        "absl/base:core_headers",
        "absl/cleanup",
        "absl/container:btree",
        "absl/log",
        "absl/log:check",
        "absl/status:statusor",
        "absl/strings",
        "absl/container:flat_hash_set",
        "absl/container:inlined_vector",
        "absl/functional:function_ref",
        "@com_google_protobuf//upb/base",
        "@com_google_protobuf//upb/mem",
    ],
    deps = [
        "channelz_upb",
        "config_vars",
        "exec_ctx",
        "gpr",
        "grpc_public_hdrs",
        "grpc_trace",
        "parse_address",
        "protobuf_any_upb",
        "ref_counted_ptr",
        "sockaddr_utils",
        "uri",
        "//src/core:channel_args",
        "//src/core:channelz_property_list",
        "//src/core:connectivity_state",
        "//src/core:dual_ref_counted",
        "//src/core:json",
        "//src/core:json_reader",
        "//src/core:json_writer",
        "//src/core:memory_usage",
        "//src/core:notification",
        "//src/core:per_cpu",
        "//src/core:ref_counted",
        "//src/core:resolved_address",
        "//src/core:shared_bit_gen",
        "//src/core:single_set_ptr",
        "//src/core:slice",
        "//src/core:sync",
        "//src/core:time",
        "//src/core:time_precise",
        "//src/core:upb_utils",
        "//src/core:useful",
    ],
)

grpc_cc_library(
    name = "dynamic_annotations",
    hdrs = [
        "//src/core:lib/iomgr/dynamic_annotations.h",
    ],
    deps = [
        "gpr_public_hdrs",
    ],
)

grpc_cc_library(
    name = "call_combiner",
    srcs = [
        "//src/core:lib/iomgr/call_combiner.cc",
    ],
    hdrs = [
        "//src/core:lib/iomgr/call_combiner.h",
    ],
    external_deps = [
        "absl/container:inlined_vector",
        "absl/log:check",
        "absl/log:log",
    ],
    deps = [
        "dynamic_annotations",
        "exec_ctx",
        "gpr",
        "ref_counted_ptr",
        "stats",
        "//src/core:closure",
        "//src/core:gpr_atm",
        "//src/core:ref_counted",
        "//src/core:stats_data",
    ],
)

grpc_cc_library(
    name = "resource_quota_api",
    srcs = [
        "//src/core:lib/resource_quota/api.cc",
    ],
    hdrs = [
        "//src/core:lib/resource_quota/api.h",
    ],
    external_deps = [
        "absl/strings",
    ],
    visibility = ["//bazel:alt_grpc_base_legacy"],
    deps = [
        "channel_arg_names",
        "config",
        "event_engine_base_hdrs",
        "exec_ctx",
        "gpr_public_hdrs",
        "grpc_public_hdrs",
        "ref_counted_ptr",
        "//src/core:channel_args",
        "//src/core:memory_quota",
        "//src/core:resource_quota",
        "//src/core:thread_quota",
    ],
)

grpc_cc_library(
    name = "byte_buffer",
    srcs = [
        "//src/core:lib/surface/byte_buffer.cc",
        "//src/core:lib/surface/byte_buffer_reader.cc",
    ],
    external_deps = [
        "absl/log:check",
    ],
    deps = [
        "exec_ctx",
        "gpr_public_hdrs",
        "grpc_public_hdrs",
        "//src/core:compression",
        "//src/core:slice",
    ],
)

grpc_cc_library(
    name = "iomgr",
    srcs = [
        "//src/core:lib/iomgr/cfstream_handle.cc",
        "//src/core:lib/iomgr/dualstack_socket_posix.cc",
        "//src/core:lib/iomgr/endpoint.cc",
        "//src/core:lib/iomgr/endpoint_cfstream.cc",
        "//src/core:lib/iomgr/endpoint_pair_posix.cc",
        "//src/core:lib/iomgr/endpoint_pair_windows.cc",
        "//src/core:lib/iomgr/error_cfstream.cc",
        "//src/core:lib/iomgr/ev_apple.cc",
        "//src/core:lib/iomgr/ev_epoll1_linux.cc",
        "//src/core:lib/iomgr/ev_poll_posix.cc",
        "//src/core:lib/iomgr/ev_posix.cc",
        "//src/core:lib/iomgr/event_engine_shims/closure.cc",
        "//src/core:lib/iomgr/event_engine_shims/endpoint.cc",
        "//src/core:lib/iomgr/event_engine_shims/tcp_client.cc",
        "//src/core:lib/iomgr/fork_posix.cc",
        "//src/core:lib/iomgr/fork_windows.cc",
        "//src/core:lib/iomgr/iocp_windows.cc",
        "//src/core:lib/iomgr/iomgr.cc",
        "//src/core:lib/iomgr/iomgr_posix.cc",
        "//src/core:lib/iomgr/iomgr_posix_cfstream.cc",
        "//src/core:lib/iomgr/iomgr_windows.cc",
        "//src/core:lib/iomgr/lockfree_event.cc",
        "//src/core:lib/iomgr/polling_entity.cc",
        "//src/core:lib/iomgr/pollset.cc",
        "//src/core:lib/iomgr/pollset_set_windows.cc",
        "//src/core:lib/iomgr/pollset_windows.cc",
        "//src/core:lib/iomgr/resolve_address.cc",
        "//src/core:lib/iomgr/resolve_address_posix.cc",
        "//src/core:lib/iomgr/resolve_address_windows.cc",
        "//src/core:lib/iomgr/socket_factory_posix.cc",
        "//src/core:lib/iomgr/socket_utils_common_posix.cc",
        "//src/core:lib/iomgr/socket_utils_linux.cc",
        "//src/core:lib/iomgr/socket_utils_posix.cc",
        "//src/core:lib/iomgr/socket_windows.cc",
        "//src/core:lib/iomgr/systemd_utils.cc",
        "//src/core:lib/iomgr/tcp_client.cc",
        "//src/core:lib/iomgr/tcp_client_cfstream.cc",
        "//src/core:lib/iomgr/tcp_client_posix.cc",
        "//src/core:lib/iomgr/tcp_client_windows.cc",
        "//src/core:lib/iomgr/tcp_posix.cc",
        "//src/core:lib/iomgr/tcp_server.cc",
        "//src/core:lib/iomgr/tcp_server_posix.cc",
        "//src/core:lib/iomgr/tcp_server_utils_posix_common.cc",
        "//src/core:lib/iomgr/tcp_server_utils_posix_ifaddrs.cc",
        "//src/core:lib/iomgr/tcp_server_utils_posix_noifaddrs.cc",
        "//src/core:lib/iomgr/tcp_server_windows.cc",
        "//src/core:lib/iomgr/tcp_windows.cc",
        "//src/core:lib/iomgr/unix_sockets_posix.cc",
        "//src/core:lib/iomgr/unix_sockets_posix_noop.cc",
        "//src/core:lib/iomgr/vsock.cc",
        "//src/core:lib/iomgr/wakeup_fd_eventfd.cc",
        "//src/core:lib/iomgr/wakeup_fd_nospecial.cc",
        "//src/core:lib/iomgr/wakeup_fd_pipe.cc",
        "//src/core:lib/iomgr/wakeup_fd_posix.cc",
        "//src/core:util/gethostname_fallback.cc",
        "//src/core:util/gethostname_host_name_max.cc",
        "//src/core:util/gethostname_sysconf.cc",
    ],
    hdrs = [
        "//src/core:lib/iomgr/block_annotate.h",
        "//src/core:lib/iomgr/cfstream_handle.h",
        "//src/core:lib/iomgr/endpoint.h",
        "//src/core:lib/iomgr/endpoint_cfstream.h",
        "//src/core:lib/iomgr/endpoint_pair.h",
        "//src/core:lib/iomgr/error_cfstream.h",
        "//src/core:lib/iomgr/ev_apple.h",
        "//src/core:lib/iomgr/ev_epoll1_linux.h",
        "//src/core:lib/iomgr/ev_poll_posix.h",
        "//src/core:lib/iomgr/ev_posix.h",
        "//src/core:lib/iomgr/iocp_windows.h",
        "//src/core:lib/iomgr/iomgr.h",
        "//src/core:lib/iomgr/lockfree_event.h",
        "//src/core:lib/iomgr/nameser.h",
        "//src/core:lib/iomgr/polling_entity.h",
        "//src/core:lib/iomgr/pollset.h",
        "//src/core:lib/iomgr/pollset_set_windows.h",
        "//src/core:lib/iomgr/pollset_windows.h",
        "//src/core:lib/iomgr/resolve_address.h",
        "//src/core:lib/iomgr/resolve_address_impl.h",
        "//src/core:lib/iomgr/resolve_address_posix.h",
        "//src/core:lib/iomgr/resolve_address_windows.h",
        "//src/core:lib/iomgr/sockaddr.h",
        "//src/core:lib/iomgr/sockaddr_posix.h",
        "//src/core:lib/iomgr/sockaddr_windows.h",
        "//src/core:lib/iomgr/socket_factory_posix.h",
        "//src/core:lib/iomgr/socket_utils_posix.h",
        "//src/core:lib/iomgr/socket_windows.h",
        "//src/core:lib/iomgr/systemd_utils.h",
        "//src/core:lib/iomgr/tcp_client.h",
        "//src/core:lib/iomgr/tcp_client_posix.h",
        "//src/core:lib/iomgr/tcp_posix.h",
        "//src/core:lib/iomgr/tcp_server.h",
        "//src/core:lib/iomgr/tcp_server_utils_posix.h",
        "//src/core:lib/iomgr/tcp_windows.h",
        "//src/core:lib/iomgr/unix_sockets_posix.h",
        "//src/core:lib/iomgr/vsock.h",
        "//src/core:lib/iomgr/wakeup_fd_pipe.h",
        "//src/core:lib/iomgr/wakeup_fd_posix.h",
        "//src/core:util/gethostname.h",
    ] +
    # TODO(vigneshbabu): remove these
    # These headers used to be vended by this target, but they have to be
    # removed after landing EventEngine.
    [
        "//src/core:lib/iomgr/event_engine_shims/closure.h",
        "//src/core:lib/iomgr/event_engine_shims/endpoint.h",
        "//src/core:lib/iomgr/event_engine_shims/tcp_client.h",
    ],
    defines = select({
        "systemd": ["HAVE_LIBSYSTEMD"],
        "//conditions:default": [],
    }),
    external_deps = [
        "absl/base:core_headers",
        "absl/container:flat_hash_map",
        "absl/container:flat_hash_set",
        "absl/functional:any_invocable",
        "absl/log",
        "absl/log:check",
        "absl/status",
        "absl/status:statusor",
        "absl/strings",
        "absl/strings:str_format",
        "absl/time",
        "absl/types:span",
        "absl/utility",
    ],
    linkopts = select({
        "systemd": ["-lsystemd"],
        "//conditions:default": [],
    }),
    public_hdrs = GRPC_PUBLIC_HDRS + GRPC_PUBLIC_EVENT_ENGINE_HDRS,
    visibility = ["//bazel:alt_grpc_base_legacy"],
    deps = [
        "channel_arg_names",
        "config",
        "config_vars",
        "debug_location",
        "exec_ctx",
        "gpr",
        "grpc_core_credentials_header",
        "grpc_public_hdrs",
        "grpc_trace",
        "iomgr_buffer_list",
        "iomgr_internal_errqueue",
        "iomgr_timer",
        "orphanable",
        "parse_address",
        "ref_counted_ptr",
        "resource_quota_api",
        "sockaddr_utils",
        "stats",
        "//src/core:channel_args",
        "//src/core:channel_args_endpoint_config",
        "//src/core:closure",
        "//src/core:construct_destruct",
        "//src/core:context",
        "//src/core:default_event_engine",
        "//src/core:error",
        "//src/core:error_utils",
        "//src/core:event_engine_common",
        "//src/core:event_engine_extensions",
        "//src/core:event_engine_memory_allocator_factory",
        "//src/core:event_engine_query_extensions",
        "//src/core:event_engine_shim",
        "//src/core:event_engine_tcp_socket_utils",
        "//src/core:event_log",
        "//src/core:experiments",
        "//src/core:gpr_atm",
        "//src/core:gpr_manual_constructor",
        "//src/core:grpc_sockaddr",
        "//src/core:init_internally",
        "//src/core:iomgr_fwd",
        "//src/core:iomgr_port",
        "//src/core:memory_quota",
        "//src/core:no_destruct",
        "//src/core:pollset_set",
        "//src/core:posix_event_engine_base_hdrs",
        "//src/core:posix_event_engine_endpoint",
        "//src/core:resolved_address",
        "//src/core:resource_quota",
        "//src/core:slice",
        "//src/core:slice_buffer",
        "//src/core:slice_cast",
        "//src/core:slice_refcount",
        "//src/core:socket_mutator",
        "//src/core:stats_data",
        "//src/core:status_helper",
        "//src/core:strerror",
        "//src/core:sync",
        "//src/core:time",
        "//src/core:time_util",
        "//src/core:useful",
        "//src/core:windows_event_engine",
        "//src/core:windows_event_engine_listener",
    ],
)

grpc_cc_library(
    name = "call_tracer",
    srcs = [
        "//src/core:telemetry/call_tracer.cc",
    ],
    hdrs = [
        "//src/core:telemetry/call_tracer.h",
    ],
    external_deps = [
        "absl/log:check",
        "absl/status",
        "absl/strings",
    ],
    visibility = ["//bazel:alt_grpc_base_legacy"],
    deps = [
        "gpr",
        "//src/core:arena",
        "//src/core:call_final_info",
        "//src/core:channel_args",
        "//src/core:context",
        "//src/core:error",
        "//src/core:message",
        "//src/core:metadata_batch",
        "//src/core:ref_counted_string",
        "//src/core:slice_buffer",
        "//src/core:tcp_tracer",
    ],
)

grpc_cc_library(
    name = "channel",
    srcs = [
        "//src/core:lib/surface/channel.cc",
    ],
    hdrs = [
        "//src/core:lib/surface/channel.h",
    ],
    external_deps = [
        "absl/base:core_headers",
        "absl/log:check",
        "absl/status:statusor",
        "absl/strings",
    ],
    visibility = ["//bazel:alt_grpc_base_legacy"],
    deps = [
        "channel_arg_names",
        "channelz",
        "cpp_impl_of",
        "event_engine_base_hdrs",
        "exec_ctx",
        "gpr",
        "grpc_public_hdrs",
        "grpc_trace",
        "ref_counted_ptr",
        "stats",
        "//src/core:arena",
        "//src/core:call_arena_allocator",
        "//src/core:call_destination",
        "//src/core:channel_args",
        "//src/core:channel_stack_type",
        "//src/core:compression",
        "//src/core:connectivity_state",
        "//src/core:iomgr_fwd",
        "//src/core:ref_counted",
        "//src/core:resource_quota",
        "//src/core:slice",
        "//src/core:stats_data",
        "//src/core:sync",
        "//src/core:time",
    ],
)

grpc_cc_library(
    name = "legacy_channel",
    srcs = [
        "//src/core:lib/surface/legacy_channel.cc",
    ],
    hdrs = [
        "//src/core:lib/surface/legacy_channel.h",
    ],
    external_deps = [
        "absl/base:core_headers",
        "absl/log:check",
        "absl/log:log",
        "absl/status",
        "absl/status:statusor",
    ],
    visibility = ["//bazel:alt_grpc_base_legacy"],
    deps = [
        "channel",
        "channelz",
        "config",
        "exec_ctx",
        "gpr",
        "grpc_base",
        "grpc_client_channel",
        "ref_counted_ptr",
        "stats",
        "//src/core:arena",
        "//src/core:blackboard",
        "//src/core:call_arena_allocator",
        "//src/core:channel_args",
        "//src/core:channel_args_endpoint_config",
        "//src/core:channel_fwd",
        "//src/core:channel_init",
        "//src/core:channel_stack_type",
        "//src/core:closure",
        "//src/core:dual_ref_counted",
        "//src/core:error",
        "//src/core:init_internally",
        "//src/core:iomgr_fwd",
        "//src/core:metrics",
        "//src/core:resource_quota",
        "//src/core:slice",
        "//src/core:stats_data",
        "//src/core:sync",
        "//src/core:time",
    ],
)

grpc_cc_library(
    name = "channel_create",
    srcs = [
        "//src/core:lib/surface/channel_create.cc",
    ],
    hdrs = [
        "//src/core:lib/surface/channel_create.h",
    ],
    external_deps = [
        "absl/log:check",
        "absl/status:statusor",
        "absl/strings",
    ],
    visibility = ["//bazel:alt_grpc_base_legacy"],
    deps = [
        "channel",
        "channel_arg_names",
        "channelz",
        "config",
        "exec_ctx",
        "gpr_public_hdrs",
        "grpc_base",
        "grpc_client_channel",
        "grpc_security_base",
        "legacy_channel",
        "stats",
        "//:grpc_resolver_fake",
        "//src/core:channel_args",
        "//src/core:channel_args_endpoint_config",
        "//src/core:channel_args_preconditioning",
        "//src/core:channel_stack_type",
        "//src/core:direct_channel",
        "//src/core:endpoint_channel_arg_wrapper",
        "//src/core:endpoint_transport",
        "//src/core:event_engine_common",
        "//src/core:event_engine_extensions",
        "//src/core:event_engine_query_extensions",
        "//src/core:event_engine_tcp_socket_utils",
        "//src/core:experiments",
        "//src/core:stats_data",
    ],
)

grpc_cc_library(
    name = "server",
    srcs = [
        "//src/core:server/server.cc",
    ],
    hdrs = [
        "//src/core:server/server.h",
    ],
    external_deps = [
        "absl/base:core_headers",
        "absl/cleanup",
        "absl/container:flat_hash_map",
        "absl/container:flat_hash_set",
        "absl/hash",
        "absl/log",
        "absl/log:check",
        "absl/random",
        "absl/status",
        "absl/status:statusor",
        "absl/strings",
    ],
    visibility = ["//bazel:alt_grpc_base_legacy"],
    deps = [
        "call_combiner",
        "call_tracer",
        "channel",
        "channel_arg_names",
        "channelz",
        "config",
        "cpp_impl_of",
        "debug_location",
        "exec_ctx",
        "gpr",
        "grpc_base",
        "grpc_public_hdrs",
        "grpc_security_base",
        "grpc_trace",
        "iomgr",
        "legacy_channel",
        "orphanable",
        "promise",
        "ref_counted_ptr",
        "sockaddr_utils",
        "stats",
        "transport_auth_context",
        "//src/core:activity",
        "//src/core:arena_promise",
        "//src/core:blackboard",
        "//src/core:cancel_callback",
        "//src/core:channel_args",
        "//src/core:channel_args_preconditioning",
        "//src/core:channel_fwd",
        "//src/core:channel_stack_type",
        "//src/core:channelz_property_list",
        "//src/core:closure",
        "//src/core:connection_quota",
        "//src/core:connectivity_state",
        "//src/core:context",
        "//src/core:dual_ref_counted",
        "//src/core:error",
        "//src/core:error_utils",
        "//src/core:experiments",
        "//src/core:interception_chain",
        "//src/core:iomgr_fwd",
        "//src/core:map",
        "//src/core:metadata_batch",
        "//src/core:per_cpu",
        "//src/core:pipe",
        "//src/core:poll",
        "//src/core:pollset_set",
        "//src/core:random_early_detection",
        "//src/core:resolved_address",
        "//src/core:seq",
        "//src/core:server_interface",
        "//src/core:shared_bit_gen",
        "//src/core:slice",
        "//src/core:slice_buffer",
        "//src/core:status_helper",
        "//src/core:sync",
        "//src/core:time",
        "//src/core:try_join",
        "//src/core:try_seq",
        "//src/core:useful",
    ],
)

grpc_cc_library(
    name = "add_port",
    srcs = [
        "//src/core:server/add_port.cc",
    ],
    external_deps = ["absl/strings"],
    deps = [
        "config",
        "exec_ctx",
        "grpc_security_base",
        "server",
        "//src/core:channel_args",
    ],
)

grpc_cc_library(
    name = "grpc_base",
    srcs = [
        "//src/core:call/client_call.cc",
        "//src/core:call/server_call.cc",
        "//src/core:call/status_util.cc",
        "//src/core:lib/channel/channel_stack.cc",
        "//src/core:lib/channel/channel_stack_builder_impl.cc",
        "//src/core:lib/channel/connected_channel.cc",
        "//src/core:lib/channel/promise_based_filter.cc",
        "//src/core:lib/compression/message_compress.cc",
        "//src/core:lib/surface/call.cc",
        "//src/core:lib/surface/call_details.cc",
        "//src/core:lib/surface/call_log_batch.cc",
        "//src/core:lib/surface/call_utils.cc",
        "//src/core:lib/surface/completion_queue.cc",
        "//src/core:lib/surface/completion_queue_factory.cc",
        "//src/core:lib/surface/event_string.cc",
        "//src/core:lib/surface/filter_stack_call.cc",
        "//src/core:lib/surface/lame_client.cc",
        "//src/core:lib/surface/metadata_array.cc",
        "//src/core:lib/surface/validate_metadata.cc",
        "//src/core:lib/surface/version.cc",
        "//src/core:lib/transport/transport.cc",
        "//src/core:lib/transport/transport_op_string.cc",
    ],
    hdrs = [
        "//src/core:call/client_call.h",
        "//src/core:call/server_call.h",
        "//src/core:call/status_util.h",
        "//src/core:lib/channel/channel_stack.h",
        "//src/core:lib/channel/channel_stack_builder_impl.h",
        "//src/core:lib/channel/connected_channel.h",
        "//src/core:lib/channel/promise_based_filter.h",
        "//src/core:lib/compression/message_compress.h",
        "//src/core:lib/surface/call.h",
        "//src/core:lib/surface/call_test_only.h",
        "//src/core:lib/surface/call_utils.h",
        "//src/core:lib/surface/completion_queue.h",
        "//src/core:lib/surface/completion_queue_factory.h",
        "//src/core:lib/surface/event_string.h",
        "//src/core:lib/surface/filter_stack_call.h",
        "//src/core:lib/surface/init.h",
        "//src/core:lib/surface/lame_client.h",
        "//src/core:lib/surface/validate_metadata.h",
        "//src/core:lib/transport/transport.h",
    ],
    defines = select({
        "systemd": ["HAVE_LIBSYSTEMD"],
        "//conditions:default": [],
    }),
    external_deps = [
        "absl/base:core_headers",
        "absl/container:flat_hash_map",
        "absl/container:inlined_vector",
        "absl/functional:any_invocable",
        "absl/functional:function_ref",
        "absl/log",
        "absl/log:check",
        "absl/meta:type_traits",
        "absl/status",
        "absl/status:statusor",
        "absl/strings",
        "absl/strings:str_format",
        "absl/time",
        "absl/types:span",
        "absl/utility",
        "madler_zlib",
    ],
    linkopts = select({
        "systemd": ["-lsystemd"],
        "//conditions:default": [],
    }),
    public_hdrs = GRPC_PUBLIC_HDRS + GRPC_PUBLIC_EVENT_ENGINE_HDRS,
    visibility = ["//bazel:alt_grpc_base_legacy"],
    deps = [
        "byte_buffer",
        "call_combiner",
        "call_tracer",
        "channel",
        "channel_arg_names",
        "channel_stack_builder",
        "channelz",
        "config",
        "cpp_impl_of",
        "debug_location",
        "exec_ctx",
        "gpr",
        "grpc_core_credentials_header",
        "grpc_public_hdrs",
        "grpc_trace",
        "iomgr",
        "iomgr_timer",
        "orphanable",
        "promise",
        "ref_counted_ptr",
        "stats",
        "//src/core:1999",
        "//src/core:activity",
        "//src/core:all_ok",
        "//src/core:arena",
        "//src/core:arena_promise",
        "//src/core:atomic_utils",
        "//src/core:bitset",
        "//src/core:blackboard",
        "//src/core:call_destination",
        "//src/core:call_filters",
        "//src/core:call_final_info",
        "//src/core:call_finalization",
        "//src/core:call_spine",
        "//src/core:cancel_callback",
        "//src/core:channel_args",
        "//src/core:channel_args_preconditioning",
        "//src/core:channel_fwd",
        "//src/core:channel_init",
        "//src/core:channel_stack_type",
        "//src/core:channelz_property_list",
        "//src/core:closure",
        "//src/core:compression",
        "//src/core:connectivity_state",
        "//src/core:context",
        "//src/core:default_event_engine",
        "//src/core:error",
        "//src/core:error_utils",
        "//src/core:event_engine_common",
        "//src/core:event_engine_context",
        "//src/core:event_engine_shim",
        "//src/core:experiments",
        "//src/core:filter_args",
        "//src/core:for_each",
        "//src/core:gpr_atm",
        "//src/core:gpr_manual_constructor",
        "//src/core:gpr_spinlock",
        "//src/core:if",
        "//src/core:iomgr_fwd",
        "//src/core:latch",
        "//src/core:latent_see",
        "//src/core:loop",
        "//src/core:map",
        "//src/core:match",
        "//src/core:message",
        "//src/core:metadata",
        "//src/core:metadata_batch",
        "//src/core:metrics",
        "//src/core:no_destruct",
        "//src/core:pipe",
        "//src/core:poll",
        "//src/core:promise_like",
        "//src/core:promise_status",
        "//src/core:race",
        "//src/core:ref_counted",
        "//src/core:seq",
        "//src/core:server_interface",
        "//src/core:single_set_ptr",
        "//src/core:slice",
        "//src/core:slice_buffer",
        "//src/core:slice_cast",
        "//src/core:slice_refcount",
        "//src/core:stats_data",
        "//src/core:status_flag",
        "//src/core:status_helper",
        "//src/core:sync",
        "//src/core:time",
        "//src/core:time_precise",
        "//src/core:transport_fwd",
        "//src/core:try_seq",
        "//src/core:type_list",
        "//src/core:unique_type_name",
        "//src/core:useful",
    ],
)

grpc_cc_library(
    name = "lb_load_data_store",
    srcs = [
        "src/cpp/server/load_reporter/load_data_store.cc",
    ],
    hdrs = [
        "src/cpp/server/load_reporter/constants.h",
        "src/cpp/server/load_reporter/load_data_store.h",
    ],
    external_deps = [
        "absl/log:check",
        "absl/log:log",
    ],
    deps = [
        "gpr",
        "gpr_platform",
        "grpc++",
        "//src/core:grpc_sockaddr",
    ],
)

grpc_cc_library(
    name = "lb_server_load_reporting_service_server_builder_plugin",
    srcs = [
        "src/cpp/server/load_reporter/load_reporting_service_server_builder_plugin.cc",
    ],
    hdrs = [
        "src/cpp/server/load_reporter/load_reporting_service_server_builder_plugin.h",
    ],
    tags = [
        "grpc:broken-internally",
    ],
    deps = [
        "gpr_platform",
        "grpc++",
        "lb_load_reporter_service",
    ],
)

grpc_cc_library(
    name = "grpcpp_server_load_reporting",
    srcs = [
        "src/cpp/server/load_reporter/load_reporting_service_server_builder_option.cc",
        "src/cpp/server/load_reporter/util.cc",
    ],
    external_deps = [
        "absl/log:log",
    ],
    public_hdrs = [
        "include/grpcpp/ext/server_load_reporting.h",
    ],
    tags = [
        "nofixdeps",
        # uses OSS specific libraries
        "grpc:broken-internally",
    ],
    deps = [
        "channel_arg_names",
        "gpr",
        "gpr_platform",
        "grpc",
        "grpc++",
        "grpc++_public_hdrs",
        "grpc_public_hdrs",
        "lb_server_load_reporting_service_server_builder_plugin",
        "//src/core:lb_server_load_reporting_filter",
    ],
)

grpc_cc_library(
    name = "lb_load_reporter_service",
    srcs = [
        "src/cpp/server/load_reporter/load_reporter_async_service_impl.cc",
    ],
    hdrs = [
        "src/cpp/server/load_reporter/load_reporter_async_service_impl.h",
    ],
    external_deps = [
        "absl/log:check",
        "absl/log:log",
        "absl/memory",
        "protobuf_headers",
    ],
    tags = [
        "grpc:broken-internally",
        "nofixdeps",
    ],
    deps = [
        ":gpr",
        ":grpc++",
        ":lb_load_reporter",
        "//src/core:sync",
        "//src/proto/grpc/lb/v1:load_reporter_cc_grpc",
    ],
)

grpc_cc_library(
    name = "lb_get_cpu_stats",
    srcs = [
        "src/cpp/server/load_reporter/get_cpu_stats_linux.cc",
        "src/cpp/server/load_reporter/get_cpu_stats_macos.cc",
        "src/cpp/server/load_reporter/get_cpu_stats_unsupported.cc",
        "src/cpp/server/load_reporter/get_cpu_stats_windows.cc",
    ],
    hdrs = [
        "src/cpp/server/load_reporter/get_cpu_stats.h",
    ],
    external_deps = [
        "absl/log:log",
    ],
    deps = [
        "gpr",
        "gpr_platform",
    ],
)

grpc_cc_library(
    name = "lb_load_reporter",
    srcs = [
        "src/cpp/server/load_reporter/load_reporter.cc",
    ],
    hdrs = [
        "src/cpp/server/load_reporter/constants.h",
        "src/cpp/server/load_reporter/load_reporter.h",
    ],
    external_deps = [
        "absl/log:check",
        "absl/log:log",
        "opencensus-stats",
        "opencensus-tags",
        "protobuf_headers",
    ],
    tags = [
        "grpc:broken-internally",
        "nofixdeps",
    ],
    deps = [
        "gpr",
        "lb_get_cpu_stats",
        "lb_load_data_store",
        "//src/core:sync",
        "//src/proto/grpc/lb/v1:load_reporter_cc_grpc",
    ],
)

grpc_cc_library(
    name = "transport_auth_context",
    srcs = [
        "//src/core:transport/auth_context.cc",
    ],
    hdrs = [
        "//src/core:transport/auth_context.h",
    ],
    external_deps = [
        "absl/log:check",
        "absl/log:log",
        "absl/strings",
    ],
    visibility = ["//visibility:public"],
    deps = [
        "config",
        "debug_location",
        "exec_ctx",
        "gpr",
        "grpc_core_credentials_header",
        "grpc_public_hdrs",
        "grpc_trace",
        "orphanable",
        "ref_counted_ptr",
        "resource_quota_api",
        "//src/core:arena",
        "//src/core:channel_args",
        "//src/core:connection_context",
        "//src/core:ref_counted",
        "//src/core:useful",
    ],
)

grpc_cc_library(
    name = "grpc_security_base",
    srcs = [
        "//src/core:call/security_context.cc",
        "//src/core:credentials/call/call_creds_util.cc",
        "//src/core:credentials/call/composite/composite_call_credentials.cc",
        "//src/core:credentials/call/plugin/plugin_credentials.cc",
        "//src/core:credentials/transport/composite/composite_channel_credentials.cc",
        "//src/core:credentials/transport/security_connector.cc",
        "//src/core:credentials/transport/transport_credentials.cc",
        "//src/core:filter/auth/client_auth_filter.cc",
        "//src/core:filter/auth/server_auth_filter.cc",
        "//src/core:handshaker/security/legacy_secure_endpoint.cc",
        "//src/core:handshaker/security/pipelined_secure_endpoint.cc",
        "//src/core:handshaker/security/secure_endpoint.cc",
        "//src/core:handshaker/security/security_handshaker.cc",
    ],
    hdrs = [
        "//src/core:call/security_context.h",
        "//src/core:credentials/call/call_credentials.h",
        "//src/core:credentials/call/call_creds_util.h",
        "//src/core:credentials/call/composite/composite_call_credentials.h",
        "//src/core:credentials/call/plugin/plugin_credentials.h",
        "//src/core:credentials/transport/composite/composite_channel_credentials.h",
        "//src/core:credentials/transport/security_connector.h",
        "//src/core:credentials/transport/transport_credentials.h",
        "//src/core:filter/auth/auth_filters.h",
        "//src/core:handshaker/security/secure_endpoint.h",
        "//src/core:handshaker/security/security_handshaker.h",
    ],
    external_deps = [
        "absl/base:core_headers",
        "absl/container:inlined_vector",
        "absl/functional:any_invocable",
        "absl/log",
        "absl/log:check",
        "absl/status",
        "absl/status:statusor",
        "absl/strings",
        "absl/types:span",
    ],
    public_hdrs = GRPC_PUBLIC_HDRS,
    visibility = ["//visibility:public"],
    deps = [
        "channel_arg_names",
        "channelz",
        "config",
        "debug_location",
        "exec_ctx",
        "gpr",
        "grpc_base",
        "grpc_core_credentials_header",
        "grpc_public_hdrs",
        "grpc_trace",
        "handshaker",
        "iomgr",
        "orphanable",
        "promise",
        "ref_counted_ptr",
        "resource_quota_api",
        "stats",
        "transport_auth_context",
        "tsi_base",
        "//src/core:activity",
        "//src/core:arena",
        "//src/core:arena_promise",
        "//src/core:channel_args",
        "//src/core:channel_fwd",
        "//src/core:closure",
        "//src/core:connection_context",
        "//src/core:context",
        "//src/core:error",
        "//src/core:event_engine_memory_allocator",
        "//src/core:experiments",
        "//src/core:gpr_atm",
        "//src/core:handshaker_factory",
        "//src/core:handshaker_registry",
        "//src/core:iomgr_fwd",
        "//src/core:latent_see",
        "//src/core:memory_quota",
        "//src/core:metadata_batch",
        "//src/core:poll",
        "//src/core:ref_counted",
        "//src/core:resource_quota",
        "//src/core:seq",
        "//src/core:slice",
        "//src/core:slice_buffer",
        "//src/core:slice_refcount",
        "//src/core:stats_data",
        "//src/core:status_helper",
        "//src/core:sync",
        "//src/core:try_seq",
        "//src/core:unique_type_name",
        "//src/core:useful",
    ],
)

grpc_cc_library(
    name = "tsi_base",
    srcs = [
        "//src/core:tsi/transport_security.cc",
        "//src/core:tsi/transport_security_grpc.cc",
    ],
    hdrs = [
        "//src/core:tsi/transport_security.h",
        "//src/core:tsi/transport_security_grpc.h",
        "//src/core:tsi/transport_security_interface.h",
    ],
    tags = ["nofixdeps"],
    visibility = ["//bazel:tsi_interface"],
    deps = [
        "gpr",
        "grpc_public_hdrs",
        "grpc_trace",
    ],
)

# TODO(hork): split credentials types into their own source files and targets.
grpc_cc_library(
    name = "grpc_core_credentials_header",
    hdrs = ["include/grpc/credentials.h"],
    visibility = ["//bazel:core_credentials"],
)

grpc_cc_library(
    name = "alts_util",
    srcs = [
        "//src/core:credentials/transport/alts/check_gcp_environment.cc",
        "//src/core:credentials/transport/alts/check_gcp_environment_linux.cc",
        "//src/core:credentials/transport/alts/check_gcp_environment_no_op.cc",
        "//src/core:credentials/transport/alts/check_gcp_environment_windows.cc",
        "//src/core:credentials/transport/alts/grpc_alts_credentials_client_options.cc",
        "//src/core:credentials/transport/alts/grpc_alts_credentials_options.cc",
        "//src/core:credentials/transport/alts/grpc_alts_credentials_server_options.cc",
        "//src/core:tsi/alts/handshaker/transport_security_common_api.cc",
    ],
    hdrs = [
        "include/grpc/grpc_security.h",
        "//src/core:credentials/transport/alts/check_gcp_environment.h",
        "//src/core:credentials/transport/alts/grpc_alts_credentials_options.h",
        "//src/core:tsi/alts/handshaker/transport_security_common_api.h",
    ],
    external_deps = [
        "absl/log:log",
        "@com_google_protobuf//upb/base",
        "@com_google_protobuf//upb/mem",
    ],
    visibility = ["//bazel:tsi"],
    deps = [
        "alts_upb",
        "gpr",
        "grpc_core_credentials_header",
        "grpc_public_hdrs",
    ],
)

grpc_cc_library(
    name = "tsi",
    external_deps = [
        "libssl",
        "libcrypto",
        "absl/strings",
        "@com_google_protobuf//upb/base",
        "@com_google_protobuf//upb/mem",
    ],
    tags = ["nofixdeps"],
    visibility = ["//bazel:tsi"],
    deps = [
        "gpr",
        "tsi_alts_frame_protector",
        "tsi_base",
        "tsi_fake_credentials",
        "//src/core:tsi_local_credentials",
        "//src/core:useful",
    ],
)

grpc_cc_library(
    name = "grpc++_base",
    srcs = GRPCXX_SRCS + [
        "src/cpp/client/insecure_credentials.cc",
        "src/cpp/client/secure_credentials.cc",
        "src/cpp/common/auth_property_iterator.cc",
        "src/cpp/common/secure_auth_context.cc",
        "src/cpp/common/secure_create_auth_context.cc",
        "src/cpp/common/tls_certificate_provider.cc",
        "src/cpp/common/tls_certificate_verifier.cc",
        "src/cpp/common/tls_credentials_options.cc",
        "src/cpp/server/insecure_server_credentials.cc",
        "src/cpp/server/secure_server_credentials.cc",
    ],
    hdrs = GRPCXX_HDRS + [
        "src/cpp/client/secure_credentials.h",
        "src/cpp/common/secure_auth_context.h",
        "src/cpp/server/secure_server_credentials.h",
    ],
    external_deps = [
        "absl/base:core_headers",
        "absl/functional:any_invocable",
        "absl/log:check",
        "absl/log:log",
        "absl/log:absl_check",
        "absl/log:absl_log",
        "absl/status",
        "absl/status:statusor",
        "absl/strings",
        "absl/strings:cord",
        "absl/strings:str_format",
        "absl/synchronization",
        "absl/memory",
        "@com_google_protobuf//upb/base",
        "@com_google_protobuf//upb/mem",
        "protobuf_headers",
        "absl/container:inlined_vector",
    ],
    public_hdrs = GRPCXX_PUBLIC_HDRS,
    tags = ["nofixdeps"],
    visibility = ["//bazel:alt_grpc++_base_legacy"],
    deps = [
        "channel",
        "channel_arg_names",
        "channel_stack_builder",
        "config",
        "exec_ctx",
        "generic_stub_internal",
        "global_callback_hook",
        "gpr",
        "grpc",
        "grpc++_codegen_proto",
        "grpc++_config_proto",
        "grpc_base",
        "grpc_core_credentials_header",
        "grpc_credentials_util",
        "grpc_health_upb",
        "grpc_public_hdrs",
        "grpc_security_base",
        "grpc_service_config_impl",
        "grpc_trace",
        "grpcpp_backend_metric_recorder",
        "grpcpp_call_metric_recorder",
        "grpcpp_status",
        "iomgr",
        "iomgr_timer",
        "ref_counted_ptr",
        "resource_quota_api",
        "server",
        "transport_auth_context",
        "//src/core:arena",
        "//src/core:channel_args",
        "//src/core:channel_fwd",
        "//src/core:channel_init",
        "//src/core:channel_stack_type",
        "//src/core:closure",
        "//src/core:default_event_engine",
        "//src/core:env",
        "//src/core:error",
        "//src/core:experiments",
        "//src/core:gpr_atm",
        "//src/core:gpr_manual_constructor",
        "//src/core:grpc_audit_logging",
        "//src/core:grpc_backend_metric_provider",
        "//src/core:grpc_crl_provider",
        "//src/core:grpc_service_config",
        "//src/core:grpc_tls_credentials",
        "//src/core:grpc_transport_chttp2_server",
        "//src/core:grpc_transport_inproc",
        "//src/core:json",
        "//src/core:json_reader",
        "//src/core:load_file",
        "//src/core:ref_counted",
        "//src/core:resource_quota",
        "//src/core:slice",
        "//src/core:slice_buffer",
        "//src/core:slice_refcount",
        "//src/core:socket_mutator",
        "//src/core:status_helper",
        "//src/core:sync",
        "//src/core:thread_quota",
        "//src/core:time",
        "//src/core:useful",
    ],
)

# TODO(chengyuc): Give it another try to merge this to `grpc++_base` after
# codegen files are removed.
grpc_cc_library(
    name = "grpc++_base_unsecure",
    srcs = GRPCXX_SRCS,
    hdrs = GRPCXX_HDRS,
    external_deps = [
        "absl/base:core_headers",
        "absl/functional:any_invocable",
        "absl/log:check",
        "absl/log:log",
        "absl/status",
        "absl/status:statusor",
        "absl/strings",
        "absl/strings:cord",
        "absl/synchronization",
        "absl/log:absl_check",
        "absl/log:absl_log",
        "absl/memory",
        "@com_google_protobuf//upb/base",
        "@com_google_protobuf//upb/mem",
        "absl/strings:str_format",
        "protobuf_headers",
    ],
    public_hdrs = GRPCXX_PUBLIC_HDRS,
    tags = [
        "avoid_dep",
        "nofixdeps",
    ],
    visibility = ["//bazel:alt_grpc++_base_unsecure_legacy"],
    deps = [
        "channel",
        "channel_arg_names",
        "channel_stack_builder",
        "config",
        "exec_ctx",
        "generic_stub_internal",
        "global_callback_hook",
        "gpr",
        "grpc_base",
        "grpc_core_credentials_header",
        "grpc_health_upb",
        "grpc_public_hdrs",
        "grpc_security_base",
        "grpc_service_config_impl",
        "grpc_trace",
        "grpc_transport_chttp2",
        "grpc_unsecure",
        "grpcpp_backend_metric_recorder",
        "grpcpp_call_metric_recorder",
        "grpcpp_status",
        "iomgr",
        "iomgr_timer",
        "ref_counted_ptr",
        "resource_quota_api",
        "server",
        "transport_auth_context",
        "//src/core:arena",
        "//src/core:channel_args",
        "//src/core:channel_init",
        "//src/core:closure",
        "//src/core:default_event_engine",
        "//src/core:error",
        "//src/core:experiments",
        "//src/core:gpr_atm",
        "//src/core:gpr_manual_constructor",
        "//src/core:grpc_backend_metric_provider",
        "//src/core:grpc_insecure_credentials",
        "//src/core:grpc_service_config",
        "//src/core:grpc_transport_chttp2_server",
        "//src/core:grpc_transport_inproc",
        "//src/core:ref_counted",
        "//src/core:resource_quota",
        "//src/core:slice",
        "//src/core:socket_mutator",
        "//src/core:sync",
        "//src/core:thread_quota",
        "//src/core:time",
        "//src/core:useful",
    ],
)

grpc_cc_library(
    name = "grpc++_codegen_proto",
    hdrs = ["include/grpcpp/impl/generic_serialize.h"],
    external_deps = [
        "absl/strings:cord",
        "protobuf_headers",
        "protobuf",
    ],
    public_hdrs = [
        "include/grpc++/impl/codegen/proto_utils.h",
        "include/grpcpp/impl/codegen/proto_buffer_reader.h",
        "include/grpcpp/impl/codegen/proto_buffer_writer.h",
        "include/grpcpp/impl/codegen/proto_utils.h",
        "include/grpcpp/impl/proto_utils.h",
    ],
    tags = ["nofixdeps"],
    visibility = ["//visibility:public"],
    deps = [
        "grpc++_config_proto",
        "grpc++_public_hdrs",
        "grpcpp_status",
    ],
)

grpc_cc_library(
    name = "grpc++_config_proto",
    external_deps = [
        "absl/status",
        "protobuf_headers",
        "protobuf",
    ],
    public_hdrs = [
        "include/grpc++/impl/codegen/config_protobuf.h",
        "include/grpcpp/impl/codegen/config_protobuf.h",
    ],
    tags = ["nofixdeps"],
    visibility = ["//visibility:public"],
)

grpc_cc_library(
    name = "grpc++_reflection",
    srcs = [
        "src/cpp/ext/proto_server_reflection.cc",
        "src/cpp/ext/proto_server_reflection_plugin.cc",
    ],
    hdrs = [
        "src/cpp/ext/proto_server_reflection.h",
    ],
    external_deps = [
        "protobuf_headers",
    ],
    public_hdrs = [
        "include/grpc++/ext/proto_server_reflection_plugin.h",
        "include/grpcpp/ext/proto_server_reflection_plugin.h",
    ],
    tags = ["nofixdeps"],
    visibility = ["//visibility:public"],
    deps = [
        "config_vars",
        "grpc++",
        "grpc++_config_proto",
        "//src/proto/grpc/reflection/v1:reflection_proto",
        "//src/proto/grpc/reflection/v1alpha:reflection_proto",
    ],
    alwayslink = 1,
)

grpc_cc_library(
    name = "grpcpp_call_metric_recorder",
    external_deps = [
        "absl/strings",
    ],
    public_hdrs = [
        "include/grpcpp/ext/call_metric_recorder.h",
    ],
    visibility = ["//visibility:public"],
    deps = ["grpc++_public_hdrs"],
)

grpc_cc_library(
    name = "grpcpp_backend_metric_recorder",
    srcs = [
        "src/cpp/server/backend_metric_recorder.cc",
    ],
    hdrs = [
        "src/cpp/server/backend_metric_recorder.h",
    ],
    external_deps = [
        "absl/base:core_headers",
        "absl/log:log",
        "absl/strings",
    ],
    public_hdrs = [
        "include/grpcpp/ext/server_metric_recorder.h",
    ],
    visibility = ["//visibility:public"],
    deps = [
        "gpr",
        "grpc++_public_hdrs",
        "grpc_trace",
        "grpcpp_call_metric_recorder",
        "//src/core:grpc_backend_metric_data",
        "//src/core:grpc_backend_metric_provider",
    ],
)

grpc_cc_library(
    name = "grpcpp_orca_service",
    srcs = [
        "src/cpp/server/orca/orca_service.cc",
    ],
    hdrs = [
        "src/cpp/server/orca/orca_service.h",
    ],
    external_deps = [
        "absl/base:core_headers",
        "absl/log:check",
        "absl/log:log",
        "absl/strings",
        "absl/time",
        "@com_google_protobuf//upb/base",
        "@com_google_protobuf//upb/mem",
    ],
    public_hdrs = [
        "include/grpcpp/ext/orca_service.h",
    ],
    visibility = ["//visibility:public"],
    deps = [
        "debug_location",
        "exec_ctx",
        "gpr",
        "grpc++",
        "grpc_base",
        "grpcpp_backend_metric_recorder",
        "protobuf_duration_upb",
        "ref_counted_ptr",
        "xds_orca_service_upb",
        "xds_orca_upb",
        "//src/core:default_event_engine",
        "//src/core:grpc_backend_metric_data",
        "//src/core:ref_counted",
        "//src/core:time",
    ],
    alwayslink = 1,
)

grpc_cc_library(
    name = "grpcpp_channelz",
    srcs = [
        "src/cpp/server/channelz/channelz_service.cc",
        "src/cpp/server/channelz/channelz_service_plugin.cc",
    ],
    hdrs = [
        "src/cpp/server/channelz/channelz_service.h",
    ],
    external_deps = [
        "protobuf_headers",
        "absl/log",
    ],
    public_hdrs = [
        "include/grpcpp/ext/channelz_service_plugin.h",
    ],
    tags = ["nofixdeps"],
    visibility = ["//bazel:channelz"],
    deps = [
        "channelz",
        "gpr",
        "grpc",
        "grpc++",
        "grpc++_config_proto",
        "//src/proto/grpc/channelz:channelz_proto",
        "//src/proto/grpc/channelz/v2:service_cc_grpc",
    ],
    alwayslink = 1,
)

grpc_cc_library(
    name = "grpcpp_csds",
    srcs = [
        "src/cpp/server/csds/csds.cc",
    ],
    hdrs = [
        "src/cpp/server/csds/csds.h",
    ],
    external_deps = [
        "absl/status",
        "absl/status:statusor",
    ],
    tags = ["nofixdeps"],
    deps = [
        "gpr",
        "grpc",
        "grpc++_base",
        "//src/proto/grpc/testing/xds/v3:csds_cc_grpc",
    ],
    alwayslink = 1,
)

grpc_cc_library(
    name = "grpcpp_admin",
    srcs = [
        "src/cpp/server/admin/admin_services.cc",
    ],
    hdrs = [],
    defines = select({
        ":grpc_no_xds": ["GRPC_NO_XDS"],
        "//conditions:default": [],
    }),
    external_deps = [
        "absl/memory",
    ],
    public_hdrs = [
        "include/grpcpp/ext/admin_services.h",
    ],
    select_deps = [{
        ":grpc_no_xds": [],
        "//conditions:default": ["//:grpcpp_csds"],
    }],
    deps = [
        "gpr",
        "grpc++",
        "grpcpp_channelz",
    ],
    alwayslink = 1,
)

grpc_cc_library(
    name = "grpc++_test",
    testonly = True,
    srcs = [
        "src/cpp/client/channel_test_peer.cc",
    ],
    external_deps = ["gtest"],
    public_hdrs = [
        "include/grpc++/test/mock_stream.h",
        "include/grpc++/test/server_context_test_spouse.h",
        "include/grpcpp/test/channel_test_peer.h",
        "include/grpcpp/test/client_context_test_peer.h",
        "include/grpcpp/test/default_reactor_test_peer.h",
        "include/grpcpp/test/mock_stream.h",
        "include/grpcpp/test/server_context_test_spouse.h",
    ],
    visibility = ["//visibility:public"],
    deps = [
        "channel",
        "grpc++",
        "grpc_base",
    ],
)

grpc_cc_library(
    name = "grpc_opencensus_plugin",
    srcs = [
        "src/cpp/ext/filters/census/client_filter.cc",
        "src/cpp/ext/filters/census/context.cc",
        "src/cpp/ext/filters/census/grpc_plugin.cc",
        "src/cpp/ext/filters/census/measures.cc",
        "src/cpp/ext/filters/census/rpc_encoding.cc",
        "src/cpp/ext/filters/census/server_call_tracer.cc",
        "src/cpp/ext/filters/census/views.cc",
    ],
    hdrs = [
        "include/grpcpp/opencensus.h",
        "src/cpp/ext/filters/census/client_filter.h",
        "src/cpp/ext/filters/census/context.h",
        "src/cpp/ext/filters/census/grpc_plugin.h",
        "src/cpp/ext/filters/census/measures.h",
        "src/cpp/ext/filters/census/open_census_call_tracer.h",
        "src/cpp/ext/filters/census/rpc_encoding.h",
        "src/cpp/ext/filters/census/server_call_tracer.h",
    ],
    external_deps = [
        "absl/base:core_headers",
        "absl/log:check",
        "absl/numeric:bits",
        "absl/status",
        "absl/status:statusor",
        "absl/strings",
        "absl/strings:str_format",
        "absl/time",
        "opencensus-stats",
        "opencensus-tags",
        "opencensus-tags-context_util",
        "opencensus-trace",
        "opencensus-trace-context_util",
        "opencensus-trace-propagation",
        "opencensus-trace-span_context",
    ],
    visibility = ["//visibility:public"],
    deps = [
        "call_tracer",
        "config",
        "gpr",
        "grpc++_base",
        "grpc_base",
        "grpc_public_hdrs",
        "//src/core:arena",
        "//src/core:arena_promise",
        "//src/core:channel_args",
        "//src/core:channel_fwd",
        "//src/core:channel_stack_type",
        "//src/core:context",
        "//src/core:error",
        "//src/core:experiments",
        "//src/core:logging_filter",
        "//src/core:metadata_batch",
        "//src/core:slice",
        "//src/core:slice_buffer",
        "//src/core:slice_refcount",
        "//src/core:sync",
        "//src/core:tcp_tracer",
    ],
)

# This is an EXPERIMENTAL target subject to change.
grpc_cc_library(
    name = "grpcpp_gcp_observability",
    hdrs = [
        "include/grpcpp/ext/gcp_observability.h",
    ],
    tags = [
        # This can be removed once we can add top-level BUILD file targets without them being
        # included in Core Components.
        "grpc:broken-internally",
        "nofixdeps",
    ],
    visibility = ["//visibility:public"],
    deps = [
        "//src/cpp/ext/gcp:observability",
    ],
)

# This is an EXPERIMENTAL target subject to change.
grpc_cc_library(
    name = "grpcpp_csm_observability",
    hdrs = [
        "include/grpcpp/ext/csm_observability.h",
    ],
    tags = [
        # This can be removed once we can add top-level BUILD file targets without them being
        # included in Core Components.
        "grpc:broken-internally",
        "nofixdeps",
    ],
    deps = [
        ":grpcpp_otel_plugin",
        "//src/cpp/ext/csm:csm_observability",
    ],
)

# This is an EXPERIMENTAL target subject to change.
grpc_cc_library(
    name = "grpcpp_otel_plugin",
    hdrs = [
        "include/grpcpp/ext/otel_plugin.h",
    ],
    tags = [
        # This can be removed once we can add top-level BUILD file targets without them being
        # included in Core Components.
        "grpc:broken-internally",
    ],
    deps = [
        ":grpc++",
        "//src/cpp/ext/otel:otel_plugin",
    ],
)

grpc_cc_library(
    name = "generic_stub_internal",
    hdrs = [
        "include/grpcpp/impl/generic_stub_internal.h",
    ],
    deps = [
        "grpc++_public_hdrs",
    ],
)

grpc_cc_library(
    name = "generic_stub",
    hdrs = [
        "include/grpcpp/generic/generic_stub.h",
    ],
    visibility = ["//visibility:public"],
    deps = [
        "generic_stub_internal",
    ],
)

grpc_cc_library(
    name = "generic_stub_callback",
    hdrs = [
        "include/grpcpp/generic/generic_stub_callback.h",
    ],
    visibility = ["//visibility:public"],
    deps = [
        "generic_stub_internal",
    ],
)

grpc_cc_library(
    name = "async_generic_service",
    hdrs = [
        "include/grpcpp/generic/async_generic_service.h",
    ],
    visibility = ["//visibility:public"],
    deps = [
        "grpc++_public_hdrs",
    ],
)

grpc_cc_library(
    name = "callback_generic_service",
    hdrs = [
        "include/grpcpp/generic/callback_generic_service.h",
    ],
    visibility = ["//visibility:public"],
    deps = [
        "grpc++_public_hdrs",
    ],
)

grpc_cc_library(
    name = "work_serializer",
    srcs = [
        "//src/core:util/work_serializer.cc",
    ],
    hdrs = [
        "//src/core:util/work_serializer.h",
    ],
    external_deps = [
        "absl/base:core_headers",
        "absl/container:inlined_vector",
        "absl/log",
        "absl/log:check",
        "absl/functional:any_invocable",
    ],
    visibility = ["//bazel:client_channel"],
    deps = [
        "debug_location",
        "event_engine_base_hdrs",
        "exec_ctx",
        "gpr",
        "grpc_trace",
        "orphanable",
        "stats",
        "//src/core:experiments",
        "//src/core:latent_see",
        "//src/core:stats_data",
        "//src/core:sync",
    ],
)

grpc_cc_library(
    name = "grpc_trace",
    srcs = [
        "//src/core:lib/debug/trace.cc",
        "//src/core:lib/debug/trace_flags.cc",
    ],
    hdrs = [
        "//src/core:lib/debug/trace.h",
        "//src/core:lib/debug/trace_flags.h",
        "//src/core:lib/debug/trace_impl.h",
    ],
    external_deps = [
        "absl/log",
        "absl/strings",
        "absl/container:flat_hash_map",
    ],
    visibility = ["//bazel:trace"],
    deps = [
        "config_vars",
        "gpr",
        "grpc_public_hdrs",
        "//src/core:glob",
        "//src/core:no_destruct",
    ],
)

grpc_filegroup(
    name = "trace_flag_files",
    srcs = ["//src/core:lib/debug/trace_flags.yaml"],
)

grpc_cc_library(
    name = "load_config",
    srcs = [
        "//src/core:config/load_config.cc",
    ],
    hdrs = [
        "//src/core:config/load_config.h",
    ],
    external_deps = [
        "absl/flags:flag",
        "absl/flags:marshalling",
        "absl/log:check",
        "absl/strings",
    ],
    deps = [
        "gpr_platform",
        "//src/core:env",
    ],
)

grpc_cc_library(
    name = "config_vars",
    srcs = [
        "//src/core:config/config_vars.cc",
        "//src/core:config/config_vars_non_generated.cc",
    ],
    hdrs = [
        "//src/core:config/config_vars.h",
    ],
    external_deps = [
        "absl/flags:flag",
        "absl/strings",
        "absl/types:optional",
    ],
    deps = [
        "gpr_platform",
        "load_config",
    ],
)

grpc_cc_library(
    name = "config",
    srcs = [
        "//src/core:config/core_configuration.cc",
    ],
    external_deps = [
        "absl/functional:any_invocable",
        "absl/log:check",
    ],
    public_hdrs = [
        "//src/core:config/core_configuration.h",
    ],
    visibility = ["//bazel:client_channel"],
    deps = [
        "debug_location",
        "gpr",
        "grpc_resolver",
<<<<<<< HEAD
        "//src/core:auth_context_comparator_registry",
=======
        "//src/core:call_creds_registry",
>>>>>>> 9192ddf7
        "//src/core:certificate_provider_registry",
        "//src/core:channel_args_preconditioning",
        "//src/core:channel_creds_registry",
        "//src/core:channel_init",
        "//src/core:endpoint_transport",
        "//src/core:handshaker_registry",
        "//src/core:lb_policy_registry",
        "//src/core:proxy_mapper_registry",
        "//src/core:service_config_parser",
    ],
)

grpc_cc_library(
    name = "debug_location",
    external_deps = ["absl/strings"],
    public_hdrs = ["//src/core:util/debug_location.h"],
    visibility = ["//bazel:debug_location"],
    deps = ["gpr_platform"],
)

grpc_cc_library(
    name = "orphanable",
    public_hdrs = ["//src/core:util/orphanable.h"],
    visibility = [
        "//bazel:client_channel",
        "//bazel:xds_client_core",
    ],
    deps = [
        "debug_location",
        "gpr_platform",
        "ref_counted_ptr",
        "//src/core:down_cast",
        "//src/core:ref_counted",
    ],
)

grpc_cc_library(
    name = "promise",
    external_deps = [
        "absl/functional:any_invocable",
        "absl/status",
    ],
    public_hdrs = [
        "//src/core:lib/promise/promise.h",
    ],
    visibility = ["//bazel:alt_grpc_base_legacy"],
    deps = [
        "gpr_platform",
        "//src/core:poll",
        "//src/core:promise_like",
    ],
)

grpc_cc_library(
    name = "ref_counted_ptr",
    external_deps = ["absl/hash"],
    public_hdrs = ["//src/core:util/ref_counted_ptr.h"],
    visibility = ["//bazel:ref_counted_ptr"],
    deps = [
        "debug_location",
        "gpr_platform",
        "//src/core:down_cast",
    ],
)

grpc_cc_library(
    name = "handshaker",
    srcs = [
        "//src/core:handshaker/handshaker.cc",
    ],
    external_deps = [
        "absl/base:core_headers",
        "absl/container:inlined_vector",
        "absl/functional:any_invocable",
        "absl/log",
        "absl/log:check",
        "absl/status",
        "absl/status:statusor",
        "absl/strings:str_format",
    ],
    public_hdrs = [
        "//src/core:handshaker/handshaker.h",
    ],
    visibility = ["//bazel:alt_grpc_base_legacy"],
    deps = [
        "channelz",
        "debug_location",
        "event_engine_base_hdrs",
        "exec_ctx",
        "gpr",
        "grpc_base",
        "grpc_public_hdrs",
        "grpc_trace",
        "iomgr",
        "orphanable",
        "ref_counted_ptr",
        "//src/core:channel_args",
        "//src/core:closure",
        "//src/core:error",
        "//src/core:ref_counted",
        "//src/core:slice",
        "//src/core:slice_buffer",
        "//src/core:status_helper",
        "//src/core:sync",
        "//src/core:time",
    ],
)

grpc_cc_library(
    name = "http_connect_handshaker",
    srcs = [
        "//src/core:handshaker/http_connect/http_connect_handshaker.cc",
    ],
    external_deps = [
        "absl/base:core_headers",
        "absl/log:log",
        "absl/status",
        "absl/strings",
    ],
    public_hdrs = [
        "//src/core:handshaker/http_connect/http_connect_handshaker.h",
    ],
    visibility = ["//bazel:alt_grpc_base_legacy"],
    deps = [
        "config",
        "debug_location",
        "exec_ctx",
        "gpr",
        "grpc_base",
        "handshaker",
        "httpcli",
        "iomgr",
        "ref_counted_ptr",
        "//src/core:channel_args",
        "//src/core:closure",
        "//src/core:error",
        "//src/core:handshaker_factory",
        "//src/core:handshaker_registry",
        "//src/core:iomgr_fwd",
        "//src/core:slice",
        "//src/core:slice_buffer",
        "//src/core:sync",
    ],
)

grpc_cc_library(
    name = "exec_ctx",
    srcs = [
        "//src/core:lib/iomgr/combiner.cc",
        "//src/core:lib/iomgr/exec_ctx.cc",
        "//src/core:lib/iomgr/iomgr_internal.cc",
    ],
    hdrs = [
        "//src/core:lib/iomgr/combiner.h",
        "//src/core:lib/iomgr/exec_ctx.h",
        "//src/core:lib/iomgr/iomgr_internal.h",
    ],
    external_deps = [
        "absl/log",
        "absl/log:check",
        "absl/strings:str_format",
    ],
    visibility = [
        "//bazel:alt_grpc_base_legacy",
        "//bazel:exec_ctx",
    ],
    deps = [
        "debug_location",
        "gpr",
        "grpc_public_hdrs",
        "grpc_trace",
        "//src/core:closure",
        "//src/core:error",
        "//src/core:experiments",
        "//src/core:gpr_atm",
        "//src/core:gpr_spinlock",
        "//src/core:latent_see",
        "//src/core:time",
        "//src/core:time_precise",
        "//src/core:useful",
    ],
)

grpc_cc_library(
    name = "sockaddr_utils",
    srcs = [
        "//src/core:lib/address_utils/sockaddr_utils.cc",
    ],
    hdrs = [
        "//src/core:lib/address_utils/sockaddr_utils.h",
    ],
    external_deps = [
        "absl/log:check",
        "absl/log:log",
        "absl/status",
        "absl/status:statusor",
        "absl/strings",
        "absl/strings:str_format",
    ],
    visibility = ["//bazel:alt_grpc_base_legacy"],
    deps = [
        "gpr",
        "uri",
        "//src/core:grpc_sockaddr",
        "//src/core:iomgr_port",
        "//src/core:resolved_address",
    ],
)

grpc_cc_library(
    name = "iomgr_timer",
    srcs = [
        "//src/core:lib/iomgr/timer.cc",
        "//src/core:lib/iomgr/timer_generic.cc",
        "//src/core:lib/iomgr/timer_heap.cc",
        "//src/core:lib/iomgr/timer_manager.cc",
    ],
    hdrs = [
        "//src/core:lib/iomgr/timer.h",
        "//src/core:lib/iomgr/timer_generic.h",
        "//src/core:lib/iomgr/timer_heap.h",
        "//src/core:lib/iomgr/timer_manager.h",
    ] + [
        # TODO(hork): deduplicate
        "//src/core:lib/iomgr/iomgr.h",
    ],
    external_deps = [
        "absl/log:check",
        "absl/log:log",
        "absl/strings",
        "absl/strings:str_format",
    ],
    tags = ["nofixdeps"],
    deps = [
        "event_engine_base_hdrs",
        "exec_ctx",
        "gpr",
        "gpr_platform",
        "grpc_trace",
        "//src/core:closure",
        "//src/core:gpr_manual_constructor",
        "//src/core:gpr_spinlock",
        "//src/core:iomgr_port",
        "//src/core:time",
        "//src/core:time_averaged_stats",
        "//src/core:useful",
    ],
)

grpc_cc_library(
    name = "iomgr_internal_errqueue",
    srcs = [
        "//src/core:lib/iomgr/internal_errqueue.cc",
    ],
    hdrs = [
        "//src/core:lib/iomgr/internal_errqueue.h",
    ],
    external_deps = [
        "absl/log:log",
    ],
    tags = ["nofixdeps"],
    deps = [
        "gpr",
        "//src/core:iomgr_port",
        "//src/core:strerror",
    ],
)

grpc_cc_library(
    name = "iomgr_buffer_list",
    srcs = [
        "//src/core:lib/iomgr/buffer_list.cc",
    ],
    hdrs = [
        "//src/core:lib/iomgr/buffer_list.h",
    ],
    external_deps = [
        "absl/log:log",
        "absl/strings",
        "absl/strings:str_format",
    ],
    tags = ["nofixdeps"],
    deps = [
        "gpr",
        "iomgr_internal_errqueue",
        "//src/core:error",
        "//src/core:iomgr_port",
        "//src/core:sync",
    ],
)

grpc_cc_library(
    name = "uri",
    srcs = [
        "//src/core:util/uri.cc",
    ],
    hdrs = [
        "//src/core:util/uri.h",
    ],
    external_deps = [
        "absl/log:check",
        "absl/status",
        "absl/status:statusor",
        "absl/strings",
        "absl/strings:str_format",
    ],
    visibility = [
        "//bazel:alt_grpc_base_legacy",
        "//bazel:client_channel",
    ],
    deps = ["gpr"],
)

grpc_cc_library(
    name = "parse_address",
    srcs = [
        "//src/core:lib/address_utils/parse_address.cc",
        "//src/core:util/grpc_if_nametoindex_posix.cc",
        "//src/core:util/grpc_if_nametoindex_unsupported.cc",
    ],
    hdrs = [
        "//src/core:lib/address_utils/parse_address.h",
        "//src/core:util/grpc_if_nametoindex.h",
    ],
    external_deps = [
        "absl/log:check",
        "absl/log:log",
        "absl/status",
        "absl/status:statusor",
        "absl/strings",
    ],
    visibility = ["//bazel:alt_grpc_base_legacy"],
    deps = [
        "gpr",
        "uri",
        "//src/core:error",
        "//src/core:grpc_sockaddr",
        "//src/core:iomgr_port",
        "//src/core:resolved_address",
        "//src/core:status_helper",
    ],
)

grpc_cc_library(
    name = "backoff",
    srcs = [
        "//src/core:util/backoff.cc",
    ],
    hdrs = [
        "//src/core:util/backoff.h",
    ],
    external_deps = ["absl/random"],
    visibility = ["//bazel:alt_grpc_base_legacy"],
    deps = [
        "gpr_platform",
        "//src/core:experiments",
        "//src/core:shared_bit_gen",
        "//src/core:time",
    ],
)

grpc_cc_library(
    name = "stats",
    srcs = [
        "//src/core:telemetry/stats.cc",
    ],
    hdrs = [
        "//src/core:telemetry/stats.h",
    ],
    external_deps = [
        "absl/strings",
        "absl/types:span",
    ],
    visibility = [
        "//bazel:alt_grpc_base_legacy",
    ],
    deps = [
        "gpr",
        "//src/core:histogram_view",
        "//src/core:no_destruct",
        "//src/core:stats_data",
    ],
)

grpc_cc_library(
    name = "channel_stack_builder",
    srcs = [
        "//src/core:lib/channel/channel_stack_builder.cc",
    ],
    hdrs = [
        "//src/core:lib/channel/channel_stack_builder.h",
    ],
    external_deps = [
        "absl/status:statusor",
        "absl/strings",
    ],
    visibility = ["//bazel:alt_grpc_base_legacy"],
    deps = [
        "gpr",
        "ref_counted_ptr",
        "//src/core:channel_args",
        "//src/core:channel_fwd",
        "//src/core:channel_stack_type",
    ],
)

grpc_cc_library(
    name = "grpc_service_config_impl",
    srcs = [
        "//src/core:service_config/service_config_impl.cc",
    ],
    hdrs = [
        "//src/core:service_config/service_config_impl.h",
    ],
    external_deps = [
        "absl/log:check",
        "absl/status",
        "absl/status:statusor",
        "absl/strings",
    ],
    visibility = ["//bazel:client_channel"],
    deps = [
        "config",
        "gpr",
        "ref_counted_ptr",
        "//src/core:channel_args",
        "//src/core:grpc_service_config",
        "//src/core:json",
        "//src/core:json_args",
        "//src/core:json_object_loader",
        "//src/core:json_reader",
        "//src/core:json_writer",
        "//src/core:service_config_parser",
        "//src/core:slice",
        "//src/core:slice_refcount",
        "//src/core:validation_errors",
    ],
)

grpc_cc_library(
    name = "endpoint_addresses",
    srcs = [
        "//src/core:resolver/endpoint_addresses.cc",
    ],
    hdrs = [
        "//src/core:resolver/endpoint_addresses.h",
    ],
    external_deps = [
        "absl/functional:function_ref",
        "absl/log:check",
        "absl/status",
        "absl/status:statusor",
        "absl/strings",
    ],
    visibility = ["//bazel:client_channel"],
    deps = [
        "gpr",
        "gpr_platform",
        "sockaddr_utils",
        "//src/core:channel_args",
        "//src/core:resolved_address",
        "//src/core:useful",
    ],
)

grpc_cc_library(
    name = "server_address",
    hdrs = [
        "//src/core:resolver/server_address.h",
    ],
    visibility = ["//bazel:client_channel"],
    deps = [
        "endpoint_addresses",
        "gpr_public_hdrs",
    ],
)

grpc_cc_library(
    name = "grpc_resolver",
    srcs = [
        "//src/core:resolver/resolver.cc",
        "//src/core:resolver/resolver_registry.cc",
    ],
    hdrs = [
        "//src/core:resolver/resolver.h",
        "//src/core:resolver/resolver_factory.h",
        "//src/core:resolver/resolver_registry.h",
    ],
    external_deps = [
        "absl/log:check",
        "absl/log:log",
        "absl/status",
        "absl/status:statusor",
        "absl/strings",
        "absl/strings:str_format",
    ],
    visibility = ["//bazel:client_channel"],
    deps = [
        "endpoint_addresses",
        "gpr",
        "grpc_trace",
        "orphanable",
        "ref_counted_ptr",
        "server_address",
        "uri",
        "//src/core:channel_args",
        "//src/core:grpc_service_config",
        "//src/core:iomgr_fwd",
    ],
)

grpc_cc_library(
    name = "oob_backend_metric",
    srcs = [
        "//src/core:load_balancing/oob_backend_metric.cc",
    ],
    hdrs = [
        "//src/core:load_balancing/oob_backend_metric.h",
        "//src/core:load_balancing/oob_backend_metric_internal.h",
    ],
    external_deps = [
        "@com_google_protobuf//upb/mem",
        "absl/base:core_headers",
        "absl/log",
        "absl/log:check",
        "absl/status",
        "absl/strings",
    ],
    deps = [
        "channelz",
        "debug_location",
        "exec_ctx",
        "gpr",
        "grpc_client_channel",
        "grpc_public_hdrs",
        "grpc_trace",
        "orphanable",
        "protobuf_duration_upb",
        "ref_counted_ptr",
        "xds_orca_service_upb",
        "//src/core:backend_metric_parser",
        "//src/core:closure",
        "//src/core:error",
        "//src/core:grpc_backend_metric_data",
        "//src/core:iomgr_fwd",
        "//src/core:pollset_set",
        "//src/core:slice",
        "//src/core:subchannel_interface",
        "//src/core:sync",
        "//src/core:time",
        "//src/core:unique_type_name",
    ],
)

grpc_cc_library(
    name = "lb_child_policy_handler",
    srcs = [
        "//src/core:load_balancing/child_policy_handler.cc",
    ],
    hdrs = [
        "//src/core:load_balancing/child_policy_handler.h",
    ],
    external_deps = [
        "absl/log:check",
        "absl/log:log",
        "absl/status",
        "absl/strings",
    ],
    deps = [
        "config",
        "debug_location",
        "gpr_public_hdrs",
        "grpc_public_hdrs",
        "grpc_trace",
        "orphanable",
        "ref_counted_ptr",
        "//src/core:channel_args",
        "//src/core:connectivity_state",
        "//src/core:delegating_helper",
        "//src/core:lb_policy",
        "//src/core:lb_policy_registry",
        "//src/core:pollset_set",
        "//src/core:resolved_address",
        "//src/core:subchannel_interface",
    ],
)

grpc_cc_library(
    name = "grpc_client_channel",
    srcs = [
        "//src/core:client_channel/client_channel.cc",
        "//src/core:client_channel/client_channel_factory.cc",
        "//src/core:client_channel/client_channel_filter.cc",
        "//src/core:client_channel/client_channel_plugin.cc",
        "//src/core:client_channel/dynamic_filters.cc",
        "//src/core:client_channel/global_subchannel_pool.cc",
        "//src/core:client_channel/load_balanced_call_destination.cc",
        "//src/core:client_channel/local_subchannel_pool.cc",
        "//src/core:client_channel/retry_filter.cc",
        "//src/core:client_channel/retry_filter_legacy_call_data.cc",
        "//src/core:client_channel/subchannel.cc",
        "//src/core:client_channel/subchannel_stream_client.cc",
    ],
    hdrs = [
        "//src/core:client_channel/client_channel.h",
        "//src/core:client_channel/client_channel_factory.h",
        "//src/core:client_channel/client_channel_filter.h",
        "//src/core:client_channel/dynamic_filters.h",
        "//src/core:client_channel/global_subchannel_pool.h",
        "//src/core:client_channel/load_balanced_call_destination.h",
        "//src/core:client_channel/local_subchannel_pool.h",
        "//src/core:client_channel/retry_filter.h",
        "//src/core:client_channel/retry_filter_legacy_call_data.h",
        "//src/core:client_channel/subchannel.h",
        "//src/core:client_channel/subchannel_interface_internal.h",
        "//src/core:client_channel/subchannel_stream_client.h",
    ],
    external_deps = [
        "absl/base:core_headers",
        "absl/cleanup",
        "absl/container:flat_hash_set",
        "absl/container:inlined_vector",
        "absl/functional:any_invocable",
        "absl/log",
        "absl/log:check",
        "absl/status",
        "absl/status:statusor",
        "absl/strings",
        "absl/strings:cord",
    ],
    visibility = ["//bazel:client_channel"],
    deps = [
        "backoff",
        "call_combiner",
        "call_tracer",
        "channel",
        "channel_arg_names",
        "channelz",
        "config",
        "debug_location",
        "endpoint_addresses",
        "exec_ctx",
        "gpr",
        "grpc_base",
        "grpc_public_hdrs",
        "grpc_resolver",
        "grpc_security_base",
        "grpc_service_config_impl",
        "grpc_trace",
        "iomgr",
        "lb_child_policy_handler",
        "orphanable",
        "promise",
        "ref_counted_ptr",
        "sockaddr_utils",
        "stats",
        "transport_auth_context",
        "uri",
        "work_serializer",
        "//src/core:arena",
        "//src/core:arena_promise",
        "//src/core:backend_metric_parser",
        "//src/core:blackboard",
        "//src/core:call_destination",
        "//src/core:call_spine",
        "//src/core:cancel_callback",
        "//src/core:channel_args",
        "//src/core:channel_args_endpoint_config",
        "//src/core:channel_fwd",
        "//src/core:channel_init",
        "//src/core:channel_stack_type",
        "//src/core:client_channel_args",
        "//src/core:client_channel_backup_poller",
        "//src/core:client_channel_internal_header",
        "//src/core:client_channel_service_config",
        "//src/core:closure",
        "//src/core:config_selector",
        "//src/core:connectivity_state",
        "//src/core:construct_destruct",
        "//src/core:context",
        "//src/core:dual_ref_counted",
        "//src/core:error",
        "//src/core:error_utils",
        "//src/core:exec_ctx_wakeup_scheduler",
        "//src/core:experiments",
        "//src/core:gpr_manual_constructor",
        "//src/core:grpc_backend_metric_data",
        "//src/core:grpc_channel_idle_filter",
        "//src/core:grpc_service_config",
        "//src/core:idle_filter_state",
        "//src/core:init_internally",
        "//src/core:interception_chain",
        "//src/core:iomgr_fwd",
        "//src/core:json",
        "//src/core:latch",
        "//src/core:lb_metadata",
        "//src/core:lb_policy",
        "//src/core:lb_policy_registry",
        "//src/core:loop",
        "//src/core:map",
        "//src/core:memory_quota",
        "//src/core:metadata",
        "//src/core:metadata_batch",
        "//src/core:metrics",
        "//src/core:observable",
        "//src/core:pipe",
        "//src/core:poll",
        "//src/core:pollset_set",
        "//src/core:proxy_mapper_registry",
        "//src/core:ref_counted",
        "//src/core:resolved_address",
        "//src/core:resource_quota",
        "//src/core:retry_interceptor",
        "//src/core:retry_service_config",
        "//src/core:retry_throttle",
        "//src/core:seq",
        "//src/core:single_set_ptr",
        "//src/core:sleep",
        "//src/core:slice",
        "//src/core:slice_buffer",
        "//src/core:slice_refcount",
        "//src/core:stats_data",
        "//src/core:status_helper",
        "//src/core:subchannel_connector",
        "//src/core:subchannel_interface",
        "//src/core:subchannel_pool_interface",
        "//src/core:sync",
        "//src/core:time",
        "//src/core:time_precise",
        "//src/core:try_seq",
        "//src/core:unique_type_name",
        "//src/core:useful",
    ],
)

grpc_cc_library(
    name = "grpc_resolver_dns_ares",
    srcs = [
        "//src/core:resolver/dns/c_ares/dns_resolver_ares.cc",
        "//src/core:resolver/dns/c_ares/grpc_ares_ev_driver_posix.cc",
        "//src/core:resolver/dns/c_ares/grpc_ares_ev_driver_windows.cc",
        "//src/core:resolver/dns/c_ares/grpc_ares_wrapper.cc",
        "//src/core:resolver/dns/c_ares/grpc_ares_wrapper_posix.cc",
        "//src/core:resolver/dns/c_ares/grpc_ares_wrapper_windows.cc",
    ],
    hdrs = [
        "//src/core:resolver/dns/c_ares/dns_resolver_ares.h",
        "//src/core:resolver/dns/c_ares/grpc_ares_ev_driver.h",
        "//src/core:resolver/dns/c_ares/grpc_ares_wrapper.h",
    ],
    external_deps = [
        "absl/base:core_headers",
        "absl/functional:any_invocable",
        "absl/log",
        "absl/log:check",
        "absl/status",
        "absl/status:statusor",
        "absl/strings",
        "absl/strings:str_format",
        "address_sorting",
        "cares",
    ],
    deps = [
        "backoff",
        "channel_arg_names",
        "config",
        "config_vars",
        "debug_location",
        "endpoint_addresses",
        "exec_ctx",
        "gpr",
        "grpc_grpclb_balancer_addresses",
        "grpc_resolver",
        "grpc_service_config_impl",
        "grpc_trace",
        "iomgr",
        "iomgr_timer",
        "orphanable",
        "parse_address",
        "ref_counted_ptr",
        "sockaddr_utils",
        "uri",
        "//src/core:channel_args",
        "//src/core:closure",
        "//src/core:error",
        "//src/core:error_utils",
        "//src/core:grpc_service_config",
        "//src/core:grpc_sockaddr",
        "//src/core:iomgr_fwd",
        "//src/core:iomgr_port",
        "//src/core:polling_resolver",
        "//src/core:pollset_set",
        "//src/core:resolved_address",
        "//src/core:service_config_helper",
        "//src/core:slice",
        "//src/core:status_helper",
        "//src/core:sync",
        "//src/core:time",
    ],
)

grpc_cc_library(
    name = "httpcli",
    srcs = [
        "//src/core:util/http_client/format_request.cc",
        "//src/core:util/http_client/httpcli.cc",
        "//src/core:util/http_client/parser.cc",
    ],
    hdrs = [
        "//src/core:util/http_client/format_request.h",
        "//src/core:util/http_client/httpcli.h",
        "//src/core:util/http_client/parser.h",
    ],
    external_deps = [
        "absl/base:core_headers",
        "absl/functional:bind_front",
        "absl/log",
        "absl/log:check",
        "absl/status",
        "absl/status:statusor",
        "absl/strings",
        "absl/strings:str_format",
    ],
    visibility = ["//bazel:httpcli"],
    deps = [
        "config",
        "debug_location",
        "event_engine_base_hdrs",
        "exec_ctx",
        "gpr",
        "grpc_base",
        "grpc_public_hdrs",
        "grpc_security_base",
        "grpc_trace",
        "handshaker",
        "iomgr",
        "orphanable",
        "ref_counted_ptr",
        "resource_quota_api",
        "transport_auth_context",
        "uri",
        "//src/core:channel_args",
        "//src/core:channel_args_preconditioning",
        "//src/core:closure",
        "//src/core:error",
        "//src/core:error_utils",
        "//src/core:event_engine_common",
        "//src/core:event_engine_shim",
        "//src/core:event_engine_tcp_socket_utils",
        "//src/core:handshaker_registry",
        "//src/core:iomgr_fwd",
        "//src/core:pollset_set",
        "//src/core:resource_quota",
        "//src/core:slice",
        "//src/core:slice_refcount",
        "//src/core:status_helper",
        "//src/core:sync",
        "//src/core:tcp_connect_handshaker",
        "//src/core:time",
    ],
)

grpc_cc_library(
    name = "grpc_alts_credentials",
    srcs = [
        "//src/core:credentials/transport/alts/alts_credentials.cc",
        "//src/core:credentials/transport/alts/alts_security_connector.cc",
    ],
    hdrs = [
        "//src/core:credentials/transport/alts/alts_credentials.h",
        "//src/core:credentials/transport/alts/alts_security_connector.h",
    ],
    external_deps = [
        "absl/log:check",
        "absl/log:log",
        "absl/status",
        "absl/strings",
    ],
    visibility = ["//visibility:public"],
    deps = [
        "alts_util",
        "channel_arg_names",
        "debug_location",
        "exec_ctx",
        "gpr",
        "grpc_base",
        "grpc_core_credentials_header",
        "grpc_public_hdrs",
        "grpc_security_base",
        "handshaker",
        "iomgr",
        "promise",
        "ref_counted_ptr",
        "transport_auth_context",
        "tsi_alts_credentials",
        "tsi_base",
        "//src/core:arena_promise",
        "//src/core:channel_args",
        "//src/core:closure",
        "//src/core:error",
        "//src/core:iomgr_fwd",
        "//src/core:slice",
        "//src/core:slice_refcount",
        "//src/core:unique_type_name",
        "//src/core:useful",
    ],
)

grpc_cc_library(
    name = "tsi_fake_credentials",
    srcs = [
        "//src/core:tsi/fake_transport_security.cc",
    ],
    hdrs = [
        "//src/core:tsi/fake_transport_security.h",
    ],
    external_deps = [
        "absl/log:check",
        "absl/log:log",
    ],
    visibility = [
        "//visibility:public",
    ],
    deps = [
        "gpr",
        "tsi_base",
        "//src/core:dump_args",
        "//src/core:slice",
        "//src/core:useful",
    ],
)

grpc_cc_library(
    name = "grpc_jwt_credentials",
    srcs = [
        "//src/core:credentials/call/jwt/json_token.cc",
        "//src/core:credentials/call/jwt/jwt_credentials.cc",
        "//src/core:credentials/call/jwt/jwt_verifier.cc",
    ],
    hdrs = [
        "//src/core:credentials/call/jwt/json_token.h",
        "//src/core:credentials/call/jwt/jwt_credentials.h",
        "//src/core:credentials/call/jwt/jwt_verifier.h",
    ],
    external_deps = [
        "absl/log:check",
        "absl/log:log",
        "absl/status",
        "absl/status:statusor",
        "absl/strings",
        "absl/strings:str_format",
        "absl/time",
        "libcrypto",
        "libssl",
    ],
    visibility = ["//visibility:public"],
    deps = [
        "exec_ctx",
        "gpr",
        "grpc_base",
        "grpc_core_credentials_header",
        "grpc_credentials_util",
        "grpc_security_base",
        "grpc_trace",
        "httpcli",
        "iomgr",
        "orphanable",
        "promise",
        "ref_counted_ptr",
        "transport_auth_context",
        "uri",
        "//src/core:arena_promise",
        "//src/core:closure",
        "//src/core:error",
        "//src/core:gpr_manual_constructor",
        "//src/core:httpcli_ssl_credentials",
        "//src/core:iomgr_fwd",
        "//src/core:json",
        "//src/core:json_reader",
        "//src/core:json_writer",
        "//src/core:metadata_batch",
        "//src/core:slice",
        "//src/core:slice_refcount",
        "//src/core:time",
        "//src/core:tsi_ssl_types",
        "//src/core:unique_type_name",
        "//src/core:useful",
    ],
)

grpc_cc_library(
    name = "grpc_credentials_util",
    srcs = [
        "//src/core:credentials/call/json_util.cc",
        "//src/core:credentials/transport/tls/load_system_roots_fallback.cc",
        "//src/core:credentials/transport/tls/load_system_roots_supported.cc",
        "//src/core:credentials/transport/tls/load_system_roots_windows.cc",
        "//src/core:credentials/transport/tls/tls_utils.cc",
    ],
    hdrs = [
        "//src/core:credentials/call/json_util.h",
        "//src/core:credentials/transport/tls/load_system_roots.h",
        "//src/core:credentials/transport/tls/load_system_roots_supported.h",
        "//src/core:credentials/transport/tls/tls_utils.h",
    ],
    external_deps = [
        "absl/log:log",
        "absl/strings",
    ],
    visibility = ["//visibility:public"],
    deps = [
        "config_vars",
        "gpr",
        "grpc_base",
        "grpc_security_base",
        "transport_auth_context",
        "//src/core:error",
        "//src/core:json",
        "//src/core:load_file",
        "//src/core:useful",
    ],
)

grpc_cc_library(
    name = "tsi_alts_credentials",
    srcs = [
        "//src/core:tsi/alts/handshaker/alts_handshaker_client.cc",
        "//src/core:tsi/alts/handshaker/alts_shared_resource.cc",
        "//src/core:tsi/alts/handshaker/alts_tsi_handshaker.cc",
        "//src/core:tsi/alts/handshaker/alts_tsi_utils.cc",
    ],
    hdrs = [
        "//src/core:tsi/alts/handshaker/alts_handshaker_client.h",
        "//src/core:tsi/alts/handshaker/alts_shared_resource.h",
        "//src/core:tsi/alts/handshaker/alts_tsi_handshaker.h",
        "//src/core:tsi/alts/handshaker/alts_tsi_handshaker_private.h",
        "//src/core:tsi/alts/handshaker/alts_tsi_utils.h",
    ],
    external_deps = [
        "@com_google_protobuf//upb/mem",
        "absl/log",
        "absl/log:check",
        "absl/strings",
    ],
    visibility = ["//visibility:public"],
    deps = [
        "alts_upb",
        "alts_util",
        "channel",
        "exec_ctx",
        "gpr",
        "grpc_base",
        "grpc_core_credentials_header",
        "grpc_security_base",
        "transport_auth_context",
        "tsi_alts_frame_protector",
        "tsi_base",
        "//src/core:channel_args",
        "//src/core:closure",
        "//src/core:env",
        "//src/core:pollset_set",
        "//src/core:slice",
        "//src/core:sync",
    ],
)

grpc_cc_library(
    name = "tsi_alts_frame_protector",
    srcs = [
        "//src/core:tsi/alts/crypt/aes_gcm.cc",
        "//src/core:tsi/alts/crypt/gsec.cc",
        "//src/core:tsi/alts/frame_protector/alts_counter.cc",
        "//src/core:tsi/alts/frame_protector/alts_crypter.cc",
        "//src/core:tsi/alts/frame_protector/alts_frame_protector.cc",
        "//src/core:tsi/alts/frame_protector/alts_record_protocol_crypter_common.cc",
        "//src/core:tsi/alts/frame_protector/alts_seal_privacy_integrity_crypter.cc",
        "//src/core:tsi/alts/frame_protector/alts_unseal_privacy_integrity_crypter.cc",
        "//src/core:tsi/alts/frame_protector/frame_handler.cc",
        "//src/core:tsi/alts/zero_copy_frame_protector/alts_grpc_integrity_only_record_protocol.cc",
        "//src/core:tsi/alts/zero_copy_frame_protector/alts_grpc_privacy_integrity_record_protocol.cc",
        "//src/core:tsi/alts/zero_copy_frame_protector/alts_grpc_record_protocol_common.cc",
        "//src/core:tsi/alts/zero_copy_frame_protector/alts_iovec_record_protocol.cc",
        "//src/core:tsi/alts/zero_copy_frame_protector/alts_zero_copy_grpc_protector.cc",
    ],
    hdrs = [
        "//src/core:tsi/alts/crypt/gsec.h",
        "//src/core:tsi/alts/frame_protector/alts_counter.h",
        "//src/core:tsi/alts/frame_protector/alts_crypter.h",
        "//src/core:tsi/alts/frame_protector/alts_frame_protector.h",
        "//src/core:tsi/alts/frame_protector/alts_record_protocol_crypter_common.h",
        "//src/core:tsi/alts/frame_protector/frame_handler.h",
        "//src/core:tsi/alts/zero_copy_frame_protector/alts_grpc_integrity_only_record_protocol.h",
        "//src/core:tsi/alts/zero_copy_frame_protector/alts_grpc_privacy_integrity_record_protocol.h",
        "//src/core:tsi/alts/zero_copy_frame_protector/alts_grpc_record_protocol.h",
        "//src/core:tsi/alts/zero_copy_frame_protector/alts_grpc_record_protocol_common.h",
        "//src/core:tsi/alts/zero_copy_frame_protector/alts_iovec_record_protocol.h",
        "//src/core:tsi/alts/zero_copy_frame_protector/alts_zero_copy_grpc_protector.h",
    ],
    external_deps = [
        "absl/log:check",
        "absl/log:log",
        "absl/types:span",
        "libcrypto",
        "libssl",
    ],
    visibility = ["//visibility:public"],
    deps = [
        "event_engine_base_hdrs",
        "exec_ctx",
        "gpr",
        "gpr_platform",
        "tsi_base",
        "//src/core:slice",
        "//src/core:slice_buffer",
        "//src/core:useful",
    ],
)

grpc_cc_library(
    name = "tsi_ssl_session_cache",
    srcs = [
        "//src/core:tsi/ssl/session_cache/ssl_session_boringssl.cc",
        "//src/core:tsi/ssl/session_cache/ssl_session_cache.cc",
        "//src/core:tsi/ssl/session_cache/ssl_session_openssl.cc",
    ],
    hdrs = [
        "//src/core:tsi/ssl/session_cache/ssl_session.h",
        "//src/core:tsi/ssl/session_cache/ssl_session_cache.h",
    ],
    external_deps = [
        "absl/log",
        "absl/log:check",
        "absl/memory",
        "libssl",
    ],
    visibility = ["//visibility:public"],
    deps = [
        "cpp_impl_of",
        "gpr",
        "grpc_public_hdrs",
        "//src/core:ref_counted",
        "//src/core:slice",
        "//src/core:sync",
    ],
)

grpc_cc_library(
    name = "tsi_ssl_credentials",
    srcs = [
        "//src/core:credentials/transport/tls/ssl_utils.cc",
        "//src/core:tsi/ssl_transport_security.cc",
    ],
    hdrs = [
        "//src/core:credentials/transport/tls/ssl_utils.h",
        "//src/core:tsi/ssl_transport_security.h",
    ],
    external_deps = [
        "absl/base:core_headers",
        "absl/log:check",
        "absl/log:log",
        "absl/status",
        "absl/status:statusor",
        "absl/strings",
        "libcrypto",
        "libssl",
    ],
    visibility = ["//visibility:public"],
    deps = [
        "channel_arg_names",
        "config_vars",
        "gpr",
        "grpc_base",
        "grpc_core_credentials_header",
        "grpc_credentials_util",
        "grpc_public_hdrs",
        "grpc_security_base",
        "ref_counted_ptr",
        "transport_auth_context",
        "tsi_base",
        "tsi_ssl_session_cache",
        "//src/core:channel_args",
        "//src/core:env",
        "//src/core:error",
        "//src/core:grpc_crl_provider",
        "//src/core:grpc_transport_chttp2_alpn",
        "//src/core:load_file",
        "//src/core:ref_counted",
        "//src/core:slice",
        "//src/core:ssl_key_logging",
        "//src/core:ssl_transport_security_utils",
        "//src/core:sync",
        "//src/core:tsi_ssl_types",
        "//src/core:useful",
    ],
)

grpc_cc_library(
    name = "grpc_http_filters",
    srcs = [
        "//src/core:ext/filters/http/client/http_client_filter.cc",
        "//src/core:ext/filters/http/http_filters_plugin.cc",
        "//src/core:ext/filters/http/message_compress/compression_filter.cc",
        "//src/core:ext/filters/http/server/http_server_filter.cc",
    ],
    hdrs = [
        "//src/core:ext/filters/http/client/http_client_filter.h",
        "//src/core:ext/filters/http/message_compress/compression_filter.h",
        "//src/core:ext/filters/http/server/http_server_filter.h",
    ],
    external_deps = [
        "absl/base:core_headers",
        "absl/log:check",
        "absl/log:log",
        "absl/status",
        "absl/status:statusor",
        "absl/strings",
        "absl/strings:str_format",
    ],
    deps = [
        "call_tracer",
        "channel_arg_names",
        "config",
        "gpr",
        "grpc_base",
        "grpc_public_hdrs",
        "grpc_trace",
        "promise",
        "//src/core:activity",
        "//src/core:arena",
        "//src/core:arena_promise",
        "//src/core:channel_args",
        "//src/core:channel_fwd",
        "//src/core:channel_stack_type",
        "//src/core:channelz_property_list",
        "//src/core:compression",
        "//src/core:context",
        "//src/core:experiments",
        "//src/core:grpc_message_size_filter",
        "//src/core:latch",
        "//src/core:latent_see",
        "//src/core:map",
        "//src/core:metadata_batch",
        "//src/core:percent_encoding",
        "//src/core:pipe",
        "//src/core:poll",
        "//src/core:prioritized_race",
        "//src/core:race",
        "//src/core:slice",
        "//src/core:slice_buffer",
        "//src/core:status_conversion",
    ],
)

grpc_cc_library(
    name = "grpc_grpclb_balancer_addresses",
    srcs = [
        "//src/core:load_balancing/grpclb/grpclb_balancer_addresses.cc",
    ],
    hdrs = [
        "//src/core:load_balancing/grpclb/grpclb_balancer_addresses.h",
    ],
    visibility = ["//bazel:grpclb"],
    deps = [
        "endpoint_addresses",
        "gpr_platform",
        "grpc_public_hdrs",
        "//src/core:channel_args",
        "//src/core:useful",
    ],
)

grpc_cc_library(
    name = "xds_client",
    srcs = [
        "//src/core:xds/xds_client/lrs_client.cc",
        "//src/core:xds/xds_client/xds_api.cc",
        "//src/core:xds/xds_client/xds_bootstrap.cc",
        "//src/core:xds/xds_client/xds_client.cc",
    ],
    hdrs = [
        "//src/core:xds/xds_client/lrs_client.h",
        "//src/core:xds/xds_client/xds_api.h",
        "//src/core:xds/xds_client/xds_bootstrap.h",
        "//src/core:xds/xds_client/xds_channel_args.h",
        "//src/core:xds/xds_client/xds_client.h",
        "//src/core:xds/xds_client/xds_locality.h",
        "//src/core:xds/xds_client/xds_metrics.h",
        "//src/core:xds/xds_client/xds_resource_type.h",
        "//src/core:xds/xds_client/xds_resource_type_impl.h",
        "//src/core:xds/xds_client/xds_transport.h",
    ],
    external_deps = [
        "absl/base:core_headers",
        "absl/container:flat_hash_set",
        "absl/cleanup",
        "absl/log:check",
        "absl/log:log",
        "absl/memory",
        "absl/status",
        "absl/status:statusor",
        "absl/strings",
        "absl/strings:str_format",
        "@com_google_protobuf//upb/base",
        "@com_google_protobuf//upb/mem",
        "@com_google_protobuf//upb/text",
        "@com_google_protobuf//upb/json",
        "@com_google_protobuf//upb/reflection",
    ],
    tags = ["nofixdeps"],
    visibility = ["//bazel:xds_client_core"],
    deps = [
        "backoff",
        "call_tracer",
        "debug_location",
        "endpoint_addresses",
        "envoy_admin_upb",
        "envoy_config_core_upb",
        "envoy_config_endpoint_upb",
        "envoy_service_discovery_upb",
        "envoy_service_discovery_upbdefs",
        "envoy_service_load_stats_upb",
        "envoy_service_load_stats_upbdefs",
        "envoy_service_status_upb",
        "envoy_service_status_upbdefs",
        "event_engine_base_hdrs",
        "exec_ctx",
        "google_rpc_status_upb",
        "gpr",
        "grpc_trace",
        "orphanable",
        "protobuf_any_upb",
        "protobuf_duration_upb",
        "protobuf_struct_upb",
        "protobuf_timestamp_upb",
        "ref_counted_ptr",
        "uri",
        "work_serializer",
        "//src/core:default_event_engine",
        "//src/core:down_cast",
        "//src/core:dual_ref_counted",
        "//src/core:env",
        "//src/core:grpc_backend_metric_data",
        "//src/core:json",
        "//src/core:per_cpu",
        "//src/core:ref_counted",
        "//src/core:ref_counted_string",
        "//src/core:sync",
        "//src/core:time",
        "//src/core:upb_utils",
        "//src/core:useful",
        "//src/core:xds_backend_metric_propagation",
    ],
)

grpc_cc_library(
    name = "grpc_mock_cel",
    hdrs = [
        "//src/core:lib/security/authorization/mock_cel/activation.h",
        "//src/core:lib/security/authorization/mock_cel/cel_expr_builder_factory.h",
        "//src/core:lib/security/authorization/mock_cel/cel_expression.h",
        "//src/core:lib/security/authorization/mock_cel/cel_value.h",
        "//src/core:lib/security/authorization/mock_cel/evaluator_core.h",
        "//src/core:lib/security/authorization/mock_cel/flat_expr_builder.h",
    ],
    external_deps = [
        "absl/status",
        "absl/status:statusor",
        "absl/strings",
        "absl/types:span",
    ],
    deps = [
        "google_api_expr_v1alpha1_syntax_upb",
        "gpr_public_hdrs",
    ],
)

grpc_cc_library(
    name = "grpc_resolver_fake",
    srcs = ["//src/core:resolver/fake/fake_resolver.cc"],
    hdrs = ["//src/core:resolver/fake/fake_resolver.h"],
    external_deps = [
        "absl/base:core_headers",
        "absl/log:check",
        "absl/strings",
        "absl/time",
    ],
    visibility = [
        "//bazel:grpc_resolver_fake",
        "//test:__subpackages__",
    ],
    deps = [
        "config",
        "debug_location",
        "gpr",
        "grpc_public_hdrs",
        "grpc_resolver",
        "orphanable",
        "ref_counted_ptr",
        "uri",
        "work_serializer",
        "//src/core:channel_args",
        "//src/core:notification",
        "//src/core:ref_counted",
        "//src/core:sync",
        "//src/core:useful",
    ],
)

grpc_cc_library(
    name = "chttp2_frame",
    srcs = [
        "//src/core:ext/transport/chttp2/transport/frame.cc",
    ],
    hdrs = [
        "//src/core:ext/transport/chttp2/transport/frame.h",
    ],
    external_deps = [
        "absl/log:check",
        "absl/status",
        "absl/status:statusor",
        "absl/strings",
        "absl/types:span",
    ],
    deps = [
        "gpr",
        "//src/core:http2_status",
        "//src/core:slice",
        "//src/core:slice_buffer",
    ],
)

grpc_cc_library(
    name = "chttp2_legacy_frame",
    hdrs = [
        "//src/core:ext/transport/chttp2/transport/legacy_frame.h",
    ],
    deps = ["gpr"],
)

grpc_cc_library(
    name = "hpack_parser_table",
    srcs = [
        "//src/core:ext/transport/chttp2/transport/hpack_parser_table.cc",
    ],
    hdrs = [
        "//src/core:ext/transport/chttp2/transport/hpack_parser_table.h",
    ],
    external_deps = [
        "absl/functional:function_ref",
        "absl/log:check",
        "absl/log:log",
        "absl/status",
        "absl/strings",
    ],
    deps = [
        "gpr",
        "gpr_platform",
        "grpc_trace",
        "hpack_parse_result",
        "stats",
        "//src/core:hpack_constants",
        "//src/core:http2_stats_collector",
        "//src/core:metadata_batch",
        "//src/core:no_destruct",
        "//src/core:parsed_metadata",
        "//src/core:slice",
        "//src/core:unique_ptr_with_bitset",
    ],
)

grpc_cc_library(
    name = "hpack_parse_result",
    srcs = [
        "//src/core:ext/transport/chttp2/transport/hpack_parse_result.cc",
    ],
    hdrs = [
        "//src/core:ext/transport/chttp2/transport/hpack_parse_result.h",
    ],
    external_deps = [
        "absl/log:check",
        "absl/status",
        "absl/strings",
        "absl/strings:str_format",
    ],
    deps = [
        "gpr",
        "grpc_base",
        "ref_counted_ptr",
        "//src/core:error",
        "//src/core:hpack_constants",
        "//src/core:metadata_batch",
        "//src/core:ref_counted",
        "//src/core:slice",
        "//src/core:status_helper",
    ],
)

grpc_cc_library(
    name = "hpack_parser",
    srcs = [
        "//src/core:ext/transport/chttp2/transport/hpack_parser.cc",
    ],
    hdrs = [
        "//src/core:ext/transport/chttp2/transport/hpack_parser.h",
    ],
    external_deps = [
        "absl/base:core_headers",
        "absl/log:check",
        "absl/log:log",
        "absl/random:bit_gen_ref",
        "absl/status",
        "absl/strings",
        "absl/types:span",
    ],
    deps = [
        "call_tracer",
        "chttp2_legacy_frame",
        "gpr",
        "gpr_platform",
        "grpc_base",
        "grpc_public_hdrs",
        "grpc_trace",
        "hpack_parse_result",
        "hpack_parser_table",
        "stats",
        "//src/core:decode_huff",
        "//src/core:error",
        "//src/core:hpack_constants",
        "//src/core:match",
        "//src/core:metadata_batch",
        "//src/core:metadata_info",
        "//src/core:parsed_metadata",
        "//src/core:random_early_detection",
        "//src/core:slice",
        "//src/core:slice_refcount",
        "//src/core:stats_data",
    ],
)

grpc_cc_library(
    name = "hpack_encoder",
    srcs = [
        "//src/core:ext/transport/chttp2/transport/hpack_encoder.cc",
    ],
    hdrs = [
        "//src/core:ext/transport/chttp2/transport/hpack_encoder.h",
    ],
    external_deps = [
        "absl/log:check",
        "absl/log:log",
        "absl/strings",
    ],
    deps = [
        "call_tracer",
        "chttp2_bin_encoder",
        "chttp2_legacy_frame",
        "chttp2_varint",
        "gpr",
        "gpr_platform",
        "grpc_base",
        "grpc_public_hdrs",
        "grpc_trace",
        "//src/core:hpack_constants",
        "//src/core:hpack_encoder_table",
        "//src/core:http2_ztrace_collector",
        "//src/core:metadata_batch",
        "//src/core:metadata_compression_traits",
        "//src/core:slice",
        "//src/core:slice_buffer",
        "//src/core:time",
        "//src/core:timeout_encoding",
    ],
)

grpc_cc_library(
    name = "chttp2_bin_encoder",
    srcs = [
        "//src/core:ext/transport/chttp2/transport/bin_encoder.cc",
    ],
    hdrs = [
        "//src/core:ext/transport/chttp2/transport/bin_encoder.h",
    ],
    external_deps = [
        "absl/log:check",
    ],
    deps = [
        "gpr",
        "gpr_platform",
        "//src/core:huffsyms",
        "//src/core:slice",
    ],
)

grpc_cc_library(
    name = "chttp2_varint",
    srcs = [
        "//src/core:ext/transport/chttp2/transport/varint.cc",
    ],
    hdrs = [
        "//src/core:ext/transport/chttp2/transport/varint.h",
    ],
    external_deps = [
        "absl/base:core_headers",
        "absl/log:check",
    ],
    deps = ["gpr"],
)

grpc_cc_library(
    name = "grpc_transport_chttp2",
    srcs = [
        "//src/core:ext/transport/chttp2/transport/bin_decoder.cc",
        "//src/core:ext/transport/chttp2/transport/call_tracer_wrapper.cc",
        "//src/core:ext/transport/chttp2/transport/chttp2_transport.cc",
        "//src/core:ext/transport/chttp2/transport/frame_data.cc",
        "//src/core:ext/transport/chttp2/transport/frame_goaway.cc",
        "//src/core:ext/transport/chttp2/transport/frame_ping.cc",
        "//src/core:ext/transport/chttp2/transport/frame_rst_stream.cc",
        "//src/core:ext/transport/chttp2/transport/frame_security.cc",
        "//src/core:ext/transport/chttp2/transport/frame_settings.cc",
        "//src/core:ext/transport/chttp2/transport/frame_window_update.cc",
        "//src/core:ext/transport/chttp2/transport/parsing.cc",
        "//src/core:ext/transport/chttp2/transport/stream_lists.cc",
        "//src/core:ext/transport/chttp2/transport/writing.cc",
    ],
    hdrs = [
        "//src/core:ext/transport/chttp2/transport/bin_decoder.h",
        "//src/core:ext/transport/chttp2/transport/call_tracer_wrapper.h",
        "//src/core:ext/transport/chttp2/transport/chttp2_transport.h",
        "//src/core:ext/transport/chttp2/transport/frame_data.h",
        "//src/core:ext/transport/chttp2/transport/frame_goaway.h",
        "//src/core:ext/transport/chttp2/transport/frame_ping.h",
        "//src/core:ext/transport/chttp2/transport/frame_rst_stream.h",
        "//src/core:ext/transport/chttp2/transport/frame_security.h",
        "//src/core:ext/transport/chttp2/transport/frame_settings.h",
        "//src/core:ext/transport/chttp2/transport/frame_window_update.h",
        "//src/core:ext/transport/chttp2/transport/internal.h",
        "//src/core:ext/transport/chttp2/transport/stream_lists.h",
    ],
    external_deps = [
        "absl/base:core_headers",
        "absl/container:flat_hash_map",
        "absl/functional:bind_front",
        "absl/hash",
        "absl/log:check",
        "absl/log:log",
        "absl/meta:type_traits",
        "absl/random",
        "absl/random:bit_gen_ref",
        "absl/random:distributions",
        "absl/status",
        "absl/strings",
        "absl/strings:cord",
        "absl/strings:str_format",
        "absl/time",
    ],
    visibility = ["//bazel:grpclb"],
    deps = [
        "call_tracer",
        "channel_arg_names",
        "channelz",
        "chttp2_legacy_frame",
        "chttp2_varint",
        "config_vars",
        "debug_location",
        "exec_ctx",
        "gpr",
        "grpc_base",
        "grpc_core_credentials_header",
        "grpc_public_hdrs",
        "grpc_trace",
        "hpack_encoder",
        "hpack_parser",
        "hpack_parser_table",
        "httpcli",
        "iomgr",
        "iomgr_buffer_list",
        "ref_counted_ptr",
        "stats",
        "transport_auth_context",
        "//src/core:arena",
        "//src/core:bdp_estimator",
        "//src/core:bitset",
        "//src/core:channel_args",
        "//src/core:channelz_property_list",
        "//src/core:chttp2_flow_control",
        "//src/core:closure",
        "//src/core:connectivity_state",
        "//src/core:context_list_entry",
        "//src/core:default_tcp_tracer",
        "//src/core:error",
        "//src/core:error_utils",
        "//src/core:event_engine_extensions",
        "//src/core:event_engine_query_extensions",
        "//src/core:experiments",
        "//src/core:gpr_manual_constructor",
        "//src/core:http2_settings",
        "//src/core:http2_stats_collector",
        "//src/core:http2_status",
        "//src/core:http2_ztrace_collector",
        "//src/core:init_internally",
        "//src/core:internal_channel_arg_names",
        "//src/core:iomgr_fwd",
        "//src/core:iomgr_port",
        "//src/core:json",
        "//src/core:match",
        "//src/core:memory_quota",
        "//src/core:metadata_batch",
        "//src/core:metadata_info",
        "//src/core:notification",
        "//src/core:ping_abuse_policy",
        "//src/core:ping_callbacks",
        "//src/core:ping_rate_policy",
        "//src/core:poll",
        "//src/core:random_early_detection",
        "//src/core:ref_counted",
        "//src/core:resource_quota",
        "//src/core:shared_bit_gen",
        "//src/core:slice",
        "//src/core:slice_buffer",
        "//src/core:slice_refcount",
        "//src/core:stats_data",
        "//src/core:status_conversion",
        "//src/core:status_helper",
        "//src/core:tcp_tracer",
        "//src/core:time",
        "//src/core:transport_common",
        "//src/core:transport_framing_endpoint_extension",
        "//src/core:useful",
        "//src/core:write_size_policy",
    ],
)

grpc_cc_library(
    name = "grpcpp_status",
    srcs = [
        "src/cpp/util/status.cc",
    ],
    public_hdrs = [
        "include/grpc++/support/status.h",
        "include/grpcpp/impl/status.h",
        "include/grpcpp/support/status.h",
        "include/grpc++/impl/codegen/status.h",
        "include/grpcpp/impl/codegen/status.h",
    ],
    deps = [
        "gpr_platform",
        "grpc++_public_hdrs",
        "grpc_public_hdrs",
    ],
)

grpc_cc_library(
    name = "subprocess",
    srcs = [
        "//src/core:util/subprocess_posix.cc",
        "//src/core:util/subprocess_windows.cc",
    ],
    hdrs = [
        "//src/core:util/subprocess.h",
    ],
    external_deps = [
        "absl/log:check",
        "absl/log:log",
        "absl/strings",
        "absl/types:span",
    ],
    deps = [
        "gpr",
        "//src/core:strerror",
        "//src/core:tchar",
    ],
)

grpc_cc_library(
    name = "global_callback_hook",
    srcs = [
        "src/cpp/client/global_callback_hook.cc",
    ],
    hdrs = [
        "include/grpcpp/support/global_callback_hook.h",
    ],
    external_deps = [
        "absl/base:no_destructor",
        "absl/log:check",
        "absl/functional:function_ref",
    ],
)

# TODO(yashykt): Remove the UPB definitions from here once they are no longer needed
### UPB Targets

grpc_upb_proto_library(
    name = "envoy_admin_upb",
    deps = ["@envoy_api//envoy/admin/v3:pkg"],
)

grpc_upb_proto_library(
    name = "envoy_config_cluster_upb",
    deps = ["@envoy_api//envoy/config/cluster/v3:pkg"],
)

grpc_upb_proto_reflection_library(
    name = "envoy_config_cluster_upbdefs",
    deps = ["@envoy_api//envoy/config/cluster/v3:pkg"],
)

grpc_upb_proto_library(
    name = "envoy_config_core_upb",
    deps = ["@envoy_api//envoy/config/core/v3:pkg"],
)

grpc_upb_proto_reflection_library(
    name = "envoy_config_core_upbdefs",
    deps = ["@envoy_api//envoy/config/core/v3:pkg"],
)

grpc_upb_proto_library(
    name = "envoy_config_endpoint_upb",
    deps = ["@envoy_api//envoy/config/endpoint/v3:pkg"],
)

grpc_upb_proto_reflection_library(
    name = "envoy_config_endpoint_upbdefs",
    deps = ["@envoy_api//envoy/config/endpoint/v3:pkg"],
)

grpc_upb_proto_library(
    name = "envoy_config_listener_upb",
    deps = ["@envoy_api//envoy/config/listener/v3:pkg"],
)

grpc_upb_proto_reflection_library(
    name = "envoy_config_listener_upbdefs",
    deps = ["@envoy_api//envoy/config/listener/v3:pkg"],
)

grpc_upb_proto_library(
    name = "envoy_config_rbac_upb",
    deps = ["@envoy_api//envoy/config/rbac/v3:pkg"],
)

grpc_upb_proto_library(
    name = "envoy_config_route_upb",
    deps = ["@envoy_api//envoy/config/route/v3:pkg"],
)

grpc_upb_proto_reflection_library(
    name = "envoy_config_route_upbdefs",
    deps = ["@envoy_api//envoy/config/route/v3:pkg"],
)

grpc_upb_proto_library(
    name = "envoy_extensions_clusters_aggregate_upb",
    deps = ["@envoy_api//envoy/extensions/clusters/aggregate/v3:pkg"],
)

grpc_upb_proto_reflection_library(
    name = "envoy_extensions_clusters_aggregate_upbdefs",
    deps = ["@envoy_api//envoy/extensions/clusters/aggregate/v3:pkg"],
)

grpc_upb_proto_library(
    name = "envoy_extensions_filters_common_fault_upb",
    deps = ["@envoy_api//envoy/extensions/filters/common/fault/v3:pkg"],
)

grpc_upb_proto_library(
    name = "envoy_extensions_filters_http_fault_upb",
    deps = ["@envoy_api//envoy/extensions/filters/http/fault/v3:pkg"],
)

grpc_upb_proto_reflection_library(
    name = "envoy_extensions_filters_http_fault_upbdefs",
    deps = ["@envoy_api//envoy/extensions/filters/http/fault/v3:pkg"],
)

grpc_upb_proto_library(
    name = "envoy_extensions_filters_http_gcp_authn_upb",
    deps = ["@envoy_api//envoy/extensions/filters/http/gcp_authn/v3:pkg"],
)

grpc_upb_proto_reflection_library(
    name = "envoy_extensions_filters_http_gcp_authn_upbdefs",
    deps = ["@envoy_api//envoy/extensions/filters/http/gcp_authn/v3:pkg"],
)

grpc_upb_proto_library(
    name = "envoy_extensions_filters_http_rbac_upb",
    deps = ["@envoy_api//envoy/extensions/filters/http/rbac/v3:pkg"],
)

grpc_upb_proto_reflection_library(
    name = "envoy_extensions_filters_http_rbac_upbdefs",
    deps = ["@envoy_api//envoy/extensions/filters/http/rbac/v3:pkg"],
)

grpc_upb_proto_library(
    name = "envoy_extensions_filters_http_router_upb",
    deps = ["@envoy_api//envoy/extensions/filters/http/router/v3:pkg"],
)

grpc_upb_proto_reflection_library(
    name = "envoy_extensions_filters_http_router_upbdefs",
    deps = ["@envoy_api//envoy/extensions/filters/http/router/v3:pkg"],
)

grpc_upb_proto_library(
    name = "envoy_extensions_filters_http_stateful_session_upb",
    deps = ["@envoy_api//envoy/extensions/filters/http/stateful_session/v3:pkg"],
)

grpc_upb_proto_reflection_library(
    name = "envoy_extensions_filters_http_stateful_session_upbdefs",
    deps = ["@envoy_api//envoy/extensions/filters/http/stateful_session/v3:pkg"],
)

grpc_upb_proto_library(
    name = "envoy_extensions_http_stateful_session_cookie_upb",
    deps = ["@envoy_api//envoy/extensions/http/stateful_session/cookie/v3:pkg"],
)

grpc_upb_proto_reflection_library(
    name = "envoy_extensions_http_stateful_session_cookie_upbdefs",
    deps = ["@envoy_api//envoy/extensions/http/stateful_session/cookie/v3:pkg"],
)

grpc_upb_proto_library(
    name = "envoy_type_http_upb",
    deps = ["@envoy_api//envoy/type/http/v3:pkg"],
)

grpc_upb_proto_library(
    name = "envoy_extensions_load_balancing_policies_client_side_weighted_round_robin_upb",
    deps = ["@envoy_api//envoy/extensions/load_balancing_policies/client_side_weighted_round_robin/v3:pkg"],
)

grpc_upb_proto_library(
    name = "envoy_extensions_load_balancing_policies_pick_first_upb",
    deps = ["@envoy_api//envoy/extensions/load_balancing_policies/pick_first/v3:pkg"],
)

grpc_upb_proto_library(
    name = "envoy_extensions_load_balancing_policies_ring_hash_upb",
    deps = ["@envoy_api//envoy/extensions/load_balancing_policies/ring_hash/v3:pkg"],
)

grpc_upb_proto_library(
    name = "envoy_extensions_load_balancing_policies_wrr_locality_upb",
    deps = ["@envoy_api//envoy/extensions/load_balancing_policies/wrr_locality/v3:pkg"],
)

grpc_upb_proto_library(
    name = "envoy_extensions_filters_network_http_connection_manager_upb",
    deps = ["@envoy_api//envoy/extensions/filters/network/http_connection_manager/v3:pkg"],
)

grpc_upb_proto_reflection_library(
    name = "envoy_extensions_filters_network_http_connection_manager_upbdefs",
    deps = ["@envoy_api//envoy/extensions/filters/network/http_connection_manager/v3:pkg"],
)

grpc_upb_proto_library(
    name = "envoy_extensions_transport_sockets_tls_upb",
    deps = ["@envoy_api//envoy/extensions/transport_sockets/tls/v3:pkg"],
)

grpc_upb_proto_reflection_library(
    name = "envoy_extensions_transport_sockets_tls_upbdefs",
    deps = ["@envoy_api//envoy/extensions/transport_sockets/tls/v3:pkg"],
)

grpc_upb_proto_library(
    name = "envoy_extensions_transport_sockets_http_11_proxy_upb",
    deps = ["@envoy_api//envoy/extensions/transport_sockets/http_11_proxy/v3:pkg"],
)

grpc_upb_proto_reflection_library(
    name = "envoy_extensions_transport_sockets_http_11_proxy_upbdefs",
    deps = ["@envoy_api//envoy/extensions/transport_sockets/http_11_proxy/v3:pkg"],
)

grpc_upb_proto_library(
    name = "envoy_extensions_upstreams_http_upb",
    deps = ["@envoy_api//envoy/extensions/upstreams/http/v3:pkg"],
)

grpc_upb_proto_reflection_library(
    name = "envoy_extensions_upstreams_http_upbdefs",
    deps = ["@envoy_api//envoy/extensions/upstreams/http/v3:pkg"],
)

grpc_upb_proto_library(
    name = "envoy_service_discovery_upb",
    deps = ["@envoy_api//envoy/service/discovery/v3:pkg"],
)

grpc_upb_proto_reflection_library(
    name = "envoy_service_discovery_upbdefs",
    deps = ["@envoy_api//envoy/service/discovery/v3:pkg"],
)

grpc_upb_proto_library(
    name = "envoy_service_load_stats_upb",
    deps = ["@envoy_api//envoy/service/load_stats/v3:pkg"],
)

grpc_upb_proto_reflection_library(
    name = "envoy_service_load_stats_upbdefs",
    deps = ["@envoy_api//envoy/service/load_stats/v3:pkg"],
)

grpc_upb_proto_library(
    name = "envoy_service_status_upb",
    deps = ["@envoy_api//envoy/service/status/v3:pkg"],
)

grpc_upb_proto_reflection_library(
    name = "envoy_service_status_upbdefs",
    deps = ["@envoy_api//envoy/service/status/v3:pkg"],
)

grpc_upb_proto_library(
    name = "envoy_type_matcher_upb",
    deps = ["@envoy_api//envoy/type/matcher/v3:pkg"],
)

grpc_upb_proto_library(
    name = "envoy_type_upb",
    deps = ["@envoy_api//envoy/type/v3:pkg"],
)

grpc_upb_proto_library(
    name = "xds_type_upb",
    deps = ["@com_github_cncf_xds//xds/type/v3:pkg"],
)

grpc_upb_proto_reflection_library(
    name = "xds_type_upbdefs",
    deps = ["@com_github_cncf_xds//xds/type/v3:pkg"],
)

grpc_upb_proto_library(
    name = "xds_type_matcher_upb",
    deps = ["@com_github_cncf_xds//xds/type/matcher/v3:pkg"],
)

grpc_upb_proto_library(
    name = "xds_orca_upb",
    deps = ["@com_github_cncf_xds//xds/data/orca/v3:pkg"],
)

grpc_upb_proto_library(
    name = "xds_orca_service_upb",
    deps = ["@com_github_cncf_xds//xds/service/orca/v3:pkg"],
)

grpc_upb_proto_library(
    name = "grpc_health_upb",
    deps = ["//src/proto/grpc/health/v1:health_proto"],
)

grpc_upb_proto_library(
    name = "google_rpc_status_upb",
    deps = ["@com_google_googleapis//google/rpc:status_proto"],
)

grpc_upb_proto_reflection_library(
    name = "google_rpc_status_upbdefs",
    deps = ["@com_google_googleapis//google/rpc:status_proto"],
)

grpc_upb_proto_library(
    name = "google_api_expr_v1alpha1_syntax_upb",
    deps = ["@com_google_googleapis//google/api/expr/v1alpha1:syntax_proto"],
)

grpc_upb_proto_library(
    name = "grpc_lb_upb",
    deps = ["//src/proto/grpc/lb/v1:load_balancer_proto"],
)

grpc_upb_proto_library(
    name = "alts_upb",
    deps = ["//src/proto/grpc/gcp:alts_handshaker_proto"],
)

grpc_upb_proto_library(
    name = "rls_upb",
    deps = ["//src/proto/grpc/lookup/v1:rls_proto"],
)

grpc_upb_proto_library(
    name = "rls_config_upb",
    deps = ["//src/proto/grpc/lookup/v1:rls_config_proto"],
)

grpc_upb_proto_reflection_library(
    name = "rls_config_upbdefs",
    deps = ["//src/proto/grpc/lookup/v1:rls_config_proto"],
)

grpc_upb_proto_library(
    name = "channelz_upb",
    deps = ["//src/proto/grpc/channelz/v2:channelz_proto"],
)

grpc_upb_proto_reflection_library(
    name = "channelz_upbdefs",
    deps = ["//src/proto/grpc/channelz/v2:channelz_proto"],
)

grpc_upb_proto_library(
    name = "channelz_property_list_upb",
    deps = ["//src/proto/grpc/channelz/v2:property_list_proto"],
)

grpc_upb_proto_reflection_library(
    name = "channelz_property_list_upbdefs",
    deps = ["//src/proto/grpc/channelz/v2:property_list_proto"],
)

grpc_upb_proto_library(
    name = "promise_upb",
    deps = ["//src/proto/grpc/channelz/v2:promise_proto"],
)

grpc_upb_proto_reflection_library(
    name = "promise_upbdefs",
    deps = ["//src/proto/grpc/channelz/v2:promise_proto"],
)

WELL_KNOWN_PROTO_TARGETS = [
    "any",
    "duration",
    "empty",
    "struct",
    "timestamp",
    "wrappers",
]

[grpc_upb_proto_library(
    name = "protobuf_" + target + "_upb",
    deps = ["@com_google_protobuf//:" + target + "_proto"],
) for target in WELL_KNOWN_PROTO_TARGETS]

[grpc_upb_proto_reflection_library(
    name = "protobuf_" + target + "_upbdefs",
    deps = ["@com_google_protobuf//:" + target + "_proto"],
) for target in WELL_KNOWN_PROTO_TARGETS]

grpc_generate_one_off_targets()

filegroup(
    name = "root_certificates",
    srcs = [
        "etc/roots.pem",
    ],
    visibility = ["//visibility:public"],
)<|MERGE_RESOLUTION|>--- conflicted
+++ resolved
@@ -3103,11 +3103,8 @@
         "debug_location",
         "gpr",
         "grpc_resolver",
-<<<<<<< HEAD
         "//src/core:auth_context_comparator_registry",
-=======
         "//src/core:call_creds_registry",
->>>>>>> 9192ddf7
         "//src/core:certificate_provider_registry",
         "//src/core:channel_args_preconditioning",
         "//src/core:channel_creds_registry",
