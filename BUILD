# gRPC Bazel BUILD file.
#
# Copyright 2016 gRPC authors.
#
# Licensed under the Apache License, Version 2.0 (the "License");
# you may not use this file except in compliance with the License.
# You may obtain a copy of the License at
#
#     http://www.apache.org/licenses/LICENSE-2.0
#
# Unless required by applicable law or agreed to in writing, software
# distributed under the License is distributed on an "AS IS" BASIS,
# WITHOUT WARRANTIES OR CONDITIONS OF ANY KIND, either express or implied.
# See the License for the specific language governing permissions and
# limitations under the License.

load(
    "//bazel:grpc_build_system.bzl",
    "grpc_cc_library",
    "grpc_generate_one_off_targets",
    "grpc_upb_proto_library",
    "grpc_upb_proto_reflection_library",
    "python_config_settings",
)
load("@bazel_skylib//lib:selects.bzl", "selects")

licenses(["reciprocal"])

package(
    default_visibility = ["//visibility:public"],
    features = [
        "layering_check",
        "-parse_headers",
    ],
)

exports_files([
    "LICENSE",
    "etc/roots.pem",
])

config_setting(
    name = "grpc_no_ares",
    values = {"define": "grpc_no_ares=true"},
)

config_setting(
    name = "grpc_no_xds_define",
    values = {"define": "grpc_no_xds=true"},
)

# When gRPC is build as shared library, binder transport code might still
# get included even when user's code does not depend on it. In that case
# --define=grpc_no_binder=true can be used to disable binder transport
# related code to reduce binary size.
# For users using build system other than bazel, they can define
# GRPC_NO_BINDER to achieve the same effect.
config_setting(
    name = "grpc_no_binder_define",
    values = {"define": "grpc_no_binder=true"},
)

config_setting(
    name = "android",
    values = {"crosstool_top": "//external:android/crosstool"},
)

config_setting(
    name = "ios",
    values = {"apple_platform_type": "ios"},
)

selects.config_setting_group(
    name = "grpc_no_xds",
    match_any = [
        ":grpc_no_xds_define",
        # In addition to disabling XDS support when --define=grpc_no_xds=true is
        # specified, we also disable it on mobile platforms where it is not
        # likely to be needed and where reducing the binary size is more
        # important.
        ":android",
        ":ios",
    ],
)

selects.config_setting_group(
    name = "grpc_no_binder",
    match_any = [
        ":grpc_no_binder_define",
        # We do not need binder on ios.
        ":ios",
    ],
)

selects.config_setting_group(
    name = "grpc_no_rls",
    match_any = [
        # Disable RLS support on mobile platforms where it is not likely to be
        # needed and where reducing the binary size is more important.
        ":android",
        ":ios",
    ],
)

# Fuzzers can be built as fuzzers or as tests
config_setting(
    name = "grpc_build_fuzzers",
    values = {"define": "grpc_build_fuzzers=true"},
)

config_setting(
    name = "grpc_allow_exceptions",
    values = {"define": "GRPC_ALLOW_EXCEPTIONS=1"},
)

config_setting(
    name = "grpc_disallow_exceptions",
    values = {"define": "GRPC_ALLOW_EXCEPTIONS=0"},
)

config_setting(
    name = "remote_execution",
    values = {"define": "GRPC_PORT_ISOLATED_RUNTIME=1"},
)

config_setting(
    name = "windows",
    values = {"cpu": "x64_windows"},
)

config_setting(
    name = "windows_msvc",
    values = {"cpu": "x64_windows_msvc"},
)

config_setting(
    name = "mac_x86_64",
    values = {"cpu": "darwin"},
)

config_setting(
    name = "use_strict_warning",
    values = {"define": "use_strict_warning=true"},
)

config_setting(
    name = "disable_use_abseil_status",
    values = {"define": "use_abseil_status=false"},
)

python_config_settings()

# This should be updated along with build_handwritten.yaml
g_stands_for = "garum"  # @unused

core_version = "26.0.0"  # @unused

version = "1.48.0-dev"  # @unused

GPR_PUBLIC_HDRS = [
    "include/grpc/support/alloc.h",
    "include/grpc/support/atm.h",
    "include/grpc/support/atm_gcc_atomic.h",
    "include/grpc/support/atm_gcc_sync.h",
    "include/grpc/support/atm_windows.h",
    "include/grpc/support/cpu.h",
    "include/grpc/support/log.h",
    "include/grpc/support/log_windows.h",
    "include/grpc/support/port_platform.h",
    "include/grpc/support/string_util.h",
    "include/grpc/support/sync.h",
    "include/grpc/support/sync_abseil.h",
    "include/grpc/support/sync_custom.h",
    "include/grpc/support/sync_generic.h",
    "include/grpc/support/sync_posix.h",
    "include/grpc/support/sync_windows.h",
    "include/grpc/support/thd_id.h",
    "include/grpc/support/time.h",
]

GRPC_PUBLIC_HDRS = [
    "include/grpc/byte_buffer.h",
    "include/grpc/byte_buffer_reader.h",
    "include/grpc/compression.h",
    "include/grpc/fork.h",
    "include/grpc/grpc.h",
    "include/grpc/grpc_posix.h",
    "include/grpc/grpc_security.h",
    "include/grpc/grpc_security_constants.h",
    "include/grpc/slice.h",
    "include/grpc/slice_buffer.h",
    "include/grpc/status.h",
    "include/grpc/load_reporting.h",
    "include/grpc/support/workaround_list.h",
]

GRPC_PUBLIC_EVENT_ENGINE_HDRS = [
    "include/grpc/event_engine/endpoint_config.h",
    "include/grpc/event_engine/event_engine.h",
    "include/grpc/event_engine/port.h",
    "include/grpc/event_engine/memory_allocator.h",
    "include/grpc/event_engine/memory_request.h",
    "include/grpc/event_engine/internal/memory_allocator_impl.h",
    "include/grpc/event_engine/slice.h",
    "include/grpc/event_engine/slice_buffer.h",
]

GRPCXX_SRCS = [
    "src/cpp/client/channel_cc.cc",
    "src/cpp/client/client_callback.cc",
    "src/cpp/client/client_context.cc",
    "src/cpp/client/client_interceptor.cc",
    "src/cpp/client/create_channel.cc",
    "src/cpp/client/create_channel_internal.cc",
    "src/cpp/client/create_channel_posix.cc",
    "src/cpp/client/credentials_cc.cc",
    "src/cpp/common/alarm.cc",
    "src/cpp/common/channel_arguments.cc",
    "src/cpp/common/channel_filter.cc",
    "src/cpp/common/completion_queue_cc.cc",
    "src/cpp/common/core_codegen.cc",
    "src/cpp/common/resource_quota_cc.cc",
    "src/cpp/common/rpc_method.cc",
    "src/cpp/common/version_cc.cc",
    "src/cpp/common/validate_service_config.cc",
    "src/cpp/server/async_generic_service.cc",
    "src/cpp/server/channel_argument_option.cc",
    "src/cpp/server/create_default_thread_pool.cc",
    "src/cpp/server/dynamic_thread_pool.cc",
    "src/cpp/server/external_connection_acceptor_impl.cc",
    "src/cpp/server/health/default_health_check_service.cc",
    "src/cpp/server/health/health_check_service.cc",
    "src/cpp/server/health/health_check_service_server_builder_option.cc",
    "src/cpp/server/server_builder.cc",
    "src/cpp/server/server_callback.cc",
    "src/cpp/server/server_cc.cc",
    "src/cpp/server/server_context.cc",
    "src/cpp/server/server_credentials.cc",
    "src/cpp/server/server_posix.cc",
    "src/cpp/thread_manager/thread_manager.cc",
    "src/cpp/util/byte_buffer_cc.cc",
    "src/cpp/util/status.cc",
    "src/cpp/util/string_ref.cc",
    "src/cpp/util/time_cc.cc",
]

GRPCXX_HDRS = [
    "src/cpp/client/create_channel_internal.h",
    "src/cpp/common/channel_filter.h",
    "src/cpp/server/dynamic_thread_pool.h",
    "src/cpp/server/external_connection_acceptor_impl.h",
    "src/cpp/server/health/default_health_check_service.h",
    "src/cpp/server/thread_pool_interface.h",
    "src/cpp/thread_manager/thread_manager.h",
]

GRPCXX_PUBLIC_HDRS = [
    "include/grpc++/alarm.h",
    "include/grpc++/channel.h",
    "include/grpc++/client_context.h",
    "include/grpc++/completion_queue.h",
    "include/grpc++/create_channel.h",
    "include/grpc++/create_channel_posix.h",
    "include/grpc++/ext/health_check_service_server_builder_option.h",
    "include/grpc++/generic/async_generic_service.h",
    "include/grpc++/generic/generic_stub.h",
    "include/grpc++/grpc++.h",
    "include/grpc++/health_check_service_interface.h",
    "include/grpc++/impl/call.h",
    "include/grpc++/impl/channel_argument_option.h",
    "include/grpc++/impl/client_unary_call.h",
    "include/grpc++/impl/codegen/core_codegen.h",
    "include/grpc++/impl/grpc_library.h",
    "include/grpc++/impl/method_handler_impl.h",
    "include/grpc++/impl/rpc_method.h",
    "include/grpc++/impl/rpc_service_method.h",
    "include/grpc++/impl/serialization_traits.h",
    "include/grpc++/impl/server_builder_option.h",
    "include/grpc++/impl/server_builder_plugin.h",
    "include/grpc++/impl/server_initializer.h",
    "include/grpc++/impl/service_type.h",
    "include/grpc++/security/auth_context.h",
    "include/grpc++/resource_quota.h",
    "include/grpc++/security/auth_metadata_processor.h",
    "include/grpc++/security/credentials.h",
    "include/grpc++/security/server_credentials.h",
    "include/grpc++/server.h",
    "include/grpc++/server_builder.h",
    "include/grpc++/server_context.h",
    "include/grpc++/server_posix.h",
    "include/grpc++/support/async_stream.h",
    "include/grpc++/support/async_unary_call.h",
    "include/grpc++/support/byte_buffer.h",
    "include/grpc++/support/channel_arguments.h",
    "include/grpc++/support/config.h",
    "include/grpc++/support/slice.h",
    "include/grpc++/support/status.h",
    "include/grpc++/support/status_code_enum.h",
    "include/grpc++/support/string_ref.h",
    "include/grpc++/support/stub_options.h",
    "include/grpc++/support/sync_stream.h",
    "include/grpc++/support/time.h",
    "include/grpcpp/alarm.h",
    "include/grpcpp/channel.h",
    "include/grpcpp/client_context.h",
    "include/grpcpp/completion_queue.h",
    "include/grpcpp/create_channel.h",
    "include/grpcpp/create_channel_posix.h",
    "include/grpcpp/ext/health_check_service_server_builder_option.h",
    "include/grpcpp/generic/async_generic_service.h",
    "include/grpcpp/generic/generic_stub.h",
    "include/grpcpp/grpcpp.h",
    "include/grpcpp/health_check_service_interface.h",
    "include/grpcpp/impl/call.h",
    "include/grpcpp/impl/channel_argument_option.h",
    "include/grpcpp/impl/client_unary_call.h",
    "include/grpcpp/impl/codegen/core_codegen.h",
    "include/grpcpp/impl/grpc_library.h",
    "include/grpcpp/impl/method_handler_impl.h",
    "include/grpcpp/impl/rpc_method.h",
    "include/grpcpp/impl/rpc_service_method.h",
    "include/grpcpp/impl/serialization_traits.h",
    "include/grpcpp/impl/server_builder_option.h",
    "include/grpcpp/impl/server_builder_plugin.h",
    "include/grpcpp/impl/server_initializer.h",
    "include/grpcpp/impl/service_type.h",
    "include/grpcpp/resource_quota.h",
    "include/grpcpp/security/auth_context.h",
    "include/grpcpp/security/auth_metadata_processor.h",
    "include/grpcpp/security/credentials.h",
    "include/grpcpp/security/server_credentials.h",
    "include/grpcpp/security/tls_certificate_provider.h",
    "include/grpcpp/security/authorization_policy_provider.h",
    "include/grpcpp/security/tls_certificate_verifier.h",
    "include/grpcpp/security/tls_credentials_options.h",
    "include/grpcpp/server.h",
    "include/grpcpp/server_builder.h",
    "include/grpcpp/server_context.h",
    "include/grpcpp/server_posix.h",
    "include/grpcpp/support/async_stream.h",
    "include/grpcpp/support/async_unary_call.h",
    "include/grpcpp/support/byte_buffer.h",
    "include/grpcpp/support/channel_arguments.h",
    "include/grpcpp/support/client_callback.h",
    "include/grpcpp/support/client_interceptor.h",
    "include/grpcpp/support/config.h",
    "include/grpcpp/support/interceptor.h",
    "include/grpcpp/support/message_allocator.h",
    "include/grpcpp/support/method_handler.h",
    "include/grpcpp/support/proto_buffer_reader.h",
    "include/grpcpp/support/proto_buffer_writer.h",
    "include/grpcpp/support/server_callback.h",
    "include/grpcpp/support/server_interceptor.h",
    "include/grpcpp/support/slice.h",
    "include/grpcpp/support/status.h",
    "include/grpcpp/support/status_code_enum.h",
    "include/grpcpp/support/string_ref.h",
    "include/grpcpp/support/stub_options.h",
    "include/grpcpp/support/sync_stream.h",
    "include/grpcpp/support/time.h",
    "include/grpcpp/support/validate_service_config.h",
]

grpc_cc_library(
    name = "gpr",
    language = "c++",
    public_hdrs = GPR_PUBLIC_HDRS,
    standalone = True,
    tags = ["avoid_dep"],
    visibility = ["@grpc:public"],
    deps = [
        "gpr_base",
    ],
)

grpc_cc_library(
    name = "channel_fwd",
    hdrs = [
        "src/core/lib/channel/channel_fwd.h",
    ],
    language = "c++",
    tags = ["grpc-autodeps"],
)

grpc_cc_library(
    name = "transport_fwd",
    hdrs = [
        "src/core/lib/transport/transport_fwd.h",
    ],
    language = "c++",
    tags = ["grpc-autodeps"],
)

grpc_cc_library(
    name = "atomic_utils",
    language = "c++",
    public_hdrs = ["src/core/lib/gprpp/atomic_utils.h"],
    tags = ["grpc-autodeps"],
    deps = ["gpr_platform"],
)

grpc_cc_library(
    name = "grpc_unsecure",
    srcs = [
        "src/core/lib/surface/init.cc",
        "src/core/plugin_registry/grpc_plugin_registry.cc",
        "src/core/plugin_registry/grpc_plugin_registry_noextra.cc",
    ],
    external_deps = [
        "absl/base:core_headers",
    ],
    language = "c++",
    public_hdrs = GRPC_PUBLIC_HDRS,
    standalone = True,
    tags = ["avoid_dep"],
    visibility = ["@grpc:public"],
    deps = [
        "channel_init",
        "channel_stack_type",
        "config",
        "default_event_engine_factory_hdrs",
        "event_engine_base",
        "gpr_base",
        "grpc_authorization_base",
        "grpc_base",
        "grpc_codegen",
        "grpc_common",
        "grpc_security_base",
        "grpc_trace",
        "http_connect_handshaker",
        "iomgr_timer",
        "slice",
        "tcp_connect_handshaker",
    ],
)

GRPC_XDS_TARGETS = [
    "grpc_lb_policy_cds",
    "grpc_lb_policy_xds_cluster_impl",
    "grpc_lb_policy_xds_cluster_manager",
    "grpc_lb_policy_xds_cluster_resolver",
    "grpc_resolver_xds",
    "grpc_resolver_c2p",
    "grpc_xds_server_config_fetcher",

    # Not xDS-specific but currently only used by xDS.
    "channel_creds_registry_init",
]

grpc_cc_library(
    name = "grpc",
    srcs = [
        "src/core/lib/surface/init.cc",
        "src/core/plugin_registry/grpc_plugin_registry.cc",
        "src/core/plugin_registry/grpc_plugin_registry_extra.cc",
    ],
    defines = select({
        "grpc_no_xds": ["GRPC_NO_XDS"],
        "//conditions:default": [],
    }),
    external_deps = [
        "absl/base:core_headers",
    ],
    language = "c++",
    public_hdrs = GRPC_PUBLIC_HDRS,
    select_deps = [
        {
            "grpc_no_xds": [],
            "//conditions:default": GRPC_XDS_TARGETS,
        },
    ],
    standalone = True,
    tags = ["grpc_avoid_dep"],
    visibility = [
        "@grpc:public",
    ],
    deps = [
        "channel_init",
        "channel_stack_type",
        "config",
        "default_event_engine_factory_hdrs",
        "event_engine_base",
        "gpr_base",
        "grpc_authorization_base",
        "grpc_base",
        "grpc_codegen",
        "grpc_common",
        "grpc_secure",
        "grpc_security_base",
        "grpc_trace",
        "http_connect_handshaker",
        "iomgr_timer",
        "slice",
        "tcp_connect_handshaker",
    ],
)

grpc_cc_library(
    name = "gpr_public_hdrs",
    hdrs = GPR_PUBLIC_HDRS,
    tags = ["avoid_dep"],
)

grpc_cc_library(
    name = "grpc_public_hdrs",
    hdrs = GRPC_PUBLIC_HDRS,
    tags = ["avoid_dep"],
    deps = ["gpr_public_hdrs"],
)

grpc_cc_library(
    name = "grpc++_public_hdrs",
    hdrs = GRPCXX_PUBLIC_HDRS,
    external_deps = [
        "absl/synchronization",
        "protobuf_headers",
    ],
    tags = ["avoid_dep"],
    visibility = ["@grpc:public"],
    deps = ["grpc_public_hdrs"],
)

grpc_cc_library(
    name = "grpc++",
    hdrs = [
        "src/cpp/client/secure_credentials.h",
        "src/cpp/common/secure_auth_context.h",
        "src/cpp/server/secure_server_credentials.h",
    ],
    language = "c++",
    public_hdrs = GRPCXX_PUBLIC_HDRS,
    select_deps = [
        {
            "grpc_no_xds": [],
            "//conditions:default": [
                "grpc++_xds_client",
                "grpc++_xds_server",
            ],
        },
        {
            "grpc_no_binder": [],
            "//conditions:default": [
                "grpc++_binder",
            ],
        },
    ],
    standalone = True,
    visibility = [
        "@grpc:public",
    ],
    deps = [
        "grpc++_internals",
        "slice",
    ],
)

grpc_cc_library(
    name = "grpc++_internals",
    srcs = [
        "src/cpp/client/insecure_credentials.cc",
        "src/cpp/client/secure_credentials.cc",
        "src/cpp/common/auth_property_iterator.cc",
        "src/cpp/common/secure_auth_context.cc",
        "src/cpp/common/secure_channel_arguments.cc",
        "src/cpp/common/secure_create_auth_context.cc",
        "src/cpp/common/tls_certificate_provider.cc",
        "src/cpp/common/tls_certificate_verifier.cc",
        "src/cpp/common/tls_credentials_options.cc",
        "src/cpp/server/insecure_server_credentials.cc",
        "src/cpp/server/secure_server_credentials.cc",
    ],
    hdrs = [
        "src/cpp/client/secure_credentials.h",
        "src/cpp/common/secure_auth_context.h",
        "src/cpp/server/secure_server_credentials.h",
    ],
    external_deps = [
        "absl/status",
        "absl/synchronization",
        "absl/container:inlined_vector",
        "absl/strings",
        "protobuf_headers",
    ],
    language = "c++",
    public_hdrs = GRPCXX_PUBLIC_HDRS,
    deps = [
        "error",
        "gpr_base",
        "gpr_codegen",
        "grpc",
        "grpc++_base",
        "grpc++_codegen_base",
        "grpc++_codegen_base_src",
        "grpc++_codegen_proto",
        "grpc++_internal_hdrs_only",
        "grpc_base",
        "grpc_codegen",
        "grpc_credentials_util",
        "grpc_secure",
        "grpc_security_base",
        "json",
        "ref_counted_ptr",
        "slice",
        "slice_refcount",
    ],
)

grpc_cc_library(
    name = "grpc++_binder",
    srcs = [
        "src/core/ext/transport/binder/client/binder_connector.cc",
        "src/core/ext/transport/binder/client/channel_create.cc",
        "src/core/ext/transport/binder/client/channel_create_impl.cc",
        "src/core/ext/transport/binder/client/connection_id_generator.cc",
        "src/core/ext/transport/binder/client/endpoint_binder_pool.cc",
        "src/core/ext/transport/binder/client/jni_utils.cc",
        "src/core/ext/transport/binder/client/security_policy_setting.cc",
        "src/core/ext/transport/binder/security_policy/binder_security_policy.cc",
        "src/core/ext/transport/binder/server/binder_server.cc",
        "src/core/ext/transport/binder/server/binder_server_credentials.cc",
        "src/core/ext/transport/binder/transport/binder_transport.cc",
        "src/core/ext/transport/binder/utils/ndk_binder.cc",
        "src/core/ext/transport/binder/utils/transport_stream_receiver_impl.cc",
        "src/core/ext/transport/binder/wire_format/binder_android.cc",
        "src/core/ext/transport/binder/wire_format/binder_constants.cc",
        "src/core/ext/transport/binder/wire_format/transaction.cc",
        "src/core/ext/transport/binder/wire_format/wire_reader_impl.cc",
        "src/core/ext/transport/binder/wire_format/wire_writer.cc",
    ],
    hdrs = [
        "src/core/ext/transport/binder/client/binder_connector.h",
        "src/core/ext/transport/binder/client/channel_create_impl.h",
        "src/core/ext/transport/binder/client/connection_id_generator.h",
        "src/core/ext/transport/binder/client/endpoint_binder_pool.h",
        "src/core/ext/transport/binder/client/jni_utils.h",
        "src/core/ext/transport/binder/client/security_policy_setting.h",
        "src/core/ext/transport/binder/server/binder_server.h",
        "src/core/ext/transport/binder/transport/binder_stream.h",
        "src/core/ext/transport/binder/transport/binder_transport.h",
        "src/core/ext/transport/binder/utils/binder_auto_utils.h",
        "src/core/ext/transport/binder/utils/ndk_binder.h",
        "src/core/ext/transport/binder/utils/transport_stream_receiver.h",
        "src/core/ext/transport/binder/utils/transport_stream_receiver_impl.h",
        "src/core/ext/transport/binder/wire_format/binder.h",
        "src/core/ext/transport/binder/wire_format/binder_android.h",
        "src/core/ext/transport/binder/wire_format/binder_constants.h",
        "src/core/ext/transport/binder/wire_format/transaction.h",
        "src/core/ext/transport/binder/wire_format/wire_reader.h",
        "src/core/ext/transport/binder/wire_format/wire_reader_impl.h",
        "src/core/ext/transport/binder/wire_format/wire_writer.h",
    ],
    defines = select({
        "grpc_no_binder": ["GRPC_NO_BINDER"],
        "//conditions:default": [],
    }),
    external_deps = [
        "absl/base:core_headers",
        "absl/cleanup",
        "absl/container:flat_hash_map",
        "absl/hash",
        "absl/memory",
        "absl/meta:type_traits",
        "absl/status",
        "absl/status:statusor",
        "absl/strings",
        "absl/synchronization",
        "absl/time",
        "absl/types:variant",
    ],
    language = "c++",
    public_hdrs = [
        "include/grpcpp/security/binder_security_policy.h",
        "include/grpcpp/create_channel_binder.h",
        "include/grpcpp/security/binder_credentials.h",
    ],
    deps = [
        "arena",
        "channel_args_preconditioning",
        "channel_stack_type",
        "config",
        "debug_location",
        "gpr",
        "gpr_base",
        "gpr_platform",
        "grpc",
        "grpc++_base",
        "grpc_base",
        "grpc_client_channel",
        "grpc_codegen",
        "iomgr_fwd",
        "iomgr_port",
        "orphanable",
        "ref_counted_ptr",
        "slice",
        "slice_refcount",
        "transport_fwd",
    ],
)

grpc_cc_library(
    name = "grpc++_xds_client",
    srcs = [
        "src/cpp/client/xds_credentials.cc",
    ],
    hdrs = [
        "src/cpp/client/secure_credentials.h",
    ],
    external_deps = [
        "absl/container:inlined_vector",
    ],
    language = "c++",
    deps = [
        "gpr",
        "grpc",
        "grpc++_internals",
    ],
)

grpc_cc_library(
    name = "grpc++_xds_server",
    srcs = [
        "src/cpp/server/xds_server_credentials.cc",
    ],
    hdrs = [
        "src/cpp/server/secure_server_credentials.h",
    ],
    language = "c++",
    public_hdrs = [
        "include/grpcpp/xds_server_builder.h",
    ],
    visibility = ["@grpc:xds"],
    deps = [
        "gpr",
        "grpc",
        "grpc++_internals",
    ],
)

grpc_cc_library(
    name = "grpc++_unsecure",
    srcs = [
        "src/cpp/client/insecure_credentials.cc",
        "src/cpp/common/insecure_create_auth_context.cc",
        "src/cpp/server/insecure_server_credentials.cc",
    ],
    language = "c++",
    standalone = True,
    tags = ["avoid_dep"],
    visibility = ["@grpc:public"],
    deps = [
        "gpr",
        "grpc++_base_unsecure",
        "grpc++_codegen_base",
        "grpc++_codegen_base_src",
        "grpc++_codegen_proto",
        "grpc_codegen",
        "grpc_insecure_credentials",
        "grpc_unsecure",
    ],
)

grpc_cc_library(
    name = "grpc++_error_details",
    srcs = [
        "src/cpp/util/error_details.cc",
    ],
    hdrs = [
        "include/grpc++/support/error_details.h",
        "include/grpcpp/support/error_details.h",
    ],
    language = "c++",
    standalone = True,
    visibility = ["@grpc:public"],
    deps = [
        "grpc++",
    ],
)

grpc_cc_library(
    name = "grpc++_alts",
    srcs = [
        "src/cpp/common/alts_context.cc",
        "src/cpp/common/alts_util.cc",
    ],
    hdrs = [
        "include/grpcpp/security/alts_context.h",
        "include/grpcpp/security/alts_util.h",
    ],
    external_deps = [
        "absl/memory",
        "upb_lib",
    ],
    language = "c++",
    standalone = True,
    visibility = ["@grpc:tsi"],
    deps = [
        "alts_upb",
        "alts_util",
        "gpr_base",
        "grpc++",
        "grpc_base",
        "tsi_alts_credentials",
    ],
)

grpc_cc_library(
    name = "census",
    srcs = [
        "src/core/ext/filters/census/grpc_context.cc",
    ],
    language = "c++",
    public_hdrs = [
        "include/grpc/census.h",
    ],
    visibility = ["@grpc:public"],
    deps = [
        "gpr_base",
        "grpc_base",
        "grpc_codegen",
        "grpc_trace",
    ],
)

grpc_cc_library(
    name = "grpc++_internal_hdrs_only",
    hdrs = [
        "include/grpcpp/impl/codegen/sync.h",
    ],
    external_deps = [
        "absl/synchronization",
    ],
    deps = [
        "gpr_codegen",
    ],
)

grpc_cc_library(
    name = "useful",
    hdrs = ["src/core/lib/gpr/useful.h"],
    language = "c++",
    tags = ["grpc-autodeps"],
    deps = ["gpr_platform"],
)

grpc_cc_library(
    name = "examine_stack",
    srcs = [
        "src/core/lib/gprpp/examine_stack.cc",
    ],
    hdrs = [
        "src/core/lib/gprpp/examine_stack.h",
    ],
    external_deps = ["absl/types:optional"],
    tags = ["grpc-autodeps"],
    deps = ["gpr_platform"],
)

grpc_cc_library(
    name = "gpr_base",
    srcs = [
        "src/core/lib/gpr/alloc.cc",
        "src/core/lib/gpr/atm.cc",
        "src/core/lib/gpr/cpu_iphone.cc",
        "src/core/lib/gpr/cpu_linux.cc",
        "src/core/lib/gpr/cpu_posix.cc",
        "src/core/lib/gpr/cpu_windows.cc",
        "src/core/lib/gpr/env_linux.cc",
        "src/core/lib/gpr/env_posix.cc",
        "src/core/lib/gpr/env_windows.cc",
        "src/core/lib/gpr/log.cc",
        "src/core/lib/gpr/log_android.cc",
        "src/core/lib/gpr/log_linux.cc",
        "src/core/lib/gpr/log_posix.cc",
        "src/core/lib/gpr/log_windows.cc",
        "src/core/lib/gpr/murmur_hash.cc",
        "src/core/lib/gpr/string.cc",
        "src/core/lib/gpr/string_posix.cc",
        "src/core/lib/gpr/string_util_windows.cc",
        "src/core/lib/gpr/string_windows.cc",
        "src/core/lib/gpr/sync.cc",
        "src/core/lib/gpr/sync_abseil.cc",
        "src/core/lib/gpr/sync_posix.cc",
        "src/core/lib/gpr/sync_windows.cc",
        "src/core/lib/gpr/time.cc",
        "src/core/lib/gpr/time_posix.cc",
        "src/core/lib/gpr/time_precise.cc",
        "src/core/lib/gpr/time_windows.cc",
        "src/core/lib/gpr/tmpfile_msys.cc",
        "src/core/lib/gpr/tmpfile_posix.cc",
        "src/core/lib/gpr/tmpfile_windows.cc",
        "src/core/lib/gpr/wrap_memcpy.cc",
        "src/core/lib/gprpp/fork.cc",
        "src/core/lib/gprpp/global_config_env.cc",
        "src/core/lib/gprpp/host_port.cc",
        "src/core/lib/gprpp/mpscq.cc",
        "src/core/lib/gprpp/stat_posix.cc",
        "src/core/lib/gprpp/stat_windows.cc",
        "src/core/lib/gprpp/thd_posix.cc",
        "src/core/lib/gprpp/thd_windows.cc",
        "src/core/lib/gprpp/time_util.cc",
        "src/core/lib/profiling/basic_timers.cc",
        "src/core/lib/profiling/stap_timers.cc",
    ],
    hdrs = [
        "src/core/lib/gpr/alloc.h",
        "src/core/lib/gpr/env.h",
        "src/core/lib/gpr/murmur_hash.h",
        "src/core/lib/gpr/spinlock.h",
        "src/core/lib/gpr/string.h",
        "src/core/lib/gpr/string_windows.h",
        "src/core/lib/gpr/time_precise.h",
        "src/core/lib/gpr/tmpfile.h",
        "src/core/lib/gprpp/fork.h",
        "src/core/lib/gprpp/global_config.h",
        "src/core/lib/gprpp/global_config_custom.h",
        "src/core/lib/gprpp/global_config_env.h",
        "src/core/lib/gprpp/global_config_generic.h",
        "src/core/lib/gprpp/host_port.h",
        "src/core/lib/gprpp/manual_constructor.h",
        "src/core/lib/gprpp/memory.h",
        "src/core/lib/gprpp/mpscq.h",
        "src/core/lib/gprpp/stat.h",
        "src/core/lib/gprpp/sync.h",
        "src/core/lib/gprpp/thd.h",
        "src/core/lib/gprpp/time_util.h",
        "src/core/lib/profiling/timers.h",
    ],
    external_deps = [
        "absl/base",
        "absl/base:core_headers",
        "absl/memory",
        "absl/random",
        "absl/status",
        "absl/strings",
        "absl/strings:cord",
        "absl/strings:str_format",
        "absl/synchronization",
        "absl/time:time",
        "absl/types:optional",
    ],
    language = "c++",
    public_hdrs = GPR_PUBLIC_HDRS,
    visibility = ["@grpc:alt_gpr_base_legacy"],
    deps = [
        "construct_destruct",
        "debug_location",
        "examine_stack",
        "gpr_codegen",
        "gpr_tls",
        "grpc_codegen",
        "useful",
    ],
)

grpc_cc_library(
    name = "gpr_tls",
    hdrs = ["src/core/lib/gpr/tls.h"],
    tags = ["grpc-autodeps"],
    deps = ["gpr_platform"],
)

grpc_cc_library(
    name = "chunked_vector",
    hdrs = ["src/core/lib/gprpp/chunked_vector.h"],
    tags = ["grpc-autodeps"],
    deps = [
        "arena",
        "gpr_base",
        "gpr_platform",
    ],
)

grpc_cc_library(
    name = "construct_destruct",
    language = "c++",
    public_hdrs = ["src/core/lib/gprpp/construct_destruct.h"],
    tags = ["grpc-autodeps"],
    deps = ["gpr_platform"],
)

grpc_cc_library(
    name = "cpp_impl_of",
    hdrs = ["src/core/lib/gprpp/cpp_impl_of.h"],
    language = "c++",
    tags = ["grpc-autodeps"],
)

grpc_cc_library(
    name = "status_helper",
    srcs = [
        "src/core/lib/gprpp/status_helper.cc",
    ],
    hdrs = [
        "src/core/lib/gprpp/status_helper.h",
    ],
    external_deps = [
        "absl/status",
        "absl/strings",
        "absl/strings:cord",
        "absl/time",
        "absl/types:optional",
        "upb_lib",
    ],
    language = "c++",
    tags = ["grpc-autodeps"],
    deps = [
        "debug_location",
        "google_rpc_status_upb",
        "gpr_base",
        "gpr_platform",
        "percent_encoding",
        "protobuf_any_upb",
        "slice",
    ],
)

grpc_cc_library(
    name = "unique_type_name",
    hdrs = ["src/core/lib/gprpp/unique_type_name.h"],
    external_deps = [
        "absl/strings",
    ],
    language = "c++",
    deps = ["useful"],
)

grpc_cc_library(
    name = "gpr_codegen",
    language = "c++",
    public_hdrs = [
        "include/grpc/impl/codegen/atm.h",
        "include/grpc/impl/codegen/atm_gcc_atomic.h",
        "include/grpc/impl/codegen/atm_gcc_sync.h",
        "include/grpc/impl/codegen/atm_windows.h",
        "include/grpc/impl/codegen/fork.h",
        "include/grpc/impl/codegen/gpr_slice.h",
        "include/grpc/impl/codegen/gpr_types.h",
        "include/grpc/impl/codegen/log.h",
        "include/grpc/impl/codegen/port_platform.h",
        "include/grpc/impl/codegen/sync.h",
        "include/grpc/impl/codegen/sync_abseil.h",
        "include/grpc/impl/codegen/sync_custom.h",
        "include/grpc/impl/codegen/sync_generic.h",
        "include/grpc/impl/codegen/sync_posix.h",
        "include/grpc/impl/codegen/sync_windows.h",
    ],
    visibility = ["@grpc:public"],
)

# A library that vends only port_platform, so that libraries that don't need
# anything else from gpr can still be portable!
grpc_cc_library(
    name = "gpr_platform",
    language = "c++",
    public_hdrs = [
        "include/grpc/impl/codegen/port_platform.h",
        "include/grpc/support/port_platform.h",
    ],
)

grpc_cc_library(
    name = "grpc_trace",
    srcs = ["src/core/lib/debug/trace.cc"],
    hdrs = ["src/core/lib/debug/trace.h"],
    language = "c++",
    public_hdrs = GRPC_PUBLIC_HDRS,
    tags = ["grpc-autodeps"],
    visibility = ["@grpc:trace"],
    deps = [
        "gpr_base",
        "gpr_codegen",
        "gpr_platform",
        "grpc_codegen",
        "grpc_public_hdrs",
    ],
)

grpc_cc_library(
    name = "config",
    srcs = [
        "src/core/lib/config/core_configuration.cc",
    ],
    language = "c++",
    public_hdrs = [
        "src/core/lib/config/core_configuration.h",
    ],
    visibility = ["@grpc:client_channel"],
    deps = [
        "channel_args_preconditioning",
        "channel_creds_registry",
        "channel_init",
        "gpr_base",
        "grpc_resolver",
        "handshaker_registry",
        "service_config_parser",
    ],
)

grpc_cc_library(
    name = "debug_location",
    language = "c++",
    public_hdrs = ["src/core/lib/gprpp/debug_location.h"],
    tags = ["grpc-autodeps"],
    visibility = ["@grpc:debug_location"],
)

grpc_cc_library(
    name = "overload",
    language = "c++",
    public_hdrs = ["src/core/lib/gprpp/overload.h"],
    tags = ["grpc-autodeps"],
    deps = ["gpr_platform"],
)

grpc_cc_library(
    name = "match",
    external_deps = ["absl/types:variant"],
    language = "c++",
    public_hdrs = ["src/core/lib/gprpp/match.h"],
    tags = ["grpc-autodeps"],
    deps = [
        "gpr_platform",
        "overload",
    ],
)

grpc_cc_library(
    name = "table",
    external_deps = [
        "absl/meta:type_traits",
        "absl/utility",
    ],
    language = "c++",
    public_hdrs = ["src/core/lib/gprpp/table.h"],
    tags = ["grpc-autodeps"],
    deps = [
        "bitset",
        "gpr_platform",
    ],
)

grpc_cc_library(
    name = "bitset",
    language = "c++",
    public_hdrs = ["src/core/lib/gprpp/bitset.h"],
    tags = ["grpc-autodeps"],
    deps = [
        "gpr_platform",
        "useful",
    ],
)

grpc_cc_library(
    name = "orphanable",
    language = "c++",
    public_hdrs = ["src/core/lib/gprpp/orphanable.h"],
    tags = ["grpc-autodeps"],
    visibility = ["@grpc:client_channel"],
    deps = [
        "debug_location",
        "gpr_platform",
        "ref_counted",
        "ref_counted_ptr",
    ],
)

grpc_cc_library(
    name = "poll",
    external_deps = ["absl/types:variant"],
    language = "c++",
    public_hdrs = [
        "src/core/lib/promise/poll.h",
    ],
    tags = ["grpc-autodeps"],
    deps = ["gpr_platform"],
)

grpc_cc_library(
    name = "call_push_pull",
    hdrs = ["src/core/lib/promise/call_push_pull.h"],
    external_deps = ["absl/types:variant"],
    language = "c++",
    tags = ["grpc-autodeps"],
    deps = [
        "bitset",
        "construct_destruct",
        "gpr_platform",
        "poll",
        "promise_like",
        "promise_status",
    ],
)

grpc_cc_library(
    name = "context",
    language = "c++",
    public_hdrs = [
        "src/core/lib/promise/context.h",
    ],
    tags = ["grpc-autodeps"],
    deps = [
        "gpr_platform",
        "gpr_tls",
    ],
)

grpc_cc_library(
    name = "map",
    external_deps = ["absl/types:variant"],
    language = "c++",
    public_hdrs = ["src/core/lib/promise/map.h"],
    tags = ["grpc-autodeps"],
    deps = [
        "gpr_platform",
        "poll",
        "promise_like",
    ],
)

grpc_cc_library(
    name = "sleep",
    srcs = [
        "src/core/lib/promise/sleep.cc",
    ],
    hdrs = [
        "src/core/lib/promise/sleep.h",
    ],
    external_deps = [
        "absl/base:core_headers",
        "absl/status",
    ],
    tags = ["grpc-autodeps"],
    deps = [
        "activity",
        "default_event_engine_factory_hdrs",
        "event_engine_base_hdrs",
        "exec_ctx",
        "gpr_base",
        "gpr_platform",
        "poll",
        "time",
    ],
)

grpc_cc_library(
    name = "promise",
    external_deps = [
        "absl/status",
        "absl/types:optional",
        "absl/types:variant",
    ],
    language = "c++",
    public_hdrs = [
        "src/core/lib/promise/promise.h",
    ],
    tags = ["grpc-autodeps"],
    visibility = ["@grpc:alt_grpc_base_legacy"],
    deps = [
        "gpr_platform",
        "poll",
        "promise_like",
    ],
)

grpc_cc_library(
    name = "arena_promise",
    external_deps = ["absl/meta:type_traits"],
    language = "c++",
    public_hdrs = [
        "src/core/lib/promise/arena_promise.h",
    ],
    tags = ["grpc-autodeps"],
    deps = [
        "arena",
        "context",
        "gpr_platform",
        "poll",
    ],
)

grpc_cc_library(
    name = "promise_like",
    external_deps = ["absl/meta:type_traits"],
    language = "c++",
    public_hdrs = [
        "src/core/lib/promise/detail/promise_like.h",
    ],
    tags = ["grpc-autodeps"],
    deps = [
        "gpr_platform",
        "poll",
    ],
)

grpc_cc_library(
    name = "promise_factory",
    external_deps = ["absl/meta:type_traits"],
    language = "c++",
    public_hdrs = [
        "src/core/lib/promise/detail/promise_factory.h",
    ],
    tags = ["grpc-autodeps"],
    deps = [
        "gpr_platform",
        "promise_like",
    ],
)

grpc_cc_library(
    name = "if",
    external_deps = [
        "absl/status:statusor",
        "absl/types:variant",
    ],
    language = "c++",
    public_hdrs = ["src/core/lib/promise/if.h"],
    tags = ["grpc-autodeps"],
    deps = [
        "gpr_platform",
        "poll",
        "promise_factory",
        "promise_like",
    ],
)

grpc_cc_library(
    name = "promise_status",
    external_deps = [
        "absl/status",
        "absl/status:statusor",
    ],
    language = "c++",
    public_hdrs = [
        "src/core/lib/promise/detail/status.h",
    ],
    tags = ["grpc-autodeps"],
    deps = ["gpr_platform"],
)

grpc_cc_library(
    name = "race",
    external_deps = ["absl/types:variant"],
    language = "c++",
    public_hdrs = ["src/core/lib/promise/race.h"],
    tags = ["grpc-autodeps"],
    deps = [
        "gpr_platform",
        "poll",
    ],
)

grpc_cc_library(
    name = "loop",
    external_deps = [
        "absl/status",
        "absl/status:statusor",
        "absl/types:variant",
    ],
    language = "c++",
    public_hdrs = [
        "src/core/lib/promise/loop.h",
    ],
    tags = ["grpc-autodeps"],
    deps = [
        "gpr_platform",
        "poll",
        "promise_factory",
    ],
)

grpc_cc_library(
    name = "switch",
    language = "c++",
    public_hdrs = [
        "src/core/lib/promise/detail/switch.h",
    ],
    tags = ["grpc-autodeps"],
    deps = ["gpr_platform"],
)

grpc_cc_library(
    name = "basic_join",
    external_deps = [
        "absl/types:variant",
        "absl/utility",
    ],
    language = "c++",
    public_hdrs = [
        "src/core/lib/promise/detail/basic_join.h",
    ],
    tags = ["grpc-autodeps"],
    deps = [
        "bitset",
        "construct_destruct",
        "gpr_platform",
        "poll",
        "promise_like",
    ],
)

grpc_cc_library(
    name = "join",
    external_deps = ["absl/meta:type_traits"],
    language = "c++",
    public_hdrs = [
        "src/core/lib/promise/join.h",
    ],
    tags = ["grpc-autodeps"],
    deps = [
        "basic_join",
        "gpr_platform",
    ],
)

grpc_cc_library(
    name = "try_join",
    external_deps = [
        "absl/meta:type_traits",
        "absl/status",
        "absl/status:statusor",
    ],
    language = "c++",
    public_hdrs = [
        "src/core/lib/promise/try_join.h",
    ],
    tags = ["grpc-autodeps"],
    deps = [
        "basic_join",
        "gpr_platform",
        "poll",
        "promise_status",
    ],
)

grpc_cc_library(
    name = "basic_seq",
    external_deps = [
        "absl/meta:type_traits",
        "absl/types:variant",
        "absl/utility",
    ],
    language = "c++",
    public_hdrs = [
        "src/core/lib/promise/detail/basic_seq.h",
    ],
    tags = ["grpc-autodeps"],
    deps = [
        "construct_destruct",
        "gpr_platform",
        "poll",
        "promise_factory",
        "promise_like",
        "switch",
    ],
)

grpc_cc_library(
    name = "seq",
    language = "c++",
    public_hdrs = [
        "src/core/lib/promise/seq.h",
    ],
    tags = ["grpc-autodeps"],
    deps = [
        "basic_seq",
        "gpr_platform",
        "poll",
    ],
)

grpc_cc_library(
    name = "try_seq",
    external_deps = [
        "absl/meta:type_traits",
        "absl/status",
        "absl/status:statusor",
    ],
    language = "c++",
    public_hdrs = [
        "src/core/lib/promise/try_seq.h",
    ],
    tags = ["grpc-autodeps"],
    deps = [
        "basic_seq",
        "gpr_platform",
        "poll",
        "promise_status",
    ],
)

grpc_cc_library(
    name = "activity",
    srcs = [
        "src/core/lib/promise/activity.cc",
    ],
    external_deps = [
        "absl/base:core_headers",
        "absl/status",
        "absl/types:optional",
        "absl/types:variant",
        "absl/utility",
    ],
    language = "c++",
    public_hdrs = [
        "src/core/lib/promise/activity.h",
    ],
    tags = ["grpc-autodeps"],
    deps = [
        "atomic_utils",
        "construct_destruct",
        "context",
        "gpr_base",
        "gpr_platform",
        "gpr_tls",
        "orphanable",
        "poll",
        "promise_factory",
        "promise_status",
    ],
)

grpc_cc_library(
    name = "exec_ctx_wakeup_scheduler",
    hdrs = [
        "src/core/lib/promise/exec_ctx_wakeup_scheduler.h",
    ],
    language = "c++",
    tags = ["grpc-autodeps"],
    deps = [
        "closure",
        "debug_location",
        "error",
        "exec_ctx",
        "gpr_platform",
    ],
)

grpc_cc_library(
    name = "wait_set",
    external_deps = [
        "absl/container:flat_hash_set",
        "absl/hash",
    ],
    language = "c++",
    public_hdrs = [
        "src/core/lib/promise/wait_set.h",
    ],
    tags = ["grpc-autodeps"],
    deps = [
        "activity",
        "gpr_platform",
        "poll",
    ],
)

grpc_cc_library(
    name = "intra_activity_waiter",
    language = "c++",
    public_hdrs = [
        "src/core/lib/promise/intra_activity_waiter.h",
    ],
    tags = ["grpc-autodeps"],
    deps = [
        "activity",
        "gpr_platform",
        "poll",
    ],
)

grpc_cc_library(
    name = "latch",
    language = "c++",
    public_hdrs = [
        "src/core/lib/promise/latch.h",
    ],
    tags = ["grpc-autodeps"],
    deps = [
        "gpr_base",
        "gpr_platform",
        "intra_activity_waiter",
        "poll",
    ],
)

grpc_cc_library(
    name = "observable",
    external_deps = [
        "absl/base:core_headers",
        "absl/types:optional",
        "absl/types:variant",
    ],
    language = "c++",
    public_hdrs = [
        "src/core/lib/promise/observable.h",
    ],
    tags = ["grpc-autodeps"],
    deps = [
        "activity",
        "gpr_base",
        "gpr_platform",
        "poll",
        "promise_like",
        "wait_set",
    ],
)

grpc_cc_library(
    name = "pipe",
    external_deps = ["absl/types:optional"],
    language = "c++",
    public_hdrs = [
        "src/core/lib/promise/pipe.h",
    ],
    tags = ["grpc-autodeps"],
    deps = [
        "arena",
        "context",
        "gpr_base",
        "gpr_platform",
        "intra_activity_waiter",
        "poll",
    ],
)

grpc_cc_library(
    name = "for_each",
    external_deps = [
        "absl/status",
        "absl/types:variant",
    ],
    language = "c++",
    public_hdrs = ["src/core/lib/promise/for_each.h"],
    tags = ["grpc-autodeps"],
    deps = [
        "gpr_platform",
        "poll",
        "promise_factory",
    ],
)

grpc_cc_library(
    name = "ref_counted",
    language = "c++",
    public_hdrs = ["src/core/lib/gprpp/ref_counted.h"],
    tags = ["grpc-autodeps"],
    deps = [
        "atomic_utils",
        "debug_location",
        "gpr_base",
        "gpr_platform",
        "ref_counted_ptr",
    ],
)

grpc_cc_library(
    name = "dual_ref_counted",
    language = "c++",
    public_hdrs = ["src/core/lib/gprpp/dual_ref_counted.h"],
    tags = ["grpc-autodeps"],
    deps = [
        "debug_location",
        "gpr_base",
        "gpr_platform",
        "orphanable",
        "ref_counted_ptr",
    ],
)

grpc_cc_library(
    name = "ref_counted_ptr",
    language = "c++",
    public_hdrs = ["src/core/lib/gprpp/ref_counted_ptr.h"],
    tags = ["grpc-autodeps"],
    visibility = ["@grpc:ref_counted_ptr"],
    deps = [
        "debug_location",
        "gpr_platform",
    ],
)

grpc_cc_library(
    name = "handshaker",
    srcs = [
        "src/core/lib/transport/handshaker.cc",
    ],
    external_deps = [
        "absl/container:inlined_vector",
        "absl/strings:str_format",
    ],
    language = "c++",
    public_hdrs = [
        "src/core/lib/transport/handshaker.h",
    ],
    tags = ["grpc-autodeps"],
    visibility = ["@grpc:alt_grpc_base_legacy"],
    deps = [
        "channel_args",
        "closure",
        "debug_location",
        "error",
        "exec_ctx",
        "gpr_base",
        "gpr_platform",
        "grpc_base",
        "grpc_codegen",
        "grpc_trace",
        "iomgr_timer",
        "ref_counted",
        "ref_counted_ptr",
        "slice",
        "slice_buffer",
        "slice_refcount",
        "time",
    ],
)

grpc_cc_library(
    name = "handshaker_factory",
    language = "c++",
    public_hdrs = [
        "src/core/lib/transport/handshaker_factory.h",
    ],
    tags = ["grpc-autodeps"],
    deps = [
        "channel_args",
        "gpr_platform",
        "iomgr_fwd",
    ],
)

grpc_cc_library(
    name = "handshaker_registry",
    srcs = [
        "src/core/lib/transport/handshaker_registry.cc",
    ],
    language = "c++",
    public_hdrs = [
        "src/core/lib/transport/handshaker_registry.h",
    ],
    tags = ["grpc-autodeps"],
    deps = [
        "channel_args",
        "gpr_platform",
        "handshaker_factory",
        "iomgr_fwd",
    ],
)

grpc_cc_library(
    name = "http_connect_handshaker",
    srcs = [
        "src/core/lib/transport/http_connect_handshaker.cc",
    ],
    external_deps = [
        "absl/base:core_headers",
        "absl/memory",
        "absl/strings",
        "absl/types:optional",
    ],
    language = "c++",
    public_hdrs = [
        "src/core/lib/transport/http_connect_handshaker.h",
    ],
    tags = ["grpc-autodeps"],
    visibility = ["@grpc:alt_grpc_base_legacy"],
    deps = [
        "channel_args",
        "closure",
        "config",
        "debug_location",
        "error",
        "exec_ctx",
        "gpr_base",
        "gpr_platform",
        "grpc_base",
        "handshaker",
        "handshaker_factory",
        "handshaker_registry",
        "httpcli",
        "iomgr_fwd",
        "ref_counted_ptr",
        "slice",
        "slice_buffer",
        "slice_refcount",
    ],
)

grpc_cc_library(
    name = "tcp_connect_handshaker",
    srcs = [
        "src/core/lib/transport/tcp_connect_handshaker.cc",
    ],
    external_deps = [
        "absl/base:core_headers",
        "absl/memory",
        "absl/status:statusor",
        "absl/strings",
        "absl/types:optional",
    ],
    language = "c++",
    public_hdrs = [
        "src/core/lib/transport/tcp_connect_handshaker.h",
    ],
    tags = ["grpc-autodeps"],
    deps = [
        "channel_args",
        "closure",
        "config",
        "debug_location",
        "error",
        "exec_ctx",
        "gpr_base",
        "gpr_platform",
        "grpc_base",
        "handshaker",
        "handshaker_factory",
        "handshaker_registry",
        "iomgr_fwd",
        "ref_counted_ptr",
        "resolved_address",
        "slice",
        "slice_refcount",
        "uri_parser",
    ],
)

grpc_cc_library(
    name = "channel_creds_registry",
    hdrs = [
        "src/core/lib/security/credentials/channel_creds_registry.h",
    ],
    external_deps = ["absl/strings"],
    language = "c++",
    tags = ["grpc-autodeps"],
    deps = [
        "gpr_platform",
        "json",
        "ref_counted_ptr",
    ],
)

grpc_cc_library(
    name = "event_engine_memory_allocator",
    srcs = [
        "src/core/lib/event_engine/memory_allocator.cc",
    ],
    hdrs = [
        "include/grpc/event_engine/internal/memory_allocator_impl.h",
        "include/grpc/event_engine/memory_allocator.h",
        "include/grpc/event_engine/memory_request.h",
    ],
    language = "c++",
    deps = [
        "gpr_platform",
        "ref_counted",
        "slice",
        "slice_refcount",
    ],
)

grpc_cc_library(
    name = "memory_quota",
    srcs = [
        "src/core/lib/resource_quota/memory_quota.cc",
    ],
    hdrs = [
        "src/core/lib/resource_quota/memory_quota.h",
    ],
    external_deps = [
        "absl/base:core_headers",
        "absl/status",
        "absl/strings",
        "absl/types:optional",
        "absl/utility",
    ],
    tags = ["grpc-autodeps"],
    deps = [
        "activity",
        "event_engine_memory_allocator",
        "exec_ctx_wakeup_scheduler",
        "gpr_base",
        "gpr_platform",
        "grpc_trace",
        "loop",
        "map",
        "orphanable",
        "poll",
        "race",
        "ref_counted_ptr",
        "resource_quota_trace",
        "seq",
        "useful",
    ],
)

grpc_cc_library(
    name = "periodic_update",
    srcs = [
        "src/core/lib/resource_quota/periodic_update.cc",
    ],
    hdrs = [
        "src/core/lib/resource_quota/periodic_update.h",
    ],
    tags = ["grpc-autodeps"],
    deps = [
        "exec_ctx",
        "gpr_platform",
        "time",
        "useful",
    ],
)

grpc_cc_library(
    name = "arena",
    srcs = [
        "src/core/lib/resource_quota/arena.cc",
    ],
    hdrs = [
        "src/core/lib/resource_quota/arena.h",
    ],
    tags = ["grpc-autodeps"],
    deps = [
        "context",
        "event_engine_memory_allocator",
        "gpr_base",
        "gpr_platform",
        "memory_quota",
    ],
)

grpc_cc_library(
    name = "thread_quota",
    srcs = [
        "src/core/lib/resource_quota/thread_quota.cc",
    ],
    hdrs = [
        "src/core/lib/resource_quota/thread_quota.h",
    ],
    external_deps = ["absl/base:core_headers"],
    tags = ["grpc-autodeps"],
    deps = [
        "gpr_base",
        "gpr_platform",
        "ref_counted",
        "ref_counted_ptr",
    ],
)

grpc_cc_library(
    name = "resource_quota_trace",
    srcs = [
        "src/core/lib/resource_quota/trace.cc",
    ],
    hdrs = [
        "src/core/lib/resource_quota/trace.h",
    ],
    deps = [
        "gpr_platform",
        "grpc_trace",
    ],
)

grpc_cc_library(
    name = "resource_quota",
    srcs = [
        "src/core/lib/resource_quota/resource_quota.cc",
    ],
    hdrs = [
        "src/core/lib/resource_quota/resource_quota.h",
    ],
    external_deps = ["absl/strings"],
    tags = ["grpc-autodeps"],
    deps = [
        "cpp_impl_of",
        "gpr_platform",
        "grpc_codegen",
        "memory_quota",
        "ref_counted",
        "ref_counted_ptr",
        "thread_quota",
        "useful",
    ],
)

grpc_cc_library(
    name = "slice_refcount",
    srcs = [
        "src/core/lib/slice/slice_refcount.cc",
    ],
    hdrs = [
        "src/core/lib/slice/slice_refcount.h",
        "src/core/lib/slice/slice_refcount_base.h",
    ],
    public_hdrs = [
        "include/grpc/slice.h",
    ],
    tags = ["grpc-autodeps"],
    deps = [
        "gpr_base",
        "gpr_platform",
        "grpc_codegen",
    ],
)

grpc_cc_library(
    name = "slice",
    srcs = [
        "src/core/lib/slice/slice.cc",
        "src/core/lib/slice/slice_string_helpers.cc",
    ],
    hdrs = [
        "include/grpc/slice.h",
        "src/core/lib/slice/slice.h",
        "src/core/lib/slice/slice_internal.h",
        "src/core/lib/slice/slice_string_helpers.h",
    ],
    external_deps = ["absl/strings"],
    tags = ["grpc-autodeps"],
    deps = [
        "gpr_base",
        "gpr_platform",
        "grpc_codegen",
        "slice_refcount",
    ],
)

grpc_cc_library(
    name = "slice_buffer",
    srcs = [
        "src/core/lib/slice/slice_buffer.cc",
    ],
    hdrs = [
        "include/grpc/slice_buffer.h",
        "src/core/lib/slice/slice_buffer.h",
    ],
    tags = ["grpc-autodeps"],
    deps = [
        "gpr_base",
        "gpr_platform",
        "slice",
        "slice_refcount",
    ],
)

grpc_cc_library(
    name = "error",
    srcs = [
        "src/core/lib/iomgr/error.cc",
    ],
    hdrs = [
        "src/core/lib/iomgr/error.h",
        "src/core/lib/iomgr/error_internal.h",
    ],
    deps = [
        "gpr",
        "grpc_codegen",
        "grpc_trace",
        "slice",
        "slice_refcount",
        "status_helper",
        "useful",
    ],
)

grpc_cc_library(
    name = "closure",
    hdrs = [
        "src/core/lib/iomgr/closure.h",
    ],
    tags = ["grpc-autodeps"],
    deps = [
        "debug_location",
        "error",
        "gpr_base",
        "gpr_platform",
    ],
)

grpc_cc_library(
    name = "time",
    srcs = [
        "src/core/lib/gprpp/time.cc",
    ],
    hdrs = [
        "src/core/lib/gprpp/time.h",
    ],
    external_deps = ["absl/strings:str_format"],
    tags = ["grpc-autodeps"],
    deps = [
        "event_engine_base_hdrs",
        "gpr_base",
        "gpr_codegen",
        "gpr_platform",
        "useful",
    ],
)

grpc_cc_library(
    name = "exec_ctx",
    srcs = [
        "src/core/lib/iomgr/combiner.cc",
        "src/core/lib/iomgr/exec_ctx.cc",
        "src/core/lib/iomgr/executor.cc",
        "src/core/lib/iomgr/iomgr_internal.cc",
    ],
    hdrs = [
        "src/core/lib/iomgr/combiner.h",
        "src/core/lib/iomgr/exec_ctx.h",
        "src/core/lib/iomgr/executor.h",
        "src/core/lib/iomgr/iomgr_internal.h",
    ],
    tags = ["grpc-autodeps"],
    deps = [
        "closure",
        "debug_location",
        "error",
        "gpr_base",
        "gpr_codegen",
        "gpr_platform",
        "gpr_tls",
        "grpc_codegen",
        "grpc_trace",
        "time",
        "useful",
    ],
)

grpc_cc_library(
    name = "sockaddr_utils",
    srcs = [
        "src/core/lib/address_utils/sockaddr_utils.cc",
    ],
    hdrs = [
        "src/core/lib/address_utils/sockaddr_utils.h",
    ],
    external_deps = [
        "absl/status",
        "absl/status:statusor",
        "absl/strings",
        "absl/strings:str_format",
    ],
    tags = ["grpc-autodeps"],
    visibility = ["@grpc:alt_grpc_base_legacy"],
    deps = [
        "gpr_base",
        "gpr_platform",
        "grpc_sockaddr",
        "iomgr_port",
        "resolved_address",
        "uri_parser",
    ],
)

grpc_cc_library(
    name = "iomgr_port",
    hdrs = [
        "src/core/lib/iomgr/port.h",
    ],
    tags = ["grpc-autodeps"],
    deps = ["gpr_platform"],
)

grpc_cc_library(
    name = "iomgr_timer",
    srcs = [
        "src/core/lib/iomgr/time_averaged_stats.cc",
        "src/core/lib/iomgr/timer.cc",
        "src/core/lib/iomgr/timer_generic.cc",
        "src/core/lib/iomgr/timer_heap.cc",
        "src/core/lib/iomgr/timer_manager.cc",
    ],
    hdrs = [
        "src/core/lib/iomgr/timer.h",
        "src/core/lib/iomgr/timer_generic.h",
        "src/core/lib/iomgr/timer_heap.h",
        "src/core/lib/iomgr/timer_manager.h",
        "src/core/lib/iomgr/time_averaged_stats.h",
    ] + [
        # TODO(hork): deduplicate
        "src/core/lib/iomgr/iomgr.h",
    ],
    external_deps = [
        "absl/strings",
    ],
    visibility = ["@grpc:iomgr_timer"],
    deps = [
        "event_engine_base_hdrs",
        "exec_ctx",
        "gpr_base",
        "gpr_platform",
        "gpr_tls",
        "grpc_trace",
        "iomgr_port",
        "time",
        "useful",
    ],
)

grpc_cc_library(
    name = "iomgr_fwd",
    hdrs = [
        "src/core/lib/iomgr/iomgr_fwd.h",
    ],
    tags = ["grpc-autodeps"],
    deps = ["gpr_platform"],
)

grpc_cc_library(
    name = "grpc_sockaddr",
    srcs = [
        "src/core/lib/iomgr/sockaddr_utils_posix.cc",
        "src/core/lib/iomgr/socket_utils_windows.cc",
    ],
    hdrs = [
        "src/core/lib/iomgr/sockaddr.h",
        "src/core/lib/iomgr/sockaddr_posix.h",
        "src/core/lib/iomgr/sockaddr_windows.h",
        "src/core/lib/iomgr/socket_utils.h",
    ],
    tags = ["grpc-autodeps"],
    deps = [
        "gpr_base",
        "gpr_platform",
        "iomgr_port",
    ],
)

grpc_cc_library(
    name = "avl",
    hdrs = [
        "src/core/lib/avl/avl.h",
    ],
    tags = ["grpc-autodeps"],
    deps = ["gpr_platform"],
)

grpc_cc_library(
    name = "event_engine_base_hdrs",
    hdrs = GRPC_PUBLIC_EVENT_ENGINE_HDRS + GRPC_PUBLIC_HDRS,
    external_deps = [
        "absl/status",
        "absl/status:statusor",
        "absl/time",
    ],
    deps = [
        "gpr_base",
    ],
)

grpc_cc_library(
    name = "default_event_engine_factory_hdrs",
    hdrs = [
        "src/core/lib/event_engine/event_engine_factory.h",
    ],
    deps = [
        "config",
        "event_engine_base_hdrs",
        "gpr_base",
    ],
)

grpc_cc_library(
    name = "default_event_engine_factory",
    srcs = [
        "src/core/lib/event_engine/default_event_engine_factory.cc",
    ],
    external_deps = ["absl/memory"],
    deps = [
        "default_event_engine_factory_hdrs",
        "event_engine_base_hdrs",
        "gpr_base",
        "iomgr_event_engine",
        "iomgr_port",
    ],
)

grpc_cc_library(
    name = "iomgr_ee_time_averaged_stats",
    srcs = ["src/core/lib/event_engine/iomgr_engine/time_averaged_stats.cc"],
    hdrs = [
        "src/core/lib/event_engine/iomgr_engine/time_averaged_stats.h",
    ],
    tags = ["grpc-autodeps"],
    deps = ["gpr_base"],
)

grpc_cc_library(
    name = "iomgr_ee_timer",
    srcs = [
        "src/core/lib/event_engine/iomgr_engine/timer.cc",
        "src/core/lib/event_engine/iomgr_engine/timer_heap.cc",
    ],
    hdrs = [
        "src/core/lib/event_engine/iomgr_engine/timer.h",
        "src/core/lib/event_engine/iomgr_engine/timer_heap.h",
    ],
    external_deps = [
        "absl/base:core_headers",
        "absl/types:optional",
    ],
    tags = ["grpc-autodeps"],
    deps = [
        "event_engine_base_hdrs",
        "gpr_base",
        "iomgr_ee_time_averaged_stats",
        "time",
        "useful",
    ],
)

grpc_cc_library(
    name = "iomgr_ee_thread_pool",
    srcs = ["src/core/lib/event_engine/iomgr_engine/thread_pool.cc"],
    hdrs = [
        "src/core/lib/event_engine/iomgr_engine/thread_pool.h",
    ],
    tags = ["grpc-autodeps"],
    deps = ["gpr_base"],
)

grpc_cc_library(
    name = "iomgr_ee_timer_manager",
    srcs = ["src/core/lib/event_engine/iomgr_engine/timer_manager.cc"],
    hdrs = [
        "src/core/lib/event_engine/iomgr_engine/timer_manager.h",
    ],
    external_deps = [
        "absl/base:core_headers",
        "absl/memory",
        "absl/time",
        "absl/types:optional",
    ],
    tags = ["grpc-autodeps"],
    deps = [
        "event_engine_base_hdrs",
        "gpr_base",
        "gpr_codegen",
        "iomgr_ee_timer",
        "time",
    ],
)

grpc_cc_library(
    name = "iomgr_event_engine",
    srcs = ["src/core/lib/event_engine/iomgr_engine/iomgr_engine.cc"],
    hdrs = ["src/core/lib/event_engine/iomgr_engine/iomgr_engine.h"],
    external_deps = [
        "absl/base:core_headers",
        "absl/container:flat_hash_set",
        "absl/status",
        "absl/status:statusor",
        "absl/strings",
    ],
    tags = ["grpc-autodeps"],
    deps = [
        "event_engine_base_hdrs",
        "event_engine_common",
        "event_engine_trace",
        "gpr_base",
        "gpr_platform",
        "grpc_trace",
        "iomgr_ee_thread_pool",
        "iomgr_ee_timer",
        "iomgr_ee_timer_manager",
        "time",
    ],
)

grpc_cc_library(
    name = "event_engine_common",
    srcs = [
        "src/core/lib/event_engine/resolved_address.cc",
        "src/core/lib/event_engine/slice.cc",
        "src/core/lib/event_engine/slice_buffer.cc",
    ],
    hdrs = [
        "src/core/lib/event_engine/handle_containers.h",
    ],
    external_deps = [
        "absl/container:flat_hash_set",
    ],
    deps = [
        "event_engine_base_hdrs",
        "event_engine_trace",
        "gpr_base",
        "gpr_platform",
        "ref_counted",
        "slice",
        "slice_refcount",
    ],
)

grpc_cc_library(
    name = "event_engine_trace",
    srcs = [
        "src/core/lib/event_engine/trace.cc",
    ],
    hdrs = [
        "src/core/lib/event_engine/trace.h",
    ],
    deps = [
        "gpr_platform",
        "grpc_trace",
    ],
)

grpc_cc_library(
    name = "event_engine_base",
    srcs = [
        "src/core/lib/event_engine/event_engine.cc",
    ],
    deps = [
        "channel_args",
        "channel_args_preconditioning",
        "config",
        "default_event_engine_factory",
        "default_event_engine_factory_hdrs",
        "event_engine_base_hdrs",
        "event_engine_trace",
        "gpr_base",
        "grpc_trace",
    ],
)

grpc_cc_library(
    name = "uri_parser",
    srcs = [
        "src/core/lib/uri/uri_parser.cc",
    ],
    hdrs = [
        "src/core/lib/uri/uri_parser.h",
    ],
    external_deps = [
        "absl/status",
        "absl/status:statusor",
        "absl/strings",
        "absl/strings:str_format",
    ],
    tags = ["grpc-autodeps"],
    visibility = ["@grpc:alt_grpc_base_legacy"],
    deps = [
        "gpr_base",
        "gpr_platform",
    ],
)

grpc_cc_library(
    name = "channel_args_preconditioning",
    srcs = [
        "src/core/lib/channel/channel_args_preconditioning.cc",
    ],
    hdrs = [
        "src/core/lib/channel/channel_args_preconditioning.h",
    ],
    tags = ["grpc-autodeps"],
    deps = [
        "channel_args",
        "gpr_platform",
        "grpc_codegen",
    ],
)

grpc_cc_library(
    name = "pid_controller",
    srcs = [
        "src/core/lib/transport/pid_controller.cc",
    ],
    hdrs = [
        "src/core/lib/transport/pid_controller.h",
    ],
    tags = ["grpc-autodeps"],
    deps = [
        "gpr_platform",
        "useful",
    ],
)

grpc_cc_library(
    name = "bdp_estimator",
    srcs = [
        "src/core/lib/transport/bdp_estimator.cc",
    ],
    hdrs = ["src/core/lib/transport/bdp_estimator.h"],
    tags = ["grpc-autodeps"],
    deps = [
        "exec_ctx",
        "gpr_base",
        "gpr_codegen",
        "gpr_platform",
        "grpc_trace",
        "time",
    ],
)

grpc_cc_library(
    name = "percent_encoding",
    srcs = [
        "src/core/lib/slice/percent_encoding.cc",
    ],
    hdrs = [
        "src/core/lib/slice/percent_encoding.h",
    ],
    tags = ["grpc-autodeps"],
    deps = [
        "bitset",
        "gpr_base",
        "gpr_platform",
        "slice",
    ],
)

grpc_cc_library(
    name = "grpc_base",
    srcs = [
        "src/core/lib/address_utils/parse_address.cc",
        "src/core/lib/backoff/backoff.cc",
        "src/core/lib/channel/channel_stack.cc",
        "src/core/lib/channel/channel_stack_builder_impl.cc",
        "src/core/lib/channel/channel_trace.cc",
        "src/core/lib/channel/channelz.cc",
        "src/core/lib/channel/channelz_registry.cc",
        "src/core/lib/channel/connected_channel.cc",
        "src/core/lib/channel/promise_based_filter.cc",
        "src/core/lib/channel/status_util.cc",
        "src/core/lib/compression/compression.cc",
        "src/core/lib/compression/compression_internal.cc",
        "src/core/lib/compression/message_compress.cc",
        "src/core/lib/debug/stats.cc",
        "src/core/lib/debug/stats_data.cc",
        "src/core/lib/event_engine/channel_args_endpoint_config.cc",
        "src/core/lib/iomgr/buffer_list.cc",
        "src/core/lib/iomgr/call_combiner.cc",
        "src/core/lib/iomgr/cfstream_handle.cc",
        "src/core/lib/iomgr/dualstack_socket_posix.cc",
        "src/core/lib/iomgr/endpoint.cc",
        "src/core/lib/iomgr/endpoint_cfstream.cc",
        "src/core/lib/iomgr/endpoint_pair_posix.cc",
        "src/core/lib/iomgr/endpoint_pair_windows.cc",
        "src/core/lib/iomgr/error_cfstream.cc",
        "src/core/lib/iomgr/ev_apple.cc",
        "src/core/lib/iomgr/ev_epoll1_linux.cc",
        "src/core/lib/iomgr/ev_poll_posix.cc",
        "src/core/lib/iomgr/ev_posix.cc",
        "src/core/lib/iomgr/ev_windows.cc",
        "src/core/lib/iomgr/executor/mpmcqueue.cc",
        "src/core/lib/iomgr/executor/threadpool.cc",
        "src/core/lib/iomgr/fork_posix.cc",
        "src/core/lib/iomgr/fork_windows.cc",
        "src/core/lib/iomgr/gethostname_fallback.cc",
        "src/core/lib/iomgr/gethostname_host_name_max.cc",
        "src/core/lib/iomgr/gethostname_sysconf.cc",
        "src/core/lib/iomgr/grpc_if_nametoindex_posix.cc",
        "src/core/lib/iomgr/grpc_if_nametoindex_unsupported.cc",
        "src/core/lib/iomgr/internal_errqueue.cc",
        "src/core/lib/iomgr/iocp_windows.cc",
        "src/core/lib/iomgr/iomgr.cc",
        "src/core/lib/iomgr/iomgr_posix.cc",
        "src/core/lib/iomgr/iomgr_posix_cfstream.cc",
        "src/core/lib/iomgr/iomgr_windows.cc",
        "src/core/lib/iomgr/load_file.cc",
        "src/core/lib/iomgr/lockfree_event.cc",
        "src/core/lib/iomgr/polling_entity.cc",
        "src/core/lib/iomgr/pollset.cc",
        "src/core/lib/iomgr/pollset_set.cc",
        "src/core/lib/iomgr/pollset_set_windows.cc",
        "src/core/lib/iomgr/pollset_windows.cc",
        "src/core/lib/iomgr/resolve_address.cc",
        "src/core/lib/iomgr/resolve_address_posix.cc",
        "src/core/lib/iomgr/resolve_address_windows.cc",
        "src/core/lib/iomgr/socket_factory_posix.cc",
        "src/core/lib/iomgr/socket_mutator.cc",
        "src/core/lib/iomgr/socket_utils_common_posix.cc",
        "src/core/lib/iomgr/socket_utils_linux.cc",
        "src/core/lib/iomgr/socket_utils_posix.cc",
        "src/core/lib/iomgr/socket_windows.cc",
        "src/core/lib/iomgr/tcp_client.cc",
        "src/core/lib/iomgr/tcp_client_cfstream.cc",
        "src/core/lib/iomgr/tcp_client_posix.cc",
        "src/core/lib/iomgr/tcp_client_windows.cc",
        "src/core/lib/iomgr/tcp_posix.cc",
        "src/core/lib/iomgr/tcp_server.cc",
        "src/core/lib/iomgr/tcp_server_posix.cc",
        "src/core/lib/iomgr/tcp_server_utils_posix_common.cc",
        "src/core/lib/iomgr/tcp_server_utils_posix_ifaddrs.cc",
        "src/core/lib/iomgr/tcp_server_utils_posix_noifaddrs.cc",
        "src/core/lib/iomgr/tcp_server_windows.cc",
        "src/core/lib/iomgr/tcp_windows.cc",
        "src/core/lib/iomgr/unix_sockets_posix.cc",
        "src/core/lib/iomgr/unix_sockets_posix_noop.cc",
        "src/core/lib/iomgr/wakeup_fd_eventfd.cc",
        "src/core/lib/iomgr/wakeup_fd_nospecial.cc",
        "src/core/lib/iomgr/wakeup_fd_pipe.cc",
        "src/core/lib/iomgr/wakeup_fd_posix.cc",
        "src/core/lib/iomgr/work_serializer.cc",
        "src/core/lib/resource_quota/api.cc",
        "src/core/lib/slice/b64.cc",
        "src/core/lib/slice/slice_api.cc",
        "src/core/lib/slice/slice_buffer_api.cc",
        "src/core/lib/surface/api_trace.cc",
        "src/core/lib/surface/builtins.cc",
        "src/core/lib/surface/byte_buffer.cc",
        "src/core/lib/surface/byte_buffer_reader.cc",
        "src/core/lib/surface/call.cc",
        "src/core/lib/surface/call_details.cc",
        "src/core/lib/surface/call_log_batch.cc",
        "src/core/lib/surface/channel.cc",
        "src/core/lib/surface/channel_ping.cc",
        "src/core/lib/surface/completion_queue.cc",
        "src/core/lib/surface/completion_queue_factory.cc",
        "src/core/lib/surface/event_string.cc",
        "src/core/lib/surface/lame_client.cc",
        "src/core/lib/surface/metadata_array.cc",
        "src/core/lib/surface/server.cc",
        "src/core/lib/surface/validate_metadata.cc",
        "src/core/lib/surface/version.cc",
        "src/core/lib/transport/connectivity_state.cc",
        "src/core/lib/transport/error_utils.cc",
        "src/core/lib/transport/metadata_batch.cc",
        "src/core/lib/transport/parsed_metadata.cc",
        "src/core/lib/transport/status_conversion.cc",
        "src/core/lib/transport/timeout_encoding.cc",
        "src/core/lib/transport/transport.cc",
        "src/core/lib/transport/transport_op_string.cc",
    ],
    hdrs = [
        "src/core/lib/transport/error_utils.h",
        "src/core/lib/transport/http2_errors.h",
        "src/core/lib/address_utils/parse_address.h",
        "src/core/lib/backoff/backoff.h",
        "src/core/lib/channel/call_finalization.h",
        "src/core/lib/channel/call_tracer.h",
        "src/core/lib/channel/channel_stack.h",
        "src/core/lib/channel/promise_based_filter.h",
        "src/core/lib/channel/channel_stack_builder_impl.h",
        "src/core/lib/channel/channel_trace.h",
        "src/core/lib/channel/channelz.h",
        "src/core/lib/channel/channelz_registry.h",
        "src/core/lib/channel/connected_channel.h",
        "src/core/lib/channel/context.h",
        "src/core/lib/channel/status_util.h",
        "src/core/lib/compression/compression_internal.h",
        "src/core/lib/resource_quota/api.h",
        "src/core/lib/compression/message_compress.h",
        "src/core/lib/debug/stats.h",
        "src/core/lib/debug/stats_data.h",
        "src/core/lib/event_engine/channel_args_endpoint_config.h",
        "src/core/lib/event_engine/promise.h",
        "src/core/lib/iomgr/block_annotate.h",
        "src/core/lib/iomgr/buffer_list.h",
        "src/core/lib/iomgr/call_combiner.h",
        "src/core/lib/iomgr/cfstream_handle.h",
        "src/core/lib/iomgr/dynamic_annotations.h",
        "src/core/lib/iomgr/endpoint.h",
        "src/core/lib/iomgr/endpoint_cfstream.h",
        "src/core/lib/iomgr/endpoint_pair.h",
        "src/core/lib/iomgr/error_cfstream.h",
        "src/core/lib/iomgr/ev_apple.h",
        "src/core/lib/iomgr/ev_epoll1_linux.h",
        "src/core/lib/iomgr/ev_poll_posix.h",
        "src/core/lib/iomgr/ev_posix.h",
        "src/core/lib/iomgr/executor/mpmcqueue.h",
        "src/core/lib/iomgr/executor/threadpool.h",
        "src/core/lib/iomgr/gethostname.h",
        "src/core/lib/iomgr/grpc_if_nametoindex.h",
        "src/core/lib/iomgr/internal_errqueue.h",
        "src/core/lib/iomgr/iocp_windows.h",
        "src/core/lib/iomgr/iomgr.h",
        "src/core/lib/iomgr/load_file.h",
        "src/core/lib/iomgr/lockfree_event.h",
        "src/core/lib/iomgr/nameser.h",
        "src/core/lib/iomgr/polling_entity.h",
        "src/core/lib/iomgr/pollset.h",
        "src/core/lib/iomgr/pollset_set.h",
        "src/core/lib/iomgr/pollset_set_windows.h",
        "src/core/lib/iomgr/pollset_windows.h",
        "src/core/lib/iomgr/python_util.h",
        "src/core/lib/iomgr/resolve_address.h",
        "src/core/lib/iomgr/resolve_address_impl.h",
        "src/core/lib/iomgr/resolve_address_posix.h",
        "src/core/lib/iomgr/resolve_address_windows.h",
        "src/core/lib/iomgr/sockaddr.h",
        "src/core/lib/iomgr/sockaddr_posix.h",
        "src/core/lib/iomgr/sockaddr_windows.h",
        "src/core/lib/iomgr/socket_factory_posix.h",
        "src/core/lib/iomgr/socket_mutator.h",
        "src/core/lib/iomgr/socket_utils_posix.h",
        "src/core/lib/iomgr/socket_windows.h",
        "src/core/lib/iomgr/tcp_client.h",
        "src/core/lib/iomgr/tcp_client_posix.h",
        "src/core/lib/iomgr/tcp_posix.h",
        "src/core/lib/iomgr/tcp_server.h",
        "src/core/lib/iomgr/tcp_server_utils_posix.h",
        "src/core/lib/iomgr/tcp_windows.h",
        "src/core/lib/iomgr/unix_sockets_posix.h",
        "src/core/lib/iomgr/wakeup_fd_pipe.h",
        "src/core/lib/iomgr/wakeup_fd_posix.h",
        "src/core/lib/iomgr/work_serializer.h",
        "src/core/lib/slice/b64.h",
        "src/core/lib/surface/api_trace.h",
        "src/core/lib/surface/builtins.h",
        "src/core/lib/surface/call.h",
        "src/core/lib/surface/call_test_only.h",
        "src/core/lib/surface/channel.h",
        "src/core/lib/surface/completion_queue.h",
        "src/core/lib/surface/completion_queue_factory.h",
        "src/core/lib/surface/event_string.h",
        "src/core/lib/surface/init.h",
        "src/core/lib/surface/lame_client.h",
        "src/core/lib/surface/server.h",
        "src/core/lib/surface/validate_metadata.h",
        "src/core/lib/transport/connectivity_state.h",
        "src/core/lib/transport/metadata_batch.h",
        "src/core/lib/transport/parsed_metadata.h",
        "src/core/lib/transport/status_conversion.h",
        "src/core/lib/transport/timeout_encoding.h",
        "src/core/lib/transport/transport.h",
        "src/core/lib/transport/transport_impl.h",
    ] +
    # TODO(ctiller): remove these
    # These headers used to be vended by this target, but they have been split
    # out into separate targets now. In order to transition downstream code, we
    # re-export these headers from here for now, and when LSC's have completed
    # to clean this up, we'll remove these.
    [
        "src/core/lib/iomgr/closure.h",
        "src/core/lib/iomgr/error.h",
        "src/core/lib/iomgr/error_internal.h",
        "src/core/lib/slice/slice_internal.h",
        "src/core/lib/slice/slice_string_helpers.h",
        "src/core/lib/iomgr/exec_ctx.h",
        "src/core/lib/iomgr/executor.h",
        "src/core/lib/iomgr/combiner.h",
        "src/core/lib/iomgr/iomgr_internal.h",
        "src/core/lib/channel/channel_args.h",
        "src/core/lib/channel/channel_stack_builder.h",
    ],
    external_deps = [
        "absl/base:core_headers",
        "absl/container:flat_hash_map",
        "absl/container:inlined_vector",
        "absl/functional:bind_front",
        "absl/memory",
        "absl/meta:type_traits",
        "absl/status:statusor",
        "absl/status",
        "absl/strings:str_format",
        "absl/strings",
        "absl/types:optional",
        "absl/types:variant",
        "absl/utility",
        "madler_zlib",
    ],
    language = "c++",
    public_hdrs = GRPC_PUBLIC_HDRS + GRPC_PUBLIC_EVENT_ENGINE_HDRS,
    visibility = ["@grpc:alt_grpc_base_legacy"],
    deps = [
        "arena",
        "arena_promise",
        "atomic_utils",
        "avl",
        "bitset",
        "channel_args",
        "channel_args_preconditioning",
        "channel_fwd",
        "channel_init",
        "channel_stack_builder",
        "channel_stack_type",
        "chunked_vector",
        "closure",
        "config",
        "cpp_impl_of",
        "debug_location",
        "default_event_engine_factory",
        "default_event_engine_factory_hdrs",
        "dual_ref_counted",
        "error",
        "event_engine_base",
        "event_engine_common",
        "exec_ctx",
        "gpr_base",
        "gpr_codegen",
        "gpr_tls",
        "grpc_codegen",
        "grpc_sockaddr",
        "grpc_trace",
        "handshaker_registry",
        "iomgr_port",
        "iomgr_timer",
        "json",
        "latch",
        "memory_quota",
        "orphanable",
        "percent_encoding",
        "poll",
        "promise",
        "ref_counted",
        "ref_counted_ptr",
        "resolved_address",
        "resource_quota",
        "resource_quota_trace",
        "slice",
        "slice_buffer",
        "slice_refcount",
        "sockaddr_utils",
        "status_helper",
        "table",
        "thread_quota",
        "time",
        "transport_fwd",
        "uri_parser",
        "useful",
    ],
)

grpc_cc_library(
    name = "channel_stack_type",
    srcs = [
        "src/core/lib/surface/channel_stack_type.cc",
    ],
    hdrs = [
        "src/core/lib/surface/channel_stack_type.h",
    ],
    language = "c++",
    tags = ["grpc-autodeps"],
    deps = ["gpr_platform"],
)

grpc_cc_library(
    name = "channel_init",
    srcs = [
        "src/core/lib/surface/channel_init.cc",
    ],
    hdrs = [
        "src/core/lib/surface/channel_init.h",
    ],
    language = "c++",
    tags = ["grpc-autodeps"],
    deps = [
        "channel_stack_builder",
        "channel_stack_type",
        "gpr_platform",
    ],
)

grpc_cc_library(
    name = "single_set_ptr",
    hdrs = [
        "src/core/lib/gprpp/single_set_ptr.h",
    ],
    language = "c++",
    tags = ["grpc-autodeps"],
    deps = [
        "gpr_base",
        "gpr_platform",
    ],
)

grpc_cc_library(
    name = "channel_stack_builder",
    srcs = [
        "src/core/lib/channel/channel_stack_builder.cc",
    ],
    hdrs = [
        "src/core/lib/channel/channel_stack_builder.h",
    ],
    external_deps = [
        "absl/status:statusor",
        "absl/strings",
    ],
    language = "c++",
    tags = ["grpc-autodeps"],
    visibility = ["@grpc:alt_grpc_base_legacy"],
    deps = [
        "channel_args",
        "channel_fwd",
        "channel_stack_type",
        "gpr_base",
        "gpr_platform",
        "ref_counted_ptr",
        "transport_fwd",
    ],
)

grpc_cc_library(
    name = "grpc_common",
    defines = select({
        "grpc_no_rls": ["GRPC_NO_RLS"],
        "//conditions:default": [],
    }),
    language = "c++",
    select_deps = [
        {
            "grpc_no_rls": [],
            "//conditions:default": ["grpc_lb_policy_rls"],
        },
    ],
    deps = [
        "grpc_base",
        # standard plugins
        "census",
        "grpc_deadline_filter",
        "grpc_client_authority_filter",
        "grpc_lb_policy_grpclb",
        "grpc_lb_policy_outlier_detection",
        "grpc_lb_policy_pick_first",
        "grpc_lb_policy_priority",
        "grpc_lb_policy_ring_hash",
        "grpc_lb_policy_round_robin",
        "grpc_lb_policy_weighted_target",
        "grpc_channel_idle_filter",
        "grpc_message_size_filter",
        "grpc_resolver_binder",
        "grpc_resolver_dns_ares",
        "grpc_resolver_fake",
        "grpc_resolver_dns_native",
        "grpc_resolver_sockaddr",
        "grpc_transport_chttp2_client_connector",
        "grpc_transport_chttp2_server",
        "grpc_transport_inproc",
        "grpc_fault_injection_filter",
    ],
)

grpc_cc_library(
    name = "grpc_service_config",
    hdrs = [
        "src/core/lib/service_config/service_config.h",
        "src/core/lib/service_config/service_config_call_data.h",
    ],
    external_deps = ["absl/strings"],
    language = "c++",
    tags = ["grpc-autodeps"],
    deps = [
        "gpr_platform",
        "ref_counted",
        "ref_counted_ptr",
        "service_config_parser",
        "slice_refcount",
        "unique_type_name",
        "useful",
    ],
)

grpc_cc_library(
    name = "grpc_service_config_impl",
    srcs = [
        "src/core/lib/service_config/service_config_impl.cc",
    ],
    hdrs = [
        "src/core/lib/service_config/service_config_impl.h",
    ],
    external_deps = [
        "absl/memory",
        "absl/strings",
    ],
    language = "c++",
    tags = ["grpc-autodeps"],
    visibility = ["@grpc:client_channel"],
    deps = [
        "channel_args",
        "config",
        "error",
        "gpr_base",
        "gpr_platform",
        "grpc_service_config",
        "json",
        "ref_counted_ptr",
        "service_config_parser",
        "slice",
        "slice_refcount",
    ],
)

grpc_cc_library(
    name = "service_config_parser",
    srcs = [
        "src/core/lib/service_config/service_config_parser.cc",
    ],
    hdrs = [
        "src/core/lib/service_config/service_config_parser.h",
    ],
    external_deps = ["absl/strings"],
    language = "c++",
    tags = ["grpc-autodeps"],
    deps = [
        "channel_args",
        "error",
        "gpr_base",
        "gpr_platform",
        "json",
    ],
)

grpc_cc_library(
    name = "server_address",
    srcs = [
        "src/core/lib/resolver/server_address.cc",
    ],
    hdrs = [
        "src/core/lib/resolver/server_address.h",
    ],
    external_deps = [
        "absl/memory",
        "absl/status",
        "absl/status:statusor",
        "absl/strings",
        "absl/strings:str_format",
    ],
    language = "c++",
    tags = ["grpc-autodeps"],
    visibility = ["@grpc:client_channel"],
    deps = [
        "channel_args",
        "gpr_platform",
        "resolved_address",
        "sockaddr_utils",
        "useful",
    ],
)

grpc_cc_library(
    name = "grpc_resolver",
    srcs = [
        "src/core/lib/resolver/resolver.cc",
        "src/core/lib/resolver/resolver_registry.cc",
    ],
    hdrs = [
        "src/core/lib/resolver/resolver.h",
        "src/core/lib/resolver/resolver_factory.h",
        "src/core/lib/resolver/resolver_registry.h",
    ],
    external_deps = [
        "absl/status",
        "absl/status:statusor",
        "absl/strings",
        "absl/strings:str_format",
    ],
    language = "c++",
    tags = ["grpc-autodeps"],
    visibility = ["@grpc:client_channel"],
    deps = [
        "channel_args",
        "gpr_base",
        "gpr_platform",
        "grpc_service_config",
        "grpc_trace",
        "iomgr_fwd",
        "orphanable",
        "ref_counted_ptr",
        "server_address",
        "uri_parser",
    ],
)

grpc_cc_library(
    name = "channel_args",
    srcs = [
        "src/core/lib/channel/channel_args.cc",
    ],
    hdrs = [
        "src/core/lib/channel/channel_args.h",
    ],
    external_deps = [
        "absl/meta:type_traits",
        "absl/strings",
        "absl/strings:str_format",
        "absl/types:optional",
        "absl/types:variant",
    ],
    language = "c++",
    tags = ["grpc-autodeps"],
    deps = [
        "avl",
        "channel_stack_type",
        "dual_ref_counted",
        "event_engine_base_hdrs",
        "gpr_base",
        "gpr_platform",
        "grpc_codegen",
        "match",
        "ref_counted",
        "ref_counted_ptr",
        "time",
        "useful",
    ],
)

grpc_cc_library(
    name = "resolved_address",
    hdrs = ["src/core/lib/iomgr/resolved_address.h"],
    language = "c++",
    tags = ["grpc-autodeps"],
    deps = [
        "gpr_platform",
        "iomgr_port",
    ],
)

grpc_cc_library(
    name = "grpc_client_channel",
    srcs = [
        "src/core/ext/filters/client_channel/backend_metric.cc",
        "src/core/ext/filters/client_channel/backup_poller.cc",
        "src/core/ext/filters/client_channel/channel_connectivity.cc",
        "src/core/ext/filters/client_channel/client_channel.cc",
        "src/core/ext/filters/client_channel/client_channel_channelz.cc",
        "src/core/ext/filters/client_channel/client_channel_factory.cc",
        "src/core/ext/filters/client_channel/client_channel_plugin.cc",
        "src/core/ext/filters/client_channel/config_selector.cc",
        "src/core/ext/filters/client_channel/dynamic_filters.cc",
        "src/core/ext/filters/client_channel/global_subchannel_pool.cc",
        "src/core/ext/filters/client_channel/health/health_check_client.cc",
        "src/core/ext/filters/client_channel/http_proxy.cc",
        "src/core/ext/filters/client_channel/lb_policy.cc",
        "src/core/ext/filters/client_channel/lb_policy/child_policy_handler.cc",
        "src/core/ext/filters/client_channel/lb_policy/oob_backend_metric.cc",
        "src/core/ext/filters/client_channel/lb_policy_registry.cc",
        "src/core/ext/filters/client_channel/local_subchannel_pool.cc",
        "src/core/ext/filters/client_channel/proxy_mapper_registry.cc",
        "src/core/ext/filters/client_channel/resolver_result_parsing.cc",
        "src/core/ext/filters/client_channel/retry_filter.cc",
        "src/core/ext/filters/client_channel/retry_service_config.cc",
        "src/core/ext/filters/client_channel/retry_throttle.cc",
        "src/core/ext/filters/client_channel/service_config_channel_arg_filter.cc",
        "src/core/ext/filters/client_channel/subchannel.cc",
        "src/core/ext/filters/client_channel/subchannel_pool_interface.cc",
        "src/core/ext/filters/client_channel/subchannel_stream_client.cc",
    ],
    hdrs = [
        "src/core/ext/filters/client_channel/backend_metric.h",
        "src/core/ext/filters/client_channel/backup_poller.h",
        "src/core/ext/filters/client_channel/client_channel.h",
        "src/core/ext/filters/client_channel/client_channel_channelz.h",
        "src/core/ext/filters/client_channel/client_channel_factory.h",
        "src/core/ext/filters/client_channel/config_selector.h",
        "src/core/ext/filters/client_channel/connector.h",
        "src/core/ext/filters/client_channel/dynamic_filters.h",
        "src/core/ext/filters/client_channel/global_subchannel_pool.h",
        "src/core/ext/filters/client_channel/health/health_check_client.h",
        "src/core/ext/filters/client_channel/http_proxy.h",
        "src/core/ext/filters/client_channel/lb_policy.h",
        "src/core/ext/filters/client_channel/lb_policy/child_policy_handler.h",
        "src/core/ext/filters/client_channel/lb_policy/oob_backend_metric.h",
        "src/core/ext/filters/client_channel/lb_policy_factory.h",
        "src/core/ext/filters/client_channel/lb_policy_registry.h",
        "src/core/ext/filters/client_channel/local_subchannel_pool.h",
        "src/core/ext/filters/client_channel/proxy_mapper.h",
        "src/core/ext/filters/client_channel/proxy_mapper_registry.h",
        "src/core/ext/filters/client_channel/resolver_result_parsing.h",
        "src/core/ext/filters/client_channel/retry_filter.h",
        "src/core/ext/filters/client_channel/retry_service_config.h",
        "src/core/ext/filters/client_channel/retry_throttle.h",
        "src/core/ext/filters/client_channel/subchannel.h",
        "src/core/ext/filters/client_channel/subchannel_interface.h",
        "src/core/ext/filters/client_channel/subchannel_interface_internal.h",
        "src/core/ext/filters/client_channel/subchannel_pool_interface.h",
        "src/core/ext/filters/client_channel/subchannel_stream_client.h",
    ],
    external_deps = [
        "absl/base:core_headers",
        "absl/container:inlined_vector",
        "absl/memory",
        "absl/strings",
        "absl/strings:cord",
        "absl/strings:str_format",
        "absl/time",
        "absl/types:optional",
        "absl/types:variant",
        "absl/status",
        "absl/status:statusor",
        "absl/utility",
        "upb_lib",
    ],
    language = "c++",
    visibility = ["@grpc:client_channel"],
    deps = [
        "arena",
        "channel_fwd",
        "channel_init",
        "channel_stack_type",
        "chunked_vector",
        "config",
        "construct_destruct",
        "debug_location",
        "default_event_engine_factory_hdrs",
        "dual_ref_counted",
        "error",
        "gpr_base",
        "gpr_codegen",
        "grpc_backend_metric_data",
        "grpc_base",
        "grpc_client_authority_filter",
        "grpc_codegen",
        "grpc_deadline_filter",
        "grpc_health_upb",
        "grpc_resolver",
        "grpc_service_config",
        "grpc_service_config_impl",
        "grpc_trace",
        "handshaker_factory",
        "handshaker_registry",
        "http_connect_handshaker",
        "httpcli",
        "iomgr_fwd",
        "iomgr_timer",
        "json",
        "json_util",
        "orphanable",
        "protobuf_duration_upb",
        "ref_counted",
        "ref_counted_ptr",
        "resource_quota",
        "server_address",
        "service_config_parser",
        "slice",
        "slice_buffer",
        "slice_refcount",
        "sockaddr_utils",
        "time",
        "unique_type_name",
        "uri_parser",
        "useful",
        "xds_orca_service_upb",
        "xds_orca_upb",
    ],
)

grpc_cc_library(
    name = "grpc_server_config_selector",
    srcs = [
        "src/core/ext/filters/server_config_selector/server_config_selector.cc",
    ],
    hdrs = [
        "src/core/ext/filters/server_config_selector/server_config_selector.h",
    ],
    external_deps = [
        "absl/status:statusor",
        "absl/strings",
    ],
    language = "c++",
    tags = ["grpc-autodeps"],
    deps = [
        "channel_args",
        "dual_ref_counted",
        "error",
        "gpr_platform",
        "grpc_base",
        "grpc_codegen",
        "grpc_service_config",
        "ref_counted",
        "ref_counted_ptr",
        "service_config_parser",
        "useful",
    ],
)

grpc_cc_library(
    name = "grpc_server_config_selector_filter",
    srcs = [
        "src/core/ext/filters/server_config_selector/server_config_selector_filter.cc",
    ],
    hdrs = [
        "src/core/ext/filters/server_config_selector/server_config_selector_filter.h",
    ],
    external_deps = [
        "absl/base:core_headers",
        "absl/memory",
        "absl/status",
        "absl/status:statusor",
        "absl/types:optional",
    ],
    language = "c++",
    tags = ["grpc-autodeps"],
    deps = [
        "arena",
        "arena_promise",
        "channel_args",
        "channel_fwd",
        "context",
        "error",
        "gpr_base",
        "gpr_platform",
        "grpc_base",
        "grpc_server_config_selector",
        "grpc_service_config",
        "poll",
        "promise",
        "ref_counted_ptr",
    ],
)

grpc_cc_library(
    name = "idle_filter_state",
    srcs = [
        "src/core/ext/filters/channel_idle/idle_filter_state.cc",
    ],
    hdrs = [
        "src/core/ext/filters/channel_idle/idle_filter_state.h",
    ],
    language = "c++",
    tags = ["grpc-autodeps"],
    deps = ["gpr_platform"],
)

grpc_cc_library(
    name = "grpc_channel_idle_filter",
    srcs = [
        "src/core/ext/filters/channel_idle/channel_idle_filter.cc",
    ],
    hdrs = [
        "src/core/ext/filters/channel_idle/channel_idle_filter.h",
    ],
    external_deps = [
        "absl/status",
        "absl/status:statusor",
        "absl/types:optional",
    ],
    tags = ["grpc-autodeps"],
    deps = [
        "activity",
        "arena_promise",
        "channel_args",
        "channel_fwd",
        "channel_init",
        "channel_stack_builder",
        "channel_stack_type",
        "closure",
        "config",
        "debug_location",
        "error",
        "exec_ctx",
        "exec_ctx_wakeup_scheduler",
        "gpr_base",
        "gpr_platform",
        "grpc_base",
        "grpc_codegen",
        "grpc_trace",
        "idle_filter_state",
        "loop",
        "orphanable",
        "poll",
        "promise",
        "ref_counted_ptr",
        "single_set_ptr",
        "sleep",
        "time",
        "try_seq",
    ],
)

grpc_cc_library(
    name = "grpc_deadline_filter",
    srcs = [
        "src/core/ext/filters/deadline/deadline_filter.cc",
    ],
    hdrs = [
        "src/core/ext/filters/deadline/deadline_filter.h",
    ],
    external_deps = [
        "absl/status",
        "absl/types:optional",
    ],
    language = "c++",
    tags = ["grpc-autodeps"],
    deps = [
        "arena",
        "channel_args",
        "channel_fwd",
        "channel_init",
        "channel_stack_builder",
        "channel_stack_type",
        "closure",
        "config",
        "debug_location",
        "error",
        "exec_ctx",
        "gpr_base",
        "gpr_platform",
        "grpc_base",
        "grpc_codegen",
        "grpc_public_hdrs",
        "iomgr_timer",
        "time",
    ],
)

grpc_cc_library(
    name = "grpc_client_authority_filter",
    srcs = [
        "src/core/ext/filters/http/client_authority_filter.cc",
    ],
    hdrs = [
        "src/core/ext/filters/http/client_authority_filter.h",
    ],
    external_deps = [
        "absl/status",
        "absl/status:statusor",
        "absl/strings",
        "absl/types:optional",
    ],
    language = "c++",
    tags = ["grpc-autodeps"],
    deps = [
        "arena_promise",
        "channel_args",
        "channel_fwd",
        "channel_init",
        "channel_stack_builder",
        "channel_stack_type",
        "config",
        "gpr_platform",
        "grpc_base",
        "grpc_codegen",
        "poll",
        "slice",
    ],
)

grpc_cc_library(
    name = "grpc_message_size_filter",
    srcs = [
        "src/core/ext/filters/message_size/message_size_filter.cc",
    ],
    hdrs = [
        "src/core/ext/filters/message_size/message_size_filter.h",
    ],
    external_deps = [
        "absl/memory",
        "absl/strings",
        "absl/strings:str_format",
        "absl/types:optional",
    ],
    language = "c++",
    tags = ["grpc-autodeps"],
    deps = [
        "channel_args",
        "channel_fwd",
        "channel_init",
        "channel_stack_builder",
        "channel_stack_type",
        "closure",
        "config",
        "debug_location",
        "error",
        "gpr_base",
        "gpr_platform",
        "grpc_base",
        "grpc_codegen",
        "grpc_public_hdrs",
        "grpc_service_config",
        "json",
        "service_config_parser",
        "slice_buffer",
    ],
)

grpc_cc_library(
    name = "grpc_fault_injection_filter",
    srcs = [
        "src/core/ext/filters/fault_injection/fault_injection_filter.cc",
        "src/core/ext/filters/fault_injection/service_config_parser.cc",
    ],
    hdrs = [
        "src/core/ext/filters/fault_injection/fault_injection_filter.h",
        "src/core/ext/filters/fault_injection/service_config_parser.h",
    ],
    external_deps = [
        "absl/memory",
        "absl/status",
        "absl/strings",
        "absl/types:optional",
        "absl/utility",
    ],
    language = "c++",
    deps = [
        "config",
        "context",
        "gpr_base",
        "grpc_base",
        "grpc_service_config",
        "grpc_trace",
        "json_util",
        "poll",
        "sleep",
        "time",
        "try_seq",
    ],
)

grpc_cc_library(
    name = "grpc_rbac_filter",
    srcs = [
        "src/core/ext/filters/rbac/rbac_filter.cc",
        "src/core/ext/filters/rbac/rbac_service_config_parser.cc",
    ],
    hdrs = [
        "src/core/ext/filters/rbac/rbac_filter.h",
        "src/core/ext/filters/rbac/rbac_service_config_parser.h",
    ],
    external_deps = [
        "absl/memory",
        "absl/status",
        "absl/status:statusor",
        "absl/strings",
        "absl/strings:str_format",
        "absl/types:optional",
    ],
    language = "c++",
    tags = ["grpc-autodeps"],
    deps = [
        "channel_args",
        "channel_fwd",
        "closure",
        "config",
        "debug_location",
        "error",
        "gpr_base",
        "gpr_platform",
        "grpc_authorization_base",
        "grpc_base",
        "grpc_matchers",
        "grpc_public_hdrs",
        "grpc_rbac_engine",
        "grpc_security_base",
        "grpc_service_config",
        "json",
        "json_util",
        "service_config_parser",
        "transport_fwd",
    ],
)

grpc_cc_library(
    name = "grpc_http_filters",
    srcs = [
        "src/core/ext/filters/http/client/http_client_filter.cc",
        "src/core/ext/filters/http/http_filters_plugin.cc",
        "src/core/ext/filters/http/message_compress/message_compress_filter.cc",
        "src/core/ext/filters/http/message_compress/message_decompress_filter.cc",
        "src/core/ext/filters/http/server/http_server_filter.cc",
    ],
    hdrs = [
        "src/core/ext/filters/http/client/http_client_filter.h",
        "src/core/ext/filters/http/message_compress/message_compress_filter.h",
        "src/core/ext/filters/http/message_compress/message_decompress_filter.h",
        "src/core/ext/filters/http/server/http_server_filter.h",
    ],
    external_deps = [
        "absl/base:core_headers",
        "absl/meta:type_traits",
        "absl/status",
        "absl/strings:str_format",
        "absl/strings",
        "absl/types:optional",
        "absl/utility",
    ],
    language = "c++",
    visibility = ["@grpc:http"],
    deps = [
        "arena",
        "basic_seq",
        "call_push_pull",
        "channel_fwd",
        "channel_init",
        "channel_stack_type",
        "config",
        "context",
        "debug_location",
        "gpr_base",
        "grpc_base",
        "grpc_codegen",
        "grpc_message_size_filter",
        "grpc_trace",
        "latch",
        "orphanable",
        "percent_encoding",
        "poll",
        "promise",
        "seq",
        "slice",
        "slice_buffer",
        "transport_fwd",
    ],
)

grpc_cc_library(
    name = "grpc_codegen",
    language = "c++",
    public_hdrs = [
        "include/grpc/impl/codegen/byte_buffer.h",
        "include/grpc/impl/codegen/byte_buffer_reader.h",
        "include/grpc/impl/codegen/compression_types.h",
        "include/grpc/impl/codegen/connectivity_state.h",
        "include/grpc/impl/codegen/grpc_types.h",
        "include/grpc/impl/codegen/propagation_bits.h",
        "include/grpc/impl/codegen/status.h",
        "include/grpc/impl/codegen/slice.h",
    ],
    tags = ["grpc-autodeps"],
    visibility = ["@grpc:public"],
    deps = [
        "gpr_codegen",
        "gpr_platform",
    ],
)

grpc_cc_library(
    name = "grpc_grpclb_balancer_addresses",
    srcs = [
        "src/core/ext/filters/client_channel/lb_policy/grpclb/grpclb_balancer_addresses.cc",
    ],
    hdrs = [
        "src/core/ext/filters/client_channel/lb_policy/grpclb/grpclb_balancer_addresses.h",
    ],
    language = "c++",
    tags = ["grpc-autodeps"],
    visibility = ["@grpc:grpclb"],
    deps = [
        "channel_args",
        "gpr_platform",
        "grpc_codegen",
        "server_address",
        "useful",
    ],
)

grpc_cc_library(
    name = "grpc_lb_policy_grpclb",
    srcs = [
        "src/core/ext/filters/client_channel/lb_policy/grpclb/client_load_reporting_filter.cc",
        "src/core/ext/filters/client_channel/lb_policy/grpclb/grpclb.cc",
        "src/core/ext/filters/client_channel/lb_policy/grpclb/grpclb_client_stats.cc",
        "src/core/ext/filters/client_channel/lb_policy/grpclb/load_balancer_api.cc",
    ],
    hdrs = [
        "src/core/ext/filters/client_channel/lb_policy/grpclb/client_load_reporting_filter.h",
        "src/core/ext/filters/client_channel/lb_policy/grpclb/grpclb.h",
        "src/core/ext/filters/client_channel/lb_policy/grpclb/grpclb_client_stats.h",
        "src/core/ext/filters/client_channel/lb_policy/grpclb/load_balancer_api.h",
    ],
    external_deps = [
        "absl/container:inlined_vector",
        "absl/memory",
        "absl/status",
        "absl/status:statusor",
        "absl/strings",
        "absl/strings:str_format",
        "absl/time",
        "absl/types:optional",
        "absl/types:variant",
        "upb_lib",
    ],
    language = "c++",
    deps = [
        "channel_init",
        "channel_stack_type",
        "config",
        "debug_location",
        "default_event_engine_factory_hdrs",
        "error",
        "gpr_base",
        "gpr_codegen",
        "grpc_base",
        "grpc_client_channel",
        "grpc_codegen",
        "grpc_grpclb_balancer_addresses",
        "grpc_lb_upb",
        "grpc_resolver",
        "grpc_resolver_fake",
        "grpc_security_base",
        "grpc_sockaddr",
        "grpc_trace",
        "grpc_transport_chttp2_client_connector",
        "iomgr_timer",
        "json",
        "orphanable",
        "protobuf_duration_upb",
        "protobuf_timestamp_upb",
        "ref_counted",
        "ref_counted_ptr",
        "resolved_address",
        "server_address",
        "slice",
        "slice_refcount",
        "sockaddr_utils",
        "time",
        "uri_parser",
        "useful",
    ],
)

grpc_cc_library(
    name = "grpc_backend_metric_data",
    hdrs = [
        "src/core/ext/filters/client_channel/lb_policy/backend_metric_data.h",
    ],
    external_deps = ["absl/strings"],
    language = "c++",
    tags = ["grpc-autodeps"],
    deps = ["gpr_platform"],
)

grpc_cc_library(
    name = "grpc_lb_policy_rls",
    srcs = [
        "src/core/ext/filters/client_channel/lb_policy/rls/rls.cc",
    ],
    external_deps = [
        "absl/base:core_headers",
        "absl/container:inlined_vector",
        "absl/hash",
        "absl/memory",
        "absl/status",
        "absl/status:statusor",
        "absl/strings",
        "absl/strings:str_format",
        "absl/types:optional",
        "upb_lib",
    ],
    language = "c++",
    deps = [
        "config",
        "debug_location",
        "dual_ref_counted",
        "gpr_base",
        "gpr_codegen",
        "grpc_base",
        "grpc_client_channel",
        "grpc_codegen",
        "grpc_fake_credentials",
        "grpc_resolver",
        "grpc_security_base",
        "grpc_service_config_impl",
        "grpc_trace",
        "iomgr_timer",
        "json",
        "json_util",
        "orphanable",
        "ref_counted",
        "ref_counted_ptr",
        "rls_upb",
        "server_address",
        "slice_refcount",
        "time",
        "uri_parser",
    ],
)

grpc_cc_library(
    name = "grpc_xds_client",
    srcs = [
        "src/core/ext/xds/certificate_provider_registry.cc",
        "src/core/ext/xds/certificate_provider_store.cc",
        "src/core/ext/xds/file_watcher_certificate_provider_factory.cc",
        "src/core/ext/xds/xds_api.cc",
        "src/core/ext/xds/xds_bootstrap.cc",
        "src/core/ext/xds/xds_certificate_provider.cc",
        "src/core/ext/xds/xds_client.cc",
        "src/core/ext/xds/xds_client_stats.cc",
        "src/core/ext/xds/xds_cluster.cc",
        "src/core/ext/xds/xds_cluster_specifier_plugin.cc",
        "src/core/ext/xds/xds_common_types.cc",
        "src/core/ext/xds/xds_endpoint.cc",
        "src/core/ext/xds/xds_http_fault_filter.cc",
        "src/core/ext/xds/xds_http_filters.cc",
        "src/core/ext/xds/xds_http_rbac_filter.cc",
        "src/core/ext/xds/xds_lb_policy_registry.cc",
        "src/core/ext/xds/xds_listener.cc",
        "src/core/ext/xds/xds_resource_type.cc",
        "src/core/ext/xds/xds_route_config.cc",
        "src/core/ext/xds/xds_routing.cc",
        "src/core/lib/security/credentials/xds/xds_credentials.cc",
    ],
    hdrs = [
        "src/core/ext/xds/certificate_provider_factory.h",
        "src/core/ext/xds/certificate_provider_registry.h",
        "src/core/ext/xds/certificate_provider_store.h",
        "src/core/ext/xds/file_watcher_certificate_provider_factory.h",
        "src/core/ext/xds/upb_utils.h",
        "src/core/ext/xds/xds_api.h",
        "src/core/ext/xds/xds_bootstrap.h",
        "src/core/ext/xds/xds_certificate_provider.h",
        "src/core/ext/xds/xds_channel_args.h",
        "src/core/ext/xds/xds_client.h",
        "src/core/ext/xds/xds_client_stats.h",
        "src/core/ext/xds/xds_cluster.h",
        "src/core/ext/xds/xds_cluster_specifier_plugin.h",
        "src/core/ext/xds/xds_common_types.h",
        "src/core/ext/xds/xds_endpoint.h",
        "src/core/ext/xds/xds_http_fault_filter.h",
        "src/core/ext/xds/xds_http_filters.h",
        "src/core/ext/xds/xds_http_rbac_filter.h",
        "src/core/ext/xds/xds_lb_policy_registry.h",
        "src/core/ext/xds/xds_listener.h",
        "src/core/ext/xds/xds_resource_type.h",
        "src/core/ext/xds/xds_resource_type_impl.h",
        "src/core/ext/xds/xds_route_config.h",
        "src/core/ext/xds/xds_routing.h",
        "src/core/lib/security/credentials/xds/xds_credentials.h",
    ],
    external_deps = [
        "absl/container:inlined_vector",
        "absl/functional:bind_front",
        "absl/memory",
        "absl/status",
        "absl/status:statusor",
        "absl/strings",
        "absl/strings:str_format",
        "absl/types:optional",
        "absl/types:variant",
        "upb_lib",
        "upb_textformat_lib",
        "upb_json_lib",
        "re2",
        "upb_reflection",
    ],
    language = "c++",
    deps = [
        "channel_creds_registry",
        "channel_fwd",
        "config",
        "debug_location",
        "envoy_admin_upb",
        "envoy_config_cluster_upb",
        "envoy_config_cluster_upbdefs",
        "envoy_config_core_upb",
        "envoy_config_endpoint_upb",
        "envoy_config_endpoint_upbdefs",
        "envoy_config_listener_upb",
        "envoy_config_listener_upbdefs",
        "envoy_config_rbac_upb",
        "envoy_config_route_upb",
        "envoy_config_route_upbdefs",
        "envoy_extensions_clusters_aggregate_upb",
        "envoy_extensions_clusters_aggregate_upbdefs",
        "envoy_extensions_filters_common_fault_upb",
        "envoy_extensions_filters_http_fault_upb",
        "envoy_extensions_filters_http_fault_upbdefs",
        "envoy_extensions_filters_http_rbac_upb",
        "envoy_extensions_filters_http_rbac_upbdefs",
        "envoy_extensions_filters_http_router_upb",
        "envoy_extensions_filters_http_router_upbdefs",
        "envoy_extensions_filters_network_http_connection_manager_upb",
        "envoy_extensions_filters_network_http_connection_manager_upbdefs",
        "envoy_extensions_load_balancing_policies_ring_hash_upb",
        "envoy_extensions_load_balancing_policies_wrr_locality_upb",
        "envoy_extensions_transport_sockets_tls_upb",
        "envoy_extensions_transport_sockets_tls_upbdefs",
        "envoy_service_discovery_upb",
        "envoy_service_discovery_upbdefs",
        "envoy_service_load_stats_upb",
        "envoy_service_load_stats_upbdefs",
        "envoy_service_status_upb",
        "envoy_service_status_upbdefs",
        "envoy_type_matcher_upb",
        "envoy_type_upb",
        "error",
        "google_rpc_status_upb",
        "gpr_base",
        "gpr_codegen",
        "grpc_base",
        "grpc_client_channel",
        "grpc_codegen",
        "grpc_credentials_util",
        "grpc_fake_credentials",
        "grpc_fault_injection_filter",
        "grpc_lb_xds_channel_args",
        "grpc_matchers",
        "grpc_outlier_detection_header",
        "grpc_rbac_filter",
        "grpc_secure",
        "grpc_security_base",
        "grpc_sockaddr",
        "grpc_tls_credentials",
        "grpc_trace",
        "grpc_transport_chttp2_client_connector",
        "iomgr_timer",
        "json",
        "json_util",
        "orphanable",
        "protobuf_any_upb",
        "protobuf_duration_upb",
        "protobuf_struct_upb",
        "protobuf_struct_upbdefs",
        "protobuf_timestamp_upb",
        "protobuf_wrappers_upb",
        "ref_counted_ptr",
        "resolved_address",
        "rls_config_upb",
        "rls_config_upbdefs",
        "slice",
        "slice_refcount",
        "sockaddr_utils",
        "status_helper",
        "time",
        "tsi_ssl_credentials",
        "uri_parser",
        "useful",
        "xds_type_upb",
        "xds_type_upbdefs",
    ],
)

grpc_cc_library(
    name = "grpc_xds_channel_stack_modifier",
    srcs = [
        "src/core/ext/xds/xds_channel_stack_modifier.cc",
    ],
    hdrs = [
        "src/core/ext/xds/xds_channel_stack_modifier.h",
    ],
    external_deps = ["absl/strings"],
    language = "c++",
    tags = ["grpc-autodeps"],
    deps = [
        "channel_args",
        "channel_fwd",
        "channel_init",
        "channel_stack_builder",
        "channel_stack_type",
        "config",
        "gpr_platform",
        "grpc_base",
        "grpc_codegen",
        "ref_counted",
        "ref_counted_ptr",
        "useful",
    ],
)

grpc_cc_library(
    name = "grpc_xds_server_config_fetcher",
    srcs = [
        "src/core/ext/xds/xds_server_config_fetcher.cc",
    ],
    external_deps = [
        "absl/base:core_headers",
        "absl/status",
        "absl/status:statusor",
        "absl/strings",
        "absl/types:optional",
        "absl/types:variant",
    ],
    language = "c++",
    tags = ["grpc-autodeps"],
    deps = [
        "channel_args",
        "channel_args_preconditioning",
        "channel_fwd",
        "config",
        "error",
        "exec_ctx",
        "gpr_base",
        "gpr_platform",
        "grpc_base",
        "grpc_codegen",
        "grpc_public_hdrs",
        "grpc_secure",
        "grpc_security_base",
        "grpc_server_config_selector",
        "grpc_server_config_selector_filter",
        "grpc_service_config",
        "grpc_service_config_impl",
        "grpc_sockaddr",
        "grpc_tls_credentials",
        "grpc_trace",
        "grpc_xds_channel_stack_modifier",
        "grpc_xds_client",
        "iomgr_fwd",
        "ref_counted_ptr",
        "resolved_address",
        "slice_refcount",
        "sockaddr_utils",
        "unique_type_name",
        "uri_parser",
    ],
)

grpc_cc_library(
    name = "channel_creds_registry_init",
    srcs = [
        "src/core/lib/security/credentials/channel_creds_registry_init.cc",
    ],
    external_deps = [
        "absl/memory",
        "absl/strings",
    ],
    language = "c++",
    deps = [
        "channel_creds_registry",
        "config",
        "gpr_platform",
        "grpc_fake_credentials",
        "grpc_google_default_credentials",
        "grpc_security_base",
        "json",
        "ref_counted_ptr",
    ],
)

grpc_cc_library(
    name = "grpc_google_mesh_ca_certificate_provider_factory",
    srcs = [
        "src/core/ext/xds/google_mesh_ca_certificate_provider_factory.cc",
    ],
    hdrs = [
        "src/core/ext/xds/google_mesh_ca_certificate_provider_factory.h",
    ],
    language = "c++",
    tags = ["grpc-autodeps"],
    deps = [
        "error",
        "gpr_platform",
        "grpc_secure",
        "grpc_tls_credentials",
        "grpc_xds_client",
        "json",
        "json_util",
        "ref_counted_ptr",
        "time",
    ],
)

grpc_cc_library(
    name = "grpc_lb_policy_cds",
    srcs = [
        "src/core/ext/filters/client_channel/lb_policy/xds/cds.cc",
    ],
    external_deps = [
        "absl/memory",
        "absl/status",
        "absl/status:statusor",
        "absl/strings",
        "absl/types:optional",
    ],
    language = "c++",
    deps = [
        "debug_location",
        "gpr_base",
        "grpc_base",
        "grpc_client_channel",
        "grpc_codegen",
        "grpc_matchers",
        "grpc_outlier_detection_header",
        "grpc_security_base",
        "grpc_tls_credentials",
        "grpc_trace",
        "grpc_xds_client",
        "json",
        "orphanable",
        "ref_counted_ptr",
        "server_address",
        "time",
        "unique_type_name",
    ],
)

grpc_cc_library(
    name = "grpc_lb_xds_channel_args",
    hdrs = [
        "src/core/ext/filters/client_channel/lb_policy/xds/xds_channel_args.h",
    ],
    language = "c++",
    tags = ["grpc-autodeps"],
)

grpc_cc_library(
    name = "grpc_lb_xds_common",
    hdrs = [
        "src/core/ext/filters/client_channel/lb_policy/xds/xds.h",
    ],
    external_deps = ["absl/memory"],
    language = "c++",
    tags = ["grpc-autodeps"],
    deps = [
        "gpr_platform",
        "grpc_xds_client",
        "ref_counted_ptr",
        "server_address",
    ],
)

grpc_cc_library(
    name = "grpc_lb_policy_xds_cluster_resolver",
    srcs = [
        "src/core/ext/filters/client_channel/lb_policy/xds/xds_cluster_resolver.cc",
    ],
    external_deps = [
        "absl/memory",
        "absl/status",
        "absl/status:statusor",
        "absl/strings",
        "absl/types:optional",
    ],
    language = "c++",
    tags = ["grpc-autodeps"],
    deps = [
        "channel_args",
        "config",
        "debug_location",
        "error",
        "gpr_base",
        "gpr_platform",
        "grpc_base",
        "grpc_client_channel",
        "grpc_codegen",
        "grpc_lb_address_filtering",
        "grpc_lb_policy_ring_hash",
        "grpc_lb_xds_channel_args",
        "grpc_lb_xds_common",
        "grpc_outlier_detection_header",
        "grpc_resolver",
        "grpc_resolver_fake",
        "grpc_trace",
        "grpc_xds_client",
        "json",
        "orphanable",
        "ref_counted_ptr",
        "server_address",
        "time",
    ],
)

grpc_cc_library(
    name = "grpc_lb_policy_xds_cluster_impl",
    srcs = [
        "src/core/ext/filters/client_channel/lb_policy/xds/xds_cluster_impl.cc",
    ],
    external_deps = [
        "absl/base:core_headers",
        "absl/memory",
        "absl/status",
        "absl/status:statusor",
        "absl/strings",
        "absl/types:optional",
        "absl/types:variant",
    ],
    language = "c++",
    tags = ["grpc-autodeps"],
    deps = [
        "channel_args",
        "debug_location",
        "error",
        "gpr_base",
        "gpr_platform",
        "grpc_base",
        "grpc_client_channel",
        "grpc_codegen",
        "grpc_lb_xds_channel_args",
        "grpc_lb_xds_common",
        "grpc_trace",
        "grpc_xds_client",
        "json",
        "orphanable",
        "ref_counted",
        "ref_counted_ptr",
        "server_address",
    ],
)

grpc_cc_library(
    name = "grpc_lb_policy_xds_cluster_manager",
    srcs = [
        "src/core/ext/filters/client_channel/lb_policy/xds/xds_cluster_manager.cc",
    ],
    external_deps = [
        "absl/memory",
        "absl/status",
        "absl/status:statusor",
        "absl/strings",
    ],
    language = "c++",
    tags = ["grpc-autodeps"],
    deps = [
        "channel_args",
        "closure",
        "debug_location",
        "error",
        "exec_ctx",
        "gpr_base",
        "gpr_platform",
        "grpc_base",
        "grpc_client_channel",
        "grpc_codegen",
        "grpc_resolver_xds_header",
        "grpc_trace",
        "iomgr_timer",
        "json",
        "orphanable",
        "ref_counted",
        "ref_counted_ptr",
        "server_address",
        "time",
    ],
)

grpc_cc_library(
    name = "grpc_lb_address_filtering",
    srcs = [
        "src/core/ext/filters/client_channel/lb_policy/address_filtering.cc",
    ],
    hdrs = [
        "src/core/ext/filters/client_channel/lb_policy/address_filtering.h",
    ],
    external_deps = [
        "absl/memory",
        "absl/status:statusor",
        "absl/strings",
    ],
    language = "c++",
    tags = ["grpc-autodeps"],
    deps = [
        "gpr_platform",
        "server_address",
    ],
)

grpc_cc_library(
    name = "grpc_lb_subchannel_list",
    hdrs = [
        "src/core/ext/filters/client_channel/lb_policy/subchannel_list.h",
    ],
    external_deps = [
        "absl/status",
        "absl/types:optional",
    ],
    language = "c++",
    tags = ["grpc-autodeps"],
    deps = [
        "debug_location",
        "gpr_base",
        "gpr_platform",
        "grpc_base",
        "grpc_client_channel",
        "grpc_codegen",
        "iomgr_fwd",
        "orphanable",
        "ref_counted_ptr",
        "server_address",
    ],
)

grpc_cc_library(
    name = "grpc_lb_policy_pick_first",
    srcs = [
        "src/core/ext/filters/client_channel/lb_policy/pick_first/pick_first.cc",
    ],
    external_deps = [
        "absl/memory",
        "absl/status",
        "absl/status:statusor",
        "absl/strings",
        "absl/types:optional",
    ],
    language = "c++",
    tags = ["grpc-autodeps"],
    deps = [
        "channel_args",
        "debug_location",
        "error",
        "gpr_base",
        "gpr_platform",
        "grpc_base",
        "grpc_client_channel",
        "grpc_codegen",
        "grpc_lb_subchannel_list",
        "grpc_trace",
        "json",
        "orphanable",
        "ref_counted_ptr",
        "server_address",
    ],
)

grpc_cc_library(
    name = "grpc_lb_policy_ring_hash",
    srcs = [
        "src/core/ext/filters/client_channel/lb_policy/ring_hash/ring_hash.cc",
    ],
    hdrs = [
        "src/core/ext/filters/client_channel/lb_policy/ring_hash/ring_hash.h",
    ],
    external_deps = [
        "absl/base:core_headers",
        "absl/container:inlined_vector",
        "absl/memory",
        "absl/status",
        "absl/status:statusor",
        "absl/strings",
        "absl/types:optional",
        "xxhash",
    ],
    language = "c++",
    tags = ["grpc-autodeps"],
    deps = [
        "closure",
        "debug_location",
        "error",
        "exec_ctx",
        "gpr_base",
        "gpr_platform",
        "grpc_base",
        "grpc_client_channel",
        "grpc_codegen",
        "grpc_lb_subchannel_list",
        "grpc_trace",
        "json",
        "orphanable",
        "ref_counted",
        "ref_counted_ptr",
        "server_address",
        "sockaddr_utils",
        "unique_type_name",
    ],
)

grpc_cc_library(
    name = "grpc_lb_policy_round_robin",
    srcs = [
        "src/core/ext/filters/client_channel/lb_policy/round_robin/round_robin.cc",
    ],
    external_deps = [
        "absl/memory",
        "absl/status",
        "absl/status:statusor",
        "absl/strings",
        "absl/types:optional",
    ],
    language = "c++",
    tags = ["grpc-autodeps"],
    deps = [
        "debug_location",
        "error",
        "gpr_base",
        "gpr_platform",
        "grpc_base",
        "grpc_client_channel",
        "grpc_codegen",
        "grpc_lb_subchannel_list",
        "grpc_trace",
        "json",
        "orphanable",
        "ref_counted_ptr",
        "server_address",
    ],
)

grpc_cc_library(
    name = "grpc_outlier_detection_header",
    hdrs = [
        "src/core/ext/filters/client_channel/lb_policy/outlier_detection/outlier_detection.h",
    ],
    external_deps = ["absl/types:optional"],
    language = "c++",
    tags = ["grpc-autodeps"],
    deps = [
        "gpr_platform",
        "time",
    ],
)

grpc_cc_library(
    name = "grpc_lb_policy_outlier_detection",
    srcs = [
        "src/core/ext/filters/client_channel/lb_policy/outlier_detection/outlier_detection.cc",
    ],
    external_deps = [
        "absl/memory",
        "absl/random",
        "absl/status",
        "absl/status:statusor",
        "absl/strings",
        "absl/types:variant",
    ],
    language = "c++",
    tags = ["grpc-autodeps"],
    deps = [
        "channel_args",
        "closure",
        "debug_location",
        "error",
        "exec_ctx",
        "gpr_base",
        "gpr_platform",
        "grpc_base",
        "grpc_client_channel",
        "grpc_codegen",
        "grpc_outlier_detection_header",
        "grpc_trace",
        "iomgr_fwd",
        "iomgr_timer",
        "json",
        "json_util",
        "orphanable",
        "ref_counted",
        "ref_counted_ptr",
        "server_address",
        "sockaddr_utils",
    ],
)

grpc_cc_library(
    name = "grpc_lb_policy_priority",
    srcs = [
        "src/core/ext/filters/client_channel/lb_policy/priority/priority.cc",
    ],
    external_deps = [
        "absl/memory",
        "absl/status",
        "absl/status:statusor",
        "absl/strings",
        "absl/types:optional",
    ],
    language = "c++",
    tags = ["grpc-autodeps"],
    deps = [
        "channel_args",
        "closure",
        "debug_location",
        "error",
        "exec_ctx",
        "gpr_base",
        "gpr_platform",
        "grpc_base",
        "grpc_client_channel",
        "grpc_codegen",
        "grpc_lb_address_filtering",
        "grpc_trace",
        "iomgr_timer",
        "json",
        "orphanable",
        "ref_counted",
        "ref_counted_ptr",
        "server_address",
        "time",
    ],
)

grpc_cc_library(
    name = "grpc_lb_policy_weighted_target",
    srcs = [
        "src/core/ext/filters/client_channel/lb_policy/weighted_target/weighted_target.cc",
    ],
    external_deps = [
        "absl/memory",
        "absl/status",
        "absl/status:statusor",
        "absl/strings",
        "absl/types:optional",
    ],
    language = "c++",
    tags = ["grpc-autodeps"],
    deps = [
        "channel_args",
        "debug_location",
        "default_event_engine_factory_hdrs",
        "error",
        "gpr_base",
        "gpr_platform",
        "grpc_base",
        "grpc_client_channel",
        "grpc_codegen",
        "grpc_lb_address_filtering",
        "grpc_trace",
        "json",
        "orphanable",
        "ref_counted",
        "ref_counted_ptr",
        "server_address",
        "time",
    ],
)

grpc_cc_library(
    name = "lb_server_load_reporting_filter",
    srcs = [
        "src/core/ext/filters/load_reporting/server_load_reporting_filter.cc",
    ],
    hdrs = [
        "src/core/ext/filters/load_reporting/registered_opencensus_objects.h",
        "src/core/ext/filters/load_reporting/server_load_reporting_filter.h",
        "src/cpp/server/load_reporter/constants.h",
    ],
    external_deps = [
        "absl/container:inlined_vector",
        "absl/meta:type_traits",
        "absl/status",
        "absl/strings",
        "absl/strings:str_format",
        "absl/types:optional",
        "opencensus-stats",
        "opencensus-tags",
    ],
    language = "c++",
    deps = [
        "channel_fwd",
        "channel_init",
        "channel_stack_type",
        "config",
        "context",
        "error",
        "gpr",
        "grpc++_base",
        "grpc_base",
        "grpc_codegen",
        "grpc_lb_policy_grpclb",
        "grpc_security_base",
        "grpc_sockaddr",
        "poll",
        "promise",
        "resolved_address",
        "seq",
        "slice",
        "uri_parser",
    ],
    alwayslink = 1,
)

grpc_cc_library(
    name = "lb_load_data_store",
    srcs = [
        "src/cpp/server/load_reporter/load_data_store.cc",
    ],
    hdrs = [
        "src/cpp/server/load_reporter/constants.h",
        "src/cpp/server/load_reporter/load_data_store.h",
    ],
    language = "c++",
    tags = ["grpc-autodeps"],
    deps = [
        "gpr_base",
        "gpr_platform",
        "grpc++",
        "grpc_sockaddr",
    ],
)

grpc_cc_library(
    name = "lb_server_load_reporting_service_server_builder_plugin",
    srcs = [
        "src/cpp/server/load_reporter/load_reporting_service_server_builder_plugin.cc",
    ],
    hdrs = [
        "src/cpp/server/load_reporter/load_reporting_service_server_builder_plugin.h",
    ],
    language = "c++",
    tags = ["grpc-autodeps"],
    deps = [
        "gpr_platform",
        "grpc++",
        "lb_load_reporter_service",
    ],
)

grpc_cc_library(
    name = "grpcpp_server_load_reporting",
    srcs = [
        "src/cpp/server/load_reporter/load_reporting_service_server_builder_option.cc",
        "src/cpp/server/load_reporter/util.cc",
    ],
    language = "c++",
    public_hdrs = [
        "include/grpcpp/ext/server_load_reporting.h",
    ],
    deps = [
        "gpr_base",
        "gpr_platform",
        "grpc",
        "grpc++",
        "grpc++_codegen_base",
        "grpc_codegen",
        "lb_server_load_reporting_filter",
        "lb_server_load_reporting_service_server_builder_plugin",
    ],
)

grpc_cc_library(
    name = "lb_load_reporter_service",
    srcs = [
        "src/cpp/server/load_reporter/load_reporter_async_service_impl.cc",
    ],
    hdrs = [
        "src/cpp/server/load_reporter/load_reporter_async_service_impl.h",
    ],
    external_deps = [
        "absl/memory",
        "protobuf_headers",
    ],
    language = "c++",
    deps = [
        "gpr",
        "gpr_codegen",
        "grpc++",
        "lb_load_reporter",
    ],
)

grpc_cc_library(
    name = "lb_get_cpu_stats",
    srcs = [
        "src/cpp/server/load_reporter/get_cpu_stats_linux.cc",
        "src/cpp/server/load_reporter/get_cpu_stats_macos.cc",
        "src/cpp/server/load_reporter/get_cpu_stats_unsupported.cc",
        "src/cpp/server/load_reporter/get_cpu_stats_windows.cc",
    ],
    hdrs = [
        "src/cpp/server/load_reporter/get_cpu_stats.h",
    ],
    language = "c++",
    deps = [
        "gpr_base",
        "grpc++",
    ],
)

grpc_cc_library(
    name = "lb_load_reporter",
    srcs = [
        "src/cpp/server/load_reporter/load_reporter.cc",
    ],
    hdrs = [
        "src/cpp/server/load_reporter/constants.h",
        "src/cpp/server/load_reporter/load_reporter.h",
    ],
    external_deps = [
        "opencensus-stats",
        "opencensus-tags",
        "protobuf_headers",
    ],
    language = "c++",
    deps = [
        "gpr",
        "gpr_codegen",
        "lb_get_cpu_stats",
        "lb_load_data_store",
        "//src/proto/grpc/lb/v1:load_reporter_proto",
    ],
)

grpc_cc_library(
    name = "polling_resolver",
    srcs = [
        "src/core/ext/filters/client_channel/resolver/polling_resolver.cc",
    ],
    hdrs = [
        "src/core/ext/filters/client_channel/resolver/polling_resolver.h",
    ],
    external_deps = [
        "absl/status",
        "absl/status:statusor",
        "absl/strings",
    ],
    language = "c++",
    deps = [
        "debug_location",
        "gpr_base",
        "grpc_base",
        "grpc_resolver",
        "iomgr_timer",
        "orphanable",
        "ref_counted_ptr",
        "uri_parser",
    ],
)

grpc_cc_library(
    name = "grpc_resolver_dns_selection",
    srcs = [
        "src/core/ext/filters/client_channel/resolver/dns/dns_resolver_selection.cc",
    ],
    hdrs = [
        "src/core/ext/filters/client_channel/resolver/dns/dns_resolver_selection.h",
    ],
    language = "c++",
    deps = [
        "gpr_base",
        "grpc_base",
    ],
)

grpc_cc_library(
    name = "grpc_resolver_dns_native",
    srcs = [
        "src/core/ext/filters/client_channel/resolver/dns/native/dns_resolver.cc",
    ],
    external_deps = [
        "absl/container:inlined_vector",
        "absl/memory",
        "absl/status",
        "absl/status:statusor",
        "absl/strings",
        "absl/functional:bind_front",
        "absl/types:optional",
    ],
    language = "c++",
    deps = [
        "config",
        "debug_location",
        "gpr_base",
        "grpc_base",
        "grpc_client_channel",
        "grpc_codegen",
        "grpc_resolver",
        "grpc_resolver_dns_selection",
        "grpc_trace",
        "iomgr_timer",
        "orphanable",
        "polling_resolver",
        "ref_counted_ptr",
        "resolved_address",
        "server_address",
        "time",
        "uri_parser",
    ],
)

grpc_cc_library(
    name = "grpc_resolver_dns_ares",
    srcs = [
        "src/core/ext/filters/client_channel/resolver/dns/c_ares/dns_resolver_ares.cc",
        "src/core/ext/filters/client_channel/resolver/dns/c_ares/grpc_ares_ev_driver_posix.cc",
        "src/core/ext/filters/client_channel/resolver/dns/c_ares/grpc_ares_ev_driver_windows.cc",
        "src/core/ext/filters/client_channel/resolver/dns/c_ares/grpc_ares_wrapper.cc",
        "src/core/ext/filters/client_channel/resolver/dns/c_ares/grpc_ares_wrapper_posix.cc",
        "src/core/ext/filters/client_channel/resolver/dns/c_ares/grpc_ares_wrapper_windows.cc",
    ],
    hdrs = [
        "src/core/ext/filters/client_channel/resolver/dns/c_ares/grpc_ares_ev_driver.h",
        "src/core/ext/filters/client_channel/resolver/dns/c_ares/grpc_ares_wrapper.h",
    ],
    external_deps = [
        "absl/base:core_headers",
        "absl/container:flat_hash_set",
        "absl/container:inlined_vector",
        "absl/memory",
        "absl/status",
        "absl/status:statusor",
        "absl/strings",
        "absl/strings:str_format",
<<<<<<< HEAD
        "absl/types:optional",
=======
        "absl/time",
>>>>>>> c835402d
        "address_sorting",
        "cares",
    ],
    language = "c++",
    deps = [
        "config",
        "debug_location",
        "error",
        "event_engine_common",
        "gpr_base",
        "grpc_base",
        "grpc_client_channel",
        "grpc_codegen",
        "grpc_grpclb_balancer_addresses",
        "grpc_resolver",
        "grpc_resolver_dns_selection",
        "grpc_service_config",
        "grpc_service_config_impl",
        "grpc_sockaddr",
        "grpc_trace",
        "iomgr_fwd",
        "iomgr_port",
        "iomgr_timer",
        "json",
        "orphanable",
        "polling_resolver",
        "ref_counted_ptr",
        "resolved_address",
        "server_address",
        "sockaddr_utils",
        "time",
        "uri_parser",
    ],
)

grpc_cc_library(
    name = "grpc_resolver_sockaddr",
    srcs = [
        "src/core/ext/filters/client_channel/resolver/sockaddr/sockaddr_resolver.cc",
    ],
    external_deps = [
        "absl/memory",
        "absl/status:statusor",
        "absl/strings",
    ],
    language = "c++",
    deps = [
        "config",
        "gpr_base",
        "grpc_base",
        "grpc_client_channel",
        "grpc_codegen",
        "grpc_resolver",
        "iomgr_port",
        "orphanable",
        "resolved_address",
        "server_address",
        "slice",
        "uri_parser",
    ],
)

grpc_cc_library(
    name = "grpc_resolver_binder",
    srcs = [
        "src/core/ext/filters/client_channel/resolver/binder/binder_resolver.cc",
    ],
    external_deps = [
        "absl/memory",
        "absl/status",
        "absl/status:statusor",
        "absl/strings",
    ],
    language = "c++",
    deps = [
        "config",
        "gpr_base",
        "grpc_base",
        "grpc_client_channel",
        "grpc_codegen",
        "grpc_resolver",
        "iomgr_port",
        "orphanable",
        "resolved_address",
        "server_address",
        "slice",
        "uri_parser",
    ],
)

grpc_cc_library(
    name = "grpc_resolver_fake",
    srcs = ["src/core/ext/filters/client_channel/resolver/fake/fake_resolver.cc"],
    hdrs = ["src/core/ext/filters/client_channel/resolver/fake/fake_resolver.h"],
    external_deps = [
        "absl/memory",
        "absl/status",
        "absl/status:statusor",
        "absl/strings",
    ],
    language = "c++",
    visibility = [
        "//test:__subpackages__",
        "@grpc:grpc_resolver_fake",
    ],
    deps = [
        "config",
        "debug_location",
        "gpr_base",
        "grpc_base",
        "grpc_client_channel",
        "grpc_resolver",
        "grpc_service_config",
        "orphanable",
        "server_address",
        "slice",
        "uri_parser",
        "useful",
    ],
)

grpc_cc_library(
    name = "grpc_resolver_xds_header",
    hdrs = [
        "src/core/ext/filters/client_channel/resolver/xds/xds_resolver.h",
    ],
    external_deps = [
        "absl/strings",
    ],
    language = "c++",
)

grpc_cc_library(
    name = "grpc_resolver_xds",
    srcs = [
        "src/core/ext/filters/client_channel/resolver/xds/xds_resolver.cc",
    ],
    external_deps = [
        "xxhash",
        "re2",
        "absl/container:inlined_vector",
        "absl/memory",
        "absl/meta:type_traits",
        "absl/random",
        "absl/status",
        "absl/status:statusor",
        "absl/strings",
        "absl/strings:str_format",
        "absl/types:optional",
        "absl/types:variant",
    ],
    language = "c++",
    deps = [
        "arena",
        "channel_fwd",
        "config",
        "debug_location",
        "dual_ref_counted",
        "gpr_base",
        "grpc_base",
        "grpc_client_channel",
        "grpc_codegen",
        "grpc_lb_policy_ring_hash",
        "grpc_resolver",
        "grpc_service_config",
        "grpc_service_config_impl",
        "grpc_trace",
        "grpc_xds_client",
        "handshaker_factory",
        "iomgr_fwd",
        "orphanable",
        "ref_counted_ptr",
        "server_address",
        "time",
        "unique_type_name",
        "uri_parser",
        "useful",
    ],
)

grpc_cc_library(
    name = "grpc_resolver_c2p",
    srcs = [
        "src/core/ext/filters/client_channel/resolver/google_c2p/google_c2p_resolver.cc",
    ],
    external_deps = [
        "absl/memory",
        "absl/status",
        "absl/status:statusor",
        "absl/strings",
        "absl/strings:str_format",
        "absl/types:optional",
    ],
    language = "c++",
    deps = [
        "alts_util",
        "config",
        "debug_location",
        "gpr_base",
        "grpc_base",
        "grpc_client_channel",
        "grpc_codegen",
        "grpc_resolver",
        "grpc_security_base",
        "grpc_xds_client",
        "httpcli",
        "json",
        "orphanable",
        "ref_counted_ptr",
        "resource_quota",
        "time",
        "uri_parser",
    ],
)

grpc_cc_library(
    name = "httpcli",
    srcs = [
        "src/core/lib/http/format_request.cc",
        "src/core/lib/http/httpcli.cc",
        "src/core/lib/http/parser.cc",
    ],
    hdrs = [
        "src/core/lib/http/format_request.h",
        "src/core/lib/http/httpcli.h",
        "src/core/lib/http/parser.h",
    ],
    external_deps = [
        "absl/base:core_headers",
        "absl/functional:bind_front",
        "absl/status",
        "absl/status:statusor",
        "absl/strings",
        "absl/strings:str_format",
        "absl/types:optional",
    ],
    language = "c++",
    tags = ["grpc-autodeps"],
    visibility = ["@grpc:httpcli"],
    deps = [
        "channel_args_preconditioning",
        "config",
        "debug_location",
        "gpr_base",
        "grpc_base",
        "grpc_codegen",
        "grpc_security_base",
        "grpc_trace",
        "handshaker",
        "handshaker_registry",
        "iomgr_fwd",
        "orphanable",
        "ref_counted_ptr",
        "resolved_address",
        "resource_quota",
        "slice_refcount",
        "sockaddr_utils",
        "tcp_connect_handshaker",
        "time",
        "uri_parser",
    ],
)

grpc_cc_library(
    name = "grpc_authorization_base",
    srcs = [
        "src/core/lib/security/authorization/authorization_policy_provider_vtable.cc",
        "src/core/lib/security/authorization/evaluate_args.cc",
        "src/core/lib/security/authorization/grpc_server_authz_filter.cc",
    ],
    hdrs = [
        "src/core/lib/security/authorization/authorization_engine.h",
        "src/core/lib/security/authorization/authorization_policy_provider.h",
        "src/core/lib/security/authorization/evaluate_args.h",
        "src/core/lib/security/authorization/grpc_server_authz_filter.h",
    ],
    external_deps = [
        "absl/status",
        "absl/status:statusor",
        "absl/strings",
        "absl/types:optional",
    ],
    language = "c++",
    tags = ["grpc-autodeps"],
    deps = [
        "arena_promise",
        "channel_args",
        "channel_fwd",
        "dual_ref_counted",
        "error",
        "gpr_base",
        "gpr_platform",
        "grpc_base",
        "grpc_codegen",
        "grpc_credentials_util",
        "grpc_security_base",
        "grpc_trace",
        "poll",
        "promise",
        "ref_counted",
        "ref_counted_ptr",
        "resolved_address",
        "slice",
        "uri_parser",
        "useful",
    ],
)

grpc_cc_library(
    name = "tsi_fake_credentials",
    srcs = [
        "src/core/tsi/fake_transport_security.cc",
    ],
    hdrs = [
        "src/core/tsi/fake_transport_security.h",
    ],
    external_deps = [
        "absl/strings",
        "absl/strings:str_format",
    ],
    language = "c++",
    visibility = [
        "@grpc:public",
    ],
    deps = [
        "gpr_base",
        "grpc_base",
        "tsi_base",
        "useful",
    ],
)

grpc_cc_library(
    name = "grpc_fake_credentials",
    srcs = [
        "src/core/lib/security/credentials/fake/fake_credentials.cc",
        "src/core/lib/security/security_connector/fake/fake_security_connector.cc",
    ],
    hdrs = [
        "src/core/ext/filters/client_channel/lb_policy/grpclb/grpclb.h",
        "src/core/lib/security/credentials/fake/fake_credentials.h",
        "src/core/lib/security/security_connector/fake/fake_security_connector.h",
    ],
    external_deps = [
        "absl/status",
        "absl/status:statusor",
        "absl/strings",
        "absl/types:optional",
    ],
    language = "c++",
    tags = ["grpc-autodeps"],
    deps = [
        "arena_promise",
        "debug_location",
        "gpr_base",
        "grpc_base",
        "grpc_codegen",
        "grpc_security_base",
        "handshaker",
        "iomgr_fwd",
        "poll",
        "promise",
        "ref_counted_ptr",
        "slice",
        "tsi_base",
        "tsi_fake_credentials",
        "unique_type_name",
        "useful",
    ],
)

grpc_cc_library(
    name = "grpc_insecure_credentials",
    srcs = [
        "src/core/lib/security/credentials/insecure/insecure_credentials.cc",
        "src/core/lib/security/security_connector/insecure/insecure_security_connector.cc",
    ],
    hdrs = [
        "src/core/lib/security/credentials/insecure/insecure_credentials.h",
        "src/core/lib/security/security_connector/insecure/insecure_security_connector.h",
    ],
    external_deps = [
        "absl/status",
        "absl/strings",
    ],
    language = "c++",
    tags = ["grpc-autodeps"],
    deps = [
        "arena_promise",
        "debug_location",
        "gpr_base",
        "grpc_base",
        "grpc_security_base",
        "handshaker",
        "iomgr_fwd",
        "poll",
        "promise",
        "ref_counted_ptr",
        "tsi_base",
        "tsi_local_credentials",
        "unique_type_name",
    ],
)

grpc_cc_library(
    name = "tsi_local_credentials",
    srcs = [
        "src/core/tsi/local_transport_security.cc",
    ],
    hdrs = [
        "src/core/tsi/local_transport_security.h",
    ],
    language = "c++",
    deps = [
        "gpr",
        "grpc_base",
        "tsi_base",
    ],
)

grpc_cc_library(
    name = "grpc_local_credentials",
    srcs = [
        "src/core/lib/security/credentials/local/local_credentials.cc",
        "src/core/lib/security/security_connector/local/local_security_connector.cc",
    ],
    hdrs = [
        "src/core/lib/security/credentials/local/local_credentials.h",
        "src/core/lib/security/security_connector/local/local_security_connector.h",
    ],
    external_deps = [
        "absl/status",
        "absl/status:statusor",
        "absl/strings",
        "absl/types:optional",
    ],
    language = "c++",
    tags = ["grpc-autodeps"],
    deps = [
        "arena_promise",
        "debug_location",
        "gpr_base",
        "grpc_base",
        "grpc_client_channel",
        "grpc_security_base",
        "grpc_sockaddr",
        "handshaker",
        "iomgr_fwd",
        "poll",
        "promise",
        "ref_counted_ptr",
        "resolved_address",
        "sockaddr_utils",
        "tsi_base",
        "tsi_local_credentials",
        "unique_type_name",
        "uri_parser",
        "useful",
    ],
)

grpc_cc_library(
    name = "grpc_alts_credentials",
    srcs = [
        "src/core/lib/security/credentials/alts/alts_credentials.cc",
        "src/core/lib/security/security_connector/alts/alts_security_connector.cc",
    ],
    hdrs = [
        "src/core/lib/security/credentials/alts/alts_credentials.h",
        "src/core/lib/security/security_connector/alts/alts_security_connector.h",
    ],
    external_deps = [
        "absl/status",
        "absl/strings",
        "absl/types:optional",
    ],
    language = "c++",
    tags = ["grpc-autodeps"],
    visibility = ["@grpc:public"],
    deps = [
        "alts_util",
        "arena_promise",
        "debug_location",
        "gpr_base",
        "grpc_base",
        "grpc_codegen",
        "grpc_security_base",
        "handshaker",
        "iomgr_fwd",
        "poll",
        "promise",
        "ref_counted_ptr",
        "slice_refcount",
        "tsi_alts_credentials",
        "tsi_base",
        "unique_type_name",
        "useful",
    ],
)

grpc_cc_library(
    name = "grpc_ssl_credentials",
    srcs = [
        "src/core/lib/security/credentials/ssl/ssl_credentials.cc",
        "src/core/lib/security/security_connector/ssl/ssl_security_connector.cc",
    ],
    hdrs = [
        "src/core/lib/security/credentials/ssl/ssl_credentials.h",
        "src/core/lib/security/security_connector/ssl/ssl_security_connector.h",
    ],
    external_deps = [
        "absl/status",
        "absl/strings",
        "absl/strings:str_format",
        "absl/types:optional",
    ],
    language = "c++",
    tags = ["grpc-autodeps"],
    deps = [
        "arena_promise",
        "debug_location",
        "gpr_base",
        "grpc_base",
        "grpc_codegen",
        "grpc_security_base",
        "grpc_trace",
        "handshaker",
        "iomgr_fwd",
        "poll",
        "promise",
        "ref_counted_ptr",
        "tsi_base",
        "tsi_ssl_credentials",
        "tsi_ssl_session_cache",
        "unique_type_name",
        "useful",
    ],
)

grpc_cc_library(
    name = "grpc_google_default_credentials",
    srcs = [
        "src/core/lib/security/credentials/google_default/credentials_generic.cc",
        "src/core/lib/security/credentials/google_default/google_default_credentials.cc",
    ],
    hdrs = [
        "src/core/ext/filters/client_channel/lb_policy/grpclb/grpclb.h",
        "src/core/lib/security/credentials/google_default/google_default_credentials.h",
    ],
    external_deps = [
        "absl/status:statusor",
        "absl/strings",
        "absl/types:optional",
    ],
    language = "c++",
    deps = [
        "alts_util",
        "gpr_base",
        "grpc_alts_credentials",
        "grpc_base",
        "grpc_codegen",
        "grpc_external_account_credentials",
        "grpc_jwt_credentials",
        "grpc_lb_xds_channel_args",
        "grpc_oauth2_credentials",
        "grpc_security_base",
        "grpc_ssl_credentials",
        "grpc_trace",
        "httpcli",
        "json",
        "ref_counted_ptr",
        "slice_refcount",
        "time",
        "unique_type_name",
        "uri_parser",
        "useful",
    ],
)

grpc_cc_library(
    name = "grpc_tls_credentials",
    srcs = [
        "src/core/lib/security/credentials/tls/grpc_tls_certificate_distributor.cc",
        "src/core/lib/security/credentials/tls/grpc_tls_certificate_provider.cc",
        "src/core/lib/security/credentials/tls/grpc_tls_certificate_verifier.cc",
        "src/core/lib/security/credentials/tls/grpc_tls_credentials_options.cc",
        "src/core/lib/security/credentials/tls/tls_credentials.cc",
        "src/core/lib/security/security_connector/tls/tls_security_connector.cc",
    ],
    hdrs = [
        "src/core/lib/security/credentials/tls/grpc_tls_certificate_distributor.h",
        "src/core/lib/security/credentials/tls/grpc_tls_certificate_provider.h",
        "src/core/lib/security/credentials/tls/grpc_tls_certificate_verifier.h",
        "src/core/lib/security/credentials/tls/grpc_tls_credentials_options.h",
        "src/core/lib/security/credentials/tls/tls_credentials.h",
        "src/core/lib/security/security_connector/tls/tls_security_connector.h",
    ],
    external_deps = [
        "absl/base:core_headers",
        "absl/container:inlined_vector",
        "absl/functional:bind_front",
        "absl/memory",
        "absl/status",
        "absl/status:statusor",
        "absl/strings",
        "absl/types:optional",
        "libcrypto",
        "libssl",
    ],
    language = "c++",
    tags = ["grpc-autodeps"],
    deps = [
        "arena_promise",
        "debug_location",
        "gpr_base",
        "gpr_codegen",
        "grpc_base",
        "grpc_codegen",
        "grpc_credentials_util",
        "grpc_public_hdrs",
        "grpc_security_base",
        "grpc_trace",
        "handshaker",
        "iomgr_fwd",
        "poll",
        "promise",
        "ref_counted",
        "ref_counted_ptr",
        "slice_refcount",
        "tsi_base",
        "tsi_ssl_credentials",
        "tsi_ssl_session_cache",
        "unique_type_name",
        "useful",
    ],
)

grpc_cc_library(
    name = "grpc_iam_credentials",
    srcs = [
        "src/core/lib/security/credentials/iam/iam_credentials.cc",
    ],
    hdrs = [
        "src/core/lib/security/credentials/iam/iam_credentials.h",
    ],
    external_deps = [
        "absl/status:statusor",
        "absl/strings",
        "absl/strings:str_format",
        "absl/types:optional",
    ],
    language = "c++",
    tags = ["grpc-autodeps"],
    deps = [
        "arena_promise",
        "gpr_base",
        "grpc_base",
        "grpc_security_base",
        "grpc_trace",
        "poll",
        "promise",
        "ref_counted_ptr",
        "slice",
        "unique_type_name",
        "useful",
    ],
)

grpc_cc_library(
    name = "grpc_jwt_credentials",
    srcs = [
        "src/core/lib/security/credentials/jwt/json_token.cc",
        "src/core/lib/security/credentials/jwt/jwt_credentials.cc",
        "src/core/lib/security/credentials/jwt/jwt_verifier.cc",
    ],
    hdrs = [
        "src/core/lib/security/credentials/jwt/json_token.h",
        "src/core/lib/security/credentials/jwt/jwt_credentials.h",
        "src/core/lib/security/credentials/jwt/jwt_verifier.h",
    ],
    external_deps = [
        "absl/status",
        "absl/status:statusor",
        "absl/strings",
        "absl/strings:str_format",
        "absl/time",
        "absl/types:optional",
        "libcrypto",
        "libssl",
    ],
    language = "c++",
    tags = ["grpc-autodeps"],
    visibility = ["@grpc:public"],
    deps = [
        "arena_promise",
        "gpr_base",
        "gpr_codegen",
        "grpc_base",
        "grpc_credentials_util",
        "grpc_security_base",
        "grpc_trace",
        "httpcli",
        "httpcli_ssl_credentials",
        "json",
        "orphanable",
        "poll",
        "promise",
        "ref_counted_ptr",
        "slice",
        "slice_refcount",
        "time",
        "tsi_ssl_types",
        "unique_type_name",
        "uri_parser",
        "useful",
    ],
)

grpc_cc_library(
    name = "grpc_oauth2_credentials",
    srcs = [
        "src/core/lib/security/credentials/oauth2/oauth2_credentials.cc",
    ],
    hdrs = [
        "src/core/lib/security/credentials/oauth2/oauth2_credentials.h",
    ],
    external_deps = [
        "absl/status",
        "absl/status:statusor",
        "absl/strings",
        "absl/strings:str_format",
        "absl/types:optional",
    ],
    language = "c++",
    tags = ["grpc-autodeps"],
    deps = [
        "activity",
        "arena_promise",
        "context",
        "gpr_base",
        "gpr_codegen",
        "grpc_base",
        "grpc_credentials_util",
        "grpc_security_base",
        "grpc_trace",
        "httpcli",
        "httpcli_ssl_credentials",
        "json",
        "orphanable",
        "poll",
        "promise",
        "ref_counted",
        "ref_counted_ptr",
        "slice",
        "slice_refcount",
        "time",
        "unique_type_name",
        "uri_parser",
        "useful",
    ],
)

grpc_cc_library(
    name = "grpc_external_account_credentials",
    srcs = [
        "src/core/lib/security/credentials/external/aws_external_account_credentials.cc",
        "src/core/lib/security/credentials/external/aws_request_signer.cc",
        "src/core/lib/security/credentials/external/external_account_credentials.cc",
        "src/core/lib/security/credentials/external/file_external_account_credentials.cc",
        "src/core/lib/security/credentials/external/url_external_account_credentials.cc",
    ],
    hdrs = [
        "src/core/lib/security/credentials/external/aws_external_account_credentials.h",
        "src/core/lib/security/credentials/external/aws_request_signer.h",
        "src/core/lib/security/credentials/external/external_account_credentials.h",
        "src/core/lib/security/credentials/external/file_external_account_credentials.h",
        "src/core/lib/security/credentials/external/url_external_account_credentials.h",
    ],
    external_deps = [
        "absl/memory",
        "absl/status",
        "absl/status:statusor",
        "absl/strings",
        "absl/strings:str_format",
        "absl/time",
        "libcrypto",
    ],
    language = "c++",
    tags = ["grpc-autodeps"],
    deps = [
        "gpr_base",
        "grpc_base",
        "grpc_credentials_util",
        "grpc_oauth2_credentials",
        "grpc_security_base",
        "httpcli",
        "httpcli_ssl_credentials",
        "json",
        "orphanable",
        "ref_counted_ptr",
        "slice_refcount",
        "time",
        "uri_parser",
    ],
)

grpc_cc_library(
    name = "httpcli_ssl_credentials",
    srcs = [
        "src/core/lib/http/httpcli_security_connector.cc",
    ],
    hdrs = [
        "src/core/lib/http/httpcli_ssl_credentials.h",
    ],
    external_deps = [
        "absl/status",
        "absl/strings",
        "absl/types:optional",
    ],
    language = "c++",
    tags = ["grpc-autodeps"],
    deps = [
        "arena_promise",
        "debug_location",
        "gpr_base",
        "grpc_base",
        "grpc_codegen",
        "grpc_security_base",
        "handshaker",
        "iomgr_fwd",
        "poll",
        "promise",
        "ref_counted_ptr",
        "tsi_base",
        "tsi_ssl_credentials",
        "unique_type_name",
    ],
)

grpc_cc_library(
    name = "grpc_secure",
    language = "c++",
    public_hdrs = GRPC_PUBLIC_HDRS,
    visibility = ["@grpc:public"],
    deps = [
        "config",
        "gpr_base",
        "grpc_alts_credentials",
        "grpc_authorization_base",
        "grpc_base",
        "grpc_client_channel",
        "grpc_codegen",
        "grpc_credentials_util",
        "grpc_external_account_credentials",
        "grpc_fake_credentials",
        "grpc_google_default_credentials",
        "grpc_iam_credentials",
        "grpc_insecure_credentials",
        "grpc_jwt_credentials",
        "grpc_local_credentials",
        "grpc_oauth2_credentials",
        "grpc_security_base",
        "grpc_ssl_credentials",
        "grpc_tls_credentials",
        "grpc_trace",
        "grpc_transport_chttp2_alpn",
        "httpcli",
        "httpcli_ssl_credentials",
        "json",
        "promise",
        "ref_counted",
        "ref_counted_ptr",
        "slice",
        "slice_refcount",
        "sockaddr_utils",
        "tsi_base",
        "uri_parser",
        "useful",
    ],
)

grpc_cc_library(
    name = "tsi_ssl_types",
    hdrs = [
        "src/core/tsi/ssl_types.h",
    ],
    external_deps = ["libssl"],
    language = "c++",
    tags = ["grpc-autodeps"],
    deps = ["gpr_platform"],
)

grpc_cc_library(
    name = "grpc_security_base",
    srcs = [
        "src/core/lib/security/context/security_context.cc",
        "src/core/lib/security/credentials/call_creds_util.cc",
        "src/core/lib/security/credentials/composite/composite_credentials.cc",
        "src/core/lib/security/credentials/credentials.cc",
        "src/core/lib/security/credentials/plugin/plugin_credentials.cc",
        "src/core/lib/security/security_connector/security_connector.cc",
        "src/core/lib/security/transport/client_auth_filter.cc",
        "src/core/lib/security/transport/secure_endpoint.cc",
        "src/core/lib/security/transport/security_handshaker.cc",
        "src/core/lib/security/transport/server_auth_filter.cc",
        "src/core/lib/security/transport/tsi_error.cc",
    ],
    hdrs = [
        "src/core/lib/security/context/security_context.h",
        "src/core/lib/security/credentials/call_creds_util.h",
        "src/core/lib/security/credentials/composite/composite_credentials.h",
        "src/core/lib/security/credentials/credentials.h",
        "src/core/lib/security/credentials/plugin/plugin_credentials.h",
        "src/core/lib/security/security_connector/security_connector.h",
        "src/core/lib/security/transport/auth_filters.h",
        "src/core/lib/security/transport/secure_endpoint.h",
        "src/core/lib/security/transport/security_handshaker.h",
        "src/core/lib/security/transport/tsi_error.h",
    ],
    external_deps = [
        "absl/base:core_headers",
        "absl/container:inlined_vector",
        "absl/memory",
        "absl/status",
        "absl/status:statusor",
        "absl/strings",
        "absl/types:optional",
    ],
    language = "c++",
    public_hdrs = GRPC_PUBLIC_HDRS,
    tags = ["grpc-autodeps"],
    visibility = ["@grpc:public"],
    deps = [
        "activity",
        "arena",
        "arena_promise",
        "basic_seq",
        "channel_args",
        "channel_fwd",
        "closure",
        "config",
        "context",
        "debug_location",
        "error",
        "event_engine_memory_allocator",
        "exec_ctx",
        "gpr_base",
        "gpr_codegen",
        "gpr_platform",
        "grpc_base",
        "grpc_codegen",
        "grpc_public_hdrs",
        "grpc_trace",
        "handshaker",
        "handshaker_factory",
        "handshaker_registry",
        "iomgr_fwd",
        "memory_quota",
        "poll",
        "promise",
        "ref_counted",
        "ref_counted_ptr",
        "resource_quota",
        "resource_quota_trace",
        "slice",
        "slice_refcount",
        "try_seq",
        "tsi_base",
        "unique_type_name",
        "useful",
    ],
)

grpc_cc_library(
    name = "grpc_credentials_util",
    srcs = [
        "src/core/lib/security/credentials/tls/tls_utils.cc",
        "src/core/lib/security/security_connector/load_system_roots_fallback.cc",
        "src/core/lib/security/security_connector/load_system_roots_supported.cc",
        "src/core/lib/security/util/json_util.cc",
    ],
    hdrs = [
        "src/core/lib/security/credentials/tls/tls_utils.h",
        "src/core/lib/security/security_connector/load_system_roots.h",
        "src/core/lib/security/security_connector/load_system_roots_supported.h",
        "src/core/lib/security/util/json_util.h",
    ],
    external_deps = ["absl/strings"],
    language = "c++",
    tags = ["grpc-autodeps"],
    visibility = ["@grpc:public"],
    deps = [
        "gpr_base",
        "grpc_base",
        "grpc_security_base",
        "json",
        "useful",
    ],
)

grpc_cc_library(
    name = "tsi_alts_credentials",
    srcs = [
        "src/core/tsi/alts/crypt/aes_gcm.cc",
        "src/core/tsi/alts/crypt/gsec.cc",
        "src/core/tsi/alts/frame_protector/alts_counter.cc",
        "src/core/tsi/alts/frame_protector/alts_crypter.cc",
        "src/core/tsi/alts/frame_protector/alts_frame_protector.cc",
        "src/core/tsi/alts/frame_protector/alts_record_protocol_crypter_common.cc",
        "src/core/tsi/alts/frame_protector/alts_seal_privacy_integrity_crypter.cc",
        "src/core/tsi/alts/frame_protector/alts_unseal_privacy_integrity_crypter.cc",
        "src/core/tsi/alts/frame_protector/frame_handler.cc",
        "src/core/tsi/alts/handshaker/alts_handshaker_client.cc",
        "src/core/tsi/alts/handshaker/alts_shared_resource.cc",
        "src/core/tsi/alts/handshaker/alts_tsi_handshaker.cc",
        "src/core/tsi/alts/handshaker/alts_tsi_utils.cc",
        "src/core/tsi/alts/zero_copy_frame_protector/alts_grpc_integrity_only_record_protocol.cc",
        "src/core/tsi/alts/zero_copy_frame_protector/alts_grpc_privacy_integrity_record_protocol.cc",
        "src/core/tsi/alts/zero_copy_frame_protector/alts_grpc_record_protocol_common.cc",
        "src/core/tsi/alts/zero_copy_frame_protector/alts_iovec_record_protocol.cc",
        "src/core/tsi/alts/zero_copy_frame_protector/alts_zero_copy_grpc_protector.cc",
    ],
    hdrs = [
        "src/core/tsi/alts/crypt/gsec.h",
        "src/core/tsi/alts/frame_protector/alts_counter.h",
        "src/core/tsi/alts/frame_protector/alts_crypter.h",
        "src/core/tsi/alts/frame_protector/alts_frame_protector.h",
        "src/core/tsi/alts/frame_protector/alts_record_protocol_crypter_common.h",
        "src/core/tsi/alts/frame_protector/frame_handler.h",
        "src/core/tsi/alts/handshaker/alts_handshaker_client.h",
        "src/core/tsi/alts/handshaker/alts_shared_resource.h",
        "src/core/tsi/alts/handshaker/alts_tsi_handshaker.h",
        "src/core/tsi/alts/handshaker/alts_tsi_handshaker_private.h",
        "src/core/tsi/alts/handshaker/alts_tsi_utils.h",
        "src/core/tsi/alts/zero_copy_frame_protector/alts_grpc_integrity_only_record_protocol.h",
        "src/core/tsi/alts/zero_copy_frame_protector/alts_grpc_privacy_integrity_record_protocol.h",
        "src/core/tsi/alts/zero_copy_frame_protector/alts_grpc_record_protocol.h",
        "src/core/tsi/alts/zero_copy_frame_protector/alts_grpc_record_protocol_common.h",
        "src/core/tsi/alts/zero_copy_frame_protector/alts_iovec_record_protocol.h",
        "src/core/tsi/alts/zero_copy_frame_protector/alts_zero_copy_grpc_protector.h",
    ],
    external_deps = [
        "libssl",
        "libcrypto",
        "upb_lib",
    ],
    language = "c++",
    visibility = ["@grpc:public"],
    deps = [
        "alts_util",
        "arena",
        "config",
        "error",
        "gpr_base",
        "grpc_base",
        "tsi_base",
        "useful",
    ],
)

grpc_cc_library(
    name = "tsi_ssl_session_cache",
    srcs = [
        "src/core/tsi/ssl/session_cache/ssl_session_boringssl.cc",
        "src/core/tsi/ssl/session_cache/ssl_session_cache.cc",
        "src/core/tsi/ssl/session_cache/ssl_session_openssl.cc",
    ],
    hdrs = [
        "src/core/tsi/ssl/session_cache/ssl_session.h",
        "src/core/tsi/ssl/session_cache/ssl_session_cache.h",
    ],
    external_deps = [
        "absl/strings",
        "absl/memory",
        "libssl",
        "libcrypto",
    ],
    language = "c++",
    visibility = ["@grpc:public"],
    deps = [
        "gpr_base",
        "grpc_base",
    ],
)

grpc_cc_library(
    name = "tsi_ssl_credentials",
    srcs = [
        "src/core/lib/security/security_connector/ssl_utils.cc",
        "src/core/lib/security/security_connector/ssl_utils_config.cc",
        "src/core/tsi/ssl/key_logging/ssl_key_logging.cc",
        "src/core/tsi/ssl_transport_security.cc",
    ],
    hdrs = [
        "src/core/lib/security/security_connector/ssl_utils.h",
        "src/core/lib/security/security_connector/ssl_utils_config.h",
        "src/core/tsi/ssl/key_logging/ssl_key_logging.h",
        "src/core/tsi/ssl_transport_security.h",
    ],
    external_deps = [
        "absl/base:core_headers",
        "absl/status",
        "absl/strings",
        "libcrypto",
        "libssl",
    ],
    language = "c++",
    tags = ["grpc-autodeps"],
    visibility = ["@grpc:public"],
    deps = [
        "gpr_base",
        "grpc_base",
        "grpc_codegen",
        "grpc_credentials_util",
        "grpc_security_base",
        "grpc_transport_chttp2_alpn",
        "ref_counted",
        "ref_counted_ptr",
        "tsi_base",
        "tsi_ssl_session_cache",
        "tsi_ssl_types",
        "useful",
    ],
)

grpc_cc_library(
    name = "grpc_mock_cel",
    hdrs = [
        "src/core/lib/security/authorization/mock_cel/activation.h",
        "src/core/lib/security/authorization/mock_cel/cel_expr_builder_factory.h",
        "src/core/lib/security/authorization/mock_cel/cel_expression.h",
        "src/core/lib/security/authorization/mock_cel/cel_value.h",
        "src/core/lib/security/authorization/mock_cel/evaluator_core.h",
        "src/core/lib/security/authorization/mock_cel/flat_expr_builder.h",
    ],
    external_deps = [
        "absl/memory",
        "absl/status",
        "absl/status:statusor",
        "absl/strings",
        "absl/types:span",
    ],
    language = "c++",
    tags = ["grpc-autodeps"],
    deps = [
        "google_type_expr_upb",
        "gpr_platform",
    ],
)

# This target depends on RE2 and should not be linked into grpc by default for binary-size reasons.
grpc_cc_library(
    name = "grpc_matchers",
    srcs = [
        "src/core/lib/matchers/matchers.cc",
    ],
    hdrs = [
        "src/core/lib/matchers/matchers.h",
    ],
    external_deps = [
        "absl/memory",
        "absl/status",
        "absl/status:statusor",
        "absl/strings",
        "absl/strings:str_format",
        "absl/types:optional",
        "re2",
    ],
    language = "c++",
    tags = ["grpc-autodeps"],
    deps = ["gpr_base"],
)

# This target pulls in a dependency on RE2 and should not be linked into grpc by default for binary-size reasons.
grpc_cc_library(
    name = "grpc_rbac_engine",
    srcs = [
        "src/core/lib/security/authorization/grpc_authorization_engine.cc",
        "src/core/lib/security/authorization/matchers.cc",
        "src/core/lib/security/authorization/rbac_policy.cc",
    ],
    hdrs = [
        "src/core/lib/security/authorization/grpc_authorization_engine.h",
        "src/core/lib/security/authorization/matchers.h",
        "src/core/lib/security/authorization/rbac_policy.h",
    ],
    external_deps = [
        "absl/memory",
        "absl/strings",
        "absl/strings:str_format",
        "absl/types:optional",
    ],
    language = "c++",
    tags = ["grpc-autodeps"],
    deps = [
        "gpr_base",
        "grpc_authorization_base",
        "grpc_base",
        "grpc_matchers",
        "resolved_address",
        "sockaddr_utils",
    ],
)

# This target pulls in a dependency on RE2 and should not be linked into grpc by default for binary-size reasons.
grpc_cc_library(
    name = "grpc_authorization_provider",
    srcs = [
        "src/core/lib/security/authorization/grpc_authorization_policy_provider.cc",
        "src/core/lib/security/authorization/rbac_translator.cc",
    ],
    hdrs = [
        "src/core/lib/security/authorization/grpc_authorization_policy_provider.h",
        "src/core/lib/security/authorization/rbac_translator.h",
    ],
    external_deps = [
        "absl/base:core_headers",
        "absl/memory",
        "absl/status",
        "absl/status:statusor",
        "absl/strings",
        "absl/strings:str_format",
    ],
    language = "c++",
    public_hdrs = GRPC_PUBLIC_HDRS,
    tags = ["grpc-autodeps"],
    deps = [
        "gpr_base",
        "gpr_codegen",
        "grpc_authorization_base",
        "grpc_base",
        "grpc_codegen",
        "grpc_matchers",
        "grpc_public_hdrs",
        "grpc_rbac_engine",
        "grpc_trace",
        "json",
        "ref_counted_ptr",
        "slice_refcount",
        "useful",
    ],
)

# This target pulls in a dependency on RE2 and should not be linked into grpc by default for binary-size reasons.
grpc_cc_library(
    name = "grpc++_authorization_provider",
    srcs = [
        "src/cpp/server/authorization_policy_provider.cc",
    ],
    hdrs = [
        "include/grpcpp/security/authorization_policy_provider.h",
    ],
    external_deps = [
        "absl/synchronization",
        "protobuf_headers",
    ],
    language = "c++",
    deps = [
        "gpr_base",
        "grpc++",
        "grpc++_codegen_base",
        "grpc_authorization_provider",
    ],
)

# This target pulls in a dependency on RE2 and should not be linked into grpc by default for binary-size reasons.
grpc_cc_library(
    name = "grpc_cel_engine",
    srcs = [
        "src/core/lib/security/authorization/cel_authorization_engine.cc",
    ],
    hdrs = [
        "src/core/lib/security/authorization/cel_authorization_engine.h",
    ],
    external_deps = [
        "absl/container:flat_hash_set",
        "absl/memory",
        "absl/strings",
        "absl/types:optional",
        "absl/types:span",
        "upb_lib",
    ],
    language = "c++",
    tags = ["grpc-autodeps"],
    deps = [
        "envoy_config_rbac_upb",
        "google_type_expr_upb",
        "gpr_base",
        "grpc_authorization_base",
        "grpc_mock_cel",
    ],
)

grpc_cc_library(
    name = "hpack_constants",
    hdrs = [
        "src/core/ext/transport/chttp2/transport/hpack_constants.h",
    ],
    language = "c++",
    tags = ["grpc-autodeps"],
    deps = ["gpr_platform"],
)

grpc_cc_library(
    name = "hpack_encoder_table",
    srcs = [
        "src/core/ext/transport/chttp2/transport/hpack_encoder_table.cc",
    ],
    hdrs = [
        "src/core/ext/transport/chttp2/transport/hpack_encoder_table.h",
    ],
    external_deps = ["absl/container:inlined_vector"],
    language = "c++",
    tags = ["grpc-autodeps"],
    deps = [
        "gpr_base",
        "hpack_constants",
    ],
)

grpc_cc_library(
    name = "chttp2_flow_control",
    srcs = [
        "src/core/ext/transport/chttp2/transport/flow_control.cc",
    ],
    hdrs = [
        "src/core/ext/transport/chttp2/transport/flow_control.h",
    ],
    external_deps = [
        "absl/functional:function_ref",
        "absl/status",
        "absl/strings",
        "absl/strings:str_format",
        "absl/types:optional",
        "absl/utility",
    ],
    tags = ["grpc-autodeps"],
    deps = [
        "bdp_estimator",
        "exec_ctx",
        "gpr_base",
        "gpr_platform",
        "grpc_trace",
        "memory_quota",
        "pid_controller",
        "time",
        "useful",
    ],
)

grpc_cc_library(
    name = "grpc_transport_chttp2",
    srcs = [
        "src/core/ext/transport/chttp2/transport/bin_decoder.cc",
        "src/core/ext/transport/chttp2/transport/bin_encoder.cc",
        "src/core/ext/transport/chttp2/transport/chttp2_transport.cc",
        "src/core/ext/transport/chttp2/transport/context_list.cc",
        "src/core/ext/transport/chttp2/transport/frame_data.cc",
        "src/core/ext/transport/chttp2/transport/frame_goaway.cc",
        "src/core/ext/transport/chttp2/transport/frame_ping.cc",
        "src/core/ext/transport/chttp2/transport/frame_rst_stream.cc",
        "src/core/ext/transport/chttp2/transport/frame_settings.cc",
        "src/core/ext/transport/chttp2/transport/frame_window_update.cc",
        "src/core/ext/transport/chttp2/transport/hpack_encoder.cc",
        "src/core/ext/transport/chttp2/transport/hpack_parser.cc",
        "src/core/ext/transport/chttp2/transport/hpack_parser_table.cc",
        "src/core/ext/transport/chttp2/transport/http2_settings.cc",
        "src/core/ext/transport/chttp2/transport/huffsyms.cc",
        "src/core/ext/transport/chttp2/transport/parsing.cc",
        "src/core/ext/transport/chttp2/transport/stream_lists.cc",
        "src/core/ext/transport/chttp2/transport/stream_map.cc",
        "src/core/ext/transport/chttp2/transport/varint.cc",
        "src/core/ext/transport/chttp2/transport/writing.cc",
    ],
    hdrs = [
        "src/core/ext/transport/chttp2/transport/bin_decoder.h",
        "src/core/ext/transport/chttp2/transport/bin_encoder.h",
        "src/core/ext/transport/chttp2/transport/chttp2_transport.h",
        "src/core/ext/transport/chttp2/transport/context_list.h",
        "src/core/ext/transport/chttp2/transport/frame.h",
        "src/core/ext/transport/chttp2/transport/frame_data.h",
        "src/core/ext/transport/chttp2/transport/frame_goaway.h",
        "src/core/ext/transport/chttp2/transport/frame_ping.h",
        "src/core/ext/transport/chttp2/transport/frame_rst_stream.h",
        "src/core/ext/transport/chttp2/transport/frame_settings.h",
        "src/core/ext/transport/chttp2/transport/frame_window_update.h",
        "src/core/ext/transport/chttp2/transport/hpack_encoder.h",
        "src/core/ext/transport/chttp2/transport/hpack_parser.h",
        "src/core/ext/transport/chttp2/transport/hpack_parser_table.h",
        "src/core/ext/transport/chttp2/transport/http2_settings.h",
        "src/core/ext/transport/chttp2/transport/huffsyms.h",
        "src/core/ext/transport/chttp2/transport/internal.h",
        "src/core/ext/transport/chttp2/transport/stream_map.h",
        "src/core/ext/transport/chttp2/transport/varint.h",
    ],
    external_deps = [
        "absl/base:core_headers",
        "absl/memory",
        "absl/status",
        "absl/strings",
        "absl/strings:cord",
        "absl/strings:str_format",
        "absl/types:optional",
        "absl/types:span",
        "absl/types:variant",
        "absl/utility",
    ],
    language = "c++",
    visibility = ["@grpc:grpclb"],
    deps = [
        "arena",
        "bdp_estimator",
        "bitset",
        "chttp2_flow_control",
        "chunked_vector",
        "debug_location",
        "gpr_base",
        "grpc_base",
        "grpc_codegen",
        "grpc_http_filters",
        "grpc_resolver",
        "grpc_trace",
        "grpc_transport_chttp2_alpn",
        "hpack_constants",
        "hpack_encoder_table",
        "httpcli",
        "iomgr_fwd",
        "iomgr_timer",
        "memory_quota",
        "orphanable",
        "pid_controller",
        "poll",
        "ref_counted",
        "ref_counted_ptr",
        "resource_quota",
        "resource_quota_trace",
        "slice",
        "slice_buffer",
        "slice_refcount",
        "status_helper",
        "time",
        "uri_parser",
        "useful",
    ],
)

grpc_cc_library(
    name = "grpc_transport_chttp2_alpn",
    srcs = [
        "src/core/ext/transport/chttp2/alpn/alpn.cc",
    ],
    hdrs = [
        "src/core/ext/transport/chttp2/alpn/alpn.h",
    ],
    language = "c++",
    deps = [
        "gpr_base",
        "useful",
    ],
)

grpc_cc_library(
    name = "grpc_transport_chttp2_client_connector",
    srcs = [
        "src/core/ext/transport/chttp2/client/chttp2_connector.cc",
    ],
    hdrs = [
        "src/core/ext/transport/chttp2/client/chttp2_connector.h",
    ],
    external_deps = [
        "absl/container:inlined_vector",
        "absl/status",
        "absl/strings",
        "absl/strings:str_format",
        "absl/status:statusor",
    ],
    language = "c++",
    deps = [
        "channel_args_preconditioning",
        "channel_stack_type",
        "config",
        "debug_location",
        "gpr_base",
        "grpc_base",
        "grpc_client_channel",
        "grpc_codegen",
        "grpc_insecure_credentials",
        "grpc_resolver",
        "grpc_security_base",
        "grpc_trace",
        "grpc_transport_chttp2",
        "handshaker",
        "handshaker_registry",
        "orphanable",
        "resolved_address",
        "slice",
        "sockaddr_utils",
        "tcp_connect_handshaker",
        "transport_fwd",
        "unique_type_name",
        "uri_parser",
    ],
)

grpc_cc_library(
    name = "grpc_transport_chttp2_server",
    srcs = [
        "src/core/ext/transport/chttp2/server/chttp2_server.cc",
    ],
    hdrs = [
        "src/core/ext/transport/chttp2/server/chttp2_server.h",
    ],
    external_deps = [
        "absl/base:core_headers",
        "absl/memory",
        "absl/status",
        "absl/status:statusor",
        "absl/strings",
        "absl/strings:str_format",
        "absl/types:optional",
    ],
    language = "c++",
    deps = [
        "config",
        "debug_location",
        "gpr_base",
        "grpc_base",
        "grpc_codegen",
        "grpc_http_filters",
        "grpc_insecure_credentials",
        "grpc_resolver",
        "grpc_security_base",
        "grpc_trace",
        "grpc_transport_chttp2",
        "handshaker",
        "handshaker_registry",
        "iomgr_fwd",
        "iomgr_timer",
        "memory_quota",
        "orphanable",
        "ref_counted",
        "ref_counted_ptr",
        "resolved_address",
        "resource_quota",
        "slice",
        "sockaddr_utils",
        "time",
        "transport_fwd",
        "unique_type_name",
        "uri_parser",
        "useful",
    ],
)

grpc_cc_library(
    name = "grpc_transport_inproc",
    srcs = [
        "src/core/ext/transport/inproc/inproc_plugin.cc",
        "src/core/ext/transport/inproc/inproc_transport.cc",
    ],
    hdrs = [
        "src/core/ext/transport/inproc/inproc_transport.h",
    ],
    external_deps = [
        "absl/status",
        "absl/status:statusor",
        "absl/strings",
        "absl/types:optional",
        "absl/utility",
    ],
    language = "c++",
    tags = ["grpc-autodeps"],
    deps = [
        "arena",
        "channel_args_preconditioning",
        "channel_stack_type",
        "config",
        "debug_location",
        "gpr_base",
        "grpc_base",
        "grpc_codegen",
        "grpc_public_hdrs",
        "grpc_trace",
        "iomgr_fwd",
        "ref_counted_ptr",
        "slice",
        "slice_buffer",
        "time",
        "transport_fwd",
    ],
)

grpc_cc_library(
    name = "tsi_base",
    srcs = [
        "src/core/tsi/transport_security.cc",
        "src/core/tsi/transport_security_grpc.cc",
    ],
    hdrs = [
        "src/core/tsi/transport_security.h",
        "src/core/tsi/transport_security_grpc.h",
        "src/core/tsi/transport_security_interface.h",
    ],
    language = "c++",
    visibility = ["@grpc:tsi_interface"],
    deps = [
        "gpr",
        "grpc_trace",
    ],
)

grpc_cc_library(
    name = "alts_util",
    srcs = [
        "src/core/lib/security/credentials/alts/check_gcp_environment.cc",
        "src/core/lib/security/credentials/alts/check_gcp_environment_linux.cc",
        "src/core/lib/security/credentials/alts/check_gcp_environment_no_op.cc",
        "src/core/lib/security/credentials/alts/check_gcp_environment_windows.cc",
        "src/core/lib/security/credentials/alts/grpc_alts_credentials_client_options.cc",
        "src/core/lib/security/credentials/alts/grpc_alts_credentials_options.cc",
        "src/core/lib/security/credentials/alts/grpc_alts_credentials_server_options.cc",
        "src/core/tsi/alts/handshaker/transport_security_common_api.cc",
    ],
    hdrs = [
        "src/core/lib/security/credentials/alts/check_gcp_environment.h",
        "src/core/lib/security/credentials/alts/grpc_alts_credentials_options.h",
        "src/core/tsi/alts/handshaker/transport_security_common_api.h",
    ],
    external_deps = [
        "upb_lib",
    ],
    language = "c++",
    visibility = ["@grpc:tsi"],
    deps = [
        "alts_upb",
        "gpr",
        "grpc_base",
    ],
)

grpc_cc_library(
    name = "tsi",
    external_deps = [
        "libssl",
        "libcrypto",
        "absl/strings",
        "upb_lib",
    ],
    language = "c++",
    visibility = ["@grpc:tsi"],
    deps = [
        "gpr",
        "grpc_base",
        "tsi_alts_credentials",
        "tsi_base",
        "tsi_fake_credentials",
        "tsi_local_credentials",
        "tsi_ssl_credentials",
        "useful",
    ],
)

grpc_cc_library(
    name = "grpc++_base",
    srcs = GRPCXX_SRCS,
    hdrs = GRPCXX_HDRS,
    external_deps = [
        "absl/base:core_headers",
        "absl/strings",
        "absl/synchronization",
        "absl/memory",
        "upb_lib",
        "protobuf_headers",
    ],
    language = "c++",
    public_hdrs = GRPCXX_PUBLIC_HDRS,
    visibility = ["@grpc:alt_grpc++_base_legacy"],
    deps = [
        "arena",
        "channel_init",
        "config",
        "gpr_base",
        "gpr_codegen",
        "grpc",
        "grpc++_codegen_base",
        "grpc++_codegen_base_src",
        "grpc++_internal_hdrs_only",
        "grpc_base",
        "grpc_codegen",
        "grpc_health_upb",
        "grpc_service_config",
        "grpc_service_config_impl",
        "grpc_trace",
        "grpc_transport_inproc",
        "grpcpp_call_metric_recorder",
        "iomgr_timer",
        "ref_counted",
        "ref_counted_ptr",
        "resource_quota",
        "slice",
        "time",
        "useful",
    ],
)

grpc_cc_library(
    name = "grpc++_base_unsecure",
    srcs = GRPCXX_SRCS,
    hdrs = GRPCXX_HDRS,
    external_deps = [
        "absl/base:core_headers",
        "absl/strings",
        "absl/synchronization",
        "absl/memory",
        "upb_lib",
        "protobuf_headers",
    ],
    language = "c++",
    public_hdrs = GRPCXX_PUBLIC_HDRS,
    tags = ["avoid_dep"],
    visibility = ["@grpc:alt_grpc++_base_unsecure_legacy"],
    deps = [
        "arena",
        "channel_init",
        "config",
        "gpr_base",
        "gpr_codegen",
        "grpc++_codegen_base",
        "grpc++_codegen_base_src",
        "grpc++_internal_hdrs_only",
        "grpc_base",
        "grpc_codegen",
        "grpc_health_upb",
        "grpc_insecure_credentials",
        "grpc_service_config",
        "grpc_service_config_impl",
        "grpc_trace",
        "grpc_transport_inproc",
        "grpc_unsecure",
        "grpcpp_call_metric_recorder",
        "iomgr_timer",
        "ref_counted",
        "ref_counted_ptr",
        "resource_quota",
        "slice",
        "time",
        "useful",
    ],
)

grpc_cc_library(
    name = "grpc++_codegen_base",
    language = "c++",
    public_hdrs = [
        "include/grpc++/impl/codegen/async_stream.h",
        "include/grpc++/impl/codegen/async_unary_call.h",
        "include/grpc++/impl/codegen/byte_buffer.h",
        "include/grpc++/impl/codegen/call_hook.h",
        "include/grpc++/impl/codegen/call.h",
        "include/grpc++/impl/codegen/channel_interface.h",
        "include/grpc++/impl/codegen/client_context.h",
        "include/grpc++/impl/codegen/client_unary_call.h",
        "include/grpc++/impl/codegen/completion_queue_tag.h",
        "include/grpc++/impl/codegen/completion_queue.h",
        "include/grpc++/impl/codegen/config.h",
        "include/grpc++/impl/codegen/core_codegen_interface.h",
        "include/grpc++/impl/codegen/create_auth_context.h",
        "include/grpc++/impl/codegen/grpc_library.h",
        "include/grpc++/impl/codegen/metadata_map.h",
        "include/grpc++/impl/codegen/method_handler_impl.h",
        "include/grpc++/impl/codegen/rpc_method.h",
        "include/grpc++/impl/codegen/rpc_service_method.h",
        "include/grpc++/impl/codegen/security/auth_context.h",
        "include/grpc++/impl/codegen/serialization_traits.h",
        "include/grpc++/impl/codegen/server_context.h",
        "include/grpc++/impl/codegen/server_interface.h",
        "include/grpc++/impl/codegen/service_type.h",
        "include/grpc++/impl/codegen/slice.h",
        "include/grpc++/impl/codegen/status_code_enum.h",
        "include/grpc++/impl/codegen/status.h",
        "include/grpc++/impl/codegen/string_ref.h",
        "include/grpc++/impl/codegen/stub_options.h",
        "include/grpc++/impl/codegen/sync_stream.h",
        "include/grpc++/impl/codegen/time.h",
        "include/grpcpp/impl/codegen/async_generic_service.h",
        "include/grpcpp/impl/codegen/async_stream.h",
        "include/grpcpp/impl/codegen/async_unary_call.h",
        "include/grpcpp/impl/codegen/byte_buffer.h",
        "include/grpcpp/impl/codegen/call_hook.h",
        "include/grpcpp/impl/codegen/call_op_set_interface.h",
        "include/grpcpp/impl/codegen/call_op_set.h",
        "include/grpcpp/impl/codegen/call.h",
        "include/grpcpp/impl/codegen/callback_common.h",
        "include/grpcpp/impl/codegen/channel_interface.h",
        "include/grpcpp/impl/codegen/client_callback.h",
        "include/grpcpp/impl/codegen/client_context.h",
        "include/grpcpp/impl/codegen/client_interceptor.h",
        "include/grpcpp/impl/codegen/client_unary_call.h",
        "include/grpcpp/impl/codegen/completion_queue_tag.h",
        "include/grpcpp/impl/codegen/completion_queue.h",
        "include/grpcpp/impl/codegen/config.h",
        "include/grpcpp/impl/codegen/core_codegen_interface.h",
        "include/grpcpp/impl/codegen/create_auth_context.h",
        "include/grpcpp/impl/codegen/delegating_channel.h",
        "include/grpcpp/impl/codegen/grpc_library.h",
        "include/grpcpp/impl/codegen/intercepted_channel.h",
        "include/grpcpp/impl/codegen/interceptor_common.h",
        "include/grpcpp/impl/codegen/interceptor.h",
        "include/grpcpp/impl/codegen/message_allocator.h",
        "include/grpcpp/impl/codegen/metadata_map.h",
        "include/grpcpp/impl/codegen/method_handler_impl.h",
        "include/grpcpp/impl/codegen/method_handler.h",
        "include/grpcpp/impl/codegen/rpc_method.h",
        "include/grpcpp/impl/codegen/rpc_service_method.h",
        "include/grpcpp/impl/codegen/security/auth_context.h",
        "include/grpcpp/impl/codegen/serialization_traits.h",
        "include/grpcpp/impl/codegen/server_callback_handlers.h",
        "include/grpcpp/impl/codegen/server_callback.h",
        "include/grpcpp/impl/codegen/server_context.h",
        "include/grpcpp/impl/codegen/server_interceptor.h",
        "include/grpcpp/impl/codegen/server_interface.h",
        "include/grpcpp/impl/codegen/service_type.h",
        "include/grpcpp/impl/codegen/slice.h",
        "include/grpcpp/impl/codegen/status_code_enum.h",
        "include/grpcpp/impl/codegen/status.h",
        "include/grpcpp/impl/codegen/string_ref.h",
        "include/grpcpp/impl/codegen/stub_options.h",
        "include/grpcpp/impl/codegen/sync_stream.h",
        "include/grpcpp/impl/codegen/time.h",
    ],
    visibility = ["@grpc:public"],
    deps = [
        "grpc++_internal_hdrs_only",
        "grpc_codegen",
    ],
)

grpc_cc_library(
    name = "grpc++_codegen_base_src",
    srcs = [
        "src/cpp/codegen/codegen_init.cc",
    ],
    language = "c++",
    deps = [
        "grpc++_codegen_base",
        "grpc++_public_hdrs",
    ],
)

grpc_cc_library(
    name = "grpc++_codegen_proto",
    external_deps = [
        "protobuf_headers",
    ],
    language = "c++",
    public_hdrs = [
        "include/grpc++/impl/codegen/proto_utils.h",
        "include/grpcpp/impl/codegen/proto_buffer_reader.h",
        "include/grpcpp/impl/codegen/proto_buffer_writer.h",
        "include/grpcpp/impl/codegen/proto_utils.h",
    ],
    visibility = ["@grpc:public"],
    deps = [
        "grpc++_codegen_base",
        "grpc++_config_proto",
    ],
)

grpc_cc_library(
    name = "grpc++_config_proto",
    external_deps = [
        "protobuf_headers",
    ],
    language = "c++",
    public_hdrs = [
        "include/grpc++/impl/codegen/config_protobuf.h",
        "include/grpcpp/impl/codegen/config_protobuf.h",
    ],
    visibility = ["@grpc:public"],
)

grpc_cc_library(
    name = "grpc++_reflection",
    srcs = [
        "src/cpp/ext/proto_server_reflection.cc",
        "src/cpp/ext/proto_server_reflection_plugin.cc",
    ],
    hdrs = [
        "src/cpp/ext/proto_server_reflection.h",
    ],
    external_deps = [
        "protobuf_headers",
    ],
    language = "c++",
    public_hdrs = [
        "include/grpc++/ext/proto_server_reflection_plugin.h",
        "include/grpcpp/ext/proto_server_reflection_plugin.h",
    ],
    visibility = ["@grpc:public"],
    deps = [
        "grpc++",
        "//src/proto/grpc/reflection/v1alpha:reflection_proto",
    ],
    alwayslink = 1,
)

grpc_cc_library(
    name = "grpcpp_call_metric_recorder",
    srcs = [
        "src/cpp/server/orca/call_metric_recorder.cc",
    ],
    external_deps = [
        "upb_lib",
        "absl/memory",
        "absl/strings",
        "absl/types:optional",
    ],
    language = "c++",
    public_hdrs = [
        "include/grpcpp/ext/call_metric_recorder.h",
    ],
    visibility = ["@grpc:public"],
    deps = [
        "arena",
        "grpc++_codegen_base",
        "grpc++_internal_hdrs_only",
        "grpc++_public_hdrs",
        "grpc_backend_metric_data",
        "xds_orca_upb",
    ],
)

grpc_cc_library(
    name = "grpcpp_orca_interceptor",
    srcs = [
        "src/cpp/server/orca/orca_interceptor.cc",
    ],
    hdrs = [
        "src/cpp/server/orca/orca_interceptor.h",
    ],
    external_deps = [
        "upb_lib",
        "absl/memory",
        "absl/strings",
        "absl/types:optional",
    ],
    language = "c++",
    visibility = ["@grpc:public"],
    deps = [
        "grpc++",
        "grpc++_codegen_base",
        "grpc_base",
        "grpcpp_call_metric_recorder",
        "protobuf_duration_upb",
        "ref_counted",
        "time",
        "xds_orca_service_upb",
        "xds_orca_upb",
    ],
)

grpc_cc_library(
    name = "grpcpp_orca_service",
    srcs = [
        "src/cpp/server/orca/orca_service.cc",
    ],
    external_deps = [
        "absl/base:core_headers",
        "absl/status",
        "absl/time",
        "absl/types:optional",
        "upb_lib",
        "absl/memory",
    ],
    language = "c++",
    public_hdrs = [
        "include/grpcpp/ext/orca_service.h",
    ],
    visibility = ["@grpc:public"],
    deps = [
        "debug_location",
        "default_event_engine_factory_hdrs",
        "gpr",
        "grpc++",
        "grpc++_codegen_base",
        "grpc++_internal_hdrs_only",
        "grpc_base",
        "iomgr_timer",
        "protobuf_duration_upb",
        "ref_counted",
        "ref_counted_ptr",
        "time",
        "xds_orca_service_upb",
        "xds_orca_upb",
    ],
    alwayslink = 1,
)

grpc_cc_library(
    name = "grpcpp_channelz",
    srcs = [
        "src/cpp/server/channelz/channelz_service.cc",
        "src/cpp/server/channelz/channelz_service_plugin.cc",
    ],
    hdrs = [
        "src/cpp/server/channelz/channelz_service.h",
    ],
    external_deps = [
        "protobuf_headers",
    ],
    language = "c++",
    public_hdrs = [
        "include/grpcpp/ext/channelz_service_plugin.h",
    ],
    visibility = ["@grpc:channelz"],
    deps = [
        "gpr",
        "grpc",
        "grpc++",
        "grpc++_config_proto",
        "//src/proto/grpc/channelz:channelz_proto",
    ],
    alwayslink = 1,
)

grpc_cc_library(
    name = "grpcpp_csds",
    srcs = [
        "src/cpp/server/csds/csds.cc",
    ],
    hdrs = [
        "src/cpp/server/csds/csds.h",
    ],
    external_deps = [
        "absl/status",
        "absl/status:statusor",
    ],
    language = "c++",
    deps = [
        "gpr",
        "grpc",
        "grpc++_codegen_base",
        "grpc++_internals",
        "//src/proto/grpc/testing/xds/v3:csds_proto",
    ],
    alwayslink = 1,
)

grpc_cc_library(
    name = "grpcpp_admin",
    srcs = [
        "src/cpp/server/admin/admin_services.cc",
    ],
    hdrs = [],
    defines = select({
        "grpc_no_xds": ["GRPC_NO_XDS"],
        "//conditions:default": [],
    }),
    external_deps = [
        "absl/memory",
    ],
    language = "c++",
    public_hdrs = [
        "include/grpcpp/ext/admin_services.h",
    ],
    select_deps = [{
        "grpc_no_xds": [],
        "//conditions:default": ["//:grpcpp_csds"],
    }],
    deps = [
        "gpr",
        "grpc++",
        "grpcpp_channelz",
    ],
    alwayslink = 1,
)

grpc_cc_library(
    name = "grpc++_test",
    testonly = True,
    srcs = [
        "src/cpp/client/channel_test_peer.cc",
    ],
    external_deps = [
        "gtest",
    ],
    public_hdrs = [
        "include/grpc++/test/mock_stream.h",
        "include/grpc++/test/server_context_test_spouse.h",
        "include/grpcpp/test/channel_test_peer.h",
        "include/grpcpp/test/client_context_test_peer.h",
        "include/grpcpp/test/default_reactor_test_peer.h",
        "include/grpcpp/test/mock_stream.h",
        "include/grpcpp/test/server_context_test_spouse.h",
    ],
    visibility = ["@grpc:grpc++_test"],
    deps = [
        "gpr_base",
        "grpc++",
        "grpc_base",
    ],
)

grpc_cc_library(
    name = "grpc++_core_stats",
    srcs = [
        "src/cpp/util/core_stats.cc",
    ],
    hdrs = [
        "src/cpp/util/core_stats.h",
    ],
    language = "c++",
    tags = ["grpc-autodeps"],
    deps = [
        "gpr_base",
        "grpc_base",
        "//src/proto/grpc/core:stats_proto",
    ],
)

grpc_cc_library(
    name = "grpc_opencensus_plugin",
    srcs = [
        "src/cpp/ext/filters/census/channel_filter.cc",
        "src/cpp/ext/filters/census/client_filter.cc",
        "src/cpp/ext/filters/census/context.cc",
        "src/cpp/ext/filters/census/grpc_plugin.cc",
        "src/cpp/ext/filters/census/measures.cc",
        "src/cpp/ext/filters/census/rpc_encoding.cc",
        "src/cpp/ext/filters/census/server_filter.cc",
        "src/cpp/ext/filters/census/views.cc",
    ],
    hdrs = [
        "include/grpcpp/opencensus.h",
        "src/cpp/ext/filters/census/channel_filter.h",
        "src/cpp/ext/filters/census/client_filter.h",
        "src/cpp/ext/filters/census/context.h",
        "src/cpp/ext/filters/census/grpc_plugin.h",
        "src/cpp/ext/filters/census/measures.h",
        "src/cpp/ext/filters/census/open_census_call_tracer.h",
        "src/cpp/ext/filters/census/rpc_encoding.h",
        "src/cpp/ext/filters/census/server_filter.h",
    ],
    external_deps = [
        "absl-base",
        "absl-time",
        "absl/base:core_headers",
        "absl/status",
        "absl/types:optional",
        "absl/strings",
        "opencensus-trace",
        "opencensus-trace-context_util",
        "opencensus-trace-propagation",
        "opencensus-trace-span_context",
        "opencensus-tags",
        "opencensus-tags-context_util",
        "opencensus-stats",
        "opencensus-context",
    ],
    language = "c++",
    visibility = ["@grpc:grpc_opencensus_plugin"],
    deps = [
        "arena",
        "census",
        "channel_stack_type",
        "debug_location",
        "gpr",
        "gpr_base",
        "gpr_codegen",
        "grpc++",
        "grpc++_base",
        "grpc_base",
        "slice",
        "slice_buffer",
        "slice_refcount",
    ],
)

grpc_cc_library(
    name = "json",
    srcs = [
        "src/core/lib/json/json_reader.cc",
        "src/core/lib/json/json_writer.cc",
    ],
    hdrs = [
        "src/core/lib/json/json.h",
    ],
    external_deps = [
        "absl/base:core_headers",
        "absl/strings",
        "absl/strings:str_format",
    ],
    tags = ["grpc-autodeps"],
    deps = [
        "error",
        "gpr_base",
        "gpr_platform",
    ],
)

grpc_cc_library(
    name = "json_util",
    srcs = ["src/core/lib/json/json_util.cc"],
    hdrs = ["src/core/lib/json/json_util.h"],
    external_deps = ["absl/strings"],
    tags = ["grpc-autodeps"],
    deps = [
        "error",
        "gpr_base",
        "gpr_platform",
        "json",
        "time",
    ],
)

### UPB Targets

grpc_upb_proto_library(
    name = "envoy_admin_upb",
    deps = ["@envoy_api//envoy/admin/v3:pkg"],
)

grpc_upb_proto_library(
    name = "envoy_config_cluster_upb",
    deps = ["@envoy_api//envoy/config/cluster/v3:pkg"],
)

grpc_upb_proto_reflection_library(
    name = "envoy_config_cluster_upbdefs",
    deps = ["@envoy_api//envoy/config/cluster/v3:pkg"],
)

grpc_upb_proto_library(
    name = "envoy_config_core_upb",
    deps = ["@envoy_api//envoy/config/core/v3:pkg"],
)

grpc_upb_proto_library(
    name = "envoy_config_endpoint_upb",
    deps = ["@envoy_api//envoy/config/endpoint/v3:pkg"],
)

grpc_upb_proto_reflection_library(
    name = "envoy_config_endpoint_upbdefs",
    deps = ["@envoy_api//envoy/config/endpoint/v3:pkg"],
)

grpc_upb_proto_library(
    name = "envoy_config_listener_upb",
    deps = ["@envoy_api//envoy/config/listener/v3:pkg"],
)

grpc_upb_proto_reflection_library(
    name = "envoy_config_listener_upbdefs",
    deps = ["@envoy_api//envoy/config/listener/v3:pkg"],
)

grpc_upb_proto_library(
    name = "envoy_config_rbac_upb",
    deps = ["@envoy_api//envoy/config/rbac/v3:pkg"],
)

grpc_upb_proto_library(
    name = "envoy_config_route_upb",
    deps = ["@envoy_api//envoy/config/route/v3:pkg"],
)

grpc_upb_proto_reflection_library(
    name = "envoy_config_route_upbdefs",
    deps = ["@envoy_api//envoy/config/route/v3:pkg"],
)

grpc_upb_proto_library(
    name = "envoy_extensions_clusters_aggregate_upb",
    deps = ["@envoy_api//envoy/extensions/clusters/aggregate/v3:pkg"],
)

grpc_upb_proto_reflection_library(
    name = "envoy_extensions_clusters_aggregate_upbdefs",
    deps = ["@envoy_api//envoy/extensions/clusters/aggregate/v3:pkg"],
)

grpc_upb_proto_library(
    name = "envoy_extensions_filters_common_fault_upb",
    deps = ["@envoy_api//envoy/extensions/filters/common/fault/v3:pkg"],
)

grpc_upb_proto_library(
    name = "envoy_extensions_filters_http_fault_upb",
    deps = ["@envoy_api//envoy/extensions/filters/http/fault/v3:pkg"],
)

grpc_upb_proto_reflection_library(
    name = "envoy_extensions_filters_http_fault_upbdefs",
    deps = ["@envoy_api//envoy/extensions/filters/http/fault/v3:pkg"],
)

grpc_upb_proto_library(
    name = "envoy_extensions_filters_http_rbac_upb",
    deps = ["@envoy_api//envoy/extensions/filters/http/rbac/v3:pkg"],
)

grpc_upb_proto_reflection_library(
    name = "envoy_extensions_filters_http_rbac_upbdefs",
    deps = ["@envoy_api//envoy/extensions/filters/http/rbac/v3:pkg"],
)

grpc_upb_proto_library(
    name = "envoy_extensions_filters_http_router_upb",
    deps = ["@envoy_api//envoy/extensions/filters/http/router/v3:pkg"],
)

grpc_upb_proto_reflection_library(
    name = "envoy_extensions_filters_http_router_upbdefs",
    deps = ["@envoy_api//envoy/extensions/filters/http/router/v3:pkg"],
)

grpc_upb_proto_library(
    name = "envoy_extensions_load_balancing_policies_ring_hash_upb",
    deps = ["@envoy_api//envoy/extensions/load_balancing_policies/ring_hash/v3:pkg"],
)

grpc_upb_proto_library(
    name = "envoy_extensions_load_balancing_policies_wrr_locality_upb",
    deps = ["@envoy_api//envoy/extensions/load_balancing_policies/wrr_locality/v3:pkg"],
)

grpc_upb_proto_library(
    name = "envoy_extensions_filters_network_http_connection_manager_upb",
    deps = ["@envoy_api//envoy/extensions/filters/network/http_connection_manager/v3:pkg"],
)

grpc_upb_proto_reflection_library(
    name = "envoy_extensions_filters_network_http_connection_manager_upbdefs",
    deps = ["@envoy_api//envoy/extensions/filters/network/http_connection_manager/v3:pkg"],
)

grpc_upb_proto_library(
    name = "envoy_extensions_transport_sockets_tls_upb",
    deps = ["@envoy_api//envoy/extensions/transport_sockets/tls/v3:pkg"],
)

grpc_upb_proto_reflection_library(
    name = "envoy_extensions_transport_sockets_tls_upbdefs",
    deps = ["@envoy_api//envoy/extensions/transport_sockets/tls/v3:pkg"],
)

grpc_upb_proto_library(
    name = "envoy_service_discovery_upb",
    deps = ["@envoy_api//envoy/service/discovery/v3:pkg"],
)

grpc_upb_proto_reflection_library(
    name = "envoy_service_discovery_upbdefs",
    deps = ["@envoy_api//envoy/service/discovery/v3:pkg"],
)

grpc_upb_proto_library(
    name = "envoy_service_load_stats_upb",
    deps = ["@envoy_api//envoy/service/load_stats/v3:pkg"],
)

grpc_upb_proto_reflection_library(
    name = "envoy_service_load_stats_upbdefs",
    deps = ["@envoy_api//envoy/service/load_stats/v3:pkg"],
)

grpc_upb_proto_library(
    name = "envoy_service_status_upb",
    deps = ["@envoy_api//envoy/service/status/v3:pkg"],
)

grpc_upb_proto_reflection_library(
    name = "envoy_service_status_upbdefs",
    deps = ["@envoy_api//envoy/service/status/v3:pkg"],
)

grpc_upb_proto_library(
    name = "envoy_type_matcher_upb",
    deps = ["@envoy_api//envoy/type/matcher/v3:pkg"],
)

grpc_upb_proto_library(
    name = "envoy_type_upb",
    deps = ["@envoy_api//envoy/type/v3:pkg"],
)

grpc_upb_proto_library(
    name = "xds_type_upb",
    deps = ["@com_github_cncf_udpa//xds/type/v3:pkg"],
)

grpc_upb_proto_reflection_library(
    name = "xds_type_upbdefs",
    deps = ["@com_github_cncf_udpa//xds/type/v3:pkg"],
)

grpc_upb_proto_library(
    name = "xds_orca_upb",
    deps = ["@com_github_cncf_udpa//xds/data/orca/v3:pkg"],
)

grpc_upb_proto_library(
    name = "xds_orca_service_upb",
    deps = ["@com_github_cncf_udpa//xds/service/orca/v3:pkg"],
)

grpc_upb_proto_library(
    name = "grpc_health_upb",
    deps = ["//src/proto/grpc/health/v1:health_proto_descriptor"],
)

grpc_upb_proto_library(
    name = "google_rpc_status_upb",
    deps = ["@com_google_googleapis//google/rpc:status_proto"],
)

grpc_upb_proto_reflection_library(
    name = "google_rpc_status_upbdefs",
    deps = ["@com_google_googleapis//google/rpc:status_proto"],
)

grpc_upb_proto_library(
    name = "google_type_expr_upb",
    deps = ["@com_google_googleapis//google/type:expr_proto"],
)

grpc_upb_proto_library(
    name = "grpc_lb_upb",
    deps = ["//src/proto/grpc/lb/v1:load_balancer_proto_descriptor"],
)

grpc_upb_proto_library(
    name = "alts_upb",
    deps = ["//src/proto/grpc/gcp:alts_handshaker_proto"],
)

grpc_upb_proto_library(
    name = "rls_upb",
    deps = ["//src/proto/grpc/lookup/v1:rls_proto_descriptor"],
)

grpc_upb_proto_library(
    name = "rls_config_upb",
    deps = ["//src/proto/grpc/lookup/v1:rls_config_proto_descriptor"],
)

grpc_upb_proto_reflection_library(
    name = "rls_config_upbdefs",
    deps = ["//src/proto/grpc/lookup/v1:rls_config_proto_descriptor"],
)

WELL_KNOWN_PROTO_TARGETS = [
    "any",
    "duration",
    "empty",
    "struct",
    "timestamp",
    "wrappers",
]

[grpc_upb_proto_library(
    name = "protobuf_" + target + "_upb",
    deps = ["@com_google_protobuf//:" + target + "_proto"],
) for target in WELL_KNOWN_PROTO_TARGETS]

[grpc_upb_proto_reflection_library(
    name = "protobuf_" + target + "_upbdefs",
    deps = ["@com_google_protobuf//:" + target + "_proto"],
) for target in WELL_KNOWN_PROTO_TARGETS]

grpc_generate_one_off_targets()

filegroup(
    name = "root_certificates",
    srcs = [
        "etc/roots.pem",
    ],
    visibility = ["//visibility:public"],
)<|MERGE_RESOLUTION|>--- conflicted
+++ resolved
@@ -4737,11 +4737,8 @@
         "absl/status:statusor",
         "absl/strings",
         "absl/strings:str_format",
-<<<<<<< HEAD
         "absl/types:optional",
-=======
         "absl/time",
->>>>>>> c835402d
         "address_sorting",
         "cares",
     ],
