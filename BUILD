# gRPC Bazel BUILD file.
#
# Copyright 2016 gRPC authors.
#
# Licensed under the Apache License, Version 2.0 (the "License");
# you may not use this file except in compliance with the License.
# You may obtain a copy of the License at
#
#     http://www.apache.org/licenses/LICENSE-2.0
#
# Unless required by applicable law or agreed to in writing, software
# distributed under the License is distributed on an "AS IS" BASIS,
# WITHOUT WARRANTIES OR CONDITIONS OF ANY KIND, either express or implied.
# See the License for the specific language governing permissions and
# limitations under the License.

load(
    "//bazel:grpc_build_system.bzl",
    "grpc_cc_library",
    "grpc_generate_one_off_targets",
    "grpc_upb_proto_library",
    "grpc_upb_proto_reflection_library",
    "python_config_settings",
)
load("@bazel_skylib//lib:selects.bzl", "selects")

licenses(["reciprocal"])

package(
    default_visibility = ["//visibility:public"],
    features = [
        "layering_check",
        "-parse_headers",
    ],
)

exports_files([
    "LICENSE",
    "etc/roots.pem",
])

config_setting(
    name = "grpc_no_ares",
    values = {"define": "grpc_no_ares=true"},
)

config_setting(
    name = "grpc_no_xds_define",
    values = {"define": "grpc_no_xds=true"},
)

# When gRPC is build as shared library, binder transport code might still
# get included even when user's code does not depend on it. In that case
# --define=grpc_no_binder=true can be used to disable binder transport
# related code to reduce binary size.
# For users using build system other than bazel, they can define
# GRPC_NO_BINDER to achieve the same effect.
config_setting(
    name = "grpc_no_binder_define",
    values = {"define": "grpc_no_binder=true"},
)

config_setting(
    name = "android",
    values = {"crosstool_top": "//external:android/crosstool"},
)

config_setting(
    name = "ios",
    values = {"apple_platform_type": "ios"},
)

selects.config_setting_group(
    name = "grpc_no_xds",
    match_any = [
        ":grpc_no_xds_define",
        # In addition to disabling XDS support when --define=grpc_no_xds=true is
        # specified, we also disable it on mobile platforms where it is not
        # likely to be needed and where reducing the binary size is more
        # important.
        ":android",
        ":ios",
    ],
)

selects.config_setting_group(
    name = "grpc_no_binder",
    match_any = [
        ":grpc_no_binder_define",
        # We do not need binder on ios.
        ":ios",
    ],
)

selects.config_setting_group(
    name = "grpc_no_rls",
    match_any = [
        # Disable RLS support on mobile platforms where it is not likely to be
        # needed and where reducing the binary size is more important.
        ":android",
        ":ios",
    ],
)

# Fuzzers can be built as fuzzers or as tests
config_setting(
    name = "grpc_build_fuzzers",
    values = {"define": "grpc_build_fuzzers=true"},
)

config_setting(
    name = "grpc_allow_exceptions",
    values = {"define": "GRPC_ALLOW_EXCEPTIONS=1"},
)

config_setting(
    name = "grpc_disallow_exceptions",
    values = {"define": "GRPC_ALLOW_EXCEPTIONS=0"},
)

config_setting(
    name = "remote_execution",
    values = {"define": "GRPC_PORT_ISOLATED_RUNTIME=1"},
)

config_setting(
    name = "windows",
    values = {"cpu": "x64_windows"},
)

config_setting(
    name = "windows_msvc",
    values = {"cpu": "x64_windows_msvc"},
)

config_setting(
    name = "mac_x86_64",
    values = {"cpu": "darwin"},
)

config_setting(
    name = "use_strict_warning",
    values = {"define": "use_strict_warning=true"},
)

python_config_settings()

# This should be updated along with build_handwritten.yaml
g_stands_for = "galley"  # @unused

core_version = "27.0.0"  # @unused

version = "1.50.0-dev"  # @unused

GPR_PUBLIC_HDRS = [
    "include/grpc/support/alloc.h",
    "include/grpc/support/atm.h",
    "include/grpc/support/atm_gcc_atomic.h",
    "include/grpc/support/atm_gcc_sync.h",
    "include/grpc/support/atm_windows.h",
    "include/grpc/support/cpu.h",
    "include/grpc/support/log.h",
    "include/grpc/support/log_windows.h",
    "include/grpc/support/port_platform.h",
    "include/grpc/support/string_util.h",
    "include/grpc/support/sync.h",
    "include/grpc/support/sync_abseil.h",
    "include/grpc/support/sync_custom.h",
    "include/grpc/support/sync_generic.h",
    "include/grpc/support/sync_posix.h",
    "include/grpc/support/sync_windows.h",
    "include/grpc/support/thd_id.h",
    "include/grpc/support/time.h",
    "include/grpc/impl/codegen/atm.h",
    "include/grpc/impl/codegen/atm_gcc_atomic.h",
    "include/grpc/impl/codegen/atm_gcc_sync.h",
    "include/grpc/impl/codegen/atm_windows.h",
    "include/grpc/impl/codegen/fork.h",
    "include/grpc/impl/codegen/gpr_slice.h",
    "include/grpc/impl/codegen/gpr_types.h",
    "include/grpc/impl/codegen/log.h",
    "include/grpc/impl/codegen/port_platform.h",
    "include/grpc/impl/codegen/sync.h",
    "include/grpc/impl/codegen/sync_abseil.h",
    "include/grpc/impl/codegen/sync_custom.h",
    "include/grpc/impl/codegen/sync_generic.h",
    "include/grpc/impl/codegen/sync_posix.h",
    "include/grpc/impl/codegen/sync_windows.h",
]

GRPC_PUBLIC_HDRS = [
    "include/grpc/byte_buffer.h",
    "include/grpc/byte_buffer_reader.h",
    "include/grpc/compression.h",
    "include/grpc/fork.h",
    "include/grpc/grpc.h",
    "include/grpc/grpc_posix.h",
    "include/grpc/grpc_security.h",
    "include/grpc/grpc_security_constants.h",
    "include/grpc/slice.h",
    "include/grpc/slice_buffer.h",
    "include/grpc/status.h",
    "include/grpc/load_reporting.h",
    "include/grpc/support/workaround_list.h",
]

GRPC_PUBLIC_EVENT_ENGINE_HDRS = [
    "include/grpc/event_engine/endpoint_config.h",
    "include/grpc/event_engine/event_engine.h",
    "include/grpc/event_engine/port.h",
    "include/grpc/event_engine/memory_allocator.h",
    "include/grpc/event_engine/memory_request.h",
    "include/grpc/event_engine/internal/memory_allocator_impl.h",
    "include/grpc/event_engine/slice.h",
    "include/grpc/event_engine/slice_buffer.h",
]

GRPCXX_SRCS = [
    "src/cpp/client/channel_cc.cc",
    "src/cpp/client/client_callback.cc",
    "src/cpp/client/client_context.cc",
    "src/cpp/client/client_interceptor.cc",
    "src/cpp/client/create_channel.cc",
    "src/cpp/client/create_channel_internal.cc",
    "src/cpp/client/create_channel_posix.cc",
    "src/cpp/client/credentials_cc.cc",
    "src/cpp/common/alarm.cc",
    "src/cpp/common/channel_arguments.cc",
    "src/cpp/common/channel_filter.cc",
    "src/cpp/common/completion_queue_cc.cc",
    "src/cpp/common/core_codegen.cc",
    "src/cpp/common/resource_quota_cc.cc",
    "src/cpp/common/rpc_method.cc",
    "src/cpp/common/version_cc.cc",
    "src/cpp/common/validate_service_config.cc",
    "src/cpp/server/async_generic_service.cc",
    "src/cpp/server/channel_argument_option.cc",
    "src/cpp/server/create_default_thread_pool.cc",
    "src/cpp/server/dynamic_thread_pool.cc",
    "src/cpp/server/external_connection_acceptor_impl.cc",
    "src/cpp/server/health/default_health_check_service.cc",
    "src/cpp/server/health/health_check_service.cc",
    "src/cpp/server/health/health_check_service_server_builder_option.cc",
    "src/cpp/server/server_builder.cc",
    "src/cpp/server/server_callback.cc",
    "src/cpp/server/server_cc.cc",
    "src/cpp/server/server_context.cc",
    "src/cpp/server/server_credentials.cc",
    "src/cpp/server/server_posix.cc",
    "src/cpp/thread_manager/thread_manager.cc",
    "src/cpp/util/byte_buffer_cc.cc",
    "src/cpp/util/status.cc",
    "src/cpp/util/string_ref.cc",
    "src/cpp/util/time_cc.cc",
]

GRPCXX_HDRS = [
    "src/cpp/client/create_channel_internal.h",
    "src/cpp/common/channel_filter.h",
    "src/cpp/server/dynamic_thread_pool.h",
    "src/cpp/server/external_connection_acceptor_impl.h",
    "src/cpp/server/health/default_health_check_service.h",
    "src/cpp/server/thread_pool_interface.h",
    "src/cpp/thread_manager/thread_manager.h",
]

GRPCXX_PUBLIC_HDRS = [
    "include/grpc++/alarm.h",
    "include/grpc++/channel.h",
    "include/grpc++/client_context.h",
    "include/grpc++/completion_queue.h",
    "include/grpc++/create_channel.h",
    "include/grpc++/create_channel_posix.h",
    "include/grpc++/ext/health_check_service_server_builder_option.h",
    "include/grpc++/generic/async_generic_service.h",
    "include/grpc++/generic/generic_stub.h",
    "include/grpc++/grpc++.h",
    "include/grpc++/health_check_service_interface.h",
    "include/grpc++/impl/call.h",
    "include/grpc++/impl/channel_argument_option.h",
    "include/grpc++/impl/client_unary_call.h",
    "include/grpc++/impl/codegen/core_codegen.h",
    "include/grpc++/impl/grpc_library.h",
    "include/grpc++/impl/method_handler_impl.h",
    "include/grpc++/impl/rpc_method.h",
    "include/grpc++/impl/rpc_service_method.h",
    "include/grpc++/impl/serialization_traits.h",
    "include/grpc++/impl/server_builder_option.h",
    "include/grpc++/impl/server_builder_plugin.h",
    "include/grpc++/impl/server_initializer.h",
    "include/grpc++/impl/service_type.h",
    "include/grpc++/security/auth_context.h",
    "include/grpc++/resource_quota.h",
    "include/grpc++/security/auth_metadata_processor.h",
    "include/grpc++/security/credentials.h",
    "include/grpc++/security/server_credentials.h",
    "include/grpc++/server.h",
    "include/grpc++/server_builder.h",
    "include/grpc++/server_context.h",
    "include/grpc++/server_posix.h",
    "include/grpc++/support/async_stream.h",
    "include/grpc++/support/async_unary_call.h",
    "include/grpc++/support/byte_buffer.h",
    "include/grpc++/support/channel_arguments.h",
    "include/grpc++/support/config.h",
    "include/grpc++/support/slice.h",
    "include/grpc++/support/status.h",
    "include/grpc++/support/status_code_enum.h",
    "include/grpc++/support/string_ref.h",
    "include/grpc++/support/stub_options.h",
    "include/grpc++/support/sync_stream.h",
    "include/grpc++/support/time.h",
    "include/grpcpp/alarm.h",
    "include/grpcpp/channel.h",
    "include/grpcpp/client_context.h",
    "include/grpcpp/completion_queue.h",
    "include/grpcpp/create_channel.h",
    "include/grpcpp/create_channel_posix.h",
    "include/grpcpp/ext/health_check_service_server_builder_option.h",
    "include/grpcpp/generic/async_generic_service.h",
    "include/grpcpp/generic/generic_stub.h",
    "include/grpcpp/grpcpp.h",
    "include/grpcpp/health_check_service_interface.h",
    "include/grpcpp/impl/call.h",
    "include/grpcpp/impl/channel_argument_option.h",
    "include/grpcpp/impl/client_unary_call.h",
    "include/grpcpp/impl/codegen/core_codegen.h",
    "include/grpcpp/impl/grpc_library.h",
    "include/grpcpp/impl/method_handler_impl.h",
    "include/grpcpp/impl/rpc_method.h",
    "include/grpcpp/impl/rpc_service_method.h",
    "include/grpcpp/impl/serialization_traits.h",
    "include/grpcpp/impl/server_builder_option.h",
    "include/grpcpp/impl/server_builder_plugin.h",
    "include/grpcpp/impl/server_initializer.h",
    "include/grpcpp/impl/service_type.h",
    "include/grpcpp/resource_quota.h",
    "include/grpcpp/security/auth_context.h",
    "include/grpcpp/security/auth_metadata_processor.h",
    "include/grpcpp/security/credentials.h",
    "include/grpcpp/security/server_credentials.h",
    "include/grpcpp/security/tls_certificate_provider.h",
    "include/grpcpp/security/authorization_policy_provider.h",
    "include/grpcpp/security/tls_certificate_verifier.h",
    "include/grpcpp/security/tls_credentials_options.h",
    "include/grpcpp/server.h",
    "include/grpcpp/server_builder.h",
    "include/grpcpp/server_context.h",
    "include/grpcpp/server_posix.h",
    "include/grpcpp/support/async_stream.h",
    "include/grpcpp/support/async_unary_call.h",
    "include/grpcpp/support/byte_buffer.h",
    "include/grpcpp/support/channel_arguments.h",
    "include/grpcpp/support/client_callback.h",
    "include/grpcpp/support/client_interceptor.h",
    "include/grpcpp/support/config.h",
    "include/grpcpp/support/interceptor.h",
    "include/grpcpp/support/message_allocator.h",
    "include/grpcpp/support/method_handler.h",
    "include/grpcpp/support/proto_buffer_reader.h",
    "include/grpcpp/support/proto_buffer_writer.h",
    "include/grpcpp/support/server_callback.h",
    "include/grpcpp/support/server_interceptor.h",
    "include/grpcpp/support/slice.h",
    "include/grpcpp/support/status.h",
    "include/grpcpp/support/status_code_enum.h",
    "include/grpcpp/support/string_ref.h",
    "include/grpcpp/support/stub_options.h",
    "include/grpcpp/support/sync_stream.h",
    "include/grpcpp/support/time.h",
    "include/grpcpp/support/validate_service_config.h",
]

grpc_cc_library(
    name = "channel_fwd",
    hdrs = [
        "src/core/lib/channel/channel_fwd.h",
    ],
    language = "c++",
)

grpc_cc_library(
    name = "transport_fwd",
    hdrs = [
        "src/core/lib/transport/transport_fwd.h",
    ],
    language = "c++",
)

grpc_cc_library(
    name = "atomic_utils",
    language = "c++",
    public_hdrs = ["src/core/lib/gprpp/atomic_utils.h"],
    deps = ["gpr_platform"],
)

grpc_cc_library(
    name = "grpc_unsecure",
    srcs = [
        "src/core/lib/surface/init.cc",
        "src/core/plugin_registry/grpc_plugin_registry.cc",
        "src/core/plugin_registry/grpc_plugin_registry_noextra.cc",
    ],
    external_deps = [
        "absl/base:core_headers",
    ],
    language = "c++",
    public_hdrs = GRPC_PUBLIC_HDRS,
    standalone = True,
    tags = [
        "avoid_dep",
        "nofixdeps",
    ],
    visibility = ["@grpc:public"],
    deps = [
        "channel_init",
        "channel_stack_type",
        "config",
        "default_event_engine",
        "forkable",
        "gpr",
        "grpc_authorization_base",
        "grpc_base",
        "grpc_codegen",
        "grpc_common",
        "grpc_http_filters",
        "grpc_security_base",
        "grpc_trace",
        "http_connect_handshaker",
        "iomgr_timer",
        "posix_event_engine_timer_manager",
        "slice",
        "tcp_connect_handshaker",
    ],
)

GRPC_XDS_TARGETS = [
    "grpc_lb_policy_cds",
    "grpc_lb_policy_xds_cluster_impl",
    "grpc_lb_policy_xds_cluster_manager",
    "grpc_lb_policy_xds_cluster_resolver",
    "grpc_resolver_xds",
    "grpc_resolver_c2p",
    "grpc_xds_server_config_fetcher",

    # Not xDS-specific but currently only used by xDS.
    "channel_creds_registry_init",
]

grpc_cc_library(
    name = "grpc",
    srcs = [
        "src/core/lib/surface/init.cc",
        "src/core/plugin_registry/grpc_plugin_registry.cc",
        "src/core/plugin_registry/grpc_plugin_registry_extra.cc",
    ],
    defines = select({
        "grpc_no_xds": ["GRPC_NO_XDS"],
        "//conditions:default": [],
    }),
    external_deps = [
        "absl/base:core_headers",
    ],
    language = "c++",
    public_hdrs = GRPC_PUBLIC_HDRS,
    select_deps = [
        {
            "grpc_no_xds": [],
            "//conditions:default": GRPC_XDS_TARGETS,
        },
    ],
    standalone = True,
    tags = [
        "grpc_avoid_dep",
        "nofixdeps",
    ],
    visibility = [
        "@grpc:public",
    ],
    deps = [
        "channel_init",
        "channel_stack_type",
        "config",
        "default_event_engine",
        "forkable",
        "gpr",
        "grpc_authorization_base",
        "grpc_base",
        "grpc_codegen",
        "grpc_common",
        "grpc_http_filters",
        "grpc_secure",
        "grpc_security_base",
        "grpc_trace",
        "http_connect_handshaker",
        "iomgr_timer",
        "posix_event_engine_timer_manager",
        "slice",
        "tcp_connect_handshaker",
    ],
)

grpc_cc_library(
    name = "gpr_public_hdrs",
    hdrs = GPR_PUBLIC_HDRS,
    tags = [
        "avoid_dep",
        "nofixdeps",
    ],
)

grpc_cc_library(
    name = "grpc_public_hdrs",
    hdrs = GRPC_PUBLIC_HDRS,
    tags = [
        "avoid_dep",
        "nofixdeps",
    ],
    deps = ["gpr_public_hdrs"],
)

grpc_cc_library(
    name = "grpc++_public_hdrs",
    hdrs = GRPCXX_PUBLIC_HDRS,
    external_deps = [
        "absl/synchronization",
        "protobuf_headers",
    ],
    tags = [
        "avoid_dep",
        "nofixdeps",
    ],
    visibility = ["@grpc:public"],
    deps = ["grpc_public_hdrs"],
)

grpc_cc_library(
    name = "grpc++",
    hdrs = [
        "src/cpp/client/secure_credentials.h",
        "src/cpp/common/secure_auth_context.h",
        "src/cpp/server/secure_server_credentials.h",
    ],
    language = "c++",
    public_hdrs = GRPCXX_PUBLIC_HDRS,
    select_deps = [
        {
            "grpc_no_xds": [],
            "//conditions:default": [
                "grpc++_xds_client",
                "grpc++_xds_server",
            ],
        },
        {
            "grpc_no_binder": [],
            "//conditions:default": [
                "grpc++_binder",
            ],
        },
    ],
    standalone = True,
    tags = ["nofixdeps"],
    visibility = [
        "@grpc:public",
    ],
    deps = [
        "grpc++_internals",
        "slice",
    ],
)

grpc_cc_library(
    name = "grpc++_internals",
    srcs = [
        "src/cpp/client/insecure_credentials.cc",
        "src/cpp/client/secure_credentials.cc",
        "src/cpp/common/auth_property_iterator.cc",
        "src/cpp/common/secure_auth_context.cc",
        "src/cpp/common/secure_channel_arguments.cc",
        "src/cpp/common/secure_create_auth_context.cc",
        "src/cpp/common/tls_certificate_provider.cc",
        "src/cpp/common/tls_certificate_verifier.cc",
        "src/cpp/common/tls_credentials_options.cc",
        "src/cpp/server/insecure_server_credentials.cc",
        "src/cpp/server/secure_server_credentials.cc",
    ],
    hdrs = [
        "src/cpp/client/secure_credentials.h",
        "src/cpp/common/secure_auth_context.h",
        "src/cpp/server/secure_server_credentials.h",
    ],
    external_deps = [
        "absl/status",
        "absl/status:statusor",
        "absl/synchronization",
        "absl/container:inlined_vector",
        "absl/strings",
        "protobuf_headers",
    ],
    language = "c++",
    public_hdrs = GRPCXX_PUBLIC_HDRS,
    tags = ["nofixdeps"],
    deps = [
        "error",
        "gpr",
        "gpr_codegen",
        "grpc",
        "grpc++_base",
        "grpc++_codegen_base",
        "grpc++_codegen_base_src",
        "grpc++_codegen_proto",
        "grpc++_internal_hdrs_only",
        "grpc_base",
        "grpc_codegen",
        "grpc_credentials_util",
        "grpc_secure",
        "grpc_security_base",
        "json",
        "ref_counted_ptr",
        "slice",
        "slice_refcount",
    ],
)

grpc_cc_library(
    name = "grpc++_binder",
    srcs = [
        "src/core/ext/transport/binder/client/binder_connector.cc",
        "src/core/ext/transport/binder/client/channel_create.cc",
        "src/core/ext/transport/binder/client/channel_create_impl.cc",
        "src/core/ext/transport/binder/client/connection_id_generator.cc",
        "src/core/ext/transport/binder/client/endpoint_binder_pool.cc",
        "src/core/ext/transport/binder/client/jni_utils.cc",
        "src/core/ext/transport/binder/client/security_policy_setting.cc",
        "src/core/ext/transport/binder/security_policy/binder_security_policy.cc",
        "src/core/ext/transport/binder/server/binder_server.cc",
        "src/core/ext/transport/binder/server/binder_server_credentials.cc",
        "src/core/ext/transport/binder/transport/binder_transport.cc",
        "src/core/ext/transport/binder/utils/ndk_binder.cc",
        "src/core/ext/transport/binder/utils/transport_stream_receiver_impl.cc",
        "src/core/ext/transport/binder/wire_format/binder_android.cc",
        "src/core/ext/transport/binder/wire_format/binder_constants.cc",
        "src/core/ext/transport/binder/wire_format/transaction.cc",
        "src/core/ext/transport/binder/wire_format/wire_reader_impl.cc",
        "src/core/ext/transport/binder/wire_format/wire_writer.cc",
    ],
    hdrs = [
        "src/core/ext/transport/binder/client/binder_connector.h",
        "src/core/ext/transport/binder/client/channel_create_impl.h",
        "src/core/ext/transport/binder/client/connection_id_generator.h",
        "src/core/ext/transport/binder/client/endpoint_binder_pool.h",
        "src/core/ext/transport/binder/client/jni_utils.h",
        "src/core/ext/transport/binder/client/security_policy_setting.h",
        "src/core/ext/transport/binder/server/binder_server.h",
        "src/core/ext/transport/binder/transport/binder_stream.h",
        "src/core/ext/transport/binder/transport/binder_transport.h",
        "src/core/ext/transport/binder/utils/binder_auto_utils.h",
        "src/core/ext/transport/binder/utils/ndk_binder.h",
        "src/core/ext/transport/binder/utils/transport_stream_receiver.h",
        "src/core/ext/transport/binder/utils/transport_stream_receiver_impl.h",
        "src/core/ext/transport/binder/wire_format/binder.h",
        "src/core/ext/transport/binder/wire_format/binder_android.h",
        "src/core/ext/transport/binder/wire_format/binder_constants.h",
        "src/core/ext/transport/binder/wire_format/transaction.h",
        "src/core/ext/transport/binder/wire_format/wire_reader.h",
        "src/core/ext/transport/binder/wire_format/wire_reader_impl.h",
        "src/core/ext/transport/binder/wire_format/wire_writer.h",
    ],
    defines = select({
        "grpc_no_binder": ["GRPC_NO_BINDER"],
        "//conditions:default": [],
    }),
    external_deps = [
        "absl/base:core_headers",
        "absl/cleanup",
        "absl/container:flat_hash_map",
        "absl/hash",
        "absl/memory",
        "absl/meta:type_traits",
        "absl/status",
        "absl/status:statusor",
        "absl/strings",
        "absl/synchronization",
        "absl/time",
        "absl/types:variant",
    ],
    language = "c++",
    public_hdrs = [
        "include/grpcpp/security/binder_security_policy.h",
        "include/grpcpp/create_channel_binder.h",
        "include/grpcpp/security/binder_credentials.h",
    ],
    tags = ["nofixdeps"],
    deps = [
        "arena",
        "channel_args_preconditioning",
        "channel_stack_type",
        "config",
        "debug_location",
        "gpr",
        "gpr_platform",
        "grpc",
        "grpc++_base",
        "grpc_base",
        "grpc_client_channel",
        "grpc_codegen",
        "iomgr_fwd",
        "iomgr_port",
        "orphanable",
        "ref_counted_ptr",
        "slice",
        "slice_refcount",
        "transport_fwd",
    ],
)

grpc_cc_library(
    name = "grpc++_xds_client",
    srcs = [
        "src/cpp/client/xds_credentials.cc",
    ],
    hdrs = [
        "src/cpp/client/secure_credentials.h",
    ],
    external_deps = [
        "absl/container:inlined_vector",
    ],
    language = "c++",
    tags = ["nofixdeps"],
    deps = [
        "gpr",
        "grpc",
        "grpc++_internals",
    ],
)

grpc_cc_library(
    name = "grpc++_xds_server",
    srcs = [
        "src/cpp/server/xds_server_credentials.cc",
    ],
    hdrs = [
        "src/cpp/server/secure_server_credentials.h",
    ],
    language = "c++",
    public_hdrs = [
        "include/grpcpp/xds_server_builder.h",
    ],
    tags = ["nofixdeps"],
    visibility = ["@grpc:xds"],
    deps = [
        "gpr",
        "grpc",
        "grpc++_internals",
    ],
)

grpc_cc_library(
    name = "grpc++_unsecure",
    srcs = [
        "src/cpp/client/insecure_credentials.cc",
        "src/cpp/common/insecure_create_auth_context.cc",
        "src/cpp/server/insecure_server_credentials.cc",
    ],
    language = "c++",
    standalone = True,
    tags = [
        "avoid_dep",
        "nofixdeps",
    ],
    visibility = ["@grpc:public"],
    deps = [
        "gpr",
        "grpc++_base_unsecure",
        "grpc++_codegen_base",
        "grpc++_codegen_base_src",
        "grpc++_codegen_proto",
        "grpc_codegen",
        "grpc_insecure_credentials",
        "grpc_unsecure",
    ],
)

grpc_cc_library(
    name = "grpc++_error_details",
    srcs = [
        "src/cpp/util/error_details.cc",
    ],
    hdrs = [
        "include/grpc++/support/error_details.h",
        "include/grpcpp/support/error_details.h",
    ],
    language = "c++",
    standalone = True,
    tags = ["nofixdeps"],
    visibility = ["@grpc:public"],
    deps = [
        "grpc++",
    ],
)

grpc_cc_library(
    name = "grpc++_alts",
    srcs = [
        "src/cpp/common/alts_context.cc",
        "src/cpp/common/alts_util.cc",
    ],
    hdrs = [
        "include/grpcpp/security/alts_context.h",
        "include/grpcpp/security/alts_util.h",
    ],
    external_deps = [
        "absl/memory",
        "upb_lib",
    ],
    language = "c++",
    standalone = True,
    tags = ["nofixdeps"],
    visibility = ["@grpc:tsi"],
    deps = [
        "alts_upb",
        "alts_util",
        "gpr",
        "grpc++",
        "grpc_base",
        "tsi_alts_credentials",
    ],
)

grpc_cc_library(
    name = "census",
    srcs = [
        "src/core/ext/filters/census/grpc_context.cc",
    ],
    language = "c++",
    public_hdrs = [
        "include/grpc/census.h",
    ],
    tags = ["nofixdeps"],
    visibility = ["@grpc:public"],
    deps = [
        "gpr",
        "grpc_base",
        "grpc_codegen",
        "grpc_trace",
    ],
)

grpc_cc_library(
    name = "grpc++_internal_hdrs_only",
    hdrs = [
        "include/grpcpp/impl/codegen/sync.h",
    ],
    external_deps = [
        "absl/synchronization",
    ],
    tags = ["nofixdeps"],
    deps = [
        "gpr_codegen",
    ],
)

grpc_cc_library(
    name = "useful",
    hdrs = ["src/core/lib/gpr/useful.h"],
    external_deps = [
        "absl/strings",
        "absl/types:variant",
    ],
    language = "c++",
    deps = ["gpr_platform"],
)

grpc_cc_library(
    name = "examine_stack",
    srcs = [
        "src/core/lib/gprpp/examine_stack.cc",
    ],
    hdrs = [
        "src/core/lib/gprpp/examine_stack.h",
    ],
    external_deps = ["absl/types:optional"],
    deps = ["gpr_platform"],
)

grpc_cc_library(
    name = "gpr",
    srcs = [
        "src/core/lib/gpr/alloc.cc",
        "src/core/lib/gpr/atm.cc",
        "src/core/lib/gpr/cpu_iphone.cc",
        "src/core/lib/gpr/cpu_linux.cc",
        "src/core/lib/gpr/cpu_posix.cc",
        "src/core/lib/gpr/cpu_windows.cc",
        "src/core/lib/gpr/env_linux.cc",
        "src/core/lib/gpr/env_posix.cc",
        "src/core/lib/gpr/env_windows.cc",
        "src/core/lib/gpr/log.cc",
        "src/core/lib/gpr/log_android.cc",
        "src/core/lib/gpr/log_linux.cc",
        "src/core/lib/gpr/log_posix.cc",
        "src/core/lib/gpr/log_windows.cc",
        "src/core/lib/gpr/murmur_hash.cc",
        "src/core/lib/gpr/string.cc",
        "src/core/lib/gpr/string_posix.cc",
        "src/core/lib/gpr/string_util_windows.cc",
        "src/core/lib/gpr/string_windows.cc",
        "src/core/lib/gpr/sync.cc",
        "src/core/lib/gpr/sync_abseil.cc",
        "src/core/lib/gpr/sync_posix.cc",
        "src/core/lib/gpr/sync_windows.cc",
        "src/core/lib/gpr/time.cc",
        "src/core/lib/gpr/time_posix.cc",
        "src/core/lib/gpr/time_precise.cc",
        "src/core/lib/gpr/time_windows.cc",
        "src/core/lib/gpr/tmpfile_msys.cc",
        "src/core/lib/gpr/tmpfile_posix.cc",
        "src/core/lib/gpr/tmpfile_windows.cc",
        "src/core/lib/gpr/wrap_memcpy.cc",
        "src/core/lib/gprpp/fork.cc",
        "src/core/lib/gprpp/global_config_env.cc",
        "src/core/lib/gprpp/host_port.cc",
        "src/core/lib/gprpp/mpscq.cc",
        "src/core/lib/gprpp/stat_posix.cc",
        "src/core/lib/gprpp/stat_windows.cc",
        "src/core/lib/gprpp/thd_posix.cc",
        "src/core/lib/gprpp/thd_windows.cc",
        "src/core/lib/gprpp/time_util.cc",
        "src/core/lib/profiling/basic_timers.cc",
        "src/core/lib/profiling/stap_timers.cc",
    ],
    hdrs = [
        "src/core/lib/gpr/alloc.h",
        "src/core/lib/gpr/env.h",
        "src/core/lib/gpr/murmur_hash.h",
        "src/core/lib/gpr/spinlock.h",
        "src/core/lib/gpr/string.h",
        "src/core/lib/gpr/string_windows.h",
        "src/core/lib/gpr/time_precise.h",
        "src/core/lib/gpr/tmpfile.h",
        "src/core/lib/gprpp/fork.h",
        "src/core/lib/gprpp/global_config.h",
        "src/core/lib/gprpp/global_config_custom.h",
        "src/core/lib/gprpp/global_config_env.h",
        "src/core/lib/gprpp/global_config_generic.h",
        "src/core/lib/gprpp/host_port.h",
        "src/core/lib/gprpp/manual_constructor.h",
        "src/core/lib/gprpp/memory.h",
        "src/core/lib/gprpp/mpscq.h",
        "src/core/lib/gprpp/stat.h",
        "src/core/lib/gprpp/sync.h",
        "src/core/lib/gprpp/thd.h",
        "src/core/lib/gprpp/time_util.h",
        "src/core/lib/profiling/timers.h",
    ],
    external_deps = [
        "absl/base",
        "absl/base:core_headers",
        "absl/memory",
        "absl/random",
        "absl/status",
        "absl/strings",
        "absl/strings:cord",
        "absl/strings:str_format",
        "absl/synchronization",
        "absl/time:time",
        "absl/types:optional",
    ],
    language = "c++",
    public_hdrs = GPR_PUBLIC_HDRS,
    tags = [
        "nofixdeps",
    ],
    visibility = ["@grpc:public"],
    deps = [
        "construct_destruct",
        "examine_stack",
        "gpr_tls",
        "grpc_codegen",
        "useful",
    ],
)

grpc_cc_library(
    name = "gpr_tls",
    hdrs = ["src/core/lib/gpr/tls.h"],
    deps = ["gpr_platform"],
)

grpc_cc_library(
    name = "chunked_vector",
    hdrs = ["src/core/lib/gprpp/chunked_vector.h"],
    deps = [
        "arena",
        "gpr",
    ],
)

grpc_cc_library(
    name = "construct_destruct",
    language = "c++",
    public_hdrs = ["src/core/lib/gprpp/construct_destruct.h"],
    deps = ["gpr_platform"],
)

grpc_cc_library(
    name = "cpp_impl_of",
    hdrs = ["src/core/lib/gprpp/cpp_impl_of.h"],
    language = "c++",
)

grpc_cc_library(
    name = "status_helper",
    srcs = [
        "src/core/lib/gprpp/status_helper.cc",
    ],
    hdrs = [
        "src/core/lib/gprpp/status_helper.h",
    ],
    external_deps = [
        "absl/status",
        "absl/strings",
        "absl/strings:cord",
        "absl/time",
        "absl/types:optional",
        "upb_lib",
    ],
    language = "c++",
    deps = [
        "debug_location",
        "google_rpc_status_upb",
        "gpr",
        "percent_encoding",
        "protobuf_any_upb",
        "slice",
    ],
)

grpc_cc_library(
    name = "unique_type_name",
    hdrs = ["src/core/lib/gprpp/unique_type_name.h"],
    external_deps = ["absl/strings"],
    language = "c++",
    deps = [
        "gpr_platform",
        "useful",
    ],
)

grpc_cc_library(
    name = "work_serializer",
    srcs = [
        "src/core/lib/gprpp/work_serializer.cc",
    ],
    hdrs = [
        "src/core/lib/gprpp/work_serializer.h",
    ],
    external_deps = ["absl/base:core_headers"],
    language = "c++",
    visibility = ["@grpc:client_channel"],
    deps = [
        "debug_location",
        "gpr",
        "grpc_trace",
        "orphanable",
    ],
)

grpc_cc_library(
    name = "gpr_codegen",
    language = "c++",
    public_hdrs = [
        "include/grpc/impl/codegen/atm.h",
        "include/grpc/impl/codegen/atm_gcc_atomic.h",
        "include/grpc/impl/codegen/atm_gcc_sync.h",
        "include/grpc/impl/codegen/atm_windows.h",
        "include/grpc/impl/codegen/fork.h",
        "include/grpc/impl/codegen/gpr_slice.h",
        "include/grpc/impl/codegen/gpr_types.h",
        "include/grpc/impl/codegen/log.h",
        "include/grpc/impl/codegen/port_platform.h",
        "include/grpc/impl/codegen/sync.h",
        "include/grpc/impl/codegen/sync_abseil.h",
        "include/grpc/impl/codegen/sync_custom.h",
        "include/grpc/impl/codegen/sync_generic.h",
        "include/grpc/impl/codegen/sync_posix.h",
        "include/grpc/impl/codegen/sync_windows.h",
    ],
    tags = ["nofixdeps"],
    visibility = ["@grpc:public"],
)

# A library that vends only port_platform, so that libraries that don't need
# anything else from gpr can still be portable!
grpc_cc_library(
    name = "gpr_platform",
    language = "c++",
    public_hdrs = [
        "include/grpc/impl/codegen/port_platform.h",
        "include/grpc/support/port_platform.h",
    ],
    tags = ["nofixdeps"],
)

grpc_cc_library(
    name = "grpc_trace",
    srcs = ["src/core/lib/debug/trace.cc"],
    hdrs = ["src/core/lib/debug/trace.h"],
    language = "c++",
    public_hdrs = GRPC_PUBLIC_HDRS,
    visibility = ["@grpc:trace"],
    deps = [
        "gpr",
        "gpr_codegen",
        "grpc_codegen",
        "grpc_public_hdrs",
    ],
)

grpc_cc_library(
    name = "config",
    srcs = [
        "src/core/lib/config/core_configuration.cc",
    ],
    language = "c++",
    public_hdrs = [
        "src/core/lib/config/core_configuration.h",
    ],
    visibility = ["@grpc:client_channel"],
    deps = [
        "channel_args_preconditioning",
        "channel_creds_registry",
        "channel_init",
        "gpr",
        "grpc_resolver",
        "handshaker_registry",
        "lb_policy_registry",
        "service_config_parser",
    ],
)

grpc_cc_library(
    name = "debug_location",
    language = "c++",
    public_hdrs = ["src/core/lib/gprpp/debug_location.h"],
    visibility = ["@grpc:debug_location"],
)

grpc_cc_library(
    name = "overload",
    language = "c++",
    public_hdrs = ["src/core/lib/gprpp/overload.h"],
    deps = ["gpr_platform"],
)

grpc_cc_library(
    name = "match",
    external_deps = ["absl/types:variant"],
    language = "c++",
    public_hdrs = ["src/core/lib/gprpp/match.h"],
    deps = [
        "gpr_platform",
        "overload",
    ],
)

grpc_cc_library(
    name = "table",
    external_deps = [
        "absl/meta:type_traits",
        "absl/utility",
    ],
    language = "c++",
    public_hdrs = ["src/core/lib/gprpp/table.h"],
    deps = [
        "bitset",
        "gpr_platform",
    ],
)

grpc_cc_library(
    name = "bitset",
    language = "c++",
    public_hdrs = ["src/core/lib/gprpp/bitset.h"],
    deps = [
        "gpr_platform",
        "useful",
    ],
)

grpc_cc_library(
    name = "no_destruct",
    language = "c++",
    public_hdrs = ["src/core/lib/gprpp/no_destruct.h"],
    deps = [
        "construct_destruct",
        "gpr",
    ],
)

grpc_cc_library(
    name = "orphanable",
    language = "c++",
    public_hdrs = ["src/core/lib/gprpp/orphanable.h"],
    visibility = ["@grpc:client_channel"],
    deps = [
        "debug_location",
        "gpr_platform",
        "ref_counted",
        "ref_counted_ptr",
    ],
)

grpc_cc_library(
    name = "poll",
    external_deps = ["absl/types:variant"],
    language = "c++",
    public_hdrs = [
        "src/core/lib/promise/poll.h",
    ],
    deps = ["gpr_platform"],
)

grpc_cc_library(
    name = "call_push_pull",
    hdrs = ["src/core/lib/promise/call_push_pull.h"],
    external_deps = ["absl/types:variant"],
    language = "c++",
    deps = [
        "bitset",
        "construct_destruct",
        "gpr_platform",
        "poll",
        "promise_like",
        "promise_status",
    ],
)

grpc_cc_library(
    name = "context",
    language = "c++",
    public_hdrs = [
        "src/core/lib/promise/context.h",
    ],
    deps = [
        "gpr_platform",
        "gpr_tls",
    ],
)

grpc_cc_library(
    name = "map",
    external_deps = ["absl/types:variant"],
    language = "c++",
    public_hdrs = ["src/core/lib/promise/map.h"],
    deps = [
        "gpr_platform",
        "poll",
        "promise_like",
    ],
)

grpc_cc_library(
    name = "sleep",
    srcs = [
        "src/core/lib/promise/sleep.cc",
    ],
    hdrs = [
        "src/core/lib/promise/sleep.h",
    ],
    external_deps = ["absl/status"],
    deps = [
        "activity",
        "default_event_engine",
        "event_engine_base_hdrs",
        "exec_ctx",
        "gpr",
        "poll",
        "time",
    ],
)

grpc_cc_library(
    name = "promise",
    external_deps = [
        "absl/status",
        "absl/types:optional",
        "absl/types:variant",
    ],
    language = "c++",
    public_hdrs = [
        "src/core/lib/promise/promise.h",
    ],
    visibility = ["@grpc:alt_grpc_base_legacy"],
    deps = [
        "gpr_platform",
        "poll",
        "promise_like",
    ],
)

grpc_cc_library(
    name = "arena_promise",
    external_deps = ["absl/meta:type_traits"],
    language = "c++",
    public_hdrs = [
        "src/core/lib/promise/arena_promise.h",
    ],
    deps = [
        "arena",
        "context",
        "gpr_platform",
        "poll",
    ],
)

grpc_cc_library(
    name = "promise_like",
    external_deps = ["absl/meta:type_traits"],
    language = "c++",
    public_hdrs = [
        "src/core/lib/promise/detail/promise_like.h",
    ],
    deps = [
        "gpr_platform",
        "poll",
    ],
)

grpc_cc_library(
    name = "promise_factory",
    external_deps = ["absl/meta:type_traits"],
    language = "c++",
    public_hdrs = [
        "src/core/lib/promise/detail/promise_factory.h",
    ],
    deps = [
        "gpr_platform",
        "promise_like",
    ],
)

grpc_cc_library(
    name = "if",
    external_deps = [
        "absl/status:statusor",
        "absl/types:variant",
    ],
    language = "c++",
    public_hdrs = ["src/core/lib/promise/if.h"],
    deps = [
        "gpr_platform",
        "poll",
        "promise_factory",
        "promise_like",
    ],
)

grpc_cc_library(
    name = "promise_status",
    external_deps = [
        "absl/status",
        "absl/status:statusor",
    ],
    language = "c++",
    public_hdrs = [
        "src/core/lib/promise/detail/status.h",
    ],
    deps = ["gpr_platform"],
)

grpc_cc_library(
    name = "race",
    external_deps = ["absl/types:variant"],
    language = "c++",
    public_hdrs = ["src/core/lib/promise/race.h"],
    deps = [
        "gpr_platform",
        "poll",
    ],
)

grpc_cc_library(
    name = "loop",
    external_deps = [
        "absl/status",
        "absl/status:statusor",
        "absl/types:variant",
    ],
    language = "c++",
    public_hdrs = [
        "src/core/lib/promise/loop.h",
    ],
    deps = [
        "gpr_platform",
        "poll",
        "promise_factory",
    ],
)

grpc_cc_library(
    name = "basic_join",
    external_deps = [
        "absl/types:variant",
        "absl/utility",
    ],
    language = "c++",
    public_hdrs = [
        "src/core/lib/promise/detail/basic_join.h",
    ],
    deps = [
        "bitset",
        "construct_destruct",
        "gpr_platform",
        "poll",
        "promise_like",
    ],
)

grpc_cc_library(
    name = "join",
    external_deps = ["absl/meta:type_traits"],
    language = "c++",
    public_hdrs = [
        "src/core/lib/promise/join.h",
    ],
    deps = [
        "basic_join",
        "gpr_platform",
    ],
)

grpc_cc_library(
    name = "try_join",
    external_deps = [
        "absl/meta:type_traits",
        "absl/status",
        "absl/status:statusor",
    ],
    language = "c++",
    public_hdrs = [
        "src/core/lib/promise/try_join.h",
    ],
    deps = [
        "basic_join",
        "gpr_platform",
        "poll",
        "promise_status",
    ],
)

grpc_cc_library(
    name = "basic_seq",
    external_deps = [
        "absl/meta:type_traits",
        "absl/types:variant",
        "absl/utility",
    ],
    language = "c++",
    public_hdrs = [
        "src/core/lib/promise/detail/basic_seq.h",
    ],
    deps = [
        "construct_destruct",
        "gpr_platform",
        "poll",
        "promise_factory",
        "promise_like",
    ],
)

grpc_cc_library(
    name = "seq",
    language = "c++",
    public_hdrs = [
        "src/core/lib/promise/seq.h",
    ],
    deps = [
        "basic_seq",
        "gpr_platform",
        "poll",
        "promise_like",
    ],
)

grpc_cc_library(
    name = "try_seq",
    external_deps = [
        "absl/meta:type_traits",
        "absl/status",
        "absl/status:statusor",
    ],
    language = "c++",
    public_hdrs = [
        "src/core/lib/promise/try_seq.h",
    ],
    deps = [
        "basic_seq",
        "gpr_platform",
        "poll",
        "promise_like",
        "promise_status",
    ],
)

grpc_cc_library(
    name = "activity",
    srcs = [
        "src/core/lib/promise/activity.cc",
    ],
    external_deps = [
        "absl/base:core_headers",
        "absl/status",
        "absl/types:optional",
        "absl/types:variant",
        "absl/utility",
    ],
    language = "c++",
    public_hdrs = [
        "src/core/lib/promise/activity.h",
    ],
    deps = [
        "atomic_utils",
        "construct_destruct",
        "context",
        "gpr",
        "gpr_tls",
        "no_destruct",
        "orphanable",
        "poll",
        "promise_factory",
        "promise_status",
    ],
)

grpc_cc_library(
    name = "exec_ctx_wakeup_scheduler",
    hdrs = [
        "src/core/lib/promise/exec_ctx_wakeup_scheduler.h",
    ],
    language = "c++",
    deps = [
        "closure",
        "debug_location",
        "error",
        "exec_ctx",
        "gpr_platform",
    ],
)

grpc_cc_library(
    name = "wait_set",
    external_deps = [
        "absl/container:flat_hash_set",
        "absl/hash",
    ],
    language = "c++",
    public_hdrs = [
        "src/core/lib/promise/wait_set.h",
    ],
    deps = [
        "activity",
        "gpr_platform",
        "poll",
    ],
)

grpc_cc_library(
    name = "intra_activity_waiter",
    language = "c++",
    public_hdrs = [
        "src/core/lib/promise/intra_activity_waiter.h",
    ],
    deps = [
        "activity",
        "gpr_platform",
        "poll",
    ],
)

grpc_cc_library(
    name = "latch",
    language = "c++",
    public_hdrs = [
        "src/core/lib/promise/latch.h",
    ],
    deps = [
        "gpr",
        "intra_activity_waiter",
        "poll",
    ],
)

grpc_cc_library(
    name = "observable",
    external_deps = [
        "absl/base:core_headers",
        "absl/types:optional",
        "absl/types:variant",
    ],
    language = "c++",
    public_hdrs = [
        "src/core/lib/promise/observable.h",
    ],
    deps = [
        "activity",
        "gpr",
        "poll",
        "promise_like",
        "wait_set",
    ],
)

grpc_cc_library(
    name = "pipe",
    external_deps = ["absl/types:optional"],
    language = "c++",
    public_hdrs = [
        "src/core/lib/promise/pipe.h",
    ],
    deps = [
        "arena",
        "context",
        "gpr",
        "intra_activity_waiter",
        "poll",
    ],
)

grpc_cc_library(
    name = "for_each",
    external_deps = [
        "absl/status",
        "absl/types:variant",
    ],
    language = "c++",
    public_hdrs = ["src/core/lib/promise/for_each.h"],
    deps = [
        "gpr_platform",
        "poll",
        "promise_factory",
    ],
)

grpc_cc_library(
    name = "ref_counted",
    language = "c++",
    public_hdrs = ["src/core/lib/gprpp/ref_counted.h"],
    deps = [
        "atomic_utils",
        "debug_location",
        "gpr",
        "ref_counted_ptr",
    ],
)

grpc_cc_library(
    name = "dual_ref_counted",
    language = "c++",
    public_hdrs = ["src/core/lib/gprpp/dual_ref_counted.h"],
    deps = [
        "debug_location",
        "gpr",
        "orphanable",
        "ref_counted_ptr",
    ],
)

grpc_cc_library(
    name = "ref_counted_ptr",
    language = "c++",
    public_hdrs = ["src/core/lib/gprpp/ref_counted_ptr.h"],
    visibility = ["@grpc:ref_counted_ptr"],
    deps = [
        "debug_location",
        "gpr_platform",
    ],
)

grpc_cc_library(
    name = "handshaker",
    srcs = [
        "src/core/lib/transport/handshaker.cc",
    ],
    external_deps = [
        "absl/container:inlined_vector",
        "absl/strings:str_format",
    ],
    language = "c++",
    public_hdrs = [
        "src/core/lib/transport/handshaker.h",
    ],
    visibility = ["@grpc:alt_grpc_base_legacy"],
    deps = [
        "channel_args",
        "closure",
        "debug_location",
        "exec_ctx",
        "gpr",
        "grpc_base",
        "grpc_codegen",
        "grpc_trace",
        "iomgr_timer",
        "ref_counted",
        "ref_counted_ptr",
        "slice",
        "slice_buffer",
        "slice_refcount",
        "time",
    ],
)

grpc_cc_library(
    name = "handshaker_factory",
    language = "c++",
    public_hdrs = [
        "src/core/lib/transport/handshaker_factory.h",
    ],
    deps = [
        "channel_args",
        "gpr_platform",
        "iomgr_fwd",
    ],
)

grpc_cc_library(
    name = "handshaker_registry",
    srcs = [
        "src/core/lib/transport/handshaker_registry.cc",
    ],
    language = "c++",
    public_hdrs = [
        "src/core/lib/transport/handshaker_registry.h",
    ],
    deps = [
        "channel_args",
        "gpr_platform",
        "handshaker_factory",
        "iomgr_fwd",
    ],
)

grpc_cc_library(
    name = "http_connect_handshaker",
    srcs = [
        "src/core/lib/transport/http_connect_handshaker.cc",
    ],
    external_deps = [
        "absl/base:core_headers",
        "absl/memory",
        "absl/strings",
        "absl/types:optional",
    ],
    language = "c++",
    public_hdrs = [
        "src/core/lib/transport/http_connect_handshaker.h",
    ],
    visibility = ["@grpc:alt_grpc_base_legacy"],
    deps = [
        "channel_args",
        "closure",
        "config",
        "debug_location",
        "exec_ctx",
        "gpr",
        "grpc_base",
        "handshaker",
        "handshaker_factory",
        "handshaker_registry",
        "httpcli",
        "iomgr_fwd",
        "ref_counted_ptr",
        "slice",
        "slice_buffer",
        "slice_refcount",
    ],
)

grpc_cc_library(
    name = "tcp_connect_handshaker",
    srcs = [
        "src/core/lib/transport/tcp_connect_handshaker.cc",
    ],
    external_deps = [
        "absl/base:core_headers",
        "absl/memory",
        "absl/status:statusor",
        "absl/strings",
        "absl/types:optional",
    ],
    language = "c++",
    public_hdrs = [
        "src/core/lib/transport/tcp_connect_handshaker.h",
    ],
    deps = [
        "channel_args",
        "closure",
        "config",
        "debug_location",
        "exec_ctx",
        "gpr",
        "grpc_base",
        "handshaker",
        "handshaker_factory",
        "handshaker_registry",
        "iomgr_fwd",
        "pollset_set",
        "ref_counted_ptr",
        "resolved_address",
        "slice",
        "slice_refcount",
        "uri_parser",
    ],
)

grpc_cc_library(
    name = "channel_creds_registry",
    hdrs = [
        "src/core/lib/security/credentials/channel_creds_registry.h",
    ],
    external_deps = ["absl/strings"],
    language = "c++",
    deps = [
        "gpr_platform",
        "json",
        "ref_counted_ptr",
    ],
)

grpc_cc_library(
    name = "event_engine_memory_allocator",
    srcs = [
        "src/core/lib/event_engine/memory_allocator.cc",
    ],
    hdrs = [
        "include/grpc/event_engine/internal/memory_allocator_impl.h",
        "include/grpc/event_engine/memory_allocator.h",
        "include/grpc/event_engine/memory_request.h",
    ],
    external_deps = ["absl/strings"],
    language = "c++",
    deps = [
        "gpr_platform",
        "slice",
        "slice_refcount",
    ],
)

grpc_cc_library(
    name = "memory_quota",
    srcs = [
        "src/core/lib/resource_quota/memory_quota.cc",
    ],
    hdrs = [
        "src/core/lib/resource_quota/memory_quota.h",
    ],
    external_deps = [
        "absl/base:core_headers",
        "absl/status",
        "absl/strings",
        "absl/types:optional",
        "absl/utility",
    ],
    deps = [
        "activity",
        "event_engine_memory_allocator",
        "exec_ctx_wakeup_scheduler",
        "gpr",
        "grpc_trace",
        "loop",
        "map",
        "orphanable",
        "periodic_update",
        "poll",
        "race",
        "ref_counted_ptr",
        "resource_quota_trace",
        "seq",
        "time",
        "useful",
    ],
)

grpc_cc_library(
    name = "periodic_update",
    srcs = [
        "src/core/lib/resource_quota/periodic_update.cc",
    ],
    hdrs = [
        "src/core/lib/resource_quota/periodic_update.h",
    ],
    external_deps = ["absl/functional:function_ref"],
    deps = [
        "exec_ctx",
        "gpr_platform",
        "time",
        "useful",
    ],
)

grpc_cc_library(
    name = "arena",
    srcs = [
        "src/core/lib/resource_quota/arena.cc",
    ],
    hdrs = [
        "src/core/lib/resource_quota/arena.h",
    ],
    external_deps = ["absl/utility"],
    deps = [
        "construct_destruct",
        "context",
        "event_engine_memory_allocator",
        "gpr",
        "memory_quota",
    ],
)

grpc_cc_library(
    name = "thread_quota",
    srcs = [
        "src/core/lib/resource_quota/thread_quota.cc",
    ],
    hdrs = [
        "src/core/lib/resource_quota/thread_quota.h",
    ],
    external_deps = ["absl/base:core_headers"],
    deps = [
        "gpr",
        "ref_counted",
        "ref_counted_ptr",
    ],
)

grpc_cc_library(
    name = "resource_quota_trace",
    srcs = [
        "src/core/lib/resource_quota/trace.cc",
    ],
    hdrs = [
        "src/core/lib/resource_quota/trace.h",
    ],
    tags = ["nofixdeps"],
    deps = [
        "gpr_platform",
        "grpc_trace",
    ],
)

grpc_cc_library(
    name = "resource_quota",
    srcs = [
        "src/core/lib/resource_quota/resource_quota.cc",
    ],
    hdrs = [
        "src/core/lib/resource_quota/resource_quota.h",
    ],
    external_deps = ["absl/strings"],
    deps = [
        "cpp_impl_of",
        "gpr_platform",
        "grpc_codegen",
        "memory_quota",
        "ref_counted",
        "ref_counted_ptr",
        "thread_quota",
        "useful",
    ],
)

grpc_cc_library(
    name = "slice_refcount",
    srcs = [
        "src/core/lib/slice/slice_refcount.cc",
    ],
    hdrs = [
        "src/core/lib/slice/slice_refcount.h",
        "src/core/lib/slice/slice_refcount_base.h",
    ],
    public_hdrs = [
        "include/grpc/slice.h",
    ],
    deps = [
        "gpr",
        "grpc_codegen",
    ],
)

grpc_cc_library(
    name = "slice",
    srcs = [
        "src/core/lib/slice/slice.cc",
        "src/core/lib/slice/slice_string_helpers.cc",
    ],
    hdrs = [
        "include/grpc/slice.h",
        "src/core/lib/slice/slice.h",
        "src/core/lib/slice/slice_internal.h",
        "src/core/lib/slice/slice_string_helpers.h",
    ],
    external_deps = ["absl/strings"],
    deps = [
        "gpr",
        "grpc_codegen",
        "slice_refcount",
    ],
)

grpc_cc_library(
    name = "slice_buffer",
    srcs = [
        "src/core/lib/slice/slice_buffer.cc",
    ],
    hdrs = [
        "include/grpc/slice_buffer.h",
        "src/core/lib/slice/slice_buffer.h",
    ],
    deps = [
        "gpr",
        "slice",
        "slice_refcount",
    ],
)

grpc_cc_library(
    name = "error",
    srcs = [
        "src/core/lib/iomgr/error.cc",
    ],
    hdrs = [
        "src/core/lib/iomgr/error.h",
    ],
    tags = ["nofixdeps"],
    deps = [
        "gpr",
        "grpc_codegen",
        "grpc_trace",
        "slice",
        "slice_refcount",
        "status_helper",
        "useful",
    ],
)

grpc_cc_library(
    name = "closure",
    hdrs = [
        "src/core/lib/iomgr/closure.h",
    ],
    deps = [
        "debug_location",
        "error",
        "gpr",
    ],
)

grpc_cc_library(
    name = "time",
    srcs = [
        "src/core/lib/gprpp/time.cc",
    ],
    hdrs = [
        "src/core/lib/gprpp/time.h",
    ],
    external_deps = ["absl/strings:str_format"],
    deps = [
        "event_engine_base_hdrs",
        "gpr",
        "gpr_codegen",
        "useful",
    ],
)

grpc_cc_library(
    name = "exec_ctx",
    srcs = [
        "src/core/lib/iomgr/combiner.cc",
        "src/core/lib/iomgr/exec_ctx.cc",
        "src/core/lib/iomgr/executor.cc",
        "src/core/lib/iomgr/iomgr_internal.cc",
    ],
    hdrs = [
        "src/core/lib/iomgr/combiner.h",
        "src/core/lib/iomgr/exec_ctx.h",
        "src/core/lib/iomgr/executor.h",
        "src/core/lib/iomgr/iomgr_internal.h",
    ],
    deps = [
        "closure",
        "debug_location",
        "error",
        "gpr",
        "gpr_codegen",
        "gpr_tls",
        "grpc_codegen",
        "grpc_trace",
        "time",
        "useful",
    ],
)

grpc_cc_library(
    name = "sockaddr_utils",
    srcs = [
        "src/core/lib/address_utils/sockaddr_utils.cc",
    ],
    hdrs = [
        "src/core/lib/address_utils/sockaddr_utils.h",
    ],
    external_deps = [
        "absl/status",
        "absl/status:statusor",
        "absl/strings",
        "absl/strings:str_format",
    ],
    visibility = ["@grpc:alt_grpc_base_legacy"],
    deps = [
        "gpr",
        "grpc_sockaddr",
        "iomgr_port",
        "resolved_address",
        "uri_parser",
    ],
)

grpc_cc_library(
    name = "iomgr_port",
    hdrs = [
        "src/core/lib/iomgr/port.h",
    ],
    deps = ["gpr_platform"],
)

grpc_cc_library(
    name = "iomgr_timer",
    srcs = [
        "src/core/lib/iomgr/timer.cc",
        "src/core/lib/iomgr/timer_generic.cc",
        "src/core/lib/iomgr/timer_heap.cc",
        "src/core/lib/iomgr/timer_manager.cc",
    ],
    hdrs = [
        "src/core/lib/iomgr/timer.h",
        "src/core/lib/iomgr/timer_generic.h",
        "src/core/lib/iomgr/timer_heap.h",
        "src/core/lib/iomgr/timer_manager.h",
    ] + [
        # TODO(hork): deduplicate
        "src/core/lib/iomgr/iomgr.h",
    ],
    external_deps = [
        "absl/strings",
    ],
    tags = ["nofixdeps"],
    visibility = ["@grpc:iomgr_timer"],
    deps = [
        "event_engine_base_hdrs",
        "exec_ctx",
        "gpr",
        "gpr_platform",
        "gpr_tls",
        "grpc_trace",
        "iomgr_port",
        "time",
        "time_averaged_stats",
        "useful",
    ],
)

grpc_cc_library(
    name = "iomgr_fwd",
    hdrs = [
        "src/core/lib/iomgr/iomgr_fwd.h",
    ],
    deps = ["gpr_platform"],
)

grpc_cc_library(
    name = "grpc_sockaddr",
    srcs = [
        "src/core/lib/iomgr/sockaddr_utils_posix.cc",
        "src/core/lib/iomgr/socket_utils_windows.cc",
    ],
    hdrs = [
        "src/core/lib/iomgr/sockaddr.h",
        "src/core/lib/iomgr/sockaddr_posix.h",
        "src/core/lib/iomgr/sockaddr_windows.h",
        "src/core/lib/iomgr/socket_utils.h",
    ],
    deps = [
        "gpr",
        "iomgr_port",
    ],
)

grpc_cc_library(
    name = "avl",
    hdrs = [
        "src/core/lib/avl/avl.h",
    ],
    deps = [
        "gpr_platform",
        "useful",
    ],
)

grpc_cc_library(
    name = "event_engine_base_hdrs",
    hdrs = GRPC_PUBLIC_EVENT_ENGINE_HDRS + GRPC_PUBLIC_HDRS,
    external_deps = [
        "absl/status",
        "absl/status:statusor",
        "absl/time",
        "absl/functional:any_invocable",
    ],
    tags = ["nofixdeps"],
    deps = [
        "gpr",
    ],
)

grpc_cc_library(
    name = "time_averaged_stats",
    srcs = ["src/core/lib/gprpp/time_averaged_stats.cc"],
    hdrs = [
        "src/core/lib/gprpp/time_averaged_stats.h",
    ],
    deps = ["gpr"],
)

grpc_cc_library(
    name = "forkable",
    srcs = [
        "src/core/lib/event_engine/forkable.cc",
    ],
    hdrs = [
        "src/core/lib/event_engine/forkable.h",
    ],
    external_deps = ["absl/container:flat_hash_set"],
    deps = [
        "gpr",
        "gpr_platform",
        "no_destruct",
    ],
)

grpc_cc_library(
    name = "event_engine_poller",
    hdrs = [
        "src/core/lib/event_engine/poller.h",
    ],
    external_deps = [
        "absl/container:inlined_vector",
        "absl/types:variant",
    ],
    deps = [
        "event_engine_base_hdrs",
        "gpr_platform",
    ],
)

grpc_cc_library(
    name = "event_engine_executor",
    hdrs = [
        "src/core/lib/event_engine/executor/executor.h",
    ],
    external_deps = ["absl/functional:any_invocable"],
    deps = [
        "event_engine_base_hdrs",
        "gpr_platform",
    ],
)

grpc_cc_library(
    name = "event_engine_time_util",
    srcs = ["src/core/lib/event_engine/time_util.cc"],
    hdrs = ["src/core/lib/event_engine/time_util.h"],
    deps = [
        "event_engine_base_hdrs",
        "gpr_platform",
    ],
)

grpc_cc_library(
    name = "event_engine_threaded_executor",
    srcs = [
        "src/core/lib/event_engine/executor/threaded_executor.cc",
    ],
    hdrs = [
        "src/core/lib/event_engine/executor/threaded_executor.h",
    ],
    external_deps = ["absl/functional:any_invocable"],
    deps = [
        "event_engine_base_hdrs",
        "event_engine_executor",
        "event_engine_thread_pool",
        "gpr_platform",
    ],
)

grpc_cc_library(
    name = "common_event_engine_closures",
    hdrs = ["src/core/lib/event_engine/common_closures.h"],
    external_deps = ["absl/functional:any_invocable"],
    deps = [
        "event_engine_base_hdrs",
        "gpr_platform",
    ],
)

grpc_cc_library(
    name = "posix_event_engine_timer",
    srcs = [
        "src/core/lib/event_engine/posix_engine/timer.cc",
        "src/core/lib/event_engine/posix_engine/timer_heap.cc",
    ],
    hdrs = [
        "src/core/lib/event_engine/posix_engine/timer.h",
        "src/core/lib/event_engine/posix_engine/timer_heap.h",
    ],
    external_deps = [
        "absl/base:core_headers",
        "absl/types:optional",
    ],
    deps = [
        "event_engine_base_hdrs",
        "gpr",
        "time",
        "time_averaged_stats",
        "useful",
    ],
)

grpc_cc_library(
    name = "event_engine_thread_pool",
    srcs = ["src/core/lib/event_engine/thread_pool.cc"],
    hdrs = [
        "src/core/lib/event_engine/thread_pool.h",
    ],
    external_deps = [
        "absl/base:core_headers",
        "absl/functional:any_invocable",
    ],
    deps = [
        "forkable",
        "gpr",
    ],
)

grpc_cc_library(
    name = "posix_event_engine_timer_manager",
    srcs = ["src/core/lib/event_engine/posix_engine/timer_manager.cc"],
    hdrs = [
        "src/core/lib/event_engine/posix_engine/timer_manager.h",
    ],
    external_deps = [
        "absl/base:core_headers",
        "absl/memory",
        "absl/time",
        "absl/types:optional",
    ],
    deps = [
        "event_engine_base_hdrs",
        "forkable",
        "gpr",
        "gpr_codegen",
<<<<<<< HEAD
        "grpc_trace",
=======
        "gpr_tls",
>>>>>>> 7234a666
        "posix_event_engine_timer",
        "time",
    ],
)

grpc_cc_library(
    name = "posix_event_engine_event_poller",
    srcs = [],
    hdrs = [
        "src/core/lib/event_engine/posix_engine/event_poller.h",
    ],
    external_deps = [
        "absl/status",
        "absl/strings",
    ],
    deps = [
        "event_engine_base_hdrs",
        "gpr_platform",
        "posix_event_engine_closure",
        "time",
    ],
)

grpc_cc_library(
    name = "posix_event_engine_closure",
    srcs = [],
    hdrs = [
        "src/core/lib/event_engine/posix_engine/posix_engine_closure.h",
    ],
    external_deps = [
        "absl/functional:any_invocable",
        "absl/status",
        "absl/utility",
    ],
    deps = [
        "event_engine_base_hdrs",
        "gpr_platform",
    ],
)

grpc_cc_library(
    name = "posix_event_engine_lockfree_event",
    srcs = [
        "src/core/lib/event_engine/posix_engine/lockfree_event.cc",
    ],
    hdrs = [
        "src/core/lib/event_engine/posix_engine/lockfree_event.h",
    ],
    external_deps = ["absl/status"],
    deps = [
        "gpr",
        "posix_event_engine_closure",
        "posix_event_engine_event_poller",
        "status_helper",
    ],
)

grpc_cc_library(
    name = "posix_event_engine_wakeup_fd_posix",
    hdrs = [
        "src/core/lib/event_engine/posix_engine/wakeup_fd_posix.h",
    ],
    external_deps = ["absl/status"],
    deps = ["gpr_platform"],
)

grpc_cc_library(
    name = "posix_event_engine_wakeup_fd_posix_pipe",
    srcs = [
        "src/core/lib/event_engine/posix_engine/wakeup_fd_pipe.cc",
    ],
    hdrs = [
        "src/core/lib/event_engine/posix_engine/wakeup_fd_pipe.h",
    ],
    external_deps = [
        "absl/memory",
        "absl/status",
        "absl/status:statusor",
        "absl/strings",
    ],
    deps = [
        "gpr",
        "iomgr_port",
        "posix_event_engine_wakeup_fd_posix",
    ],
)

grpc_cc_library(
    name = "posix_event_engine_wakeup_fd_posix_eventfd",
    srcs = [
        "src/core/lib/event_engine/posix_engine/wakeup_fd_eventfd.cc",
    ],
    hdrs = [
        "src/core/lib/event_engine/posix_engine/wakeup_fd_eventfd.h",
    ],
    external_deps = [
        "absl/memory",
        "absl/status",
        "absl/status:statusor",
        "absl/strings",
    ],
    deps = [
        "gpr",
        "iomgr_port",
        "posix_event_engine_wakeup_fd_posix",
    ],
)

grpc_cc_library(
    name = "posix_event_engine_wakeup_fd_posix_default",
    srcs = [
        "src/core/lib/event_engine/posix_engine/wakeup_fd_posix_default.cc",
    ],
    hdrs = [
        "src/core/lib/event_engine/posix_engine/wakeup_fd_posix_default.h",
    ],
    external_deps = [
        "absl/status",
        "absl/status:statusor",
    ],
    deps = [
        "gpr_platform",
        "iomgr_port",
        "posix_event_engine_wakeup_fd_posix",
        "posix_event_engine_wakeup_fd_posix_eventfd",
        "posix_event_engine_wakeup_fd_posix_pipe",
    ],
)

grpc_cc_library(
    name = "posix_event_engine_poller_posix_epoll1",
    srcs = [
        "src/core/lib/event_engine/posix_engine/ev_epoll1_linux.cc",
    ],
    hdrs = [
        "src/core/lib/event_engine/posix_engine/ev_epoll1_linux.h",
    ],
    external_deps = [
        "absl/base:core_headers",
        "absl/memory",
        "absl/status",
        "absl/status:statusor",
        "absl/strings",
        "absl/synchronization",
    ],
    deps = [
        "gpr",
        "gpr_codegen",
        "iomgr_port",
        "posix_event_engine_closure",
        "posix_event_engine_event_poller",
        "posix_event_engine_lockfree_event",
        "posix_event_engine_wakeup_fd_posix",
        "posix_event_engine_wakeup_fd_posix_default",
        "time",
    ],
)

grpc_cc_library(
    name = "posix_event_engine_poller_posix_poll",
    srcs = [
        "src/core/lib/event_engine/posix_engine/ev_poll_posix.cc",
    ],
    hdrs = [
        "src/core/lib/event_engine/posix_engine/ev_poll_posix.h",
    ],
    external_deps = [
        "absl/base:core_headers",
        "absl/status",
        "absl/status:statusor",
        "absl/strings",
        "absl/synchronization",
        "absl/utility",
    ],
    deps = [
        "gpr",
        "gpr_codegen",
        "iomgr_port",
        "posix_event_engine_closure",
        "posix_event_engine_event_poller",
        "posix_event_engine_wakeup_fd_posix",
        "posix_event_engine_wakeup_fd_posix_default",
        "time",
    ],
)

grpc_cc_library(
    name = "posix_event_engine_poller_posix_default",
    srcs = [
        "src/core/lib/event_engine/posix_engine/event_poller_posix_default.cc",
    ],
    hdrs = [
        "src/core/lib/event_engine/posix_engine/event_poller_posix_default.h",
    ],
    external_deps = ["absl/strings"],
    deps = [
        "gpr",
        "posix_event_engine_event_poller",
        "posix_event_engine_poller_posix_epoll1",
        "posix_event_engine_poller_posix_poll",
    ],
)

grpc_cc_library(
    name = "posix_event_engine_internal_errqueue",
    srcs = [
        "src/core/lib/event_engine/posix_engine/internal_errqueue.cc",
    ],
    hdrs = [
        "src/core/lib/event_engine/posix_engine/internal_errqueue.h",
    ],
    deps = [
        "gpr",
        "iomgr_port",
    ],
)

grpc_cc_library(
    name = "posix_event_engine_traced_buffer_list",
    srcs = [
        "src/core/lib/event_engine/posix_engine/traced_buffer_list.cc",
    ],
    hdrs = [
        "src/core/lib/event_engine/posix_engine/traced_buffer_list.h",
    ],
    external_deps = [
        "absl/functional:any_invocable",
        "absl/status",
        "absl/types:optional",
    ],
    deps = [
        "gpr",
        "gpr_codegen",
        "iomgr_port",
        "posix_event_engine_internal_errqueue",
    ],
)

grpc_cc_library(
    name = "event_engine_utils",
    srcs = ["src/core/lib/event_engine/utils.cc"],
    hdrs = ["src/core/lib/event_engine/utils.h"],
    external_deps = ["absl/strings"],
    deps = [
        "event_engine_base_hdrs",
        "gpr_platform",
        "time",
    ],
)

grpc_cc_library(
    name = "event_engine_socket_notifier",
    hdrs = ["src/core/lib/event_engine/socket_notifier.h"],
    external_deps = ["absl/status"],
    deps = [
        "event_engine_base_hdrs",
        "gpr_platform",
    ],
)

grpc_cc_library(
    name = "posix_event_engine",
    srcs = ["src/core/lib/event_engine/posix_engine/posix_engine.cc"],
    hdrs = ["src/core/lib/event_engine/posix_engine/posix_engine.h"],
    external_deps = [
        "absl/base:core_headers",
        "absl/container:flat_hash_set",
        "absl/functional:any_invocable",
        "absl/status",
        "absl/status:statusor",
        "absl/strings",
    ],
    deps = [
        "event_engine_base_hdrs",
        "event_engine_common",
        "event_engine_threaded_executor",
        "event_engine_trace",
        "event_engine_utils",
        "gpr",
        "grpc_trace",
        "posix_event_engine_timer",
        "posix_event_engine_timer_manager",
    ],
)

grpc_cc_library(
    name = "windows_event_engine",
    srcs = ["src/core/lib/event_engine/windows/windows_engine.cc"],
    hdrs = ["src/core/lib/event_engine/windows/windows_engine.h"],
    external_deps = [
        "absl/status",
        "absl/status:statusor",
        "absl/strings",
    ],
    deps = [
        "event_engine_base_hdrs",
        "event_engine_common",
        "event_engine_threaded_executor",
        "event_engine_trace",
        "event_engine_utils",
        "gpr",
        "posix_event_engine_timer_manager",
        "time",
        "windows_iocp",
    ],
)

grpc_cc_library(
    name = "windows_iocp",
    srcs = [
        "src/core/lib/event_engine/windows/iocp.cc",
        "src/core/lib/event_engine/windows/win_socket.cc",
    ],
    hdrs = [
        "src/core/lib/event_engine/windows/iocp.h",
        "src/core/lib/event_engine/windows/win_socket.h",
    ],
    external_deps = [
        "absl/base:core_headers",
        "absl/functional:any_invocable",
        "absl/status",
        "absl/strings:str_format",
    ],
    deps = [
        "error",
        "event_engine_base_hdrs",
        "event_engine_executor",
        "event_engine_poller",
        "event_engine_socket_notifier",
        "event_engine_trace",
        "event_engine_utils",
        "gpr",
        "gpr_platform",
    ],
)

grpc_cc_library(
    name = "event_engine_common",
    srcs = [
        "src/core/lib/event_engine/resolved_address.cc",
        "src/core/lib/event_engine/slice.cc",
        "src/core/lib/event_engine/slice_buffer.cc",
    ],
    hdrs = [
        "src/core/lib/event_engine/handle_containers.h",
    ],
    external_deps = [
        "absl/container:flat_hash_set",
    ],
    tags = ["nofixdeps"],
    deps = [
        "event_engine_base_hdrs",
        "event_engine_trace",
        "gpr",
        "gpr_platform",
        "ref_counted",
        "slice",
        "slice_refcount",
    ],
)

grpc_cc_library(
    name = "event_engine_trace",
    srcs = [
        "src/core/lib/event_engine/trace.cc",
    ],
    hdrs = [
        "src/core/lib/event_engine/trace.h",
    ],
    tags = ["nofixdeps"],
    deps = [
        "gpr_platform",
        "grpc_trace",
    ],
)

# NOTE: this target gets replaced inside Google's build system to be one that
# integrates with other internal systems better. Please do not rename or fold
# this into other targets.
grpc_cc_library(
    name = "default_event_engine_factory",
    srcs = ["src/core/lib/event_engine/default_event_engine_factory.cc"],
    hdrs = ["src/core/lib/event_engine/default_event_engine_factory.h"],
    external_deps = ["absl/memory"],
    select_deps = [{
        "//:windows": ["windows_event_engine"],
        "//:windows_msvc": ["windows_event_engine"],
        "//:windows_other": ["windows_event_engine"],
        "//conditions:default": ["posix_event_engine"],
    }],
    deps = [
        "event_engine_base_hdrs",
        "gpr_platform",
    ],
)

grpc_cc_library(
    name = "default_event_engine",
    srcs = [
        "src/core/lib/event_engine/default_event_engine.cc",
    ],
    hdrs = [
        "src/core/lib/event_engine/default_event_engine.h",
    ],
    external_deps = ["absl/functional:any_invocable"],
    deps = [
        "default_event_engine_factory",
        "event_engine_base_hdrs",
        "gpr",
    ],
)

grpc_cc_library(
    name = "uri_parser",
    srcs = [
        "src/core/lib/uri/uri_parser.cc",
    ],
    hdrs = [
        "src/core/lib/uri/uri_parser.h",
    ],
    external_deps = [
        "absl/status",
        "absl/status:statusor",
        "absl/strings",
        "absl/strings:str_format",
    ],
    visibility = ["@grpc:alt_grpc_base_legacy"],
    deps = ["gpr"],
)

grpc_cc_library(
    name = "channel_args_preconditioning",
    srcs = [
        "src/core/lib/channel/channel_args_preconditioning.cc",
    ],
    hdrs = [
        "src/core/lib/channel/channel_args_preconditioning.h",
    ],
    deps = [
        "channel_args",
        "gpr_platform",
        "grpc_codegen",
    ],
)

grpc_cc_library(
    name = "pid_controller",
    srcs = [
        "src/core/lib/transport/pid_controller.cc",
    ],
    hdrs = [
        "src/core/lib/transport/pid_controller.h",
    ],
    deps = [
        "gpr_platform",
        "useful",
    ],
)

grpc_cc_library(
    name = "bdp_estimator",
    srcs = [
        "src/core/lib/transport/bdp_estimator.cc",
    ],
    hdrs = ["src/core/lib/transport/bdp_estimator.h"],
    deps = [
        "exec_ctx",
        "gpr",
        "gpr_codegen",
        "grpc_trace",
        "time",
    ],
)

grpc_cc_library(
    name = "percent_encoding",
    srcs = [
        "src/core/lib/slice/percent_encoding.cc",
    ],
    hdrs = [
        "src/core/lib/slice/percent_encoding.h",
    ],
    deps = [
        "bitset",
        "gpr",
        "slice",
    ],
)

grpc_cc_library(
    name = "pollset_set",
    srcs = [
        "src/core/lib/iomgr/pollset_set.cc",
    ],
    hdrs = [
        "src/core/lib/iomgr/pollset_set.h",
    ],
    deps = [
        "gpr",
        "iomgr_fwd",
    ],
)

grpc_cc_library(
    name = "grpc_base",
    srcs = [
        "src/core/lib/address_utils/parse_address.cc",
        "src/core/lib/backoff/backoff.cc",
        "src/core/lib/channel/channel_stack.cc",
        "src/core/lib/channel/channel_stack_builder_impl.cc",
        "src/core/lib/channel/channel_trace.cc",
        "src/core/lib/channel/channelz.cc",
        "src/core/lib/channel/channelz_registry.cc",
        "src/core/lib/channel/connected_channel.cc",
        "src/core/lib/channel/promise_based_filter.cc",
        "src/core/lib/channel/status_util.cc",
        "src/core/lib/compression/compression.cc",
        "src/core/lib/compression/compression_internal.cc",
        "src/core/lib/compression/message_compress.cc",
        "src/core/lib/debug/stats.cc",
        "src/core/lib/debug/stats_data.cc",
        "src/core/lib/event_engine/channel_args_endpoint_config.cc",
        "src/core/lib/iomgr/buffer_list.cc",
        "src/core/lib/iomgr/call_combiner.cc",
        "src/core/lib/iomgr/cfstream_handle.cc",
        "src/core/lib/iomgr/dualstack_socket_posix.cc",
        "src/core/lib/iomgr/endpoint.cc",
        "src/core/lib/iomgr/endpoint_cfstream.cc",
        "src/core/lib/iomgr/endpoint_pair_posix.cc",
        "src/core/lib/iomgr/endpoint_pair_windows.cc",
        "src/core/lib/iomgr/error_cfstream.cc",
        "src/core/lib/iomgr/ev_apple.cc",
        "src/core/lib/iomgr/ev_epoll1_linux.cc",
        "src/core/lib/iomgr/ev_poll_posix.cc",
        "src/core/lib/iomgr/ev_posix.cc",
        "src/core/lib/iomgr/ev_windows.cc",
        "src/core/lib/iomgr/fork_posix.cc",
        "src/core/lib/iomgr/fork_windows.cc",
        "src/core/lib/iomgr/gethostname_fallback.cc",
        "src/core/lib/iomgr/gethostname_host_name_max.cc",
        "src/core/lib/iomgr/gethostname_sysconf.cc",
        "src/core/lib/iomgr/grpc_if_nametoindex_posix.cc",
        "src/core/lib/iomgr/grpc_if_nametoindex_unsupported.cc",
        "src/core/lib/iomgr/internal_errqueue.cc",
        "src/core/lib/iomgr/iocp_windows.cc",
        "src/core/lib/iomgr/iomgr.cc",
        "src/core/lib/iomgr/iomgr_posix.cc",
        "src/core/lib/iomgr/iomgr_posix_cfstream.cc",
        "src/core/lib/iomgr/iomgr_windows.cc",
        "src/core/lib/iomgr/load_file.cc",
        "src/core/lib/iomgr/lockfree_event.cc",
        "src/core/lib/iomgr/polling_entity.cc",
        "src/core/lib/iomgr/pollset.cc",
        "src/core/lib/iomgr/pollset_set_windows.cc",
        "src/core/lib/iomgr/pollset_windows.cc",
        "src/core/lib/iomgr/resolve_address.cc",
        "src/core/lib/iomgr/resolve_address_posix.cc",
        "src/core/lib/iomgr/resolve_address_windows.cc",
        "src/core/lib/iomgr/socket_factory_posix.cc",
        "src/core/lib/iomgr/socket_mutator.cc",
        "src/core/lib/iomgr/socket_utils_common_posix.cc",
        "src/core/lib/iomgr/socket_utils_linux.cc",
        "src/core/lib/iomgr/socket_utils_posix.cc",
        "src/core/lib/iomgr/socket_windows.cc",
        "src/core/lib/iomgr/tcp_client.cc",
        "src/core/lib/iomgr/tcp_client_cfstream.cc",
        "src/core/lib/iomgr/tcp_client_posix.cc",
        "src/core/lib/iomgr/tcp_client_windows.cc",
        "src/core/lib/iomgr/tcp_posix.cc",
        "src/core/lib/iomgr/tcp_server.cc",
        "src/core/lib/iomgr/tcp_server_posix.cc",
        "src/core/lib/iomgr/tcp_server_utils_posix_common.cc",
        "src/core/lib/iomgr/tcp_server_utils_posix_ifaddrs.cc",
        "src/core/lib/iomgr/tcp_server_utils_posix_noifaddrs.cc",
        "src/core/lib/iomgr/tcp_server_windows.cc",
        "src/core/lib/iomgr/tcp_windows.cc",
        "src/core/lib/iomgr/unix_sockets_posix.cc",
        "src/core/lib/iomgr/unix_sockets_posix_noop.cc",
        "src/core/lib/iomgr/wakeup_fd_eventfd.cc",
        "src/core/lib/iomgr/wakeup_fd_nospecial.cc",
        "src/core/lib/iomgr/wakeup_fd_pipe.cc",
        "src/core/lib/iomgr/wakeup_fd_posix.cc",
        "src/core/lib/resource_quota/api.cc",
        "src/core/lib/slice/b64.cc",
        "src/core/lib/slice/slice_api.cc",
        "src/core/lib/slice/slice_buffer_api.cc",
        "src/core/lib/surface/api_trace.cc",
        "src/core/lib/surface/builtins.cc",
        "src/core/lib/surface/byte_buffer.cc",
        "src/core/lib/surface/byte_buffer_reader.cc",
        "src/core/lib/surface/call.cc",
        "src/core/lib/surface/call_details.cc",
        "src/core/lib/surface/call_log_batch.cc",
        "src/core/lib/surface/channel.cc",
        "src/core/lib/surface/channel_ping.cc",
        "src/core/lib/surface/completion_queue.cc",
        "src/core/lib/surface/completion_queue_factory.cc",
        "src/core/lib/surface/event_string.cc",
        "src/core/lib/surface/lame_client.cc",
        "src/core/lib/surface/metadata_array.cc",
        "src/core/lib/surface/server.cc",
        "src/core/lib/surface/validate_metadata.cc",
        "src/core/lib/surface/version.cc",
        "src/core/lib/transport/connectivity_state.cc",
        "src/core/lib/transport/error_utils.cc",
        "src/core/lib/transport/metadata_batch.cc",
        "src/core/lib/transport/parsed_metadata.cc",
        "src/core/lib/transport/status_conversion.cc",
        "src/core/lib/transport/timeout_encoding.cc",
        "src/core/lib/transport/transport.cc",
        "src/core/lib/transport/transport_op_string.cc",
    ],
    hdrs = [
        "src/core/lib/transport/error_utils.h",
        "src/core/lib/transport/http2_errors.h",
        "src/core/lib/address_utils/parse_address.h",
        "src/core/lib/backoff/backoff.h",
        "src/core/lib/channel/call_finalization.h",
        "src/core/lib/channel/call_tracer.h",
        "src/core/lib/channel/channel_stack.h",
        "src/core/lib/channel/promise_based_filter.h",
        "src/core/lib/channel/channel_stack_builder_impl.h",
        "src/core/lib/channel/channel_trace.h",
        "src/core/lib/channel/channelz.h",
        "src/core/lib/channel/channelz_registry.h",
        "src/core/lib/channel/connected_channel.h",
        "src/core/lib/channel/context.h",
        "src/core/lib/channel/status_util.h",
        "src/core/lib/compression/compression_internal.h",
        "src/core/lib/resource_quota/api.h",
        "src/core/lib/compression/message_compress.h",
        "src/core/lib/debug/stats.h",
        "src/core/lib/debug/stats_data.h",
        "src/core/lib/event_engine/channel_args_endpoint_config.h",
        "src/core/lib/event_engine/promise.h",
        "src/core/lib/iomgr/block_annotate.h",
        "src/core/lib/iomgr/buffer_list.h",
        "src/core/lib/iomgr/call_combiner.h",
        "src/core/lib/iomgr/cfstream_handle.h",
        "src/core/lib/iomgr/dynamic_annotations.h",
        "src/core/lib/iomgr/endpoint.h",
        "src/core/lib/iomgr/endpoint_cfstream.h",
        "src/core/lib/iomgr/endpoint_pair.h",
        "src/core/lib/iomgr/error_cfstream.h",
        "src/core/lib/iomgr/ev_apple.h",
        "src/core/lib/iomgr/ev_epoll1_linux.h",
        "src/core/lib/iomgr/ev_poll_posix.h",
        "src/core/lib/iomgr/ev_posix.h",
        "src/core/lib/iomgr/gethostname.h",
        "src/core/lib/iomgr/grpc_if_nametoindex.h",
        "src/core/lib/iomgr/internal_errqueue.h",
        "src/core/lib/iomgr/iocp_windows.h",
        "src/core/lib/iomgr/iomgr.h",
        "src/core/lib/iomgr/load_file.h",
        "src/core/lib/iomgr/lockfree_event.h",
        "src/core/lib/iomgr/nameser.h",
        "src/core/lib/iomgr/polling_entity.h",
        "src/core/lib/iomgr/pollset.h",
        "src/core/lib/iomgr/pollset_set_windows.h",
        "src/core/lib/iomgr/pollset_windows.h",
        "src/core/lib/iomgr/python_util.h",
        "src/core/lib/iomgr/resolve_address.h",
        "src/core/lib/iomgr/resolve_address_impl.h",
        "src/core/lib/iomgr/resolve_address_posix.h",
        "src/core/lib/iomgr/resolve_address_windows.h",
        "src/core/lib/iomgr/sockaddr.h",
        "src/core/lib/iomgr/sockaddr_posix.h",
        "src/core/lib/iomgr/sockaddr_windows.h",
        "src/core/lib/iomgr/socket_factory_posix.h",
        "src/core/lib/iomgr/socket_mutator.h",
        "src/core/lib/iomgr/socket_utils_posix.h",
        "src/core/lib/iomgr/socket_windows.h",
        "src/core/lib/iomgr/tcp_client.h",
        "src/core/lib/iomgr/tcp_client_posix.h",
        "src/core/lib/iomgr/tcp_posix.h",
        "src/core/lib/iomgr/tcp_server.h",
        "src/core/lib/iomgr/tcp_server_utils_posix.h",
        "src/core/lib/iomgr/tcp_windows.h",
        "src/core/lib/iomgr/unix_sockets_posix.h",
        "src/core/lib/iomgr/wakeup_fd_pipe.h",
        "src/core/lib/iomgr/wakeup_fd_posix.h",
        "src/core/lib/slice/b64.h",
        "src/core/lib/surface/api_trace.h",
        "src/core/lib/surface/builtins.h",
        "src/core/lib/surface/call.h",
        "src/core/lib/surface/call_test_only.h",
        "src/core/lib/surface/channel.h",
        "src/core/lib/surface/completion_queue.h",
        "src/core/lib/surface/completion_queue_factory.h",
        "src/core/lib/surface/event_string.h",
        "src/core/lib/surface/init.h",
        "src/core/lib/surface/lame_client.h",
        "src/core/lib/surface/server.h",
        "src/core/lib/surface/validate_metadata.h",
        "src/core/lib/transport/connectivity_state.h",
        "src/core/lib/transport/metadata_batch.h",
        "src/core/lib/transport/parsed_metadata.h",
        "src/core/lib/transport/status_conversion.h",
        "src/core/lib/transport/timeout_encoding.h",
        "src/core/lib/transport/transport.h",
        "src/core/lib/transport/transport_impl.h",
    ] +
    # TODO(ctiller): remove these
    # These headers used to be vended by this target, but they have been split
    # out into separate targets now. In order to transition downstream code, we
    # re-export these headers from here for now, and when LSC's have completed
    # to clean this up, we'll remove these.
    [
        "src/core/lib/iomgr/closure.h",
        "src/core/lib/iomgr/error.h",
        "src/core/lib/slice/slice_internal.h",
        "src/core/lib/slice/slice_string_helpers.h",
        "src/core/lib/iomgr/exec_ctx.h",
        "src/core/lib/iomgr/executor.h",
        "src/core/lib/iomgr/combiner.h",
        "src/core/lib/iomgr/iomgr_internal.h",
        "src/core/lib/channel/channel_args.h",
        "src/core/lib/channel/channel_stack_builder.h",
    ],
    external_deps = [
        "absl/base:core_headers",
        "absl/container:flat_hash_map",
        "absl/container:inlined_vector",
        "absl/functional:any_invocable",
        "absl/functional:bind_front",
        "absl/functional:function_ref",
        "absl/memory",
        "absl/meta:type_traits",
        "absl/status:statusor",
        "absl/status",
        "absl/strings:str_format",
        "absl/strings",
        "absl/types:optional",
        "absl/types:variant",
        "absl/utility",
        "madler_zlib",
    ],
    language = "c++",
    public_hdrs = GRPC_PUBLIC_HDRS + GRPC_PUBLIC_EVENT_ENGINE_HDRS,
    tags = ["nofixdeps"],
    visibility = ["@grpc:alt_grpc_base_legacy"],
    deps = [
        "arena",
        "arena_promise",
        "atomic_utils",
        "avl",
        "bitset",
        "channel_args",
        "channel_args_preconditioning",
        "channel_fwd",
        "channel_init",
        "channel_stack_builder",
        "channel_stack_type",
        "chunked_vector",
        "closure",
        "config",
        "cpp_impl_of",
        "debug_location",
        "default_event_engine",
        "dual_ref_counted",
        "error",
        "event_engine_common",
        "exec_ctx",
        "gpr",
        "gpr_codegen",
        "gpr_tls",
        "grpc_codegen",
        "grpc_sockaddr",
        "grpc_trace",
        "handshaker_registry",
        "iomgr_port",
        "iomgr_timer",
        "json",
        "latch",
        "memory_quota",
        "orphanable",
        "percent_encoding",
        "poll",
        "pollset_set",
        "promise",
        "ref_counted",
        "ref_counted_ptr",
        "resolved_address",
        "resource_quota",
        "resource_quota_trace",
        "slice",
        "slice_buffer",
        "slice_refcount",
        "sockaddr_utils",
        "status_helper",
        "table",
        "thread_quota",
        "time",
        "transport_fwd",
        "uri_parser",
        "useful",
        "work_serializer",
    ],
)

grpc_cc_library(
    name = "channel_stack_type",
    srcs = [
        "src/core/lib/surface/channel_stack_type.cc",
    ],
    hdrs = [
        "src/core/lib/surface/channel_stack_type.h",
    ],
    language = "c++",
    deps = ["gpr_platform"],
)

grpc_cc_library(
    name = "channel_init",
    srcs = [
        "src/core/lib/surface/channel_init.cc",
    ],
    hdrs = [
        "src/core/lib/surface/channel_init.h",
    ],
    language = "c++",
    deps = [
        "channel_stack_builder",
        "channel_stack_type",
        "gpr_platform",
    ],
)

grpc_cc_library(
    name = "single_set_ptr",
    hdrs = [
        "src/core/lib/gprpp/single_set_ptr.h",
    ],
    language = "c++",
    deps = ["gpr"],
)

grpc_cc_library(
    name = "channel_stack_builder",
    srcs = [
        "src/core/lib/channel/channel_stack_builder.cc",
    ],
    hdrs = [
        "src/core/lib/channel/channel_stack_builder.h",
    ],
    external_deps = [
        "absl/status:statusor",
        "absl/strings",
    ],
    language = "c++",
    visibility = ["@grpc:alt_grpc_base_legacy"],
    deps = [
        "channel_args",
        "channel_fwd",
        "channel_stack_type",
        "gpr",
        "ref_counted_ptr",
        "transport_fwd",
    ],
)

grpc_cc_library(
    name = "grpc_common",
    defines = select({
        "grpc_no_rls": ["GRPC_NO_RLS"],
        "//conditions:default": [],
    }),
    language = "c++",
    select_deps = [
        {
            "grpc_no_rls": [],
            "//conditions:default": ["grpc_lb_policy_rls"],
        },
    ],
    tags = ["nofixdeps"],
    deps = [
        "grpc_base",
        # standard plugins
        "census",
        "grpc_deadline_filter",
        "grpc_client_authority_filter",
        "grpc_lb_policy_grpclb",
        "grpc_lb_policy_outlier_detection",
        "grpc_lb_policy_pick_first",
        "grpc_lb_policy_priority",
        "grpc_lb_policy_ring_hash",
        "grpc_lb_policy_round_robin",
        "grpc_lb_policy_weighted_target",
        "grpc_channel_idle_filter",
        "grpc_message_size_filter",
        "grpc_resolver_binder",
        "grpc_resolver_dns_ares",
        "grpc_resolver_fake",
        "grpc_resolver_dns_native",
        "grpc_resolver_sockaddr",
        "grpc_transport_chttp2_client_connector",
        "grpc_transport_chttp2_server",
        "grpc_transport_inproc",
        "grpc_fault_injection_filter",
    ],
)

grpc_cc_library(
    name = "grpc_service_config",
    hdrs = [
        "src/core/lib/service_config/service_config.h",
        "src/core/lib/service_config/service_config_call_data.h",
    ],
    external_deps = ["absl/strings"],
    language = "c++",
    deps = [
        "gpr_platform",
        "ref_counted",
        "ref_counted_ptr",
        "service_config_parser",
        "slice_refcount",
        "unique_type_name",
        "useful",
    ],
)

grpc_cc_library(
    name = "grpc_service_config_impl",
    srcs = [
        "src/core/lib/service_config/service_config_impl.cc",
    ],
    hdrs = [
        "src/core/lib/service_config/service_config_impl.h",
    ],
    external_deps = [
        "absl/memory",
        "absl/status",
        "absl/status:statusor",
        "absl/strings",
    ],
    language = "c++",
    visibility = ["@grpc:client_channel"],
    deps = [
        "channel_args",
        "config",
        "gpr",
        "grpc_service_config",
        "json",
        "ref_counted_ptr",
        "service_config_parser",
        "slice",
        "slice_refcount",
    ],
)

grpc_cc_library(
    name = "service_config_parser",
    srcs = [
        "src/core/lib/service_config/service_config_parser.cc",
    ],
    hdrs = [
        "src/core/lib/service_config/service_config_parser.h",
    ],
    external_deps = [
        "absl/status",
        "absl/status:statusor",
        "absl/strings",
    ],
    language = "c++",
    deps = [
        "channel_args",
        "gpr",
        "json",
    ],
)

grpc_cc_library(
    name = "server_address",
    srcs = [
        "src/core/lib/resolver/server_address.cc",
    ],
    hdrs = [
        "src/core/lib/resolver/server_address.h",
    ],
    external_deps = [
        "absl/memory",
        "absl/status",
        "absl/status:statusor",
        "absl/strings",
        "absl/strings:str_format",
    ],
    language = "c++",
    visibility = ["@grpc:client_channel"],
    deps = [
        "channel_args",
        "gpr_platform",
        "resolved_address",
        "sockaddr_utils",
        "useful",
    ],
)

grpc_cc_library(
    name = "grpc_resolver",
    srcs = [
        "src/core/lib/resolver/resolver.cc",
        "src/core/lib/resolver/resolver_registry.cc",
    ],
    hdrs = [
        "src/core/lib/resolver/resolver.h",
        "src/core/lib/resolver/resolver_factory.h",
        "src/core/lib/resolver/resolver_registry.h",
    ],
    external_deps = [
        "absl/status",
        "absl/status:statusor",
        "absl/strings",
        "absl/strings:str_format",
    ],
    language = "c++",
    visibility = ["@grpc:client_channel"],
    deps = [
        "channel_args",
        "gpr",
        "grpc_service_config",
        "grpc_trace",
        "iomgr_fwd",
        "orphanable",
        "ref_counted_ptr",
        "server_address",
        "uri_parser",
    ],
)

grpc_cc_library(
    name = "channel_args",
    srcs = [
        "src/core/lib/channel/channel_args.cc",
    ],
    hdrs = [
        "src/core/lib/channel/channel_args.h",
    ],
    external_deps = [
        "absl/meta:type_traits",
        "absl/strings",
        "absl/strings:str_format",
        "absl/types:optional",
        "absl/types:variant",
    ],
    language = "c++",
    deps = [
        "avl",
        "channel_stack_type",
        "debug_location",
        "dual_ref_counted",
        "gpr",
        "grpc_codegen",
        "match",
        "ref_counted",
        "ref_counted_ptr",
        "time",
        "useful",
    ],
)

grpc_cc_library(
    name = "resolved_address",
    hdrs = ["src/core/lib/iomgr/resolved_address.h"],
    language = "c++",
    deps = [
        "gpr_platform",
        "iomgr_port",
    ],
)

grpc_cc_library(
    name = "lb_policy",
    srcs = ["src/core/lib/load_balancing/lb_policy.cc"],
    hdrs = ["src/core/lib/load_balancing/lb_policy.h"],
    external_deps = [
        "absl/status",
        "absl/status:statusor",
        "absl/strings",
        "absl/types:optional",
        "absl/types:variant",
    ],
    deps = [
        "channel_args",
        "closure",
        "debug_location",
        "error",
        "exec_ctx",
        "gpr_platform",
        "grpc_backend_metric_data",
        "grpc_codegen",
        "grpc_trace",
        "iomgr_fwd",
        "orphanable",
        "pollset_set",
        "ref_counted",
        "ref_counted_ptr",
        "server_address",
        "subchannel_interface",
        "work_serializer",
    ],
)

grpc_cc_library(
    name = "lb_policy_factory",
    hdrs = ["src/core/lib/load_balancing/lb_policy_factory.h"],
    external_deps = [
        "absl/status:statusor",
        "absl/strings",
    ],
    deps = [
        "gpr_platform",
        "json",
        "lb_policy",
        "orphanable",
        "ref_counted_ptr",
    ],
)

grpc_cc_library(
    name = "lb_policy_registry",
    srcs = ["src/core/lib/load_balancing/lb_policy_registry.cc"],
    hdrs = ["src/core/lib/load_balancing/lb_policy_registry.h"],
    external_deps = [
        "absl/status",
        "absl/status:statusor",
        "absl/strings",
        "absl/strings:str_format",
    ],
    deps = [
        "gpr",
        "json",
        "lb_policy",
        "lb_policy_factory",
        "orphanable",
        "ref_counted_ptr",
    ],
)

grpc_cc_library(
    name = "subchannel_interface",
    hdrs = ["src/core/lib/load_balancing/subchannel_interface.h"],
    external_deps = ["absl/status"],
    deps = [
        "channel_args",
        "gpr_platform",
        "grpc_codegen",
        "iomgr_fwd",
        "ref_counted",
        "ref_counted_ptr",
    ],
)

grpc_cc_library(
    name = "grpc_client_channel",
    srcs = [
        "src/core/ext/filters/client_channel/backend_metric.cc",
        "src/core/ext/filters/client_channel/backup_poller.cc",
        "src/core/ext/filters/client_channel/channel_connectivity.cc",
        "src/core/ext/filters/client_channel/client_channel.cc",
        "src/core/ext/filters/client_channel/client_channel_channelz.cc",
        "src/core/ext/filters/client_channel/client_channel_factory.cc",
        "src/core/ext/filters/client_channel/client_channel_plugin.cc",
        "src/core/ext/filters/client_channel/config_selector.cc",
        "src/core/ext/filters/client_channel/dynamic_filters.cc",
        "src/core/ext/filters/client_channel/global_subchannel_pool.cc",
        "src/core/ext/filters/client_channel/health/health_check_client.cc",
        "src/core/ext/filters/client_channel/http_proxy.cc",
        "src/core/ext/filters/client_channel/lb_policy/child_policy_handler.cc",
        "src/core/ext/filters/client_channel/lb_policy/oob_backend_metric.cc",
        "src/core/ext/filters/client_channel/local_subchannel_pool.cc",
        "src/core/ext/filters/client_channel/proxy_mapper_registry.cc",
        "src/core/ext/filters/client_channel/resolver_result_parsing.cc",
        "src/core/ext/filters/client_channel/retry_filter.cc",
        "src/core/ext/filters/client_channel/retry_service_config.cc",
        "src/core/ext/filters/client_channel/retry_throttle.cc",
        "src/core/ext/filters/client_channel/service_config_channel_arg_filter.cc",
        "src/core/ext/filters/client_channel/subchannel.cc",
        "src/core/ext/filters/client_channel/subchannel_pool_interface.cc",
        "src/core/ext/filters/client_channel/subchannel_stream_client.cc",
    ],
    hdrs = [
        "src/core/ext/filters/client_channel/backend_metric.h",
        "src/core/ext/filters/client_channel/backup_poller.h",
        "src/core/ext/filters/client_channel/client_channel.h",
        "src/core/ext/filters/client_channel/client_channel_channelz.h",
        "src/core/ext/filters/client_channel/client_channel_factory.h",
        "src/core/ext/filters/client_channel/config_selector.h",
        "src/core/ext/filters/client_channel/connector.h",
        "src/core/ext/filters/client_channel/dynamic_filters.h",
        "src/core/ext/filters/client_channel/global_subchannel_pool.h",
        "src/core/ext/filters/client_channel/health/health_check_client.h",
        "src/core/ext/filters/client_channel/http_proxy.h",
        "src/core/ext/filters/client_channel/lb_policy/child_policy_handler.h",
        "src/core/ext/filters/client_channel/lb_policy/oob_backend_metric.h",
        "src/core/ext/filters/client_channel/local_subchannel_pool.h",
        "src/core/ext/filters/client_channel/proxy_mapper.h",
        "src/core/ext/filters/client_channel/proxy_mapper_registry.h",
        "src/core/ext/filters/client_channel/resolver_result_parsing.h",
        "src/core/ext/filters/client_channel/retry_filter.h",
        "src/core/ext/filters/client_channel/retry_service_config.h",
        "src/core/ext/filters/client_channel/retry_throttle.h",
        "src/core/ext/filters/client_channel/subchannel.h",
        "src/core/ext/filters/client_channel/subchannel_interface_internal.h",
        "src/core/ext/filters/client_channel/subchannel_pool_interface.h",
        "src/core/ext/filters/client_channel/subchannel_stream_client.h",
    ],
    external_deps = [
        "absl/base:core_headers",
        "absl/container:inlined_vector",
        "absl/memory",
        "absl/status",
        "absl/status:statusor",
        "absl/strings",
        "absl/strings:cord",
        "absl/types:optional",
        "absl/types:variant",
        "absl/utility",
        "upb_lib",
    ],
    language = "c++",
    visibility = ["@grpc:client_channel"],
    deps = [
        "arena",
        "channel_fwd",
        "channel_init",
        "channel_stack_type",
        "config",
        "construct_destruct",
        "debug_location",
        "default_event_engine",
        "dual_ref_counted",
        "gpr",
        "gpr_codegen",
        "grpc_backend_metric_data",
        "grpc_base",
        "grpc_codegen",
        "grpc_deadline_filter",
        "grpc_health_upb",
        "grpc_public_hdrs",
        "grpc_resolver",
        "grpc_service_config",
        "grpc_service_config_impl",
        "grpc_trace",
        "http_connect_handshaker",
        "iomgr_fwd",
        "iomgr_timer",
        "json",
        "json_util",
        "lb_policy",
        "lb_policy_registry",
        "memory_quota",
        "orphanable",
        "pollset_set",
        "protobuf_duration_upb",
        "ref_counted",
        "ref_counted_ptr",
        "resolved_address",
        "resource_quota",
        "server_address",
        "service_config_parser",
        "slice",
        "slice_buffer",
        "slice_refcount",
        "sockaddr_utils",
        "subchannel_interface",
        "time",
        "transport_fwd",
        "unique_type_name",
        "uri_parser",
        "useful",
        "work_serializer",
        "xds_orca_service_upb",
        "xds_orca_upb",
    ],
)

grpc_cc_library(
    name = "grpc_server_config_selector",
    srcs = [
        "src/core/ext/filters/server_config_selector/server_config_selector.cc",
    ],
    hdrs = [
        "src/core/ext/filters/server_config_selector/server_config_selector.h",
    ],
    external_deps = [
        "absl/status:statusor",
        "absl/strings",
    ],
    language = "c++",
    deps = [
        "channel_args",
        "dual_ref_counted",
        "gpr_platform",
        "grpc_base",
        "grpc_codegen",
        "grpc_service_config",
        "ref_counted",
        "ref_counted_ptr",
        "service_config_parser",
        "useful",
    ],
)

grpc_cc_library(
    name = "grpc_server_config_selector_filter",
    srcs = [
        "src/core/ext/filters/server_config_selector/server_config_selector_filter.cc",
    ],
    hdrs = [
        "src/core/ext/filters/server_config_selector/server_config_selector_filter.h",
    ],
    external_deps = [
        "absl/base:core_headers",
        "absl/memory",
        "absl/status",
        "absl/status:statusor",
        "absl/types:optional",
    ],
    language = "c++",
    deps = [
        "arena",
        "arena_promise",
        "channel_args",
        "channel_fwd",
        "context",
        "gpr",
        "grpc_base",
        "grpc_server_config_selector",
        "grpc_service_config",
        "promise",
        "ref_counted_ptr",
    ],
)

grpc_cc_library(
    name = "idle_filter_state",
    srcs = [
        "src/core/ext/filters/channel_idle/idle_filter_state.cc",
    ],
    hdrs = [
        "src/core/ext/filters/channel_idle/idle_filter_state.h",
    ],
    language = "c++",
    deps = ["gpr_platform"],
)

grpc_cc_library(
    name = "grpc_channel_idle_filter",
    srcs = [
        "src/core/ext/filters/channel_idle/channel_idle_filter.cc",
    ],
    hdrs = [
        "src/core/ext/filters/channel_idle/channel_idle_filter.h",
    ],
    external_deps = [
        "absl/status",
        "absl/status:statusor",
        "absl/types:optional",
    ],
    deps = [
        "activity",
        "arena_promise",
        "channel_args",
        "channel_fwd",
        "channel_init",
        "channel_stack_builder",
        "channel_stack_type",
        "closure",
        "config",
        "debug_location",
        "exec_ctx",
        "exec_ctx_wakeup_scheduler",
        "gpr",
        "grpc_base",
        "grpc_codegen",
        "grpc_trace",
        "idle_filter_state",
        "loop",
        "orphanable",
        "poll",
        "promise",
        "ref_counted_ptr",
        "single_set_ptr",
        "sleep",
        "time",
        "try_seq",
    ],
)

grpc_cc_library(
    name = "grpc_deadline_filter",
    srcs = [
        "src/core/ext/filters/deadline/deadline_filter.cc",
    ],
    hdrs = [
        "src/core/ext/filters/deadline/deadline_filter.h",
    ],
    external_deps = [
        "absl/status",
        "absl/types:optional",
    ],
    language = "c++",
    deps = [
        "arena",
        "channel_args",
        "channel_fwd",
        "channel_init",
        "channel_stack_builder",
        "channel_stack_type",
        "closure",
        "config",
        "debug_location",
        "exec_ctx",
        "gpr",
        "grpc_base",
        "grpc_codegen",
        "grpc_public_hdrs",
        "iomgr_timer",
        "time",
    ],
)

grpc_cc_library(
    name = "grpc_client_authority_filter",
    srcs = [
        "src/core/ext/filters/http/client_authority_filter.cc",
    ],
    hdrs = [
        "src/core/ext/filters/http/client_authority_filter.h",
    ],
    external_deps = [
        "absl/status",
        "absl/status:statusor",
        "absl/strings",
        "absl/types:optional",
    ],
    language = "c++",
    deps = [
        "arena_promise",
        "channel_args",
        "channel_fwd",
        "channel_init",
        "channel_stack_builder",
        "channel_stack_type",
        "config",
        "gpr_platform",
        "grpc_base",
        "grpc_codegen",
        "slice",
    ],
)

grpc_cc_library(
    name = "grpc_message_size_filter",
    srcs = [
        "src/core/ext/filters/message_size/message_size_filter.cc",
    ],
    hdrs = [
        "src/core/ext/filters/message_size/message_size_filter.h",
    ],
    external_deps = [
        "absl/memory",
        "absl/status",
        "absl/status:statusor",
        "absl/strings",
        "absl/strings:str_format",
        "absl/types:optional",
    ],
    language = "c++",
    deps = [
        "channel_args",
        "channel_fwd",
        "channel_init",
        "channel_stack_builder",
        "channel_stack_type",
        "closure",
        "config",
        "debug_location",
        "gpr",
        "grpc_base",
        "grpc_codegen",
        "grpc_public_hdrs",
        "grpc_service_config",
        "json",
        "service_config_parser",
        "slice_buffer",
    ],
)

grpc_cc_library(
    name = "grpc_fault_injection_filter",
    srcs = [
        "src/core/ext/filters/fault_injection/fault_injection_filter.cc",
        "src/core/ext/filters/fault_injection/service_config_parser.cc",
    ],
    hdrs = [
        "src/core/ext/filters/fault_injection/fault_injection_filter.h",
        "src/core/ext/filters/fault_injection/service_config_parser.h",
    ],
    external_deps = [
        "absl/base:core_headers",
        "absl/memory",
        "absl/random",
        "absl/status",
        "absl/status:statusor",
        "absl/strings",
        "absl/types:optional",
        "absl/utility",
    ],
    language = "c++",
    deps = [
        "arena_promise",
        "channel_fwd",
        "config",
        "context",
        "gpr",
        "grpc_base",
        "grpc_public_hdrs",
        "grpc_service_config",
        "grpc_trace",
        "json",
        "json_util",
        "service_config_parser",
        "sleep",
        "time",
        "try_seq",
    ],
)

grpc_cc_library(
    name = "grpc_rbac_filter",
    srcs = [
        "src/core/ext/filters/rbac/rbac_filter.cc",
        "src/core/ext/filters/rbac/rbac_service_config_parser.cc",
    ],
    hdrs = [
        "src/core/ext/filters/rbac/rbac_filter.h",
        "src/core/ext/filters/rbac/rbac_service_config_parser.h",
    ],
    external_deps = [
        "absl/memory",
        "absl/status",
        "absl/status:statusor",
        "absl/strings",
        "absl/strings:str_format",
        "absl/types:optional",
    ],
    language = "c++",
    deps = [
        "channel_args",
        "channel_fwd",
        "closure",
        "config",
        "debug_location",
        "gpr",
        "grpc_authorization_base",
        "grpc_base",
        "grpc_matchers",
        "grpc_public_hdrs",
        "grpc_rbac_engine",
        "grpc_security_base",
        "grpc_service_config",
        "json",
        "json_util",
        "service_config_parser",
        "transport_fwd",
    ],
)

grpc_cc_library(
    name = "grpc_http_filters",
    srcs = [
        "src/core/ext/filters/http/client/http_client_filter.cc",
        "src/core/ext/filters/http/http_filters_plugin.cc",
        "src/core/ext/filters/http/message_compress/message_compress_filter.cc",
        "src/core/ext/filters/http/message_compress/message_decompress_filter.cc",
        "src/core/ext/filters/http/server/http_server_filter.cc",
    ],
    hdrs = [
        "src/core/ext/filters/http/client/http_client_filter.h",
        "src/core/ext/filters/http/message_compress/message_compress_filter.h",
        "src/core/ext/filters/http/message_compress/message_decompress_filter.h",
        "src/core/ext/filters/http/server/http_server_filter.h",
    ],
    external_deps = [
        "absl/base:core_headers",
        "absl/meta:type_traits",
        "absl/status",
        "absl/status:statusor",
        "absl/strings",
        "absl/strings:str_format",
        "absl/types:optional",
        "absl/utility",
    ],
    language = "c++",
    visibility = ["@grpc:http"],
    deps = [
        "arena",
        "arena_promise",
        "basic_seq",
        "call_push_pull",
        "channel_fwd",
        "channel_init",
        "channel_stack_type",
        "config",
        "context",
        "debug_location",
        "gpr",
        "grpc_base",
        "grpc_codegen",
        "grpc_message_size_filter",
        "grpc_public_hdrs",
        "grpc_trace",
        "latch",
        "percent_encoding",
        "promise",
        "seq",
        "slice",
        "slice_buffer",
        "transport_fwd",
    ],
)

grpc_cc_library(
    name = "grpc_codegen",
    language = "c++",
    public_hdrs = [
        "include/grpc/impl/codegen/byte_buffer.h",
        "include/grpc/impl/codegen/byte_buffer_reader.h",
        "include/grpc/impl/codegen/compression_types.h",
        "include/grpc/impl/codegen/connectivity_state.h",
        "include/grpc/impl/codegen/grpc_types.h",
        "include/grpc/impl/codegen/propagation_bits.h",
        "include/grpc/impl/codegen/status.h",
        "include/grpc/impl/codegen/slice.h",
    ],
    visibility = ["@grpc:public"],
    deps = ["gpr_codegen"],
)

grpc_cc_library(
    name = "grpc_grpclb_balancer_addresses",
    srcs = [
        "src/core/ext/filters/client_channel/lb_policy/grpclb/grpclb_balancer_addresses.cc",
    ],
    hdrs = [
        "src/core/ext/filters/client_channel/lb_policy/grpclb/grpclb_balancer_addresses.h",
    ],
    language = "c++",
    visibility = ["@grpc:grpclb"],
    deps = [
        "channel_args",
        "gpr_platform",
        "grpc_codegen",
        "server_address",
        "useful",
    ],
)

grpc_cc_library(
    name = "grpc_lb_policy_grpclb",
    srcs = [
        "src/core/ext/filters/client_channel/lb_policy/grpclb/client_load_reporting_filter.cc",
        "src/core/ext/filters/client_channel/lb_policy/grpclb/grpclb.cc",
        "src/core/ext/filters/client_channel/lb_policy/grpclb/grpclb_client_stats.cc",
        "src/core/ext/filters/client_channel/lb_policy/grpclb/load_balancer_api.cc",
    ],
    hdrs = [
        "src/core/ext/filters/client_channel/lb_policy/grpclb/client_load_reporting_filter.h",
        "src/core/ext/filters/client_channel/lb_policy/grpclb/grpclb.h",
        "src/core/ext/filters/client_channel/lb_policy/grpclb/grpclb_client_stats.h",
        "src/core/ext/filters/client_channel/lb_policy/grpclb/load_balancer_api.h",
    ],
    external_deps = [
        "absl/base:core_headers",
        "absl/container:inlined_vector",
        "absl/memory",
        "absl/status",
        "absl/status:statusor",
        "absl/strings",
        "absl/strings:str_format",
        "absl/types:optional",
        "absl/types:variant",
        "upb_lib",
    ],
    language = "c++",
    deps = [
        "channel_fwd",
        "channel_init",
        "channel_stack_type",
        "config",
        "debug_location",
        "default_event_engine",
        "gpr",
        "gpr_codegen",
        "grpc_base",
        "grpc_client_channel",
        "grpc_codegen",
        "grpc_grpclb_balancer_addresses",
        "grpc_lb_upb",
        "grpc_public_hdrs",
        "grpc_resolver",
        "grpc_resolver_fake",
        "grpc_security_base",
        "grpc_sockaddr",
        "grpc_trace",
        "iomgr_timer",
        "json",
        "lb_policy",
        "lb_policy_factory",
        "lb_policy_registry",
        "orphanable",
        "pollset_set",
        "protobuf_duration_upb",
        "protobuf_timestamp_upb",
        "ref_counted",
        "ref_counted_ptr",
        "resolved_address",
        "server_address",
        "slice",
        "slice_refcount",
        "sockaddr_utils",
        "subchannel_interface",
        "time",
        "uri_parser",
        "useful",
        "work_serializer",
    ],
)

grpc_cc_library(
    name = "grpc_backend_metric_data",
    hdrs = [
        "src/core/ext/filters/client_channel/lb_policy/backend_metric_data.h",
    ],
    external_deps = ["absl/strings"],
    language = "c++",
    deps = ["gpr_platform"],
)

grpc_cc_library(
    name = "grpc_lb_policy_rls",
    srcs = [
        "src/core/ext/filters/client_channel/lb_policy/rls/rls.cc",
    ],
    external_deps = [
        "absl/base:core_headers",
        "absl/hash",
        "absl/memory",
        "absl/status",
        "absl/status:statusor",
        "absl/strings",
        "absl/strings:str_format",
        "absl/types:optional",
        "upb_lib",
    ],
    language = "c++",
    deps = [
        "config",
        "debug_location",
        "dual_ref_counted",
        "gpr",
        "grpc_base",
        "grpc_client_channel",
        "grpc_codegen",
        "grpc_fake_credentials",
        "grpc_public_hdrs",
        "grpc_resolver",
        "grpc_security_base",
        "grpc_service_config_impl",
        "grpc_trace",
        "iomgr_timer",
        "json",
        "json_util",
        "lb_policy",
        "lb_policy_factory",
        "lb_policy_registry",
        "orphanable",
        "pollset_set",
        "ref_counted_ptr",
        "rls_upb",
        "server_address",
        "slice_refcount",
        "subchannel_interface",
        "time",
        "uri_parser",
        "work_serializer",
    ],
)

grpc_cc_library(
    name = "grpc_xds_client",
    srcs = [
        "src/core/ext/xds/certificate_provider_registry.cc",
        "src/core/ext/xds/certificate_provider_store.cc",
        "src/core/ext/xds/file_watcher_certificate_provider_factory.cc",
        "src/core/ext/xds/xds_api.cc",
        "src/core/ext/xds/xds_bootstrap.cc",
        "src/core/ext/xds/xds_bootstrap_grpc.cc",
        "src/core/ext/xds/xds_certificate_provider.cc",
        "src/core/ext/xds/xds_client.cc",
        "src/core/ext/xds/xds_client_grpc.cc",
        "src/core/ext/xds/xds_client_stats.cc",
        "src/core/ext/xds/xds_cluster.cc",
        "src/core/ext/xds/xds_cluster_specifier_plugin.cc",
        "src/core/ext/xds/xds_common_types.cc",
        "src/core/ext/xds/xds_endpoint.cc",
        "src/core/ext/xds/xds_http_fault_filter.cc",
        "src/core/ext/xds/xds_http_filters.cc",
        "src/core/ext/xds/xds_http_rbac_filter.cc",
        "src/core/ext/xds/xds_lb_policy_registry.cc",
        "src/core/ext/xds/xds_listener.cc",
        "src/core/ext/xds/xds_resource_type.cc",
        "src/core/ext/xds/xds_route_config.cc",
        "src/core/ext/xds/xds_routing.cc",
        "src/core/ext/xds/xds_transport_grpc.cc",
        "src/core/lib/security/credentials/xds/xds_credentials.cc",
    ],
    hdrs = [
        "src/core/ext/xds/certificate_provider_factory.h",
        "src/core/ext/xds/certificate_provider_registry.h",
        "src/core/ext/xds/certificate_provider_store.h",
        "src/core/ext/xds/file_watcher_certificate_provider_factory.h",
        "src/core/ext/xds/upb_utils.h",
        "src/core/ext/xds/xds_api.h",
        "src/core/ext/xds/xds_bootstrap.h",
        "src/core/ext/xds/xds_bootstrap_grpc.h",
        "src/core/ext/xds/xds_certificate_provider.h",
        "src/core/ext/xds/xds_channel_args.h",
        "src/core/ext/xds/xds_client.h",
        "src/core/ext/xds/xds_client_grpc.h",
        "src/core/ext/xds/xds_client_stats.h",
        "src/core/ext/xds/xds_cluster.h",
        "src/core/ext/xds/xds_cluster_specifier_plugin.h",
        "src/core/ext/xds/xds_common_types.h",
        "src/core/ext/xds/xds_endpoint.h",
        "src/core/ext/xds/xds_http_fault_filter.h",
        "src/core/ext/xds/xds_http_filters.h",
        "src/core/ext/xds/xds_http_rbac_filter.h",
        "src/core/ext/xds/xds_lb_policy_registry.h",
        "src/core/ext/xds/xds_listener.h",
        "src/core/ext/xds/xds_resource_type.h",
        "src/core/ext/xds/xds_resource_type_impl.h",
        "src/core/ext/xds/xds_route_config.h",
        "src/core/ext/xds/xds_routing.h",
        "src/core/ext/xds/xds_transport.h",
        "src/core/ext/xds/xds_transport_grpc.h",
        "src/core/lib/security/credentials/xds/xds_credentials.h",
    ],
    external_deps = [
        "absl/base:core_headers",
        "absl/container:inlined_vector",
        "absl/functional:bind_front",
        "absl/memory",
        "absl/status",
        "absl/status:statusor",
        "absl/strings",
        "absl/strings:str_format",
        "absl/types:optional",
        "absl/types:variant",
        "upb_lib",
        "upb_textformat_lib",
        "upb_json_lib",
        "re2",
        "upb_reflection",
    ],
    language = "c++",
    tags = ["nofixdeps"],
    deps = [
        "channel_creds_registry",
        "channel_fwd",
        "config",
        "debug_location",
        "default_event_engine",
        "envoy_admin_upb",
        "envoy_config_cluster_upb",
        "envoy_config_cluster_upbdefs",
        "envoy_config_core_upb",
        "envoy_config_endpoint_upb",
        "envoy_config_endpoint_upbdefs",
        "envoy_config_listener_upb",
        "envoy_config_listener_upbdefs",
        "envoy_config_rbac_upb",
        "envoy_config_route_upb",
        "envoy_config_route_upbdefs",
        "envoy_extensions_clusters_aggregate_upb",
        "envoy_extensions_clusters_aggregate_upbdefs",
        "envoy_extensions_filters_common_fault_upb",
        "envoy_extensions_filters_http_fault_upb",
        "envoy_extensions_filters_http_fault_upbdefs",
        "envoy_extensions_filters_http_rbac_upb",
        "envoy_extensions_filters_http_rbac_upbdefs",
        "envoy_extensions_filters_http_router_upb",
        "envoy_extensions_filters_http_router_upbdefs",
        "envoy_extensions_filters_network_http_connection_manager_upb",
        "envoy_extensions_filters_network_http_connection_manager_upbdefs",
        "envoy_extensions_load_balancing_policies_ring_hash_upb",
        "envoy_extensions_load_balancing_policies_wrr_locality_upb",
        "envoy_extensions_transport_sockets_tls_upb",
        "envoy_extensions_transport_sockets_tls_upbdefs",
        "envoy_service_discovery_upb",
        "envoy_service_discovery_upbdefs",
        "envoy_service_load_stats_upb",
        "envoy_service_load_stats_upbdefs",
        "envoy_service_status_upb",
        "envoy_service_status_upbdefs",
        "envoy_type_matcher_upb",
        "envoy_type_upb",
        "error",
        "google_rpc_status_upb",
        "gpr",
        "gpr_codegen",
        "grpc_base",
        "grpc_client_channel",
        "grpc_codegen",
        "grpc_credentials_util",
        "grpc_fake_credentials",
        "grpc_fault_injection_filter",
        "grpc_lb_xds_channel_args",
        "grpc_matchers",
        "grpc_outlier_detection_header",
        "grpc_rbac_filter",
        "grpc_secure",
        "grpc_security_base",
        "grpc_sockaddr",
        "grpc_tls_credentials",
        "grpc_trace",
        "grpc_transport_chttp2_client_connector",
        "iomgr_timer",
        "json",
        "json_util",
        "lb_policy_registry",
        "match",
        "orphanable",
        "pollset_set",
        "protobuf_any_upb",
        "protobuf_duration_upb",
        "protobuf_struct_upb",
        "protobuf_struct_upbdefs",
        "protobuf_timestamp_upb",
        "protobuf_wrappers_upb",
        "ref_counted_ptr",
        "resolved_address",
        "rls_config_upb",
        "rls_config_upbdefs",
        "slice",
        "slice_refcount",
        "sockaddr_utils",
        "status_helper",
        "time",
        "tsi_ssl_credentials",
        "uri_parser",
        "useful",
        "work_serializer",
        "xds_type_upb",
        "xds_type_upbdefs",
    ],
)

grpc_cc_library(
    name = "grpc_xds_channel_stack_modifier",
    srcs = [
        "src/core/ext/xds/xds_channel_stack_modifier.cc",
    ],
    hdrs = [
        "src/core/ext/xds/xds_channel_stack_modifier.h",
    ],
    external_deps = ["absl/strings"],
    language = "c++",
    deps = [
        "channel_args",
        "channel_fwd",
        "channel_init",
        "channel_stack_builder",
        "channel_stack_type",
        "config",
        "gpr_platform",
        "grpc_base",
        "grpc_codegen",
        "ref_counted",
        "ref_counted_ptr",
        "useful",
    ],
)

grpc_cc_library(
    name = "grpc_xds_server_config_fetcher",
    srcs = [
        "src/core/ext/xds/xds_server_config_fetcher.cc",
    ],
    external_deps = [
        "absl/base:core_headers",
        "absl/status",
        "absl/status:statusor",
        "absl/strings",
        "absl/types:optional",
        "absl/types:variant",
    ],
    language = "c++",
    deps = [
        "channel_args",
        "channel_args_preconditioning",
        "channel_fwd",
        "config",
        "debug_location",
        "exec_ctx",
        "gpr",
        "grpc_base",
        "grpc_codegen",
        "grpc_public_hdrs",
        "grpc_security_base",
        "grpc_server_config_selector",
        "grpc_server_config_selector_filter",
        "grpc_service_config",
        "grpc_service_config_impl",
        "grpc_sockaddr",
        "grpc_tls_credentials",
        "grpc_trace",
        "grpc_xds_channel_stack_modifier",
        "grpc_xds_client",
        "iomgr_fwd",
        "ref_counted_ptr",
        "resolved_address",
        "slice_refcount",
        "sockaddr_utils",
        "unique_type_name",
        "uri_parser",
    ],
)

grpc_cc_library(
    name = "channel_creds_registry_init",
    srcs = [
        "src/core/lib/security/credentials/channel_creds_registry_init.cc",
    ],
    external_deps = [
        "absl/memory",
        "absl/strings",
    ],
    language = "c++",
    tags = ["nofixdeps"],
    deps = [
        "channel_creds_registry",
        "config",
        "gpr_platform",
        "grpc_fake_credentials",
        "grpc_google_default_credentials",
        "grpc_security_base",
        "json",
        "ref_counted_ptr",
    ],
)

grpc_cc_library(
    name = "grpc_google_mesh_ca_certificate_provider_factory",
    srcs = [
        "src/core/ext/xds/google_mesh_ca_certificate_provider_factory.cc",
    ],
    hdrs = [
        "src/core/ext/xds/google_mesh_ca_certificate_provider_factory.h",
    ],
    language = "c++",
    deps = [
        "error",
        "gpr_platform",
        "grpc_tls_credentials",
        "grpc_trace",
        "grpc_xds_client",
        "json",
        "json_util",
        "ref_counted_ptr",
        "time",
    ],
)

grpc_cc_library(
    name = "grpc_lb_policy_cds",
    srcs = [
        "src/core/ext/filters/client_channel/lb_policy/xds/cds.cc",
    ],
    external_deps = [
        "absl/memory",
        "absl/status",
        "absl/status:statusor",
        "absl/strings",
        "absl/types:optional",
    ],
    language = "c++",
    deps = [
        "config",
        "debug_location",
        "gpr",
        "grpc_base",
        "grpc_codegen",
        "grpc_matchers",
        "grpc_outlier_detection_header",
        "grpc_security_base",
        "grpc_tls_credentials",
        "grpc_trace",
        "grpc_xds_client",
        "json",
        "lb_policy",
        "lb_policy_factory",
        "lb_policy_registry",
        "orphanable",
        "pollset_set",
        "ref_counted_ptr",
        "server_address",
        "subchannel_interface",
        "time",
        "unique_type_name",
        "work_serializer",
    ],
)

grpc_cc_library(
    name = "grpc_lb_xds_channel_args",
    hdrs = [
        "src/core/ext/filters/client_channel/lb_policy/xds/xds_channel_args.h",
    ],
    language = "c++",
)

grpc_cc_library(
    name = "grpc_lb_xds_common",
    hdrs = [
        "src/core/ext/filters/client_channel/lb_policy/xds/xds.h",
    ],
    external_deps = ["absl/memory"],
    language = "c++",
    deps = [
        "gpr_platform",
        "grpc_xds_client",
        "ref_counted_ptr",
        "server_address",
    ],
)

grpc_cc_library(
    name = "grpc_lb_policy_xds_cluster_resolver",
    srcs = [
        "src/core/ext/filters/client_channel/lb_policy/xds/xds_cluster_resolver.cc",
    ],
    external_deps = [
        "absl/memory",
        "absl/status",
        "absl/status:statusor",
        "absl/strings",
        "absl/types:optional",
    ],
    language = "c++",
    deps = [
        "channel_args",
        "config",
        "debug_location",
        "gpr",
        "grpc_base",
        "grpc_client_channel",
        "grpc_codegen",
        "grpc_lb_address_filtering",
        "grpc_lb_policy_ring_hash",
        "grpc_lb_xds_channel_args",
        "grpc_lb_xds_common",
        "grpc_outlier_detection_header",
        "grpc_resolver",
        "grpc_resolver_fake",
        "grpc_trace",
        "grpc_xds_client",
        "json",
        "lb_policy",
        "lb_policy_factory",
        "lb_policy_registry",
        "orphanable",
        "pollset_set",
        "ref_counted_ptr",
        "server_address",
        "subchannel_interface",
        "work_serializer",
    ],
)

grpc_cc_library(
    name = "grpc_lb_policy_xds_cluster_impl",
    srcs = [
        "src/core/ext/filters/client_channel/lb_policy/xds/xds_cluster_impl.cc",
    ],
    external_deps = [
        "absl/base:core_headers",
        "absl/memory",
        "absl/status",
        "absl/status:statusor",
        "absl/strings",
        "absl/types:optional",
        "absl/types:variant",
    ],
    language = "c++",
    deps = [
        "channel_args",
        "config",
        "debug_location",
        "gpr",
        "grpc_base",
        "grpc_client_channel",
        "grpc_codegen",
        "grpc_lb_xds_channel_args",
        "grpc_lb_xds_common",
        "grpc_trace",
        "grpc_xds_client",
        "json",
        "lb_policy",
        "lb_policy_factory",
        "lb_policy_registry",
        "orphanable",
        "pollset_set",
        "ref_counted",
        "ref_counted_ptr",
        "server_address",
        "subchannel_interface",
    ],
)

grpc_cc_library(
    name = "grpc_lb_policy_xds_cluster_manager",
    srcs = [
        "src/core/ext/filters/client_channel/lb_policy/xds/xds_cluster_manager.cc",
    ],
    external_deps = [
        "absl/memory",
        "absl/status",
        "absl/status:statusor",
        "absl/strings",
    ],
    language = "c++",
    deps = [
        "channel_args",
        "closure",
        "config",
        "debug_location",
        "exec_ctx",
        "gpr",
        "grpc_base",
        "grpc_client_channel",
        "grpc_codegen",
        "grpc_resolver_xds_header",
        "grpc_trace",
        "iomgr_timer",
        "json",
        "lb_policy",
        "lb_policy_factory",
        "lb_policy_registry",
        "orphanable",
        "pollset_set",
        "ref_counted",
        "ref_counted_ptr",
        "server_address",
        "subchannel_interface",
        "time",
        "work_serializer",
    ],
)

grpc_cc_library(
    name = "grpc_lb_address_filtering",
    srcs = [
        "src/core/ext/filters/client_channel/lb_policy/address_filtering.cc",
    ],
    hdrs = [
        "src/core/ext/filters/client_channel/lb_policy/address_filtering.h",
    ],
    external_deps = [
        "absl/memory",
        "absl/status:statusor",
        "absl/strings",
    ],
    language = "c++",
    deps = [
        "gpr_platform",
        "server_address",
    ],
)

grpc_cc_library(
    name = "grpc_lb_subchannel_list",
    hdrs = [
        "src/core/ext/filters/client_channel/lb_policy/subchannel_list.h",
    ],
    external_deps = [
        "absl/status",
        "absl/types:optional",
    ],
    language = "c++",
    deps = [
        "debug_location",
        "dual_ref_counted",
        "gpr",
        "grpc_base",
        "grpc_codegen",
        "iomgr_fwd",
        "lb_policy",
        "ref_counted_ptr",
        "server_address",
        "subchannel_interface",
    ],
)

grpc_cc_library(
    name = "grpc_lb_policy_pick_first",
    srcs = [
        "src/core/ext/filters/client_channel/lb_policy/pick_first/pick_first.cc",
    ],
    external_deps = [
        "absl/memory",
        "absl/status",
        "absl/status:statusor",
        "absl/strings",
        "absl/types:optional",
    ],
    language = "c++",
    deps = [
        "channel_args",
        "config",
        "debug_location",
        "gpr",
        "grpc_base",
        "grpc_codegen",
        "grpc_lb_subchannel_list",
        "grpc_trace",
        "json",
        "lb_policy",
        "lb_policy_factory",
        "lb_policy_registry",
        "orphanable",
        "ref_counted_ptr",
        "server_address",
        "subchannel_interface",
    ],
)

grpc_cc_library(
    name = "grpc_lb_policy_ring_hash",
    srcs = [
        "src/core/ext/filters/client_channel/lb_policy/ring_hash/ring_hash.cc",
    ],
    hdrs = [
        "src/core/ext/filters/client_channel/lb_policy/ring_hash/ring_hash.h",
    ],
    external_deps = [
        "absl/base:core_headers",
        "absl/container:inlined_vector",
        "absl/memory",
        "absl/status",
        "absl/status:statusor",
        "absl/strings",
        "absl/types:optional",
        "xxhash",
    ],
    language = "c++",
    deps = [
        "closure",
        "config",
        "debug_location",
        "exec_ctx",
        "gpr",
        "grpc_base",
        "grpc_client_channel",
        "grpc_codegen",
        "grpc_lb_subchannel_list",
        "grpc_trace",
        "json",
        "lb_policy",
        "lb_policy_factory",
        "lb_policy_registry",
        "orphanable",
        "ref_counted_ptr",
        "server_address",
        "sockaddr_utils",
        "subchannel_interface",
        "unique_type_name",
        "work_serializer",
    ],
)

grpc_cc_library(
    name = "grpc_lb_policy_round_robin",
    srcs = [
        "src/core/ext/filters/client_channel/lb_policy/round_robin/round_robin.cc",
    ],
    external_deps = [
        "absl/memory",
        "absl/status",
        "absl/status:statusor",
        "absl/strings",
        "absl/types:optional",
    ],
    language = "c++",
    deps = [
        "config",
        "debug_location",
        "gpr",
        "grpc_base",
        "grpc_codegen",
        "grpc_lb_subchannel_list",
        "grpc_trace",
        "json",
        "lb_policy",
        "lb_policy_factory",
        "lb_policy_registry",
        "orphanable",
        "ref_counted_ptr",
        "server_address",
        "subchannel_interface",
    ],
)

grpc_cc_library(
    name = "grpc_outlier_detection_header",
    hdrs = [
        "src/core/ext/filters/client_channel/lb_policy/outlier_detection/outlier_detection.h",
    ],
    external_deps = ["absl/types:optional"],
    language = "c++",
    deps = [
        "gpr_platform",
        "time",
    ],
)

grpc_cc_library(
    name = "grpc_lb_policy_outlier_detection",
    srcs = [
        "src/core/ext/filters/client_channel/lb_policy/outlier_detection/outlier_detection.cc",
    ],
    external_deps = [
        "absl/memory",
        "absl/random",
        "absl/status",
        "absl/status:statusor",
        "absl/strings",
        "absl/types:variant",
    ],
    language = "c++",
    deps = [
        "channel_args",
        "closure",
        "config",
        "debug_location",
        "exec_ctx",
        "gpr",
        "grpc_base",
        "grpc_client_channel",
        "grpc_codegen",
        "grpc_outlier_detection_header",
        "grpc_trace",
        "iomgr_fwd",
        "iomgr_timer",
        "json",
        "json_util",
        "lb_policy",
        "lb_policy_factory",
        "lb_policy_registry",
        "orphanable",
        "pollset_set",
        "ref_counted",
        "ref_counted_ptr",
        "server_address",
        "sockaddr_utils",
        "subchannel_interface",
        "work_serializer",
    ],
)

grpc_cc_library(
    name = "grpc_lb_policy_priority",
    srcs = [
        "src/core/ext/filters/client_channel/lb_policy/priority/priority.cc",
    ],
    external_deps = [
        "absl/memory",
        "absl/status",
        "absl/status:statusor",
        "absl/strings",
        "absl/types:optional",
    ],
    language = "c++",
    deps = [
        "channel_args",
        "closure",
        "config",
        "debug_location",
        "exec_ctx",
        "gpr",
        "grpc_base",
        "grpc_client_channel",
        "grpc_codegen",
        "grpc_lb_address_filtering",
        "grpc_trace",
        "iomgr_timer",
        "json",
        "lb_policy",
        "lb_policy_factory",
        "lb_policy_registry",
        "orphanable",
        "pollset_set",
        "ref_counted",
        "ref_counted_ptr",
        "server_address",
        "subchannel_interface",
        "time",
        "work_serializer",
    ],
)

grpc_cc_library(
    name = "grpc_lb_policy_weighted_target",
    srcs = [
        "src/core/ext/filters/client_channel/lb_policy/weighted_target/weighted_target.cc",
    ],
    external_deps = [
        "absl/memory",
        "absl/status",
        "absl/status:statusor",
        "absl/strings",
        "absl/types:optional",
    ],
    language = "c++",
    deps = [
        "channel_args",
        "config",
        "debug_location",
        "default_event_engine",
        "gpr",
        "grpc_base",
        "grpc_client_channel",
        "grpc_codegen",
        "grpc_lb_address_filtering",
        "grpc_trace",
        "json",
        "lb_policy",
        "lb_policy_factory",
        "lb_policy_registry",
        "orphanable",
        "pollset_set",
        "ref_counted",
        "ref_counted_ptr",
        "server_address",
        "subchannel_interface",
        "time",
        "work_serializer",
    ],
)

grpc_cc_library(
    name = "lb_server_load_reporting_filter",
    srcs = [
        "src/core/ext/filters/load_reporting/server_load_reporting_filter.cc",
    ],
    hdrs = [
        "src/core/ext/filters/load_reporting/registered_opencensus_objects.h",
        "src/core/ext/filters/load_reporting/server_load_reporting_filter.h",
        "src/cpp/server/load_reporter/constants.h",
    ],
    external_deps = [
        "absl/container:inlined_vector",
        "absl/meta:type_traits",
        "absl/status",
        "absl/status:statusor",
        "absl/strings",
        "absl/strings:str_format",
        "absl/types:optional",
        "opencensus-stats",
        "opencensus-tags",
    ],
    language = "c++",
    deps = [
        "arena_promise",
        "channel_fwd",
        "channel_init",
        "channel_stack_type",
        "config",
        "context",
        "gpr",
        "gpr_platform",
        "grpc_base",
        "grpc_codegen",
        "grpc_public_hdrs",
        "grpc_security_base",
        "grpc_sockaddr",
        "promise",
        "resolved_address",
        "seq",
        "slice",
        "uri_parser",
    ],
    alwayslink = 1,
)

grpc_cc_library(
    name = "lb_load_data_store",
    srcs = [
        "src/cpp/server/load_reporter/load_data_store.cc",
    ],
    hdrs = [
        "src/cpp/server/load_reporter/constants.h",
        "src/cpp/server/load_reporter/load_data_store.h",
    ],
    language = "c++",
    deps = [
        "gpr",
        "gpr_platform",
        "grpc++",
        "grpc_sockaddr",
    ],
)

grpc_cc_library(
    name = "lb_server_load_reporting_service_server_builder_plugin",
    srcs = [
        "src/cpp/server/load_reporter/load_reporting_service_server_builder_plugin.cc",
    ],
    hdrs = [
        "src/cpp/server/load_reporter/load_reporting_service_server_builder_plugin.h",
    ],
    language = "c++",
    deps = [
        "gpr_platform",
        "grpc++",
        "lb_load_reporter_service",
    ],
)

grpc_cc_library(
    name = "grpcpp_server_load_reporting",
    srcs = [
        "src/cpp/server/load_reporter/load_reporting_service_server_builder_option.cc",
        "src/cpp/server/load_reporter/util.cc",
    ],
    language = "c++",
    public_hdrs = [
        "include/grpcpp/ext/server_load_reporting.h",
    ],
    tags = ["nofixdeps"],
    deps = [
        "gpr",
        "gpr_platform",
        "grpc",
        "grpc++",
        "grpc++_codegen_base",
        "grpc_codegen",
        "lb_server_load_reporting_filter",
        "lb_server_load_reporting_service_server_builder_plugin",
    ],
)

grpc_cc_library(
    name = "lb_load_reporter_service",
    srcs = [
        "src/cpp/server/load_reporter/load_reporter_async_service_impl.cc",
    ],
    hdrs = [
        "src/cpp/server/load_reporter/load_reporter_async_service_impl.h",
    ],
    external_deps = [
        "absl/memory",
        "protobuf_headers",
    ],
    language = "c++",
    tags = ["nofixdeps"],
    deps = [
        "gpr",
        "gpr_codegen",
        "grpc++",
        "lb_load_reporter",
    ],
)

grpc_cc_library(
    name = "lb_get_cpu_stats",
    srcs = [
        "src/cpp/server/load_reporter/get_cpu_stats_linux.cc",
        "src/cpp/server/load_reporter/get_cpu_stats_macos.cc",
        "src/cpp/server/load_reporter/get_cpu_stats_unsupported.cc",
        "src/cpp/server/load_reporter/get_cpu_stats_windows.cc",
    ],
    hdrs = [
        "src/cpp/server/load_reporter/get_cpu_stats.h",
    ],
    language = "c++",
    deps = [
        "gpr",
        "gpr_platform",
    ],
)

grpc_cc_library(
    name = "lb_load_reporter",
    srcs = [
        "src/cpp/server/load_reporter/load_reporter.cc",
    ],
    hdrs = [
        "src/cpp/server/load_reporter/constants.h",
        "src/cpp/server/load_reporter/load_reporter.h",
    ],
    external_deps = [
        "opencensus-stats",
        "opencensus-tags",
        "protobuf_headers",
    ],
    language = "c++",
    tags = ["nofixdeps"],
    deps = [
        "gpr",
        "gpr_codegen",
        "lb_get_cpu_stats",
        "lb_load_data_store",
        "//src/proto/grpc/lb/v1:load_reporter_proto",
    ],
)

grpc_cc_library(
    name = "polling_resolver",
    srcs = [
        "src/core/ext/filters/client_channel/resolver/polling_resolver.cc",
    ],
    hdrs = [
        "src/core/ext/filters/client_channel/resolver/polling_resolver.h",
    ],
    external_deps = [
        "absl/status",
        "absl/status:statusor",
        "absl/strings",
        "absl/types:optional",
    ],
    language = "c++",
    deps = [
        "debug_location",
        "gpr",
        "grpc_base",
        "grpc_resolver",
        "grpc_trace",
        "iomgr_fwd",
        "iomgr_timer",
        "orphanable",
        "ref_counted_ptr",
        "time",
        "uri_parser",
        "work_serializer",
    ],
)

grpc_cc_library(
    name = "grpc_resolver_dns_selection",
    srcs = [
        "src/core/ext/filters/client_channel/resolver/dns/dns_resolver_selection.cc",
    ],
    hdrs = [
        "src/core/ext/filters/client_channel/resolver/dns/dns_resolver_selection.h",
    ],
    language = "c++",
    deps = ["gpr"],
)

grpc_cc_library(
    name = "grpc_resolver_dns_native",
    srcs = [
        "src/core/ext/filters/client_channel/resolver/dns/native/dns_resolver.cc",
    ],
    external_deps = [
        "absl/functional:bind_front",
        "absl/memory",
        "absl/status",
        "absl/status:statusor",
        "absl/strings",
        "absl/types:optional",
    ],
    language = "c++",
    deps = [
        "config",
        "debug_location",
        "gpr",
        "grpc_base",
        "grpc_codegen",
        "grpc_resolver",
        "grpc_resolver_dns_selection",
        "grpc_trace",
        "orphanable",
        "polling_resolver",
        "ref_counted_ptr",
        "resolved_address",
        "server_address",
        "time",
        "uri_parser",
    ],
)

grpc_cc_library(
    name = "grpc_resolver_dns_ares",
    srcs = [
        "src/core/ext/filters/client_channel/resolver/dns/c_ares/dns_resolver_ares.cc",
        "src/core/ext/filters/client_channel/resolver/dns/c_ares/grpc_ares_ev_driver_posix.cc",
        "src/core/ext/filters/client_channel/resolver/dns/c_ares/grpc_ares_ev_driver_windows.cc",
        "src/core/ext/filters/client_channel/resolver/dns/c_ares/grpc_ares_wrapper.cc",
        "src/core/ext/filters/client_channel/resolver/dns/c_ares/grpc_ares_wrapper_posix.cc",
        "src/core/ext/filters/client_channel/resolver/dns/c_ares/grpc_ares_wrapper_windows.cc",
    ],
    hdrs = [
        "src/core/ext/filters/client_channel/resolver/dns/c_ares/grpc_ares_ev_driver.h",
        "src/core/ext/filters/client_channel/resolver/dns/c_ares/grpc_ares_wrapper.h",
    ],
    external_deps = [
        "absl/base:core_headers",
        "absl/container:flat_hash_set",
        "absl/memory",
        "absl/status",
        "absl/status:statusor",
        "absl/strings",
        "absl/strings:str_format",
        "absl/types:optional",
        "address_sorting",
        "cares",
    ],
    language = "c++",
    deps = [
        "config",
        "debug_location",
        "event_engine_common",
        "gpr",
        "grpc_base",
        "grpc_codegen",
        "grpc_grpclb_balancer_addresses",
        "grpc_resolver",
        "grpc_resolver_dns_selection",
        "grpc_service_config",
        "grpc_service_config_impl",
        "grpc_sockaddr",
        "grpc_trace",
        "iomgr_fwd",
        "iomgr_port",
        "iomgr_timer",
        "json",
        "orphanable",
        "polling_resolver",
        "pollset_set",
        "ref_counted_ptr",
        "resolved_address",
        "server_address",
        "sockaddr_utils",
        "time",
        "uri_parser",
    ],
)

grpc_cc_library(
    name = "grpc_resolver_sockaddr",
    srcs = [
        "src/core/ext/filters/client_channel/resolver/sockaddr/sockaddr_resolver.cc",
    ],
    external_deps = [
        "absl/memory",
        "absl/status:statusor",
        "absl/strings",
    ],
    language = "c++",
    deps = [
        "config",
        "gpr",
        "grpc_base",
        "grpc_resolver",
        "iomgr_port",
        "orphanable",
        "resolved_address",
        "server_address",
        "uri_parser",
    ],
)

grpc_cc_library(
    name = "grpc_resolver_binder",
    srcs = [
        "src/core/ext/filters/client_channel/resolver/binder/binder_resolver.cc",
    ],
    external_deps = [
        "absl/memory",
        "absl/status:statusor",
        "absl/strings",
    ],
    language = "c++",
    deps = [
        "config",
        "gpr",
        "grpc_base",
        "grpc_resolver",
        "iomgr_port",
        "orphanable",
        "resolved_address",
        "server_address",
        "uri_parser",
    ],
)

grpc_cc_library(
    name = "grpc_resolver_fake",
    srcs = ["src/core/ext/filters/client_channel/resolver/fake/fake_resolver.cc"],
    hdrs = ["src/core/ext/filters/client_channel/resolver/fake/fake_resolver.h"],
    external_deps = [
        "absl/base:core_headers",
        "absl/memory",
        "absl/status",
        "absl/status:statusor",
        "absl/strings",
    ],
    language = "c++",
    visibility = [
        "//test:__subpackages__",
        "@grpc:grpc_resolver_fake",
    ],
    deps = [
        "channel_args",
        "config",
        "debug_location",
        "gpr",
        "grpc_codegen",
        "grpc_resolver",
        "grpc_service_config",
        "orphanable",
        "ref_counted",
        "ref_counted_ptr",
        "server_address",
        "uri_parser",
        "useful",
        "work_serializer",
    ],
)

grpc_cc_library(
    name = "grpc_resolver_xds_header",
    hdrs = [
        "src/core/ext/filters/client_channel/resolver/xds/xds_resolver.h",
    ],
    language = "c++",
    deps = [
        "gpr_platform",
        "unique_type_name",
    ],
)

grpc_cc_library(
    name = "grpc_resolver_xds",
    srcs = [
        "src/core/ext/filters/client_channel/resolver/xds/xds_resolver.cc",
    ],
    external_deps = [
        "absl/memory",
        "absl/meta:type_traits",
        "absl/random",
        "absl/status",
        "absl/status:statusor",
        "absl/strings",
        "absl/strings:str_format",
        "absl/types:optional",
        "absl/types:variant",
        "re2",
        "xxhash",
    ],
    language = "c++",
    deps = [
        "arena",
        "channel_fwd",
        "config",
        "debug_location",
        "dual_ref_counted",
        "gpr",
        "grpc_base",
        "grpc_client_channel",
        "grpc_codegen",
        "grpc_lb_policy_ring_hash",
        "grpc_public_hdrs",
        "grpc_resolver",
        "grpc_service_config",
        "grpc_service_config_impl",
        "grpc_trace",
        "grpc_xds_client",
        "iomgr_fwd",
        "match",
        "orphanable",
        "pollset_set",
        "ref_counted_ptr",
        "server_address",
        "time",
        "unique_type_name",
        "uri_parser",
        "work_serializer",
    ],
)

grpc_cc_library(
    name = "grpc_resolver_c2p",
    srcs = [
        "src/core/ext/filters/client_channel/resolver/google_c2p/google_c2p_resolver.cc",
    ],
    external_deps = [
        "absl/memory",
        "absl/status",
        "absl/status:statusor",
        "absl/strings",
        "absl/strings:str_format",
        "absl/types:optional",
    ],
    language = "c++",
    deps = [
        "alts_util",
        "config",
        "debug_location",
        "gpr",
        "grpc_base",
        "grpc_codegen",
        "grpc_resolver",
        "grpc_security_base",
        "grpc_xds_client",
        "httpcli",
        "json",
        "orphanable",
        "ref_counted_ptr",
        "resource_quota",
        "time",
        "uri_parser",
        "work_serializer",
    ],
)

grpc_cc_library(
    name = "httpcli",
    srcs = [
        "src/core/lib/http/format_request.cc",
        "src/core/lib/http/httpcli.cc",
        "src/core/lib/http/parser.cc",
    ],
    hdrs = [
        "src/core/lib/http/format_request.h",
        "src/core/lib/http/httpcli.h",
        "src/core/lib/http/parser.h",
    ],
    external_deps = [
        "absl/base:core_headers",
        "absl/functional:bind_front",
        "absl/status",
        "absl/status:statusor",
        "absl/strings",
        "absl/strings:str_format",
        "absl/types:optional",
    ],
    language = "c++",
    visibility = ["@grpc:httpcli"],
    deps = [
        "channel_args_preconditioning",
        "config",
        "debug_location",
        "gpr",
        "grpc_base",
        "grpc_codegen",
        "grpc_security_base",
        "grpc_trace",
        "handshaker",
        "handshaker_registry",
        "iomgr_fwd",
        "orphanable",
        "pollset_set",
        "ref_counted_ptr",
        "resolved_address",
        "resource_quota",
        "slice_refcount",
        "sockaddr_utils",
        "tcp_connect_handshaker",
        "time",
        "uri_parser",
    ],
)

grpc_cc_library(
    name = "grpc_authorization_base",
    srcs = [
        "src/core/lib/security/authorization/authorization_policy_provider_vtable.cc",
        "src/core/lib/security/authorization/evaluate_args.cc",
        "src/core/lib/security/authorization/grpc_server_authz_filter.cc",
    ],
    hdrs = [
        "src/core/lib/security/authorization/authorization_engine.h",
        "src/core/lib/security/authorization/authorization_policy_provider.h",
        "src/core/lib/security/authorization/evaluate_args.h",
        "src/core/lib/security/authorization/grpc_server_authz_filter.h",
    ],
    external_deps = [
        "absl/status",
        "absl/status:statusor",
        "absl/strings",
        "absl/types:optional",
    ],
    language = "c++",
    deps = [
        "arena_promise",
        "channel_args",
        "channel_fwd",
        "dual_ref_counted",
        "gpr",
        "grpc_base",
        "grpc_codegen",
        "grpc_credentials_util",
        "grpc_security_base",
        "grpc_trace",
        "promise",
        "ref_counted",
        "ref_counted_ptr",
        "resolved_address",
        "slice",
        "uri_parser",
        "useful",
    ],
)

grpc_cc_library(
    name = "tsi_fake_credentials",
    srcs = [
        "src/core/tsi/fake_transport_security.cc",
    ],
    hdrs = [
        "src/core/tsi/fake_transport_security.h",
    ],
    language = "c++",
    visibility = [
        "@grpc:public",
    ],
    deps = [
        "gpr",
        "slice",
        "tsi_base",
        "useful",
    ],
)

grpc_cc_library(
    name = "grpc_fake_credentials",
    srcs = [
        "src/core/lib/security/credentials/fake/fake_credentials.cc",
        "src/core/lib/security/security_connector/fake/fake_security_connector.cc",
    ],
    hdrs = [
        "src/core/ext/filters/client_channel/lb_policy/grpclb/grpclb.h",
        "src/core/lib/security/credentials/fake/fake_credentials.h",
        "src/core/lib/security/security_connector/fake/fake_security_connector.h",
    ],
    external_deps = [
        "absl/status",
        "absl/status:statusor",
        "absl/strings",
        "absl/types:optional",
    ],
    language = "c++",
    deps = [
        "arena_promise",
        "debug_location",
        "gpr",
        "grpc_base",
        "grpc_codegen",
        "grpc_security_base",
        "handshaker",
        "iomgr_fwd",
        "promise",
        "ref_counted_ptr",
        "slice",
        "tsi_base",
        "tsi_fake_credentials",
        "unique_type_name",
        "useful",
    ],
)

grpc_cc_library(
    name = "grpc_insecure_credentials",
    srcs = [
        "src/core/lib/security/credentials/insecure/insecure_credentials.cc",
        "src/core/lib/security/security_connector/insecure/insecure_security_connector.cc",
    ],
    hdrs = [
        "src/core/lib/security/credentials/insecure/insecure_credentials.h",
        "src/core/lib/security/security_connector/insecure/insecure_security_connector.h",
    ],
    external_deps = [
        "absl/status",
        "absl/strings",
    ],
    language = "c++",
    deps = [
        "arena_promise",
        "debug_location",
        "gpr",
        "grpc_base",
        "grpc_security_base",
        "handshaker",
        "iomgr_fwd",
        "promise",
        "ref_counted_ptr",
        "tsi_base",
        "tsi_local_credentials",
        "unique_type_name",
    ],
)

grpc_cc_library(
    name = "tsi_local_credentials",
    srcs = [
        "src/core/tsi/local_transport_security.cc",
    ],
    hdrs = [
        "src/core/tsi/local_transport_security.h",
    ],
    language = "c++",
    deps = [
        "exec_ctx",
        "gpr",
        "grpc_trace",
        "tsi_base",
    ],
)

grpc_cc_library(
    name = "grpc_local_credentials",
    srcs = [
        "src/core/lib/security/credentials/local/local_credentials.cc",
        "src/core/lib/security/security_connector/local/local_security_connector.cc",
    ],
    hdrs = [
        "src/core/lib/security/credentials/local/local_credentials.h",
        "src/core/lib/security/security_connector/local/local_security_connector.h",
    ],
    external_deps = [
        "absl/status",
        "absl/status:statusor",
        "absl/strings",
        "absl/types:optional",
    ],
    language = "c++",
    deps = [
        "arena_promise",
        "debug_location",
        "gpr",
        "grpc_base",
        "grpc_client_channel",
        "grpc_security_base",
        "grpc_sockaddr",
        "handshaker",
        "iomgr_fwd",
        "promise",
        "ref_counted_ptr",
        "resolved_address",
        "sockaddr_utils",
        "tsi_base",
        "tsi_local_credentials",
        "unique_type_name",
        "uri_parser",
        "useful",
    ],
)

grpc_cc_library(
    name = "grpc_alts_credentials",
    srcs = [
        "src/core/lib/security/credentials/alts/alts_credentials.cc",
        "src/core/lib/security/security_connector/alts/alts_security_connector.cc",
    ],
    hdrs = [
        "src/core/lib/security/credentials/alts/alts_credentials.h",
        "src/core/lib/security/security_connector/alts/alts_security_connector.h",
    ],
    external_deps = [
        "absl/status",
        "absl/strings",
        "absl/types:optional",
    ],
    language = "c++",
    visibility = ["@grpc:public"],
    deps = [
        "alts_util",
        "arena_promise",
        "debug_location",
        "gpr",
        "grpc_base",
        "grpc_codegen",
        "grpc_security_base",
        "handshaker",
        "iomgr_fwd",
        "promise",
        "ref_counted_ptr",
        "slice_refcount",
        "tsi_alts_credentials",
        "tsi_base",
        "unique_type_name",
        "useful",
    ],
)

grpc_cc_library(
    name = "grpc_ssl_credentials",
    srcs = [
        "src/core/lib/security/credentials/ssl/ssl_credentials.cc",
        "src/core/lib/security/security_connector/ssl/ssl_security_connector.cc",
    ],
    hdrs = [
        "src/core/lib/security/credentials/ssl/ssl_credentials.h",
        "src/core/lib/security/security_connector/ssl/ssl_security_connector.h",
    ],
    external_deps = [
        "absl/status",
        "absl/strings",
        "absl/strings:str_format",
        "absl/types:optional",
    ],
    language = "c++",
    deps = [
        "arena_promise",
        "debug_location",
        "gpr",
        "grpc_base",
        "grpc_codegen",
        "grpc_security_base",
        "grpc_trace",
        "handshaker",
        "iomgr_fwd",
        "promise",
        "ref_counted_ptr",
        "tsi_base",
        "tsi_ssl_credentials",
        "tsi_ssl_session_cache",
        "unique_type_name",
        "useful",
    ],
)

grpc_cc_library(
    name = "grpc_google_default_credentials",
    srcs = [
        "src/core/lib/security/credentials/google_default/credentials_generic.cc",
        "src/core/lib/security/credentials/google_default/google_default_credentials.cc",
    ],
    hdrs = [
        "src/core/ext/filters/client_channel/lb_policy/grpclb/grpclb.h",
        "src/core/lib/security/credentials/google_default/google_default_credentials.h",
    ],
    external_deps = [
        "absl/status:statusor",
        "absl/strings",
        "absl/types:optional",
    ],
    language = "c++",
    tags = ["nofixdeps"],
    deps = [
        "alts_util",
        "gpr",
        "grpc_alts_credentials",
        "grpc_base",
        "grpc_codegen",
        "grpc_external_account_credentials",
        "grpc_jwt_credentials",
        "grpc_lb_xds_channel_args",
        "grpc_oauth2_credentials",
        "grpc_security_base",
        "grpc_ssl_credentials",
        "grpc_trace",
        "httpcli",
        "iomgr_fwd",
        "json",
        "ref_counted_ptr",
        "slice_refcount",
        "time",
        "unique_type_name",
        "uri_parser",
        "useful",
    ],
)

grpc_cc_library(
    name = "grpc_tls_credentials",
    srcs = [
        "src/core/lib/security/credentials/tls/grpc_tls_certificate_distributor.cc",
        "src/core/lib/security/credentials/tls/grpc_tls_certificate_provider.cc",
        "src/core/lib/security/credentials/tls/grpc_tls_certificate_verifier.cc",
        "src/core/lib/security/credentials/tls/grpc_tls_credentials_options.cc",
        "src/core/lib/security/credentials/tls/tls_credentials.cc",
        "src/core/lib/security/security_connector/tls/tls_security_connector.cc",
    ],
    hdrs = [
        "src/core/lib/security/credentials/tls/grpc_tls_certificate_distributor.h",
        "src/core/lib/security/credentials/tls/grpc_tls_certificate_provider.h",
        "src/core/lib/security/credentials/tls/grpc_tls_certificate_verifier.h",
        "src/core/lib/security/credentials/tls/grpc_tls_credentials_options.h",
        "src/core/lib/security/credentials/tls/tls_credentials.h",
        "src/core/lib/security/security_connector/tls/tls_security_connector.h",
    ],
    external_deps = [
        "absl/base:core_headers",
        "absl/container:inlined_vector",
        "absl/functional:bind_front",
        "absl/memory",
        "absl/status",
        "absl/status:statusor",
        "absl/strings",
        "absl/types:optional",
        "libcrypto",
        "libssl",
    ],
    language = "c++",
    deps = [
        "arena_promise",
        "debug_location",
        "gpr",
        "gpr_codegen",
        "grpc_base",
        "grpc_codegen",
        "grpc_credentials_util",
        "grpc_public_hdrs",
        "grpc_security_base",
        "grpc_trace",
        "handshaker",
        "iomgr_fwd",
        "promise",
        "ref_counted",
        "ref_counted_ptr",
        "slice_refcount",
        "tsi_base",
        "tsi_ssl_credentials",
        "tsi_ssl_session_cache",
        "unique_type_name",
        "useful",
    ],
)

grpc_cc_library(
    name = "grpc_iam_credentials",
    srcs = [
        "src/core/lib/security/credentials/iam/iam_credentials.cc",
    ],
    hdrs = [
        "src/core/lib/security/credentials/iam/iam_credentials.h",
    ],
    external_deps = [
        "absl/status:statusor",
        "absl/strings",
        "absl/strings:str_format",
        "absl/types:optional",
    ],
    language = "c++",
    deps = [
        "arena_promise",
        "gpr",
        "grpc_base",
        "grpc_security_base",
        "grpc_trace",
        "promise",
        "ref_counted_ptr",
        "slice",
        "unique_type_name",
        "useful",
    ],
)

grpc_cc_library(
    name = "grpc_jwt_credentials",
    srcs = [
        "src/core/lib/security/credentials/jwt/json_token.cc",
        "src/core/lib/security/credentials/jwt/jwt_credentials.cc",
        "src/core/lib/security/credentials/jwt/jwt_verifier.cc",
    ],
    hdrs = [
        "src/core/lib/security/credentials/jwt/json_token.h",
        "src/core/lib/security/credentials/jwt/jwt_credentials.h",
        "src/core/lib/security/credentials/jwt/jwt_verifier.h",
    ],
    external_deps = [
        "absl/status",
        "absl/status:statusor",
        "absl/strings",
        "absl/strings:str_format",
        "absl/time",
        "absl/types:optional",
        "libcrypto",
        "libssl",
    ],
    language = "c++",
    visibility = ["@grpc:public"],
    deps = [
        "arena_promise",
        "gpr",
        "gpr_codegen",
        "grpc_base",
        "grpc_credentials_util",
        "grpc_security_base",
        "grpc_trace",
        "httpcli",
        "httpcli_ssl_credentials",
        "iomgr_fwd",
        "json",
        "orphanable",
        "promise",
        "ref_counted_ptr",
        "slice",
        "slice_refcount",
        "time",
        "tsi_ssl_types",
        "unique_type_name",
        "uri_parser",
        "useful",
    ],
)

grpc_cc_library(
    name = "grpc_oauth2_credentials",
    srcs = [
        "src/core/lib/security/credentials/oauth2/oauth2_credentials.cc",
    ],
    hdrs = [
        "src/core/lib/security/credentials/oauth2/oauth2_credentials.h",
    ],
    external_deps = [
        "absl/status",
        "absl/status:statusor",
        "absl/strings",
        "absl/strings:str_format",
        "absl/types:optional",
    ],
    language = "c++",
    deps = [
        "activity",
        "arena_promise",
        "context",
        "gpr",
        "gpr_codegen",
        "grpc_base",
        "grpc_credentials_util",
        "grpc_security_base",
        "grpc_trace",
        "httpcli",
        "httpcli_ssl_credentials",
        "json",
        "orphanable",
        "poll",
        "pollset_set",
        "promise",
        "ref_counted",
        "ref_counted_ptr",
        "slice",
        "slice_refcount",
        "time",
        "unique_type_name",
        "uri_parser",
        "useful",
    ],
)

grpc_cc_library(
    name = "grpc_external_account_credentials",
    srcs = [
        "src/core/lib/security/credentials/external/aws_external_account_credentials.cc",
        "src/core/lib/security/credentials/external/aws_request_signer.cc",
        "src/core/lib/security/credentials/external/external_account_credentials.cc",
        "src/core/lib/security/credentials/external/file_external_account_credentials.cc",
        "src/core/lib/security/credentials/external/url_external_account_credentials.cc",
    ],
    hdrs = [
        "src/core/lib/security/credentials/external/aws_external_account_credentials.h",
        "src/core/lib/security/credentials/external/aws_request_signer.h",
        "src/core/lib/security/credentials/external/external_account_credentials.h",
        "src/core/lib/security/credentials/external/file_external_account_credentials.h",
        "src/core/lib/security/credentials/external/url_external_account_credentials.h",
    ],
    external_deps = [
        "absl/memory",
        "absl/status",
        "absl/status:statusor",
        "absl/strings",
        "absl/strings:str_format",
        "absl/time",
        "libcrypto",
    ],
    language = "c++",
    deps = [
        "gpr",
        "grpc_base",
        "grpc_credentials_util",
        "grpc_oauth2_credentials",
        "grpc_security_base",
        "httpcli",
        "httpcli_ssl_credentials",
        "json",
        "orphanable",
        "ref_counted_ptr",
        "slice_refcount",
        "time",
        "uri_parser",
    ],
)

grpc_cc_library(
    name = "httpcli_ssl_credentials",
    srcs = [
        "src/core/lib/http/httpcli_security_connector.cc",
    ],
    hdrs = [
        "src/core/lib/http/httpcli_ssl_credentials.h",
    ],
    external_deps = [
        "absl/status",
        "absl/strings",
        "absl/types:optional",
    ],
    language = "c++",
    deps = [
        "arena_promise",
        "debug_location",
        "gpr",
        "grpc_base",
        "grpc_codegen",
        "grpc_security_base",
        "handshaker",
        "iomgr_fwd",
        "promise",
        "ref_counted_ptr",
        "tsi_base",
        "tsi_ssl_credentials",
        "unique_type_name",
    ],
)

grpc_cc_library(
    name = "grpc_secure",
    language = "c++",
    public_hdrs = GRPC_PUBLIC_HDRS,
    tags = ["nofixdeps"],
    visibility = ["@grpc:public"],
    deps = [
        "config",
        "gpr",
        "grpc_alts_credentials",
        "grpc_authorization_base",
        "grpc_base",
        "grpc_client_channel",
        "grpc_codegen",
        "grpc_credentials_util",
        "grpc_external_account_credentials",
        "grpc_fake_credentials",
        "grpc_google_default_credentials",
        "grpc_iam_credentials",
        "grpc_insecure_credentials",
        "grpc_jwt_credentials",
        "grpc_local_credentials",
        "grpc_oauth2_credentials",
        "grpc_security_base",
        "grpc_ssl_credentials",
        "grpc_tls_credentials",
        "grpc_trace",
        "grpc_transport_chttp2_alpn",
        "httpcli",
        "httpcli_ssl_credentials",
        "json",
        "promise",
        "ref_counted",
        "ref_counted_ptr",
        "slice",
        "slice_refcount",
        "sockaddr_utils",
        "tsi_base",
        "uri_parser",
        "useful",
    ],
)

grpc_cc_library(
    name = "tsi_ssl_types",
    hdrs = [
        "src/core/tsi/ssl_types.h",
    ],
    external_deps = ["libssl"],
    language = "c++",
    deps = ["gpr_platform"],
)

grpc_cc_library(
    name = "grpc_security_base",
    srcs = [
        "src/core/lib/security/context/security_context.cc",
        "src/core/lib/security/credentials/call_creds_util.cc",
        "src/core/lib/security/credentials/composite/composite_credentials.cc",
        "src/core/lib/security/credentials/credentials.cc",
        "src/core/lib/security/credentials/plugin/plugin_credentials.cc",
        "src/core/lib/security/security_connector/security_connector.cc",
        "src/core/lib/security/transport/client_auth_filter.cc",
        "src/core/lib/security/transport/secure_endpoint.cc",
        "src/core/lib/security/transport/security_handshaker.cc",
        "src/core/lib/security/transport/server_auth_filter.cc",
        "src/core/lib/security/transport/tsi_error.cc",
    ],
    hdrs = [
        "src/core/lib/security/context/security_context.h",
        "src/core/lib/security/credentials/call_creds_util.h",
        "src/core/lib/security/credentials/composite/composite_credentials.h",
        "src/core/lib/security/credentials/credentials.h",
        "src/core/lib/security/credentials/plugin/plugin_credentials.h",
        "src/core/lib/security/security_connector/security_connector.h",
        "src/core/lib/security/transport/auth_filters.h",
        "src/core/lib/security/transport/secure_endpoint.h",
        "src/core/lib/security/transport/security_handshaker.h",
        "src/core/lib/security/transport/tsi_error.h",
    ],
    external_deps = [
        "absl/base:core_headers",
        "absl/container:inlined_vector",
        "absl/memory",
        "absl/status",
        "absl/status:statusor",
        "absl/strings",
        "absl/types:optional",
    ],
    language = "c++",
    public_hdrs = GRPC_PUBLIC_HDRS,
    visibility = ["@grpc:public"],
    deps = [
        "activity",
        "arena",
        "arena_promise",
        "channel_args",
        "channel_fwd",
        "closure",
        "config",
        "context",
        "debug_location",
        "event_engine_memory_allocator",
        "exec_ctx",
        "gpr",
        "gpr_codegen",
        "grpc_base",
        "grpc_codegen",
        "grpc_public_hdrs",
        "grpc_trace",
        "handshaker",
        "handshaker_factory",
        "handshaker_registry",
        "iomgr_fwd",
        "memory_quota",
        "poll",
        "promise",
        "ref_counted",
        "ref_counted_ptr",
        "resource_quota",
        "resource_quota_trace",
        "slice",
        "slice_refcount",
        "try_seq",
        "tsi_base",
        "unique_type_name",
        "useful",
    ],
)

grpc_cc_library(
    name = "grpc_credentials_util",
    srcs = [
        "src/core/lib/security/credentials/tls/tls_utils.cc",
        "src/core/lib/security/security_connector/load_system_roots_fallback.cc",
        "src/core/lib/security/security_connector/load_system_roots_supported.cc",
        "src/core/lib/security/util/json_util.cc",
    ],
    hdrs = [
        "src/core/lib/security/credentials/tls/tls_utils.h",
        "src/core/lib/security/security_connector/load_system_roots.h",
        "src/core/lib/security/security_connector/load_system_roots_supported.h",
        "src/core/lib/security/util/json_util.h",
    ],
    external_deps = ["absl/strings"],
    language = "c++",
    visibility = ["@grpc:public"],
    deps = [
        "gpr",
        "grpc_base",
        "grpc_security_base",
        "json",
        "useful",
    ],
)

grpc_cc_library(
    name = "tsi_alts_credentials",
    srcs = [
        "src/core/tsi/alts/crypt/aes_gcm.cc",
        "src/core/tsi/alts/crypt/gsec.cc",
        "src/core/tsi/alts/frame_protector/alts_counter.cc",
        "src/core/tsi/alts/frame_protector/alts_crypter.cc",
        "src/core/tsi/alts/frame_protector/alts_frame_protector.cc",
        "src/core/tsi/alts/frame_protector/alts_record_protocol_crypter_common.cc",
        "src/core/tsi/alts/frame_protector/alts_seal_privacy_integrity_crypter.cc",
        "src/core/tsi/alts/frame_protector/alts_unseal_privacy_integrity_crypter.cc",
        "src/core/tsi/alts/frame_protector/frame_handler.cc",
        "src/core/tsi/alts/handshaker/alts_handshaker_client.cc",
        "src/core/tsi/alts/handshaker/alts_shared_resource.cc",
        "src/core/tsi/alts/handshaker/alts_tsi_handshaker.cc",
        "src/core/tsi/alts/handshaker/alts_tsi_utils.cc",
        "src/core/tsi/alts/zero_copy_frame_protector/alts_grpc_integrity_only_record_protocol.cc",
        "src/core/tsi/alts/zero_copy_frame_protector/alts_grpc_privacy_integrity_record_protocol.cc",
        "src/core/tsi/alts/zero_copy_frame_protector/alts_grpc_record_protocol_common.cc",
        "src/core/tsi/alts/zero_copy_frame_protector/alts_iovec_record_protocol.cc",
        "src/core/tsi/alts/zero_copy_frame_protector/alts_zero_copy_grpc_protector.cc",
    ],
    hdrs = [
        "src/core/tsi/alts/crypt/gsec.h",
        "src/core/tsi/alts/frame_protector/alts_counter.h",
        "src/core/tsi/alts/frame_protector/alts_crypter.h",
        "src/core/tsi/alts/frame_protector/alts_frame_protector.h",
        "src/core/tsi/alts/frame_protector/alts_record_protocol_crypter_common.h",
        "src/core/tsi/alts/frame_protector/frame_handler.h",
        "src/core/tsi/alts/handshaker/alts_handshaker_client.h",
        "src/core/tsi/alts/handshaker/alts_shared_resource.h",
        "src/core/tsi/alts/handshaker/alts_tsi_handshaker.h",
        "src/core/tsi/alts/handshaker/alts_tsi_handshaker_private.h",
        "src/core/tsi/alts/handshaker/alts_tsi_utils.h",
        "src/core/tsi/alts/zero_copy_frame_protector/alts_grpc_integrity_only_record_protocol.h",
        "src/core/tsi/alts/zero_copy_frame_protector/alts_grpc_privacy_integrity_record_protocol.h",
        "src/core/tsi/alts/zero_copy_frame_protector/alts_grpc_record_protocol.h",
        "src/core/tsi/alts/zero_copy_frame_protector/alts_grpc_record_protocol_common.h",
        "src/core/tsi/alts/zero_copy_frame_protector/alts_iovec_record_protocol.h",
        "src/core/tsi/alts/zero_copy_frame_protector/alts_zero_copy_grpc_protector.h",
    ],
    external_deps = [
        "libssl",
        "libcrypto",
        "upb_lib",
    ],
    language = "c++",
    tags = ["nofixdeps"],
    visibility = ["@grpc:public"],
    deps = [
        "alts_util",
        "arena",
        "config",
        "error",
        "gpr",
        "grpc_base",
        "tsi_base",
        "useful",
    ],
)

grpc_cc_library(
    name = "tsi_ssl_session_cache",
    srcs = [
        "src/core/tsi/ssl/session_cache/ssl_session_boringssl.cc",
        "src/core/tsi/ssl/session_cache/ssl_session_cache.cc",
        "src/core/tsi/ssl/session_cache/ssl_session_openssl.cc",
    ],
    hdrs = [
        "src/core/tsi/ssl/session_cache/ssl_session.h",
        "src/core/tsi/ssl/session_cache/ssl_session_cache.h",
    ],
    external_deps = [
        "absl/memory",
        "libssl",
    ],
    language = "c++",
    visibility = ["@grpc:public"],
    deps = [
        "cpp_impl_of",
        "gpr",
        "grpc_codegen",
        "ref_counted",
        "slice",
    ],
)

grpc_cc_library(
    name = "tsi_ssl_credentials",
    srcs = [
        "src/core/lib/security/security_connector/ssl_utils.cc",
        "src/core/lib/security/security_connector/ssl_utils_config.cc",
        "src/core/tsi/ssl/key_logging/ssl_key_logging.cc",
        "src/core/tsi/ssl_transport_security.cc",
    ],
    hdrs = [
        "src/core/lib/security/security_connector/ssl_utils.h",
        "src/core/lib/security/security_connector/ssl_utils_config.h",
        "src/core/tsi/ssl/key_logging/ssl_key_logging.h",
        "src/core/tsi/ssl_transport_security.h",
    ],
    external_deps = [
        "absl/base:core_headers",
        "absl/status",
        "absl/strings",
        "libcrypto",
        "libssl",
    ],
    language = "c++",
    visibility = ["@grpc:public"],
    deps = [
        "gpr",
        "grpc_base",
        "grpc_codegen",
        "grpc_credentials_util",
        "grpc_security_base",
        "grpc_transport_chttp2_alpn",
        "ref_counted",
        "ref_counted_ptr",
        "tsi_base",
        "tsi_ssl_session_cache",
        "tsi_ssl_types",
        "useful",
    ],
)

grpc_cc_library(
    name = "grpc_mock_cel",
    hdrs = [
        "src/core/lib/security/authorization/mock_cel/activation.h",
        "src/core/lib/security/authorization/mock_cel/cel_expr_builder_factory.h",
        "src/core/lib/security/authorization/mock_cel/cel_expression.h",
        "src/core/lib/security/authorization/mock_cel/cel_value.h",
        "src/core/lib/security/authorization/mock_cel/evaluator_core.h",
        "src/core/lib/security/authorization/mock_cel/flat_expr_builder.h",
    ],
    external_deps = [
        "absl/memory",
        "absl/status",
        "absl/status:statusor",
        "absl/strings",
        "absl/types:span",
    ],
    language = "c++",
    deps = [
        "google_type_expr_upb",
        "gpr_platform",
    ],
)

# This target depends on RE2 and should not be linked into grpc by default for binary-size reasons.
grpc_cc_library(
    name = "grpc_matchers",
    srcs = [
        "src/core/lib/matchers/matchers.cc",
    ],
    hdrs = [
        "src/core/lib/matchers/matchers.h",
    ],
    external_deps = [
        "absl/memory",
        "absl/status",
        "absl/status:statusor",
        "absl/strings",
        "absl/strings:str_format",
        "absl/types:optional",
        "re2",
    ],
    language = "c++",
    deps = ["gpr"],
)

# This target pulls in a dependency on RE2 and should not be linked into grpc by default for binary-size reasons.
grpc_cc_library(
    name = "grpc_rbac_engine",
    srcs = [
        "src/core/lib/security/authorization/grpc_authorization_engine.cc",
        "src/core/lib/security/authorization/matchers.cc",
        "src/core/lib/security/authorization/rbac_policy.cc",
    ],
    hdrs = [
        "src/core/lib/security/authorization/grpc_authorization_engine.h",
        "src/core/lib/security/authorization/matchers.h",
        "src/core/lib/security/authorization/rbac_policy.h",
    ],
    external_deps = [
        "absl/memory",
        "absl/status",
        "absl/status:statusor",
        "absl/strings",
        "absl/strings:str_format",
        "absl/types:optional",
    ],
    language = "c++",
    deps = [
        "gpr",
        "grpc_authorization_base",
        "grpc_base",
        "grpc_matchers",
        "resolved_address",
        "sockaddr_utils",
    ],
)

# This target pulls in a dependency on RE2 and should not be linked into grpc by default for binary-size reasons.
grpc_cc_library(
    name = "grpc_authorization_provider",
    srcs = [
        "src/core/lib/security/authorization/grpc_authorization_policy_provider.cc",
        "src/core/lib/security/authorization/rbac_translator.cc",
    ],
    hdrs = [
        "src/core/lib/security/authorization/grpc_authorization_policy_provider.h",
        "src/core/lib/security/authorization/rbac_translator.h",
    ],
    external_deps = [
        "absl/base:core_headers",
        "absl/memory",
        "absl/status",
        "absl/status:statusor",
        "absl/strings",
        "absl/strings:str_format",
    ],
    language = "c++",
    public_hdrs = GRPC_PUBLIC_HDRS,
    deps = [
        "gpr",
        "gpr_codegen",
        "grpc_authorization_base",
        "grpc_base",
        "grpc_codegen",
        "grpc_matchers",
        "grpc_public_hdrs",
        "grpc_rbac_engine",
        "grpc_trace",
        "json",
        "ref_counted_ptr",
        "slice_refcount",
        "useful",
    ],
)

# This target pulls in a dependency on RE2 and should not be linked into grpc by default for binary-size reasons.
grpc_cc_library(
    name = "grpc++_authorization_provider",
    srcs = [
        "src/cpp/server/authorization_policy_provider.cc",
    ],
    hdrs = [
        "include/grpcpp/security/authorization_policy_provider.h",
    ],
    language = "c++",
    deps = [
        "gpr",
        "grpc++",
        "grpc++_codegen_base",
        "grpc_authorization_provider",
        "grpc_public_hdrs",
    ],
)

# This target pulls in a dependency on RE2 and should not be linked into grpc by default for binary-size reasons.
grpc_cc_library(
    name = "grpc_cel_engine",
    srcs = [
        "src/core/lib/security/authorization/cel_authorization_engine.cc",
    ],
    hdrs = [
        "src/core/lib/security/authorization/cel_authorization_engine.h",
    ],
    external_deps = [
        "absl/container:flat_hash_set",
        "absl/memory",
        "absl/strings",
        "absl/types:optional",
        "absl/types:span",
        "upb_lib",
    ],
    language = "c++",
    deps = [
        "envoy_config_rbac_upb",
        "google_type_expr_upb",
        "gpr",
        "grpc_authorization_base",
        "grpc_mock_cel",
    ],
)

grpc_cc_library(
    name = "hpack_constants",
    hdrs = [
        "src/core/ext/transport/chttp2/transport/hpack_constants.h",
    ],
    language = "c++",
    deps = ["gpr_platform"],
)

grpc_cc_library(
    name = "hpack_encoder_table",
    srcs = [
        "src/core/ext/transport/chttp2/transport/hpack_encoder_table.cc",
    ],
    hdrs = [
        "src/core/ext/transport/chttp2/transport/hpack_encoder_table.h",
    ],
    external_deps = ["absl/container:inlined_vector"],
    language = "c++",
    deps = [
        "gpr",
        "hpack_constants",
    ],
)

grpc_cc_library(
    name = "chttp2_flow_control",
    srcs = [
        "src/core/ext/transport/chttp2/transport/flow_control.cc",
    ],
    hdrs = [
        "src/core/ext/transport/chttp2/transport/flow_control.h",
    ],
    external_deps = [
        "absl/functional:function_ref",
        "absl/status",
        "absl/strings",
        "absl/strings:str_format",
        "absl/types:optional",
        "absl/utility",
    ],
    deps = [
        "bdp_estimator",
        "exec_ctx",
        "gpr",
        "grpc_trace",
        "memory_quota",
        "pid_controller",
        "time",
        "useful",
    ],
)

grpc_cc_library(
    name = "grpc_transport_chttp2",
    srcs = [
        "src/core/ext/transport/chttp2/transport/bin_decoder.cc",
        "src/core/ext/transport/chttp2/transport/bin_encoder.cc",
        "src/core/ext/transport/chttp2/transport/chttp2_transport.cc",
        "src/core/ext/transport/chttp2/transport/context_list.cc",
        "src/core/ext/transport/chttp2/transport/frame_data.cc",
        "src/core/ext/transport/chttp2/transport/frame_goaway.cc",
        "src/core/ext/transport/chttp2/transport/frame_ping.cc",
        "src/core/ext/transport/chttp2/transport/frame_rst_stream.cc",
        "src/core/ext/transport/chttp2/transport/frame_settings.cc",
        "src/core/ext/transport/chttp2/transport/frame_window_update.cc",
        "src/core/ext/transport/chttp2/transport/hpack_encoder.cc",
        "src/core/ext/transport/chttp2/transport/hpack_parser.cc",
        "src/core/ext/transport/chttp2/transport/hpack_parser_table.cc",
        "src/core/ext/transport/chttp2/transport/http2_settings.cc",
        "src/core/ext/transport/chttp2/transport/huffsyms.cc",
        "src/core/ext/transport/chttp2/transport/parsing.cc",
        "src/core/ext/transport/chttp2/transport/stream_lists.cc",
        "src/core/ext/transport/chttp2/transport/stream_map.cc",
        "src/core/ext/transport/chttp2/transport/varint.cc",
        "src/core/ext/transport/chttp2/transport/writing.cc",
    ],
    hdrs = [
        "src/core/ext/transport/chttp2/transport/bin_decoder.h",
        "src/core/ext/transport/chttp2/transport/bin_encoder.h",
        "src/core/ext/transport/chttp2/transport/chttp2_transport.h",
        "src/core/ext/transport/chttp2/transport/context_list.h",
        "src/core/ext/transport/chttp2/transport/frame.h",
        "src/core/ext/transport/chttp2/transport/frame_data.h",
        "src/core/ext/transport/chttp2/transport/frame_goaway.h",
        "src/core/ext/transport/chttp2/transport/frame_ping.h",
        "src/core/ext/transport/chttp2/transport/frame_rst_stream.h",
        "src/core/ext/transport/chttp2/transport/frame_settings.h",
        "src/core/ext/transport/chttp2/transport/frame_window_update.h",
        "src/core/ext/transport/chttp2/transport/hpack_encoder.h",
        "src/core/ext/transport/chttp2/transport/hpack_parser.h",
        "src/core/ext/transport/chttp2/transport/hpack_parser_table.h",
        "src/core/ext/transport/chttp2/transport/http2_settings.h",
        "src/core/ext/transport/chttp2/transport/huffsyms.h",
        "src/core/ext/transport/chttp2/transport/internal.h",
        "src/core/ext/transport/chttp2/transport/stream_map.h",
        "src/core/ext/transport/chttp2/transport/varint.h",
    ],
    external_deps = [
        "absl/base:core_headers",
        "absl/status",
        "absl/strings",
        "absl/strings:cord",
        "absl/strings:str_format",
        "absl/types:optional",
        "absl/types:span",
        "absl/types:variant",
        "absl/utility",
    ],
    language = "c++",
    visibility = ["@grpc:grpclb"],
    deps = [
        "arena",
        "bdp_estimator",
        "bitset",
        "chttp2_flow_control",
        "debug_location",
        "gpr",
        "grpc_base",
        "grpc_codegen",
        "grpc_public_hdrs",
        "grpc_trace",
        "hpack_constants",
        "hpack_encoder_table",
        "httpcli",
        "iomgr_fwd",
        "iomgr_timer",
        "memory_quota",
        "no_destruct",
        "poll",
        "ref_counted",
        "ref_counted_ptr",
        "resource_quota",
        "resource_quota_trace",
        "slice",
        "slice_buffer",
        "slice_refcount",
        "status_helper",
        "time",
        "transport_fwd",
        "useful",
    ],
)

grpc_cc_library(
    name = "grpc_transport_chttp2_alpn",
    srcs = [
        "src/core/ext/transport/chttp2/alpn/alpn.cc",
    ],
    hdrs = [
        "src/core/ext/transport/chttp2/alpn/alpn.h",
    ],
    language = "c++",
    deps = [
        "gpr",
        "useful",
    ],
)

grpc_cc_library(
    name = "grpc_transport_chttp2_client_connector",
    srcs = [
        "src/core/ext/transport/chttp2/client/chttp2_connector.cc",
    ],
    hdrs = [
        "src/core/ext/transport/chttp2/client/chttp2_connector.h",
    ],
    external_deps = [
        "absl/status",
        "absl/status:statusor",
        "absl/strings:str_format",
        "absl/types:optional",
    ],
    language = "c++",
    deps = [
        "channel_args_preconditioning",
        "channel_stack_type",
        "config",
        "debug_location",
        "gpr",
        "grpc_base",
        "grpc_client_channel",
        "grpc_codegen",
        "grpc_insecure_credentials",
        "grpc_public_hdrs",
        "grpc_resolver",
        "grpc_security_base",
        "grpc_trace",
        "grpc_transport_chttp2",
        "handshaker",
        "handshaker_registry",
        "iomgr_timer",
        "orphanable",
        "ref_counted_ptr",
        "resolved_address",
        "slice",
        "sockaddr_utils",
        "tcp_connect_handshaker",
        "transport_fwd",
        "unique_type_name",
    ],
)

grpc_cc_library(
    name = "grpc_transport_chttp2_server",
    srcs = [
        "src/core/ext/transport/chttp2/server/chttp2_server.cc",
    ],
    hdrs = [
        "src/core/ext/transport/chttp2/server/chttp2_server.h",
    ],
    external_deps = [
        "absl/base:core_headers",
        "absl/memory",
        "absl/status",
        "absl/status:statusor",
        "absl/strings",
        "absl/strings:str_format",
        "absl/types:optional",
    ],
    language = "c++",
    deps = [
        "config",
        "debug_location",
        "gpr",
        "grpc_base",
        "grpc_codegen",
        "grpc_insecure_credentials",
        "grpc_security_base",
        "grpc_trace",
        "grpc_transport_chttp2",
        "handshaker",
        "handshaker_registry",
        "iomgr_fwd",
        "iomgr_timer",
        "memory_quota",
        "orphanable",
        "pollset_set",
        "ref_counted_ptr",
        "resolved_address",
        "resource_quota",
        "slice",
        "sockaddr_utils",
        "time",
        "transport_fwd",
        "unique_type_name",
        "uri_parser",
    ],
)

grpc_cc_library(
    name = "grpc_transport_inproc",
    srcs = [
        "src/core/ext/transport/inproc/inproc_plugin.cc",
        "src/core/ext/transport/inproc/inproc_transport.cc",
    ],
    hdrs = [
        "src/core/ext/transport/inproc/inproc_transport.h",
    ],
    external_deps = [
        "absl/status",
        "absl/status:statusor",
        "absl/strings",
        "absl/types:optional",
        "absl/utility",
    ],
    language = "c++",
    deps = [
        "arena",
        "channel_args_preconditioning",
        "channel_stack_type",
        "config",
        "debug_location",
        "gpr",
        "grpc_base",
        "grpc_codegen",
        "grpc_public_hdrs",
        "grpc_trace",
        "iomgr_fwd",
        "ref_counted_ptr",
        "slice",
        "slice_buffer",
        "time",
        "transport_fwd",
    ],
)

grpc_cc_library(
    name = "tsi_base",
    srcs = [
        "src/core/tsi/transport_security.cc",
        "src/core/tsi/transport_security_grpc.cc",
    ],
    hdrs = [
        "src/core/tsi/transport_security.h",
        "src/core/tsi/transport_security_grpc.h",
        "src/core/tsi/transport_security_interface.h",
    ],
    language = "c++",
    visibility = ["@grpc:tsi_interface"],
    deps = [
        "gpr",
        "grpc_trace",
    ],
)

grpc_cc_library(
    name = "alts_util",
    srcs = [
        "src/core/lib/security/credentials/alts/check_gcp_environment.cc",
        "src/core/lib/security/credentials/alts/check_gcp_environment_linux.cc",
        "src/core/lib/security/credentials/alts/check_gcp_environment_no_op.cc",
        "src/core/lib/security/credentials/alts/check_gcp_environment_windows.cc",
        "src/core/lib/security/credentials/alts/grpc_alts_credentials_client_options.cc",
        "src/core/lib/security/credentials/alts/grpc_alts_credentials_options.cc",
        "src/core/lib/security/credentials/alts/grpc_alts_credentials_server_options.cc",
        "src/core/tsi/alts/handshaker/transport_security_common_api.cc",
    ],
    hdrs = [
        "src/core/lib/security/credentials/alts/check_gcp_environment.h",
        "src/core/lib/security/credentials/alts/grpc_alts_credentials_options.h",
        "src/core/tsi/alts/handshaker/transport_security_common_api.h",
    ],
    external_deps = ["upb_lib"],
    language = "c++",
    visibility = ["@grpc:tsi"],
    deps = [
        "alts_upb",
        "gpr",
        "grpc_trace",
    ],
)

grpc_cc_library(
    name = "tsi",
    external_deps = [
        "libssl",
        "libcrypto",
        "absl/strings",
        "upb_lib",
    ],
    language = "c++",
    tags = ["nofixdeps"],
    visibility = ["@grpc:tsi"],
    deps = [
        "gpr",
        "grpc_base",
        "tsi_alts_credentials",
        "tsi_base",
        "tsi_fake_credentials",
        "tsi_local_credentials",
        "tsi_ssl_credentials",
        "useful",
    ],
)

grpc_cc_library(
    name = "grpc++_base",
    srcs = GRPCXX_SRCS,
    hdrs = GRPCXX_HDRS,
    external_deps = [
        "absl/base:core_headers",
        "absl/status",
        "absl/status:statusor",
        "absl/strings",
        "absl/synchronization",
        "absl/memory",
        "upb_lib",
        "protobuf_headers",
    ],
    language = "c++",
    public_hdrs = GRPCXX_PUBLIC_HDRS,
    tags = ["nofixdeps"],
    visibility = ["@grpc:alt_grpc++_base_legacy"],
    deps = [
        "arena",
        "channel_init",
        "config",
        "gpr",
        "gpr_codegen",
        "grpc",
        "grpc++_codegen_base",
        "grpc++_codegen_base_src",
        "grpc++_internal_hdrs_only",
        "grpc_base",
        "grpc_codegen",
        "grpc_health_upb",
        "grpc_service_config",
        "grpc_service_config_impl",
        "grpc_trace",
        "grpc_transport_inproc",
        "grpcpp_call_metric_recorder",
        "iomgr_timer",
        "ref_counted",
        "ref_counted_ptr",
        "resource_quota",
        "slice",
        "time",
        "useful",
    ],
)

grpc_cc_library(
    name = "grpc++_base_unsecure",
    srcs = GRPCXX_SRCS,
    hdrs = GRPCXX_HDRS,
    external_deps = [
        "absl/base:core_headers",
        "absl/status",
        "absl/status:statusor",
        "absl/strings",
        "absl/synchronization",
        "absl/memory",
        "upb_lib",
        "protobuf_headers",
    ],
    language = "c++",
    public_hdrs = GRPCXX_PUBLIC_HDRS,
    tags = [
        "avoid_dep",
        "nofixdeps",
    ],
    visibility = ["@grpc:alt_grpc++_base_unsecure_legacy"],
    deps = [
        "arena",
        "channel_init",
        "config",
        "gpr",
        "gpr_codegen",
        "grpc++_codegen_base",
        "grpc++_codegen_base_src",
        "grpc++_internal_hdrs_only",
        "grpc_base",
        "grpc_codegen",
        "grpc_health_upb",
        "grpc_insecure_credentials",
        "grpc_service_config",
        "grpc_service_config_impl",
        "grpc_trace",
        "grpc_transport_inproc",
        "grpc_unsecure",
        "grpcpp_call_metric_recorder",
        "iomgr_timer",
        "ref_counted",
        "ref_counted_ptr",
        "resource_quota",
        "slice",
        "time",
        "useful",
    ],
)

grpc_cc_library(
    name = "grpc++_codegen_base",
    language = "c++",
    public_hdrs = [
        "include/grpc++/impl/codegen/async_stream.h",
        "include/grpc++/impl/codegen/async_unary_call.h",
        "include/grpc++/impl/codegen/byte_buffer.h",
        "include/grpc++/impl/codegen/call_hook.h",
        "include/grpc++/impl/codegen/call.h",
        "include/grpc++/impl/codegen/channel_interface.h",
        "include/grpc++/impl/codegen/client_context.h",
        "include/grpc++/impl/codegen/client_unary_call.h",
        "include/grpc++/impl/codegen/completion_queue_tag.h",
        "include/grpc++/impl/codegen/completion_queue.h",
        "include/grpc++/impl/codegen/config.h",
        "include/grpc++/impl/codegen/core_codegen_interface.h",
        "include/grpc++/impl/codegen/create_auth_context.h",
        "include/grpc++/impl/codegen/grpc_library.h",
        "include/grpc++/impl/codegen/metadata_map.h",
        "include/grpc++/impl/codegen/method_handler_impl.h",
        "include/grpc++/impl/codegen/rpc_method.h",
        "include/grpc++/impl/codegen/rpc_service_method.h",
        "include/grpc++/impl/codegen/security/auth_context.h",
        "include/grpc++/impl/codegen/serialization_traits.h",
        "include/grpc++/impl/codegen/server_context.h",
        "include/grpc++/impl/codegen/server_interface.h",
        "include/grpc++/impl/codegen/service_type.h",
        "include/grpc++/impl/codegen/slice.h",
        "include/grpc++/impl/codegen/status_code_enum.h",
        "include/grpc++/impl/codegen/status.h",
        "include/grpc++/impl/codegen/string_ref.h",
        "include/grpc++/impl/codegen/stub_options.h",
        "include/grpc++/impl/codegen/sync_stream.h",
        "include/grpc++/impl/codegen/time.h",
        "include/grpcpp/impl/codegen/async_generic_service.h",
        "include/grpcpp/impl/codegen/async_stream.h",
        "include/grpcpp/impl/codegen/async_unary_call.h",
        "include/grpcpp/impl/codegen/byte_buffer.h",
        "include/grpcpp/impl/codegen/call_hook.h",
        "include/grpcpp/impl/codegen/call_op_set_interface.h",
        "include/grpcpp/impl/codegen/call_op_set.h",
        "include/grpcpp/impl/codegen/call.h",
        "include/grpcpp/impl/codegen/callback_common.h",
        "include/grpcpp/impl/codegen/channel_interface.h",
        "include/grpcpp/impl/codegen/client_callback.h",
        "include/grpcpp/impl/codegen/client_context.h",
        "include/grpcpp/impl/codegen/client_interceptor.h",
        "include/grpcpp/impl/codegen/client_unary_call.h",
        "include/grpcpp/impl/codegen/completion_queue_tag.h",
        "include/grpcpp/impl/codegen/completion_queue.h",
        "include/grpcpp/impl/codegen/config.h",
        "include/grpcpp/impl/codegen/core_codegen_interface.h",
        "include/grpcpp/impl/codegen/create_auth_context.h",
        "include/grpcpp/impl/codegen/delegating_channel.h",
        "include/grpcpp/impl/codegen/grpc_library.h",
        "include/grpcpp/impl/codegen/intercepted_channel.h",
        "include/grpcpp/impl/codegen/interceptor_common.h",
        "include/grpcpp/impl/codegen/interceptor.h",
        "include/grpcpp/impl/codegen/message_allocator.h",
        "include/grpcpp/impl/codegen/metadata_map.h",
        "include/grpcpp/impl/codegen/method_handler_impl.h",
        "include/grpcpp/impl/codegen/method_handler.h",
        "include/grpcpp/impl/codegen/rpc_method.h",
        "include/grpcpp/impl/codegen/rpc_service_method.h",
        "include/grpcpp/impl/codegen/security/auth_context.h",
        "include/grpcpp/impl/codegen/serialization_traits.h",
        "include/grpcpp/impl/codegen/server_callback_handlers.h",
        "include/grpcpp/impl/codegen/server_callback.h",
        "include/grpcpp/impl/codegen/server_context.h",
        "include/grpcpp/impl/codegen/server_interceptor.h",
        "include/grpcpp/impl/codegen/server_interface.h",
        "include/grpcpp/impl/codegen/service_type.h",
        "include/grpcpp/impl/codegen/slice.h",
        "include/grpcpp/impl/codegen/status_code_enum.h",
        "include/grpcpp/impl/codegen/status.h",
        "include/grpcpp/impl/codegen/string_ref.h",
        "include/grpcpp/impl/codegen/stub_options.h",
        "include/grpcpp/impl/codegen/sync_stream.h",
        "include/grpcpp/impl/codegen/time.h",
    ],
    tags = ["nofixdeps"],
    visibility = ["@grpc:public"],
    deps = [
        "grpc++_internal_hdrs_only",
        "grpc_codegen",
    ],
)

grpc_cc_library(
    name = "grpc++_codegen_base_src",
    srcs = [
        "src/cpp/codegen/codegen_init.cc",
    ],
    language = "c++",
    tags = ["nofixdeps"],
    deps = [
        "grpc++_codegen_base",
        "grpc++_public_hdrs",
    ],
)

grpc_cc_library(
    name = "grpc++_codegen_proto",
    external_deps = [
        "protobuf_headers",
    ],
    language = "c++",
    public_hdrs = [
        "include/grpc++/impl/codegen/proto_utils.h",
        "include/grpcpp/impl/codegen/proto_buffer_reader.h",
        "include/grpcpp/impl/codegen/proto_buffer_writer.h",
        "include/grpcpp/impl/codegen/proto_utils.h",
    ],
    tags = ["nofixdeps"],
    visibility = ["@grpc:public"],
    deps = [
        "grpc++_codegen_base",
        "grpc++_config_proto",
    ],
)

grpc_cc_library(
    name = "grpc++_config_proto",
    external_deps = [
        "protobuf_headers",
    ],
    language = "c++",
    public_hdrs = [
        "include/grpc++/impl/codegen/config_protobuf.h",
        "include/grpcpp/impl/codegen/config_protobuf.h",
    ],
    tags = ["nofixdeps"],
    visibility = ["@grpc:public"],
)

grpc_cc_library(
    name = "grpc++_reflection",
    srcs = [
        "src/cpp/ext/proto_server_reflection.cc",
        "src/cpp/ext/proto_server_reflection_plugin.cc",
    ],
    hdrs = [
        "src/cpp/ext/proto_server_reflection.h",
    ],
    external_deps = [
        "protobuf_headers",
    ],
    language = "c++",
    public_hdrs = [
        "include/grpc++/ext/proto_server_reflection_plugin.h",
        "include/grpcpp/ext/proto_server_reflection_plugin.h",
    ],
    tags = ["nofixdeps"],
    visibility = ["@grpc:public"],
    deps = [
        "grpc++",
        "//src/proto/grpc/reflection/v1alpha:reflection_proto",
    ],
    alwayslink = 1,
)

grpc_cc_library(
    name = "grpcpp_call_metric_recorder",
    srcs = [
        "src/cpp/server/orca/call_metric_recorder.cc",
    ],
    external_deps = [
        "upb_lib",
        "absl/memory",
        "absl/strings",
        "absl/types:optional",
    ],
    language = "c++",
    public_hdrs = [
        "include/grpcpp/ext/call_metric_recorder.h",
    ],
    tags = ["nofixdeps"],
    visibility = ["@grpc:public"],
    deps = [
        "arena",
        "grpc++_codegen_base",
        "grpc++_internal_hdrs_only",
        "grpc++_public_hdrs",
        "grpc_backend_metric_data",
        "xds_orca_upb",
    ],
)

grpc_cc_library(
    name = "grpcpp_orca_interceptor",
    srcs = [
        "src/cpp/server/orca/orca_interceptor.cc",
    ],
    hdrs = [
        "src/cpp/server/orca/orca_interceptor.h",
    ],
    external_deps = [
        "absl/memory",
        "absl/strings",
        "absl/types:optional",
    ],
    language = "c++",
    visibility = ["@grpc:public"],
    deps = [
        "grpc++",
        "grpc_base",
        "grpcpp_call_metric_recorder",
    ],
)

grpc_cc_library(
    name = "grpcpp_orca_service",
    srcs = [
        "src/cpp/server/orca/orca_service.cc",
    ],
    external_deps = [
        "absl/base:core_headers",
        "absl/time",
        "absl/types:optional",
        "upb_lib",
    ],
    language = "c++",
    public_hdrs = [
        "include/grpcpp/ext/orca_service.h",
    ],
    visibility = ["@grpc:public"],
    deps = [
        "debug_location",
        "default_event_engine",
        "gpr",
        "grpc++",
        "grpc++_codegen_base",
        "grpc++_internal_hdrs_only",
        "grpc_base",
        "protobuf_duration_upb",
        "ref_counted",
        "ref_counted_ptr",
        "time",
        "xds_orca_service_upb",
        "xds_orca_upb",
    ],
    alwayslink = 1,
)

grpc_cc_library(
    name = "grpcpp_channelz",
    srcs = [
        "src/cpp/server/channelz/channelz_service.cc",
        "src/cpp/server/channelz/channelz_service_plugin.cc",
    ],
    hdrs = [
        "src/cpp/server/channelz/channelz_service.h",
    ],
    external_deps = [
        "protobuf_headers",
    ],
    language = "c++",
    public_hdrs = [
        "include/grpcpp/ext/channelz_service_plugin.h",
    ],
    tags = ["nofixdeps"],
    visibility = ["@grpc:channelz"],
    deps = [
        "gpr",
        "grpc",
        "grpc++",
        "grpc++_config_proto",
        "//src/proto/grpc/channelz:channelz_proto",
    ],
    alwayslink = 1,
)

grpc_cc_library(
    name = "grpcpp_csds",
    srcs = [
        "src/cpp/server/csds/csds.cc",
    ],
    hdrs = [
        "src/cpp/server/csds/csds.h",
    ],
    external_deps = [
        "absl/status",
        "absl/status:statusor",
    ],
    language = "c++",
    tags = ["nofixdeps"],
    deps = [
        "gpr",
        "grpc",
        "grpc++_codegen_base",
        "grpc++_internals",
        "//src/proto/grpc/testing/xds/v3:csds_proto",
    ],
    alwayslink = 1,
)

grpc_cc_library(
    name = "grpcpp_admin",
    srcs = [
        "src/cpp/server/admin/admin_services.cc",
    ],
    hdrs = [],
    defines = select({
        "grpc_no_xds": ["GRPC_NO_XDS"],
        "//conditions:default": [],
    }),
    external_deps = [
        "absl/memory",
    ],
    language = "c++",
    public_hdrs = [
        "include/grpcpp/ext/admin_services.h",
    ],
    select_deps = [{
        "grpc_no_xds": [],
        "//conditions:default": ["//:grpcpp_csds"],
    }],
    deps = [
        "gpr",
        "grpc++",
        "grpcpp_channelz",
    ],
    alwayslink = 1,
)

grpc_cc_library(
    name = "grpc++_test",
    testonly = True,
    srcs = [
        "src/cpp/client/channel_test_peer.cc",
    ],
    external_deps = ["gtest"],
    public_hdrs = [
        "include/grpc++/test/mock_stream.h",
        "include/grpc++/test/server_context_test_spouse.h",
        "include/grpcpp/test/channel_test_peer.h",
        "include/grpcpp/test/client_context_test_peer.h",
        "include/grpcpp/test/default_reactor_test_peer.h",
        "include/grpcpp/test/mock_stream.h",
        "include/grpcpp/test/server_context_test_spouse.h",
    ],
    visibility = ["@grpc:grpc++_test"],
    deps = [
        "grpc++",
        "grpc++_codegen_base",
        "grpc_base",
    ],
)

grpc_cc_library(
    name = "grpc++_core_stats",
    srcs = [
        "src/cpp/util/core_stats.cc",
    ],
    hdrs = [
        "src/cpp/util/core_stats.h",
    ],
    language = "c++",
    deps = [
        "gpr",
        "grpc_base",
        "//src/proto/grpc/core:stats_proto",
    ],
)

grpc_cc_library(
    name = "grpc_opencensus_plugin",
    srcs = [
        "src/cpp/ext/filters/census/channel_filter.cc",
        "src/cpp/ext/filters/census/client_filter.cc",
        "src/cpp/ext/filters/census/context.cc",
        "src/cpp/ext/filters/census/grpc_plugin.cc",
        "src/cpp/ext/filters/census/measures.cc",
        "src/cpp/ext/filters/census/rpc_encoding.cc",
        "src/cpp/ext/filters/census/server_filter.cc",
        "src/cpp/ext/filters/census/views.cc",
    ],
    hdrs = [
        "include/grpcpp/opencensus.h",
        "src/cpp/ext/filters/census/channel_filter.h",
        "src/cpp/ext/filters/census/client_filter.h",
        "src/cpp/ext/filters/census/context.h",
        "src/cpp/ext/filters/census/grpc_plugin.h",
        "src/cpp/ext/filters/census/measures.h",
        "src/cpp/ext/filters/census/open_census_call_tracer.h",
        "src/cpp/ext/filters/census/rpc_encoding.h",
        "src/cpp/ext/filters/census/server_filter.h",
    ],
    external_deps = [
        "absl/base",
        "absl/base:core_headers",
        "absl/status",
        "absl/strings",
        "absl/time",
        "absl/types:optional",
        "opencensus-trace",
        "opencensus-trace-context_util",
        "opencensus-trace-propagation",
        "opencensus-trace-span_context",
        "opencensus-tags",
        "opencensus-tags-context_util",
        "opencensus-stats",
        "opencensus-context",
    ],
    language = "c++",
    tags = ["nofixdeps"],
    visibility = ["@grpc:grpc_opencensus_plugin"],
    deps = [
        "arena",
        "census",
        "channel_stack_type",
        "debug_location",
        "gpr",
        "gpr_codegen",
        "grpc++",
        "grpc++_base",
        "grpc_base",
        "slice",
        "slice_buffer",
        "slice_refcount",
    ],
)

grpc_cc_library(
    name = "json",
    srcs = [
        "src/core/lib/json/json_reader.cc",
        "src/core/lib/json/json_writer.cc",
    ],
    hdrs = [
        "src/core/lib/json/json.h",
    ],
    external_deps = [
        "absl/base:core_headers",
        "absl/status",
        "absl/status:statusor",
        "absl/strings",
        "absl/strings:str_format",
    ],
    deps = ["gpr"],
)

grpc_cc_library(
    name = "json_util",
    srcs = ["src/core/lib/json/json_util.cc"],
    hdrs = ["src/core/lib/json/json_util.h"],
    external_deps = ["absl/strings"],
    deps = [
        "error",
        "gpr",
        "json",
        "json_args",
        "json_object_loader",
        "no_destruct",
        "time",
    ],
)

grpc_cc_library(
    name = "json_args",
    hdrs = ["src/core/lib/json/json_args.h"],
    external_deps = ["absl/strings"],
    deps = ["gpr"],
)

grpc_cc_library(
    name = "json_object_loader",
    srcs = ["src/core/lib/json/json_object_loader.cc"],
    hdrs = ["src/core/lib/json/json_object_loader.h"],
    external_deps = [
        "absl/meta:type_traits",
        "absl/status",
        "absl/status:statusor",
        "absl/strings",
        "absl/types:optional",
    ],
    deps = [
        "gpr",
        "json",
        "json_args",
        "no_destruct",
        "time",
    ],
)

grpc_cc_library(
    name = "json_channel_args",
    hdrs = ["src/core/lib/json/json_channel_args.h"],
    external_deps = [
        "absl/strings",
        "absl/types:optional",
    ],
    deps = [
        "channel_args",
        "gpr",
        "json_args",
    ],
)

### UPB Targets

grpc_upb_proto_library(
    name = "envoy_admin_upb",
    deps = ["@envoy_api//envoy/admin/v3:pkg"],
)

grpc_upb_proto_library(
    name = "envoy_config_cluster_upb",
    deps = ["@envoy_api//envoy/config/cluster/v3:pkg"],
)

grpc_upb_proto_reflection_library(
    name = "envoy_config_cluster_upbdefs",
    deps = ["@envoy_api//envoy/config/cluster/v3:pkg"],
)

grpc_upb_proto_library(
    name = "envoy_config_core_upb",
    deps = ["@envoy_api//envoy/config/core/v3:pkg"],
)

grpc_upb_proto_library(
    name = "envoy_config_endpoint_upb",
    deps = ["@envoy_api//envoy/config/endpoint/v3:pkg"],
)

grpc_upb_proto_reflection_library(
    name = "envoy_config_endpoint_upbdefs",
    deps = ["@envoy_api//envoy/config/endpoint/v3:pkg"],
)

grpc_upb_proto_library(
    name = "envoy_config_listener_upb",
    deps = ["@envoy_api//envoy/config/listener/v3:pkg"],
)

grpc_upb_proto_reflection_library(
    name = "envoy_config_listener_upbdefs",
    deps = ["@envoy_api//envoy/config/listener/v3:pkg"],
)

grpc_upb_proto_library(
    name = "envoy_config_rbac_upb",
    deps = ["@envoy_api//envoy/config/rbac/v3:pkg"],
)

grpc_upb_proto_library(
    name = "envoy_config_route_upb",
    deps = ["@envoy_api//envoy/config/route/v3:pkg"],
)

grpc_upb_proto_reflection_library(
    name = "envoy_config_route_upbdefs",
    deps = ["@envoy_api//envoy/config/route/v3:pkg"],
)

grpc_upb_proto_library(
    name = "envoy_extensions_clusters_aggregate_upb",
    deps = ["@envoy_api//envoy/extensions/clusters/aggregate/v3:pkg"],
)

grpc_upb_proto_reflection_library(
    name = "envoy_extensions_clusters_aggregate_upbdefs",
    deps = ["@envoy_api//envoy/extensions/clusters/aggregate/v3:pkg"],
)

grpc_upb_proto_library(
    name = "envoy_extensions_filters_common_fault_upb",
    deps = ["@envoy_api//envoy/extensions/filters/common/fault/v3:pkg"],
)

grpc_upb_proto_library(
    name = "envoy_extensions_filters_http_fault_upb",
    deps = ["@envoy_api//envoy/extensions/filters/http/fault/v3:pkg"],
)

grpc_upb_proto_reflection_library(
    name = "envoy_extensions_filters_http_fault_upbdefs",
    deps = ["@envoy_api//envoy/extensions/filters/http/fault/v3:pkg"],
)

grpc_upb_proto_library(
    name = "envoy_extensions_filters_http_rbac_upb",
    deps = ["@envoy_api//envoy/extensions/filters/http/rbac/v3:pkg"],
)

grpc_upb_proto_reflection_library(
    name = "envoy_extensions_filters_http_rbac_upbdefs",
    deps = ["@envoy_api//envoy/extensions/filters/http/rbac/v3:pkg"],
)

grpc_upb_proto_library(
    name = "envoy_extensions_filters_http_router_upb",
    deps = ["@envoy_api//envoy/extensions/filters/http/router/v3:pkg"],
)

grpc_upb_proto_reflection_library(
    name = "envoy_extensions_filters_http_router_upbdefs",
    deps = ["@envoy_api//envoy/extensions/filters/http/router/v3:pkg"],
)

grpc_upb_proto_library(
    name = "envoy_extensions_load_balancing_policies_ring_hash_upb",
    deps = ["@envoy_api//envoy/extensions/load_balancing_policies/ring_hash/v3:pkg"],
)

grpc_upb_proto_library(
    name = "envoy_extensions_load_balancing_policies_wrr_locality_upb",
    deps = ["@envoy_api//envoy/extensions/load_balancing_policies/wrr_locality/v3:pkg"],
)

grpc_upb_proto_library(
    name = "envoy_extensions_filters_network_http_connection_manager_upb",
    deps = ["@envoy_api//envoy/extensions/filters/network/http_connection_manager/v3:pkg"],
)

grpc_upb_proto_reflection_library(
    name = "envoy_extensions_filters_network_http_connection_manager_upbdefs",
    deps = ["@envoy_api//envoy/extensions/filters/network/http_connection_manager/v3:pkg"],
)

grpc_upb_proto_library(
    name = "envoy_extensions_transport_sockets_tls_upb",
    deps = ["@envoy_api//envoy/extensions/transport_sockets/tls/v3:pkg"],
)

grpc_upb_proto_reflection_library(
    name = "envoy_extensions_transport_sockets_tls_upbdefs",
    deps = ["@envoy_api//envoy/extensions/transport_sockets/tls/v3:pkg"],
)

grpc_upb_proto_library(
    name = "envoy_service_discovery_upb",
    deps = ["@envoy_api//envoy/service/discovery/v3:pkg"],
)

grpc_upb_proto_reflection_library(
    name = "envoy_service_discovery_upbdefs",
    deps = ["@envoy_api//envoy/service/discovery/v3:pkg"],
)

grpc_upb_proto_library(
    name = "envoy_service_load_stats_upb",
    deps = ["@envoy_api//envoy/service/load_stats/v3:pkg"],
)

grpc_upb_proto_reflection_library(
    name = "envoy_service_load_stats_upbdefs",
    deps = ["@envoy_api//envoy/service/load_stats/v3:pkg"],
)

grpc_upb_proto_library(
    name = "envoy_service_status_upb",
    deps = ["@envoy_api//envoy/service/status/v3:pkg"],
)

grpc_upb_proto_reflection_library(
    name = "envoy_service_status_upbdefs",
    deps = ["@envoy_api//envoy/service/status/v3:pkg"],
)

grpc_upb_proto_library(
    name = "envoy_type_matcher_upb",
    deps = ["@envoy_api//envoy/type/matcher/v3:pkg"],
)

grpc_upb_proto_library(
    name = "envoy_type_upb",
    deps = ["@envoy_api//envoy/type/v3:pkg"],
)

grpc_upb_proto_library(
    name = "xds_type_upb",
    deps = ["@com_github_cncf_udpa//xds/type/v3:pkg"],
)

grpc_upb_proto_reflection_library(
    name = "xds_type_upbdefs",
    deps = ["@com_github_cncf_udpa//xds/type/v3:pkg"],
)

grpc_upb_proto_library(
    name = "xds_orca_upb",
    deps = ["@com_github_cncf_udpa//xds/data/orca/v3:pkg"],
)

grpc_upb_proto_library(
    name = "xds_orca_service_upb",
    deps = ["@com_github_cncf_udpa//xds/service/orca/v3:pkg"],
)

grpc_upb_proto_library(
    name = "grpc_health_upb",
    deps = ["//src/proto/grpc/health/v1:health_proto_descriptor"],
)

grpc_upb_proto_library(
    name = "google_rpc_status_upb",
    deps = ["@com_google_googleapis//google/rpc:status_proto"],
)

grpc_upb_proto_reflection_library(
    name = "google_rpc_status_upbdefs",
    deps = ["@com_google_googleapis//google/rpc:status_proto"],
)

grpc_upb_proto_library(
    name = "google_type_expr_upb",
    deps = ["@com_google_googleapis//google/type:expr_proto"],
)

grpc_upb_proto_library(
    name = "grpc_lb_upb",
    deps = ["//src/proto/grpc/lb/v1:load_balancer_proto_descriptor"],
)

grpc_upb_proto_library(
    name = "alts_upb",
    deps = ["//src/proto/grpc/gcp:alts_handshaker_proto"],
)

grpc_upb_proto_library(
    name = "rls_upb",
    deps = ["//src/proto/grpc/lookup/v1:rls_proto_descriptor"],
)

grpc_upb_proto_library(
    name = "rls_config_upb",
    deps = ["//src/proto/grpc/lookup/v1:rls_config_proto_descriptor"],
)

grpc_upb_proto_reflection_library(
    name = "rls_config_upbdefs",
    deps = ["//src/proto/grpc/lookup/v1:rls_config_proto_descriptor"],
)

WELL_KNOWN_PROTO_TARGETS = [
    "any",
    "duration",
    "empty",
    "struct",
    "timestamp",
    "wrappers",
]

[grpc_upb_proto_library(
    name = "protobuf_" + target + "_upb",
    deps = ["@com_google_protobuf//:" + target + "_proto"],
) for target in WELL_KNOWN_PROTO_TARGETS]

[grpc_upb_proto_reflection_library(
    name = "protobuf_" + target + "_upbdefs",
    deps = ["@com_google_protobuf//:" + target + "_proto"],
) for target in WELL_KNOWN_PROTO_TARGETS]

grpc_generate_one_off_targets()

filegroup(
    name = "root_certificates",
    srcs = [
        "etc/roots.pem",
    ],
    visibility = ["//visibility:public"],
)<|MERGE_RESOLUTION|>--- conflicted
+++ resolved
@@ -2364,11 +2364,8 @@
         "forkable",
         "gpr",
         "gpr_codegen",
-<<<<<<< HEAD
+        "gpr_tls",
         "grpc_trace",
-=======
-        "gpr_tls",
->>>>>>> 7234a666
         "posix_event_engine_timer",
         "time",
     ],
