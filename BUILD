--- conflicted
+++ resolved
@@ -6667,11 +6667,8 @@
     ],
     deps = [
         "bdp_estimator",
-<<<<<<< HEAD
-=======
         "exec_ctx",
         "experiments",
->>>>>>> 160ba0fa
         "gpr",
         "grpc_trace",
         "http2_settings",
