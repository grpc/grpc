# gRPC Bazel BUILD file.
#
# Copyright 2016 gRPC authors.
#
# Licensed under the Apache License, Version 2.0 (the "License");
# you may not use this file except in compliance with the License.
# You may obtain a copy of the License at
#
#     http://www.apache.org/licenses/LICENSE-2.0
#
# Unless required by applicable law or agreed to in writing, software
# distributed under the License is distributed on an "AS IS" BASIS,
# WITHOUT WARRANTIES OR CONDITIONS OF ANY KIND, either express or implied.
# See the License for the specific language governing permissions and
# limitations under the License.

load(
    "//bazel:grpc_build_system.bzl",
    "grpc_cc_library",
    "grpc_generate_one_off_targets",
    "grpc_upb_proto_library",
    "grpc_upb_proto_reflection_library",
    "python_config_settings",
)
load("@bazel_skylib//lib:selects.bzl", "selects")

licenses(["reciprocal"])

package(
    default_visibility = ["//visibility:public"],
    features = [
        "layering_check",
        "-parse_headers",
    ],
)

exports_files([
    "LICENSE",
    "etc/roots.pem",
])

config_setting(
    name = "grpc_no_ares",
    values = {"define": "grpc_no_ares=true"},
)

config_setting(
    name = "grpc_no_xds_define",
    values = {"define": "grpc_no_xds=true"},
)

# When gRPC is build as shared library, binder transport code might still
# get included even when user's code does not depend on it. In that case
# --define=grpc_no_binder=true can be used to disable binder transport
# related code to reduce binary size.
# For users using build system other than bazel, they can define
# GRPC_NO_BINDER to achieve the same effect.
config_setting(
    name = "grpc_no_binder_define",
    values = {"define": "grpc_no_binder=true"},
)

config_setting(
    name = "android",
    values = {"crosstool_top": "//external:android/crosstool"},
)

config_setting(
    name = "ios",
    values = {"apple_platform_type": "ios"},
)

selects.config_setting_group(
    name = "grpc_no_xds",
    match_any = [
        ":grpc_no_xds_define",
        # In addition to disabling XDS support when --define=grpc_no_xds=true is
        # specified, we also disable it on mobile platforms where it is not
        # likely to be needed and where reducing the binary size is more
        # important.
        ":android",
        ":ios",
    ],
)

selects.config_setting_group(
    name = "grpc_no_binder",
    match_any = [
        ":grpc_no_binder_define",
        # We do not need binder on ios.
        ":ios",
    ],
)

selects.config_setting_group(
    name = "grpc_no_rls",
    match_any = [
        # Disable RLS support on mobile platforms where it is not likely to be
        # needed and where reducing the binary size is more important.
        ":android",
        ":ios",
    ],
)

# Fuzzers can be built as fuzzers or as tests
config_setting(
    name = "grpc_build_fuzzers",
    values = {"define": "grpc_build_fuzzers=true"},
)

config_setting(
    name = "grpc_allow_exceptions",
    values = {"define": "GRPC_ALLOW_EXCEPTIONS=1"},
)

config_setting(
    name = "grpc_disallow_exceptions",
    values = {"define": "GRPC_ALLOW_EXCEPTIONS=0"},
)

config_setting(
    name = "remote_execution",
    values = {"define": "GRPC_PORT_ISOLATED_RUNTIME=1"},
)

config_setting(
    name = "windows",
    values = {"cpu": "x64_windows"},
)

config_setting(
    name = "windows_msvc",
    values = {"cpu": "x64_windows_msvc"},
)

config_setting(
    name = "mac_x86_64",
    values = {"cpu": "darwin"},
)

config_setting(
    name = "use_strict_warning",
    values = {"define": "use_strict_warning=true"},
)

python_config_settings()

# This should be updated along with build_handwritten.yaml
g_stands_for = "galley"  # @unused

core_version = "27.0.0"  # @unused

version = "1.50.0-dev"  # @unused

GPR_PUBLIC_HDRS = [
    "include/grpc/support/alloc.h",
    "include/grpc/support/atm.h",
    "include/grpc/support/atm_gcc_atomic.h",
    "include/grpc/support/atm_gcc_sync.h",
    "include/grpc/support/atm_windows.h",
    "include/grpc/support/cpu.h",
    "include/grpc/support/log.h",
    "include/grpc/support/log_windows.h",
    "include/grpc/support/port_platform.h",
    "include/grpc/support/string_util.h",
    "include/grpc/support/sync.h",
    "include/grpc/support/sync_abseil.h",
    "include/grpc/support/sync_custom.h",
    "include/grpc/support/sync_generic.h",
    "include/grpc/support/sync_posix.h",
    "include/grpc/support/sync_windows.h",
    "include/grpc/support/thd_id.h",
    "include/grpc/support/time.h",
    "include/grpc/impl/codegen/atm.h",
    "include/grpc/impl/codegen/atm_gcc_atomic.h",
    "include/grpc/impl/codegen/atm_gcc_sync.h",
    "include/grpc/impl/codegen/atm_windows.h",
    "include/grpc/impl/codegen/fork.h",
    "include/grpc/impl/codegen/gpr_slice.h",
    "include/grpc/impl/codegen/gpr_types.h",
    "include/grpc/impl/codegen/log.h",
    "include/grpc/impl/codegen/port_platform.h",
    "include/grpc/impl/codegen/sync.h",
    "include/grpc/impl/codegen/sync_abseil.h",
    "include/grpc/impl/codegen/sync_custom.h",
    "include/grpc/impl/codegen/sync_generic.h",
    "include/grpc/impl/codegen/sync_posix.h",
    "include/grpc/impl/codegen/sync_windows.h",
]

GRPC_PUBLIC_HDRS = [
    "include/grpc/byte_buffer.h",
    "include/grpc/byte_buffer_reader.h",
    "include/grpc/compression.h",
    "include/grpc/fork.h",
    "include/grpc/grpc.h",
    "include/grpc/grpc_posix.h",
    "include/grpc/grpc_security.h",
    "include/grpc/grpc_security_constants.h",
    "include/grpc/slice.h",
    "include/grpc/slice_buffer.h",
    "include/grpc/status.h",
    "include/grpc/load_reporting.h",
    "include/grpc/support/workaround_list.h",
    "include/grpc/impl/codegen/byte_buffer.h",
    "include/grpc/impl/codegen/byte_buffer_reader.h",
    "include/grpc/impl/codegen/compression_types.h",
    "include/grpc/impl/codegen/connectivity_state.h",
    "include/grpc/impl/codegen/grpc_types.h",
    "include/grpc/impl/codegen/propagation_bits.h",
    "include/grpc/impl/codegen/status.h",
    "include/grpc/impl/codegen/slice.h",
]

GRPC_PUBLIC_EVENT_ENGINE_HDRS = [
    "include/grpc/event_engine/endpoint_config.h",
    "include/grpc/event_engine/event_engine.h",
    "include/grpc/event_engine/port.h",
    "include/grpc/event_engine/memory_allocator.h",
    "include/grpc/event_engine/memory_request.h",
    "include/grpc/event_engine/internal/memory_allocator_impl.h",
    "include/grpc/event_engine/slice.h",
    "include/grpc/event_engine/slice_buffer.h",
]

GRPCXX_SRCS = [
    "src/cpp/client/channel_cc.cc",
    "src/cpp/client/client_callback.cc",
    "src/cpp/client/client_context.cc",
    "src/cpp/client/client_interceptor.cc",
    "src/cpp/client/create_channel.cc",
    "src/cpp/client/create_channel_internal.cc",
    "src/cpp/client/create_channel_posix.cc",
    "src/cpp/client/credentials_cc.cc",
    "src/cpp/common/alarm.cc",
    "src/cpp/common/channel_arguments.cc",
    "src/cpp/common/channel_filter.cc",
    "src/cpp/common/completion_queue_cc.cc",
    "src/cpp/common/core_codegen.cc",
    "src/cpp/common/resource_quota_cc.cc",
    "src/cpp/common/rpc_method.cc",
    "src/cpp/common/version_cc.cc",
    "src/cpp/common/validate_service_config.cc",
    "src/cpp/server/async_generic_service.cc",
    "src/cpp/server/channel_argument_option.cc",
    "src/cpp/server/create_default_thread_pool.cc",
    "src/cpp/server/dynamic_thread_pool.cc",
    "src/cpp/server/external_connection_acceptor_impl.cc",
    "src/cpp/server/health/default_health_check_service.cc",
    "src/cpp/server/health/health_check_service.cc",
    "src/cpp/server/health/health_check_service_server_builder_option.cc",
    "src/cpp/server/server_builder.cc",
    "src/cpp/server/server_callback.cc",
    "src/cpp/server/server_cc.cc",
    "src/cpp/server/server_context.cc",
    "src/cpp/server/server_credentials.cc",
    "src/cpp/server/server_posix.cc",
    "src/cpp/thread_manager/thread_manager.cc",
    "src/cpp/util/byte_buffer_cc.cc",
    "src/cpp/util/status.cc",
    "src/cpp/util/string_ref.cc",
    "src/cpp/util/time_cc.cc",
]

GRPCXX_HDRS = [
    "src/cpp/client/create_channel_internal.h",
    "src/cpp/common/channel_filter.h",
    "src/cpp/server/dynamic_thread_pool.h",
    "src/cpp/server/external_connection_acceptor_impl.h",
    "src/cpp/server/health/default_health_check_service.h",
    "src/cpp/server/thread_pool_interface.h",
    "src/cpp/thread_manager/thread_manager.h",
]

GRPCXX_PUBLIC_HDRS = [
    "include/grpc++/alarm.h",
    "include/grpc++/channel.h",
    "include/grpc++/client_context.h",
    "include/grpc++/completion_queue.h",
    "include/grpc++/create_channel.h",
    "include/grpc++/create_channel_posix.h",
    "include/grpc++/ext/health_check_service_server_builder_option.h",
    "include/grpc++/generic/async_generic_service.h",
    "include/grpc++/generic/generic_stub.h",
    "include/grpc++/grpc++.h",
    "include/grpc++/health_check_service_interface.h",
    "include/grpc++/impl/call.h",
    "include/grpc++/impl/channel_argument_option.h",
    "include/grpc++/impl/client_unary_call.h",
    "include/grpc++/impl/codegen/core_codegen.h",
    "include/grpc++/impl/grpc_library.h",
    "include/grpc++/impl/method_handler_impl.h",
    "include/grpc++/impl/rpc_method.h",
    "include/grpc++/impl/rpc_service_method.h",
    "include/grpc++/impl/serialization_traits.h",
    "include/grpc++/impl/server_builder_option.h",
    "include/grpc++/impl/server_builder_plugin.h",
    "include/grpc++/impl/server_initializer.h",
    "include/grpc++/impl/service_type.h",
    "include/grpc++/security/auth_context.h",
    "include/grpc++/resource_quota.h",
    "include/grpc++/security/auth_metadata_processor.h",
    "include/grpc++/security/credentials.h",
    "include/grpc++/security/server_credentials.h",
    "include/grpc++/server.h",
    "include/grpc++/server_builder.h",
    "include/grpc++/server_context.h",
    "include/grpc++/server_posix.h",
    "include/grpc++/support/async_stream.h",
    "include/grpc++/support/async_unary_call.h",
    "include/grpc++/support/byte_buffer.h",
    "include/grpc++/support/channel_arguments.h",
    "include/grpc++/support/config.h",
    "include/grpc++/support/slice.h",
    "include/grpc++/support/status.h",
    "include/grpc++/support/status_code_enum.h",
    "include/grpc++/support/string_ref.h",
    "include/grpc++/support/stub_options.h",
    "include/grpc++/support/sync_stream.h",
    "include/grpc++/support/time.h",
    "include/grpcpp/alarm.h",
    "include/grpcpp/channel.h",
    "include/grpcpp/client_context.h",
    "include/grpcpp/completion_queue.h",
    "include/grpcpp/create_channel.h",
    "include/grpcpp/create_channel_posix.h",
    "include/grpcpp/ext/health_check_service_server_builder_option.h",
    "include/grpcpp/generic/async_generic_service.h",
    "include/grpcpp/generic/generic_stub.h",
    "include/grpcpp/grpcpp.h",
    "include/grpcpp/health_check_service_interface.h",
    "include/grpcpp/impl/call.h",
    "include/grpcpp/impl/channel_argument_option.h",
    "include/grpcpp/impl/client_unary_call.h",
    "include/grpcpp/impl/codegen/core_codegen.h",
    "include/grpcpp/impl/grpc_library.h",
    "include/grpcpp/impl/method_handler_impl.h",
    "include/grpcpp/impl/rpc_method.h",
    "include/grpcpp/impl/rpc_service_method.h",
    "include/grpcpp/impl/serialization_traits.h",
    "include/grpcpp/impl/server_builder_option.h",
    "include/grpcpp/impl/server_builder_plugin.h",
    "include/grpcpp/impl/server_initializer.h",
    "include/grpcpp/impl/service_type.h",
    "include/grpcpp/resource_quota.h",
    "include/grpcpp/security/auth_context.h",
    "include/grpcpp/security/auth_metadata_processor.h",
    "include/grpcpp/security/credentials.h",
    "include/grpcpp/security/server_credentials.h",
    "include/grpcpp/security/tls_certificate_provider.h",
    "include/grpcpp/security/authorization_policy_provider.h",
    "include/grpcpp/security/tls_certificate_verifier.h",
    "include/grpcpp/security/tls_credentials_options.h",
    "include/grpcpp/server.h",
    "include/grpcpp/server_builder.h",
    "include/grpcpp/server_context.h",
    "include/grpcpp/server_posix.h",
    "include/grpcpp/support/async_stream.h",
    "include/grpcpp/support/async_unary_call.h",
    "include/grpcpp/support/byte_buffer.h",
    "include/grpcpp/support/channel_arguments.h",
    "include/grpcpp/support/client_callback.h",
    "include/grpcpp/support/client_interceptor.h",
    "include/grpcpp/support/config.h",
    "include/grpcpp/support/interceptor.h",
    "include/grpcpp/support/message_allocator.h",
    "include/grpcpp/support/method_handler.h",
    "include/grpcpp/support/proto_buffer_reader.h",
    "include/grpcpp/support/proto_buffer_writer.h",
    "include/grpcpp/support/server_callback.h",
    "include/grpcpp/support/server_interceptor.h",
    "include/grpcpp/support/slice.h",
    "include/grpcpp/support/status.h",
    "include/grpcpp/support/status_code_enum.h",
    "include/grpcpp/support/string_ref.h",
    "include/grpcpp/support/stub_options.h",
    "include/grpcpp/support/sync_stream.h",
    "include/grpcpp/support/time.h",
    "include/grpcpp/support/validate_service_config.h",
]

grpc_cc_library(
    name = "channel_fwd",
    hdrs = [
        "src/core/lib/channel/channel_fwd.h",
    ],
    language = "c++",
)

grpc_cc_library(
    name = "transport_fwd",
    hdrs = [
        "src/core/lib/transport/transport_fwd.h",
    ],
    language = "c++",
)

grpc_cc_library(
    name = "atomic_utils",
    language = "c++",
    public_hdrs = ["src/core/lib/gprpp/atomic_utils.h"],
    deps = ["gpr_platform"],
)

grpc_cc_library(
    name = "experiments",
    srcs = [
        "src/core/lib/experiments/config.cc",
        "src/core/lib/experiments/experiments.cc",
    ],
    hdrs = [
        "src/core/lib/experiments/config.h",
        "src/core/lib/experiments/experiments.h",
    ],
    external_deps = ["absl/strings"],
    language = "c++",
    deps = [
        "gpr",
        "gpr_platform",
        "no_destruct",
    ],
)

grpc_cc_library(
    name = "grpc_unsecure",
    srcs = [
        "src/core/lib/surface/init.cc",
        "src/core/plugin_registry/grpc_plugin_registry.cc",
        "src/core/plugin_registry/grpc_plugin_registry_noextra.cc",
    ],
    external_deps = [
        "absl/base:core_headers",
    ],
    language = "c++",
    public_hdrs = GRPC_PUBLIC_HDRS,
    tags = [
        "avoid_dep",
        "nofixdeps",
    ],
    visibility = ["@grpc:public"],
    deps = [
        "channel_init",
        "channel_stack_type",
        "config",
        "default_event_engine",
        "experiments",
        "forkable",
        "gpr",
        "grpc_authorization_base",
        "grpc_base",
        "grpc_common",
        "grpc_http_filters",
        "grpc_security_base",
        "grpc_trace",
        "http_connect_handshaker",
        "iomgr_timer",
        "posix_event_engine_timer_manager",
        "slice",
        "tcp_connect_handshaker",
    ],
)

GRPC_XDS_TARGETS = [
    "grpc_lb_policy_cds",
    "grpc_lb_policy_xds_cluster_impl",
    "grpc_lb_policy_xds_cluster_manager",
    "grpc_lb_policy_xds_cluster_resolver",
    "grpc_resolver_xds",
    "grpc_resolver_c2p",
    "grpc_xds_server_config_fetcher",

    # Not xDS-specific but currently only used by xDS.
    "channel_creds_registry_init",
]

grpc_cc_library(
    name = "grpc",
    srcs = [
        "src/core/lib/surface/init.cc",
        "src/core/plugin_registry/grpc_plugin_registry.cc",
        "src/core/plugin_registry/grpc_plugin_registry_extra.cc",
    ],
    defines = select({
        "grpc_no_xds": ["GRPC_NO_XDS"],
        "//conditions:default": [],
    }),
    external_deps = [
        "absl/base:core_headers",
    ],
    language = "c++",
    public_hdrs = GRPC_PUBLIC_HDRS,
    select_deps = [
        {
            "grpc_no_xds": [],
            "//conditions:default": GRPC_XDS_TARGETS,
        },
    ],
    tags = [
        "grpc_avoid_dep",
        "nofixdeps",
    ],
    visibility = [
        "@grpc:public",
    ],
    deps = [
        "channel_init",
        "channel_stack_type",
        "config",
        "default_event_engine",
        "experiments",
        "forkable",
        "gpr",
        "grpc_alts_credentials",
        "grpc_authorization_base",
        "grpc_base",
        "grpc_client_channel",
        "grpc_codegen",
        "grpc_common",
        "grpc_credentials_util",
        "grpc_external_account_credentials",
        "grpc_fake_credentials",
        "grpc_google_default_credentials",
        "grpc_http_filters",
        "grpc_iam_credentials",
        "grpc_insecure_credentials",
        "grpc_jwt_credentials",
        "grpc_local_credentials",
        "grpc_oauth2_credentials",
        "grpc_security_base",
        "grpc_ssl_credentials",
        "grpc_tls_credentials",
        "grpc_trace",
        "grpc_transport_chttp2_alpn",
        "http_connect_handshaker",
        "httpcli",
        "httpcli_ssl_credentials",
        "iomgr_timer",
        "json",
        "posix_event_engine_timer_manager",
        "promise",
        "ref_counted",
        "ref_counted_ptr",
        "slice",
        "slice_refcount",
        "sockaddr_utils",
        "tcp_connect_handshaker",
        "tsi_base",
        "uri_parser",
        "useful",
    ],
)

grpc_cc_library(
    name = "gpr_public_hdrs",
    hdrs = GPR_PUBLIC_HDRS,
    tags = [
        "avoid_dep",
        "nofixdeps",
    ],
)

grpc_cc_library(
    name = "grpc_public_hdrs",
    hdrs = GRPC_PUBLIC_HDRS,
    tags = [
        "avoid_dep",
        "nofixdeps",
    ],
    deps = ["gpr_public_hdrs"],
)

grpc_cc_library(
    name = "grpc++_public_hdrs",
    hdrs = GRPCXX_PUBLIC_HDRS,
    external_deps = [
        "absl/synchronization",
        "protobuf_headers",
    ],
    tags = [
        "avoid_dep",
        "nofixdeps",
    ],
    visibility = ["@grpc:public"],
    deps = ["grpc_public_hdrs"],
)

grpc_cc_library(
    name = "grpc++",
    hdrs = [
        "src/cpp/client/secure_credentials.h",
        "src/cpp/common/secure_auth_context.h",
        "src/cpp/server/secure_server_credentials.h",
    ],
    language = "c++",
    public_hdrs = GRPCXX_PUBLIC_HDRS,
    select_deps = [
        {
            "grpc_no_xds": [],
            "//conditions:default": [
                "grpc++_xds_client",
                "grpc++_xds_server",
            ],
        },
        {
            "grpc_no_binder": [],
            "//conditions:default": [
                "grpc++_binder",
            ],
        },
    ],
    standalone = True,
    tags = ["nofixdeps"],
    visibility = [
        "@grpc:public",
    ],
    deps = [
        "grpc++_internals",
        "slice",
    ],
)

grpc_cc_library(
    name = "tchar",
    srcs = [
        "src/core/lib/gprpp/tchar.cc",
    ],
    hdrs = [
        "src/core/lib/gprpp/tchar.h",
    ],
    deps = ["gpr_platform"],
)

grpc_cc_library(
    name = "grpc++_internals",
    srcs = [
        "src/cpp/client/insecure_credentials.cc",
        "src/cpp/client/secure_credentials.cc",
        "src/cpp/common/auth_property_iterator.cc",
        "src/cpp/common/secure_auth_context.cc",
        "src/cpp/common/secure_channel_arguments.cc",
        "src/cpp/common/secure_create_auth_context.cc",
        "src/cpp/common/tls_certificate_provider.cc",
        "src/cpp/common/tls_certificate_verifier.cc",
        "src/cpp/common/tls_credentials_options.cc",
        "src/cpp/server/insecure_server_credentials.cc",
        "src/cpp/server/secure_server_credentials.cc",
    ],
    hdrs = [
        "src/cpp/client/secure_credentials.h",
        "src/cpp/common/secure_auth_context.h",
        "src/cpp/server/secure_server_credentials.h",
    ],
    external_deps = [
        "absl/status",
        "absl/status:statusor",
        "absl/synchronization",
        "absl/container:inlined_vector",
        "absl/strings",
        "protobuf_headers",
    ],
    language = "c++",
    public_hdrs = GRPCXX_PUBLIC_HDRS,
    tags = ["nofixdeps"],
    deps = [
        "error",
        "gpr",
        "gpr_codegen",
        "grpc",
        "grpc++_base",
        "grpc++_codegen_base",
        "grpc++_codegen_base_src",
        "grpc++_codegen_proto",
        "grpc++_internal_hdrs_only",
        "grpc_base",
        "grpc_codegen",
        "grpc_credentials_util",
        "grpc_security_base",
        "json",
        "ref_counted_ptr",
        "slice",
        "slice_refcount",
    ],
)

grpc_cc_library(
    name = "grpc++_binder",
    srcs = [
        "src/core/ext/transport/binder/client/binder_connector.cc",
        "src/core/ext/transport/binder/client/channel_create.cc",
        "src/core/ext/transport/binder/client/channel_create_impl.cc",
        "src/core/ext/transport/binder/client/connection_id_generator.cc",
        "src/core/ext/transport/binder/client/endpoint_binder_pool.cc",
        "src/core/ext/transport/binder/client/jni_utils.cc",
        "src/core/ext/transport/binder/client/security_policy_setting.cc",
        "src/core/ext/transport/binder/security_policy/binder_security_policy.cc",
        "src/core/ext/transport/binder/server/binder_server.cc",
        "src/core/ext/transport/binder/server/binder_server_credentials.cc",
        "src/core/ext/transport/binder/transport/binder_transport.cc",
        "src/core/ext/transport/binder/utils/ndk_binder.cc",
        "src/core/ext/transport/binder/utils/transport_stream_receiver_impl.cc",
        "src/core/ext/transport/binder/wire_format/binder_android.cc",
        "src/core/ext/transport/binder/wire_format/binder_constants.cc",
        "src/core/ext/transport/binder/wire_format/transaction.cc",
        "src/core/ext/transport/binder/wire_format/wire_reader_impl.cc",
        "src/core/ext/transport/binder/wire_format/wire_writer.cc",
    ],
    hdrs = [
        "src/core/ext/transport/binder/client/binder_connector.h",
        "src/core/ext/transport/binder/client/channel_create_impl.h",
        "src/core/ext/transport/binder/client/connection_id_generator.h",
        "src/core/ext/transport/binder/client/endpoint_binder_pool.h",
        "src/core/ext/transport/binder/client/jni_utils.h",
        "src/core/ext/transport/binder/client/security_policy_setting.h",
        "src/core/ext/transport/binder/server/binder_server.h",
        "src/core/ext/transport/binder/transport/binder_stream.h",
        "src/core/ext/transport/binder/transport/binder_transport.h",
        "src/core/ext/transport/binder/utils/binder_auto_utils.h",
        "src/core/ext/transport/binder/utils/ndk_binder.h",
        "src/core/ext/transport/binder/utils/transport_stream_receiver.h",
        "src/core/ext/transport/binder/utils/transport_stream_receiver_impl.h",
        "src/core/ext/transport/binder/wire_format/binder.h",
        "src/core/ext/transport/binder/wire_format/binder_android.h",
        "src/core/ext/transport/binder/wire_format/binder_constants.h",
        "src/core/ext/transport/binder/wire_format/transaction.h",
        "src/core/ext/transport/binder/wire_format/wire_reader.h",
        "src/core/ext/transport/binder/wire_format/wire_reader_impl.h",
        "src/core/ext/transport/binder/wire_format/wire_writer.h",
    ],
    defines = select({
        "grpc_no_binder": ["GRPC_NO_BINDER"],
        "//conditions:default": [],
    }),
    external_deps = [
        "absl/base:core_headers",
        "absl/cleanup",
        "absl/container:flat_hash_map",
        "absl/hash",
        "absl/memory",
        "absl/meta:type_traits",
        "absl/status",
        "absl/status:statusor",
        "absl/strings",
        "absl/synchronization",
        "absl/time",
        "absl/types:variant",
    ],
    language = "c++",
    public_hdrs = [
        "include/grpcpp/security/binder_security_policy.h",
        "include/grpcpp/create_channel_binder.h",
        "include/grpcpp/security/binder_credentials.h",
    ],
    tags = ["nofixdeps"],
    deps = [
        "arena",
        "channel_args_preconditioning",
        "channel_stack_type",
        "config",
        "debug_location",
        "gpr",
        "gpr_platform",
        "grpc",
        "grpc++_base",
        "grpc_base",
        "grpc_client_channel",
        "grpc_codegen",
        "iomgr_fwd",
        "iomgr_port",
        "orphanable",
        "ref_counted_ptr",
        "slice",
        "slice_refcount",
        "transport_fwd",
    ],
)

grpc_cc_library(
    name = "grpc++_xds_client",
    srcs = [
        "src/cpp/client/xds_credentials.cc",
    ],
    hdrs = [
        "src/cpp/client/secure_credentials.h",
    ],
    external_deps = [
        "absl/container:inlined_vector",
    ],
    language = "c++",
    tags = ["nofixdeps"],
    deps = [
        "gpr",
        "grpc",
        "grpc++_internals",
    ],
)

grpc_cc_library(
    name = "grpc++_xds_server",
    srcs = [
        "src/cpp/server/xds_server_credentials.cc",
    ],
    hdrs = [
        "src/cpp/server/secure_server_credentials.h",
    ],
    language = "c++",
    public_hdrs = [
        "include/grpcpp/xds_server_builder.h",
    ],
    tags = ["nofixdeps"],
    visibility = ["@grpc:xds"],
    deps = [
        "gpr",
        "grpc",
        "grpc++_internals",
    ],
)

grpc_cc_library(
    name = "grpc++_unsecure",
    srcs = [
        "src/cpp/client/insecure_credentials.cc",
        "src/cpp/common/insecure_create_auth_context.cc",
        "src/cpp/server/insecure_server_credentials.cc",
    ],
    language = "c++",
    standalone = True,
    tags = [
        "avoid_dep",
        "nofixdeps",
    ],
    visibility = ["@grpc:public"],
    deps = [
        "gpr",
        "grpc++_base_unsecure",
        "grpc++_codegen_base",
        "grpc++_codegen_base_src",
        "grpc++_codegen_proto",
        "grpc_codegen",
        "grpc_insecure_credentials",
        "grpc_unsecure",
    ],
)

grpc_cc_library(
    name = "grpc++_error_details",
    srcs = [
        "src/cpp/util/error_details.cc",
    ],
    hdrs = [
        "include/grpc++/support/error_details.h",
        "include/grpcpp/support/error_details.h",
    ],
    language = "c++",
    standalone = True,
    tags = ["nofixdeps"],
    visibility = ["@grpc:public"],
    deps = [
        "grpc++",
    ],
)

grpc_cc_library(
    name = "grpc++_alts",
    srcs = [
        "src/cpp/common/alts_context.cc",
        "src/cpp/common/alts_util.cc",
    ],
    hdrs = [
        "include/grpcpp/security/alts_context.h",
        "include/grpcpp/security/alts_util.h",
    ],
    external_deps = [
        "absl/memory",
        "upb_lib",
    ],
    language = "c++",
    standalone = True,
    tags = ["nofixdeps"],
    visibility = ["@grpc:tsi"],
    deps = [
        "alts_upb",
        "alts_util",
        "gpr",
        "grpc++",
        "grpc_base",
        "tsi_alts_credentials",
    ],
)

grpc_cc_library(
    name = "census",
    srcs = [
        "src/core/ext/filters/census/grpc_context.cc",
    ],
    language = "c++",
    public_hdrs = [
        "include/grpc/census.h",
    ],
    tags = ["nofixdeps"],
    visibility = ["@grpc:public"],
    deps = [
        "gpr",
        "grpc_base",
        "grpc_codegen",
        "grpc_trace",
    ],
)

grpc_cc_library(
    name = "grpc++_internal_hdrs_only",
    hdrs = [
        "include/grpcpp/impl/codegen/sync.h",
    ],
    external_deps = [
        "absl/synchronization",
    ],
    tags = ["nofixdeps"],
    deps = [
        "gpr_codegen",
    ],
)

grpc_cc_library(
    name = "useful",
    hdrs = ["src/core/lib/gpr/useful.h"],
    external_deps = [
        "absl/strings",
        "absl/types:variant",
    ],
    language = "c++",
    deps = ["gpr_platform"],
)

grpc_cc_library(
    name = "examine_stack",
    srcs = [
        "src/core/lib/gprpp/examine_stack.cc",
    ],
    hdrs = [
        "src/core/lib/gprpp/examine_stack.h",
    ],
    external_deps = ["absl/types:optional"],
    deps = ["gpr_platform"],
)

grpc_cc_library(
    name = "gpr",
    srcs = [
        "src/core/lib/gpr/alloc.cc",
        "src/core/lib/gpr/atm.cc",
        "src/core/lib/gpr/cpu_iphone.cc",
        "src/core/lib/gpr/cpu_linux.cc",
        "src/core/lib/gpr/cpu_posix.cc",
        "src/core/lib/gpr/cpu_windows.cc",
        "src/core/lib/gpr/env_linux.cc",
        "src/core/lib/gpr/env_posix.cc",
        "src/core/lib/gpr/env_windows.cc",
        "src/core/lib/gpr/log.cc",
        "src/core/lib/gpr/log_android.cc",
        "src/core/lib/gpr/log_linux.cc",
        "src/core/lib/gpr/log_posix.cc",
        "src/core/lib/gpr/log_windows.cc",
        "src/core/lib/gpr/murmur_hash.cc",
        "src/core/lib/gpr/string.cc",
        "src/core/lib/gpr/string_posix.cc",
        "src/core/lib/gpr/string_util_windows.cc",
        "src/core/lib/gpr/string_windows.cc",
        "src/core/lib/gpr/sync.cc",
        "src/core/lib/gpr/sync_abseil.cc",
        "src/core/lib/gpr/sync_posix.cc",
        "src/core/lib/gpr/sync_windows.cc",
        "src/core/lib/gpr/time.cc",
        "src/core/lib/gpr/time_posix.cc",
        "src/core/lib/gpr/time_precise.cc",
        "src/core/lib/gpr/time_windows.cc",
        "src/core/lib/gpr/tmpfile_msys.cc",
        "src/core/lib/gpr/tmpfile_posix.cc",
        "src/core/lib/gpr/tmpfile_windows.cc",
        "src/core/lib/gpr/wrap_memcpy.cc",
        "src/core/lib/gprpp/fork.cc",
        "src/core/lib/gprpp/global_config_env.cc",
        "src/core/lib/gprpp/host_port.cc",
        "src/core/lib/gprpp/mpscq.cc",
        "src/core/lib/gprpp/stat_posix.cc",
        "src/core/lib/gprpp/stat_windows.cc",
        "src/core/lib/gprpp/thd_posix.cc",
        "src/core/lib/gprpp/thd_windows.cc",
        "src/core/lib/gprpp/time_util.cc",
    ],
    hdrs = [
        "src/core/lib/gpr/alloc.h",
        "src/core/lib/gpr/env.h",
        "src/core/lib/gpr/murmur_hash.h",
        "src/core/lib/gpr/spinlock.h",
        "src/core/lib/gpr/string.h",
        "src/core/lib/gpr/time_precise.h",
        "src/core/lib/gpr/tmpfile.h",
        "src/core/lib/gprpp/fork.h",
        "src/core/lib/gprpp/global_config.h",
        "src/core/lib/gprpp/global_config_custom.h",
        "src/core/lib/gprpp/global_config_env.h",
        "src/core/lib/gprpp/global_config_generic.h",
        "src/core/lib/gprpp/host_port.h",
        "src/core/lib/gprpp/manual_constructor.h",
        "src/core/lib/gprpp/memory.h",
        "src/core/lib/gprpp/mpscq.h",
        "src/core/lib/gprpp/stat.h",
        "src/core/lib/gprpp/sync.h",
        "src/core/lib/gprpp/thd.h",
        "src/core/lib/gprpp/time_util.h",
    ],
    external_deps = [
        "absl/base",
        "absl/base:core_headers",
        "absl/memory",
        "absl/random",
        "absl/status",
        "absl/strings",
        "absl/strings:cord",
        "absl/strings:str_format",
        "absl/synchronization",
        "absl/time:time",
        "absl/types:optional",
    ],
    language = "c++",
    public_hdrs = GPR_PUBLIC_HDRS,
    tags = [
        "nofixdeps",
    ],
    visibility = ["@grpc:public"],
    deps = [
        "construct_destruct",
        "examine_stack",
        "gpr_tls",
        "grpc_codegen",
<<<<<<< HEAD
        "no_destruct",
=======
        "tchar",
>>>>>>> 381976dc
        "useful",
    ],
)

grpc_cc_library(
    name = "gpr_tls",
    hdrs = ["src/core/lib/gpr/tls.h"],
    deps = ["gpr_platform"],
)

grpc_cc_library(
    name = "chunked_vector",
    hdrs = ["src/core/lib/gprpp/chunked_vector.h"],
    deps = [
        "arena",
        "gpr",
    ],
)

grpc_cc_library(
    name = "construct_destruct",
    language = "c++",
    public_hdrs = ["src/core/lib/gprpp/construct_destruct.h"],
    deps = ["gpr_platform"],
)

grpc_cc_library(
    name = "cpp_impl_of",
    hdrs = ["src/core/lib/gprpp/cpp_impl_of.h"],
    language = "c++",
)

grpc_cc_library(
    name = "status_helper",
    srcs = [
        "src/core/lib/gprpp/status_helper.cc",
    ],
    hdrs = [
        "src/core/lib/gprpp/status_helper.h",
    ],
    external_deps = [
        "absl/status",
        "absl/strings",
        "absl/strings:cord",
        "absl/time",
        "absl/types:optional",
        "upb_lib",
    ],
    language = "c++",
    deps = [
        "debug_location",
        "google_rpc_status_upb",
        "gpr",
        "percent_encoding",
        "protobuf_any_upb",
        "slice",
    ],
)

grpc_cc_library(
    name = "unique_type_name",
    hdrs = ["src/core/lib/gprpp/unique_type_name.h"],
    external_deps = ["absl/strings"],
    language = "c++",
    deps = [
        "gpr_platform",
        "useful",
    ],
)

grpc_cc_library(
    name = "work_serializer",
    srcs = [
        "src/core/lib/gprpp/work_serializer.cc",
    ],
    hdrs = [
        "src/core/lib/gprpp/work_serializer.h",
    ],
    external_deps = ["absl/base:core_headers"],
    language = "c++",
    visibility = ["@grpc:client_channel"],
    deps = [
        "debug_location",
        "gpr",
        "grpc_trace",
        "orphanable",
    ],
)

grpc_cc_library(
    name = "gpr_codegen",
    language = "c++",
    public_hdrs = [
        "include/grpc/impl/codegen/atm.h",
        "include/grpc/impl/codegen/atm_gcc_atomic.h",
        "include/grpc/impl/codegen/atm_gcc_sync.h",
        "include/grpc/impl/codegen/atm_windows.h",
        "include/grpc/impl/codegen/fork.h",
        "include/grpc/impl/codegen/gpr_slice.h",
        "include/grpc/impl/codegen/gpr_types.h",
        "include/grpc/impl/codegen/log.h",
        "include/grpc/impl/codegen/port_platform.h",
        "include/grpc/impl/codegen/sync.h",
        "include/grpc/impl/codegen/sync_abseil.h",
        "include/grpc/impl/codegen/sync_custom.h",
        "include/grpc/impl/codegen/sync_generic.h",
        "include/grpc/impl/codegen/sync_posix.h",
        "include/grpc/impl/codegen/sync_windows.h",
    ],
    tags = ["nofixdeps"],
    visibility = ["@grpc:public"],
)

# A library that vends only port_platform, so that libraries that don't need
# anything else from gpr can still be portable!
grpc_cc_library(
    name = "gpr_platform",
    language = "c++",
    public_hdrs = [
        "include/grpc/impl/codegen/port_platform.h",
        "include/grpc/support/port_platform.h",
    ],
    tags = ["nofixdeps"],
)

grpc_cc_library(
    name = "grpc_trace",
    srcs = ["src/core/lib/debug/trace.cc"],
    hdrs = ["src/core/lib/debug/trace.h"],
    language = "c++",
    public_hdrs = GRPC_PUBLIC_HDRS,
    visibility = ["@grpc:trace"],
    deps = [
        "gpr",
        "gpr_codegen",
        "grpc_codegen",
        "grpc_public_hdrs",
    ],
)

grpc_cc_library(
    name = "config",
    srcs = [
        "src/core/lib/config/core_configuration.cc",
    ],
    language = "c++",
    public_hdrs = [
        "src/core/lib/config/core_configuration.h",
    ],
    visibility = ["@grpc:client_channel"],
    deps = [
        "channel_args_preconditioning",
        "channel_creds_registry",
        "channel_init",
        "gpr",
        "grpc_resolver",
        "handshaker_registry",
        "lb_policy_registry",
        "service_config_parser",
    ],
)

grpc_cc_library(
    name = "debug_location",
    language = "c++",
    public_hdrs = ["src/core/lib/gprpp/debug_location.h"],
    visibility = ["@grpc:debug_location"],
)

grpc_cc_library(
    name = "overload",
    language = "c++",
    public_hdrs = ["src/core/lib/gprpp/overload.h"],
    deps = ["gpr_platform"],
)

grpc_cc_library(
    name = "match",
    external_deps = ["absl/types:variant"],
    language = "c++",
    public_hdrs = ["src/core/lib/gprpp/match.h"],
    deps = [
        "gpr_platform",
        "overload",
    ],
)

grpc_cc_library(
    name = "table",
    external_deps = [
        "absl/meta:type_traits",
        "absl/utility",
    ],
    language = "c++",
    public_hdrs = ["src/core/lib/gprpp/table.h"],
    deps = [
        "bitset",
        "gpr_platform",
    ],
)

grpc_cc_library(
    name = "packed_table",
    hdrs = ["src/core/lib/gprpp/packed_table.h"],
    language = "c++",
    deps = [
        "gpr_public_hdrs",
        "sorted_pack",
        "table",
    ],
)

grpc_cc_library(
    name = "bitset",
    language = "c++",
    public_hdrs = ["src/core/lib/gprpp/bitset.h"],
    deps = [
        "gpr_platform",
        "useful",
    ],
)

grpc_cc_library(
    name = "no_destruct",
    language = "c++",
    public_hdrs = ["src/core/lib/gprpp/no_destruct.h"],
    deps = [
        "construct_destruct",
        "gpr_platform",
    ],
)

grpc_cc_library(
    name = "orphanable",
    language = "c++",
    public_hdrs = ["src/core/lib/gprpp/orphanable.h"],
    visibility = ["@grpc:client_channel"],
    deps = [
        "debug_location",
        "gpr_platform",
        "ref_counted",
        "ref_counted_ptr",
    ],
)

grpc_cc_library(
    name = "poll",
    external_deps = ["absl/types:variant"],
    language = "c++",
    public_hdrs = [
        "src/core/lib/promise/poll.h",
    ],
    deps = ["gpr_platform"],
)

grpc_cc_library(
    name = "call_push_pull",
    hdrs = ["src/core/lib/promise/call_push_pull.h"],
    external_deps = ["absl/types:variant"],
    language = "c++",
    deps = [
        "bitset",
        "construct_destruct",
        "gpr_platform",
        "poll",
        "promise_like",
        "promise_status",
    ],
)

grpc_cc_library(
    name = "context",
    language = "c++",
    public_hdrs = [
        "src/core/lib/promise/context.h",
    ],
    deps = [
        "gpr_platform",
        "gpr_tls",
    ],
)

grpc_cc_library(
    name = "map",
    external_deps = ["absl/types:variant"],
    language = "c++",
    public_hdrs = ["src/core/lib/promise/map.h"],
    deps = [
        "gpr_platform",
        "poll",
        "promise_like",
    ],
)

grpc_cc_library(
    name = "sleep",
    srcs = [
        "src/core/lib/promise/sleep.cc",
    ],
    hdrs = [
        "src/core/lib/promise/sleep.h",
    ],
    external_deps = ["absl/status"],
    deps = [
        "activity",
        "default_event_engine",
        "event_engine_base_hdrs",
        "exec_ctx",
        "gpr",
        "poll",
        "time",
    ],
)

grpc_cc_library(
    name = "promise",
    external_deps = [
        "absl/status",
        "absl/types:optional",
        "absl/types:variant",
    ],
    language = "c++",
    public_hdrs = [
        "src/core/lib/promise/promise.h",
    ],
    visibility = ["@grpc:alt_grpc_base_legacy"],
    deps = [
        "gpr_platform",
        "poll",
        "promise_like",
    ],
)

grpc_cc_library(
    name = "arena_promise",
    external_deps = ["absl/meta:type_traits"],
    language = "c++",
    public_hdrs = [
        "src/core/lib/promise/arena_promise.h",
    ],
    deps = [
        "arena",
        "context",
        "gpr_platform",
        "poll",
    ],
)

grpc_cc_library(
    name = "promise_like",
    external_deps = ["absl/meta:type_traits"],
    language = "c++",
    public_hdrs = [
        "src/core/lib/promise/detail/promise_like.h",
    ],
    deps = [
        "gpr_platform",
        "poll",
    ],
)

grpc_cc_library(
    name = "promise_factory",
    external_deps = ["absl/meta:type_traits"],
    language = "c++",
    public_hdrs = [
        "src/core/lib/promise/detail/promise_factory.h",
    ],
    deps = [
        "gpr_platform",
        "promise_like",
    ],
)

grpc_cc_library(
    name = "if",
    external_deps = [
        "absl/status:statusor",
        "absl/types:variant",
    ],
    language = "c++",
    public_hdrs = ["src/core/lib/promise/if.h"],
    deps = [
        "gpr_platform",
        "poll",
        "promise_factory",
        "promise_like",
    ],
)

grpc_cc_library(
    name = "promise_status",
    external_deps = [
        "absl/status",
        "absl/status:statusor",
    ],
    language = "c++",
    public_hdrs = [
        "src/core/lib/promise/detail/status.h",
    ],
    deps = ["gpr_platform"],
)

grpc_cc_library(
    name = "race",
    external_deps = ["absl/types:variant"],
    language = "c++",
    public_hdrs = ["src/core/lib/promise/race.h"],
    deps = [
        "gpr_platform",
        "poll",
    ],
)

grpc_cc_library(
    name = "loop",
    external_deps = [
        "absl/status",
        "absl/status:statusor",
        "absl/types:variant",
    ],
    language = "c++",
    public_hdrs = [
        "src/core/lib/promise/loop.h",
    ],
    deps = [
        "gpr_platform",
        "poll",
        "promise_factory",
    ],
)

grpc_cc_library(
    name = "basic_join",
    external_deps = [
        "absl/types:variant",
        "absl/utility",
    ],
    language = "c++",
    public_hdrs = [
        "src/core/lib/promise/detail/basic_join.h",
    ],
    deps = [
        "bitset",
        "construct_destruct",
        "gpr_platform",
        "poll",
        "promise_like",
    ],
)

grpc_cc_library(
    name = "join",
    external_deps = ["absl/meta:type_traits"],
    language = "c++",
    public_hdrs = [
        "src/core/lib/promise/join.h",
    ],
    deps = [
        "basic_join",
        "gpr_platform",
    ],
)

grpc_cc_library(
    name = "try_join",
    external_deps = [
        "absl/meta:type_traits",
        "absl/status",
        "absl/status:statusor",
    ],
    language = "c++",
    public_hdrs = [
        "src/core/lib/promise/try_join.h",
    ],
    deps = [
        "basic_join",
        "gpr_platform",
        "poll",
        "promise_status",
    ],
)

grpc_cc_library(
    name = "basic_seq",
    external_deps = [
        "absl/meta:type_traits",
        "absl/types:variant",
        "absl/utility",
    ],
    language = "c++",
    public_hdrs = [
        "src/core/lib/promise/detail/basic_seq.h",
    ],
    deps = [
        "construct_destruct",
        "gpr_platform",
        "poll",
        "promise_factory",
        "promise_like",
    ],
)

grpc_cc_library(
    name = "seq",
    language = "c++",
    public_hdrs = [
        "src/core/lib/promise/seq.h",
    ],
    deps = [
        "basic_seq",
        "gpr_platform",
        "poll",
        "promise_like",
    ],
)

grpc_cc_library(
    name = "try_seq",
    external_deps = [
        "absl/meta:type_traits",
        "absl/status",
        "absl/status:statusor",
    ],
    language = "c++",
    public_hdrs = [
        "src/core/lib/promise/try_seq.h",
    ],
    deps = [
        "basic_seq",
        "gpr_platform",
        "poll",
        "promise_like",
        "promise_status",
    ],
)

grpc_cc_library(
    name = "activity",
    srcs = [
        "src/core/lib/promise/activity.cc",
    ],
    external_deps = [
        "absl/base:core_headers",
        "absl/status",
        "absl/types:optional",
        "absl/types:variant",
    ],
    language = "c++",
    public_hdrs = [
        "src/core/lib/promise/activity.h",
    ],
    deps = [
        "atomic_utils",
        "construct_destruct",
        "context",
        "gpr",
        "gpr_tls",
        "no_destruct",
        "orphanable",
        "poll",
        "promise_factory",
        "promise_status",
    ],
)

grpc_cc_library(
    name = "exec_ctx_wakeup_scheduler",
    hdrs = [
        "src/core/lib/promise/exec_ctx_wakeup_scheduler.h",
    ],
    language = "c++",
    deps = [
        "closure",
        "debug_location",
        "error",
        "exec_ctx",
        "gpr_platform",
    ],
)

grpc_cc_library(
    name = "wait_set",
    external_deps = [
        "absl/container:flat_hash_set",
        "absl/hash",
    ],
    language = "c++",
    public_hdrs = [
        "src/core/lib/promise/wait_set.h",
    ],
    deps = [
        "activity",
        "gpr_platform",
        "poll",
    ],
)

grpc_cc_library(
    name = "intra_activity_waiter",
    language = "c++",
    public_hdrs = [
        "src/core/lib/promise/intra_activity_waiter.h",
    ],
    deps = [
        "activity",
        "gpr_platform",
        "poll",
    ],
)

grpc_cc_library(
    name = "latch",
    language = "c++",
    public_hdrs = [
        "src/core/lib/promise/latch.h",
    ],
    deps = [
        "gpr",
        "intra_activity_waiter",
        "poll",
    ],
)

grpc_cc_library(
    name = "observable",
    external_deps = [
        "absl/base:core_headers",
        "absl/types:optional",
        "absl/types:variant",
    ],
    language = "c++",
    public_hdrs = [
        "src/core/lib/promise/observable.h",
    ],
    deps = [
        "activity",
        "gpr",
        "poll",
        "promise_like",
        "wait_set",
    ],
)

grpc_cc_library(
    name = "pipe",
    external_deps = ["absl/types:optional"],
    language = "c++",
    public_hdrs = [
        "src/core/lib/promise/pipe.h",
    ],
    deps = [
        "arena",
        "context",
        "gpr",
        "intra_activity_waiter",
        "poll",
    ],
)

grpc_cc_library(
    name = "for_each",
    external_deps = [
        "absl/status",
        "absl/types:variant",
    ],
    language = "c++",
    public_hdrs = ["src/core/lib/promise/for_each.h"],
    deps = [
        "gpr_platform",
        "poll",
        "promise_factory",
    ],
)

grpc_cc_library(
    name = "ref_counted",
    language = "c++",
    public_hdrs = ["src/core/lib/gprpp/ref_counted.h"],
    deps = [
        "atomic_utils",
        "debug_location",
        "gpr",
        "ref_counted_ptr",
    ],
)

grpc_cc_library(
    name = "dual_ref_counted",
    language = "c++",
    public_hdrs = ["src/core/lib/gprpp/dual_ref_counted.h"],
    deps = [
        "debug_location",
        "gpr",
        "orphanable",
        "ref_counted_ptr",
    ],
)

grpc_cc_library(
    name = "ref_counted_ptr",
    language = "c++",
    public_hdrs = ["src/core/lib/gprpp/ref_counted_ptr.h"],
    visibility = ["@grpc:ref_counted_ptr"],
    deps = [
        "debug_location",
        "gpr_platform",
    ],
)

grpc_cc_library(
    name = "handshaker",
    srcs = [
        "src/core/lib/transport/handshaker.cc",
    ],
    external_deps = [
        "absl/container:inlined_vector",
        "absl/strings:str_format",
    ],
    language = "c++",
    public_hdrs = [
        "src/core/lib/transport/handshaker.h",
    ],
    visibility = ["@grpc:alt_grpc_base_legacy"],
    deps = [
        "channel_args",
        "closure",
        "debug_location",
        "exec_ctx",
        "gpr",
        "grpc_base",
        "grpc_codegen",
        "grpc_trace",
        "iomgr_timer",
        "ref_counted",
        "ref_counted_ptr",
        "slice",
        "slice_buffer",
        "slice_refcount",
        "time",
    ],
)

grpc_cc_library(
    name = "handshaker_factory",
    language = "c++",
    public_hdrs = [
        "src/core/lib/transport/handshaker_factory.h",
    ],
    deps = [
        "channel_args",
        "gpr_platform",
        "iomgr_fwd",
    ],
)

grpc_cc_library(
    name = "handshaker_registry",
    srcs = [
        "src/core/lib/transport/handshaker_registry.cc",
    ],
    language = "c++",
    public_hdrs = [
        "src/core/lib/transport/handshaker_registry.h",
    ],
    deps = [
        "channel_args",
        "gpr_platform",
        "handshaker_factory",
        "iomgr_fwd",
    ],
)

grpc_cc_library(
    name = "http_connect_handshaker",
    srcs = [
        "src/core/lib/transport/http_connect_handshaker.cc",
    ],
    external_deps = [
        "absl/base:core_headers",
        "absl/memory",
        "absl/strings",
        "absl/types:optional",
    ],
    language = "c++",
    public_hdrs = [
        "src/core/lib/transport/http_connect_handshaker.h",
    ],
    visibility = ["@grpc:alt_grpc_base_legacy"],
    deps = [
        "channel_args",
        "closure",
        "config",
        "debug_location",
        "exec_ctx",
        "gpr",
        "grpc_base",
        "handshaker",
        "handshaker_factory",
        "handshaker_registry",
        "httpcli",
        "iomgr_fwd",
        "ref_counted_ptr",
        "slice",
        "slice_buffer",
        "slice_refcount",
    ],
)

grpc_cc_library(
    name = "tcp_connect_handshaker",
    srcs = [
        "src/core/lib/transport/tcp_connect_handshaker.cc",
    ],
    external_deps = [
        "absl/base:core_headers",
        "absl/memory",
        "absl/status:statusor",
        "absl/strings",
        "absl/types:optional",
    ],
    language = "c++",
    public_hdrs = [
        "src/core/lib/transport/tcp_connect_handshaker.h",
    ],
    deps = [
        "channel_args",
        "closure",
        "config",
        "debug_location",
        "exec_ctx",
        "gpr",
        "grpc_base",
        "handshaker",
        "handshaker_factory",
        "handshaker_registry",
        "iomgr_fwd",
        "pollset_set",
        "ref_counted_ptr",
        "resolved_address",
        "slice",
        "slice_refcount",
        "uri_parser",
    ],
)

grpc_cc_library(
    name = "channel_creds_registry",
    hdrs = [
        "src/core/lib/security/credentials/channel_creds_registry.h",
    ],
    external_deps = ["absl/strings"],
    language = "c++",
    deps = [
        "gpr_platform",
        "json",
        "ref_counted_ptr",
    ],
)

grpc_cc_library(
    name = "event_engine_memory_allocator",
    srcs = [
        "src/core/lib/event_engine/memory_allocator.cc",
    ],
    hdrs = [
        "include/grpc/event_engine/internal/memory_allocator_impl.h",
        "include/grpc/event_engine/memory_allocator.h",
        "include/grpc/event_engine/memory_request.h",
    ],
    external_deps = ["absl/strings"],
    language = "c++",
    deps = [
        "gpr_platform",
        "slice",
        "slice_refcount",
    ],
)

grpc_cc_library(
    name = "memory_quota",
    srcs = [
        "src/core/lib/resource_quota/memory_quota.cc",
    ],
    hdrs = [
        "src/core/lib/resource_quota/memory_quota.h",
    ],
    external_deps = [
        "absl/base:core_headers",
        "absl/status",
        "absl/strings",
        "absl/types:optional",
    ],
    deps = [
        "activity",
        "event_engine_memory_allocator",
        "exec_ctx_wakeup_scheduler",
        "experiments",
        "gpr",
        "grpc_trace",
        "loop",
        "map",
        "orphanable",
        "periodic_update",
        "poll",
        "race",
        "ref_counted_ptr",
        "resource_quota_trace",
        "seq",
        "time",
        "useful",
    ],
)

grpc_cc_library(
    name = "periodic_update",
    srcs = [
        "src/core/lib/resource_quota/periodic_update.cc",
    ],
    hdrs = [
        "src/core/lib/resource_quota/periodic_update.h",
    ],
    external_deps = ["absl/functional:function_ref"],
    deps = [
        "exec_ctx",
        "gpr_platform",
        "time",
        "useful",
    ],
)

grpc_cc_library(
    name = "arena",
    srcs = [
        "src/core/lib/resource_quota/arena.cc",
    ],
    hdrs = [
        "src/core/lib/resource_quota/arena.h",
    ],
    deps = [
        "construct_destruct",
        "context",
        "event_engine_memory_allocator",
        "gpr",
        "memory_quota",
    ],
)

grpc_cc_library(
    name = "thread_quota",
    srcs = [
        "src/core/lib/resource_quota/thread_quota.cc",
    ],
    hdrs = [
        "src/core/lib/resource_quota/thread_quota.h",
    ],
    external_deps = ["absl/base:core_headers"],
    deps = [
        "gpr",
        "ref_counted",
        "ref_counted_ptr",
    ],
)

grpc_cc_library(
    name = "resource_quota_trace",
    srcs = [
        "src/core/lib/resource_quota/trace.cc",
    ],
    hdrs = [
        "src/core/lib/resource_quota/trace.h",
    ],
    tags = ["nofixdeps"],
    deps = [
        "gpr_platform",
        "grpc_trace",
    ],
)

grpc_cc_library(
    name = "resource_quota",
    srcs = [
        "src/core/lib/resource_quota/resource_quota.cc",
    ],
    hdrs = [
        "src/core/lib/resource_quota/resource_quota.h",
    ],
    external_deps = ["absl/strings"],
    deps = [
        "cpp_impl_of",
        "gpr_platform",
        "grpc_codegen",
        "memory_quota",
        "ref_counted",
        "ref_counted_ptr",
        "thread_quota",
        "useful",
    ],
)

grpc_cc_library(
    name = "slice_refcount",
    srcs = [
        "src/core/lib/slice/slice_refcount.cc",
    ],
    hdrs = [
        "src/core/lib/slice/slice_refcount.h",
        "src/core/lib/slice/slice_refcount_base.h",
    ],
    public_hdrs = [
        "include/grpc/slice.h",
    ],
    deps = [
        "gpr",
        "grpc_codegen",
    ],
)

grpc_cc_library(
    name = "slice",
    srcs = [
        "src/core/lib/slice/slice.cc",
        "src/core/lib/slice/slice_string_helpers.cc",
    ],
    hdrs = [
        "include/grpc/slice.h",
        "src/core/lib/slice/slice.h",
        "src/core/lib/slice/slice_internal.h",
        "src/core/lib/slice/slice_string_helpers.h",
    ],
    external_deps = ["absl/strings"],
    deps = [
        "gpr",
        "grpc_codegen",
        "slice_refcount",
    ],
)

grpc_cc_library(
    name = "slice_buffer",
    srcs = [
        "src/core/lib/slice/slice_buffer.cc",
    ],
    hdrs = [
        "include/grpc/slice_buffer.h",
        "src/core/lib/slice/slice_buffer.h",
    ],
    deps = [
        "gpr",
        "slice",
        "slice_refcount",
    ],
)

grpc_cc_library(
    name = "error",
    srcs = [
        "src/core/lib/iomgr/error.cc",
    ],
    hdrs = [
        "src/core/lib/iomgr/error.h",
    ],
    tags = ["nofixdeps"],
    deps = [
        "gpr",
        "grpc_codegen",
        "grpc_trace",
        "slice",
        "slice_refcount",
        "status_helper",
        "useful",
    ],
)

grpc_cc_library(
    name = "closure",
    hdrs = [
        "src/core/lib/iomgr/closure.h",
    ],
    deps = [
        "debug_location",
        "error",
        "gpr",
    ],
)

grpc_cc_library(
    name = "time",
    srcs = [
        "src/core/lib/gprpp/time.cc",
    ],
    hdrs = [
        "src/core/lib/gprpp/time.h",
    ],
    external_deps = ["absl/strings:str_format"],
    deps = [
        "event_engine_base_hdrs",
        "gpr",
        "gpr_codegen",
        "useful",
    ],
)

grpc_cc_library(
    name = "exec_ctx",
    srcs = [
        "src/core/lib/iomgr/combiner.cc",
        "src/core/lib/iomgr/exec_ctx.cc",
        "src/core/lib/iomgr/executor.cc",
        "src/core/lib/iomgr/iomgr_internal.cc",
    ],
    hdrs = [
        "src/core/lib/iomgr/combiner.h",
        "src/core/lib/iomgr/exec_ctx.h",
        "src/core/lib/iomgr/executor.h",
        "src/core/lib/iomgr/iomgr_internal.h",
    ],
    deps = [
        "closure",
        "debug_location",
        "error",
        "gpr",
        "gpr_codegen",
        "gpr_tls",
        "grpc_codegen",
        "grpc_trace",
        "time",
        "useful",
    ],
)

grpc_cc_library(
    name = "sockaddr_utils",
    srcs = [
        "src/core/lib/address_utils/sockaddr_utils.cc",
    ],
    hdrs = [
        "src/core/lib/address_utils/sockaddr_utils.h",
    ],
    external_deps = [
        "absl/status",
        "absl/status:statusor",
        "absl/strings",
        "absl/strings:str_format",
    ],
    visibility = ["@grpc:alt_grpc_base_legacy"],
    deps = [
        "gpr",
        "grpc_sockaddr",
        "iomgr_port",
        "resolved_address",
        "uri_parser",
    ],
)

grpc_cc_library(
    name = "iomgr_port",
    hdrs = [
        "src/core/lib/iomgr/port.h",
    ],
    deps = ["gpr_platform"],
)

grpc_cc_library(
    name = "iomgr_timer",
    srcs = [
        "src/core/lib/iomgr/timer.cc",
        "src/core/lib/iomgr/timer_generic.cc",
        "src/core/lib/iomgr/timer_heap.cc",
        "src/core/lib/iomgr/timer_manager.cc",
    ],
    hdrs = [
        "src/core/lib/iomgr/timer.h",
        "src/core/lib/iomgr/timer_generic.h",
        "src/core/lib/iomgr/timer_heap.h",
        "src/core/lib/iomgr/timer_manager.h",
    ] + [
        # TODO(hork): deduplicate
        "src/core/lib/iomgr/iomgr.h",
    ],
    external_deps = [
        "absl/strings",
    ],
    tags = ["nofixdeps"],
    visibility = ["@grpc:iomgr_timer"],
    deps = [
        "event_engine_base_hdrs",
        "exec_ctx",
        "gpr",
        "gpr_platform",
        "gpr_tls",
        "grpc_trace",
        "iomgr_port",
        "time",
        "time_averaged_stats",
        "useful",
    ],
)

grpc_cc_library(
    name = "iomgr_fwd",
    hdrs = [
        "src/core/lib/iomgr/iomgr_fwd.h",
    ],
    deps = ["gpr_platform"],
)

grpc_cc_library(
    name = "grpc_sockaddr",
    srcs = [
        "src/core/lib/iomgr/sockaddr_utils_posix.cc",
        "src/core/lib/iomgr/socket_utils_windows.cc",
    ],
    hdrs = [
        "src/core/lib/iomgr/sockaddr.h",
        "src/core/lib/iomgr/sockaddr_posix.h",
        "src/core/lib/iomgr/sockaddr_windows.h",
        "src/core/lib/iomgr/socket_utils.h",
    ],
    deps = [
        "gpr",
        "iomgr_port",
    ],
)

grpc_cc_library(
    name = "avl",
    hdrs = [
        "src/core/lib/avl/avl.h",
    ],
    deps = [
        "gpr_platform",
        "useful",
    ],
)

grpc_cc_library(
    name = "event_engine_base_hdrs",
    hdrs = GRPC_PUBLIC_EVENT_ENGINE_HDRS + GRPC_PUBLIC_HDRS,
    external_deps = [
        "absl/status",
        "absl/status:statusor",
        "absl/time",
        "absl/types:optional",
        "absl/functional:any_invocable",
    ],
    tags = ["nofixdeps"],
    deps = [
        "gpr",
    ],
)

grpc_cc_library(
    name = "time_averaged_stats",
    srcs = ["src/core/lib/gprpp/time_averaged_stats.cc"],
    hdrs = [
        "src/core/lib/gprpp/time_averaged_stats.h",
    ],
    deps = ["gpr"],
)

grpc_cc_library(
    name = "forkable",
    srcs = [
        "src/core/lib/event_engine/forkable.cc",
    ],
    hdrs = [
        "src/core/lib/event_engine/forkable.h",
    ],
    external_deps = ["absl/container:flat_hash_set"],
    deps = [
        "gpr",
        "gpr_platform",
        "no_destruct",
    ],
)

grpc_cc_library(
    name = "event_engine_poller",
    hdrs = [
        "src/core/lib/event_engine/poller.h",
    ],
    external_deps = [
        "absl/container:inlined_vector",
        "absl/types:variant",
    ],
    deps = [
        "event_engine_base_hdrs",
        "gpr_platform",
    ],
)

grpc_cc_library(
    name = "event_engine_executor",
    hdrs = [
        "src/core/lib/event_engine/executor/executor.h",
    ],
    external_deps = ["absl/functional:any_invocable"],
    deps = [
        "event_engine_base_hdrs",
        "gpr_platform",
    ],
)

grpc_cc_library(
    name = "event_engine_time_util",
    srcs = ["src/core/lib/event_engine/time_util.cc"],
    hdrs = ["src/core/lib/event_engine/time_util.h"],
    deps = [
        "event_engine_base_hdrs",
        "gpr_platform",
    ],
)

grpc_cc_library(
    name = "event_engine_threaded_executor",
    srcs = [
        "src/core/lib/event_engine/executor/threaded_executor.cc",
    ],
    hdrs = [
        "src/core/lib/event_engine/executor/threaded_executor.h",
    ],
    external_deps = ["absl/functional:any_invocable"],
    deps = [
        "event_engine_base_hdrs",
        "event_engine_executor",
        "event_engine_thread_pool",
        "gpr_platform",
    ],
)

grpc_cc_library(
    name = "common_event_engine_closures",
    hdrs = ["src/core/lib/event_engine/common_closures.h"],
    external_deps = ["absl/functional:any_invocable"],
    deps = [
        "event_engine_base_hdrs",
        "gpr_platform",
    ],
)

grpc_cc_library(
    name = "posix_event_engine_timer",
    srcs = [
        "src/core/lib/event_engine/posix_engine/timer.cc",
        "src/core/lib/event_engine/posix_engine/timer_heap.cc",
    ],
    hdrs = [
        "src/core/lib/event_engine/posix_engine/timer.h",
        "src/core/lib/event_engine/posix_engine/timer_heap.h",
    ],
    external_deps = [
        "absl/base:core_headers",
        "absl/types:optional",
    ],
    deps = [
        "event_engine_base_hdrs",
        "gpr",
        "time",
        "time_averaged_stats",
        "useful",
    ],
)

grpc_cc_library(
    name = "event_engine_thread_pool",
    srcs = ["src/core/lib/event_engine/thread_pool.cc"],
    hdrs = [
        "src/core/lib/event_engine/thread_pool.h",
    ],
    external_deps = [
        "absl/base:core_headers",
        "absl/functional:any_invocable",
    ],
    deps = [
        "forkable",
        "gpr",
    ],
)

grpc_cc_library(
    name = "posix_event_engine_timer_manager",
    srcs = ["src/core/lib/event_engine/posix_engine/timer_manager.cc"],
    hdrs = [
        "src/core/lib/event_engine/posix_engine/timer_manager.h",
    ],
    external_deps = [
        "absl/base:core_headers",
        "absl/memory",
        "absl/time",
        "absl/types:optional",
    ],
    deps = [
        "event_engine_base_hdrs",
        "forkable",
        "gpr",
        "gpr_codegen",
        "gpr_tls",
        "grpc_trace",
        "posix_event_engine_timer",
        "time",
    ],
)

grpc_cc_library(
    name = "posix_event_engine_event_poller",
    srcs = [],
    hdrs = [
        "src/core/lib/event_engine/posix_engine/event_poller.h",
    ],
    external_deps = [
        "absl/functional:any_invocable",
        "absl/status",
        "absl/strings",
    ],
    deps = [
        "event_engine_base_hdrs",
        "event_engine_poller",
        "gpr_platform",
        "posix_event_engine_closure",
    ],
)

grpc_cc_library(
    name = "posix_event_engine_closure",
    srcs = [],
    hdrs = [
        "src/core/lib/event_engine/posix_engine/posix_engine_closure.h",
    ],
    external_deps = [
        "absl/functional:any_invocable",
        "absl/status",
    ],
    deps = [
        "event_engine_base_hdrs",
        "gpr_platform",
    ],
)

grpc_cc_library(
    name = "posix_event_engine_lockfree_event",
    srcs = [
        "src/core/lib/event_engine/posix_engine/lockfree_event.cc",
    ],
    hdrs = [
        "src/core/lib/event_engine/posix_engine/lockfree_event.h",
    ],
    external_deps = ["absl/status"],
    deps = [
        "gpr",
        "posix_event_engine_closure",
        "posix_event_engine_event_poller",
        "status_helper",
    ],
)

grpc_cc_library(
    name = "posix_event_engine_wakeup_fd_posix",
    hdrs = [
        "src/core/lib/event_engine/posix_engine/wakeup_fd_posix.h",
    ],
    external_deps = ["absl/status"],
    deps = ["gpr_platform"],
)

grpc_cc_library(
    name = "posix_event_engine_wakeup_fd_posix_pipe",
    srcs = [
        "src/core/lib/event_engine/posix_engine/wakeup_fd_pipe.cc",
    ],
    hdrs = [
        "src/core/lib/event_engine/posix_engine/wakeup_fd_pipe.h",
    ],
    external_deps = [
        "absl/memory",
        "absl/status",
        "absl/status:statusor",
        "absl/strings",
    ],
    deps = [
        "gpr",
        "iomgr_port",
        "posix_event_engine_wakeup_fd_posix",
    ],
)

grpc_cc_library(
    name = "posix_event_engine_wakeup_fd_posix_eventfd",
    srcs = [
        "src/core/lib/event_engine/posix_engine/wakeup_fd_eventfd.cc",
    ],
    hdrs = [
        "src/core/lib/event_engine/posix_engine/wakeup_fd_eventfd.h",
    ],
    external_deps = [
        "absl/memory",
        "absl/status",
        "absl/status:statusor",
        "absl/strings",
    ],
    deps = [
        "gpr",
        "iomgr_port",
        "posix_event_engine_wakeup_fd_posix",
    ],
)

grpc_cc_library(
    name = "posix_event_engine_wakeup_fd_posix_default",
    srcs = [
        "src/core/lib/event_engine/posix_engine/wakeup_fd_posix_default.cc",
    ],
    hdrs = [
        "src/core/lib/event_engine/posix_engine/wakeup_fd_posix_default.h",
    ],
    external_deps = [
        "absl/status",
        "absl/status:statusor",
    ],
    deps = [
        "gpr_platform",
        "iomgr_port",
        "posix_event_engine_wakeup_fd_posix",
        "posix_event_engine_wakeup_fd_posix_eventfd",
        "posix_event_engine_wakeup_fd_posix_pipe",
    ],
)

grpc_cc_library(
    name = "posix_event_engine_poller_posix_epoll1",
    srcs = [
        "src/core/lib/event_engine/posix_engine/ev_epoll1_linux.cc",
    ],
    hdrs = [
        "src/core/lib/event_engine/posix_engine/ev_epoll1_linux.h",
    ],
    external_deps = [
        "absl/base:core_headers",
        "absl/functional:any_invocable",
        "absl/memory",
        "absl/status",
        "absl/status:statusor",
        "absl/strings",
        "absl/synchronization",
    ],
    deps = [
        "common_event_engine_closures",
        "event_engine_base_hdrs",
        "event_engine_poller",
        "event_engine_time_util",
        "gpr",
        "iomgr_port",
        "posix_event_engine_closure",
        "posix_event_engine_event_poller",
        "posix_event_engine_lockfree_event",
        "posix_event_engine_wakeup_fd_posix",
        "posix_event_engine_wakeup_fd_posix_default",
    ],
)

grpc_cc_library(
    name = "posix_event_engine_poller_posix_poll",
    srcs = [
        "src/core/lib/event_engine/posix_engine/ev_poll_posix.cc",
    ],
    hdrs = [
        "src/core/lib/event_engine/posix_engine/ev_poll_posix.h",
    ],
    external_deps = [
        "absl/base:core_headers",
        "absl/functional:any_invocable",
        "absl/status",
        "absl/status:statusor",
        "absl/strings",
        "absl/synchronization",
    ],
    deps = [
        "common_event_engine_closures",
        "event_engine_base_hdrs",
        "event_engine_poller",
        "event_engine_time_util",
        "gpr",
        "gpr_codegen",
        "iomgr_port",
        "posix_event_engine_closure",
        "posix_event_engine_event_poller",
        "posix_event_engine_wakeup_fd_posix",
        "posix_event_engine_wakeup_fd_posix_default",
        "time",
    ],
)

grpc_cc_library(
    name = "posix_event_engine_poller_posix_default",
    srcs = [
        "src/core/lib/event_engine/posix_engine/event_poller_posix_default.cc",
    ],
    hdrs = [
        "src/core/lib/event_engine/posix_engine/event_poller_posix_default.h",
    ],
    external_deps = ["absl/strings"],
    deps = [
        "gpr",
        "posix_event_engine_event_poller",
        "posix_event_engine_poller_posix_epoll1",
        "posix_event_engine_poller_posix_poll",
    ],
)

grpc_cc_library(
    name = "posix_event_engine_internal_errqueue",
    srcs = [
        "src/core/lib/event_engine/posix_engine/internal_errqueue.cc",
    ],
    hdrs = [
        "src/core/lib/event_engine/posix_engine/internal_errqueue.h",
    ],
    deps = [
        "gpr",
        "iomgr_port",
    ],
)

grpc_cc_library(
    name = "posix_event_engine_traced_buffer_list",
    srcs = [
        "src/core/lib/event_engine/posix_engine/traced_buffer_list.cc",
    ],
    hdrs = [
        "src/core/lib/event_engine/posix_engine/traced_buffer_list.h",
    ],
    external_deps = [
        "absl/functional:any_invocable",
        "absl/status",
        "absl/types:optional",
    ],
    deps = [
        "gpr",
        "gpr_codegen",
        "iomgr_port",
        "posix_event_engine_internal_errqueue",
    ],
)

grpc_cc_library(
    name = "event_engine_utils",
    srcs = ["src/core/lib/event_engine/utils.cc"],
    hdrs = ["src/core/lib/event_engine/utils.h"],
    external_deps = ["absl/strings"],
    deps = [
        "event_engine_base_hdrs",
        "gpr_platform",
        "time",
    ],
)

grpc_cc_library(
    name = "event_engine_socket_notifier",
    hdrs = ["src/core/lib/event_engine/socket_notifier.h"],
    external_deps = ["absl/status"],
    deps = [
        "event_engine_base_hdrs",
        "gpr_platform",
    ],
)

grpc_cc_library(
    name = "posix_event_engine",
    srcs = ["src/core/lib/event_engine/posix_engine/posix_engine.cc"],
    hdrs = ["src/core/lib/event_engine/posix_engine/posix_engine.h"],
    external_deps = [
        "absl/base:core_headers",
        "absl/container:flat_hash_set",
        "absl/functional:any_invocable",
        "absl/status",
        "absl/status:statusor",
        "absl/strings",
    ],
    deps = [
        "event_engine_base_hdrs",
        "event_engine_common",
        "event_engine_threaded_executor",
        "event_engine_trace",
        "event_engine_utils",
        "gpr",
        "grpc_trace",
        "posix_event_engine_timer",
        "posix_event_engine_timer_manager",
    ],
)

grpc_cc_library(
    name = "windows_event_engine",
    srcs = ["src/core/lib/event_engine/windows/windows_engine.cc"],
    hdrs = ["src/core/lib/event_engine/windows/windows_engine.h"],
    external_deps = [
        "absl/status",
        "absl/status:statusor",
        "absl/strings",
    ],
    deps = [
        "event_engine_base_hdrs",
        "event_engine_common",
        "event_engine_threaded_executor",
        "event_engine_trace",
        "event_engine_utils",
        "gpr",
        "posix_event_engine_timer_manager",
        "time",
        "windows_iocp",
    ],
)

grpc_cc_library(
    name = "windows_iocp",
    srcs = [
        "src/core/lib/event_engine/windows/iocp.cc",
        "src/core/lib/event_engine/windows/win_socket.cc",
    ],
    hdrs = [
        "src/core/lib/event_engine/windows/iocp.h",
        "src/core/lib/event_engine/windows/win_socket.h",
    ],
    external_deps = [
        "absl/base:core_headers",
        "absl/functional:any_invocable",
        "absl/status",
        "absl/strings:str_format",
    ],
    deps = [
        "error",
        "event_engine_base_hdrs",
        "event_engine_executor",
        "event_engine_poller",
        "event_engine_socket_notifier",
        "event_engine_time_util",
        "event_engine_trace",
        "gpr",
        "gpr_platform",
    ],
)

grpc_cc_library(
    name = "event_engine_common",
    srcs = [
        "src/core/lib/event_engine/resolved_address.cc",
        "src/core/lib/event_engine/slice.cc",
        "src/core/lib/event_engine/slice_buffer.cc",
    ],
    hdrs = [
        "src/core/lib/event_engine/handle_containers.h",
    ],
    external_deps = [
        "absl/container:flat_hash_set",
    ],
    tags = ["nofixdeps"],
    deps = [
        "event_engine_base_hdrs",
        "event_engine_trace",
        "gpr",
        "gpr_platform",
        "ref_counted",
        "slice",
        "slice_refcount",
    ],
)

grpc_cc_library(
    name = "event_engine_trace",
    srcs = [
        "src/core/lib/event_engine/trace.cc",
    ],
    hdrs = [
        "src/core/lib/event_engine/trace.h",
    ],
    tags = ["nofixdeps"],
    deps = [
        "gpr_platform",
        "grpc_trace",
    ],
)

# NOTE: this target gets replaced inside Google's build system to be one that
# integrates with other internal systems better. Please do not rename or fold
# this into other targets.
grpc_cc_library(
    name = "default_event_engine_factory",
    srcs = ["src/core/lib/event_engine/default_event_engine_factory.cc"],
    hdrs = ["src/core/lib/event_engine/default_event_engine_factory.h"],
    external_deps = ["absl/memory"],
    select_deps = [{
        "//:windows": ["windows_event_engine"],
        "//:windows_msvc": ["windows_event_engine"],
        "//:windows_other": ["windows_event_engine"],
        "//conditions:default": ["posix_event_engine"],
    }],
    deps = [
        "event_engine_base_hdrs",
        "gpr_platform",
    ],
)

grpc_cc_library(
    name = "default_event_engine",
    srcs = [
        "src/core/lib/event_engine/default_event_engine.cc",
    ],
    hdrs = [
        "src/core/lib/event_engine/default_event_engine.h",
    ],
    external_deps = ["absl/functional:any_invocable"],
    deps = [
        "default_event_engine_factory",
        "event_engine_base_hdrs",
        "gpr",
    ],
)

grpc_cc_library(
    name = "uri_parser",
    srcs = [
        "src/core/lib/uri/uri_parser.cc",
    ],
    hdrs = [
        "src/core/lib/uri/uri_parser.h",
    ],
    external_deps = [
        "absl/status",
        "absl/status:statusor",
        "absl/strings",
        "absl/strings:str_format",
    ],
    visibility = ["@grpc:alt_grpc_base_legacy"],
    deps = ["gpr"],
)

grpc_cc_library(
    name = "channel_args_preconditioning",
    srcs = [
        "src/core/lib/channel/channel_args_preconditioning.cc",
    ],
    hdrs = [
        "src/core/lib/channel/channel_args_preconditioning.h",
    ],
    deps = [
        "channel_args",
        "gpr_platform",
        "grpc_codegen",
    ],
)

grpc_cc_library(
    name = "pid_controller",
    srcs = [
        "src/core/lib/transport/pid_controller.cc",
    ],
    hdrs = [
        "src/core/lib/transport/pid_controller.h",
    ],
    deps = [
        "gpr_platform",
        "useful",
    ],
)

grpc_cc_library(
    name = "bdp_estimator",
    srcs = [
        "src/core/lib/transport/bdp_estimator.cc",
    ],
    hdrs = ["src/core/lib/transport/bdp_estimator.h"],
    deps = [
        "exec_ctx",
        "gpr",
        "gpr_codegen",
        "grpc_trace",
        "time",
    ],
)

grpc_cc_library(
    name = "percent_encoding",
    srcs = [
        "src/core/lib/slice/percent_encoding.cc",
    ],
    hdrs = [
        "src/core/lib/slice/percent_encoding.h",
    ],
    deps = [
        "bitset",
        "gpr",
        "slice",
    ],
)

grpc_cc_library(
    name = "backoff",
    srcs = [
        "src/core/lib/backoff/backoff.cc",
    ],
    hdrs = [
        "src/core/lib/backoff/backoff.h",
    ],
    external_deps = ["absl/random"],
    language = "c++",
    visibility = ["@grpc:alt_grpc_base_legacy"],
    deps = [
        "exec_ctx",
        "gpr_platform",
        "time",
    ],
)

grpc_cc_library(
    name = "pollset_set",
    srcs = [
        "src/core/lib/iomgr/pollset_set.cc",
    ],
    hdrs = [
        "src/core/lib/iomgr/pollset_set.h",
    ],
    deps = [
        "gpr",
        "iomgr_fwd",
    ],
)

grpc_cc_library(
    name = "grpc_base",
    srcs = [
        "src/core/lib/address_utils/parse_address.cc",
        "src/core/lib/channel/channel_stack.cc",
        "src/core/lib/channel/channel_stack_builder_impl.cc",
        "src/core/lib/channel/channel_trace.cc",
        "src/core/lib/channel/channelz.cc",
        "src/core/lib/channel/channelz_registry.cc",
        "src/core/lib/channel/connected_channel.cc",
        "src/core/lib/channel/promise_based_filter.cc",
        "src/core/lib/channel/status_util.cc",
        "src/core/lib/compression/compression.cc",
        "src/core/lib/compression/compression_internal.cc",
        "src/core/lib/compression/message_compress.cc",
        "src/core/lib/debug/stats.cc",
        "src/core/lib/debug/stats_data.cc",
        "src/core/lib/event_engine/channel_args_endpoint_config.cc",
        "src/core/lib/iomgr/buffer_list.cc",
        "src/core/lib/iomgr/call_combiner.cc",
        "src/core/lib/iomgr/cfstream_handle.cc",
        "src/core/lib/iomgr/dualstack_socket_posix.cc",
        "src/core/lib/iomgr/endpoint.cc",
        "src/core/lib/iomgr/endpoint_cfstream.cc",
        "src/core/lib/iomgr/endpoint_pair_posix.cc",
        "src/core/lib/iomgr/endpoint_pair_windows.cc",
        "src/core/lib/iomgr/error_cfstream.cc",
        "src/core/lib/iomgr/ev_apple.cc",
        "src/core/lib/iomgr/ev_epoll1_linux.cc",
        "src/core/lib/iomgr/ev_poll_posix.cc",
        "src/core/lib/iomgr/ev_posix.cc",
        "src/core/lib/iomgr/ev_windows.cc",
        "src/core/lib/iomgr/fork_posix.cc",
        "src/core/lib/iomgr/fork_windows.cc",
        "src/core/lib/iomgr/gethostname_fallback.cc",
        "src/core/lib/iomgr/gethostname_host_name_max.cc",
        "src/core/lib/iomgr/gethostname_sysconf.cc",
        "src/core/lib/iomgr/grpc_if_nametoindex_posix.cc",
        "src/core/lib/iomgr/grpc_if_nametoindex_unsupported.cc",
        "src/core/lib/iomgr/internal_errqueue.cc",
        "src/core/lib/iomgr/iocp_windows.cc",
        "src/core/lib/iomgr/iomgr.cc",
        "src/core/lib/iomgr/iomgr_posix.cc",
        "src/core/lib/iomgr/iomgr_posix_cfstream.cc",
        "src/core/lib/iomgr/iomgr_windows.cc",
        "src/core/lib/iomgr/load_file.cc",
        "src/core/lib/iomgr/lockfree_event.cc",
        "src/core/lib/iomgr/polling_entity.cc",
        "src/core/lib/iomgr/pollset.cc",
        "src/core/lib/iomgr/pollset_set_windows.cc",
        "src/core/lib/iomgr/pollset_windows.cc",
        "src/core/lib/iomgr/resolve_address.cc",
        "src/core/lib/iomgr/resolve_address_posix.cc",
        "src/core/lib/iomgr/resolve_address_windows.cc",
        "src/core/lib/iomgr/socket_factory_posix.cc",
        "src/core/lib/iomgr/socket_mutator.cc",
        "src/core/lib/iomgr/socket_utils_common_posix.cc",
        "src/core/lib/iomgr/socket_utils_linux.cc",
        "src/core/lib/iomgr/socket_utils_posix.cc",
        "src/core/lib/iomgr/socket_windows.cc",
        "src/core/lib/iomgr/tcp_client.cc",
        "src/core/lib/iomgr/tcp_client_cfstream.cc",
        "src/core/lib/iomgr/tcp_client_posix.cc",
        "src/core/lib/iomgr/tcp_client_windows.cc",
        "src/core/lib/iomgr/tcp_posix.cc",
        "src/core/lib/iomgr/tcp_server.cc",
        "src/core/lib/iomgr/tcp_server_posix.cc",
        "src/core/lib/iomgr/tcp_server_utils_posix_common.cc",
        "src/core/lib/iomgr/tcp_server_utils_posix_ifaddrs.cc",
        "src/core/lib/iomgr/tcp_server_utils_posix_noifaddrs.cc",
        "src/core/lib/iomgr/tcp_server_windows.cc",
        "src/core/lib/iomgr/tcp_windows.cc",
        "src/core/lib/iomgr/unix_sockets_posix.cc",
        "src/core/lib/iomgr/unix_sockets_posix_noop.cc",
        "src/core/lib/iomgr/wakeup_fd_eventfd.cc",
        "src/core/lib/iomgr/wakeup_fd_nospecial.cc",
        "src/core/lib/iomgr/wakeup_fd_pipe.cc",
        "src/core/lib/iomgr/wakeup_fd_posix.cc",
        "src/core/lib/resource_quota/api.cc",
        "src/core/lib/slice/b64.cc",
        "src/core/lib/slice/slice_api.cc",
        "src/core/lib/slice/slice_buffer_api.cc",
        "src/core/lib/surface/api_trace.cc",
        "src/core/lib/surface/builtins.cc",
        "src/core/lib/surface/byte_buffer.cc",
        "src/core/lib/surface/byte_buffer_reader.cc",
        "src/core/lib/surface/call.cc",
        "src/core/lib/surface/call_details.cc",
        "src/core/lib/surface/call_log_batch.cc",
        "src/core/lib/surface/channel.cc",
        "src/core/lib/surface/channel_ping.cc",
        "src/core/lib/surface/completion_queue.cc",
        "src/core/lib/surface/completion_queue_factory.cc",
        "src/core/lib/surface/event_string.cc",
        "src/core/lib/surface/lame_client.cc",
        "src/core/lib/surface/metadata_array.cc",
        "src/core/lib/surface/server.cc",
        "src/core/lib/surface/validate_metadata.cc",
        "src/core/lib/surface/version.cc",
        "src/core/lib/transport/connectivity_state.cc",
        "src/core/lib/transport/error_utils.cc",
        "src/core/lib/transport/metadata_batch.cc",
        "src/core/lib/transport/parsed_metadata.cc",
        "src/core/lib/transport/status_conversion.cc",
        "src/core/lib/transport/timeout_encoding.cc",
        "src/core/lib/transport/transport.cc",
        "src/core/lib/transport/transport_op_string.cc",
    ],
    hdrs = [
        "src/core/lib/transport/error_utils.h",
        "src/core/lib/address_utils/parse_address.h",
        "src/core/lib/channel/call_finalization.h",
        "src/core/lib/channel/call_tracer.h",
        "src/core/lib/channel/channel_stack.h",
        "src/core/lib/channel/promise_based_filter.h",
        "src/core/lib/channel/channel_stack_builder_impl.h",
        "src/core/lib/channel/channel_trace.h",
        "src/core/lib/channel/channelz.h",
        "src/core/lib/channel/channelz_registry.h",
        "src/core/lib/channel/connected_channel.h",
        "src/core/lib/channel/context.h",
        "src/core/lib/channel/status_util.h",
        "src/core/lib/compression/compression_internal.h",
        "src/core/lib/resource_quota/api.h",
        "src/core/lib/compression/message_compress.h",
        "src/core/lib/debug/stats.h",
        "src/core/lib/debug/stats_data.h",
        "src/core/lib/event_engine/channel_args_endpoint_config.h",
        "src/core/lib/event_engine/promise.h",
        "src/core/lib/iomgr/block_annotate.h",
        "src/core/lib/iomgr/buffer_list.h",
        "src/core/lib/iomgr/call_combiner.h",
        "src/core/lib/iomgr/cfstream_handle.h",
        "src/core/lib/iomgr/dynamic_annotations.h",
        "src/core/lib/iomgr/endpoint.h",
        "src/core/lib/iomgr/endpoint_cfstream.h",
        "src/core/lib/iomgr/endpoint_pair.h",
        "src/core/lib/iomgr/error_cfstream.h",
        "src/core/lib/iomgr/ev_apple.h",
        "src/core/lib/iomgr/ev_epoll1_linux.h",
        "src/core/lib/iomgr/ev_poll_posix.h",
        "src/core/lib/iomgr/ev_posix.h",
        "src/core/lib/iomgr/gethostname.h",
        "src/core/lib/iomgr/grpc_if_nametoindex.h",
        "src/core/lib/iomgr/internal_errqueue.h",
        "src/core/lib/iomgr/iocp_windows.h",
        "src/core/lib/iomgr/iomgr.h",
        "src/core/lib/iomgr/load_file.h",
        "src/core/lib/iomgr/lockfree_event.h",
        "src/core/lib/iomgr/nameser.h",
        "src/core/lib/iomgr/polling_entity.h",
        "src/core/lib/iomgr/pollset.h",
        "src/core/lib/iomgr/pollset_set_windows.h",
        "src/core/lib/iomgr/pollset_windows.h",
        "src/core/lib/iomgr/python_util.h",
        "src/core/lib/iomgr/resolve_address.h",
        "src/core/lib/iomgr/resolve_address_impl.h",
        "src/core/lib/iomgr/resolve_address_posix.h",
        "src/core/lib/iomgr/resolve_address_windows.h",
        "src/core/lib/iomgr/sockaddr.h",
        "src/core/lib/iomgr/sockaddr_posix.h",
        "src/core/lib/iomgr/sockaddr_windows.h",
        "src/core/lib/iomgr/socket_factory_posix.h",
        "src/core/lib/iomgr/socket_mutator.h",
        "src/core/lib/iomgr/socket_utils_posix.h",
        "src/core/lib/iomgr/socket_windows.h",
        "src/core/lib/iomgr/tcp_client.h",
        "src/core/lib/iomgr/tcp_client_posix.h",
        "src/core/lib/iomgr/tcp_posix.h",
        "src/core/lib/iomgr/tcp_server.h",
        "src/core/lib/iomgr/tcp_server_utils_posix.h",
        "src/core/lib/iomgr/tcp_windows.h",
        "src/core/lib/iomgr/unix_sockets_posix.h",
        "src/core/lib/iomgr/wakeup_fd_pipe.h",
        "src/core/lib/iomgr/wakeup_fd_posix.h",
        "src/core/lib/slice/b64.h",
        "src/core/lib/surface/api_trace.h",
        "src/core/lib/surface/builtins.h",
        "src/core/lib/surface/call.h",
        "src/core/lib/surface/call_test_only.h",
        "src/core/lib/surface/channel.h",
        "src/core/lib/surface/completion_queue.h",
        "src/core/lib/surface/completion_queue_factory.h",
        "src/core/lib/surface/event_string.h",
        "src/core/lib/surface/init.h",
        "src/core/lib/surface/lame_client.h",
        "src/core/lib/surface/server.h",
        "src/core/lib/surface/validate_metadata.h",
        "src/core/lib/transport/connectivity_state.h",
        "src/core/lib/transport/metadata_batch.h",
        "src/core/lib/transport/parsed_metadata.h",
        "src/core/lib/transport/status_conversion.h",
        "src/core/lib/transport/timeout_encoding.h",
        "src/core/lib/transport/transport.h",
        "src/core/lib/transport/transport_impl.h",
    ] +
    # TODO(ctiller): remove these
    # These headers used to be vended by this target, but they have been split
    # out into separate targets now. In order to transition downstream code, we
    # re-export these headers from here for now, and when LSC's have completed
    # to clean this up, we'll remove these.
    [
        "src/core/lib/iomgr/closure.h",
        "src/core/lib/iomgr/error.h",
        "src/core/lib/slice/slice_internal.h",
        "src/core/lib/slice/slice_string_helpers.h",
        "src/core/lib/iomgr/exec_ctx.h",
        "src/core/lib/iomgr/executor.h",
        "src/core/lib/iomgr/combiner.h",
        "src/core/lib/iomgr/iomgr_internal.h",
        "src/core/lib/channel/channel_args.h",
        "src/core/lib/channel/channel_stack_builder.h",
    ],
    external_deps = [
        "absl/base:core_headers",
        "absl/container:flat_hash_map",
        "absl/container:inlined_vector",
        "absl/functional:any_invocable",
        "absl/functional:function_ref",
        "absl/memory",
        "absl/meta:type_traits",
        "absl/random",
        "absl/status",
        "absl/status:statusor",
        "absl/strings",
        "absl/strings:str_format",
        "absl/synchronization",
        "absl/time",
        "absl/types:optional",
        "absl/types:variant",
        "absl/utility",
        "madler_zlib",
    ],
    language = "c++",
    public_hdrs = GRPC_PUBLIC_HDRS + GRPC_PUBLIC_EVENT_ENGINE_HDRS,
    tags = ["nofixdeps"],
    visibility = ["@grpc:alt_grpc_base_legacy"],
    deps = [
        "activity",
        "arena",
        "arena_promise",
        "atomic_utils",
        "avl",
        "bitset",
        "channel_args",
        "channel_args_preconditioning",
        "channel_fwd",
        "channel_init",
        "channel_stack_builder",
        "channel_stack_type",
        "chunked_vector",
        "closure",
        "config",
        "context",
        "cpp_impl_of",
        "debug_location",
        "default_event_engine",
        "dual_ref_counted",
        "error",
        "event_engine_common",
        "exec_ctx",
        "experiments",
        "gpr",
        "gpr_tls",
        "grpc_public_hdrs",
        "grpc_sockaddr",
        "grpc_trace",
        "handshaker_registry",
        "http2_errors",
        "iomgr_fwd",
        "iomgr_port",
        "iomgr_timer",
        "json",
        "latch",
        "memory_quota",
        "orphanable",
        "packed_table",
        "poll",
        "pollset_set",
        "promise",
        "ref_counted",
        "ref_counted_ptr",
        "resolved_address",
        "resource_quota",
        "resource_quota_trace",
        "slice",
        "slice_buffer",
        "slice_refcount",
        "sockaddr_utils",
        "status_helper",
        "table",
        "thread_quota",
        "time",
        "transport_fwd",
        "uri_parser",
        "useful",
        "work_serializer",
    ],
)

grpc_cc_library(
    name = "http2_errors",
    hdrs = [
        "src/core/lib/transport/http2_errors.h",
    ],
)

grpc_cc_library(
    name = "channel_stack_type",
    srcs = [
        "src/core/lib/surface/channel_stack_type.cc",
    ],
    hdrs = [
        "src/core/lib/surface/channel_stack_type.h",
    ],
    language = "c++",
    deps = ["gpr_platform"],
)

grpc_cc_library(
    name = "channel_init",
    srcs = [
        "src/core/lib/surface/channel_init.cc",
    ],
    hdrs = [
        "src/core/lib/surface/channel_init.h",
    ],
    language = "c++",
    deps = [
        "channel_stack_builder",
        "channel_stack_type",
        "gpr_platform",
    ],
)

grpc_cc_library(
    name = "single_set_ptr",
    hdrs = [
        "src/core/lib/gprpp/single_set_ptr.h",
    ],
    language = "c++",
    deps = ["gpr"],
)

grpc_cc_library(
    name = "channel_stack_builder",
    srcs = [
        "src/core/lib/channel/channel_stack_builder.cc",
    ],
    hdrs = [
        "src/core/lib/channel/channel_stack_builder.h",
    ],
    external_deps = [
        "absl/status:statusor",
        "absl/strings",
    ],
    language = "c++",
    visibility = ["@grpc:alt_grpc_base_legacy"],
    deps = [
        "channel_args",
        "channel_fwd",
        "channel_stack_type",
        "gpr",
        "ref_counted_ptr",
        "transport_fwd",
    ],
)

grpc_cc_library(
    name = "grpc_common",
    defines = select({
        "grpc_no_rls": ["GRPC_NO_RLS"],
        "//conditions:default": [],
    }),
    language = "c++",
    select_deps = [
        {
            "grpc_no_rls": [],
            "//conditions:default": ["grpc_lb_policy_rls"],
        },
    ],
    tags = ["nofixdeps"],
    deps = [
        "grpc_base",
        # standard plugins
        "census",
        "grpc_deadline_filter",
        "grpc_client_authority_filter",
        "grpc_lb_policy_grpclb",
        "grpc_lb_policy_outlier_detection",
        "grpc_lb_policy_pick_first",
        "grpc_lb_policy_priority",
        "grpc_lb_policy_ring_hash",
        "grpc_lb_policy_round_robin",
        "grpc_lb_policy_weighted_target",
        "grpc_channel_idle_filter",
        "grpc_message_size_filter",
        "grpc_resolver_binder",
        "grpc_resolver_dns_ares",
        "grpc_resolver_fake",
        "grpc_resolver_dns_native",
        "grpc_resolver_sockaddr",
        "grpc_transport_chttp2_client_connector",
        "grpc_transport_chttp2_server",
        "grpc_transport_inproc",
        "grpc_fault_injection_filter",
    ],
)

grpc_cc_library(
    name = "grpc_service_config",
    hdrs = [
        "src/core/lib/service_config/service_config.h",
        "src/core/lib/service_config/service_config_call_data.h",
    ],
    external_deps = ["absl/strings"],
    language = "c++",
    deps = [
        "gpr_platform",
        "ref_counted",
        "ref_counted_ptr",
        "service_config_parser",
        "slice_refcount",
        "unique_type_name",
        "useful",
    ],
)

grpc_cc_library(
    name = "grpc_service_config_impl",
    srcs = [
        "src/core/lib/service_config/service_config_impl.cc",
    ],
    hdrs = [
        "src/core/lib/service_config/service_config_impl.h",
    ],
    external_deps = [
        "absl/memory",
        "absl/status",
        "absl/status:statusor",
        "absl/strings",
    ],
    language = "c++",
    visibility = ["@grpc:client_channel"],
    deps = [
        "channel_args",
        "config",
        "gpr",
        "grpc_service_config",
        "json",
        "ref_counted_ptr",
        "service_config_parser",
        "slice",
        "slice_refcount",
    ],
)

grpc_cc_library(
    name = "service_config_parser",
    srcs = [
        "src/core/lib/service_config/service_config_parser.cc",
    ],
    hdrs = [
        "src/core/lib/service_config/service_config_parser.h",
    ],
    external_deps = [
        "absl/status",
        "absl/status:statusor",
        "absl/strings",
    ],
    language = "c++",
    deps = [
        "channel_args",
        "gpr",
        "json",
    ],
)

grpc_cc_library(
    name = "server_address",
    srcs = [
        "src/core/lib/resolver/server_address.cc",
    ],
    hdrs = [
        "src/core/lib/resolver/server_address.h",
    ],
    external_deps = [
        "absl/memory",
        "absl/status",
        "absl/status:statusor",
        "absl/strings",
        "absl/strings:str_format",
    ],
    language = "c++",
    visibility = ["@grpc:client_channel"],
    deps = [
        "channel_args",
        "gpr_platform",
        "resolved_address",
        "sockaddr_utils",
        "useful",
    ],
)

grpc_cc_library(
    name = "grpc_resolver",
    srcs = [
        "src/core/lib/resolver/resolver.cc",
        "src/core/lib/resolver/resolver_registry.cc",
    ],
    hdrs = [
        "src/core/lib/resolver/resolver.h",
        "src/core/lib/resolver/resolver_factory.h",
        "src/core/lib/resolver/resolver_registry.h",
    ],
    external_deps = [
        "absl/status",
        "absl/status:statusor",
        "absl/strings",
        "absl/strings:str_format",
    ],
    language = "c++",
    visibility = ["@grpc:client_channel"],
    deps = [
        "channel_args",
        "gpr",
        "grpc_service_config",
        "grpc_trace",
        "iomgr_fwd",
        "orphanable",
        "ref_counted_ptr",
        "server_address",
        "uri_parser",
    ],
)

grpc_cc_library(
    name = "channel_args",
    srcs = [
        "src/core/lib/channel/channel_args.cc",
    ],
    hdrs = [
        "src/core/lib/channel/channel_args.h",
    ],
    external_deps = [
        "absl/meta:type_traits",
        "absl/strings",
        "absl/strings:str_format",
        "absl/types:optional",
        "absl/types:variant",
    ],
    language = "c++",
    deps = [
        "avl",
        "channel_stack_type",
        "debug_location",
        "dual_ref_counted",
        "gpr",
        "grpc_codegen",
        "match",
        "ref_counted",
        "ref_counted_ptr",
        "time",
        "useful",
    ],
)

grpc_cc_library(
    name = "resolved_address",
    hdrs = ["src/core/lib/iomgr/resolved_address.h"],
    language = "c++",
    deps = [
        "gpr_platform",
        "iomgr_port",
    ],
)

grpc_cc_library(
    name = "lb_policy",
    srcs = ["src/core/lib/load_balancing/lb_policy.cc"],
    hdrs = ["src/core/lib/load_balancing/lb_policy.h"],
    external_deps = [
        "absl/status",
        "absl/status:statusor",
        "absl/strings",
        "absl/types:optional",
        "absl/types:variant",
    ],
    deps = [
        "channel_args",
        "closure",
        "debug_location",
        "error",
        "exec_ctx",
        "gpr_platform",
        "grpc_backend_metric_data",
        "grpc_codegen",
        "grpc_trace",
        "iomgr_fwd",
        "orphanable",
        "pollset_set",
        "ref_counted",
        "ref_counted_ptr",
        "server_address",
        "subchannel_interface",
        "work_serializer",
    ],
)

grpc_cc_library(
    name = "lb_policy_factory",
    hdrs = ["src/core/lib/load_balancing/lb_policy_factory.h"],
    external_deps = [
        "absl/status:statusor",
        "absl/strings",
    ],
    deps = [
        "gpr_platform",
        "json",
        "lb_policy",
        "orphanable",
        "ref_counted_ptr",
    ],
)

grpc_cc_library(
    name = "lb_policy_registry",
    srcs = ["src/core/lib/load_balancing/lb_policy_registry.cc"],
    hdrs = ["src/core/lib/load_balancing/lb_policy_registry.h"],
    external_deps = [
        "absl/status",
        "absl/status:statusor",
        "absl/strings",
        "absl/strings:str_format",
    ],
    deps = [
        "gpr",
        "json",
        "lb_policy",
        "lb_policy_factory",
        "orphanable",
        "ref_counted_ptr",
    ],
)

grpc_cc_library(
    name = "subchannel_interface",
    hdrs = ["src/core/lib/load_balancing/subchannel_interface.h"],
    external_deps = ["absl/status"],
    deps = [
        "channel_args",
        "gpr_platform",
        "grpc_codegen",
        "iomgr_fwd",
        "ref_counted",
        "ref_counted_ptr",
    ],
)

grpc_cc_library(
    name = "grpc_client_channel",
    srcs = [
        "src/core/ext/filters/client_channel/backend_metric.cc",
        "src/core/ext/filters/client_channel/backup_poller.cc",
        "src/core/ext/filters/client_channel/channel_connectivity.cc",
        "src/core/ext/filters/client_channel/client_channel.cc",
        "src/core/ext/filters/client_channel/client_channel_channelz.cc",
        "src/core/ext/filters/client_channel/client_channel_factory.cc",
        "src/core/ext/filters/client_channel/client_channel_plugin.cc",
        "src/core/ext/filters/client_channel/config_selector.cc",
        "src/core/ext/filters/client_channel/dynamic_filters.cc",
        "src/core/ext/filters/client_channel/global_subchannel_pool.cc",
        "src/core/ext/filters/client_channel/health/health_check_client.cc",
        "src/core/ext/filters/client_channel/http_proxy.cc",
        "src/core/ext/filters/client_channel/lb_policy/child_policy_handler.cc",
        "src/core/ext/filters/client_channel/lb_policy/oob_backend_metric.cc",
        "src/core/ext/filters/client_channel/local_subchannel_pool.cc",
        "src/core/ext/filters/client_channel/proxy_mapper_registry.cc",
        "src/core/ext/filters/client_channel/resolver_result_parsing.cc",
        "src/core/ext/filters/client_channel/retry_filter.cc",
        "src/core/ext/filters/client_channel/retry_service_config.cc",
        "src/core/ext/filters/client_channel/retry_throttle.cc",
        "src/core/ext/filters/client_channel/service_config_channel_arg_filter.cc",
        "src/core/ext/filters/client_channel/subchannel.cc",
        "src/core/ext/filters/client_channel/subchannel_pool_interface.cc",
        "src/core/ext/filters/client_channel/subchannel_stream_client.cc",
    ],
    hdrs = [
        "src/core/ext/filters/client_channel/backend_metric.h",
        "src/core/ext/filters/client_channel/backup_poller.h",
        "src/core/ext/filters/client_channel/client_channel.h",
        "src/core/ext/filters/client_channel/client_channel_channelz.h",
        "src/core/ext/filters/client_channel/client_channel_factory.h",
        "src/core/ext/filters/client_channel/config_selector.h",
        "src/core/ext/filters/client_channel/connector.h",
        "src/core/ext/filters/client_channel/dynamic_filters.h",
        "src/core/ext/filters/client_channel/global_subchannel_pool.h",
        "src/core/ext/filters/client_channel/health/health_check_client.h",
        "src/core/ext/filters/client_channel/http_proxy.h",
        "src/core/ext/filters/client_channel/lb_policy/child_policy_handler.h",
        "src/core/ext/filters/client_channel/lb_policy/oob_backend_metric.h",
        "src/core/ext/filters/client_channel/local_subchannel_pool.h",
        "src/core/ext/filters/client_channel/proxy_mapper.h",
        "src/core/ext/filters/client_channel/proxy_mapper_registry.h",
        "src/core/ext/filters/client_channel/resolver_result_parsing.h",
        "src/core/ext/filters/client_channel/retry_filter.h",
        "src/core/ext/filters/client_channel/retry_service_config.h",
        "src/core/ext/filters/client_channel/retry_throttle.h",
        "src/core/ext/filters/client_channel/subchannel.h",
        "src/core/ext/filters/client_channel/subchannel_interface_internal.h",
        "src/core/ext/filters/client_channel/subchannel_pool_interface.h",
        "src/core/ext/filters/client_channel/subchannel_stream_client.h",
    ],
    external_deps = [
        "absl/base:core_headers",
        "absl/container:inlined_vector",
        "absl/memory",
        "absl/status",
        "absl/status:statusor",
        "absl/strings",
        "absl/strings:cord",
        "absl/types:optional",
        "absl/types:variant",
        "upb_lib",
    ],
    language = "c++",
    visibility = ["@grpc:client_channel"],
    deps = [
        "arena",
        "backoff",
        "channel_fwd",
        "channel_init",
        "channel_stack_type",
        "config",
        "construct_destruct",
        "debug_location",
        "default_event_engine",
        "dual_ref_counted",
        "gpr",
        "gpr_codegen",
        "grpc_backend_metric_data",
        "grpc_base",
        "grpc_codegen",
        "grpc_deadline_filter",
        "grpc_health_upb",
        "grpc_public_hdrs",
        "grpc_resolver",
        "grpc_service_config",
        "grpc_service_config_impl",
        "grpc_trace",
        "http_connect_handshaker",
        "iomgr_fwd",
        "iomgr_timer",
        "json",
        "json_util",
        "lb_policy",
        "lb_policy_registry",
        "memory_quota",
        "orphanable",
        "pollset_set",
        "protobuf_duration_upb",
        "ref_counted",
        "ref_counted_ptr",
        "resolved_address",
        "resource_quota",
        "server_address",
        "service_config_parser",
        "slice",
        "slice_buffer",
        "slice_refcount",
        "sockaddr_utils",
        "subchannel_interface",
        "time",
        "transport_fwd",
        "unique_type_name",
        "uri_parser",
        "useful",
        "work_serializer",
        "xds_orca_service_upb",
        "xds_orca_upb",
    ],
)

grpc_cc_library(
    name = "grpc_server_config_selector",
    srcs = [
        "src/core/ext/filters/server_config_selector/server_config_selector.cc",
    ],
    hdrs = [
        "src/core/ext/filters/server_config_selector/server_config_selector.h",
    ],
    external_deps = [
        "absl/status:statusor",
        "absl/strings",
    ],
    language = "c++",
    deps = [
        "channel_args",
        "dual_ref_counted",
        "gpr_platform",
        "grpc_base",
        "grpc_codegen",
        "grpc_service_config",
        "ref_counted",
        "ref_counted_ptr",
        "service_config_parser",
        "useful",
    ],
)

grpc_cc_library(
    name = "grpc_server_config_selector_filter",
    srcs = [
        "src/core/ext/filters/server_config_selector/server_config_selector_filter.cc",
    ],
    hdrs = [
        "src/core/ext/filters/server_config_selector/server_config_selector_filter.h",
    ],
    external_deps = [
        "absl/base:core_headers",
        "absl/memory",
        "absl/status",
        "absl/status:statusor",
        "absl/types:optional",
    ],
    language = "c++",
    deps = [
        "arena",
        "arena_promise",
        "channel_args",
        "channel_fwd",
        "context",
        "gpr",
        "grpc_base",
        "grpc_server_config_selector",
        "grpc_service_config",
        "promise",
        "ref_counted_ptr",
    ],
)

grpc_cc_library(
    name = "sorted_pack",
    hdrs = [
        "src/core/lib/gprpp/sorted_pack.h",
    ],
    language = "c++",
    deps = ["gpr_platform"],
)

grpc_cc_library(
    name = "idle_filter_state",
    srcs = [
        "src/core/ext/filters/channel_idle/idle_filter_state.cc",
    ],
    hdrs = [
        "src/core/ext/filters/channel_idle/idle_filter_state.h",
    ],
    language = "c++",
    deps = ["gpr_platform"],
)

grpc_cc_library(
    name = "grpc_channel_idle_filter",
    srcs = [
        "src/core/ext/filters/channel_idle/channel_idle_filter.cc",
    ],
    hdrs = [
        "src/core/ext/filters/channel_idle/channel_idle_filter.h",
    ],
    external_deps = [
        "absl/status",
        "absl/status:statusor",
        "absl/types:optional",
    ],
    deps = [
        "activity",
        "arena_promise",
        "channel_args",
        "channel_fwd",
        "channel_init",
        "channel_stack_builder",
        "channel_stack_type",
        "closure",
        "config",
        "debug_location",
        "exec_ctx",
        "exec_ctx_wakeup_scheduler",
        "gpr",
        "grpc_base",
        "grpc_codegen",
        "grpc_trace",
        "http2_errors",
        "idle_filter_state",
        "loop",
        "orphanable",
        "poll",
        "promise",
        "ref_counted_ptr",
        "single_set_ptr",
        "sleep",
        "time",
        "try_seq",
    ],
)

grpc_cc_library(
    name = "grpc_deadline_filter",
    srcs = [
        "src/core/ext/filters/deadline/deadline_filter.cc",
    ],
    hdrs = [
        "src/core/ext/filters/deadline/deadline_filter.h",
    ],
    external_deps = [
        "absl/status",
        "absl/types:optional",
    ],
    language = "c++",
    deps = [
        "arena",
        "channel_args",
        "channel_fwd",
        "channel_init",
        "channel_stack_builder",
        "channel_stack_type",
        "closure",
        "config",
        "debug_location",
        "exec_ctx",
        "gpr",
        "grpc_base",
        "grpc_codegen",
        "grpc_public_hdrs",
        "iomgr_timer",
        "time",
    ],
)

grpc_cc_library(
    name = "grpc_client_authority_filter",
    srcs = [
        "src/core/ext/filters/http/client_authority_filter.cc",
    ],
    hdrs = [
        "src/core/ext/filters/http/client_authority_filter.h",
    ],
    external_deps = [
        "absl/status",
        "absl/status:statusor",
        "absl/strings",
        "absl/types:optional",
    ],
    language = "c++",
    deps = [
        "arena_promise",
        "channel_args",
        "channel_fwd",
        "channel_init",
        "channel_stack_builder",
        "channel_stack_type",
        "config",
        "gpr_platform",
        "grpc_base",
        "grpc_codegen",
        "slice",
    ],
)

grpc_cc_library(
    name = "grpc_message_size_filter",
    srcs = [
        "src/core/ext/filters/message_size/message_size_filter.cc",
    ],
    hdrs = [
        "src/core/ext/filters/message_size/message_size_filter.h",
    ],
    external_deps = [
        "absl/memory",
        "absl/status",
        "absl/status:statusor",
        "absl/strings",
        "absl/strings:str_format",
        "absl/types:optional",
    ],
    language = "c++",
    deps = [
        "channel_args",
        "channel_fwd",
        "channel_init",
        "channel_stack_builder",
        "channel_stack_type",
        "closure",
        "config",
        "debug_location",
        "gpr",
        "grpc_base",
        "grpc_codegen",
        "grpc_public_hdrs",
        "grpc_service_config",
        "json",
        "service_config_parser",
        "slice_buffer",
    ],
)

grpc_cc_library(
    name = "grpc_fault_injection_filter",
    srcs = [
        "src/core/ext/filters/fault_injection/fault_injection_filter.cc",
        "src/core/ext/filters/fault_injection/service_config_parser.cc",
    ],
    hdrs = [
        "src/core/ext/filters/fault_injection/fault_injection_filter.h",
        "src/core/ext/filters/fault_injection/service_config_parser.h",
    ],
    external_deps = [
        "absl/base:core_headers",
        "absl/memory",
        "absl/random",
        "absl/status",
        "absl/status:statusor",
        "absl/strings",
        "absl/types:optional",
    ],
    language = "c++",
    deps = [
        "arena_promise",
        "channel_fwd",
        "config",
        "context",
        "gpr",
        "grpc_base",
        "grpc_public_hdrs",
        "grpc_service_config",
        "grpc_trace",
        "json",
        "json_util",
        "service_config_parser",
        "sleep",
        "time",
        "try_seq",
    ],
)

grpc_cc_library(
    name = "grpc_rbac_filter",
    srcs = [
        "src/core/ext/filters/rbac/rbac_filter.cc",
        "src/core/ext/filters/rbac/rbac_service_config_parser.cc",
    ],
    hdrs = [
        "src/core/ext/filters/rbac/rbac_filter.h",
        "src/core/ext/filters/rbac/rbac_service_config_parser.h",
    ],
    external_deps = [
        "absl/memory",
        "absl/status",
        "absl/status:statusor",
        "absl/strings",
        "absl/strings:str_format",
        "absl/types:optional",
    ],
    language = "c++",
    deps = [
        "channel_args",
        "channel_fwd",
        "closure",
        "config",
        "debug_location",
        "gpr",
        "grpc_authorization_base",
        "grpc_base",
        "grpc_matchers",
        "grpc_public_hdrs",
        "grpc_rbac_engine",
        "grpc_security_base",
        "grpc_service_config",
        "json",
        "json_util",
        "service_config_parser",
        "transport_fwd",
    ],
)

grpc_cc_library(
    name = "grpc_http_filters",
    srcs = [
        "src/core/ext/filters/http/client/http_client_filter.cc",
        "src/core/ext/filters/http/http_filters_plugin.cc",
        "src/core/ext/filters/http/message_compress/message_compress_filter.cc",
        "src/core/ext/filters/http/message_compress/message_decompress_filter.cc",
        "src/core/ext/filters/http/server/http_server_filter.cc",
    ],
    hdrs = [
        "src/core/ext/filters/http/client/http_client_filter.h",
        "src/core/ext/filters/http/message_compress/message_compress_filter.h",
        "src/core/ext/filters/http/message_compress/message_decompress_filter.h",
        "src/core/ext/filters/http/server/http_server_filter.h",
    ],
    external_deps = [
        "absl/base:core_headers",
        "absl/meta:type_traits",
        "absl/status",
        "absl/status:statusor",
        "absl/strings",
        "absl/strings:str_format",
        "absl/types:optional",
    ],
    language = "c++",
    visibility = ["@grpc:http"],
    deps = [
        "arena",
        "arena_promise",
        "basic_seq",
        "call_push_pull",
        "channel_fwd",
        "channel_init",
        "channel_stack_type",
        "config",
        "context",
        "debug_location",
        "gpr",
        "grpc_base",
        "grpc_codegen",
        "grpc_message_size_filter",
        "grpc_public_hdrs",
        "grpc_trace",
        "latch",
        "percent_encoding",
        "promise",
        "seq",
        "slice",
        "slice_buffer",
        "transport_fwd",
    ],
)

grpc_cc_library(
    name = "grpc_codegen",
    language = "c++",
    public_hdrs = [
        "include/grpc/impl/codegen/byte_buffer.h",
        "include/grpc/impl/codegen/byte_buffer_reader.h",
        "include/grpc/impl/codegen/compression_types.h",
        "include/grpc/impl/codegen/connectivity_state.h",
        "include/grpc/impl/codegen/grpc_types.h",
        "include/grpc/impl/codegen/propagation_bits.h",
        "include/grpc/impl/codegen/status.h",
        "include/grpc/impl/codegen/slice.h",
    ],
    visibility = ["@grpc:public"],
    deps = ["gpr_codegen"],
)

grpc_cc_library(
    name = "grpc_grpclb_balancer_addresses",
    srcs = [
        "src/core/ext/filters/client_channel/lb_policy/grpclb/grpclb_balancer_addresses.cc",
    ],
    hdrs = [
        "src/core/ext/filters/client_channel/lb_policy/grpclb/grpclb_balancer_addresses.h",
    ],
    language = "c++",
    visibility = ["@grpc:grpclb"],
    deps = [
        "channel_args",
        "gpr_platform",
        "grpc_codegen",
        "server_address",
        "useful",
    ],
)

grpc_cc_library(
    name = "grpc_lb_policy_grpclb",
    srcs = [
        "src/core/ext/filters/client_channel/lb_policy/grpclb/client_load_reporting_filter.cc",
        "src/core/ext/filters/client_channel/lb_policy/grpclb/grpclb.cc",
        "src/core/ext/filters/client_channel/lb_policy/grpclb/grpclb_client_stats.cc",
        "src/core/ext/filters/client_channel/lb_policy/grpclb/load_balancer_api.cc",
    ],
    hdrs = [
        "src/core/ext/filters/client_channel/lb_policy/grpclb/client_load_reporting_filter.h",
        "src/core/ext/filters/client_channel/lb_policy/grpclb/grpclb.h",
        "src/core/ext/filters/client_channel/lb_policy/grpclb/grpclb_client_stats.h",
        "src/core/ext/filters/client_channel/lb_policy/grpclb/load_balancer_api.h",
    ],
    external_deps = [
        "absl/base:core_headers",
        "absl/container:inlined_vector",
        "absl/memory",
        "absl/status",
        "absl/status:statusor",
        "absl/strings",
        "absl/strings:str_format",
        "absl/types:optional",
        "absl/types:variant",
        "upb_lib",
    ],
    language = "c++",
    deps = [
        "backoff",
        "channel_fwd",
        "channel_init",
        "channel_stack_type",
        "config",
        "debug_location",
        "default_event_engine",
        "gpr",
        "gpr_codegen",
        "grpc_base",
        "grpc_client_channel",
        "grpc_codegen",
        "grpc_grpclb_balancer_addresses",
        "grpc_lb_upb",
        "grpc_public_hdrs",
        "grpc_resolver",
        "grpc_resolver_fake",
        "grpc_security_base",
        "grpc_sockaddr",
        "grpc_trace",
        "iomgr_timer",
        "json",
        "lb_policy",
        "lb_policy_factory",
        "lb_policy_registry",
        "orphanable",
        "pollset_set",
        "protobuf_duration_upb",
        "protobuf_timestamp_upb",
        "ref_counted",
        "ref_counted_ptr",
        "resolved_address",
        "server_address",
        "slice",
        "slice_refcount",
        "sockaddr_utils",
        "subchannel_interface",
        "time",
        "uri_parser",
        "useful",
        "work_serializer",
    ],
)

grpc_cc_library(
    name = "grpc_backend_metric_data",
    hdrs = [
        "src/core/ext/filters/client_channel/lb_policy/backend_metric_data.h",
    ],
    external_deps = ["absl/strings"],
    language = "c++",
    deps = ["gpr_platform"],
)

grpc_cc_library(
    name = "grpc_lb_policy_rls",
    srcs = [
        "src/core/ext/filters/client_channel/lb_policy/rls/rls.cc",
    ],
    external_deps = [
        "absl/base:core_headers",
        "absl/hash",
        "absl/memory",
        "absl/status",
        "absl/status:statusor",
        "absl/strings",
        "absl/strings:str_format",
        "absl/types:optional",
        "upb_lib",
    ],
    language = "c++",
    deps = [
        "backoff",
        "config",
        "debug_location",
        "dual_ref_counted",
        "gpr",
        "grpc_base",
        "grpc_client_channel",
        "grpc_codegen",
        "grpc_fake_credentials",
        "grpc_public_hdrs",
        "grpc_resolver",
        "grpc_security_base",
        "grpc_service_config_impl",
        "grpc_trace",
        "iomgr_timer",
        "json",
        "json_util",
        "lb_policy",
        "lb_policy_factory",
        "lb_policy_registry",
        "orphanable",
        "pollset_set",
        "ref_counted_ptr",
        "rls_upb",
        "server_address",
        "slice_refcount",
        "subchannel_interface",
        "time",
        "uri_parser",
        "work_serializer",
    ],
)

grpc_cc_library(
    name = "upb_utils",
    hdrs = [
        "src/core/ext/xds/upb_utils.h",
    ],
    external_deps = [
        "absl/strings",
        "upb_lib",
    ],
    language = "c++",
    deps = ["gpr_platform"],
)

grpc_cc_library(
    name = "xds_client",
    srcs = [
        "src/core/ext/xds/xds_api.cc",
        "src/core/ext/xds/xds_bootstrap.cc",
        "src/core/ext/xds/xds_client.cc",
        "src/core/ext/xds/xds_client_stats.cc",
        "src/core/ext/xds/xds_resource_type.cc",
    ],
    hdrs = [
        "src/core/ext/xds/xds_api.h",
        "src/core/ext/xds/xds_bootstrap.h",
        "src/core/ext/xds/xds_channel_args.h",
        "src/core/ext/xds/xds_client.h",
        "src/core/ext/xds/xds_client_stats.h",
        "src/core/ext/xds/xds_resource_type.h",
        "src/core/ext/xds/xds_resource_type_impl.h",
        "src/core/ext/xds/xds_transport.h",
    ],
    external_deps = [
        "absl/base:core_headers",
        "absl/memory",
        "absl/status",
        "absl/status:statusor",
        "absl/strings",
        "absl/strings:str_format",
        "absl/types:optional",
        "upb_lib",
        "upb_textformat_lib",
        "upb_json_lib",
        "upb_reflection",
    ],
    language = "c++",
    tags = ["nofixdeps"],
    visibility = ["@grpc:xds_client_core"],
    deps = [
        "backoff",
        "debug_location",
        "default_event_engine",
        "dual_ref_counted",
        "envoy_admin_upb",
        "envoy_config_core_upb",
        "envoy_config_endpoint_upb",
        "envoy_service_discovery_upb",
        "envoy_service_discovery_upbdefs",
        "envoy_service_load_stats_upb",
        "envoy_service_load_stats_upbdefs",
        "envoy_service_status_upb",
        "envoy_service_status_upbdefs",
        "event_engine_base_hdrs",
        "exec_ctx",
        "google_rpc_status_upb",
        "gpr",
        "gpr_codegen",
        "grpc_trace",
        "json",
        "orphanable",
        "protobuf_any_upb",
        "protobuf_duration_upb",
        "protobuf_struct_upb",
        "protobuf_timestamp_upb",
        "ref_counted_ptr",
        "time",
        "upb_utils",
        "uri_parser",
        "work_serializer",
    ],
)

grpc_cc_library(
    name = "grpc_xds_client",
    srcs = [
        "src/core/ext/xds/certificate_provider_registry.cc",
        "src/core/ext/xds/certificate_provider_store.cc",
        "src/core/ext/xds/file_watcher_certificate_provider_factory.cc",
        "src/core/ext/xds/xds_bootstrap_grpc.cc",
        "src/core/ext/xds/xds_certificate_provider.cc",
        "src/core/ext/xds/xds_client_grpc.cc",
        "src/core/ext/xds/xds_cluster.cc",
        "src/core/ext/xds/xds_cluster_specifier_plugin.cc",
        "src/core/ext/xds/xds_common_types.cc",
        "src/core/ext/xds/xds_endpoint.cc",
        "src/core/ext/xds/xds_http_fault_filter.cc",
        "src/core/ext/xds/xds_http_filters.cc",
        "src/core/ext/xds/xds_http_rbac_filter.cc",
        "src/core/ext/xds/xds_lb_policy_registry.cc",
        "src/core/ext/xds/xds_listener.cc",
        "src/core/ext/xds/xds_route_config.cc",
        "src/core/ext/xds/xds_routing.cc",
        "src/core/ext/xds/xds_transport_grpc.cc",
        "src/core/lib/security/credentials/xds/xds_credentials.cc",
    ],
    hdrs = [
        "src/core/ext/xds/certificate_provider_factory.h",
        "src/core/ext/xds/certificate_provider_registry.h",
        "src/core/ext/xds/certificate_provider_store.h",
        "src/core/ext/xds/file_watcher_certificate_provider_factory.h",
        "src/core/ext/xds/xds_bootstrap_grpc.h",
        "src/core/ext/xds/xds_certificate_provider.h",
        "src/core/ext/xds/xds_client_grpc.h",
        "src/core/ext/xds/xds_cluster.h",
        "src/core/ext/xds/xds_cluster_specifier_plugin.h",
        "src/core/ext/xds/xds_common_types.h",
        "src/core/ext/xds/xds_endpoint.h",
        "src/core/ext/xds/xds_http_fault_filter.h",
        "src/core/ext/xds/xds_http_filters.h",
        "src/core/ext/xds/xds_http_rbac_filter.h",
        "src/core/ext/xds/xds_lb_policy_registry.h",
        "src/core/ext/xds/xds_listener.h",
        "src/core/ext/xds/xds_route_config.h",
        "src/core/ext/xds/xds_routing.h",
        "src/core/ext/xds/xds_transport_grpc.h",
        "src/core/lib/security/credentials/xds/xds_credentials.h",
    ],
    external_deps = [
        "absl/base:core_headers",
        "absl/functional:bind_front",
        "absl/memory",
        "absl/status",
        "absl/status:statusor",
        "absl/strings",
        "absl/strings:str_format",
        "absl/types:optional",
        "absl/types:variant",
        "upb_lib",
        "upb_textformat_lib",
        "upb_json_lib",
        "re2",
        "upb_reflection",
    ],
    language = "c++",
    tags = ["nofixdeps"],
    deps = [
        "channel_creds_registry",
        "channel_fwd",
        "config",
        "debug_location",
        "default_event_engine",
        "envoy_admin_upb",
        "envoy_config_cluster_upb",
        "envoy_config_cluster_upbdefs",
        "envoy_config_core_upb",
        "envoy_config_endpoint_upb",
        "envoy_config_endpoint_upbdefs",
        "envoy_config_listener_upb",
        "envoy_config_listener_upbdefs",
        "envoy_config_rbac_upb",
        "envoy_config_route_upb",
        "envoy_config_route_upbdefs",
        "envoy_extensions_clusters_aggregate_upb",
        "envoy_extensions_clusters_aggregate_upbdefs",
        "envoy_extensions_filters_common_fault_upb",
        "envoy_extensions_filters_http_fault_upb",
        "envoy_extensions_filters_http_fault_upbdefs",
        "envoy_extensions_filters_http_rbac_upb",
        "envoy_extensions_filters_http_rbac_upbdefs",
        "envoy_extensions_filters_http_router_upb",
        "envoy_extensions_filters_http_router_upbdefs",
        "envoy_extensions_filters_network_http_connection_manager_upb",
        "envoy_extensions_filters_network_http_connection_manager_upbdefs",
        "envoy_extensions_load_balancing_policies_ring_hash_upb",
        "envoy_extensions_load_balancing_policies_wrr_locality_upb",
        "envoy_extensions_transport_sockets_tls_upb",
        "envoy_extensions_transport_sockets_tls_upbdefs",
        "envoy_service_discovery_upb",
        "envoy_service_discovery_upbdefs",
        "envoy_service_load_stats_upb",
        "envoy_service_load_stats_upbdefs",
        "envoy_service_status_upb",
        "envoy_service_status_upbdefs",
        "envoy_type_matcher_upb",
        "envoy_type_upb",
        "error",
        "google_rpc_status_upb",
        "gpr",
        "gpr_codegen",
        "grpc_base",
        "grpc_client_channel",
        "grpc_codegen",
        "grpc_credentials_util",
        "grpc_fake_credentials",
        "grpc_fault_injection_filter",
        "grpc_lb_xds_channel_args",
        "grpc_matchers",
        "grpc_outlier_detection_header",
        "grpc_rbac_filter",
        "grpc_security_base",
        "grpc_sockaddr",
        "grpc_tls_credentials",
        "grpc_trace",
        "grpc_transport_chttp2_client_connector",
        "iomgr_timer",
        "json",
        "json_util",
        "lb_policy_registry",
        "match",
        "orphanable",
        "pollset_set",
        "protobuf_any_upb",
        "protobuf_duration_upb",
        "protobuf_struct_upb",
        "protobuf_struct_upbdefs",
        "protobuf_timestamp_upb",
        "protobuf_wrappers_upb",
        "ref_counted_ptr",
        "resolved_address",
        "rls_config_upb",
        "rls_config_upbdefs",
        "slice",
        "slice_refcount",
        "sockaddr_utils",
        "status_helper",
        "time",
        "tsi_ssl_credentials",
        "upb_utils",
        "uri_parser",
        "useful",
        "work_serializer",
        "xds_client",
        "xds_type_upb",
        "xds_type_upbdefs",
    ],
)

grpc_cc_library(
    name = "grpc_xds_channel_stack_modifier",
    srcs = [
        "src/core/ext/xds/xds_channel_stack_modifier.cc",
    ],
    hdrs = [
        "src/core/ext/xds/xds_channel_stack_modifier.h",
    ],
    external_deps = ["absl/strings"],
    language = "c++",
    deps = [
        "channel_args",
        "channel_fwd",
        "channel_init",
        "channel_stack_builder",
        "channel_stack_type",
        "config",
        "gpr_platform",
        "grpc_base",
        "grpc_codegen",
        "ref_counted",
        "ref_counted_ptr",
        "useful",
    ],
)

grpc_cc_library(
    name = "grpc_xds_server_config_fetcher",
    srcs = [
        "src/core/ext/xds/xds_server_config_fetcher.cc",
    ],
    external_deps = [
        "absl/base:core_headers",
        "absl/status",
        "absl/status:statusor",
        "absl/strings",
        "absl/types:optional",
        "absl/types:variant",
    ],
    language = "c++",
    deps = [
        "channel_args",
        "channel_args_preconditioning",
        "channel_fwd",
        "config",
        "debug_location",
        "exec_ctx",
        "gpr",
        "grpc_base",
        "grpc_codegen",
        "grpc_public_hdrs",
        "grpc_security_base",
        "grpc_server_config_selector",
        "grpc_server_config_selector_filter",
        "grpc_service_config",
        "grpc_service_config_impl",
        "grpc_sockaddr",
        "grpc_tls_credentials",
        "grpc_trace",
        "grpc_xds_channel_stack_modifier",
        "grpc_xds_client",
        "iomgr_fwd",
        "ref_counted_ptr",
        "resolved_address",
        "slice_refcount",
        "sockaddr_utils",
        "unique_type_name",
        "uri_parser",
        "xds_client",
    ],
)

grpc_cc_library(
    name = "channel_creds_registry_init",
    srcs = [
        "src/core/lib/security/credentials/channel_creds_registry_init.cc",
    ],
    external_deps = [
        "absl/memory",
        "absl/strings",
    ],
    language = "c++",
    tags = ["nofixdeps"],
    deps = [
        "channel_creds_registry",
        "config",
        "gpr_platform",
        "grpc_fake_credentials",
        "grpc_google_default_credentials",
        "grpc_security_base",
        "json",
        "ref_counted_ptr",
    ],
)

grpc_cc_library(
    name = "grpc_google_mesh_ca_certificate_provider_factory",
    srcs = [
        "src/core/ext/xds/google_mesh_ca_certificate_provider_factory.cc",
    ],
    hdrs = [
        "src/core/ext/xds/google_mesh_ca_certificate_provider_factory.h",
    ],
    language = "c++",
    deps = [
        "error",
        "gpr_platform",
        "grpc_tls_credentials",
        "grpc_trace",
        "grpc_xds_client",
        "json",
        "json_util",
        "ref_counted_ptr",
        "time",
    ],
)

grpc_cc_library(
    name = "grpc_lb_policy_cds",
    srcs = [
        "src/core/ext/filters/client_channel/lb_policy/xds/cds.cc",
    ],
    external_deps = [
        "absl/memory",
        "absl/status",
        "absl/status:statusor",
        "absl/strings",
        "absl/types:optional",
    ],
    language = "c++",
    deps = [
        "config",
        "debug_location",
        "gpr",
        "grpc_base",
        "grpc_codegen",
        "grpc_matchers",
        "grpc_outlier_detection_header",
        "grpc_security_base",
        "grpc_tls_credentials",
        "grpc_trace",
        "grpc_xds_client",
        "json",
        "lb_policy",
        "lb_policy_factory",
        "lb_policy_registry",
        "orphanable",
        "pollset_set",
        "ref_counted_ptr",
        "server_address",
        "subchannel_interface",
        "time",
        "unique_type_name",
        "work_serializer",
        "xds_client",
    ],
)

grpc_cc_library(
    name = "grpc_lb_xds_channel_args",
    hdrs = [
        "src/core/ext/filters/client_channel/lb_policy/xds/xds_channel_args.h",
    ],
    language = "c++",
)

grpc_cc_library(
    name = "grpc_lb_xds_common",
    hdrs = [
        "src/core/ext/filters/client_channel/lb_policy/xds/xds.h",
    ],
    external_deps = ["absl/memory"],
    language = "c++",
    deps = [
        "gpr_platform",
        "ref_counted_ptr",
        "server_address",
        "xds_client",
    ],
)

grpc_cc_library(
    name = "grpc_lb_policy_xds_cluster_resolver",
    srcs = [
        "src/core/ext/filters/client_channel/lb_policy/xds/xds_cluster_resolver.cc",
    ],
    external_deps = [
        "absl/memory",
        "absl/status",
        "absl/status:statusor",
        "absl/strings",
        "absl/types:optional",
    ],
    language = "c++",
    deps = [
        "channel_args",
        "config",
        "debug_location",
        "gpr",
        "grpc_base",
        "grpc_client_channel",
        "grpc_codegen",
        "grpc_lb_address_filtering",
        "grpc_lb_policy_ring_hash",
        "grpc_lb_xds_channel_args",
        "grpc_lb_xds_common",
        "grpc_outlier_detection_header",
        "grpc_resolver",
        "grpc_resolver_fake",
        "grpc_trace",
        "grpc_xds_client",
        "json",
        "lb_policy",
        "lb_policy_factory",
        "lb_policy_registry",
        "orphanable",
        "pollset_set",
        "ref_counted_ptr",
        "server_address",
        "subchannel_interface",
        "work_serializer",
        "xds_client",
    ],
)

grpc_cc_library(
    name = "grpc_lb_policy_xds_cluster_impl",
    srcs = [
        "src/core/ext/filters/client_channel/lb_policy/xds/xds_cluster_impl.cc",
    ],
    external_deps = [
        "absl/base:core_headers",
        "absl/memory",
        "absl/status",
        "absl/status:statusor",
        "absl/strings",
        "absl/types:optional",
        "absl/types:variant",
    ],
    language = "c++",
    deps = [
        "channel_args",
        "config",
        "debug_location",
        "gpr",
        "grpc_base",
        "grpc_client_channel",
        "grpc_codegen",
        "grpc_lb_xds_channel_args",
        "grpc_lb_xds_common",
        "grpc_trace",
        "grpc_xds_client",
        "json",
        "lb_policy",
        "lb_policy_factory",
        "lb_policy_registry",
        "orphanable",
        "pollset_set",
        "ref_counted",
        "ref_counted_ptr",
        "server_address",
        "subchannel_interface",
        "xds_client",
    ],
)

grpc_cc_library(
    name = "grpc_lb_policy_xds_cluster_manager",
    srcs = [
        "src/core/ext/filters/client_channel/lb_policy/xds/xds_cluster_manager.cc",
    ],
    external_deps = [
        "absl/memory",
        "absl/status",
        "absl/status:statusor",
        "absl/strings",
    ],
    language = "c++",
    deps = [
        "channel_args",
        "closure",
        "config",
        "debug_location",
        "exec_ctx",
        "gpr",
        "grpc_base",
        "grpc_client_channel",
        "grpc_codegen",
        "grpc_resolver_xds_header",
        "grpc_trace",
        "iomgr_timer",
        "json",
        "lb_policy",
        "lb_policy_factory",
        "lb_policy_registry",
        "orphanable",
        "pollset_set",
        "ref_counted",
        "ref_counted_ptr",
        "server_address",
        "subchannel_interface",
        "time",
        "work_serializer",
    ],
)

grpc_cc_library(
    name = "grpc_lb_address_filtering",
    srcs = [
        "src/core/ext/filters/client_channel/lb_policy/address_filtering.cc",
    ],
    hdrs = [
        "src/core/ext/filters/client_channel/lb_policy/address_filtering.h",
    ],
    external_deps = [
        "absl/memory",
        "absl/status:statusor",
        "absl/strings",
    ],
    language = "c++",
    deps = [
        "gpr_platform",
        "server_address",
    ],
)

grpc_cc_library(
    name = "grpc_lb_subchannel_list",
    hdrs = [
        "src/core/ext/filters/client_channel/lb_policy/subchannel_list.h",
    ],
    external_deps = [
        "absl/status",
        "absl/types:optional",
    ],
    language = "c++",
    deps = [
        "debug_location",
        "dual_ref_counted",
        "gpr",
        "grpc_base",
        "grpc_codegen",
        "iomgr_fwd",
        "lb_policy",
        "ref_counted_ptr",
        "server_address",
        "subchannel_interface",
    ],
)

grpc_cc_library(
    name = "grpc_lb_policy_pick_first",
    srcs = [
        "src/core/ext/filters/client_channel/lb_policy/pick_first/pick_first.cc",
    ],
    external_deps = [
        "absl/memory",
        "absl/status",
        "absl/status:statusor",
        "absl/strings",
        "absl/types:optional",
    ],
    language = "c++",
    deps = [
        "channel_args",
        "config",
        "debug_location",
        "gpr",
        "grpc_base",
        "grpc_codegen",
        "grpc_lb_subchannel_list",
        "grpc_trace",
        "json",
        "lb_policy",
        "lb_policy_factory",
        "lb_policy_registry",
        "orphanable",
        "ref_counted_ptr",
        "server_address",
        "subchannel_interface",
    ],
)

grpc_cc_library(
    name = "grpc_lb_policy_ring_hash",
    srcs = [
        "src/core/ext/filters/client_channel/lb_policy/ring_hash/ring_hash.cc",
    ],
    hdrs = [
        "src/core/ext/filters/client_channel/lb_policy/ring_hash/ring_hash.h",
    ],
    external_deps = [
        "absl/base:core_headers",
        "absl/container:inlined_vector",
        "absl/memory",
        "absl/status",
        "absl/status:statusor",
        "absl/strings",
        "absl/types:optional",
        "xxhash",
    ],
    language = "c++",
    deps = [
        "closure",
        "config",
        "debug_location",
        "exec_ctx",
        "gpr",
        "grpc_base",
        "grpc_client_channel",
        "grpc_codegen",
        "grpc_lb_subchannel_list",
        "grpc_trace",
        "json",
        "lb_policy",
        "lb_policy_factory",
        "lb_policy_registry",
        "orphanable",
        "ref_counted_ptr",
        "server_address",
        "sockaddr_utils",
        "subchannel_interface",
        "unique_type_name",
        "work_serializer",
    ],
)

grpc_cc_library(
    name = "grpc_lb_policy_round_robin",
    srcs = [
        "src/core/ext/filters/client_channel/lb_policy/round_robin/round_robin.cc",
    ],
    external_deps = [
        "absl/memory",
        "absl/status",
        "absl/status:statusor",
        "absl/strings",
        "absl/types:optional",
    ],
    language = "c++",
    deps = [
        "config",
        "debug_location",
        "gpr",
        "grpc_base",
        "grpc_codegen",
        "grpc_lb_subchannel_list",
        "grpc_trace",
        "json",
        "lb_policy",
        "lb_policy_factory",
        "lb_policy_registry",
        "orphanable",
        "ref_counted_ptr",
        "server_address",
        "subchannel_interface",
    ],
)

grpc_cc_library(
    name = "grpc_outlier_detection_header",
    hdrs = [
        "src/core/ext/filters/client_channel/lb_policy/outlier_detection/outlier_detection.h",
    ],
    external_deps = ["absl/types:optional"],
    language = "c++",
    deps = [
        "gpr_platform",
        "time",
    ],
)

grpc_cc_library(
    name = "grpc_lb_policy_outlier_detection",
    srcs = [
        "src/core/ext/filters/client_channel/lb_policy/outlier_detection/outlier_detection.cc",
    ],
    external_deps = [
        "absl/memory",
        "absl/random",
        "absl/status",
        "absl/status:statusor",
        "absl/strings",
        "absl/types:variant",
    ],
    language = "c++",
    deps = [
        "channel_args",
        "closure",
        "config",
        "debug_location",
        "exec_ctx",
        "gpr",
        "grpc_base",
        "grpc_client_channel",
        "grpc_codegen",
        "grpc_outlier_detection_header",
        "grpc_trace",
        "iomgr_fwd",
        "iomgr_timer",
        "json",
        "json_util",
        "lb_policy",
        "lb_policy_factory",
        "lb_policy_registry",
        "orphanable",
        "pollset_set",
        "ref_counted",
        "ref_counted_ptr",
        "server_address",
        "sockaddr_utils",
        "subchannel_interface",
        "work_serializer",
    ],
)

grpc_cc_library(
    name = "grpc_lb_policy_priority",
    srcs = [
        "src/core/ext/filters/client_channel/lb_policy/priority/priority.cc",
    ],
    external_deps = [
        "absl/memory",
        "absl/status",
        "absl/status:statusor",
        "absl/strings",
        "absl/types:optional",
    ],
    language = "c++",
    deps = [
        "channel_args",
        "closure",
        "config",
        "debug_location",
        "exec_ctx",
        "gpr",
        "grpc_base",
        "grpc_client_channel",
        "grpc_codegen",
        "grpc_lb_address_filtering",
        "grpc_trace",
        "iomgr_timer",
        "json",
        "lb_policy",
        "lb_policy_factory",
        "lb_policy_registry",
        "orphanable",
        "pollset_set",
        "ref_counted",
        "ref_counted_ptr",
        "server_address",
        "subchannel_interface",
        "time",
        "work_serializer",
    ],
)

grpc_cc_library(
    name = "grpc_lb_policy_weighted_target",
    srcs = [
        "src/core/ext/filters/client_channel/lb_policy/weighted_target/weighted_target.cc",
    ],
    external_deps = [
        "absl/memory",
        "absl/status",
        "absl/status:statusor",
        "absl/strings",
        "absl/types:optional",
    ],
    language = "c++",
    deps = [
        "channel_args",
        "config",
        "debug_location",
        "default_event_engine",
        "gpr",
        "grpc_base",
        "grpc_client_channel",
        "grpc_codegen",
        "grpc_lb_address_filtering",
        "grpc_trace",
        "json",
        "lb_policy",
        "lb_policy_factory",
        "lb_policy_registry",
        "orphanable",
        "pollset_set",
        "ref_counted",
        "ref_counted_ptr",
        "server_address",
        "subchannel_interface",
        "time",
        "work_serializer",
    ],
)

grpc_cc_library(
    name = "lb_server_load_reporting_filter",
    srcs = [
        "src/core/ext/filters/load_reporting/server_load_reporting_filter.cc",
    ],
    hdrs = [
        "src/core/ext/filters/load_reporting/registered_opencensus_objects.h",
        "src/core/ext/filters/load_reporting/server_load_reporting_filter.h",
        "src/cpp/server/load_reporter/constants.h",
    ],
    external_deps = [
        "absl/container:inlined_vector",
        "absl/meta:type_traits",
        "absl/status",
        "absl/status:statusor",
        "absl/strings",
        "absl/strings:str_format",
        "absl/types:optional",
        "opencensus-stats",
        "opencensus-tags",
    ],
    language = "c++",
    deps = [
        "arena_promise",
        "channel_fwd",
        "channel_init",
        "channel_stack_type",
        "config",
        "context",
        "gpr",
        "gpr_platform",
        "grpc_base",
        "grpc_codegen",
        "grpc_public_hdrs",
        "grpc_security_base",
        "grpc_sockaddr",
        "promise",
        "resolved_address",
        "seq",
        "slice",
        "uri_parser",
    ],
    alwayslink = 1,
)

grpc_cc_library(
    name = "lb_load_data_store",
    srcs = [
        "src/cpp/server/load_reporter/load_data_store.cc",
    ],
    hdrs = [
        "src/cpp/server/load_reporter/constants.h",
        "src/cpp/server/load_reporter/load_data_store.h",
    ],
    language = "c++",
    deps = [
        "gpr",
        "gpr_platform",
        "grpc++",
        "grpc_sockaddr",
    ],
)

grpc_cc_library(
    name = "lb_server_load_reporting_service_server_builder_plugin",
    srcs = [
        "src/cpp/server/load_reporter/load_reporting_service_server_builder_plugin.cc",
    ],
    hdrs = [
        "src/cpp/server/load_reporter/load_reporting_service_server_builder_plugin.h",
    ],
    language = "c++",
    deps = [
        "gpr_platform",
        "grpc++",
        "lb_load_reporter_service",
    ],
)

grpc_cc_library(
    name = "grpcpp_server_load_reporting",
    srcs = [
        "src/cpp/server/load_reporter/load_reporting_service_server_builder_option.cc",
        "src/cpp/server/load_reporter/util.cc",
    ],
    language = "c++",
    public_hdrs = [
        "include/grpcpp/ext/server_load_reporting.h",
    ],
    tags = ["nofixdeps"],
    deps = [
        "gpr",
        "gpr_platform",
        "grpc",
        "grpc++",
        "grpc++_codegen_base",
        "grpc_codegen",
        "lb_server_load_reporting_filter",
        "lb_server_load_reporting_service_server_builder_plugin",
    ],
)

grpc_cc_library(
    name = "lb_load_reporter_service",
    srcs = [
        "src/cpp/server/load_reporter/load_reporter_async_service_impl.cc",
    ],
    hdrs = [
        "src/cpp/server/load_reporter/load_reporter_async_service_impl.h",
    ],
    external_deps = [
        "absl/memory",
        "protobuf_headers",
    ],
    language = "c++",
    tags = ["nofixdeps"],
    deps = [
        "gpr",
        "gpr_codegen",
        "grpc++",
        "lb_load_reporter",
    ],
)

grpc_cc_library(
    name = "lb_get_cpu_stats",
    srcs = [
        "src/cpp/server/load_reporter/get_cpu_stats_linux.cc",
        "src/cpp/server/load_reporter/get_cpu_stats_macos.cc",
        "src/cpp/server/load_reporter/get_cpu_stats_unsupported.cc",
        "src/cpp/server/load_reporter/get_cpu_stats_windows.cc",
    ],
    hdrs = [
        "src/cpp/server/load_reporter/get_cpu_stats.h",
    ],
    language = "c++",
    deps = [
        "gpr",
        "gpr_platform",
    ],
)

grpc_cc_library(
    name = "lb_load_reporter",
    srcs = [
        "src/cpp/server/load_reporter/load_reporter.cc",
    ],
    hdrs = [
        "src/cpp/server/load_reporter/constants.h",
        "src/cpp/server/load_reporter/load_reporter.h",
    ],
    external_deps = [
        "opencensus-stats",
        "opencensus-tags",
        "protobuf_headers",
    ],
    language = "c++",
    tags = ["nofixdeps"],
    deps = [
        "gpr",
        "gpr_codegen",
        "lb_get_cpu_stats",
        "lb_load_data_store",
        "//src/proto/grpc/lb/v1:load_reporter_proto",
    ],
)

grpc_cc_library(
    name = "polling_resolver",
    srcs = [
        "src/core/ext/filters/client_channel/resolver/polling_resolver.cc",
    ],
    hdrs = [
        "src/core/ext/filters/client_channel/resolver/polling_resolver.h",
    ],
    external_deps = [
        "absl/status",
        "absl/status:statusor",
        "absl/strings",
        "absl/types:optional",
    ],
    language = "c++",
    deps = [
        "backoff",
        "debug_location",
        "gpr",
        "grpc_base",
        "grpc_resolver",
        "grpc_trace",
        "iomgr_fwd",
        "iomgr_timer",
        "orphanable",
        "ref_counted_ptr",
        "time",
        "uri_parser",
        "work_serializer",
    ],
)

grpc_cc_library(
    name = "grpc_resolver_dns_selection",
    srcs = [
        "src/core/ext/filters/client_channel/resolver/dns/dns_resolver_selection.cc",
    ],
    hdrs = [
        "src/core/ext/filters/client_channel/resolver/dns/dns_resolver_selection.h",
    ],
    language = "c++",
    deps = ["gpr"],
)

grpc_cc_library(
    name = "grpc_resolver_dns_native",
    srcs = [
        "src/core/ext/filters/client_channel/resolver/dns/native/dns_resolver.cc",
    ],
    external_deps = [
        "absl/functional:bind_front",
        "absl/memory",
        "absl/status",
        "absl/status:statusor",
        "absl/strings",
        "absl/types:optional",
    ],
    language = "c++",
    deps = [
        "backoff",
        "config",
        "debug_location",
        "gpr",
        "grpc_base",
        "grpc_codegen",
        "grpc_resolver",
        "grpc_resolver_dns_selection",
        "grpc_trace",
        "orphanable",
        "polling_resolver",
        "ref_counted_ptr",
        "resolved_address",
        "server_address",
        "time",
        "uri_parser",
    ],
)

grpc_cc_library(
    name = "grpc_resolver_dns_ares",
    srcs = [
        "src/core/ext/filters/client_channel/resolver/dns/c_ares/dns_resolver_ares.cc",
        "src/core/ext/filters/client_channel/resolver/dns/c_ares/grpc_ares_ev_driver_posix.cc",
        "src/core/ext/filters/client_channel/resolver/dns/c_ares/grpc_ares_ev_driver_windows.cc",
        "src/core/ext/filters/client_channel/resolver/dns/c_ares/grpc_ares_wrapper.cc",
        "src/core/ext/filters/client_channel/resolver/dns/c_ares/grpc_ares_wrapper_posix.cc",
        "src/core/ext/filters/client_channel/resolver/dns/c_ares/grpc_ares_wrapper_windows.cc",
    ],
    hdrs = [
        "src/core/ext/filters/client_channel/resolver/dns/c_ares/grpc_ares_ev_driver.h",
        "src/core/ext/filters/client_channel/resolver/dns/c_ares/grpc_ares_wrapper.h",
    ],
    external_deps = [
        "absl/base:core_headers",
        "absl/container:flat_hash_set",
        "absl/memory",
        "absl/status",
        "absl/status:statusor",
        "absl/strings",
        "absl/strings:str_format",
        "absl/types:optional",
        "address_sorting",
        "cares",
    ],
    language = "c++",
    deps = [
        "backoff",
        "config",
        "debug_location",
        "event_engine_common",
        "gpr",
        "grpc_base",
        "grpc_codegen",
        "grpc_grpclb_balancer_addresses",
        "grpc_resolver",
        "grpc_resolver_dns_selection",
        "grpc_service_config",
        "grpc_service_config_impl",
        "grpc_sockaddr",
        "grpc_trace",
        "iomgr_fwd",
        "iomgr_port",
        "iomgr_timer",
        "json",
        "orphanable",
        "polling_resolver",
        "pollset_set",
        "ref_counted_ptr",
        "resolved_address",
        "server_address",
        "sockaddr_utils",
        "time",
        "uri_parser",
    ],
)

grpc_cc_library(
    name = "grpc_resolver_sockaddr",
    srcs = [
        "src/core/ext/filters/client_channel/resolver/sockaddr/sockaddr_resolver.cc",
    ],
    external_deps = [
        "absl/memory",
        "absl/status:statusor",
        "absl/strings",
    ],
    language = "c++",
    deps = [
        "config",
        "gpr",
        "grpc_base",
        "grpc_resolver",
        "iomgr_port",
        "orphanable",
        "resolved_address",
        "server_address",
        "uri_parser",
    ],
)

grpc_cc_library(
    name = "grpc_resolver_binder",
    srcs = [
        "src/core/ext/filters/client_channel/resolver/binder/binder_resolver.cc",
    ],
    external_deps = [
        "absl/memory",
        "absl/status:statusor",
        "absl/strings",
    ],
    language = "c++",
    deps = [
        "config",
        "gpr",
        "grpc_base",
        "grpc_resolver",
        "iomgr_port",
        "orphanable",
        "resolved_address",
        "server_address",
        "uri_parser",
    ],
)

grpc_cc_library(
    name = "grpc_resolver_fake",
    srcs = ["src/core/ext/filters/client_channel/resolver/fake/fake_resolver.cc"],
    hdrs = ["src/core/ext/filters/client_channel/resolver/fake/fake_resolver.h"],
    external_deps = [
        "absl/base:core_headers",
        "absl/memory",
        "absl/status",
        "absl/status:statusor",
        "absl/strings",
    ],
    language = "c++",
    visibility = [
        "//test:__subpackages__",
        "@grpc:grpc_resolver_fake",
    ],
    deps = [
        "channel_args",
        "config",
        "debug_location",
        "gpr",
        "grpc_codegen",
        "grpc_resolver",
        "grpc_service_config",
        "orphanable",
        "ref_counted",
        "ref_counted_ptr",
        "server_address",
        "uri_parser",
        "useful",
        "work_serializer",
    ],
)

grpc_cc_library(
    name = "grpc_resolver_xds_header",
    hdrs = [
        "src/core/ext/filters/client_channel/resolver/xds/xds_resolver.h",
    ],
    language = "c++",
    deps = [
        "gpr_platform",
        "unique_type_name",
    ],
)

grpc_cc_library(
    name = "grpc_resolver_xds",
    srcs = [
        "src/core/ext/filters/client_channel/resolver/xds/xds_resolver.cc",
    ],
    external_deps = [
        "absl/memory",
        "absl/meta:type_traits",
        "absl/random",
        "absl/status",
        "absl/status:statusor",
        "absl/strings",
        "absl/strings:str_format",
        "absl/types:optional",
        "absl/types:variant",
        "re2",
        "xxhash",
    ],
    language = "c++",
    deps = [
        "arena",
        "channel_fwd",
        "config",
        "debug_location",
        "dual_ref_counted",
        "gpr",
        "grpc_base",
        "grpc_client_channel",
        "grpc_codegen",
        "grpc_lb_policy_ring_hash",
        "grpc_public_hdrs",
        "grpc_resolver",
        "grpc_service_config",
        "grpc_service_config_impl",
        "grpc_trace",
        "grpc_xds_client",
        "iomgr_fwd",
        "match",
        "orphanable",
        "pollset_set",
        "ref_counted_ptr",
        "server_address",
        "time",
        "unique_type_name",
        "uri_parser",
        "work_serializer",
        "xds_client",
    ],
)

grpc_cc_library(
    name = "grpc_resolver_c2p",
    srcs = [
        "src/core/ext/filters/client_channel/resolver/google_c2p/google_c2p_resolver.cc",
    ],
    external_deps = [
        "absl/memory",
        "absl/status",
        "absl/status:statusor",
        "absl/strings",
        "absl/strings:str_format",
        "absl/types:optional",
    ],
    language = "c++",
    deps = [
        "alts_util",
        "config",
        "debug_location",
        "gpr",
        "grpc_base",
        "grpc_codegen",
        "grpc_resolver",
        "grpc_security_base",
        "grpc_xds_client",
        "httpcli",
        "json",
        "orphanable",
        "ref_counted_ptr",
        "resource_quota",
        "time",
        "uri_parser",
        "work_serializer",
    ],
)

grpc_cc_library(
    name = "httpcli",
    srcs = [
        "src/core/lib/http/format_request.cc",
        "src/core/lib/http/httpcli.cc",
        "src/core/lib/http/parser.cc",
    ],
    hdrs = [
        "src/core/lib/http/format_request.h",
        "src/core/lib/http/httpcli.h",
        "src/core/lib/http/parser.h",
    ],
    external_deps = [
        "absl/base:core_headers",
        "absl/functional:bind_front",
        "absl/status",
        "absl/status:statusor",
        "absl/strings",
        "absl/strings:str_format",
        "absl/types:optional",
    ],
    language = "c++",
    visibility = ["@grpc:httpcli"],
    deps = [
        "channel_args_preconditioning",
        "config",
        "debug_location",
        "gpr",
        "grpc_base",
        "grpc_codegen",
        "grpc_security_base",
        "grpc_trace",
        "handshaker",
        "handshaker_registry",
        "iomgr_fwd",
        "orphanable",
        "pollset_set",
        "ref_counted_ptr",
        "resolved_address",
        "resource_quota",
        "slice_refcount",
        "sockaddr_utils",
        "tcp_connect_handshaker",
        "time",
        "uri_parser",
    ],
)

grpc_cc_library(
    name = "grpc_authorization_base",
    srcs = [
        "src/core/lib/security/authorization/authorization_policy_provider_vtable.cc",
        "src/core/lib/security/authorization/evaluate_args.cc",
        "src/core/lib/security/authorization/grpc_server_authz_filter.cc",
    ],
    hdrs = [
        "src/core/lib/security/authorization/authorization_engine.h",
        "src/core/lib/security/authorization/authorization_policy_provider.h",
        "src/core/lib/security/authorization/evaluate_args.h",
        "src/core/lib/security/authorization/grpc_server_authz_filter.h",
    ],
    external_deps = [
        "absl/status",
        "absl/status:statusor",
        "absl/strings",
        "absl/types:optional",
    ],
    language = "c++",
    deps = [
        "arena_promise",
        "channel_args",
        "channel_fwd",
        "dual_ref_counted",
        "gpr",
        "grpc_base",
        "grpc_codegen",
        "grpc_credentials_util",
        "grpc_security_base",
        "grpc_trace",
        "promise",
        "ref_counted",
        "ref_counted_ptr",
        "resolved_address",
        "slice",
        "uri_parser",
        "useful",
    ],
)

grpc_cc_library(
    name = "tsi_fake_credentials",
    srcs = [
        "src/core/tsi/fake_transport_security.cc",
    ],
    hdrs = [
        "src/core/tsi/fake_transport_security.h",
    ],
    language = "c++",
    visibility = [
        "@grpc:public",
    ],
    deps = [
        "gpr",
        "slice",
        "tsi_base",
        "useful",
    ],
)

grpc_cc_library(
    name = "grpc_fake_credentials",
    srcs = [
        "src/core/lib/security/credentials/fake/fake_credentials.cc",
        "src/core/lib/security/security_connector/fake/fake_security_connector.cc",
    ],
    hdrs = [
        "src/core/ext/filters/client_channel/lb_policy/grpclb/grpclb.h",
        "src/core/lib/security/credentials/fake/fake_credentials.h",
        "src/core/lib/security/security_connector/fake/fake_security_connector.h",
    ],
    external_deps = [
        "absl/status",
        "absl/status:statusor",
        "absl/strings",
        "absl/types:optional",
    ],
    language = "c++",
    deps = [
        "arena_promise",
        "debug_location",
        "gpr",
        "grpc_base",
        "grpc_codegen",
        "grpc_security_base",
        "handshaker",
        "iomgr_fwd",
        "promise",
        "ref_counted_ptr",
        "slice",
        "tsi_base",
        "tsi_fake_credentials",
        "unique_type_name",
        "useful",
    ],
)

grpc_cc_library(
    name = "grpc_insecure_credentials",
    srcs = [
        "src/core/lib/security/credentials/insecure/insecure_credentials.cc",
        "src/core/lib/security/security_connector/insecure/insecure_security_connector.cc",
    ],
    hdrs = [
        "src/core/lib/security/credentials/insecure/insecure_credentials.h",
        "src/core/lib/security/security_connector/insecure/insecure_security_connector.h",
    ],
    external_deps = [
        "absl/status",
        "absl/strings",
    ],
    language = "c++",
    deps = [
        "arena_promise",
        "debug_location",
        "gpr",
        "grpc_base",
        "grpc_security_base",
        "handshaker",
        "iomgr_fwd",
        "promise",
        "ref_counted_ptr",
        "tsi_base",
        "tsi_local_credentials",
        "unique_type_name",
    ],
)

grpc_cc_library(
    name = "tsi_local_credentials",
    srcs = [
        "src/core/tsi/local_transport_security.cc",
    ],
    hdrs = [
        "src/core/tsi/local_transport_security.h",
    ],
    language = "c++",
    deps = [
        "exec_ctx",
        "gpr",
        "grpc_trace",
        "tsi_base",
    ],
)

grpc_cc_library(
    name = "grpc_local_credentials",
    srcs = [
        "src/core/lib/security/credentials/local/local_credentials.cc",
        "src/core/lib/security/security_connector/local/local_security_connector.cc",
    ],
    hdrs = [
        "src/core/lib/security/credentials/local/local_credentials.h",
        "src/core/lib/security/security_connector/local/local_security_connector.h",
    ],
    external_deps = [
        "absl/status",
        "absl/status:statusor",
        "absl/strings",
        "absl/types:optional",
    ],
    language = "c++",
    deps = [
        "arena_promise",
        "debug_location",
        "gpr",
        "grpc_base",
        "grpc_client_channel",
        "grpc_security_base",
        "grpc_sockaddr",
        "handshaker",
        "iomgr_fwd",
        "promise",
        "ref_counted_ptr",
        "resolved_address",
        "sockaddr_utils",
        "tsi_base",
        "tsi_local_credentials",
        "unique_type_name",
        "uri_parser",
        "useful",
    ],
)

grpc_cc_library(
    name = "grpc_alts_credentials",
    srcs = [
        "src/core/lib/security/credentials/alts/alts_credentials.cc",
        "src/core/lib/security/security_connector/alts/alts_security_connector.cc",
    ],
    hdrs = [
        "src/core/lib/security/credentials/alts/alts_credentials.h",
        "src/core/lib/security/security_connector/alts/alts_security_connector.h",
    ],
    external_deps = [
        "absl/status",
        "absl/strings",
        "absl/types:optional",
    ],
    language = "c++",
    visibility = ["@grpc:public"],
    deps = [
        "alts_util",
        "arena_promise",
        "debug_location",
        "gpr",
        "grpc_base",
        "grpc_codegen",
        "grpc_security_base",
        "handshaker",
        "iomgr_fwd",
        "promise",
        "ref_counted_ptr",
        "slice_refcount",
        "tsi_alts_credentials",
        "tsi_base",
        "unique_type_name",
        "useful",
    ],
)

grpc_cc_library(
    name = "grpc_ssl_credentials",
    srcs = [
        "src/core/lib/security/credentials/ssl/ssl_credentials.cc",
        "src/core/lib/security/security_connector/ssl/ssl_security_connector.cc",
    ],
    hdrs = [
        "src/core/lib/security/credentials/ssl/ssl_credentials.h",
        "src/core/lib/security/security_connector/ssl/ssl_security_connector.h",
    ],
    external_deps = [
        "absl/status",
        "absl/strings",
        "absl/strings:str_format",
        "absl/types:optional",
    ],
    language = "c++",
    deps = [
        "arena_promise",
        "debug_location",
        "gpr",
        "grpc_base",
        "grpc_codegen",
        "grpc_security_base",
        "grpc_trace",
        "handshaker",
        "iomgr_fwd",
        "promise",
        "ref_counted_ptr",
        "tsi_base",
        "tsi_ssl_credentials",
        "tsi_ssl_session_cache",
        "unique_type_name",
        "useful",
    ],
)

grpc_cc_library(
    name = "grpc_google_default_credentials",
    srcs = [
        "src/core/lib/security/credentials/google_default/credentials_generic.cc",
        "src/core/lib/security/credentials/google_default/google_default_credentials.cc",
    ],
    hdrs = [
        "src/core/ext/filters/client_channel/lb_policy/grpclb/grpclb.h",
        "src/core/lib/security/credentials/google_default/google_default_credentials.h",
    ],
    external_deps = [
        "absl/status:statusor",
        "absl/strings",
        "absl/types:optional",
    ],
    language = "c++",
    tags = ["nofixdeps"],
    deps = [
        "alts_util",
        "gpr",
        "grpc_alts_credentials",
        "grpc_base",
        "grpc_codegen",
        "grpc_external_account_credentials",
        "grpc_jwt_credentials",
        "grpc_lb_xds_channel_args",
        "grpc_oauth2_credentials",
        "grpc_security_base",
        "grpc_ssl_credentials",
        "grpc_trace",
        "httpcli",
        "iomgr_fwd",
        "json",
        "ref_counted_ptr",
        "slice_refcount",
        "time",
        "unique_type_name",
        "uri_parser",
        "useful",
    ],
)

grpc_cc_library(
    name = "grpc_tls_credentials",
    srcs = [
        "src/core/lib/security/credentials/tls/grpc_tls_certificate_distributor.cc",
        "src/core/lib/security/credentials/tls/grpc_tls_certificate_provider.cc",
        "src/core/lib/security/credentials/tls/grpc_tls_certificate_verifier.cc",
        "src/core/lib/security/credentials/tls/grpc_tls_credentials_options.cc",
        "src/core/lib/security/credentials/tls/tls_credentials.cc",
        "src/core/lib/security/security_connector/tls/tls_security_connector.cc",
    ],
    hdrs = [
        "src/core/lib/security/credentials/tls/grpc_tls_certificate_distributor.h",
        "src/core/lib/security/credentials/tls/grpc_tls_certificate_provider.h",
        "src/core/lib/security/credentials/tls/grpc_tls_certificate_verifier.h",
        "src/core/lib/security/credentials/tls/grpc_tls_credentials_options.h",
        "src/core/lib/security/credentials/tls/tls_credentials.h",
        "src/core/lib/security/security_connector/tls/tls_security_connector.h",
    ],
    external_deps = [
        "absl/base:core_headers",
        "absl/container:inlined_vector",
        "absl/functional:bind_front",
        "absl/memory",
        "absl/status",
        "absl/status:statusor",
        "absl/strings",
        "absl/types:optional",
        "libcrypto",
        "libssl",
    ],
    language = "c++",
    deps = [
        "arena_promise",
        "debug_location",
        "gpr",
        "gpr_codegen",
        "grpc_base",
        "grpc_codegen",
        "grpc_credentials_util",
        "grpc_public_hdrs",
        "grpc_security_base",
        "grpc_trace",
        "handshaker",
        "iomgr_fwd",
        "promise",
        "ref_counted",
        "ref_counted_ptr",
        "slice_refcount",
        "tsi_base",
        "tsi_ssl_credentials",
        "tsi_ssl_session_cache",
        "unique_type_name",
        "useful",
    ],
)

grpc_cc_library(
    name = "grpc_iam_credentials",
    srcs = [
        "src/core/lib/security/credentials/iam/iam_credentials.cc",
    ],
    hdrs = [
        "src/core/lib/security/credentials/iam/iam_credentials.h",
    ],
    external_deps = [
        "absl/status:statusor",
        "absl/strings",
        "absl/strings:str_format",
        "absl/types:optional",
    ],
    language = "c++",
    deps = [
        "arena_promise",
        "gpr",
        "grpc_base",
        "grpc_security_base",
        "grpc_trace",
        "promise",
        "ref_counted_ptr",
        "slice",
        "unique_type_name",
        "useful",
    ],
)

grpc_cc_library(
    name = "grpc_jwt_credentials",
    srcs = [
        "src/core/lib/security/credentials/jwt/json_token.cc",
        "src/core/lib/security/credentials/jwt/jwt_credentials.cc",
        "src/core/lib/security/credentials/jwt/jwt_verifier.cc",
    ],
    hdrs = [
        "src/core/lib/security/credentials/jwt/json_token.h",
        "src/core/lib/security/credentials/jwt/jwt_credentials.h",
        "src/core/lib/security/credentials/jwt/jwt_verifier.h",
    ],
    external_deps = [
        "absl/status",
        "absl/status:statusor",
        "absl/strings",
        "absl/strings:str_format",
        "absl/time",
        "absl/types:optional",
        "libcrypto",
        "libssl",
    ],
    language = "c++",
    visibility = ["@grpc:public"],
    deps = [
        "arena_promise",
        "gpr",
        "gpr_codegen",
        "grpc_base",
        "grpc_credentials_util",
        "grpc_security_base",
        "grpc_trace",
        "httpcli",
        "httpcli_ssl_credentials",
        "iomgr_fwd",
        "json",
        "orphanable",
        "promise",
        "ref_counted_ptr",
        "slice",
        "slice_refcount",
        "time",
        "tsi_ssl_types",
        "unique_type_name",
        "uri_parser",
        "useful",
    ],
)

grpc_cc_library(
    name = "grpc_oauth2_credentials",
    srcs = [
        "src/core/lib/security/credentials/oauth2/oauth2_credentials.cc",
    ],
    hdrs = [
        "src/core/lib/security/credentials/oauth2/oauth2_credentials.h",
    ],
    external_deps = [
        "absl/status",
        "absl/status:statusor",
        "absl/strings",
        "absl/strings:str_format",
        "absl/types:optional",
    ],
    language = "c++",
    deps = [
        "activity",
        "arena_promise",
        "context",
        "gpr",
        "gpr_codegen",
        "grpc_base",
        "grpc_credentials_util",
        "grpc_security_base",
        "grpc_trace",
        "httpcli",
        "httpcli_ssl_credentials",
        "json",
        "orphanable",
        "poll",
        "pollset_set",
        "promise",
        "ref_counted",
        "ref_counted_ptr",
        "slice",
        "slice_refcount",
        "time",
        "unique_type_name",
        "uri_parser",
        "useful",
    ],
)

grpc_cc_library(
    name = "grpc_external_account_credentials",
    srcs = [
        "src/core/lib/security/credentials/external/aws_external_account_credentials.cc",
        "src/core/lib/security/credentials/external/aws_request_signer.cc",
        "src/core/lib/security/credentials/external/external_account_credentials.cc",
        "src/core/lib/security/credentials/external/file_external_account_credentials.cc",
        "src/core/lib/security/credentials/external/url_external_account_credentials.cc",
    ],
    hdrs = [
        "src/core/lib/security/credentials/external/aws_external_account_credentials.h",
        "src/core/lib/security/credentials/external/aws_request_signer.h",
        "src/core/lib/security/credentials/external/external_account_credentials.h",
        "src/core/lib/security/credentials/external/file_external_account_credentials.h",
        "src/core/lib/security/credentials/external/url_external_account_credentials.h",
    ],
    external_deps = [
        "absl/memory",
        "absl/status",
        "absl/status:statusor",
        "absl/strings",
        "absl/strings:str_format",
        "absl/time",
        "libcrypto",
    ],
    language = "c++",
    deps = [
        "gpr",
        "grpc_base",
        "grpc_credentials_util",
        "grpc_oauth2_credentials",
        "grpc_security_base",
        "httpcli",
        "httpcli_ssl_credentials",
        "json",
        "orphanable",
        "ref_counted_ptr",
        "slice_refcount",
        "time",
        "uri_parser",
    ],
)

grpc_cc_library(
    name = "httpcli_ssl_credentials",
    srcs = [
        "src/core/lib/http/httpcli_security_connector.cc",
    ],
    hdrs = [
        "src/core/lib/http/httpcli_ssl_credentials.h",
    ],
    external_deps = [
        "absl/status",
        "absl/strings",
        "absl/types:optional",
    ],
    language = "c++",
    deps = [
        "arena_promise",
        "debug_location",
        "gpr",
        "grpc_base",
        "grpc_codegen",
        "grpc_security_base",
        "handshaker",
        "iomgr_fwd",
        "promise",
        "ref_counted_ptr",
        "tsi_base",
        "tsi_ssl_credentials",
        "unique_type_name",
    ],
)

grpc_cc_library(
    name = "tsi_ssl_types",
    hdrs = [
        "src/core/tsi/ssl_types.h",
    ],
    external_deps = ["libssl"],
    language = "c++",
    deps = ["gpr_platform"],
)

grpc_cc_library(
    name = "grpc_security_base",
    srcs = [
        "src/core/lib/security/context/security_context.cc",
        "src/core/lib/security/credentials/call_creds_util.cc",
        "src/core/lib/security/credentials/composite/composite_credentials.cc",
        "src/core/lib/security/credentials/credentials.cc",
        "src/core/lib/security/credentials/plugin/plugin_credentials.cc",
        "src/core/lib/security/security_connector/security_connector.cc",
        "src/core/lib/security/transport/client_auth_filter.cc",
        "src/core/lib/security/transport/secure_endpoint.cc",
        "src/core/lib/security/transport/security_handshaker.cc",
        "src/core/lib/security/transport/server_auth_filter.cc",
        "src/core/lib/security/transport/tsi_error.cc",
    ],
    hdrs = [
        "src/core/lib/security/context/security_context.h",
        "src/core/lib/security/credentials/call_creds_util.h",
        "src/core/lib/security/credentials/composite/composite_credentials.h",
        "src/core/lib/security/credentials/credentials.h",
        "src/core/lib/security/credentials/plugin/plugin_credentials.h",
        "src/core/lib/security/security_connector/security_connector.h",
        "src/core/lib/security/transport/auth_filters.h",
        "src/core/lib/security/transport/secure_endpoint.h",
        "src/core/lib/security/transport/security_handshaker.h",
        "src/core/lib/security/transport/tsi_error.h",
    ],
    external_deps = [
        "absl/base:core_headers",
        "absl/container:inlined_vector",
        "absl/memory",
        "absl/status",
        "absl/status:statusor",
        "absl/strings",
        "absl/types:optional",
    ],
    language = "c++",
    public_hdrs = GRPC_PUBLIC_HDRS,
    visibility = ["@grpc:public"],
    deps = [
        "activity",
        "arena",
        "arena_promise",
        "basic_seq",
        "channel_args",
        "channel_fwd",
        "closure",
        "config",
        "context",
        "debug_location",
        "event_engine_memory_allocator",
        "exec_ctx",
        "gpr",
        "gpr_codegen",
        "grpc_base",
        "grpc_codegen",
        "grpc_public_hdrs",
        "grpc_trace",
        "handshaker",
        "handshaker_factory",
        "handshaker_registry",
        "iomgr_fwd",
        "memory_quota",
        "poll",
        "promise",
        "ref_counted",
        "ref_counted_ptr",
        "resource_quota",
        "resource_quota_trace",
        "seq",
        "slice",
        "slice_refcount",
        "try_seq",
        "tsi_base",
        "unique_type_name",
        "useful",
    ],
)

grpc_cc_library(
    name = "grpc_credentials_util",
    srcs = [
        "src/core/lib/security/credentials/tls/tls_utils.cc",
        "src/core/lib/security/security_connector/load_system_roots_fallback.cc",
        "src/core/lib/security/security_connector/load_system_roots_supported.cc",
        "src/core/lib/security/util/json_util.cc",
    ],
    hdrs = [
        "src/core/lib/security/credentials/tls/tls_utils.h",
        "src/core/lib/security/security_connector/load_system_roots.h",
        "src/core/lib/security/security_connector/load_system_roots_supported.h",
        "src/core/lib/security/util/json_util.h",
    ],
    external_deps = ["absl/strings"],
    language = "c++",
    visibility = ["@grpc:public"],
    deps = [
        "gpr",
        "grpc_base",
        "grpc_security_base",
        "json",
        "useful",
    ],
)

grpc_cc_library(
    name = "tsi_alts_credentials",
    srcs = [
        "src/core/tsi/alts/crypt/aes_gcm.cc",
        "src/core/tsi/alts/crypt/gsec.cc",
        "src/core/tsi/alts/frame_protector/alts_counter.cc",
        "src/core/tsi/alts/frame_protector/alts_crypter.cc",
        "src/core/tsi/alts/frame_protector/alts_frame_protector.cc",
        "src/core/tsi/alts/frame_protector/alts_record_protocol_crypter_common.cc",
        "src/core/tsi/alts/frame_protector/alts_seal_privacy_integrity_crypter.cc",
        "src/core/tsi/alts/frame_protector/alts_unseal_privacy_integrity_crypter.cc",
        "src/core/tsi/alts/frame_protector/frame_handler.cc",
        "src/core/tsi/alts/handshaker/alts_handshaker_client.cc",
        "src/core/tsi/alts/handshaker/alts_shared_resource.cc",
        "src/core/tsi/alts/handshaker/alts_tsi_handshaker.cc",
        "src/core/tsi/alts/handshaker/alts_tsi_utils.cc",
        "src/core/tsi/alts/zero_copy_frame_protector/alts_grpc_integrity_only_record_protocol.cc",
        "src/core/tsi/alts/zero_copy_frame_protector/alts_grpc_privacy_integrity_record_protocol.cc",
        "src/core/tsi/alts/zero_copy_frame_protector/alts_grpc_record_protocol_common.cc",
        "src/core/tsi/alts/zero_copy_frame_protector/alts_iovec_record_protocol.cc",
        "src/core/tsi/alts/zero_copy_frame_protector/alts_zero_copy_grpc_protector.cc",
    ],
    hdrs = [
        "src/core/tsi/alts/crypt/gsec.h",
        "src/core/tsi/alts/frame_protector/alts_counter.h",
        "src/core/tsi/alts/frame_protector/alts_crypter.h",
        "src/core/tsi/alts/frame_protector/alts_frame_protector.h",
        "src/core/tsi/alts/frame_protector/alts_record_protocol_crypter_common.h",
        "src/core/tsi/alts/frame_protector/frame_handler.h",
        "src/core/tsi/alts/handshaker/alts_handshaker_client.h",
        "src/core/tsi/alts/handshaker/alts_shared_resource.h",
        "src/core/tsi/alts/handshaker/alts_tsi_handshaker.h",
        "src/core/tsi/alts/handshaker/alts_tsi_handshaker_private.h",
        "src/core/tsi/alts/handshaker/alts_tsi_utils.h",
        "src/core/tsi/alts/zero_copy_frame_protector/alts_grpc_integrity_only_record_protocol.h",
        "src/core/tsi/alts/zero_copy_frame_protector/alts_grpc_privacy_integrity_record_protocol.h",
        "src/core/tsi/alts/zero_copy_frame_protector/alts_grpc_record_protocol.h",
        "src/core/tsi/alts/zero_copy_frame_protector/alts_grpc_record_protocol_common.h",
        "src/core/tsi/alts/zero_copy_frame_protector/alts_iovec_record_protocol.h",
        "src/core/tsi/alts/zero_copy_frame_protector/alts_zero_copy_grpc_protector.h",
    ],
    external_deps = [
        "libssl",
        "libcrypto",
        "upb_lib",
    ],
    language = "c++",
    tags = ["nofixdeps"],
    visibility = ["@grpc:public"],
    deps = [
        "alts_util",
        "arena",
        "config",
        "error",
        "gpr",
        "grpc_base",
        "tsi_base",
        "useful",
    ],
)

grpc_cc_library(
    name = "tsi_ssl_session_cache",
    srcs = [
        "src/core/tsi/ssl/session_cache/ssl_session_boringssl.cc",
        "src/core/tsi/ssl/session_cache/ssl_session_cache.cc",
        "src/core/tsi/ssl/session_cache/ssl_session_openssl.cc",
    ],
    hdrs = [
        "src/core/tsi/ssl/session_cache/ssl_session.h",
        "src/core/tsi/ssl/session_cache/ssl_session_cache.h",
    ],
    external_deps = [
        "absl/memory",
        "libssl",
    ],
    language = "c++",
    visibility = ["@grpc:public"],
    deps = [
        "cpp_impl_of",
        "gpr",
        "grpc_codegen",
        "ref_counted",
        "slice",
    ],
)

grpc_cc_library(
    name = "tsi_ssl_credentials",
    srcs = [
        "src/core/lib/security/security_connector/ssl_utils.cc",
        "src/core/lib/security/security_connector/ssl_utils_config.cc",
        "src/core/tsi/ssl/key_logging/ssl_key_logging.cc",
        "src/core/tsi/ssl_transport_security.cc",
    ],
    hdrs = [
        "src/core/lib/security/security_connector/ssl_utils.h",
        "src/core/lib/security/security_connector/ssl_utils_config.h",
        "src/core/tsi/ssl/key_logging/ssl_key_logging.h",
        "src/core/tsi/ssl_transport_security.h",
    ],
    external_deps = [
        "absl/base:core_headers",
        "absl/status",
        "absl/strings",
        "libcrypto",
        "libssl",
    ],
    language = "c++",
    visibility = ["@grpc:public"],
    deps = [
        "gpr",
        "grpc_base",
        "grpc_codegen",
        "grpc_credentials_util",
        "grpc_security_base",
        "grpc_transport_chttp2_alpn",
        "ref_counted",
        "ref_counted_ptr",
        "tsi_base",
        "tsi_ssl_session_cache",
        "tsi_ssl_types",
        "useful",
    ],
)

grpc_cc_library(
    name = "grpc_mock_cel",
    hdrs = [
        "src/core/lib/security/authorization/mock_cel/activation.h",
        "src/core/lib/security/authorization/mock_cel/cel_expr_builder_factory.h",
        "src/core/lib/security/authorization/mock_cel/cel_expression.h",
        "src/core/lib/security/authorization/mock_cel/cel_value.h",
        "src/core/lib/security/authorization/mock_cel/evaluator_core.h",
        "src/core/lib/security/authorization/mock_cel/flat_expr_builder.h",
    ],
    external_deps = [
        "absl/memory",
        "absl/status",
        "absl/status:statusor",
        "absl/strings",
        "absl/types:span",
    ],
    language = "c++",
    deps = [
        "google_type_expr_upb",
        "gpr_platform",
    ],
)

# This target depends on RE2 and should not be linked into grpc by default for binary-size reasons.
grpc_cc_library(
    name = "grpc_matchers",
    srcs = [
        "src/core/lib/matchers/matchers.cc",
    ],
    hdrs = [
        "src/core/lib/matchers/matchers.h",
    ],
    external_deps = [
        "absl/memory",
        "absl/status",
        "absl/status:statusor",
        "absl/strings",
        "absl/strings:str_format",
        "absl/types:optional",
        "re2",
    ],
    language = "c++",
    deps = ["gpr"],
)

# This target pulls in a dependency on RE2 and should not be linked into grpc by default for binary-size reasons.
grpc_cc_library(
    name = "grpc_rbac_engine",
    srcs = [
        "src/core/lib/security/authorization/grpc_authorization_engine.cc",
        "src/core/lib/security/authorization/matchers.cc",
        "src/core/lib/security/authorization/rbac_policy.cc",
    ],
    hdrs = [
        "src/core/lib/security/authorization/grpc_authorization_engine.h",
        "src/core/lib/security/authorization/matchers.h",
        "src/core/lib/security/authorization/rbac_policy.h",
    ],
    external_deps = [
        "absl/memory",
        "absl/status",
        "absl/status:statusor",
        "absl/strings",
        "absl/strings:str_format",
        "absl/types:optional",
    ],
    language = "c++",
    deps = [
        "gpr",
        "grpc_authorization_base",
        "grpc_base",
        "grpc_matchers",
        "resolved_address",
        "sockaddr_utils",
    ],
)

# This target pulls in a dependency on RE2 and should not be linked into grpc by default for binary-size reasons.
grpc_cc_library(
    name = "grpc_authorization_provider",
    srcs = [
        "src/core/lib/security/authorization/grpc_authorization_policy_provider.cc",
        "src/core/lib/security/authorization/rbac_translator.cc",
    ],
    hdrs = [
        "src/core/lib/security/authorization/grpc_authorization_policy_provider.h",
        "src/core/lib/security/authorization/rbac_translator.h",
    ],
    external_deps = [
        "absl/base:core_headers",
        "absl/memory",
        "absl/status",
        "absl/status:statusor",
        "absl/strings",
        "absl/strings:str_format",
    ],
    language = "c++",
    public_hdrs = GRPC_PUBLIC_HDRS,
    deps = [
        "gpr",
        "gpr_codegen",
        "grpc_authorization_base",
        "grpc_base",
        "grpc_codegen",
        "grpc_matchers",
        "grpc_public_hdrs",
        "grpc_rbac_engine",
        "grpc_trace",
        "json",
        "ref_counted_ptr",
        "slice_refcount",
        "useful",
    ],
)

# This target pulls in a dependency on RE2 and should not be linked into grpc by default for binary-size reasons.
grpc_cc_library(
    name = "grpc++_authorization_provider",
    srcs = [
        "src/cpp/server/authorization_policy_provider.cc",
    ],
    hdrs = [
        "include/grpcpp/security/authorization_policy_provider.h",
    ],
    language = "c++",
    deps = [
        "gpr",
        "grpc++",
        "grpc++_codegen_base",
        "grpc_authorization_provider",
        "grpc_public_hdrs",
    ],
)

# This target pulls in a dependency on RE2 and should not be linked into grpc by default for binary-size reasons.
grpc_cc_library(
    name = "grpc_cel_engine",
    srcs = [
        "src/core/lib/security/authorization/cel_authorization_engine.cc",
    ],
    hdrs = [
        "src/core/lib/security/authorization/cel_authorization_engine.h",
    ],
    external_deps = [
        "absl/container:flat_hash_set",
        "absl/memory",
        "absl/strings",
        "absl/types:optional",
        "absl/types:span",
        "upb_lib",
    ],
    language = "c++",
    deps = [
        "envoy_config_rbac_upb",
        "google_type_expr_upb",
        "gpr",
        "grpc_authorization_base",
        "grpc_mock_cel",
    ],
)

grpc_cc_library(
    name = "hpack_constants",
    hdrs = [
        "src/core/ext/transport/chttp2/transport/hpack_constants.h",
    ],
    language = "c++",
    deps = ["gpr_platform"],
)

grpc_cc_library(
    name = "hpack_encoder_table",
    srcs = [
        "src/core/ext/transport/chttp2/transport/hpack_encoder_table.cc",
    ],
    hdrs = [
        "src/core/ext/transport/chttp2/transport/hpack_encoder_table.h",
    ],
    external_deps = ["absl/container:inlined_vector"],
    language = "c++",
    deps = [
        "gpr",
        "hpack_constants",
    ],
)

grpc_cc_library(
    name = "chttp2_flow_control",
    srcs = [
        "src/core/ext/transport/chttp2/transport/flow_control.cc",
    ],
    hdrs = [
        "src/core/ext/transport/chttp2/transport/flow_control.h",
    ],
    external_deps = [
        "absl/functional:function_ref",
        "absl/status",
        "absl/strings",
        "absl/strings:str_format",
        "absl/types:optional",
    ],
    deps = [
        "bdp_estimator",
        "exec_ctx",
        "experiments",
        "gpr",
        "grpc_trace",
        "http2_settings",
        "memory_quota",
        "pid_controller",
        "time",
        "useful",
    ],
)

grpc_cc_library(
    name = "http2_settings",
    srcs = [
        "src/core/ext/transport/chttp2/transport/http2_settings.cc",
    ],
    hdrs = [
        "src/core/ext/transport/chttp2/transport/http2_settings.h",
    ],
    deps = [
        "gpr_platform",
        "http2_errors",
        "useful",
    ],
)

grpc_cc_library(
    name = "grpc_transport_chttp2",
    srcs = [
        "src/core/ext/transport/chttp2/transport/bin_decoder.cc",
        "src/core/ext/transport/chttp2/transport/bin_encoder.cc",
        "src/core/ext/transport/chttp2/transport/chttp2_transport.cc",
        "src/core/ext/transport/chttp2/transport/context_list.cc",
        "src/core/ext/transport/chttp2/transport/frame_data.cc",
        "src/core/ext/transport/chttp2/transport/frame_goaway.cc",
        "src/core/ext/transport/chttp2/transport/frame_ping.cc",
        "src/core/ext/transport/chttp2/transport/frame_rst_stream.cc",
        "src/core/ext/transport/chttp2/transport/frame_settings.cc",
        "src/core/ext/transport/chttp2/transport/frame_window_update.cc",
        "src/core/ext/transport/chttp2/transport/hpack_encoder.cc",
        "src/core/ext/transport/chttp2/transport/hpack_parser.cc",
        "src/core/ext/transport/chttp2/transport/hpack_parser_table.cc",
        "src/core/ext/transport/chttp2/transport/huffsyms.cc",
        "src/core/ext/transport/chttp2/transport/parsing.cc",
        "src/core/ext/transport/chttp2/transport/stream_lists.cc",
        "src/core/ext/transport/chttp2/transport/stream_map.cc",
        "src/core/ext/transport/chttp2/transport/varint.cc",
        "src/core/ext/transport/chttp2/transport/writing.cc",
    ],
    hdrs = [
        "src/core/ext/transport/chttp2/transport/bin_decoder.h",
        "src/core/ext/transport/chttp2/transport/bin_encoder.h",
        "src/core/ext/transport/chttp2/transport/chttp2_transport.h",
        "src/core/ext/transport/chttp2/transport/context_list.h",
        "src/core/ext/transport/chttp2/transport/frame.h",
        "src/core/ext/transport/chttp2/transport/frame_data.h",
        "src/core/ext/transport/chttp2/transport/frame_goaway.h",
        "src/core/ext/transport/chttp2/transport/frame_ping.h",
        "src/core/ext/transport/chttp2/transport/frame_rst_stream.h",
        "src/core/ext/transport/chttp2/transport/frame_settings.h",
        "src/core/ext/transport/chttp2/transport/frame_window_update.h",
        "src/core/ext/transport/chttp2/transport/hpack_encoder.h",
        "src/core/ext/transport/chttp2/transport/hpack_parser.h",
        "src/core/ext/transport/chttp2/transport/hpack_parser_table.h",
        "src/core/ext/transport/chttp2/transport/huffsyms.h",
        "src/core/ext/transport/chttp2/transport/internal.h",
        "src/core/ext/transport/chttp2/transport/stream_map.h",
        "src/core/ext/transport/chttp2/transport/varint.h",
    ],
    external_deps = [
        "absl/base:core_headers",
        "absl/status",
        "absl/strings",
        "absl/strings:cord",
        "absl/strings:str_format",
        "absl/types:optional",
        "absl/types:span",
        "absl/types:variant",
    ],
    language = "c++",
    visibility = ["@grpc:grpclb"],
    deps = [
        "arena",
        "bdp_estimator",
        "bitset",
        "chttp2_flow_control",
        "debug_location",
        "gpr",
        "grpc_base",
        "grpc_codegen",
        "grpc_public_hdrs",
        "grpc_trace",
        "hpack_constants",
        "hpack_encoder_table",
        "http2_errors",
        "http2_settings",
        "httpcli",
        "iomgr_fwd",
        "iomgr_timer",
        "memory_quota",
        "no_destruct",
        "poll",
        "ref_counted",
        "ref_counted_ptr",
        "resource_quota",
        "resource_quota_trace",
        "slice",
        "slice_buffer",
        "slice_refcount",
        "status_helper",
        "time",
        "transport_fwd",
        "useful",
    ],
)

grpc_cc_library(
    name = "grpc_transport_chttp2_alpn",
    srcs = [
        "src/core/ext/transport/chttp2/alpn/alpn.cc",
    ],
    hdrs = [
        "src/core/ext/transport/chttp2/alpn/alpn.h",
    ],
    language = "c++",
    deps = [
        "gpr",
        "useful",
    ],
)

grpc_cc_library(
    name = "grpc_transport_chttp2_client_connector",
    srcs = [
        "src/core/ext/transport/chttp2/client/chttp2_connector.cc",
    ],
    hdrs = [
        "src/core/ext/transport/chttp2/client/chttp2_connector.h",
    ],
    external_deps = [
        "absl/status",
        "absl/status:statusor",
        "absl/strings:str_format",
        "absl/types:optional",
    ],
    language = "c++",
    deps = [
        "channel_args_preconditioning",
        "channel_stack_type",
        "config",
        "debug_location",
        "gpr",
        "grpc_base",
        "grpc_client_channel",
        "grpc_codegen",
        "grpc_insecure_credentials",
        "grpc_public_hdrs",
        "grpc_resolver",
        "grpc_security_base",
        "grpc_trace",
        "grpc_transport_chttp2",
        "handshaker",
        "handshaker_registry",
        "iomgr_timer",
        "orphanable",
        "ref_counted_ptr",
        "resolved_address",
        "slice",
        "sockaddr_utils",
        "tcp_connect_handshaker",
        "transport_fwd",
        "unique_type_name",
    ],
)

grpc_cc_library(
    name = "grpc_transport_chttp2_server",
    srcs = [
        "src/core/ext/transport/chttp2/server/chttp2_server.cc",
    ],
    hdrs = [
        "src/core/ext/transport/chttp2/server/chttp2_server.h",
    ],
    external_deps = [
        "absl/base:core_headers",
        "absl/memory",
        "absl/status",
        "absl/status:statusor",
        "absl/strings",
        "absl/strings:str_format",
        "absl/types:optional",
    ],
    language = "c++",
    deps = [
        "config",
        "debug_location",
        "gpr",
        "grpc_base",
        "grpc_codegen",
        "grpc_insecure_credentials",
        "grpc_security_base",
        "grpc_trace",
        "grpc_transport_chttp2",
        "handshaker",
        "handshaker_registry",
        "iomgr_fwd",
        "iomgr_timer",
        "memory_quota",
        "orphanable",
        "pollset_set",
        "ref_counted_ptr",
        "resolved_address",
        "resource_quota",
        "slice",
        "sockaddr_utils",
        "time",
        "transport_fwd",
        "unique_type_name",
        "uri_parser",
    ],
)

grpc_cc_library(
    name = "grpc_transport_inproc",
    srcs = [
        "src/core/ext/transport/inproc/inproc_plugin.cc",
        "src/core/ext/transport/inproc/inproc_transport.cc",
    ],
    hdrs = [
        "src/core/ext/transport/inproc/inproc_transport.h",
    ],
    external_deps = [
        "absl/status",
        "absl/status:statusor",
        "absl/strings",
        "absl/types:optional",
    ],
    language = "c++",
    deps = [
        "arena",
        "channel_args_preconditioning",
        "channel_stack_type",
        "config",
        "debug_location",
        "gpr",
        "grpc_base",
        "grpc_codegen",
        "grpc_public_hdrs",
        "grpc_trace",
        "iomgr_fwd",
        "ref_counted_ptr",
        "slice",
        "slice_buffer",
        "time",
        "transport_fwd",
    ],
)

grpc_cc_library(
    name = "tsi_base",
    srcs = [
        "src/core/tsi/transport_security.cc",
        "src/core/tsi/transport_security_grpc.cc",
    ],
    hdrs = [
        "src/core/tsi/transport_security.h",
        "src/core/tsi/transport_security_grpc.h",
        "src/core/tsi/transport_security_interface.h",
    ],
    language = "c++",
    visibility = ["@grpc:tsi_interface"],
    deps = [
        "gpr",
        "grpc_trace",
    ],
)

grpc_cc_library(
    name = "alts_util",
    srcs = [
        "src/core/lib/security/credentials/alts/check_gcp_environment.cc",
        "src/core/lib/security/credentials/alts/check_gcp_environment_linux.cc",
        "src/core/lib/security/credentials/alts/check_gcp_environment_no_op.cc",
        "src/core/lib/security/credentials/alts/check_gcp_environment_windows.cc",
        "src/core/lib/security/credentials/alts/grpc_alts_credentials_client_options.cc",
        "src/core/lib/security/credentials/alts/grpc_alts_credentials_options.cc",
        "src/core/lib/security/credentials/alts/grpc_alts_credentials_server_options.cc",
        "src/core/tsi/alts/handshaker/transport_security_common_api.cc",
    ],
    hdrs = [
        "src/core/lib/security/credentials/alts/check_gcp_environment.h",
        "src/core/lib/security/credentials/alts/grpc_alts_credentials_options.h",
        "src/core/tsi/alts/handshaker/transport_security_common_api.h",
    ],
    external_deps = ["upb_lib"],
    language = "c++",
    visibility = ["@grpc:tsi"],
    deps = [
        "alts_upb",
        "gpr",
        "grpc_trace",
    ],
)

grpc_cc_library(
    name = "tsi",
    external_deps = [
        "libssl",
        "libcrypto",
        "absl/strings",
        "upb_lib",
    ],
    language = "c++",
    tags = ["nofixdeps"],
    visibility = ["@grpc:tsi"],
    deps = [
        "gpr",
        "grpc_base",
        "tsi_alts_credentials",
        "tsi_base",
        "tsi_fake_credentials",
        "tsi_local_credentials",
        "tsi_ssl_credentials",
        "useful",
    ],
)

grpc_cc_library(
    name = "grpc++_base",
    srcs = GRPCXX_SRCS,
    hdrs = GRPCXX_HDRS,
    external_deps = [
        "absl/base:core_headers",
        "absl/status",
        "absl/status:statusor",
        "absl/strings",
        "absl/synchronization",
        "absl/memory",
        "upb_lib",
        "protobuf_headers",
    ],
    language = "c++",
    public_hdrs = GRPCXX_PUBLIC_HDRS,
    tags = ["nofixdeps"],
    visibility = ["@grpc:alt_grpc++_base_legacy"],
    deps = [
        "arena",
        "channel_init",
        "config",
        "gpr",
        "gpr_codegen",
        "grpc",
        "grpc++_codegen_base",
        "grpc++_codegen_base_src",
        "grpc++_internal_hdrs_only",
        "grpc_base",
        "grpc_codegen",
        "grpc_health_upb",
        "grpc_service_config",
        "grpc_service_config_impl",
        "grpc_trace",
        "grpc_transport_inproc",
        "grpcpp_call_metric_recorder",
        "iomgr_timer",
        "ref_counted",
        "ref_counted_ptr",
        "resource_quota",
        "slice",
        "time",
        "useful",
    ],
)

grpc_cc_library(
    name = "grpc++_base_unsecure",
    srcs = GRPCXX_SRCS,
    hdrs = GRPCXX_HDRS,
    external_deps = [
        "absl/base:core_headers",
        "absl/status",
        "absl/status:statusor",
        "absl/strings",
        "absl/synchronization",
        "absl/memory",
        "upb_lib",
        "protobuf_headers",
    ],
    language = "c++",
    public_hdrs = GRPCXX_PUBLIC_HDRS,
    tags = [
        "avoid_dep",
        "nofixdeps",
    ],
    visibility = ["@grpc:alt_grpc++_base_unsecure_legacy"],
    deps = [
        "arena",
        "channel_init",
        "config",
        "gpr",
        "gpr_codegen",
        "grpc++_codegen_base",
        "grpc++_codegen_base_src",
        "grpc++_internal_hdrs_only",
        "grpc_base",
        "grpc_codegen",
        "grpc_health_upb",
        "grpc_insecure_credentials",
        "grpc_service_config",
        "grpc_service_config_impl",
        "grpc_trace",
        "grpc_transport_inproc",
        "grpc_unsecure",
        "grpcpp_call_metric_recorder",
        "iomgr_timer",
        "ref_counted",
        "ref_counted_ptr",
        "resource_quota",
        "slice",
        "time",
        "useful",
    ],
)

grpc_cc_library(
    name = "grpc++_codegen_base",
    language = "c++",
    public_hdrs = [
        "include/grpc++/impl/codegen/async_stream.h",
        "include/grpc++/impl/codegen/async_unary_call.h",
        "include/grpc++/impl/codegen/byte_buffer.h",
        "include/grpc++/impl/codegen/call_hook.h",
        "include/grpc++/impl/codegen/call.h",
        "include/grpc++/impl/codegen/channel_interface.h",
        "include/grpc++/impl/codegen/client_context.h",
        "include/grpc++/impl/codegen/client_unary_call.h",
        "include/grpc++/impl/codegen/completion_queue_tag.h",
        "include/grpc++/impl/codegen/completion_queue.h",
        "include/grpc++/impl/codegen/config.h",
        "include/grpc++/impl/codegen/core_codegen_interface.h",
        "include/grpc++/impl/codegen/create_auth_context.h",
        "include/grpc++/impl/codegen/grpc_library.h",
        "include/grpc++/impl/codegen/metadata_map.h",
        "include/grpc++/impl/codegen/method_handler_impl.h",
        "include/grpc++/impl/codegen/rpc_method.h",
        "include/grpc++/impl/codegen/rpc_service_method.h",
        "include/grpc++/impl/codegen/security/auth_context.h",
        "include/grpc++/impl/codegen/serialization_traits.h",
        "include/grpc++/impl/codegen/server_context.h",
        "include/grpc++/impl/codegen/server_interface.h",
        "include/grpc++/impl/codegen/service_type.h",
        "include/grpc++/impl/codegen/slice.h",
        "include/grpc++/impl/codegen/status_code_enum.h",
        "include/grpc++/impl/codegen/status.h",
        "include/grpc++/impl/codegen/string_ref.h",
        "include/grpc++/impl/codegen/stub_options.h",
        "include/grpc++/impl/codegen/sync_stream.h",
        "include/grpc++/impl/codegen/time.h",
        "include/grpcpp/impl/codegen/async_generic_service.h",
        "include/grpcpp/impl/codegen/async_stream.h",
        "include/grpcpp/impl/codegen/async_unary_call.h",
        "include/grpcpp/impl/codegen/byte_buffer.h",
        "include/grpcpp/impl/codegen/call_hook.h",
        "include/grpcpp/impl/codegen/call_op_set_interface.h",
        "include/grpcpp/impl/codegen/call_op_set.h",
        "include/grpcpp/impl/codegen/call.h",
        "include/grpcpp/impl/codegen/callback_common.h",
        "include/grpcpp/impl/codegen/channel_interface.h",
        "include/grpcpp/impl/codegen/client_callback.h",
        "include/grpcpp/impl/codegen/client_context.h",
        "include/grpcpp/impl/codegen/client_interceptor.h",
        "include/grpcpp/impl/codegen/client_unary_call.h",
        "include/grpcpp/impl/codegen/completion_queue_tag.h",
        "include/grpcpp/impl/codegen/completion_queue.h",
        "include/grpcpp/impl/codegen/config.h",
        "include/grpcpp/impl/codegen/core_codegen_interface.h",
        "include/grpcpp/impl/codegen/create_auth_context.h",
        "include/grpcpp/impl/codegen/delegating_channel.h",
        "include/grpcpp/impl/codegen/grpc_library.h",
        "include/grpcpp/impl/codegen/intercepted_channel.h",
        "include/grpcpp/impl/codegen/interceptor_common.h",
        "include/grpcpp/impl/codegen/interceptor.h",
        "include/grpcpp/impl/codegen/message_allocator.h",
        "include/grpcpp/impl/codegen/metadata_map.h",
        "include/grpcpp/impl/codegen/method_handler_impl.h",
        "include/grpcpp/impl/codegen/method_handler.h",
        "include/grpcpp/impl/codegen/rpc_method.h",
        "include/grpcpp/impl/codegen/rpc_service_method.h",
        "include/grpcpp/impl/codegen/security/auth_context.h",
        "include/grpcpp/impl/codegen/serialization_traits.h",
        "include/grpcpp/impl/codegen/server_callback_handlers.h",
        "include/grpcpp/impl/codegen/server_callback.h",
        "include/grpcpp/impl/codegen/server_context.h",
        "include/grpcpp/impl/codegen/server_interceptor.h",
        "include/grpcpp/impl/codegen/server_interface.h",
        "include/grpcpp/impl/codegen/service_type.h",
        "include/grpcpp/impl/codegen/slice.h",
        "include/grpcpp/impl/codegen/status_code_enum.h",
        "include/grpcpp/impl/codegen/status.h",
        "include/grpcpp/impl/codegen/string_ref.h",
        "include/grpcpp/impl/codegen/stub_options.h",
        "include/grpcpp/impl/codegen/sync_stream.h",
        "include/grpcpp/impl/codegen/time.h",
    ],
    tags = ["nofixdeps"],
    visibility = ["@grpc:public"],
    deps = [
        "grpc++_internal_hdrs_only",
        "grpc_codegen",
    ],
)

grpc_cc_library(
    name = "grpc++_codegen_base_src",
    srcs = [
        "src/cpp/codegen/codegen_init.cc",
    ],
    language = "c++",
    tags = ["nofixdeps"],
    deps = [
        "grpc++_codegen_base",
        "grpc++_public_hdrs",
    ],
)

grpc_cc_library(
    name = "grpc++_codegen_proto",
    external_deps = [
        "protobuf_headers",
    ],
    language = "c++",
    public_hdrs = [
        "include/grpc++/impl/codegen/proto_utils.h",
        "include/grpcpp/impl/codegen/proto_buffer_reader.h",
        "include/grpcpp/impl/codegen/proto_buffer_writer.h",
        "include/grpcpp/impl/codegen/proto_utils.h",
    ],
    tags = ["nofixdeps"],
    visibility = ["@grpc:public"],
    deps = [
        "grpc++_codegen_base",
        "grpc++_config_proto",
    ],
)

grpc_cc_library(
    name = "grpc++_config_proto",
    external_deps = [
        "protobuf_headers",
    ],
    language = "c++",
    public_hdrs = [
        "include/grpc++/impl/codegen/config_protobuf.h",
        "include/grpcpp/impl/codegen/config_protobuf.h",
    ],
    tags = ["nofixdeps"],
    visibility = ["@grpc:public"],
)

grpc_cc_library(
    name = "grpc++_reflection",
    srcs = [
        "src/cpp/ext/proto_server_reflection.cc",
        "src/cpp/ext/proto_server_reflection_plugin.cc",
    ],
    hdrs = [
        "src/cpp/ext/proto_server_reflection.h",
    ],
    external_deps = [
        "protobuf_headers",
    ],
    language = "c++",
    public_hdrs = [
        "include/grpc++/ext/proto_server_reflection_plugin.h",
        "include/grpcpp/ext/proto_server_reflection_plugin.h",
    ],
    tags = ["nofixdeps"],
    visibility = ["@grpc:public"],
    deps = [
        "grpc++",
        "//src/proto/grpc/reflection/v1alpha:reflection_proto",
    ],
    alwayslink = 1,
)

grpc_cc_library(
    name = "grpcpp_call_metric_recorder",
    srcs = [
        "src/cpp/server/orca/call_metric_recorder.cc",
    ],
    external_deps = [
        "upb_lib",
        "absl/memory",
        "absl/strings",
        "absl/types:optional",
    ],
    language = "c++",
    public_hdrs = [
        "include/grpcpp/ext/call_metric_recorder.h",
    ],
    tags = ["nofixdeps"],
    visibility = ["@grpc:public"],
    deps = [
        "arena",
        "grpc++_codegen_base",
        "grpc++_internal_hdrs_only",
        "grpc++_public_hdrs",
        "grpc_backend_metric_data",
        "xds_orca_upb",
    ],
)

grpc_cc_library(
    name = "grpcpp_orca_interceptor",
    srcs = [
        "src/cpp/server/orca/orca_interceptor.cc",
    ],
    hdrs = [
        "src/cpp/server/orca/orca_interceptor.h",
    ],
    external_deps = [
        "absl/memory",
        "absl/strings",
        "absl/types:optional",
    ],
    language = "c++",
    visibility = ["@grpc:public"],
    deps = [
        "grpc++",
        "grpc_base",
        "grpcpp_call_metric_recorder",
    ],
)

grpc_cc_library(
    name = "grpcpp_orca_service",
    srcs = [
        "src/cpp/server/orca/orca_service.cc",
    ],
    external_deps = [
        "absl/base:core_headers",
        "absl/time",
        "absl/types:optional",
        "upb_lib",
    ],
    language = "c++",
    public_hdrs = [
        "include/grpcpp/ext/orca_service.h",
    ],
    visibility = ["@grpc:public"],
    deps = [
        "debug_location",
        "default_event_engine",
        "gpr",
        "grpc++",
        "grpc++_codegen_base",
        "grpc++_internal_hdrs_only",
        "grpc_base",
        "protobuf_duration_upb",
        "ref_counted",
        "ref_counted_ptr",
        "time",
        "xds_orca_service_upb",
        "xds_orca_upb",
    ],
    alwayslink = 1,
)

grpc_cc_library(
    name = "grpcpp_channelz",
    srcs = [
        "src/cpp/server/channelz/channelz_service.cc",
        "src/cpp/server/channelz/channelz_service_plugin.cc",
    ],
    hdrs = [
        "src/cpp/server/channelz/channelz_service.h",
    ],
    external_deps = [
        "protobuf_headers",
    ],
    language = "c++",
    public_hdrs = [
        "include/grpcpp/ext/channelz_service_plugin.h",
    ],
    tags = ["nofixdeps"],
    visibility = ["@grpc:channelz"],
    deps = [
        "gpr",
        "grpc",
        "grpc++",
        "grpc++_config_proto",
        "//src/proto/grpc/channelz:channelz_proto",
    ],
    alwayslink = 1,
)

grpc_cc_library(
    name = "grpcpp_csds",
    srcs = [
        "src/cpp/server/csds/csds.cc",
    ],
    hdrs = [
        "src/cpp/server/csds/csds.h",
    ],
    external_deps = [
        "absl/status",
        "absl/status:statusor",
    ],
    language = "c++",
    tags = ["nofixdeps"],
    deps = [
        "gpr",
        "grpc",
        "grpc++_codegen_base",
        "grpc++_internals",
        "//src/proto/grpc/testing/xds/v3:csds_proto",
    ],
    alwayslink = 1,
)

grpc_cc_library(
    name = "grpcpp_admin",
    srcs = [
        "src/cpp/server/admin/admin_services.cc",
    ],
    hdrs = [],
    defines = select({
        "grpc_no_xds": ["GRPC_NO_XDS"],
        "//conditions:default": [],
    }),
    external_deps = [
        "absl/memory",
    ],
    language = "c++",
    public_hdrs = [
        "include/grpcpp/ext/admin_services.h",
    ],
    select_deps = [{
        "grpc_no_xds": [],
        "//conditions:default": ["//:grpcpp_csds"],
    }],
    deps = [
        "gpr",
        "grpc++",
        "grpcpp_channelz",
    ],
    alwayslink = 1,
)

grpc_cc_library(
    name = "grpc++_test",
    testonly = True,
    srcs = [
        "src/cpp/client/channel_test_peer.cc",
    ],
    external_deps = ["gtest"],
    public_hdrs = [
        "include/grpc++/test/mock_stream.h",
        "include/grpc++/test/server_context_test_spouse.h",
        "include/grpcpp/test/channel_test_peer.h",
        "include/grpcpp/test/client_context_test_peer.h",
        "include/grpcpp/test/default_reactor_test_peer.h",
        "include/grpcpp/test/mock_stream.h",
        "include/grpcpp/test/server_context_test_spouse.h",
    ],
    visibility = ["@grpc:grpc++_test"],
    deps = [
        "grpc++",
        "grpc++_codegen_base",
        "grpc_base",
    ],
)

grpc_cc_library(
    name = "grpc++_core_stats",
    srcs = [
        "src/cpp/util/core_stats.cc",
    ],
    hdrs = [
        "src/cpp/util/core_stats.h",
    ],
    language = "c++",
    deps = [
        "gpr",
        "grpc_base",
        "//src/proto/grpc/core:stats_proto",
    ],
)

grpc_cc_library(
    name = "grpc_opencensus_plugin",
    srcs = [
        "src/cpp/ext/filters/census/channel_filter.cc",
        "src/cpp/ext/filters/census/client_filter.cc",
        "src/cpp/ext/filters/census/context.cc",
        "src/cpp/ext/filters/census/grpc_plugin.cc",
        "src/cpp/ext/filters/census/measures.cc",
        "src/cpp/ext/filters/census/rpc_encoding.cc",
        "src/cpp/ext/filters/census/server_filter.cc",
        "src/cpp/ext/filters/census/views.cc",
    ],
    hdrs = [
        "include/grpcpp/opencensus.h",
        "src/cpp/ext/filters/census/channel_filter.h",
        "src/cpp/ext/filters/census/client_filter.h",
        "src/cpp/ext/filters/census/context.h",
        "src/cpp/ext/filters/census/grpc_plugin.h",
        "src/cpp/ext/filters/census/measures.h",
        "src/cpp/ext/filters/census/open_census_call_tracer.h",
        "src/cpp/ext/filters/census/rpc_encoding.h",
        "src/cpp/ext/filters/census/server_filter.h",
    ],
    external_deps = [
        "absl/base",
        "absl/base:core_headers",
        "absl/status",
        "absl/strings",
        "absl/time",
        "absl/types:optional",
        "opencensus-trace",
        "opencensus-trace-context_util",
        "opencensus-trace-propagation",
        "opencensus-trace-span_context",
        "opencensus-tags",
        "opencensus-tags-context_util",
        "opencensus-stats",
        "opencensus-context",
    ],
    language = "c++",
    tags = ["nofixdeps"],
    visibility = ["@grpc:grpc_opencensus_plugin"],
    deps = [
        "arena",
        "census",
        "channel_stack_type",
        "debug_location",
        "gpr",
        "gpr_codegen",
        "grpc++",
        "grpc++_base",
        "grpc_base",
        "slice",
        "slice_buffer",
        "slice_refcount",
    ],
)

grpc_cc_library(
    name = "json",
    srcs = [
        "src/core/lib/json/json_reader.cc",
        "src/core/lib/json/json_writer.cc",
    ],
    hdrs = [
        "src/core/lib/json/json.h",
    ],
    external_deps = [
        "absl/base:core_headers",
        "absl/status",
        "absl/status:statusor",
        "absl/strings",
        "absl/strings:str_format",
    ],
    deps = ["gpr"],
)

grpc_cc_library(
    name = "json_util",
    srcs = ["src/core/lib/json/json_util.cc"],
    hdrs = ["src/core/lib/json/json_util.h"],
    external_deps = ["absl/strings"],
    deps = [
        "error",
        "gpr",
        "json",
        "json_args",
        "json_object_loader",
        "no_destruct",
        "time",
    ],
)

grpc_cc_library(
    name = "json_args",
    hdrs = ["src/core/lib/json/json_args.h"],
    external_deps = ["absl/strings"],
    deps = ["gpr"],
)

grpc_cc_library(
    name = "json_object_loader",
    srcs = ["src/core/lib/json/json_object_loader.cc"],
    hdrs = ["src/core/lib/json/json_object_loader.h"],
    external_deps = [
        "absl/meta:type_traits",
        "absl/status",
        "absl/status:statusor",
        "absl/strings",
        "absl/types:optional",
    ],
    deps = [
        "gpr",
        "json",
        "json_args",
        "no_destruct",
        "time",
    ],
)

grpc_cc_library(
    name = "json_channel_args",
    hdrs = ["src/core/lib/json/json_channel_args.h"],
    external_deps = [
        "absl/strings",
        "absl/types:optional",
    ],
    deps = [
        "channel_args",
        "gpr",
        "json_args",
    ],
)

### UPB Targets

grpc_upb_proto_library(
    name = "envoy_admin_upb",
    deps = ["@envoy_api//envoy/admin/v3:pkg"],
)

grpc_upb_proto_library(
    name = "envoy_config_cluster_upb",
    deps = ["@envoy_api//envoy/config/cluster/v3:pkg"],
)

grpc_upb_proto_reflection_library(
    name = "envoy_config_cluster_upbdefs",
    deps = ["@envoy_api//envoy/config/cluster/v3:pkg"],
)

grpc_upb_proto_library(
    name = "envoy_config_core_upb",
    deps = ["@envoy_api//envoy/config/core/v3:pkg"],
)

grpc_upb_proto_library(
    name = "envoy_config_endpoint_upb",
    deps = ["@envoy_api//envoy/config/endpoint/v3:pkg"],
)

grpc_upb_proto_reflection_library(
    name = "envoy_config_endpoint_upbdefs",
    deps = ["@envoy_api//envoy/config/endpoint/v3:pkg"],
)

grpc_upb_proto_library(
    name = "envoy_config_listener_upb",
    deps = ["@envoy_api//envoy/config/listener/v3:pkg"],
)

grpc_upb_proto_reflection_library(
    name = "envoy_config_listener_upbdefs",
    deps = ["@envoy_api//envoy/config/listener/v3:pkg"],
)

grpc_upb_proto_library(
    name = "envoy_config_rbac_upb",
    deps = ["@envoy_api//envoy/config/rbac/v3:pkg"],
)

grpc_upb_proto_library(
    name = "envoy_config_route_upb",
    deps = ["@envoy_api//envoy/config/route/v3:pkg"],
)

grpc_upb_proto_reflection_library(
    name = "envoy_config_route_upbdefs",
    deps = ["@envoy_api//envoy/config/route/v3:pkg"],
)

grpc_upb_proto_library(
    name = "envoy_extensions_clusters_aggregate_upb",
    deps = ["@envoy_api//envoy/extensions/clusters/aggregate/v3:pkg"],
)

grpc_upb_proto_reflection_library(
    name = "envoy_extensions_clusters_aggregate_upbdefs",
    deps = ["@envoy_api//envoy/extensions/clusters/aggregate/v3:pkg"],
)

grpc_upb_proto_library(
    name = "envoy_extensions_filters_common_fault_upb",
    deps = ["@envoy_api//envoy/extensions/filters/common/fault/v3:pkg"],
)

grpc_upb_proto_library(
    name = "envoy_extensions_filters_http_fault_upb",
    deps = ["@envoy_api//envoy/extensions/filters/http/fault/v3:pkg"],
)

grpc_upb_proto_reflection_library(
    name = "envoy_extensions_filters_http_fault_upbdefs",
    deps = ["@envoy_api//envoy/extensions/filters/http/fault/v3:pkg"],
)

grpc_upb_proto_library(
    name = "envoy_extensions_filters_http_rbac_upb",
    deps = ["@envoy_api//envoy/extensions/filters/http/rbac/v3:pkg"],
)

grpc_upb_proto_reflection_library(
    name = "envoy_extensions_filters_http_rbac_upbdefs",
    deps = ["@envoy_api//envoy/extensions/filters/http/rbac/v3:pkg"],
)

grpc_upb_proto_library(
    name = "envoy_extensions_filters_http_router_upb",
    deps = ["@envoy_api//envoy/extensions/filters/http/router/v3:pkg"],
)

grpc_upb_proto_reflection_library(
    name = "envoy_extensions_filters_http_router_upbdefs",
    deps = ["@envoy_api//envoy/extensions/filters/http/router/v3:pkg"],
)

grpc_upb_proto_library(
    name = "envoy_extensions_load_balancing_policies_ring_hash_upb",
    deps = ["@envoy_api//envoy/extensions/load_balancing_policies/ring_hash/v3:pkg"],
)

grpc_upb_proto_library(
    name = "envoy_extensions_load_balancing_policies_wrr_locality_upb",
    deps = ["@envoy_api//envoy/extensions/load_balancing_policies/wrr_locality/v3:pkg"],
)

grpc_upb_proto_library(
    name = "envoy_extensions_filters_network_http_connection_manager_upb",
    deps = ["@envoy_api//envoy/extensions/filters/network/http_connection_manager/v3:pkg"],
)

grpc_upb_proto_reflection_library(
    name = "envoy_extensions_filters_network_http_connection_manager_upbdefs",
    deps = ["@envoy_api//envoy/extensions/filters/network/http_connection_manager/v3:pkg"],
)

grpc_upb_proto_library(
    name = "envoy_extensions_transport_sockets_tls_upb",
    deps = ["@envoy_api//envoy/extensions/transport_sockets/tls/v3:pkg"],
)

grpc_upb_proto_reflection_library(
    name = "envoy_extensions_transport_sockets_tls_upbdefs",
    deps = ["@envoy_api//envoy/extensions/transport_sockets/tls/v3:pkg"],
)

grpc_upb_proto_library(
    name = "envoy_service_discovery_upb",
    deps = ["@envoy_api//envoy/service/discovery/v3:pkg"],
)

grpc_upb_proto_reflection_library(
    name = "envoy_service_discovery_upbdefs",
    deps = ["@envoy_api//envoy/service/discovery/v3:pkg"],
)

grpc_upb_proto_library(
    name = "envoy_service_load_stats_upb",
    deps = ["@envoy_api//envoy/service/load_stats/v3:pkg"],
)

grpc_upb_proto_reflection_library(
    name = "envoy_service_load_stats_upbdefs",
    deps = ["@envoy_api//envoy/service/load_stats/v3:pkg"],
)

grpc_upb_proto_library(
    name = "envoy_service_status_upb",
    deps = ["@envoy_api//envoy/service/status/v3:pkg"],
)

grpc_upb_proto_reflection_library(
    name = "envoy_service_status_upbdefs",
    deps = ["@envoy_api//envoy/service/status/v3:pkg"],
)

grpc_upb_proto_library(
    name = "envoy_type_matcher_upb",
    deps = ["@envoy_api//envoy/type/matcher/v3:pkg"],
)

grpc_upb_proto_library(
    name = "envoy_type_upb",
    deps = ["@envoy_api//envoy/type/v3:pkg"],
)

grpc_upb_proto_library(
    name = "xds_type_upb",
    deps = ["@com_github_cncf_udpa//xds/type/v3:pkg"],
)

grpc_upb_proto_reflection_library(
    name = "xds_type_upbdefs",
    deps = ["@com_github_cncf_udpa//xds/type/v3:pkg"],
)

grpc_upb_proto_library(
    name = "xds_orca_upb",
    deps = ["@com_github_cncf_udpa//xds/data/orca/v3:pkg"],
)

grpc_upb_proto_library(
    name = "xds_orca_service_upb",
    deps = ["@com_github_cncf_udpa//xds/service/orca/v3:pkg"],
)

grpc_upb_proto_library(
    name = "grpc_health_upb",
    deps = ["//src/proto/grpc/health/v1:health_proto_descriptor"],
)

grpc_upb_proto_library(
    name = "google_rpc_status_upb",
    deps = ["@com_google_googleapis//google/rpc:status_proto"],
)

grpc_upb_proto_reflection_library(
    name = "google_rpc_status_upbdefs",
    deps = ["@com_google_googleapis//google/rpc:status_proto"],
)

grpc_upb_proto_library(
    name = "google_type_expr_upb",
    deps = ["@com_google_googleapis//google/type:expr_proto"],
)

grpc_upb_proto_library(
    name = "grpc_lb_upb",
    deps = ["//src/proto/grpc/lb/v1:load_balancer_proto_descriptor"],
)

grpc_upb_proto_library(
    name = "alts_upb",
    deps = ["//src/proto/grpc/gcp:alts_handshaker_proto"],
)

grpc_upb_proto_library(
    name = "rls_upb",
    deps = ["//src/proto/grpc/lookup/v1:rls_proto_descriptor"],
)

grpc_upb_proto_library(
    name = "rls_config_upb",
    deps = ["//src/proto/grpc/lookup/v1:rls_config_proto_descriptor"],
)

grpc_upb_proto_reflection_library(
    name = "rls_config_upbdefs",
    deps = ["//src/proto/grpc/lookup/v1:rls_config_proto_descriptor"],
)

WELL_KNOWN_PROTO_TARGETS = [
    "any",
    "duration",
    "empty",
    "struct",
    "timestamp",
    "wrappers",
]

[grpc_upb_proto_library(
    name = "protobuf_" + target + "_upb",
    deps = ["@com_google_protobuf//:" + target + "_proto"],
) for target in WELL_KNOWN_PROTO_TARGETS]

[grpc_upb_proto_reflection_library(
    name = "protobuf_" + target + "_upbdefs",
    deps = ["@com_google_protobuf//:" + target + "_proto"],
) for target in WELL_KNOWN_PROTO_TARGETS]

grpc_generate_one_off_targets()

filegroup(
    name = "root_certificates",
    srcs = [
        "etc/roots.pem",
    ],
    visibility = ["//visibility:public"],
)<|MERGE_RESOLUTION|>--- conflicted
+++ resolved
@@ -1033,11 +1033,8 @@
         "examine_stack",
         "gpr_tls",
         "grpc_codegen",
-<<<<<<< HEAD
         "no_destruct",
-=======
         "tchar",
->>>>>>> 381976dc
         "useful",
     ],
 )
