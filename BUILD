# gRPC Bazel BUILD file.
#
# Copyright 2016 gRPC authors.
#
# Licensed under the Apache License, Version 2.0 (the "License");
# you may not use this file except in compliance with the License.
# You may obtain a copy of the License at
#
#     http://www.apache.org/licenses/LICENSE-2.0
#
# Unless required by applicable law or agreed to in writing, software
# distributed under the License is distributed on an "AS IS" BASIS,
# WITHOUT WARRANTIES OR CONDITIONS OF ANY KIND, either express or implied.
# See the License for the specific language governing permissions and
# limitations under the License.

load(
    "//bazel:grpc_build_system.bzl",
    "grpc_cc_library",
    "grpc_generate_one_off_targets",
    "grpc_upb_proto_library",
    "python_config_settings",
)
load("@bazel_skylib//lib:selects.bzl", "selects")

licenses(["notice"])

package(
    default_visibility = ["//visibility:public"],
    features = [
        "layering_check",
        "-parse_headers",
    ],
)

exports_files([
    "LICENSE",
    "etc/roots.pem",
])

config_setting(
    name = "grpc_no_ares",
    values = {"define": "grpc_no_ares=true"},
)

config_setting(
    name = "grpc_no_xds_define",
    values = {"define": "grpc_no_xds=true"},
)

config_setting(
    name = "android",
    values = {"crosstool_top": "//external:android/crosstool"},
)

config_setting(
    name = "ios",
    values = {"apple_platform_type": "ios"},
)

selects.config_setting_group(
    name = "grpc_no_xds",
    match_any = [
        ":grpc_no_xds_define",
        # In addition to disabling XDS support when --define=grpc_no_xds=true is
        # specified, we also disable it on mobile platforms where it is not
        # likely to be needed and where reducing the binary size is more
        # important.
        ":android",
        ":ios",
    ],
)

config_setting(
    name = "grpc_allow_exceptions",
    values = {"define": "GRPC_ALLOW_EXCEPTIONS=1"},
)

config_setting(
    name = "grpc_disallow_exceptions",
    values = {"define": "GRPC_ALLOW_EXCEPTIONS=0"},
)

config_setting(
    name = "remote_execution",
    values = {"define": "GRPC_PORT_ISOLATED_RUNTIME=1"},
)

config_setting(
    name = "windows",
    values = {"cpu": "x64_windows"},
)

config_setting(
    name = "windows_msvc",
    values = {"cpu": "x64_windows_msvc"},
)

config_setting(
    name = "mac_x86_64",
    values = {"cpu": "darwin"},
)

config_setting(
    name = "use_strict_warning",
    values = {"define": "use_strict_warning=true"},
)

python_config_settings()

# This should be updated along with build_handwritten.yaml
g_stands_for = "guileless"  # @unused

core_version = "18.0.0"  # @unused

version = "1.40.0-dev"  # @unused

GPR_PUBLIC_HDRS = [
    "include/grpc/support/alloc.h",
    "include/grpc/support/atm.h",
    "include/grpc/support/atm_gcc_atomic.h",
    "include/grpc/support/atm_gcc_sync.h",
    "include/grpc/support/atm_windows.h",
    "include/grpc/support/cpu.h",
    "include/grpc/support/log.h",
    "include/grpc/support/log_windows.h",
    "include/grpc/support/port_platform.h",
    "include/grpc/support/string_util.h",
    "include/grpc/support/sync.h",
    "include/grpc/support/sync_abseil.h",
    "include/grpc/support/sync_custom.h",
    "include/grpc/support/sync_generic.h",
    "include/grpc/support/sync_posix.h",
    "include/grpc/support/sync_windows.h",
    "include/grpc/support/thd_id.h",
    "include/grpc/support/time.h",
]

GRPC_PUBLIC_HDRS = [
    "include/grpc/byte_buffer.h",
    "include/grpc/byte_buffer_reader.h",
    "include/grpc/compression.h",
    "include/grpc/fork.h",
    "include/grpc/grpc.h",
    "include/grpc/grpc_posix.h",
    "include/grpc/grpc_security_constants.h",
    "include/grpc/slice.h",
    "include/grpc/slice_buffer.h",
    "include/grpc/status.h",
    "include/grpc/load_reporting.h",
    "include/grpc/support/workaround_list.h",
]

GRPC_PUBLIC_EVENT_ENGINE_HDRS = [
    "include/grpc/event_engine/endpoint_config.h",
    "include/grpc/event_engine/event_engine.h",
    "include/grpc/event_engine/port.h",
    "include/grpc/event_engine/slice_allocator.h",
]

GRPC_SECURE_PUBLIC_HDRS = [
    "include/grpc/grpc_security.h",
]

# TODO(ctiller): layer grpc atop grpc_unsecure, layer grpc++ atop grpc++_unsecure
GRPCXX_SRCS = [
    "src/cpp/client/channel_cc.cc",
    "src/cpp/client/client_callback.cc",
    "src/cpp/client/client_context.cc",
    "src/cpp/client/client_interceptor.cc",
    "src/cpp/client/create_channel.cc",
    "src/cpp/client/create_channel_internal.cc",
    "src/cpp/client/create_channel_posix.cc",
    "src/cpp/client/credentials_cc.cc",
    "src/cpp/common/alarm.cc",
    "src/cpp/common/channel_arguments.cc",
    "src/cpp/common/channel_filter.cc",
    "src/cpp/common/completion_queue_cc.cc",
    "src/cpp/common/core_codegen.cc",
    "src/cpp/common/resource_quota_cc.cc",
    "src/cpp/common/rpc_method.cc",
    "src/cpp/common/version_cc.cc",
    "src/cpp/common/validate_service_config.cc",
    "src/cpp/server/async_generic_service.cc",
    "src/cpp/server/channel_argument_option.cc",
    "src/cpp/server/create_default_thread_pool.cc",
    "src/cpp/server/dynamic_thread_pool.cc",
    "src/cpp/server/external_connection_acceptor_impl.cc",
    "src/cpp/server/health/default_health_check_service.cc",
    "src/cpp/server/health/health_check_service.cc",
    "src/cpp/server/health/health_check_service_server_builder_option.cc",
    "src/cpp/server/server_builder.cc",
    "src/cpp/server/server_callback.cc",
    "src/cpp/server/server_cc.cc",
    "src/cpp/server/server_context.cc",
    "src/cpp/server/server_credentials.cc",
    "src/cpp/server/server_posix.cc",
    "src/cpp/thread_manager/thread_manager.cc",
    "src/cpp/util/byte_buffer_cc.cc",
    "src/cpp/util/status.cc",
    "src/cpp/util/string_ref.cc",
    "src/cpp/util/time_cc.cc",
]

GRPCXX_HDRS = [
    "src/cpp/client/create_channel_internal.h",
    "src/cpp/common/channel_filter.h",
    "src/cpp/server/dynamic_thread_pool.h",
    "src/cpp/server/external_connection_acceptor_impl.h",
    "src/cpp/server/health/default_health_check_service.h",
    "src/cpp/server/thread_pool_interface.h",
    "src/cpp/thread_manager/thread_manager.h",
]

GRPCXX_PUBLIC_HDRS = [
    "include/grpc++/alarm.h",
    "include/grpc++/channel.h",
    "include/grpc++/client_context.h",
    "include/grpc++/completion_queue.h",
    "include/grpc++/create_channel.h",
    "include/grpc++/create_channel_posix.h",
    "include/grpc++/ext/health_check_service_server_builder_option.h",
    "include/grpc++/generic/async_generic_service.h",
    "include/grpc++/generic/generic_stub.h",
    "include/grpc++/grpc++.h",
    "include/grpc++/health_check_service_interface.h",
    "include/grpc++/impl/call.h",
    "include/grpc++/impl/channel_argument_option.h",
    "include/grpc++/impl/client_unary_call.h",
    "include/grpc++/impl/codegen/core_codegen.h",
    "include/grpc++/impl/grpc_library.h",
    "include/grpc++/impl/method_handler_impl.h",
    "include/grpc++/impl/rpc_method.h",
    "include/grpc++/impl/rpc_service_method.h",
    "include/grpc++/impl/serialization_traits.h",
    "include/grpc++/impl/server_builder_option.h",
    "include/grpc++/impl/server_builder_plugin.h",
    "include/grpc++/impl/server_initializer.h",
    "include/grpc++/impl/service_type.h",
    "include/grpc++/security/auth_context.h",
    "include/grpc++/resource_quota.h",
    "include/grpc++/security/auth_metadata_processor.h",
    "include/grpc++/security/credentials.h",
    "include/grpc++/security/server_credentials.h",
    "include/grpc++/server.h",
    "include/grpc++/server_builder.h",
    "include/grpc++/server_context.h",
    "include/grpc++/server_posix.h",
    "include/grpc++/support/async_stream.h",
    "include/grpc++/support/async_unary_call.h",
    "include/grpc++/support/byte_buffer.h",
    "include/grpc++/support/channel_arguments.h",
    "include/grpc++/support/config.h",
    "include/grpc++/support/slice.h",
    "include/grpc++/support/status.h",
    "include/grpc++/support/status_code_enum.h",
    "include/grpc++/support/string_ref.h",
    "include/grpc++/support/stub_options.h",
    "include/grpc++/support/sync_stream.h",
    "include/grpc++/support/time.h",
    "include/grpcpp/alarm.h",
    "include/grpcpp/channel.h",
    "include/grpcpp/client_context.h",
    "include/grpcpp/completion_queue.h",
    "include/grpcpp/create_channel.h",
    "include/grpcpp/create_channel_posix.h",
    "include/grpcpp/ext/health_check_service_server_builder_option.h",
    "include/grpcpp/generic/async_generic_service.h",
    "include/grpcpp/generic/generic_stub.h",
    "include/grpcpp/grpcpp.h",
    "include/grpcpp/health_check_service_interface.h",
    "include/grpcpp/impl/call.h",
    "include/grpcpp/impl/channel_argument_option.h",
    "include/grpcpp/impl/client_unary_call.h",
    "include/grpcpp/impl/codegen/core_codegen.h",
    "include/grpcpp/impl/grpc_library.h",
    "include/grpcpp/impl/method_handler_impl.h",
    "include/grpcpp/impl/rpc_method.h",
    "include/grpcpp/impl/rpc_service_method.h",
    "include/grpcpp/impl/serialization_traits.h",
    "include/grpcpp/impl/server_builder_option.h",
    "include/grpcpp/impl/server_builder_plugin.h",
    "include/grpcpp/impl/server_initializer.h",
    "include/grpcpp/impl/service_type.h",
    "include/grpcpp/resource_quota.h",
    "include/grpcpp/security/auth_context.h",
    "include/grpcpp/security/auth_metadata_processor.h",
    "include/grpcpp/security/credentials.h",
    "include/grpcpp/security/server_credentials.h",
    "include/grpcpp/security/tls_certificate_provider.h",
    "include/grpcpp/security/authorization_policy_provider.h",
    "include/grpcpp/security/tls_credentials_options.h",
    "include/grpcpp/server.h",
    "include/grpcpp/server_builder.h",
    "include/grpcpp/server_context.h",
    "include/grpcpp/server_posix.h",
    "include/grpcpp/support/async_stream.h",
    "include/grpcpp/support/async_unary_call.h",
    "include/grpcpp/support/byte_buffer.h",
    "include/grpcpp/support/channel_arguments.h",
    "include/grpcpp/support/client_callback.h",
    "include/grpcpp/support/client_interceptor.h",
    "include/grpcpp/support/config.h",
    "include/grpcpp/support/interceptor.h",
    "include/grpcpp/support/message_allocator.h",
    "include/grpcpp/support/method_handler.h",
    "include/grpcpp/support/proto_buffer_reader.h",
    "include/grpcpp/support/proto_buffer_writer.h",
    "include/grpcpp/support/server_callback.h",
    "include/grpcpp/support/server_interceptor.h",
    "include/grpcpp/support/slice.h",
    "include/grpcpp/support/status.h",
    "include/grpcpp/support/status_code_enum.h",
    "include/grpcpp/support/string_ref.h",
    "include/grpcpp/support/stub_options.h",
    "include/grpcpp/support/sync_stream.h",
    "include/grpcpp/support/time.h",
    "include/grpcpp/support/validate_service_config.h",
]

grpc_cc_library(
    name = "gpr",
    language = "c++",
    public_hdrs = GPR_PUBLIC_HDRS,
    standalone = True,
    visibility = ["@grpc:public"],
    deps = [
        "gpr_base",
    ],
)

grpc_cc_library(
    name = "grpc_unsecure",
    srcs = [
        "src/core/lib/security/authorization/authorization_policy_provider_null_vtable.cc",
        "src/core/lib/surface/init.cc",
        "src/core/lib/surface/init_unsecure.cc",
        "src/core/plugin_registry/grpc_unsecure_plugin_registry.cc",
    ],
    language = "c++",
    public_hdrs = GRPC_PUBLIC_HDRS,
    standalone = True,
    visibility = ["@grpc:public"],
    deps = [
        "gpr_base",
        "grpc_base_c",
        "grpc_common",
        "grpc_lb_policy_grpclb",
        "grpc_trace",
    ],
)

grpc_cc_library(
    name = "grpc",
    srcs = [
        "src/core/lib/surface/init.cc",
        "src/core/plugin_registry/grpc_plugin_registry.cc",
    ],
    defines = select({
        "grpc_no_xds": ["GRPC_NO_XDS"],
        "//conditions:default": [],
    }),
    language = "c++",
    public_hdrs = GRPC_PUBLIC_HDRS + GRPC_SECURE_PUBLIC_HDRS,
    select_deps = {
        "grpc_no_xds": [],
        "//conditions:default": [
            "grpc_lb_policy_cds",
            "grpc_lb_policy_xds_cluster_impl",
            "grpc_lb_policy_xds_cluster_manager",
            "grpc_lb_policy_xds_cluster_resolver",
            "grpc_resolver_xds",
            "grpc_resolver_c2p",
            "grpc_xds_server_config_fetcher",
        ],
    },
    standalone = True,
    visibility = [
        "@grpc:public",
    ],
    deps = [
        "gpr_base",
        "grpc_base_c",
        "grpc_common",
        "grpc_lb_policy_grpclb_secure",
        "grpc_secure",
        "grpc_trace",
        "grpc_transport_chttp2_client_secure",
        "grpc_transport_chttp2_server_secure",
    ],
)

grpc_cc_library(
    name = "grpc++_public_hdrs",
    hdrs = GRPCXX_PUBLIC_HDRS,
    external_deps = [
        "absl/synchronization",
        "protobuf_headers",
    ],
    visibility = ["@grpc:public"],
)

grpc_cc_library(
    name = "grpc++",
    hdrs = [
        "src/cpp/client/secure_credentials.h",
        "src/cpp/common/secure_auth_context.h",
        "src/cpp/common/tls_credentials_options_util.h",
        "src/cpp/server/secure_server_credentials.h",
    ],
    language = "c++",
    public_hdrs = GRPCXX_PUBLIC_HDRS,
    select_deps = {
        "grpc_no_xds": [],
        "//conditions:default": [
            "grpc++_xds_client",
            "grpc++_xds_server",
        ],
    },
    standalone = True,
    visibility = [
        "@grpc:public",
    ],
    deps = [
        "grpc++_internals",
    ],
)

grpc_cc_library(
    name = "grpc++_internals",
    srcs = [
        "src/cpp/client/insecure_credentials.cc",
        "src/cpp/client/secure_credentials.cc",
        "src/cpp/common/auth_property_iterator.cc",
        "src/cpp/common/secure_auth_context.cc",
        "src/cpp/common/secure_channel_arguments.cc",
        "src/cpp/common/secure_create_auth_context.cc",
        "src/cpp/common/tls_certificate_provider.cc",
        "src/cpp/common/tls_credentials_options.cc",
        "src/cpp/common/tls_credentials_options_util.cc",
        "src/cpp/server/insecure_server_credentials.cc",
        "src/cpp/server/secure_server_credentials.cc",
    ],
    hdrs = [
        "src/cpp/client/secure_credentials.h",
        "src/cpp/common/secure_auth_context.h",
        "src/cpp/common/tls_credentials_options_util.h",
        "src/cpp/server/secure_server_credentials.h",
    ],
    external_deps = [
        "absl/synchronization",
        "absl/container:inlined_vector",
        "absl/strings",
        "protobuf_headers",
    ],
    language = "c++",
    public_hdrs = GRPCXX_PUBLIC_HDRS,
    deps = [
        "gpr_base",
        "grpc",
        "grpc++_base",
        "grpc++_codegen_base",
        "grpc++_codegen_base_src",
        "grpc++_codegen_proto",
        "grpc_base_c",
        "grpc_codegen",
        "grpc_secure",
        "ref_counted_ptr",
    ],
)

grpc_cc_library(
    name = "grpc++_xds_client",
    srcs = [
        "src/cpp/client/xds_credentials.cc",
    ],
    hdrs = [
        "src/cpp/client/secure_credentials.h",
    ],
    external_deps = [
        "absl/container:inlined_vector",
    ],
    language = "c++",
    deps = [
        "grpc++_internals",
    ],
)

grpc_cc_library(
    name = "grpc++_xds_server",
    srcs = [
        "src/cpp/server/xds_server_credentials.cc",
    ],
    hdrs = [
        "src/cpp/server/secure_server_credentials.h",
    ],
    language = "c++",
    public_hdrs = [
        "include/grpcpp/xds_server_builder.h",
    ],
    visibility = ["@grpc:xds"],
    deps = [
        "grpc++_internals",
    ],
)

grpc_cc_library(
    name = "grpc++_unsecure",
    srcs = [
        "src/cpp/client/insecure_credentials.cc",
        "src/cpp/common/insecure_create_auth_context.cc",
        "src/cpp/server/insecure_server_credentials.cc",
    ],
    language = "c++",
    standalone = True,
    visibility = ["@grpc:public"],
    deps = [
        "gpr",
        "grpc++_base_unsecure",
        "grpc++_codegen_base",
        "grpc++_codegen_base_src",
        "grpc++_codegen_proto",
        "grpc_unsecure",
    ],
)

grpc_cc_library(
    name = "grpc++_error_details",
    srcs = [
        "src/cpp/util/error_details.cc",
    ],
    hdrs = [
        "include/grpc++/support/error_details.h",
        "include/grpcpp/support/error_details.h",
    ],
    language = "c++",
    standalone = True,
    visibility = ["@grpc:public"],
    deps = [
        "grpc++",
    ],
)

grpc_cc_library(
    name = "grpc++_alts",
    srcs = [
        "src/cpp/common/alts_context.cc",
        "src/cpp/common/alts_util.cc",
    ],
    hdrs = [
        "include/grpcpp/security/alts_context.h",
        "include/grpcpp/security/alts_util.h",
    ],
    external_deps = [
        "upb_lib",
    ],
    language = "c++",
    standalone = True,
    visibility = ["@grpc:tsi"],
    deps = [
        "alts_upb",
        "alts_util",
        "gpr_base",
        "grpc++",
        "tsi",
    ],
)

grpc_cc_library(
    name = "grpc_csharp_ext",
    srcs = [
        "src/csharp/ext/grpc_csharp_ext.c",
    ],
    language = "csharp",
    deps = [
        "gpr",
        "grpc",
    ],
)

grpc_cc_library(
    name = "census",
    srcs = [
        "src/core/ext/filters/census/grpc_context.cc",
    ],
    language = "c++",
    public_hdrs = [
        "include/grpc/census.h",
    ],
    deps = [
        "gpr_base",
        "grpc_base_c",
        "grpc_trace",
    ],
)

grpc_cc_library(
    name = "grpc++_internal_hdrs_only",
    hdrs = [
        "include/grpcpp/impl/codegen/sync.h",
    ],
    external_deps = [
        "absl/synchronization",
    ],
    language = "c++",
    deps = [
        "gpr_codegen",
    ],
)

grpc_cc_library(
    name = "gpr_base",
    srcs = [
        "src/core/lib/gpr/alloc.cc",
        "src/core/lib/gpr/atm.cc",
        "src/core/lib/gpr/cpu_iphone.cc",
        "src/core/lib/gpr/cpu_linux.cc",
        "src/core/lib/gpr/cpu_posix.cc",
        "src/core/lib/gpr/cpu_windows.cc",
        "src/core/lib/gpr/env_linux.cc",
        "src/core/lib/gpr/env_posix.cc",
        "src/core/lib/gpr/env_windows.cc",
        "src/core/lib/gpr/log.cc",
        "src/core/lib/gpr/log_android.cc",
        "src/core/lib/gpr/log_linux.cc",
        "src/core/lib/gpr/log_posix.cc",
        "src/core/lib/gpr/log_windows.cc",
        "src/core/lib/gpr/murmur_hash.cc",
        "src/core/lib/gpr/string.cc",
        "src/core/lib/gpr/string_posix.cc",
        "src/core/lib/gpr/string_util_windows.cc",
        "src/core/lib/gpr/string_windows.cc",
        "src/core/lib/gpr/sync.cc",
        "src/core/lib/gpr/sync_abseil.cc",
        "src/core/lib/gpr/sync_posix.cc",
        "src/core/lib/gpr/sync_windows.cc",
        "src/core/lib/gpr/time.cc",
        "src/core/lib/gpr/time_posix.cc",
        "src/core/lib/gpr/time_precise.cc",
        "src/core/lib/gpr/time_windows.cc",
        "src/core/lib/gpr/tmpfile_msys.cc",
        "src/core/lib/gpr/tmpfile_posix.cc",
        "src/core/lib/gpr/tmpfile_windows.cc",
        "src/core/lib/gpr/wrap_memcpy.cc",
        "src/core/lib/gprpp/arena.cc",
        "src/core/lib/gprpp/examine_stack.cc",
        "src/core/lib/gprpp/fork.cc",
        "src/core/lib/gprpp/global_config_env.cc",
        "src/core/lib/gprpp/host_port.cc",
        "src/core/lib/gprpp/mpscq.cc",
        "src/core/lib/gprpp/stat_posix.cc",
        "src/core/lib/gprpp/stat_windows.cc",
        "src/core/lib/gprpp/status_helper.cc",
        "src/core/lib/gprpp/thd_posix.cc",
        "src/core/lib/gprpp/thd_windows.cc",
        "src/core/lib/gprpp/time_util.cc",
        "src/core/lib/profiling/basic_timers.cc",
        "src/core/lib/profiling/stap_timers.cc",
    ],
    hdrs = [
        "src/core/lib/gpr/alloc.h",
        "src/core/lib/gpr/env.h",
        "src/core/lib/gpr/murmur_hash.h",
        "src/core/lib/gpr/spinlock.h",
        "src/core/lib/gpr/string.h",
        "src/core/lib/gpr/string_windows.h",
        "src/core/lib/gpr/time_precise.h",
        "src/core/lib/gpr/tls.h",
        "src/core/lib/gpr/tmpfile.h",
        "src/core/lib/gpr/useful.h",
        "src/core/lib/gprpp/arena.h",
        "src/core/lib/gprpp/atomic.h",
        "src/core/lib/gprpp/examine_stack.h",
        "src/core/lib/gprpp/fork.h",
        "src/core/lib/gprpp/global_config.h",
        "src/core/lib/gprpp/global_config_custom.h",
        "src/core/lib/gprpp/global_config_env.h",
        "src/core/lib/gprpp/global_config_generic.h",
        "src/core/lib/gprpp/host_port.h",
        "src/core/lib/gprpp/manual_constructor.h",
        "src/core/lib/gprpp/memory.h",
        "src/core/lib/gprpp/mpscq.h",
        "src/core/lib/gprpp/stat.h",
        "src/core/lib/gprpp/status_helper.h",
        "src/core/lib/gprpp/sync.h",
        "src/core/lib/gprpp/thd.h",
        "src/core/lib/gprpp/time_util.h",
        "src/core/lib/profiling/timers.h",
    ],
    external_deps = [
        "absl/base",
        "absl/base:core_headers",
        "absl/memory",
        "absl/status",
        "absl/strings",
        "absl/strings:cord",
        "absl/strings:str_format",
        "absl/synchronization",
        "absl/time:time",
        "absl/types:optional",
        "upb_lib",
    ],
    language = "c++",
    public_hdrs = GPR_PUBLIC_HDRS,
    visibility = ["@grpc:alt_gpr_base_legacy"],
    deps = [
        "construct_destruct",
        "debug_location",
        "google_api_upb",
        "gpr_codegen",
        "grpc_codegen",
    ],
)

grpc_cc_library(
    name = "capture",
    external_deps = ["absl/utility"],
    language = "c++",
    public_hdrs = ["src/core/lib/gprpp/capture.h"],
    deps = ["gpr_platform"],
)

grpc_cc_library(
    name = "construct_destruct",
    language = "c++",
    public_hdrs = ["src/core/lib/gprpp/construct_destruct.h"],
)

grpc_cc_library(
    name = "gpr_codegen",
    language = "c++",
    public_hdrs = [
        "include/grpc/impl/codegen/atm.h",
        "include/grpc/impl/codegen/atm_gcc_atomic.h",
        "include/grpc/impl/codegen/atm_gcc_sync.h",
        "include/grpc/impl/codegen/atm_windows.h",
        "include/grpc/impl/codegen/fork.h",
        "include/grpc/impl/codegen/gpr_slice.h",
        "include/grpc/impl/codegen/gpr_types.h",
        "include/grpc/impl/codegen/log.h",
        "include/grpc/impl/codegen/port_platform.h",
        "include/grpc/impl/codegen/sync.h",
        "include/grpc/impl/codegen/sync_abseil.h",
        "include/grpc/impl/codegen/sync_custom.h",
        "include/grpc/impl/codegen/sync_generic.h",
        "include/grpc/impl/codegen/sync_posix.h",
        "include/grpc/impl/codegen/sync_windows.h",
    ],
    visibility = ["@grpc:public"],
)

# A library that vends only port_platform, so that libraries that don't need
# anything else from gpr can still be portable!
grpc_cc_library(
    name = "gpr_platform",
    language = "c++",
    public_hdrs = [
        "include/grpc/impl/codegen/port_platform.h",
    ],
)

grpc_cc_library(
    name = "grpc_trace",
    srcs = ["src/core/lib/debug/trace.cc"],
    hdrs = ["src/core/lib/debug/trace.h"],
    language = "c++",
    public_hdrs = GRPC_PUBLIC_HDRS,
    visibility = ["@grpc:trace"],
    deps = [
        "gpr",
        "grpc_codegen",
    ],
)

grpc_cc_library(
    name = "atomic",
    language = "c++",
    public_hdrs = [
        "src/core/lib/gprpp/atomic.h",
    ],
    deps = [
        "gpr",
    ],
)

grpc_cc_library(
    name = "debug_location",
    language = "c++",
    public_hdrs = ["src/core/lib/gprpp/debug_location.h"],
    visibility = ["@grpc:debug_location"],
)

grpc_cc_library(
    name = "overload",
    language = "c++",
    public_hdrs = ["src/core/lib/gprpp/overload.h"],
    deps = ["gpr_platform"],
)

grpc_cc_library(
    name = "match",
    external_deps = [
        "absl/types:variant",
    ],
    language = "c++",
    public_hdrs = ["src/core/lib/gprpp/match.h"],
    deps = [
        "gpr_platform",
        "overload",
    ],
)

grpc_cc_library(
    name = "table",
    external_deps = ["absl/utility"],
    language = "c++",
    public_hdrs = ["src/core/lib/gprpp/table.h"],
    deps = [
        "bitset",
        "gpr_platform",
    ],
)

grpc_cc_library(
    name = "bitset",
    language = "c++",
    public_hdrs = ["src/core/lib/gprpp/bitset.h"],
    deps = [
        "gpr_platform",
    ],
)

grpc_cc_library(
    name = "orphanable",
    language = "c++",
    public_hdrs = ["src/core/lib/gprpp/orphanable.h"],
    visibility = ["@grpc:client_channel"],
    deps = [
        "debug_location",
        "gpr_base",
        "grpc_trace",
        "ref_counted",
        "ref_counted_ptr",
    ],
)

grpc_cc_library(
    name = "poll",
    external_deps = [
        "absl/types:variant",
    ],
    language = "c++",
    public_hdrs = [
        "src/core/lib/promise/poll.h",
    ],
    deps = ["gpr_platform"],
)

grpc_cc_library(
    name = "promise",
    external_deps = [
        "absl/types:optional",
    ],
    language = "c++",
    public_hdrs = [
        "src/core/lib/promise/promise.h",
    ],
    deps = [
        "gpr_platform",
        "poll",
        "promise_like",
    ],
)

grpc_cc_library(
    name = "promise_like",
    language = "c++",
    public_hdrs = [
        "src/core/lib/promise/detail/promise_like.h",
    ],
    deps = [
        "gpr_platform",
        "poll",
    ],
)

grpc_cc_library(
    name = "promise_factory",
    language = "c++",
    public_hdrs = [
        "src/core/lib/promise/detail/promise_factory.h",
    ],
    deps = [
        "gpr_platform",
        "poll",
        "promise_like",
    ],
)

grpc_cc_library(
    name = "promise_status",
    external_deps = [
        "absl/status",
        "absl/status:statusor",
    ],
    language = "c++",
    public_hdrs = [
        "src/core/lib/promise/detail/status.h",
    ],
    deps = ["gpr_platform"],
)

grpc_cc_library(
    name = "switch",
    language = "c++",
    public_hdrs = [
        "src/core/lib/promise/detail/switch.h",
    ],
    deps = ["gpr_platform"],
)

grpc_cc_library(
    name = "ref_counted",
    language = "c++",
    public_hdrs = ["src/core/lib/gprpp/ref_counted.h"],
    deps = [
        "atomic",
        "debug_location",
        "gpr_base",
        "grpc_trace",
        "ref_counted_ptr",
    ],
)

grpc_cc_library(
    name = "dual_ref_counted",
    language = "c++",
    public_hdrs = ["src/core/lib/gprpp/dual_ref_counted.h"],
    deps = [
        "atomic",
        "debug_location",
        "gpr_base",
        "grpc_trace",
        "orphanable",
        "ref_counted_ptr",
    ],
)

grpc_cc_library(
    name = "ref_counted_ptr",
    language = "c++",
    public_hdrs = ["src/core/lib/gprpp/ref_counted_ptr.h"],
    visibility = ["@grpc:ref_counted_ptr"],
    deps = [
        "gpr_base",
    ],
)

grpc_cc_library(
    name = "grpc_base_c",
    srcs = [
        "src/core/lib/address_utils/parse_address.cc",
        "src/core/lib/address_utils/sockaddr_utils.cc",
        "src/core/lib/avl/avl.cc",
        "src/core/lib/backoff/backoff.cc",
        "src/core/lib/channel/channel_args.cc",
        "src/core/lib/channel/channel_stack.cc",
        "src/core/lib/channel/channel_stack_builder.cc",
        "src/core/lib/channel/channel_trace.cc",
        "src/core/lib/channel/channelz.cc",
        "src/core/lib/channel/channelz_registry.cc",
        "src/core/lib/channel/connected_channel.cc",
        "src/core/lib/channel/handshaker.cc",
        "src/core/lib/channel/handshaker_registry.cc",
        "src/core/lib/channel/status_util.cc",
        "src/core/lib/compression/compression.cc",
        "src/core/lib/compression/compression_args.cc",
        "src/core/lib/compression/compression_internal.cc",
        "src/core/lib/compression/message_compress.cc",
        "src/core/lib/compression/stream_compression.cc",
        "src/core/lib/compression/stream_compression_gzip.cc",
        "src/core/lib/compression/stream_compression_identity.cc",
        "src/core/lib/debug/stats.cc",
        "src/core/lib/debug/stats_data.cc",
        "src/core/lib/event_engine/endpoint_config.cc",
        "src/core/lib/event_engine/event_engine.cc",
        "src/core/lib/event_engine/sockaddr.cc",
        "src/core/lib/http/format_request.cc",
        "src/core/lib/http/httpcli.cc",
        "src/core/lib/http/parser.cc",
        "src/core/lib/iomgr/buffer_list.cc",
        "src/core/lib/iomgr/call_combiner.cc",
        "src/core/lib/iomgr/cfstream_handle.cc",
        "src/core/lib/iomgr/combiner.cc",
        "src/core/lib/iomgr/dualstack_socket_posix.cc",
        "src/core/lib/iomgr/endpoint.cc",
        "src/core/lib/iomgr/endpoint_cfstream.cc",
        "src/core/lib/iomgr/endpoint_pair_event_engine.cc",
        "src/core/lib/iomgr/endpoint_pair_posix.cc",
        "src/core/lib/iomgr/endpoint_pair_uv.cc",
        "src/core/lib/iomgr/endpoint_pair_windows.cc",
        "src/core/lib/iomgr/error.cc",
        "src/core/lib/iomgr/error_cfstream.cc",
        "src/core/lib/iomgr/ev_apple.cc",
        "src/core/lib/iomgr/ev_epoll1_linux.cc",
        "src/core/lib/iomgr/ev_epollex_linux.cc",
        "src/core/lib/iomgr/ev_poll_posix.cc",
        "src/core/lib/iomgr/ev_posix.cc",
        "src/core/lib/iomgr/ev_windows.cc",
        "src/core/lib/iomgr/event_engine/closure.cc",
        "src/core/lib/iomgr/event_engine/endpoint.cc",
        "src/core/lib/iomgr/event_engine/iomgr.cc",
        "src/core/lib/iomgr/event_engine/pollset.cc",
        "src/core/lib/iomgr/event_engine/resolved_address_internal.cc",
        "src/core/lib/iomgr/event_engine/resolver.cc",
        "src/core/lib/iomgr/event_engine/tcp.cc",
        "src/core/lib/iomgr/event_engine/timer.cc",
        "src/core/lib/iomgr/exec_ctx.cc",
        "src/core/lib/iomgr/executor.cc",
        "src/core/lib/iomgr/executor/mpmcqueue.cc",
        "src/core/lib/iomgr/executor/threadpool.cc",
        "src/core/lib/iomgr/fork_posix.cc",
        "src/core/lib/iomgr/fork_windows.cc",
        "src/core/lib/iomgr/gethostname_fallback.cc",
        "src/core/lib/iomgr/gethostname_host_name_max.cc",
        "src/core/lib/iomgr/gethostname_sysconf.cc",
        "src/core/lib/iomgr/grpc_if_nametoindex_posix.cc",
        "src/core/lib/iomgr/grpc_if_nametoindex_unsupported.cc",
        "src/core/lib/iomgr/internal_errqueue.cc",
        "src/core/lib/iomgr/iocp_windows.cc",
        "src/core/lib/iomgr/iomgr.cc",
        "src/core/lib/iomgr/iomgr_custom.cc",
        "src/core/lib/iomgr/iomgr_internal.cc",
        "src/core/lib/iomgr/iomgr_posix.cc",
        "src/core/lib/iomgr/iomgr_posix_cfstream.cc",
        "src/core/lib/iomgr/iomgr_uv.cc",
        "src/core/lib/iomgr/iomgr_windows.cc",
        "src/core/lib/iomgr/is_epollexclusive_available.cc",
        "src/core/lib/iomgr/load_file.cc",
        "src/core/lib/iomgr/lockfree_event.cc",
        "src/core/lib/iomgr/polling_entity.cc",
        "src/core/lib/iomgr/pollset.cc",
        "src/core/lib/iomgr/pollset_custom.cc",
        "src/core/lib/iomgr/pollset_set.cc",
        "src/core/lib/iomgr/pollset_set_custom.cc",
        "src/core/lib/iomgr/pollset_set_windows.cc",
        "src/core/lib/iomgr/pollset_uv.cc",
        "src/core/lib/iomgr/pollset_windows.cc",
        "src/core/lib/iomgr/resolve_address.cc",
        "src/core/lib/iomgr/resolve_address_custom.cc",
        "src/core/lib/iomgr/resolve_address_posix.cc",
        "src/core/lib/iomgr/resolve_address_windows.cc",
        "src/core/lib/iomgr/resource_quota.cc",
        "src/core/lib/iomgr/socket_factory_posix.cc",
        "src/core/lib/iomgr/socket_mutator.cc",
        "src/core/lib/iomgr/socket_utils_common_posix.cc",
        "src/core/lib/iomgr/socket_utils_linux.cc",
        "src/core/lib/iomgr/socket_utils_posix.cc",
        "src/core/lib/iomgr/socket_utils_uv.cc",
        "src/core/lib/iomgr/socket_utils_windows.cc",
        "src/core/lib/iomgr/socket_windows.cc",
        "src/core/lib/iomgr/tcp_client.cc",
        "src/core/lib/iomgr/tcp_client_cfstream.cc",
        "src/core/lib/iomgr/tcp_client_custom.cc",
        "src/core/lib/iomgr/tcp_client_posix.cc",
        "src/core/lib/iomgr/tcp_client_windows.cc",
        "src/core/lib/iomgr/tcp_custom.cc",
        "src/core/lib/iomgr/tcp_posix.cc",
        "src/core/lib/iomgr/tcp_server.cc",
        "src/core/lib/iomgr/tcp_server_custom.cc",
        "src/core/lib/iomgr/tcp_server_posix.cc",
        "src/core/lib/iomgr/tcp_server_utils_posix_common.cc",
        "src/core/lib/iomgr/tcp_server_utils_posix_ifaddrs.cc",
        "src/core/lib/iomgr/tcp_server_utils_posix_noifaddrs.cc",
        "src/core/lib/iomgr/tcp_server_windows.cc",
        "src/core/lib/iomgr/tcp_uv.cc",
        "src/core/lib/iomgr/tcp_windows.cc",
        "src/core/lib/iomgr/time_averaged_stats.cc",
        "src/core/lib/iomgr/timer.cc",
        "src/core/lib/iomgr/timer_custom.cc",
        "src/core/lib/iomgr/timer_generic.cc",
        "src/core/lib/iomgr/timer_heap.cc",
        "src/core/lib/iomgr/timer_manager.cc",
        "src/core/lib/iomgr/timer_uv.cc",
        "src/core/lib/iomgr/udp_server.cc",
        "src/core/lib/iomgr/unix_sockets_posix.cc",
        "src/core/lib/iomgr/unix_sockets_posix_noop.cc",
        "src/core/lib/iomgr/wakeup_fd_eventfd.cc",
        "src/core/lib/iomgr/wakeup_fd_nospecial.cc",
        "src/core/lib/iomgr/wakeup_fd_pipe.cc",
        "src/core/lib/iomgr/wakeup_fd_posix.cc",
        "src/core/lib/iomgr/work_serializer.cc",
        "src/core/lib/json/json_reader.cc",
        "src/core/lib/json/json_util.cc",
        "src/core/lib/json/json_writer.cc",
        "src/core/lib/slice/b64.cc",
        "src/core/lib/slice/percent_encoding.cc",
        "src/core/lib/slice/slice.cc",
        "src/core/lib/slice/slice_buffer.cc",
        "src/core/lib/slice/slice_intern.cc",
        "src/core/lib/slice/slice_string_helpers.cc",
        "src/core/lib/surface/api_trace.cc",
        "src/core/lib/surface/byte_buffer.cc",
        "src/core/lib/surface/byte_buffer_reader.cc",
        "src/core/lib/surface/call.cc",
        "src/core/lib/surface/call_details.cc",
        "src/core/lib/surface/call_log_batch.cc",
        "src/core/lib/surface/channel.cc",
        "src/core/lib/surface/channel_init.cc",
        "src/core/lib/surface/channel_ping.cc",
        "src/core/lib/surface/channel_stack_type.cc",
        "src/core/lib/surface/completion_queue.cc",
        "src/core/lib/surface/completion_queue_factory.cc",
        "src/core/lib/surface/event_string.cc",
        "src/core/lib/surface/metadata_array.cc",
        "src/core/lib/surface/server.cc",
        "src/core/lib/surface/validate_metadata.cc",
        "src/core/lib/surface/version.cc",
        "src/core/lib/transport/authority_override.cc",
        "src/core/lib/transport/bdp_estimator.cc",
        "src/core/lib/transport/byte_stream.cc",
        "src/core/lib/transport/connectivity_state.cc",
        "src/core/lib/transport/error_utils.cc",
        "src/core/lib/transport/metadata.cc",
        "src/core/lib/transport/metadata_batch.cc",
        "src/core/lib/transport/pid_controller.cc",
        "src/core/lib/transport/static_metadata.cc",
        "src/core/lib/transport/status_conversion.cc",
        "src/core/lib/transport/status_metadata.cc",
        "src/core/lib/transport/timeout_encoding.cc",
        "src/core/lib/transport/transport.cc",
        "src/core/lib/transport/transport_op_string.cc",
        "src/core/lib/uri/uri_parser.cc",
    ],
    hdrs = [
        "src/core/lib/address_utils/parse_address.h",
        "src/core/lib/address_utils/sockaddr_utils.h",
        "src/core/lib/avl/avl.h",
        "src/core/lib/backoff/backoff.h",
        "src/core/lib/channel/call_tracer.h",
        "src/core/lib/channel/channel_args.h",
        "src/core/lib/channel/channel_stack.h",
        "src/core/lib/channel/channel_stack_builder.h",
        "src/core/lib/channel/channel_trace.h",
        "src/core/lib/channel/channelz.h",
        "src/core/lib/channel/channelz_registry.h",
        "src/core/lib/channel/connected_channel.h",
        "src/core/lib/channel/context.h",
        "src/core/lib/channel/handshaker.h",
        "src/core/lib/channel/handshaker_factory.h",
        "src/core/lib/channel/handshaker_registry.h",
        "src/core/lib/channel/status_util.h",
        "src/core/lib/compression/algorithm_metadata.h",
        "src/core/lib/compression/compression_args.h",
        "src/core/lib/compression/compression_internal.h",
        "src/core/lib/compression/message_compress.h",
        "src/core/lib/compression/stream_compression.h",
        "src/core/lib/compression/stream_compression_gzip.h",
        "src/core/lib/compression/stream_compression_identity.h",
        "src/core/lib/debug/stats.h",
        "src/core/lib/debug/stats_data.h",
        "src/core/lib/event_engine/endpoint_config_internal.h",
        "src/core/lib/event_engine/sockaddr.h",
        "src/core/lib/http/format_request.h",
        "src/core/lib/http/httpcli.h",
        "src/core/lib/http/parser.h",
        "src/core/lib/iomgr/block_annotate.h",
        "src/core/lib/iomgr/buffer_list.h",
        "src/core/lib/iomgr/call_combiner.h",
        "src/core/lib/iomgr/cfstream_handle.h",
        "src/core/lib/iomgr/closure.h",
        "src/core/lib/iomgr/combiner.h",
        "src/core/lib/iomgr/dynamic_annotations.h",
        "src/core/lib/iomgr/endpoint.h",
        "src/core/lib/iomgr/endpoint_cfstream.h",
        "src/core/lib/iomgr/endpoint_pair.h",
        "src/core/lib/iomgr/error.h",
        "src/core/lib/iomgr/error_cfstream.h",
        "src/core/lib/iomgr/error_internal.h",
        "src/core/lib/iomgr/ev_apple.h",
        "src/core/lib/iomgr/ev_epoll1_linux.h",
        "src/core/lib/iomgr/ev_epollex_linux.h",
        "src/core/lib/iomgr/ev_poll_posix.h",
        "src/core/lib/iomgr/ev_posix.h",
        "src/core/lib/iomgr/event_engine/closure.h",
        "src/core/lib/iomgr/event_engine/endpoint.h",
        "src/core/lib/iomgr/event_engine/iomgr.h",
        "src/core/lib/iomgr/event_engine/pollset.h",
        "src/core/lib/iomgr/event_engine/promise.h",
        "src/core/lib/iomgr/event_engine/resolved_address_internal.h",
        "src/core/lib/iomgr/exec_ctx.h",
        "src/core/lib/iomgr/executor.h",
        "src/core/lib/iomgr/executor/mpmcqueue.h",
        "src/core/lib/iomgr/executor/threadpool.h",
        "src/core/lib/iomgr/gethostname.h",
        "src/core/lib/iomgr/grpc_if_nametoindex.h",
        "src/core/lib/iomgr/internal_errqueue.h",
        "src/core/lib/iomgr/iocp_windows.h",
        "src/core/lib/iomgr/iomgr.h",
        "src/core/lib/iomgr/iomgr_custom.h",
        "src/core/lib/iomgr/iomgr_internal.h",
        "src/core/lib/iomgr/is_epollexclusive_available.h",
        "src/core/lib/iomgr/load_file.h",
        "src/core/lib/iomgr/lockfree_event.h",
        "src/core/lib/iomgr/nameser.h",
        "src/core/lib/iomgr/polling_entity.h",
        "src/core/lib/iomgr/pollset.h",
        "src/core/lib/iomgr/pollset_custom.h",
        "src/core/lib/iomgr/pollset_set.h",
        "src/core/lib/iomgr/pollset_set_custom.h",
        "src/core/lib/iomgr/pollset_set_windows.h",
        "src/core/lib/iomgr/pollset_uv.h",
        "src/core/lib/iomgr/pollset_windows.h",
        "src/core/lib/iomgr/port.h",
        "src/core/lib/iomgr/python_util.h",
        "src/core/lib/iomgr/resolve_address.h",
        "src/core/lib/iomgr/resolve_address_custom.h",
        "src/core/lib/iomgr/resource_quota.h",
        "src/core/lib/iomgr/sockaddr.h",
        "src/core/lib/iomgr/sockaddr_custom.h",
        "src/core/lib/iomgr/sockaddr_posix.h",
        "src/core/lib/iomgr/sockaddr_windows.h",
        "src/core/lib/iomgr/socket_factory_posix.h",
        "src/core/lib/iomgr/socket_mutator.h",
        "src/core/lib/iomgr/socket_utils.h",
        "src/core/lib/iomgr/socket_utils_posix.h",
        "src/core/lib/iomgr/socket_windows.h",
        "src/core/lib/iomgr/sys_epoll_wrapper.h",
        "src/core/lib/iomgr/tcp_client.h",
        "src/core/lib/iomgr/tcp_client_posix.h",
        "src/core/lib/iomgr/tcp_custom.h",
        "src/core/lib/iomgr/tcp_posix.h",
        "src/core/lib/iomgr/tcp_server.h",
        "src/core/lib/iomgr/tcp_server_utils_posix.h",
        "src/core/lib/iomgr/tcp_windows.h",
        "src/core/lib/iomgr/time_averaged_stats.h",
        "src/core/lib/iomgr/timer.h",
        "src/core/lib/iomgr/timer_custom.h",
        "src/core/lib/iomgr/timer_generic.h",
        "src/core/lib/iomgr/timer_heap.h",
        "src/core/lib/iomgr/timer_manager.h",
        "src/core/lib/iomgr/udp_server.h",
        "src/core/lib/iomgr/unix_sockets_posix.h",
        "src/core/lib/iomgr/wakeup_fd_pipe.h",
        "src/core/lib/iomgr/wakeup_fd_posix.h",
        "src/core/lib/iomgr/work_serializer.h",
        "src/core/lib/json/json.h",
        "src/core/lib/json/json_util.h",
        "src/core/lib/slice/b64.h",
        "src/core/lib/slice/percent_encoding.h",
        "src/core/lib/slice/slice_internal.h",
        "src/core/lib/slice/slice_string_helpers.h",
        "src/core/lib/slice/slice_utils.h",
        "src/core/lib/surface/api_trace.h",
        "src/core/lib/surface/call.h",
        "src/core/lib/surface/call_test_only.h",
        "src/core/lib/surface/channel.h",
        "src/core/lib/surface/channel_init.h",
        "src/core/lib/surface/channel_stack_type.h",
        "src/core/lib/surface/completion_queue.h",
        "src/core/lib/surface/completion_queue_factory.h",
        "src/core/lib/surface/event_string.h",
        "src/core/lib/surface/init.h",
        "src/core/lib/surface/lame_client.h",
        "src/core/lib/surface/server.h",
        "src/core/lib/surface/validate_metadata.h",
        "src/core/lib/transport/authority_override.h",
        "src/core/lib/transport/bdp_estimator.h",
        "src/core/lib/transport/byte_stream.h",
        "src/core/lib/transport/connectivity_state.h",
        "src/core/lib/transport/error_utils.h",
        "src/core/lib/transport/http2_errors.h",
        "src/core/lib/transport/metadata.h",
        "src/core/lib/transport/metadata_batch.h",
        "src/core/lib/transport/pid_controller.h",
        "src/core/lib/transport/static_metadata.h",
        "src/core/lib/transport/status_conversion.h",
        "src/core/lib/transport/status_metadata.h",
        "src/core/lib/transport/timeout_encoding.h",
        "src/core/lib/transport/transport.h",
        "src/core/lib/transport/transport_impl.h",
        "src/core/lib/uri/uri_parser.h",
    ],
    external_deps = [
        "absl/container:flat_hash_map",
        "absl/container:inlined_vector",
        "absl/functional:bind_front",
        "absl/memory",
        "absl/status:statusor",
        "absl/status",
        "absl/strings:str_format",
        "absl/strings",
        "absl/types:optional",
        "madler_zlib",
    ],
    language = "c++",
    public_hdrs = GRPC_PUBLIC_HDRS + GRPC_PUBLIC_EVENT_ENGINE_HDRS,
    visibility = ["@grpc:alt_grpc_base_legacy"],
    deps = [
        "dual_ref_counted",
        "gpr_base",
        "gpr_codegen",
        "grpc_codegen",
        "grpc_trace",
        "orphanable",
        "ref_counted",
        "ref_counted_ptr",
    ],
)

grpc_cc_library(
    name = "grpc_base",
    srcs = [
        "src/core/lib/surface/lame_client.cc",
    ],
    language = "c++",
    visibility = ["@grpc:alt_grpc_base_legacy"],
    deps = [
        "atomic",
        "gpr_base",
        "grpc_base_c",
    ],
)

grpc_cc_library(
    name = "grpc_common",
    language = "c++",
    deps = [
        "grpc_base",
        # standard plugins
        "census",
        "grpc_deadline_filter",
        "grpc_client_authority_filter",
        "grpc_lb_policy_pick_first",
        "grpc_lb_policy_priority",
        "grpc_lb_policy_ring_hash",
        "grpc_lb_policy_round_robin",
        "grpc_lb_policy_weighted_target",
        "grpc_client_idle_filter",
        "grpc_max_age_filter",
        "grpc_message_size_filter",
        "grpc_resolver_dns_ares",
        "grpc_resolver_fake",
        "grpc_resolver_dns_native",
        "grpc_resolver_sockaddr",
        "grpc_transport_chttp2_client_insecure",
        "grpc_transport_chttp2_server_insecure",
        "grpc_transport_inproc",
        "grpc_fault_injection_filter",
        "grpc_workaround_cronet_compression_filter",
        "grpc_server_backward_compatibility",
    ],
)

grpc_cc_library(
    name = "grpc_client_channel",
    srcs = [
        "src/core/ext/filters/client_channel/backend_metric.cc",
        "src/core/ext/filters/client_channel/backup_poller.cc",
        "src/core/ext/filters/client_channel/channel_connectivity.cc",
        "src/core/ext/filters/client_channel/client_channel.cc",
        "src/core/ext/filters/client_channel/client_channel_channelz.cc",
        "src/core/ext/filters/client_channel/client_channel_factory.cc",
        "src/core/ext/filters/client_channel/client_channel_plugin.cc",
        "src/core/ext/filters/client_channel/config_selector.cc",
        "src/core/ext/filters/client_channel/dynamic_filters.cc",
        "src/core/ext/filters/client_channel/global_subchannel_pool.cc",
        "src/core/ext/filters/client_channel/health/health_check_client.cc",
        "src/core/ext/filters/client_channel/http_connect_handshaker.cc",
        "src/core/ext/filters/client_channel/http_proxy.cc",
        "src/core/ext/filters/client_channel/lb_policy.cc",
        "src/core/ext/filters/client_channel/lb_policy/child_policy_handler.cc",
        "src/core/ext/filters/client_channel/lb_policy_registry.cc",
        "src/core/ext/filters/client_channel/local_subchannel_pool.cc",
        "src/core/ext/filters/client_channel/proxy_mapper_registry.cc",
        "src/core/ext/filters/client_channel/resolver.cc",
        "src/core/ext/filters/client_channel/resolver_registry.cc",
        "src/core/ext/filters/client_channel/resolver_result_parsing.cc",
        "src/core/ext/filters/client_channel/retry_filter.cc",
        "src/core/ext/filters/client_channel/retry_service_config.cc",
        "src/core/ext/filters/client_channel/retry_throttle.cc",
        "src/core/ext/filters/client_channel/server_address.cc",
        "src/core/ext/filters/client_channel/service_config.cc",
        "src/core/ext/filters/client_channel/service_config_channel_arg_filter.cc",
        "src/core/ext/filters/client_channel/service_config_parser.cc",
        "src/core/ext/filters/client_channel/subchannel.cc",
        "src/core/ext/filters/client_channel/subchannel_pool_interface.cc",
    ],
    hdrs = [
        "src/core/ext/filters/client_channel/backend_metric.h",
        "src/core/ext/filters/client_channel/backup_poller.h",
        "src/core/ext/filters/client_channel/client_channel.h",
        "src/core/ext/filters/client_channel/client_channel_channelz.h",
        "src/core/ext/filters/client_channel/client_channel_factory.h",
        "src/core/ext/filters/client_channel/config_selector.h",
        "src/core/ext/filters/client_channel/connector.h",
        "src/core/ext/filters/client_channel/dynamic_filters.h",
        "src/core/ext/filters/client_channel/global_subchannel_pool.h",
        "src/core/ext/filters/client_channel/health/health_check_client.h",
        "src/core/ext/filters/client_channel/http_connect_handshaker.h",
        "src/core/ext/filters/client_channel/http_proxy.h",
        "src/core/ext/filters/client_channel/lb_policy.h",
        "src/core/ext/filters/client_channel/lb_policy/child_policy_handler.h",
        "src/core/ext/filters/client_channel/lb_policy_factory.h",
        "src/core/ext/filters/client_channel/lb_policy_registry.h",
        "src/core/ext/filters/client_channel/local_subchannel_pool.h",
        "src/core/ext/filters/client_channel/proxy_mapper.h",
        "src/core/ext/filters/client_channel/proxy_mapper_registry.h",
        "src/core/ext/filters/client_channel/resolver.h",
        "src/core/ext/filters/client_channel/resolver_factory.h",
        "src/core/ext/filters/client_channel/resolver_registry.h",
        "src/core/ext/filters/client_channel/resolver_result_parsing.h",
        "src/core/ext/filters/client_channel/retry_filter.h",
        "src/core/ext/filters/client_channel/retry_service_config.h",
        "src/core/ext/filters/client_channel/retry_throttle.h",
        "src/core/ext/filters/client_channel/server_address.h",
        "src/core/ext/filters/client_channel/service_config.h",
        "src/core/ext/filters/client_channel/service_config_call_data.h",
        "src/core/ext/filters/client_channel/service_config_parser.h",
        "src/core/ext/filters/client_channel/subchannel.h",
        "src/core/ext/filters/client_channel/subchannel_interface.h",
        "src/core/ext/filters/client_channel/subchannel_pool_interface.h",
    ],
    external_deps = [
        "absl/container:inlined_vector",
        "absl/strings",
        "absl/strings:str_format",
        "absl/types:optional",
        "absl/status:statusor",
        "upb_lib",
    ],
    language = "c++",
    visibility = ["@grpc:client_channel"],
    deps = [
        "debug_location",
        "gpr_base",
        "grpc_base_c",
        "grpc_client_authority_filter",
        "grpc_deadline_filter",
        "grpc_health_upb",
        "grpc_trace",
        "orphanable",
        "ref_counted",
        "ref_counted_ptr",
        "udpa_orca_upb",
    ],
)

grpc_cc_library(
    name = "grpc_client_idle_filter",
    srcs = [
        "src/core/ext/filters/client_idle/client_idle_filter.cc",
    ],
    language = "c++",
    deps = [
        "gpr_base",
        "grpc_base_c",
    ],
)

grpc_cc_library(
    name = "grpc_max_age_filter",
    srcs = [
        "src/core/ext/filters/max_age/max_age_filter.cc",
    ],
    hdrs = [
        "src/core/ext/filters/max_age/max_age_filter.h",
    ],
    language = "c++",
    deps = [
        "gpr_base",
        "grpc_base_c",
    ],
)

grpc_cc_library(
    name = "grpc_deadline_filter",
    srcs = [
        "src/core/ext/filters/deadline/deadline_filter.cc",
    ],
    hdrs = [
        "src/core/ext/filters/deadline/deadline_filter.h",
    ],
    language = "c++",
    deps = [
        "gpr_base",
        "grpc_base_c",
    ],
)

grpc_cc_library(
    name = "grpc_client_authority_filter",
    srcs = [
        "src/core/ext/filters/http/client_authority_filter.cc",
    ],
    hdrs = [
        "src/core/ext/filters/http/client_authority_filter.h",
    ],
    language = "c++",
    deps = [
        "gpr_base",
        "grpc_base_c",
    ],
)

grpc_cc_library(
    name = "grpc_message_size_filter",
    srcs = [
        "src/core/ext/filters/message_size/message_size_filter.cc",
    ],
    hdrs = [
        "src/core/ext/filters/message_size/message_size_filter.h",
    ],
    external_deps = ["absl/strings:str_format"],
    language = "c++",
    deps = [
        "gpr_base",
        "grpc_base_c",
        "grpc_client_channel",
        "grpc_codegen",
        "ref_counted",
        "ref_counted_ptr",
    ],
)

grpc_cc_library(
    name = "grpc_fault_injection_filter",
    srcs = [
        "src/core/ext/filters/fault_injection/fault_injection_filter.cc",
        "src/core/ext/filters/fault_injection/service_config_parser.cc",
    ],
    hdrs = [
        "src/core/ext/filters/fault_injection/fault_injection_filter.h",
        "src/core/ext/filters/fault_injection/service_config_parser.h",
    ],
    external_deps = ["absl/strings"],
    language = "c++",
    deps = [
        "gpr_base",
        "grpc_base_c",
        "grpc_client_channel",
    ],
)

grpc_cc_library(
    name = "grpc_http_filters",
    srcs = [
        "src/core/ext/filters/http/client/http_client_filter.cc",
        "src/core/ext/filters/http/http_filters_plugin.cc",
        "src/core/ext/filters/http/message_compress/message_compress_filter.cc",
        "src/core/ext/filters/http/message_compress/message_decompress_filter.cc",
        "src/core/ext/filters/http/server/http_server_filter.cc",
    ],
    hdrs = [
        "src/core/ext/filters/http/client/http_client_filter.h",
        "src/core/ext/filters/http/message_compress/message_compress_filter.h",
        "src/core/ext/filters/http/message_compress/message_decompress_filter.h",
        "src/core/ext/filters/http/server/http_server_filter.h",
    ],
    external_deps = [
        "absl/strings:str_format",
        "absl/strings",
        "absl/types:optional",
    ],
    language = "c++",
    deps = [
        "gpr_base",
        "grpc_base_c",
        "grpc_message_size_filter",
    ],
)

grpc_cc_library(
    name = "grpc_workaround_cronet_compression_filter",
    srcs = [
        "src/core/ext/filters/workarounds/workaround_cronet_compression_filter.cc",
    ],
    hdrs = [
        "src/core/ext/filters/workarounds/workaround_cronet_compression_filter.h",
    ],
    language = "c++",
    deps = [
        "gpr_base",
        "grpc_base_c",
        "grpc_server_backward_compatibility",
    ],
)

grpc_cc_library(
    name = "grpc_codegen",
    language = "c++",
    public_hdrs = [
        "include/grpc/impl/codegen/byte_buffer.h",
        "include/grpc/impl/codegen/byte_buffer_reader.h",
        "include/grpc/impl/codegen/compression_types.h",
        "include/grpc/impl/codegen/connectivity_state.h",
        "include/grpc/impl/codegen/grpc_types.h",
        "include/grpc/impl/codegen/propagation_bits.h",
        "include/grpc/impl/codegen/status.h",
        "include/grpc/impl/codegen/slice.h",
    ],
    visibility = ["@grpc:public"],
    deps = [
        "gpr_codegen",
    ],
)

grpc_cc_library(
    name = "grpc_grpclb_balancer_addresses",
    srcs = [
        "src/core/ext/filters/client_channel/lb_policy/grpclb/grpclb_balancer_addresses.cc",
    ],
    hdrs = [
        "src/core/ext/filters/client_channel/lb_policy/grpclb/grpclb_balancer_addresses.h",
    ],
    language = "c++",
    visibility = ["@grpc:grpclb"],
    deps = [
        "gpr_base",
        "grpc_base_c",
        "grpc_client_channel",
    ],
)

grpc_cc_library(
    name = "grpc_lb_policy_grpclb",
    srcs = [
        "src/core/ext/filters/client_channel/lb_policy/grpclb/client_load_reporting_filter.cc",
        "src/core/ext/filters/client_channel/lb_policy/grpclb/grpclb.cc",
        "src/core/ext/filters/client_channel/lb_policy/grpclb/grpclb_channel.cc",
        "src/core/ext/filters/client_channel/lb_policy/grpclb/grpclb_client_stats.cc",
        "src/core/ext/filters/client_channel/lb_policy/grpclb/load_balancer_api.cc",
    ],
    hdrs = [
        "src/core/ext/filters/client_channel/lb_policy/grpclb/client_load_reporting_filter.h",
        "src/core/ext/filters/client_channel/lb_policy/grpclb/grpclb.h",
        "src/core/ext/filters/client_channel/lb_policy/grpclb/grpclb_channel.h",
        "src/core/ext/filters/client_channel/lb_policy/grpclb/grpclb_client_stats.h",
        "src/core/ext/filters/client_channel/lb_policy/grpclb/load_balancer_api.h",
    ],
    external_deps = [
        "absl/memory",
        "absl/container:inlined_vector",
        "absl/strings",
        "absl/strings:str_format",
        "upb_lib",
    ],
    language = "c++",
    deps = [
        "google_api_upb",
        "gpr_base",
        "grpc_base_c",
        "grpc_client_channel",
        "grpc_grpclb_balancer_addresses",
        "grpc_lb_upb",
        "grpc_resolver_fake",
        "grpc_transport_chttp2_client_insecure",
        "orphanable",
        "ref_counted_ptr",
    ],
)

grpc_cc_library(
    name = "grpc_lb_policy_grpclb_secure",
    srcs = [
        "src/core/ext/filters/client_channel/lb_policy/grpclb/client_load_reporting_filter.cc",
        "src/core/ext/filters/client_channel/lb_policy/grpclb/grpclb.cc",
        "src/core/ext/filters/client_channel/lb_policy/grpclb/grpclb_channel_secure.cc",
        "src/core/ext/filters/client_channel/lb_policy/grpclb/grpclb_client_stats.cc",
        "src/core/ext/filters/client_channel/lb_policy/grpclb/load_balancer_api.cc",
    ],
    hdrs = [
        "src/core/ext/filters/client_channel/lb_policy/grpclb/client_load_reporting_filter.h",
        "src/core/ext/filters/client_channel/lb_policy/grpclb/grpclb.h",
        "src/core/ext/filters/client_channel/lb_policy/grpclb/grpclb_channel.h",
        "src/core/ext/filters/client_channel/lb_policy/grpclb/grpclb_client_stats.h",
        "src/core/ext/filters/client_channel/lb_policy/grpclb/load_balancer_api.h",
    ],
    external_deps = [
        "absl/memory",
        "absl/container:inlined_vector",
        "absl/strings",
        "absl/strings:str_format",
        "upb_lib",
    ],
    language = "c++",
    deps = [
        "google_api_upb",
        "gpr_base",
        "grpc_base_c",
        "grpc_client_channel",
        "grpc_grpclb_balancer_addresses",
        "grpc_lb_upb",
        "grpc_resolver_fake",
        "grpc_secure",
        "grpc_transport_chttp2_client_secure",
        "orphanable",
        "ref_counted_ptr",
    ],
)

grpc_cc_library(
    name = "grpc_xds_client",
    srcs = [
        "src/core/ext/xds/certificate_provider_registry.cc",
        "src/core/ext/xds/certificate_provider_store.cc",
        "src/core/ext/xds/file_watcher_certificate_provider_factory.cc",
        "src/core/ext/xds/xds_api.cc",
        "src/core/ext/xds/xds_bootstrap.cc",
        "src/core/ext/xds/xds_certificate_provider.cc",
        "src/core/ext/xds/xds_client.cc",
        "src/core/ext/xds/xds_client_stats.cc",
        "src/core/ext/xds/xds_http_fault_filter.cc",
        "src/core/ext/xds/xds_http_filters.cc",
        "src/core/lib/security/credentials/xds/xds_credentials.cc",
    ],
    hdrs = [
        "src/core/ext/xds/certificate_provider_factory.h",
        "src/core/ext/xds/certificate_provider_registry.h",
        "src/core/ext/xds/certificate_provider_store.h",
        "src/core/ext/xds/file_watcher_certificate_provider_factory.h",
        "src/core/ext/xds/xds_api.h",
        "src/core/ext/xds/xds_bootstrap.h",
        "src/core/ext/xds/xds_certificate_provider.h",
        "src/core/ext/xds/xds_channel_args.h",
        "src/core/ext/xds/xds_client.h",
        "src/core/ext/xds/xds_client_stats.h",
        "src/core/ext/xds/xds_http_fault_filter.h",
        "src/core/ext/xds/xds_http_filters.h",
        "src/core/lib/security/credentials/xds/xds_credentials.h",
    ],
    external_deps = [
        "absl/functional:bind_front",
        "absl/status:statusor",
        "absl/strings",
        "absl/strings:str_format",
        "absl/container:inlined_vector",
        "upb_lib",
        "upb_textformat_lib",
        "upb_json_lib",
        "re2",
        "upb_reflection",
    ],
    language = "c++",
    deps = [
        "envoy_ads_upb",
        "envoy_ads_upbdefs",
        "envoy_core_upb",
        "envoy_core_upbdefs",
        "envoy_type_upb",
        "google_api_upb",
        "gpr_base",
        "gpr_codegen",
        "grpc_base_c",
        "grpc_client_channel",
        "grpc_codegen",
        "grpc_fault_injection_filter",
        "grpc_lb_xds_channel_args",
        "grpc_matchers",
        "grpc_secure",
        "grpc_transport_chttp2_client_secure",
        "orphanable",
        "ref_counted_ptr",
        "udpa_type_upb",
        "udpa_type_upbdefs",
    ],
)

grpc_cc_library(
    name = "grpc_xds_server_config_fetcher",
    srcs = [
        "src/core/ext/xds/xds_server_config_fetcher.cc",
    ],
    external_deps = [
        "absl/strings",
    ],
    language = "c++",
    deps = [
        "gpr_base",
        "grpc_base_c",
        "grpc_xds_client",
    ],
)

grpc_cc_library(
    name = "grpc_google_mesh_ca_certificate_provider_factory",
    srcs = [
        "src/core/ext/xds/google_mesh_ca_certificate_provider_factory.cc",
    ],
    hdrs = [
        "src/core/ext/xds/google_mesh_ca_certificate_provider_factory.h",
    ],
    external_deps = [
        "absl/strings",
    ],
    language = "c++",
    deps = [
        "gpr_base",
        "grpc_base_c",
        "grpc_xds_client",
    ],
)

grpc_cc_library(
    name = "grpc_lb_policy_cds",
    srcs = [
        "src/core/ext/filters/client_channel/lb_policy/xds/cds.cc",
    ],
    external_deps = [
        "absl/strings",
    ],
    language = "c++",
    deps = [
        "gpr_base",
        "grpc_base_c",
        "grpc_client_channel",
        "grpc_xds_client",
        "orphanable",
        "ref_counted_ptr",
    ],
)

grpc_cc_library(
    name = "grpc_lb_xds_channel_args",
    hdrs = [
        "src/core/ext/filters/client_channel/lb_policy/xds/xds_channel_args.h",
    ],
    language = "c++",
)

grpc_cc_library(
    name = "grpc_lb_xds_common",
    hdrs = [
        "src/core/ext/filters/client_channel/lb_policy/xds/xds.h",
    ],
    language = "c++",
    deps = [
        "gpr_base",
        "grpc_base_c",
        "grpc_client_channel",
        "grpc_xds_client",
    ],
)

grpc_cc_library(
    name = "grpc_lb_policy_xds_cluster_resolver",
    srcs = [
        "src/core/ext/filters/client_channel/lb_policy/xds/xds_cluster_resolver.cc",
    ],
    external_deps = [
        "absl/strings",
        "absl/types:optional",
    ],
    language = "c++",
    deps = [
        "gpr_base",
        "grpc_base_c",
        "grpc_client_channel",
        "grpc_lb_address_filtering",
        "grpc_lb_policy_ring_hash",
        "grpc_lb_xds_channel_args",
        "grpc_lb_xds_common",
        "grpc_resolver_fake",
        "grpc_xds_client",
        "orphanable",
        "ref_counted_ptr",
    ],
)

grpc_cc_library(
    name = "grpc_lb_policy_xds_cluster_impl",
    srcs = [
        "src/core/ext/filters/client_channel/lb_policy/xds/xds_cluster_impl.cc",
    ],
    external_deps = [
        "absl/strings",
    ],
    language = "c++",
    deps = [
        "gpr_base",
        "grpc_base_c",
        "grpc_client_channel",
        "grpc_lb_xds_channel_args",
        "grpc_lb_xds_common",
        "grpc_xds_client",
        "orphanable",
        "ref_counted_ptr",
    ],
)

grpc_cc_library(
    name = "grpc_lb_policy_xds_cluster_manager",
    srcs = [
        "src/core/ext/filters/client_channel/lb_policy/xds/xds_cluster_manager.cc",
    ],
    external_deps = [
        "absl/strings",
        "absl/status",
    ],
    language = "c++",
    deps = [
        "gpr_base",
        "grpc_base_c",
        "grpc_client_channel",
        "grpc_resolver_xds_header",
        "orphanable",
        "ref_counted",
        "ref_counted_ptr",
    ],
)

grpc_cc_library(
    name = "grpc_lb_address_filtering",
    srcs = [
        "src/core/ext/filters/client_channel/lb_policy/address_filtering.cc",
    ],
    hdrs = [
        "src/core/ext/filters/client_channel/lb_policy/address_filtering.h",
    ],
    external_deps = [
        "absl/strings",
    ],
    language = "c++",
    deps = [
        "gpr_base",
        "grpc_base_c",
        "grpc_client_channel",
    ],
)

grpc_cc_library(
    name = "grpc_lb_subchannel_list",
    hdrs = [
        "src/core/ext/filters/client_channel/lb_policy/subchannel_list.h",
    ],
    language = "c++",
    deps = [
        "gpr_base",
        "grpc_base_c",
        "grpc_client_channel",
    ],
)

grpc_cc_library(
    name = "grpc_lb_policy_pick_first",
    srcs = [
        "src/core/ext/filters/client_channel/lb_policy/pick_first/pick_first.cc",
    ],
    language = "c++",
    deps = [
        "gpr_base",
        "grpc_base_c",
        "grpc_client_channel",
        "grpc_lb_subchannel_list",
    ],
)

grpc_cc_library(
    name = "grpc_lb_policy_ring_hash",
    srcs = [
        "src/core/ext/filters/client_channel/lb_policy/ring_hash/ring_hash.cc",
    ],
    hdrs = [
        "src/core/ext/filters/client_channel/lb_policy/ring_hash/ring_hash.h",
    ],
    external_deps = [
        "absl/strings",
        "xxhash",
    ],
    language = "c++",
    deps = [
        "gpr_base",
        "grpc_base_c",
        "grpc_client_channel",
        "grpc_lb_subchannel_list",
        "grpc_trace",
        "ref_counted_ptr",
    ],
)

grpc_cc_library(
    name = "grpc_lb_policy_round_robin",
    srcs = [
        "src/core/ext/filters/client_channel/lb_policy/round_robin/round_robin.cc",
    ],
    language = "c++",
    deps = [
        "gpr_base",
        "grpc_base_c",
        "grpc_client_channel",
        "grpc_lb_subchannel_list",
        "grpc_trace",
        "ref_counted_ptr",
    ],
)

grpc_cc_library(
    name = "grpc_lb_policy_priority",
    srcs = [
        "src/core/ext/filters/client_channel/lb_policy/priority/priority.cc",
    ],
    external_deps = [
        "absl/strings",
        "absl/strings:str_format",
    ],
    language = "c++",
    deps = [
        "gpr_base",
        "grpc_base_c",
        "grpc_client_channel",
        "grpc_lb_address_filtering",
        "orphanable",
        "ref_counted_ptr",
    ],
)

grpc_cc_library(
    name = "grpc_lb_policy_weighted_target",
    srcs = [
        "src/core/ext/filters/client_channel/lb_policy/weighted_target/weighted_target.cc",
    ],
    external_deps = [
        "absl/container:inlined_vector",
        "absl/strings",
    ],
    language = "c++",
    deps = [
        "gpr_base",
        "grpc_base_c",
        "grpc_client_channel",
        "grpc_lb_address_filtering",
        "orphanable",
        "ref_counted_ptr",
    ],
)

grpc_cc_library(
    name = "lb_server_load_reporting_filter",
    srcs = [
        "src/core/ext/filters/load_reporting/server_load_reporting_filter.cc",
    ],
    hdrs = [
        "src/core/ext/filters/load_reporting/registered_opencensus_objects.h",
        "src/core/ext/filters/load_reporting/server_load_reporting_filter.h",
        "src/cpp/server/load_reporter/constants.h",
    ],
    external_deps = [
        "absl/strings",
        "absl/strings:str_format",
        "opencensus-stats",
    ],
    language = "c++",
    deps = [
        "gpr",
        "grpc++_base",
        "grpc_base_c",
        "grpc_secure",
    ],
    alwayslink = 1,
)

grpc_cc_library(
    name = "lb_load_data_store",
    srcs = [
        "src/cpp/server/load_reporter/load_data_store.cc",
    ],
    hdrs = [
        "src/cpp/server/load_reporter/constants.h",
        "src/cpp/server/load_reporter/load_data_store.h",
    ],
    language = "c++",
    deps = [
        "gpr",
        "gpr_codegen",
        "grpc++",
        "grpc_base_c",
    ],
)

grpc_cc_library(
    name = "lb_server_load_reporting_service_server_builder_plugin",
    srcs = [
        "src/cpp/server/load_reporter/load_reporting_service_server_builder_plugin.cc",
    ],
    hdrs = [
        "src/cpp/server/load_reporter/load_reporting_service_server_builder_plugin.h",
    ],
    language = "c++",
    deps = [
        "gpr",
        "grpc++",
        "lb_load_reporter_service",
    ],
)

grpc_cc_library(
    name = "grpcpp_server_load_reporting",
    srcs = [
        "src/cpp/server/load_reporter/load_reporting_service_server_builder_option.cc",
        "src/cpp/server/load_reporter/util.cc",
    ],
    language = "c++",
    public_hdrs = [
        "include/grpcpp/ext/server_load_reporting.h",
    ],
    deps = [
        "gpr",
        "gpr_codegen",
        "lb_server_load_reporting_filter",
        "lb_server_load_reporting_service_server_builder_plugin",
    ],
)

grpc_cc_library(
    name = "lb_load_reporter_service",
    srcs = [
        "src/cpp/server/load_reporter/load_reporter_async_service_impl.cc",
    ],
    hdrs = [
        "src/cpp/server/load_reporter/load_reporter_async_service_impl.h",
    ],
    external_deps = ["absl/memory"],
    language = "c++",
    deps = [
        "gpr",
        "lb_load_reporter",
    ],
)

grpc_cc_library(
    name = "lb_get_cpu_stats",
    srcs = [
        "src/cpp/server/load_reporter/get_cpu_stats_linux.cc",
        "src/cpp/server/load_reporter/get_cpu_stats_macos.cc",
        "src/cpp/server/load_reporter/get_cpu_stats_unsupported.cc",
        "src/cpp/server/load_reporter/get_cpu_stats_windows.cc",
    ],
    hdrs = [
        "src/cpp/server/load_reporter/get_cpu_stats.h",
    ],
    language = "c++",
    deps = [
        "gpr_base",
        "grpc++",
    ],
)

grpc_cc_library(
    name = "lb_load_reporter",
    srcs = [
        "src/cpp/server/load_reporter/load_reporter.cc",
    ],
    hdrs = [
        "src/cpp/server/load_reporter/constants.h",
        "src/cpp/server/load_reporter/load_reporter.h",
    ],
    external_deps = [
        "opencensus-stats",
        "opencensus-tags",
    ],
    language = "c++",
    deps = [
        "gpr",
        "gpr_codegen",
        "lb_get_cpu_stats",
        "lb_load_data_store",
        "//src/proto/grpc/lb/v1:load_reporter_proto",
    ],
)

grpc_cc_library(
    name = "grpc_resolver_dns_selection",
    srcs = [
        "src/core/ext/filters/client_channel/resolver/dns/dns_resolver_selection.cc",
    ],
    hdrs = [
        "src/core/ext/filters/client_channel/resolver/dns/dns_resolver_selection.h",
    ],
    language = "c++",
    deps = [
        "gpr_base",
        "grpc_base_c",
    ],
)

grpc_cc_library(
    name = "grpc_resolver_dns_native",
    srcs = [
        "src/core/ext/filters/client_channel/resolver/dns/native/dns_resolver.cc",
    ],
    external_deps = [
        "absl/strings",
    ],
    language = "c++",
    deps = [
        "gpr_base",
        "grpc_base_c",
        "grpc_client_channel",
        "grpc_resolver_dns_selection",
    ],
)

grpc_cc_library(
    name = "grpc_resolver_dns_ares",
    srcs = [
        "src/core/ext/filters/client_channel/resolver/dns/c_ares/dns_resolver_ares.cc",
        "src/core/ext/filters/client_channel/resolver/dns/c_ares/grpc_ares_ev_driver_event_engine.cc",
        "src/core/ext/filters/client_channel/resolver/dns/c_ares/grpc_ares_ev_driver_libuv.cc",
        "src/core/ext/filters/client_channel/resolver/dns/c_ares/grpc_ares_ev_driver_posix.cc",
        "src/core/ext/filters/client_channel/resolver/dns/c_ares/grpc_ares_ev_driver_windows.cc",
        "src/core/ext/filters/client_channel/resolver/dns/c_ares/grpc_ares_wrapper.cc",
        "src/core/ext/filters/client_channel/resolver/dns/c_ares/grpc_ares_wrapper_event_engine.cc",
        "src/core/ext/filters/client_channel/resolver/dns/c_ares/grpc_ares_wrapper_libuv.cc",
        "src/core/ext/filters/client_channel/resolver/dns/c_ares/grpc_ares_wrapper_posix.cc",
        "src/core/ext/filters/client_channel/resolver/dns/c_ares/grpc_ares_wrapper_windows.cc",
    ],
    hdrs = [
        "src/core/ext/filters/client_channel/resolver/dns/c_ares/grpc_ares_ev_driver.h",
        "src/core/ext/filters/client_channel/resolver/dns/c_ares/grpc_ares_wrapper.h",
    ],
    external_deps = [
        "absl/strings",
        "absl/strings:str_format",
        "absl/container:inlined_vector",
        "address_sorting",
        "cares",
    ],
    language = "c++",
    deps = [
        "gpr_base",
        "grpc_base_c",
        "grpc_client_channel",
        "grpc_grpclb_balancer_addresses",
        "grpc_resolver_dns_selection",
    ],
)

grpc_cc_library(
    name = "grpc_resolver_sockaddr",
    srcs = [
        "src/core/ext/filters/client_channel/resolver/sockaddr/sockaddr_resolver.cc",
    ],
    external_deps = [
        "absl/strings",
    ],
    language = "c++",
    deps = [
        "gpr_base",
        "grpc_base_c",
        "grpc_client_channel",
    ],
)

grpc_cc_library(
    name = "grpc_resolver_fake",
    srcs = ["src/core/ext/filters/client_channel/resolver/fake/fake_resolver.cc"],
    hdrs = ["src/core/ext/filters/client_channel/resolver/fake/fake_resolver.h"],
    language = "c++",
    visibility = [
        "//test:__subpackages__",
        "@grpc:grpc_resolver_fake",
    ],
    deps = [
        "gpr_base",
        "grpc_base_c",
        "grpc_client_channel",
    ],
)

grpc_cc_library(
    name = "grpc_resolver_xds_header",
    hdrs = [
        "src/core/ext/filters/client_channel/resolver/xds/xds_resolver.h",
    ],
    language = "c++",
)

grpc_cc_library(
    name = "grpc_resolver_xds",
    srcs = [
        "src/core/ext/filters/client_channel/resolver/xds/xds_resolver.cc",
    ],
    external_deps = [
        "xxhash",
        "re2",
        "absl/strings",
    ],
    language = "c++",
    deps = [
        "gpr_base",
        "grpc_base_c",
        "grpc_client_channel",
        "grpc_lb_policy_ring_hash",
        "grpc_xds_client",
    ],
)

grpc_cc_library(
    name = "grpc_resolver_c2p",
    srcs = [
        "src/core/ext/filters/client_channel/resolver/google_c2p/google_c2p_resolver.cc",
    ],
    language = "c++",
    deps = [
        "alts_util",
        "gpr_base",
        "grpc_base_c",
        "grpc_client_channel",
        "grpc_xds_client",
    ],
)

grpc_cc_library(
    name = "grpc_secure",
    srcs = [
        "src/core/lib/http/httpcli_security_connector.cc",
        "src/core/lib/security/authorization/authorization_policy_provider_vtable.cc",
        "src/core/lib/security/authorization/evaluate_args.cc",
        "src/core/lib/security/context/security_context.cc",
        "src/core/lib/security/credentials/alts/alts_credentials.cc",
        "src/core/lib/security/credentials/composite/composite_credentials.cc",
        "src/core/lib/security/credentials/credentials.cc",
        "src/core/lib/security/credentials/credentials_metadata.cc",
        "src/core/lib/security/credentials/external/aws_external_account_credentials.cc",
        "src/core/lib/security/credentials/external/aws_request_signer.cc",
        "src/core/lib/security/credentials/external/external_account_credentials.cc",
        "src/core/lib/security/credentials/external/file_external_account_credentials.cc",
        "src/core/lib/security/credentials/external/url_external_account_credentials.cc",
        "src/core/lib/security/credentials/fake/fake_credentials.cc",
        "src/core/lib/security/credentials/google_default/credentials_generic.cc",
        "src/core/lib/security/credentials/google_default/google_default_credentials.cc",
        "src/core/lib/security/credentials/iam/iam_credentials.cc",
        "src/core/lib/security/credentials/insecure/insecure_credentials.cc",
        "src/core/lib/security/credentials/jwt/json_token.cc",
        "src/core/lib/security/credentials/jwt/jwt_credentials.cc",
        "src/core/lib/security/credentials/jwt/jwt_verifier.cc",
        "src/core/lib/security/credentials/local/local_credentials.cc",
        "src/core/lib/security/credentials/oauth2/oauth2_credentials.cc",
        "src/core/lib/security/credentials/plugin/plugin_credentials.cc",
        "src/core/lib/security/credentials/ssl/ssl_credentials.cc",
        "src/core/lib/security/credentials/tls/grpc_tls_certificate_distributor.cc",
        "src/core/lib/security/credentials/tls/grpc_tls_certificate_provider.cc",
        "src/core/lib/security/credentials/tls/grpc_tls_credentials_options.cc",
        "src/core/lib/security/credentials/tls/tls_credentials.cc",
        "src/core/lib/security/credentials/tls/tls_utils.cc",
        "src/core/lib/security/security_connector/alts/alts_security_connector.cc",
        "src/core/lib/security/security_connector/fake/fake_security_connector.cc",
        "src/core/lib/security/security_connector/insecure/insecure_security_connector.cc",
        "src/core/lib/security/security_connector/load_system_roots_fallback.cc",
        "src/core/lib/security/security_connector/load_system_roots_linux.cc",
        "src/core/lib/security/security_connector/local/local_security_connector.cc",
        "src/core/lib/security/security_connector/security_connector.cc",
        "src/core/lib/security/security_connector/ssl/ssl_security_connector.cc",
        "src/core/lib/security/security_connector/ssl_utils.cc",
        "src/core/lib/security/security_connector/ssl_utils_config.cc",
        "src/core/lib/security/security_connector/tls/tls_security_connector.cc",
        "src/core/lib/security/transport/client_auth_filter.cc",
        "src/core/lib/security/transport/secure_endpoint.cc",
        "src/core/lib/security/transport/security_handshaker.cc",
        "src/core/lib/security/transport/server_auth_filter.cc",
        "src/core/lib/security/transport/tsi_error.cc",
        "src/core/lib/security/util/json_util.cc",
        "src/core/lib/surface/init_secure.cc",
    ],
    hdrs = [
        "src/core/ext/filters/client_channel/lb_policy/grpclb/grpclb.h",
        "src/core/ext/xds/xds_channel_args.h",
        "src/core/lib/security/authorization/authorization_engine.h",
        "src/core/lib/security/authorization/authorization_policy_provider.h",
        "src/core/lib/security/authorization/evaluate_args.h",
        "src/core/lib/security/context/security_context.h",
        "src/core/lib/security/credentials/alts/alts_credentials.h",
        "src/core/lib/security/credentials/composite/composite_credentials.h",
        "src/core/lib/security/credentials/credentials.h",
        "src/core/lib/security/credentials/external/aws_external_account_credentials.h",
        "src/core/lib/security/credentials/external/aws_request_signer.h",
        "src/core/lib/security/credentials/external/external_account_credentials.h",
        "src/core/lib/security/credentials/external/file_external_account_credentials.h",
        "src/core/lib/security/credentials/external/url_external_account_credentials.h",
        "src/core/lib/security/credentials/fake/fake_credentials.h",
        "src/core/lib/security/credentials/google_default/google_default_credentials.h",
        "src/core/lib/security/credentials/iam/iam_credentials.h",
        "src/core/lib/security/credentials/jwt/json_token.h",
        "src/core/lib/security/credentials/jwt/jwt_credentials.h",
        "src/core/lib/security/credentials/jwt/jwt_verifier.h",
        "src/core/lib/security/credentials/local/local_credentials.h",
        "src/core/lib/security/credentials/oauth2/oauth2_credentials.h",
        "src/core/lib/security/credentials/plugin/plugin_credentials.h",
        "src/core/lib/security/credentials/ssl/ssl_credentials.h",
        "src/core/lib/security/credentials/tls/grpc_tls_certificate_distributor.h",
        "src/core/lib/security/credentials/tls/grpc_tls_certificate_provider.h",
        "src/core/lib/security/credentials/tls/grpc_tls_credentials_options.h",
        "src/core/lib/security/credentials/tls/tls_credentials.h",
        "src/core/lib/security/credentials/tls/tls_utils.h",
        "src/core/lib/security/security_connector/alts/alts_security_connector.h",
        "src/core/lib/security/security_connector/fake/fake_security_connector.h",
        "src/core/lib/security/security_connector/insecure/insecure_security_connector.h",
        "src/core/lib/security/security_connector/load_system_roots.h",
        "src/core/lib/security/security_connector/load_system_roots_linux.h",
        "src/core/lib/security/security_connector/local/local_security_connector.h",
        "src/core/lib/security/security_connector/security_connector.h",
        "src/core/lib/security/security_connector/ssl/ssl_security_connector.h",
        "src/core/lib/security/security_connector/ssl_utils.h",
        "src/core/lib/security/security_connector/ssl_utils_config.h",
        "src/core/lib/security/security_connector/tls/tls_security_connector.h",
        "src/core/lib/security/transport/auth_filters.h",
        "src/core/lib/security/transport/secure_endpoint.h",
        "src/core/lib/security/transport/security_handshaker.h",
        "src/core/lib/security/transport/tsi_error.h",
        "src/core/lib/security/util/json_util.h",
    ],
    external_deps = [
        "absl/container:inlined_vector",
        "absl/strings",
        "absl/strings:str_format",
        "absl/time",
        "libcrypto",
        "libssl",
    ],
    language = "c++",
    public_hdrs = GRPC_SECURE_PUBLIC_HDRS,
    visibility = ["@grpc:public"],
    deps = [
        "alts_util",
        "gpr_base",
        "grpc_base",
        "grpc_base_c",
        "grpc_client_channel",
        "grpc_codegen",
        "grpc_lb_xds_channel_args",
        "grpc_trace",
        "grpc_transport_chttp2_alpn",
        "ref_counted",
        "ref_counted_ptr",
        "tsi",
        "tsi_interface",
    ],
)

grpc_cc_library(
    name = "grpc_mock_cel",
    hdrs = [
        "src/core/lib/security/authorization/mock_cel/activation.h",
        "src/core/lib/security/authorization/mock_cel/cel_expr_builder_factory.h",
        "src/core/lib/security/authorization/mock_cel/cel_expression.h",
        "src/core/lib/security/authorization/mock_cel/cel_value.h",
        "src/core/lib/security/authorization/mock_cel/evaluator_core.h",
        "src/core/lib/security/authorization/mock_cel/flat_expr_builder.h",
    ],
    language = "c++",
    deps = [
        "google_api_upb",
        "grpc_base_c",
    ],
)

# This target depends on RE2 and should not be linked into grpc by default for binary-size reasons.
grpc_cc_library(
    name = "grpc_matchers",
    srcs = [
        "src/core/lib/matchers/matchers.cc",
    ],
    hdrs = [
        "src/core/lib/matchers/matchers.h",
    ],
    external_deps = [
        "re2",
        "absl/memory",
        "absl/strings",
        "absl/strings:str_format",
    ],
    language = "c++",
    deps = [
        "gpr_base",
        "grpc_base_c",
    ],
)

# This target pulls in a dependency on RE2 and should not be linked into grpc by default for binary-size reasons.
grpc_cc_library(
    name = "grpc_rbac_engine",
    srcs = [
        "src/core/lib/security/authorization/grpc_authorization_engine.cc",
        "src/core/lib/security/authorization/matchers.cc",
        "src/core/lib/security/authorization/rbac_policy.cc",
    ],
    hdrs = [
        "src/core/lib/security/authorization/grpc_authorization_engine.h",
        "src/core/lib/security/authorization/matchers.h",
        "src/core/lib/security/authorization/rbac_policy.h",
    ],
    external_deps = [
        "absl/strings",
        "absl/strings:str_format",
    ],
    language = "c++",
    deps = [
        "gpr_base",
        "grpc_base_c",
        "grpc_matchers",
        "grpc_secure",
    ],
)

# This target pulls in a dependency on RE2 and should not be linked into grpc by default for binary-size reasons.
grpc_cc_library(
    name = "grpc_authorization_provider",
    srcs = [
        "src/core/lib/security/authorization/grpc_authorization_policy_provider.cc",
        "src/core/lib/security/authorization/rbac_translator.cc",
    ],
    hdrs = [
        "src/core/lib/security/authorization/grpc_authorization_policy_provider.h",
        "src/core/lib/security/authorization/rbac_translator.h",
    ],
    external_deps = [
        "absl/strings",
        "absl/strings:str_format",
    ],
    language = "c++",
    deps = [
        "gpr_base",
        "grpc_matchers",
        "grpc_rbac_engine",
        "grpc_secure",
    ],
)

# This target pulls in a dependency on RE2 and should not be linked into grpc by default for binary-size reasons.
grpc_cc_library(
    name = "grpc++_authorization_provider",
    srcs = [
        "src/cpp/server/authorization_policy_provider.cc",
    ],
    external_deps = [
        "absl/synchronization",
        "protobuf_headers",
    ],
    language = "c++",
    public_hdrs = GRPCXX_PUBLIC_HDRS + GRPC_SECURE_PUBLIC_HDRS,
    deps = [
        "gpr_base",
        "grpc++_codegen_base",
        "grpc_authorization_provider",
    ],
)

# This target pulls in a dependency on RE2 and should not be linked into grpc by default for binary-size reasons.
grpc_cc_library(
    name = "grpc_cel_engine",
    srcs = [
        "src/core/lib/security/authorization/cel_authorization_engine.cc",
    ],
    hdrs = [
        "src/core/lib/security/authorization/cel_authorization_engine.h",
    ],
    external_deps = [
        "absl/container:flat_hash_set",
        "absl/memory",
    ],
    language = "c++",
    deps = [
        "envoy_ads_upb",
        "google_api_upb",
        "gpr_base",
        "grpc_base_c",
        "grpc_mock_cel",
        "grpc_rbac_engine",
    ],
)

grpc_cc_library(
    name = "popularity_count",
    hdrs = [
        "src/core/ext/transport/chttp2/transport/popularity_count.h",
    ],
    language = "c++",
    deps = [
        "gpr_platform",
    ],
)

grpc_cc_library(
    name = "hpack_encoder_index",
    hdrs = [
        "src/core/ext/transport/chttp2/transport/hpack_encoder_index.h",
    ],
    external_deps = [
        "absl/types:optional",
    ],
    language = "c++",
    deps = [
        "gpr_platform",
    ],
)

grpc_cc_library(
    name = "grpc_transport_chttp2",
    srcs = [
        "src/core/ext/transport/chttp2/transport/bin_decoder.cc",
        "src/core/ext/transport/chttp2/transport/bin_encoder.cc",
        "src/core/ext/transport/chttp2/transport/chttp2_plugin.cc",
        "src/core/ext/transport/chttp2/transport/chttp2_slice_allocator.cc",
        "src/core/ext/transport/chttp2/transport/chttp2_transport.cc",
        "src/core/ext/transport/chttp2/transport/context_list.cc",
        "src/core/ext/transport/chttp2/transport/flow_control.cc",
        "src/core/ext/transport/chttp2/transport/frame_data.cc",
        "src/core/ext/transport/chttp2/transport/frame_goaway.cc",
        "src/core/ext/transport/chttp2/transport/frame_ping.cc",
        "src/core/ext/transport/chttp2/transport/frame_rst_stream.cc",
        "src/core/ext/transport/chttp2/transport/frame_settings.cc",
        "src/core/ext/transport/chttp2/transport/frame_window_update.cc",
        "src/core/ext/transport/chttp2/transport/hpack_encoder.cc",
        "src/core/ext/transport/chttp2/transport/hpack_parser.cc",
        "src/core/ext/transport/chttp2/transport/hpack_table.cc",
        "src/core/ext/transport/chttp2/transport/http2_settings.cc",
        "src/core/ext/transport/chttp2/transport/huffsyms.cc",
        "src/core/ext/transport/chttp2/transport/incoming_metadata.cc",
        "src/core/ext/transport/chttp2/transport/parsing.cc",
        "src/core/ext/transport/chttp2/transport/stream_lists.cc",
        "src/core/ext/transport/chttp2/transport/stream_map.cc",
        "src/core/ext/transport/chttp2/transport/varint.cc",
        "src/core/ext/transport/chttp2/transport/writing.cc",
    ],
    hdrs = [
        "src/core/ext/transport/chttp2/transport/bin_decoder.h",
        "src/core/ext/transport/chttp2/transport/bin_encoder.h",
        "src/core/ext/transport/chttp2/transport/chttp2_slice_allocator.h",
        "src/core/ext/transport/chttp2/transport/chttp2_transport.h",
        "src/core/ext/transport/chttp2/transport/context_list.h",
        "src/core/ext/transport/chttp2/transport/flow_control.h",
        "src/core/ext/transport/chttp2/transport/frame.h",
        "src/core/ext/transport/chttp2/transport/frame_data.h",
        "src/core/ext/transport/chttp2/transport/frame_goaway.h",
        "src/core/ext/transport/chttp2/transport/frame_ping.h",
        "src/core/ext/transport/chttp2/transport/frame_rst_stream.h",
        "src/core/ext/transport/chttp2/transport/frame_settings.h",
        "src/core/ext/transport/chttp2/transport/frame_window_update.h",
        "src/core/ext/transport/chttp2/transport/hpack_encoder.h",
        "src/core/ext/transport/chttp2/transport/hpack_parser.h",
        "src/core/ext/transport/chttp2/transport/hpack_table.h",
        "src/core/ext/transport/chttp2/transport/http2_settings.h",
        "src/core/ext/transport/chttp2/transport/huffsyms.h",
        "src/core/ext/transport/chttp2/transport/incoming_metadata.h",
        "src/core/ext/transport/chttp2/transport/internal.h",
        "src/core/ext/transport/chttp2/transport/stream_map.h",
        "src/core/ext/transport/chttp2/transport/varint.h",
    ],
    external_deps = [
        "absl/base:core_headers",
        "absl/memory",
        "absl/status",
        "absl/strings",
        "absl/strings:str_format",
    ],
    language = "c++",
    visibility = ["@grpc:grpclb"],
    deps = [
        "gpr_base",
        "grpc_base_c",
        "grpc_http_filters",
        "grpc_trace",
        "grpc_transport_chttp2_alpn",
<<<<<<< HEAD
        "hpack_encoder_index",
=======
        "match",
>>>>>>> 1d9a2429
        "popularity_count",
    ],
)

grpc_cc_library(
    name = "grpc_transport_chttp2_alpn",
    srcs = [
        "src/core/ext/transport/chttp2/alpn/alpn.cc",
    ],
    hdrs = [
        "src/core/ext/transport/chttp2/alpn/alpn.h",
    ],
    language = "c++",
    deps = [
        "gpr_base",
    ],
)

grpc_cc_library(
    name = "grpc_transport_chttp2_client_connector",
    srcs = [
        "src/core/ext/transport/chttp2/client/authority.cc",
        "src/core/ext/transport/chttp2/client/chttp2_connector.cc",
    ],
    hdrs = [
        "src/core/ext/transport/chttp2/client/authority.h",
        "src/core/ext/transport/chttp2/client/chttp2_connector.h",
    ],
    language = "c++",
    deps = [
        "gpr_base",
        "grpc_base_c",
        "grpc_client_channel",
        "grpc_transport_chttp2",
    ],
)

grpc_cc_library(
    name = "grpc_transport_chttp2_client_insecure",
    srcs = [
        "src/core/ext/transport/chttp2/client/insecure/channel_create.cc",
        "src/core/ext/transport/chttp2/client/insecure/channel_create_posix.cc",
    ],
    language = "c++",
    deps = [
        "gpr_base",
        "grpc_base_c",
        "grpc_client_channel",
        "grpc_transport_chttp2",
        "grpc_transport_chttp2_client_connector",
    ],
)

grpc_cc_library(
    name = "grpc_transport_chttp2_client_secure",
    srcs = [
        "src/core/ext/transport/chttp2/client/secure/secure_channel_create.cc",
    ],
    language = "c++",
    deps = [
        "gpr_base",
        "grpc_base_c",
        "grpc_client_channel",
        "grpc_secure",
        "grpc_transport_chttp2",
        "grpc_transport_chttp2_client_connector",
    ],
)

grpc_cc_library(
    name = "grpc_transport_chttp2_server",
    srcs = [
        "src/core/ext/transport/chttp2/server/chttp2_server.cc",
    ],
    hdrs = [
        "src/core/ext/transport/chttp2/server/chttp2_server.h",
    ],
    external_deps = [
        "absl/strings",
        "absl/strings:str_format",
    ],
    language = "c++",
    deps = [
        "gpr_base",
        "grpc_base_c",
        "grpc_codegen",
        "grpc_http_filters",
        "grpc_transport_chttp2",
        "ref_counted",
        "ref_counted_ptr",
    ],
)

grpc_cc_library(
    name = "grpc_transport_chttp2_server_insecure",
    srcs = [
        "src/core/ext/transport/chttp2/server/insecure/server_chttp2.cc",
        "src/core/ext/transport/chttp2/server/insecure/server_chttp2_posix.cc",
    ],
    external_deps = [
        "absl/strings",
    ],
    language = "c++",
    deps = [
        "gpr_base",
        "grpc_base_c",
        "grpc_transport_chttp2",
        "grpc_transport_chttp2_server",
    ],
)

grpc_cc_library(
    name = "grpc_transport_chttp2_server_secure",
    srcs = [
        "src/core/ext/transport/chttp2/server/secure/server_secure_chttp2.cc",
    ],
    external_deps = [
        "absl/strings",
    ],
    language = "c++",
    deps = [
        "gpr_base",
        "grpc_base_c",
        "grpc_secure",
        "grpc_transport_chttp2",
        "grpc_transport_chttp2_server",
        "ref_counted_ptr",
    ],
)

grpc_cc_library(
    name = "grpc_transport_inproc",
    srcs = [
        "src/core/ext/transport/inproc/inproc_plugin.cc",
        "src/core/ext/transport/inproc/inproc_transport.cc",
    ],
    hdrs = [
        "src/core/ext/transport/inproc/inproc_transport.h",
    ],
    language = "c++",
    deps = [
        "gpr_base",
        "grpc_base_c",
        "grpc_trace",
    ],
)

grpc_cc_library(
    name = "tsi_interface",
    srcs = [
        "src/core/tsi/transport_security.cc",
    ],
    hdrs = [
        "src/core/tsi/transport_security.h",
        "src/core/tsi/transport_security_interface.h",
    ],
    language = "c++",
    visibility = ["@grpc:tsi_interface"],
    deps = [
        "gpr",
        "grpc_trace",
    ],
)

grpc_cc_library(
    name = "alts_frame_protector",
    srcs = [
        "src/core/tsi/alts/crypt/aes_gcm.cc",
        "src/core/tsi/alts/crypt/gsec.cc",
        "src/core/tsi/alts/frame_protector/alts_counter.cc",
        "src/core/tsi/alts/frame_protector/alts_crypter.cc",
        "src/core/tsi/alts/frame_protector/alts_frame_protector.cc",
        "src/core/tsi/alts/frame_protector/alts_record_protocol_crypter_common.cc",
        "src/core/tsi/alts/frame_protector/alts_seal_privacy_integrity_crypter.cc",
        "src/core/tsi/alts/frame_protector/alts_unseal_privacy_integrity_crypter.cc",
        "src/core/tsi/alts/frame_protector/frame_handler.cc",
        "src/core/tsi/alts/zero_copy_frame_protector/alts_grpc_integrity_only_record_protocol.cc",
        "src/core/tsi/alts/zero_copy_frame_protector/alts_grpc_privacy_integrity_record_protocol.cc",
        "src/core/tsi/alts/zero_copy_frame_protector/alts_grpc_record_protocol_common.cc",
        "src/core/tsi/alts/zero_copy_frame_protector/alts_iovec_record_protocol.cc",
        "src/core/tsi/alts/zero_copy_frame_protector/alts_zero_copy_grpc_protector.cc",
    ],
    hdrs = [
        "src/core/tsi/alts/crypt/gsec.h",
        "src/core/tsi/alts/frame_protector/alts_counter.h",
        "src/core/tsi/alts/frame_protector/alts_crypter.h",
        "src/core/tsi/alts/frame_protector/alts_frame_protector.h",
        "src/core/tsi/alts/frame_protector/alts_record_protocol_crypter_common.h",
        "src/core/tsi/alts/frame_protector/frame_handler.h",
        "src/core/tsi/alts/zero_copy_frame_protector/alts_grpc_integrity_only_record_protocol.h",
        "src/core/tsi/alts/zero_copy_frame_protector/alts_grpc_privacy_integrity_record_protocol.h",
        "src/core/tsi/alts/zero_copy_frame_protector/alts_grpc_record_protocol.h",
        "src/core/tsi/alts/zero_copy_frame_protector/alts_grpc_record_protocol_common.h",
        "src/core/tsi/alts/zero_copy_frame_protector/alts_iovec_record_protocol.h",
        "src/core/tsi/alts/zero_copy_frame_protector/alts_zero_copy_grpc_protector.h",
        "src/core/tsi/transport_security_grpc.h",
    ],
    external_deps = [
        "libssl",
        "libcrypto",
    ],
    language = "c++",
    visibility = ["@grpc:alts_frame_protector"],
    deps = [
        "gpr_base",
        "grpc_base_c",
        "tsi_interface",
    ],
)

grpc_cc_library(
    name = "alts_util",
    srcs = [
        "src/core/lib/security/credentials/alts/check_gcp_environment.cc",
        "src/core/lib/security/credentials/alts/check_gcp_environment_linux.cc",
        "src/core/lib/security/credentials/alts/check_gcp_environment_no_op.cc",
        "src/core/lib/security/credentials/alts/check_gcp_environment_windows.cc",
        "src/core/lib/security/credentials/alts/grpc_alts_credentials_client_options.cc",
        "src/core/lib/security/credentials/alts/grpc_alts_credentials_options.cc",
        "src/core/lib/security/credentials/alts/grpc_alts_credentials_server_options.cc",
        "src/core/tsi/alts/handshaker/transport_security_common_api.cc",
    ],
    hdrs = [
        "src/core/lib/security/credentials/alts/check_gcp_environment.h",
        "src/core/lib/security/credentials/alts/grpc_alts_credentials_options.h",
        "src/core/tsi/alts/handshaker/transport_security_common_api.h",
    ],
    external_deps = [
        "upb_lib",
    ],
    language = "c++",
    public_hdrs = GRPC_SECURE_PUBLIC_HDRS,
    visibility = ["@grpc:tsi"],
    deps = [
        "alts_upb",
        "gpr",
        "grpc_base_c",
    ],
)

grpc_cc_library(
    name = "tsi",
    srcs = [
        "src/core/tsi/alts/handshaker/alts_handshaker_client.cc",
        "src/core/tsi/alts/handshaker/alts_shared_resource.cc",
        "src/core/tsi/alts/handshaker/alts_tsi_handshaker.cc",
        "src/core/tsi/alts/handshaker/alts_tsi_utils.cc",
        "src/core/tsi/fake_transport_security.cc",
        "src/core/tsi/local_transport_security.cc",
        "src/core/tsi/ssl/session_cache/ssl_session_boringssl.cc",
        "src/core/tsi/ssl/session_cache/ssl_session_cache.cc",
        "src/core/tsi/ssl/session_cache/ssl_session_openssl.cc",
        "src/core/tsi/ssl_transport_security.cc",
        "src/core/tsi/transport_security_grpc.cc",
    ],
    hdrs = [
        "src/core/tsi/alts/handshaker/alts_handshaker_client.h",
        "src/core/tsi/alts/handshaker/alts_shared_resource.h",
        "src/core/tsi/alts/handshaker/alts_tsi_handshaker.h",
        "src/core/tsi/alts/handshaker/alts_tsi_handshaker_private.h",
        "src/core/tsi/alts/handshaker/alts_tsi_utils.h",
        "src/core/tsi/fake_transport_security.h",
        "src/core/tsi/local_transport_security.h",
        "src/core/tsi/ssl/session_cache/ssl_session.h",
        "src/core/tsi/ssl/session_cache/ssl_session_cache.h",
        "src/core/tsi/ssl_transport_security.h",
        "src/core/tsi/ssl_types.h",
        "src/core/tsi/transport_security_grpc.h",
    ],
    external_deps = [
        "libssl",
        "libcrypto",
        "absl/strings",
        "upb_lib",
    ],
    language = "c++",
    visibility = ["@grpc:tsi"],
    deps = [
        "alts_frame_protector",
        "alts_util",
        "gpr_base",
        "grpc_base_c",
        "grpc_transport_chttp2_client_insecure",
        "tsi_interface",
    ],
)

grpc_cc_library(
    name = "grpc++_base",
    srcs = GRPCXX_SRCS,
    hdrs = GRPCXX_HDRS,
    external_deps = [
        "absl/synchronization",
        "absl/memory",
        "upb_lib",
        "protobuf_headers",
    ],
    language = "c++",
    public_hdrs = GRPCXX_PUBLIC_HDRS,
    visibility = ["@grpc:alt_grpc++_base_legacy"],
    deps = [
        "gpr_base",
        "grpc",
        "grpc++_codegen_base",
        "grpc++_codegen_base_src",
        "grpc++_internal_hdrs_only",
        "grpc_base_c",
        "grpc_client_channel",
        "grpc_codegen",
        "grpc_health_upb",
        "grpc_trace",
        "grpc_transport_inproc",
        "ref_counted",
    ],
)

grpc_cc_library(
    name = "grpc++_base_unsecure",
    srcs = GRPCXX_SRCS,
    hdrs = GRPCXX_HDRS,
    external_deps = [
        "absl/synchronization",
        "absl/memory",
        "upb_lib",
        "protobuf_headers",
    ],
    language = "c++",
    public_hdrs = GRPCXX_PUBLIC_HDRS,
    visibility = ["@grpc:alt_grpc++_base_unsecure_legacy"],
    deps = [
        "gpr_base",
        "grpc++_codegen_base",
        "grpc++_codegen_base_src",
        "grpc++_internal_hdrs_only",
        "grpc_base_c",
        "grpc_client_channel",
        "grpc_codegen",
        "grpc_health_upb",
        "grpc_trace",
        "grpc_transport_inproc",
        "grpc_unsecure",
        "ref_counted",
    ],
)

grpc_cc_library(
    name = "grpc++_codegen_base",
    language = "c++",
    public_hdrs = [
        "include/grpc++/impl/codegen/async_stream.h",
        "include/grpc++/impl/codegen/async_unary_call.h",
        "include/grpc++/impl/codegen/byte_buffer.h",
        "include/grpc++/impl/codegen/call_hook.h",
        "include/grpc++/impl/codegen/call.h",
        "include/grpc++/impl/codegen/channel_interface.h",
        "include/grpc++/impl/codegen/client_context.h",
        "include/grpc++/impl/codegen/client_unary_call.h",
        "include/grpc++/impl/codegen/completion_queue_tag.h",
        "include/grpc++/impl/codegen/completion_queue.h",
        "include/grpc++/impl/codegen/config.h",
        "include/grpc++/impl/codegen/core_codegen_interface.h",
        "include/grpc++/impl/codegen/create_auth_context.h",
        "include/grpc++/impl/codegen/grpc_library.h",
        "include/grpc++/impl/codegen/metadata_map.h",
        "include/grpc++/impl/codegen/method_handler_impl.h",
        "include/grpc++/impl/codegen/rpc_method.h",
        "include/grpc++/impl/codegen/rpc_service_method.h",
        "include/grpc++/impl/codegen/security/auth_context.h",
        "include/grpc++/impl/codegen/serialization_traits.h",
        "include/grpc++/impl/codegen/server_context.h",
        "include/grpc++/impl/codegen/server_interface.h",
        "include/grpc++/impl/codegen/service_type.h",
        "include/grpc++/impl/codegen/slice.h",
        "include/grpc++/impl/codegen/status_code_enum.h",
        "include/grpc++/impl/codegen/status.h",
        "include/grpc++/impl/codegen/string_ref.h",
        "include/grpc++/impl/codegen/stub_options.h",
        "include/grpc++/impl/codegen/sync_stream.h",
        "include/grpc++/impl/codegen/time.h",
        "include/grpcpp/impl/codegen/async_generic_service.h",
        "include/grpcpp/impl/codegen/async_stream.h",
        "include/grpcpp/impl/codegen/async_unary_call.h",
        "include/grpcpp/impl/codegen/byte_buffer.h",
        "include/grpcpp/impl/codegen/call_hook.h",
        "include/grpcpp/impl/codegen/call_op_set_interface.h",
        "include/grpcpp/impl/codegen/call_op_set.h",
        "include/grpcpp/impl/codegen/call.h",
        "include/grpcpp/impl/codegen/callback_common.h",
        "include/grpcpp/impl/codegen/channel_interface.h",
        "include/grpcpp/impl/codegen/client_callback.h",
        "include/grpcpp/impl/codegen/client_context.h",
        "include/grpcpp/impl/codegen/client_interceptor.h",
        "include/grpcpp/impl/codegen/client_unary_call.h",
        "include/grpcpp/impl/codegen/completion_queue_tag.h",
        "include/grpcpp/impl/codegen/completion_queue.h",
        "include/grpcpp/impl/codegen/config.h",
        "include/grpcpp/impl/codegen/core_codegen_interface.h",
        "include/grpcpp/impl/codegen/create_auth_context.h",
        "include/grpcpp/impl/codegen/delegating_channel.h",
        "include/grpcpp/impl/codegen/grpc_library.h",
        "include/grpcpp/impl/codegen/intercepted_channel.h",
        "include/grpcpp/impl/codegen/interceptor_common.h",
        "include/grpcpp/impl/codegen/interceptor.h",
        "include/grpcpp/impl/codegen/message_allocator.h",
        "include/grpcpp/impl/codegen/metadata_map.h",
        "include/grpcpp/impl/codegen/method_handler_impl.h",
        "include/grpcpp/impl/codegen/method_handler.h",
        "include/grpcpp/impl/codegen/rpc_method.h",
        "include/grpcpp/impl/codegen/rpc_service_method.h",
        "include/grpcpp/impl/codegen/security/auth_context.h",
        "include/grpcpp/impl/codegen/serialization_traits.h",
        "include/grpcpp/impl/codegen/server_callback_handlers.h",
        "include/grpcpp/impl/codegen/server_callback.h",
        "include/grpcpp/impl/codegen/server_context.h",
        "include/grpcpp/impl/codegen/server_interceptor.h",
        "include/grpcpp/impl/codegen/server_interface.h",
        "include/grpcpp/impl/codegen/service_type.h",
        "include/grpcpp/impl/codegen/slice.h",
        "include/grpcpp/impl/codegen/status_code_enum.h",
        "include/grpcpp/impl/codegen/status.h",
        "include/grpcpp/impl/codegen/string_ref.h",
        "include/grpcpp/impl/codegen/stub_options.h",
        "include/grpcpp/impl/codegen/sync_stream.h",
        "include/grpcpp/impl/codegen/time.h",
    ],
    visibility = ["@grpc:public"],
    deps = [
        "grpc++_internal_hdrs_only",
        "grpc_codegen",
    ],
)

grpc_cc_library(
    name = "grpc++_codegen_base_src",
    srcs = [
        "src/cpp/codegen/codegen_init.cc",
    ],
    language = "c++",
    deps = [
        "grpc++_codegen_base",
    ],
)

grpc_cc_library(
    name = "grpc++_codegen_proto",
    external_deps = [
        "protobuf_headers",
    ],
    language = "c++",
    public_hdrs = [
        "include/grpc++/impl/codegen/proto_utils.h",
        "include/grpcpp/impl/codegen/proto_buffer_reader.h",
        "include/grpcpp/impl/codegen/proto_buffer_writer.h",
        "include/grpcpp/impl/codegen/proto_utils.h",
    ],
    visibility = ["@grpc:public"],
    deps = [
        "grpc++_codegen_base",
        "grpc++_config_proto",
    ],
)

grpc_cc_library(
    name = "grpc++_config_proto",
    external_deps = [
        "protobuf_headers",
    ],
    language = "c++",
    public_hdrs = [
        "include/grpc++/impl/codegen/config_protobuf.h",
        "include/grpcpp/impl/codegen/config_protobuf.h",
    ],
    visibility = ["@grpc:public"],
)

grpc_cc_library(
    name = "grpc++_reflection",
    srcs = [
        "src/cpp/ext/proto_server_reflection.cc",
        "src/cpp/ext/proto_server_reflection_plugin.cc",
    ],
    hdrs = [
        "src/cpp/ext/proto_server_reflection.h",
    ],
    language = "c++",
    public_hdrs = [
        "include/grpc++/ext/proto_server_reflection_plugin.h",
        "include/grpcpp/ext/proto_server_reflection_plugin.h",
    ],
    visibility = ["@grpc:public"],
    deps = [
        "grpc++",
        "//src/proto/grpc/reflection/v1alpha:reflection_proto",
    ],
    alwayslink = 1,
)

grpc_cc_library(
    name = "grpcpp_channelz",
    srcs = [
        "src/cpp/server/channelz/channelz_service.cc",
        "src/cpp/server/channelz/channelz_service_plugin.cc",
    ],
    hdrs = [
        "src/cpp/server/channelz/channelz_service.h",
    ],
    language = "c++",
    public_hdrs = [
        "include/grpcpp/ext/channelz_service_plugin.h",
    ],
    deps = [
        "gpr",
        "grpc",
        "grpc++",
        "//src/proto/grpc/channelz:channelz_proto",
    ],
    alwayslink = 1,
)

grpc_cc_library(
    name = "grpcpp_csds",
    srcs = [
        "src/cpp/server/csds/csds.cc",
    ],
    hdrs = [
        "src/cpp/server/csds/csds.h",
    ],
    external_deps = ["absl/status:statusor"],
    language = "c++",
    deps = [
        "gpr",
        "grpc",
        "grpc++_codegen_base",
        "grpc++_internals",
        "//src/proto/grpc/testing/xds/v3:csds_proto",
    ],
    alwayslink = 1,
)

grpc_cc_library(
    name = "grpcpp_admin",
    srcs = [
        "src/cpp/server/admin/admin_services.cc",
    ],
    hdrs = [],
    defines = select({
        "grpc_no_xds": ["GRPC_NO_XDS"],
        "//conditions:default": [],
    }),
    external_deps = [
        "absl/memory",
    ],
    language = "c++",
    public_hdrs = [
        "include/grpcpp/ext/admin_services.h",
    ],
    select_deps = {
        "grpc_no_xds": [],
        "//conditions:default": ["//:grpcpp_csds"],
    },
    deps = [
        "gpr",
        "grpc++",
        "grpcpp_channelz",
    ],
    alwayslink = 1,
)

grpc_cc_library(
    name = "grpc++_test",
    srcs = [
        "src/cpp/client/channel_test_peer.cc",
    ],
    external_deps = [
        "gtest",
    ],
    public_hdrs = [
        "include/grpc++/test/mock_stream.h",
        "include/grpc++/test/server_context_test_spouse.h",
        "include/grpcpp/test/channel_test_peer.h",
        "include/grpcpp/test/client_context_test_peer.h",
        "include/grpcpp/test/default_reactor_test_peer.h",
        "include/grpcpp/test/mock_stream.h",
        "include/grpcpp/test/server_context_test_spouse.h",
    ],
    visibility = ["@grpc:grpc++_test"],
    deps = [
        "gpr_base",
        "grpc++",
        "grpc_base_c",
    ],
)

grpc_cc_library(
    name = "grpc_server_backward_compatibility",
    srcs = [
        "src/core/ext/filters/workarounds/workaround_utils.cc",
    ],
    hdrs = [
        "src/core/ext/filters/workarounds/workaround_utils.h",
    ],
    language = "c++",
    deps = [
        "gpr_base",
        "grpc_base_c",
    ],
)

grpc_cc_library(
    name = "grpc++_core_stats",
    srcs = [
        "src/cpp/util/core_stats.cc",
    ],
    hdrs = [
        "src/cpp/util/core_stats.h",
    ],
    language = "c++",
    deps = [
        "gpr",
        "grpc++",
        "//src/proto/grpc/core:stats_proto",
    ],
)

grpc_cc_library(
    name = "grpc_opencensus_plugin",
    srcs = [
        "src/cpp/ext/filters/census/channel_filter.cc",
        "src/cpp/ext/filters/census/client_filter.cc",
        "src/cpp/ext/filters/census/context.cc",
        "src/cpp/ext/filters/census/grpc_plugin.cc",
        "src/cpp/ext/filters/census/measures.cc",
        "src/cpp/ext/filters/census/rpc_encoding.cc",
        "src/cpp/ext/filters/census/server_filter.cc",
        "src/cpp/ext/filters/census/views.cc",
    ],
    hdrs = [
        "include/grpcpp/opencensus.h",
        "src/cpp/ext/filters/census/channel_filter.h",
        "src/cpp/ext/filters/census/client_filter.h",
        "src/cpp/ext/filters/census/context.h",
        "src/cpp/ext/filters/census/grpc_plugin.h",
        "src/cpp/ext/filters/census/measures.h",
        "src/cpp/ext/filters/census/open_census_call_tracer.h",
        "src/cpp/ext/filters/census/rpc_encoding.h",
        "src/cpp/ext/filters/census/server_filter.h",
    ],
    external_deps = [
        "absl-base",
        "absl-time",
        "absl/strings",
        "opencensus-trace",
        "opencensus-trace-context_util",
        "opencensus-trace-propagation",
        "opencensus-tags",
        "opencensus-tags-context_util",
        "opencensus-stats",
        "opencensus-context",
    ],
    language = "c++",
    visibility = ["@grpc:grpc_opencensus_plugin"],
    deps = [
        "census",
        "gpr_base",
        "grpc++",
        "grpc_base_c",
    ],
)

# Once upb code-gen issue is resolved, use the targets commented below to replace the ones using
# upb-generated files.

# grpc_upb_proto_library(
#     name = "upb_load_report",
#     deps = ["@envoy_api//envoy/api/v2/endpoint:load_report_export"],
# )
#
# grpc_upb_proto_library(
#     name = "upb_lrs",
#     deps = ["@envoy_api//envoy/service/load_stats/v2:lrs_export"],
# )
#
# grpc_upb_proto_library(
#     name = "upb_cds",
#     deps = ["@envoy_api//envoy/api/v2:cds_export"],
# )

# grpc_cc_library(
#    name = "envoy_lrs_upb",
#    external_deps = [
#        "upb_lib",
#    ],
#    language = "c++",
#    tags = ["no_windows"],
#    deps = [
#        "upb_load_report",
#        "upb_lrs",
#    ],
# )

# grpc_cc_library(
#    name = "envoy_ads_upb",
#    external_deps = [
#        "upb_lib",
#    ],
#    language = "c++",
#    tags = ["no_windows"],
#    deps = [
#        "upb_cds",
#    ],
# )

grpc_cc_library(
    name = "envoy_ads_upb",
    srcs = [
        "src/core/ext/upb-generated/envoy/admin/v3/config_dump.upb.c",
        "src/core/ext/upb-generated/envoy/config/accesslog/v3/accesslog.upb.c",
        "src/core/ext/upb-generated/envoy/config/bootstrap/v3/bootstrap.upb.c",
        "src/core/ext/upb-generated/envoy/config/cluster/v3/circuit_breaker.upb.c",
        "src/core/ext/upb-generated/envoy/config/cluster/v3/cluster.upb.c",
        "src/core/ext/upb-generated/envoy/config/cluster/v3/filter.upb.c",
        "src/core/ext/upb-generated/envoy/config/cluster/v3/outlier_detection.upb.c",
        "src/core/ext/upb-generated/envoy/config/core/v3/resolver.upb.c",
        "src/core/ext/upb-generated/envoy/config/core/v3/udp_socket_config.upb.c",
        "src/core/ext/upb-generated/envoy/config/endpoint/v3/endpoint.upb.c",
        "src/core/ext/upb-generated/envoy/config/endpoint/v3/endpoint_components.upb.c",
        "src/core/ext/upb-generated/envoy/config/endpoint/v3/load_report.upb.c",
        "src/core/ext/upb-generated/envoy/config/listener/v3/api_listener.upb.c",
        "src/core/ext/upb-generated/envoy/config/listener/v3/listener.upb.c",
        "src/core/ext/upb-generated/envoy/config/listener/v3/listener_components.upb.c",
        "src/core/ext/upb-generated/envoy/config/listener/v3/quic_config.upb.c",
        "src/core/ext/upb-generated/envoy/config/listener/v3/udp_listener_config.upb.c",
        "src/core/ext/upb-generated/envoy/config/metrics/v3/stats.upb.c",
        "src/core/ext/upb-generated/envoy/config/overload/v3/overload.upb.c",
        "src/core/ext/upb-generated/envoy/config/rbac/v3/rbac.upb.c",
        "src/core/ext/upb-generated/envoy/config/route/v3/route.upb.c",
        "src/core/ext/upb-generated/envoy/config/route/v3/route_components.upb.c",
        "src/core/ext/upb-generated/envoy/config/route/v3/scoped_route.upb.c",
        "src/core/ext/upb-generated/envoy/config/trace/v3/http_tracer.upb.c",
        "src/core/ext/upb-generated/envoy/extensions/clusters/aggregate/v3/cluster.upb.c",
        "src/core/ext/upb-generated/envoy/extensions/filters/common/fault/v3/fault.upb.c",
        "src/core/ext/upb-generated/envoy/extensions/filters/http/fault/v3/fault.upb.c",
        "src/core/ext/upb-generated/envoy/extensions/filters/http/router/v3/router.upb.c",
        "src/core/ext/upb-generated/envoy/extensions/filters/network/http_connection_manager/v3/http_connection_manager.upb.c",
        "src/core/ext/upb-generated/envoy/extensions/transport_sockets/tls/v3/cert.upb.c",
        "src/core/ext/upb-generated/envoy/extensions/transport_sockets/tls/v3/common.upb.c",
        "src/core/ext/upb-generated/envoy/extensions/transport_sockets/tls/v3/secret.upb.c",
        "src/core/ext/upb-generated/envoy/extensions/transport_sockets/tls/v3/tls.upb.c",
        "src/core/ext/upb-generated/envoy/service/cluster/v3/cds.upb.c",
        "src/core/ext/upb-generated/envoy/service/discovery/v3/ads.upb.c",
        "src/core/ext/upb-generated/envoy/service/discovery/v3/discovery.upb.c",
        "src/core/ext/upb-generated/envoy/service/endpoint/v3/eds.upb.c",
        "src/core/ext/upb-generated/envoy/service/listener/v3/lds.upb.c",
        "src/core/ext/upb-generated/envoy/service/load_stats/v3/lrs.upb.c",
        "src/core/ext/upb-generated/envoy/service/route/v3/rds.upb.c",
        "src/core/ext/upb-generated/envoy/service/route/v3/srds.upb.c",
        "src/core/ext/upb-generated/envoy/service/status/v3/csds.upb.c",
        "src/core/ext/upb-generated/envoy/type/http/v3/path_transformation.upb.c",
    ],
    hdrs = [
        "src/core/ext/upb-generated/envoy/admin/v3/config_dump.upb.h",
        "src/core/ext/upb-generated/envoy/config/accesslog/v3/accesslog.upb.h",
        "src/core/ext/upb-generated/envoy/config/bootstrap/v3/bootstrap.upb.h",
        "src/core/ext/upb-generated/envoy/config/cluster/v3/circuit_breaker.upb.h",
        "src/core/ext/upb-generated/envoy/config/cluster/v3/cluster.upb.h",
        "src/core/ext/upb-generated/envoy/config/cluster/v3/filter.upb.h",
        "src/core/ext/upb-generated/envoy/config/cluster/v3/outlier_detection.upb.h",
        "src/core/ext/upb-generated/envoy/config/core/v3/resolver.upb.h",
        "src/core/ext/upb-generated/envoy/config/core/v3/udp_socket_config.upb.h",
        "src/core/ext/upb-generated/envoy/config/endpoint/v3/endpoint.upb.h",
        "src/core/ext/upb-generated/envoy/config/endpoint/v3/endpoint_components.upb.h",
        "src/core/ext/upb-generated/envoy/config/endpoint/v3/load_report.upb.h",
        "src/core/ext/upb-generated/envoy/config/listener/v3/api_listener.upb.h",
        "src/core/ext/upb-generated/envoy/config/listener/v3/listener.upb.h",
        "src/core/ext/upb-generated/envoy/config/listener/v3/listener_components.upb.h",
        "src/core/ext/upb-generated/envoy/config/listener/v3/quic_config.upb.h",
        "src/core/ext/upb-generated/envoy/config/listener/v3/udp_listener_config.upb.h",
        "src/core/ext/upb-generated/envoy/config/metrics/v3/stats.upb.h",
        "src/core/ext/upb-generated/envoy/config/overload/v3/overload.upb.h",
        "src/core/ext/upb-generated/envoy/config/rbac/v3/rbac.upb.h",
        "src/core/ext/upb-generated/envoy/config/route/v3/route.upb.h",
        "src/core/ext/upb-generated/envoy/config/route/v3/route_components.upb.h",
        "src/core/ext/upb-generated/envoy/config/route/v3/scoped_route.upb.h",
        "src/core/ext/upb-generated/envoy/config/trace/v3/http_tracer.upb.h",
        "src/core/ext/upb-generated/envoy/extensions/clusters/aggregate/v3/cluster.upb.h",
        "src/core/ext/upb-generated/envoy/extensions/filters/common/fault/v3/fault.upb.h",
        "src/core/ext/upb-generated/envoy/extensions/filters/http/fault/v3/fault.upb.h",
        "src/core/ext/upb-generated/envoy/extensions/filters/http/router/v3/router.upb.h",
        "src/core/ext/upb-generated/envoy/extensions/filters/network/http_connection_manager/v3/http_connection_manager.upb.h",
        "src/core/ext/upb-generated/envoy/extensions/transport_sockets/tls/v3/cert.upb.h",
        "src/core/ext/upb-generated/envoy/extensions/transport_sockets/tls/v3/common.upb.h",
        "src/core/ext/upb-generated/envoy/extensions/transport_sockets/tls/v3/secret.upb.h",
        "src/core/ext/upb-generated/envoy/extensions/transport_sockets/tls/v3/tls.upb.h",
        "src/core/ext/upb-generated/envoy/service/cluster/v3/cds.upb.h",
        "src/core/ext/upb-generated/envoy/service/discovery/v3/ads.upb.h",
        "src/core/ext/upb-generated/envoy/service/discovery/v3/discovery.upb.h",
        "src/core/ext/upb-generated/envoy/service/endpoint/v3/eds.upb.h",
        "src/core/ext/upb-generated/envoy/service/listener/v3/lds.upb.h",
        "src/core/ext/upb-generated/envoy/service/load_stats/v3/lrs.upb.h",
        "src/core/ext/upb-generated/envoy/service/route/v3/rds.upb.h",
        "src/core/ext/upb-generated/envoy/service/route/v3/srds.upb.h",
        "src/core/ext/upb-generated/envoy/service/status/v3/csds.upb.h",
        "src/core/ext/upb-generated/envoy/type/http/v3/path_transformation.upb.h",
    ],
    external_deps = [
        "upb_lib",
        "upb_lib_descriptor",
        "upb_generated_code_support__only_for_generated_code_do_not_use__i_give_permission_to_break_me",
    ],
    language = "c++",
    deps = [
        "envoy_annotations_upb",
        "envoy_core_upb",
        "envoy_type_upb",
        "google_api_upb",
        "proto_gen_validate_upb",
        "udpa_annotations_upb",
        "xds_core_upb",
    ],
)

grpc_cc_library(
    name = "envoy_ads_upbdefs",
    srcs = [
        "src/core/ext/upbdefs-generated/envoy/admin/v3/config_dump.upbdefs.c",
        "src/core/ext/upbdefs-generated/envoy/config/accesslog/v3/accesslog.upbdefs.c",
        "src/core/ext/upbdefs-generated/envoy/config/bootstrap/v3/bootstrap.upbdefs.c",
        "src/core/ext/upbdefs-generated/envoy/config/cluster/v3/circuit_breaker.upbdefs.c",
        "src/core/ext/upbdefs-generated/envoy/config/cluster/v3/cluster.upbdefs.c",
        "src/core/ext/upbdefs-generated/envoy/config/cluster/v3/filter.upbdefs.c",
        "src/core/ext/upbdefs-generated/envoy/config/cluster/v3/outlier_detection.upbdefs.c",
        "src/core/ext/upbdefs-generated/envoy/config/core/v3/resolver.upbdefs.c",
        "src/core/ext/upbdefs-generated/envoy/config/core/v3/udp_socket_config.upbdefs.c",
        "src/core/ext/upbdefs-generated/envoy/config/endpoint/v3/endpoint.upbdefs.c",
        "src/core/ext/upbdefs-generated/envoy/config/endpoint/v3/endpoint_components.upbdefs.c",
        "src/core/ext/upbdefs-generated/envoy/config/endpoint/v3/load_report.upbdefs.c",
        "src/core/ext/upbdefs-generated/envoy/config/listener/v3/api_listener.upbdefs.c",
        "src/core/ext/upbdefs-generated/envoy/config/listener/v3/listener.upbdefs.c",
        "src/core/ext/upbdefs-generated/envoy/config/listener/v3/listener_components.upbdefs.c",
        "src/core/ext/upbdefs-generated/envoy/config/listener/v3/quic_config.upbdefs.c",
        "src/core/ext/upbdefs-generated/envoy/config/listener/v3/udp_listener_config.upbdefs.c",
        "src/core/ext/upbdefs-generated/envoy/config/metrics/v3/stats.upbdefs.c",
        "src/core/ext/upbdefs-generated/envoy/config/overload/v3/overload.upbdefs.c",
        "src/core/ext/upbdefs-generated/envoy/config/route/v3/route.upbdefs.c",
        "src/core/ext/upbdefs-generated/envoy/config/route/v3/route_components.upbdefs.c",
        "src/core/ext/upbdefs-generated/envoy/config/route/v3/scoped_route.upbdefs.c",
        "src/core/ext/upbdefs-generated/envoy/config/trace/v3/http_tracer.upbdefs.c",
        "src/core/ext/upbdefs-generated/envoy/extensions/clusters/aggregate/v3/cluster.upbdefs.c",
        "src/core/ext/upbdefs-generated/envoy/extensions/filters/common/fault/v3/fault.upbdefs.c",
        "src/core/ext/upbdefs-generated/envoy/extensions/filters/http/fault/v3/fault.upbdefs.c",
        "src/core/ext/upbdefs-generated/envoy/extensions/filters/http/router/v3/router.upbdefs.c",
        "src/core/ext/upbdefs-generated/envoy/extensions/filters/network/http_connection_manager/v3/http_connection_manager.upbdefs.c",
        "src/core/ext/upbdefs-generated/envoy/extensions/transport_sockets/tls/v3/cert.upbdefs.c",
        "src/core/ext/upbdefs-generated/envoy/extensions/transport_sockets/tls/v3/common.upbdefs.c",
        "src/core/ext/upbdefs-generated/envoy/extensions/transport_sockets/tls/v3/secret.upbdefs.c",
        "src/core/ext/upbdefs-generated/envoy/extensions/transport_sockets/tls/v3/tls.upbdefs.c",
        "src/core/ext/upbdefs-generated/envoy/service/cluster/v3/cds.upbdefs.c",
        "src/core/ext/upbdefs-generated/envoy/service/discovery/v3/ads.upbdefs.c",
        "src/core/ext/upbdefs-generated/envoy/service/discovery/v3/discovery.upbdefs.c",
        "src/core/ext/upbdefs-generated/envoy/service/endpoint/v3/eds.upbdefs.c",
        "src/core/ext/upbdefs-generated/envoy/service/listener/v3/lds.upbdefs.c",
        "src/core/ext/upbdefs-generated/envoy/service/load_stats/v3/lrs.upbdefs.c",
        "src/core/ext/upbdefs-generated/envoy/service/route/v3/rds.upbdefs.c",
        "src/core/ext/upbdefs-generated/envoy/service/route/v3/srds.upbdefs.c",
        "src/core/ext/upbdefs-generated/envoy/service/status/v3/csds.upbdefs.c",
        "src/core/ext/upbdefs-generated/envoy/type/http/v3/path_transformation.upbdefs.c",
    ],
    hdrs = [
        "src/core/ext/upbdefs-generated/envoy/admin/v3/config_dump.upbdefs.h",
        "src/core/ext/upbdefs-generated/envoy/config/accesslog/v3/accesslog.upbdefs.h",
        "src/core/ext/upbdefs-generated/envoy/config/bootstrap/v3/bootstrap.upbdefs.h",
        "src/core/ext/upbdefs-generated/envoy/config/cluster/v3/circuit_breaker.upbdefs.h",
        "src/core/ext/upbdefs-generated/envoy/config/cluster/v3/cluster.upbdefs.h",
        "src/core/ext/upbdefs-generated/envoy/config/cluster/v3/filter.upbdefs.h",
        "src/core/ext/upbdefs-generated/envoy/config/cluster/v3/outlier_detection.upbdefs.h",
        "src/core/ext/upbdefs-generated/envoy/config/core/v3/resolver.upbdefs.h",
        "src/core/ext/upbdefs-generated/envoy/config/core/v3/udp_socket_config.upbdefs.h",
        "src/core/ext/upbdefs-generated/envoy/config/endpoint/v3/endpoint.upbdefs.h",
        "src/core/ext/upbdefs-generated/envoy/config/endpoint/v3/endpoint_components.upbdefs.h",
        "src/core/ext/upbdefs-generated/envoy/config/endpoint/v3/load_report.upbdefs.h",
        "src/core/ext/upbdefs-generated/envoy/config/listener/v3/api_listener.upbdefs.h",
        "src/core/ext/upbdefs-generated/envoy/config/listener/v3/listener.upbdefs.h",
        "src/core/ext/upbdefs-generated/envoy/config/listener/v3/listener_components.upbdefs.h",
        "src/core/ext/upbdefs-generated/envoy/config/listener/v3/quic_config.upbdefs.h",
        "src/core/ext/upbdefs-generated/envoy/config/listener/v3/udp_listener_config.upbdefs.h",
        "src/core/ext/upbdefs-generated/envoy/config/metrics/v3/stats.upbdefs.h",
        "src/core/ext/upbdefs-generated/envoy/config/overload/v3/overload.upbdefs.h",
        "src/core/ext/upbdefs-generated/envoy/config/route/v3/route.upbdefs.h",
        "src/core/ext/upbdefs-generated/envoy/config/route/v3/route_components.upbdefs.h",
        "src/core/ext/upbdefs-generated/envoy/config/route/v3/scoped_route.upbdefs.h",
        "src/core/ext/upbdefs-generated/envoy/config/trace/v3/http_tracer.upbdefs.h",
        "src/core/ext/upbdefs-generated/envoy/extensions/clusters/aggregate/v3/cluster.upbdefs.h",
        "src/core/ext/upbdefs-generated/envoy/extensions/filters/common/fault/v3/fault.upbdefs.h",
        "src/core/ext/upbdefs-generated/envoy/extensions/filters/http/fault/v3/fault.upbdefs.h",
        "src/core/ext/upbdefs-generated/envoy/extensions/filters/http/router/v3/router.upbdefs.h",
        "src/core/ext/upbdefs-generated/envoy/extensions/filters/network/http_connection_manager/v3/http_connection_manager.upbdefs.h",
        "src/core/ext/upbdefs-generated/envoy/extensions/transport_sockets/tls/v3/cert.upbdefs.h",
        "src/core/ext/upbdefs-generated/envoy/extensions/transport_sockets/tls/v3/common.upbdefs.h",
        "src/core/ext/upbdefs-generated/envoy/extensions/transport_sockets/tls/v3/secret.upbdefs.h",
        "src/core/ext/upbdefs-generated/envoy/extensions/transport_sockets/tls/v3/tls.upbdefs.h",
        "src/core/ext/upbdefs-generated/envoy/service/cluster/v3/cds.upbdefs.h",
        "src/core/ext/upbdefs-generated/envoy/service/discovery/v3/ads.upbdefs.h",
        "src/core/ext/upbdefs-generated/envoy/service/discovery/v3/discovery.upbdefs.h",
        "src/core/ext/upbdefs-generated/envoy/service/endpoint/v3/eds.upbdefs.h",
        "src/core/ext/upbdefs-generated/envoy/service/listener/v3/lds.upbdefs.h",
        "src/core/ext/upbdefs-generated/envoy/service/load_stats/v3/lrs.upbdefs.h",
        "src/core/ext/upbdefs-generated/envoy/service/route/v3/rds.upbdefs.h",
        "src/core/ext/upbdefs-generated/envoy/service/route/v3/srds.upbdefs.h",
        "src/core/ext/upbdefs-generated/envoy/service/status/v3/csds.upbdefs.h",
        "src/core/ext/upbdefs-generated/envoy/type/http/v3/path_transformation.upbdefs.h",
    ],
    external_deps = [
        "upb_lib",
        "upb_lib_descriptor_reflection",
        "upb_textformat_lib",
        "upb_reflection",
        "upb_generated_code_support__only_for_generated_code_do_not_use__i_give_permission_to_break_me",
    ],
    language = "c++",
    deps = [
        "envoy_ads_upb",
        "envoy_annotations_upbdefs",
        "envoy_core_upbdefs",
        "envoy_type_upbdefs",
        "google_api_upbdefs",
        "proto_gen_validate_upbdefs",
        "udpa_annotations_upbdefs",
        "xds_core_upbdefs",
    ],
)

grpc_cc_library(
    name = "envoy_annotations_upb",
    srcs = [
        "src/core/ext/upb-generated/envoy/annotations/deprecation.upb.c",
        "src/core/ext/upb-generated/envoy/annotations/resource.upb.c",
    ],
    hdrs = [
        "src/core/ext/upb-generated/envoy/annotations/deprecation.upb.h",
        "src/core/ext/upb-generated/envoy/annotations/resource.upb.h",
    ],
    external_deps = [
        "upb_lib",
        "upb_lib_descriptor",
        "upb_generated_code_support__only_for_generated_code_do_not_use__i_give_permission_to_break_me",
    ],
    language = "c++",
    deps = [
        "google_api_upb",
    ],
)

grpc_cc_library(
    name = "envoy_annotations_upbdefs",
    srcs = [
        "src/core/ext/upbdefs-generated/envoy/annotations/deprecation.upbdefs.c",
        "src/core/ext/upbdefs-generated/envoy/annotations/resource.upbdefs.c",
    ],
    hdrs = [
        "src/core/ext/upbdefs-generated/envoy/annotations/deprecation.upbdefs.h",
        "src/core/ext/upbdefs-generated/envoy/annotations/resource.upbdefs.h",
    ],
    external_deps = [
        "upb_lib",
        "upb_lib_descriptor_reflection",
        "upb_reflection",
        "upb_textformat_lib",
        "upb_generated_code_support__only_for_generated_code_do_not_use__i_give_permission_to_break_me",
    ],
    language = "c++",
    deps = [
        "envoy_annotations_upb",
        "google_api_upbdefs",
    ],
)

grpc_cc_library(
    name = "envoy_core_upb",
    srcs = [
        "src/core/ext/upb-generated/envoy/config/core/v3/address.upb.c",
        "src/core/ext/upb-generated/envoy/config/core/v3/backoff.upb.c",
        "src/core/ext/upb-generated/envoy/config/core/v3/base.upb.c",
        "src/core/ext/upb-generated/envoy/config/core/v3/config_source.upb.c",
        "src/core/ext/upb-generated/envoy/config/core/v3/event_service_config.upb.c",
        "src/core/ext/upb-generated/envoy/config/core/v3/extension.upb.c",
        "src/core/ext/upb-generated/envoy/config/core/v3/grpc_service.upb.c",
        "src/core/ext/upb-generated/envoy/config/core/v3/health_check.upb.c",
        "src/core/ext/upb-generated/envoy/config/core/v3/http_uri.upb.c",
        "src/core/ext/upb-generated/envoy/config/core/v3/protocol.upb.c",
        "src/core/ext/upb-generated/envoy/config/core/v3/proxy_protocol.upb.c",
        "src/core/ext/upb-generated/envoy/config/core/v3/socket_option.upb.c",
        "src/core/ext/upb-generated/envoy/config/core/v3/substitution_format_string.upb.c",
    ],
    hdrs = [
        "src/core/ext/upb-generated/envoy/config/core/v3/address.upb.h",
        "src/core/ext/upb-generated/envoy/config/core/v3/backoff.upb.h",
        "src/core/ext/upb-generated/envoy/config/core/v3/base.upb.h",
        "src/core/ext/upb-generated/envoy/config/core/v3/config_source.upb.h",
        "src/core/ext/upb-generated/envoy/config/core/v3/event_service_config.upb.h",
        "src/core/ext/upb-generated/envoy/config/core/v3/extension.upb.h",
        "src/core/ext/upb-generated/envoy/config/core/v3/grpc_service.upb.h",
        "src/core/ext/upb-generated/envoy/config/core/v3/health_check.upb.h",
        "src/core/ext/upb-generated/envoy/config/core/v3/http_uri.upb.h",
        "src/core/ext/upb-generated/envoy/config/core/v3/protocol.upb.h",
        "src/core/ext/upb-generated/envoy/config/core/v3/proxy_protocol.upb.h",
        "src/core/ext/upb-generated/envoy/config/core/v3/socket_option.upb.h",
        "src/core/ext/upb-generated/envoy/config/core/v3/substitution_format_string.upb.h",
    ],
    external_deps = [
        "upb_lib",
        "upb_lib_descriptor",
        "upb_generated_code_support__only_for_generated_code_do_not_use__i_give_permission_to_break_me",
    ],
    language = "c++",
    deps = [
        "envoy_annotations_upb",
        "envoy_type_upb",
        "google_api_upb",
        "proto_gen_validate_upb",
        "udpa_annotations_upb",
        "xds_core_upb",
    ],
)

grpc_cc_library(
    name = "envoy_core_upbdefs",
    srcs = [
        "src/core/ext/upbdefs-generated/envoy/config/core/v3/address.upbdefs.c",
        "src/core/ext/upbdefs-generated/envoy/config/core/v3/backoff.upbdefs.c",
        "src/core/ext/upbdefs-generated/envoy/config/core/v3/base.upbdefs.c",
        "src/core/ext/upbdefs-generated/envoy/config/core/v3/config_source.upbdefs.c",
        "src/core/ext/upbdefs-generated/envoy/config/core/v3/event_service_config.upbdefs.c",
        "src/core/ext/upbdefs-generated/envoy/config/core/v3/extension.upbdefs.c",
        "src/core/ext/upbdefs-generated/envoy/config/core/v3/grpc_service.upbdefs.c",
        "src/core/ext/upbdefs-generated/envoy/config/core/v3/health_check.upbdefs.c",
        "src/core/ext/upbdefs-generated/envoy/config/core/v3/http_uri.upbdefs.c",
        "src/core/ext/upbdefs-generated/envoy/config/core/v3/protocol.upbdefs.c",
        "src/core/ext/upbdefs-generated/envoy/config/core/v3/proxy_protocol.upbdefs.c",
        "src/core/ext/upbdefs-generated/envoy/config/core/v3/socket_option.upbdefs.c",
        "src/core/ext/upbdefs-generated/envoy/config/core/v3/substitution_format_string.upbdefs.c",
    ],
    hdrs = [
        "src/core/ext/upbdefs-generated/envoy/config/core/v3/address.upbdefs.h",
        "src/core/ext/upbdefs-generated/envoy/config/core/v3/backoff.upbdefs.h",
        "src/core/ext/upbdefs-generated/envoy/config/core/v3/base.upbdefs.h",
        "src/core/ext/upbdefs-generated/envoy/config/core/v3/config_source.upbdefs.h",
        "src/core/ext/upbdefs-generated/envoy/config/core/v3/event_service_config.upbdefs.h",
        "src/core/ext/upbdefs-generated/envoy/config/core/v3/extension.upbdefs.h",
        "src/core/ext/upbdefs-generated/envoy/config/core/v3/grpc_service.upbdefs.h",
        "src/core/ext/upbdefs-generated/envoy/config/core/v3/health_check.upbdefs.h",
        "src/core/ext/upbdefs-generated/envoy/config/core/v3/http_uri.upbdefs.h",
        "src/core/ext/upbdefs-generated/envoy/config/core/v3/protocol.upbdefs.h",
        "src/core/ext/upbdefs-generated/envoy/config/core/v3/proxy_protocol.upbdefs.h",
        "src/core/ext/upbdefs-generated/envoy/config/core/v3/socket_option.upbdefs.h",
        "src/core/ext/upbdefs-generated/envoy/config/core/v3/substitution_format_string.upbdefs.h",
    ],
    external_deps = [
        "upb_lib",
        "upb_lib_descriptor_reflection",
        "upb_textformat_lib",
        "upb_reflection",
        "upb_generated_code_support__only_for_generated_code_do_not_use__i_give_permission_to_break_me",
    ],
    language = "c++",
    deps = [
        "envoy_annotations_upbdefs",
        "envoy_core_upb",
        "envoy_type_upbdefs",
        "google_api_upbdefs",
        "proto_gen_validate_upbdefs",
        "xds_core_upbdefs",
    ],
)

grpc_cc_library(
    name = "envoy_type_upb",
    srcs = [
        "src/core/ext/upb-generated/envoy/type/matcher/v3/metadata.upb.c",
        "src/core/ext/upb-generated/envoy/type/matcher/v3/node.upb.c",
        "src/core/ext/upb-generated/envoy/type/matcher/v3/number.upb.c",
        "src/core/ext/upb-generated/envoy/type/matcher/v3/path.upb.c",
        "src/core/ext/upb-generated/envoy/type/matcher/v3/regex.upb.c",
        "src/core/ext/upb-generated/envoy/type/matcher/v3/string.upb.c",
        "src/core/ext/upb-generated/envoy/type/matcher/v3/struct.upb.c",
        "src/core/ext/upb-generated/envoy/type/matcher/v3/value.upb.c",
        "src/core/ext/upb-generated/envoy/type/metadata/v3/metadata.upb.c",
        "src/core/ext/upb-generated/envoy/type/tracing/v3/custom_tag.upb.c",
        "src/core/ext/upb-generated/envoy/type/v3/http.upb.c",
        "src/core/ext/upb-generated/envoy/type/v3/percent.upb.c",
        "src/core/ext/upb-generated/envoy/type/v3/range.upb.c",
        "src/core/ext/upb-generated/envoy/type/v3/semantic_version.upb.c",
    ],
    hdrs = [
        "src/core/ext/upb-generated/envoy/type/matcher/v3/metadata.upb.h",
        "src/core/ext/upb-generated/envoy/type/matcher/v3/node.upb.h",
        "src/core/ext/upb-generated/envoy/type/matcher/v3/number.upb.h",
        "src/core/ext/upb-generated/envoy/type/matcher/v3/path.upb.h",
        "src/core/ext/upb-generated/envoy/type/matcher/v3/regex.upb.h",
        "src/core/ext/upb-generated/envoy/type/matcher/v3/string.upb.h",
        "src/core/ext/upb-generated/envoy/type/matcher/v3/struct.upb.h",
        "src/core/ext/upb-generated/envoy/type/matcher/v3/value.upb.h",
        "src/core/ext/upb-generated/envoy/type/metadata/v3/metadata.upb.h",
        "src/core/ext/upb-generated/envoy/type/tracing/v3/custom_tag.upb.h",
        "src/core/ext/upb-generated/envoy/type/v3/http.upb.h",
        "src/core/ext/upb-generated/envoy/type/v3/percent.upb.h",
        "src/core/ext/upb-generated/envoy/type/v3/range.upb.h",
        "src/core/ext/upb-generated/envoy/type/v3/semantic_version.upb.h",
    ],
    external_deps = [
        "upb_lib",
        "upb_lib_descriptor",
        "upb_generated_code_support__only_for_generated_code_do_not_use__i_give_permission_to_break_me",
    ],
    language = "c++",
    deps = [
        "envoy_annotations_upb",
        "google_api_upb",
        "proto_gen_validate_upb",
        "udpa_annotations_upb",
    ],
)

grpc_cc_library(
    name = "envoy_type_upbdefs",
    srcs = [
        "src/core/ext/upbdefs-generated/envoy/type/matcher/v3/metadata.upbdefs.c",
        "src/core/ext/upbdefs-generated/envoy/type/matcher/v3/node.upbdefs.c",
        "src/core/ext/upbdefs-generated/envoy/type/matcher/v3/number.upbdefs.c",
        "src/core/ext/upbdefs-generated/envoy/type/matcher/v3/path.upbdefs.c",
        "src/core/ext/upbdefs-generated/envoy/type/matcher/v3/regex.upbdefs.c",
        "src/core/ext/upbdefs-generated/envoy/type/matcher/v3/string.upbdefs.c",
        "src/core/ext/upbdefs-generated/envoy/type/matcher/v3/struct.upbdefs.c",
        "src/core/ext/upbdefs-generated/envoy/type/matcher/v3/value.upbdefs.c",
        "src/core/ext/upbdefs-generated/envoy/type/metadata/v3/metadata.upbdefs.c",
        "src/core/ext/upbdefs-generated/envoy/type/tracing/v3/custom_tag.upbdefs.c",
        "src/core/ext/upbdefs-generated/envoy/type/v3/http.upbdefs.c",
        "src/core/ext/upbdefs-generated/envoy/type/v3/percent.upbdefs.c",
        "src/core/ext/upbdefs-generated/envoy/type/v3/range.upbdefs.c",
        "src/core/ext/upbdefs-generated/envoy/type/v3/semantic_version.upbdefs.c",
    ],
    hdrs = [
        "src/core/ext/upbdefs-generated/envoy/type/matcher/v3/metadata.upbdefs.h",
        "src/core/ext/upbdefs-generated/envoy/type/matcher/v3/node.upbdefs.h",
        "src/core/ext/upbdefs-generated/envoy/type/matcher/v3/number.upbdefs.h",
        "src/core/ext/upbdefs-generated/envoy/type/matcher/v3/path.upbdefs.h",
        "src/core/ext/upbdefs-generated/envoy/type/matcher/v3/regex.upbdefs.h",
        "src/core/ext/upbdefs-generated/envoy/type/matcher/v3/string.upbdefs.h",
        "src/core/ext/upbdefs-generated/envoy/type/matcher/v3/struct.upbdefs.h",
        "src/core/ext/upbdefs-generated/envoy/type/matcher/v3/value.upbdefs.h",
        "src/core/ext/upbdefs-generated/envoy/type/metadata/v3/metadata.upbdefs.h",
        "src/core/ext/upbdefs-generated/envoy/type/tracing/v3/custom_tag.upbdefs.h",
        "src/core/ext/upbdefs-generated/envoy/type/v3/http.upbdefs.h",
        "src/core/ext/upbdefs-generated/envoy/type/v3/percent.upbdefs.h",
        "src/core/ext/upbdefs-generated/envoy/type/v3/range.upbdefs.h",
        "src/core/ext/upbdefs-generated/envoy/type/v3/semantic_version.upbdefs.h",
    ],
    external_deps = [
        "upb_lib",
        "upb_lib_descriptor_reflection",
        "upb_reflection",
        "upb_textformat_lib",
        "upb_generated_code_support__only_for_generated_code_do_not_use__i_give_permission_to_break_me",
    ],
    language = "c++",
    deps = [
        "envoy_type_upb",
        "google_api_upbdefs",
        "proto_gen_validate_upbdefs",
    ],
)

grpc_cc_library(
    name = "proto_gen_validate_upb",
    srcs = [
        "src/core/ext/upb-generated/validate/validate.upb.c",
    ],
    hdrs = [
        "src/core/ext/upb-generated/validate/validate.upb.h",
    ],
    external_deps = [
        "upb_lib",
        "upb_lib_descriptor",
        "upb_generated_code_support__only_for_generated_code_do_not_use__i_give_permission_to_break_me",
    ],
    language = "c++",
    deps = [
        "google_api_upb",
    ],
)

grpc_cc_library(
    name = "proto_gen_validate_upbdefs",
    srcs = [
        "src/core/ext/upbdefs-generated/validate/validate.upbdefs.c",
    ],
    hdrs = [
        "src/core/ext/upbdefs-generated/validate/validate.upbdefs.h",
    ],
    external_deps = [
        "upb_lib",
        "upb_lib_descriptor_reflection",
        "upb_textformat_lib",
        "upb_reflection",
        "upb_generated_code_support__only_for_generated_code_do_not_use__i_give_permission_to_break_me",
    ],
    language = "c++",
    deps = [
        "google_api_upbdefs",
        "proto_gen_validate_upb",
    ],
)

# Once upb code-gen issue is resolved, replace udpa_orca_upb with this.
# grpc_upb_proto_library(
#     name = "udpa_orca_upb",
#     deps = ["@envoy_api//udpa/data/orca/v1:orca_load_report"]
# )

grpc_cc_library(
    name = "udpa_orca_upb",
    srcs = [
        "src/core/ext/upb-generated/udpa/data/orca/v1/orca_load_report.upb.c",
    ],
    hdrs = [
        "src/core/ext/upb-generated/udpa/data/orca/v1/orca_load_report.upb.h",
    ],
    external_deps = [
        "upb_lib",
        "upb_lib_descriptor",
        "upb_generated_code_support__only_for_generated_code_do_not_use__i_give_permission_to_break_me",
    ],
    language = "c++",
    deps = [
        "proto_gen_validate_upb",
    ],
)

grpc_cc_library(
    name = "udpa_annotations_upb",
    srcs = [
        "src/core/ext/upb-generated/udpa/annotations/migrate.upb.c",
        "src/core/ext/upb-generated/udpa/annotations/security.upb.c",
        "src/core/ext/upb-generated/udpa/annotations/sensitive.upb.c",
        "src/core/ext/upb-generated/udpa/annotations/status.upb.c",
        "src/core/ext/upb-generated/udpa/annotations/versioning.upb.c",
    ],
    hdrs = [
        "src/core/ext/upb-generated/udpa/annotations/migrate.upb.h",
        "src/core/ext/upb-generated/udpa/annotations/security.upb.h",
        "src/core/ext/upb-generated/udpa/annotations/sensitive.upb.h",
        "src/core/ext/upb-generated/udpa/annotations/status.upb.h",
        "src/core/ext/upb-generated/udpa/annotations/versioning.upb.h",
    ],
    external_deps = [
        "upb_lib",
        "upb_lib_descriptor",
        "upb_generated_code_support__only_for_generated_code_do_not_use__i_give_permission_to_break_me",
    ],
    language = "c++",
    deps = [
        "google_api_upb",
        "proto_gen_validate_upb",
    ],
)

grpc_cc_library(
    name = "udpa_annotations_upbdefs",
    srcs = [
        "src/core/ext/upbdefs-generated/udpa/annotations/migrate.upbdefs.c",
        "src/core/ext/upbdefs-generated/udpa/annotations/security.upbdefs.c",
        "src/core/ext/upbdefs-generated/udpa/annotations/sensitive.upbdefs.c",
        "src/core/ext/upbdefs-generated/udpa/annotations/status.upbdefs.c",
        "src/core/ext/upbdefs-generated/udpa/annotations/versioning.upbdefs.c",
    ],
    hdrs = [
        "src/core/ext/upbdefs-generated/udpa/annotations/migrate.upbdefs.h",
        "src/core/ext/upbdefs-generated/udpa/annotations/security.upbdefs.h",
        "src/core/ext/upbdefs-generated/udpa/annotations/sensitive.upbdefs.h",
        "src/core/ext/upbdefs-generated/udpa/annotations/status.upbdefs.h",
        "src/core/ext/upbdefs-generated/udpa/annotations/versioning.upbdefs.h",
    ],
    external_deps = [
        "upb_lib",
        "upb_lib_descriptor_reflection",
        "upb_textformat_lib",
        "upb_reflection",
        "upb_generated_code_support__only_for_generated_code_do_not_use__i_give_permission_to_break_me",
    ],
    language = "c++",
    deps = [
        "google_api_upbdefs",
        "udpa_annotations_upb",
    ],
)

grpc_cc_library(
    name = "xds_core_upb",
    srcs = [
        "src/core/ext/upb-generated/xds/core/v3/authority.upb.c",
        "src/core/ext/upb-generated/xds/core/v3/collection_entry.upb.c",
        "src/core/ext/upb-generated/xds/core/v3/context_params.upb.c",
        "src/core/ext/upb-generated/xds/core/v3/resource.upb.c",
        "src/core/ext/upb-generated/xds/core/v3/resource_locator.upb.c",
        "src/core/ext/upb-generated/xds/core/v3/resource_name.upb.c",
    ],
    hdrs = [
        "src/core/ext/upb-generated/xds/core/v3/authority.upb.h",
        "src/core/ext/upb-generated/xds/core/v3/collection_entry.upb.h",
        "src/core/ext/upb-generated/xds/core/v3/context_params.upb.h",
        "src/core/ext/upb-generated/xds/core/v3/resource.upb.h",
        "src/core/ext/upb-generated/xds/core/v3/resource_locator.upb.h",
        "src/core/ext/upb-generated/xds/core/v3/resource_name.upb.h",
    ],
    external_deps = [
        "upb_lib",
        "upb_lib_descriptor",
        "upb_generated_code_support__only_for_generated_code_do_not_use__i_give_permission_to_break_me",
    ],
    language = "c++",
    deps = [
        "google_api_upb",
        "proto_gen_validate_upb",
        "udpa_annotations_upb",
    ],
)

grpc_cc_library(
    name = "xds_core_upbdefs",
    srcs = [
        "src/core/ext/upbdefs-generated/xds/core/v3/authority.upbdefs.c",
        "src/core/ext/upbdefs-generated/xds/core/v3/collection_entry.upbdefs.c",
        "src/core/ext/upbdefs-generated/xds/core/v3/context_params.upbdefs.c",
        "src/core/ext/upbdefs-generated/xds/core/v3/resource.upbdefs.c",
        "src/core/ext/upbdefs-generated/xds/core/v3/resource_locator.upbdefs.c",
        "src/core/ext/upbdefs-generated/xds/core/v3/resource_name.upbdefs.c",
    ],
    hdrs = [
        "src/core/ext/upbdefs-generated/xds/core/v3/authority.upbdefs.h",
        "src/core/ext/upbdefs-generated/xds/core/v3/collection_entry.upbdefs.h",
        "src/core/ext/upbdefs-generated/xds/core/v3/context_params.upbdefs.h",
        "src/core/ext/upbdefs-generated/xds/core/v3/resource.upbdefs.h",
        "src/core/ext/upbdefs-generated/xds/core/v3/resource_locator.upbdefs.h",
        "src/core/ext/upbdefs-generated/xds/core/v3/resource_name.upbdefs.h",
    ],
    external_deps = [
        "upb_lib",
        "upb_lib_descriptor_reflection",
        "upb_textformat_lib",
        "upb_reflection",
        "upb_generated_code_support__only_for_generated_code_do_not_use__i_give_permission_to_break_me",
    ],
    language = "c++",
    deps = [
        "google_api_upbdefs",
        "proto_gen_validate_upbdefs",
        "udpa_annotations_upbdefs",
        "xds_core_upb",
    ],
)

grpc_cc_library(
    name = "udpa_type_upb",
    srcs = [
        "src/core/ext/upb-generated/udpa/type/v1/typed_struct.upb.c",
    ],
    hdrs = [
        "src/core/ext/upb-generated/udpa/type/v1/typed_struct.upb.h",
    ],
    external_deps = [
        "upb_lib",
        "upb_lib_descriptor",
        "upb_generated_code_support__only_for_generated_code_do_not_use__i_give_permission_to_break_me",
    ],
    language = "c++",
    deps = [
        "google_api_upb",
        "proto_gen_validate_upb",
    ],
)

grpc_cc_library(
    name = "udpa_type_upbdefs",
    srcs = [
        "src/core/ext/upbdefs-generated/udpa/type/v1/typed_struct.upbdefs.c",
    ],
    hdrs = [
        "src/core/ext/upbdefs-generated/udpa/type/v1/typed_struct.upbdefs.h",
    ],
    external_deps = [
        "upb_lib",
        "upb_lib_descriptor_reflection",
        "upb_textformat_lib",
        "upb_reflection",
        "upb_generated_code_support__only_for_generated_code_do_not_use__i_give_permission_to_break_me",
    ],
    language = "c++",
    deps = [
        "google_api_upbdefs",
        "proto_gen_validate_upbdefs",
    ],
)

# Once upb code-gen issue is resolved, replace grpc_health_upb with this.
# grpc_upb_proto_library(
#     name = "grpc_health_upb",
#     deps = ["//src/proto/grpc/health/v1:health_proto_descriptor"],
# )

grpc_cc_library(
    name = "grpc_health_upb",
    srcs = [
        "src/core/ext/upb-generated/src/proto/grpc/health/v1/health.upb.c",
    ],
    hdrs = [
        "src/core/ext/upb-generated/src/proto/grpc/health/v1/health.upb.h",
    ],
    external_deps = [
        "upb_lib",
        "upb_lib_descriptor",
        "upb_generated_code_support__only_for_generated_code_do_not_use__i_give_permission_to_break_me",
    ],
    language = "c++",
)

# Once upb code-gen issue is resolved, remove this.
grpc_cc_library(
    name = "google_api_upb",
    srcs = [
        "src/core/ext/upb-generated/google/api/annotations.upb.c",
        "src/core/ext/upb-generated/google/api/expr/v1alpha1/checked.upb.c",
        "src/core/ext/upb-generated/google/api/expr/v1alpha1/syntax.upb.c",
        "src/core/ext/upb-generated/google/api/http.upb.c",
        "src/core/ext/upb-generated/google/protobuf/any.upb.c",
        "src/core/ext/upb-generated/google/protobuf/duration.upb.c",
        "src/core/ext/upb-generated/google/protobuf/empty.upb.c",
        "src/core/ext/upb-generated/google/protobuf/struct.upb.c",
        "src/core/ext/upb-generated/google/protobuf/timestamp.upb.c",
        "src/core/ext/upb-generated/google/protobuf/wrappers.upb.c",
        "src/core/ext/upb-generated/google/rpc/status.upb.c",
    ],
    hdrs = [
        "src/core/ext/upb-generated/google/api/annotations.upb.h",
        "src/core/ext/upb-generated/google/api/expr/v1alpha1/checked.upb.h",
        "src/core/ext/upb-generated/google/api/expr/v1alpha1/syntax.upb.h",
        "src/core/ext/upb-generated/google/api/http.upb.h",
        "src/core/ext/upb-generated/google/protobuf/any.upb.h",
        "src/core/ext/upb-generated/google/protobuf/duration.upb.h",
        "src/core/ext/upb-generated/google/protobuf/empty.upb.h",
        "src/core/ext/upb-generated/google/protobuf/struct.upb.h",
        "src/core/ext/upb-generated/google/protobuf/timestamp.upb.h",
        "src/core/ext/upb-generated/google/protobuf/wrappers.upb.h",
        "src/core/ext/upb-generated/google/rpc/status.upb.h",
    ],
    external_deps = [
        "upb_lib",
        "upb_lib_descriptor",
        "upb_generated_code_support__only_for_generated_code_do_not_use__i_give_permission_to_break_me",
    ],
    language = "c++",
)

grpc_cc_library(
    name = "google_api_upbdefs",
    srcs = [
        "src/core/ext/upbdefs-generated/google/api/annotations.upbdefs.c",
        "src/core/ext/upbdefs-generated/google/api/http.upbdefs.c",
        "src/core/ext/upbdefs-generated/google/protobuf/any.upbdefs.c",
        "src/core/ext/upbdefs-generated/google/protobuf/duration.upbdefs.c",
        "src/core/ext/upbdefs-generated/google/protobuf/empty.upbdefs.c",
        "src/core/ext/upbdefs-generated/google/protobuf/struct.upbdefs.c",
        "src/core/ext/upbdefs-generated/google/protobuf/timestamp.upbdefs.c",
        "src/core/ext/upbdefs-generated/google/protobuf/wrappers.upbdefs.c",
        "src/core/ext/upbdefs-generated/google/rpc/status.upbdefs.c",
    ],
    hdrs = [
        "src/core/ext/upbdefs-generated/google/api/annotations.upbdefs.h",
        "src/core/ext/upbdefs-generated/google/api/http.upbdefs.h",
        "src/core/ext/upbdefs-generated/google/protobuf/any.upbdefs.h",
        "src/core/ext/upbdefs-generated/google/protobuf/duration.upbdefs.h",
        "src/core/ext/upbdefs-generated/google/protobuf/empty.upbdefs.h",
        "src/core/ext/upbdefs-generated/google/protobuf/struct.upbdefs.h",
        "src/core/ext/upbdefs-generated/google/protobuf/timestamp.upbdefs.h",
        "src/core/ext/upbdefs-generated/google/protobuf/wrappers.upbdefs.h",
        "src/core/ext/upbdefs-generated/google/rpc/status.upbdefs.h",
    ],
    external_deps = [
        "upb_lib",
        "upb_lib_descriptor_reflection",
        "upb_textformat_lib",
        "upb_reflection",
        "upb_generated_code_support__only_for_generated_code_do_not_use__i_give_permission_to_break_me",
    ],
    language = "c++",
    deps = [
        "google_api_upb",
    ],
)

# Once upb code-gen issue is resolved, replace grpc_lb_upb with this.
# grpc_upb_proto_library(
#     name = "grpc_lb_upb",
#     deps = ["//src/proto/grpc/lb/v1:load_balancer_proto_descriptor"],
# )

grpc_cc_library(
    name = "grpc_lb_upb",
    srcs = [
        "src/core/ext/upb-generated/src/proto/grpc/lb/v1/load_balancer.upb.c",
    ],
    hdrs = [
        "src/core/ext/upb-generated/src/proto/grpc/lb/v1/load_balancer.upb.h",
    ],
    external_deps = [
        "upb_lib",
        "upb_lib_descriptor",
        "upb_generated_code_support__only_for_generated_code_do_not_use__i_give_permission_to_break_me",
    ],
    language = "c++",
    deps = [
        "google_api_upb",
    ],
)

# Once upb code-gen issue is resolved, replace meshca_upb with this.
# meshca_upb_proto_library(
#     name = "meshca_upb",
#     deps = ["//third_party/istio/security/proto/providers/google:meshca_proto"],
# )

grpc_cc_library(
    name = "meshca_upb",
    srcs = [
        "src/core/ext/upb-generated/third_party/istio/security/proto/providers/google/meshca.upb.c",
    ],
    hdrs = [
        "src/core/ext/upb-generated/third_party/istio/security/proto/providers/google/meshca.upb.h",
    ],
    external_deps = [
        "upb_generated_code_support__only_for_generated_code_do_not_use__i_give_permission_to_break_me",
    ],
    language = "c++",
    deps = [
        "google_api_upb",
    ],
)

# Once upb code-gen issue is resolved, replace alts_upb with this.
# grpc_upb_proto_library(
#     name = "alts_upb",
#     deps = ["//src/proto/grpc/gcp:alts_handshaker_proto"],
# )

grpc_cc_library(
    name = "alts_upb",
    srcs = [
        "src/core/ext/upb-generated/src/proto/grpc/gcp/altscontext.upb.c",
        "src/core/ext/upb-generated/src/proto/grpc/gcp/handshaker.upb.c",
        "src/core/ext/upb-generated/src/proto/grpc/gcp/transport_security_common.upb.c",
    ],
    hdrs = [
        "src/core/ext/upb-generated/src/proto/grpc/gcp/altscontext.upb.h",
        "src/core/ext/upb-generated/src/proto/grpc/gcp/handshaker.upb.h",
        "src/core/ext/upb-generated/src/proto/grpc/gcp/transport_security_common.upb.h",
    ],
    external_deps = [
        "upb_lib",
        "upb_lib_descriptor",
        "upb_generated_code_support__only_for_generated_code_do_not_use__i_give_permission_to_break_me",
    ],
    language = "c++",
)

grpc_generate_one_off_targets()

filegroup(
    name = "root_certificates",
    srcs = [
        "etc/roots.pem",
    ],
    visibility = ["//visibility:public"],
)<|MERGE_RESOLUTION|>--- conflicted
+++ resolved
@@ -2661,11 +2661,8 @@
         "grpc_http_filters",
         "grpc_trace",
         "grpc_transport_chttp2_alpn",
-<<<<<<< HEAD
         "hpack_encoder_index",
-=======
         "match",
->>>>>>> 1d9a2429
         "popularity_count",
     ],
 )
