--- conflicted
+++ resolved
@@ -2754,12 +2754,8 @@
         "ref_counted",
         "ref_counted_ptr",
         "service_config_parser",
-<<<<<<< HEAD
-        "slice",
+        "slice_refcount",
         "unique_type_name",
-=======
-        "slice_refcount",
->>>>>>> c8952721
     ],
 )
 
