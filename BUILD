--- conflicted
+++ resolved
@@ -957,7 +957,7 @@
         "include/grpc/support/atm.h",
     ],
     deps = [
-        "gpr_codegen",
+        "gpr_public_hdrs",
         "gpr_platform",
         "useful",
     ],
@@ -2198,12 +2198,8 @@
         "debug_location",
         "error",
         "gpr",
-<<<<<<< HEAD
-=======
         "gpr_atm",
-        "gpr_codegen",
         "gpr_spinlock",
->>>>>>> bf1856d2
         "gpr_tls",
         "grpc_codegen",
         "grpc_trace",
@@ -3750,11 +3746,7 @@
         "default_event_engine",
         "dual_ref_counted",
         "gpr",
-<<<<<<< HEAD
-=======
         "gpr_atm",
-        "gpr_codegen",
->>>>>>> bf1856d2
         "grpc_backend_metric_data",
         "grpc_base",
         "grpc_codegen",
@@ -4225,11 +4217,7 @@
         "debug_location",
         "default_event_engine",
         "gpr",
-<<<<<<< HEAD
-=======
         "gpr_atm",
-        "gpr_codegen",
->>>>>>> bf1856d2
         "grpc_base",
         "grpc_client_channel",
         "grpc_codegen",
@@ -6128,11 +6116,7 @@
     deps = [
         "arena_promise",
         "gpr",
-<<<<<<< HEAD
-=======
-        "gpr_codegen",
         "gpr_manual_constructor",
->>>>>>> bf1856d2
         "grpc_base",
         "grpc_credentials_util",
         "grpc_security_base",
@@ -6334,11 +6318,7 @@
         "event_engine_memory_allocator",
         "exec_ctx",
         "gpr",
-<<<<<<< HEAD
-=======
         "gpr_atm",
-        "gpr_codegen",
->>>>>>> bf1856d2
         "grpc_base",
         "grpc_codegen",
         "grpc_public_hdrs",
@@ -7090,11 +7070,7 @@
         "config",
         "error",
         "gpr",
-<<<<<<< HEAD
-=======
-        "gpr_codegen",
         "gpr_manual_constructor",
->>>>>>> bf1856d2
         "grpc",
         "grpc++_codegen_base",
         "grpc++_codegen_base_src",
@@ -7149,11 +7125,7 @@
         "channel_init",
         "config",
         "gpr",
-<<<<<<< HEAD
-=======
-        "gpr_codegen",
         "gpr_manual_constructor",
->>>>>>> bf1856d2
         "grpc++_codegen_base",
         "grpc++_codegen_base_src",
         "grpc_base",
