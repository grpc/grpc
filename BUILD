--- conflicted
+++ resolved
@@ -6286,11 +6286,8 @@
     hdrs = GRPCXX_HDRS,
     external_deps = [
         "absl/base:core_headers",
-<<<<<<< HEAD
         "absl/memory",
-=======
-        "absl/status",
->>>>>>> c6058b5e
+        "absl/status",
         "absl/strings",
         "absl/synchronization",
         "absl/types:optional",
@@ -6335,11 +6332,8 @@
     hdrs = GRPCXX_HDRS,
     external_deps = [
         "absl/base:core_headers",
-<<<<<<< HEAD
         "absl/memory",
-=======
-        "absl/status",
->>>>>>> c6058b5e
+        "absl/status",
         "absl/strings",
         "absl/synchronization",
         "absl/types:optional",
