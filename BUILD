# gRPC Bazel BUILD file.
#
# Copyright 2016 gRPC authors.
#
# Licensed under the Apache License, Version 2.0 (the "License");
# you may not use this file except in compliance with the License.
# You may obtain a copy of the License at
#
#     http://www.apache.org/licenses/LICENSE-2.0
#
# Unless required by applicable law or agreed to in writing, software
# distributed under the License is distributed on an "AS IS" BASIS,
# WITHOUT WARRANTIES OR CONDITIONS OF ANY KIND, either express or implied.
# See the License for the specific language governing permissions and
# limitations under the License.

load(
    "//bazel:grpc_build_system.bzl",
    "grpc_cc_library",
    "grpc_generate_one_off_targets",
    "grpc_upb_proto_library",
    "grpc_upb_proto_reflection_library",
    "python_config_settings",
)
load("@bazel_skylib//lib:selects.bzl", "selects")

licenses(["reciprocal"])

package(
    default_visibility = ["//visibility:public"],
    features = [
        "layering_check",
        "-parse_headers",
    ],
)

exports_files([
    "LICENSE",
    "etc/roots.pem",
])

exports_files(
    glob(["include/**"]),
    visibility = ["//:__subpackages__"],
)

config_setting(
    name = "grpc_no_ares",
    values = {"define": "grpc_no_ares=true"},
)

config_setting(
    name = "grpc_no_xds_define",
    values = {"define": "grpc_no_xds=true"},
)

# When gRPC is build as shared library, binder transport code might still
# get included even when user's code does not depend on it. In that case
# --define=grpc_no_binder=true can be used to disable binder transport
# related code to reduce binary size.
# For users using build system other than bazel, they can define
# GRPC_NO_BINDER to achieve the same effect.
config_setting(
    name = "grpc_no_binder_define",
    values = {"define": "grpc_no_binder=true"},
)

config_setting(
    name = "android",
    values = {"crosstool_top": "//external:android/crosstool"},
)

config_setting(
    name = "ios",
    values = {"apple_platform_type": "ios"},
)

selects.config_setting_group(
    name = "grpc_no_xds",
    match_any = [
        ":grpc_no_xds_define",
        # In addition to disabling XDS support when --define=grpc_no_xds=true is
        # specified, we also disable it on mobile platforms where it is not
        # likely to be needed and where reducing the binary size is more
        # important.
        ":android",
        ":ios",
    ],
)

selects.config_setting_group(
    name = "grpc_no_binder",
    match_any = [
        ":grpc_no_binder_define",
        # We do not need binder on ios.
        ":ios",
    ],
)

selects.config_setting_group(
    name = "grpc_no_rls",
    match_any = [
        # Disable RLS support on mobile platforms where it is not likely to be
        # needed and where reducing the binary size is more important.
        ":android",
        ":ios",
    ],
)

# Fuzzers can be built as fuzzers or as tests
config_setting(
    name = "grpc_build_fuzzers",
    values = {"define": "grpc_build_fuzzers=true"},
)

config_setting(
    name = "grpc_allow_exceptions",
    values = {"define": "GRPC_ALLOW_EXCEPTIONS=1"},
)

config_setting(
    name = "grpc_disallow_exceptions",
    values = {"define": "GRPC_ALLOW_EXCEPTIONS=0"},
)

config_setting(
    name = "remote_execution",
    values = {"define": "GRPC_PORT_ISOLATED_RUNTIME=1"},
)

config_setting(
    name = "windows",
    values = {"cpu": "x64_windows"},
)

config_setting(
    name = "windows_msvc",
    values = {"cpu": "x64_windows_msvc"},
)

config_setting(
    name = "mac_x86_64",
    values = {"cpu": "darwin"},
)

config_setting(
    name = "use_strict_warning",
    values = {"define": "use_strict_warning=true"},
)

python_config_settings()

# This should be updated along with build_handwritten.yaml
g_stands_for = "gribkoff"  # @unused

core_version = "29.0.0"  # @unused

version = "1.52.0-dev"  # @unused

GPR_PUBLIC_HDRS = [
    "include/grpc/support/alloc.h",
    "include/grpc/support/atm_gcc_atomic.h",
    "include/grpc/support/atm_gcc_sync.h",
    "include/grpc/support/atm_windows.h",
    "include/grpc/support/cpu.h",
    "include/grpc/support/log.h",
    "include/grpc/support/log_windows.h",
    "include/grpc/support/port_platform.h",
    "include/grpc/support/string_util.h",
    "include/grpc/support/sync.h",
    "include/grpc/support/sync_abseil.h",
    "include/grpc/support/sync_custom.h",
    "include/grpc/support/sync_generic.h",
    "include/grpc/support/sync_posix.h",
    "include/grpc/support/sync_windows.h",
    "include/grpc/support/thd_id.h",
    "include/grpc/support/time.h",
    "include/grpc/impl/codegen/atm.h",
    "include/grpc/impl/codegen/atm_gcc_atomic.h",
    "include/grpc/impl/codegen/atm_gcc_sync.h",
    "include/grpc/impl/codegen/atm_windows.h",
    "include/grpc/impl/codegen/fork.h",
    "include/grpc/impl/codegen/gpr_slice.h",
    "include/grpc/impl/codegen/gpr_types.h",
    "include/grpc/impl/codegen/log.h",
    "include/grpc/impl/codegen/port_platform.h",
    "include/grpc/impl/codegen/sync.h",
    "include/grpc/impl/codegen/sync_abseil.h",
    "include/grpc/impl/codegen/sync_custom.h",
    "include/grpc/impl/codegen/sync_generic.h",
    "include/grpc/impl/codegen/sync_posix.h",
    "include/grpc/impl/codegen/sync_windows.h",
]

GRPC_PUBLIC_HDRS = [
    "include/grpc/byte_buffer.h",
    "include/grpc/byte_buffer_reader.h",
    "include/grpc/compression.h",
    "include/grpc/fork.h",
    "include/grpc/grpc.h",
    "include/grpc/grpc_posix.h",
    "include/grpc/grpc_security.h",
    "include/grpc/grpc_security_constants.h",
    "include/grpc/slice.h",
    "include/grpc/slice_buffer.h",
    "include/grpc/status.h",
    "include/grpc/load_reporting.h",
    "include/grpc/support/workaround_list.h",
    "include/grpc/impl/codegen/byte_buffer.h",
    "include/grpc/impl/codegen/byte_buffer_reader.h",
    "include/grpc/impl/codegen/compression_types.h",
    "include/grpc/impl/codegen/connectivity_state.h",
    "include/grpc/impl/codegen/grpc_types.h",
    "include/grpc/impl/codegen/propagation_bits.h",
    "include/grpc/impl/codegen/status.h",
    "include/grpc/impl/codegen/slice.h",
]

GRPC_PUBLIC_EVENT_ENGINE_HDRS = [
    "include/grpc/event_engine/endpoint_config.h",
    "include/grpc/event_engine/event_engine.h",
    "include/grpc/event_engine/port.h",
    "include/grpc/event_engine/memory_allocator.h",
    "include/grpc/event_engine/memory_request.h",
    "include/grpc/event_engine/internal/memory_allocator_impl.h",
    "include/grpc/event_engine/slice.h",
    "include/grpc/event_engine/slice_buffer.h",
]

GRPCXX_SRCS = [
    "src/cpp/client/channel_cc.cc",
    "src/cpp/client/client_callback.cc",
    "src/cpp/client/client_context.cc",
    "src/cpp/client/client_interceptor.cc",
    "src/cpp/client/create_channel.cc",
    "src/cpp/client/create_channel_internal.cc",
    "src/cpp/client/create_channel_posix.cc",
    "src/cpp/client/credentials_cc.cc",
    "src/cpp/common/alarm.cc",
    "src/cpp/common/channel_arguments.cc",
    "src/cpp/common/channel_filter.cc",
    "src/cpp/common/completion_queue_cc.cc",
    "src/cpp/common/core_codegen.cc",
    "src/cpp/common/resource_quota_cc.cc",
    "src/cpp/common/rpc_method.cc",
    "src/cpp/common/version_cc.cc",
    "src/cpp/common/validate_service_config.cc",
    "src/cpp/server/async_generic_service.cc",
    "src/cpp/server/channel_argument_option.cc",
    "src/cpp/server/create_default_thread_pool.cc",
    "src/cpp/server/external_connection_acceptor_impl.cc",
    "src/cpp/server/health/default_health_check_service.cc",
    "src/cpp/server/health/health_check_service.cc",
    "src/cpp/server/health/health_check_service_server_builder_option.cc",
    "src/cpp/server/server_builder.cc",
    "src/cpp/server/server_callback.cc",
    "src/cpp/server/server_cc.cc",
    "src/cpp/server/server_context.cc",
    "src/cpp/server/server_credentials.cc",
    "src/cpp/server/server_posix.cc",
    "src/cpp/thread_manager/thread_manager.cc",
    "src/cpp/util/byte_buffer_cc.cc",
    "src/cpp/util/status.cc",
    "src/cpp/util/string_ref.cc",
    "src/cpp/util/time_cc.cc",
    "src/cpp/codegen/codegen_init.cc",
]

GRPCXX_HDRS = [
    "src/cpp/client/create_channel_internal.h",
    "src/cpp/common/channel_filter.h",
    "src/cpp/server/dynamic_thread_pool.h",
    "src/cpp/server/external_connection_acceptor_impl.h",
    "src/cpp/server/health/default_health_check_service.h",
    "src/cpp/server/thread_pool_interface.h",
    "src/cpp/thread_manager/thread_manager.h",
]

GRPCXX_PUBLIC_HDRS = [
    "include/grpc++/alarm.h",
    "include/grpc++/channel.h",
    "include/grpc++/client_context.h",
    "include/grpc++/completion_queue.h",
    "include/grpc++/create_channel.h",
    "include/grpc++/create_channel_posix.h",
    "include/grpc++/ext/health_check_service_server_builder_option.h",
    "include/grpc++/generic/async_generic_service.h",
    "include/grpc++/generic/generic_stub.h",
    "include/grpc++/grpc++.h",
    "include/grpc++/health_check_service_interface.h",
    "include/grpc++/impl/call.h",
    "include/grpc++/impl/channel_argument_option.h",
    "include/grpc++/impl/client_unary_call.h",
    "include/grpc++/impl/codegen/core_codegen.h",
    "include/grpc++/impl/grpc_library.h",
    "include/grpc++/impl/method_handler_impl.h",
    "include/grpc++/impl/rpc_method.h",
    "include/grpc++/impl/rpc_service_method.h",
    "include/grpc++/impl/serialization_traits.h",
    "include/grpc++/impl/server_builder_option.h",
    "include/grpc++/impl/server_builder_plugin.h",
    "include/grpc++/impl/server_initializer.h",
    "include/grpc++/impl/service_type.h",
    "include/grpc++/security/auth_context.h",
    "include/grpc++/resource_quota.h",
    "include/grpc++/security/auth_metadata_processor.h",
    "include/grpc++/security/credentials.h",
    "include/grpc++/security/server_credentials.h",
    "include/grpc++/server.h",
    "include/grpc++/server_builder.h",
    "include/grpc++/server_context.h",
    "include/grpc++/server_posix.h",
    "include/grpc++/support/async_stream.h",
    "include/grpc++/support/async_unary_call.h",
    "include/grpc++/support/byte_buffer.h",
    "include/grpc++/support/channel_arguments.h",
    "include/grpc++/support/config.h",
    "include/grpc++/support/slice.h",
    "include/grpc++/support/status.h",
    "include/grpc++/support/status_code_enum.h",
    "include/grpc++/support/string_ref.h",
    "include/grpc++/support/stub_options.h",
    "include/grpc++/support/sync_stream.h",
    "include/grpc++/support/time.h",
    "include/grpcpp/alarm.h",
    "include/grpcpp/channel.h",
    "include/grpcpp/client_context.h",
    "include/grpcpp/completion_queue.h",
    "include/grpcpp/create_channel.h",
    "include/grpcpp/create_channel_posix.h",
    "include/grpcpp/ext/health_check_service_server_builder_option.h",
    "include/grpcpp/generic/async_generic_service.h",
    "include/grpcpp/generic/generic_stub.h",
    "include/grpcpp/grpcpp.h",
    "include/grpcpp/health_check_service_interface.h",
    "include/grpcpp/impl/call_hook.h",
    "include/grpcpp/impl/call_op_set_interface.h",
    "include/grpcpp/impl/call_op_set.h",
    "include/grpcpp/impl/call.h",
    "include/grpcpp/impl/channel_argument_option.h",
    "include/grpcpp/impl/channel_interface.h",
    "include/grpcpp/impl/client_unary_call.h",
    "include/grpcpp/impl/codegen/core_codegen.h",
    "include/grpcpp/impl/completion_queue_tag.h",
    "include/grpcpp/impl/delegating_channel.h",
    "include/grpcpp/impl/grpc_library.h",
<<<<<<< HEAD
    "include/grpcpp/impl/interceptor_common.h",
=======
    "include/grpcpp/impl/intercepted_channel.h",
>>>>>>> e7f9fb03
    "include/grpcpp/impl/method_handler_impl.h",
    "include/grpcpp/impl/rpc_method.h",
    "include/grpcpp/impl/rpc_service_method.h",
    "include/grpcpp/impl/serialization_traits.h",
    "include/grpcpp/impl/server_builder_option.h",
    "include/grpcpp/impl/server_builder_plugin.h",
    "include/grpcpp/impl/server_callback_handlers.h",
    "include/grpcpp/impl/server_initializer.h",
    "include/grpcpp/impl/service_type.h",
    "include/grpcpp/impl/status.h",
    "include/grpcpp/resource_quota.h",
    "include/grpcpp/security/auth_context.h",
    "include/grpcpp/security/auth_metadata_processor.h",
    "include/grpcpp/security/credentials.h",
    "include/grpcpp/security/server_credentials.h",
    "include/grpcpp/security/tls_certificate_provider.h",
    "include/grpcpp/security/authorization_policy_provider.h",
    "include/grpcpp/security/tls_certificate_verifier.h",
    "include/grpcpp/security/tls_credentials_options.h",
    "include/grpcpp/server.h",
    "include/grpcpp/server_builder.h",
    "include/grpcpp/server_context.h",
    "include/grpcpp/server_posix.h",
    "include/grpcpp/version_info.h",
    "include/grpcpp/support/async_stream.h",
    "include/grpcpp/support/async_unary_call.h",
    "include/grpcpp/support/byte_buffer.h",
    "include/grpcpp/support/callback_common.h",
    "include/grpcpp/support/channel_arguments.h",
    "include/grpcpp/support/client_callback.h",
    "include/grpcpp/support/client_interceptor.h",
    "include/grpcpp/support/config.h",
    "include/grpcpp/support/interceptor.h",
    "include/grpcpp/support/message_allocator.h",
    "include/grpcpp/support/method_handler.h",
    "include/grpcpp/support/proto_buffer_reader.h",
    "include/grpcpp/support/proto_buffer_writer.h",
    "include/grpcpp/support/server_callback.h",
    "include/grpcpp/support/server_interceptor.h",
    "include/grpcpp/support/slice.h",
    "include/grpcpp/support/status.h",
    "include/grpcpp/support/status_code_enum.h",
    "include/grpcpp/support/string_ref.h",
    "include/grpcpp/support/stub_options.h",
    "include/grpcpp/support/sync_stream.h",
    "include/grpcpp/support/time.h",
    "include/grpcpp/support/validate_service_config.h",
    "include/grpc++/impl/codegen/async_stream.h",
    "include/grpc++/impl/codegen/async_unary_call.h",
    "include/grpc++/impl/codegen/byte_buffer.h",
    "include/grpc++/impl/codegen/call_hook.h",
    "include/grpc++/impl/codegen/call.h",
    "include/grpc++/impl/codegen/channel_interface.h",
    "include/grpc++/impl/codegen/client_context.h",
    "include/grpc++/impl/codegen/client_unary_call.h",
    "include/grpc++/impl/codegen/completion_queue_tag.h",
    "include/grpc++/impl/codegen/completion_queue.h",
    "include/grpc++/impl/codegen/config.h",
    "include/grpc++/impl/codegen/core_codegen_interface.h",
    "include/grpc++/impl/codegen/create_auth_context.h",
    "include/grpc++/impl/codegen/metadata_map.h",
    "include/grpc++/impl/codegen/method_handler_impl.h",
    "include/grpc++/impl/codegen/rpc_method.h",
    "include/grpc++/impl/codegen/rpc_service_method.h",
    "include/grpc++/impl/codegen/security/auth_context.h",
    "include/grpc++/impl/codegen/serialization_traits.h",
    "include/grpc++/impl/codegen/server_context.h",
    "include/grpc++/impl/codegen/server_interface.h",
    "include/grpc++/impl/codegen/service_type.h",
    "include/grpc++/impl/codegen/slice.h",
    "include/grpc++/impl/codegen/status_code_enum.h",
    "include/grpc++/impl/codegen/status.h",
    "include/grpc++/impl/codegen/string_ref.h",
    "include/grpc++/impl/codegen/stub_options.h",
    "include/grpc++/impl/codegen/sync_stream.h",
    "include/grpc++/impl/codegen/time.h",
    "include/grpcpp/impl/codegen/async_generic_service.h",
    "include/grpcpp/impl/codegen/async_stream.h",
    "include/grpcpp/impl/codegen/async_unary_call.h",
    "include/grpcpp/impl/codegen/byte_buffer.h",
    "include/grpcpp/impl/codegen/call_hook.h",
    "include/grpcpp/impl/codegen/call_op_set_interface.h",
    "include/grpcpp/impl/codegen/call_op_set.h",
    "include/grpcpp/impl/codegen/call.h",
    "include/grpcpp/impl/codegen/callback_common.h",
    "include/grpcpp/impl/codegen/channel_interface.h",
    "include/grpcpp/impl/codegen/client_callback.h",
    "include/grpcpp/impl/codegen/client_context.h",
    "include/grpcpp/impl/codegen/client_interceptor.h",
    "include/grpcpp/impl/codegen/client_unary_call.h",
    "include/grpcpp/impl/codegen/completion_queue_tag.h",
    "include/grpcpp/impl/codegen/completion_queue.h",
    "include/grpcpp/impl/codegen/config.h",
    "include/grpcpp/impl/codegen/core_codegen_interface.h",
    "include/grpcpp/impl/codegen/create_auth_context.h",
    "include/grpcpp/impl/codegen/delegating_channel.h",
    "include/grpcpp/impl/codegen/intercepted_channel.h",
    "include/grpcpp/impl/codegen/interceptor_common.h",
    "include/grpcpp/impl/codegen/interceptor.h",
    "include/grpcpp/impl/codegen/message_allocator.h",
    "include/grpcpp/impl/codegen/metadata_map.h",
    "include/grpcpp/impl/codegen/method_handler_impl.h",
    "include/grpcpp/impl/codegen/method_handler.h",
    "include/grpcpp/impl/codegen/rpc_method.h",
    "include/grpcpp/impl/codegen/rpc_service_method.h",
    "include/grpcpp/impl/codegen/security/auth_context.h",
    "include/grpcpp/impl/codegen/serialization_traits.h",
    "include/grpcpp/impl/codegen/server_callback_handlers.h",
    "include/grpcpp/impl/codegen/server_callback.h",
    "include/grpcpp/impl/codegen/server_context.h",
    "include/grpcpp/impl/codegen/server_interceptor.h",
    "include/grpcpp/impl/codegen/server_interface.h",
    "include/grpcpp/impl/codegen/service_type.h",
    "include/grpcpp/impl/codegen/slice.h",
    "include/grpcpp/impl/codegen/status_code_enum.h",
    "include/grpcpp/impl/codegen/status.h",
    "include/grpcpp/impl/codegen/string_ref.h",
    "include/grpcpp/impl/codegen/stub_options.h",
    "include/grpcpp/impl/codegen/sync_stream.h",
    "include/grpcpp/impl/codegen/time.h",
    "include/grpcpp/impl/codegen/sync.h",
]

grpc_cc_library(
    name = "grpc_unsecure",
    srcs = [
        "//src/core:lib/surface/init.cc",
        "//src/core:plugin_registry/grpc_plugin_registry.cc",
        "//src/core:plugin_registry/grpc_plugin_registry_noextra.cc",
    ],
    defines = ["GRPC_NO_XDS"],
    external_deps = [
        "absl/base:core_headers",
    ],
    language = "c++",
    public_hdrs = GRPC_PUBLIC_HDRS,
    tags = [
        "nofixdeps",
    ],
    visibility = ["@grpc:public"],
    deps = [
        "channel_stack_builder",
        "config",
        "exec_ctx",
        "gpr",
        "grpc_base",
        "grpc_client_channel",
        "grpc_common",
        "grpc_http_filters",
        "grpc_security_base",
        "grpc_trace",
        "http_connect_handshaker",
        "iomgr_timer",
        "//src/core:channel_init",
        "//src/core:channel_stack_type",
        "//src/core:default_event_engine",
        "//src/core:experiments",
        "//src/core:forkable",
        "//src/core:grpc_authorization_base",
        "//src/core:init_internally",
        "//src/core:posix_event_engine_timer_manager",
        "//src/core:slice",
        "//src/core:tcp_connect_handshaker",
    ],
)

GRPC_XDS_TARGETS = [
    "//src/core:grpc_lb_policy_cds",
    "//src/core:grpc_lb_policy_xds_cluster_impl",
    "//src/core:grpc_lb_policy_xds_cluster_manager",
    "//src/core:grpc_lb_policy_xds_cluster_resolver",
    "//src/core:grpc_lb_policy_xds_wrr_locality",
    "//src/core:grpc_resolver_xds",
    "//src/core:grpc_resolver_c2p",
    "//src/core:grpc_xds_server_config_fetcher",

    # Not xDS-specific but currently only used by xDS.
    "//src/core:channel_creds_registry_init",
]

grpc_cc_library(
    name = "grpc",
    srcs = [
        "//src/core:lib/surface/init.cc",
        "//src/core:plugin_registry/grpc_plugin_registry.cc",
        "//src/core:plugin_registry/grpc_plugin_registry_extra.cc",
    ],
    defines = select({
        "grpc_no_xds": ["GRPC_NO_XDS"],
        "//conditions:default": [],
    }),
    external_deps = [
        "absl/base:core_headers",
    ],
    language = "c++",
    public_hdrs = GRPC_PUBLIC_HDRS,
    select_deps = [
        {
            "grpc_no_xds": [],
            "//conditions:default": GRPC_XDS_TARGETS,
        },
    ],
    tags = [
        "nofixdeps",
    ],
    visibility = [
        "@grpc:public",
    ],
    deps = [
        "channel_stack_builder",
        "config",
        "exec_ctx",
        "gpr",
        "grpc_alts_credentials",
        "grpc_base",
        "grpc_client_channel",
        "grpc_common",
        "grpc_credentials_util",
        "grpc_http_filters",
        "grpc_jwt_credentials",
        "grpc_public_hdrs",
        "grpc_security_base",
        "grpc_trace",
        "http_connect_handshaker",
        "httpcli",
        "iomgr_timer",
        "promise",
        "ref_counted_ptr",
        "sockaddr_utils",
        "tsi_base",
        "uri_parser",
        "//src/core:channel_init",
        "//src/core:channel_stack_type",
        "//src/core:default_event_engine",
        "//src/core:experiments",
        "//src/core:forkable",
        "//src/core:grpc_authorization_base",
        "//src/core:grpc_external_account_credentials",
        "//src/core:grpc_fake_credentials",
        "//src/core:grpc_google_default_credentials",
        "//src/core:grpc_iam_credentials",
        "//src/core:grpc_insecure_credentials",
        "//src/core:grpc_local_credentials",
        "//src/core:grpc_oauth2_credentials",
        "//src/core:grpc_ssl_credentials",
        "//src/core:grpc_tls_credentials",
        "//src/core:grpc_transport_chttp2_alpn",
        "//src/core:httpcli_ssl_credentials",
        "//src/core:init_internally",
        "//src/core:json",
        "//src/core:posix_event_engine_timer_manager",
        "//src/core:ref_counted",
        "//src/core:slice",
        "//src/core:slice_refcount",
        "//src/core:tcp_connect_handshaker",
        "//src/core:useful",
    ],
)

grpc_cc_library(
    name = "gpr",
    srcs = [
        "//src/core:lib/gpr/alloc.cc",
        "//src/core:lib/gpr/cpu_iphone.cc",
        "//src/core:lib/gpr/cpu_linux.cc",
        "//src/core:lib/gpr/cpu_posix.cc",
        "//src/core:lib/gpr/cpu_windows.cc",
        "//src/core:lib/gpr/log.cc",
        "//src/core:lib/gpr/log_android.cc",
        "//src/core:lib/gpr/log_linux.cc",
        "//src/core:lib/gpr/log_posix.cc",
        "//src/core:lib/gpr/log_windows.cc",
        "//src/core:lib/gpr/string.cc",
        "//src/core:lib/gpr/string_posix.cc",
        "//src/core:lib/gpr/string_util_windows.cc",
        "//src/core:lib/gpr/string_windows.cc",
        "//src/core:lib/gpr/sync.cc",
        "//src/core:lib/gpr/sync_abseil.cc",
        "//src/core:lib/gpr/sync_posix.cc",
        "//src/core:lib/gpr/sync_windows.cc",
        "//src/core:lib/gpr/time.cc",
        "//src/core:lib/gpr/time_posix.cc",
        "//src/core:lib/gpr/time_precise.cc",
        "//src/core:lib/gpr/time_windows.cc",
        "//src/core:lib/gpr/tmpfile_msys.cc",
        "//src/core:lib/gpr/tmpfile_posix.cc",
        "//src/core:lib/gpr/tmpfile_windows.cc",
        "//src/core:lib/gpr/wrap_memcpy.cc",
        "//src/core:lib/gprpp/fork.cc",
        "//src/core:lib/gprpp/global_config_env.cc",
        "//src/core:lib/gprpp/host_port.cc",
        "//src/core:lib/gprpp/mpscq.cc",
        "//src/core:lib/gprpp/stat_posix.cc",
        "//src/core:lib/gprpp/stat_windows.cc",
        "//src/core:lib/gprpp/thd_posix.cc",
        "//src/core:lib/gprpp/thd_windows.cc",
        "//src/core:lib/gprpp/time_util.cc",
    ],
    hdrs = [
        "//src/core:lib/gpr/alloc.h",
        "//src/core:lib/gpr/string.h",
        "//src/core:lib/gpr/time_precise.h",
        "//src/core:lib/gpr/tmpfile.h",
        "//src/core:lib/gprpp/fork.h",
        "//src/core:lib/gprpp/global_config.h",
        "//src/core:lib/gprpp/global_config_custom.h",
        "//src/core:lib/gprpp/global_config_env.h",
        "//src/core:lib/gprpp/global_config_generic.h",
        "//src/core:lib/gprpp/host_port.h",
        "//src/core:lib/gprpp/memory.h",
        "//src/core:lib/gprpp/mpscq.h",
        "//src/core:lib/gprpp/stat.h",
        "//src/core:lib/gprpp/sync.h",
        "//src/core:lib/gprpp/thd.h",
        "//src/core:lib/gprpp/time_util.h",
    ],
    external_deps = [
        "absl/base",
        "absl/base:core_headers",
        "absl/memory",
        "absl/random",
        "absl/status",
        "absl/strings",
        "absl/strings:cord",
        "absl/strings:str_format",
        "absl/synchronization",
        "absl/time:time",
        "absl/types:optional",
    ],
    language = "c++",
    public_hdrs = GPR_PUBLIC_HDRS,
    tags = [
        "nofixdeps",
    ],
    visibility = ["@grpc:public"],
    deps = [
        "//src/core:construct_destruct",
        "//src/core:env",
        "//src/core:examine_stack",
        "//src/core:gpr_atm",
        "//src/core:no_destruct",
        "//src/core:strerror",
        "//src/core:tchar",
        "//src/core:useful",
    ],
)

grpc_cc_library(
    name = "gpr_public_hdrs",
    hdrs = GPR_PUBLIC_HDRS,
    tags = [
        "avoid_dep",
        "nofixdeps",
    ],
)

grpc_cc_library(
    name = "cpp_impl_of",
    hdrs = ["//src/core:lib/gprpp/cpp_impl_of.h"],
    language = "c++",
)

grpc_cc_library(
    name = "grpc_common",
    defines = select({
        "grpc_no_rls": ["GRPC_NO_RLS"],
        "//conditions:default": [],
    }),
    language = "c++",
    select_deps = [
        {
            "grpc_no_rls": [],
            "//conditions:default": ["//src/core:grpc_lb_policy_rls"],
        },
    ],
    tags = ["nofixdeps"],
    deps = [
        "grpc_base",
        # standard plugins
        "census",
        "//src/core:grpc_deadline_filter",
        "//src/core:grpc_client_authority_filter",
        "//src/core:grpc_lb_policy_grpclb",
        "//src/core:grpc_lb_policy_outlier_detection",
        "//src/core:grpc_lb_policy_pick_first",
        "//src/core:grpc_lb_policy_priority",
        "//src/core:grpc_lb_policy_ring_hash",
        "//src/core:grpc_lb_policy_round_robin",
        "//src/core:grpc_lb_policy_weighted_target",
        "//src/core:grpc_channel_idle_filter",
        "//src/core:grpc_message_size_filter",
        "//src/core:grpc_resolver_binder",
        "grpc_resolver_dns_ares",
        "grpc_resolver_fake",
        "//src/core:grpc_resolver_dns_native",
        "//src/core:grpc_resolver_sockaddr",
        "//src/core:grpc_transport_chttp2_client_connector",
        "//src/core:grpc_transport_chttp2_server",
        "//src/core:grpc_transport_inproc",
        "//src/core:grpc_fault_injection_filter",
    ],
)

grpc_cc_library(
    name = "grpc_public_hdrs",
    hdrs = GRPC_PUBLIC_HDRS,
    tags = [
        "avoid_dep",
        "nofixdeps",
    ],
    deps = ["gpr_public_hdrs"],
)

grpc_cc_library(
    name = "grpc++_public_hdrs",
    hdrs = GRPCXX_PUBLIC_HDRS,
    external_deps = [
        "absl/synchronization",
        "protobuf_headers",
    ],
    tags = [
        "avoid_dep",
        "nofixdeps",
    ],
    visibility = ["@grpc:public"],
    deps = [
        "grpc_public_hdrs",
        "//src/core:gpr_atm",
    ],
)

grpc_cc_library(
    name = "grpc++",
    hdrs = [
        "src/cpp/client/secure_credentials.h",
        "src/cpp/common/secure_auth_context.h",
        "src/cpp/server/secure_server_credentials.h",
    ],
    language = "c++",
    public_hdrs = GRPCXX_PUBLIC_HDRS,
    select_deps = [
        {
            "grpc_no_xds": [],
            "//conditions:default": [
                "grpc++_xds_client",
                "grpc++_xds_server",
            ],
        },
        {
            "grpc_no_binder": [],
            "//conditions:default": [
                "grpc++_binder",
            ],
        },
    ],
    tags = ["nofixdeps"],
    visibility = [
        "@grpc:public",
    ],
    deps = [
        "grpc++_base",
        "//src/core:gpr_atm",
        "//src/core:slice",
    ],
)

grpc_cc_library(
    name = "grpc_cronet_hdrs",
    hdrs = [
        "include/grpc/grpc_cronet.h",
    ],
    deps = [
        "gpr_public_hdrs",
        "grpc_base",
    ],
)

# This target pulls in a dependency on RE2 and should not be linked into grpc by default for binary-size reasons.
grpc_cc_library(
    name = "grpc_authorization_provider",
    srcs = [
        "//src/core:lib/security/authorization/grpc_authorization_policy_provider.cc",
        "//src/core:lib/security/authorization/rbac_translator.cc",
    ],
    hdrs = [
        "//src/core:lib/security/authorization/grpc_authorization_policy_provider.h",
        "//src/core:lib/security/authorization/rbac_translator.h",
    ],
    external_deps = [
        "absl/base:core_headers",
        "absl/status",
        "absl/status:statusor",
        "absl/strings",
        "absl/strings:str_format",
    ],
    language = "c++",
    deps = [
        "gpr",
        "grpc_base",
        "grpc_public_hdrs",
        "grpc_trace",
        "ref_counted_ptr",
        "//src/core:error",
        "//src/core:grpc_authorization_base",
        "//src/core:grpc_matchers",
        "//src/core:grpc_rbac_engine",
        "//src/core:json",
        "//src/core:slice",
        "//src/core:slice_refcount",
        "//src/core:status_helper",
        "//src/core:useful",
    ],
)

# This target pulls in a dependency on RE2 and should not be linked into grpc by default for binary-size reasons.
grpc_cc_library(
    name = "grpc++_authorization_provider",
    srcs = [
        "src/cpp/server/authorization_policy_provider.cc",
    ],
    hdrs = [
        "include/grpcpp/security/authorization_policy_provider.h",
    ],
    language = "c++",
    tags = ["nofixdeps"],
    deps = [
        "gpr",
        "grpc++",
        "grpc++_public_hdrs",
        "grpc_authorization_provider",
        "grpc_public_hdrs",
    ],
)

# This target pulls in a dependency on RE2 and should not be linked into grpc by default for binary-size reasons.
grpc_cc_library(
    name = "grpc_cel_engine",
    srcs = [
        "//src/core:lib/security/authorization/cel_authorization_engine.cc",
    ],
    hdrs = [
        "//src/core:lib/security/authorization/cel_authorization_engine.h",
    ],
    external_deps = [
        "absl/container:flat_hash_set",
        "absl/strings",
        "absl/types:optional",
        "absl/types:span",
        "upb_lib",
    ],
    language = "c++",
    deps = [
        "envoy_config_rbac_upb",
        "google_type_expr_upb",
        "gpr",
        "grpc_mock_cel",
        "//src/core:grpc_authorization_base",
    ],
)

grpc_cc_library(
    name = "grpc++_binder",
    srcs = [
        "//src/core:ext/transport/binder/client/binder_connector.cc",
        "//src/core:ext/transport/binder/client/channel_create.cc",
        "//src/core:ext/transport/binder/client/channel_create_impl.cc",
        "//src/core:ext/transport/binder/client/connection_id_generator.cc",
        "//src/core:ext/transport/binder/client/endpoint_binder_pool.cc",
        "//src/core:ext/transport/binder/client/jni_utils.cc",
        "//src/core:ext/transport/binder/client/security_policy_setting.cc",
        "//src/core:ext/transport/binder/security_policy/binder_security_policy.cc",
        "//src/core:ext/transport/binder/server/binder_server.cc",
        "//src/core:ext/transport/binder/server/binder_server_credentials.cc",
        "//src/core:ext/transport/binder/transport/binder_transport.cc",
        "//src/core:ext/transport/binder/utils/ndk_binder.cc",
        "//src/core:ext/transport/binder/utils/transport_stream_receiver_impl.cc",
        "//src/core:ext/transport/binder/wire_format/binder_android.cc",
        "//src/core:ext/transport/binder/wire_format/binder_constants.cc",
        "//src/core:ext/transport/binder/wire_format/transaction.cc",
        "//src/core:ext/transport/binder/wire_format/wire_reader_impl.cc",
        "//src/core:ext/transport/binder/wire_format/wire_writer.cc",
    ],
    hdrs = [
        "//src/core:ext/transport/binder/client/binder_connector.h",
        "//src/core:ext/transport/binder/client/channel_create_impl.h",
        "//src/core:ext/transport/binder/client/connection_id_generator.h",
        "//src/core:ext/transport/binder/client/endpoint_binder_pool.h",
        "//src/core:ext/transport/binder/client/jni_utils.h",
        "//src/core:ext/transport/binder/client/security_policy_setting.h",
        "//src/core:ext/transport/binder/server/binder_server.h",
        "//src/core:ext/transport/binder/transport/binder_stream.h",
        "//src/core:ext/transport/binder/transport/binder_transport.h",
        "//src/core:ext/transport/binder/utils/binder_auto_utils.h",
        "//src/core:ext/transport/binder/utils/ndk_binder.h",
        "//src/core:ext/transport/binder/utils/transport_stream_receiver.h",
        "//src/core:ext/transport/binder/utils/transport_stream_receiver_impl.h",
        "//src/core:ext/transport/binder/wire_format/binder.h",
        "//src/core:ext/transport/binder/wire_format/binder_android.h",
        "//src/core:ext/transport/binder/wire_format/binder_constants.h",
        "//src/core:ext/transport/binder/wire_format/transaction.h",
        "//src/core:ext/transport/binder/wire_format/wire_reader.h",
        "//src/core:ext/transport/binder/wire_format/wire_reader_impl.h",
        "//src/core:ext/transport/binder/wire_format/wire_writer.h",
    ],
    defines = select({
        "grpc_no_binder": ["GRPC_NO_BINDER"],
        "//conditions:default": [],
    }),
    external_deps = [
        "absl/base:core_headers",
        "absl/cleanup",
        "absl/container:flat_hash_map",
        "absl/hash",
        "absl/memory",
        "absl/meta:type_traits",
        "absl/status",
        "absl/status:statusor",
        "absl/strings",
        "absl/synchronization",
        "absl/time",
        "absl/types:variant",
    ],
    language = "c++",
    public_hdrs = [
        "include/grpcpp/security/binder_security_policy.h",
        "include/grpcpp/create_channel_binder.h",
        "include/grpcpp/security/binder_credentials.h",
    ],
    tags = ["nofixdeps"],
    deps = [
        "config",
        "debug_location",
        "exec_ctx",
        "gpr",
        "gpr_platform",
        "grpc",
        "grpc++_base",
        "grpc_base",
        "grpc_client_channel",
        "grpc_public_hdrs",
        "orphanable",
        "ref_counted_ptr",
        "//src/core:arena",
        "//src/core:channel_args_preconditioning",
        "//src/core:channel_stack_type",
        "//src/core:iomgr_fwd",
        "//src/core:iomgr_port",
        "//src/core:slice",
        "//src/core:slice_refcount",
        "//src/core:status_helper",
        "//src/core:transport_fwd",
    ],
)

grpc_cc_library(
    name = "grpc++_xds_client",
    srcs = [
        "src/cpp/client/xds_credentials.cc",
    ],
    hdrs = [
        "src/cpp/client/secure_credentials.h",
    ],
    external_deps = ["absl/strings"],
    language = "c++",
    deps = [
        "exec_ctx",
        "gpr",
        "grpc",
        "grpc++_base",
        "grpc_base",
        "grpc_public_hdrs",
        "grpc_security_base",
    ],
)

grpc_cc_library(
    name = "grpc++_xds_server",
    srcs = [
        "src/cpp/server/xds_server_credentials.cc",
    ],
    hdrs = [
        "src/cpp/server/secure_server_credentials.h",
    ],
    language = "c++",
    public_hdrs = [
        "include/grpcpp/xds_server_builder.h",
    ],
    visibility = ["@grpc:xds"],
    deps = [
        "gpr",
        "grpc",
        "grpc++_base",
    ],
)

grpc_cc_library(
    name = "grpc++_unsecure",
    srcs = [
        "src/cpp/client/insecure_credentials.cc",
        "src/cpp/common/insecure_create_auth_context.cc",
        "src/cpp/server/insecure_server_credentials.cc",
    ],
    language = "c++",
    tags = [
        "avoid_dep",
        "nofixdeps",
    ],
    visibility = ["@grpc:public"],
    deps = [
        "gpr",
        "grpc++_base_unsecure",
        "grpc++_codegen_proto",
        "grpc_public_hdrs",
        "grpc_unsecure",
        "//src/core:grpc_insecure_credentials",
    ],
)

grpc_cc_library(
    name = "grpc++_error_details",
    srcs = [
        "src/cpp/util/error_details.cc",
    ],
    hdrs = [
        "include/grpc++/support/error_details.h",
        "include/grpcpp/support/error_details.h",
    ],
    language = "c++",
    standalone = True,
    visibility = ["@grpc:public"],
    deps = ["grpc++"],
)

grpc_cc_library(
    name = "grpc++_alts",
    srcs = [
        "src/cpp/common/alts_context.cc",
        "src/cpp/common/alts_util.cc",
    ],
    hdrs = [
        "include/grpcpp/security/alts_context.h",
        "include/grpcpp/security/alts_util.h",
    ],
    external_deps = ["upb_lib"],
    language = "c++",
    standalone = True,
    visibility = ["@grpc:tsi"],
    deps = [
        "alts_upb",
        "gpr",
        "grpc++",
        "grpc_base",
        "tsi_alts_credentials",
    ],
)

grpc_cc_library(
    name = "census",
    srcs = [
        "//src/core:ext/filters/census/grpc_context.cc",
    ],
    language = "c++",
    public_hdrs = [
        "include/grpc/census.h",
    ],
    visibility = ["@grpc:public"],
    deps = [
        "gpr",
        "grpc_base",
        "grpc_public_hdrs",
        "grpc_trace",
    ],
)

# A library that vends only port_platform, so that libraries that don't need
# anything else from gpr can still be portable!
grpc_cc_library(
    name = "gpr_platform",
    language = "c++",
    public_hdrs = [
        "include/grpc/impl/codegen/port_platform.h",
        "include/grpc/support/port_platform.h",
    ],
)

grpc_cc_library(
    name = "event_engine_base_hdrs",
    hdrs = GRPC_PUBLIC_EVENT_ENGINE_HDRS + GRPC_PUBLIC_HDRS,
    external_deps = [
        "absl/status",
        "absl/status:statusor",
        "absl/time",
        "absl/types:optional",
        "absl/functional:any_invocable",
    ],
    tags = [
        "nofixdeps",
    ],
    deps = [
        "gpr",
    ],
)

grpc_cc_library(
    name = "grpc_base",
    srcs = [
        "//src/core:lib/address_utils/parse_address.cc",
        "//src/core:lib/channel/channel_stack.cc",
        "//src/core:lib/channel/channel_stack_builder_impl.cc",
        "//src/core:lib/channel/channel_trace.cc",
        "//src/core:lib/channel/channelz.cc",
        "//src/core:lib/channel/channelz_registry.cc",
        "//src/core:lib/channel/connected_channel.cc",
        "//src/core:lib/channel/promise_based_filter.cc",
        "//src/core:lib/channel/status_util.cc",
        "//src/core:lib/compression/compression.cc",
        "//src/core:lib/compression/compression_internal.cc",
        "//src/core:lib/compression/message_compress.cc",
        "//src/core:lib/event_engine/channel_args_endpoint_config.cc",
        "//src/core:lib/iomgr/buffer_list.cc",
        "//src/core:lib/iomgr/call_combiner.cc",
        "//src/core:lib/iomgr/cfstream_handle.cc",
        "//src/core:lib/iomgr/dualstack_socket_posix.cc",
        "//src/core:lib/iomgr/endpoint.cc",
        "//src/core:lib/iomgr/endpoint_cfstream.cc",
        "//src/core:lib/iomgr/endpoint_pair_posix.cc",
        "//src/core:lib/iomgr/endpoint_pair_windows.cc",
        "//src/core:lib/iomgr/error_cfstream.cc",
        "//src/core:lib/iomgr/ev_apple.cc",
        "//src/core:lib/iomgr/ev_epoll1_linux.cc",
        "//src/core:lib/iomgr/ev_poll_posix.cc",
        "//src/core:lib/iomgr/ev_posix.cc",
        "//src/core:lib/iomgr/ev_windows.cc",
        "//src/core:lib/iomgr/fork_posix.cc",
        "//src/core:lib/iomgr/fork_windows.cc",
        "//src/core:lib/iomgr/gethostname_fallback.cc",
        "//src/core:lib/iomgr/gethostname_host_name_max.cc",
        "//src/core:lib/iomgr/gethostname_sysconf.cc",
        "//src/core:lib/iomgr/grpc_if_nametoindex_posix.cc",
        "//src/core:lib/iomgr/grpc_if_nametoindex_unsupported.cc",
        "//src/core:lib/iomgr/internal_errqueue.cc",
        "//src/core:lib/iomgr/iocp_windows.cc",
        "//src/core:lib/iomgr/iomgr.cc",
        "//src/core:lib/iomgr/iomgr_posix.cc",
        "//src/core:lib/iomgr/iomgr_posix_cfstream.cc",
        "//src/core:lib/iomgr/iomgr_windows.cc",
        "//src/core:lib/iomgr/load_file.cc",
        "//src/core:lib/iomgr/lockfree_event.cc",
        "//src/core:lib/iomgr/polling_entity.cc",
        "//src/core:lib/iomgr/pollset.cc",
        "//src/core:lib/iomgr/pollset_set_windows.cc",
        "//src/core:lib/iomgr/pollset_windows.cc",
        "//src/core:lib/iomgr/resolve_address.cc",
        "//src/core:lib/iomgr/resolve_address_posix.cc",
        "//src/core:lib/iomgr/resolve_address_windows.cc",
        "//src/core:lib/iomgr/socket_factory_posix.cc",
        "//src/core:lib/iomgr/socket_utils_common_posix.cc",
        "//src/core:lib/iomgr/socket_utils_linux.cc",
        "//src/core:lib/iomgr/socket_utils_posix.cc",
        "//src/core:lib/iomgr/socket_windows.cc",
        "//src/core:lib/iomgr/tcp_client.cc",
        "//src/core:lib/iomgr/tcp_client_cfstream.cc",
        "//src/core:lib/iomgr/tcp_client_posix.cc",
        "//src/core:lib/iomgr/tcp_client_windows.cc",
        "//src/core:lib/iomgr/tcp_posix.cc",
        "//src/core:lib/iomgr/tcp_server.cc",
        "//src/core:lib/iomgr/tcp_server_posix.cc",
        "//src/core:lib/iomgr/tcp_server_utils_posix_common.cc",
        "//src/core:lib/iomgr/tcp_server_utils_posix_ifaddrs.cc",
        "//src/core:lib/iomgr/tcp_server_utils_posix_noifaddrs.cc",
        "//src/core:lib/iomgr/tcp_server_windows.cc",
        "//src/core:lib/iomgr/tcp_windows.cc",
        "//src/core:lib/iomgr/unix_sockets_posix.cc",
        "//src/core:lib/iomgr/unix_sockets_posix_noop.cc",
        "//src/core:lib/iomgr/wakeup_fd_eventfd.cc",
        "//src/core:lib/iomgr/wakeup_fd_nospecial.cc",
        "//src/core:lib/iomgr/wakeup_fd_pipe.cc",
        "//src/core:lib/iomgr/wakeup_fd_posix.cc",
        "//src/core:lib/resource_quota/api.cc",
        "//src/core:lib/slice/b64.cc",
        "//src/core:lib/surface/api_trace.cc",
        "//src/core:lib/surface/builtins.cc",
        "//src/core:lib/surface/byte_buffer.cc",
        "//src/core:lib/surface/byte_buffer_reader.cc",
        "//src/core:lib/surface/call.cc",
        "//src/core:lib/surface/call_details.cc",
        "//src/core:lib/surface/call_log_batch.cc",
        "//src/core:lib/surface/call_trace.cc",
        "//src/core:lib/surface/channel.cc",
        "//src/core:lib/surface/channel_ping.cc",
        "//src/core:lib/surface/completion_queue.cc",
        "//src/core:lib/surface/completion_queue_factory.cc",
        "//src/core:lib/surface/event_string.cc",
        "//src/core:lib/surface/lame_client.cc",
        "//src/core:lib/surface/metadata_array.cc",
        "//src/core:lib/surface/server.cc",
        "//src/core:lib/surface/validate_metadata.cc",
        "//src/core:lib/surface/version.cc",
        "//src/core:lib/transport/connectivity_state.cc",
        "//src/core:lib/transport/error_utils.cc",
        "//src/core:lib/transport/metadata_batch.cc",
        "//src/core:lib/transport/parsed_metadata.cc",
        "//src/core:lib/transport/status_conversion.cc",
        "//src/core:lib/transport/timeout_encoding.cc",
        "//src/core:lib/transport/transport.cc",
        "//src/core:lib/transport/transport_op_string.cc",
    ],
    hdrs = [
        "//src/core:lib/transport/error_utils.h",
        "//src/core:lib/address_utils/parse_address.h",
        "//src/core:lib/channel/call_finalization.h",
        "//src/core:lib/channel/call_tracer.h",
        "//src/core:lib/channel/channel_stack.h",
        "//src/core:lib/channel/promise_based_filter.h",
        "//src/core:lib/channel/channel_stack_builder_impl.h",
        "//src/core:lib/channel/channel_trace.h",
        "//src/core:lib/channel/channelz.h",
        "//src/core:lib/channel/channelz_registry.h",
        "//src/core:lib/channel/connected_channel.h",
        "//src/core:lib/channel/context.h",
        "//src/core:lib/channel/status_util.h",
        "//src/core:lib/compression/compression_internal.h",
        "//src/core:lib/resource_quota/api.h",
        "//src/core:lib/compression/message_compress.h",
        "//src/core:lib/event_engine/channel_args_endpoint_config.h",
        "//src/core:lib/iomgr/block_annotate.h",
        "//src/core:lib/iomgr/buffer_list.h",
        "//src/core:lib/iomgr/call_combiner.h",
        "//src/core:lib/iomgr/cfstream_handle.h",
        "//src/core:lib/iomgr/dynamic_annotations.h",
        "//src/core:lib/iomgr/endpoint.h",
        "//src/core:lib/iomgr/endpoint_cfstream.h",
        "//src/core:lib/iomgr/endpoint_pair.h",
        "//src/core:lib/iomgr/error_cfstream.h",
        "//src/core:lib/iomgr/ev_apple.h",
        "//src/core:lib/iomgr/ev_epoll1_linux.h",
        "//src/core:lib/iomgr/ev_poll_posix.h",
        "//src/core:lib/iomgr/ev_posix.h",
        "//src/core:lib/iomgr/gethostname.h",
        "//src/core:lib/iomgr/grpc_if_nametoindex.h",
        "//src/core:lib/iomgr/internal_errqueue.h",
        "//src/core:lib/iomgr/iocp_windows.h",
        "//src/core:lib/iomgr/iomgr.h",
        "//src/core:lib/iomgr/load_file.h",
        "//src/core:lib/iomgr/lockfree_event.h",
        "//src/core:lib/iomgr/nameser.h",
        "//src/core:lib/iomgr/polling_entity.h",
        "//src/core:lib/iomgr/pollset.h",
        "//src/core:lib/iomgr/pollset_set_windows.h",
        "//src/core:lib/iomgr/pollset_windows.h",
        "//src/core:lib/iomgr/python_util.h",
        "//src/core:lib/iomgr/resolve_address.h",
        "//src/core:lib/iomgr/resolve_address_impl.h",
        "//src/core:lib/iomgr/resolve_address_posix.h",
        "//src/core:lib/iomgr/resolve_address_windows.h",
        "//src/core:lib/iomgr/sockaddr.h",
        "//src/core:lib/iomgr/sockaddr_posix.h",
        "//src/core:lib/iomgr/sockaddr_windows.h",
        "//src/core:lib/iomgr/socket_factory_posix.h",
        "//src/core:lib/iomgr/socket_utils_posix.h",
        "//src/core:lib/iomgr/socket_windows.h",
        "//src/core:lib/iomgr/tcp_client.h",
        "//src/core:lib/iomgr/tcp_client_posix.h",
        "//src/core:lib/iomgr/tcp_posix.h",
        "//src/core:lib/iomgr/tcp_server.h",
        "//src/core:lib/iomgr/tcp_server_utils_posix.h",
        "//src/core:lib/iomgr/tcp_windows.h",
        "//src/core:lib/iomgr/unix_sockets_posix.h",
        "//src/core:lib/iomgr/wakeup_fd_pipe.h",
        "//src/core:lib/iomgr/wakeup_fd_posix.h",
        "//src/core:lib/slice/b64.h",
        "//src/core:lib/surface/api_trace.h",
        "//src/core:lib/surface/builtins.h",
        "//src/core:lib/surface/call.h",
        "//src/core:lib/surface/call_test_only.h",
        "//src/core:lib/surface/call_trace.h",
        "//src/core:lib/surface/channel.h",
        "//src/core:lib/surface/completion_queue.h",
        "//src/core:lib/surface/completion_queue_factory.h",
        "//src/core:lib/surface/event_string.h",
        "//src/core:lib/surface/init.h",
        "//src/core:lib/surface/lame_client.h",
        "//src/core:lib/surface/server.h",
        "//src/core:lib/surface/validate_metadata.h",
        "//src/core:lib/transport/connectivity_state.h",
        "//src/core:lib/transport/metadata_batch.h",
        "//src/core:lib/transport/parsed_metadata.h",
        "//src/core:lib/transport/status_conversion.h",
        "//src/core:lib/transport/timeout_encoding.h",
        "//src/core:lib/transport/transport.h",
        "//src/core:lib/transport/transport_impl.h",
    ] +
    # TODO(ctiller): remove these
    # These headers used to be vended by this target, but they have been split
    # out into separate targets now. In order to transition downstream code, we
    # re-export these headers from here for now, and when LSC's have completed
    # to clean this up, we'll remove these.
    [
        "//src/core:lib/channel/channel_args.h",
    ],
    external_deps = [
        "absl/base:core_headers",
        "absl/cleanup",
        "absl/container:flat_hash_map",
        "absl/container:inlined_vector",
        "absl/functional:any_invocable",
        "absl/functional:function_ref",
        "absl/meta:type_traits",
        "absl/status",
        "absl/status:statusor",
        "absl/strings",
        "absl/strings:str_format",
        "absl/time",
        "absl/types:optional",
        "absl/types:variant",
        "absl/utility",
        "madler_zlib",
    ],
    language = "c++",
    public_hdrs = GRPC_PUBLIC_HDRS + GRPC_PUBLIC_EVENT_ENGINE_HDRS,
    visibility = ["@grpc:alt_grpc_base_legacy"],
    deps = [
        "channel_stack_builder",
        "config",
        "cpp_impl_of",
        "debug_location",
        "exec_ctx",
        "gpr",
        "grpc_public_hdrs",
        "grpc_trace",
        "iomgr_timer",
        "orphanable",
        "promise",
        "ref_counted_ptr",
        "sockaddr_utils",
        "stats",
        "uri_parser",
        "work_serializer",
        "//src/core:activity",
        "//src/core:arena",
        "//src/core:arena_promise",
        "//src/core:atomic_utils",
        "//src/core:avl",
        "//src/core:bitset",
        "//src/core:channel_args",
        "//src/core:channel_args_preconditioning",
        "//src/core:channel_fwd",
        "//src/core:channel_init",
        "//src/core:channel_stack_type",
        "//src/core:chunked_vector",
        "//src/core:closure",
        "//src/core:context",
        "//src/core:default_event_engine",
        "//src/core:dual_ref_counted",
        "//src/core:error",
        "//src/core:event_log",
        "//src/core:experiments",
        "//src/core:gpr_atm",
        "//src/core:gpr_manual_constructor",
        "//src/core:gpr_spinlock",
        "//src/core:grpc_sockaddr",
        "//src/core:http2_errors",
        "//src/core:init_internally",
        "//src/core:iomgr_fwd",
        "//src/core:iomgr_port",
        "//src/core:json",
        "//src/core:latch",
        "//src/core:match",
        "//src/core:memory_quota",
        "//src/core:no_destruct",
        "//src/core:notification",
        "//src/core:packed_table",
        "//src/core:pipe",
        "//src/core:poll",
        "//src/core:pollset_set",
        "//src/core:promise_status",
        "//src/core:ref_counted",
        "//src/core:resolved_address",
        "//src/core:resource_quota",
        "//src/core:resource_quota_trace",
        "//src/core:slice",
        "//src/core:slice_buffer",
        "//src/core:slice_refcount",
        "//src/core:socket_mutator",
        "//src/core:stats_data",
        "//src/core:status_helper",
        "//src/core:strerror",
        "//src/core:thread_quota",
        "//src/core:time",
        "//src/core:transport_fwd",
        "//src/core:useful",
    ],
)

grpc_cc_library(
    name = "lb_load_data_store",
    srcs = [
        "src/cpp/server/load_reporter/load_data_store.cc",
    ],
    hdrs = [
        "src/cpp/server/load_reporter/constants.h",
        "src/cpp/server/load_reporter/load_data_store.h",
    ],
    language = "c++",
    deps = [
        "gpr",
        "gpr_platform",
        "grpc++",
        "//src/core:grpc_sockaddr",
    ],
)

grpc_cc_library(
    name = "lb_server_load_reporting_service_server_builder_plugin",
    srcs = [
        "src/cpp/server/load_reporter/load_reporting_service_server_builder_plugin.cc",
    ],
    hdrs = [
        "src/cpp/server/load_reporter/load_reporting_service_server_builder_plugin.h",
    ],
    language = "c++",
    deps = [
        "gpr_platform",
        "grpc++",
        "lb_load_reporter_service",
    ],
)

grpc_cc_library(
    name = "grpcpp_server_load_reporting",
    srcs = [
        "src/cpp/server/load_reporter/load_reporting_service_server_builder_option.cc",
        "src/cpp/server/load_reporter/util.cc",
    ],
    language = "c++",
    public_hdrs = [
        "include/grpcpp/ext/server_load_reporting.h",
    ],
    tags = ["nofixdeps"],
    deps = [
        "gpr",
        "gpr_platform",
        "grpc",
        "grpc++",
        "grpc++_public_hdrs",
        "grpc_public_hdrs",
        "lb_server_load_reporting_service_server_builder_plugin",
        "//src/core:lb_server_load_reporting_filter",
    ],
)

grpc_cc_library(
    name = "lb_load_reporter_service",
    srcs = [
        "src/cpp/server/load_reporter/load_reporter_async_service_impl.cc",
    ],
    hdrs = [
        "src/cpp/server/load_reporter/load_reporter_async_service_impl.h",
    ],
    external_deps = [
        "absl/memory",
        "protobuf_headers",
    ],
    language = "c++",
    tags = ["nofixdeps"],
    deps = [
        "gpr",
        "grpc++",
        "lb_load_reporter",
    ],
)

grpc_cc_library(
    name = "lb_get_cpu_stats",
    srcs = [
        "src/cpp/server/load_reporter/get_cpu_stats_linux.cc",
        "src/cpp/server/load_reporter/get_cpu_stats_macos.cc",
        "src/cpp/server/load_reporter/get_cpu_stats_unsupported.cc",
        "src/cpp/server/load_reporter/get_cpu_stats_windows.cc",
    ],
    hdrs = [
        "src/cpp/server/load_reporter/get_cpu_stats.h",
    ],
    language = "c++",
    deps = [
        "gpr",
        "gpr_platform",
    ],
)

grpc_cc_library(
    name = "lb_load_reporter",
    srcs = [
        "src/cpp/server/load_reporter/load_reporter.cc",
    ],
    hdrs = [
        "src/cpp/server/load_reporter/constants.h",
        "src/cpp/server/load_reporter/load_reporter.h",
    ],
    external_deps = [
        "opencensus-stats",
        "opencensus-tags",
        "protobuf_headers",
    ],
    language = "c++",
    tags = ["nofixdeps"],
    deps = [
        "gpr",
        "lb_get_cpu_stats",
        "lb_load_data_store",
        "//src/proto/grpc/lb/v1:load_reporter_proto",
    ],
)

grpc_cc_library(
    name = "grpc_security_base",
    srcs = [
        "//src/core:lib/security/context/security_context.cc",
        "//src/core:lib/security/credentials/call_creds_util.cc",
        "//src/core:lib/security/credentials/composite/composite_credentials.cc",
        "//src/core:lib/security/credentials/credentials.cc",
        "//src/core:lib/security/credentials/plugin/plugin_credentials.cc",
        "//src/core:lib/security/security_connector/security_connector.cc",
        "//src/core:lib/security/transport/client_auth_filter.cc",
        "//src/core:lib/security/transport/secure_endpoint.cc",
        "//src/core:lib/security/transport/security_handshaker.cc",
        "//src/core:lib/security/transport/server_auth_filter.cc",
        "//src/core:lib/security/transport/tsi_error.cc",
    ],
    hdrs = [
        "//src/core:lib/security/context/security_context.h",
        "//src/core:lib/security/credentials/call_creds_util.h",
        "//src/core:lib/security/credentials/composite/composite_credentials.h",
        "//src/core:lib/security/credentials/credentials.h",
        "//src/core:lib/security/credentials/plugin/plugin_credentials.h",
        "//src/core:lib/security/security_connector/security_connector.h",
        "//src/core:lib/security/transport/auth_filters.h",
        "//src/core:lib/security/transport/secure_endpoint.h",
        "//src/core:lib/security/transport/security_handshaker.h",
        "//src/core:lib/security/transport/tsi_error.h",
    ],
    external_deps = [
        "absl/base:core_headers",
        "absl/container:inlined_vector",
        "absl/status",
        "absl/status:statusor",
        "absl/strings",
        "absl/types:optional",
    ],
    language = "c++",
    public_hdrs = GRPC_PUBLIC_HDRS,
    visibility = ["@grpc:public"],
    deps = [
        "config",
        "debug_location",
        "exec_ctx",
        "gpr",
        "grpc_base",
        "grpc_public_hdrs",
        "grpc_trace",
        "handshaker",
        "promise",
        "ref_counted_ptr",
        "tsi_base",
        "//src/core:activity",
        "//src/core:arena",
        "//src/core:arena_promise",
        "//src/core:basic_seq",
        "//src/core:channel_args",
        "//src/core:channel_fwd",
        "//src/core:closure",
        "//src/core:context",
        "//src/core:error",
        "//src/core:event_engine_memory_allocator",
        "//src/core:gpr_atm",
        "//src/core:handshaker_factory",
        "//src/core:handshaker_registry",
        "//src/core:iomgr_fwd",
        "//src/core:memory_quota",
        "//src/core:poll",
        "//src/core:ref_counted",
        "//src/core:resource_quota",
        "//src/core:resource_quota_trace",
        "//src/core:seq",
        "//src/core:slice",
        "//src/core:slice_refcount",
        "//src/core:status_helper",
        "//src/core:try_seq",
        "//src/core:unique_type_name",
        "//src/core:useful",
    ],
)

grpc_cc_library(
    name = "tsi_base",
    srcs = [
        "//src/core:tsi/transport_security.cc",
        "//src/core:tsi/transport_security_grpc.cc",
    ],
    hdrs = [
        "//src/core:tsi/transport_security.h",
        "//src/core:tsi/transport_security_grpc.h",
        "//src/core:tsi/transport_security_interface.h",
    ],
    language = "c++",
    tags = ["nofixdeps"],
    visibility = ["@grpc:tsi_interface"],
    deps = [
        "gpr",
        "grpc_trace",
    ],
)

grpc_cc_library(
    name = "alts_util",
    srcs = [
        "//src/core:lib/security/credentials/alts/check_gcp_environment.cc",
        "//src/core:lib/security/credentials/alts/check_gcp_environment_linux.cc",
        "//src/core:lib/security/credentials/alts/check_gcp_environment_no_op.cc",
        "//src/core:lib/security/credentials/alts/check_gcp_environment_windows.cc",
        "//src/core:lib/security/credentials/alts/grpc_alts_credentials_client_options.cc",
        "//src/core:lib/security/credentials/alts/grpc_alts_credentials_options.cc",
        "//src/core:lib/security/credentials/alts/grpc_alts_credentials_server_options.cc",
        "//src/core:tsi/alts/handshaker/transport_security_common_api.cc",
    ],
    hdrs = [
        "include/grpc/grpc_security.h",
        "//src/core:lib/security/credentials/alts/check_gcp_environment.h",
        "//src/core:lib/security/credentials/alts/grpc_alts_credentials_options.h",
        "//src/core:tsi/alts/handshaker/transport_security_common_api.h",
    ],
    external_deps = ["upb_lib"],
    language = "c++",
    visibility = ["@grpc:tsi"],
    deps = [
        "alts_upb",
        "gpr",
        "grpc_public_hdrs",
    ],
)

grpc_cc_library(
    name = "tsi",
    external_deps = [
        "libssl",
        "libcrypto",
        "absl/strings",
        "upb_lib",
    ],
    language = "c++",
    tags = ["nofixdeps"],
    visibility = ["@grpc:tsi"],
    deps = [
        "gpr",
        "grpc_base",
        "tsi_alts_credentials",
        "tsi_base",
        "tsi_fake_credentials",
        "tsi_ssl_credentials",
        "//src/core:tsi_local_credentials",
        "//src/core:useful",
    ],
)

grpc_cc_library(
    name = "grpc++_base",
    srcs = GRPCXX_SRCS + [
        "src/cpp/client/insecure_credentials.cc",
        "src/cpp/client/secure_credentials.cc",
        "src/cpp/common/auth_property_iterator.cc",
        "src/cpp/common/secure_auth_context.cc",
        "src/cpp/common/secure_channel_arguments.cc",
        "src/cpp/common/secure_create_auth_context.cc",
        "src/cpp/common/tls_certificate_provider.cc",
        "src/cpp/common/tls_certificate_verifier.cc",
        "src/cpp/common/tls_credentials_options.cc",
        "src/cpp/server/insecure_server_credentials.cc",
        "src/cpp/server/secure_server_credentials.cc",
    ],
    hdrs = GRPCXX_HDRS + [
        "src/cpp/client/secure_credentials.h",
        "src/cpp/common/secure_auth_context.h",
        "src/cpp/server/secure_server_credentials.h",
    ],
    external_deps = [
        "absl/base:core_headers",
        "absl/status",
        "absl/status:statusor",
        "absl/strings",
        "absl/synchronization",
        "absl/memory",
        "absl/types:optional",
        "upb_lib",
        "protobuf_headers",
        "absl/container:inlined_vector",
    ],
    language = "c++",
    public_hdrs = GRPCXX_PUBLIC_HDRS,
    tags = ["nofixdeps"],
    visibility = ["@grpc:alt_grpc++_base_legacy"],
    deps = [
        "channel_stack_builder",
        "config",
        "exec_ctx",
        "gpr",
        "grpc",
        "grpc++_codegen_proto",
        "grpc_base",
        "grpc_credentials_util",
        "grpc_health_upb",
        "grpc_public_hdrs",
        "grpc_security_base",
        "grpc_service_config_impl",
        "grpc_trace",
        "grpcpp_call_metric_recorder",
        "iomgr_timer",
        "ref_counted_ptr",
        "//src/core:arena",
        "//src/core:channel_fwd",
        "//src/core:channel_init",
        "//src/core:channel_stack_type",
        "//src/core:closure",
        "//src/core:default_event_engine",
        "//src/core:env",
        "//src/core:error",
        "//src/core:gpr_atm",
        "//src/core:gpr_manual_constructor",
        "//src/core:grpc_service_config",
        "//src/core:grpc_transport_inproc",
        "//src/core:json",
        "//src/core:ref_counted",
        "//src/core:resource_quota",
        "//src/core:slice",
        "//src/core:slice_buffer",
        "//src/core:slice_refcount",
        "//src/core:socket_mutator",
        "//src/core:status_helper",
        "//src/core:thread_quota",
        "//src/core:time",
        "//src/core:useful",
    ],
)

# TODO(chengyuc): Give it another try to merge this to `grpc++_base` after
# codegen files are removed.
grpc_cc_library(
    name = "grpc++_base_unsecure",
    srcs = GRPCXX_SRCS,
    hdrs = GRPCXX_HDRS,
    external_deps = [
        "absl/base:core_headers",
        "absl/status",
        "absl/status:statusor",
        "absl/strings",
        "absl/synchronization",
        "absl/types:optional",
        "absl/memory",
        "upb_lib",
        "protobuf_headers",
    ],
    language = "c++",
    public_hdrs = GRPCXX_PUBLIC_HDRS,
    tags = [
        "avoid_dep",
        "nofixdeps",
    ],
    visibility = ["@grpc:alt_grpc++_base_unsecure_legacy"],
    deps = [
        "channel_stack_builder",
        "config",
        "exec_ctx",
        "gpr",
        "grpc_base",
        "grpc_health_upb",
        "grpc_public_hdrs",
        "grpc_service_config_impl",
        "grpc_trace",
        "grpc_unsecure",
        "grpcpp_call_metric_recorder",
        "iomgr_timer",
        "ref_counted_ptr",
        "//src/core:arena",
        "//src/core:channel_init",
        "//src/core:closure",
        "//src/core:error",
        "//src/core:gpr_atm",
        "//src/core:gpr_manual_constructor",
        "//src/core:grpc_insecure_credentials",
        "//src/core:grpc_service_config",
        "//src/core:grpc_transport_inproc",
        "//src/core:ref_counted",
        "//src/core:resource_quota",
        "//src/core:slice",
        "//src/core:socket_mutator",
        "//src/core:time",
        "//src/core:useful",
    ],
)

grpc_cc_library(
    name = "grpc++_codegen_proto",
    external_deps = [
        "protobuf_headers",
    ],
    language = "c++",
    public_hdrs = [
        "include/grpc++/impl/codegen/proto_utils.h",
        "include/grpcpp/impl/codegen/proto_buffer_reader.h",
        "include/grpcpp/impl/codegen/proto_buffer_writer.h",
        "include/grpcpp/impl/codegen/proto_utils.h",
    ],
    tags = ["nofixdeps"],
    visibility = ["@grpc:public"],
    deps = [
        "grpc++_config_proto",
        "grpc++_public_hdrs",
    ],
)

grpc_cc_library(
    name = "grpc++_config_proto",
    external_deps = [
        "protobuf_headers",
    ],
    language = "c++",
    public_hdrs = [
        "include/grpc++/impl/codegen/config_protobuf.h",
        "include/grpcpp/impl/codegen/config_protobuf.h",
    ],
    tags = ["nofixdeps"],
    visibility = ["@grpc:public"],
)

grpc_cc_library(
    name = "grpc++_reflection",
    srcs = [
        "src/cpp/ext/proto_server_reflection.cc",
        "src/cpp/ext/proto_server_reflection_plugin.cc",
    ],
    hdrs = [
        "src/cpp/ext/proto_server_reflection.h",
    ],
    external_deps = [
        "protobuf_headers",
    ],
    language = "c++",
    public_hdrs = [
        "include/grpc++/ext/proto_server_reflection_plugin.h",
        "include/grpcpp/ext/proto_server_reflection_plugin.h",
    ],
    tags = ["nofixdeps"],
    visibility = ["@grpc:public"],
    deps = [
        "grpc++",
        "grpc++_config_proto",
        "//src/proto/grpc/reflection/v1alpha:reflection_proto",
    ],
    alwayslink = 1,
)

grpc_cc_library(
    name = "grpcpp_call_metric_recorder",
    srcs = [
        "src/cpp/server/orca/call_metric_recorder.cc",
    ],
    external_deps = [
        "absl/strings",
        "absl/types:optional",
        "upb_lib",
    ],
    language = "c++",
    public_hdrs = [
        "include/grpcpp/ext/call_metric_recorder.h",
    ],
    visibility = ["@grpc:public"],
    deps = [
        "grpc++_public_hdrs",
        "xds_orca_upb",
        "//src/core:arena",
        "//src/core:grpc_backend_metric_data",
    ],
)

grpc_cc_library(
    name = "grpcpp_orca_interceptor",
    srcs = [
        "src/cpp/server/orca/orca_interceptor.cc",
    ],
    hdrs = [
        "src/cpp/server/orca/orca_interceptor.h",
    ],
    external_deps = [
        "absl/strings",
        "absl/types:optional",
    ],
    language = "c++",
    visibility = ["@grpc:public"],
    deps = [
        "grpc++",
        "grpc_base",
        "grpcpp_call_metric_recorder",
    ],
)

grpc_cc_library(
    name = "grpcpp_orca_service",
    srcs = [
        "src/cpp/server/orca/orca_service.cc",
    ],
    external_deps = [
        "absl/base:core_headers",
        "absl/time",
        "absl/types:optional",
        "upb_lib",
    ],
    language = "c++",
    public_hdrs = [
        "include/grpcpp/ext/orca_service.h",
    ],
    visibility = ["@grpc:public"],
    deps = [
        "debug_location",
        "exec_ctx",
        "gpr",
        "grpc++",
        "grpc_base",
        "protobuf_duration_upb",
        "ref_counted_ptr",
        "xds_orca_service_upb",
        "xds_orca_upb",
        "//src/core:default_event_engine",
        "//src/core:ref_counted",
        "//src/core:time",
    ],
    alwayslink = 1,
)

grpc_cc_library(
    name = "grpcpp_channelz",
    srcs = [
        "src/cpp/server/channelz/channelz_service.cc",
        "src/cpp/server/channelz/channelz_service_plugin.cc",
    ],
    hdrs = [
        "src/cpp/server/channelz/channelz_service.h",
    ],
    external_deps = [
        "protobuf_headers",
    ],
    language = "c++",
    public_hdrs = [
        "include/grpcpp/ext/channelz_service_plugin.h",
    ],
    tags = ["nofixdeps"],
    visibility = ["@grpc:channelz"],
    deps = [
        "gpr",
        "grpc",
        "grpc++",
        "grpc++_config_proto",
        "//src/proto/grpc/channelz:channelz_proto",
    ],
    alwayslink = 1,
)

grpc_cc_library(
    name = "grpcpp_csds",
    srcs = [
        "src/cpp/server/csds/csds.cc",
    ],
    hdrs = [
        "src/cpp/server/csds/csds.h",
    ],
    external_deps = [
        "absl/status",
        "absl/status:statusor",
    ],
    language = "c++",
    tags = ["nofixdeps"],
    deps = [
        "gpr",
        "grpc",
        "grpc++_base",
        "//src/proto/grpc/testing/xds/v3:csds_proto",
    ],
    alwayslink = 1,
)

grpc_cc_library(
    name = "grpcpp_admin",
    srcs = [
        "src/cpp/server/admin/admin_services.cc",
    ],
    hdrs = [],
    defines = select({
        "grpc_no_xds": ["GRPC_NO_XDS"],
        "//conditions:default": [],
    }),
    external_deps = [
        "absl/memory",
    ],
    language = "c++",
    public_hdrs = [
        "include/grpcpp/ext/admin_services.h",
    ],
    select_deps = [{
        "grpc_no_xds": [],
        "//conditions:default": ["//:grpcpp_csds"],
    }],
    deps = [
        "gpr",
        "grpc++",
        "grpcpp_channelz",
    ],
    alwayslink = 1,
)

grpc_cc_library(
    name = "grpc++_test",
    testonly = True,
    srcs = [
        "src/cpp/client/channel_test_peer.cc",
    ],
    external_deps = ["gtest"],
    public_hdrs = [
        "include/grpc++/test/mock_stream.h",
        "include/grpc++/test/server_context_test_spouse.h",
        "include/grpcpp/test/channel_test_peer.h",
        "include/grpcpp/test/client_context_test_peer.h",
        "include/grpcpp/test/default_reactor_test_peer.h",
        "include/grpcpp/test/mock_stream.h",
        "include/grpcpp/test/server_context_test_spouse.h",
    ],
    visibility = ["@grpc:grpc++_test"],
    deps = [
        "grpc++",
        "grpc_base",
    ],
)

grpc_cc_library(
    name = "grpc_opencensus_plugin",
    srcs = [
        "src/cpp/ext/filters/census/channel_filter.cc",
        "src/cpp/ext/filters/census/client_filter.cc",
        "src/cpp/ext/filters/census/context.cc",
        "src/cpp/ext/filters/census/grpc_plugin.cc",
        "src/cpp/ext/filters/census/measures.cc",
        "src/cpp/ext/filters/census/rpc_encoding.cc",
        "src/cpp/ext/filters/census/server_filter.cc",
        "src/cpp/ext/filters/census/views.cc",
    ],
    hdrs = [
        "include/grpcpp/opencensus.h",
        "src/cpp/ext/filters/census/channel_filter.h",
        "src/cpp/ext/filters/census/client_filter.h",
        "src/cpp/ext/filters/census/context.h",
        "src/cpp/ext/filters/census/grpc_plugin.h",
        "src/cpp/ext/filters/census/measures.h",
        "src/cpp/ext/filters/census/open_census_call_tracer.h",
        "src/cpp/ext/filters/census/rpc_encoding.h",
        "src/cpp/ext/filters/census/server_filter.h",
    ],
    external_deps = [
        "absl/base",
        "absl/base:core_headers",
        "absl/meta:type_traits",
        "absl/status",
        "absl/strings",
        "absl/time",
        "absl/types:optional",
        "opencensus-trace",
        "opencensus-trace-context_util",
        "opencensus-trace-propagation",
        "opencensus-trace-span_context",
        "opencensus-tags",
        "opencensus-tags-context_util",
        "opencensus-stats",
        "opencensus-context",
    ],
    language = "c++",
    tags = ["nofixdeps"],
    visibility = ["@grpc:grpc_opencensus_plugin"],
    deps = [
        "census",
        "debug_location",
        "gpr",
        "grpc++",
        "grpc++_base",
        "grpc_base",
        "//src/core:arena",
        "//src/core:channel_stack_type",
        "//src/core:closure",
        "//src/core:slice",
        "//src/core:slice_buffer",
        "//src/core:slice_refcount",
    ],
)

# This is an EXPERIMENTAL target subject to change.
grpc_cc_library(
    name = "grpcpp_gcp_observability",
    hdrs = [
        "include/grpcpp/ext/gcp_observability.h",
    ],
    language = "c++",
    tags = ["nofixdeps"],
    visibility = ["@grpc:grpcpp_gcp_observability"],
    deps = [
        "//src/cpp/ext/gcp:observability",
    ],
)

grpc_cc_library(
    name = "work_serializer",
    srcs = [
        "//src/core:lib/gprpp/work_serializer.cc",
    ],
    hdrs = [
        "//src/core:lib/gprpp/work_serializer.h",
    ],
    external_deps = ["absl/base:core_headers"],
    language = "c++",
    visibility = ["@grpc:client_channel"],
    deps = [
        "debug_location",
        "gpr",
        "grpc_trace",
        "orphanable",
    ],
)

grpc_cc_library(
    name = "grpc_trace",
    srcs = ["//src/core:lib/debug/trace.cc"],
    hdrs = ["//src/core:lib/debug/trace.h"],
    language = "c++",
    visibility = ["@grpc:trace"],
    deps = [
        "gpr",
        "grpc_public_hdrs",
    ],
)

grpc_cc_library(
    name = "config",
    srcs = [
        "//src/core:lib/config/core_configuration.cc",
    ],
    language = "c++",
    public_hdrs = [
        "//src/core:lib/config/core_configuration.h",
    ],
    visibility = ["@grpc:client_channel"],
    deps = [
        "gpr",
        "grpc_resolver",
        "//src/core:certificate_provider_registry",
        "//src/core:channel_args_preconditioning",
        "//src/core:channel_creds_registry",
        "//src/core:channel_init",
        "//src/core:handshaker_registry",
        "//src/core:lb_policy_registry",
        "//src/core:proxy_mapper_registry",
        "//src/core:service_config_parser",
    ],
)

grpc_cc_library(
    name = "debug_location",
    language = "c++",
    public_hdrs = ["//src/core:lib/gprpp/debug_location.h"],
    visibility = ["@grpc:debug_location"],
)

grpc_cc_library(
    name = "orphanable",
    language = "c++",
    public_hdrs = ["//src/core:lib/gprpp/orphanable.h"],
    visibility = [
        "@grpc:client_channel",
        "@grpc:xds_client_core",
    ],
    deps = [
        "debug_location",
        "gpr_platform",
        "ref_counted_ptr",
        "//src/core:ref_counted",
    ],
)

grpc_cc_library(
    name = "promise",
    external_deps = [
        "absl/status",
        "absl/types:optional",
        "absl/types:variant",
    ],
    language = "c++",
    public_hdrs = [
        "//src/core:lib/promise/promise.h",
    ],
    visibility = ["@grpc:alt_grpc_base_legacy"],
    deps = [
        "gpr_platform",
        "//src/core:poll",
        "//src/core:promise_like",
    ],
)

grpc_cc_library(
    name = "ref_counted_ptr",
    language = "c++",
    public_hdrs = ["//src/core:lib/gprpp/ref_counted_ptr.h"],
    visibility = ["@grpc:ref_counted_ptr"],
    deps = [
        "debug_location",
        "gpr_platform",
    ],
)

grpc_cc_library(
    name = "handshaker",
    srcs = [
        "//src/core:lib/transport/handshaker.cc",
    ],
    external_deps = [
        "absl/base:core_headers",
        "absl/container:inlined_vector",
        "absl/status",
        "absl/strings:str_format",
    ],
    language = "c++",
    public_hdrs = [
        "//src/core:lib/transport/handshaker.h",
    ],
    visibility = ["@grpc:alt_grpc_base_legacy"],
    deps = [
        "debug_location",
        "event_engine_base_hdrs",
        "exec_ctx",
        "gpr",
        "grpc_base",
        "grpc_public_hdrs",
        "grpc_trace",
        "ref_counted_ptr",
        "//src/core:channel_args",
        "//src/core:closure",
        "//src/core:error",
        "//src/core:ref_counted",
        "//src/core:slice",
        "//src/core:slice_buffer",
        "//src/core:status_helper",
        "//src/core:time",
    ],
)

grpc_cc_library(
    name = "http_connect_handshaker",
    srcs = [
        "//src/core:lib/transport/http_connect_handshaker.cc",
    ],
    external_deps = [
        "absl/base:core_headers",
        "absl/status",
        "absl/strings",
        "absl/types:optional",
    ],
    language = "c++",
    public_hdrs = [
        "//src/core:lib/transport/http_connect_handshaker.h",
    ],
    visibility = ["@grpc:alt_grpc_base_legacy"],
    deps = [
        "config",
        "debug_location",
        "exec_ctx",
        "gpr",
        "grpc_base",
        "handshaker",
        "httpcli",
        "ref_counted_ptr",
        "//src/core:channel_args",
        "//src/core:closure",
        "//src/core:error",
        "//src/core:handshaker_factory",
        "//src/core:handshaker_registry",
        "//src/core:iomgr_fwd",
        "//src/core:slice",
        "//src/core:slice_buffer",
    ],
)

grpc_cc_library(
    name = "exec_ctx",
    srcs = [
        "//src/core:lib/iomgr/combiner.cc",
        "//src/core:lib/iomgr/exec_ctx.cc",
        "//src/core:lib/iomgr/executor.cc",
        "//src/core:lib/iomgr/iomgr_internal.cc",
    ],
    hdrs = [
        "//src/core:lib/iomgr/combiner.h",
        "//src/core:lib/iomgr/exec_ctx.h",
        "//src/core:lib/iomgr/executor.h",
        "//src/core:lib/iomgr/iomgr_internal.h",
    ],
    visibility = [
        "@grpc:alt_grpc_base_legacy",
        "@grpc:exec_ctx",
    ],
    deps = [
        "debug_location",
        "gpr",
        "grpc_public_hdrs",
        "grpc_trace",
        "//src/core:closure",
        "//src/core:error",
        "//src/core:gpr_atm",
        "//src/core:gpr_spinlock",
        "//src/core:time",
        "//src/core:useful",
    ],
)

grpc_cc_library(
    name = "sockaddr_utils",
    srcs = [
        "//src/core:lib/address_utils/sockaddr_utils.cc",
    ],
    hdrs = [
        "//src/core:lib/address_utils/sockaddr_utils.h",
    ],
    external_deps = [
        "absl/status",
        "absl/status:statusor",
        "absl/strings",
        "absl/strings:str_format",
    ],
    visibility = ["@grpc:alt_grpc_base_legacy"],
    deps = [
        "gpr",
        "uri_parser",
        "//src/core:grpc_sockaddr",
        "//src/core:iomgr_port",
        "//src/core:resolved_address",
    ],
)

grpc_cc_library(
    name = "iomgr_timer",
    srcs = [
        "//src/core:lib/iomgr/timer.cc",
        "//src/core:lib/iomgr/timer_generic.cc",
        "//src/core:lib/iomgr/timer_heap.cc",
        "//src/core:lib/iomgr/timer_manager.cc",
    ],
    hdrs = [
        "//src/core:lib/iomgr/timer.h",
        "//src/core:lib/iomgr/timer_generic.h",
        "//src/core:lib/iomgr/timer_heap.h",
        "//src/core:lib/iomgr/timer_manager.h",
    ] + [
        # TODO(hork): deduplicate
        "//src/core:lib/iomgr/iomgr.h",
    ],
    external_deps = [
        "absl/strings",
    ],
    tags = ["nofixdeps"],
    visibility = ["@grpc:iomgr_timer"],
    deps = [
        "event_engine_base_hdrs",
        "exec_ctx",
        "gpr",
        "gpr_platform",
        "grpc_trace",
        "//src/core:closure",
        "//src/core:gpr_manual_constructor",
        "//src/core:gpr_spinlock",
        "//src/core:iomgr_port",
        "//src/core:time",
        "//src/core:time_averaged_stats",
        "//src/core:useful",
    ],
)

grpc_cc_library(
    name = "uri_parser",
    srcs = [
        "//src/core:lib/uri/uri_parser.cc",
    ],
    hdrs = [
        "//src/core:lib/uri/uri_parser.h",
    ],
    external_deps = [
        "absl/status",
        "absl/status:statusor",
        "absl/strings",
        "absl/strings:str_format",
    ],
    visibility = ["@grpc:alt_grpc_base_legacy"],
    deps = ["gpr"],
)

grpc_cc_library(
    name = "backoff",
    srcs = [
        "//src/core:lib/backoff/backoff.cc",
    ],
    hdrs = [
        "//src/core:lib/backoff/backoff.h",
    ],
    external_deps = ["absl/random"],
    language = "c++",
    visibility = ["@grpc:alt_grpc_base_legacy"],
    deps = [
        "gpr_platform",
        "//src/core:time",
    ],
)

grpc_cc_library(
    name = "stats",
    srcs = [
        "//src/core:lib/debug/stats.cc",
    ],
    hdrs = [
        "//src/core:lib/debug/stats.h",
    ],
    external_deps = [
        "absl/strings",
        "absl/types:span",
    ],
    visibility = [
        "@grpc:alt_grpc_base_legacy",
    ],
    deps = [
        "gpr",
        "//src/core:histogram_view",
        "//src/core:no_destruct",
        "//src/core:stats_data",
    ],
)

grpc_cc_library(
    name = "channel_stack_builder",
    srcs = [
        "//src/core:lib/channel/channel_stack_builder.cc",
    ],
    hdrs = [
        "//src/core:lib/channel/channel_stack_builder.h",
    ],
    external_deps = [
        "absl/status:statusor",
        "absl/strings",
    ],
    language = "c++",
    visibility = ["@grpc:alt_grpc_base_legacy"],
    deps = [
        "gpr",
        "ref_counted_ptr",
        "//src/core:channel_args",
        "//src/core:channel_fwd",
        "//src/core:channel_stack_type",
        "//src/core:transport_fwd",
    ],
)

grpc_cc_library(
    name = "grpc_service_config_impl",
    srcs = [
        "//src/core:lib/service_config/service_config_impl.cc",
    ],
    hdrs = [
        "//src/core:lib/service_config/service_config_impl.h",
    ],
    external_deps = [
        "absl/status:statusor",
        "absl/strings",
        "absl/types:optional",
    ],
    language = "c++",
    visibility = ["@grpc:client_channel"],
    deps = [
        "config",
        "gpr",
        "ref_counted_ptr",
        "//src/core:channel_args",
        "//src/core:grpc_service_config",
        "//src/core:json",
        "//src/core:json_args",
        "//src/core:json_object_loader",
        "//src/core:service_config_parser",
        "//src/core:slice",
        "//src/core:slice_refcount",
        "//src/core:validation_errors",
    ],
)

grpc_cc_library(
    name = "server_address",
    srcs = [
        "//src/core:lib/resolver/server_address.cc",
    ],
    hdrs = [
        "//src/core:lib/resolver/server_address.h",
    ],
    external_deps = [
        "absl/status",
        "absl/status:statusor",
        "absl/strings",
        "absl/strings:str_format",
    ],
    language = "c++",
    visibility = ["@grpc:client_channel"],
    deps = [
        "gpr_platform",
        "sockaddr_utils",
        "//src/core:channel_args",
        "//src/core:resolved_address",
        "//src/core:useful",
    ],
)

grpc_cc_library(
    name = "grpc_resolver",
    srcs = [
        "//src/core:lib/resolver/resolver.cc",
        "//src/core:lib/resolver/resolver_registry.cc",
    ],
    hdrs = [
        "//src/core:lib/resolver/resolver.h",
        "//src/core:lib/resolver/resolver_factory.h",
        "//src/core:lib/resolver/resolver_registry.h",
    ],
    external_deps = [
        "absl/status",
        "absl/status:statusor",
        "absl/strings",
        "absl/strings:str_format",
    ],
    language = "c++",
    visibility = ["@grpc:client_channel"],
    deps = [
        "gpr",
        "grpc_trace",
        "orphanable",
        "ref_counted_ptr",
        "server_address",
        "uri_parser",
        "//src/core:channel_args",
        "//src/core:grpc_service_config",
        "//src/core:iomgr_fwd",
    ],
)

grpc_cc_library(
    name = "grpc_client_channel",
    srcs = [
        "//src/core:ext/filters/client_channel/backend_metric.cc",
        "//src/core:ext/filters/client_channel/backup_poller.cc",
        "//src/core:ext/filters/client_channel/channel_connectivity.cc",
        "//src/core:ext/filters/client_channel/client_channel.cc",
        "//src/core:ext/filters/client_channel/client_channel_channelz.cc",
        "//src/core:ext/filters/client_channel/client_channel_factory.cc",
        "//src/core:ext/filters/client_channel/client_channel_plugin.cc",
        "//src/core:ext/filters/client_channel/client_channel_service_config.cc",
        "//src/core:ext/filters/client_channel/config_selector.cc",
        "//src/core:ext/filters/client_channel/dynamic_filters.cc",
        "//src/core:ext/filters/client_channel/global_subchannel_pool.cc",
        "//src/core:ext/filters/client_channel/health/health_check_client.cc",
        "//src/core:ext/filters/client_channel/http_proxy.cc",
        "//src/core:ext/filters/client_channel/lb_policy/child_policy_handler.cc",
        "//src/core:ext/filters/client_channel/lb_policy/oob_backend_metric.cc",
        "//src/core:ext/filters/client_channel/local_subchannel_pool.cc",
        "//src/core:ext/filters/client_channel/retry_filter.cc",
        "//src/core:ext/filters/client_channel/retry_service_config.cc",
        "//src/core:ext/filters/client_channel/retry_throttle.cc",
        "//src/core:ext/filters/client_channel/service_config_channel_arg_filter.cc",
        "//src/core:ext/filters/client_channel/subchannel.cc",
        "//src/core:ext/filters/client_channel/subchannel_pool_interface.cc",
        "//src/core:ext/filters/client_channel/subchannel_stream_client.cc",
    ],
    hdrs = [
        "//src/core:ext/filters/client_channel/backend_metric.h",
        "//src/core:ext/filters/client_channel/backup_poller.h",
        "//src/core:ext/filters/client_channel/client_channel.h",
        "//src/core:ext/filters/client_channel/client_channel_channelz.h",
        "//src/core:ext/filters/client_channel/client_channel_factory.h",
        "//src/core:ext/filters/client_channel/client_channel_service_config.h",
        "//src/core:ext/filters/client_channel/config_selector.h",
        "//src/core:ext/filters/client_channel/connector.h",
        "//src/core:ext/filters/client_channel/dynamic_filters.h",
        "//src/core:ext/filters/client_channel/global_subchannel_pool.h",
        "//src/core:ext/filters/client_channel/health/health_check_client.h",
        "//src/core:ext/filters/client_channel/http_proxy.h",
        "//src/core:ext/filters/client_channel/lb_policy/child_policy_handler.h",
        "//src/core:ext/filters/client_channel/lb_policy/oob_backend_metric.h",
        "//src/core:ext/filters/client_channel/local_subchannel_pool.h",
        "//src/core:ext/filters/client_channel/retry_filter.h",
        "//src/core:ext/filters/client_channel/retry_service_config.h",
        "//src/core:ext/filters/client_channel/retry_throttle.h",
        "//src/core:ext/filters/client_channel/subchannel.h",
        "//src/core:ext/filters/client_channel/subchannel_interface_internal.h",
        "//src/core:ext/filters/client_channel/subchannel_pool_interface.h",
        "//src/core:ext/filters/client_channel/subchannel_stream_client.h",
    ],
    external_deps = [
        "absl/base:core_headers",
        "absl/container:inlined_vector",
        "absl/status",
        "absl/status:statusor",
        "absl/strings",
        "absl/strings:cord",
        "absl/types:optional",
        "absl/types:variant",
        "upb_lib",
    ],
    language = "c++",
    visibility = ["@grpc:client_channel"],
    deps = [
        "backoff",
        "channel_stack_builder",
        "config",
        "debug_location",
        "exec_ctx",
        "gpr",
        "grpc_base",
        "grpc_health_upb",
        "grpc_public_hdrs",
        "grpc_resolver",
        "grpc_service_config_impl",
        "grpc_trace",
        "http_connect_handshaker",
        "iomgr_timer",
        "orphanable",
        "protobuf_duration_upb",
        "ref_counted_ptr",
        "server_address",
        "sockaddr_utils",
        "stats",
        "uri_parser",
        "work_serializer",
        "xds_orca_service_upb",
        "xds_orca_upb",
        "//src/core:arena",
        "//src/core:channel_fwd",
        "//src/core:channel_init",
        "//src/core:channel_stack_type",
        "//src/core:closure",
        "//src/core:construct_destruct",
        "//src/core:dual_ref_counted",
        "//src/core:env",
        "//src/core:error",
        "//src/core:gpr_atm",
        "//src/core:grpc_backend_metric_data",
        "//src/core:grpc_deadline_filter",
        "//src/core:grpc_service_config",
        "//src/core:init_internally",
        "//src/core:iomgr_fwd",
        "//src/core:json",
        "//src/core:json_args",
        "//src/core:json_channel_args",
        "//src/core:json_object_loader",
        "//src/core:lb_policy",
        "//src/core:lb_policy_registry",
        "//src/core:memory_quota",
        "//src/core:pollset_set",
        "//src/core:proxy_mapper",
        "//src/core:proxy_mapper_registry",
        "//src/core:ref_counted",
        "//src/core:resolved_address",
        "//src/core:resource_quota",
        "//src/core:service_config_parser",
        "//src/core:slice",
        "//src/core:slice_buffer",
        "//src/core:slice_refcount",
        "//src/core:stats_data",
        "//src/core:status_helper",
        "//src/core:subchannel_interface",
        "//src/core:time",
        "//src/core:transport_fwd",
        "//src/core:unique_type_name",
        "//src/core:useful",
        "//src/core:validation_errors",
    ],
)

grpc_cc_library(
    name = "grpc_resolver_dns_ares",
    srcs = [
        "//src/core:ext/filters/client_channel/resolver/dns/c_ares/dns_resolver_ares.cc",
        "//src/core:ext/filters/client_channel/resolver/dns/c_ares/grpc_ares_ev_driver_posix.cc",
        "//src/core:ext/filters/client_channel/resolver/dns/c_ares/grpc_ares_ev_driver_windows.cc",
        "//src/core:ext/filters/client_channel/resolver/dns/c_ares/grpc_ares_wrapper.cc",
        "//src/core:ext/filters/client_channel/resolver/dns/c_ares/grpc_ares_wrapper_posix.cc",
        "//src/core:ext/filters/client_channel/resolver/dns/c_ares/grpc_ares_wrapper_windows.cc",
    ],
    hdrs = [
        "//src/core:ext/filters/client_channel/resolver/dns/c_ares/grpc_ares_ev_driver.h",
        "//src/core:ext/filters/client_channel/resolver/dns/c_ares/grpc_ares_wrapper.h",
    ],
    external_deps = [
        "absl/base:core_headers",
        "absl/container:flat_hash_set",
        "absl/status",
        "absl/status:statusor",
        "absl/strings",
        "absl/strings:str_format",
        "absl/types:optional",
        "address_sorting",
        "cares",
    ],
    language = "c++",
    deps = [
        "backoff",
        "config",
        "debug_location",
        "exec_ctx",
        "gpr",
        "grpc_base",
        "grpc_grpclb_balancer_addresses",
        "grpc_resolver",
        "grpc_service_config_impl",
        "grpc_trace",
        "iomgr_timer",
        "orphanable",
        "ref_counted_ptr",
        "server_address",
        "sockaddr_utils",
        "uri_parser",
        "//src/core:closure",
        "//src/core:error",
        "//src/core:event_engine_common",
        "//src/core:grpc_resolver_dns_selection",
        "//src/core:grpc_service_config",
        "//src/core:grpc_sockaddr",
        "//src/core:iomgr_fwd",
        "//src/core:iomgr_port",
        "//src/core:json",
        "//src/core:polling_resolver",
        "//src/core:pollset_set",
        "//src/core:resolved_address",
        "//src/core:slice",
        "//src/core:status_helper",
        "//src/core:time",
    ],
)

grpc_cc_library(
    name = "httpcli",
    srcs = [
        "//src/core:lib/http/format_request.cc",
        "//src/core:lib/http/httpcli.cc",
        "//src/core:lib/http/parser.cc",
    ],
    hdrs = [
        "//src/core:lib/http/format_request.h",
        "//src/core:lib/http/httpcli.h",
        "//src/core:lib/http/parser.h",
    ],
    external_deps = [
        "absl/base:core_headers",
        "absl/functional:bind_front",
        "absl/status",
        "absl/status:statusor",
        "absl/strings",
        "absl/strings:str_format",
        "absl/types:optional",
    ],
    language = "c++",
    visibility = ["@grpc:httpcli"],
    deps = [
        "config",
        "debug_location",
        "exec_ctx",
        "gpr",
        "grpc_base",
        "grpc_public_hdrs",
        "grpc_security_base",
        "grpc_trace",
        "handshaker",
        "orphanable",
        "ref_counted_ptr",
        "sockaddr_utils",
        "uri_parser",
        "//src/core:channel_args_preconditioning",
        "//src/core:closure",
        "//src/core:error",
        "//src/core:handshaker_registry",
        "//src/core:iomgr_fwd",
        "//src/core:pollset_set",
        "//src/core:resolved_address",
        "//src/core:resource_quota",
        "//src/core:slice",
        "//src/core:slice_refcount",
        "//src/core:status_helper",
        "//src/core:tcp_connect_handshaker",
        "//src/core:time",
    ],
)

grpc_cc_library(
    name = "grpc_alts_credentials",
    srcs = [
        "//src/core:lib/security/credentials/alts/alts_credentials.cc",
        "//src/core:lib/security/security_connector/alts/alts_security_connector.cc",
    ],
    hdrs = [
        "//src/core:lib/security/credentials/alts/alts_credentials.h",
        "//src/core:lib/security/security_connector/alts/alts_security_connector.h",
    ],
    external_deps = [
        "absl/status",
        "absl/strings",
        "absl/types:optional",
    ],
    language = "c++",
    visibility = ["@grpc:public"],
    deps = [
        "alts_util",
        "debug_location",
        "exec_ctx",
        "gpr",
        "grpc_base",
        "grpc_public_hdrs",
        "grpc_security_base",
        "handshaker",
        "promise",
        "ref_counted_ptr",
        "tsi_alts_credentials",
        "tsi_base",
        "//src/core:arena_promise",
        "//src/core:closure",
        "//src/core:error",
        "//src/core:iomgr_fwd",
        "//src/core:slice",
        "//src/core:slice_refcount",
        "//src/core:unique_type_name",
        "//src/core:useful",
    ],
)

grpc_cc_library(
    name = "tsi_fake_credentials",
    srcs = [
        "//src/core:tsi/fake_transport_security.cc",
    ],
    hdrs = [
        "//src/core:tsi/fake_transport_security.h",
    ],
    language = "c++",
    visibility = [
        "@grpc:public",
    ],
    deps = [
        "gpr",
        "tsi_base",
        "//src/core:slice",
        "//src/core:useful",
    ],
)

grpc_cc_library(
    name = "grpc_jwt_credentials",
    srcs = [
        "//src/core:lib/security/credentials/jwt/json_token.cc",
        "//src/core:lib/security/credentials/jwt/jwt_credentials.cc",
        "//src/core:lib/security/credentials/jwt/jwt_verifier.cc",
    ],
    hdrs = [
        "//src/core:lib/security/credentials/jwt/json_token.h",
        "//src/core:lib/security/credentials/jwt/jwt_credentials.h",
        "//src/core:lib/security/credentials/jwt/jwt_verifier.h",
    ],
    external_deps = [
        "absl/status",
        "absl/status:statusor",
        "absl/strings",
        "absl/strings:str_format",
        "absl/time",
        "absl/types:optional",
        "libcrypto",
        "libssl",
    ],
    language = "c++",
    visibility = ["@grpc:public"],
    deps = [
        "exec_ctx",
        "gpr",
        "grpc_base",
        "grpc_credentials_util",
        "grpc_security_base",
        "grpc_trace",
        "httpcli",
        "orphanable",
        "promise",
        "ref_counted_ptr",
        "uri_parser",
        "//src/core:arena_promise",
        "//src/core:closure",
        "//src/core:error",
        "//src/core:gpr_manual_constructor",
        "//src/core:httpcli_ssl_credentials",
        "//src/core:iomgr_fwd",
        "//src/core:json",
        "//src/core:slice",
        "//src/core:slice_refcount",
        "//src/core:time",
        "//src/core:tsi_ssl_types",
        "//src/core:unique_type_name",
        "//src/core:useful",
    ],
)

grpc_cc_library(
    name = "grpc_credentials_util",
    srcs = [
        "//src/core:lib/security/credentials/tls/tls_utils.cc",
        "//src/core:lib/security/security_connector/load_system_roots_fallback.cc",
        "//src/core:lib/security/security_connector/load_system_roots_supported.cc",
        "//src/core:lib/security/util/json_util.cc",
    ],
    hdrs = [
        "//src/core:lib/security/credentials/tls/tls_utils.h",
        "//src/core:lib/security/security_connector/load_system_roots.h",
        "//src/core:lib/security/security_connector/load_system_roots_supported.h",
        "//src/core:lib/security/util/json_util.h",
    ],
    external_deps = ["absl/strings"],
    language = "c++",
    visibility = ["@grpc:public"],
    deps = [
        "gpr",
        "grpc_base",
        "grpc_security_base",
        "//src/core:error",
        "//src/core:json",
        "//src/core:useful",
    ],
)

grpc_cc_library(
    name = "tsi_alts_credentials",
    srcs = [
        "//src/core:tsi/alts/crypt/aes_gcm.cc",
        "//src/core:tsi/alts/crypt/gsec.cc",
        "//src/core:tsi/alts/frame_protector/alts_counter.cc",
        "//src/core:tsi/alts/frame_protector/alts_crypter.cc",
        "//src/core:tsi/alts/frame_protector/alts_frame_protector.cc",
        "//src/core:tsi/alts/frame_protector/alts_record_protocol_crypter_common.cc",
        "//src/core:tsi/alts/frame_protector/alts_seal_privacy_integrity_crypter.cc",
        "//src/core:tsi/alts/frame_protector/alts_unseal_privacy_integrity_crypter.cc",
        "//src/core:tsi/alts/frame_protector/frame_handler.cc",
        "//src/core:tsi/alts/handshaker/alts_handshaker_client.cc",
        "//src/core:tsi/alts/handshaker/alts_shared_resource.cc",
        "//src/core:tsi/alts/handshaker/alts_tsi_handshaker.cc",
        "//src/core:tsi/alts/handshaker/alts_tsi_utils.cc",
        "//src/core:tsi/alts/zero_copy_frame_protector/alts_grpc_integrity_only_record_protocol.cc",
        "//src/core:tsi/alts/zero_copy_frame_protector/alts_grpc_privacy_integrity_record_protocol.cc",
        "//src/core:tsi/alts/zero_copy_frame_protector/alts_grpc_record_protocol_common.cc",
        "//src/core:tsi/alts/zero_copy_frame_protector/alts_iovec_record_protocol.cc",
        "//src/core:tsi/alts/zero_copy_frame_protector/alts_zero_copy_grpc_protector.cc",
    ],
    hdrs = [
        "//src/core:tsi/alts/crypt/gsec.h",
        "//src/core:tsi/alts/frame_protector/alts_counter.h",
        "//src/core:tsi/alts/frame_protector/alts_crypter.h",
        "//src/core:tsi/alts/frame_protector/alts_frame_protector.h",
        "//src/core:tsi/alts/frame_protector/alts_record_protocol_crypter_common.h",
        "//src/core:tsi/alts/frame_protector/frame_handler.h",
        "//src/core:tsi/alts/handshaker/alts_handshaker_client.h",
        "//src/core:tsi/alts/handshaker/alts_shared_resource.h",
        "//src/core:tsi/alts/handshaker/alts_tsi_handshaker.h",
        "//src/core:tsi/alts/handshaker/alts_tsi_handshaker_private.h",
        "//src/core:tsi/alts/handshaker/alts_tsi_utils.h",
        "//src/core:tsi/alts/zero_copy_frame_protector/alts_grpc_integrity_only_record_protocol.h",
        "//src/core:tsi/alts/zero_copy_frame_protector/alts_grpc_privacy_integrity_record_protocol.h",
        "//src/core:tsi/alts/zero_copy_frame_protector/alts_grpc_record_protocol.h",
        "//src/core:tsi/alts/zero_copy_frame_protector/alts_grpc_record_protocol_common.h",
        "//src/core:tsi/alts/zero_copy_frame_protector/alts_iovec_record_protocol.h",
        "//src/core:tsi/alts/zero_copy_frame_protector/alts_zero_copy_grpc_protector.h",
    ],
    external_deps = [
        "libssl",
        "libcrypto",
        "upb_lib",
    ],
    language = "c++",
    tags = ["nofixdeps"],
    visibility = ["@grpc:public"],
    deps = [
        "alts_upb",
        "alts_util",
        "config",
        "exec_ctx",
        "gpr",
        "grpc_base",
        "tsi_base",
        "//src/core:arena",
        "//src/core:closure",
        "//src/core:error",
        "//src/core:pollset_set",
        "//src/core:slice",
        "//src/core:useful",
    ],
)

grpc_cc_library(
    name = "tsi_ssl_session_cache",
    srcs = [
        "//src/core:tsi/ssl/session_cache/ssl_session_boringssl.cc",
        "//src/core:tsi/ssl/session_cache/ssl_session_cache.cc",
        "//src/core:tsi/ssl/session_cache/ssl_session_openssl.cc",
    ],
    hdrs = [
        "//src/core:tsi/ssl/session_cache/ssl_session.h",
        "//src/core:tsi/ssl/session_cache/ssl_session_cache.h",
    ],
    external_deps = [
        "absl/memory",
        "libssl",
    ],
    language = "c++",
    visibility = ["@grpc:public"],
    deps = [
        "cpp_impl_of",
        "gpr",
        "grpc_public_hdrs",
        "//src/core:ref_counted",
        "//src/core:slice",
    ],
)

grpc_cc_library(
    name = "tsi_ssl_credentials",
    srcs = [
        "//src/core:lib/security/security_connector/ssl_utils.cc",
        "//src/core:lib/security/security_connector/ssl_utils_config.cc",
        "//src/core:tsi/ssl/key_logging/ssl_key_logging.cc",
        "//src/core:tsi/ssl_transport_security.cc",
    ],
    hdrs = [
        "//src/core:lib/security/security_connector/ssl_utils.h",
        "//src/core:lib/security/security_connector/ssl_utils_config.h",
        "//src/core:tsi/ssl/key_logging/ssl_key_logging.h",
        "//src/core:tsi/ssl_transport_security.h",
    ],
    external_deps = [
        "absl/base:core_headers",
        "absl/status",
        "absl/strings",
        "libcrypto",
        "libssl",
    ],
    language = "c++",
    visibility = ["@grpc:public"],
    deps = [
        "gpr",
        "grpc_base",
        "grpc_credentials_util",
        "grpc_public_hdrs",
        "grpc_security_base",
        "ref_counted_ptr",
        "tsi_base",
        "tsi_ssl_session_cache",
        "//src/core:error",
        "//src/core:grpc_transport_chttp2_alpn",
        "//src/core:ref_counted",
        "//src/core:slice",
        "//src/core:tsi_ssl_types",
        "//src/core:useful",
    ],
)

grpc_cc_library(
    name = "grpc_http_filters",
    srcs = [
        "//src/core:ext/filters/http/client/http_client_filter.cc",
        "//src/core:ext/filters/http/http_filters_plugin.cc",
        "//src/core:ext/filters/http/message_compress/compression_filter.cc",
        "//src/core:ext/filters/http/server/http_server_filter.cc",
    ],
    hdrs = [
        "//src/core:ext/filters/http/client/http_client_filter.h",
        "//src/core:ext/filters/http/message_compress/compression_filter.h",
        "//src/core:ext/filters/http/server/http_server_filter.h",
    ],
    external_deps = [
        "absl/base:core_headers",
        "absl/meta:type_traits",
        "absl/status",
        "absl/status:statusor",
        "absl/strings",
        "absl/strings:str_format",
        "absl/types:optional",
    ],
    language = "c++",
    visibility = ["@grpc:http"],
    deps = [
        "channel_stack_builder",
        "config",
        "gpr",
        "grpc_base",
        "grpc_public_hdrs",
        "grpc_trace",
        "promise",
        "//src/core:arena",
        "//src/core:arena_promise",
        "//src/core:basic_seq",
        "//src/core:channel_fwd",
        "//src/core:channel_init",
        "//src/core:channel_stack_type",
        "//src/core:context",
        "//src/core:for_each",
        "//src/core:grpc_message_size_filter",
        "//src/core:latch",
        "//src/core:map_pipe",
        "//src/core:percent_encoding",
        "//src/core:seq",
        "//src/core:slice",
        "//src/core:slice_buffer",
        "//src/core:transport_fwd",
        "//src/core:try_concurrently",
        "//src/core:try_seq",
    ],
)

grpc_cc_library(
    name = "grpc_grpclb_balancer_addresses",
    srcs = [
        "//src/core:ext/filters/client_channel/lb_policy/grpclb/grpclb_balancer_addresses.cc",
    ],
    hdrs = [
        "//src/core:ext/filters/client_channel/lb_policy/grpclb/grpclb_balancer_addresses.h",
    ],
    language = "c++",
    visibility = ["@grpc:grpclb"],
    deps = [
        "gpr_platform",
        "grpc_public_hdrs",
        "server_address",
        "//src/core:channel_args",
        "//src/core:useful",
    ],
)

grpc_cc_library(
    name = "xds_client",
    srcs = [
        "//src/core:ext/xds/xds_api.cc",
        "//src/core:ext/xds/xds_bootstrap.cc",
        "//src/core:ext/xds/xds_client.cc",
        "//src/core:ext/xds/xds_client_stats.cc",
    ],
    hdrs = [
        "//src/core:ext/xds/xds_api.h",
        "//src/core:ext/xds/xds_bootstrap.h",
        "//src/core:ext/xds/xds_channel_args.h",
        "//src/core:ext/xds/xds_client.h",
        "//src/core:ext/xds/xds_client_stats.h",
        "//src/core:ext/xds/xds_resource_type.h",
        "//src/core:ext/xds/xds_resource_type_impl.h",
        "//src/core:ext/xds/xds_transport.h",
    ],
    external_deps = [
        "absl/base:core_headers",
        "absl/memory",
        "absl/status",
        "absl/status:statusor",
        "absl/strings",
        "absl/strings:str_format",
        "absl/types:optional",
        "upb_lib",
        "upb_textformat_lib",
        "upb_json_lib",
        "upb_reflection",
    ],
    language = "c++",
    tags = ["nofixdeps"],
    visibility = ["@grpc:xds_client_core"],
    deps = [
        "backoff",
        "debug_location",
        "envoy_admin_upb",
        "envoy_config_core_upb",
        "envoy_config_endpoint_upb",
        "envoy_service_discovery_upb",
        "envoy_service_discovery_upbdefs",
        "envoy_service_load_stats_upb",
        "envoy_service_load_stats_upbdefs",
        "envoy_service_status_upb",
        "envoy_service_status_upbdefs",
        "event_engine_base_hdrs",
        "exec_ctx",
        "google_rpc_status_upb",
        "gpr",
        "grpc_trace",
        "orphanable",
        "protobuf_any_upb",
        "protobuf_duration_upb",
        "protobuf_struct_upb",
        "protobuf_timestamp_upb",
        "ref_counted_ptr",
        "uri_parser",
        "work_serializer",
        "//src/core:default_event_engine",
        "//src/core:dual_ref_counted",
        "//src/core:env",
        "//src/core:json",
        "//src/core:ref_counted",
        "//src/core:time",
        "//src/core:upb_utils",
        "//src/core:useful",
    ],
)

grpc_cc_library(
    name = "grpc_mock_cel",
    hdrs = [
        "//src/core:lib/security/authorization/mock_cel/activation.h",
        "//src/core:lib/security/authorization/mock_cel/cel_expr_builder_factory.h",
        "//src/core:lib/security/authorization/mock_cel/cel_expression.h",
        "//src/core:lib/security/authorization/mock_cel/cel_value.h",
        "//src/core:lib/security/authorization/mock_cel/evaluator_core.h",
        "//src/core:lib/security/authorization/mock_cel/flat_expr_builder.h",
    ],
    external_deps = [
        "absl/status",
        "absl/status:statusor",
        "absl/strings",
        "absl/types:span",
    ],
    language = "c++",
    deps = [
        "google_type_expr_upb",
        "gpr_public_hdrs",
    ],
)

grpc_cc_library(
    name = "grpc_resolver_fake",
    srcs = ["//src/core:ext/filters/client_channel/resolver/fake/fake_resolver.cc"],
    hdrs = ["//src/core:ext/filters/client_channel/resolver/fake/fake_resolver.h"],
    external_deps = [
        "absl/base:core_headers",
        "absl/status",
        "absl/status:statusor",
        "absl/strings",
    ],
    language = "c++",
    visibility = [
        "//test:__subpackages__",
        "@grpc:grpc_resolver_fake",
    ],
    deps = [
        "config",
        "debug_location",
        "gpr",
        "grpc_public_hdrs",
        "grpc_resolver",
        "orphanable",
        "ref_counted_ptr",
        "server_address",
        "uri_parser",
        "work_serializer",
        "//src/core:channel_args",
        "//src/core:grpc_service_config",
        "//src/core:ref_counted",
        "//src/core:useful",
    ],
)

grpc_cc_library(
    name = "chttp2_frame",
    hdrs = [
        "//src/core:ext/transport/chttp2/transport/frame.h",
    ],
    deps = ["gpr"],
)

grpc_cc_library(
    name = "http_trace",
    srcs = [
        "//src/core:ext/transport/chttp2/transport/http_trace.cc",
    ],
    hdrs = [
        "//src/core:ext/transport/chttp2/transport/http_trace.h",
    ],
    deps = [
        "gpr_platform",
        "grpc_trace",
    ],
)

grpc_cc_library(
    name = "hpack_parser_table",
    srcs = [
        "//src/core:ext/transport/chttp2/transport/hpack_parser_table.cc",
    ],
    hdrs = [
        "//src/core:ext/transport/chttp2/transport/hpack_parser_table.h",
    ],
    external_deps = [
        "absl/status",
        "absl/strings",
        "absl/strings:str_format",
    ],
    deps = [
        "gpr",
        "gpr_platform",
        "grpc_base",
        "grpc_trace",
        "http_trace",
        "//src/core:error",
        "//src/core:hpack_constants",
        "//src/core:no_destruct",
        "//src/core:slice",
    ],
)

grpc_cc_library(
    name = "hpack_parser",
    srcs = [
        "//src/core:ext/transport/chttp2/transport/hpack_parser.cc",
    ],
    hdrs = [
        "//src/core:ext/transport/chttp2/transport/hpack_parser.h",
    ],
    external_deps = [
        "absl/base:core_headers",
        "absl/status",
        "absl/strings",
        "absl/strings:str_format",
        "absl/types:optional",
        "absl/types:span",
        "absl/types:variant",
    ],
    deps = [
        "chttp2_frame",
        "gpr",
        "gpr_platform",
        "grpc_base",
        "grpc_public_hdrs",
        "grpc_trace",
        "hpack_parser_table",
        "//src/core:decode_huff",
        "//src/core:error",
        "//src/core:experiments",
        "//src/core:hpack_constants",
        "//src/core:slice",
        "//src/core:slice_refcount",
        "//src/core:status_helper",
    ],
)

grpc_cc_library(
    name = "hpack_encoder",
    srcs = [
        "//src/core:ext/transport/chttp2/transport/hpack_encoder.cc",
    ],
    hdrs = [
        "//src/core:ext/transport/chttp2/transport/hpack_encoder.h",
    ],
    external_deps = ["absl/strings"],
    deps = [
        "chttp2_bin_encoder",
        "chttp2_frame",
        "chttp2_varint",
        "gpr",
        "gpr_platform",
        "grpc_base",
        "grpc_public_hdrs",
        "grpc_trace",
        "http_trace",
        "//src/core:hpack_constants",
        "//src/core:hpack_encoder_table",
        "//src/core:slice",
        "//src/core:slice_buffer",
        "//src/core:time",
    ],
)

grpc_cc_library(
    name = "chttp2_bin_encoder",
    srcs = [
        "//src/core:ext/transport/chttp2/transport/bin_encoder.cc",
    ],
    hdrs = [
        "//src/core:ext/transport/chttp2/transport/bin_encoder.h",
    ],
    deps = [
        "gpr",
        "gpr_platform",
        "//src/core:huffsyms",
        "//src/core:slice",
    ],
)

grpc_cc_library(
    name = "chttp2_varint",
    srcs = [
        "//src/core:ext/transport/chttp2/transport/varint.cc",
    ],
    hdrs = [
        "//src/core:ext/transport/chttp2/transport/varint.h",
    ],
    external_deps = ["absl/base:core_headers"],
    deps = ["gpr"],
)

grpc_cc_library(
    name = "grpc_transport_chttp2",
    srcs = [
        "//src/core:ext/transport/chttp2/transport/bin_decoder.cc",
        "//src/core:ext/transport/chttp2/transport/chttp2_transport.cc",
        "//src/core:ext/transport/chttp2/transport/context_list.cc",
        "//src/core:ext/transport/chttp2/transport/frame_data.cc",
        "//src/core:ext/transport/chttp2/transport/frame_goaway.cc",
        "//src/core:ext/transport/chttp2/transport/frame_ping.cc",
        "//src/core:ext/transport/chttp2/transport/frame_rst_stream.cc",
        "//src/core:ext/transport/chttp2/transport/frame_settings.cc",
        "//src/core:ext/transport/chttp2/transport/frame_window_update.cc",
        "//src/core:ext/transport/chttp2/transport/parsing.cc",
        "//src/core:ext/transport/chttp2/transport/stream_lists.cc",
        "//src/core:ext/transport/chttp2/transport/stream_map.cc",
        "//src/core:ext/transport/chttp2/transport/writing.cc",
    ],
    hdrs = [
        "//src/core:ext/transport/chttp2/transport/bin_decoder.h",
        "//src/core:ext/transport/chttp2/transport/chttp2_transport.h",
        "//src/core:ext/transport/chttp2/transport/context_list.h",
        "//src/core:ext/transport/chttp2/transport/frame_data.h",
        "//src/core:ext/transport/chttp2/transport/frame_goaway.h",
        "//src/core:ext/transport/chttp2/transport/frame_ping.h",
        "//src/core:ext/transport/chttp2/transport/frame_rst_stream.h",
        "//src/core:ext/transport/chttp2/transport/frame_settings.h",
        "//src/core:ext/transport/chttp2/transport/frame_window_update.h",
        "//src/core:ext/transport/chttp2/transport/internal.h",
        "//src/core:ext/transport/chttp2/transport/stream_map.h",
    ],
    external_deps = [
        "absl/base:core_headers",
        "absl/status",
        "absl/strings",
        "absl/strings:cord",
        "absl/strings:str_format",
        "absl/types:optional",
        "absl/types:variant",
    ],
    language = "c++",
    visibility = ["@grpc:grpclb"],
    deps = [
        "chttp2_frame",
        "chttp2_varint",
        "debug_location",
        "exec_ctx",
        "gpr",
        "grpc_base",
        "grpc_public_hdrs",
        "grpc_trace",
        "hpack_encoder",
        "hpack_parser",
        "hpack_parser_table",
        "http_trace",
        "httpcli",
        "iomgr_timer",
        "ref_counted_ptr",
        "stats",
        "//src/core:arena",
        "//src/core:bdp_estimator",
        "//src/core:bitset",
        "//src/core:chttp2_flow_control",
        "//src/core:closure",
        "//src/core:error",
        "//src/core:gpr_atm",
        "//src/core:http2_errors",
        "//src/core:http2_settings",
        "//src/core:init_internally",
        "//src/core:iomgr_fwd",
        "//src/core:memory_quota",
        "//src/core:poll",
        "//src/core:ref_counted",
        "//src/core:resource_quota",
        "//src/core:resource_quota_trace",
        "//src/core:slice",
        "//src/core:slice_buffer",
        "//src/core:slice_refcount",
        "//src/core:stats_data",
        "//src/core:status_helper",
        "//src/core:time",
        "//src/core:transport_fwd",
        "//src/core:useful",
    ],
)

# TODO(yashykt): Remove the UPB definitions from here once they are no longer needed
### UPB Targets

grpc_upb_proto_library(
    name = "envoy_admin_upb",
    deps = ["@envoy_api//envoy/admin/v3:pkg"],
)

grpc_upb_proto_library(
    name = "envoy_config_cluster_upb",
    deps = ["@envoy_api//envoy/config/cluster/v3:pkg"],
)

grpc_upb_proto_reflection_library(
    name = "envoy_config_cluster_upbdefs",
    deps = ["@envoy_api//envoy/config/cluster/v3:pkg"],
)

grpc_upb_proto_library(
    name = "envoy_config_core_upb",
    deps = ["@envoy_api//envoy/config/core/v3:pkg"],
)

grpc_upb_proto_library(
    name = "envoy_config_endpoint_upb",
    deps = ["@envoy_api//envoy/config/endpoint/v3:pkg"],
)

grpc_upb_proto_reflection_library(
    name = "envoy_config_endpoint_upbdefs",
    deps = ["@envoy_api//envoy/config/endpoint/v3:pkg"],
)

grpc_upb_proto_library(
    name = "envoy_config_listener_upb",
    deps = ["@envoy_api//envoy/config/listener/v3:pkg"],
)

grpc_upb_proto_reflection_library(
    name = "envoy_config_listener_upbdefs",
    deps = ["@envoy_api//envoy/config/listener/v3:pkg"],
)

grpc_upb_proto_library(
    name = "envoy_config_rbac_upb",
    deps = ["@envoy_api//envoy/config/rbac/v3:pkg"],
)

grpc_upb_proto_library(
    name = "envoy_config_route_upb",
    deps = ["@envoy_api//envoy/config/route/v3:pkg"],
)

grpc_upb_proto_reflection_library(
    name = "envoy_config_route_upbdefs",
    deps = ["@envoy_api//envoy/config/route/v3:pkg"],
)

grpc_upb_proto_library(
    name = "envoy_extensions_clusters_aggregate_upb",
    deps = ["@envoy_api//envoy/extensions/clusters/aggregate/v3:pkg"],
)

grpc_upb_proto_reflection_library(
    name = "envoy_extensions_clusters_aggregate_upbdefs",
    deps = ["@envoy_api//envoy/extensions/clusters/aggregate/v3:pkg"],
)

grpc_upb_proto_library(
    name = "envoy_extensions_filters_common_fault_upb",
    deps = ["@envoy_api//envoy/extensions/filters/common/fault/v3:pkg"],
)

grpc_upb_proto_library(
    name = "envoy_extensions_filters_http_fault_upb",
    deps = ["@envoy_api//envoy/extensions/filters/http/fault/v3:pkg"],
)

grpc_upb_proto_reflection_library(
    name = "envoy_extensions_filters_http_fault_upbdefs",
    deps = ["@envoy_api//envoy/extensions/filters/http/fault/v3:pkg"],
)

grpc_upb_proto_library(
    name = "envoy_extensions_filters_http_rbac_upb",
    deps = ["@envoy_api//envoy/extensions/filters/http/rbac/v3:pkg"],
)

grpc_upb_proto_reflection_library(
    name = "envoy_extensions_filters_http_rbac_upbdefs",
    deps = ["@envoy_api//envoy/extensions/filters/http/rbac/v3:pkg"],
)

grpc_upb_proto_library(
    name = "envoy_extensions_filters_http_router_upb",
    deps = ["@envoy_api//envoy/extensions/filters/http/router/v3:pkg"],
)

grpc_upb_proto_reflection_library(
    name = "envoy_extensions_filters_http_router_upbdefs",
    deps = ["@envoy_api//envoy/extensions/filters/http/router/v3:pkg"],
)

grpc_upb_proto_library(
    name = "envoy_extensions_load_balancing_policies_ring_hash_upb",
    deps = ["@envoy_api//envoy/extensions/load_balancing_policies/ring_hash/v3:pkg"],
)

grpc_upb_proto_library(
    name = "envoy_extensions_load_balancing_policies_wrr_locality_upb",
    deps = ["@envoy_api//envoy/extensions/load_balancing_policies/wrr_locality/v3:pkg"],
)

grpc_upb_proto_library(
    name = "envoy_extensions_filters_network_http_connection_manager_upb",
    deps = ["@envoy_api//envoy/extensions/filters/network/http_connection_manager/v3:pkg"],
)

grpc_upb_proto_reflection_library(
    name = "envoy_extensions_filters_network_http_connection_manager_upbdefs",
    deps = ["@envoy_api//envoy/extensions/filters/network/http_connection_manager/v3:pkg"],
)

grpc_upb_proto_library(
    name = "envoy_extensions_transport_sockets_tls_upb",
    deps = ["@envoy_api//envoy/extensions/transport_sockets/tls/v3:pkg"],
)

grpc_upb_proto_reflection_library(
    name = "envoy_extensions_transport_sockets_tls_upbdefs",
    deps = ["@envoy_api//envoy/extensions/transport_sockets/tls/v3:pkg"],
)

grpc_upb_proto_library(
    name = "envoy_service_discovery_upb",
    deps = ["@envoy_api//envoy/service/discovery/v3:pkg"],
)

grpc_upb_proto_reflection_library(
    name = "envoy_service_discovery_upbdefs",
    deps = ["@envoy_api//envoy/service/discovery/v3:pkg"],
)

grpc_upb_proto_library(
    name = "envoy_service_load_stats_upb",
    deps = ["@envoy_api//envoy/service/load_stats/v3:pkg"],
)

grpc_upb_proto_reflection_library(
    name = "envoy_service_load_stats_upbdefs",
    deps = ["@envoy_api//envoy/service/load_stats/v3:pkg"],
)

grpc_upb_proto_library(
    name = "envoy_service_status_upb",
    deps = ["@envoy_api//envoy/service/status/v3:pkg"],
)

grpc_upb_proto_reflection_library(
    name = "envoy_service_status_upbdefs",
    deps = ["@envoy_api//envoy/service/status/v3:pkg"],
)

grpc_upb_proto_library(
    name = "envoy_type_matcher_upb",
    deps = ["@envoy_api//envoy/type/matcher/v3:pkg"],
)

grpc_upb_proto_library(
    name = "envoy_type_upb",
    deps = ["@envoy_api//envoy/type/v3:pkg"],
)

grpc_upb_proto_library(
    name = "xds_type_upb",
    deps = ["@com_github_cncf_udpa//xds/type/v3:pkg"],
)

grpc_upb_proto_reflection_library(
    name = "xds_type_upbdefs",
    deps = ["@com_github_cncf_udpa//xds/type/v3:pkg"],
)

grpc_upb_proto_library(
    name = "xds_orca_upb",
    deps = ["@com_github_cncf_udpa//xds/data/orca/v3:pkg"],
)

grpc_upb_proto_library(
    name = "xds_orca_service_upb",
    deps = ["@com_github_cncf_udpa//xds/service/orca/v3:pkg"],
)

grpc_upb_proto_library(
    name = "grpc_health_upb",
    deps = ["//src/proto/grpc/health/v1:health_proto_descriptor"],
)

grpc_upb_proto_library(
    name = "google_rpc_status_upb",
    deps = ["@com_google_googleapis//google/rpc:status_proto"],
)

grpc_upb_proto_reflection_library(
    name = "google_rpc_status_upbdefs",
    deps = ["@com_google_googleapis//google/rpc:status_proto"],
)

grpc_upb_proto_library(
    name = "google_type_expr_upb",
    deps = ["@com_google_googleapis//google/type:expr_proto"],
)

grpc_upb_proto_library(
    name = "grpc_lb_upb",
    deps = ["//src/proto/grpc/lb/v1:load_balancer_proto_descriptor"],
)

grpc_upb_proto_library(
    name = "alts_upb",
    deps = ["//src/proto/grpc/gcp:alts_handshaker_proto"],
)

grpc_upb_proto_library(
    name = "rls_upb",
    deps = ["//src/proto/grpc/lookup/v1:rls_proto_descriptor"],
)

grpc_upb_proto_library(
    name = "rls_config_upb",
    deps = ["//src/proto/grpc/lookup/v1:rls_config_proto_descriptor"],
)

grpc_upb_proto_reflection_library(
    name = "rls_config_upbdefs",
    deps = ["//src/proto/grpc/lookup/v1:rls_config_proto_descriptor"],
)

WELL_KNOWN_PROTO_TARGETS = [
    "any",
    "duration",
    "empty",
    "struct",
    "timestamp",
    "wrappers",
]

[grpc_upb_proto_library(
    name = "protobuf_" + target + "_upb",
    deps = ["@com_google_protobuf//:" + target + "_proto"],
) for target in WELL_KNOWN_PROTO_TARGETS]

[grpc_upb_proto_reflection_library(
    name = "protobuf_" + target + "_upbdefs",
    deps = ["@com_google_protobuf//:" + target + "_proto"],
) for target in WELL_KNOWN_PROTO_TARGETS]

grpc_generate_one_off_targets()

filegroup(
    name = "root_certificates",
    srcs = [
        "etc/roots.pem",
    ],
    visibility = ["//visibility:public"],
)<|MERGE_RESOLUTION|>--- conflicted
+++ resolved
@@ -344,11 +344,8 @@
     "include/grpcpp/impl/completion_queue_tag.h",
     "include/grpcpp/impl/delegating_channel.h",
     "include/grpcpp/impl/grpc_library.h",
-<<<<<<< HEAD
+    "include/grpcpp/impl/intercepted_channel.h",
     "include/grpcpp/impl/interceptor_common.h",
-=======
-    "include/grpcpp/impl/intercepted_channel.h",
->>>>>>> e7f9fb03
     "include/grpcpp/impl/method_handler_impl.h",
     "include/grpcpp/impl/rpc_method.h",
     "include/grpcpp/impl/rpc_service_method.h",
