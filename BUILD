# gRPC Bazel BUILD file.
#
# Copyright 2016 gRPC authors.
#
# Licensed under the Apache License, Version 2.0 (the "License");
# you may not use this file except in compliance with the License.
# You may obtain a copy of the License at
#
#     http://www.apache.org/licenses/LICENSE-2.0
#
# Unless required by applicable law or agreed to in writing, software
# distributed under the License is distributed on an "AS IS" BASIS,
# WITHOUT WARRANTIES OR CONDITIONS OF ANY KIND, either express or implied.
# See the License for the specific language governing permissions and
# limitations under the License.

load(
    "//bazel:grpc_build_system.bzl",
    "grpc_cc_library",
    "grpc_generate_one_off_targets",
    "grpc_upb_proto_library",
    "python_config_settings",
)
load("@bazel_skylib//lib:selects.bzl", "selects")

licenses(["notice"])

package(
    default_visibility = ["//visibility:public"],
    features = [
        "layering_check",
        "-parse_headers",
    ],
)

exports_files([
    "LICENSE",
    "etc/roots.pem",
])

config_setting(
    name = "grpc_no_ares",
    values = {"define": "grpc_no_ares=true"},
)

config_setting(
    name = "grpc_no_xds_define",
    values = {"define": "grpc_no_xds=true"},
)

config_setting(
    name = "android",
    values = {"crosstool_top": "//external:android/crosstool"},
)

config_setting(
    name = "ios",
    values = {"apple_platform_type": "ios"},
)

selects.config_setting_group(
    name = "grpc_no_xds",
    match_any = [
        ":grpc_no_xds_define",
        # In addition to disabling XDS support when --define=grpc_no_xds=true is
        # specified, we also disable it on mobile platforms where it is not
        # likely to be needed and where reducing the binary size is more
        # important.
        ":android",
        ":ios",
    ],
)

config_setting(
    name = "grpc_allow_exceptions",
    values = {"define": "GRPC_ALLOW_EXCEPTIONS=1"},
)

config_setting(
    name = "grpc_disallow_exceptions",
    values = {"define": "GRPC_ALLOW_EXCEPTIONS=0"},
)

config_setting(
    name = "remote_execution",
    values = {"define": "GRPC_PORT_ISOLATED_RUNTIME=1"},
)

config_setting(
    name = "windows",
    values = {"cpu": "x64_windows"},
)

config_setting(
    name = "windows_msvc",
    values = {"cpu": "x64_windows_msvc"},
)

config_setting(
    name = "mac_x86_64",
    values = {"cpu": "darwin"},
)

config_setting(
    name = "use_strict_warning",
    values = {"define": "use_strict_warning=true"},
)

python_config_settings()

# This should be updated along with build_handwritten.yaml
g_stands_for = "guileless"  # @unused

core_version = "18.0.0"  # @unused

version = "1.40.0-dev"  # @unused

GPR_PUBLIC_HDRS = [
    "include/grpc/support/alloc.h",
    "include/grpc/support/atm.h",
    "include/grpc/support/atm_gcc_atomic.h",
    "include/grpc/support/atm_gcc_sync.h",
    "include/grpc/support/atm_windows.h",
    "include/grpc/support/cpu.h",
    "include/grpc/support/log.h",
    "include/grpc/support/log_windows.h",
    "include/grpc/support/port_platform.h",
    "include/grpc/support/string_util.h",
    "include/grpc/support/sync.h",
    "include/grpc/support/sync_abseil.h",
    "include/grpc/support/sync_custom.h",
    "include/grpc/support/sync_generic.h",
    "include/grpc/support/sync_posix.h",
    "include/grpc/support/sync_windows.h",
    "include/grpc/support/thd_id.h",
    "include/grpc/support/time.h",
]

GRPC_PUBLIC_HDRS = [
    "include/grpc/byte_buffer.h",
    "include/grpc/byte_buffer_reader.h",
    "include/grpc/compression.h",
    "include/grpc/fork.h",
    "include/grpc/grpc.h",
    "include/grpc/grpc_posix.h",
    "include/grpc/grpc_security_constants.h",
    "include/grpc/slice.h",
    "include/grpc/slice_buffer.h",
    "include/grpc/status.h",
    "include/grpc/load_reporting.h",
    "include/grpc/support/workaround_list.h",
]

GRPC_PUBLIC_EVENT_ENGINE_HDRS = [
    "include/grpc/event_engine/endpoint_config.h",
    "include/grpc/event_engine/event_engine.h",
    "include/grpc/event_engine/port.h",
    "include/grpc/event_engine/slice_allocator.h",
]

GRPC_SECURE_PUBLIC_HDRS = [
    "include/grpc/grpc_security.h",
]

# TODO(ctiller): layer grpc atop grpc_unsecure, layer grpc++ atop grpc++_unsecure
GRPCXX_SRCS = [
    "src/cpp/client/channel_cc.cc",
    "src/cpp/client/client_callback.cc",
    "src/cpp/client/client_context.cc",
    "src/cpp/client/client_interceptor.cc",
    "src/cpp/client/create_channel.cc",
    "src/cpp/client/create_channel_internal.cc",
    "src/cpp/client/create_channel_posix.cc",
    "src/cpp/client/credentials_cc.cc",
    "src/cpp/common/alarm.cc",
    "src/cpp/common/channel_arguments.cc",
    "src/cpp/common/channel_filter.cc",
    "src/cpp/common/completion_queue_cc.cc",
    "src/cpp/common/core_codegen.cc",
    "src/cpp/common/resource_quota_cc.cc",
    "src/cpp/common/rpc_method.cc",
    "src/cpp/common/version_cc.cc",
    "src/cpp/common/validate_service_config.cc",
    "src/cpp/server/async_generic_service.cc",
    "src/cpp/server/channel_argument_option.cc",
    "src/cpp/server/create_default_thread_pool.cc",
    "src/cpp/server/dynamic_thread_pool.cc",
    "src/cpp/server/external_connection_acceptor_impl.cc",
    "src/cpp/server/health/default_health_check_service.cc",
    "src/cpp/server/health/health_check_service.cc",
    "src/cpp/server/health/health_check_service_server_builder_option.cc",
    "src/cpp/server/server_builder.cc",
    "src/cpp/server/server_callback.cc",
    "src/cpp/server/server_cc.cc",
    "src/cpp/server/server_context.cc",
    "src/cpp/server/server_credentials.cc",
    "src/cpp/server/server_posix.cc",
    "src/cpp/thread_manager/thread_manager.cc",
    "src/cpp/util/byte_buffer_cc.cc",
    "src/cpp/util/status.cc",
    "src/cpp/util/string_ref.cc",
    "src/cpp/util/time_cc.cc",
]

GRPCXX_HDRS = [
    "src/cpp/client/create_channel_internal.h",
    "src/cpp/common/channel_filter.h",
    "src/cpp/server/dynamic_thread_pool.h",
    "src/cpp/server/external_connection_acceptor_impl.h",
    "src/cpp/server/health/default_health_check_service.h",
    "src/cpp/server/thread_pool_interface.h",
    "src/cpp/thread_manager/thread_manager.h",
]

GRPCXX_PUBLIC_HDRS = [
    "include/grpc++/alarm.h",
    "include/grpc++/channel.h",
    "include/grpc++/client_context.h",
    "include/grpc++/completion_queue.h",
    "include/grpc++/create_channel.h",
    "include/grpc++/create_channel_posix.h",
    "include/grpc++/ext/health_check_service_server_builder_option.h",
    "include/grpc++/generic/async_generic_service.h",
    "include/grpc++/generic/generic_stub.h",
    "include/grpc++/grpc++.h",
    "include/grpc++/health_check_service_interface.h",
    "include/grpc++/impl/call.h",
    "include/grpc++/impl/channel_argument_option.h",
    "include/grpc++/impl/client_unary_call.h",
    "include/grpc++/impl/codegen/core_codegen.h",
    "include/grpc++/impl/grpc_library.h",
    "include/grpc++/impl/method_handler_impl.h",
    "include/grpc++/impl/rpc_method.h",
    "include/grpc++/impl/rpc_service_method.h",
    "include/grpc++/impl/serialization_traits.h",
    "include/grpc++/impl/server_builder_option.h",
    "include/grpc++/impl/server_builder_plugin.h",
    "include/grpc++/impl/server_initializer.h",
    "include/grpc++/impl/service_type.h",
    "include/grpc++/security/auth_context.h",
    "include/grpc++/resource_quota.h",
    "include/grpc++/security/auth_metadata_processor.h",
    "include/grpc++/security/credentials.h",
    "include/grpc++/security/server_credentials.h",
    "include/grpc++/server.h",
    "include/grpc++/server_builder.h",
    "include/grpc++/server_context.h",
    "include/grpc++/server_posix.h",
    "include/grpc++/support/async_stream.h",
    "include/grpc++/support/async_unary_call.h",
    "include/grpc++/support/byte_buffer.h",
    "include/grpc++/support/channel_arguments.h",
    "include/grpc++/support/config.h",
    "include/grpc++/support/slice.h",
    "include/grpc++/support/status.h",
    "include/grpc++/support/status_code_enum.h",
    "include/grpc++/support/string_ref.h",
    "include/grpc++/support/stub_options.h",
    "include/grpc++/support/sync_stream.h",
    "include/grpc++/support/time.h",
    "include/grpcpp/alarm.h",
    "include/grpcpp/channel.h",
    "include/grpcpp/client_context.h",
    "include/grpcpp/completion_queue.h",
    "include/grpcpp/create_channel.h",
    "include/grpcpp/create_channel_posix.h",
    "include/grpcpp/ext/health_check_service_server_builder_option.h",
    "include/grpcpp/generic/async_generic_service.h",
    "include/grpcpp/generic/generic_stub.h",
    "include/grpcpp/grpcpp.h",
    "include/grpcpp/health_check_service_interface.h",
    "include/grpcpp/impl/call.h",
    "include/grpcpp/impl/channel_argument_option.h",
    "include/grpcpp/impl/client_unary_call.h",
    "include/grpcpp/impl/codegen/core_codegen.h",
    "include/grpcpp/impl/grpc_library.h",
    "include/grpcpp/impl/method_handler_impl.h",
    "include/grpcpp/impl/rpc_method.h",
    "include/grpcpp/impl/rpc_service_method.h",
    "include/grpcpp/impl/serialization_traits.h",
    "include/grpcpp/impl/server_builder_option.h",
    "include/grpcpp/impl/server_builder_plugin.h",
    "include/grpcpp/impl/server_initializer.h",
    "include/grpcpp/impl/service_type.h",
    "include/grpcpp/resource_quota.h",
    "include/grpcpp/security/auth_context.h",
    "include/grpcpp/security/auth_metadata_processor.h",
    "include/grpcpp/security/credentials.h",
    "include/grpcpp/security/server_credentials.h",
    "include/grpcpp/security/tls_certificate_provider.h",
    "include/grpcpp/security/authorization_policy_provider.h",
    "include/grpcpp/security/tls_credentials_options.h",
    "include/grpcpp/server.h",
    "include/grpcpp/server_builder.h",
    "include/grpcpp/server_context.h",
    "include/grpcpp/server_posix.h",
    "include/grpcpp/support/async_stream.h",
    "include/grpcpp/support/async_unary_call.h",
    "include/grpcpp/support/byte_buffer.h",
    "include/grpcpp/support/channel_arguments.h",
    "include/grpcpp/support/client_callback.h",
    "include/grpcpp/support/client_interceptor.h",
    "include/grpcpp/support/config.h",
    "include/grpcpp/support/interceptor.h",
    "include/grpcpp/support/message_allocator.h",
    "include/grpcpp/support/method_handler.h",
    "include/grpcpp/support/proto_buffer_reader.h",
    "include/grpcpp/support/proto_buffer_writer.h",
    "include/grpcpp/support/server_callback.h",
    "include/grpcpp/support/server_interceptor.h",
    "include/grpcpp/support/slice.h",
    "include/grpcpp/support/status.h",
    "include/grpcpp/support/status_code_enum.h",
    "include/grpcpp/support/string_ref.h",
    "include/grpcpp/support/stub_options.h",
    "include/grpcpp/support/sync_stream.h",
    "include/grpcpp/support/time.h",
    "include/grpcpp/support/validate_service_config.h",
]

grpc_cc_library(
    name = "gpr",
    language = "c++",
    public_hdrs = GPR_PUBLIC_HDRS,
    standalone = True,
    visibility = ["@grpc:public"],
    deps = [
        "gpr_base",
    ],
)

grpc_cc_library(
    name = "grpc_unsecure",
    srcs = [
        "src/core/lib/security/authorization/authorization_policy_provider_null_vtable.cc",
        "src/core/lib/surface/init.cc",
        "src/core/lib/surface/init_unsecure.cc",
        "src/core/plugin_registry/grpc_unsecure_plugin_registry.cc",
    ],
    language = "c++",
    public_hdrs = GRPC_PUBLIC_HDRS,
    standalone = True,
    visibility = ["@grpc:public"],
    deps = [
        "gpr_base",
        "grpc_base_c",
        "grpc_common",
        "grpc_lb_policy_grpclb",
        "grpc_trace",
    ],
)

grpc_cc_library(
    name = "grpc",
    srcs = [
        "src/core/lib/surface/init.cc",
        "src/core/plugin_registry/grpc_plugin_registry.cc",
    ],
    defines = select({
        "grpc_no_xds": ["GRPC_NO_XDS"],
        "//conditions:default": [],
    }),
    language = "c++",
    public_hdrs = GRPC_PUBLIC_HDRS + GRPC_SECURE_PUBLIC_HDRS,
    select_deps = {
        "grpc_no_xds": [],
        "//conditions:default": [
            "grpc_lb_policy_cds",
            "grpc_lb_policy_xds_cluster_impl",
            "grpc_lb_policy_xds_cluster_manager",
            "grpc_lb_policy_xds_cluster_resolver",
            "grpc_resolver_xds",
            "grpc_resolver_c2p",
            "grpc_xds_server_config_fetcher",
        ],
    },
    standalone = True,
    visibility = [
        "@grpc:public",
    ],
    deps = [
        "gpr_base",
        "grpc_base_c",
        "grpc_common",
        "grpc_lb_policy_grpclb_secure",
        "grpc_secure",
        "grpc_trace",
        "grpc_transport_chttp2_client_secure",
        "grpc_transport_chttp2_server_secure",
    ],
)

grpc_cc_library(
    name = "grpc++_public_hdrs",
    hdrs = GRPCXX_PUBLIC_HDRS,
    external_deps = [
        "absl/synchronization",
        "protobuf_headers",
    ],
    visibility = ["@grpc:public"],
)

grpc_cc_library(
    name = "grpc++",
    hdrs = [
        "src/cpp/client/secure_credentials.h",
        "src/cpp/common/secure_auth_context.h",
        "src/cpp/common/tls_credentials_options_util.h",
        "src/cpp/server/secure_server_credentials.h",
    ],
    language = "c++",
    public_hdrs = GRPCXX_PUBLIC_HDRS,
    select_deps = {
        "grpc_no_xds": [],
        "//conditions:default": [
            "grpc++_xds_client",
            "grpc++_xds_server",
        ],
    },
    standalone = True,
    visibility = [
        "@grpc:public",
    ],
    deps = [
        "grpc++_internals",
    ],
)

grpc_cc_library(
    name = "grpc++_internals",
    srcs = [
        "src/cpp/client/insecure_credentials.cc",
        "src/cpp/client/secure_credentials.cc",
        "src/cpp/common/auth_property_iterator.cc",
        "src/cpp/common/secure_auth_context.cc",
        "src/cpp/common/secure_channel_arguments.cc",
        "src/cpp/common/secure_create_auth_context.cc",
        "src/cpp/common/tls_certificate_provider.cc",
        "src/cpp/common/tls_credentials_options.cc",
        "src/cpp/common/tls_credentials_options_util.cc",
        "src/cpp/server/insecure_server_credentials.cc",
        "src/cpp/server/secure_server_credentials.cc",
    ],
    hdrs = [
        "src/cpp/client/secure_credentials.h",
        "src/cpp/common/secure_auth_context.h",
        "src/cpp/common/tls_credentials_options_util.h",
        "src/cpp/server/secure_server_credentials.h",
    ],
    external_deps = [
        "absl/synchronization",
        "absl/container:inlined_vector",
        "absl/strings",
        "protobuf_headers",
    ],
    language = "c++",
    public_hdrs = GRPCXX_PUBLIC_HDRS,
    deps = [
        "gpr_base",
        "grpc",
        "grpc++_base",
        "grpc++_codegen_base",
        "grpc++_codegen_base_src",
        "grpc++_codegen_proto",
        "grpc_base_c",
        "grpc_codegen",
        "grpc_secure",
        "ref_counted_ptr",
    ],
)

grpc_cc_library(
    name = "grpc++_xds_client",
    srcs = [
        "src/cpp/client/xds_credentials.cc",
    ],
    hdrs = [
        "src/cpp/client/secure_credentials.h",
    ],
    external_deps = [
        "absl/container:inlined_vector",
    ],
    language = "c++",
    deps = [
        "grpc++_internals",
    ],
)

grpc_cc_library(
    name = "grpc++_xds_server",
    srcs = [
        "src/cpp/server/xds_server_credentials.cc",
    ],
    hdrs = [
        "src/cpp/server/secure_server_credentials.h",
    ],
    language = "c++",
    public_hdrs = [
        "include/grpcpp/xds_server_builder.h",
    ],
    visibility = ["@grpc:xds"],
    deps = [
        "grpc++_internals",
    ],
)

grpc_cc_library(
    name = "grpc++_unsecure",
    srcs = [
        "src/cpp/client/insecure_credentials.cc",
        "src/cpp/common/insecure_create_auth_context.cc",
        "src/cpp/server/insecure_server_credentials.cc",
    ],
    language = "c++",
    standalone = True,
    visibility = ["@grpc:public"],
    deps = [
        "gpr",
        "grpc++_base_unsecure",
        "grpc++_codegen_base",
        "grpc++_codegen_base_src",
        "grpc++_codegen_proto",
        "grpc_unsecure",
    ],
)

grpc_cc_library(
    name = "grpc++_error_details",
    srcs = [
        "src/cpp/util/error_details.cc",
    ],
    hdrs = [
        "include/grpc++/support/error_details.h",
        "include/grpcpp/support/error_details.h",
    ],
    language = "c++",
    standalone = True,
    visibility = ["@grpc:public"],
    deps = [
        "grpc++",
    ],
)

grpc_cc_library(
    name = "grpc++_alts",
    srcs = [
        "src/cpp/common/alts_context.cc",
        "src/cpp/common/alts_util.cc",
    ],
    hdrs = [
        "include/grpcpp/security/alts_context.h",
        "include/grpcpp/security/alts_util.h",
    ],
    external_deps = [
        "upb_lib",
    ],
    language = "c++",
    standalone = True,
    visibility = ["@grpc:tsi"],
    deps = [
        "alts_upb",
        "alts_util",
        "gpr_base",
        "grpc++",
        "tsi",
    ],
)

grpc_cc_library(
    name = "grpc_csharp_ext",
    srcs = [
        "src/csharp/ext/grpc_csharp_ext.c",
    ],
    language = "csharp",
    deps = [
        "gpr",
        "grpc",
    ],
)

grpc_cc_library(
    name = "census",
    srcs = [
        "src/core/ext/filters/census/grpc_context.cc",
    ],
    language = "c++",
    public_hdrs = [
        "include/grpc/census.h",
    ],
    deps = [
        "gpr_base",
        "grpc_base_c",
        "grpc_trace",
    ],
)

grpc_cc_library(
    name = "grpc++_internal_hdrs_only",
    hdrs = [
        "include/grpcpp/impl/codegen/sync.h",
    ],
    external_deps = [
        "absl/synchronization",
    ],
    language = "c++",
    deps = [
        "gpr_codegen",
    ],
)

grpc_cc_library(
    name = "gpr_base",
    srcs = [
        "src/core/lib/gpr/alloc.cc",
        "src/core/lib/gpr/atm.cc",
        "src/core/lib/gpr/cpu_iphone.cc",
        "src/core/lib/gpr/cpu_linux.cc",
        "src/core/lib/gpr/cpu_posix.cc",
        "src/core/lib/gpr/cpu_windows.cc",
        "src/core/lib/gpr/env_linux.cc",
        "src/core/lib/gpr/env_posix.cc",
        "src/core/lib/gpr/env_windows.cc",
        "src/core/lib/gpr/log.cc",
        "src/core/lib/gpr/log_android.cc",
        "src/core/lib/gpr/log_linux.cc",
        "src/core/lib/gpr/log_posix.cc",
        "src/core/lib/gpr/log_windows.cc",
        "src/core/lib/gpr/murmur_hash.cc",
        "src/core/lib/gpr/string.cc",
        "src/core/lib/gpr/string_posix.cc",
        "src/core/lib/gpr/string_util_windows.cc",
        "src/core/lib/gpr/string_windows.cc",
        "src/core/lib/gpr/sync.cc",
        "src/core/lib/gpr/sync_abseil.cc",
        "src/core/lib/gpr/sync_posix.cc",
        "src/core/lib/gpr/sync_windows.cc",
        "src/core/lib/gpr/time.cc",
        "src/core/lib/gpr/time_posix.cc",
        "src/core/lib/gpr/time_precise.cc",
        "src/core/lib/gpr/time_windows.cc",
        "src/core/lib/gpr/tmpfile_msys.cc",
        "src/core/lib/gpr/tmpfile_posix.cc",
        "src/core/lib/gpr/tmpfile_windows.cc",
        "src/core/lib/gpr/wrap_memcpy.cc",
        "src/core/lib/gprpp/arena.cc",
        "src/core/lib/gprpp/examine_stack.cc",
        "src/core/lib/gprpp/fork.cc",
        "src/core/lib/gprpp/global_config_env.cc",
        "src/core/lib/gprpp/host_port.cc",
        "src/core/lib/gprpp/mpscq.cc",
        "src/core/lib/gprpp/stat_posix.cc",
        "src/core/lib/gprpp/stat_windows.cc",
        "src/core/lib/gprpp/status_helper.cc",
        "src/core/lib/gprpp/thd_posix.cc",
        "src/core/lib/gprpp/thd_windows.cc",
        "src/core/lib/gprpp/time_util.cc",
        "src/core/lib/profiling/basic_timers.cc",
        "src/core/lib/profiling/stap_timers.cc",
    ],
    hdrs = [
        "src/core/lib/gpr/alloc.h",
        "src/core/lib/gpr/env.h",
        "src/core/lib/gpr/murmur_hash.h",
        "src/core/lib/gpr/spinlock.h",
        "src/core/lib/gpr/string.h",
        "src/core/lib/gpr/string_windows.h",
        "src/core/lib/gpr/time_precise.h",
        "src/core/lib/gpr/tls.h",
        "src/core/lib/gpr/tmpfile.h",
        "src/core/lib/gpr/useful.h",
        "src/core/lib/gprpp/arena.h",
        "src/core/lib/gprpp/atomic.h",
        "src/core/lib/gprpp/examine_stack.h",
        "src/core/lib/gprpp/fork.h",
        "src/core/lib/gprpp/global_config.h",
        "src/core/lib/gprpp/global_config_custom.h",
        "src/core/lib/gprpp/global_config_env.h",
        "src/core/lib/gprpp/global_config_generic.h",
        "src/core/lib/gprpp/host_port.h",
        "src/core/lib/gprpp/manual_constructor.h",
        "src/core/lib/gprpp/memory.h",
        "src/core/lib/gprpp/mpscq.h",
        "src/core/lib/gprpp/stat.h",
        "src/core/lib/gprpp/status_helper.h",
        "src/core/lib/gprpp/sync.h",
        "src/core/lib/gprpp/thd.h",
        "src/core/lib/gprpp/time_util.h",
        "src/core/lib/profiling/timers.h",
    ],
    external_deps = [
        "absl/base",
        "absl/base:core_headers",
        "absl/memory",
        "absl/status",
        "absl/strings",
        "absl/strings:cord",
        "absl/strings:str_format",
        "absl/synchronization",
        "absl/time:time",
        "absl/types:optional",
        "upb_lib",
    ],
    language = "c++",
    public_hdrs = GPR_PUBLIC_HDRS,
    visibility = ["@grpc:alt_gpr_base_legacy"],
    deps = [
        "construct_destruct",
        "debug_location",
        "google_api_upb",
        "gpr_codegen",
        "grpc_codegen",
    ],
)

grpc_cc_library(
    name = "capture",
    external_deps = ["absl/utility"],
    language = "c++",
    public_hdrs = ["src/core/lib/gprpp/capture.h"],
    deps = ["gpr_platform"],
)

grpc_cc_library(
    name = "construct_destruct",
    language = "c++",
    public_hdrs = ["src/core/lib/gprpp/construct_destruct.h"],
)

grpc_cc_library(
    name = "gpr_codegen",
    language = "c++",
    public_hdrs = [
        "include/grpc/impl/codegen/atm.h",
        "include/grpc/impl/codegen/atm_gcc_atomic.h",
        "include/grpc/impl/codegen/atm_gcc_sync.h",
        "include/grpc/impl/codegen/atm_windows.h",
        "include/grpc/impl/codegen/fork.h",
        "include/grpc/impl/codegen/gpr_slice.h",
        "include/grpc/impl/codegen/gpr_types.h",
        "include/grpc/impl/codegen/log.h",
        "include/grpc/impl/codegen/port_platform.h",
        "include/grpc/impl/codegen/sync.h",
        "include/grpc/impl/codegen/sync_abseil.h",
        "include/grpc/impl/codegen/sync_custom.h",
        "include/grpc/impl/codegen/sync_generic.h",
        "include/grpc/impl/codegen/sync_posix.h",
        "include/grpc/impl/codegen/sync_windows.h",
    ],
    visibility = ["@grpc:public"],
)

# A library that vends only port_platform, so that libraries that don't need
# anything else from gpr can still be portable!
grpc_cc_library(
    name = "gpr_platform",
    language = "c++",
    public_hdrs = [
        "include/grpc/impl/codegen/port_platform.h",
    ],
)

grpc_cc_library(
    name = "grpc_trace",
    srcs = ["src/core/lib/debug/trace.cc"],
    hdrs = ["src/core/lib/debug/trace.h"],
    language = "c++",
    public_hdrs = GRPC_PUBLIC_HDRS,
    visibility = ["@grpc:trace"],
    deps = [
        "gpr",
        "grpc_codegen",
    ],
)

grpc_cc_library(
    name = "atomic",
    language = "c++",
    public_hdrs = [
        "src/core/lib/gprpp/atomic.h",
    ],
    deps = [
        "gpr",
    ],
)

grpc_cc_library(
    name = "debug_location",
    language = "c++",
    public_hdrs = ["src/core/lib/gprpp/debug_location.h"],
    visibility = ["@grpc:debug_location"],
)

grpc_cc_library(
    name = "overload",
    language = "c++",
    public_hdrs = ["src/core/lib/gprpp/overload.h"],
    deps = ["gpr_platform"],
)

grpc_cc_library(
    name = "match",
    external_deps = [
        "absl/types:variant",
    ],
    language = "c++",
    public_hdrs = ["src/core/lib/gprpp/match.h"],
    deps = [
        "gpr_platform",
        "overload",
    ],
)

grpc_cc_library(
    name = "table",
    external_deps = ["absl/utility"],
    language = "c++",
    public_hdrs = ["src/core/lib/gprpp/table.h"],
    deps = [
        "bitset",
        "gpr_platform",
    ],
)

grpc_cc_library(
    name = "bitset",
    language = "c++",
    public_hdrs = ["src/core/lib/gprpp/bitset.h"],
    deps = [
        "gpr_platform",
    ],
)

grpc_cc_library(
    name = "orphanable",
    language = "c++",
    public_hdrs = ["src/core/lib/gprpp/orphanable.h"],
    visibility = ["@grpc:client_channel"],
    deps = [
        "debug_location",
        "gpr_base",
        "grpc_trace",
        "ref_counted",
        "ref_counted_ptr",
    ],
)

grpc_cc_library(
    name = "poll",
    external_deps = [
        "absl/types:variant",
    ],
    language = "c++",
    public_hdrs = [
        "src/core/lib/promise/poll.h",
    ],
    deps = ["gpr_platform"],
)

grpc_cc_library(
<<<<<<< HEAD
    name = "context",
    language = "c++",
    public_hdrs = [
        "src/core/lib/promise/context.h",
    ],
    deps = ["gpr_platform"],
=======
    name = "promise",
    external_deps = [
        "absl/types:optional",
    ],
    language = "c++",
    public_hdrs = [
        "src/core/lib/promise/promise.h",
    ],
    deps = [
        "gpr_platform",
        "poll",
        "promise_like",
    ],
>>>>>>> 56c18f99
)

grpc_cc_library(
    name = "promise_like",
    language = "c++",
    public_hdrs = [
        "src/core/lib/promise/detail/promise_like.h",
    ],
    deps = [
        "gpr_platform",
        "poll",
    ],
)

grpc_cc_library(
    name = "promise_status",
    external_deps = [
        "absl/status",
        "absl/status:statusor",
    ],
    language = "c++",
    public_hdrs = [
        "src/core/lib/promise/detail/status.h",
    ],
    deps = ["gpr_platform"],
)

grpc_cc_library(
    name = "switch",
    language = "c++",
    public_hdrs = [
        "src/core/lib/promise/detail/switch.h",
    ],
    deps = ["gpr_platform"],
)

grpc_cc_library(
    name = "ref_counted",
    language = "c++",
    public_hdrs = ["src/core/lib/gprpp/ref_counted.h"],
    deps = [
        "atomic",
        "debug_location",
        "gpr_base",
        "grpc_trace",
        "ref_counted_ptr",
    ],
)

grpc_cc_library(
    name = "dual_ref_counted",
    language = "c++",
    public_hdrs = ["src/core/lib/gprpp/dual_ref_counted.h"],
    deps = [
        "atomic",
        "debug_location",
        "gpr_base",
        "grpc_trace",
        "orphanable",
        "ref_counted_ptr",
    ],
)

grpc_cc_library(
    name = "ref_counted_ptr",
    language = "c++",
    public_hdrs = ["src/core/lib/gprpp/ref_counted_ptr.h"],
    visibility = ["@grpc:ref_counted_ptr"],
    deps = [
        "gpr_base",
    ],
)

grpc_cc_library(
    name = "grpc_base_c",
    srcs = [
        "src/core/lib/address_utils/parse_address.cc",
        "src/core/lib/address_utils/sockaddr_utils.cc",
        "src/core/lib/avl/avl.cc",
        "src/core/lib/backoff/backoff.cc",
        "src/core/lib/channel/channel_args.cc",
        "src/core/lib/channel/channel_stack.cc",
        "src/core/lib/channel/channel_stack_builder.cc",
        "src/core/lib/channel/channel_trace.cc",
        "src/core/lib/channel/channelz.cc",
        "src/core/lib/channel/channelz_registry.cc",
        "src/core/lib/channel/connected_channel.cc",
        "src/core/lib/channel/handshaker.cc",
        "src/core/lib/channel/handshaker_registry.cc",
        "src/core/lib/channel/status_util.cc",
        "src/core/lib/compression/compression.cc",
        "src/core/lib/compression/compression_args.cc",
        "src/core/lib/compression/compression_internal.cc",
        "src/core/lib/compression/message_compress.cc",
        "src/core/lib/compression/stream_compression.cc",
        "src/core/lib/compression/stream_compression_gzip.cc",
        "src/core/lib/compression/stream_compression_identity.cc",
        "src/core/lib/debug/stats.cc",
        "src/core/lib/debug/stats_data.cc",
        "src/core/lib/event_engine/endpoint_config.cc",
        "src/core/lib/event_engine/event_engine.cc",
        "src/core/lib/event_engine/sockaddr.cc",
        "src/core/lib/http/format_request.cc",
        "src/core/lib/http/httpcli.cc",
        "src/core/lib/http/parser.cc",
        "src/core/lib/iomgr/buffer_list.cc",
        "src/core/lib/iomgr/call_combiner.cc",
        "src/core/lib/iomgr/cfstream_handle.cc",
        "src/core/lib/iomgr/combiner.cc",
        "src/core/lib/iomgr/dualstack_socket_posix.cc",
        "src/core/lib/iomgr/endpoint.cc",
        "src/core/lib/iomgr/endpoint_cfstream.cc",
        "src/core/lib/iomgr/endpoint_pair_event_engine.cc",
        "src/core/lib/iomgr/endpoint_pair_posix.cc",
        "src/core/lib/iomgr/endpoint_pair_uv.cc",
        "src/core/lib/iomgr/endpoint_pair_windows.cc",
        "src/core/lib/iomgr/error.cc",
        "src/core/lib/iomgr/error_cfstream.cc",
        "src/core/lib/iomgr/ev_apple.cc",
        "src/core/lib/iomgr/ev_epoll1_linux.cc",
        "src/core/lib/iomgr/ev_epollex_linux.cc",
        "src/core/lib/iomgr/ev_poll_posix.cc",
        "src/core/lib/iomgr/ev_posix.cc",
        "src/core/lib/iomgr/ev_windows.cc",
        "src/core/lib/iomgr/event_engine/closure.cc",
        "src/core/lib/iomgr/event_engine/endpoint.cc",
        "src/core/lib/iomgr/event_engine/iomgr.cc",
        "src/core/lib/iomgr/event_engine/pollset.cc",
        "src/core/lib/iomgr/event_engine/resolved_address_internal.cc",
        "src/core/lib/iomgr/event_engine/resolver.cc",
        "src/core/lib/iomgr/event_engine/tcp.cc",
        "src/core/lib/iomgr/event_engine/timer.cc",
        "src/core/lib/iomgr/exec_ctx.cc",
        "src/core/lib/iomgr/executor.cc",
        "src/core/lib/iomgr/executor/mpmcqueue.cc",
        "src/core/lib/iomgr/executor/threadpool.cc",
        "src/core/lib/iomgr/fork_posix.cc",
        "src/core/lib/iomgr/fork_windows.cc",
        "src/core/lib/iomgr/gethostname_fallback.cc",
        "src/core/lib/iomgr/gethostname_host_name_max.cc",
        "src/core/lib/iomgr/gethostname_sysconf.cc",
        "src/core/lib/iomgr/grpc_if_nametoindex_posix.cc",
        "src/core/lib/iomgr/grpc_if_nametoindex_unsupported.cc",
        "src/core/lib/iomgr/internal_errqueue.cc",
        "src/core/lib/iomgr/iocp_windows.cc",
        "src/core/lib/iomgr/iomgr.cc",
        "src/core/lib/iomgr/iomgr_custom.cc",
        "src/core/lib/iomgr/iomgr_internal.cc",
        "src/core/lib/iomgr/iomgr_posix.cc",
        "src/core/lib/iomgr/iomgr_posix_cfstream.cc",
        "src/core/lib/iomgr/iomgr_uv.cc",
        "src/core/lib/iomgr/iomgr_windows.cc",
        "src/core/lib/iomgr/is_epollexclusive_available.cc",
        "src/core/lib/iomgr/load_file.cc",
        "src/core/lib/iomgr/lockfree_event.cc",
        "src/core/lib/iomgr/polling_entity.cc",
        "src/core/lib/iomgr/pollset.cc",
        "src/core/lib/iomgr/pollset_custom.cc",
        "src/core/lib/iomgr/pollset_set.cc",
        "src/core/lib/iomgr/pollset_set_custom.cc",
        "src/core/lib/iomgr/pollset_set_windows.cc",
        "src/core/lib/iomgr/pollset_uv.cc",
        "src/core/lib/iomgr/pollset_windows.cc",
        "src/core/lib/iomgr/resolve_address.cc",
        "src/core/lib/iomgr/resolve_address_custom.cc",
        "src/core/lib/iomgr/resolve_address_posix.cc",
        "src/core/lib/iomgr/resolve_address_windows.cc",
        "src/core/lib/iomgr/resource_quota.cc",
        "src/core/lib/iomgr/socket_factory_posix.cc",
        "src/core/lib/iomgr/socket_mutator.cc",
        "src/core/lib/iomgr/socket_utils_common_posix.cc",
        "src/core/lib/iomgr/socket_utils_linux.cc",
        "src/core/lib/iomgr/socket_utils_posix.cc",
        "src/core/lib/iomgr/socket_utils_uv.cc",
        "src/core/lib/iomgr/socket_utils_windows.cc",
        "src/core/lib/iomgr/socket_windows.cc",
        "src/core/lib/iomgr/tcp_client.cc",
        "src/core/lib/iomgr/tcp_client_cfstream.cc",
        "src/core/lib/iomgr/tcp_client_custom.cc",
        "src/core/lib/iomgr/tcp_client_posix.cc",
        "src/core/lib/iomgr/tcp_client_windows.cc",
        "src/core/lib/iomgr/tcp_custom.cc",
        "src/core/lib/iomgr/tcp_posix.cc",
        "src/core/lib/iomgr/tcp_server.cc",
        "src/core/lib/iomgr/tcp_server_custom.cc",
        "src/core/lib/iomgr/tcp_server_posix.cc",
        "src/core/lib/iomgr/tcp_server_utils_posix_common.cc",
        "src/core/lib/iomgr/tcp_server_utils_posix_ifaddrs.cc",
        "src/core/lib/iomgr/tcp_server_utils_posix_noifaddrs.cc",
        "src/core/lib/iomgr/tcp_server_windows.cc",
        "src/core/lib/iomgr/tcp_uv.cc",
        "src/core/lib/iomgr/tcp_windows.cc",
        "src/core/lib/iomgr/time_averaged_stats.cc",
        "src/core/lib/iomgr/timer.cc",
        "src/core/lib/iomgr/timer_custom.cc",
        "src/core/lib/iomgr/timer_generic.cc",
        "src/core/lib/iomgr/timer_heap.cc",
        "src/core/lib/iomgr/timer_manager.cc",
        "src/core/lib/iomgr/timer_uv.cc",
        "src/core/lib/iomgr/udp_server.cc",
        "src/core/lib/iomgr/unix_sockets_posix.cc",
        "src/core/lib/iomgr/unix_sockets_posix_noop.cc",
        "src/core/lib/iomgr/wakeup_fd_eventfd.cc",
        "src/core/lib/iomgr/wakeup_fd_nospecial.cc",
        "src/core/lib/iomgr/wakeup_fd_pipe.cc",
        "src/core/lib/iomgr/wakeup_fd_posix.cc",
        "src/core/lib/iomgr/work_serializer.cc",
        "src/core/lib/json/json_reader.cc",
        "src/core/lib/json/json_util.cc",
        "src/core/lib/json/json_writer.cc",
        "src/core/lib/slice/b64.cc",
        "src/core/lib/slice/percent_encoding.cc",
        "src/core/lib/slice/slice.cc",
        "src/core/lib/slice/slice_buffer.cc",
        "src/core/lib/slice/slice_intern.cc",
        "src/core/lib/slice/slice_string_helpers.cc",
        "src/core/lib/surface/api_trace.cc",
        "src/core/lib/surface/byte_buffer.cc",
        "src/core/lib/surface/byte_buffer_reader.cc",
        "src/core/lib/surface/call.cc",
        "src/core/lib/surface/call_details.cc",
        "src/core/lib/surface/call_log_batch.cc",
        "src/core/lib/surface/channel.cc",
        "src/core/lib/surface/channel_init.cc",
        "src/core/lib/surface/channel_ping.cc",
        "src/core/lib/surface/channel_stack_type.cc",
        "src/core/lib/surface/completion_queue.cc",
        "src/core/lib/surface/completion_queue_factory.cc",
        "src/core/lib/surface/event_string.cc",
        "src/core/lib/surface/metadata_array.cc",
        "src/core/lib/surface/server.cc",
        "src/core/lib/surface/validate_metadata.cc",
        "src/core/lib/surface/version.cc",
        "src/core/lib/transport/authority_override.cc",
        "src/core/lib/transport/bdp_estimator.cc",
        "src/core/lib/transport/byte_stream.cc",
        "src/core/lib/transport/connectivity_state.cc",
        "src/core/lib/transport/error_utils.cc",
        "src/core/lib/transport/metadata.cc",
        "src/core/lib/transport/metadata_batch.cc",
        "src/core/lib/transport/pid_controller.cc",
        "src/core/lib/transport/static_metadata.cc",
        "src/core/lib/transport/status_conversion.cc",
        "src/core/lib/transport/status_metadata.cc",
        "src/core/lib/transport/timeout_encoding.cc",
        "src/core/lib/transport/transport.cc",
        "src/core/lib/transport/transport_op_string.cc",
        "src/core/lib/uri/uri_parser.cc",
    ],
    hdrs = [
        "src/core/lib/address_utils/parse_address.h",
        "src/core/lib/address_utils/sockaddr_utils.h",
        "src/core/lib/avl/avl.h",
        "src/core/lib/backoff/backoff.h",
        "src/core/lib/channel/call_tracer.h",
        "src/core/lib/channel/channel_args.h",
        "src/core/lib/channel/channel_stack.h",
        "src/core/lib/channel/channel_stack_builder.h",
        "src/core/lib/channel/channel_trace.h",
        "src/core/lib/channel/channelz.h",
        "src/core/lib/channel/channelz_registry.h",
        "src/core/lib/channel/connected_channel.h",
        "src/core/lib/channel/context.h",
        "src/core/lib/channel/handshaker.h",
        "src/core/lib/channel/handshaker_factory.h",
        "src/core/lib/channel/handshaker_registry.h",
        "src/core/lib/channel/status_util.h",
        "src/core/lib/compression/algorithm_metadata.h",
        "src/core/lib/compression/compression_args.h",
        "src/core/lib/compression/compression_internal.h",
        "src/core/lib/compression/message_compress.h",
        "src/core/lib/compression/stream_compression.h",
        "src/core/lib/compression/stream_compression_gzip.h",
        "src/core/lib/compression/stream_compression_identity.h",
        "src/core/lib/debug/stats.h",
        "src/core/lib/debug/stats_data.h",
        "src/core/lib/event_engine/endpoint_config_internal.h",
        "src/core/lib/event_engine/sockaddr.h",
        "src/core/lib/http/format_request.h",
        "src/core/lib/http/httpcli.h",
        "src/core/lib/http/parser.h",
        "src/core/lib/iomgr/block_annotate.h",
        "src/core/lib/iomgr/buffer_list.h",
        "src/core/lib/iomgr/call_combiner.h",
        "src/core/lib/iomgr/cfstream_handle.h",
        "src/core/lib/iomgr/closure.h",
        "src/core/lib/iomgr/combiner.h",
        "src/core/lib/iomgr/dynamic_annotations.h",
        "src/core/lib/iomgr/endpoint.h",
        "src/core/lib/iomgr/endpoint_cfstream.h",
        "src/core/lib/iomgr/endpoint_pair.h",
        "src/core/lib/iomgr/error.h",
        "src/core/lib/iomgr/error_cfstream.h",
        "src/core/lib/iomgr/error_internal.h",
        "src/core/lib/iomgr/ev_apple.h",
        "src/core/lib/iomgr/ev_epoll1_linux.h",
        "src/core/lib/iomgr/ev_epollex_linux.h",
        "src/core/lib/iomgr/ev_poll_posix.h",
        "src/core/lib/iomgr/ev_posix.h",
        "src/core/lib/iomgr/event_engine/closure.h",
        "src/core/lib/iomgr/event_engine/endpoint.h",
        "src/core/lib/iomgr/event_engine/iomgr.h",
        "src/core/lib/iomgr/event_engine/pollset.h",
        "src/core/lib/iomgr/event_engine/promise.h",
        "src/core/lib/iomgr/event_engine/resolved_address_internal.h",
        "src/core/lib/iomgr/exec_ctx.h",
        "src/core/lib/iomgr/executor.h",
        "src/core/lib/iomgr/executor/mpmcqueue.h",
        "src/core/lib/iomgr/executor/threadpool.h",
        "src/core/lib/iomgr/gethostname.h",
        "src/core/lib/iomgr/grpc_if_nametoindex.h",
        "src/core/lib/iomgr/internal_errqueue.h",
        "src/core/lib/iomgr/iocp_windows.h",
        "src/core/lib/iomgr/iomgr.h",
        "src/core/lib/iomgr/iomgr_custom.h",
        "src/core/lib/iomgr/iomgr_internal.h",
        "src/core/lib/iomgr/is_epollexclusive_available.h",
        "src/core/lib/iomgr/load_file.h",
        "src/core/lib/iomgr/lockfree_event.h",
        "src/core/lib/iomgr/nameser.h",
        "src/core/lib/iomgr/polling_entity.h",
        "src/core/lib/iomgr/pollset.h",
        "src/core/lib/iomgr/pollset_custom.h",
        "src/core/lib/iomgr/pollset_set.h",
        "src/core/lib/iomgr/pollset_set_custom.h",
        "src/core/lib/iomgr/pollset_set_windows.h",
        "src/core/lib/iomgr/pollset_uv.h",
        "src/core/lib/iomgr/pollset_windows.h",
        "src/core/lib/iomgr/port.h",
        "src/core/lib/iomgr/python_util.h",
        "src/core/lib/iomgr/resolve_address.h",
        "src/core/lib/iomgr/resolve_address_custom.h",
        "src/core/lib/iomgr/resource_quota.h",
        "src/core/lib/iomgr/sockaddr.h",
        "src/core/lib/iomgr/sockaddr_custom.h",
        "src/core/lib/iomgr/sockaddr_posix.h",
        "src/core/lib/iomgr/sockaddr_windows.h",
        "src/core/lib/iomgr/socket_factory_posix.h",
        "src/core/lib/iomgr/socket_mutator.h",
        "src/core/lib/iomgr/socket_utils.h",
        "src/core/lib/iomgr/socket_utils_posix.h",
        "src/core/lib/iomgr/socket_windows.h",
        "src/core/lib/iomgr/sys_epoll_wrapper.h",
        "src/core/lib/iomgr/tcp_client.h",
        "src/core/lib/iomgr/tcp_client_posix.h",
        "src/core/lib/iomgr/tcp_custom.h",
        "src/core/lib/iomgr/tcp_posix.h",
        "src/core/lib/iomgr/tcp_server.h",
        "src/core/lib/iomgr/tcp_server_utils_posix.h",
        "src/core/lib/iomgr/tcp_windows.h",
        "src/core/lib/iomgr/time_averaged_stats.h",
        "src/core/lib/iomgr/timer.h",
        "src/core/lib/iomgr/timer_custom.h",
        "src/core/lib/iomgr/timer_generic.h",
        "src/core/lib/iomgr/timer_heap.h",
        "src/core/lib/iomgr/timer_manager.h",
        "src/core/lib/iomgr/udp_server.h",
        "src/core/lib/iomgr/unix_sockets_posix.h",
        "src/core/lib/iomgr/wakeup_fd_pipe.h",
        "src/core/lib/iomgr/wakeup_fd_posix.h",
        "src/core/lib/iomgr/work_serializer.h",
        "src/core/lib/json/json.h",
        "src/core/lib/json/json_util.h",
        "src/core/lib/slice/b64.h",
        "src/core/lib/slice/percent_encoding.h",
        "src/core/lib/slice/slice_internal.h",
        "src/core/lib/slice/slice_string_helpers.h",
        "src/core/lib/slice/slice_utils.h",
        "src/core/lib/surface/api_trace.h",
        "src/core/lib/surface/call.h",
        "src/core/lib/surface/call_test_only.h",
        "src/core/lib/surface/channel.h",
        "src/core/lib/surface/channel_init.h",
        "src/core/lib/surface/channel_stack_type.h",
        "src/core/lib/surface/completion_queue.h",
        "src/core/lib/surface/completion_queue_factory.h",
        "src/core/lib/surface/event_string.h",
        "src/core/lib/surface/init.h",
        "src/core/lib/surface/lame_client.h",
        "src/core/lib/surface/server.h",
        "src/core/lib/surface/validate_metadata.h",
        "src/core/lib/transport/authority_override.h",
        "src/core/lib/transport/bdp_estimator.h",
        "src/core/lib/transport/byte_stream.h",
        "src/core/lib/transport/connectivity_state.h",
        "src/core/lib/transport/error_utils.h",
        "src/core/lib/transport/http2_errors.h",
        "src/core/lib/transport/metadata.h",
        "src/core/lib/transport/metadata_batch.h",
        "src/core/lib/transport/pid_controller.h",
        "src/core/lib/transport/static_metadata.h",
        "src/core/lib/transport/status_conversion.h",
        "src/core/lib/transport/status_metadata.h",
        "src/core/lib/transport/timeout_encoding.h",
        "src/core/lib/transport/transport.h",
        "src/core/lib/transport/transport_impl.h",
        "src/core/lib/uri/uri_parser.h",
    ],
    external_deps = [
        "absl/container:flat_hash_map",
        "absl/container:inlined_vector",
        "absl/functional:bind_front",
        "absl/memory",
        "absl/status:statusor",
        "absl/status",
        "absl/strings:str_format",
        "absl/strings",
        "absl/types:optional",
        "madler_zlib",
    ],
    language = "c++",
    public_hdrs = GRPC_PUBLIC_HDRS + GRPC_PUBLIC_EVENT_ENGINE_HDRS,
    visibility = ["@grpc:alt_grpc_base_legacy"],
    deps = [
        "dual_ref_counted",
        "gpr_base",
        "gpr_codegen",
        "grpc_codegen",
        "grpc_trace",
        "orphanable",
        "ref_counted",
        "ref_counted_ptr",
    ],
)

grpc_cc_library(
    name = "grpc_base",
    srcs = [
        "src/core/lib/surface/lame_client.cc",
    ],
    language = "c++",
    visibility = ["@grpc:alt_grpc_base_legacy"],
    deps = [
        "atomic",
        "gpr_base",
        "grpc_base_c",
    ],
)

grpc_cc_library(
    name = "grpc_common",
    language = "c++",
    deps = [
        "grpc_base",
        # standard plugins
        "census",
        "grpc_deadline_filter",
        "grpc_client_authority_filter",
        "grpc_lb_policy_pick_first",
        "grpc_lb_policy_priority",
        "grpc_lb_policy_ring_hash",
        "grpc_lb_policy_round_robin",
        "grpc_lb_policy_weighted_target",
        "grpc_client_idle_filter",
        "grpc_max_age_filter",
        "grpc_message_size_filter",
        "grpc_resolver_dns_ares",
        "grpc_resolver_fake",
        "grpc_resolver_dns_native",
        "grpc_resolver_sockaddr",
        "grpc_transport_chttp2_client_insecure",
        "grpc_transport_chttp2_server_insecure",
        "grpc_transport_inproc",
        "grpc_fault_injection_filter",
        "grpc_workaround_cronet_compression_filter",
        "grpc_server_backward_compatibility",
    ],
)

grpc_cc_library(
    name = "grpc_client_channel",
    srcs = [
        "src/core/ext/filters/client_channel/backend_metric.cc",
        "src/core/ext/filters/client_channel/backup_poller.cc",
        "src/core/ext/filters/client_channel/channel_connectivity.cc",
        "src/core/ext/filters/client_channel/client_channel.cc",
        "src/core/ext/filters/client_channel/client_channel_channelz.cc",
        "src/core/ext/filters/client_channel/client_channel_factory.cc",
        "src/core/ext/filters/client_channel/client_channel_plugin.cc",
        "src/core/ext/filters/client_channel/config_selector.cc",
        "src/core/ext/filters/client_channel/dynamic_filters.cc",
        "src/core/ext/filters/client_channel/global_subchannel_pool.cc",
        "src/core/ext/filters/client_channel/health/health_check_client.cc",
        "src/core/ext/filters/client_channel/http_connect_handshaker.cc",
        "src/core/ext/filters/client_channel/http_proxy.cc",
        "src/core/ext/filters/client_channel/lb_policy.cc",
        "src/core/ext/filters/client_channel/lb_policy/child_policy_handler.cc",
        "src/core/ext/filters/client_channel/lb_policy_registry.cc",
        "src/core/ext/filters/client_channel/local_subchannel_pool.cc",
        "src/core/ext/filters/client_channel/proxy_mapper_registry.cc",
        "src/core/ext/filters/client_channel/resolver.cc",
        "src/core/ext/filters/client_channel/resolver_registry.cc",
        "src/core/ext/filters/client_channel/resolver_result_parsing.cc",
        "src/core/ext/filters/client_channel/retry_filter.cc",
        "src/core/ext/filters/client_channel/retry_service_config.cc",
        "src/core/ext/filters/client_channel/retry_throttle.cc",
        "src/core/ext/filters/client_channel/server_address.cc",
        "src/core/ext/filters/client_channel/service_config.cc",
        "src/core/ext/filters/client_channel/service_config_channel_arg_filter.cc",
        "src/core/ext/filters/client_channel/service_config_parser.cc",
        "src/core/ext/filters/client_channel/subchannel.cc",
        "src/core/ext/filters/client_channel/subchannel_pool_interface.cc",
    ],
    hdrs = [
        "src/core/ext/filters/client_channel/backend_metric.h",
        "src/core/ext/filters/client_channel/backup_poller.h",
        "src/core/ext/filters/client_channel/client_channel.h",
        "src/core/ext/filters/client_channel/client_channel_channelz.h",
        "src/core/ext/filters/client_channel/client_channel_factory.h",
        "src/core/ext/filters/client_channel/config_selector.h",
        "src/core/ext/filters/client_channel/connector.h",
        "src/core/ext/filters/client_channel/dynamic_filters.h",
        "src/core/ext/filters/client_channel/global_subchannel_pool.h",
        "src/core/ext/filters/client_channel/health/health_check_client.h",
        "src/core/ext/filters/client_channel/http_connect_handshaker.h",
        "src/core/ext/filters/client_channel/http_proxy.h",
        "src/core/ext/filters/client_channel/lb_policy.h",
        "src/core/ext/filters/client_channel/lb_policy/child_policy_handler.h",
        "src/core/ext/filters/client_channel/lb_policy_factory.h",
        "src/core/ext/filters/client_channel/lb_policy_registry.h",
        "src/core/ext/filters/client_channel/local_subchannel_pool.h",
        "src/core/ext/filters/client_channel/proxy_mapper.h",
        "src/core/ext/filters/client_channel/proxy_mapper_registry.h",
        "src/core/ext/filters/client_channel/resolver.h",
        "src/core/ext/filters/client_channel/resolver_factory.h",
        "src/core/ext/filters/client_channel/resolver_registry.h",
        "src/core/ext/filters/client_channel/resolver_result_parsing.h",
        "src/core/ext/filters/client_channel/retry_filter.h",
        "src/core/ext/filters/client_channel/retry_service_config.h",
        "src/core/ext/filters/client_channel/retry_throttle.h",
        "src/core/ext/filters/client_channel/server_address.h",
        "src/core/ext/filters/client_channel/service_config.h",
        "src/core/ext/filters/client_channel/service_config_call_data.h",
        "src/core/ext/filters/client_channel/service_config_parser.h",
        "src/core/ext/filters/client_channel/subchannel.h",
        "src/core/ext/filters/client_channel/subchannel_interface.h",
        "src/core/ext/filters/client_channel/subchannel_pool_interface.h",
    ],
    external_deps = [
        "absl/container:inlined_vector",
        "absl/strings",
        "absl/strings:str_format",
        "absl/types:optional",
        "absl/status:statusor",
        "upb_lib",
    ],
    language = "c++",
    visibility = ["@grpc:client_channel"],
    deps = [
        "debug_location",
        "gpr_base",
        "grpc_base_c",
        "grpc_client_authority_filter",
        "grpc_deadline_filter",
        "grpc_health_upb",
        "grpc_trace",
        "orphanable",
        "ref_counted",
        "ref_counted_ptr",
        "udpa_orca_upb",
    ],
)

grpc_cc_library(
    name = "grpc_client_idle_filter",
    srcs = [
        "src/core/ext/filters/client_idle/client_idle_filter.cc",
    ],
    language = "c++",
    deps = [
        "gpr_base",
        "grpc_base_c",
    ],
)

grpc_cc_library(
    name = "grpc_max_age_filter",
    srcs = [
        "src/core/ext/filters/max_age/max_age_filter.cc",
    ],
    hdrs = [
        "src/core/ext/filters/max_age/max_age_filter.h",
    ],
    language = "c++",
    deps = [
        "gpr_base",
        "grpc_base_c",
    ],
)

grpc_cc_library(
    name = "grpc_deadline_filter",
    srcs = [
        "src/core/ext/filters/deadline/deadline_filter.cc",
    ],
    hdrs = [
        "src/core/ext/filters/deadline/deadline_filter.h",
    ],
    language = "c++",
    deps = [
        "gpr_base",
        "grpc_base_c",
    ],
)

grpc_cc_library(
    name = "grpc_client_authority_filter",
    srcs = [
        "src/core/ext/filters/http/client_authority_filter.cc",
    ],
    hdrs = [
        "src/core/ext/filters/http/client_authority_filter.h",
    ],
    language = "c++",
    deps = [
        "gpr_base",
        "grpc_base_c",
    ],
)

grpc_cc_library(
    name = "grpc_message_size_filter",
    srcs = [
        "src/core/ext/filters/message_size/message_size_filter.cc",
    ],
    hdrs = [
        "src/core/ext/filters/message_size/message_size_filter.h",
    ],
    external_deps = ["absl/strings:str_format"],
    language = "c++",
    deps = [
        "gpr_base",
        "grpc_base_c",
        "grpc_client_channel",
        "grpc_codegen",
        "ref_counted",
        "ref_counted_ptr",
    ],
)

grpc_cc_library(
    name = "grpc_fault_injection_filter",
    srcs = [
        "src/core/ext/filters/fault_injection/fault_injection_filter.cc",
        "src/core/ext/filters/fault_injection/service_config_parser.cc",
    ],
    hdrs = [
        "src/core/ext/filters/fault_injection/fault_injection_filter.h",
        "src/core/ext/filters/fault_injection/service_config_parser.h",
    ],
    external_deps = ["absl/strings"],
    language = "c++",
    deps = [
        "gpr_base",
        "grpc_base_c",
        "grpc_client_channel",
    ],
)

grpc_cc_library(
    name = "grpc_http_filters",
    srcs = [
        "src/core/ext/filters/http/client/http_client_filter.cc",
        "src/core/ext/filters/http/http_filters_plugin.cc",
        "src/core/ext/filters/http/message_compress/message_compress_filter.cc",
        "src/core/ext/filters/http/message_compress/message_decompress_filter.cc",
        "src/core/ext/filters/http/server/http_server_filter.cc",
    ],
    hdrs = [
        "src/core/ext/filters/http/client/http_client_filter.h",
        "src/core/ext/filters/http/message_compress/message_compress_filter.h",
        "src/core/ext/filters/http/message_compress/message_decompress_filter.h",
        "src/core/ext/filters/http/server/http_server_filter.h",
    ],
    external_deps = [
        "absl/strings:str_format",
        "absl/strings",
        "absl/types:optional",
    ],
    language = "c++",
    deps = [
        "gpr_base",
        "grpc_base_c",
        "grpc_message_size_filter",
    ],
)

grpc_cc_library(
    name = "grpc_workaround_cronet_compression_filter",
    srcs = [
        "src/core/ext/filters/workarounds/workaround_cronet_compression_filter.cc",
    ],
    hdrs = [
        "src/core/ext/filters/workarounds/workaround_cronet_compression_filter.h",
    ],
    language = "c++",
    deps = [
        "gpr_base",
        "grpc_base_c",
        "grpc_server_backward_compatibility",
    ],
)

grpc_cc_library(
    name = "grpc_codegen",
    language = "c++",
    public_hdrs = [
        "include/grpc/impl/codegen/byte_buffer.h",
        "include/grpc/impl/codegen/byte_buffer_reader.h",
        "include/grpc/impl/codegen/compression_types.h",
        "include/grpc/impl/codegen/connectivity_state.h",
        "include/grpc/impl/codegen/grpc_types.h",
        "include/grpc/impl/codegen/propagation_bits.h",
        "include/grpc/impl/codegen/status.h",
        "include/grpc/impl/codegen/slice.h",
    ],
    visibility = ["@grpc:public"],
    deps = [
        "gpr_codegen",
    ],
)

grpc_cc_library(
    name = "grpc_grpclb_balancer_addresses",
    srcs = [
        "src/core/ext/filters/client_channel/lb_policy/grpclb/grpclb_balancer_addresses.cc",
    ],
    hdrs = [
        "src/core/ext/filters/client_channel/lb_policy/grpclb/grpclb_balancer_addresses.h",
    ],
    language = "c++",
    visibility = ["@grpc:grpclb"],
    deps = [
        "gpr_base",
        "grpc_base_c",
        "grpc_client_channel",
    ],
)

grpc_cc_library(
    name = "grpc_lb_policy_grpclb",
    srcs = [
        "src/core/ext/filters/client_channel/lb_policy/grpclb/client_load_reporting_filter.cc",
        "src/core/ext/filters/client_channel/lb_policy/grpclb/grpclb.cc",
        "src/core/ext/filters/client_channel/lb_policy/grpclb/grpclb_channel.cc",
        "src/core/ext/filters/client_channel/lb_policy/grpclb/grpclb_client_stats.cc",
        "src/core/ext/filters/client_channel/lb_policy/grpclb/load_balancer_api.cc",
    ],
    hdrs = [
        "src/core/ext/filters/client_channel/lb_policy/grpclb/client_load_reporting_filter.h",
        "src/core/ext/filters/client_channel/lb_policy/grpclb/grpclb.h",
        "src/core/ext/filters/client_channel/lb_policy/grpclb/grpclb_channel.h",
        "src/core/ext/filters/client_channel/lb_policy/grpclb/grpclb_client_stats.h",
        "src/core/ext/filters/client_channel/lb_policy/grpclb/load_balancer_api.h",
    ],
    external_deps = [
        "absl/memory",
        "absl/container:inlined_vector",
        "absl/strings",
        "absl/strings:str_format",
        "upb_lib",
    ],
    language = "c++",
    deps = [
        "google_api_upb",
        "gpr_base",
        "grpc_base_c",
        "grpc_client_channel",
        "grpc_grpclb_balancer_addresses",
        "grpc_lb_upb",
        "grpc_resolver_fake",
        "grpc_transport_chttp2_client_insecure",
        "orphanable",
        "ref_counted_ptr",
    ],
)

grpc_cc_library(
    name = "grpc_lb_policy_grpclb_secure",
    srcs = [
        "src/core/ext/filters/client_channel/lb_policy/grpclb/client_load_reporting_filter.cc",
        "src/core/ext/filters/client_channel/lb_policy/grpclb/grpclb.cc",
        "src/core/ext/filters/client_channel/lb_policy/grpclb/grpclb_channel_secure.cc",
        "src/core/ext/filters/client_channel/lb_policy/grpclb/grpclb_client_stats.cc",
        "src/core/ext/filters/client_channel/lb_policy/grpclb/load_balancer_api.cc",
    ],
    hdrs = [
        "src/core/ext/filters/client_channel/lb_policy/grpclb/client_load_reporting_filter.h",
        "src/core/ext/filters/client_channel/lb_policy/grpclb/grpclb.h",
        "src/core/ext/filters/client_channel/lb_policy/grpclb/grpclb_channel.h",
        "src/core/ext/filters/client_channel/lb_policy/grpclb/grpclb_client_stats.h",
        "src/core/ext/filters/client_channel/lb_policy/grpclb/load_balancer_api.h",
    ],
    external_deps = [
        "absl/memory",
        "absl/container:inlined_vector",
        "absl/strings",
        "absl/strings:str_format",
        "upb_lib",
    ],
    language = "c++",
    deps = [
        "google_api_upb",
        "gpr_base",
        "grpc_base_c",
        "grpc_client_channel",
        "grpc_grpclb_balancer_addresses",
        "grpc_lb_upb",
        "grpc_resolver_fake",
        "grpc_secure",
        "grpc_transport_chttp2_client_secure",
        "orphanable",
        "ref_counted_ptr",
    ],
)

grpc_cc_library(
    name = "grpc_xds_client",
    srcs = [
        "src/core/ext/xds/certificate_provider_registry.cc",
        "src/core/ext/xds/certificate_provider_store.cc",
        "src/core/ext/xds/file_watcher_certificate_provider_factory.cc",
        "src/core/ext/xds/xds_api.cc",
        "src/core/ext/xds/xds_bootstrap.cc",
        "src/core/ext/xds/xds_certificate_provider.cc",
        "src/core/ext/xds/xds_client.cc",
        "src/core/ext/xds/xds_client_stats.cc",
        "src/core/ext/xds/xds_http_fault_filter.cc",
        "src/core/ext/xds/xds_http_filters.cc",
        "src/core/lib/security/credentials/xds/xds_credentials.cc",
    ],
    hdrs = [
        "src/core/ext/xds/certificate_provider_factory.h",
        "src/core/ext/xds/certificate_provider_registry.h",
        "src/core/ext/xds/certificate_provider_store.h",
        "src/core/ext/xds/file_watcher_certificate_provider_factory.h",
        "src/core/ext/xds/xds_api.h",
        "src/core/ext/xds/xds_bootstrap.h",
        "src/core/ext/xds/xds_certificate_provider.h",
        "src/core/ext/xds/xds_channel_args.h",
        "src/core/ext/xds/xds_client.h",
        "src/core/ext/xds/xds_client_stats.h",
        "src/core/ext/xds/xds_http_fault_filter.h",
        "src/core/ext/xds/xds_http_filters.h",
        "src/core/lib/security/credentials/xds/xds_credentials.h",
    ],
    external_deps = [
        "absl/functional:bind_front",
        "absl/status:statusor",
        "absl/strings",
        "absl/strings:str_format",
        "absl/container:inlined_vector",
        "upb_lib",
        "upb_textformat_lib",
        "upb_json_lib",
        "re2",
        "upb_reflection",
    ],
    language = "c++",
    deps = [
        "envoy_ads_upb",
        "envoy_ads_upbdefs",
        "envoy_core_upb",
        "envoy_core_upbdefs",
        "envoy_type_upb",
        "google_api_upb",
        "gpr_base",
        "gpr_codegen",
        "grpc_base_c",
        "grpc_client_channel",
        "grpc_codegen",
        "grpc_fault_injection_filter",
        "grpc_lb_xds_channel_args",
        "grpc_matchers",
        "grpc_secure",
        "grpc_transport_chttp2_client_secure",
        "orphanable",
        "ref_counted_ptr",
        "udpa_type_upb",
        "udpa_type_upbdefs",
    ],
)

grpc_cc_library(
    name = "grpc_xds_server_config_fetcher",
    srcs = [
        "src/core/ext/xds/xds_server_config_fetcher.cc",
    ],
    external_deps = [
        "absl/strings",
    ],
    language = "c++",
    deps = [
        "gpr_base",
        "grpc_base_c",
        "grpc_xds_client",
    ],
)

grpc_cc_library(
    name = "grpc_google_mesh_ca_certificate_provider_factory",
    srcs = [
        "src/core/ext/xds/google_mesh_ca_certificate_provider_factory.cc",
    ],
    hdrs = [
        "src/core/ext/xds/google_mesh_ca_certificate_provider_factory.h",
    ],
    external_deps = [
        "absl/strings",
    ],
    language = "c++",
    deps = [
        "gpr_base",
        "grpc_base_c",
        "grpc_xds_client",
    ],
)

grpc_cc_library(
    name = "grpc_lb_policy_cds",
    srcs = [
        "src/core/ext/filters/client_channel/lb_policy/xds/cds.cc",
    ],
    external_deps = [
        "absl/strings",
    ],
    language = "c++",
    deps = [
        "gpr_base",
        "grpc_base_c",
        "grpc_client_channel",
        "grpc_xds_client",
        "orphanable",
        "ref_counted_ptr",
    ],
)

grpc_cc_library(
    name = "grpc_lb_xds_channel_args",
    hdrs = [
        "src/core/ext/filters/client_channel/lb_policy/xds/xds_channel_args.h",
    ],
    language = "c++",
)

grpc_cc_library(
    name = "grpc_lb_xds_common",
    hdrs = [
        "src/core/ext/filters/client_channel/lb_policy/xds/xds.h",
    ],
    language = "c++",
    deps = [
        "gpr_base",
        "grpc_base_c",
        "grpc_client_channel",
        "grpc_xds_client",
    ],
)

grpc_cc_library(
    name = "grpc_lb_policy_xds_cluster_resolver",
    srcs = [
        "src/core/ext/filters/client_channel/lb_policy/xds/xds_cluster_resolver.cc",
    ],
    external_deps = [
        "absl/strings",
        "absl/types:optional",
    ],
    language = "c++",
    deps = [
        "gpr_base",
        "grpc_base_c",
        "grpc_client_channel",
        "grpc_lb_address_filtering",
        "grpc_lb_policy_ring_hash",
        "grpc_lb_xds_channel_args",
        "grpc_lb_xds_common",
        "grpc_resolver_fake",
        "grpc_xds_client",
        "orphanable",
        "ref_counted_ptr",
    ],
)

grpc_cc_library(
    name = "grpc_lb_policy_xds_cluster_impl",
    srcs = [
        "src/core/ext/filters/client_channel/lb_policy/xds/xds_cluster_impl.cc",
    ],
    external_deps = [
        "absl/strings",
    ],
    language = "c++",
    deps = [
        "gpr_base",
        "grpc_base_c",
        "grpc_client_channel",
        "grpc_lb_xds_channel_args",
        "grpc_lb_xds_common",
        "grpc_xds_client",
        "orphanable",
        "ref_counted_ptr",
    ],
)

grpc_cc_library(
    name = "grpc_lb_policy_xds_cluster_manager",
    srcs = [
        "src/core/ext/filters/client_channel/lb_policy/xds/xds_cluster_manager.cc",
    ],
    external_deps = [
        "absl/strings",
        "absl/status",
    ],
    language = "c++",
    deps = [
        "gpr_base",
        "grpc_base_c",
        "grpc_client_channel",
        "grpc_resolver_xds_header",
        "orphanable",
        "ref_counted",
        "ref_counted_ptr",
    ],
)

grpc_cc_library(
    name = "grpc_lb_address_filtering",
    srcs = [
        "src/core/ext/filters/client_channel/lb_policy/address_filtering.cc",
    ],
    hdrs = [
        "src/core/ext/filters/client_channel/lb_policy/address_filtering.h",
    ],
    external_deps = [
        "absl/strings",
    ],
    language = "c++",
    deps = [
        "gpr_base",
        "grpc_base_c",
        "grpc_client_channel",
    ],
)

grpc_cc_library(
    name = "grpc_lb_subchannel_list",
    hdrs = [
        "src/core/ext/filters/client_channel/lb_policy/subchannel_list.h",
    ],
    language = "c++",
    deps = [
        "gpr_base",
        "grpc_base_c",
        "grpc_client_channel",
    ],
)

grpc_cc_library(
    name = "grpc_lb_policy_pick_first",
    srcs = [
        "src/core/ext/filters/client_channel/lb_policy/pick_first/pick_first.cc",
    ],
    language = "c++",
    deps = [
        "gpr_base",
        "grpc_base_c",
        "grpc_client_channel",
        "grpc_lb_subchannel_list",
    ],
)

grpc_cc_library(
    name = "grpc_lb_policy_ring_hash",
    srcs = [
        "src/core/ext/filters/client_channel/lb_policy/ring_hash/ring_hash.cc",
    ],
    hdrs = [
        "src/core/ext/filters/client_channel/lb_policy/ring_hash/ring_hash.h",
    ],
    external_deps = [
        "absl/strings",
        "xxhash",
    ],
    language = "c++",
    deps = [
        "gpr_base",
        "grpc_base_c",
        "grpc_client_channel",
        "grpc_lb_subchannel_list",
        "grpc_trace",
        "ref_counted_ptr",
    ],
)

grpc_cc_library(
    name = "grpc_lb_policy_round_robin",
    srcs = [
        "src/core/ext/filters/client_channel/lb_policy/round_robin/round_robin.cc",
    ],
    language = "c++",
    deps = [
        "gpr_base",
        "grpc_base_c",
        "grpc_client_channel",
        "grpc_lb_subchannel_list",
        "grpc_trace",
        "ref_counted_ptr",
    ],
)

grpc_cc_library(
    name = "grpc_lb_policy_priority",
    srcs = [
        "src/core/ext/filters/client_channel/lb_policy/priority/priority.cc",
    ],
    external_deps = [
        "absl/strings",
        "absl/strings:str_format",
    ],
    language = "c++",
    deps = [
        "gpr_base",
        "grpc_base_c",
        "grpc_client_channel",
        "grpc_lb_address_filtering",
        "orphanable",
        "ref_counted_ptr",
    ],
)

grpc_cc_library(
    name = "grpc_lb_policy_weighted_target",
    srcs = [
        "src/core/ext/filters/client_channel/lb_policy/weighted_target/weighted_target.cc",
    ],
    external_deps = [
        "absl/container:inlined_vector",
        "absl/strings",
    ],
    language = "c++",
    deps = [
        "gpr_base",
        "grpc_base_c",
        "grpc_client_channel",
        "grpc_lb_address_filtering",
        "orphanable",
        "ref_counted_ptr",
    ],
)

grpc_cc_library(
    name = "lb_server_load_reporting_filter",
    srcs = [
        "src/core/ext/filters/load_reporting/server_load_reporting_filter.cc",
    ],
    hdrs = [
        "src/core/ext/filters/load_reporting/registered_opencensus_objects.h",
        "src/core/ext/filters/load_reporting/server_load_reporting_filter.h",
        "src/cpp/server/load_reporter/constants.h",
    ],
    external_deps = [
        "absl/strings",
        "absl/strings:str_format",
        "opencensus-stats",
    ],
    language = "c++",
    deps = [
        "gpr",
        "grpc++_base",
        "grpc_base_c",
        "grpc_secure",
    ],
    alwayslink = 1,
)

grpc_cc_library(
    name = "lb_load_data_store",
    srcs = [
        "src/cpp/server/load_reporter/load_data_store.cc",
    ],
    hdrs = [
        "src/cpp/server/load_reporter/constants.h",
        "src/cpp/server/load_reporter/load_data_store.h",
    ],
    language = "c++",
    deps = [
        "gpr",
        "gpr_codegen",
        "grpc++",
        "grpc_base_c",
    ],
)

grpc_cc_library(
    name = "lb_server_load_reporting_service_server_builder_plugin",
    srcs = [
        "src/cpp/server/load_reporter/load_reporting_service_server_builder_plugin.cc",
    ],
    hdrs = [
        "src/cpp/server/load_reporter/load_reporting_service_server_builder_plugin.h",
    ],
    language = "c++",
    deps = [
        "gpr",
        "grpc++",
        "lb_load_reporter_service",
    ],
)

grpc_cc_library(
    name = "grpcpp_server_load_reporting",
    srcs = [
        "src/cpp/server/load_reporter/load_reporting_service_server_builder_option.cc",
        "src/cpp/server/load_reporter/util.cc",
    ],
    language = "c++",
    public_hdrs = [
        "include/grpcpp/ext/server_load_reporting.h",
    ],
    deps = [
        "gpr",
        "gpr_codegen",
        "lb_server_load_reporting_filter",
        "lb_server_load_reporting_service_server_builder_plugin",
    ],
)

grpc_cc_library(
    name = "lb_load_reporter_service",
    srcs = [
        "src/cpp/server/load_reporter/load_reporter_async_service_impl.cc",
    ],
    hdrs = [
        "src/cpp/server/load_reporter/load_reporter_async_service_impl.h",
    ],
    external_deps = ["absl/memory"],
    language = "c++",
    deps = [
        "gpr",
        "lb_load_reporter",
    ],
)

grpc_cc_library(
    name = "lb_get_cpu_stats",
    srcs = [
        "src/cpp/server/load_reporter/get_cpu_stats_linux.cc",
        "src/cpp/server/load_reporter/get_cpu_stats_macos.cc",
        "src/cpp/server/load_reporter/get_cpu_stats_unsupported.cc",
        "src/cpp/server/load_reporter/get_cpu_stats_windows.cc",
    ],
    hdrs = [
        "src/cpp/server/load_reporter/get_cpu_stats.h",
    ],
    language = "c++",
    deps = [
        "gpr_base",
        "grpc++",
    ],
)

grpc_cc_library(
    name = "lb_load_reporter",
    srcs = [
        "src/cpp/server/load_reporter/load_reporter.cc",
    ],
    hdrs = [
        "src/cpp/server/load_reporter/constants.h",
        "src/cpp/server/load_reporter/load_reporter.h",
    ],
    external_deps = [
        "opencensus-stats",
        "opencensus-tags",
    ],
    language = "c++",
    deps = [
        "gpr",
        "gpr_codegen",
        "lb_get_cpu_stats",
        "lb_load_data_store",
        "//src/proto/grpc/lb/v1:load_reporter_proto",
    ],
)

grpc_cc_library(
    name = "grpc_resolver_dns_selection",
    srcs = [
        "src/core/ext/filters/client_channel/resolver/dns/dns_resolver_selection.cc",
    ],
    hdrs = [
        "src/core/ext/filters/client_channel/resolver/dns/dns_resolver_selection.h",
    ],
    language = "c++",
    deps = [
        "gpr_base",
        "grpc_base_c",
    ],
)

grpc_cc_library(
    name = "grpc_resolver_dns_native",
    srcs = [
        "src/core/ext/filters/client_channel/resolver/dns/native/dns_resolver.cc",
    ],
    external_deps = [
        "absl/strings",
    ],
    language = "c++",
    deps = [
        "gpr_base",
        "grpc_base_c",
        "grpc_client_channel",
        "grpc_resolver_dns_selection",
    ],
)

grpc_cc_library(
    name = "grpc_resolver_dns_ares",
    srcs = [
        "src/core/ext/filters/client_channel/resolver/dns/c_ares/dns_resolver_ares.cc",
        "src/core/ext/filters/client_channel/resolver/dns/c_ares/grpc_ares_ev_driver_event_engine.cc",
        "src/core/ext/filters/client_channel/resolver/dns/c_ares/grpc_ares_ev_driver_libuv.cc",
        "src/core/ext/filters/client_channel/resolver/dns/c_ares/grpc_ares_ev_driver_posix.cc",
        "src/core/ext/filters/client_channel/resolver/dns/c_ares/grpc_ares_ev_driver_windows.cc",
        "src/core/ext/filters/client_channel/resolver/dns/c_ares/grpc_ares_wrapper.cc",
        "src/core/ext/filters/client_channel/resolver/dns/c_ares/grpc_ares_wrapper_event_engine.cc",
        "src/core/ext/filters/client_channel/resolver/dns/c_ares/grpc_ares_wrapper_libuv.cc",
        "src/core/ext/filters/client_channel/resolver/dns/c_ares/grpc_ares_wrapper_posix.cc",
        "src/core/ext/filters/client_channel/resolver/dns/c_ares/grpc_ares_wrapper_windows.cc",
    ],
    hdrs = [
        "src/core/ext/filters/client_channel/resolver/dns/c_ares/grpc_ares_ev_driver.h",
        "src/core/ext/filters/client_channel/resolver/dns/c_ares/grpc_ares_wrapper.h",
    ],
    external_deps = [
        "absl/strings",
        "absl/strings:str_format",
        "absl/container:inlined_vector",
        "address_sorting",
        "cares",
    ],
    language = "c++",
    deps = [
        "gpr_base",
        "grpc_base_c",
        "grpc_client_channel",
        "grpc_grpclb_balancer_addresses",
        "grpc_resolver_dns_selection",
    ],
)

grpc_cc_library(
    name = "grpc_resolver_sockaddr",
    srcs = [
        "src/core/ext/filters/client_channel/resolver/sockaddr/sockaddr_resolver.cc",
    ],
    external_deps = [
        "absl/strings",
    ],
    language = "c++",
    deps = [
        "gpr_base",
        "grpc_base_c",
        "grpc_client_channel",
    ],
)

grpc_cc_library(
    name = "grpc_resolver_fake",
    srcs = ["src/core/ext/filters/client_channel/resolver/fake/fake_resolver.cc"],
    hdrs = ["src/core/ext/filters/client_channel/resolver/fake/fake_resolver.h"],
    language = "c++",
    visibility = [
        "//test:__subpackages__",
        "@grpc:grpc_resolver_fake",
    ],
    deps = [
        "gpr_base",
        "grpc_base_c",
        "grpc_client_channel",
    ],
)

grpc_cc_library(
    name = "grpc_resolver_xds_header",
    hdrs = [
        "src/core/ext/filters/client_channel/resolver/xds/xds_resolver.h",
    ],
    language = "c++",
)

grpc_cc_library(
    name = "grpc_resolver_xds",
    srcs = [
        "src/core/ext/filters/client_channel/resolver/xds/xds_resolver.cc",
    ],
    external_deps = [
        "xxhash",
        "re2",
        "absl/strings",
    ],
    language = "c++",
    deps = [
        "gpr_base",
        "grpc_base_c",
        "grpc_client_channel",
        "grpc_lb_policy_ring_hash",
        "grpc_xds_client",
    ],
)

grpc_cc_library(
    name = "grpc_resolver_c2p",
    srcs = [
        "src/core/ext/filters/client_channel/resolver/google_c2p/google_c2p_resolver.cc",
    ],
    language = "c++",
    deps = [
        "alts_util",
        "gpr_base",
        "grpc_base_c",
        "grpc_client_channel",
        "grpc_xds_client",
    ],
)

grpc_cc_library(
    name = "grpc_secure",
    srcs = [
        "src/core/lib/http/httpcli_security_connector.cc",
        "src/core/lib/security/authorization/authorization_policy_provider_vtable.cc",
        "src/core/lib/security/authorization/evaluate_args.cc",
        "src/core/lib/security/context/security_context.cc",
        "src/core/lib/security/credentials/alts/alts_credentials.cc",
        "src/core/lib/security/credentials/composite/composite_credentials.cc",
        "src/core/lib/security/credentials/credentials.cc",
        "src/core/lib/security/credentials/credentials_metadata.cc",
        "src/core/lib/security/credentials/external/aws_external_account_credentials.cc",
        "src/core/lib/security/credentials/external/aws_request_signer.cc",
        "src/core/lib/security/credentials/external/external_account_credentials.cc",
        "src/core/lib/security/credentials/external/file_external_account_credentials.cc",
        "src/core/lib/security/credentials/external/url_external_account_credentials.cc",
        "src/core/lib/security/credentials/fake/fake_credentials.cc",
        "src/core/lib/security/credentials/google_default/credentials_generic.cc",
        "src/core/lib/security/credentials/google_default/google_default_credentials.cc",
        "src/core/lib/security/credentials/iam/iam_credentials.cc",
        "src/core/lib/security/credentials/insecure/insecure_credentials.cc",
        "src/core/lib/security/credentials/jwt/json_token.cc",
        "src/core/lib/security/credentials/jwt/jwt_credentials.cc",
        "src/core/lib/security/credentials/jwt/jwt_verifier.cc",
        "src/core/lib/security/credentials/local/local_credentials.cc",
        "src/core/lib/security/credentials/oauth2/oauth2_credentials.cc",
        "src/core/lib/security/credentials/plugin/plugin_credentials.cc",
        "src/core/lib/security/credentials/ssl/ssl_credentials.cc",
        "src/core/lib/security/credentials/tls/grpc_tls_certificate_distributor.cc",
        "src/core/lib/security/credentials/tls/grpc_tls_certificate_provider.cc",
        "src/core/lib/security/credentials/tls/grpc_tls_credentials_options.cc",
        "src/core/lib/security/credentials/tls/tls_credentials.cc",
        "src/core/lib/security/credentials/tls/tls_utils.cc",
        "src/core/lib/security/security_connector/alts/alts_security_connector.cc",
        "src/core/lib/security/security_connector/fake/fake_security_connector.cc",
        "src/core/lib/security/security_connector/insecure/insecure_security_connector.cc",
        "src/core/lib/security/security_connector/load_system_roots_fallback.cc",
        "src/core/lib/security/security_connector/load_system_roots_linux.cc",
        "src/core/lib/security/security_connector/local/local_security_connector.cc",
        "src/core/lib/security/security_connector/security_connector.cc",
        "src/core/lib/security/security_connector/ssl/ssl_security_connector.cc",
        "src/core/lib/security/security_connector/ssl_utils.cc",
        "src/core/lib/security/security_connector/ssl_utils_config.cc",
        "src/core/lib/security/security_connector/tls/tls_security_connector.cc",
        "src/core/lib/security/transport/client_auth_filter.cc",
        "src/core/lib/security/transport/secure_endpoint.cc",
        "src/core/lib/security/transport/security_handshaker.cc",
        "src/core/lib/security/transport/server_auth_filter.cc",
        "src/core/lib/security/transport/tsi_error.cc",
        "src/core/lib/security/util/json_util.cc",
        "src/core/lib/surface/init_secure.cc",
    ],
    hdrs = [
        "src/core/ext/filters/client_channel/lb_policy/grpclb/grpclb.h",
        "src/core/ext/xds/xds_channel_args.h",
        "src/core/lib/security/authorization/authorization_engine.h",
        "src/core/lib/security/authorization/authorization_policy_provider.h",
        "src/core/lib/security/authorization/evaluate_args.h",
        "src/core/lib/security/context/security_context.h",
        "src/core/lib/security/credentials/alts/alts_credentials.h",
        "src/core/lib/security/credentials/composite/composite_credentials.h",
        "src/core/lib/security/credentials/credentials.h",
        "src/core/lib/security/credentials/external/aws_external_account_credentials.h",
        "src/core/lib/security/credentials/external/aws_request_signer.h",
        "src/core/lib/security/credentials/external/external_account_credentials.h",
        "src/core/lib/security/credentials/external/file_external_account_credentials.h",
        "src/core/lib/security/credentials/external/url_external_account_credentials.h",
        "src/core/lib/security/credentials/fake/fake_credentials.h",
        "src/core/lib/security/credentials/google_default/google_default_credentials.h",
        "src/core/lib/security/credentials/iam/iam_credentials.h",
        "src/core/lib/security/credentials/jwt/json_token.h",
        "src/core/lib/security/credentials/jwt/jwt_credentials.h",
        "src/core/lib/security/credentials/jwt/jwt_verifier.h",
        "src/core/lib/security/credentials/local/local_credentials.h",
        "src/core/lib/security/credentials/oauth2/oauth2_credentials.h",
        "src/core/lib/security/credentials/plugin/plugin_credentials.h",
        "src/core/lib/security/credentials/ssl/ssl_credentials.h",
        "src/core/lib/security/credentials/tls/grpc_tls_certificate_distributor.h",
        "src/core/lib/security/credentials/tls/grpc_tls_certificate_provider.h",
        "src/core/lib/security/credentials/tls/grpc_tls_credentials_options.h",
        "src/core/lib/security/credentials/tls/tls_credentials.h",
        "src/core/lib/security/credentials/tls/tls_utils.h",
        "src/core/lib/security/security_connector/alts/alts_security_connector.h",
        "src/core/lib/security/security_connector/fake/fake_security_connector.h",
        "src/core/lib/security/security_connector/insecure/insecure_security_connector.h",
        "src/core/lib/security/security_connector/load_system_roots.h",
        "src/core/lib/security/security_connector/load_system_roots_linux.h",
        "src/core/lib/security/security_connector/local/local_security_connector.h",
        "src/core/lib/security/security_connector/security_connector.h",
        "src/core/lib/security/security_connector/ssl/ssl_security_connector.h",
        "src/core/lib/security/security_connector/ssl_utils.h",
        "src/core/lib/security/security_connector/ssl_utils_config.h",
        "src/core/lib/security/security_connector/tls/tls_security_connector.h",
        "src/core/lib/security/transport/auth_filters.h",
        "src/core/lib/security/transport/secure_endpoint.h",
        "src/core/lib/security/transport/security_handshaker.h",
        "src/core/lib/security/transport/tsi_error.h",
        "src/core/lib/security/util/json_util.h",
    ],
    external_deps = [
        "absl/container:inlined_vector",
        "absl/strings",
        "absl/strings:str_format",
        "absl/time",
        "libcrypto",
        "libssl",
    ],
    language = "c++",
    public_hdrs = GRPC_SECURE_PUBLIC_HDRS,
    visibility = ["@grpc:public"],
    deps = [
        "alts_util",
        "gpr_base",
        "grpc_base",
        "grpc_base_c",
        "grpc_client_channel",
        "grpc_codegen",
        "grpc_lb_xds_channel_args",
        "grpc_trace",
        "grpc_transport_chttp2_alpn",
        "ref_counted",
        "ref_counted_ptr",
        "tsi",
        "tsi_interface",
    ],
)

grpc_cc_library(
    name = "grpc_mock_cel",
    hdrs = [
        "src/core/lib/security/authorization/mock_cel/activation.h",
        "src/core/lib/security/authorization/mock_cel/cel_expr_builder_factory.h",
        "src/core/lib/security/authorization/mock_cel/cel_expression.h",
        "src/core/lib/security/authorization/mock_cel/cel_value.h",
        "src/core/lib/security/authorization/mock_cel/evaluator_core.h",
        "src/core/lib/security/authorization/mock_cel/flat_expr_builder.h",
    ],
    language = "c++",
    deps = [
        "google_api_upb",
        "grpc_base_c",
    ],
)

# This target depends on RE2 and should not be linked into grpc by default for binary-size reasons.
grpc_cc_library(
    name = "grpc_matchers",
    srcs = [
        "src/core/lib/matchers/matchers.cc",
    ],
    hdrs = [
        "src/core/lib/matchers/matchers.h",
    ],
    external_deps = [
        "re2",
        "absl/memory",
        "absl/strings",
        "absl/strings:str_format",
    ],
    language = "c++",
    deps = [
        "gpr_base",
        "grpc_base_c",
    ],
)

# This target pulls in a dependency on RE2 and should not be linked into grpc by default for binary-size reasons.
grpc_cc_library(
    name = "grpc_rbac_engine",
    srcs = [
        "src/core/lib/security/authorization/grpc_authorization_engine.cc",
        "src/core/lib/security/authorization/matchers.cc",
        "src/core/lib/security/authorization/rbac_policy.cc",
    ],
    hdrs = [
        "src/core/lib/security/authorization/grpc_authorization_engine.h",
        "src/core/lib/security/authorization/matchers.h",
        "src/core/lib/security/authorization/rbac_policy.h",
    ],
    external_deps = [
        "absl/strings",
        "absl/strings:str_format",
    ],
    language = "c++",
    deps = [
        "gpr_base",
        "grpc_base_c",
        "grpc_matchers",
        "grpc_secure",
    ],
)

# This target pulls in a dependency on RE2 and should not be linked into grpc by default for binary-size reasons.
grpc_cc_library(
    name = "grpc_authorization_provider",
    srcs = [
        "src/core/lib/security/authorization/grpc_authorization_policy_provider.cc",
        "src/core/lib/security/authorization/rbac_translator.cc",
    ],
    hdrs = [
        "src/core/lib/security/authorization/grpc_authorization_policy_provider.h",
        "src/core/lib/security/authorization/rbac_translator.h",
    ],
    external_deps = [
        "absl/strings",
        "absl/strings:str_format",
    ],
    language = "c++",
    deps = [
        "gpr_base",
        "grpc_matchers",
        "grpc_rbac_engine",
        "grpc_secure",
    ],
)

# This target pulls in a dependency on RE2 and should not be linked into grpc by default for binary-size reasons.
grpc_cc_library(
    name = "grpc++_authorization_provider",
    srcs = [
        "src/cpp/server/authorization_policy_provider.cc",
    ],
    external_deps = [
        "absl/synchronization",
        "protobuf_headers",
    ],
    language = "c++",
    public_hdrs = GRPCXX_PUBLIC_HDRS + GRPC_SECURE_PUBLIC_HDRS,
    deps = [
        "gpr_base",
        "grpc++_codegen_base",
        "grpc_authorization_provider",
    ],
)

# This target pulls in a dependency on RE2 and should not be linked into grpc by default for binary-size reasons.
grpc_cc_library(
    name = "grpc_cel_engine",
    srcs = [
        "src/core/lib/security/authorization/cel_authorization_engine.cc",
    ],
    hdrs = [
        "src/core/lib/security/authorization/cel_authorization_engine.h",
    ],
    external_deps = [
        "absl/container:flat_hash_set",
        "absl/memory",
    ],
    language = "c++",
    deps = [
        "envoy_ads_upb",
        "google_api_upb",
        "gpr_base",
        "grpc_base_c",
        "grpc_mock_cel",
        "grpc_rbac_engine",
    ],
)

grpc_cc_library(
    name = "popularity_count",
    hdrs = [
        "src/core/ext/transport/chttp2/transport/popularity_count.h",
    ],
    language = "c++",
    deps = [
        "gpr_platform",
    ],
)

grpc_cc_library(
    name = "grpc_transport_chttp2",
    srcs = [
        "src/core/ext/transport/chttp2/transport/bin_decoder.cc",
        "src/core/ext/transport/chttp2/transport/bin_encoder.cc",
        "src/core/ext/transport/chttp2/transport/chttp2_plugin.cc",
        "src/core/ext/transport/chttp2/transport/chttp2_slice_allocator.cc",
        "src/core/ext/transport/chttp2/transport/chttp2_transport.cc",
        "src/core/ext/transport/chttp2/transport/context_list.cc",
        "src/core/ext/transport/chttp2/transport/flow_control.cc",
        "src/core/ext/transport/chttp2/transport/frame_data.cc",
        "src/core/ext/transport/chttp2/transport/frame_goaway.cc",
        "src/core/ext/transport/chttp2/transport/frame_ping.cc",
        "src/core/ext/transport/chttp2/transport/frame_rst_stream.cc",
        "src/core/ext/transport/chttp2/transport/frame_settings.cc",
        "src/core/ext/transport/chttp2/transport/frame_window_update.cc",
        "src/core/ext/transport/chttp2/transport/hpack_encoder.cc",
        "src/core/ext/transport/chttp2/transport/hpack_parser.cc",
        "src/core/ext/transport/chttp2/transport/hpack_table.cc",
        "src/core/ext/transport/chttp2/transport/http2_settings.cc",
        "src/core/ext/transport/chttp2/transport/huffsyms.cc",
        "src/core/ext/transport/chttp2/transport/incoming_metadata.cc",
        "src/core/ext/transport/chttp2/transport/parsing.cc",
        "src/core/ext/transport/chttp2/transport/stream_lists.cc",
        "src/core/ext/transport/chttp2/transport/stream_map.cc",
        "src/core/ext/transport/chttp2/transport/varint.cc",
        "src/core/ext/transport/chttp2/transport/writing.cc",
    ],
    hdrs = [
        "src/core/ext/transport/chttp2/transport/bin_decoder.h",
        "src/core/ext/transport/chttp2/transport/bin_encoder.h",
        "src/core/ext/transport/chttp2/transport/chttp2_slice_allocator.h",
        "src/core/ext/transport/chttp2/transport/chttp2_transport.h",
        "src/core/ext/transport/chttp2/transport/context_list.h",
        "src/core/ext/transport/chttp2/transport/flow_control.h",
        "src/core/ext/transport/chttp2/transport/frame.h",
        "src/core/ext/transport/chttp2/transport/frame_data.h",
        "src/core/ext/transport/chttp2/transport/frame_goaway.h",
        "src/core/ext/transport/chttp2/transport/frame_ping.h",
        "src/core/ext/transport/chttp2/transport/frame_rst_stream.h",
        "src/core/ext/transport/chttp2/transport/frame_settings.h",
        "src/core/ext/transport/chttp2/transport/frame_window_update.h",
        "src/core/ext/transport/chttp2/transport/hpack_encoder.h",
        "src/core/ext/transport/chttp2/transport/hpack_parser.h",
        "src/core/ext/transport/chttp2/transport/hpack_table.h",
        "src/core/ext/transport/chttp2/transport/http2_settings.h",
        "src/core/ext/transport/chttp2/transport/huffsyms.h",
        "src/core/ext/transport/chttp2/transport/incoming_metadata.h",
        "src/core/ext/transport/chttp2/transport/internal.h",
        "src/core/ext/transport/chttp2/transport/stream_map.h",
        "src/core/ext/transport/chttp2/transport/varint.h",
    ],
    external_deps = [
        "absl/base:core_headers",
        "absl/memory",
        "absl/status",
        "absl/strings",
        "absl/strings:str_format",
    ],
    language = "c++",
    visibility = ["@grpc:grpclb"],
    deps = [
        "gpr_base",
        "grpc_base_c",
        "grpc_http_filters",
        "grpc_trace",
        "grpc_transport_chttp2_alpn",
        "match",
        "popularity_count",
    ],
)

grpc_cc_library(
    name = "grpc_transport_chttp2_alpn",
    srcs = [
        "src/core/ext/transport/chttp2/alpn/alpn.cc",
    ],
    hdrs = [
        "src/core/ext/transport/chttp2/alpn/alpn.h",
    ],
    language = "c++",
    deps = [
        "gpr_base",
    ],
)

grpc_cc_library(
    name = "grpc_transport_chttp2_client_connector",
    srcs = [
        "src/core/ext/transport/chttp2/client/authority.cc",
        "src/core/ext/transport/chttp2/client/chttp2_connector.cc",
    ],
    hdrs = [
        "src/core/ext/transport/chttp2/client/authority.h",
        "src/core/ext/transport/chttp2/client/chttp2_connector.h",
    ],
    language = "c++",
    deps = [
        "gpr_base",
        "grpc_base_c",
        "grpc_client_channel",
        "grpc_transport_chttp2",
    ],
)

grpc_cc_library(
    name = "grpc_transport_chttp2_client_insecure",
    srcs = [
        "src/core/ext/transport/chttp2/client/insecure/channel_create.cc",
        "src/core/ext/transport/chttp2/client/insecure/channel_create_posix.cc",
    ],
    language = "c++",
    deps = [
        "gpr_base",
        "grpc_base_c",
        "grpc_client_channel",
        "grpc_transport_chttp2",
        "grpc_transport_chttp2_client_connector",
    ],
)

grpc_cc_library(
    name = "grpc_transport_chttp2_client_secure",
    srcs = [
        "src/core/ext/transport/chttp2/client/secure/secure_channel_create.cc",
    ],
    language = "c++",
    deps = [
        "gpr_base",
        "grpc_base_c",
        "grpc_client_channel",
        "grpc_secure",
        "grpc_transport_chttp2",
        "grpc_transport_chttp2_client_connector",
    ],
)

grpc_cc_library(
    name = "grpc_transport_chttp2_server",
    srcs = [
        "src/core/ext/transport/chttp2/server/chttp2_server.cc",
    ],
    hdrs = [
        "src/core/ext/transport/chttp2/server/chttp2_server.h",
    ],
    external_deps = [
        "absl/strings",
        "absl/strings:str_format",
    ],
    language = "c++",
    deps = [
        "gpr_base",
        "grpc_base_c",
        "grpc_codegen",
        "grpc_http_filters",
        "grpc_transport_chttp2",
        "ref_counted",
        "ref_counted_ptr",
    ],
)

grpc_cc_library(
    name = "grpc_transport_chttp2_server_insecure",
    srcs = [
        "src/core/ext/transport/chttp2/server/insecure/server_chttp2.cc",
        "src/core/ext/transport/chttp2/server/insecure/server_chttp2_posix.cc",
    ],
    external_deps = [
        "absl/strings",
    ],
    language = "c++",
    deps = [
        "gpr_base",
        "grpc_base_c",
        "grpc_transport_chttp2",
        "grpc_transport_chttp2_server",
    ],
)

grpc_cc_library(
    name = "grpc_transport_chttp2_server_secure",
    srcs = [
        "src/core/ext/transport/chttp2/server/secure/server_secure_chttp2.cc",
    ],
    external_deps = [
        "absl/strings",
    ],
    language = "c++",
    deps = [
        "gpr_base",
        "grpc_base_c",
        "grpc_secure",
        "grpc_transport_chttp2",
        "grpc_transport_chttp2_server",
        "ref_counted_ptr",
    ],
)

grpc_cc_library(
    name = "grpc_transport_inproc",
    srcs = [
        "src/core/ext/transport/inproc/inproc_plugin.cc",
        "src/core/ext/transport/inproc/inproc_transport.cc",
    ],
    hdrs = [
        "src/core/ext/transport/inproc/inproc_transport.h",
    ],
    language = "c++",
    deps = [
        "gpr_base",
        "grpc_base_c",
        "grpc_trace",
    ],
)

grpc_cc_library(
    name = "tsi_interface",
    srcs = [
        "src/core/tsi/transport_security.cc",
    ],
    hdrs = [
        "src/core/tsi/transport_security.h",
        "src/core/tsi/transport_security_interface.h",
    ],
    language = "c++",
    visibility = ["@grpc:tsi_interface"],
    deps = [
        "gpr",
        "grpc_trace",
    ],
)

grpc_cc_library(
    name = "alts_frame_protector",
    srcs = [
        "src/core/tsi/alts/crypt/aes_gcm.cc",
        "src/core/tsi/alts/crypt/gsec.cc",
        "src/core/tsi/alts/frame_protector/alts_counter.cc",
        "src/core/tsi/alts/frame_protector/alts_crypter.cc",
        "src/core/tsi/alts/frame_protector/alts_frame_protector.cc",
        "src/core/tsi/alts/frame_protector/alts_record_protocol_crypter_common.cc",
        "src/core/tsi/alts/frame_protector/alts_seal_privacy_integrity_crypter.cc",
        "src/core/tsi/alts/frame_protector/alts_unseal_privacy_integrity_crypter.cc",
        "src/core/tsi/alts/frame_protector/frame_handler.cc",
        "src/core/tsi/alts/zero_copy_frame_protector/alts_grpc_integrity_only_record_protocol.cc",
        "src/core/tsi/alts/zero_copy_frame_protector/alts_grpc_privacy_integrity_record_protocol.cc",
        "src/core/tsi/alts/zero_copy_frame_protector/alts_grpc_record_protocol_common.cc",
        "src/core/tsi/alts/zero_copy_frame_protector/alts_iovec_record_protocol.cc",
        "src/core/tsi/alts/zero_copy_frame_protector/alts_zero_copy_grpc_protector.cc",
    ],
    hdrs = [
        "src/core/tsi/alts/crypt/gsec.h",
        "src/core/tsi/alts/frame_protector/alts_counter.h",
        "src/core/tsi/alts/frame_protector/alts_crypter.h",
        "src/core/tsi/alts/frame_protector/alts_frame_protector.h",
        "src/core/tsi/alts/frame_protector/alts_record_protocol_crypter_common.h",
        "src/core/tsi/alts/frame_protector/frame_handler.h",
        "src/core/tsi/alts/zero_copy_frame_protector/alts_grpc_integrity_only_record_protocol.h",
        "src/core/tsi/alts/zero_copy_frame_protector/alts_grpc_privacy_integrity_record_protocol.h",
        "src/core/tsi/alts/zero_copy_frame_protector/alts_grpc_record_protocol.h",
        "src/core/tsi/alts/zero_copy_frame_protector/alts_grpc_record_protocol_common.h",
        "src/core/tsi/alts/zero_copy_frame_protector/alts_iovec_record_protocol.h",
        "src/core/tsi/alts/zero_copy_frame_protector/alts_zero_copy_grpc_protector.h",
        "src/core/tsi/transport_security_grpc.h",
    ],
    external_deps = [
        "libssl",
        "libcrypto",
    ],
    language = "c++",
    visibility = ["@grpc:alts_frame_protector"],
    deps = [
        "gpr_base",
        "grpc_base_c",
        "tsi_interface",
    ],
)

grpc_cc_library(
    name = "alts_util",
    srcs = [
        "src/core/lib/security/credentials/alts/check_gcp_environment.cc",
        "src/core/lib/security/credentials/alts/check_gcp_environment_linux.cc",
        "src/core/lib/security/credentials/alts/check_gcp_environment_no_op.cc",
        "src/core/lib/security/credentials/alts/check_gcp_environment_windows.cc",
        "src/core/lib/security/credentials/alts/grpc_alts_credentials_client_options.cc",
        "src/core/lib/security/credentials/alts/grpc_alts_credentials_options.cc",
        "src/core/lib/security/credentials/alts/grpc_alts_credentials_server_options.cc",
        "src/core/tsi/alts/handshaker/transport_security_common_api.cc",
    ],
    hdrs = [
        "src/core/lib/security/credentials/alts/check_gcp_environment.h",
        "src/core/lib/security/credentials/alts/grpc_alts_credentials_options.h",
        "src/core/tsi/alts/handshaker/transport_security_common_api.h",
    ],
    external_deps = [
        "upb_lib",
    ],
    language = "c++",
    public_hdrs = GRPC_SECURE_PUBLIC_HDRS,
    visibility = ["@grpc:tsi"],
    deps = [
        "alts_upb",
        "gpr",
        "grpc_base_c",
    ],
)

grpc_cc_library(
    name = "tsi",
    srcs = [
        "src/core/tsi/alts/handshaker/alts_handshaker_client.cc",
        "src/core/tsi/alts/handshaker/alts_shared_resource.cc",
        "src/core/tsi/alts/handshaker/alts_tsi_handshaker.cc",
        "src/core/tsi/alts/handshaker/alts_tsi_utils.cc",
        "src/core/tsi/fake_transport_security.cc",
        "src/core/tsi/local_transport_security.cc",
        "src/core/tsi/ssl/session_cache/ssl_session_boringssl.cc",
        "src/core/tsi/ssl/session_cache/ssl_session_cache.cc",
        "src/core/tsi/ssl/session_cache/ssl_session_openssl.cc",
        "src/core/tsi/ssl_transport_security.cc",
        "src/core/tsi/transport_security_grpc.cc",
    ],
    hdrs = [
        "src/core/tsi/alts/handshaker/alts_handshaker_client.h",
        "src/core/tsi/alts/handshaker/alts_shared_resource.h",
        "src/core/tsi/alts/handshaker/alts_tsi_handshaker.h",
        "src/core/tsi/alts/handshaker/alts_tsi_handshaker_private.h",
        "src/core/tsi/alts/handshaker/alts_tsi_utils.h",
        "src/core/tsi/fake_transport_security.h",
        "src/core/tsi/local_transport_security.h",
        "src/core/tsi/ssl/session_cache/ssl_session.h",
        "src/core/tsi/ssl/session_cache/ssl_session_cache.h",
        "src/core/tsi/ssl_transport_security.h",
        "src/core/tsi/ssl_types.h",
        "src/core/tsi/transport_security_grpc.h",
    ],
    external_deps = [
        "libssl",
        "libcrypto",
        "absl/strings",
        "upb_lib",
    ],
    language = "c++",
    visibility = ["@grpc:tsi"],
    deps = [
        "alts_frame_protector",
        "alts_util",
        "gpr_base",
        "grpc_base_c",
        "grpc_transport_chttp2_client_insecure",
        "tsi_interface",
    ],
)

grpc_cc_library(
    name = "grpc++_base",
    srcs = GRPCXX_SRCS,
    hdrs = GRPCXX_HDRS,
    external_deps = [
        "absl/synchronization",
        "absl/memory",
        "upb_lib",
        "protobuf_headers",
    ],
    language = "c++",
    public_hdrs = GRPCXX_PUBLIC_HDRS,
    visibility = ["@grpc:alt_grpc++_base_legacy"],
    deps = [
        "gpr_base",
        "grpc",
        "grpc++_codegen_base",
        "grpc++_codegen_base_src",
        "grpc++_internal_hdrs_only",
        "grpc_base_c",
        "grpc_client_channel",
        "grpc_codegen",
        "grpc_health_upb",
        "grpc_trace",
        "grpc_transport_inproc",
        "ref_counted",
    ],
)

grpc_cc_library(
    name = "grpc++_base_unsecure",
    srcs = GRPCXX_SRCS,
    hdrs = GRPCXX_HDRS,
    external_deps = [
        "absl/synchronization",
        "absl/memory",
        "upb_lib",
        "protobuf_headers",
    ],
    language = "c++",
    public_hdrs = GRPCXX_PUBLIC_HDRS,
    visibility = ["@grpc:alt_grpc++_base_unsecure_legacy"],
    deps = [
        "gpr_base",
        "grpc++_codegen_base",
        "grpc++_codegen_base_src",
        "grpc++_internal_hdrs_only",
        "grpc_base_c",
        "grpc_client_channel",
        "grpc_codegen",
        "grpc_health_upb",
        "grpc_trace",
        "grpc_transport_inproc",
        "grpc_unsecure",
        "ref_counted",
    ],
)

grpc_cc_library(
    name = "grpc++_codegen_base",
    language = "c++",
    public_hdrs = [
        "include/grpc++/impl/codegen/async_stream.h",
        "include/grpc++/impl/codegen/async_unary_call.h",
        "include/grpc++/impl/codegen/byte_buffer.h",
        "include/grpc++/impl/codegen/call_hook.h",
        "include/grpc++/impl/codegen/call.h",
        "include/grpc++/impl/codegen/channel_interface.h",
        "include/grpc++/impl/codegen/client_context.h",
        "include/grpc++/impl/codegen/client_unary_call.h",
        "include/grpc++/impl/codegen/completion_queue_tag.h",
        "include/grpc++/impl/codegen/completion_queue.h",
        "include/grpc++/impl/codegen/config.h",
        "include/grpc++/impl/codegen/core_codegen_interface.h",
        "include/grpc++/impl/codegen/create_auth_context.h",
        "include/grpc++/impl/codegen/grpc_library.h",
        "include/grpc++/impl/codegen/metadata_map.h",
        "include/grpc++/impl/codegen/method_handler_impl.h",
        "include/grpc++/impl/codegen/rpc_method.h",
        "include/grpc++/impl/codegen/rpc_service_method.h",
        "include/grpc++/impl/codegen/security/auth_context.h",
        "include/grpc++/impl/codegen/serialization_traits.h",
        "include/grpc++/impl/codegen/server_context.h",
        "include/grpc++/impl/codegen/server_interface.h",
        "include/grpc++/impl/codegen/service_type.h",
        "include/grpc++/impl/codegen/slice.h",
        "include/grpc++/impl/codegen/status_code_enum.h",
        "include/grpc++/impl/codegen/status.h",
        "include/grpc++/impl/codegen/string_ref.h",
        "include/grpc++/impl/codegen/stub_options.h",
        "include/grpc++/impl/codegen/sync_stream.h",
        "include/grpc++/impl/codegen/time.h",
        "include/grpcpp/impl/codegen/async_generic_service.h",
        "include/grpcpp/impl/codegen/async_stream.h",
        "include/grpcpp/impl/codegen/async_unary_call.h",
        "include/grpcpp/impl/codegen/byte_buffer.h",
        "include/grpcpp/impl/codegen/call_hook.h",
        "include/grpcpp/impl/codegen/call_op_set_interface.h",
        "include/grpcpp/impl/codegen/call_op_set.h",
        "include/grpcpp/impl/codegen/call.h",
        "include/grpcpp/impl/codegen/callback_common.h",
        "include/grpcpp/impl/codegen/channel_interface.h",
        "include/grpcpp/impl/codegen/client_callback.h",
        "include/grpcpp/impl/codegen/client_context.h",
        "include/grpcpp/impl/codegen/client_interceptor.h",
        "include/grpcpp/impl/codegen/client_unary_call.h",
        "include/grpcpp/impl/codegen/completion_queue_tag.h",
        "include/grpcpp/impl/codegen/completion_queue.h",
        "include/grpcpp/impl/codegen/config.h",
        "include/grpcpp/impl/codegen/core_codegen_interface.h",
        "include/grpcpp/impl/codegen/create_auth_context.h",
        "include/grpcpp/impl/codegen/delegating_channel.h",
        "include/grpcpp/impl/codegen/grpc_library.h",
        "include/grpcpp/impl/codegen/intercepted_channel.h",
        "include/grpcpp/impl/codegen/interceptor_common.h",
        "include/grpcpp/impl/codegen/interceptor.h",
        "include/grpcpp/impl/codegen/message_allocator.h",
        "include/grpcpp/impl/codegen/metadata_map.h",
        "include/grpcpp/impl/codegen/method_handler_impl.h",
        "include/grpcpp/impl/codegen/method_handler.h",
        "include/grpcpp/impl/codegen/rpc_method.h",
        "include/grpcpp/impl/codegen/rpc_service_method.h",
        "include/grpcpp/impl/codegen/security/auth_context.h",
        "include/grpcpp/impl/codegen/serialization_traits.h",
        "include/grpcpp/impl/codegen/server_callback_handlers.h",
        "include/grpcpp/impl/codegen/server_callback.h",
        "include/grpcpp/impl/codegen/server_context.h",
        "include/grpcpp/impl/codegen/server_interceptor.h",
        "include/grpcpp/impl/codegen/server_interface.h",
        "include/grpcpp/impl/codegen/service_type.h",
        "include/grpcpp/impl/codegen/slice.h",
        "include/grpcpp/impl/codegen/status_code_enum.h",
        "include/grpcpp/impl/codegen/status.h",
        "include/grpcpp/impl/codegen/string_ref.h",
        "include/grpcpp/impl/codegen/stub_options.h",
        "include/grpcpp/impl/codegen/sync_stream.h",
        "include/grpcpp/impl/codegen/time.h",
    ],
    visibility = ["@grpc:public"],
    deps = [
        "grpc++_internal_hdrs_only",
        "grpc_codegen",
    ],
)

grpc_cc_library(
    name = "grpc++_codegen_base_src",
    srcs = [
        "src/cpp/codegen/codegen_init.cc",
    ],
    language = "c++",
    deps = [
        "grpc++_codegen_base",
    ],
)

grpc_cc_library(
    name = "grpc++_codegen_proto",
    external_deps = [
        "protobuf_headers",
    ],
    language = "c++",
    public_hdrs = [
        "include/grpc++/impl/codegen/proto_utils.h",
        "include/grpcpp/impl/codegen/proto_buffer_reader.h",
        "include/grpcpp/impl/codegen/proto_buffer_writer.h",
        "include/grpcpp/impl/codegen/proto_utils.h",
    ],
    visibility = ["@grpc:public"],
    deps = [
        "grpc++_codegen_base",
        "grpc++_config_proto",
    ],
)

grpc_cc_library(
    name = "grpc++_config_proto",
    external_deps = [
        "protobuf_headers",
    ],
    language = "c++",
    public_hdrs = [
        "include/grpc++/impl/codegen/config_protobuf.h",
        "include/grpcpp/impl/codegen/config_protobuf.h",
    ],
    visibility = ["@grpc:public"],
)

grpc_cc_library(
    name = "grpc++_reflection",
    srcs = [
        "src/cpp/ext/proto_server_reflection.cc",
        "src/cpp/ext/proto_server_reflection_plugin.cc",
    ],
    hdrs = [
        "src/cpp/ext/proto_server_reflection.h",
    ],
    language = "c++",
    public_hdrs = [
        "include/grpc++/ext/proto_server_reflection_plugin.h",
        "include/grpcpp/ext/proto_server_reflection_plugin.h",
    ],
    visibility = ["@grpc:public"],
    deps = [
        "grpc++",
        "//src/proto/grpc/reflection/v1alpha:reflection_proto",
    ],
    alwayslink = 1,
)

grpc_cc_library(
    name = "grpcpp_channelz",
    srcs = [
        "src/cpp/server/channelz/channelz_service.cc",
        "src/cpp/server/channelz/channelz_service_plugin.cc",
    ],
    hdrs = [
        "src/cpp/server/channelz/channelz_service.h",
    ],
    language = "c++",
    public_hdrs = [
        "include/grpcpp/ext/channelz_service_plugin.h",
    ],
    deps = [
        "gpr",
        "grpc",
        "grpc++",
        "//src/proto/grpc/channelz:channelz_proto",
    ],
    alwayslink = 1,
)

grpc_cc_library(
    name = "grpcpp_csds",
    srcs = [
        "src/cpp/server/csds/csds.cc",
    ],
    hdrs = [
        "src/cpp/server/csds/csds.h",
    ],
    external_deps = ["absl/status:statusor"],
    language = "c++",
    deps = [
        "gpr",
        "grpc",
        "grpc++_codegen_base",
        "grpc++_internals",
        "//src/proto/grpc/testing/xds/v3:csds_proto",
    ],
    alwayslink = 1,
)

grpc_cc_library(
    name = "grpcpp_admin",
    srcs = [
        "src/cpp/server/admin/admin_services.cc",
    ],
    hdrs = [],
    defines = select({
        "grpc_no_xds": ["GRPC_NO_XDS"],
        "//conditions:default": [],
    }),
    external_deps = [
        "absl/memory",
    ],
    language = "c++",
    public_hdrs = [
        "include/grpcpp/ext/admin_services.h",
    ],
    select_deps = {
        "grpc_no_xds": [],
        "//conditions:default": ["//:grpcpp_csds"],
    },
    deps = [
        "gpr",
        "grpc++",
        "grpcpp_channelz",
    ],
    alwayslink = 1,
)

grpc_cc_library(
    name = "grpc++_test",
    srcs = [
        "src/cpp/client/channel_test_peer.cc",
    ],
    external_deps = [
        "gtest",
    ],
    public_hdrs = [
        "include/grpc++/test/mock_stream.h",
        "include/grpc++/test/server_context_test_spouse.h",
        "include/grpcpp/test/channel_test_peer.h",
        "include/grpcpp/test/client_context_test_peer.h",
        "include/grpcpp/test/default_reactor_test_peer.h",
        "include/grpcpp/test/mock_stream.h",
        "include/grpcpp/test/server_context_test_spouse.h",
    ],
    visibility = ["@grpc:grpc++_test"],
    deps = [
        "gpr_base",
        "grpc++",
        "grpc_base_c",
    ],
)

grpc_cc_library(
    name = "grpc_server_backward_compatibility",
    srcs = [
        "src/core/ext/filters/workarounds/workaround_utils.cc",
    ],
    hdrs = [
        "src/core/ext/filters/workarounds/workaround_utils.h",
    ],
    language = "c++",
    deps = [
        "gpr_base",
        "grpc_base_c",
    ],
)

grpc_cc_library(
    name = "grpc++_core_stats",
    srcs = [
        "src/cpp/util/core_stats.cc",
    ],
    hdrs = [
        "src/cpp/util/core_stats.h",
    ],
    language = "c++",
    deps = [
        "gpr",
        "grpc++",
        "//src/proto/grpc/core:stats_proto",
    ],
)

grpc_cc_library(
    name = "grpc_opencensus_plugin",
    srcs = [
        "src/cpp/ext/filters/census/channel_filter.cc",
        "src/cpp/ext/filters/census/client_filter.cc",
        "src/cpp/ext/filters/census/context.cc",
        "src/cpp/ext/filters/census/grpc_plugin.cc",
        "src/cpp/ext/filters/census/measures.cc",
        "src/cpp/ext/filters/census/rpc_encoding.cc",
        "src/cpp/ext/filters/census/server_filter.cc",
        "src/cpp/ext/filters/census/views.cc",
    ],
    hdrs = [
        "include/grpcpp/opencensus.h",
        "src/cpp/ext/filters/census/channel_filter.h",
        "src/cpp/ext/filters/census/client_filter.h",
        "src/cpp/ext/filters/census/context.h",
        "src/cpp/ext/filters/census/grpc_plugin.h",
        "src/cpp/ext/filters/census/measures.h",
        "src/cpp/ext/filters/census/open_census_call_tracer.h",
        "src/cpp/ext/filters/census/rpc_encoding.h",
        "src/cpp/ext/filters/census/server_filter.h",
    ],
    external_deps = [
        "absl-base",
        "absl-time",
        "absl/strings",
        "opencensus-trace",
        "opencensus-trace-context_util",
        "opencensus-trace-propagation",
        "opencensus-tags",
        "opencensus-tags-context_util",
        "opencensus-stats",
        "opencensus-context",
    ],
    language = "c++",
    visibility = ["@grpc:grpc_opencensus_plugin"],
    deps = [
        "census",
        "gpr_base",
        "grpc++",
        "grpc_base_c",
    ],
)

# Once upb code-gen issue is resolved, use the targets commented below to replace the ones using
# upb-generated files.

# grpc_upb_proto_library(
#     name = "upb_load_report",
#     deps = ["@envoy_api//envoy/api/v2/endpoint:load_report_export"],
# )
#
# grpc_upb_proto_library(
#     name = "upb_lrs",
#     deps = ["@envoy_api//envoy/service/load_stats/v2:lrs_export"],
# )
#
# grpc_upb_proto_library(
#     name = "upb_cds",
#     deps = ["@envoy_api//envoy/api/v2:cds_export"],
# )

# grpc_cc_library(
#    name = "envoy_lrs_upb",
#    external_deps = [
#        "upb_lib",
#    ],
#    language = "c++",
#    tags = ["no_windows"],
#    deps = [
#        "upb_load_report",
#        "upb_lrs",
#    ],
# )

# grpc_cc_library(
#    name = "envoy_ads_upb",
#    external_deps = [
#        "upb_lib",
#    ],
#    language = "c++",
#    tags = ["no_windows"],
#    deps = [
#        "upb_cds",
#    ],
# )

grpc_cc_library(
    name = "envoy_ads_upb",
    srcs = [
        "src/core/ext/upb-generated/envoy/admin/v3/config_dump.upb.c",
        "src/core/ext/upb-generated/envoy/config/accesslog/v3/accesslog.upb.c",
        "src/core/ext/upb-generated/envoy/config/bootstrap/v3/bootstrap.upb.c",
        "src/core/ext/upb-generated/envoy/config/cluster/v3/circuit_breaker.upb.c",
        "src/core/ext/upb-generated/envoy/config/cluster/v3/cluster.upb.c",
        "src/core/ext/upb-generated/envoy/config/cluster/v3/filter.upb.c",
        "src/core/ext/upb-generated/envoy/config/cluster/v3/outlier_detection.upb.c",
        "src/core/ext/upb-generated/envoy/config/core/v3/resolver.upb.c",
        "src/core/ext/upb-generated/envoy/config/core/v3/udp_socket_config.upb.c",
        "src/core/ext/upb-generated/envoy/config/endpoint/v3/endpoint.upb.c",
        "src/core/ext/upb-generated/envoy/config/endpoint/v3/endpoint_components.upb.c",
        "src/core/ext/upb-generated/envoy/config/endpoint/v3/load_report.upb.c",
        "src/core/ext/upb-generated/envoy/config/listener/v3/api_listener.upb.c",
        "src/core/ext/upb-generated/envoy/config/listener/v3/listener.upb.c",
        "src/core/ext/upb-generated/envoy/config/listener/v3/listener_components.upb.c",
        "src/core/ext/upb-generated/envoy/config/listener/v3/quic_config.upb.c",
        "src/core/ext/upb-generated/envoy/config/listener/v3/udp_listener_config.upb.c",
        "src/core/ext/upb-generated/envoy/config/metrics/v3/stats.upb.c",
        "src/core/ext/upb-generated/envoy/config/overload/v3/overload.upb.c",
        "src/core/ext/upb-generated/envoy/config/rbac/v3/rbac.upb.c",
        "src/core/ext/upb-generated/envoy/config/route/v3/route.upb.c",
        "src/core/ext/upb-generated/envoy/config/route/v3/route_components.upb.c",
        "src/core/ext/upb-generated/envoy/config/route/v3/scoped_route.upb.c",
        "src/core/ext/upb-generated/envoy/config/trace/v3/http_tracer.upb.c",
        "src/core/ext/upb-generated/envoy/extensions/clusters/aggregate/v3/cluster.upb.c",
        "src/core/ext/upb-generated/envoy/extensions/filters/common/fault/v3/fault.upb.c",
        "src/core/ext/upb-generated/envoy/extensions/filters/http/fault/v3/fault.upb.c",
        "src/core/ext/upb-generated/envoy/extensions/filters/http/router/v3/router.upb.c",
        "src/core/ext/upb-generated/envoy/extensions/filters/network/http_connection_manager/v3/http_connection_manager.upb.c",
        "src/core/ext/upb-generated/envoy/extensions/transport_sockets/tls/v3/cert.upb.c",
        "src/core/ext/upb-generated/envoy/extensions/transport_sockets/tls/v3/common.upb.c",
        "src/core/ext/upb-generated/envoy/extensions/transport_sockets/tls/v3/secret.upb.c",
        "src/core/ext/upb-generated/envoy/extensions/transport_sockets/tls/v3/tls.upb.c",
        "src/core/ext/upb-generated/envoy/service/cluster/v3/cds.upb.c",
        "src/core/ext/upb-generated/envoy/service/discovery/v3/ads.upb.c",
        "src/core/ext/upb-generated/envoy/service/discovery/v3/discovery.upb.c",
        "src/core/ext/upb-generated/envoy/service/endpoint/v3/eds.upb.c",
        "src/core/ext/upb-generated/envoy/service/listener/v3/lds.upb.c",
        "src/core/ext/upb-generated/envoy/service/load_stats/v3/lrs.upb.c",
        "src/core/ext/upb-generated/envoy/service/route/v3/rds.upb.c",
        "src/core/ext/upb-generated/envoy/service/route/v3/srds.upb.c",
        "src/core/ext/upb-generated/envoy/service/status/v3/csds.upb.c",
        "src/core/ext/upb-generated/envoy/type/http/v3/path_transformation.upb.c",
    ],
    hdrs = [
        "src/core/ext/upb-generated/envoy/admin/v3/config_dump.upb.h",
        "src/core/ext/upb-generated/envoy/config/accesslog/v3/accesslog.upb.h",
        "src/core/ext/upb-generated/envoy/config/bootstrap/v3/bootstrap.upb.h",
        "src/core/ext/upb-generated/envoy/config/cluster/v3/circuit_breaker.upb.h",
        "src/core/ext/upb-generated/envoy/config/cluster/v3/cluster.upb.h",
        "src/core/ext/upb-generated/envoy/config/cluster/v3/filter.upb.h",
        "src/core/ext/upb-generated/envoy/config/cluster/v3/outlier_detection.upb.h",
        "src/core/ext/upb-generated/envoy/config/core/v3/resolver.upb.h",
        "src/core/ext/upb-generated/envoy/config/core/v3/udp_socket_config.upb.h",
        "src/core/ext/upb-generated/envoy/config/endpoint/v3/endpoint.upb.h",
        "src/core/ext/upb-generated/envoy/config/endpoint/v3/endpoint_components.upb.h",
        "src/core/ext/upb-generated/envoy/config/endpoint/v3/load_report.upb.h",
        "src/core/ext/upb-generated/envoy/config/listener/v3/api_listener.upb.h",
        "src/core/ext/upb-generated/envoy/config/listener/v3/listener.upb.h",
        "src/core/ext/upb-generated/envoy/config/listener/v3/listener_components.upb.h",
        "src/core/ext/upb-generated/envoy/config/listener/v3/quic_config.upb.h",
        "src/core/ext/upb-generated/envoy/config/listener/v3/udp_listener_config.upb.h",
        "src/core/ext/upb-generated/envoy/config/metrics/v3/stats.upb.h",
        "src/core/ext/upb-generated/envoy/config/overload/v3/overload.upb.h",
        "src/core/ext/upb-generated/envoy/config/rbac/v3/rbac.upb.h",
        "src/core/ext/upb-generated/envoy/config/route/v3/route.upb.h",
        "src/core/ext/upb-generated/envoy/config/route/v3/route_components.upb.h",
        "src/core/ext/upb-generated/envoy/config/route/v3/scoped_route.upb.h",
        "src/core/ext/upb-generated/envoy/config/trace/v3/http_tracer.upb.h",
        "src/core/ext/upb-generated/envoy/extensions/clusters/aggregate/v3/cluster.upb.h",
        "src/core/ext/upb-generated/envoy/extensions/filters/common/fault/v3/fault.upb.h",
        "src/core/ext/upb-generated/envoy/extensions/filters/http/fault/v3/fault.upb.h",
        "src/core/ext/upb-generated/envoy/extensions/filters/http/router/v3/router.upb.h",
        "src/core/ext/upb-generated/envoy/extensions/filters/network/http_connection_manager/v3/http_connection_manager.upb.h",
        "src/core/ext/upb-generated/envoy/extensions/transport_sockets/tls/v3/cert.upb.h",
        "src/core/ext/upb-generated/envoy/extensions/transport_sockets/tls/v3/common.upb.h",
        "src/core/ext/upb-generated/envoy/extensions/transport_sockets/tls/v3/secret.upb.h",
        "src/core/ext/upb-generated/envoy/extensions/transport_sockets/tls/v3/tls.upb.h",
        "src/core/ext/upb-generated/envoy/service/cluster/v3/cds.upb.h",
        "src/core/ext/upb-generated/envoy/service/discovery/v3/ads.upb.h",
        "src/core/ext/upb-generated/envoy/service/discovery/v3/discovery.upb.h",
        "src/core/ext/upb-generated/envoy/service/endpoint/v3/eds.upb.h",
        "src/core/ext/upb-generated/envoy/service/listener/v3/lds.upb.h",
        "src/core/ext/upb-generated/envoy/service/load_stats/v3/lrs.upb.h",
        "src/core/ext/upb-generated/envoy/service/route/v3/rds.upb.h",
        "src/core/ext/upb-generated/envoy/service/route/v3/srds.upb.h",
        "src/core/ext/upb-generated/envoy/service/status/v3/csds.upb.h",
        "src/core/ext/upb-generated/envoy/type/http/v3/path_transformation.upb.h",
    ],
    external_deps = [
        "upb_lib",
        "upb_lib_descriptor",
        "upb_generated_code_support__only_for_generated_code_do_not_use__i_give_permission_to_break_me",
    ],
    language = "c++",
    deps = [
        "envoy_annotations_upb",
        "envoy_core_upb",
        "envoy_type_upb",
        "google_api_upb",
        "proto_gen_validate_upb",
        "udpa_annotations_upb",
        "xds_core_upb",
    ],
)

grpc_cc_library(
    name = "envoy_ads_upbdefs",
    srcs = [
        "src/core/ext/upbdefs-generated/envoy/admin/v3/config_dump.upbdefs.c",
        "src/core/ext/upbdefs-generated/envoy/config/accesslog/v3/accesslog.upbdefs.c",
        "src/core/ext/upbdefs-generated/envoy/config/bootstrap/v3/bootstrap.upbdefs.c",
        "src/core/ext/upbdefs-generated/envoy/config/cluster/v3/circuit_breaker.upbdefs.c",
        "src/core/ext/upbdefs-generated/envoy/config/cluster/v3/cluster.upbdefs.c",
        "src/core/ext/upbdefs-generated/envoy/config/cluster/v3/filter.upbdefs.c",
        "src/core/ext/upbdefs-generated/envoy/config/cluster/v3/outlier_detection.upbdefs.c",
        "src/core/ext/upbdefs-generated/envoy/config/core/v3/resolver.upbdefs.c",
        "src/core/ext/upbdefs-generated/envoy/config/core/v3/udp_socket_config.upbdefs.c",
        "src/core/ext/upbdefs-generated/envoy/config/endpoint/v3/endpoint.upbdefs.c",
        "src/core/ext/upbdefs-generated/envoy/config/endpoint/v3/endpoint_components.upbdefs.c",
        "src/core/ext/upbdefs-generated/envoy/config/endpoint/v3/load_report.upbdefs.c",
        "src/core/ext/upbdefs-generated/envoy/config/listener/v3/api_listener.upbdefs.c",
        "src/core/ext/upbdefs-generated/envoy/config/listener/v3/listener.upbdefs.c",
        "src/core/ext/upbdefs-generated/envoy/config/listener/v3/listener_components.upbdefs.c",
        "src/core/ext/upbdefs-generated/envoy/config/listener/v3/quic_config.upbdefs.c",
        "src/core/ext/upbdefs-generated/envoy/config/listener/v3/udp_listener_config.upbdefs.c",
        "src/core/ext/upbdefs-generated/envoy/config/metrics/v3/stats.upbdefs.c",
        "src/core/ext/upbdefs-generated/envoy/config/overload/v3/overload.upbdefs.c",
        "src/core/ext/upbdefs-generated/envoy/config/route/v3/route.upbdefs.c",
        "src/core/ext/upbdefs-generated/envoy/config/route/v3/route_components.upbdefs.c",
        "src/core/ext/upbdefs-generated/envoy/config/route/v3/scoped_route.upbdefs.c",
        "src/core/ext/upbdefs-generated/envoy/config/trace/v3/http_tracer.upbdefs.c",
        "src/core/ext/upbdefs-generated/envoy/extensions/clusters/aggregate/v3/cluster.upbdefs.c",
        "src/core/ext/upbdefs-generated/envoy/extensions/filters/common/fault/v3/fault.upbdefs.c",
        "src/core/ext/upbdefs-generated/envoy/extensions/filters/http/fault/v3/fault.upbdefs.c",
        "src/core/ext/upbdefs-generated/envoy/extensions/filters/http/router/v3/router.upbdefs.c",
        "src/core/ext/upbdefs-generated/envoy/extensions/filters/network/http_connection_manager/v3/http_connection_manager.upbdefs.c",
        "src/core/ext/upbdefs-generated/envoy/extensions/transport_sockets/tls/v3/cert.upbdefs.c",
        "src/core/ext/upbdefs-generated/envoy/extensions/transport_sockets/tls/v3/common.upbdefs.c",
        "src/core/ext/upbdefs-generated/envoy/extensions/transport_sockets/tls/v3/secret.upbdefs.c",
        "src/core/ext/upbdefs-generated/envoy/extensions/transport_sockets/tls/v3/tls.upbdefs.c",
        "src/core/ext/upbdefs-generated/envoy/service/cluster/v3/cds.upbdefs.c",
        "src/core/ext/upbdefs-generated/envoy/service/discovery/v3/ads.upbdefs.c",
        "src/core/ext/upbdefs-generated/envoy/service/discovery/v3/discovery.upbdefs.c",
        "src/core/ext/upbdefs-generated/envoy/service/endpoint/v3/eds.upbdefs.c",
        "src/core/ext/upbdefs-generated/envoy/service/listener/v3/lds.upbdefs.c",
        "src/core/ext/upbdefs-generated/envoy/service/load_stats/v3/lrs.upbdefs.c",
        "src/core/ext/upbdefs-generated/envoy/service/route/v3/rds.upbdefs.c",
        "src/core/ext/upbdefs-generated/envoy/service/route/v3/srds.upbdefs.c",
        "src/core/ext/upbdefs-generated/envoy/service/status/v3/csds.upbdefs.c",
        "src/core/ext/upbdefs-generated/envoy/type/http/v3/path_transformation.upbdefs.c",
    ],
    hdrs = [
        "src/core/ext/upbdefs-generated/envoy/admin/v3/config_dump.upbdefs.h",
        "src/core/ext/upbdefs-generated/envoy/config/accesslog/v3/accesslog.upbdefs.h",
        "src/core/ext/upbdefs-generated/envoy/config/bootstrap/v3/bootstrap.upbdefs.h",
        "src/core/ext/upbdefs-generated/envoy/config/cluster/v3/circuit_breaker.upbdefs.h",
        "src/core/ext/upbdefs-generated/envoy/config/cluster/v3/cluster.upbdefs.h",
        "src/core/ext/upbdefs-generated/envoy/config/cluster/v3/filter.upbdefs.h",
        "src/core/ext/upbdefs-generated/envoy/config/cluster/v3/outlier_detection.upbdefs.h",
        "src/core/ext/upbdefs-generated/envoy/config/core/v3/resolver.upbdefs.h",
        "src/core/ext/upbdefs-generated/envoy/config/core/v3/udp_socket_config.upbdefs.h",
        "src/core/ext/upbdefs-generated/envoy/config/endpoint/v3/endpoint.upbdefs.h",
        "src/core/ext/upbdefs-generated/envoy/config/endpoint/v3/endpoint_components.upbdefs.h",
        "src/core/ext/upbdefs-generated/envoy/config/endpoint/v3/load_report.upbdefs.h",
        "src/core/ext/upbdefs-generated/envoy/config/listener/v3/api_listener.upbdefs.h",
        "src/core/ext/upbdefs-generated/envoy/config/listener/v3/listener.upbdefs.h",
        "src/core/ext/upbdefs-generated/envoy/config/listener/v3/listener_components.upbdefs.h",
        "src/core/ext/upbdefs-generated/envoy/config/listener/v3/quic_config.upbdefs.h",
        "src/core/ext/upbdefs-generated/envoy/config/listener/v3/udp_listener_config.upbdefs.h",
        "src/core/ext/upbdefs-generated/envoy/config/metrics/v3/stats.upbdefs.h",
        "src/core/ext/upbdefs-generated/envoy/config/overload/v3/overload.upbdefs.h",
        "src/core/ext/upbdefs-generated/envoy/config/route/v3/route.upbdefs.h",
        "src/core/ext/upbdefs-generated/envoy/config/route/v3/route_components.upbdefs.h",
        "src/core/ext/upbdefs-generated/envoy/config/route/v3/scoped_route.upbdefs.h",
        "src/core/ext/upbdefs-generated/envoy/config/trace/v3/http_tracer.upbdefs.h",
        "src/core/ext/upbdefs-generated/envoy/extensions/clusters/aggregate/v3/cluster.upbdefs.h",
        "src/core/ext/upbdefs-generated/envoy/extensions/filters/common/fault/v3/fault.upbdefs.h",
        "src/core/ext/upbdefs-generated/envoy/extensions/filters/http/fault/v3/fault.upbdefs.h",
        "src/core/ext/upbdefs-generated/envoy/extensions/filters/http/router/v3/router.upbdefs.h",
        "src/core/ext/upbdefs-generated/envoy/extensions/filters/network/http_connection_manager/v3/http_connection_manager.upbdefs.h",
        "src/core/ext/upbdefs-generated/envoy/extensions/transport_sockets/tls/v3/cert.upbdefs.h",
        "src/core/ext/upbdefs-generated/envoy/extensions/transport_sockets/tls/v3/common.upbdefs.h",
        "src/core/ext/upbdefs-generated/envoy/extensions/transport_sockets/tls/v3/secret.upbdefs.h",
        "src/core/ext/upbdefs-generated/envoy/extensions/transport_sockets/tls/v3/tls.upbdefs.h",
        "src/core/ext/upbdefs-generated/envoy/service/cluster/v3/cds.upbdefs.h",
        "src/core/ext/upbdefs-generated/envoy/service/discovery/v3/ads.upbdefs.h",
        "src/core/ext/upbdefs-generated/envoy/service/discovery/v3/discovery.upbdefs.h",
        "src/core/ext/upbdefs-generated/envoy/service/endpoint/v3/eds.upbdefs.h",
        "src/core/ext/upbdefs-generated/envoy/service/listener/v3/lds.upbdefs.h",
        "src/core/ext/upbdefs-generated/envoy/service/load_stats/v3/lrs.upbdefs.h",
        "src/core/ext/upbdefs-generated/envoy/service/route/v3/rds.upbdefs.h",
        "src/core/ext/upbdefs-generated/envoy/service/route/v3/srds.upbdefs.h",
        "src/core/ext/upbdefs-generated/envoy/service/status/v3/csds.upbdefs.h",
        "src/core/ext/upbdefs-generated/envoy/type/http/v3/path_transformation.upbdefs.h",
    ],
    external_deps = [
        "upb_lib",
        "upb_lib_descriptor_reflection",
        "upb_textformat_lib",
        "upb_reflection",
        "upb_generated_code_support__only_for_generated_code_do_not_use__i_give_permission_to_break_me",
    ],
    language = "c++",
    deps = [
        "envoy_ads_upb",
        "envoy_annotations_upbdefs",
        "envoy_core_upbdefs",
        "envoy_type_upbdefs",
        "google_api_upbdefs",
        "proto_gen_validate_upbdefs",
        "udpa_annotations_upbdefs",
        "xds_core_upbdefs",
    ],
)

grpc_cc_library(
    name = "envoy_annotations_upb",
    srcs = [
        "src/core/ext/upb-generated/envoy/annotations/deprecation.upb.c",
        "src/core/ext/upb-generated/envoy/annotations/resource.upb.c",
    ],
    hdrs = [
        "src/core/ext/upb-generated/envoy/annotations/deprecation.upb.h",
        "src/core/ext/upb-generated/envoy/annotations/resource.upb.h",
    ],
    external_deps = [
        "upb_lib",
        "upb_lib_descriptor",
        "upb_generated_code_support__only_for_generated_code_do_not_use__i_give_permission_to_break_me",
    ],
    language = "c++",
    deps = [
        "google_api_upb",
    ],
)

grpc_cc_library(
    name = "envoy_annotations_upbdefs",
    srcs = [
        "src/core/ext/upbdefs-generated/envoy/annotations/deprecation.upbdefs.c",
        "src/core/ext/upbdefs-generated/envoy/annotations/resource.upbdefs.c",
    ],
    hdrs = [
        "src/core/ext/upbdefs-generated/envoy/annotations/deprecation.upbdefs.h",
        "src/core/ext/upbdefs-generated/envoy/annotations/resource.upbdefs.h",
    ],
    external_deps = [
        "upb_lib",
        "upb_lib_descriptor_reflection",
        "upb_reflection",
        "upb_textformat_lib",
        "upb_generated_code_support__only_for_generated_code_do_not_use__i_give_permission_to_break_me",
    ],
    language = "c++",
    deps = [
        "envoy_annotations_upb",
        "google_api_upbdefs",
    ],
)

grpc_cc_library(
    name = "envoy_core_upb",
    srcs = [
        "src/core/ext/upb-generated/envoy/config/core/v3/address.upb.c",
        "src/core/ext/upb-generated/envoy/config/core/v3/backoff.upb.c",
        "src/core/ext/upb-generated/envoy/config/core/v3/base.upb.c",
        "src/core/ext/upb-generated/envoy/config/core/v3/config_source.upb.c",
        "src/core/ext/upb-generated/envoy/config/core/v3/event_service_config.upb.c",
        "src/core/ext/upb-generated/envoy/config/core/v3/extension.upb.c",
        "src/core/ext/upb-generated/envoy/config/core/v3/grpc_service.upb.c",
        "src/core/ext/upb-generated/envoy/config/core/v3/health_check.upb.c",
        "src/core/ext/upb-generated/envoy/config/core/v3/http_uri.upb.c",
        "src/core/ext/upb-generated/envoy/config/core/v3/protocol.upb.c",
        "src/core/ext/upb-generated/envoy/config/core/v3/proxy_protocol.upb.c",
        "src/core/ext/upb-generated/envoy/config/core/v3/socket_option.upb.c",
        "src/core/ext/upb-generated/envoy/config/core/v3/substitution_format_string.upb.c",
    ],
    hdrs = [
        "src/core/ext/upb-generated/envoy/config/core/v3/address.upb.h",
        "src/core/ext/upb-generated/envoy/config/core/v3/backoff.upb.h",
        "src/core/ext/upb-generated/envoy/config/core/v3/base.upb.h",
        "src/core/ext/upb-generated/envoy/config/core/v3/config_source.upb.h",
        "src/core/ext/upb-generated/envoy/config/core/v3/event_service_config.upb.h",
        "src/core/ext/upb-generated/envoy/config/core/v3/extension.upb.h",
        "src/core/ext/upb-generated/envoy/config/core/v3/grpc_service.upb.h",
        "src/core/ext/upb-generated/envoy/config/core/v3/health_check.upb.h",
        "src/core/ext/upb-generated/envoy/config/core/v3/http_uri.upb.h",
        "src/core/ext/upb-generated/envoy/config/core/v3/protocol.upb.h",
        "src/core/ext/upb-generated/envoy/config/core/v3/proxy_protocol.upb.h",
        "src/core/ext/upb-generated/envoy/config/core/v3/socket_option.upb.h",
        "src/core/ext/upb-generated/envoy/config/core/v3/substitution_format_string.upb.h",
    ],
    external_deps = [
        "upb_lib",
        "upb_lib_descriptor",
        "upb_generated_code_support__only_for_generated_code_do_not_use__i_give_permission_to_break_me",
    ],
    language = "c++",
    deps = [
        "envoy_annotations_upb",
        "envoy_type_upb",
        "google_api_upb",
        "proto_gen_validate_upb",
        "udpa_annotations_upb",
        "xds_core_upb",
    ],
)

grpc_cc_library(
    name = "envoy_core_upbdefs",
    srcs = [
        "src/core/ext/upbdefs-generated/envoy/config/core/v3/address.upbdefs.c",
        "src/core/ext/upbdefs-generated/envoy/config/core/v3/backoff.upbdefs.c",
        "src/core/ext/upbdefs-generated/envoy/config/core/v3/base.upbdefs.c",
        "src/core/ext/upbdefs-generated/envoy/config/core/v3/config_source.upbdefs.c",
        "src/core/ext/upbdefs-generated/envoy/config/core/v3/event_service_config.upbdefs.c",
        "src/core/ext/upbdefs-generated/envoy/config/core/v3/extension.upbdefs.c",
        "src/core/ext/upbdefs-generated/envoy/config/core/v3/grpc_service.upbdefs.c",
        "src/core/ext/upbdefs-generated/envoy/config/core/v3/health_check.upbdefs.c",
        "src/core/ext/upbdefs-generated/envoy/config/core/v3/http_uri.upbdefs.c",
        "src/core/ext/upbdefs-generated/envoy/config/core/v3/protocol.upbdefs.c",
        "src/core/ext/upbdefs-generated/envoy/config/core/v3/proxy_protocol.upbdefs.c",
        "src/core/ext/upbdefs-generated/envoy/config/core/v3/socket_option.upbdefs.c",
        "src/core/ext/upbdefs-generated/envoy/config/core/v3/substitution_format_string.upbdefs.c",
    ],
    hdrs = [
        "src/core/ext/upbdefs-generated/envoy/config/core/v3/address.upbdefs.h",
        "src/core/ext/upbdefs-generated/envoy/config/core/v3/backoff.upbdefs.h",
        "src/core/ext/upbdefs-generated/envoy/config/core/v3/base.upbdefs.h",
        "src/core/ext/upbdefs-generated/envoy/config/core/v3/config_source.upbdefs.h",
        "src/core/ext/upbdefs-generated/envoy/config/core/v3/event_service_config.upbdefs.h",
        "src/core/ext/upbdefs-generated/envoy/config/core/v3/extension.upbdefs.h",
        "src/core/ext/upbdefs-generated/envoy/config/core/v3/grpc_service.upbdefs.h",
        "src/core/ext/upbdefs-generated/envoy/config/core/v3/health_check.upbdefs.h",
        "src/core/ext/upbdefs-generated/envoy/config/core/v3/http_uri.upbdefs.h",
        "src/core/ext/upbdefs-generated/envoy/config/core/v3/protocol.upbdefs.h",
        "src/core/ext/upbdefs-generated/envoy/config/core/v3/proxy_protocol.upbdefs.h",
        "src/core/ext/upbdefs-generated/envoy/config/core/v3/socket_option.upbdefs.h",
        "src/core/ext/upbdefs-generated/envoy/config/core/v3/substitution_format_string.upbdefs.h",
    ],
    external_deps = [
        "upb_lib",
        "upb_lib_descriptor_reflection",
        "upb_textformat_lib",
        "upb_reflection",
        "upb_generated_code_support__only_for_generated_code_do_not_use__i_give_permission_to_break_me",
    ],
    language = "c++",
    deps = [
        "envoy_annotations_upbdefs",
        "envoy_core_upb",
        "envoy_type_upbdefs",
        "google_api_upbdefs",
        "proto_gen_validate_upbdefs",
        "xds_core_upbdefs",
    ],
)

grpc_cc_library(
    name = "envoy_type_upb",
    srcs = [
        "src/core/ext/upb-generated/envoy/type/matcher/v3/metadata.upb.c",
        "src/core/ext/upb-generated/envoy/type/matcher/v3/node.upb.c",
        "src/core/ext/upb-generated/envoy/type/matcher/v3/number.upb.c",
        "src/core/ext/upb-generated/envoy/type/matcher/v3/path.upb.c",
        "src/core/ext/upb-generated/envoy/type/matcher/v3/regex.upb.c",
        "src/core/ext/upb-generated/envoy/type/matcher/v3/string.upb.c",
        "src/core/ext/upb-generated/envoy/type/matcher/v3/struct.upb.c",
        "src/core/ext/upb-generated/envoy/type/matcher/v3/value.upb.c",
        "src/core/ext/upb-generated/envoy/type/metadata/v3/metadata.upb.c",
        "src/core/ext/upb-generated/envoy/type/tracing/v3/custom_tag.upb.c",
        "src/core/ext/upb-generated/envoy/type/v3/http.upb.c",
        "src/core/ext/upb-generated/envoy/type/v3/percent.upb.c",
        "src/core/ext/upb-generated/envoy/type/v3/range.upb.c",
        "src/core/ext/upb-generated/envoy/type/v3/semantic_version.upb.c",
    ],
    hdrs = [
        "src/core/ext/upb-generated/envoy/type/matcher/v3/metadata.upb.h",
        "src/core/ext/upb-generated/envoy/type/matcher/v3/node.upb.h",
        "src/core/ext/upb-generated/envoy/type/matcher/v3/number.upb.h",
        "src/core/ext/upb-generated/envoy/type/matcher/v3/path.upb.h",
        "src/core/ext/upb-generated/envoy/type/matcher/v3/regex.upb.h",
        "src/core/ext/upb-generated/envoy/type/matcher/v3/string.upb.h",
        "src/core/ext/upb-generated/envoy/type/matcher/v3/struct.upb.h",
        "src/core/ext/upb-generated/envoy/type/matcher/v3/value.upb.h",
        "src/core/ext/upb-generated/envoy/type/metadata/v3/metadata.upb.h",
        "src/core/ext/upb-generated/envoy/type/tracing/v3/custom_tag.upb.h",
        "src/core/ext/upb-generated/envoy/type/v3/http.upb.h",
        "src/core/ext/upb-generated/envoy/type/v3/percent.upb.h",
        "src/core/ext/upb-generated/envoy/type/v3/range.upb.h",
        "src/core/ext/upb-generated/envoy/type/v3/semantic_version.upb.h",
    ],
    external_deps = [
        "upb_lib",
        "upb_lib_descriptor",
        "upb_generated_code_support__only_for_generated_code_do_not_use__i_give_permission_to_break_me",
    ],
    language = "c++",
    deps = [
        "envoy_annotations_upb",
        "google_api_upb",
        "proto_gen_validate_upb",
        "udpa_annotations_upb",
    ],
)

grpc_cc_library(
    name = "envoy_type_upbdefs",
    srcs = [
        "src/core/ext/upbdefs-generated/envoy/type/matcher/v3/metadata.upbdefs.c",
        "src/core/ext/upbdefs-generated/envoy/type/matcher/v3/node.upbdefs.c",
        "src/core/ext/upbdefs-generated/envoy/type/matcher/v3/number.upbdefs.c",
        "src/core/ext/upbdefs-generated/envoy/type/matcher/v3/path.upbdefs.c",
        "src/core/ext/upbdefs-generated/envoy/type/matcher/v3/regex.upbdefs.c",
        "src/core/ext/upbdefs-generated/envoy/type/matcher/v3/string.upbdefs.c",
        "src/core/ext/upbdefs-generated/envoy/type/matcher/v3/struct.upbdefs.c",
        "src/core/ext/upbdefs-generated/envoy/type/matcher/v3/value.upbdefs.c",
        "src/core/ext/upbdefs-generated/envoy/type/metadata/v3/metadata.upbdefs.c",
        "src/core/ext/upbdefs-generated/envoy/type/tracing/v3/custom_tag.upbdefs.c",
        "src/core/ext/upbdefs-generated/envoy/type/v3/http.upbdefs.c",
        "src/core/ext/upbdefs-generated/envoy/type/v3/percent.upbdefs.c",
        "src/core/ext/upbdefs-generated/envoy/type/v3/range.upbdefs.c",
        "src/core/ext/upbdefs-generated/envoy/type/v3/semantic_version.upbdefs.c",
    ],
    hdrs = [
        "src/core/ext/upbdefs-generated/envoy/type/matcher/v3/metadata.upbdefs.h",
        "src/core/ext/upbdefs-generated/envoy/type/matcher/v3/node.upbdefs.h",
        "src/core/ext/upbdefs-generated/envoy/type/matcher/v3/number.upbdefs.h",
        "src/core/ext/upbdefs-generated/envoy/type/matcher/v3/path.upbdefs.h",
        "src/core/ext/upbdefs-generated/envoy/type/matcher/v3/regex.upbdefs.h",
        "src/core/ext/upbdefs-generated/envoy/type/matcher/v3/string.upbdefs.h",
        "src/core/ext/upbdefs-generated/envoy/type/matcher/v3/struct.upbdefs.h",
        "src/core/ext/upbdefs-generated/envoy/type/matcher/v3/value.upbdefs.h",
        "src/core/ext/upbdefs-generated/envoy/type/metadata/v3/metadata.upbdefs.h",
        "src/core/ext/upbdefs-generated/envoy/type/tracing/v3/custom_tag.upbdefs.h",
        "src/core/ext/upbdefs-generated/envoy/type/v3/http.upbdefs.h",
        "src/core/ext/upbdefs-generated/envoy/type/v3/percent.upbdefs.h",
        "src/core/ext/upbdefs-generated/envoy/type/v3/range.upbdefs.h",
        "src/core/ext/upbdefs-generated/envoy/type/v3/semantic_version.upbdefs.h",
    ],
    external_deps = [
        "upb_lib",
        "upb_lib_descriptor_reflection",
        "upb_reflection",
        "upb_textformat_lib",
        "upb_generated_code_support__only_for_generated_code_do_not_use__i_give_permission_to_break_me",
    ],
    language = "c++",
    deps = [
        "envoy_type_upb",
        "google_api_upbdefs",
        "proto_gen_validate_upbdefs",
    ],
)

grpc_cc_library(
    name = "proto_gen_validate_upb",
    srcs = [
        "src/core/ext/upb-generated/validate/validate.upb.c",
    ],
    hdrs = [
        "src/core/ext/upb-generated/validate/validate.upb.h",
    ],
    external_deps = [
        "upb_lib",
        "upb_lib_descriptor",
        "upb_generated_code_support__only_for_generated_code_do_not_use__i_give_permission_to_break_me",
    ],
    language = "c++",
    deps = [
        "google_api_upb",
    ],
)

grpc_cc_library(
    name = "proto_gen_validate_upbdefs",
    srcs = [
        "src/core/ext/upbdefs-generated/validate/validate.upbdefs.c",
    ],
    hdrs = [
        "src/core/ext/upbdefs-generated/validate/validate.upbdefs.h",
    ],
    external_deps = [
        "upb_lib",
        "upb_lib_descriptor_reflection",
        "upb_textformat_lib",
        "upb_reflection",
        "upb_generated_code_support__only_for_generated_code_do_not_use__i_give_permission_to_break_me",
    ],
    language = "c++",
    deps = [
        "google_api_upbdefs",
        "proto_gen_validate_upb",
    ],
)

# Once upb code-gen issue is resolved, replace udpa_orca_upb with this.
# grpc_upb_proto_library(
#     name = "udpa_orca_upb",
#     deps = ["@envoy_api//udpa/data/orca/v1:orca_load_report"]
# )

grpc_cc_library(
    name = "udpa_orca_upb",
    srcs = [
        "src/core/ext/upb-generated/udpa/data/orca/v1/orca_load_report.upb.c",
    ],
    hdrs = [
        "src/core/ext/upb-generated/udpa/data/orca/v1/orca_load_report.upb.h",
    ],
    external_deps = [
        "upb_lib",
        "upb_lib_descriptor",
        "upb_generated_code_support__only_for_generated_code_do_not_use__i_give_permission_to_break_me",
    ],
    language = "c++",
    deps = [
        "proto_gen_validate_upb",
    ],
)

grpc_cc_library(
    name = "udpa_annotations_upb",
    srcs = [
        "src/core/ext/upb-generated/udpa/annotations/migrate.upb.c",
        "src/core/ext/upb-generated/udpa/annotations/security.upb.c",
        "src/core/ext/upb-generated/udpa/annotations/sensitive.upb.c",
        "src/core/ext/upb-generated/udpa/annotations/status.upb.c",
        "src/core/ext/upb-generated/udpa/annotations/versioning.upb.c",
    ],
    hdrs = [
        "src/core/ext/upb-generated/udpa/annotations/migrate.upb.h",
        "src/core/ext/upb-generated/udpa/annotations/security.upb.h",
        "src/core/ext/upb-generated/udpa/annotations/sensitive.upb.h",
        "src/core/ext/upb-generated/udpa/annotations/status.upb.h",
        "src/core/ext/upb-generated/udpa/annotations/versioning.upb.h",
    ],
    external_deps = [
        "upb_lib",
        "upb_lib_descriptor",
        "upb_generated_code_support__only_for_generated_code_do_not_use__i_give_permission_to_break_me",
    ],
    language = "c++",
    deps = [
        "google_api_upb",
        "proto_gen_validate_upb",
    ],
)

grpc_cc_library(
    name = "udpa_annotations_upbdefs",
    srcs = [
        "src/core/ext/upbdefs-generated/udpa/annotations/migrate.upbdefs.c",
        "src/core/ext/upbdefs-generated/udpa/annotations/security.upbdefs.c",
        "src/core/ext/upbdefs-generated/udpa/annotations/sensitive.upbdefs.c",
        "src/core/ext/upbdefs-generated/udpa/annotations/status.upbdefs.c",
        "src/core/ext/upbdefs-generated/udpa/annotations/versioning.upbdefs.c",
    ],
    hdrs = [
        "src/core/ext/upbdefs-generated/udpa/annotations/migrate.upbdefs.h",
        "src/core/ext/upbdefs-generated/udpa/annotations/security.upbdefs.h",
        "src/core/ext/upbdefs-generated/udpa/annotations/sensitive.upbdefs.h",
        "src/core/ext/upbdefs-generated/udpa/annotations/status.upbdefs.h",
        "src/core/ext/upbdefs-generated/udpa/annotations/versioning.upbdefs.h",
    ],
    external_deps = [
        "upb_lib",
        "upb_lib_descriptor_reflection",
        "upb_textformat_lib",
        "upb_reflection",
        "upb_generated_code_support__only_for_generated_code_do_not_use__i_give_permission_to_break_me",
    ],
    language = "c++",
    deps = [
        "google_api_upbdefs",
        "udpa_annotations_upb",
    ],
)

grpc_cc_library(
    name = "xds_core_upb",
    srcs = [
        "src/core/ext/upb-generated/xds/core/v3/authority.upb.c",
        "src/core/ext/upb-generated/xds/core/v3/collection_entry.upb.c",
        "src/core/ext/upb-generated/xds/core/v3/context_params.upb.c",
        "src/core/ext/upb-generated/xds/core/v3/resource.upb.c",
        "src/core/ext/upb-generated/xds/core/v3/resource_locator.upb.c",
        "src/core/ext/upb-generated/xds/core/v3/resource_name.upb.c",
    ],
    hdrs = [
        "src/core/ext/upb-generated/xds/core/v3/authority.upb.h",
        "src/core/ext/upb-generated/xds/core/v3/collection_entry.upb.h",
        "src/core/ext/upb-generated/xds/core/v3/context_params.upb.h",
        "src/core/ext/upb-generated/xds/core/v3/resource.upb.h",
        "src/core/ext/upb-generated/xds/core/v3/resource_locator.upb.h",
        "src/core/ext/upb-generated/xds/core/v3/resource_name.upb.h",
    ],
    external_deps = [
        "upb_lib",
        "upb_lib_descriptor",
        "upb_generated_code_support__only_for_generated_code_do_not_use__i_give_permission_to_break_me",
    ],
    language = "c++",
    deps = [
        "google_api_upb",
        "proto_gen_validate_upb",
        "udpa_annotations_upb",
    ],
)

grpc_cc_library(
    name = "xds_core_upbdefs",
    srcs = [
        "src/core/ext/upbdefs-generated/xds/core/v3/authority.upbdefs.c",
        "src/core/ext/upbdefs-generated/xds/core/v3/collection_entry.upbdefs.c",
        "src/core/ext/upbdefs-generated/xds/core/v3/context_params.upbdefs.c",
        "src/core/ext/upbdefs-generated/xds/core/v3/resource.upbdefs.c",
        "src/core/ext/upbdefs-generated/xds/core/v3/resource_locator.upbdefs.c",
        "src/core/ext/upbdefs-generated/xds/core/v3/resource_name.upbdefs.c",
    ],
    hdrs = [
        "src/core/ext/upbdefs-generated/xds/core/v3/authority.upbdefs.h",
        "src/core/ext/upbdefs-generated/xds/core/v3/collection_entry.upbdefs.h",
        "src/core/ext/upbdefs-generated/xds/core/v3/context_params.upbdefs.h",
        "src/core/ext/upbdefs-generated/xds/core/v3/resource.upbdefs.h",
        "src/core/ext/upbdefs-generated/xds/core/v3/resource_locator.upbdefs.h",
        "src/core/ext/upbdefs-generated/xds/core/v3/resource_name.upbdefs.h",
    ],
    external_deps = [
        "upb_lib",
        "upb_lib_descriptor_reflection",
        "upb_textformat_lib",
        "upb_reflection",
        "upb_generated_code_support__only_for_generated_code_do_not_use__i_give_permission_to_break_me",
    ],
    language = "c++",
    deps = [
        "google_api_upbdefs",
        "proto_gen_validate_upbdefs",
        "udpa_annotations_upbdefs",
        "xds_core_upb",
    ],
)

grpc_cc_library(
    name = "udpa_type_upb",
    srcs = [
        "src/core/ext/upb-generated/udpa/type/v1/typed_struct.upb.c",
    ],
    hdrs = [
        "src/core/ext/upb-generated/udpa/type/v1/typed_struct.upb.h",
    ],
    external_deps = [
        "upb_lib",
        "upb_lib_descriptor",
        "upb_generated_code_support__only_for_generated_code_do_not_use__i_give_permission_to_break_me",
    ],
    language = "c++",
    deps = [
        "google_api_upb",
        "proto_gen_validate_upb",
    ],
)

grpc_cc_library(
    name = "udpa_type_upbdefs",
    srcs = [
        "src/core/ext/upbdefs-generated/udpa/type/v1/typed_struct.upbdefs.c",
    ],
    hdrs = [
        "src/core/ext/upbdefs-generated/udpa/type/v1/typed_struct.upbdefs.h",
    ],
    external_deps = [
        "upb_lib",
        "upb_lib_descriptor_reflection",
        "upb_textformat_lib",
        "upb_reflection",
        "upb_generated_code_support__only_for_generated_code_do_not_use__i_give_permission_to_break_me",
    ],
    language = "c++",
    deps = [
        "google_api_upbdefs",
        "proto_gen_validate_upbdefs",
    ],
)

# Once upb code-gen issue is resolved, replace grpc_health_upb with this.
# grpc_upb_proto_library(
#     name = "grpc_health_upb",
#     deps = ["//src/proto/grpc/health/v1:health_proto_descriptor"],
# )

grpc_cc_library(
    name = "grpc_health_upb",
    srcs = [
        "src/core/ext/upb-generated/src/proto/grpc/health/v1/health.upb.c",
    ],
    hdrs = [
        "src/core/ext/upb-generated/src/proto/grpc/health/v1/health.upb.h",
    ],
    external_deps = [
        "upb_lib",
        "upb_lib_descriptor",
        "upb_generated_code_support__only_for_generated_code_do_not_use__i_give_permission_to_break_me",
    ],
    language = "c++",
)

# Once upb code-gen issue is resolved, remove this.
grpc_cc_library(
    name = "google_api_upb",
    srcs = [
        "src/core/ext/upb-generated/google/api/annotations.upb.c",
        "src/core/ext/upb-generated/google/api/expr/v1alpha1/checked.upb.c",
        "src/core/ext/upb-generated/google/api/expr/v1alpha1/syntax.upb.c",
        "src/core/ext/upb-generated/google/api/http.upb.c",
        "src/core/ext/upb-generated/google/protobuf/any.upb.c",
        "src/core/ext/upb-generated/google/protobuf/duration.upb.c",
        "src/core/ext/upb-generated/google/protobuf/empty.upb.c",
        "src/core/ext/upb-generated/google/protobuf/struct.upb.c",
        "src/core/ext/upb-generated/google/protobuf/timestamp.upb.c",
        "src/core/ext/upb-generated/google/protobuf/wrappers.upb.c",
        "src/core/ext/upb-generated/google/rpc/status.upb.c",
    ],
    hdrs = [
        "src/core/ext/upb-generated/google/api/annotations.upb.h",
        "src/core/ext/upb-generated/google/api/expr/v1alpha1/checked.upb.h",
        "src/core/ext/upb-generated/google/api/expr/v1alpha1/syntax.upb.h",
        "src/core/ext/upb-generated/google/api/http.upb.h",
        "src/core/ext/upb-generated/google/protobuf/any.upb.h",
        "src/core/ext/upb-generated/google/protobuf/duration.upb.h",
        "src/core/ext/upb-generated/google/protobuf/empty.upb.h",
        "src/core/ext/upb-generated/google/protobuf/struct.upb.h",
        "src/core/ext/upb-generated/google/protobuf/timestamp.upb.h",
        "src/core/ext/upb-generated/google/protobuf/wrappers.upb.h",
        "src/core/ext/upb-generated/google/rpc/status.upb.h",
    ],
    external_deps = [
        "upb_lib",
        "upb_lib_descriptor",
        "upb_generated_code_support__only_for_generated_code_do_not_use__i_give_permission_to_break_me",
    ],
    language = "c++",
)

grpc_cc_library(
    name = "google_api_upbdefs",
    srcs = [
        "src/core/ext/upbdefs-generated/google/api/annotations.upbdefs.c",
        "src/core/ext/upbdefs-generated/google/api/http.upbdefs.c",
        "src/core/ext/upbdefs-generated/google/protobuf/any.upbdefs.c",
        "src/core/ext/upbdefs-generated/google/protobuf/duration.upbdefs.c",
        "src/core/ext/upbdefs-generated/google/protobuf/empty.upbdefs.c",
        "src/core/ext/upbdefs-generated/google/protobuf/struct.upbdefs.c",
        "src/core/ext/upbdefs-generated/google/protobuf/timestamp.upbdefs.c",
        "src/core/ext/upbdefs-generated/google/protobuf/wrappers.upbdefs.c",
        "src/core/ext/upbdefs-generated/google/rpc/status.upbdefs.c",
    ],
    hdrs = [
        "src/core/ext/upbdefs-generated/google/api/annotations.upbdefs.h",
        "src/core/ext/upbdefs-generated/google/api/http.upbdefs.h",
        "src/core/ext/upbdefs-generated/google/protobuf/any.upbdefs.h",
        "src/core/ext/upbdefs-generated/google/protobuf/duration.upbdefs.h",
        "src/core/ext/upbdefs-generated/google/protobuf/empty.upbdefs.h",
        "src/core/ext/upbdefs-generated/google/protobuf/struct.upbdefs.h",
        "src/core/ext/upbdefs-generated/google/protobuf/timestamp.upbdefs.h",
        "src/core/ext/upbdefs-generated/google/protobuf/wrappers.upbdefs.h",
        "src/core/ext/upbdefs-generated/google/rpc/status.upbdefs.h",
    ],
    external_deps = [
        "upb_lib",
        "upb_lib_descriptor_reflection",
        "upb_textformat_lib",
        "upb_reflection",
        "upb_generated_code_support__only_for_generated_code_do_not_use__i_give_permission_to_break_me",
    ],
    language = "c++",
    deps = [
        "google_api_upb",
    ],
)

# Once upb code-gen issue is resolved, replace grpc_lb_upb with this.
# grpc_upb_proto_library(
#     name = "grpc_lb_upb",
#     deps = ["//src/proto/grpc/lb/v1:load_balancer_proto_descriptor"],
# )

grpc_cc_library(
    name = "grpc_lb_upb",
    srcs = [
        "src/core/ext/upb-generated/src/proto/grpc/lb/v1/load_balancer.upb.c",
    ],
    hdrs = [
        "src/core/ext/upb-generated/src/proto/grpc/lb/v1/load_balancer.upb.h",
    ],
    external_deps = [
        "upb_lib",
        "upb_lib_descriptor",
        "upb_generated_code_support__only_for_generated_code_do_not_use__i_give_permission_to_break_me",
    ],
    language = "c++",
    deps = [
        "google_api_upb",
    ],
)

# Once upb code-gen issue is resolved, replace meshca_upb with this.
# meshca_upb_proto_library(
#     name = "meshca_upb",
#     deps = ["//third_party/istio/security/proto/providers/google:meshca_proto"],
# )

grpc_cc_library(
    name = "meshca_upb",
    srcs = [
        "src/core/ext/upb-generated/third_party/istio/security/proto/providers/google/meshca.upb.c",
    ],
    hdrs = [
        "src/core/ext/upb-generated/third_party/istio/security/proto/providers/google/meshca.upb.h",
    ],
    external_deps = [
        "upb_generated_code_support__only_for_generated_code_do_not_use__i_give_permission_to_break_me",
    ],
    language = "c++",
    deps = [
        "google_api_upb",
    ],
)

# Once upb code-gen issue is resolved, replace alts_upb with this.
# grpc_upb_proto_library(
#     name = "alts_upb",
#     deps = ["//src/proto/grpc/gcp:alts_handshaker_proto"],
# )

grpc_cc_library(
    name = "alts_upb",
    srcs = [
        "src/core/ext/upb-generated/src/proto/grpc/gcp/altscontext.upb.c",
        "src/core/ext/upb-generated/src/proto/grpc/gcp/handshaker.upb.c",
        "src/core/ext/upb-generated/src/proto/grpc/gcp/transport_security_common.upb.c",
    ],
    hdrs = [
        "src/core/ext/upb-generated/src/proto/grpc/gcp/altscontext.upb.h",
        "src/core/ext/upb-generated/src/proto/grpc/gcp/handshaker.upb.h",
        "src/core/ext/upb-generated/src/proto/grpc/gcp/transport_security_common.upb.h",
    ],
    external_deps = [
        "upb_lib",
        "upb_lib_descriptor",
        "upb_generated_code_support__only_for_generated_code_do_not_use__i_give_permission_to_break_me",
    ],
    language = "c++",
)

grpc_generate_one_off_targets()

filegroup(
    name = "root_certificates",
    srcs = [
        "etc/roots.pem",
    ],
    visibility = ["//visibility:public"],
)<|MERGE_RESOLUTION|>--- conflicted
+++ resolved
@@ -857,14 +857,16 @@
 )
 
 grpc_cc_library(
-<<<<<<< HEAD
     name = "context",
     language = "c++",
     public_hdrs = [
         "src/core/lib/promise/context.h",
     ],
     deps = ["gpr_platform"],
-=======
+)
+
+
+grpc_cc_library(
     name = "promise",
     external_deps = [
         "absl/types:optional",
@@ -878,7 +880,6 @@
         "poll",
         "promise_like",
     ],
->>>>>>> 56c18f99
 )
 
 grpc_cc_library(
