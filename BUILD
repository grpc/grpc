# gRPC Bazel BUILD file.
#
# Copyright 2016 gRPC authors.
#
# Licensed under the Apache License, Version 2.0 (the "License");
# you may not use this file except in compliance with the License.
# You may obtain a copy of the License at
#
#     http://www.apache.org/licenses/LICENSE-2.0
#
# Unless required by applicable law or agreed to in writing, software
# distributed under the License is distributed on an "AS IS" BASIS,
# WITHOUT WARRANTIES OR CONDITIONS OF ANY KIND, either express or implied.
# See the License for the specific language governing permissions and
# limitations under the License.

load(
    "//bazel:grpc_build_system.bzl",
    "grpc_cc_library",
    "grpc_generate_one_off_targets",
    "grpc_upb_proto_library",
    "grpc_upb_proto_reflection_library",
    "python_config_settings",
)
load("@bazel_skylib//lib:selects.bzl", "selects")

licenses(["reciprocal"])

package(
    default_visibility = ["//visibility:public"],
    features = [
        "layering_check",
        "-parse_headers",
    ],
)

exports_files([
    "LICENSE",
    "etc/roots.pem",
])

config_setting(
    name = "grpc_no_ares",
    values = {"define": "grpc_no_ares=true"},
)

config_setting(
    name = "grpc_no_xds_define",
    values = {"define": "grpc_no_xds=true"},
)

# When gRPC is build as shared library, binder transport code might still
# get included even when user's code does not depend on it. In that case
# --define=grpc_no_binder=true can be used to disable binder transport
# related code to reduce binary size.
# For users using build system other than bazel, they can define
# GRPC_NO_BINDER to achieve the same effect.
config_setting(
    name = "grpc_no_binder_define",
    values = {"define": "grpc_no_binder=true"},
)

config_setting(
    name = "android",
    values = {"crosstool_top": "//external:android/crosstool"},
)

config_setting(
    name = "ios",
    values = {"apple_platform_type": "ios"},
)

selects.config_setting_group(
    name = "grpc_no_xds",
    match_any = [
        ":grpc_no_xds_define",
        # In addition to disabling XDS support when --define=grpc_no_xds=true is
        # specified, we also disable it on mobile platforms where it is not
        # likely to be needed and where reducing the binary size is more
        # important.
        ":android",
        ":ios",
    ],
)

selects.config_setting_group(
    name = "grpc_no_binder",
    match_any = [
        ":grpc_no_binder_define",
        # We do not need binder on ios.
        ":ios",
    ],
)

selects.config_setting_group(
    name = "grpc_no_rls",
    match_any = [
        # Disable RLS support on mobile platforms where it is not likely to be
        # needed and where reducing the binary size is more important.
        ":android",
        ":ios",
    ],
)

# Fuzzers can be built as fuzzers or as tests
config_setting(
    name = "grpc_build_fuzzers",
    values = {"define": "grpc_build_fuzzers=true"},
)

config_setting(
    name = "grpc_allow_exceptions",
    values = {"define": "GRPC_ALLOW_EXCEPTIONS=1"},
)

config_setting(
    name = "grpc_disallow_exceptions",
    values = {"define": "GRPC_ALLOW_EXCEPTIONS=0"},
)

config_setting(
    name = "remote_execution",
    values = {"define": "GRPC_PORT_ISOLATED_RUNTIME=1"},
)

config_setting(
    name = "windows",
    values = {"cpu": "x64_windows"},
)

config_setting(
    name = "windows_msvc",
    values = {"cpu": "x64_windows_msvc"},
)

config_setting(
    name = "mac_x86_64",
    values = {"cpu": "darwin"},
)

config_setting(
    name = "use_strict_warning",
    values = {"define": "use_strict_warning=true"},
)

python_config_settings()

# This should be updated along with build_handwritten.yaml
g_stands_for = "galley"  # @unused

core_version = "27.0.0"  # @unused

version = "1.50.0-dev"  # @unused

GPR_PUBLIC_HDRS = [
    "include/grpc/support/alloc.h",
    "include/grpc/support/atm.h",
    "include/grpc/support/atm_gcc_atomic.h",
    "include/grpc/support/atm_gcc_sync.h",
    "include/grpc/support/atm_windows.h",
    "include/grpc/support/cpu.h",
    "include/grpc/support/log.h",
    "include/grpc/support/log_windows.h",
    "include/grpc/support/port_platform.h",
    "include/grpc/support/string_util.h",
    "include/grpc/support/sync.h",
    "include/grpc/support/sync_abseil.h",
    "include/grpc/support/sync_custom.h",
    "include/grpc/support/sync_generic.h",
    "include/grpc/support/sync_posix.h",
    "include/grpc/support/sync_windows.h",
    "include/grpc/support/thd_id.h",
    "include/grpc/support/time.h",
    "include/grpc/impl/codegen/atm.h",
    "include/grpc/impl/codegen/atm_gcc_atomic.h",
    "include/grpc/impl/codegen/atm_gcc_sync.h",
    "include/grpc/impl/codegen/atm_windows.h",
    "include/grpc/impl/codegen/fork.h",
    "include/grpc/impl/codegen/gpr_slice.h",
    "include/grpc/impl/codegen/gpr_types.h",
    "include/grpc/impl/codegen/log.h",
    "include/grpc/impl/codegen/port_platform.h",
    "include/grpc/impl/codegen/sync.h",
    "include/grpc/impl/codegen/sync_abseil.h",
    "include/grpc/impl/codegen/sync_custom.h",
    "include/grpc/impl/codegen/sync_generic.h",
    "include/grpc/impl/codegen/sync_posix.h",
    "include/grpc/impl/codegen/sync_windows.h",
]

GRPC_PUBLIC_HDRS = [
    "include/grpc/byte_buffer.h",
    "include/grpc/byte_buffer_reader.h",
    "include/grpc/compression.h",
    "include/grpc/fork.h",
    "include/grpc/grpc.h",
    "include/grpc/grpc_posix.h",
    "include/grpc/grpc_security.h",
    "include/grpc/grpc_security_constants.h",
    "include/grpc/slice.h",
    "include/grpc/slice_buffer.h",
    "include/grpc/status.h",
    "include/grpc/load_reporting.h",
    "include/grpc/support/workaround_list.h",
    "include/grpc/impl/codegen/byte_buffer.h",
    "include/grpc/impl/codegen/byte_buffer_reader.h",
    "include/grpc/impl/codegen/compression_types.h",
    "include/grpc/impl/codegen/connectivity_state.h",
    "include/grpc/impl/codegen/grpc_types.h",
    "include/grpc/impl/codegen/propagation_bits.h",
    "include/grpc/impl/codegen/status.h",
    "include/grpc/impl/codegen/slice.h",
]

GRPC_PUBLIC_EVENT_ENGINE_HDRS = [
    "include/grpc/event_engine/endpoint_config.h",
    "include/grpc/event_engine/event_engine.h",
    "include/grpc/event_engine/port.h",
    "include/grpc/event_engine/memory_allocator.h",
    "include/grpc/event_engine/memory_request.h",
    "include/grpc/event_engine/internal/memory_allocator_impl.h",
    "include/grpc/event_engine/slice.h",
    "include/grpc/event_engine/slice_buffer.h",
]

GRPCXX_SRCS = [
    "src/cpp/client/channel_cc.cc",
    "src/cpp/client/client_callback.cc",
    "src/cpp/client/client_context.cc",
    "src/cpp/client/client_interceptor.cc",
    "src/cpp/client/create_channel.cc",
    "src/cpp/client/create_channel_internal.cc",
    "src/cpp/client/create_channel_posix.cc",
    "src/cpp/client/credentials_cc.cc",
    "src/cpp/common/alarm.cc",
    "src/cpp/common/channel_arguments.cc",
    "src/cpp/common/channel_filter.cc",
    "src/cpp/common/completion_queue_cc.cc",
    "src/cpp/common/core_codegen.cc",
    "src/cpp/common/resource_quota_cc.cc",
    "src/cpp/common/rpc_method.cc",
    "src/cpp/common/version_cc.cc",
    "src/cpp/common/validate_service_config.cc",
    "src/cpp/server/async_generic_service.cc",
    "src/cpp/server/channel_argument_option.cc",
    "src/cpp/server/create_default_thread_pool.cc",
    "src/cpp/server/dynamic_thread_pool.cc",
    "src/cpp/server/external_connection_acceptor_impl.cc",
    "src/cpp/server/health/default_health_check_service.cc",
    "src/cpp/server/health/health_check_service.cc",
    "src/cpp/server/health/health_check_service_server_builder_option.cc",
    "src/cpp/server/server_builder.cc",
    "src/cpp/server/server_callback.cc",
    "src/cpp/server/server_cc.cc",
    "src/cpp/server/server_context.cc",
    "src/cpp/server/server_credentials.cc",
    "src/cpp/server/server_posix.cc",
    "src/cpp/thread_manager/thread_manager.cc",
    "src/cpp/util/byte_buffer_cc.cc",
    "src/cpp/util/status.cc",
    "src/cpp/util/string_ref.cc",
    "src/cpp/util/time_cc.cc",
]

GRPCXX_HDRS = [
    "src/cpp/client/create_channel_internal.h",
    "src/cpp/common/channel_filter.h",
    "src/cpp/server/dynamic_thread_pool.h",
    "src/cpp/server/external_connection_acceptor_impl.h",
    "src/cpp/server/health/default_health_check_service.h",
    "src/cpp/server/thread_pool_interface.h",
    "src/cpp/thread_manager/thread_manager.h",
]

GRPCXX_PUBLIC_HDRS = [
    "include/grpc++/alarm.h",
    "include/grpc++/channel.h",
    "include/grpc++/client_context.h",
    "include/grpc++/completion_queue.h",
    "include/grpc++/create_channel.h",
    "include/grpc++/create_channel_posix.h",
    "include/grpc++/ext/health_check_service_server_builder_option.h",
    "include/grpc++/generic/async_generic_service.h",
    "include/grpc++/generic/generic_stub.h",
    "include/grpc++/grpc++.h",
    "include/grpc++/health_check_service_interface.h",
    "include/grpc++/impl/call.h",
    "include/grpc++/impl/channel_argument_option.h",
    "include/grpc++/impl/client_unary_call.h",
    "include/grpc++/impl/codegen/core_codegen.h",
    "include/grpc++/impl/grpc_library.h",
    "include/grpc++/impl/method_handler_impl.h",
    "include/grpc++/impl/rpc_method.h",
    "include/grpc++/impl/rpc_service_method.h",
    "include/grpc++/impl/serialization_traits.h",
    "include/grpc++/impl/server_builder_option.h",
    "include/grpc++/impl/server_builder_plugin.h",
    "include/grpc++/impl/server_initializer.h",
    "include/grpc++/impl/service_type.h",
    "include/grpc++/security/auth_context.h",
    "include/grpc++/resource_quota.h",
    "include/grpc++/security/auth_metadata_processor.h",
    "include/grpc++/security/credentials.h",
    "include/grpc++/security/server_credentials.h",
    "include/grpc++/server.h",
    "include/grpc++/server_builder.h",
    "include/grpc++/server_context.h",
    "include/grpc++/server_posix.h",
    "include/grpc++/support/async_stream.h",
    "include/grpc++/support/async_unary_call.h",
    "include/grpc++/support/byte_buffer.h",
    "include/grpc++/support/channel_arguments.h",
    "include/grpc++/support/config.h",
    "include/grpc++/support/slice.h",
    "include/grpc++/support/status.h",
    "include/grpc++/support/status_code_enum.h",
    "include/grpc++/support/string_ref.h",
    "include/grpc++/support/stub_options.h",
    "include/grpc++/support/sync_stream.h",
    "include/grpc++/support/time.h",
    "include/grpcpp/alarm.h",
    "include/grpcpp/channel.h",
    "include/grpcpp/client_context.h",
    "include/grpcpp/completion_queue.h",
    "include/grpcpp/create_channel.h",
    "include/grpcpp/create_channel_posix.h",
    "include/grpcpp/ext/health_check_service_server_builder_option.h",
    "include/grpcpp/generic/async_generic_service.h",
    "include/grpcpp/generic/generic_stub.h",
    "include/grpcpp/grpcpp.h",
    "include/grpcpp/health_check_service_interface.h",
    "include/grpcpp/impl/call.h",
    "include/grpcpp/impl/channel_argument_option.h",
    "include/grpcpp/impl/client_unary_call.h",
    "include/grpcpp/impl/codegen/core_codegen.h",
    "include/grpcpp/impl/grpc_library.h",
    "include/grpcpp/impl/method_handler_impl.h",
    "include/grpcpp/impl/rpc_method.h",
    "include/grpcpp/impl/rpc_service_method.h",
    "include/grpcpp/impl/serialization_traits.h",
    "include/grpcpp/impl/server_builder_option.h",
    "include/grpcpp/impl/server_builder_plugin.h",
    "include/grpcpp/impl/server_initializer.h",
    "include/grpcpp/impl/service_type.h",
    "include/grpcpp/resource_quota.h",
    "include/grpcpp/security/auth_context.h",
    "include/grpcpp/security/auth_metadata_processor.h",
    "include/grpcpp/security/credentials.h",
    "include/grpcpp/security/server_credentials.h",
    "include/grpcpp/security/tls_certificate_provider.h",
    "include/grpcpp/security/authorization_policy_provider.h",
    "include/grpcpp/security/tls_certificate_verifier.h",
    "include/grpcpp/security/tls_credentials_options.h",
    "include/grpcpp/server.h",
    "include/grpcpp/server_builder.h",
    "include/grpcpp/server_context.h",
    "include/grpcpp/server_posix.h",
    "include/grpcpp/support/async_stream.h",
    "include/grpcpp/support/async_unary_call.h",
    "include/grpcpp/support/byte_buffer.h",
    "include/grpcpp/support/channel_arguments.h",
    "include/grpcpp/support/client_callback.h",
    "include/grpcpp/support/client_interceptor.h",
    "include/grpcpp/support/config.h",
    "include/grpcpp/support/interceptor.h",
    "include/grpcpp/support/message_allocator.h",
    "include/grpcpp/support/method_handler.h",
    "include/grpcpp/support/proto_buffer_reader.h",
    "include/grpcpp/support/proto_buffer_writer.h",
    "include/grpcpp/support/server_callback.h",
    "include/grpcpp/support/server_interceptor.h",
    "include/grpcpp/support/slice.h",
    "include/grpcpp/support/status.h",
    "include/grpcpp/support/status_code_enum.h",
    "include/grpcpp/support/string_ref.h",
    "include/grpcpp/support/stub_options.h",
    "include/grpcpp/support/sync_stream.h",
    "include/grpcpp/support/time.h",
    "include/grpcpp/support/validate_service_config.h",
]

grpc_cc_library(
    name = "channel_fwd",
    hdrs = [
        "src/core/lib/channel/channel_fwd.h",
    ],
    language = "c++",
)

grpc_cc_library(
    name = "transport_fwd",
    hdrs = [
        "src/core/lib/transport/transport_fwd.h",
    ],
    language = "c++",
)

grpc_cc_library(
    name = "atomic_utils",
    language = "c++",
    public_hdrs = ["src/core/lib/gprpp/atomic_utils.h"],
    deps = ["gpr_platform"],
)

grpc_cc_library(
    name = "experiments",
    srcs = ["src/core/lib/experiments/experiments.cc"],
    hdrs = ["src/core/lib/experiments/experiments.h"],
    language = "c++",
    deps = [
        "gpr",
        "gpr_platform",
    ],
)

grpc_cc_library(
    name = "grpc_unsecure",
    srcs = [
        "src/core/lib/surface/init.cc",
        "src/core/plugin_registry/grpc_plugin_registry.cc",
        "src/core/plugin_registry/grpc_plugin_registry_noextra.cc",
    ],
    external_deps = [
        "absl/base:core_headers",
    ],
    language = "c++",
    public_hdrs = GRPC_PUBLIC_HDRS,
    tags = [
        "avoid_dep",
        "nofixdeps",
    ],
    visibility = ["@grpc:public"],
    deps = [
        "channel_init",
        "channel_stack_type",
        "config",
        "default_event_engine",
        "forkable",
        "gpr",
        "grpc_authorization_base",
        "grpc_base",
        "grpc_common",
        "grpc_http_filters",
        "grpc_security_base",
        "grpc_trace",
        "http_connect_handshaker",
        "iomgr_timer",
        "posix_event_engine_timer_manager",
        "slice",
        "tcp_connect_handshaker",
    ],
)

GRPC_XDS_TARGETS = [
    "grpc_lb_policy_cds",
    "grpc_lb_policy_xds_cluster_impl",
    "grpc_lb_policy_xds_cluster_manager",
    "grpc_lb_policy_xds_cluster_resolver",
    "grpc_resolver_xds",
    "grpc_resolver_c2p",
    "grpc_xds_server_config_fetcher",

    # Not xDS-specific but currently only used by xDS.
    "channel_creds_registry_init",
]

grpc_cc_library(
    name = "grpc",
    srcs = [
        "src/core/lib/surface/init.cc",
        "src/core/plugin_registry/grpc_plugin_registry.cc",
        "src/core/plugin_registry/grpc_plugin_registry_extra.cc",
    ],
    defines = select({
        "grpc_no_xds": ["GRPC_NO_XDS"],
        "//conditions:default": [],
    }),
    external_deps = [
        "absl/base:core_headers",
    ],
    language = "c++",
    public_hdrs = GRPC_PUBLIC_HDRS,
    select_deps = [
        {
            "grpc_no_xds": [],
            "//conditions:default": GRPC_XDS_TARGETS,
        },
    ],
    tags = [
        "grpc_avoid_dep",
        "nofixdeps",
    ],
    visibility = [
        "@grpc:public",
    ],
    deps = [
        "channel_init",
        "channel_stack_type",
        "config",
        "default_event_engine",
        "forkable",
        "gpr",
        "grpc_alts_credentials",
        "grpc_authorization_base",
        "grpc_base",
        "grpc_client_channel",
        "grpc_codegen",
        "grpc_common",
        "grpc_credentials_util",
        "grpc_external_account_credentials",
        "grpc_fake_credentials",
        "grpc_google_default_credentials",
        "grpc_http_filters",
        "grpc_iam_credentials",
        "grpc_insecure_credentials",
        "grpc_jwt_credentials",
        "grpc_local_credentials",
        "grpc_oauth2_credentials",
        "grpc_security_base",
        "grpc_ssl_credentials",
        "grpc_tls_credentials",
        "grpc_trace",
        "grpc_transport_chttp2_alpn",
        "http_connect_handshaker",
        "httpcli",
        "httpcli_ssl_credentials",
        "iomgr_timer",
        "json",
        "posix_event_engine_timer_manager",
        "promise",
        "ref_counted",
        "ref_counted_ptr",
        "slice",
        "slice_refcount",
        "sockaddr_utils",
        "tcp_connect_handshaker",
        "tsi_base",
        "uri_parser",
        "useful",
    ],
)

grpc_cc_library(
    name = "gpr_public_hdrs",
    hdrs = GPR_PUBLIC_HDRS,
    tags = [
        "avoid_dep",
        "nofixdeps",
    ],
)

grpc_cc_library(
    name = "grpc_public_hdrs",
    hdrs = GRPC_PUBLIC_HDRS,
    tags = [
        "avoid_dep",
        "nofixdeps",
    ],
    deps = ["gpr_public_hdrs"],
)

grpc_cc_library(
    name = "grpc++_public_hdrs",
    hdrs = GRPCXX_PUBLIC_HDRS,
    external_deps = [
        "absl/synchronization",
        "protobuf_headers",
    ],
    tags = [
        "avoid_dep",
        "nofixdeps",
    ],
    visibility = ["@grpc:public"],
    deps = ["grpc_public_hdrs"],
)

grpc_cc_library(
    name = "grpc++",
    hdrs = [
        "src/cpp/client/secure_credentials.h",
        "src/cpp/common/secure_auth_context.h",
        "src/cpp/server/secure_server_credentials.h",
    ],
    language = "c++",
    public_hdrs = GRPCXX_PUBLIC_HDRS,
    select_deps = [
        {
            "grpc_no_xds": [],
            "//conditions:default": [
                "grpc++_xds_client",
                "grpc++_xds_server",
            ],
        },
        {
            "grpc_no_binder": [],
            "//conditions:default": [
                "grpc++_binder",
            ],
        },
    ],
    standalone = True,
    tags = ["nofixdeps"],
    visibility = [
        "@grpc:public",
    ],
    deps = [
        "grpc++_internals",
        "slice",
    ],
)

grpc_cc_library(
    name = "grpc++_internals",
    srcs = [
        "src/cpp/client/insecure_credentials.cc",
        "src/cpp/client/secure_credentials.cc",
        "src/cpp/common/auth_property_iterator.cc",
        "src/cpp/common/secure_auth_context.cc",
        "src/cpp/common/secure_channel_arguments.cc",
        "src/cpp/common/secure_create_auth_context.cc",
        "src/cpp/common/tls_certificate_provider.cc",
        "src/cpp/common/tls_certificate_verifier.cc",
        "src/cpp/common/tls_credentials_options.cc",
        "src/cpp/server/insecure_server_credentials.cc",
        "src/cpp/server/secure_server_credentials.cc",
    ],
    hdrs = [
        "src/cpp/client/secure_credentials.h",
        "src/cpp/common/secure_auth_context.h",
        "src/cpp/server/secure_server_credentials.h",
    ],
    external_deps = [
        "absl/status",
        "absl/status:statusor",
        "absl/synchronization",
        "absl/container:inlined_vector",
        "absl/strings",
        "protobuf_headers",
    ],
    language = "c++",
    public_hdrs = GRPCXX_PUBLIC_HDRS,
    tags = ["nofixdeps"],
    deps = [
        "error",
        "gpr",
        "gpr_codegen",
        "grpc",
        "grpc++_base",
        "grpc++_codegen_base",
        "grpc++_codegen_base_src",
        "grpc++_codegen_proto",
        "grpc++_internal_hdrs_only",
        "grpc_base",
        "grpc_codegen",
        "grpc_credentials_util",
        "grpc_security_base",
        "json",
        "ref_counted_ptr",
        "slice",
        "slice_refcount",
    ],
)

grpc_cc_library(
    name = "grpc++_binder",
    srcs = [
        "src/core/ext/transport/binder/client/binder_connector.cc",
        "src/core/ext/transport/binder/client/channel_create.cc",
        "src/core/ext/transport/binder/client/channel_create_impl.cc",
        "src/core/ext/transport/binder/client/connection_id_generator.cc",
        "src/core/ext/transport/binder/client/endpoint_binder_pool.cc",
        "src/core/ext/transport/binder/client/jni_utils.cc",
        "src/core/ext/transport/binder/client/security_policy_setting.cc",
        "src/core/ext/transport/binder/security_policy/binder_security_policy.cc",
        "src/core/ext/transport/binder/server/binder_server.cc",
        "src/core/ext/transport/binder/server/binder_server_credentials.cc",
        "src/core/ext/transport/binder/transport/binder_transport.cc",
        "src/core/ext/transport/binder/utils/ndk_binder.cc",
        "src/core/ext/transport/binder/utils/transport_stream_receiver_impl.cc",
        "src/core/ext/transport/binder/wire_format/binder_android.cc",
        "src/core/ext/transport/binder/wire_format/binder_constants.cc",
        "src/core/ext/transport/binder/wire_format/transaction.cc",
        "src/core/ext/transport/binder/wire_format/wire_reader_impl.cc",
        "src/core/ext/transport/binder/wire_format/wire_writer.cc",
    ],
    hdrs = [
        "src/core/ext/transport/binder/client/binder_connector.h",
        "src/core/ext/transport/binder/client/channel_create_impl.h",
        "src/core/ext/transport/binder/client/connection_id_generator.h",
        "src/core/ext/transport/binder/client/endpoint_binder_pool.h",
        "src/core/ext/transport/binder/client/jni_utils.h",
        "src/core/ext/transport/binder/client/security_policy_setting.h",
        "src/core/ext/transport/binder/server/binder_server.h",
        "src/core/ext/transport/binder/transport/binder_stream.h",
        "src/core/ext/transport/binder/transport/binder_transport.h",
        "src/core/ext/transport/binder/utils/binder_auto_utils.h",
        "src/core/ext/transport/binder/utils/ndk_binder.h",
        "src/core/ext/transport/binder/utils/transport_stream_receiver.h",
        "src/core/ext/transport/binder/utils/transport_stream_receiver_impl.h",
        "src/core/ext/transport/binder/wire_format/binder.h",
        "src/core/ext/transport/binder/wire_format/binder_android.h",
        "src/core/ext/transport/binder/wire_format/binder_constants.h",
        "src/core/ext/transport/binder/wire_format/transaction.h",
        "src/core/ext/transport/binder/wire_format/wire_reader.h",
        "src/core/ext/transport/binder/wire_format/wire_reader_impl.h",
        "src/core/ext/transport/binder/wire_format/wire_writer.h",
    ],
    defines = select({
        "grpc_no_binder": ["GRPC_NO_BINDER"],
        "//conditions:default": [],
    }),
    external_deps = [
        "absl/base:core_headers",
        "absl/cleanup",
        "absl/container:flat_hash_map",
        "absl/hash",
        "absl/memory",
        "absl/meta:type_traits",
        "absl/status",
        "absl/status:statusor",
        "absl/strings",
        "absl/synchronization",
        "absl/time",
        "absl/types:variant",
    ],
    language = "c++",
    public_hdrs = [
        "include/grpcpp/security/binder_security_policy.h",
        "include/grpcpp/create_channel_binder.h",
        "include/grpcpp/security/binder_credentials.h",
    ],
    tags = ["nofixdeps"],
    deps = [
        "arena",
        "channel_args_preconditioning",
        "channel_stack_type",
        "config",
        "debug_location",
        "gpr",
        "gpr_platform",
        "grpc",
        "grpc++_base",
        "grpc_base",
        "grpc_client_channel",
        "grpc_codegen",
        "iomgr_fwd",
        "iomgr_port",
        "orphanable",
        "ref_counted_ptr",
        "slice",
        "slice_refcount",
        "transport_fwd",
    ],
)

grpc_cc_library(
    name = "grpc++_xds_client",
    srcs = [
        "src/cpp/client/xds_credentials.cc",
    ],
    hdrs = [
        "src/cpp/client/secure_credentials.h",
    ],
    external_deps = [
        "absl/container:inlined_vector",
    ],
    language = "c++",
    tags = ["nofixdeps"],
    deps = [
        "gpr",
        "grpc",
        "grpc++_internals",
    ],
)

grpc_cc_library(
    name = "grpc++_xds_server",
    srcs = [
        "src/cpp/server/xds_server_credentials.cc",
    ],
    hdrs = [
        "src/cpp/server/secure_server_credentials.h",
    ],
    language = "c++",
    public_hdrs = [
        "include/grpcpp/xds_server_builder.h",
    ],
    tags = ["nofixdeps"],
    visibility = ["@grpc:xds"],
    deps = [
        "gpr",
        "grpc",
        "grpc++_internals",
    ],
)

grpc_cc_library(
    name = "grpc++_unsecure",
    srcs = [
        "src/cpp/client/insecure_credentials.cc",
        "src/cpp/common/insecure_create_auth_context.cc",
        "src/cpp/server/insecure_server_credentials.cc",
    ],
    language = "c++",
    standalone = True,
    tags = [
        "avoid_dep",
        "nofixdeps",
    ],
    visibility = ["@grpc:public"],
    deps = [
        "gpr",
        "grpc++_base_unsecure",
        "grpc++_codegen_base",
        "grpc++_codegen_base_src",
        "grpc++_codegen_proto",
        "grpc_codegen",
        "grpc_insecure_credentials",
        "grpc_unsecure",
    ],
)

grpc_cc_library(
    name = "grpc++_error_details",
    srcs = [
        "src/cpp/util/error_details.cc",
    ],
    hdrs = [
        "include/grpc++/support/error_details.h",
        "include/grpcpp/support/error_details.h",
    ],
    language = "c++",
    standalone = True,
    tags = ["nofixdeps"],
    visibility = ["@grpc:public"],
    deps = [
        "grpc++",
    ],
)

grpc_cc_library(
    name = "grpc++_alts",
    srcs = [
        "src/cpp/common/alts_context.cc",
        "src/cpp/common/alts_util.cc",
    ],
    hdrs = [
        "include/grpcpp/security/alts_context.h",
        "include/grpcpp/security/alts_util.h",
    ],
    external_deps = [
        "absl/memory",
        "upb_lib",
    ],
    language = "c++",
    standalone = True,
    tags = ["nofixdeps"],
    visibility = ["@grpc:tsi"],
    deps = [
        "alts_upb",
        "alts_util",
        "gpr",
        "grpc++",
        "grpc_base",
        "tsi_alts_credentials",
    ],
)

grpc_cc_library(
    name = "census",
    srcs = [
        "src/core/ext/filters/census/grpc_context.cc",
    ],
    language = "c++",
    public_hdrs = [
        "include/grpc/census.h",
    ],
    tags = ["nofixdeps"],
    visibility = ["@grpc:public"],
    deps = [
        "gpr",
        "grpc_base",
        "grpc_codegen",
        "grpc_trace",
    ],
)

grpc_cc_library(
    name = "grpc++_internal_hdrs_only",
    hdrs = [
        "include/grpcpp/impl/codegen/sync.h",
    ],
    external_deps = [
        "absl/synchronization",
    ],
    tags = ["nofixdeps"],
    deps = [
        "gpr_codegen",
    ],
)

grpc_cc_library(
    name = "useful",
    hdrs = ["src/core/lib/gpr/useful.h"],
    external_deps = [
        "absl/strings",
        "absl/types:variant",
    ],
    language = "c++",
    deps = ["gpr_platform"],
)

grpc_cc_library(
    name = "examine_stack",
    srcs = [
        "src/core/lib/gprpp/examine_stack.cc",
    ],
    hdrs = [
        "src/core/lib/gprpp/examine_stack.h",
    ],
    external_deps = ["absl/types:optional"],
    deps = ["gpr_platform"],
)

grpc_cc_library(
    name = "gpr",
    srcs = [
        "src/core/lib/gpr/alloc.cc",
        "src/core/lib/gpr/atm.cc",
        "src/core/lib/gpr/cpu_iphone.cc",
        "src/core/lib/gpr/cpu_linux.cc",
        "src/core/lib/gpr/cpu_posix.cc",
        "src/core/lib/gpr/cpu_windows.cc",
        "src/core/lib/gpr/env_linux.cc",
        "src/core/lib/gpr/env_posix.cc",
        "src/core/lib/gpr/env_windows.cc",
        "src/core/lib/gpr/log.cc",
        "src/core/lib/gpr/log_android.cc",
        "src/core/lib/gpr/log_linux.cc",
        "src/core/lib/gpr/log_posix.cc",
        "src/core/lib/gpr/log_windows.cc",
        "src/core/lib/gpr/murmur_hash.cc",
        "src/core/lib/gpr/string.cc",
        "src/core/lib/gpr/string_posix.cc",
        "src/core/lib/gpr/string_util_windows.cc",
        "src/core/lib/gpr/string_windows.cc",
        "src/core/lib/gpr/sync.cc",
        "src/core/lib/gpr/sync_abseil.cc",
        "src/core/lib/gpr/sync_posix.cc",
        "src/core/lib/gpr/sync_windows.cc",
        "src/core/lib/gpr/time.cc",
        "src/core/lib/gpr/time_posix.cc",
        "src/core/lib/gpr/time_precise.cc",
        "src/core/lib/gpr/time_windows.cc",
        "src/core/lib/gpr/tmpfile_msys.cc",
        "src/core/lib/gpr/tmpfile_posix.cc",
        "src/core/lib/gpr/tmpfile_windows.cc",
        "src/core/lib/gpr/wrap_memcpy.cc",
        "src/core/lib/gprpp/fork.cc",
        "src/core/lib/gprpp/global_config_env.cc",
        "src/core/lib/gprpp/host_port.cc",
        "src/core/lib/gprpp/mpscq.cc",
        "src/core/lib/gprpp/stat_posix.cc",
        "src/core/lib/gprpp/stat_windows.cc",
        "src/core/lib/gprpp/thd_posix.cc",
        "src/core/lib/gprpp/thd_windows.cc",
        "src/core/lib/gprpp/time_util.cc",
    ],
    hdrs = [
        "src/core/lib/gpr/alloc.h",
        "src/core/lib/gpr/env.h",
        "src/core/lib/gpr/murmur_hash.h",
        "src/core/lib/gpr/spinlock.h",
        "src/core/lib/gpr/string.h",
        "src/core/lib/gpr/string_windows.h",
        "src/core/lib/gpr/time_precise.h",
        "src/core/lib/gpr/tmpfile.h",
        "src/core/lib/gprpp/fork.h",
        "src/core/lib/gprpp/global_config.h",
        "src/core/lib/gprpp/global_config_custom.h",
        "src/core/lib/gprpp/global_config_env.h",
        "src/core/lib/gprpp/global_config_generic.h",
        "src/core/lib/gprpp/host_port.h",
        "src/core/lib/gprpp/manual_constructor.h",
        "src/core/lib/gprpp/memory.h",
        "src/core/lib/gprpp/mpscq.h",
        "src/core/lib/gprpp/stat.h",
        "src/core/lib/gprpp/sync.h",
        "src/core/lib/gprpp/thd.h",
        "src/core/lib/gprpp/time_util.h",
    ],
    external_deps = [
        "absl/base",
        "absl/base:core_headers",
        "absl/memory",
        "absl/random",
        "absl/status",
        "absl/strings",
        "absl/strings:cord",
        "absl/strings:str_format",
        "absl/synchronization",
        "absl/time:time",
        "absl/types:optional",
    ],
    language = "c++",
    public_hdrs = GPR_PUBLIC_HDRS,
    tags = [
        "nofixdeps",
    ],
    visibility = ["@grpc:public"],
    deps = [
        "construct_destruct",
        "examine_stack",
        "gpr_tls",
        "grpc_codegen",
        "useful",
    ],
)

grpc_cc_library(
    name = "gpr_tls",
    hdrs = ["src/core/lib/gpr/tls.h"],
    deps = ["gpr_platform"],
)

grpc_cc_library(
    name = "chunked_vector",
    hdrs = ["src/core/lib/gprpp/chunked_vector.h"],
    deps = [
        "arena",
        "gpr",
    ],
)

grpc_cc_library(
    name = "construct_destruct",
    language = "c++",
    public_hdrs = ["src/core/lib/gprpp/construct_destruct.h"],
    deps = ["gpr_platform"],
)

grpc_cc_library(
    name = "cpp_impl_of",
    hdrs = ["src/core/lib/gprpp/cpp_impl_of.h"],
    language = "c++",
)

grpc_cc_library(
    name = "status_helper",
    srcs = [
        "src/core/lib/gprpp/status_helper.cc",
    ],
    hdrs = [
        "src/core/lib/gprpp/status_helper.h",
    ],
    external_deps = [
        "absl/status",
        "absl/strings",
        "absl/strings:cord",
        "absl/time",
        "absl/types:optional",
        "upb_lib",
    ],
    language = "c++",
    deps = [
        "debug_location",
        "google_rpc_status_upb",
        "gpr",
        "percent_encoding",
        "protobuf_any_upb",
        "slice",
    ],
)

grpc_cc_library(
    name = "unique_type_name",
    hdrs = ["src/core/lib/gprpp/unique_type_name.h"],
    external_deps = ["absl/strings"],
    language = "c++",
    deps = [
        "gpr_platform",
        "useful",
    ],
)

grpc_cc_library(
    name = "work_serializer",
    srcs = [
        "src/core/lib/gprpp/work_serializer.cc",
    ],
    hdrs = [
        "src/core/lib/gprpp/work_serializer.h",
    ],
    external_deps = ["absl/base:core_headers"],
    language = "c++",
    visibility = ["@grpc:client_channel"],
    deps = [
        "debug_location",
        "gpr",
        "grpc_trace",
        "orphanable",
    ],
)

grpc_cc_library(
    name = "gpr_codegen",
    language = "c++",
    public_hdrs = [
        "include/grpc/impl/codegen/atm.h",
        "include/grpc/impl/codegen/atm_gcc_atomic.h",
        "include/grpc/impl/codegen/atm_gcc_sync.h",
        "include/grpc/impl/codegen/atm_windows.h",
        "include/grpc/impl/codegen/fork.h",
        "include/grpc/impl/codegen/gpr_slice.h",
        "include/grpc/impl/codegen/gpr_types.h",
        "include/grpc/impl/codegen/log.h",
        "include/grpc/impl/codegen/port_platform.h",
        "include/grpc/impl/codegen/sync.h",
        "include/grpc/impl/codegen/sync_abseil.h",
        "include/grpc/impl/codegen/sync_custom.h",
        "include/grpc/impl/codegen/sync_generic.h",
        "include/grpc/impl/codegen/sync_posix.h",
        "include/grpc/impl/codegen/sync_windows.h",
    ],
    tags = ["nofixdeps"],
    visibility = ["@grpc:public"],
)

# A library that vends only port_platform, so that libraries that don't need
# anything else from gpr can still be portable!
grpc_cc_library(
    name = "gpr_platform",
    language = "c++",
    public_hdrs = [
        "include/grpc/impl/codegen/port_platform.h",
        "include/grpc/support/port_platform.h",
    ],
    tags = ["nofixdeps"],
)

grpc_cc_library(
    name = "grpc_trace",
    srcs = ["src/core/lib/debug/trace.cc"],
    hdrs = ["src/core/lib/debug/trace.h"],
    language = "c++",
    public_hdrs = GRPC_PUBLIC_HDRS,
    visibility = ["@grpc:trace"],
    deps = [
        "gpr",
        "gpr_codegen",
        "grpc_codegen",
        "grpc_public_hdrs",
    ],
)

grpc_cc_library(
    name = "config",
    srcs = [
        "src/core/lib/config/core_configuration.cc",
    ],
    language = "c++",
    public_hdrs = [
        "src/core/lib/config/core_configuration.h",
    ],
    visibility = ["@grpc:client_channel"],
    deps = [
        "address_parser_registry",
        "channel_args_preconditioning",
        "channel_creds_registry",
        "channel_init",
        "gpr",
        "grpc_resolver",
        "handshaker_registry",
        "lb_policy_registry",
        "service_config_parser",
    ],
)

grpc_cc_library(
    name = "debug_location",
    language = "c++",
    public_hdrs = ["src/core/lib/gprpp/debug_location.h"],
    visibility = ["@grpc:debug_location"],
)

grpc_cc_library(
    name = "overload",
    language = "c++",
    public_hdrs = ["src/core/lib/gprpp/overload.h"],
    deps = ["gpr_platform"],
)

grpc_cc_library(
    name = "match",
    external_deps = ["absl/types:variant"],
    language = "c++",
    public_hdrs = ["src/core/lib/gprpp/match.h"],
    deps = [
        "gpr_platform",
        "overload",
    ],
)

grpc_cc_library(
    name = "table",
    external_deps = [
        "absl/meta:type_traits",
        "absl/utility",
    ],
    language = "c++",
    public_hdrs = ["src/core/lib/gprpp/table.h"],
    deps = [
        "bitset",
        "gpr_platform",
    ],
)

grpc_cc_library(
    name = "packed_table",
    hdrs = ["src/core/lib/gprpp/packed_table.h"],
    language = "c++",
    deps = [
        "gpr_public_hdrs",
        "sorted_pack",
        "table",
    ],
)

grpc_cc_library(
    name = "bitset",
    language = "c++",
    public_hdrs = ["src/core/lib/gprpp/bitset.h"],
    deps = [
        "gpr_platform",
        "useful",
    ],
)

grpc_cc_library(
    name = "no_destruct",
    language = "c++",
    public_hdrs = ["src/core/lib/gprpp/no_destruct.h"],
    deps = [
        "construct_destruct",
        "gpr",
    ],
)

grpc_cc_library(
    name = "orphanable",
    language = "c++",
    public_hdrs = ["src/core/lib/gprpp/orphanable.h"],
    visibility = ["@grpc:client_channel"],
    deps = [
        "debug_location",
        "gpr_platform",
        "ref_counted",
        "ref_counted_ptr",
    ],
)

grpc_cc_library(
    name = "poll",
    external_deps = ["absl/types:variant"],
    language = "c++",
    public_hdrs = [
        "src/core/lib/promise/poll.h",
    ],
    deps = ["gpr_platform"],
)

grpc_cc_library(
    name = "call_push_pull",
    hdrs = ["src/core/lib/promise/call_push_pull.h"],
    external_deps = ["absl/types:variant"],
    language = "c++",
    deps = [
        "bitset",
        "construct_destruct",
        "gpr_platform",
        "poll",
        "promise_like",
        "promise_status",
    ],
)

grpc_cc_library(
    name = "context",
    language = "c++",
    public_hdrs = [
        "src/core/lib/promise/context.h",
    ],
    deps = [
        "gpr_platform",
        "gpr_tls",
    ],
)

grpc_cc_library(
    name = "map",
    external_deps = ["absl/types:variant"],
    language = "c++",
    public_hdrs = ["src/core/lib/promise/map.h"],
    deps = [
        "gpr_platform",
        "poll",
        "promise_like",
    ],
)

grpc_cc_library(
    name = "sleep",
    srcs = [
        "src/core/lib/promise/sleep.cc",
    ],
    hdrs = [
        "src/core/lib/promise/sleep.h",
    ],
    external_deps = ["absl/status"],
    deps = [
        "activity",
        "default_event_engine",
        "event_engine_base_hdrs",
        "exec_ctx",
        "gpr",
        "poll",
        "time",
    ],
)

grpc_cc_library(
    name = "promise",
    external_deps = [
        "absl/status",
        "absl/types:optional",
        "absl/types:variant",
    ],
    language = "c++",
    public_hdrs = [
        "src/core/lib/promise/promise.h",
    ],
    visibility = ["@grpc:alt_grpc_base_legacy"],
    deps = [
        "gpr_platform",
        "poll",
        "promise_like",
    ],
)

grpc_cc_library(
    name = "arena_promise",
    external_deps = ["absl/meta:type_traits"],
    language = "c++",
    public_hdrs = [
        "src/core/lib/promise/arena_promise.h",
    ],
    deps = [
        "arena",
        "context",
        "gpr_platform",
        "poll",
    ],
)

grpc_cc_library(
    name = "promise_like",
    external_deps = ["absl/meta:type_traits"],
    language = "c++",
    public_hdrs = [
        "src/core/lib/promise/detail/promise_like.h",
    ],
    deps = [
        "gpr_platform",
        "poll",
    ],
)

grpc_cc_library(
    name = "promise_factory",
    external_deps = ["absl/meta:type_traits"],
    language = "c++",
    public_hdrs = [
        "src/core/lib/promise/detail/promise_factory.h",
    ],
    deps = [
        "gpr_platform",
        "promise_like",
    ],
)

grpc_cc_library(
    name = "if",
    external_deps = [
        "absl/status:statusor",
        "absl/types:variant",
    ],
    language = "c++",
    public_hdrs = ["src/core/lib/promise/if.h"],
    deps = [
        "gpr_platform",
        "poll",
        "promise_factory",
        "promise_like",
    ],
)

grpc_cc_library(
    name = "promise_status",
    external_deps = [
        "absl/status",
        "absl/status:statusor",
    ],
    language = "c++",
    public_hdrs = [
        "src/core/lib/promise/detail/status.h",
    ],
    deps = ["gpr_platform"],
)

grpc_cc_library(
    name = "race",
    external_deps = ["absl/types:variant"],
    language = "c++",
    public_hdrs = ["src/core/lib/promise/race.h"],
    deps = [
        "gpr_platform",
        "poll",
    ],
)

grpc_cc_library(
    name = "loop",
    external_deps = [
        "absl/status",
        "absl/status:statusor",
        "absl/types:variant",
    ],
    language = "c++",
    public_hdrs = [
        "src/core/lib/promise/loop.h",
    ],
    deps = [
        "gpr_platform",
        "poll",
        "promise_factory",
    ],
)

grpc_cc_library(
    name = "basic_join",
    external_deps = [
        "absl/types:variant",
        "absl/utility",
    ],
    language = "c++",
    public_hdrs = [
        "src/core/lib/promise/detail/basic_join.h",
    ],
    deps = [
        "bitset",
        "construct_destruct",
        "gpr_platform",
        "poll",
        "promise_like",
    ],
)

grpc_cc_library(
    name = "join",
    external_deps = ["absl/meta:type_traits"],
    language = "c++",
    public_hdrs = [
        "src/core/lib/promise/join.h",
    ],
    deps = [
        "basic_join",
        "gpr_platform",
    ],
)

grpc_cc_library(
    name = "try_join",
    external_deps = [
        "absl/meta:type_traits",
        "absl/status",
        "absl/status:statusor",
    ],
    language = "c++",
    public_hdrs = [
        "src/core/lib/promise/try_join.h",
    ],
    deps = [
        "basic_join",
        "gpr_platform",
        "poll",
        "promise_status",
    ],
)

grpc_cc_library(
    name = "basic_seq",
    external_deps = [
        "absl/meta:type_traits",
        "absl/types:variant",
        "absl/utility",
    ],
    language = "c++",
    public_hdrs = [
        "src/core/lib/promise/detail/basic_seq.h",
    ],
    deps = [
        "construct_destruct",
        "gpr_platform",
        "poll",
        "promise_factory",
        "promise_like",
    ],
)

grpc_cc_library(
    name = "seq",
    language = "c++",
    public_hdrs = [
        "src/core/lib/promise/seq.h",
    ],
    deps = [
        "basic_seq",
        "gpr_platform",
        "poll",
        "promise_like",
    ],
)

grpc_cc_library(
    name = "try_seq",
    external_deps = [
        "absl/meta:type_traits",
        "absl/status",
        "absl/status:statusor",
    ],
    language = "c++",
    public_hdrs = [
        "src/core/lib/promise/try_seq.h",
    ],
    deps = [
        "basic_seq",
        "gpr_platform",
        "poll",
        "promise_like",
        "promise_status",
    ],
)

grpc_cc_library(
    name = "activity",
    srcs = [
        "src/core/lib/promise/activity.cc",
    ],
    external_deps = [
        "absl/base:core_headers",
        "absl/status",
        "absl/types:optional",
        "absl/types:variant",
    ],
    language = "c++",
    public_hdrs = [
        "src/core/lib/promise/activity.h",
    ],
    deps = [
        "atomic_utils",
        "construct_destruct",
        "context",
        "gpr",
        "gpr_tls",
        "no_destruct",
        "orphanable",
        "poll",
        "promise_factory",
        "promise_status",
    ],
)

grpc_cc_library(
    name = "exec_ctx_wakeup_scheduler",
    hdrs = [
        "src/core/lib/promise/exec_ctx_wakeup_scheduler.h",
    ],
    language = "c++",
    deps = [
        "closure",
        "debug_location",
        "error",
        "exec_ctx",
        "gpr_platform",
    ],
)

grpc_cc_library(
    name = "wait_set",
    external_deps = [
        "absl/container:flat_hash_set",
        "absl/hash",
    ],
    language = "c++",
    public_hdrs = [
        "src/core/lib/promise/wait_set.h",
    ],
    deps = [
        "activity",
        "gpr_platform",
        "poll",
    ],
)

grpc_cc_library(
    name = "intra_activity_waiter",
    language = "c++",
    public_hdrs = [
        "src/core/lib/promise/intra_activity_waiter.h",
    ],
    deps = [
        "activity",
        "gpr_platform",
        "poll",
    ],
)

grpc_cc_library(
    name = "latch",
    language = "c++",
    public_hdrs = [
        "src/core/lib/promise/latch.h",
    ],
    deps = [
        "gpr",
        "intra_activity_waiter",
        "poll",
    ],
)

grpc_cc_library(
    name = "observable",
    external_deps = [
        "absl/base:core_headers",
        "absl/types:optional",
        "absl/types:variant",
    ],
    language = "c++",
    public_hdrs = [
        "src/core/lib/promise/observable.h",
    ],
    deps = [
        "activity",
        "gpr",
        "poll",
        "promise_like",
        "wait_set",
    ],
)

grpc_cc_library(
    name = "pipe",
    external_deps = ["absl/types:optional"],
    language = "c++",
    public_hdrs = [
        "src/core/lib/promise/pipe.h",
    ],
    deps = [
        "arena",
        "context",
        "gpr",
        "intra_activity_waiter",
        "poll",
    ],
)

grpc_cc_library(
    name = "for_each",
    external_deps = [
        "absl/status",
        "absl/types:variant",
    ],
    language = "c++",
    public_hdrs = ["src/core/lib/promise/for_each.h"],
    deps = [
        "gpr_platform",
        "poll",
        "promise_factory",
    ],
)

grpc_cc_library(
    name = "ref_counted",
    language = "c++",
    public_hdrs = ["src/core/lib/gprpp/ref_counted.h"],
    deps = [
        "atomic_utils",
        "debug_location",
        "gpr",
        "ref_counted_ptr",
    ],
)

grpc_cc_library(
    name = "dual_ref_counted",
    language = "c++",
    public_hdrs = ["src/core/lib/gprpp/dual_ref_counted.h"],
    deps = [
        "debug_location",
        "gpr",
        "orphanable",
        "ref_counted_ptr",
    ],
)

grpc_cc_library(
    name = "ref_counted_ptr",
    language = "c++",
    public_hdrs = ["src/core/lib/gprpp/ref_counted_ptr.h"],
    visibility = ["@grpc:ref_counted_ptr"],
    deps = [
        "debug_location",
        "gpr_platform",
    ],
)

grpc_cc_library(
    name = "handshaker",
    srcs = [
        "src/core/lib/transport/handshaker.cc",
    ],
    external_deps = [
        "absl/container:inlined_vector",
        "absl/strings:str_format",
    ],
    language = "c++",
    public_hdrs = [
        "src/core/lib/transport/handshaker.h",
    ],
    visibility = ["@grpc:alt_grpc_base_legacy"],
    deps = [
        "channel_args",
        "closure",
        "debug_location",
        "exec_ctx",
        "gpr",
        "grpc_base",
        "grpc_codegen",
        "grpc_trace",
        "iomgr_timer",
        "ref_counted",
        "ref_counted_ptr",
        "slice",
        "slice_buffer",
        "slice_refcount",
        "time",
    ],
)

grpc_cc_library(
    name = "handshaker_factory",
    language = "c++",
    public_hdrs = [
        "src/core/lib/transport/handshaker_factory.h",
    ],
    deps = [
        "channel_args",
        "gpr_platform",
        "iomgr_fwd",
    ],
)

grpc_cc_library(
    name = "handshaker_registry",
    srcs = [
        "src/core/lib/transport/handshaker_registry.cc",
    ],
    language = "c++",
    public_hdrs = [
        "src/core/lib/transport/handshaker_registry.h",
    ],
    deps = [
        "channel_args",
        "gpr_platform",
        "handshaker_factory",
        "iomgr_fwd",
    ],
)

grpc_cc_library(
    name = "http_connect_handshaker",
    srcs = [
        "src/core/lib/transport/http_connect_handshaker.cc",
    ],
    external_deps = [
        "absl/base:core_headers",
        "absl/memory",
        "absl/strings",
        "absl/types:optional",
    ],
    language = "c++",
    public_hdrs = [
        "src/core/lib/transport/http_connect_handshaker.h",
    ],
    visibility = ["@grpc:alt_grpc_base_legacy"],
    deps = [
        "channel_args",
        "closure",
        "config",
        "debug_location",
        "exec_ctx",
        "gpr",
        "grpc_base",
        "handshaker",
        "handshaker_factory",
        "handshaker_registry",
        "httpcli",
        "iomgr_fwd",
        "ref_counted_ptr",
        "slice",
        "slice_buffer",
        "slice_refcount",
    ],
)

grpc_cc_library(
    name = "tcp_connect_handshaker",
    srcs = [
        "src/core/lib/transport/tcp_connect_handshaker.cc",
    ],
    external_deps = [
        "absl/base:core_headers",
        "absl/memory",
        "absl/status:statusor",
        "absl/strings",
        "absl/types:optional",
    ],
    language = "c++",
    public_hdrs = [
        "src/core/lib/transport/tcp_connect_handshaker.h",
    ],
    deps = [
        "channel_args",
        "closure",
        "config",
        "debug_location",
        "exec_ctx",
        "gpr",
        "grpc_base",
        "handshaker",
        "handshaker_factory",
        "handshaker_registry",
        "iomgr_fwd",
        "pollset_set",
        "ref_counted_ptr",
        "resolved_address",
        "slice",
        "slice_refcount",
        "uri_parser",
    ],
)

grpc_cc_library(
    name = "channel_creds_registry",
    hdrs = [
        "src/core/lib/security/credentials/channel_creds_registry.h",
    ],
    external_deps = ["absl/strings"],
    language = "c++",
    deps = [
        "gpr_platform",
        "json",
        "ref_counted_ptr",
    ],
)

grpc_cc_library(
    name = "event_engine_memory_allocator",
    srcs = [
        "src/core/lib/event_engine/memory_allocator.cc",
    ],
    hdrs = [
        "include/grpc/event_engine/internal/memory_allocator_impl.h",
        "include/grpc/event_engine/memory_allocator.h",
        "include/grpc/event_engine/memory_request.h",
    ],
    external_deps = ["absl/strings"],
    language = "c++",
    deps = [
        "gpr_platform",
        "slice",
        "slice_refcount",
    ],
)

grpc_cc_library(
    name = "memory_quota",
    srcs = [
        "src/core/lib/resource_quota/memory_quota.cc",
    ],
    hdrs = [
        "src/core/lib/resource_quota/memory_quota.h",
    ],
    external_deps = [
        "absl/base:core_headers",
        "absl/status",
        "absl/strings",
        "absl/types:optional",
    ],
    deps = [
        "activity",
        "event_engine_memory_allocator",
        "exec_ctx_wakeup_scheduler",
        "gpr",
        "grpc_trace",
        "loop",
        "map",
        "orphanable",
        "periodic_update",
        "poll",
        "race",
        "ref_counted_ptr",
        "resource_quota_trace",
        "seq",
        "time",
        "useful",
    ],
)

grpc_cc_library(
    name = "periodic_update",
    srcs = [
        "src/core/lib/resource_quota/periodic_update.cc",
    ],
    hdrs = [
        "src/core/lib/resource_quota/periodic_update.h",
    ],
    external_deps = ["absl/functional:function_ref"],
    deps = [
        "exec_ctx",
        "gpr_platform",
        "time",
        "useful",
    ],
)

grpc_cc_library(
    name = "arena",
    srcs = [
        "src/core/lib/resource_quota/arena.cc",
    ],
    hdrs = [
        "src/core/lib/resource_quota/arena.h",
    ],
    deps = [
        "construct_destruct",
        "context",
        "event_engine_memory_allocator",
        "gpr",
        "memory_quota",
    ],
)

grpc_cc_library(
    name = "thread_quota",
    srcs = [
        "src/core/lib/resource_quota/thread_quota.cc",
    ],
    hdrs = [
        "src/core/lib/resource_quota/thread_quota.h",
    ],
    external_deps = ["absl/base:core_headers"],
    deps = [
        "gpr",
        "ref_counted",
        "ref_counted_ptr",
    ],
)

grpc_cc_library(
    name = "resource_quota_trace",
    srcs = [
        "src/core/lib/resource_quota/trace.cc",
    ],
    hdrs = [
        "src/core/lib/resource_quota/trace.h",
    ],
    tags = ["nofixdeps"],
    deps = [
        "gpr_platform",
        "grpc_trace",
    ],
)

grpc_cc_library(
    name = "resource_quota",
    srcs = [
        "src/core/lib/resource_quota/resource_quota.cc",
    ],
    hdrs = [
        "src/core/lib/resource_quota/resource_quota.h",
    ],
    external_deps = ["absl/strings"],
    deps = [
        "cpp_impl_of",
        "gpr_platform",
        "grpc_codegen",
        "memory_quota",
        "ref_counted",
        "ref_counted_ptr",
        "thread_quota",
        "useful",
    ],
)

grpc_cc_library(
    name = "slice_refcount",
    srcs = [
        "src/core/lib/slice/slice_refcount.cc",
    ],
    hdrs = [
        "src/core/lib/slice/slice_refcount.h",
        "src/core/lib/slice/slice_refcount_base.h",
    ],
    public_hdrs = [
        "include/grpc/slice.h",
    ],
    deps = [
        "gpr",
        "grpc_codegen",
    ],
)

grpc_cc_library(
    name = "slice",
    srcs = [
        "src/core/lib/slice/slice.cc",
        "src/core/lib/slice/slice_string_helpers.cc",
    ],
    hdrs = [
        "include/grpc/slice.h",
        "src/core/lib/slice/slice.h",
        "src/core/lib/slice/slice_internal.h",
        "src/core/lib/slice/slice_string_helpers.h",
    ],
    external_deps = ["absl/strings"],
    deps = [
        "gpr",
        "grpc_codegen",
        "slice_refcount",
    ],
)

grpc_cc_library(
    name = "slice_buffer",
    srcs = [
        "src/core/lib/slice/slice_buffer.cc",
    ],
    hdrs = [
        "include/grpc/slice_buffer.h",
        "src/core/lib/slice/slice_buffer.h",
    ],
    deps = [
        "gpr",
        "slice",
        "slice_refcount",
    ],
)

grpc_cc_library(
    name = "error",
    srcs = [
        "src/core/lib/iomgr/error.cc",
    ],
    hdrs = [
        "src/core/lib/iomgr/error.h",
    ],
    tags = ["nofixdeps"],
    deps = [
        "gpr",
        "grpc_codegen",
        "grpc_trace",
        "slice",
        "slice_refcount",
        "status_helper",
        "useful",
    ],
)

grpc_cc_library(
    name = "closure",
    hdrs = [
        "src/core/lib/iomgr/closure.h",
    ],
    deps = [
        "debug_location",
        "error",
        "gpr",
    ],
)

grpc_cc_library(
    name = "time",
    srcs = [
        "src/core/lib/gprpp/time.cc",
    ],
    hdrs = [
        "src/core/lib/gprpp/time.h",
    ],
    external_deps = ["absl/strings:str_format"],
    deps = [
        "event_engine_base_hdrs",
        "gpr",
        "gpr_codegen",
        "useful",
    ],
)

grpc_cc_library(
    name = "exec_ctx",
    srcs = [
        "src/core/lib/iomgr/combiner.cc",
        "src/core/lib/iomgr/exec_ctx.cc",
        "src/core/lib/iomgr/executor.cc",
        "src/core/lib/iomgr/iomgr_internal.cc",
    ],
    hdrs = [
        "src/core/lib/iomgr/combiner.h",
        "src/core/lib/iomgr/exec_ctx.h",
        "src/core/lib/iomgr/executor.h",
        "src/core/lib/iomgr/iomgr_internal.h",
    ],
    deps = [
        "closure",
        "debug_location",
        "error",
        "gpr",
        "gpr_codegen",
        "gpr_tls",
        "grpc_codegen",
        "grpc_trace",
        "time",
        "useful",
    ],
)

grpc_cc_library(
    name = "sockaddr_utils",
    srcs = [
        "src/core/lib/address_utils/sockaddr_utils.cc",
    ],
    hdrs = [
        "src/core/lib/address_utils/sockaddr_utils.h",
    ],
    external_deps = [
        "absl/status",
        "absl/status:statusor",
        "absl/strings",
        "absl/strings:str_format",
    ],
    visibility = ["@grpc:alt_grpc_base_legacy"],
    deps = [
        "gpr",
        "grpc_sockaddr",
        "iomgr_port",
        "resolved_address",
        "uri_parser",
    ],
)

grpc_cc_library(
    name = "iomgr_port",
    hdrs = [
        "src/core/lib/iomgr/port.h",
    ],
    deps = ["gpr_platform"],
)

grpc_cc_library(
    name = "iomgr_timer",
    srcs = [
        "src/core/lib/iomgr/timer.cc",
        "src/core/lib/iomgr/timer_generic.cc",
        "src/core/lib/iomgr/timer_heap.cc",
        "src/core/lib/iomgr/timer_manager.cc",
    ],
    hdrs = [
        "src/core/lib/iomgr/timer.h",
        "src/core/lib/iomgr/timer_generic.h",
        "src/core/lib/iomgr/timer_heap.h",
        "src/core/lib/iomgr/timer_manager.h",
    ] + [
        # TODO(hork): deduplicate
        "src/core/lib/iomgr/iomgr.h",
    ],
    external_deps = [
        "absl/strings",
    ],
    tags = ["nofixdeps"],
    visibility = ["@grpc:iomgr_timer"],
    deps = [
        "event_engine_base_hdrs",
        "exec_ctx",
        "gpr",
        "gpr_platform",
        "gpr_tls",
        "grpc_trace",
        "iomgr_port",
        "time",
        "time_averaged_stats",
        "useful",
    ],
)

grpc_cc_library(
    name = "iomgr_fwd",
    hdrs = [
        "src/core/lib/iomgr/iomgr_fwd.h",
    ],
    deps = ["gpr_platform"],
)

grpc_cc_library(
    name = "grpc_sockaddr",
    srcs = [
        "src/core/lib/iomgr/sockaddr_utils_posix.cc",
        "src/core/lib/iomgr/socket_utils_windows.cc",
    ],
    hdrs = [
        "src/core/lib/iomgr/sockaddr.h",
        "src/core/lib/iomgr/sockaddr_posix.h",
        "src/core/lib/iomgr/sockaddr_windows.h",
        "src/core/lib/iomgr/socket_utils.h",
    ],
    deps = [
        "gpr",
        "iomgr_port",
    ],
)

grpc_cc_library(
    name = "avl",
    hdrs = [
        "src/core/lib/avl/avl.h",
    ],
    deps = [
        "gpr_platform",
        "useful",
    ],
)

grpc_cc_library(
    name = "event_engine_base_hdrs",
    hdrs = GRPC_PUBLIC_EVENT_ENGINE_HDRS + GRPC_PUBLIC_HDRS,
    external_deps = [
        "absl/status",
        "absl/status:statusor",
        "absl/time",
        "absl/functional:any_invocable",
    ],
    tags = ["nofixdeps"],
    deps = [
        "gpr",
    ],
)

grpc_cc_library(
    name = "time_averaged_stats",
    srcs = ["src/core/lib/gprpp/time_averaged_stats.cc"],
    hdrs = [
        "src/core/lib/gprpp/time_averaged_stats.h",
    ],
    deps = ["gpr"],
)

grpc_cc_library(
    name = "forkable",
    srcs = [
        "src/core/lib/event_engine/forkable.cc",
    ],
    hdrs = [
        "src/core/lib/event_engine/forkable.h",
    ],
    external_deps = ["absl/container:flat_hash_set"],
    deps = [
        "gpr",
        "gpr_platform",
        "no_destruct",
    ],
)

grpc_cc_library(
    name = "event_engine_poller",
    hdrs = [
        "src/core/lib/event_engine/poller.h",
    ],
    external_deps = [
        "absl/container:inlined_vector",
        "absl/types:variant",
    ],
    deps = [
        "event_engine_base_hdrs",
        "gpr_platform",
    ],
)

grpc_cc_library(
    name = "event_engine_executor",
    hdrs = [
        "src/core/lib/event_engine/executor/executor.h",
    ],
    external_deps = ["absl/functional:any_invocable"],
    deps = [
        "event_engine_base_hdrs",
        "gpr_platform",
    ],
)

grpc_cc_library(
    name = "event_engine_time_util",
    srcs = ["src/core/lib/event_engine/time_util.cc"],
    hdrs = ["src/core/lib/event_engine/time_util.h"],
    deps = [
        "event_engine_base_hdrs",
        "gpr_platform",
    ],
)

grpc_cc_library(
    name = "event_engine_threaded_executor",
    srcs = [
        "src/core/lib/event_engine/executor/threaded_executor.cc",
    ],
    hdrs = [
        "src/core/lib/event_engine/executor/threaded_executor.h",
    ],
    external_deps = ["absl/functional:any_invocable"],
    deps = [
        "event_engine_base_hdrs",
        "event_engine_executor",
        "event_engine_thread_pool",
        "gpr_platform",
    ],
)

grpc_cc_library(
    name = "common_event_engine_closures",
    hdrs = ["src/core/lib/event_engine/common_closures.h"],
    external_deps = ["absl/functional:any_invocable"],
    deps = [
        "event_engine_base_hdrs",
        "gpr_platform",
    ],
)

grpc_cc_library(
    name = "posix_event_engine_timer",
    srcs = [
        "src/core/lib/event_engine/posix_engine/timer.cc",
        "src/core/lib/event_engine/posix_engine/timer_heap.cc",
    ],
    hdrs = [
        "src/core/lib/event_engine/posix_engine/timer.h",
        "src/core/lib/event_engine/posix_engine/timer_heap.h",
    ],
    external_deps = [
        "absl/base:core_headers",
        "absl/types:optional",
    ],
    deps = [
        "event_engine_base_hdrs",
        "gpr",
        "time",
        "time_averaged_stats",
        "useful",
    ],
)

grpc_cc_library(
    name = "event_engine_thread_pool",
    srcs = ["src/core/lib/event_engine/thread_pool.cc"],
    hdrs = [
        "src/core/lib/event_engine/thread_pool.h",
    ],
    external_deps = [
        "absl/base:core_headers",
        "absl/functional:any_invocable",
    ],
    deps = [
        "forkable",
        "gpr",
    ],
)

grpc_cc_library(
    name = "posix_event_engine_timer_manager",
    srcs = ["src/core/lib/event_engine/posix_engine/timer_manager.cc"],
    hdrs = [
        "src/core/lib/event_engine/posix_engine/timer_manager.h",
    ],
    external_deps = [
        "absl/base:core_headers",
        "absl/memory",
        "absl/time",
        "absl/types:optional",
    ],
    deps = [
        "event_engine_base_hdrs",
        "forkable",
        "gpr",
        "gpr_codegen",
        "gpr_tls",
        "grpc_trace",
        "posix_event_engine_timer",
        "time",
    ],
)

grpc_cc_library(
    name = "posix_event_engine_event_poller",
    srcs = [],
    hdrs = [
        "src/core/lib/event_engine/posix_engine/event_poller.h",
    ],
    external_deps = [
        "absl/functional:any_invocable",
        "absl/status",
        "absl/strings",
    ],
    deps = [
        "event_engine_base_hdrs",
        "event_engine_poller",
        "gpr_platform",
        "posix_event_engine_closure",
    ],
)

grpc_cc_library(
    name = "posix_event_engine_closure",
    srcs = [],
    hdrs = [
        "src/core/lib/event_engine/posix_engine/posix_engine_closure.h",
    ],
    external_deps = [
        "absl/functional:any_invocable",
        "absl/status",
    ],
    deps = [
        "event_engine_base_hdrs",
        "gpr_platform",
    ],
)

grpc_cc_library(
    name = "posix_event_engine_lockfree_event",
    srcs = [
        "src/core/lib/event_engine/posix_engine/lockfree_event.cc",
    ],
    hdrs = [
        "src/core/lib/event_engine/posix_engine/lockfree_event.h",
    ],
    external_deps = ["absl/status"],
    deps = [
        "gpr",
        "posix_event_engine_closure",
        "posix_event_engine_event_poller",
        "status_helper",
    ],
)

grpc_cc_library(
    name = "posix_event_engine_wakeup_fd_posix",
    hdrs = [
        "src/core/lib/event_engine/posix_engine/wakeup_fd_posix.h",
    ],
    external_deps = ["absl/status"],
    deps = ["gpr_platform"],
)

grpc_cc_library(
    name = "posix_event_engine_wakeup_fd_posix_pipe",
    srcs = [
        "src/core/lib/event_engine/posix_engine/wakeup_fd_pipe.cc",
    ],
    hdrs = [
        "src/core/lib/event_engine/posix_engine/wakeup_fd_pipe.h",
    ],
    external_deps = [
        "absl/memory",
        "absl/status",
        "absl/status:statusor",
        "absl/strings",
    ],
    deps = [
        "gpr",
        "iomgr_port",
        "posix_event_engine_wakeup_fd_posix",
    ],
)

grpc_cc_library(
    name = "posix_event_engine_wakeup_fd_posix_eventfd",
    srcs = [
        "src/core/lib/event_engine/posix_engine/wakeup_fd_eventfd.cc",
    ],
    hdrs = [
        "src/core/lib/event_engine/posix_engine/wakeup_fd_eventfd.h",
    ],
    external_deps = [
        "absl/memory",
        "absl/status",
        "absl/status:statusor",
        "absl/strings",
    ],
    deps = [
        "gpr",
        "iomgr_port",
        "posix_event_engine_wakeup_fd_posix",
    ],
)

grpc_cc_library(
    name = "posix_event_engine_wakeup_fd_posix_default",
    srcs = [
        "src/core/lib/event_engine/posix_engine/wakeup_fd_posix_default.cc",
    ],
    hdrs = [
        "src/core/lib/event_engine/posix_engine/wakeup_fd_posix_default.h",
    ],
    external_deps = [
        "absl/status",
        "absl/status:statusor",
    ],
    deps = [
        "gpr_platform",
        "iomgr_port",
        "posix_event_engine_wakeup_fd_posix",
        "posix_event_engine_wakeup_fd_posix_eventfd",
        "posix_event_engine_wakeup_fd_posix_pipe",
    ],
)

grpc_cc_library(
    name = "posix_event_engine_poller_posix_epoll1",
    srcs = [
        "src/core/lib/event_engine/posix_engine/ev_epoll1_linux.cc",
    ],
    hdrs = [
        "src/core/lib/event_engine/posix_engine/ev_epoll1_linux.h",
    ],
    external_deps = [
        "absl/base:core_headers",
        "absl/functional:any_invocable",
        "absl/memory",
        "absl/status",
        "absl/status:statusor",
        "absl/strings",
        "absl/synchronization",
    ],
    deps = [
        "common_event_engine_closures",
        "event_engine_base_hdrs",
        "event_engine_poller",
        "event_engine_time_util",
        "gpr",
        "iomgr_port",
        "posix_event_engine_closure",
        "posix_event_engine_event_poller",
        "posix_event_engine_lockfree_event",
        "posix_event_engine_wakeup_fd_posix",
        "posix_event_engine_wakeup_fd_posix_default",
    ],
)

grpc_cc_library(
    name = "posix_event_engine_poller_posix_poll",
    srcs = [
        "src/core/lib/event_engine/posix_engine/ev_poll_posix.cc",
    ],
    hdrs = [
        "src/core/lib/event_engine/posix_engine/ev_poll_posix.h",
    ],
    external_deps = [
        "absl/base:core_headers",
        "absl/functional:any_invocable",
        "absl/status",
        "absl/status:statusor",
        "absl/strings",
        "absl/synchronization",
    ],
    deps = [
        "common_event_engine_closures",
        "event_engine_base_hdrs",
        "event_engine_poller",
        "event_engine_time_util",
        "gpr",
        "gpr_codegen",
        "iomgr_port",
        "posix_event_engine_closure",
        "posix_event_engine_event_poller",
        "posix_event_engine_wakeup_fd_posix",
        "posix_event_engine_wakeup_fd_posix_default",
        "time",
    ],
)

grpc_cc_library(
    name = "posix_event_engine_poller_posix_default",
    srcs = [
        "src/core/lib/event_engine/posix_engine/event_poller_posix_default.cc",
    ],
    hdrs = [
        "src/core/lib/event_engine/posix_engine/event_poller_posix_default.h",
    ],
    external_deps = ["absl/strings"],
    deps = [
        "gpr",
        "posix_event_engine_event_poller",
        "posix_event_engine_poller_posix_epoll1",
        "posix_event_engine_poller_posix_poll",
    ],
)

grpc_cc_library(
    name = "posix_event_engine_internal_errqueue",
    srcs = [
        "src/core/lib/event_engine/posix_engine/internal_errqueue.cc",
    ],
    hdrs = [
        "src/core/lib/event_engine/posix_engine/internal_errqueue.h",
    ],
    deps = [
        "gpr",
        "iomgr_port",
    ],
)

grpc_cc_library(
    name = "posix_event_engine_traced_buffer_list",
    srcs = [
        "src/core/lib/event_engine/posix_engine/traced_buffer_list.cc",
    ],
    hdrs = [
        "src/core/lib/event_engine/posix_engine/traced_buffer_list.h",
    ],
    external_deps = [
        "absl/functional:any_invocable",
        "absl/status",
        "absl/types:optional",
    ],
    deps = [
        "gpr",
        "gpr_codegen",
        "iomgr_port",
        "posix_event_engine_internal_errqueue",
    ],
)

grpc_cc_library(
    name = "event_engine_utils",
    srcs = ["src/core/lib/event_engine/utils.cc"],
    hdrs = ["src/core/lib/event_engine/utils.h"],
    external_deps = ["absl/strings"],
    deps = [
        "event_engine_base_hdrs",
        "gpr_platform",
        "time",
    ],
)

grpc_cc_library(
    name = "event_engine_socket_notifier",
    hdrs = ["src/core/lib/event_engine/socket_notifier.h"],
    external_deps = ["absl/status"],
    deps = [
        "event_engine_base_hdrs",
        "gpr_platform",
    ],
)

grpc_cc_library(
    name = "posix_event_engine",
    srcs = ["src/core/lib/event_engine/posix_engine/posix_engine.cc"],
    hdrs = ["src/core/lib/event_engine/posix_engine/posix_engine.h"],
    external_deps = [
        "absl/base:core_headers",
        "absl/container:flat_hash_set",
        "absl/functional:any_invocable",
        "absl/status",
        "absl/status:statusor",
        "absl/strings",
    ],
    deps = [
        "event_engine_base_hdrs",
        "event_engine_common",
        "event_engine_threaded_executor",
        "event_engine_trace",
        "event_engine_utils",
        "gpr",
        "grpc_trace",
        "posix_event_engine_timer",
        "posix_event_engine_timer_manager",
    ],
)

grpc_cc_library(
    name = "windows_event_engine",
    srcs = ["src/core/lib/event_engine/windows/windows_engine.cc"],
    hdrs = ["src/core/lib/event_engine/windows/windows_engine.h"],
    external_deps = [
        "absl/status",
        "absl/status:statusor",
        "absl/strings",
    ],
    deps = [
        "event_engine_base_hdrs",
        "event_engine_common",
        "event_engine_threaded_executor",
        "event_engine_trace",
        "event_engine_utils",
        "gpr",
        "posix_event_engine_timer_manager",
        "time",
        "windows_iocp",
    ],
)

grpc_cc_library(
    name = "windows_iocp",
    srcs = [
        "src/core/lib/event_engine/windows/iocp.cc",
        "src/core/lib/event_engine/windows/win_socket.cc",
    ],
    hdrs = [
        "src/core/lib/event_engine/windows/iocp.h",
        "src/core/lib/event_engine/windows/win_socket.h",
    ],
    external_deps = [
        "absl/base:core_headers",
        "absl/functional:any_invocable",
        "absl/status",
        "absl/strings:str_format",
    ],
    deps = [
        "error",
        "event_engine_base_hdrs",
        "event_engine_executor",
        "event_engine_poller",
        "event_engine_socket_notifier",
        "event_engine_time_util",
        "event_engine_trace",
        "gpr",
        "gpr_platform",
    ],
)

grpc_cc_library(
    name = "event_engine_common",
    srcs = [
        "src/core/lib/event_engine/resolved_address.cc",
        "src/core/lib/event_engine/slice.cc",
        "src/core/lib/event_engine/slice_buffer.cc",
    ],
    hdrs = [
        "src/core/lib/event_engine/handle_containers.h",
    ],
    external_deps = [
        "absl/container:flat_hash_set",
    ],
    tags = ["nofixdeps"],
    deps = [
        "event_engine_base_hdrs",
        "event_engine_trace",
        "gpr",
        "gpr_platform",
        "ref_counted",
        "slice",
        "slice_refcount",
    ],
)

grpc_cc_library(
    name = "event_engine_trace",
    srcs = [
        "src/core/lib/event_engine/trace.cc",
    ],
    hdrs = [
        "src/core/lib/event_engine/trace.h",
    ],
    tags = ["nofixdeps"],
    deps = [
        "gpr_platform",
        "grpc_trace",
    ],
)

# NOTE: this target gets replaced inside Google's build system to be one that
# integrates with other internal systems better. Please do not rename or fold
# this into other targets.
grpc_cc_library(
    name = "default_event_engine_factory",
    srcs = ["src/core/lib/event_engine/default_event_engine_factory.cc"],
    hdrs = ["src/core/lib/event_engine/default_event_engine_factory.h"],
    external_deps = ["absl/memory"],
    select_deps = [{
        "//:windows": ["windows_event_engine"],
        "//:windows_msvc": ["windows_event_engine"],
        "//:windows_other": ["windows_event_engine"],
        "//conditions:default": ["posix_event_engine"],
    }],
    deps = [
        "event_engine_base_hdrs",
        "gpr_platform",
    ],
)

grpc_cc_library(
    name = "default_event_engine",
    srcs = [
        "src/core/lib/event_engine/default_event_engine.cc",
    ],
    hdrs = [
        "src/core/lib/event_engine/default_event_engine.h",
    ],
    external_deps = ["absl/functional:any_invocable"],
    deps = [
        "default_event_engine_factory",
        "event_engine_base_hdrs",
        "gpr",
    ],
)

grpc_cc_library(
    name = "uri_parser",
    srcs = [
        "src/core/lib/uri/uri_parser.cc",
    ],
    hdrs = [
        "src/core/lib/uri/uri_parser.h",
    ],
    external_deps = [
        "absl/status",
        "absl/status:statusor",
        "absl/strings",
        "absl/strings:str_format",
    ],
    visibility = ["@grpc:alt_grpc_base_legacy"],
    deps = ["gpr"],
)

grpc_cc_library(
    name = "channel_args_preconditioning",
    srcs = [
        "src/core/lib/channel/channel_args_preconditioning.cc",
    ],
    hdrs = [
        "src/core/lib/channel/channel_args_preconditioning.h",
    ],
    deps = [
        "channel_args",
        "gpr_platform",
        "grpc_codegen",
    ],
)

grpc_cc_library(
    name = "pid_controller",
    srcs = [
        "src/core/lib/transport/pid_controller.cc",
    ],
    hdrs = [
        "src/core/lib/transport/pid_controller.h",
    ],
    deps = [
        "gpr_platform",
        "useful",
    ],
)

grpc_cc_library(
    name = "bdp_estimator",
    srcs = [
        "src/core/lib/transport/bdp_estimator.cc",
    ],
    hdrs = ["src/core/lib/transport/bdp_estimator.h"],
    deps = [
        "exec_ctx",
        "gpr",
        "gpr_codegen",
        "grpc_trace",
        "time",
    ],
)

grpc_cc_library(
    name = "percent_encoding",
    srcs = [
        "src/core/lib/slice/percent_encoding.cc",
    ],
    hdrs = [
        "src/core/lib/slice/percent_encoding.h",
    ],
    deps = [
        "bitset",
        "gpr",
        "slice",
    ],
)

grpc_cc_library(
<<<<<<< HEAD
    name = "address_parser_registry",
    srcs = [
        "src/core/lib/resolver/address_parser_registry.cc",
    ],
    hdrs = [
        "src/core/lib/resolver/address_parser_registry.h",
    ],
    external_deps = [
        "absl/status",
        "absl/status:statusor",
        "absl/strings",
    ],
    deps = [
        "gpr",
        "resolved_address",
        "uri_parser",
=======
    name = "backoff",
    srcs = [
        "src/core/lib/backoff/backoff.cc",
    ],
    hdrs = [
        "src/core/lib/backoff/backoff.h",
    ],
    external_deps = ["absl/random"],
    language = "c++",
    visibility = ["@grpc:alt_grpc_base_legacy"],
    deps = [
        "exec_ctx",
        "gpr_platform",
        "time",
>>>>>>> 029f9455
    ],
)

grpc_cc_library(
    name = "pollset_set",
    srcs = [
        "src/core/lib/iomgr/pollset_set.cc",
    ],
    hdrs = [
        "src/core/lib/iomgr/pollset_set.h",
    ],
    deps = [
        "gpr",
        "iomgr_fwd",
    ],
)

grpc_cc_library(
    name = "grpc_base",
    srcs = [
        "src/core/lib/address_utils/parse_address.cc",
        "src/core/lib/channel/channel_stack.cc",
        "src/core/lib/channel/channel_stack_builder_impl.cc",
        "src/core/lib/channel/channel_trace.cc",
        "src/core/lib/channel/channelz.cc",
        "src/core/lib/channel/channelz_registry.cc",
        "src/core/lib/channel/connected_channel.cc",
        "src/core/lib/channel/promise_based_filter.cc",
        "src/core/lib/channel/status_util.cc",
        "src/core/lib/compression/compression.cc",
        "src/core/lib/compression/compression_internal.cc",
        "src/core/lib/compression/message_compress.cc",
        "src/core/lib/debug/stats.cc",
        "src/core/lib/debug/stats_data.cc",
        "src/core/lib/event_engine/channel_args_endpoint_config.cc",
        "src/core/lib/iomgr/buffer_list.cc",
        "src/core/lib/iomgr/call_combiner.cc",
        "src/core/lib/iomgr/cfstream_handle.cc",
        "src/core/lib/iomgr/dualstack_socket_posix.cc",
        "src/core/lib/iomgr/endpoint.cc",
        "src/core/lib/iomgr/endpoint_cfstream.cc",
        "src/core/lib/iomgr/endpoint_pair_posix.cc",
        "src/core/lib/iomgr/endpoint_pair_windows.cc",
        "src/core/lib/iomgr/error_cfstream.cc",
        "src/core/lib/iomgr/ev_apple.cc",
        "src/core/lib/iomgr/ev_epoll1_linux.cc",
        "src/core/lib/iomgr/ev_poll_posix.cc",
        "src/core/lib/iomgr/ev_posix.cc",
        "src/core/lib/iomgr/ev_windows.cc",
        "src/core/lib/iomgr/fork_posix.cc",
        "src/core/lib/iomgr/fork_windows.cc",
        "src/core/lib/iomgr/gethostname_fallback.cc",
        "src/core/lib/iomgr/gethostname_host_name_max.cc",
        "src/core/lib/iomgr/gethostname_sysconf.cc",
        "src/core/lib/iomgr/grpc_if_nametoindex_posix.cc",
        "src/core/lib/iomgr/grpc_if_nametoindex_unsupported.cc",
        "src/core/lib/iomgr/internal_errqueue.cc",
        "src/core/lib/iomgr/iocp_windows.cc",
        "src/core/lib/iomgr/iomgr.cc",
        "src/core/lib/iomgr/iomgr_posix.cc",
        "src/core/lib/iomgr/iomgr_posix_cfstream.cc",
        "src/core/lib/iomgr/iomgr_windows.cc",
        "src/core/lib/iomgr/load_file.cc",
        "src/core/lib/iomgr/lockfree_event.cc",
        "src/core/lib/iomgr/polling_entity.cc",
        "src/core/lib/iomgr/pollset.cc",
        "src/core/lib/iomgr/pollset_set_windows.cc",
        "src/core/lib/iomgr/pollset_windows.cc",
        "src/core/lib/iomgr/resolve_address.cc",
        "src/core/lib/iomgr/resolve_address_posix.cc",
        "src/core/lib/iomgr/resolve_address_windows.cc",
        "src/core/lib/iomgr/socket_factory_posix.cc",
        "src/core/lib/iomgr/socket_mutator.cc",
        "src/core/lib/iomgr/socket_utils_common_posix.cc",
        "src/core/lib/iomgr/socket_utils_linux.cc",
        "src/core/lib/iomgr/socket_utils_posix.cc",
        "src/core/lib/iomgr/socket_windows.cc",
        "src/core/lib/iomgr/tcp_client.cc",
        "src/core/lib/iomgr/tcp_client_cfstream.cc",
        "src/core/lib/iomgr/tcp_client_posix.cc",
        "src/core/lib/iomgr/tcp_client_windows.cc",
        "src/core/lib/iomgr/tcp_posix.cc",
        "src/core/lib/iomgr/tcp_server.cc",
        "src/core/lib/iomgr/tcp_server_posix.cc",
        "src/core/lib/iomgr/tcp_server_utils_posix_common.cc",
        "src/core/lib/iomgr/tcp_server_utils_posix_ifaddrs.cc",
        "src/core/lib/iomgr/tcp_server_utils_posix_noifaddrs.cc",
        "src/core/lib/iomgr/tcp_server_windows.cc",
        "src/core/lib/iomgr/tcp_windows.cc",
        "src/core/lib/iomgr/unix_sockets_posix.cc",
        "src/core/lib/iomgr/unix_sockets_posix_noop.cc",
        "src/core/lib/iomgr/wakeup_fd_eventfd.cc",
        "src/core/lib/iomgr/wakeup_fd_nospecial.cc",
        "src/core/lib/iomgr/wakeup_fd_pipe.cc",
        "src/core/lib/iomgr/wakeup_fd_posix.cc",
        "src/core/lib/resource_quota/api.cc",
        "src/core/lib/slice/b64.cc",
        "src/core/lib/slice/slice_api.cc",
        "src/core/lib/slice/slice_buffer_api.cc",
        "src/core/lib/surface/api_trace.cc",
        "src/core/lib/surface/builtins.cc",
        "src/core/lib/surface/byte_buffer.cc",
        "src/core/lib/surface/byte_buffer_reader.cc",
        "src/core/lib/surface/call.cc",
        "src/core/lib/surface/call_details.cc",
        "src/core/lib/surface/call_log_batch.cc",
        "src/core/lib/surface/channel.cc",
        "src/core/lib/surface/channel_ping.cc",
        "src/core/lib/surface/completion_queue.cc",
        "src/core/lib/surface/completion_queue_factory.cc",
        "src/core/lib/surface/event_string.cc",
        "src/core/lib/surface/lame_client.cc",
        "src/core/lib/surface/metadata_array.cc",
        "src/core/lib/surface/server.cc",
        "src/core/lib/surface/validate_metadata.cc",
        "src/core/lib/surface/version.cc",
        "src/core/lib/transport/connectivity_state.cc",
        "src/core/lib/transport/error_utils.cc",
        "src/core/lib/transport/metadata_batch.cc",
        "src/core/lib/transport/parsed_metadata.cc",
        "src/core/lib/transport/status_conversion.cc",
        "src/core/lib/transport/timeout_encoding.cc",
        "src/core/lib/transport/transport.cc",
        "src/core/lib/transport/transport_op_string.cc",
    ],
    hdrs = [
        "src/core/lib/transport/error_utils.h",
        "src/core/lib/transport/http2_errors.h",
        "src/core/lib/address_utils/parse_address.h",
        "src/core/lib/channel/call_finalization.h",
        "src/core/lib/channel/call_tracer.h",
        "src/core/lib/channel/channel_stack.h",
        "src/core/lib/channel/promise_based_filter.h",
        "src/core/lib/channel/channel_stack_builder_impl.h",
        "src/core/lib/channel/channel_trace.h",
        "src/core/lib/channel/channelz.h",
        "src/core/lib/channel/channelz_registry.h",
        "src/core/lib/channel/connected_channel.h",
        "src/core/lib/channel/context.h",
        "src/core/lib/channel/status_util.h",
        "src/core/lib/compression/compression_internal.h",
        "src/core/lib/resource_quota/api.h",
        "src/core/lib/compression/message_compress.h",
        "src/core/lib/debug/stats.h",
        "src/core/lib/debug/stats_data.h",
        "src/core/lib/event_engine/channel_args_endpoint_config.h",
        "src/core/lib/event_engine/promise.h",
        "src/core/lib/iomgr/block_annotate.h",
        "src/core/lib/iomgr/buffer_list.h",
        "src/core/lib/iomgr/call_combiner.h",
        "src/core/lib/iomgr/cfstream_handle.h",
        "src/core/lib/iomgr/dynamic_annotations.h",
        "src/core/lib/iomgr/endpoint.h",
        "src/core/lib/iomgr/endpoint_cfstream.h",
        "src/core/lib/iomgr/endpoint_pair.h",
        "src/core/lib/iomgr/error_cfstream.h",
        "src/core/lib/iomgr/ev_apple.h",
        "src/core/lib/iomgr/ev_epoll1_linux.h",
        "src/core/lib/iomgr/ev_poll_posix.h",
        "src/core/lib/iomgr/ev_posix.h",
        "src/core/lib/iomgr/gethostname.h",
        "src/core/lib/iomgr/grpc_if_nametoindex.h",
        "src/core/lib/iomgr/internal_errqueue.h",
        "src/core/lib/iomgr/iocp_windows.h",
        "src/core/lib/iomgr/iomgr.h",
        "src/core/lib/iomgr/load_file.h",
        "src/core/lib/iomgr/lockfree_event.h",
        "src/core/lib/iomgr/nameser.h",
        "src/core/lib/iomgr/polling_entity.h",
        "src/core/lib/iomgr/pollset.h",
        "src/core/lib/iomgr/pollset_set_windows.h",
        "src/core/lib/iomgr/pollset_windows.h",
        "src/core/lib/iomgr/python_util.h",
        "src/core/lib/iomgr/resolve_address.h",
        "src/core/lib/iomgr/resolve_address_impl.h",
        "src/core/lib/iomgr/resolve_address_posix.h",
        "src/core/lib/iomgr/resolve_address_windows.h",
        "src/core/lib/iomgr/sockaddr.h",
        "src/core/lib/iomgr/sockaddr_posix.h",
        "src/core/lib/iomgr/sockaddr_windows.h",
        "src/core/lib/iomgr/socket_factory_posix.h",
        "src/core/lib/iomgr/socket_mutator.h",
        "src/core/lib/iomgr/socket_utils_posix.h",
        "src/core/lib/iomgr/socket_windows.h",
        "src/core/lib/iomgr/tcp_client.h",
        "src/core/lib/iomgr/tcp_client_posix.h",
        "src/core/lib/iomgr/tcp_posix.h",
        "src/core/lib/iomgr/tcp_server.h",
        "src/core/lib/iomgr/tcp_server_utils_posix.h",
        "src/core/lib/iomgr/tcp_windows.h",
        "src/core/lib/iomgr/unix_sockets_posix.h",
        "src/core/lib/iomgr/wakeup_fd_pipe.h",
        "src/core/lib/iomgr/wakeup_fd_posix.h",
        "src/core/lib/slice/b64.h",
        "src/core/lib/surface/api_trace.h",
        "src/core/lib/surface/builtins.h",
        "src/core/lib/surface/call.h",
        "src/core/lib/surface/call_test_only.h",
        "src/core/lib/surface/channel.h",
        "src/core/lib/surface/completion_queue.h",
        "src/core/lib/surface/completion_queue_factory.h",
        "src/core/lib/surface/event_string.h",
        "src/core/lib/surface/init.h",
        "src/core/lib/surface/lame_client.h",
        "src/core/lib/surface/server.h",
        "src/core/lib/surface/validate_metadata.h",
        "src/core/lib/transport/connectivity_state.h",
        "src/core/lib/transport/metadata_batch.h",
        "src/core/lib/transport/parsed_metadata.h",
        "src/core/lib/transport/status_conversion.h",
        "src/core/lib/transport/timeout_encoding.h",
        "src/core/lib/transport/transport.h",
        "src/core/lib/transport/transport_impl.h",
    ] +
    # TODO(ctiller): remove these
    # These headers used to be vended by this target, but they have been split
    # out into separate targets now. In order to transition downstream code, we
    # re-export these headers from here for now, and when LSC's have completed
    # to clean this up, we'll remove these.
    [
        "src/core/lib/iomgr/closure.h",
        "src/core/lib/iomgr/error.h",
        "src/core/lib/slice/slice_internal.h",
        "src/core/lib/slice/slice_string_helpers.h",
        "src/core/lib/iomgr/exec_ctx.h",
        "src/core/lib/iomgr/executor.h",
        "src/core/lib/iomgr/combiner.h",
        "src/core/lib/iomgr/iomgr_internal.h",
        "src/core/lib/channel/channel_args.h",
        "src/core/lib/channel/channel_stack_builder.h",
    ],
    external_deps = [
        "absl/base:core_headers",
        "absl/container:flat_hash_map",
        "absl/container:inlined_vector",
        "absl/functional:any_invocable",
        "absl/functional:function_ref",
        "absl/memory",
        "absl/meta:type_traits",
        "absl/random",
        "absl/status",
        "absl/status:statusor",
        "absl/strings",
        "absl/strings:str_format",
        "absl/synchronization",
        "absl/time",
        "absl/types:optional",
        "absl/types:variant",
        "absl/utility",
        "madler_zlib",
    ],
    language = "c++",
    public_hdrs = GRPC_PUBLIC_HDRS + GRPC_PUBLIC_EVENT_ENGINE_HDRS,
    tags = ["nofixdeps"],
    visibility = ["@grpc:alt_grpc_base_legacy"],
    deps = [
<<<<<<< HEAD
        "address_parser_registry",
=======
        "activity",
>>>>>>> 029f9455
        "arena",
        "arena_promise",
        "atomic_utils",
        "avl",
        "bitset",
        "channel_args",
        "channel_args_preconditioning",
        "channel_fwd",
        "channel_init",
        "channel_stack_builder",
        "channel_stack_type",
        "chunked_vector",
        "closure",
        "config",
        "context",
        "cpp_impl_of",
        "debug_location",
        "default_event_engine",
        "dual_ref_counted",
        "error",
        "event_engine_common",
        "exec_ctx",
        "experiments",
        "gpr",
        "gpr_tls",
        "grpc_public_hdrs",
        "grpc_sockaddr",
        "grpc_trace",
        "iomgr_fwd",
        "iomgr_port",
        "iomgr_timer",
        "json",
        "latch",
        "memory_quota",
        "orphanable",
        "packed_table",
        "poll",
        "pollset_set",
        "promise",
        "ref_counted",
        "ref_counted_ptr",
        "resolved_address",
        "resource_quota",
        "resource_quota_trace",
        "slice",
        "slice_buffer",
        "slice_refcount",
        "sockaddr_utils",
        "status_helper",
        "table",
        "thread_quota",
        "time",
        "transport_fwd",
        "uri_parser",
        "useful",
        "work_serializer",
    ],
)

grpc_cc_library(
    name = "channel_stack_type",
    srcs = [
        "src/core/lib/surface/channel_stack_type.cc",
    ],
    hdrs = [
        "src/core/lib/surface/channel_stack_type.h",
    ],
    language = "c++",
    deps = ["gpr_platform"],
)

grpc_cc_library(
    name = "channel_init",
    srcs = [
        "src/core/lib/surface/channel_init.cc",
    ],
    hdrs = [
        "src/core/lib/surface/channel_init.h",
    ],
    language = "c++",
    deps = [
        "channel_stack_builder",
        "channel_stack_type",
        "gpr_platform",
    ],
)

grpc_cc_library(
    name = "single_set_ptr",
    hdrs = [
        "src/core/lib/gprpp/single_set_ptr.h",
    ],
    language = "c++",
    deps = ["gpr"],
)

grpc_cc_library(
    name = "channel_stack_builder",
    srcs = [
        "src/core/lib/channel/channel_stack_builder.cc",
    ],
    hdrs = [
        "src/core/lib/channel/channel_stack_builder.h",
    ],
    external_deps = [
        "absl/status:statusor",
        "absl/strings",
    ],
    language = "c++",
    visibility = ["@grpc:alt_grpc_base_legacy"],
    deps = [
        "channel_args",
        "channel_fwd",
        "channel_stack_type",
        "gpr",
        "ref_counted_ptr",
        "transport_fwd",
    ],
)

grpc_cc_library(
    name = "grpc_common",
    defines = select({
        "grpc_no_rls": ["GRPC_NO_RLS"],
        "//conditions:default": [],
    }),
    language = "c++",
    select_deps = [
        {
            "grpc_no_rls": [],
            "//conditions:default": ["grpc_lb_policy_rls"],
        },
    ],
    tags = ["nofixdeps"],
    deps = [
        "grpc_base",
        # standard plugins
        "census",
        "grpc_deadline_filter",
        "grpc_client_authority_filter",
        "grpc_lb_policy_grpclb",
        "grpc_lb_policy_outlier_detection",
        "grpc_lb_policy_pick_first",
        "grpc_lb_policy_priority",
        "grpc_lb_policy_ring_hash",
        "grpc_lb_policy_round_robin",
        "grpc_lb_policy_weighted_target",
        "grpc_channel_idle_filter",
        "grpc_message_size_filter",
        "grpc_resolver_binder",
        "grpc_resolver_dns_ares",
        "grpc_resolver_fake",
        "grpc_resolver_dns_native",
        "grpc_resolver_sockaddr",
        "grpc_transport_chttp2_client_connector",
        "grpc_transport_chttp2_server",
        "grpc_transport_inproc",
        "grpc_fault_injection_filter",
    ],
)

grpc_cc_library(
    name = "grpc_service_config",
    hdrs = [
        "src/core/lib/service_config/service_config.h",
        "src/core/lib/service_config/service_config_call_data.h",
    ],
    external_deps = ["absl/strings"],
    language = "c++",
    deps = [
        "gpr_platform",
        "ref_counted",
        "ref_counted_ptr",
        "service_config_parser",
        "slice_refcount",
        "unique_type_name",
        "useful",
    ],
)

grpc_cc_library(
    name = "grpc_service_config_impl",
    srcs = [
        "src/core/lib/service_config/service_config_impl.cc",
    ],
    hdrs = [
        "src/core/lib/service_config/service_config_impl.h",
    ],
    external_deps = [
        "absl/memory",
        "absl/status",
        "absl/status:statusor",
        "absl/strings",
    ],
    language = "c++",
    visibility = ["@grpc:client_channel"],
    deps = [
        "channel_args",
        "config",
        "gpr",
        "grpc_service_config",
        "json",
        "ref_counted_ptr",
        "service_config_parser",
        "slice",
        "slice_refcount",
    ],
)

grpc_cc_library(
    name = "service_config_parser",
    srcs = [
        "src/core/lib/service_config/service_config_parser.cc",
    ],
    hdrs = [
        "src/core/lib/service_config/service_config_parser.h",
    ],
    external_deps = [
        "absl/status",
        "absl/status:statusor",
        "absl/strings",
    ],
    language = "c++",
    deps = [
        "channel_args",
        "gpr",
        "json",
    ],
)

grpc_cc_library(
    name = "server_address",
    srcs = [
        "src/core/lib/resolver/server_address.cc",
    ],
    hdrs = [
        "src/core/lib/resolver/server_address.h",
    ],
    external_deps = [
        "absl/memory",
        "absl/status",
        "absl/status:statusor",
        "absl/strings",
        "absl/strings:str_format",
    ],
    language = "c++",
    visibility = ["@grpc:client_channel"],
    deps = [
        "channel_args",
        "gpr_platform",
        "resolved_address",
        "sockaddr_utils",
        "useful",
    ],
)

grpc_cc_library(
    name = "grpc_resolver",
    srcs = [
        "src/core/lib/resolver/resolver.cc",
        "src/core/lib/resolver/resolver_registry.cc",
    ],
    hdrs = [
        "src/core/lib/resolver/resolver.h",
        "src/core/lib/resolver/resolver_factory.h",
        "src/core/lib/resolver/resolver_registry.h",
    ],
    external_deps = [
        "absl/status",
        "absl/status:statusor",
        "absl/strings",
        "absl/strings:str_format",
    ],
    language = "c++",
    visibility = ["@grpc:client_channel"],
    deps = [
        "channel_args",
        "gpr",
        "grpc_service_config",
        "grpc_trace",
        "iomgr_fwd",
        "orphanable",
        "ref_counted_ptr",
        "server_address",
        "uri_parser",
    ],
)

grpc_cc_library(
    name = "channel_args",
    srcs = [
        "src/core/lib/channel/channel_args.cc",
    ],
    hdrs = [
        "src/core/lib/channel/channel_args.h",
    ],
    external_deps = [
        "absl/meta:type_traits",
        "absl/strings",
        "absl/strings:str_format",
        "absl/types:optional",
        "absl/types:variant",
    ],
    language = "c++",
    deps = [
        "avl",
        "channel_stack_type",
        "debug_location",
        "dual_ref_counted",
        "gpr",
        "grpc_codegen",
        "match",
        "ref_counted",
        "ref_counted_ptr",
        "time",
        "useful",
    ],
)

grpc_cc_library(
    name = "resolved_address",
    hdrs = ["src/core/lib/iomgr/resolved_address.h"],
    language = "c++",
    deps = [
        "gpr_platform",
        "iomgr_port",
    ],
)

grpc_cc_library(
    name = "lb_policy",
    srcs = ["src/core/lib/load_balancing/lb_policy.cc"],
    hdrs = ["src/core/lib/load_balancing/lb_policy.h"],
    external_deps = [
        "absl/status",
        "absl/status:statusor",
        "absl/strings",
        "absl/types:optional",
        "absl/types:variant",
    ],
    deps = [
        "channel_args",
        "closure",
        "debug_location",
        "error",
        "exec_ctx",
        "gpr_platform",
        "grpc_backend_metric_data",
        "grpc_codegen",
        "grpc_trace",
        "iomgr_fwd",
        "orphanable",
        "pollset_set",
        "ref_counted",
        "ref_counted_ptr",
        "server_address",
        "subchannel_interface",
        "work_serializer",
    ],
)

grpc_cc_library(
    name = "lb_policy_factory",
    hdrs = ["src/core/lib/load_balancing/lb_policy_factory.h"],
    external_deps = [
        "absl/status:statusor",
        "absl/strings",
    ],
    deps = [
        "gpr_platform",
        "json",
        "lb_policy",
        "orphanable",
        "ref_counted_ptr",
    ],
)

grpc_cc_library(
    name = "lb_policy_registry",
    srcs = ["src/core/lib/load_balancing/lb_policy_registry.cc"],
    hdrs = ["src/core/lib/load_balancing/lb_policy_registry.h"],
    external_deps = [
        "absl/status",
        "absl/status:statusor",
        "absl/strings",
        "absl/strings:str_format",
    ],
    deps = [
        "gpr",
        "json",
        "lb_policy",
        "lb_policy_factory",
        "orphanable",
        "ref_counted_ptr",
    ],
)

grpc_cc_library(
    name = "subchannel_interface",
    hdrs = ["src/core/lib/load_balancing/subchannel_interface.h"],
    external_deps = ["absl/status"],
    deps = [
        "channel_args",
        "gpr_platform",
        "grpc_codegen",
        "iomgr_fwd",
        "ref_counted",
        "ref_counted_ptr",
    ],
)

grpc_cc_library(
    name = "grpc_client_channel",
    srcs = [
        "src/core/ext/filters/client_channel/backend_metric.cc",
        "src/core/ext/filters/client_channel/backup_poller.cc",
        "src/core/ext/filters/client_channel/channel_connectivity.cc",
        "src/core/ext/filters/client_channel/client_channel.cc",
        "src/core/ext/filters/client_channel/client_channel_channelz.cc",
        "src/core/ext/filters/client_channel/client_channel_factory.cc",
        "src/core/ext/filters/client_channel/client_channel_plugin.cc",
        "src/core/ext/filters/client_channel/config_selector.cc",
        "src/core/ext/filters/client_channel/dynamic_filters.cc",
        "src/core/ext/filters/client_channel/global_subchannel_pool.cc",
        "src/core/ext/filters/client_channel/health/health_check_client.cc",
        "src/core/ext/filters/client_channel/http_proxy.cc",
        "src/core/ext/filters/client_channel/lb_policy/child_policy_handler.cc",
        "src/core/ext/filters/client_channel/lb_policy/oob_backend_metric.cc",
        "src/core/ext/filters/client_channel/local_subchannel_pool.cc",
        "src/core/ext/filters/client_channel/proxy_mapper_registry.cc",
        "src/core/ext/filters/client_channel/resolver_result_parsing.cc",
        "src/core/ext/filters/client_channel/retry_filter.cc",
        "src/core/ext/filters/client_channel/retry_service_config.cc",
        "src/core/ext/filters/client_channel/retry_throttle.cc",
        "src/core/ext/filters/client_channel/service_config_channel_arg_filter.cc",
        "src/core/ext/filters/client_channel/subchannel.cc",
        "src/core/ext/filters/client_channel/subchannel_pool_interface.cc",
        "src/core/ext/filters/client_channel/subchannel_stream_client.cc",
    ],
    hdrs = [
        "src/core/ext/filters/client_channel/backend_metric.h",
        "src/core/ext/filters/client_channel/backup_poller.h",
        "src/core/ext/filters/client_channel/client_channel.h",
        "src/core/ext/filters/client_channel/client_channel_channelz.h",
        "src/core/ext/filters/client_channel/client_channel_factory.h",
        "src/core/ext/filters/client_channel/config_selector.h",
        "src/core/ext/filters/client_channel/connector.h",
        "src/core/ext/filters/client_channel/dynamic_filters.h",
        "src/core/ext/filters/client_channel/global_subchannel_pool.h",
        "src/core/ext/filters/client_channel/health/health_check_client.h",
        "src/core/ext/filters/client_channel/http_proxy.h",
        "src/core/ext/filters/client_channel/lb_policy/child_policy_handler.h",
        "src/core/ext/filters/client_channel/lb_policy/oob_backend_metric.h",
        "src/core/ext/filters/client_channel/local_subchannel_pool.h",
        "src/core/ext/filters/client_channel/proxy_mapper.h",
        "src/core/ext/filters/client_channel/proxy_mapper_registry.h",
        "src/core/ext/filters/client_channel/resolver_result_parsing.h",
        "src/core/ext/filters/client_channel/retry_filter.h",
        "src/core/ext/filters/client_channel/retry_service_config.h",
        "src/core/ext/filters/client_channel/retry_throttle.h",
        "src/core/ext/filters/client_channel/subchannel.h",
        "src/core/ext/filters/client_channel/subchannel_interface_internal.h",
        "src/core/ext/filters/client_channel/subchannel_pool_interface.h",
        "src/core/ext/filters/client_channel/subchannel_stream_client.h",
    ],
    external_deps = [
        "absl/base:core_headers",
        "absl/container:inlined_vector",
        "absl/memory",
        "absl/status",
        "absl/status:statusor",
        "absl/strings",
        "absl/strings:cord",
        "absl/types:optional",
        "absl/types:variant",
        "upb_lib",
    ],
    language = "c++",
    visibility = ["@grpc:client_channel"],
    deps = [
        "arena",
        "backoff",
        "channel_fwd",
        "channel_init",
        "channel_stack_type",
        "config",
        "construct_destruct",
        "debug_location",
        "default_event_engine",
        "dual_ref_counted",
        "gpr",
        "gpr_codegen",
        "grpc_backend_metric_data",
        "grpc_base",
        "grpc_codegen",
        "grpc_deadline_filter",
        "grpc_health_upb",
        "grpc_public_hdrs",
        "grpc_resolver",
        "grpc_service_config",
        "grpc_service_config_impl",
        "grpc_trace",
        "http_connect_handshaker",
        "iomgr_fwd",
        "iomgr_timer",
        "json",
        "json_util",
        "lb_policy",
        "lb_policy_registry",
        "memory_quota",
        "orphanable",
        "pollset_set",
        "protobuf_duration_upb",
        "ref_counted",
        "ref_counted_ptr",
        "resolved_address",
        "resource_quota",
        "server_address",
        "service_config_parser",
        "slice",
        "slice_buffer",
        "slice_refcount",
        "sockaddr_utils",
        "subchannel_interface",
        "time",
        "transport_fwd",
        "unique_type_name",
        "uri_parser",
        "useful",
        "work_serializer",
        "xds_orca_service_upb",
        "xds_orca_upb",
    ],
)

grpc_cc_library(
    name = "grpc_server_config_selector",
    srcs = [
        "src/core/ext/filters/server_config_selector/server_config_selector.cc",
    ],
    hdrs = [
        "src/core/ext/filters/server_config_selector/server_config_selector.h",
    ],
    external_deps = [
        "absl/status:statusor",
        "absl/strings",
    ],
    language = "c++",
    deps = [
        "channel_args",
        "dual_ref_counted",
        "gpr_platform",
        "grpc_base",
        "grpc_codegen",
        "grpc_service_config",
        "ref_counted",
        "ref_counted_ptr",
        "service_config_parser",
        "useful",
    ],
)

grpc_cc_library(
    name = "grpc_server_config_selector_filter",
    srcs = [
        "src/core/ext/filters/server_config_selector/server_config_selector_filter.cc",
    ],
    hdrs = [
        "src/core/ext/filters/server_config_selector/server_config_selector_filter.h",
    ],
    external_deps = [
        "absl/base:core_headers",
        "absl/memory",
        "absl/status",
        "absl/status:statusor",
        "absl/types:optional",
    ],
    language = "c++",
    deps = [
        "arena",
        "arena_promise",
        "channel_args",
        "channel_fwd",
        "context",
        "gpr",
        "grpc_base",
        "grpc_server_config_selector",
        "grpc_service_config",
        "promise",
        "ref_counted_ptr",
    ],
)

grpc_cc_library(
    name = "sorted_pack",
    hdrs = [
        "src/core/lib/gprpp/sorted_pack.h",
    ],
    language = "c++",
    deps = ["gpr_platform"],
)

grpc_cc_library(
    name = "idle_filter_state",
    srcs = [
        "src/core/ext/filters/channel_idle/idle_filter_state.cc",
    ],
    hdrs = [
        "src/core/ext/filters/channel_idle/idle_filter_state.h",
    ],
    language = "c++",
    deps = ["gpr_platform"],
)

grpc_cc_library(
    name = "grpc_channel_idle_filter",
    srcs = [
        "src/core/ext/filters/channel_idle/channel_idle_filter.cc",
    ],
    hdrs = [
        "src/core/ext/filters/channel_idle/channel_idle_filter.h",
    ],
    external_deps = [
        "absl/status",
        "absl/status:statusor",
        "absl/types:optional",
    ],
    deps = [
        "activity",
        "arena_promise",
        "channel_args",
        "channel_fwd",
        "channel_init",
        "channel_stack_builder",
        "channel_stack_type",
        "closure",
        "config",
        "debug_location",
        "exec_ctx",
        "exec_ctx_wakeup_scheduler",
        "gpr",
        "grpc_base",
        "grpc_codegen",
        "grpc_trace",
        "idle_filter_state",
        "loop",
        "orphanable",
        "poll",
        "promise",
        "ref_counted_ptr",
        "single_set_ptr",
        "sleep",
        "time",
        "try_seq",
    ],
)

grpc_cc_library(
    name = "grpc_deadline_filter",
    srcs = [
        "src/core/ext/filters/deadline/deadline_filter.cc",
    ],
    hdrs = [
        "src/core/ext/filters/deadline/deadline_filter.h",
    ],
    external_deps = [
        "absl/status",
        "absl/types:optional",
    ],
    language = "c++",
    deps = [
        "arena",
        "channel_args",
        "channel_fwd",
        "channel_init",
        "channel_stack_builder",
        "channel_stack_type",
        "closure",
        "config",
        "debug_location",
        "exec_ctx",
        "gpr",
        "grpc_base",
        "grpc_codegen",
        "grpc_public_hdrs",
        "iomgr_timer",
        "time",
    ],
)

grpc_cc_library(
    name = "grpc_client_authority_filter",
    srcs = [
        "src/core/ext/filters/http/client_authority_filter.cc",
    ],
    hdrs = [
        "src/core/ext/filters/http/client_authority_filter.h",
    ],
    external_deps = [
        "absl/status",
        "absl/status:statusor",
        "absl/strings",
        "absl/types:optional",
    ],
    language = "c++",
    deps = [
        "arena_promise",
        "channel_args",
        "channel_fwd",
        "channel_init",
        "channel_stack_builder",
        "channel_stack_type",
        "config",
        "gpr_platform",
        "grpc_base",
        "grpc_codegen",
        "slice",
    ],
)

grpc_cc_library(
    name = "grpc_message_size_filter",
    srcs = [
        "src/core/ext/filters/message_size/message_size_filter.cc",
    ],
    hdrs = [
        "src/core/ext/filters/message_size/message_size_filter.h",
    ],
    external_deps = [
        "absl/memory",
        "absl/status",
        "absl/status:statusor",
        "absl/strings",
        "absl/strings:str_format",
        "absl/types:optional",
    ],
    language = "c++",
    deps = [
        "channel_args",
        "channel_fwd",
        "channel_init",
        "channel_stack_builder",
        "channel_stack_type",
        "closure",
        "config",
        "debug_location",
        "gpr",
        "grpc_base",
        "grpc_codegen",
        "grpc_public_hdrs",
        "grpc_service_config",
        "json",
        "service_config_parser",
        "slice_buffer",
    ],
)

grpc_cc_library(
    name = "grpc_fault_injection_filter",
    srcs = [
        "src/core/ext/filters/fault_injection/fault_injection_filter.cc",
        "src/core/ext/filters/fault_injection/service_config_parser.cc",
    ],
    hdrs = [
        "src/core/ext/filters/fault_injection/fault_injection_filter.h",
        "src/core/ext/filters/fault_injection/service_config_parser.h",
    ],
    external_deps = [
        "absl/base:core_headers",
        "absl/memory",
        "absl/random",
        "absl/status",
        "absl/status:statusor",
        "absl/strings",
        "absl/types:optional",
    ],
    language = "c++",
    deps = [
        "arena_promise",
        "channel_fwd",
        "config",
        "context",
        "gpr",
        "grpc_base",
        "grpc_public_hdrs",
        "grpc_service_config",
        "grpc_trace",
        "json",
        "json_util",
        "service_config_parser",
        "sleep",
        "time",
        "try_seq",
    ],
)

grpc_cc_library(
    name = "grpc_rbac_filter",
    srcs = [
        "src/core/ext/filters/rbac/rbac_filter.cc",
        "src/core/ext/filters/rbac/rbac_service_config_parser.cc",
    ],
    hdrs = [
        "src/core/ext/filters/rbac/rbac_filter.h",
        "src/core/ext/filters/rbac/rbac_service_config_parser.h",
    ],
    external_deps = [
        "absl/memory",
        "absl/status",
        "absl/status:statusor",
        "absl/strings",
        "absl/strings:str_format",
        "absl/types:optional",
    ],
    language = "c++",
    deps = [
        "channel_args",
        "channel_fwd",
        "closure",
        "config",
        "debug_location",
        "gpr",
        "grpc_authorization_base",
        "grpc_base",
        "grpc_matchers",
        "grpc_public_hdrs",
        "grpc_rbac_engine",
        "grpc_security_base",
        "grpc_service_config",
        "json",
        "json_util",
        "service_config_parser",
        "transport_fwd",
    ],
)

grpc_cc_library(
    name = "grpc_http_filters",
    srcs = [
        "src/core/ext/filters/http/client/http_client_filter.cc",
        "src/core/ext/filters/http/http_filters_plugin.cc",
        "src/core/ext/filters/http/message_compress/message_compress_filter.cc",
        "src/core/ext/filters/http/message_compress/message_decompress_filter.cc",
        "src/core/ext/filters/http/server/http_server_filter.cc",
    ],
    hdrs = [
        "src/core/ext/filters/http/client/http_client_filter.h",
        "src/core/ext/filters/http/message_compress/message_compress_filter.h",
        "src/core/ext/filters/http/message_compress/message_decompress_filter.h",
        "src/core/ext/filters/http/server/http_server_filter.h",
    ],
    external_deps = [
        "absl/base:core_headers",
        "absl/meta:type_traits",
        "absl/status",
        "absl/status:statusor",
        "absl/strings",
        "absl/strings:str_format",
        "absl/types:optional",
    ],
    language = "c++",
    visibility = ["@grpc:http"],
    deps = [
        "arena",
        "arena_promise",
        "basic_seq",
        "call_push_pull",
        "channel_fwd",
        "channel_init",
        "channel_stack_type",
        "config",
        "context",
        "debug_location",
        "gpr",
        "grpc_base",
        "grpc_codegen",
        "grpc_message_size_filter",
        "grpc_public_hdrs",
        "grpc_trace",
        "latch",
        "percent_encoding",
        "promise",
        "seq",
        "slice",
        "slice_buffer",
        "transport_fwd",
    ],
)

grpc_cc_library(
    name = "grpc_codegen",
    language = "c++",
    public_hdrs = [
        "include/grpc/impl/codegen/byte_buffer.h",
        "include/grpc/impl/codegen/byte_buffer_reader.h",
        "include/grpc/impl/codegen/compression_types.h",
        "include/grpc/impl/codegen/connectivity_state.h",
        "include/grpc/impl/codegen/grpc_types.h",
        "include/grpc/impl/codegen/propagation_bits.h",
        "include/grpc/impl/codegen/status.h",
        "include/grpc/impl/codegen/slice.h",
    ],
    visibility = ["@grpc:public"],
    deps = ["gpr_codegen"],
)

grpc_cc_library(
    name = "grpc_grpclb_balancer_addresses",
    srcs = [
        "src/core/ext/filters/client_channel/lb_policy/grpclb/grpclb_balancer_addresses.cc",
    ],
    hdrs = [
        "src/core/ext/filters/client_channel/lb_policy/grpclb/grpclb_balancer_addresses.h",
    ],
    language = "c++",
    visibility = ["@grpc:grpclb"],
    deps = [
        "channel_args",
        "gpr_platform",
        "grpc_codegen",
        "server_address",
        "useful",
    ],
)

grpc_cc_library(
    name = "grpc_lb_policy_grpclb",
    srcs = [
        "src/core/ext/filters/client_channel/lb_policy/grpclb/client_load_reporting_filter.cc",
        "src/core/ext/filters/client_channel/lb_policy/grpclb/grpclb.cc",
        "src/core/ext/filters/client_channel/lb_policy/grpclb/grpclb_client_stats.cc",
        "src/core/ext/filters/client_channel/lb_policy/grpclb/load_balancer_api.cc",
    ],
    hdrs = [
        "src/core/ext/filters/client_channel/lb_policy/grpclb/client_load_reporting_filter.h",
        "src/core/ext/filters/client_channel/lb_policy/grpclb/grpclb.h",
        "src/core/ext/filters/client_channel/lb_policy/grpclb/grpclb_client_stats.h",
        "src/core/ext/filters/client_channel/lb_policy/grpclb/load_balancer_api.h",
    ],
    external_deps = [
        "absl/base:core_headers",
        "absl/container:inlined_vector",
        "absl/memory",
        "absl/status",
        "absl/status:statusor",
        "absl/strings",
        "absl/strings:str_format",
        "absl/types:optional",
        "absl/types:variant",
        "upb_lib",
    ],
    language = "c++",
    deps = [
        "backoff",
        "channel_fwd",
        "channel_init",
        "channel_stack_type",
        "config",
        "debug_location",
        "default_event_engine",
        "gpr",
        "gpr_codegen",
        "grpc_base",
        "grpc_client_channel",
        "grpc_codegen",
        "grpc_grpclb_balancer_addresses",
        "grpc_lb_upb",
        "grpc_public_hdrs",
        "grpc_resolver",
        "grpc_resolver_fake",
        "grpc_security_base",
        "grpc_sockaddr",
        "grpc_trace",
        "iomgr_timer",
        "json",
        "lb_policy",
        "lb_policy_factory",
        "lb_policy_registry",
        "orphanable",
        "pollset_set",
        "protobuf_duration_upb",
        "protobuf_timestamp_upb",
        "ref_counted",
        "ref_counted_ptr",
        "resolved_address",
        "server_address",
        "slice",
        "slice_refcount",
        "sockaddr_utils",
        "subchannel_interface",
        "time",
        "uri_parser",
        "useful",
        "work_serializer",
    ],
)

grpc_cc_library(
    name = "grpc_backend_metric_data",
    hdrs = [
        "src/core/ext/filters/client_channel/lb_policy/backend_metric_data.h",
    ],
    external_deps = ["absl/strings"],
    language = "c++",
    deps = ["gpr_platform"],
)

grpc_cc_library(
    name = "grpc_lb_policy_rls",
    srcs = [
        "src/core/ext/filters/client_channel/lb_policy/rls/rls.cc",
    ],
    external_deps = [
        "absl/base:core_headers",
        "absl/hash",
        "absl/memory",
        "absl/status",
        "absl/status:statusor",
        "absl/strings",
        "absl/strings:str_format",
        "absl/types:optional",
        "upb_lib",
    ],
    language = "c++",
    deps = [
        "backoff",
        "config",
        "debug_location",
        "dual_ref_counted",
        "gpr",
        "grpc_base",
        "grpc_client_channel",
        "grpc_codegen",
        "grpc_fake_credentials",
        "grpc_public_hdrs",
        "grpc_resolver",
        "grpc_security_base",
        "grpc_service_config_impl",
        "grpc_trace",
        "iomgr_timer",
        "json",
        "json_util",
        "lb_policy",
        "lb_policy_factory",
        "lb_policy_registry",
        "orphanable",
        "pollset_set",
        "ref_counted_ptr",
        "rls_upb",
        "server_address",
        "slice_refcount",
        "subchannel_interface",
        "time",
        "uri_parser",
        "work_serializer",
    ],
)

grpc_cc_library(
    name = "upb_utils",
    hdrs = [
        "src/core/ext/xds/upb_utils.h",
    ],
    external_deps = [
        "absl/strings",
        "upb_lib",
    ],
    language = "c++",
    deps = ["gpr_platform"],
)

grpc_cc_library(
    name = "xds_client",
    srcs = [
        "src/core/ext/xds/xds_api.cc",
        "src/core/ext/xds/xds_bootstrap.cc",
        "src/core/ext/xds/xds_client.cc",
        "src/core/ext/xds/xds_client_stats.cc",
        "src/core/ext/xds/xds_resource_type.cc",
    ],
    hdrs = [
        "src/core/ext/xds/xds_api.h",
        "src/core/ext/xds/xds_bootstrap.h",
        "src/core/ext/xds/xds_channel_args.h",
        "src/core/ext/xds/xds_client.h",
        "src/core/ext/xds/xds_client_stats.h",
        "src/core/ext/xds/xds_resource_type.h",
        "src/core/ext/xds/xds_resource_type_impl.h",
        "src/core/ext/xds/xds_transport.h",
    ],
    external_deps = [
        "absl/base:core_headers",
        "absl/memory",
        "absl/status",
        "absl/status:statusor",
        "absl/strings",
        "absl/strings:str_format",
        "absl/types:optional",
        "upb_lib",
        "upb_textformat_lib",
        "upb_json_lib",
        "upb_reflection",
    ],
    language = "c++",
    tags = ["nofixdeps"],
    visibility = ["@grpc:xds_client_core"],
    deps = [
        "backoff",
        "debug_location",
        "default_event_engine",
        "dual_ref_counted",
        "envoy_admin_upb",
        "envoy_config_core_upb",
        "envoy_config_endpoint_upb",
        "envoy_service_discovery_upb",
        "envoy_service_discovery_upbdefs",
        "envoy_service_load_stats_upb",
        "envoy_service_load_stats_upbdefs",
        "envoy_service_status_upb",
        "envoy_service_status_upbdefs",
        "event_engine_base_hdrs",
        "exec_ctx",
        "google_rpc_status_upb",
        "gpr",
        "gpr_codegen",
        "grpc_trace",
        "json",
        "orphanable",
        "protobuf_any_upb",
        "protobuf_duration_upb",
        "protobuf_struct_upb",
        "protobuf_timestamp_upb",
        "ref_counted_ptr",
        "time",
        "upb_utils",
        "uri_parser",
        "work_serializer",
    ],
)

grpc_cc_library(
    name = "grpc_xds_client",
    srcs = [
        "src/core/ext/xds/certificate_provider_registry.cc",
        "src/core/ext/xds/certificate_provider_store.cc",
        "src/core/ext/xds/file_watcher_certificate_provider_factory.cc",
        "src/core/ext/xds/xds_bootstrap_grpc.cc",
        "src/core/ext/xds/xds_certificate_provider.cc",
        "src/core/ext/xds/xds_client_grpc.cc",
        "src/core/ext/xds/xds_cluster.cc",
        "src/core/ext/xds/xds_cluster_specifier_plugin.cc",
        "src/core/ext/xds/xds_common_types.cc",
        "src/core/ext/xds/xds_endpoint.cc",
        "src/core/ext/xds/xds_http_fault_filter.cc",
        "src/core/ext/xds/xds_http_filters.cc",
        "src/core/ext/xds/xds_http_rbac_filter.cc",
        "src/core/ext/xds/xds_lb_policy_registry.cc",
        "src/core/ext/xds/xds_listener.cc",
        "src/core/ext/xds/xds_route_config.cc",
        "src/core/ext/xds/xds_routing.cc",
        "src/core/ext/xds/xds_transport_grpc.cc",
        "src/core/lib/security/credentials/xds/xds_credentials.cc",
    ],
    hdrs = [
        "src/core/ext/xds/certificate_provider_factory.h",
        "src/core/ext/xds/certificate_provider_registry.h",
        "src/core/ext/xds/certificate_provider_store.h",
        "src/core/ext/xds/file_watcher_certificate_provider_factory.h",
        "src/core/ext/xds/xds_bootstrap_grpc.h",
        "src/core/ext/xds/xds_certificate_provider.h",
        "src/core/ext/xds/xds_client_grpc.h",
        "src/core/ext/xds/xds_cluster.h",
        "src/core/ext/xds/xds_cluster_specifier_plugin.h",
        "src/core/ext/xds/xds_common_types.h",
        "src/core/ext/xds/xds_endpoint.h",
        "src/core/ext/xds/xds_http_fault_filter.h",
        "src/core/ext/xds/xds_http_filters.h",
        "src/core/ext/xds/xds_http_rbac_filter.h",
        "src/core/ext/xds/xds_lb_policy_registry.h",
        "src/core/ext/xds/xds_listener.h",
        "src/core/ext/xds/xds_route_config.h",
        "src/core/ext/xds/xds_routing.h",
        "src/core/ext/xds/xds_transport_grpc.h",
        "src/core/lib/security/credentials/xds/xds_credentials.h",
    ],
    external_deps = [
        "absl/base:core_headers",
        "absl/functional:bind_front",
        "absl/memory",
        "absl/status",
        "absl/status:statusor",
        "absl/strings",
        "absl/strings:str_format",
        "absl/types:optional",
        "absl/types:variant",
        "upb_lib",
        "upb_textformat_lib",
        "upb_json_lib",
        "re2",
        "upb_reflection",
    ],
    language = "c++",
    tags = ["nofixdeps"],
    deps = [
        "channel_creds_registry",
        "channel_fwd",
        "config",
        "debug_location",
        "default_event_engine",
        "envoy_admin_upb",
        "envoy_config_cluster_upb",
        "envoy_config_cluster_upbdefs",
        "envoy_config_core_upb",
        "envoy_config_endpoint_upb",
        "envoy_config_endpoint_upbdefs",
        "envoy_config_listener_upb",
        "envoy_config_listener_upbdefs",
        "envoy_config_rbac_upb",
        "envoy_config_route_upb",
        "envoy_config_route_upbdefs",
        "envoy_extensions_clusters_aggregate_upb",
        "envoy_extensions_clusters_aggregate_upbdefs",
        "envoy_extensions_filters_common_fault_upb",
        "envoy_extensions_filters_http_fault_upb",
        "envoy_extensions_filters_http_fault_upbdefs",
        "envoy_extensions_filters_http_rbac_upb",
        "envoy_extensions_filters_http_rbac_upbdefs",
        "envoy_extensions_filters_http_router_upb",
        "envoy_extensions_filters_http_router_upbdefs",
        "envoy_extensions_filters_network_http_connection_manager_upb",
        "envoy_extensions_filters_network_http_connection_manager_upbdefs",
        "envoy_extensions_load_balancing_policies_ring_hash_upb",
        "envoy_extensions_load_balancing_policies_wrr_locality_upb",
        "envoy_extensions_transport_sockets_tls_upb",
        "envoy_extensions_transport_sockets_tls_upbdefs",
        "envoy_service_discovery_upb",
        "envoy_service_discovery_upbdefs",
        "envoy_service_load_stats_upb",
        "envoy_service_load_stats_upbdefs",
        "envoy_service_status_upb",
        "envoy_service_status_upbdefs",
        "envoy_type_matcher_upb",
        "envoy_type_upb",
        "error",
        "google_rpc_status_upb",
        "gpr",
        "gpr_codegen",
        "grpc_base",
        "grpc_client_channel",
        "grpc_codegen",
        "grpc_credentials_util",
        "grpc_fake_credentials",
        "grpc_fault_injection_filter",
        "grpc_lb_xds_channel_args",
        "grpc_matchers",
        "grpc_outlier_detection_header",
        "grpc_rbac_filter",
        "grpc_security_base",
        "grpc_sockaddr",
        "grpc_tls_credentials",
        "grpc_trace",
        "grpc_transport_chttp2_client_connector",
        "iomgr_timer",
        "json",
        "json_util",
        "lb_policy_registry",
        "match",
        "orphanable",
        "pollset_set",
        "protobuf_any_upb",
        "protobuf_duration_upb",
        "protobuf_struct_upb",
        "protobuf_struct_upbdefs",
        "protobuf_timestamp_upb",
        "protobuf_wrappers_upb",
        "ref_counted_ptr",
        "resolved_address",
        "rls_config_upb",
        "rls_config_upbdefs",
        "slice",
        "slice_refcount",
        "sockaddr_utils",
        "status_helper",
        "time",
        "tsi_ssl_credentials",
        "upb_utils",
        "uri_parser",
        "useful",
        "work_serializer",
        "xds_client",
        "xds_type_upb",
        "xds_type_upbdefs",
    ],
)

grpc_cc_library(
    name = "grpc_xds_channel_stack_modifier",
    srcs = [
        "src/core/ext/xds/xds_channel_stack_modifier.cc",
    ],
    hdrs = [
        "src/core/ext/xds/xds_channel_stack_modifier.h",
    ],
    external_deps = ["absl/strings"],
    language = "c++",
    deps = [
        "channel_args",
        "channel_fwd",
        "channel_init",
        "channel_stack_builder",
        "channel_stack_type",
        "config",
        "gpr_platform",
        "grpc_base",
        "grpc_codegen",
        "ref_counted",
        "ref_counted_ptr",
        "useful",
    ],
)

grpc_cc_library(
    name = "grpc_xds_server_config_fetcher",
    srcs = [
        "src/core/ext/xds/xds_server_config_fetcher.cc",
    ],
    external_deps = [
        "absl/base:core_headers",
        "absl/status",
        "absl/status:statusor",
        "absl/strings",
        "absl/types:optional",
        "absl/types:variant",
    ],
    language = "c++",
    deps = [
        "channel_args",
        "channel_args_preconditioning",
        "channel_fwd",
        "config",
        "debug_location",
        "exec_ctx",
        "gpr",
        "grpc_base",
        "grpc_codegen",
        "grpc_public_hdrs",
        "grpc_security_base",
        "grpc_server_config_selector",
        "grpc_server_config_selector_filter",
        "grpc_service_config",
        "grpc_service_config_impl",
        "grpc_sockaddr",
        "grpc_tls_credentials",
        "grpc_trace",
        "grpc_xds_channel_stack_modifier",
        "grpc_xds_client",
        "iomgr_fwd",
        "ref_counted_ptr",
        "resolved_address",
        "slice_refcount",
        "sockaddr_utils",
        "unique_type_name",
        "uri_parser",
        "xds_client",
    ],
)

grpc_cc_library(
    name = "channel_creds_registry_init",
    srcs = [
        "src/core/lib/security/credentials/channel_creds_registry_init.cc",
    ],
    external_deps = [
        "absl/memory",
        "absl/strings",
    ],
    language = "c++",
    tags = ["nofixdeps"],
    deps = [
        "channel_creds_registry",
        "config",
        "gpr_platform",
        "grpc_fake_credentials",
        "grpc_google_default_credentials",
        "grpc_security_base",
        "json",
        "ref_counted_ptr",
    ],
)

grpc_cc_library(
    name = "grpc_google_mesh_ca_certificate_provider_factory",
    srcs = [
        "src/core/ext/xds/google_mesh_ca_certificate_provider_factory.cc",
    ],
    hdrs = [
        "src/core/ext/xds/google_mesh_ca_certificate_provider_factory.h",
    ],
    language = "c++",
    deps = [
        "error",
        "gpr_platform",
        "grpc_tls_credentials",
        "grpc_trace",
        "grpc_xds_client",
        "json",
        "json_util",
        "ref_counted_ptr",
        "time",
    ],
)

grpc_cc_library(
    name = "grpc_lb_policy_cds",
    srcs = [
        "src/core/ext/filters/client_channel/lb_policy/xds/cds.cc",
    ],
    external_deps = [
        "absl/memory",
        "absl/status",
        "absl/status:statusor",
        "absl/strings",
        "absl/types:optional",
    ],
    language = "c++",
    deps = [
        "config",
        "debug_location",
        "gpr",
        "grpc_base",
        "grpc_codegen",
        "grpc_matchers",
        "grpc_outlier_detection_header",
        "grpc_security_base",
        "grpc_tls_credentials",
        "grpc_trace",
        "grpc_xds_client",
        "json",
        "lb_policy",
        "lb_policy_factory",
        "lb_policy_registry",
        "orphanable",
        "pollset_set",
        "ref_counted_ptr",
        "server_address",
        "subchannel_interface",
        "time",
        "unique_type_name",
        "work_serializer",
        "xds_client",
    ],
)

grpc_cc_library(
    name = "grpc_lb_xds_channel_args",
    hdrs = [
        "src/core/ext/filters/client_channel/lb_policy/xds/xds_channel_args.h",
    ],
    language = "c++",
)

grpc_cc_library(
    name = "grpc_lb_xds_common",
    hdrs = [
        "src/core/ext/filters/client_channel/lb_policy/xds/xds.h",
    ],
    external_deps = ["absl/memory"],
    language = "c++",
    deps = [
        "gpr_platform",
        "ref_counted_ptr",
        "server_address",
        "xds_client",
    ],
)

grpc_cc_library(
    name = "grpc_lb_policy_xds_cluster_resolver",
    srcs = [
        "src/core/ext/filters/client_channel/lb_policy/xds/xds_cluster_resolver.cc",
    ],
    external_deps = [
        "absl/memory",
        "absl/status",
        "absl/status:statusor",
        "absl/strings",
        "absl/types:optional",
    ],
    language = "c++",
    deps = [
        "channel_args",
        "config",
        "debug_location",
        "gpr",
        "grpc_base",
        "grpc_client_channel",
        "grpc_codegen",
        "grpc_lb_address_filtering",
        "grpc_lb_policy_ring_hash",
        "grpc_lb_xds_channel_args",
        "grpc_lb_xds_common",
        "grpc_outlier_detection_header",
        "grpc_resolver",
        "grpc_resolver_fake",
        "grpc_trace",
        "grpc_xds_client",
        "json",
        "lb_policy",
        "lb_policy_factory",
        "lb_policy_registry",
        "orphanable",
        "pollset_set",
        "ref_counted_ptr",
        "server_address",
        "subchannel_interface",
        "work_serializer",
        "xds_client",
    ],
)

grpc_cc_library(
    name = "grpc_lb_policy_xds_cluster_impl",
    srcs = [
        "src/core/ext/filters/client_channel/lb_policy/xds/xds_cluster_impl.cc",
    ],
    external_deps = [
        "absl/base:core_headers",
        "absl/memory",
        "absl/status",
        "absl/status:statusor",
        "absl/strings",
        "absl/types:optional",
        "absl/types:variant",
    ],
    language = "c++",
    deps = [
        "channel_args",
        "config",
        "debug_location",
        "gpr",
        "grpc_base",
        "grpc_client_channel",
        "grpc_codegen",
        "grpc_lb_xds_channel_args",
        "grpc_lb_xds_common",
        "grpc_trace",
        "grpc_xds_client",
        "json",
        "lb_policy",
        "lb_policy_factory",
        "lb_policy_registry",
        "orphanable",
        "pollset_set",
        "ref_counted",
        "ref_counted_ptr",
        "server_address",
        "subchannel_interface",
        "xds_client",
    ],
)

grpc_cc_library(
    name = "grpc_lb_policy_xds_cluster_manager",
    srcs = [
        "src/core/ext/filters/client_channel/lb_policy/xds/xds_cluster_manager.cc",
    ],
    external_deps = [
        "absl/memory",
        "absl/status",
        "absl/status:statusor",
        "absl/strings",
    ],
    language = "c++",
    deps = [
        "channel_args",
        "closure",
        "config",
        "debug_location",
        "exec_ctx",
        "gpr",
        "grpc_base",
        "grpc_client_channel",
        "grpc_codegen",
        "grpc_resolver_xds_header",
        "grpc_trace",
        "iomgr_timer",
        "json",
        "lb_policy",
        "lb_policy_factory",
        "lb_policy_registry",
        "orphanable",
        "pollset_set",
        "ref_counted",
        "ref_counted_ptr",
        "server_address",
        "subchannel_interface",
        "time",
        "work_serializer",
    ],
)

grpc_cc_library(
    name = "grpc_lb_address_filtering",
    srcs = [
        "src/core/ext/filters/client_channel/lb_policy/address_filtering.cc",
    ],
    hdrs = [
        "src/core/ext/filters/client_channel/lb_policy/address_filtering.h",
    ],
    external_deps = [
        "absl/memory",
        "absl/status:statusor",
        "absl/strings",
    ],
    language = "c++",
    deps = [
        "gpr_platform",
        "server_address",
    ],
)

grpc_cc_library(
    name = "grpc_lb_subchannel_list",
    hdrs = [
        "src/core/ext/filters/client_channel/lb_policy/subchannel_list.h",
    ],
    external_deps = [
        "absl/status",
        "absl/types:optional",
    ],
    language = "c++",
    deps = [
        "debug_location",
        "dual_ref_counted",
        "gpr",
        "grpc_base",
        "grpc_codegen",
        "iomgr_fwd",
        "lb_policy",
        "ref_counted_ptr",
        "server_address",
        "subchannel_interface",
    ],
)

grpc_cc_library(
    name = "grpc_lb_policy_pick_first",
    srcs = [
        "src/core/ext/filters/client_channel/lb_policy/pick_first/pick_first.cc",
    ],
    external_deps = [
        "absl/memory",
        "absl/status",
        "absl/status:statusor",
        "absl/strings",
        "absl/types:optional",
    ],
    language = "c++",
    deps = [
        "channel_args",
        "config",
        "debug_location",
        "gpr",
        "grpc_base",
        "grpc_codegen",
        "grpc_lb_subchannel_list",
        "grpc_trace",
        "json",
        "lb_policy",
        "lb_policy_factory",
        "lb_policy_registry",
        "orphanable",
        "ref_counted_ptr",
        "server_address",
        "subchannel_interface",
    ],
)

grpc_cc_library(
    name = "grpc_lb_policy_ring_hash",
    srcs = [
        "src/core/ext/filters/client_channel/lb_policy/ring_hash/ring_hash.cc",
    ],
    hdrs = [
        "src/core/ext/filters/client_channel/lb_policy/ring_hash/ring_hash.h",
    ],
    external_deps = [
        "absl/base:core_headers",
        "absl/container:inlined_vector",
        "absl/memory",
        "absl/status",
        "absl/status:statusor",
        "absl/strings",
        "absl/types:optional",
        "xxhash",
    ],
    language = "c++",
    deps = [
        "closure",
        "config",
        "debug_location",
        "exec_ctx",
        "gpr",
        "grpc_base",
        "grpc_client_channel",
        "grpc_codegen",
        "grpc_lb_subchannel_list",
        "grpc_trace",
        "json",
        "lb_policy",
        "lb_policy_factory",
        "lb_policy_registry",
        "orphanable",
        "ref_counted_ptr",
        "server_address",
        "sockaddr_utils",
        "subchannel_interface",
        "unique_type_name",
        "work_serializer",
    ],
)

grpc_cc_library(
    name = "grpc_lb_policy_round_robin",
    srcs = [
        "src/core/ext/filters/client_channel/lb_policy/round_robin/round_robin.cc",
    ],
    external_deps = [
        "absl/memory",
        "absl/status",
        "absl/status:statusor",
        "absl/strings",
        "absl/types:optional",
    ],
    language = "c++",
    deps = [
        "config",
        "debug_location",
        "gpr",
        "grpc_base",
        "grpc_codegen",
        "grpc_lb_subchannel_list",
        "grpc_trace",
        "json",
        "lb_policy",
        "lb_policy_factory",
        "lb_policy_registry",
        "orphanable",
        "ref_counted_ptr",
        "server_address",
        "subchannel_interface",
    ],
)

grpc_cc_library(
    name = "grpc_outlier_detection_header",
    hdrs = [
        "src/core/ext/filters/client_channel/lb_policy/outlier_detection/outlier_detection.h",
    ],
    external_deps = ["absl/types:optional"],
    language = "c++",
    deps = [
        "gpr_platform",
        "time",
    ],
)

grpc_cc_library(
    name = "grpc_lb_policy_outlier_detection",
    srcs = [
        "src/core/ext/filters/client_channel/lb_policy/outlier_detection/outlier_detection.cc",
    ],
    external_deps = [
        "absl/memory",
        "absl/random",
        "absl/status",
        "absl/status:statusor",
        "absl/strings",
        "absl/types:variant",
    ],
    language = "c++",
    deps = [
        "channel_args",
        "closure",
        "config",
        "debug_location",
        "exec_ctx",
        "gpr",
        "grpc_base",
        "grpc_client_channel",
        "grpc_codegen",
        "grpc_outlier_detection_header",
        "grpc_trace",
        "iomgr_fwd",
        "iomgr_timer",
        "json",
        "json_util",
        "lb_policy",
        "lb_policy_factory",
        "lb_policy_registry",
        "orphanable",
        "pollset_set",
        "ref_counted",
        "ref_counted_ptr",
        "server_address",
        "sockaddr_utils",
        "subchannel_interface",
        "work_serializer",
    ],
)

grpc_cc_library(
    name = "grpc_lb_policy_priority",
    srcs = [
        "src/core/ext/filters/client_channel/lb_policy/priority/priority.cc",
    ],
    external_deps = [
        "absl/memory",
        "absl/status",
        "absl/status:statusor",
        "absl/strings",
        "absl/types:optional",
    ],
    language = "c++",
    deps = [
        "channel_args",
        "closure",
        "config",
        "debug_location",
        "exec_ctx",
        "gpr",
        "grpc_base",
        "grpc_client_channel",
        "grpc_codegen",
        "grpc_lb_address_filtering",
        "grpc_trace",
        "iomgr_timer",
        "json",
        "lb_policy",
        "lb_policy_factory",
        "lb_policy_registry",
        "orphanable",
        "pollset_set",
        "ref_counted",
        "ref_counted_ptr",
        "server_address",
        "subchannel_interface",
        "time",
        "work_serializer",
    ],
)

grpc_cc_library(
    name = "grpc_lb_policy_weighted_target",
    srcs = [
        "src/core/ext/filters/client_channel/lb_policy/weighted_target/weighted_target.cc",
    ],
    external_deps = [
        "absl/memory",
        "absl/status",
        "absl/status:statusor",
        "absl/strings",
        "absl/types:optional",
    ],
    language = "c++",
    deps = [
        "channel_args",
        "config",
        "debug_location",
        "default_event_engine",
        "gpr",
        "grpc_base",
        "grpc_client_channel",
        "grpc_codegen",
        "grpc_lb_address_filtering",
        "grpc_trace",
        "json",
        "lb_policy",
        "lb_policy_factory",
        "lb_policy_registry",
        "orphanable",
        "pollset_set",
        "ref_counted",
        "ref_counted_ptr",
        "server_address",
        "subchannel_interface",
        "time",
        "work_serializer",
    ],
)

grpc_cc_library(
    name = "lb_server_load_reporting_filter",
    srcs = [
        "src/core/ext/filters/load_reporting/server_load_reporting_filter.cc",
    ],
    hdrs = [
        "src/core/ext/filters/load_reporting/registered_opencensus_objects.h",
        "src/core/ext/filters/load_reporting/server_load_reporting_filter.h",
        "src/cpp/server/load_reporter/constants.h",
    ],
    external_deps = [
        "absl/container:inlined_vector",
        "absl/meta:type_traits",
        "absl/status",
        "absl/status:statusor",
        "absl/strings",
        "absl/strings:str_format",
        "absl/types:optional",
        "opencensus-stats",
        "opencensus-tags",
    ],
    language = "c++",
    deps = [
        "arena_promise",
        "channel_fwd",
        "channel_init",
        "channel_stack_type",
        "config",
        "context",
        "gpr",
        "gpr_platform",
        "grpc_base",
        "grpc_codegen",
        "grpc_public_hdrs",
        "grpc_security_base",
        "grpc_sockaddr",
        "promise",
        "resolved_address",
        "seq",
        "slice",
        "uri_parser",
    ],
    alwayslink = 1,
)

grpc_cc_library(
    name = "lb_load_data_store",
    srcs = [
        "src/cpp/server/load_reporter/load_data_store.cc",
    ],
    hdrs = [
        "src/cpp/server/load_reporter/constants.h",
        "src/cpp/server/load_reporter/load_data_store.h",
    ],
    language = "c++",
    deps = [
        "gpr",
        "gpr_platform",
        "grpc++",
        "grpc_sockaddr",
    ],
)

grpc_cc_library(
    name = "lb_server_load_reporting_service_server_builder_plugin",
    srcs = [
        "src/cpp/server/load_reporter/load_reporting_service_server_builder_plugin.cc",
    ],
    hdrs = [
        "src/cpp/server/load_reporter/load_reporting_service_server_builder_plugin.h",
    ],
    language = "c++",
    deps = [
        "gpr_platform",
        "grpc++",
        "lb_load_reporter_service",
    ],
)

grpc_cc_library(
    name = "grpcpp_server_load_reporting",
    srcs = [
        "src/cpp/server/load_reporter/load_reporting_service_server_builder_option.cc",
        "src/cpp/server/load_reporter/util.cc",
    ],
    language = "c++",
    public_hdrs = [
        "include/grpcpp/ext/server_load_reporting.h",
    ],
    tags = ["nofixdeps"],
    deps = [
        "gpr",
        "gpr_platform",
        "grpc",
        "grpc++",
        "grpc++_codegen_base",
        "grpc_codegen",
        "lb_server_load_reporting_filter",
        "lb_server_load_reporting_service_server_builder_plugin",
    ],
)

grpc_cc_library(
    name = "lb_load_reporter_service",
    srcs = [
        "src/cpp/server/load_reporter/load_reporter_async_service_impl.cc",
    ],
    hdrs = [
        "src/cpp/server/load_reporter/load_reporter_async_service_impl.h",
    ],
    external_deps = [
        "absl/memory",
        "protobuf_headers",
    ],
    language = "c++",
    tags = ["nofixdeps"],
    deps = [
        "gpr",
        "gpr_codegen",
        "grpc++",
        "lb_load_reporter",
    ],
)

grpc_cc_library(
    name = "lb_get_cpu_stats",
    srcs = [
        "src/cpp/server/load_reporter/get_cpu_stats_linux.cc",
        "src/cpp/server/load_reporter/get_cpu_stats_macos.cc",
        "src/cpp/server/load_reporter/get_cpu_stats_unsupported.cc",
        "src/cpp/server/load_reporter/get_cpu_stats_windows.cc",
    ],
    hdrs = [
        "src/cpp/server/load_reporter/get_cpu_stats.h",
    ],
    language = "c++",
    deps = [
        "gpr",
        "gpr_platform",
    ],
)

grpc_cc_library(
    name = "lb_load_reporter",
    srcs = [
        "src/cpp/server/load_reporter/load_reporter.cc",
    ],
    hdrs = [
        "src/cpp/server/load_reporter/constants.h",
        "src/cpp/server/load_reporter/load_reporter.h",
    ],
    external_deps = [
        "opencensus-stats",
        "opencensus-tags",
        "protobuf_headers",
    ],
    language = "c++",
    tags = ["nofixdeps"],
    deps = [
        "gpr",
        "gpr_codegen",
        "lb_get_cpu_stats",
        "lb_load_data_store",
        "//src/proto/grpc/lb/v1:load_reporter_proto",
    ],
)

grpc_cc_library(
    name = "polling_resolver",
    srcs = [
        "src/core/ext/filters/client_channel/resolver/polling_resolver.cc",
    ],
    hdrs = [
        "src/core/ext/filters/client_channel/resolver/polling_resolver.h",
    ],
    external_deps = [
        "absl/status",
        "absl/status:statusor",
        "absl/strings",
        "absl/types:optional",
    ],
    language = "c++",
    deps = [
        "backoff",
        "debug_location",
        "gpr",
        "grpc_base",
        "grpc_resolver",
        "grpc_trace",
        "iomgr_fwd",
        "iomgr_timer",
        "orphanable",
        "ref_counted_ptr",
        "time",
        "uri_parser",
        "work_serializer",
    ],
)

grpc_cc_library(
    name = "grpc_resolver_dns_selection",
    srcs = [
        "src/core/ext/filters/client_channel/resolver/dns/dns_resolver_selection.cc",
    ],
    hdrs = [
        "src/core/ext/filters/client_channel/resolver/dns/dns_resolver_selection.h",
    ],
    language = "c++",
    deps = ["gpr"],
)

grpc_cc_library(
    name = "grpc_resolver_dns_native",
    srcs = [
        "src/core/ext/filters/client_channel/resolver/dns/native/dns_resolver.cc",
    ],
    external_deps = [
        "absl/functional:bind_front",
        "absl/memory",
        "absl/status",
        "absl/status:statusor",
        "absl/strings",
        "absl/types:optional",
    ],
    language = "c++",
    deps = [
        "backoff",
        "config",
        "debug_location",
        "gpr",
        "grpc_base",
        "grpc_codegen",
        "grpc_resolver",
        "grpc_resolver_dns_selection",
        "grpc_trace",
        "orphanable",
        "polling_resolver",
        "ref_counted_ptr",
        "resolved_address",
        "server_address",
        "time",
        "uri_parser",
    ],
)

grpc_cc_library(
    name = "grpc_resolver_dns_ares",
    srcs = [
        "src/core/ext/filters/client_channel/resolver/dns/c_ares/dns_resolver_ares.cc",
        "src/core/ext/filters/client_channel/resolver/dns/c_ares/grpc_ares_ev_driver_posix.cc",
        "src/core/ext/filters/client_channel/resolver/dns/c_ares/grpc_ares_ev_driver_windows.cc",
        "src/core/ext/filters/client_channel/resolver/dns/c_ares/grpc_ares_wrapper.cc",
        "src/core/ext/filters/client_channel/resolver/dns/c_ares/grpc_ares_wrapper_posix.cc",
        "src/core/ext/filters/client_channel/resolver/dns/c_ares/grpc_ares_wrapper_windows.cc",
    ],
    hdrs = [
        "src/core/ext/filters/client_channel/resolver/dns/c_ares/grpc_ares_ev_driver.h",
        "src/core/ext/filters/client_channel/resolver/dns/c_ares/grpc_ares_wrapper.h",
    ],
    external_deps = [
        "absl/base:core_headers",
        "absl/container:flat_hash_set",
        "absl/memory",
        "absl/status",
        "absl/status:statusor",
        "absl/strings",
        "absl/strings:str_format",
        "absl/types:optional",
        "address_sorting",
        "cares",
    ],
    language = "c++",
    deps = [
        "backoff",
        "config",
        "debug_location",
        "event_engine_common",
        "gpr",
        "grpc_base",
        "grpc_codegen",
        "grpc_grpclb_balancer_addresses",
        "grpc_resolver",
        "grpc_resolver_dns_selection",
        "grpc_service_config",
        "grpc_service_config_impl",
        "grpc_sockaddr",
        "grpc_trace",
        "iomgr_fwd",
        "iomgr_port",
        "iomgr_timer",
        "json",
        "orphanable",
        "polling_resolver",
        "pollset_set",
        "ref_counted_ptr",
        "resolved_address",
        "server_address",
        "sockaddr_utils",
        "time",
        "uri_parser",
    ],
)

grpc_cc_library(
    name = "grpc_resolver_sockaddr",
    srcs = [
        "src/core/ext/filters/client_channel/resolver/sockaddr/sockaddr_resolver.cc",
    ],
    external_deps = [
        "absl/memory",
        "absl/status:statusor",
        "absl/strings",
    ],
    language = "c++",
    deps = [
        "address_parser_registry",
        "config",
        "gpr",
        "grpc_base",
        "grpc_resolver",
        "orphanable",
        "server_address",
        "uri_parser",
    ],
)

grpc_cc_library(
    name = "grpc_resolver_binder",
    srcs = [
        "src/core/ext/filters/client_channel/resolver/binder/binder_resolver.cc",
    ],
    external_deps = [
        "absl/memory",
        "absl/status:statusor",
        "absl/strings",
    ],
    language = "c++",
    deps = [
        "config",
        "gpr",
        "grpc_base",
        "grpc_resolver",
        "iomgr_port",
        "orphanable",
        "resolved_address",
        "server_address",
        "uri_parser",
    ],
)

grpc_cc_library(
    name = "grpc_resolver_fake",
    srcs = ["src/core/ext/filters/client_channel/resolver/fake/fake_resolver.cc"],
    hdrs = ["src/core/ext/filters/client_channel/resolver/fake/fake_resolver.h"],
    external_deps = [
        "absl/base:core_headers",
        "absl/memory",
        "absl/status",
        "absl/status:statusor",
        "absl/strings",
    ],
    language = "c++",
    visibility = [
        "//test:__subpackages__",
        "@grpc:grpc_resolver_fake",
    ],
    deps = [
        "channel_args",
        "config",
        "debug_location",
        "gpr",
        "grpc_codegen",
        "grpc_resolver",
        "grpc_service_config",
        "orphanable",
        "ref_counted",
        "ref_counted_ptr",
        "server_address",
        "uri_parser",
        "useful",
        "work_serializer",
    ],
)

grpc_cc_library(
    name = "grpc_resolver_xds_header",
    hdrs = [
        "src/core/ext/filters/client_channel/resolver/xds/xds_resolver.h",
    ],
    language = "c++",
    deps = [
        "gpr_platform",
        "unique_type_name",
    ],
)

grpc_cc_library(
    name = "grpc_resolver_xds",
    srcs = [
        "src/core/ext/filters/client_channel/resolver/xds/xds_resolver.cc",
    ],
    external_deps = [
        "absl/memory",
        "absl/meta:type_traits",
        "absl/random",
        "absl/status",
        "absl/status:statusor",
        "absl/strings",
        "absl/strings:str_format",
        "absl/types:optional",
        "absl/types:variant",
        "re2",
        "xxhash",
    ],
    language = "c++",
    deps = [
        "arena",
        "channel_fwd",
        "config",
        "debug_location",
        "dual_ref_counted",
        "gpr",
        "grpc_base",
        "grpc_client_channel",
        "grpc_codegen",
        "grpc_lb_policy_ring_hash",
        "grpc_public_hdrs",
        "grpc_resolver",
        "grpc_service_config",
        "grpc_service_config_impl",
        "grpc_trace",
        "grpc_xds_client",
        "iomgr_fwd",
        "match",
        "orphanable",
        "pollset_set",
        "ref_counted_ptr",
        "server_address",
        "time",
        "unique_type_name",
        "uri_parser",
        "work_serializer",
        "xds_client",
    ],
)

grpc_cc_library(
    name = "grpc_resolver_c2p",
    srcs = [
        "src/core/ext/filters/client_channel/resolver/google_c2p/google_c2p_resolver.cc",
    ],
    external_deps = [
        "absl/memory",
        "absl/status",
        "absl/status:statusor",
        "absl/strings",
        "absl/strings:str_format",
        "absl/types:optional",
    ],
    language = "c++",
    deps = [
        "alts_util",
        "config",
        "debug_location",
        "gpr",
        "grpc_base",
        "grpc_codegen",
        "grpc_resolver",
        "grpc_security_base",
        "grpc_xds_client",
        "httpcli",
        "json",
        "orphanable",
        "ref_counted_ptr",
        "resource_quota",
        "time",
        "uri_parser",
        "work_serializer",
    ],
)

grpc_cc_library(
    name = "httpcli",
    srcs = [
        "src/core/lib/http/format_request.cc",
        "src/core/lib/http/httpcli.cc",
        "src/core/lib/http/parser.cc",
    ],
    hdrs = [
        "src/core/lib/http/format_request.h",
        "src/core/lib/http/httpcli.h",
        "src/core/lib/http/parser.h",
    ],
    external_deps = [
        "absl/base:core_headers",
        "absl/functional:bind_front",
        "absl/status",
        "absl/status:statusor",
        "absl/strings",
        "absl/strings:str_format",
        "absl/types:optional",
    ],
    language = "c++",
    visibility = ["@grpc:httpcli"],
    deps = [
        "channel_args_preconditioning",
        "config",
        "debug_location",
        "gpr",
        "grpc_base",
        "grpc_codegen",
        "grpc_security_base",
        "grpc_trace",
        "handshaker",
        "handshaker_registry",
        "iomgr_fwd",
        "orphanable",
        "pollset_set",
        "ref_counted_ptr",
        "resolved_address",
        "resource_quota",
        "slice_refcount",
        "sockaddr_utils",
        "tcp_connect_handshaker",
        "time",
        "uri_parser",
    ],
)

grpc_cc_library(
    name = "grpc_authorization_base",
    srcs = [
        "src/core/lib/security/authorization/authorization_policy_provider_vtable.cc",
        "src/core/lib/security/authorization/evaluate_args.cc",
        "src/core/lib/security/authorization/grpc_server_authz_filter.cc",
    ],
    hdrs = [
        "src/core/lib/security/authorization/authorization_engine.h",
        "src/core/lib/security/authorization/authorization_policy_provider.h",
        "src/core/lib/security/authorization/evaluate_args.h",
        "src/core/lib/security/authorization/grpc_server_authz_filter.h",
    ],
    external_deps = [
        "absl/status",
        "absl/status:statusor",
        "absl/strings",
        "absl/types:optional",
    ],
    language = "c++",
    deps = [
        "arena_promise",
        "channel_args",
        "channel_fwd",
        "dual_ref_counted",
        "gpr",
        "grpc_base",
        "grpc_codegen",
        "grpc_credentials_util",
        "grpc_security_base",
        "grpc_trace",
        "promise",
        "ref_counted",
        "ref_counted_ptr",
        "resolved_address",
        "slice",
        "uri_parser",
        "useful",
    ],
)

grpc_cc_library(
    name = "tsi_fake_credentials",
    srcs = [
        "src/core/tsi/fake_transport_security.cc",
    ],
    hdrs = [
        "src/core/tsi/fake_transport_security.h",
    ],
    language = "c++",
    visibility = [
        "@grpc:public",
    ],
    deps = [
        "gpr",
        "slice",
        "tsi_base",
        "useful",
    ],
)

grpc_cc_library(
    name = "grpc_fake_credentials",
    srcs = [
        "src/core/lib/security/credentials/fake/fake_credentials.cc",
        "src/core/lib/security/security_connector/fake/fake_security_connector.cc",
    ],
    hdrs = [
        "src/core/ext/filters/client_channel/lb_policy/grpclb/grpclb.h",
        "src/core/lib/security/credentials/fake/fake_credentials.h",
        "src/core/lib/security/security_connector/fake/fake_security_connector.h",
    ],
    external_deps = [
        "absl/status",
        "absl/status:statusor",
        "absl/strings",
        "absl/types:optional",
    ],
    language = "c++",
    deps = [
        "arena_promise",
        "debug_location",
        "gpr",
        "grpc_base",
        "grpc_codegen",
        "grpc_security_base",
        "handshaker",
        "iomgr_fwd",
        "promise",
        "ref_counted_ptr",
        "slice",
        "tsi_base",
        "tsi_fake_credentials",
        "unique_type_name",
        "useful",
    ],
)

grpc_cc_library(
    name = "grpc_insecure_credentials",
    srcs = [
        "src/core/lib/security/credentials/insecure/insecure_credentials.cc",
        "src/core/lib/security/security_connector/insecure/insecure_security_connector.cc",
    ],
    hdrs = [
        "src/core/lib/security/credentials/insecure/insecure_credentials.h",
        "src/core/lib/security/security_connector/insecure/insecure_security_connector.h",
    ],
    external_deps = [
        "absl/status",
        "absl/strings",
    ],
    language = "c++",
    deps = [
        "arena_promise",
        "debug_location",
        "gpr",
        "grpc_base",
        "grpc_security_base",
        "handshaker",
        "iomgr_fwd",
        "promise",
        "ref_counted_ptr",
        "tsi_base",
        "tsi_local_credentials",
        "unique_type_name",
    ],
)

grpc_cc_library(
    name = "tsi_local_credentials",
    srcs = [
        "src/core/tsi/local_transport_security.cc",
    ],
    hdrs = [
        "src/core/tsi/local_transport_security.h",
    ],
    language = "c++",
    deps = [
        "exec_ctx",
        "gpr",
        "grpc_trace",
        "tsi_base",
    ],
)

grpc_cc_library(
    name = "grpc_local_credentials",
    srcs = [
        "src/core/lib/security/credentials/local/local_credentials.cc",
        "src/core/lib/security/security_connector/local/local_security_connector.cc",
    ],
    hdrs = [
        "src/core/lib/security/credentials/local/local_credentials.h",
        "src/core/lib/security/security_connector/local/local_security_connector.h",
    ],
    external_deps = [
        "absl/status",
        "absl/status:statusor",
        "absl/strings",
        "absl/types:optional",
    ],
    language = "c++",
    deps = [
        "arena_promise",
        "debug_location",
        "gpr",
        "grpc_base",
        "grpc_client_channel",
        "grpc_security_base",
        "grpc_sockaddr",
        "handshaker",
        "iomgr_fwd",
        "promise",
        "ref_counted_ptr",
        "resolved_address",
        "sockaddr_utils",
        "tsi_base",
        "tsi_local_credentials",
        "unique_type_name",
        "uri_parser",
        "useful",
    ],
)

grpc_cc_library(
    name = "grpc_alts_credentials",
    srcs = [
        "src/core/lib/security/credentials/alts/alts_credentials.cc",
        "src/core/lib/security/security_connector/alts/alts_security_connector.cc",
    ],
    hdrs = [
        "src/core/lib/security/credentials/alts/alts_credentials.h",
        "src/core/lib/security/security_connector/alts/alts_security_connector.h",
    ],
    external_deps = [
        "absl/status",
        "absl/strings",
        "absl/types:optional",
    ],
    language = "c++",
    visibility = ["@grpc:public"],
    deps = [
        "alts_util",
        "arena_promise",
        "debug_location",
        "gpr",
        "grpc_base",
        "grpc_codegen",
        "grpc_security_base",
        "handshaker",
        "iomgr_fwd",
        "promise",
        "ref_counted_ptr",
        "slice_refcount",
        "tsi_alts_credentials",
        "tsi_base",
        "unique_type_name",
        "useful",
    ],
)

grpc_cc_library(
    name = "grpc_ssl_credentials",
    srcs = [
        "src/core/lib/security/credentials/ssl/ssl_credentials.cc",
        "src/core/lib/security/security_connector/ssl/ssl_security_connector.cc",
    ],
    hdrs = [
        "src/core/lib/security/credentials/ssl/ssl_credentials.h",
        "src/core/lib/security/security_connector/ssl/ssl_security_connector.h",
    ],
    external_deps = [
        "absl/status",
        "absl/strings",
        "absl/strings:str_format",
        "absl/types:optional",
    ],
    language = "c++",
    deps = [
        "arena_promise",
        "debug_location",
        "gpr",
        "grpc_base",
        "grpc_codegen",
        "grpc_security_base",
        "grpc_trace",
        "handshaker",
        "iomgr_fwd",
        "promise",
        "ref_counted_ptr",
        "tsi_base",
        "tsi_ssl_credentials",
        "tsi_ssl_session_cache",
        "unique_type_name",
        "useful",
    ],
)

grpc_cc_library(
    name = "grpc_google_default_credentials",
    srcs = [
        "src/core/lib/security/credentials/google_default/credentials_generic.cc",
        "src/core/lib/security/credentials/google_default/google_default_credentials.cc",
    ],
    hdrs = [
        "src/core/ext/filters/client_channel/lb_policy/grpclb/grpclb.h",
        "src/core/lib/security/credentials/google_default/google_default_credentials.h",
    ],
    external_deps = [
        "absl/status:statusor",
        "absl/strings",
        "absl/types:optional",
    ],
    language = "c++",
    tags = ["nofixdeps"],
    deps = [
        "alts_util",
        "gpr",
        "grpc_alts_credentials",
        "grpc_base",
        "grpc_codegen",
        "grpc_external_account_credentials",
        "grpc_jwt_credentials",
        "grpc_lb_xds_channel_args",
        "grpc_oauth2_credentials",
        "grpc_security_base",
        "grpc_ssl_credentials",
        "grpc_trace",
        "httpcli",
        "iomgr_fwd",
        "json",
        "ref_counted_ptr",
        "slice_refcount",
        "time",
        "unique_type_name",
        "uri_parser",
        "useful",
    ],
)

grpc_cc_library(
    name = "grpc_tls_credentials",
    srcs = [
        "src/core/lib/security/credentials/tls/grpc_tls_certificate_distributor.cc",
        "src/core/lib/security/credentials/tls/grpc_tls_certificate_provider.cc",
        "src/core/lib/security/credentials/tls/grpc_tls_certificate_verifier.cc",
        "src/core/lib/security/credentials/tls/grpc_tls_credentials_options.cc",
        "src/core/lib/security/credentials/tls/tls_credentials.cc",
        "src/core/lib/security/security_connector/tls/tls_security_connector.cc",
    ],
    hdrs = [
        "src/core/lib/security/credentials/tls/grpc_tls_certificate_distributor.h",
        "src/core/lib/security/credentials/tls/grpc_tls_certificate_provider.h",
        "src/core/lib/security/credentials/tls/grpc_tls_certificate_verifier.h",
        "src/core/lib/security/credentials/tls/grpc_tls_credentials_options.h",
        "src/core/lib/security/credentials/tls/tls_credentials.h",
        "src/core/lib/security/security_connector/tls/tls_security_connector.h",
    ],
    external_deps = [
        "absl/base:core_headers",
        "absl/container:inlined_vector",
        "absl/functional:bind_front",
        "absl/memory",
        "absl/status",
        "absl/status:statusor",
        "absl/strings",
        "absl/types:optional",
        "libcrypto",
        "libssl",
    ],
    language = "c++",
    deps = [
        "arena_promise",
        "debug_location",
        "gpr",
        "gpr_codegen",
        "grpc_base",
        "grpc_codegen",
        "grpc_credentials_util",
        "grpc_public_hdrs",
        "grpc_security_base",
        "grpc_trace",
        "handshaker",
        "iomgr_fwd",
        "promise",
        "ref_counted",
        "ref_counted_ptr",
        "slice_refcount",
        "tsi_base",
        "tsi_ssl_credentials",
        "tsi_ssl_session_cache",
        "unique_type_name",
        "useful",
    ],
)

grpc_cc_library(
    name = "grpc_iam_credentials",
    srcs = [
        "src/core/lib/security/credentials/iam/iam_credentials.cc",
    ],
    hdrs = [
        "src/core/lib/security/credentials/iam/iam_credentials.h",
    ],
    external_deps = [
        "absl/status:statusor",
        "absl/strings",
        "absl/strings:str_format",
        "absl/types:optional",
    ],
    language = "c++",
    deps = [
        "arena_promise",
        "gpr",
        "grpc_base",
        "grpc_security_base",
        "grpc_trace",
        "promise",
        "ref_counted_ptr",
        "slice",
        "unique_type_name",
        "useful",
    ],
)

grpc_cc_library(
    name = "grpc_jwt_credentials",
    srcs = [
        "src/core/lib/security/credentials/jwt/json_token.cc",
        "src/core/lib/security/credentials/jwt/jwt_credentials.cc",
        "src/core/lib/security/credentials/jwt/jwt_verifier.cc",
    ],
    hdrs = [
        "src/core/lib/security/credentials/jwt/json_token.h",
        "src/core/lib/security/credentials/jwt/jwt_credentials.h",
        "src/core/lib/security/credentials/jwt/jwt_verifier.h",
    ],
    external_deps = [
        "absl/status",
        "absl/status:statusor",
        "absl/strings",
        "absl/strings:str_format",
        "absl/time",
        "absl/types:optional",
        "libcrypto",
        "libssl",
    ],
    language = "c++",
    visibility = ["@grpc:public"],
    deps = [
        "arena_promise",
        "gpr",
        "gpr_codegen",
        "grpc_base",
        "grpc_credentials_util",
        "grpc_security_base",
        "grpc_trace",
        "httpcli",
        "httpcli_ssl_credentials",
        "iomgr_fwd",
        "json",
        "orphanable",
        "promise",
        "ref_counted_ptr",
        "slice",
        "slice_refcount",
        "time",
        "tsi_ssl_types",
        "unique_type_name",
        "uri_parser",
        "useful",
    ],
)

grpc_cc_library(
    name = "grpc_oauth2_credentials",
    srcs = [
        "src/core/lib/security/credentials/oauth2/oauth2_credentials.cc",
    ],
    hdrs = [
        "src/core/lib/security/credentials/oauth2/oauth2_credentials.h",
    ],
    external_deps = [
        "absl/status",
        "absl/status:statusor",
        "absl/strings",
        "absl/strings:str_format",
        "absl/types:optional",
    ],
    language = "c++",
    deps = [
        "activity",
        "arena_promise",
        "context",
        "gpr",
        "gpr_codegen",
        "grpc_base",
        "grpc_credentials_util",
        "grpc_security_base",
        "grpc_trace",
        "httpcli",
        "httpcli_ssl_credentials",
        "json",
        "orphanable",
        "poll",
        "pollset_set",
        "promise",
        "ref_counted",
        "ref_counted_ptr",
        "slice",
        "slice_refcount",
        "time",
        "unique_type_name",
        "uri_parser",
        "useful",
    ],
)

grpc_cc_library(
    name = "grpc_external_account_credentials",
    srcs = [
        "src/core/lib/security/credentials/external/aws_external_account_credentials.cc",
        "src/core/lib/security/credentials/external/aws_request_signer.cc",
        "src/core/lib/security/credentials/external/external_account_credentials.cc",
        "src/core/lib/security/credentials/external/file_external_account_credentials.cc",
        "src/core/lib/security/credentials/external/url_external_account_credentials.cc",
    ],
    hdrs = [
        "src/core/lib/security/credentials/external/aws_external_account_credentials.h",
        "src/core/lib/security/credentials/external/aws_request_signer.h",
        "src/core/lib/security/credentials/external/external_account_credentials.h",
        "src/core/lib/security/credentials/external/file_external_account_credentials.h",
        "src/core/lib/security/credentials/external/url_external_account_credentials.h",
    ],
    external_deps = [
        "absl/memory",
        "absl/status",
        "absl/status:statusor",
        "absl/strings",
        "absl/strings:str_format",
        "absl/time",
        "libcrypto",
    ],
    language = "c++",
    deps = [
        "gpr",
        "grpc_base",
        "grpc_credentials_util",
        "grpc_oauth2_credentials",
        "grpc_security_base",
        "httpcli",
        "httpcli_ssl_credentials",
        "json",
        "orphanable",
        "ref_counted_ptr",
        "slice_refcount",
        "time",
        "uri_parser",
    ],
)

grpc_cc_library(
    name = "httpcli_ssl_credentials",
    srcs = [
        "src/core/lib/http/httpcli_security_connector.cc",
    ],
    hdrs = [
        "src/core/lib/http/httpcli_ssl_credentials.h",
    ],
    external_deps = [
        "absl/status",
        "absl/strings",
        "absl/types:optional",
    ],
    language = "c++",
    deps = [
        "arena_promise",
        "debug_location",
        "gpr",
        "grpc_base",
        "grpc_codegen",
        "grpc_security_base",
        "handshaker",
        "iomgr_fwd",
        "promise",
        "ref_counted_ptr",
        "tsi_base",
        "tsi_ssl_credentials",
        "unique_type_name",
    ],
)

grpc_cc_library(
    name = "tsi_ssl_types",
    hdrs = [
        "src/core/tsi/ssl_types.h",
    ],
    external_deps = ["libssl"],
    language = "c++",
    deps = ["gpr_platform"],
)

grpc_cc_library(
    name = "grpc_security_base",
    srcs = [
        "src/core/lib/security/context/security_context.cc",
        "src/core/lib/security/credentials/call_creds_util.cc",
        "src/core/lib/security/credentials/composite/composite_credentials.cc",
        "src/core/lib/security/credentials/credentials.cc",
        "src/core/lib/security/credentials/plugin/plugin_credentials.cc",
        "src/core/lib/security/security_connector/security_connector.cc",
        "src/core/lib/security/transport/client_auth_filter.cc",
        "src/core/lib/security/transport/secure_endpoint.cc",
        "src/core/lib/security/transport/security_handshaker.cc",
        "src/core/lib/security/transport/server_auth_filter.cc",
        "src/core/lib/security/transport/tsi_error.cc",
    ],
    hdrs = [
        "src/core/lib/security/context/security_context.h",
        "src/core/lib/security/credentials/call_creds_util.h",
        "src/core/lib/security/credentials/composite/composite_credentials.h",
        "src/core/lib/security/credentials/credentials.h",
        "src/core/lib/security/credentials/plugin/plugin_credentials.h",
        "src/core/lib/security/security_connector/security_connector.h",
        "src/core/lib/security/transport/auth_filters.h",
        "src/core/lib/security/transport/secure_endpoint.h",
        "src/core/lib/security/transport/security_handshaker.h",
        "src/core/lib/security/transport/tsi_error.h",
    ],
    external_deps = [
        "absl/base:core_headers",
        "absl/container:inlined_vector",
        "absl/memory",
        "absl/status",
        "absl/status:statusor",
        "absl/strings",
        "absl/types:optional",
    ],
    language = "c++",
    public_hdrs = GRPC_PUBLIC_HDRS,
    visibility = ["@grpc:public"],
    deps = [
        "activity",
        "arena",
        "arena_promise",
        "channel_args",
        "channel_fwd",
        "closure",
        "config",
        "context",
        "debug_location",
        "event_engine_memory_allocator",
        "exec_ctx",
        "gpr",
        "gpr_codegen",
        "grpc_base",
        "grpc_codegen",
        "grpc_public_hdrs",
        "grpc_trace",
        "handshaker",
        "handshaker_factory",
        "handshaker_registry",
        "iomgr_fwd",
        "memory_quota",
        "poll",
        "promise",
        "ref_counted",
        "ref_counted_ptr",
        "resource_quota",
        "resource_quota_trace",
        "slice",
        "slice_refcount",
        "try_seq",
        "tsi_base",
        "unique_type_name",
        "useful",
    ],
)

grpc_cc_library(
    name = "grpc_credentials_util",
    srcs = [
        "src/core/lib/security/credentials/tls/tls_utils.cc",
        "src/core/lib/security/security_connector/load_system_roots_fallback.cc",
        "src/core/lib/security/security_connector/load_system_roots_supported.cc",
        "src/core/lib/security/util/json_util.cc",
    ],
    hdrs = [
        "src/core/lib/security/credentials/tls/tls_utils.h",
        "src/core/lib/security/security_connector/load_system_roots.h",
        "src/core/lib/security/security_connector/load_system_roots_supported.h",
        "src/core/lib/security/util/json_util.h",
    ],
    external_deps = ["absl/strings"],
    language = "c++",
    visibility = ["@grpc:public"],
    deps = [
        "gpr",
        "grpc_base",
        "grpc_security_base",
        "json",
        "useful",
    ],
)

grpc_cc_library(
    name = "tsi_alts_credentials",
    srcs = [
        "src/core/tsi/alts/crypt/aes_gcm.cc",
        "src/core/tsi/alts/crypt/gsec.cc",
        "src/core/tsi/alts/frame_protector/alts_counter.cc",
        "src/core/tsi/alts/frame_protector/alts_crypter.cc",
        "src/core/tsi/alts/frame_protector/alts_frame_protector.cc",
        "src/core/tsi/alts/frame_protector/alts_record_protocol_crypter_common.cc",
        "src/core/tsi/alts/frame_protector/alts_seal_privacy_integrity_crypter.cc",
        "src/core/tsi/alts/frame_protector/alts_unseal_privacy_integrity_crypter.cc",
        "src/core/tsi/alts/frame_protector/frame_handler.cc",
        "src/core/tsi/alts/handshaker/alts_handshaker_client.cc",
        "src/core/tsi/alts/handshaker/alts_shared_resource.cc",
        "src/core/tsi/alts/handshaker/alts_tsi_handshaker.cc",
        "src/core/tsi/alts/handshaker/alts_tsi_utils.cc",
        "src/core/tsi/alts/zero_copy_frame_protector/alts_grpc_integrity_only_record_protocol.cc",
        "src/core/tsi/alts/zero_copy_frame_protector/alts_grpc_privacy_integrity_record_protocol.cc",
        "src/core/tsi/alts/zero_copy_frame_protector/alts_grpc_record_protocol_common.cc",
        "src/core/tsi/alts/zero_copy_frame_protector/alts_iovec_record_protocol.cc",
        "src/core/tsi/alts/zero_copy_frame_protector/alts_zero_copy_grpc_protector.cc",
    ],
    hdrs = [
        "src/core/tsi/alts/crypt/gsec.h",
        "src/core/tsi/alts/frame_protector/alts_counter.h",
        "src/core/tsi/alts/frame_protector/alts_crypter.h",
        "src/core/tsi/alts/frame_protector/alts_frame_protector.h",
        "src/core/tsi/alts/frame_protector/alts_record_protocol_crypter_common.h",
        "src/core/tsi/alts/frame_protector/frame_handler.h",
        "src/core/tsi/alts/handshaker/alts_handshaker_client.h",
        "src/core/tsi/alts/handshaker/alts_shared_resource.h",
        "src/core/tsi/alts/handshaker/alts_tsi_handshaker.h",
        "src/core/tsi/alts/handshaker/alts_tsi_handshaker_private.h",
        "src/core/tsi/alts/handshaker/alts_tsi_utils.h",
        "src/core/tsi/alts/zero_copy_frame_protector/alts_grpc_integrity_only_record_protocol.h",
        "src/core/tsi/alts/zero_copy_frame_protector/alts_grpc_privacy_integrity_record_protocol.h",
        "src/core/tsi/alts/zero_copy_frame_protector/alts_grpc_record_protocol.h",
        "src/core/tsi/alts/zero_copy_frame_protector/alts_grpc_record_protocol_common.h",
        "src/core/tsi/alts/zero_copy_frame_protector/alts_iovec_record_protocol.h",
        "src/core/tsi/alts/zero_copy_frame_protector/alts_zero_copy_grpc_protector.h",
    ],
    external_deps = [
        "libssl",
        "libcrypto",
        "upb_lib",
    ],
    language = "c++",
    tags = ["nofixdeps"],
    visibility = ["@grpc:public"],
    deps = [
        "alts_util",
        "arena",
        "config",
        "error",
        "gpr",
        "grpc_base",
        "tsi_base",
        "useful",
    ],
)

grpc_cc_library(
    name = "tsi_ssl_session_cache",
    srcs = [
        "src/core/tsi/ssl/session_cache/ssl_session_boringssl.cc",
        "src/core/tsi/ssl/session_cache/ssl_session_cache.cc",
        "src/core/tsi/ssl/session_cache/ssl_session_openssl.cc",
    ],
    hdrs = [
        "src/core/tsi/ssl/session_cache/ssl_session.h",
        "src/core/tsi/ssl/session_cache/ssl_session_cache.h",
    ],
    external_deps = [
        "absl/memory",
        "libssl",
    ],
    language = "c++",
    visibility = ["@grpc:public"],
    deps = [
        "cpp_impl_of",
        "gpr",
        "grpc_codegen",
        "ref_counted",
        "slice",
    ],
)

grpc_cc_library(
    name = "tsi_ssl_credentials",
    srcs = [
        "src/core/lib/security/security_connector/ssl_utils.cc",
        "src/core/lib/security/security_connector/ssl_utils_config.cc",
        "src/core/tsi/ssl/key_logging/ssl_key_logging.cc",
        "src/core/tsi/ssl_transport_security.cc",
    ],
    hdrs = [
        "src/core/lib/security/security_connector/ssl_utils.h",
        "src/core/lib/security/security_connector/ssl_utils_config.h",
        "src/core/tsi/ssl/key_logging/ssl_key_logging.h",
        "src/core/tsi/ssl_transport_security.h",
    ],
    external_deps = [
        "absl/base:core_headers",
        "absl/status",
        "absl/strings",
        "libcrypto",
        "libssl",
    ],
    language = "c++",
    visibility = ["@grpc:public"],
    deps = [
        "gpr",
        "grpc_base",
        "grpc_codegen",
        "grpc_credentials_util",
        "grpc_security_base",
        "grpc_transport_chttp2_alpn",
        "ref_counted",
        "ref_counted_ptr",
        "tsi_base",
        "tsi_ssl_session_cache",
        "tsi_ssl_types",
        "useful",
    ],
)

grpc_cc_library(
    name = "grpc_mock_cel",
    hdrs = [
        "src/core/lib/security/authorization/mock_cel/activation.h",
        "src/core/lib/security/authorization/mock_cel/cel_expr_builder_factory.h",
        "src/core/lib/security/authorization/mock_cel/cel_expression.h",
        "src/core/lib/security/authorization/mock_cel/cel_value.h",
        "src/core/lib/security/authorization/mock_cel/evaluator_core.h",
        "src/core/lib/security/authorization/mock_cel/flat_expr_builder.h",
    ],
    external_deps = [
        "absl/memory",
        "absl/status",
        "absl/status:statusor",
        "absl/strings",
        "absl/types:span",
    ],
    language = "c++",
    deps = [
        "google_type_expr_upb",
        "gpr_platform",
    ],
)

# This target depends on RE2 and should not be linked into grpc by default for binary-size reasons.
grpc_cc_library(
    name = "grpc_matchers",
    srcs = [
        "src/core/lib/matchers/matchers.cc",
    ],
    hdrs = [
        "src/core/lib/matchers/matchers.h",
    ],
    external_deps = [
        "absl/memory",
        "absl/status",
        "absl/status:statusor",
        "absl/strings",
        "absl/strings:str_format",
        "absl/types:optional",
        "re2",
    ],
    language = "c++",
    deps = ["gpr"],
)

# This target pulls in a dependency on RE2 and should not be linked into grpc by default for binary-size reasons.
grpc_cc_library(
    name = "grpc_rbac_engine",
    srcs = [
        "src/core/lib/security/authorization/grpc_authorization_engine.cc",
        "src/core/lib/security/authorization/matchers.cc",
        "src/core/lib/security/authorization/rbac_policy.cc",
    ],
    hdrs = [
        "src/core/lib/security/authorization/grpc_authorization_engine.h",
        "src/core/lib/security/authorization/matchers.h",
        "src/core/lib/security/authorization/rbac_policy.h",
    ],
    external_deps = [
        "absl/memory",
        "absl/status",
        "absl/status:statusor",
        "absl/strings",
        "absl/strings:str_format",
        "absl/types:optional",
    ],
    language = "c++",
    deps = [
        "gpr",
        "grpc_authorization_base",
        "grpc_base",
        "grpc_matchers",
        "resolved_address",
        "sockaddr_utils",
    ],
)

# This target pulls in a dependency on RE2 and should not be linked into grpc by default for binary-size reasons.
grpc_cc_library(
    name = "grpc_authorization_provider",
    srcs = [
        "src/core/lib/security/authorization/grpc_authorization_policy_provider.cc",
        "src/core/lib/security/authorization/rbac_translator.cc",
    ],
    hdrs = [
        "src/core/lib/security/authorization/grpc_authorization_policy_provider.h",
        "src/core/lib/security/authorization/rbac_translator.h",
    ],
    external_deps = [
        "absl/base:core_headers",
        "absl/memory",
        "absl/status",
        "absl/status:statusor",
        "absl/strings",
        "absl/strings:str_format",
    ],
    language = "c++",
    public_hdrs = GRPC_PUBLIC_HDRS,
    deps = [
        "gpr",
        "gpr_codegen",
        "grpc_authorization_base",
        "grpc_base",
        "grpc_codegen",
        "grpc_matchers",
        "grpc_public_hdrs",
        "grpc_rbac_engine",
        "grpc_trace",
        "json",
        "ref_counted_ptr",
        "slice_refcount",
        "useful",
    ],
)

# This target pulls in a dependency on RE2 and should not be linked into grpc by default for binary-size reasons.
grpc_cc_library(
    name = "grpc++_authorization_provider",
    srcs = [
        "src/cpp/server/authorization_policy_provider.cc",
    ],
    hdrs = [
        "include/grpcpp/security/authorization_policy_provider.h",
    ],
    language = "c++",
    deps = [
        "gpr",
        "grpc++",
        "grpc++_codegen_base",
        "grpc_authorization_provider",
        "grpc_public_hdrs",
    ],
)

# This target pulls in a dependency on RE2 and should not be linked into grpc by default for binary-size reasons.
grpc_cc_library(
    name = "grpc_cel_engine",
    srcs = [
        "src/core/lib/security/authorization/cel_authorization_engine.cc",
    ],
    hdrs = [
        "src/core/lib/security/authorization/cel_authorization_engine.h",
    ],
    external_deps = [
        "absl/container:flat_hash_set",
        "absl/memory",
        "absl/strings",
        "absl/types:optional",
        "absl/types:span",
        "upb_lib",
    ],
    language = "c++",
    deps = [
        "envoy_config_rbac_upb",
        "google_type_expr_upb",
        "gpr",
        "grpc_authorization_base",
        "grpc_mock_cel",
    ],
)

grpc_cc_library(
    name = "hpack_constants",
    hdrs = [
        "src/core/ext/transport/chttp2/transport/hpack_constants.h",
    ],
    language = "c++",
    deps = ["gpr_platform"],
)

grpc_cc_library(
    name = "hpack_encoder_table",
    srcs = [
        "src/core/ext/transport/chttp2/transport/hpack_encoder_table.cc",
    ],
    hdrs = [
        "src/core/ext/transport/chttp2/transport/hpack_encoder_table.h",
    ],
    external_deps = ["absl/container:inlined_vector"],
    language = "c++",
    deps = [
        "gpr",
        "hpack_constants",
    ],
)

grpc_cc_library(
    name = "chttp2_flow_control",
    srcs = [
        "src/core/ext/transport/chttp2/transport/flow_control.cc",
    ],
    hdrs = [
        "src/core/ext/transport/chttp2/transport/flow_control.h",
    ],
    external_deps = [
        "absl/functional:function_ref",
        "absl/status",
        "absl/strings",
        "absl/strings:str_format",
        "absl/types:optional",
    ],
    deps = [
        "bdp_estimator",
        "exec_ctx",
        "gpr",
        "grpc_trace",
        "memory_quota",
        "pid_controller",
        "time",
        "useful",
    ],
)

grpc_cc_library(
    name = "grpc_transport_chttp2",
    srcs = [
        "src/core/ext/transport/chttp2/transport/bin_decoder.cc",
        "src/core/ext/transport/chttp2/transport/bin_encoder.cc",
        "src/core/ext/transport/chttp2/transport/chttp2_transport.cc",
        "src/core/ext/transport/chttp2/transport/context_list.cc",
        "src/core/ext/transport/chttp2/transport/frame_data.cc",
        "src/core/ext/transport/chttp2/transport/frame_goaway.cc",
        "src/core/ext/transport/chttp2/transport/frame_ping.cc",
        "src/core/ext/transport/chttp2/transport/frame_rst_stream.cc",
        "src/core/ext/transport/chttp2/transport/frame_settings.cc",
        "src/core/ext/transport/chttp2/transport/frame_window_update.cc",
        "src/core/ext/transport/chttp2/transport/hpack_encoder.cc",
        "src/core/ext/transport/chttp2/transport/hpack_parser.cc",
        "src/core/ext/transport/chttp2/transport/hpack_parser_table.cc",
        "src/core/ext/transport/chttp2/transport/http2_settings.cc",
        "src/core/ext/transport/chttp2/transport/huffsyms.cc",
        "src/core/ext/transport/chttp2/transport/parsing.cc",
        "src/core/ext/transport/chttp2/transport/stream_lists.cc",
        "src/core/ext/transport/chttp2/transport/stream_map.cc",
        "src/core/ext/transport/chttp2/transport/varint.cc",
        "src/core/ext/transport/chttp2/transport/writing.cc",
    ],
    hdrs = [
        "src/core/ext/transport/chttp2/transport/bin_decoder.h",
        "src/core/ext/transport/chttp2/transport/bin_encoder.h",
        "src/core/ext/transport/chttp2/transport/chttp2_transport.h",
        "src/core/ext/transport/chttp2/transport/context_list.h",
        "src/core/ext/transport/chttp2/transport/frame.h",
        "src/core/ext/transport/chttp2/transport/frame_data.h",
        "src/core/ext/transport/chttp2/transport/frame_goaway.h",
        "src/core/ext/transport/chttp2/transport/frame_ping.h",
        "src/core/ext/transport/chttp2/transport/frame_rst_stream.h",
        "src/core/ext/transport/chttp2/transport/frame_settings.h",
        "src/core/ext/transport/chttp2/transport/frame_window_update.h",
        "src/core/ext/transport/chttp2/transport/hpack_encoder.h",
        "src/core/ext/transport/chttp2/transport/hpack_parser.h",
        "src/core/ext/transport/chttp2/transport/hpack_parser_table.h",
        "src/core/ext/transport/chttp2/transport/http2_settings.h",
        "src/core/ext/transport/chttp2/transport/huffsyms.h",
        "src/core/ext/transport/chttp2/transport/internal.h",
        "src/core/ext/transport/chttp2/transport/stream_map.h",
        "src/core/ext/transport/chttp2/transport/varint.h",
    ],
    external_deps = [
        "absl/base:core_headers",
        "absl/status",
        "absl/strings",
        "absl/strings:cord",
        "absl/strings:str_format",
        "absl/types:optional",
        "absl/types:span",
        "absl/types:variant",
    ],
    language = "c++",
    visibility = ["@grpc:grpclb"],
    deps = [
        "arena",
        "bdp_estimator",
        "bitset",
        "chttp2_flow_control",
        "debug_location",
        "gpr",
        "grpc_base",
        "grpc_codegen",
        "grpc_public_hdrs",
        "grpc_trace",
        "hpack_constants",
        "hpack_encoder_table",
        "httpcli",
        "iomgr_fwd",
        "iomgr_timer",
        "memory_quota",
        "no_destruct",
        "poll",
        "ref_counted",
        "ref_counted_ptr",
        "resource_quota",
        "resource_quota_trace",
        "slice",
        "slice_buffer",
        "slice_refcount",
        "status_helper",
        "time",
        "transport_fwd",
        "useful",
    ],
)

grpc_cc_library(
    name = "grpc_transport_chttp2_alpn",
    srcs = [
        "src/core/ext/transport/chttp2/alpn/alpn.cc",
    ],
    hdrs = [
        "src/core/ext/transport/chttp2/alpn/alpn.h",
    ],
    language = "c++",
    deps = [
        "gpr",
        "useful",
    ],
)

grpc_cc_library(
    name = "grpc_transport_chttp2_client_connector",
    srcs = [
        "src/core/ext/transport/chttp2/client/chttp2_connector.cc",
    ],
    hdrs = [
        "src/core/ext/transport/chttp2/client/chttp2_connector.h",
    ],
    external_deps = [
        "absl/status",
        "absl/status:statusor",
        "absl/strings:str_format",
        "absl/types:optional",
    ],
    language = "c++",
    deps = [
        "channel_args_preconditioning",
        "channel_stack_type",
        "config",
        "debug_location",
        "gpr",
        "grpc_base",
        "grpc_client_channel",
        "grpc_codegen",
        "grpc_insecure_credentials",
        "grpc_public_hdrs",
        "grpc_resolver",
        "grpc_security_base",
        "grpc_trace",
        "grpc_transport_chttp2",
        "handshaker",
        "handshaker_registry",
        "iomgr_timer",
        "orphanable",
        "ref_counted_ptr",
        "resolved_address",
        "slice",
        "sockaddr_utils",
        "tcp_connect_handshaker",
        "transport_fwd",
        "unique_type_name",
    ],
)

grpc_cc_library(
    name = "grpc_transport_chttp2_server",
    srcs = [
        "src/core/ext/transport/chttp2/server/chttp2_server.cc",
    ],
    hdrs = [
        "src/core/ext/transport/chttp2/server/chttp2_server.h",
    ],
    external_deps = [
        "absl/base:core_headers",
        "absl/memory",
        "absl/status",
        "absl/status:statusor",
        "absl/strings",
        "absl/strings:str_format",
        "absl/types:optional",
    ],
    language = "c++",
    deps = [
        "address_parser_registry",
        "config",
        "debug_location",
        "gpr",
        "grpc_base",
        "grpc_codegen",
        "grpc_insecure_credentials",
        "grpc_security_base",
        "grpc_trace",
        "grpc_transport_chttp2",
        "handshaker",
        "handshaker_registry",
        "iomgr_fwd",
        "iomgr_timer",
        "memory_quota",
        "orphanable",
        "pollset_set",
        "ref_counted_ptr",
        "resolved_address",
        "resource_quota",
        "slice",
        "sockaddr_utils",
        "time",
        "transport_fwd",
        "unique_type_name",
        "uri_parser",
    ],
)

grpc_cc_library(
    name = "grpc_transport_inproc",
    srcs = [
        "src/core/ext/transport/inproc/inproc_plugin.cc",
        "src/core/ext/transport/inproc/inproc_transport.cc",
    ],
    hdrs = [
        "src/core/ext/transport/inproc/inproc_transport.h",
    ],
    external_deps = [
        "absl/status",
        "absl/status:statusor",
        "absl/strings",
        "absl/types:optional",
    ],
    language = "c++",
    deps = [
        "arena",
        "channel_args_preconditioning",
        "channel_stack_type",
        "config",
        "debug_location",
        "gpr",
        "grpc_base",
        "grpc_codegen",
        "grpc_public_hdrs",
        "grpc_trace",
        "iomgr_fwd",
        "ref_counted_ptr",
        "slice",
        "slice_buffer",
        "time",
        "transport_fwd",
    ],
)

grpc_cc_library(
    name = "tsi_base",
    srcs = [
        "src/core/tsi/transport_security.cc",
        "src/core/tsi/transport_security_grpc.cc",
    ],
    hdrs = [
        "src/core/tsi/transport_security.h",
        "src/core/tsi/transport_security_grpc.h",
        "src/core/tsi/transport_security_interface.h",
    ],
    language = "c++",
    visibility = ["@grpc:tsi_interface"],
    deps = [
        "gpr",
        "grpc_trace",
    ],
)

grpc_cc_library(
    name = "alts_util",
    srcs = [
        "src/core/lib/security/credentials/alts/check_gcp_environment.cc",
        "src/core/lib/security/credentials/alts/check_gcp_environment_linux.cc",
        "src/core/lib/security/credentials/alts/check_gcp_environment_no_op.cc",
        "src/core/lib/security/credentials/alts/check_gcp_environment_windows.cc",
        "src/core/lib/security/credentials/alts/grpc_alts_credentials_client_options.cc",
        "src/core/lib/security/credentials/alts/grpc_alts_credentials_options.cc",
        "src/core/lib/security/credentials/alts/grpc_alts_credentials_server_options.cc",
        "src/core/tsi/alts/handshaker/transport_security_common_api.cc",
    ],
    hdrs = [
        "src/core/lib/security/credentials/alts/check_gcp_environment.h",
        "src/core/lib/security/credentials/alts/grpc_alts_credentials_options.h",
        "src/core/tsi/alts/handshaker/transport_security_common_api.h",
    ],
    external_deps = ["upb_lib"],
    language = "c++",
    visibility = ["@grpc:tsi"],
    deps = [
        "alts_upb",
        "gpr",
        "grpc_trace",
    ],
)

grpc_cc_library(
    name = "tsi",
    external_deps = [
        "libssl",
        "libcrypto",
        "absl/strings",
        "upb_lib",
    ],
    language = "c++",
    tags = ["nofixdeps"],
    visibility = ["@grpc:tsi"],
    deps = [
        "gpr",
        "grpc_base",
        "tsi_alts_credentials",
        "tsi_base",
        "tsi_fake_credentials",
        "tsi_local_credentials",
        "tsi_ssl_credentials",
        "useful",
    ],
)

grpc_cc_library(
    name = "grpc++_base",
    srcs = GRPCXX_SRCS,
    hdrs = GRPCXX_HDRS,
    external_deps = [
        "absl/base:core_headers",
        "absl/status",
        "absl/status:statusor",
        "absl/strings",
        "absl/synchronization",
        "absl/memory",
        "upb_lib",
        "protobuf_headers",
    ],
    language = "c++",
    public_hdrs = GRPCXX_PUBLIC_HDRS,
    tags = ["nofixdeps"],
    visibility = ["@grpc:alt_grpc++_base_legacy"],
    deps = [
        "arena",
        "channel_init",
        "config",
        "gpr",
        "gpr_codegen",
        "grpc",
        "grpc++_codegen_base",
        "grpc++_codegen_base_src",
        "grpc++_internal_hdrs_only",
        "grpc_base",
        "grpc_codegen",
        "grpc_health_upb",
        "grpc_service_config",
        "grpc_service_config_impl",
        "grpc_trace",
        "grpc_transport_inproc",
        "grpcpp_call_metric_recorder",
        "iomgr_timer",
        "ref_counted",
        "ref_counted_ptr",
        "resource_quota",
        "slice",
        "time",
        "useful",
    ],
)

grpc_cc_library(
    name = "grpc++_base_unsecure",
    srcs = GRPCXX_SRCS,
    hdrs = GRPCXX_HDRS,
    external_deps = [
        "absl/base:core_headers",
        "absl/status",
        "absl/status:statusor",
        "absl/strings",
        "absl/synchronization",
        "absl/memory",
        "upb_lib",
        "protobuf_headers",
    ],
    language = "c++",
    public_hdrs = GRPCXX_PUBLIC_HDRS,
    tags = [
        "avoid_dep",
        "nofixdeps",
    ],
    visibility = ["@grpc:alt_grpc++_base_unsecure_legacy"],
    deps = [
        "arena",
        "channel_init",
        "config",
        "gpr",
        "gpr_codegen",
        "grpc++_codegen_base",
        "grpc++_codegen_base_src",
        "grpc++_internal_hdrs_only",
        "grpc_base",
        "grpc_codegen",
        "grpc_health_upb",
        "grpc_insecure_credentials",
        "grpc_service_config",
        "grpc_service_config_impl",
        "grpc_trace",
        "grpc_transport_inproc",
        "grpc_unsecure",
        "grpcpp_call_metric_recorder",
        "iomgr_timer",
        "ref_counted",
        "ref_counted_ptr",
        "resource_quota",
        "slice",
        "time",
        "useful",
    ],
)

grpc_cc_library(
    name = "grpc++_codegen_base",
    language = "c++",
    public_hdrs = [
        "include/grpc++/impl/codegen/async_stream.h",
        "include/grpc++/impl/codegen/async_unary_call.h",
        "include/grpc++/impl/codegen/byte_buffer.h",
        "include/grpc++/impl/codegen/call_hook.h",
        "include/grpc++/impl/codegen/call.h",
        "include/grpc++/impl/codegen/channel_interface.h",
        "include/grpc++/impl/codegen/client_context.h",
        "include/grpc++/impl/codegen/client_unary_call.h",
        "include/grpc++/impl/codegen/completion_queue_tag.h",
        "include/grpc++/impl/codegen/completion_queue.h",
        "include/grpc++/impl/codegen/config.h",
        "include/grpc++/impl/codegen/core_codegen_interface.h",
        "include/grpc++/impl/codegen/create_auth_context.h",
        "include/grpc++/impl/codegen/grpc_library.h",
        "include/grpc++/impl/codegen/metadata_map.h",
        "include/grpc++/impl/codegen/method_handler_impl.h",
        "include/grpc++/impl/codegen/rpc_method.h",
        "include/grpc++/impl/codegen/rpc_service_method.h",
        "include/grpc++/impl/codegen/security/auth_context.h",
        "include/grpc++/impl/codegen/serialization_traits.h",
        "include/grpc++/impl/codegen/server_context.h",
        "include/grpc++/impl/codegen/server_interface.h",
        "include/grpc++/impl/codegen/service_type.h",
        "include/grpc++/impl/codegen/slice.h",
        "include/grpc++/impl/codegen/status_code_enum.h",
        "include/grpc++/impl/codegen/status.h",
        "include/grpc++/impl/codegen/string_ref.h",
        "include/grpc++/impl/codegen/stub_options.h",
        "include/grpc++/impl/codegen/sync_stream.h",
        "include/grpc++/impl/codegen/time.h",
        "include/grpcpp/impl/codegen/async_generic_service.h",
        "include/grpcpp/impl/codegen/async_stream.h",
        "include/grpcpp/impl/codegen/async_unary_call.h",
        "include/grpcpp/impl/codegen/byte_buffer.h",
        "include/grpcpp/impl/codegen/call_hook.h",
        "include/grpcpp/impl/codegen/call_op_set_interface.h",
        "include/grpcpp/impl/codegen/call_op_set.h",
        "include/grpcpp/impl/codegen/call.h",
        "include/grpcpp/impl/codegen/callback_common.h",
        "include/grpcpp/impl/codegen/channel_interface.h",
        "include/grpcpp/impl/codegen/client_callback.h",
        "include/grpcpp/impl/codegen/client_context.h",
        "include/grpcpp/impl/codegen/client_interceptor.h",
        "include/grpcpp/impl/codegen/client_unary_call.h",
        "include/grpcpp/impl/codegen/completion_queue_tag.h",
        "include/grpcpp/impl/codegen/completion_queue.h",
        "include/grpcpp/impl/codegen/config.h",
        "include/grpcpp/impl/codegen/core_codegen_interface.h",
        "include/grpcpp/impl/codegen/create_auth_context.h",
        "include/grpcpp/impl/codegen/delegating_channel.h",
        "include/grpcpp/impl/codegen/grpc_library.h",
        "include/grpcpp/impl/codegen/intercepted_channel.h",
        "include/grpcpp/impl/codegen/interceptor_common.h",
        "include/grpcpp/impl/codegen/interceptor.h",
        "include/grpcpp/impl/codegen/message_allocator.h",
        "include/grpcpp/impl/codegen/metadata_map.h",
        "include/grpcpp/impl/codegen/method_handler_impl.h",
        "include/grpcpp/impl/codegen/method_handler.h",
        "include/grpcpp/impl/codegen/rpc_method.h",
        "include/grpcpp/impl/codegen/rpc_service_method.h",
        "include/grpcpp/impl/codegen/security/auth_context.h",
        "include/grpcpp/impl/codegen/serialization_traits.h",
        "include/grpcpp/impl/codegen/server_callback_handlers.h",
        "include/grpcpp/impl/codegen/server_callback.h",
        "include/grpcpp/impl/codegen/server_context.h",
        "include/grpcpp/impl/codegen/server_interceptor.h",
        "include/grpcpp/impl/codegen/server_interface.h",
        "include/grpcpp/impl/codegen/service_type.h",
        "include/grpcpp/impl/codegen/slice.h",
        "include/grpcpp/impl/codegen/status_code_enum.h",
        "include/grpcpp/impl/codegen/status.h",
        "include/grpcpp/impl/codegen/string_ref.h",
        "include/grpcpp/impl/codegen/stub_options.h",
        "include/grpcpp/impl/codegen/sync_stream.h",
        "include/grpcpp/impl/codegen/time.h",
    ],
    tags = ["nofixdeps"],
    visibility = ["@grpc:public"],
    deps = [
        "grpc++_internal_hdrs_only",
        "grpc_codegen",
    ],
)

grpc_cc_library(
    name = "grpc++_codegen_base_src",
    srcs = [
        "src/cpp/codegen/codegen_init.cc",
    ],
    language = "c++",
    tags = ["nofixdeps"],
    deps = [
        "grpc++_codegen_base",
        "grpc++_public_hdrs",
    ],
)

grpc_cc_library(
    name = "grpc++_codegen_proto",
    external_deps = [
        "protobuf_headers",
    ],
    language = "c++",
    public_hdrs = [
        "include/grpc++/impl/codegen/proto_utils.h",
        "include/grpcpp/impl/codegen/proto_buffer_reader.h",
        "include/grpcpp/impl/codegen/proto_buffer_writer.h",
        "include/grpcpp/impl/codegen/proto_utils.h",
    ],
    tags = ["nofixdeps"],
    visibility = ["@grpc:public"],
    deps = [
        "grpc++_codegen_base",
        "grpc++_config_proto",
    ],
)

grpc_cc_library(
    name = "grpc++_config_proto",
    external_deps = [
        "protobuf_headers",
    ],
    language = "c++",
    public_hdrs = [
        "include/grpc++/impl/codegen/config_protobuf.h",
        "include/grpcpp/impl/codegen/config_protobuf.h",
    ],
    tags = ["nofixdeps"],
    visibility = ["@grpc:public"],
)

grpc_cc_library(
    name = "grpc++_reflection",
    srcs = [
        "src/cpp/ext/proto_server_reflection.cc",
        "src/cpp/ext/proto_server_reflection_plugin.cc",
    ],
    hdrs = [
        "src/cpp/ext/proto_server_reflection.h",
    ],
    external_deps = [
        "protobuf_headers",
    ],
    language = "c++",
    public_hdrs = [
        "include/grpc++/ext/proto_server_reflection_plugin.h",
        "include/grpcpp/ext/proto_server_reflection_plugin.h",
    ],
    tags = ["nofixdeps"],
    visibility = ["@grpc:public"],
    deps = [
        "grpc++",
        "//src/proto/grpc/reflection/v1alpha:reflection_proto",
    ],
    alwayslink = 1,
)

grpc_cc_library(
    name = "grpcpp_call_metric_recorder",
    srcs = [
        "src/cpp/server/orca/call_metric_recorder.cc",
    ],
    external_deps = [
        "upb_lib",
        "absl/memory",
        "absl/strings",
        "absl/types:optional",
    ],
    language = "c++",
    public_hdrs = [
        "include/grpcpp/ext/call_metric_recorder.h",
    ],
    tags = ["nofixdeps"],
    visibility = ["@grpc:public"],
    deps = [
        "arena",
        "grpc++_codegen_base",
        "grpc++_internal_hdrs_only",
        "grpc++_public_hdrs",
        "grpc_backend_metric_data",
        "xds_orca_upb",
    ],
)

grpc_cc_library(
    name = "grpcpp_orca_interceptor",
    srcs = [
        "src/cpp/server/orca/orca_interceptor.cc",
    ],
    hdrs = [
        "src/cpp/server/orca/orca_interceptor.h",
    ],
    external_deps = [
        "absl/memory",
        "absl/strings",
        "absl/types:optional",
    ],
    language = "c++",
    visibility = ["@grpc:public"],
    deps = [
        "grpc++",
        "grpc_base",
        "grpcpp_call_metric_recorder",
    ],
)

grpc_cc_library(
    name = "grpcpp_orca_service",
    srcs = [
        "src/cpp/server/orca/orca_service.cc",
    ],
    external_deps = [
        "absl/base:core_headers",
        "absl/time",
        "absl/types:optional",
        "upb_lib",
    ],
    language = "c++",
    public_hdrs = [
        "include/grpcpp/ext/orca_service.h",
    ],
    visibility = ["@grpc:public"],
    deps = [
        "debug_location",
        "default_event_engine",
        "gpr",
        "grpc++",
        "grpc++_codegen_base",
        "grpc++_internal_hdrs_only",
        "grpc_base",
        "protobuf_duration_upb",
        "ref_counted",
        "ref_counted_ptr",
        "time",
        "xds_orca_service_upb",
        "xds_orca_upb",
    ],
    alwayslink = 1,
)

grpc_cc_library(
    name = "grpcpp_channelz",
    srcs = [
        "src/cpp/server/channelz/channelz_service.cc",
        "src/cpp/server/channelz/channelz_service_plugin.cc",
    ],
    hdrs = [
        "src/cpp/server/channelz/channelz_service.h",
    ],
    external_deps = [
        "protobuf_headers",
    ],
    language = "c++",
    public_hdrs = [
        "include/grpcpp/ext/channelz_service_plugin.h",
    ],
    tags = ["nofixdeps"],
    visibility = ["@grpc:channelz"],
    deps = [
        "gpr",
        "grpc",
        "grpc++",
        "grpc++_config_proto",
        "//src/proto/grpc/channelz:channelz_proto",
    ],
    alwayslink = 1,
)

grpc_cc_library(
    name = "grpcpp_csds",
    srcs = [
        "src/cpp/server/csds/csds.cc",
    ],
    hdrs = [
        "src/cpp/server/csds/csds.h",
    ],
    external_deps = [
        "absl/status",
        "absl/status:statusor",
    ],
    language = "c++",
    tags = ["nofixdeps"],
    deps = [
        "gpr",
        "grpc",
        "grpc++_codegen_base",
        "grpc++_internals",
        "//src/proto/grpc/testing/xds/v3:csds_proto",
    ],
    alwayslink = 1,
)

grpc_cc_library(
    name = "grpcpp_admin",
    srcs = [
        "src/cpp/server/admin/admin_services.cc",
    ],
    hdrs = [],
    defines = select({
        "grpc_no_xds": ["GRPC_NO_XDS"],
        "//conditions:default": [],
    }),
    external_deps = [
        "absl/memory",
    ],
    language = "c++",
    public_hdrs = [
        "include/grpcpp/ext/admin_services.h",
    ],
    select_deps = [{
        "grpc_no_xds": [],
        "//conditions:default": ["//:grpcpp_csds"],
    }],
    deps = [
        "gpr",
        "grpc++",
        "grpcpp_channelz",
    ],
    alwayslink = 1,
)

grpc_cc_library(
    name = "grpc++_test",
    testonly = True,
    srcs = [
        "src/cpp/client/channel_test_peer.cc",
    ],
    external_deps = ["gtest"],
    public_hdrs = [
        "include/grpc++/test/mock_stream.h",
        "include/grpc++/test/server_context_test_spouse.h",
        "include/grpcpp/test/channel_test_peer.h",
        "include/grpcpp/test/client_context_test_peer.h",
        "include/grpcpp/test/default_reactor_test_peer.h",
        "include/grpcpp/test/mock_stream.h",
        "include/grpcpp/test/server_context_test_spouse.h",
    ],
    visibility = ["@grpc:grpc++_test"],
    deps = [
        "grpc++",
        "grpc++_codegen_base",
        "grpc_base",
    ],
)

grpc_cc_library(
    name = "grpc++_core_stats",
    srcs = [
        "src/cpp/util/core_stats.cc",
    ],
    hdrs = [
        "src/cpp/util/core_stats.h",
    ],
    language = "c++",
    deps = [
        "gpr",
        "grpc_base",
        "//src/proto/grpc/core:stats_proto",
    ],
)

grpc_cc_library(
    name = "grpc_opencensus_plugin",
    srcs = [
        "src/cpp/ext/filters/census/channel_filter.cc",
        "src/cpp/ext/filters/census/client_filter.cc",
        "src/cpp/ext/filters/census/context.cc",
        "src/cpp/ext/filters/census/grpc_plugin.cc",
        "src/cpp/ext/filters/census/measures.cc",
        "src/cpp/ext/filters/census/rpc_encoding.cc",
        "src/cpp/ext/filters/census/server_filter.cc",
        "src/cpp/ext/filters/census/views.cc",
    ],
    hdrs = [
        "include/grpcpp/opencensus.h",
        "src/cpp/ext/filters/census/channel_filter.h",
        "src/cpp/ext/filters/census/client_filter.h",
        "src/cpp/ext/filters/census/context.h",
        "src/cpp/ext/filters/census/grpc_plugin.h",
        "src/cpp/ext/filters/census/measures.h",
        "src/cpp/ext/filters/census/open_census_call_tracer.h",
        "src/cpp/ext/filters/census/rpc_encoding.h",
        "src/cpp/ext/filters/census/server_filter.h",
    ],
    external_deps = [
        "absl/base",
        "absl/base:core_headers",
        "absl/status",
        "absl/strings",
        "absl/time",
        "absl/types:optional",
        "opencensus-trace",
        "opencensus-trace-context_util",
        "opencensus-trace-propagation",
        "opencensus-trace-span_context",
        "opencensus-tags",
        "opencensus-tags-context_util",
        "opencensus-stats",
        "opencensus-context",
    ],
    language = "c++",
    tags = ["nofixdeps"],
    visibility = ["@grpc:grpc_opencensus_plugin"],
    deps = [
        "arena",
        "census",
        "channel_stack_type",
        "debug_location",
        "gpr",
        "gpr_codegen",
        "grpc++",
        "grpc++_base",
        "grpc_base",
        "slice",
        "slice_buffer",
        "slice_refcount",
    ],
)

grpc_cc_library(
    name = "json",
    srcs = [
        "src/core/lib/json/json_reader.cc",
        "src/core/lib/json/json_writer.cc",
    ],
    hdrs = [
        "src/core/lib/json/json.h",
    ],
    external_deps = [
        "absl/base:core_headers",
        "absl/status",
        "absl/status:statusor",
        "absl/strings",
        "absl/strings:str_format",
    ],
    deps = ["gpr"],
)

grpc_cc_library(
    name = "json_util",
    srcs = ["src/core/lib/json/json_util.cc"],
    hdrs = ["src/core/lib/json/json_util.h"],
    external_deps = ["absl/strings"],
    deps = [
        "error",
        "gpr",
        "json",
        "json_args",
        "json_object_loader",
        "no_destruct",
        "time",
    ],
)

grpc_cc_library(
    name = "json_args",
    hdrs = ["src/core/lib/json/json_args.h"],
    external_deps = ["absl/strings"],
    deps = ["gpr"],
)

grpc_cc_library(
    name = "json_object_loader",
    srcs = ["src/core/lib/json/json_object_loader.cc"],
    hdrs = ["src/core/lib/json/json_object_loader.h"],
    external_deps = [
        "absl/meta:type_traits",
        "absl/status",
        "absl/status:statusor",
        "absl/strings",
        "absl/types:optional",
    ],
    deps = [
        "gpr",
        "json",
        "json_args",
        "no_destruct",
        "time",
    ],
)

grpc_cc_library(
    name = "json_channel_args",
    hdrs = ["src/core/lib/json/json_channel_args.h"],
    external_deps = [
        "absl/strings",
        "absl/types:optional",
    ],
    deps = [
        "channel_args",
        "gpr",
        "json_args",
    ],
)

### UPB Targets

grpc_upb_proto_library(
    name = "envoy_admin_upb",
    deps = ["@envoy_api//envoy/admin/v3:pkg"],
)

grpc_upb_proto_library(
    name = "envoy_config_cluster_upb",
    deps = ["@envoy_api//envoy/config/cluster/v3:pkg"],
)

grpc_upb_proto_reflection_library(
    name = "envoy_config_cluster_upbdefs",
    deps = ["@envoy_api//envoy/config/cluster/v3:pkg"],
)

grpc_upb_proto_library(
    name = "envoy_config_core_upb",
    deps = ["@envoy_api//envoy/config/core/v3:pkg"],
)

grpc_upb_proto_library(
    name = "envoy_config_endpoint_upb",
    deps = ["@envoy_api//envoy/config/endpoint/v3:pkg"],
)

grpc_upb_proto_reflection_library(
    name = "envoy_config_endpoint_upbdefs",
    deps = ["@envoy_api//envoy/config/endpoint/v3:pkg"],
)

grpc_upb_proto_library(
    name = "envoy_config_listener_upb",
    deps = ["@envoy_api//envoy/config/listener/v3:pkg"],
)

grpc_upb_proto_reflection_library(
    name = "envoy_config_listener_upbdefs",
    deps = ["@envoy_api//envoy/config/listener/v3:pkg"],
)

grpc_upb_proto_library(
    name = "envoy_config_rbac_upb",
    deps = ["@envoy_api//envoy/config/rbac/v3:pkg"],
)

grpc_upb_proto_library(
    name = "envoy_config_route_upb",
    deps = ["@envoy_api//envoy/config/route/v3:pkg"],
)

grpc_upb_proto_reflection_library(
    name = "envoy_config_route_upbdefs",
    deps = ["@envoy_api//envoy/config/route/v3:pkg"],
)

grpc_upb_proto_library(
    name = "envoy_extensions_clusters_aggregate_upb",
    deps = ["@envoy_api//envoy/extensions/clusters/aggregate/v3:pkg"],
)

grpc_upb_proto_reflection_library(
    name = "envoy_extensions_clusters_aggregate_upbdefs",
    deps = ["@envoy_api//envoy/extensions/clusters/aggregate/v3:pkg"],
)

grpc_upb_proto_library(
    name = "envoy_extensions_filters_common_fault_upb",
    deps = ["@envoy_api//envoy/extensions/filters/common/fault/v3:pkg"],
)

grpc_upb_proto_library(
    name = "envoy_extensions_filters_http_fault_upb",
    deps = ["@envoy_api//envoy/extensions/filters/http/fault/v3:pkg"],
)

grpc_upb_proto_reflection_library(
    name = "envoy_extensions_filters_http_fault_upbdefs",
    deps = ["@envoy_api//envoy/extensions/filters/http/fault/v3:pkg"],
)

grpc_upb_proto_library(
    name = "envoy_extensions_filters_http_rbac_upb",
    deps = ["@envoy_api//envoy/extensions/filters/http/rbac/v3:pkg"],
)

grpc_upb_proto_reflection_library(
    name = "envoy_extensions_filters_http_rbac_upbdefs",
    deps = ["@envoy_api//envoy/extensions/filters/http/rbac/v3:pkg"],
)

grpc_upb_proto_library(
    name = "envoy_extensions_filters_http_router_upb",
    deps = ["@envoy_api//envoy/extensions/filters/http/router/v3:pkg"],
)

grpc_upb_proto_reflection_library(
    name = "envoy_extensions_filters_http_router_upbdefs",
    deps = ["@envoy_api//envoy/extensions/filters/http/router/v3:pkg"],
)

grpc_upb_proto_library(
    name = "envoy_extensions_load_balancing_policies_ring_hash_upb",
    deps = ["@envoy_api//envoy/extensions/load_balancing_policies/ring_hash/v3:pkg"],
)

grpc_upb_proto_library(
    name = "envoy_extensions_load_balancing_policies_wrr_locality_upb",
    deps = ["@envoy_api//envoy/extensions/load_balancing_policies/wrr_locality/v3:pkg"],
)

grpc_upb_proto_library(
    name = "envoy_extensions_filters_network_http_connection_manager_upb",
    deps = ["@envoy_api//envoy/extensions/filters/network/http_connection_manager/v3:pkg"],
)

grpc_upb_proto_reflection_library(
    name = "envoy_extensions_filters_network_http_connection_manager_upbdefs",
    deps = ["@envoy_api//envoy/extensions/filters/network/http_connection_manager/v3:pkg"],
)

grpc_upb_proto_library(
    name = "envoy_extensions_transport_sockets_tls_upb",
    deps = ["@envoy_api//envoy/extensions/transport_sockets/tls/v3:pkg"],
)

grpc_upb_proto_reflection_library(
    name = "envoy_extensions_transport_sockets_tls_upbdefs",
    deps = ["@envoy_api//envoy/extensions/transport_sockets/tls/v3:pkg"],
)

grpc_upb_proto_library(
    name = "envoy_service_discovery_upb",
    deps = ["@envoy_api//envoy/service/discovery/v3:pkg"],
)

grpc_upb_proto_reflection_library(
    name = "envoy_service_discovery_upbdefs",
    deps = ["@envoy_api//envoy/service/discovery/v3:pkg"],
)

grpc_upb_proto_library(
    name = "envoy_service_load_stats_upb",
    deps = ["@envoy_api//envoy/service/load_stats/v3:pkg"],
)

grpc_upb_proto_reflection_library(
    name = "envoy_service_load_stats_upbdefs",
    deps = ["@envoy_api//envoy/service/load_stats/v3:pkg"],
)

grpc_upb_proto_library(
    name = "envoy_service_status_upb",
    deps = ["@envoy_api//envoy/service/status/v3:pkg"],
)

grpc_upb_proto_reflection_library(
    name = "envoy_service_status_upbdefs",
    deps = ["@envoy_api//envoy/service/status/v3:pkg"],
)

grpc_upb_proto_library(
    name = "envoy_type_matcher_upb",
    deps = ["@envoy_api//envoy/type/matcher/v3:pkg"],
)

grpc_upb_proto_library(
    name = "envoy_type_upb",
    deps = ["@envoy_api//envoy/type/v3:pkg"],
)

grpc_upb_proto_library(
    name = "xds_type_upb",
    deps = ["@com_github_cncf_udpa//xds/type/v3:pkg"],
)

grpc_upb_proto_reflection_library(
    name = "xds_type_upbdefs",
    deps = ["@com_github_cncf_udpa//xds/type/v3:pkg"],
)

grpc_upb_proto_library(
    name = "xds_orca_upb",
    deps = ["@com_github_cncf_udpa//xds/data/orca/v3:pkg"],
)

grpc_upb_proto_library(
    name = "xds_orca_service_upb",
    deps = ["@com_github_cncf_udpa//xds/service/orca/v3:pkg"],
)

grpc_upb_proto_library(
    name = "grpc_health_upb",
    deps = ["//src/proto/grpc/health/v1:health_proto_descriptor"],
)

grpc_upb_proto_library(
    name = "google_rpc_status_upb",
    deps = ["@com_google_googleapis//google/rpc:status_proto"],
)

grpc_upb_proto_reflection_library(
    name = "google_rpc_status_upbdefs",
    deps = ["@com_google_googleapis//google/rpc:status_proto"],
)

grpc_upb_proto_library(
    name = "google_type_expr_upb",
    deps = ["@com_google_googleapis//google/type:expr_proto"],
)

grpc_upb_proto_library(
    name = "grpc_lb_upb",
    deps = ["//src/proto/grpc/lb/v1:load_balancer_proto_descriptor"],
)

grpc_upb_proto_library(
    name = "alts_upb",
    deps = ["//src/proto/grpc/gcp:alts_handshaker_proto"],
)

grpc_upb_proto_library(
    name = "rls_upb",
    deps = ["//src/proto/grpc/lookup/v1:rls_proto_descriptor"],
)

grpc_upb_proto_library(
    name = "rls_config_upb",
    deps = ["//src/proto/grpc/lookup/v1:rls_config_proto_descriptor"],
)

grpc_upb_proto_reflection_library(
    name = "rls_config_upbdefs",
    deps = ["//src/proto/grpc/lookup/v1:rls_config_proto_descriptor"],
)

WELL_KNOWN_PROTO_TARGETS = [
    "any",
    "duration",
    "empty",
    "struct",
    "timestamp",
    "wrappers",
]

[grpc_upb_proto_library(
    name = "protobuf_" + target + "_upb",
    deps = ["@com_google_protobuf//:" + target + "_proto"],
) for target in WELL_KNOWN_PROTO_TARGETS]

[grpc_upb_proto_reflection_library(
    name = "protobuf_" + target + "_upbdefs",
    deps = ["@com_google_protobuf//:" + target + "_proto"],
) for target in WELL_KNOWN_PROTO_TARGETS]

grpc_generate_one_off_targets()

filegroup(
    name = "root_certificates",
    srcs = [
        "etc/roots.pem",
    ],
    visibility = ["//visibility:public"],
)<|MERGE_RESOLUTION|>--- conflicted
+++ resolved
@@ -2908,7 +2908,6 @@
 )
 
 grpc_cc_library(
-<<<<<<< HEAD
     name = "address_parser_registry",
     srcs = [
         "src/core/lib/resolver/address_parser_registry.cc",
@@ -2925,7 +2924,10 @@
         "gpr",
         "resolved_address",
         "uri_parser",
-=======
+    ]
+)
+
+grpc_cc_library(
     name = "backoff",
     srcs = [
         "src/core/lib/backoff/backoff.cc",
@@ -2940,7 +2942,6 @@
         "exec_ctx",
         "gpr_platform",
         "time",
->>>>>>> 029f9455
     ],
 )
 
@@ -3197,11 +3198,8 @@
     tags = ["nofixdeps"],
     visibility = ["@grpc:alt_grpc_base_legacy"],
     deps = [
-<<<<<<< HEAD
         "address_parser_registry",
-=======
         "activity",
->>>>>>> 029f9455
         "arena",
         "arena_promise",
         "atomic_utils",
