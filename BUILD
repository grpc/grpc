# gRPC Bazel BUILD file.
#
# Copyright 2016 gRPC authors.
#
# Licensed under the Apache License, Version 2.0 (the "License");
# you may not use this file except in compliance with the License.
# You may obtain a copy of the License at
#
#     http://www.apache.org/licenses/LICENSE-2.0
#
# Unless required by applicable law or agreed to in writing, software
# distributed under the License is distributed on an "AS IS" BASIS,
# WITHOUT WARRANTIES OR CONDITIONS OF ANY KIND, either express or implied.
# See the License for the specific language governing permissions and
# limitations under the License.

load(
    "//bazel:grpc_build_system.bzl",
    "grpc_cc_library",
    "grpc_generate_one_off_targets",
    "grpc_upb_proto_library",
    "python_config_settings",
)
load("@bazel_skylib//lib:selects.bzl", "selects")

licenses(["notice"])

package(
    default_visibility = ["//visibility:public"],
    features = [
        "layering_check",
        "-parse_headers",
    ],
)

exports_files([
    "LICENSE",
    "etc/roots.pem",
])

config_setting(
    name = "grpc_no_ares",
    values = {"define": "grpc_no_ares=true"},
)

config_setting(
    name = "grpc_no_xds_define",
    values = {"define": "grpc_no_xds=true"},
)

config_setting(
    name = "android",
    values = {"crosstool_top": "//external:android/crosstool"},
)

config_setting(
    name = "ios",
    values = {"apple_platform_type": "ios"},
)

# Fuzzers can be built as fuzzers or as tests
config_setting(
    name = "grpc_build_fuzzers",
    values = {"define": "grpc_build_fuzzers=true"},
)

selects.config_setting_group(
    name = "grpc_no_xds",
    match_any = [
        ":grpc_no_xds_define",
        # In addition to disabling XDS support when --define=grpc_no_xds=true is
        # specified, we also disable it on mobile platforms where it is not
        # likely to be needed and where reducing the binary size is more
        # important.
        ":android",
        ":ios",
    ],
)

config_setting(
    name = "grpc_allow_exceptions",
    values = {"define": "GRPC_ALLOW_EXCEPTIONS=1"},
)

config_setting(
    name = "grpc_disallow_exceptions",
    values = {"define": "GRPC_ALLOW_EXCEPTIONS=0"},
)

config_setting(
    name = "remote_execution",
    values = {"define": "GRPC_PORT_ISOLATED_RUNTIME=1"},
)

config_setting(
    name = "windows",
    values = {"cpu": "x64_windows"},
)

config_setting(
    name = "windows_msvc",
    values = {"cpu": "x64_windows_msvc"},
)

config_setting(
    name = "mac_x86_64",
    values = {"cpu": "darwin"},
)

config_setting(
    name = "use_strict_warning",
    values = {"define": "use_strict_warning=true"},
)

python_config_settings()

# This should be updated along with build_handwritten.yaml
g_stands_for = "granola"  # @unused

core_version = "19.1.0"  # @unused

version = "1.42.0-dev"  # @unused

GPR_PUBLIC_HDRS = [
    "include/grpc/support/alloc.h",
    "include/grpc/support/atm.h",
    "include/grpc/support/atm_gcc_atomic.h",
    "include/grpc/support/atm_gcc_sync.h",
    "include/grpc/support/atm_windows.h",
    "include/grpc/support/cpu.h",
    "include/grpc/support/log.h",
    "include/grpc/support/log_windows.h",
    "include/grpc/support/port_platform.h",
    "include/grpc/support/string_util.h",
    "include/grpc/support/sync.h",
    "include/grpc/support/sync_abseil.h",
    "include/grpc/support/sync_custom.h",
    "include/grpc/support/sync_generic.h",
    "include/grpc/support/sync_posix.h",
    "include/grpc/support/sync_windows.h",
    "include/grpc/support/thd_id.h",
    "include/grpc/support/time.h",
]

GRPC_PUBLIC_HDRS = [
    "include/grpc/byte_buffer.h",
    "include/grpc/byte_buffer_reader.h",
    "include/grpc/compression.h",
    "include/grpc/fork.h",
    "include/grpc/grpc.h",
    "include/grpc/grpc_posix.h",
    "include/grpc/grpc_security_constants.h",
    "include/grpc/slice.h",
    "include/grpc/slice_buffer.h",
    "include/grpc/status.h",
    "include/grpc/load_reporting.h",
    "include/grpc/support/workaround_list.h",
]

GRPC_PUBLIC_EVENT_ENGINE_HDRS = [
    "include/grpc/event_engine/endpoint_config.h",
    "include/grpc/event_engine/event_engine.h",
    "include/grpc/event_engine/port.h",
    "include/grpc/event_engine/slice_allocator.h",
]

GRPC_SECURE_PUBLIC_HDRS = [
    "include/grpc/grpc_security.h",
]

# TODO(ctiller): layer grpc atop grpc_unsecure, layer grpc++ atop grpc++_unsecure
GRPCXX_SRCS = [
    "src/cpp/client/channel_cc.cc",
    "src/cpp/client/client_callback.cc",
    "src/cpp/client/client_context.cc",
    "src/cpp/client/client_interceptor.cc",
    "src/cpp/client/create_channel.cc",
    "src/cpp/client/create_channel_internal.cc",
    "src/cpp/client/create_channel_posix.cc",
    "src/cpp/client/credentials_cc.cc",
    "src/cpp/common/alarm.cc",
    "src/cpp/common/channel_arguments.cc",
    "src/cpp/common/channel_filter.cc",
    "src/cpp/common/completion_queue_cc.cc",
    "src/cpp/common/core_codegen.cc",
    "src/cpp/common/resource_quota_cc.cc",
    "src/cpp/common/rpc_method.cc",
    "src/cpp/common/version_cc.cc",
    "src/cpp/common/validate_service_config.cc",
    "src/cpp/server/async_generic_service.cc",
    "src/cpp/server/channel_argument_option.cc",
    "src/cpp/server/create_default_thread_pool.cc",
    "src/cpp/server/dynamic_thread_pool.cc",
    "src/cpp/server/external_connection_acceptor_impl.cc",
    "src/cpp/server/health/default_health_check_service.cc",
    "src/cpp/server/health/health_check_service.cc",
    "src/cpp/server/health/health_check_service_server_builder_option.cc",
    "src/cpp/server/server_builder.cc",
    "src/cpp/server/server_callback.cc",
    "src/cpp/server/server_cc.cc",
    "src/cpp/server/server_context.cc",
    "src/cpp/server/server_credentials.cc",
    "src/cpp/server/server_posix.cc",
    "src/cpp/thread_manager/thread_manager.cc",
    "src/cpp/util/byte_buffer_cc.cc",
    "src/cpp/util/status.cc",
    "src/cpp/util/string_ref.cc",
    "src/cpp/util/time_cc.cc",
]

GRPCXX_HDRS = [
    "src/cpp/client/create_channel_internal.h",
    "src/cpp/common/channel_filter.h",
    "src/cpp/server/dynamic_thread_pool.h",
    "src/cpp/server/external_connection_acceptor_impl.h",
    "src/cpp/server/health/default_health_check_service.h",
    "src/cpp/server/thread_pool_interface.h",
    "src/cpp/thread_manager/thread_manager.h",
]

GRPCXX_PUBLIC_HDRS = [
    "include/grpc++/alarm.h",
    "include/grpc++/channel.h",
    "include/grpc++/client_context.h",
    "include/grpc++/completion_queue.h",
    "include/grpc++/create_channel.h",
    "include/grpc++/create_channel_posix.h",
    "include/grpc++/ext/health_check_service_server_builder_option.h",
    "include/grpc++/generic/async_generic_service.h",
    "include/grpc++/generic/generic_stub.h",
    "include/grpc++/grpc++.h",
    "include/grpc++/health_check_service_interface.h",
    "include/grpc++/impl/call.h",
    "include/grpc++/impl/channel_argument_option.h",
    "include/grpc++/impl/client_unary_call.h",
    "include/grpc++/impl/codegen/core_codegen.h",
    "include/grpc++/impl/grpc_library.h",
    "include/grpc++/impl/method_handler_impl.h",
    "include/grpc++/impl/rpc_method.h",
    "include/grpc++/impl/rpc_service_method.h",
    "include/grpc++/impl/serialization_traits.h",
    "include/grpc++/impl/server_builder_option.h",
    "include/grpc++/impl/server_builder_plugin.h",
    "include/grpc++/impl/server_initializer.h",
    "include/grpc++/impl/service_type.h",
    "include/grpc++/security/auth_context.h",
    "include/grpc++/resource_quota.h",
    "include/grpc++/security/auth_metadata_processor.h",
    "include/grpc++/security/credentials.h",
    "include/grpc++/security/server_credentials.h",
    "include/grpc++/server.h",
    "include/grpc++/server_builder.h",
    "include/grpc++/server_context.h",
    "include/grpc++/server_posix.h",
    "include/grpc++/support/async_stream.h",
    "include/grpc++/support/async_unary_call.h",
    "include/grpc++/support/byte_buffer.h",
    "include/grpc++/support/channel_arguments.h",
    "include/grpc++/support/config.h",
    "include/grpc++/support/slice.h",
    "include/grpc++/support/status.h",
    "include/grpc++/support/status_code_enum.h",
    "include/grpc++/support/string_ref.h",
    "include/grpc++/support/stub_options.h",
    "include/grpc++/support/sync_stream.h",
    "include/grpc++/support/time.h",
    "include/grpcpp/alarm.h",
    "include/grpcpp/channel.h",
    "include/grpcpp/client_context.h",
    "include/grpcpp/completion_queue.h",
    "include/grpcpp/create_channel.h",
    "include/grpcpp/create_channel_posix.h",
    "include/grpcpp/ext/health_check_service_server_builder_option.h",
    "include/grpcpp/generic/async_generic_service.h",
    "include/grpcpp/generic/generic_stub.h",
    "include/grpcpp/grpcpp.h",
    "include/grpcpp/health_check_service_interface.h",
    "include/grpcpp/impl/call.h",
    "include/grpcpp/impl/channel_argument_option.h",
    "include/grpcpp/impl/client_unary_call.h",
    "include/grpcpp/impl/codegen/core_codegen.h",
    "include/grpcpp/impl/grpc_library.h",
    "include/grpcpp/impl/method_handler_impl.h",
    "include/grpcpp/impl/rpc_method.h",
    "include/grpcpp/impl/rpc_service_method.h",
    "include/grpcpp/impl/serialization_traits.h",
    "include/grpcpp/impl/server_builder_option.h",
    "include/grpcpp/impl/server_builder_plugin.h",
    "include/grpcpp/impl/server_initializer.h",
    "include/grpcpp/impl/service_type.h",
    "include/grpcpp/resource_quota.h",
    "include/grpcpp/security/auth_context.h",
    "include/grpcpp/security/auth_metadata_processor.h",
    "include/grpcpp/security/credentials.h",
    "include/grpcpp/security/server_credentials.h",
    "include/grpcpp/security/tls_certificate_provider.h",
    "include/grpcpp/security/authorization_policy_provider.h",
    "include/grpcpp/security/tls_credentials_options.h",
    "include/grpcpp/server.h",
    "include/grpcpp/server_builder.h",
    "include/grpcpp/server_context.h",
    "include/grpcpp/server_posix.h",
    "include/grpcpp/support/async_stream.h",
    "include/grpcpp/support/async_unary_call.h",
    "include/grpcpp/support/byte_buffer.h",
    "include/grpcpp/support/channel_arguments.h",
    "include/grpcpp/support/client_callback.h",
    "include/grpcpp/support/client_interceptor.h",
    "include/grpcpp/support/config.h",
    "include/grpcpp/support/interceptor.h",
    "include/grpcpp/support/message_allocator.h",
    "include/grpcpp/support/method_handler.h",
    "include/grpcpp/support/proto_buffer_reader.h",
    "include/grpcpp/support/proto_buffer_writer.h",
    "include/grpcpp/support/server_callback.h",
    "include/grpcpp/support/server_interceptor.h",
    "include/grpcpp/support/slice.h",
    "include/grpcpp/support/status.h",
    "include/grpcpp/support/status_code_enum.h",
    "include/grpcpp/support/string_ref.h",
    "include/grpcpp/support/stub_options.h",
    "include/grpcpp/support/sync_stream.h",
    "include/grpcpp/support/time.h",
    "include/grpcpp/support/validate_service_config.h",
]

grpc_cc_library(
    name = "gpr",
    language = "c++",
    public_hdrs = GPR_PUBLIC_HDRS,
    standalone = True,
    tags = ["avoid_dep"],
    visibility = ["@grpc:public"],
    deps = [
        "gpr_base",
    ],
)

grpc_cc_library(
    name = "atomic_utils",
    language = "c++",
    public_hdrs = ["src/core/lib/gprpp/atomic_utils.h"],
    deps = ["gpr_platform"],
)

grpc_cc_library(
    name = "grpc_unsecure",
    srcs = [
        "src/core/lib/security/authorization/authorization_policy_provider_null_vtable.cc",
        "src/core/lib/surface/init.cc",
        "src/core/lib/surface/init_unsecure.cc",
        "src/core/plugin_registry/grpc_unsecure_plugin_registry.cc",
    ],
    language = "c++",
    public_hdrs = GRPC_PUBLIC_HDRS,
    standalone = True,
    tags = ["avoid_dep"],
    visibility = ["@grpc:public"],
    deps = [
        "gpr_base",
        "grpc_base_c",
        "grpc_common",
        "grpc_lb_policy_grpclb",
        "grpc_trace",
        "//src/core/lib/config",
    ],
)

grpc_cc_library(
    name = "grpc",
    srcs = [
        "src/core/lib/surface/init.cc",
        "src/core/plugin_registry/grpc_plugin_registry.cc",
    ],
    defines = select({
        "grpc_no_xds": ["GRPC_NO_XDS"],
        "//conditions:default": [],
    }),
    language = "c++",
    public_hdrs = GRPC_PUBLIC_HDRS + GRPC_SECURE_PUBLIC_HDRS,
    select_deps = {
        "grpc_no_xds": [],
        "//conditions:default": [
            "grpc_lb_policy_cds",
            "grpc_lb_policy_xds_cluster_impl",
            "grpc_lb_policy_xds_cluster_manager",
            "grpc_lb_policy_xds_cluster_resolver",
            "grpc_resolver_xds",
            "grpc_resolver_c2p",
            "grpc_xds_server_config_fetcher",
        ],
    },
    standalone = True,
    visibility = [
        "@grpc:public",
    ],
    deps = [
        "gpr_base",
        "grpc_base_c",
        "grpc_common",
        "grpc_lb_policy_grpclb_secure",
        "grpc_secure",
        "grpc_trace",
        "grpc_transport_chttp2_client_secure",
        "grpc_transport_chttp2_server_secure",
        "//src/core/lib/config",
    ],
)

grpc_cc_library(
    name = "grpc++_public_hdrs",
    hdrs = GRPCXX_PUBLIC_HDRS,
    external_deps = [
        "absl/synchronization",
        "protobuf_headers",
    ],
    visibility = ["@grpc:public"],
)

grpc_cc_library(
    name = "grpc++",
    hdrs = [
        "src/cpp/client/secure_credentials.h",
        "src/cpp/common/secure_auth_context.h",
        "src/cpp/common/tls_credentials_options_util.h",
        "src/cpp/server/secure_server_credentials.h",
    ],
    language = "c++",
    public_hdrs = GRPCXX_PUBLIC_HDRS,
    select_deps = {
        "grpc_no_xds": [],
        "//conditions:default": [
            "grpc++_xds_client",
            "grpc++_xds_server",
        ],
    },
    standalone = True,
    visibility = [
        "@grpc:public",
    ],
    deps = [
        "grpc++_internals",
    ],
)

grpc_cc_library(
    name = "grpc++_internals",
    srcs = [
        "src/cpp/client/insecure_credentials.cc",
        "src/cpp/client/secure_credentials.cc",
        "src/cpp/common/auth_property_iterator.cc",
        "src/cpp/common/secure_auth_context.cc",
        "src/cpp/common/secure_channel_arguments.cc",
        "src/cpp/common/secure_create_auth_context.cc",
        "src/cpp/common/tls_certificate_provider.cc",
        "src/cpp/common/tls_credentials_options.cc",
        "src/cpp/common/tls_credentials_options_util.cc",
        "src/cpp/server/insecure_server_credentials.cc",
        "src/cpp/server/secure_server_credentials.cc",
    ],
    hdrs = [
        "src/cpp/client/secure_credentials.h",
        "src/cpp/common/secure_auth_context.h",
        "src/cpp/common/tls_credentials_options_util.h",
        "src/cpp/server/secure_server_credentials.h",
    ],
    external_deps = [
        "absl/synchronization",
        "absl/container:inlined_vector",
        "absl/strings",
        "protobuf_headers",
    ],
    language = "c++",
    public_hdrs = GRPCXX_PUBLIC_HDRS,
    deps = [
        "gpr_base",
        "grpc",
        "grpc++_base",
        "grpc++_codegen_base",
        "grpc++_codegen_base_src",
        "grpc++_codegen_proto",
        "grpc_base_c",
        "grpc_codegen",
        "grpc_secure",
        "ref_counted_ptr",
    ],
)

grpc_cc_library(
    name = "grpc++_xds_client",
    srcs = [
        "src/cpp/client/xds_credentials.cc",
    ],
    hdrs = [
        "src/cpp/client/secure_credentials.h",
    ],
    external_deps = [
        "absl/container:inlined_vector",
    ],
    language = "c++",
    deps = [
        "grpc++_internals",
    ],
)

grpc_cc_library(
    name = "grpc++_xds_server",
    srcs = [
        "src/cpp/server/xds_server_credentials.cc",
    ],
    hdrs = [
        "src/cpp/server/secure_server_credentials.h",
    ],
    language = "c++",
    public_hdrs = [
        "include/grpcpp/xds_server_builder.h",
    ],
    visibility = ["@grpc:xds"],
    deps = [
        "grpc++_internals",
    ],
)

grpc_cc_library(
    name = "grpc++_unsecure",
    srcs = [
        "src/cpp/client/insecure_credentials.cc",
        "src/cpp/common/insecure_create_auth_context.cc",
        "src/cpp/server/insecure_server_credentials.cc",
    ],
    language = "c++",
    standalone = True,
    tags = ["avoid_dep"],
    visibility = ["@grpc:public"],
    deps = [
        "gpr",
        "grpc++_base_unsecure",
        "grpc++_codegen_base",
        "grpc++_codegen_base_src",
        "grpc++_codegen_proto",
        "grpc_unsecure",
    ],
)

grpc_cc_library(
    name = "grpc++_error_details",
    srcs = [
        "src/cpp/util/error_details.cc",
    ],
    hdrs = [
        "include/grpc++/support/error_details.h",
        "include/grpcpp/support/error_details.h",
    ],
    language = "c++",
    standalone = True,
    visibility = ["@grpc:public"],
    deps = [
        "grpc++",
    ],
)

grpc_cc_library(
    name = "grpc++_alts",
    srcs = [
        "src/cpp/common/alts_context.cc",
        "src/cpp/common/alts_util.cc",
    ],
    hdrs = [
        "include/grpcpp/security/alts_context.h",
        "include/grpcpp/security/alts_util.h",
    ],
    external_deps = [
        "upb_lib",
    ],
    language = "c++",
    standalone = True,
    visibility = ["@grpc:tsi"],
    deps = [
        "alts_upb",
        "alts_util",
        "gpr_base",
        "grpc++",
        "tsi",
    ],
)

grpc_cc_library(
    name = "grpc_csharp_ext",
    srcs = [
        "src/csharp/ext/grpc_csharp_ext.c",
    ],
    language = "csharp",
    deps = [
        "gpr",
        "grpc",
    ],
)

grpc_cc_library(
    name = "census",
    srcs = [
        "src/core/ext/filters/census/grpc_context.cc",
    ],
    language = "c++",
    public_hdrs = [
        "include/grpc/census.h",
    ],
    visibility = ["@grpc:public"],
    deps = [
        "gpr_base",
        "grpc_base_c",
        "grpc_trace",
    ],
)

grpc_cc_library(
    name = "grpc++_internal_hdrs_only",
    hdrs = [
        "include/grpcpp/impl/codegen/sync.h",
    ],
    external_deps = [
        "absl/synchronization",
    ],
    deps = [
        "gpr_codegen",
    ],
)

grpc_cc_library(
    name = "useful",
    hdrs = ["src/core/lib/gpr/useful.h"],
    language = "c++",
    deps = [
        "gpr_platform",
    ],
)

grpc_cc_library(
    name = "gpr_base",
    srcs = [
        "src/core/lib/gpr/alloc.cc",
        "src/core/lib/gpr/atm.cc",
        "src/core/lib/gpr/cpu_iphone.cc",
        "src/core/lib/gpr/cpu_linux.cc",
        "src/core/lib/gpr/cpu_posix.cc",
        "src/core/lib/gpr/cpu_windows.cc",
        "src/core/lib/gpr/env_linux.cc",
        "src/core/lib/gpr/env_posix.cc",
        "src/core/lib/gpr/env_windows.cc",
        "src/core/lib/gpr/log.cc",
        "src/core/lib/gpr/log_android.cc",
        "src/core/lib/gpr/log_linux.cc",
        "src/core/lib/gpr/log_posix.cc",
        "src/core/lib/gpr/log_windows.cc",
        "src/core/lib/gpr/murmur_hash.cc",
        "src/core/lib/gpr/string.cc",
        "src/core/lib/gpr/string_posix.cc",
        "src/core/lib/gpr/string_util_windows.cc",
        "src/core/lib/gpr/string_windows.cc",
        "src/core/lib/gpr/sync.cc",
        "src/core/lib/gpr/sync_abseil.cc",
        "src/core/lib/gpr/sync_posix.cc",
        "src/core/lib/gpr/sync_windows.cc",
        "src/core/lib/gpr/time.cc",
        "src/core/lib/gpr/time_posix.cc",
        "src/core/lib/gpr/time_precise.cc",
        "src/core/lib/gpr/time_windows.cc",
        "src/core/lib/gpr/tmpfile_msys.cc",
        "src/core/lib/gpr/tmpfile_posix.cc",
        "src/core/lib/gpr/tmpfile_windows.cc",
        "src/core/lib/gpr/wrap_memcpy.cc",
        "src/core/lib/gprpp/arena.cc",
        "src/core/lib/gprpp/examine_stack.cc",
        "src/core/lib/gprpp/fork.cc",
        "src/core/lib/gprpp/global_config_env.cc",
        "src/core/lib/gprpp/host_port.cc",
        "src/core/lib/gprpp/mpscq.cc",
        "src/core/lib/gprpp/stat_posix.cc",
        "src/core/lib/gprpp/stat_windows.cc",
        "src/core/lib/gprpp/status_helper.cc",
        "src/core/lib/gprpp/thd_posix.cc",
        "src/core/lib/gprpp/thd_windows.cc",
        "src/core/lib/gprpp/time_util.cc",
        "src/core/lib/profiling/basic_timers.cc",
        "src/core/lib/profiling/stap_timers.cc",
    ],
    hdrs = [
        "src/core/lib/gpr/alloc.h",
        "src/core/lib/gpr/env.h",
        "src/core/lib/gpr/murmur_hash.h",
        "src/core/lib/gpr/spinlock.h",
        "src/core/lib/gpr/string.h",
        "src/core/lib/gpr/string_windows.h",
        "src/core/lib/gpr/time_precise.h",
        "src/core/lib/gpr/tmpfile.h",
        "src/core/lib/gprpp/arena.h",
        "src/core/lib/gprpp/examine_stack.h",
        "src/core/lib/gprpp/fork.h",
        "src/core/lib/gprpp/global_config.h",
        "src/core/lib/gprpp/global_config_custom.h",
        "src/core/lib/gprpp/global_config_env.h",
        "src/core/lib/gprpp/global_config_generic.h",
        "src/core/lib/gprpp/host_port.h",
        "src/core/lib/gprpp/manual_constructor.h",
        "src/core/lib/gprpp/memory.h",
        "src/core/lib/gprpp/mpscq.h",
        "src/core/lib/gprpp/stat.h",
        "src/core/lib/gprpp/status_helper.h",
        "src/core/lib/gprpp/sync.h",
        "src/core/lib/gprpp/thd.h",
        "src/core/lib/gprpp/time_util.h",
        "src/core/lib/profiling/timers.h",
    ],
    external_deps = [
        "absl/base",
        "absl/base:core_headers",
        "absl/memory",
        "absl/status",
        "absl/strings",
        "absl/strings:cord",
        "absl/strings:str_format",
        "absl/synchronization",
        "absl/time:time",
        "absl/types:optional",
        "upb_lib",
    ],
    language = "c++",
    public_hdrs = GPR_PUBLIC_HDRS,
    visibility = ["@grpc:alt_gpr_base_legacy"],
    deps = [
        "construct_destruct",
        "debug_location",
        "google_api_upb",
        "gpr_codegen",
        "gpr_tls",
        "grpc_codegen",
        "useful",
    ],
)

grpc_cc_library(
    name = "gpr_tls",
    hdrs = ["src/core/lib/gpr/tls.h"],
    deps = ["gpr_platform"],
)

grpc_cc_library(
    name = "capture",
    external_deps = ["absl/utility"],
    language = "c++",
    public_hdrs = ["src/core/lib/gprpp/capture.h"],
    deps = ["gpr_platform"],
)

grpc_cc_library(
    name = "construct_destruct",
    language = "c++",
    public_hdrs = ["src/core/lib/gprpp/construct_destruct.h"],
)

grpc_cc_library(
    name = "gpr_codegen",
    language = "c++",
    public_hdrs = [
        "include/grpc/impl/codegen/atm.h",
        "include/grpc/impl/codegen/atm_gcc_atomic.h",
        "include/grpc/impl/codegen/atm_gcc_sync.h",
        "include/grpc/impl/codegen/atm_windows.h",
        "include/grpc/impl/codegen/fork.h",
        "include/grpc/impl/codegen/gpr_slice.h",
        "include/grpc/impl/codegen/gpr_types.h",
        "include/grpc/impl/codegen/log.h",
        "include/grpc/impl/codegen/port_platform.h",
        "include/grpc/impl/codegen/sync.h",
        "include/grpc/impl/codegen/sync_abseil.h",
        "include/grpc/impl/codegen/sync_custom.h",
        "include/grpc/impl/codegen/sync_generic.h",
        "include/grpc/impl/codegen/sync_posix.h",
        "include/grpc/impl/codegen/sync_windows.h",
    ],
    visibility = ["@grpc:public"],
)

# A library that vends only port_platform, so that libraries that don't need
# anything else from gpr can still be portable!
grpc_cc_library(
    name = "gpr_platform",
    language = "c++",
    public_hdrs = [
        "include/grpc/impl/codegen/port_platform.h",
    ],
)

grpc_cc_library(
    name = "grpc_trace",
    srcs = ["src/core/lib/debug/trace.cc"],
    hdrs = ["src/core/lib/debug/trace.h"],
    language = "c++",
    public_hdrs = GRPC_PUBLIC_HDRS,
    visibility = ["@grpc:trace"],
    deps = [
        "gpr",
        "grpc_codegen",
    ],
)

grpc_cc_library(
    name = "debug_location",
    language = "c++",
    public_hdrs = ["src/core/lib/gprpp/debug_location.h"],
    visibility = ["@grpc:debug_location"],
)

grpc_cc_library(
    name = "overload",
    language = "c++",
    public_hdrs = ["src/core/lib/gprpp/overload.h"],
    deps = ["gpr_platform"],
)

grpc_cc_library(
    name = "match",
    external_deps = [
        "absl/types:variant",
    ],
    language = "c++",
    public_hdrs = ["src/core/lib/gprpp/match.h"],
    deps = [
        "gpr_platform",
        "overload",
    ],
)

grpc_cc_library(
    name = "table",
    external_deps = ["absl/utility"],
    language = "c++",
    public_hdrs = ["src/core/lib/gprpp/table.h"],
    deps = [
        "bitset",
        "gpr_platform",
    ],
)

grpc_cc_library(
    name = "bitset",
    language = "c++",
    public_hdrs = ["src/core/lib/gprpp/bitset.h"],
    deps = [
        "gpr_platform",
    ],
)

grpc_cc_library(
    name = "orphanable",
    language = "c++",
    public_hdrs = ["src/core/lib/gprpp/orphanable.h"],
    visibility = ["@grpc:client_channel"],
    deps = [
        "debug_location",
        "gpr_base",
        "grpc_trace",
        "ref_counted",
        "ref_counted_ptr",
    ],
)

grpc_cc_library(
    name = "ref_counted",
    language = "c++",
    public_hdrs = ["src/core/lib/gprpp/ref_counted.h"],
    deps = [
        "atomic_utils",
        "debug_location",
        "gpr_base",
        "grpc_trace",
        "ref_counted_ptr",
    ],
)

grpc_cc_library(
    name = "dual_ref_counted",
    language = "c++",
    public_hdrs = ["src/core/lib/gprpp/dual_ref_counted.h"],
    deps = [
        "debug_location",
        "gpr_base",
        "grpc_trace",
        "orphanable",
        "ref_counted_ptr",
    ],
)

grpc_cc_library(
    name = "ref_counted_ptr",
    language = "c++",
    public_hdrs = ["src/core/lib/gprpp/ref_counted_ptr.h"],
    visibility = ["@grpc:ref_counted_ptr"],
    deps = [
        "gpr_base",
    ],
)

grpc_cc_library(
    name = "handshaker_factory",
    language = "c++",
    public_hdrs = [
        "src/core/lib/channel/handshaker_factory.h",
    ],
    deps = [
        "gpr_base",
    ],
)

grpc_cc_library(
    name = "handshaker_registry",
    srcs = [
        "src/core/lib/channel/handshaker_registry.cc",
    ],
    language = "c++",
    public_hdrs = [
        "src/core/lib/channel/handshaker_registry.h",
    ],
    deps = [
        "gpr_base",
        "handshaker_factory",
    ],
)

grpc_cc_library(
    name = "grpc_base_c",
    srcs = [
        "src/core/lib/address_utils/parse_address.cc",
        "src/core/lib/address_utils/sockaddr_utils.cc",
        "src/core/lib/avl/avl.cc",
        "src/core/lib/backoff/backoff.cc",
        "src/core/lib/channel/channel_args.cc",
        "src/core/lib/channel/channel_stack.cc",
        "src/core/lib/channel/channel_stack_builder.cc",
        "src/core/lib/channel/channel_trace.cc",
        "src/core/lib/channel/channelz.cc",
        "src/core/lib/channel/channelz_registry.cc",
        "src/core/lib/channel/connected_channel.cc",
        "src/core/lib/channel/handshaker.cc",
        "src/core/lib/channel/status_util.cc",
        "src/core/lib/compression/compression.cc",
        "src/core/lib/compression/compression_args.cc",
        "src/core/lib/compression/compression_internal.cc",
        "src/core/lib/compression/message_compress.cc",
        "src/core/lib/compression/stream_compression.cc",
        "src/core/lib/compression/stream_compression_gzip.cc",
        "src/core/lib/compression/stream_compression_identity.cc",
        "src/core/lib/debug/stats.cc",
        "src/core/lib/debug/stats_data.cc",
        "src/core/lib/event_engine/endpoint_config.cc",
        "src/core/lib/event_engine/event_engine.cc",
        "src/core/lib/event_engine/sockaddr.cc",
        "src/core/lib/http/format_request.cc",
        "src/core/lib/http/httpcli.cc",
        "src/core/lib/http/parser.cc",
        "src/core/lib/iomgr/buffer_list.cc",
        "src/core/lib/iomgr/call_combiner.cc",
        "src/core/lib/iomgr/cfstream_handle.cc",
        "src/core/lib/iomgr/combiner.cc",
        "src/core/lib/iomgr/dualstack_socket_posix.cc",
        "src/core/lib/iomgr/endpoint.cc",
        "src/core/lib/iomgr/endpoint_cfstream.cc",
        "src/core/lib/iomgr/endpoint_pair_event_engine.cc",
        "src/core/lib/iomgr/endpoint_pair_posix.cc",
        "src/core/lib/iomgr/endpoint_pair_windows.cc",
        "src/core/lib/iomgr/error.cc",
        "src/core/lib/iomgr/error_cfstream.cc",
        "src/core/lib/iomgr/ev_apple.cc",
        "src/core/lib/iomgr/ev_epoll1_linux.cc",
        "src/core/lib/iomgr/ev_epollex_linux.cc",
        "src/core/lib/iomgr/ev_poll_posix.cc",
        "src/core/lib/iomgr/ev_posix.cc",
        "src/core/lib/iomgr/ev_windows.cc",
        "src/core/lib/iomgr/event_engine/closure.cc",
        "src/core/lib/iomgr/event_engine/endpoint.cc",
        "src/core/lib/iomgr/event_engine/iomgr.cc",
        "src/core/lib/iomgr/event_engine/pollset.cc",
        "src/core/lib/iomgr/event_engine/resolved_address_internal.cc",
        "src/core/lib/iomgr/event_engine/resolver.cc",
        "src/core/lib/iomgr/event_engine/tcp.cc",
        "src/core/lib/iomgr/event_engine/timer.cc",
        "src/core/lib/iomgr/exec_ctx.cc",
        "src/core/lib/iomgr/executor.cc",
        "src/core/lib/iomgr/executor/mpmcqueue.cc",
        "src/core/lib/iomgr/executor/threadpool.cc",
        "src/core/lib/iomgr/fork_posix.cc",
        "src/core/lib/iomgr/fork_windows.cc",
        "src/core/lib/iomgr/gethostname_fallback.cc",
        "src/core/lib/iomgr/gethostname_host_name_max.cc",
        "src/core/lib/iomgr/gethostname_sysconf.cc",
        "src/core/lib/iomgr/grpc_if_nametoindex_posix.cc",
        "src/core/lib/iomgr/grpc_if_nametoindex_unsupported.cc",
        "src/core/lib/iomgr/internal_errqueue.cc",
        "src/core/lib/iomgr/iocp_windows.cc",
        "src/core/lib/iomgr/iomgr.cc",
        "src/core/lib/iomgr/iomgr_custom.cc",
        "src/core/lib/iomgr/iomgr_internal.cc",
        "src/core/lib/iomgr/iomgr_posix.cc",
        "src/core/lib/iomgr/iomgr_posix_cfstream.cc",
        "src/core/lib/iomgr/iomgr_windows.cc",
        "src/core/lib/iomgr/is_epollexclusive_available.cc",
        "src/core/lib/iomgr/load_file.cc",
        "src/core/lib/iomgr/lockfree_event.cc",
        "src/core/lib/iomgr/polling_entity.cc",
        "src/core/lib/iomgr/pollset.cc",
        "src/core/lib/iomgr/pollset_custom.cc",
        "src/core/lib/iomgr/pollset_set.cc",
        "src/core/lib/iomgr/pollset_set_custom.cc",
        "src/core/lib/iomgr/pollset_set_windows.cc",
        "src/core/lib/iomgr/pollset_windows.cc",
        "src/core/lib/iomgr/resolve_address.cc",
        "src/core/lib/iomgr/resolve_address_custom.cc",
        "src/core/lib/iomgr/resolve_address_posix.cc",
        "src/core/lib/iomgr/resolve_address_windows.cc",
        "src/core/lib/iomgr/resource_quota.cc",
        "src/core/lib/iomgr/socket_factory_posix.cc",
        "src/core/lib/iomgr/socket_mutator.cc",
        "src/core/lib/iomgr/socket_utils_common_posix.cc",
        "src/core/lib/iomgr/socket_utils_linux.cc",
        "src/core/lib/iomgr/socket_utils_posix.cc",
        "src/core/lib/iomgr/socket_utils_windows.cc",
        "src/core/lib/iomgr/socket_windows.cc",
        "src/core/lib/iomgr/tcp_client.cc",
        "src/core/lib/iomgr/tcp_client_cfstream.cc",
        "src/core/lib/iomgr/tcp_client_custom.cc",
        "src/core/lib/iomgr/tcp_client_posix.cc",
        "src/core/lib/iomgr/tcp_client_windows.cc",
        "src/core/lib/iomgr/tcp_custom.cc",
        "src/core/lib/iomgr/tcp_posix.cc",
        "src/core/lib/iomgr/tcp_server.cc",
        "src/core/lib/iomgr/tcp_server_custom.cc",
        "src/core/lib/iomgr/tcp_server_posix.cc",
        "src/core/lib/iomgr/tcp_server_utils_posix_common.cc",
        "src/core/lib/iomgr/tcp_server_utils_posix_ifaddrs.cc",
        "src/core/lib/iomgr/tcp_server_utils_posix_noifaddrs.cc",
        "src/core/lib/iomgr/tcp_server_windows.cc",
        "src/core/lib/iomgr/tcp_windows.cc",
        "src/core/lib/iomgr/time_averaged_stats.cc",
        "src/core/lib/iomgr/timer.cc",
        "src/core/lib/iomgr/timer_custom.cc",
        "src/core/lib/iomgr/timer_generic.cc",
        "src/core/lib/iomgr/timer_heap.cc",
        "src/core/lib/iomgr/timer_manager.cc",
        "src/core/lib/iomgr/udp_server.cc",
        "src/core/lib/iomgr/unix_sockets_posix.cc",
        "src/core/lib/iomgr/unix_sockets_posix_noop.cc",
        "src/core/lib/iomgr/wakeup_fd_eventfd.cc",
        "src/core/lib/iomgr/wakeup_fd_nospecial.cc",
        "src/core/lib/iomgr/wakeup_fd_pipe.cc",
        "src/core/lib/iomgr/wakeup_fd_posix.cc",
        "src/core/lib/iomgr/work_serializer.cc",
        "src/core/lib/json/json_reader.cc",
        "src/core/lib/json/json_util.cc",
        "src/core/lib/json/json_writer.cc",
        "src/core/lib/slice/b64.cc",
        "src/core/lib/slice/percent_encoding.cc",
        "src/core/lib/slice/slice.cc",
        "src/core/lib/slice/slice_buffer.cc",
        "src/core/lib/slice/slice_intern.cc",
        "src/core/lib/slice/slice_string_helpers.cc",
        "src/core/lib/surface/api_trace.cc",
        "src/core/lib/surface/byte_buffer.cc",
        "src/core/lib/surface/byte_buffer_reader.cc",
        "src/core/lib/surface/call.cc",
        "src/core/lib/surface/call_details.cc",
        "src/core/lib/surface/call_log_batch.cc",
        "src/core/lib/surface/channel.cc",
        "src/core/lib/surface/channel_init.cc",
        "src/core/lib/surface/channel_ping.cc",
        "src/core/lib/surface/channel_stack_type.cc",
        "src/core/lib/surface/completion_queue.cc",
        "src/core/lib/surface/completion_queue_factory.cc",
        "src/core/lib/surface/event_string.cc",
        "src/core/lib/surface/metadata_array.cc",
        "src/core/lib/surface/server.cc",
        "src/core/lib/surface/validate_metadata.cc",
        "src/core/lib/surface/version.cc",
        "src/core/lib/transport/authority_override.cc",
        "src/core/lib/transport/bdp_estimator.cc",
        "src/core/lib/transport/byte_stream.cc",
        "src/core/lib/transport/connectivity_state.cc",
        "src/core/lib/transport/error_utils.cc",
        "src/core/lib/transport/metadata.cc",
        "src/core/lib/transport/metadata_batch.cc",
        "src/core/lib/transport/pid_controller.cc",
        "src/core/lib/transport/static_metadata.cc",
        "src/core/lib/transport/status_conversion.cc",
        "src/core/lib/transport/status_metadata.cc",
        "src/core/lib/transport/timeout_encoding.cc",
        "src/core/lib/transport/transport.cc",
        "src/core/lib/transport/transport_op_string.cc",
        "src/core/lib/uri/uri_parser.cc",
    ],
    hdrs = [
        "src/core/lib/address_utils/parse_address.h",
        "src/core/lib/address_utils/sockaddr_utils.h",
        "src/core/lib/avl/avl.h",
        "src/core/lib/backoff/backoff.h",
        "src/core/lib/channel/call_tracer.h",
        "src/core/lib/channel/channel_args.h",
        "src/core/lib/channel/channel_stack.h",
        "src/core/lib/channel/channel_stack_builder.h",
        "src/core/lib/channel/channel_trace.h",
        "src/core/lib/channel/channelz.h",
        "src/core/lib/channel/channelz_registry.h",
        "src/core/lib/channel/connected_channel.h",
        "src/core/lib/channel/context.h",
        "src/core/lib/channel/handshaker.h",
        "src/core/lib/channel/status_util.h",
        "src/core/lib/compression/algorithm_metadata.h",
        "src/core/lib/compression/compression_args.h",
        "src/core/lib/compression/compression_internal.h",
        "src/core/lib/compression/message_compress.h",
        "src/core/lib/compression/stream_compression.h",
        "src/core/lib/compression/stream_compression_gzip.h",
        "src/core/lib/compression/stream_compression_identity.h",
        "src/core/lib/debug/stats.h",
        "src/core/lib/debug/stats_data.h",
        "src/core/lib/event_engine/endpoint_config_internal.h",
        "src/core/lib/event_engine/sockaddr.h",
        "src/core/lib/http/format_request.h",
        "src/core/lib/http/httpcli.h",
        "src/core/lib/http/parser.h",
        "src/core/lib/iomgr/block_annotate.h",
        "src/core/lib/iomgr/buffer_list.h",
        "src/core/lib/iomgr/call_combiner.h",
        "src/core/lib/iomgr/cfstream_handle.h",
        "src/core/lib/iomgr/closure.h",
        "src/core/lib/iomgr/combiner.h",
        "src/core/lib/iomgr/dynamic_annotations.h",
        "src/core/lib/iomgr/endpoint.h",
        "src/core/lib/iomgr/endpoint_cfstream.h",
        "src/core/lib/iomgr/endpoint_pair.h",
        "src/core/lib/iomgr/error.h",
        "src/core/lib/iomgr/error_cfstream.h",
        "src/core/lib/iomgr/error_internal.h",
        "src/core/lib/iomgr/ev_apple.h",
        "src/core/lib/iomgr/ev_epoll1_linux.h",
        "src/core/lib/iomgr/ev_epollex_linux.h",
        "src/core/lib/iomgr/ev_poll_posix.h",
        "src/core/lib/iomgr/ev_posix.h",
        "src/core/lib/iomgr/event_engine/closure.h",
        "src/core/lib/iomgr/event_engine/endpoint.h",
        "src/core/lib/iomgr/event_engine/iomgr.h",
        "src/core/lib/iomgr/event_engine/pollset.h",
        "src/core/lib/iomgr/event_engine/promise.h",
        "src/core/lib/iomgr/event_engine/resolved_address_internal.h",
        "src/core/lib/iomgr/exec_ctx.h",
        "src/core/lib/iomgr/executor.h",
        "src/core/lib/iomgr/executor/mpmcqueue.h",
        "src/core/lib/iomgr/executor/threadpool.h",
        "src/core/lib/iomgr/gethostname.h",
        "src/core/lib/iomgr/grpc_if_nametoindex.h",
        "src/core/lib/iomgr/internal_errqueue.h",
        "src/core/lib/iomgr/iocp_windows.h",
        "src/core/lib/iomgr/iomgr.h",
        "src/core/lib/iomgr/iomgr_custom.h",
        "src/core/lib/iomgr/iomgr_internal.h",
        "src/core/lib/iomgr/is_epollexclusive_available.h",
        "src/core/lib/iomgr/load_file.h",
        "src/core/lib/iomgr/lockfree_event.h",
        "src/core/lib/iomgr/nameser.h",
        "src/core/lib/iomgr/polling_entity.h",
        "src/core/lib/iomgr/pollset.h",
        "src/core/lib/iomgr/pollset_custom.h",
        "src/core/lib/iomgr/pollset_set.h",
        "src/core/lib/iomgr/pollset_set_custom.h",
        "src/core/lib/iomgr/pollset_set_windows.h",
        "src/core/lib/iomgr/pollset_windows.h",
        "src/core/lib/iomgr/port.h",
        "src/core/lib/iomgr/python_util.h",
        "src/core/lib/iomgr/resolve_address.h",
        "src/core/lib/iomgr/resolve_address_custom.h",
        "src/core/lib/iomgr/resource_quota.h",
        "src/core/lib/iomgr/sockaddr.h",
        "src/core/lib/iomgr/sockaddr_posix.h",
        "src/core/lib/iomgr/sockaddr_windows.h",
        "src/core/lib/iomgr/socket_factory_posix.h",
        "src/core/lib/iomgr/socket_mutator.h",
        "src/core/lib/iomgr/socket_utils.h",
        "src/core/lib/iomgr/socket_utils_posix.h",
        "src/core/lib/iomgr/socket_windows.h",
        "src/core/lib/iomgr/sys_epoll_wrapper.h",
        "src/core/lib/iomgr/tcp_client.h",
        "src/core/lib/iomgr/tcp_client_posix.h",
        "src/core/lib/iomgr/tcp_custom.h",
        "src/core/lib/iomgr/tcp_posix.h",
        "src/core/lib/iomgr/tcp_server.h",
        "src/core/lib/iomgr/tcp_server_utils_posix.h",
        "src/core/lib/iomgr/tcp_windows.h",
        "src/core/lib/iomgr/time_averaged_stats.h",
        "src/core/lib/iomgr/timer.h",
        "src/core/lib/iomgr/timer_custom.h",
        "src/core/lib/iomgr/timer_generic.h",
        "src/core/lib/iomgr/timer_heap.h",
        "src/core/lib/iomgr/timer_manager.h",
        "src/core/lib/iomgr/udp_server.h",
        "src/core/lib/iomgr/unix_sockets_posix.h",
        "src/core/lib/iomgr/wakeup_fd_pipe.h",
        "src/core/lib/iomgr/wakeup_fd_posix.h",
        "src/core/lib/iomgr/work_serializer.h",
        "src/core/lib/json/json.h",
        "src/core/lib/json/json_util.h",
        "src/core/lib/slice/b64.h",
        "src/core/lib/slice/percent_encoding.h",
        "src/core/lib/slice/slice_internal.h",
        "src/core/lib/slice/slice_string_helpers.h",
        "src/core/lib/slice/slice_utils.h",
        "src/core/lib/surface/api_trace.h",
        "src/core/lib/surface/call.h",
        "src/core/lib/surface/call_test_only.h",
        "src/core/lib/surface/channel.h",
        "src/core/lib/surface/channel_init.h",
        "src/core/lib/surface/channel_stack_type.h",
        "src/core/lib/surface/completion_queue.h",
        "src/core/lib/surface/completion_queue_factory.h",
        "src/core/lib/surface/event_string.h",
        "src/core/lib/surface/init.h",
        "src/core/lib/surface/lame_client.h",
        "src/core/lib/surface/server.h",
        "src/core/lib/surface/validate_metadata.h",
        "src/core/lib/transport/authority_override.h",
        "src/core/lib/transport/bdp_estimator.h",
        "src/core/lib/transport/byte_stream.h",
        "src/core/lib/transport/connectivity_state.h",
        "src/core/lib/transport/error_utils.h",
        "src/core/lib/transport/http2_errors.h",
        "src/core/lib/transport/metadata.h",
        "src/core/lib/transport/metadata_batch.h",
        "src/core/lib/transport/pid_controller.h",
        "src/core/lib/transport/static_metadata.h",
        "src/core/lib/transport/status_conversion.h",
        "src/core/lib/transport/status_metadata.h",
        "src/core/lib/transport/timeout_encoding.h",
        "src/core/lib/transport/transport.h",
        "src/core/lib/transport/transport_impl.h",
        "src/core/lib/uri/uri_parser.h",
    ],
    external_deps = [
        "absl/container:flat_hash_map",
        "absl/container:inlined_vector",
        "absl/functional:bind_front",
        "absl/memory",
        "absl/status:statusor",
        "absl/status",
        "absl/strings:str_format",
        "absl/strings",
        "absl/types:optional",
        "madler_zlib",
    ],
    language = "c++",
    public_hdrs = GRPC_PUBLIC_HDRS + GRPC_PUBLIC_EVENT_ENGINE_HDRS,
    visibility = ["@grpc:alt_grpc_base_legacy"],
    deps = [
        "bitset",
        "dual_ref_counted",
        "gpr_base",
        "gpr_codegen",
        "gpr_tls",
        "grpc_codegen",
        "grpc_trace",
        "orphanable",
        "ref_counted",
        "ref_counted_ptr",
        "useful",
    ],
)

grpc_cc_library(
    name = "grpc_base",
    srcs = [
        "src/core/lib/surface/lame_client.cc",
    ],
    language = "c++",
    visibility = ["@grpc:alt_grpc_base_legacy"],
    deps = [
        "gpr_base",
        "grpc_base_c",
    ],
)

grpc_cc_library(
    name = "grpc_common",
    language = "c++",
    deps = [
        "grpc_base",
        # standard plugins
        "census",
        "grpc_deadline_filter",
        "grpc_client_authority_filter",
        "grpc_lb_policy_pick_first",
        "grpc_lb_policy_priority",
        "grpc_lb_policy_ring_hash",
        "grpc_lb_policy_round_robin",
        "grpc_lb_policy_weighted_target",
        "grpc_client_idle_filter",
        "grpc_max_age_filter",
        "grpc_message_size_filter",
        "grpc_resolver_dns_ares",
        "grpc_resolver_fake",
        "grpc_resolver_dns_native",
        "grpc_resolver_sockaddr",
        "grpc_transport_chttp2_client_insecure",
        "grpc_transport_chttp2_server_insecure",
        "grpc_transport_inproc",
        "grpc_fault_injection_filter",
        "grpc_workaround_cronet_compression_filter",
        "grpc_server_backward_compatibility",
    ],
)

grpc_cc_library(
    name = "grpc_client_channel",
    srcs = [
        "src/core/ext/filters/client_channel/backend_metric.cc",
        "src/core/ext/filters/client_channel/backup_poller.cc",
        "src/core/ext/filters/client_channel/channel_connectivity.cc",
        "src/core/ext/filters/client_channel/client_channel.cc",
        "src/core/ext/filters/client_channel/client_channel_channelz.cc",
        "src/core/ext/filters/client_channel/client_channel_factory.cc",
        "src/core/ext/filters/client_channel/client_channel_plugin.cc",
        "src/core/ext/filters/client_channel/config_selector.cc",
        "src/core/ext/filters/client_channel/dynamic_filters.cc",
        "src/core/ext/filters/client_channel/global_subchannel_pool.cc",
        "src/core/ext/filters/client_channel/health/health_check_client.cc",
        "src/core/ext/filters/client_channel/http_connect_handshaker.cc",
        "src/core/ext/filters/client_channel/http_proxy.cc",
        "src/core/ext/filters/client_channel/lb_policy.cc",
        "src/core/ext/filters/client_channel/lb_policy/child_policy_handler.cc",
        "src/core/ext/filters/client_channel/lb_policy_registry.cc",
        "src/core/ext/filters/client_channel/local_subchannel_pool.cc",
        "src/core/ext/filters/client_channel/proxy_mapper_registry.cc",
        "src/core/ext/filters/client_channel/resolver.cc",
        "src/core/ext/filters/client_channel/resolver_registry.cc",
        "src/core/ext/filters/client_channel/resolver_result_parsing.cc",
        "src/core/ext/filters/client_channel/retry_filter.cc",
        "src/core/ext/filters/client_channel/retry_service_config.cc",
        "src/core/ext/filters/client_channel/retry_throttle.cc",
        "src/core/ext/filters/client_channel/server_address.cc",
        "src/core/ext/filters/client_channel/service_config.cc",
        "src/core/ext/filters/client_channel/service_config_channel_arg_filter.cc",
        "src/core/ext/filters/client_channel/service_config_parser.cc",
        "src/core/ext/filters/client_channel/subchannel.cc",
        "src/core/ext/filters/client_channel/subchannel_pool_interface.cc",
    ],
    hdrs = [
        "src/core/ext/filters/client_channel/backend_metric.h",
        "src/core/ext/filters/client_channel/backup_poller.h",
        "src/core/ext/filters/client_channel/client_channel.h",
        "src/core/ext/filters/client_channel/client_channel_channelz.h",
        "src/core/ext/filters/client_channel/client_channel_factory.h",
        "src/core/ext/filters/client_channel/config_selector.h",
        "src/core/ext/filters/client_channel/connector.h",
        "src/core/ext/filters/client_channel/dynamic_filters.h",
        "src/core/ext/filters/client_channel/global_subchannel_pool.h",
        "src/core/ext/filters/client_channel/health/health_check_client.h",
        "src/core/ext/filters/client_channel/http_connect_handshaker.h",
        "src/core/ext/filters/client_channel/http_proxy.h",
        "src/core/ext/filters/client_channel/lb_policy.h",
        "src/core/ext/filters/client_channel/lb_policy/child_policy_handler.h",
        "src/core/ext/filters/client_channel/lb_policy_factory.h",
        "src/core/ext/filters/client_channel/lb_policy_registry.h",
        "src/core/ext/filters/client_channel/local_subchannel_pool.h",
        "src/core/ext/filters/client_channel/proxy_mapper.h",
        "src/core/ext/filters/client_channel/proxy_mapper_registry.h",
        "src/core/ext/filters/client_channel/resolver.h",
        "src/core/ext/filters/client_channel/resolver_factory.h",
        "src/core/ext/filters/client_channel/resolver_registry.h",
        "src/core/ext/filters/client_channel/resolver_result_parsing.h",
        "src/core/ext/filters/client_channel/retry_filter.h",
        "src/core/ext/filters/client_channel/retry_service_config.h",
        "src/core/ext/filters/client_channel/retry_throttle.h",
        "src/core/ext/filters/client_channel/server_address.h",
        "src/core/ext/filters/client_channel/service_config.h",
        "src/core/ext/filters/client_channel/service_config_call_data.h",
        "src/core/ext/filters/client_channel/service_config_parser.h",
        "src/core/ext/filters/client_channel/subchannel.h",
        "src/core/ext/filters/client_channel/subchannel_interface.h",
        "src/core/ext/filters/client_channel/subchannel_pool_interface.h",
    ],
    external_deps = [
        "absl/container:inlined_vector",
        "absl/strings",
        "absl/strings:str_format",
        "absl/types:optional",
        "absl/status:statusor",
        "upb_lib",
    ],
    language = "c++",
    visibility = ["@grpc:client_channel"],
    deps = [
        "debug_location",
        "gpr_base",
        "grpc_base_c",
        "grpc_client_authority_filter",
        "grpc_deadline_filter",
        "grpc_health_upb",
        "grpc_trace",
        "handshaker_registry",
        "orphanable",
        "ref_counted",
        "ref_counted_ptr",
        "udpa_orca_upb",
<<<<<<< HEAD
        "//src/core/lib/config",
=======
        "useful",
>>>>>>> 11eb70bb
    ],
)

grpc_cc_library(
    name = "grpc_client_idle_filter",
    srcs = [
        "src/core/ext/filters/client_idle/client_idle_filter.cc",
    ],
    language = "c++",
    deps = [
        "gpr_base",
        "grpc_base_c",
    ],
)

grpc_cc_library(
    name = "grpc_max_age_filter",
    srcs = [
        "src/core/ext/filters/max_age/max_age_filter.cc",
    ],
    hdrs = [
        "src/core/ext/filters/max_age/max_age_filter.h",
    ],
    language = "c++",
    deps = [
        "gpr_base",
        "grpc_base_c",
    ],
)

grpc_cc_library(
    name = "grpc_deadline_filter",
    srcs = [
        "src/core/ext/filters/deadline/deadline_filter.cc",
    ],
    hdrs = [
        "src/core/ext/filters/deadline/deadline_filter.h",
    ],
    language = "c++",
    deps = [
        "gpr_base",
        "grpc_base_c",
    ],
)

grpc_cc_library(
    name = "grpc_client_authority_filter",
    srcs = [
        "src/core/ext/filters/http/client_authority_filter.cc",
    ],
    hdrs = [
        "src/core/ext/filters/http/client_authority_filter.h",
    ],
    language = "c++",
    deps = [
        "gpr_base",
        "grpc_base_c",
    ],
)

grpc_cc_library(
    name = "grpc_message_size_filter",
    srcs = [
        "src/core/ext/filters/message_size/message_size_filter.cc",
    ],
    hdrs = [
        "src/core/ext/filters/message_size/message_size_filter.h",
    ],
    external_deps = ["absl/strings:str_format"],
    language = "c++",
    deps = [
        "gpr_base",
        "grpc_base_c",
        "grpc_client_channel",
        "grpc_codegen",
        "ref_counted",
        "ref_counted_ptr",
    ],
)

grpc_cc_library(
    name = "grpc_fault_injection_filter",
    srcs = [
        "src/core/ext/filters/fault_injection/fault_injection_filter.cc",
        "src/core/ext/filters/fault_injection/service_config_parser.cc",
    ],
    hdrs = [
        "src/core/ext/filters/fault_injection/fault_injection_filter.h",
        "src/core/ext/filters/fault_injection/service_config_parser.h",
    ],
    external_deps = ["absl/strings"],
    language = "c++",
    deps = [
        "gpr_base",
        "grpc_base_c",
        "grpc_client_channel",
    ],
)

grpc_cc_library(
    name = "grpc_http_filters",
    srcs = [
        "src/core/ext/filters/http/client/http_client_filter.cc",
        "src/core/ext/filters/http/http_filters_plugin.cc",
        "src/core/ext/filters/http/message_compress/message_compress_filter.cc",
        "src/core/ext/filters/http/message_compress/message_decompress_filter.cc",
        "src/core/ext/filters/http/server/http_server_filter.cc",
    ],
    hdrs = [
        "src/core/ext/filters/http/client/http_client_filter.h",
        "src/core/ext/filters/http/message_compress/message_compress_filter.h",
        "src/core/ext/filters/http/message_compress/message_decompress_filter.h",
        "src/core/ext/filters/http/server/http_server_filter.h",
    ],
    external_deps = [
        "absl/strings:str_format",
        "absl/strings",
        "absl/types:optional",
    ],
    language = "c++",
    deps = [
        "gpr_base",
        "grpc_base_c",
        "grpc_message_size_filter",
    ],
)

grpc_cc_library(
    name = "grpc_workaround_cronet_compression_filter",
    srcs = [
        "src/core/ext/filters/workarounds/workaround_cronet_compression_filter.cc",
    ],
    hdrs = [
        "src/core/ext/filters/workarounds/workaround_cronet_compression_filter.h",
    ],
    language = "c++",
    deps = [
        "gpr_base",
        "grpc_base_c",
        "grpc_server_backward_compatibility",
    ],
)

grpc_cc_library(
    name = "grpc_codegen",
    language = "c++",
    public_hdrs = [
        "include/grpc/impl/codegen/byte_buffer.h",
        "include/grpc/impl/codegen/byte_buffer_reader.h",
        "include/grpc/impl/codegen/compression_types.h",
        "include/grpc/impl/codegen/connectivity_state.h",
        "include/grpc/impl/codegen/grpc_types.h",
        "include/grpc/impl/codegen/propagation_bits.h",
        "include/grpc/impl/codegen/status.h",
        "include/grpc/impl/codegen/slice.h",
    ],
    visibility = ["@grpc:public"],
    deps = [
        "gpr_codegen",
    ],
)

grpc_cc_library(
    name = "grpc_grpclb_balancer_addresses",
    srcs = [
        "src/core/ext/filters/client_channel/lb_policy/grpclb/grpclb_balancer_addresses.cc",
    ],
    hdrs = [
        "src/core/ext/filters/client_channel/lb_policy/grpclb/grpclb_balancer_addresses.h",
    ],
    language = "c++",
    visibility = ["@grpc:grpclb"],
    deps = [
        "gpr_base",
        "grpc_base_c",
        "grpc_client_channel",
        "useful",
    ],
)

grpc_cc_library(
    name = "grpc_lb_policy_grpclb",
    srcs = [
        "src/core/ext/filters/client_channel/lb_policy/grpclb/client_load_reporting_filter.cc",
        "src/core/ext/filters/client_channel/lb_policy/grpclb/grpclb.cc",
        "src/core/ext/filters/client_channel/lb_policy/grpclb/grpclb_channel.cc",
        "src/core/ext/filters/client_channel/lb_policy/grpclb/grpclb_client_stats.cc",
        "src/core/ext/filters/client_channel/lb_policy/grpclb/load_balancer_api.cc",
    ],
    hdrs = [
        "src/core/ext/filters/client_channel/lb_policy/grpclb/client_load_reporting_filter.h",
        "src/core/ext/filters/client_channel/lb_policy/grpclb/grpclb.h",
        "src/core/ext/filters/client_channel/lb_policy/grpclb/grpclb_channel.h",
        "src/core/ext/filters/client_channel/lb_policy/grpclb/grpclb_client_stats.h",
        "src/core/ext/filters/client_channel/lb_policy/grpclb/load_balancer_api.h",
    ],
    external_deps = [
        "absl/memory",
        "absl/container:inlined_vector",
        "absl/strings",
        "absl/strings:str_format",
        "upb_lib",
    ],
    language = "c++",
    deps = [
        "google_api_upb",
        "gpr_base",
        "grpc_base_c",
        "grpc_client_channel",
        "grpc_grpclb_balancer_addresses",
        "grpc_lb_upb",
        "grpc_resolver_fake",
        "grpc_transport_chttp2_client_insecure",
        "orphanable",
        "ref_counted_ptr",
    ],
)

grpc_cc_library(
    name = "grpc_lb_policy_grpclb_secure",
    srcs = [
        "src/core/ext/filters/client_channel/lb_policy/grpclb/client_load_reporting_filter.cc",
        "src/core/ext/filters/client_channel/lb_policy/grpclb/grpclb.cc",
        "src/core/ext/filters/client_channel/lb_policy/grpclb/grpclb_channel_secure.cc",
        "src/core/ext/filters/client_channel/lb_policy/grpclb/grpclb_client_stats.cc",
        "src/core/ext/filters/client_channel/lb_policy/grpclb/load_balancer_api.cc",
    ],
    hdrs = [
        "src/core/ext/filters/client_channel/lb_policy/grpclb/client_load_reporting_filter.h",
        "src/core/ext/filters/client_channel/lb_policy/grpclb/grpclb.h",
        "src/core/ext/filters/client_channel/lb_policy/grpclb/grpclb_channel.h",
        "src/core/ext/filters/client_channel/lb_policy/grpclb/grpclb_client_stats.h",
        "src/core/ext/filters/client_channel/lb_policy/grpclb/load_balancer_api.h",
    ],
    external_deps = [
        "absl/memory",
        "absl/container:inlined_vector",
        "absl/strings",
        "absl/strings:str_format",
        "upb_lib",
    ],
    language = "c++",
    deps = [
        "google_api_upb",
        "gpr_base",
        "grpc_base_c",
        "grpc_client_channel",
        "grpc_grpclb_balancer_addresses",
        "grpc_lb_upb",
        "grpc_resolver_fake",
        "grpc_secure",
        "grpc_transport_chttp2_client_secure",
        "orphanable",
        "ref_counted_ptr",
    ],
)

grpc_cc_library(
    name = "grpc_xds_client",
    srcs = [
        "src/core/ext/xds/certificate_provider_registry.cc",
        "src/core/ext/xds/certificate_provider_store.cc",
        "src/core/ext/xds/file_watcher_certificate_provider_factory.cc",
        "src/core/ext/xds/xds_api.cc",
        "src/core/ext/xds/xds_bootstrap.cc",
        "src/core/ext/xds/xds_certificate_provider.cc",
        "src/core/ext/xds/xds_client.cc",
        "src/core/ext/xds/xds_client_stats.cc",
        "src/core/ext/xds/xds_http_fault_filter.cc",
        "src/core/ext/xds/xds_http_filters.cc",
        "src/core/lib/security/credentials/xds/xds_credentials.cc",
    ],
    hdrs = [
        "src/core/ext/xds/certificate_provider_factory.h",
        "src/core/ext/xds/certificate_provider_registry.h",
        "src/core/ext/xds/certificate_provider_store.h",
        "src/core/ext/xds/file_watcher_certificate_provider_factory.h",
        "src/core/ext/xds/xds_api.h",
        "src/core/ext/xds/xds_bootstrap.h",
        "src/core/ext/xds/xds_certificate_provider.h",
        "src/core/ext/xds/xds_channel_args.h",
        "src/core/ext/xds/xds_client.h",
        "src/core/ext/xds/xds_client_stats.h",
        "src/core/ext/xds/xds_http_fault_filter.h",
        "src/core/ext/xds/xds_http_filters.h",
        "src/core/lib/security/credentials/xds/xds_credentials.h",
    ],
    external_deps = [
        "absl/functional:bind_front",
        "absl/status:statusor",
        "absl/strings",
        "absl/strings:str_format",
        "absl/container:inlined_vector",
        "upb_lib",
        "upb_textformat_lib",
        "upb_json_lib",
        "re2",
        "upb_reflection",
    ],
    language = "c++",
    deps = [
        "envoy_ads_upb",
        "envoy_ads_upbdefs",
        "envoy_core_upb",
        "envoy_core_upbdefs",
        "envoy_type_upb",
        "google_api_upb",
        "gpr_base",
        "gpr_codegen",
        "grpc_base_c",
        "grpc_client_channel",
        "grpc_codegen",
        "grpc_fault_injection_filter",
        "grpc_lb_xds_channel_args",
        "grpc_matchers",
        "grpc_secure",
        "grpc_transport_chttp2_client_secure",
        "orphanable",
        "ref_counted_ptr",
        "udpa_type_upb",
        "udpa_type_upbdefs",
    ],
)

grpc_cc_library(
    name = "grpc_xds_server_config_fetcher",
    srcs = [
        "src/core/ext/xds/xds_server_config_fetcher.cc",
    ],
    external_deps = [
        "absl/strings",
    ],
    language = "c++",
    deps = [
        "gpr_base",
        "grpc_base_c",
        "grpc_xds_client",
    ],
)

grpc_cc_library(
    name = "grpc_google_mesh_ca_certificate_provider_factory",
    srcs = [
        "src/core/ext/xds/google_mesh_ca_certificate_provider_factory.cc",
    ],
    hdrs = [
        "src/core/ext/xds/google_mesh_ca_certificate_provider_factory.h",
    ],
    external_deps = [
        "absl/strings",
    ],
    language = "c++",
    deps = [
        "gpr_base",
        "grpc_base_c",
        "grpc_xds_client",
    ],
)

grpc_cc_library(
    name = "grpc_lb_policy_cds",
    srcs = [
        "src/core/ext/filters/client_channel/lb_policy/xds/cds.cc",
    ],
    external_deps = [
        "absl/strings",
    ],
    language = "c++",
    deps = [
        "gpr_base",
        "grpc_base_c",
        "grpc_client_channel",
        "grpc_xds_client",
        "orphanable",
        "ref_counted_ptr",
    ],
)

grpc_cc_library(
    name = "grpc_lb_xds_channel_args",
    hdrs = [
        "src/core/ext/filters/client_channel/lb_policy/xds/xds_channel_args.h",
    ],
    language = "c++",
)

grpc_cc_library(
    name = "grpc_lb_xds_common",
    hdrs = [
        "src/core/ext/filters/client_channel/lb_policy/xds/xds.h",
    ],
    language = "c++",
    deps = [
        "gpr_base",
        "grpc_base_c",
        "grpc_client_channel",
        "grpc_xds_client",
    ],
)

grpc_cc_library(
    name = "grpc_lb_policy_xds_cluster_resolver",
    srcs = [
        "src/core/ext/filters/client_channel/lb_policy/xds/xds_cluster_resolver.cc",
    ],
    external_deps = [
        "absl/strings",
        "absl/types:optional",
    ],
    language = "c++",
    deps = [
        "gpr_base",
        "grpc_base_c",
        "grpc_client_channel",
        "grpc_lb_address_filtering",
        "grpc_lb_policy_ring_hash",
        "grpc_lb_xds_channel_args",
        "grpc_lb_xds_common",
        "grpc_resolver_fake",
        "grpc_xds_client",
        "orphanable",
        "ref_counted_ptr",
    ],
)

grpc_cc_library(
    name = "grpc_lb_policy_xds_cluster_impl",
    srcs = [
        "src/core/ext/filters/client_channel/lb_policy/xds/xds_cluster_impl.cc",
    ],
    external_deps = [
        "absl/strings",
    ],
    language = "c++",
    deps = [
        "gpr_base",
        "grpc_base_c",
        "grpc_client_channel",
        "grpc_lb_xds_channel_args",
        "grpc_lb_xds_common",
        "grpc_xds_client",
        "orphanable",
        "ref_counted_ptr",
    ],
)

grpc_cc_library(
    name = "grpc_lb_policy_xds_cluster_manager",
    srcs = [
        "src/core/ext/filters/client_channel/lb_policy/xds/xds_cluster_manager.cc",
    ],
    external_deps = [
        "absl/strings",
        "absl/status",
    ],
    language = "c++",
    deps = [
        "gpr_base",
        "grpc_base_c",
        "grpc_client_channel",
        "grpc_resolver_xds_header",
        "orphanable",
        "ref_counted",
        "ref_counted_ptr",
    ],
)

grpc_cc_library(
    name = "grpc_lb_address_filtering",
    srcs = [
        "src/core/ext/filters/client_channel/lb_policy/address_filtering.cc",
    ],
    hdrs = [
        "src/core/ext/filters/client_channel/lb_policy/address_filtering.h",
    ],
    external_deps = [
        "absl/strings",
    ],
    language = "c++",
    deps = [
        "gpr_base",
        "grpc_base_c",
        "grpc_client_channel",
    ],
)

grpc_cc_library(
    name = "grpc_lb_subchannel_list",
    hdrs = [
        "src/core/ext/filters/client_channel/lb_policy/subchannel_list.h",
    ],
    language = "c++",
    deps = [
        "gpr_base",
        "grpc_base_c",
        "grpc_client_channel",
    ],
)

grpc_cc_library(
    name = "grpc_lb_policy_pick_first",
    srcs = [
        "src/core/ext/filters/client_channel/lb_policy/pick_first/pick_first.cc",
    ],
    language = "c++",
    deps = [
        "gpr_base",
        "grpc_base_c",
        "grpc_client_channel",
        "grpc_lb_subchannel_list",
    ],
)

grpc_cc_library(
    name = "grpc_lb_policy_ring_hash",
    srcs = [
        "src/core/ext/filters/client_channel/lb_policy/ring_hash/ring_hash.cc",
    ],
    hdrs = [
        "src/core/ext/filters/client_channel/lb_policy/ring_hash/ring_hash.h",
    ],
    external_deps = [
        "absl/strings",
        "xxhash",
    ],
    language = "c++",
    deps = [
        "gpr_base",
        "grpc_base_c",
        "grpc_client_channel",
        "grpc_lb_subchannel_list",
        "grpc_trace",
        "ref_counted_ptr",
    ],
)

grpc_cc_library(
    name = "grpc_lb_policy_round_robin",
    srcs = [
        "src/core/ext/filters/client_channel/lb_policy/round_robin/round_robin.cc",
    ],
    language = "c++",
    deps = [
        "gpr_base",
        "grpc_base_c",
        "grpc_client_channel",
        "grpc_lb_subchannel_list",
        "grpc_trace",
        "ref_counted_ptr",
    ],
)

grpc_cc_library(
    name = "grpc_lb_policy_priority",
    srcs = [
        "src/core/ext/filters/client_channel/lb_policy/priority/priority.cc",
    ],
    external_deps = [
        "absl/strings",
        "absl/strings:str_format",
    ],
    language = "c++",
    deps = [
        "gpr_base",
        "grpc_base_c",
        "grpc_client_channel",
        "grpc_lb_address_filtering",
        "orphanable",
        "ref_counted_ptr",
    ],
)

grpc_cc_library(
    name = "grpc_lb_policy_weighted_target",
    srcs = [
        "src/core/ext/filters/client_channel/lb_policy/weighted_target/weighted_target.cc",
    ],
    external_deps = [
        "absl/container:inlined_vector",
        "absl/strings",
    ],
    language = "c++",
    deps = [
        "gpr_base",
        "grpc_base_c",
        "grpc_client_channel",
        "grpc_lb_address_filtering",
        "orphanable",
        "ref_counted_ptr",
    ],
)

grpc_cc_library(
    name = "lb_server_load_reporting_filter",
    srcs = [
        "src/core/ext/filters/load_reporting/server_load_reporting_filter.cc",
    ],
    hdrs = [
        "src/core/ext/filters/load_reporting/registered_opencensus_objects.h",
        "src/core/ext/filters/load_reporting/server_load_reporting_filter.h",
        "src/cpp/server/load_reporter/constants.h",
    ],
    external_deps = [
        "absl/strings",
        "absl/strings:str_format",
        "opencensus-stats",
    ],
    language = "c++",
    deps = [
        "gpr",
        "grpc++_base",
        "grpc_base_c",
        "grpc_secure",
    ],
    alwayslink = 1,
)

grpc_cc_library(
    name = "lb_load_data_store",
    srcs = [
        "src/cpp/server/load_reporter/load_data_store.cc",
    ],
    hdrs = [
        "src/cpp/server/load_reporter/constants.h",
        "src/cpp/server/load_reporter/load_data_store.h",
    ],
    language = "c++",
    deps = [
        "gpr",
        "gpr_codegen",
        "grpc++",
        "grpc_base_c",
    ],
)

grpc_cc_library(
    name = "lb_server_load_reporting_service_server_builder_plugin",
    srcs = [
        "src/cpp/server/load_reporter/load_reporting_service_server_builder_plugin.cc",
    ],
    hdrs = [
        "src/cpp/server/load_reporter/load_reporting_service_server_builder_plugin.h",
    ],
    language = "c++",
    deps = [
        "gpr",
        "grpc++",
        "lb_load_reporter_service",
    ],
)

grpc_cc_library(
    name = "grpcpp_server_load_reporting",
    srcs = [
        "src/cpp/server/load_reporter/load_reporting_service_server_builder_option.cc",
        "src/cpp/server/load_reporter/util.cc",
    ],
    language = "c++",
    public_hdrs = [
        "include/grpcpp/ext/server_load_reporting.h",
    ],
    deps = [
        "gpr",
        "gpr_codegen",
        "lb_server_load_reporting_filter",
        "lb_server_load_reporting_service_server_builder_plugin",
    ],
)

grpc_cc_library(
    name = "lb_load_reporter_service",
    srcs = [
        "src/cpp/server/load_reporter/load_reporter_async_service_impl.cc",
    ],
    hdrs = [
        "src/cpp/server/load_reporter/load_reporter_async_service_impl.h",
    ],
    external_deps = ["absl/memory"],
    language = "c++",
    deps = [
        "gpr",
        "lb_load_reporter",
    ],
)

grpc_cc_library(
    name = "lb_get_cpu_stats",
    srcs = [
        "src/cpp/server/load_reporter/get_cpu_stats_linux.cc",
        "src/cpp/server/load_reporter/get_cpu_stats_macos.cc",
        "src/cpp/server/load_reporter/get_cpu_stats_unsupported.cc",
        "src/cpp/server/load_reporter/get_cpu_stats_windows.cc",
    ],
    hdrs = [
        "src/cpp/server/load_reporter/get_cpu_stats.h",
    ],
    language = "c++",
    deps = [
        "gpr_base",
        "grpc++",
    ],
)

grpc_cc_library(
    name = "lb_load_reporter",
    srcs = [
        "src/cpp/server/load_reporter/load_reporter.cc",
    ],
    hdrs = [
        "src/cpp/server/load_reporter/constants.h",
        "src/cpp/server/load_reporter/load_reporter.h",
    ],
    external_deps = [
        "opencensus-stats",
        "opencensus-tags",
    ],
    language = "c++",
    deps = [
        "gpr",
        "gpr_codegen",
        "lb_get_cpu_stats",
        "lb_load_data_store",
        "//src/proto/grpc/lb/v1:load_reporter_proto",
    ],
)

grpc_cc_library(
    name = "grpc_resolver_dns_selection",
    srcs = [
        "src/core/ext/filters/client_channel/resolver/dns/dns_resolver_selection.cc",
    ],
    hdrs = [
        "src/core/ext/filters/client_channel/resolver/dns/dns_resolver_selection.h",
    ],
    language = "c++",
    deps = [
        "gpr_base",
        "grpc_base_c",
    ],
)

grpc_cc_library(
    name = "grpc_resolver_dns_native",
    srcs = [
        "src/core/ext/filters/client_channel/resolver/dns/native/dns_resolver.cc",
    ],
    external_deps = [
        "absl/strings",
    ],
    language = "c++",
    deps = [
        "gpr_base",
        "grpc_base_c",
        "grpc_client_channel",
        "grpc_resolver_dns_selection",
    ],
)

grpc_cc_library(
    name = "grpc_resolver_dns_ares",
    srcs = [
        "src/core/ext/filters/client_channel/resolver/dns/c_ares/dns_resolver_ares.cc",
        "src/core/ext/filters/client_channel/resolver/dns/c_ares/grpc_ares_ev_driver_event_engine.cc",
        "src/core/ext/filters/client_channel/resolver/dns/c_ares/grpc_ares_ev_driver_posix.cc",
        "src/core/ext/filters/client_channel/resolver/dns/c_ares/grpc_ares_ev_driver_windows.cc",
        "src/core/ext/filters/client_channel/resolver/dns/c_ares/grpc_ares_wrapper.cc",
        "src/core/ext/filters/client_channel/resolver/dns/c_ares/grpc_ares_wrapper_event_engine.cc",
        "src/core/ext/filters/client_channel/resolver/dns/c_ares/grpc_ares_wrapper_posix.cc",
        "src/core/ext/filters/client_channel/resolver/dns/c_ares/grpc_ares_wrapper_windows.cc",
    ],
    hdrs = [
        "src/core/ext/filters/client_channel/resolver/dns/c_ares/grpc_ares_ev_driver.h",
        "src/core/ext/filters/client_channel/resolver/dns/c_ares/grpc_ares_wrapper.h",
    ],
    external_deps = [
        "absl/strings",
        "absl/strings:str_format",
        "absl/container:inlined_vector",
        "address_sorting",
        "cares",
    ],
    language = "c++",
    deps = [
        "gpr_base",
        "grpc_base_c",
        "grpc_client_channel",
        "grpc_grpclb_balancer_addresses",
        "grpc_resolver_dns_selection",
    ],
)

grpc_cc_library(
    name = "grpc_resolver_sockaddr",
    srcs = [
        "src/core/ext/filters/client_channel/resolver/sockaddr/sockaddr_resolver.cc",
    ],
    external_deps = [
        "absl/strings",
    ],
    language = "c++",
    deps = [
        "gpr_base",
        "grpc_base_c",
        "grpc_client_channel",
    ],
)

grpc_cc_library(
    name = "grpc_resolver_fake",
    srcs = ["src/core/ext/filters/client_channel/resolver/fake/fake_resolver.cc"],
    hdrs = ["src/core/ext/filters/client_channel/resolver/fake/fake_resolver.h"],
    language = "c++",
    visibility = [
        "//test:__subpackages__",
        "@grpc:grpc_resolver_fake",
    ],
    deps = [
        "gpr_base",
        "grpc_base_c",
        "grpc_client_channel",
        "useful",
    ],
)

grpc_cc_library(
    name = "grpc_resolver_xds_header",
    hdrs = [
        "src/core/ext/filters/client_channel/resolver/xds/xds_resolver.h",
    ],
    language = "c++",
)

grpc_cc_library(
    name = "grpc_resolver_xds",
    srcs = [
        "src/core/ext/filters/client_channel/resolver/xds/xds_resolver.cc",
    ],
    external_deps = [
        "xxhash",
        "re2",
        "absl/strings",
    ],
    language = "c++",
    deps = [
        "gpr_base",
        "grpc_base_c",
        "grpc_client_channel",
        "grpc_lb_policy_ring_hash",
        "grpc_xds_client",
    ],
)

grpc_cc_library(
    name = "grpc_resolver_c2p",
    srcs = [
        "src/core/ext/filters/client_channel/resolver/google_c2p/google_c2p_resolver.cc",
    ],
    language = "c++",
    deps = [
        "alts_util",
        "gpr_base",
        "grpc_base_c",
        "grpc_client_channel",
        "grpc_xds_client",
    ],
)

grpc_cc_library(
    name = "grpc_secure",
    srcs = [
        "src/core/lib/http/httpcli_security_connector.cc",
        "src/core/lib/security/authorization/authorization_policy_provider_vtable.cc",
        "src/core/lib/security/authorization/evaluate_args.cc",
        "src/core/lib/security/authorization/sdk_server_authz_filter.cc",
        "src/core/lib/security/context/security_context.cc",
        "src/core/lib/security/credentials/alts/alts_credentials.cc",
        "src/core/lib/security/credentials/composite/composite_credentials.cc",
        "src/core/lib/security/credentials/credentials.cc",
        "src/core/lib/security/credentials/credentials_metadata.cc",
        "src/core/lib/security/credentials/external/aws_external_account_credentials.cc",
        "src/core/lib/security/credentials/external/aws_request_signer.cc",
        "src/core/lib/security/credentials/external/external_account_credentials.cc",
        "src/core/lib/security/credentials/external/file_external_account_credentials.cc",
        "src/core/lib/security/credentials/external/url_external_account_credentials.cc",
        "src/core/lib/security/credentials/fake/fake_credentials.cc",
        "src/core/lib/security/credentials/google_default/credentials_generic.cc",
        "src/core/lib/security/credentials/google_default/google_default_credentials.cc",
        "src/core/lib/security/credentials/iam/iam_credentials.cc",
        "src/core/lib/security/credentials/insecure/insecure_credentials.cc",
        "src/core/lib/security/credentials/jwt/json_token.cc",
        "src/core/lib/security/credentials/jwt/jwt_credentials.cc",
        "src/core/lib/security/credentials/jwt/jwt_verifier.cc",
        "src/core/lib/security/credentials/local/local_credentials.cc",
        "src/core/lib/security/credentials/oauth2/oauth2_credentials.cc",
        "src/core/lib/security/credentials/plugin/plugin_credentials.cc",
        "src/core/lib/security/credentials/ssl/ssl_credentials.cc",
        "src/core/lib/security/credentials/tls/grpc_tls_certificate_distributor.cc",
        "src/core/lib/security/credentials/tls/grpc_tls_certificate_provider.cc",
        "src/core/lib/security/credentials/tls/grpc_tls_credentials_options.cc",
        "src/core/lib/security/credentials/tls/tls_credentials.cc",
        "src/core/lib/security/credentials/tls/tls_utils.cc",
        "src/core/lib/security/security_connector/alts/alts_security_connector.cc",
        "src/core/lib/security/security_connector/fake/fake_security_connector.cc",
        "src/core/lib/security/security_connector/insecure/insecure_security_connector.cc",
        "src/core/lib/security/security_connector/load_system_roots_fallback.cc",
        "src/core/lib/security/security_connector/load_system_roots_linux.cc",
        "src/core/lib/security/security_connector/local/local_security_connector.cc",
        "src/core/lib/security/security_connector/security_connector.cc",
        "src/core/lib/security/security_connector/ssl/ssl_security_connector.cc",
        "src/core/lib/security/security_connector/ssl_utils.cc",
        "src/core/lib/security/security_connector/ssl_utils_config.cc",
        "src/core/lib/security/security_connector/tls/tls_security_connector.cc",
        "src/core/lib/security/transport/client_auth_filter.cc",
        "src/core/lib/security/transport/secure_endpoint.cc",
        "src/core/lib/security/transport/security_handshaker.cc",
        "src/core/lib/security/transport/server_auth_filter.cc",
        "src/core/lib/security/transport/tsi_error.cc",
        "src/core/lib/security/util/json_util.cc",
        "src/core/lib/surface/init_secure.cc",
    ],
    hdrs = [
        "src/core/ext/filters/client_channel/lb_policy/grpclb/grpclb.h",
        "src/core/ext/xds/xds_channel_args.h",
        "src/core/lib/security/authorization/authorization_engine.h",
        "src/core/lib/security/authorization/authorization_policy_provider.h",
        "src/core/lib/security/authorization/evaluate_args.h",
        "src/core/lib/security/authorization/sdk_server_authz_filter.h",
        "src/core/lib/security/context/security_context.h",
        "src/core/lib/security/credentials/alts/alts_credentials.h",
        "src/core/lib/security/credentials/composite/composite_credentials.h",
        "src/core/lib/security/credentials/credentials.h",
        "src/core/lib/security/credentials/external/aws_external_account_credentials.h",
        "src/core/lib/security/credentials/external/aws_request_signer.h",
        "src/core/lib/security/credentials/external/external_account_credentials.h",
        "src/core/lib/security/credentials/external/file_external_account_credentials.h",
        "src/core/lib/security/credentials/external/url_external_account_credentials.h",
        "src/core/lib/security/credentials/fake/fake_credentials.h",
        "src/core/lib/security/credentials/google_default/google_default_credentials.h",
        "src/core/lib/security/credentials/iam/iam_credentials.h",
        "src/core/lib/security/credentials/jwt/json_token.h",
        "src/core/lib/security/credentials/jwt/jwt_credentials.h",
        "src/core/lib/security/credentials/jwt/jwt_verifier.h",
        "src/core/lib/security/credentials/local/local_credentials.h",
        "src/core/lib/security/credentials/oauth2/oauth2_credentials.h",
        "src/core/lib/security/credentials/plugin/plugin_credentials.h",
        "src/core/lib/security/credentials/ssl/ssl_credentials.h",
        "src/core/lib/security/credentials/tls/grpc_tls_certificate_distributor.h",
        "src/core/lib/security/credentials/tls/grpc_tls_certificate_provider.h",
        "src/core/lib/security/credentials/tls/grpc_tls_credentials_options.h",
        "src/core/lib/security/credentials/tls/tls_credentials.h",
        "src/core/lib/security/credentials/tls/tls_utils.h",
        "src/core/lib/security/security_connector/alts/alts_security_connector.h",
        "src/core/lib/security/security_connector/fake/fake_security_connector.h",
        "src/core/lib/security/security_connector/insecure/insecure_security_connector.h",
        "src/core/lib/security/security_connector/load_system_roots.h",
        "src/core/lib/security/security_connector/load_system_roots_linux.h",
        "src/core/lib/security/security_connector/local/local_security_connector.h",
        "src/core/lib/security/security_connector/security_connector.h",
        "src/core/lib/security/security_connector/ssl/ssl_security_connector.h",
        "src/core/lib/security/security_connector/ssl_utils.h",
        "src/core/lib/security/security_connector/ssl_utils_config.h",
        "src/core/lib/security/security_connector/tls/tls_security_connector.h",
        "src/core/lib/security/transport/auth_filters.h",
        "src/core/lib/security/transport/secure_endpoint.h",
        "src/core/lib/security/transport/security_handshaker.h",
        "src/core/lib/security/transport/tsi_error.h",
        "src/core/lib/security/util/json_util.h",
    ],
    external_deps = [
        "absl/container:inlined_vector",
        "absl/strings",
        "absl/strings:str_format",
        "absl/time",
        "libcrypto",
        "libssl",
    ],
    language = "c++",
    public_hdrs = GRPC_SECURE_PUBLIC_HDRS,
    visibility = ["@grpc:public"],
    deps = [
        "alts_util",
        "gpr_base",
        "grpc_base",
        "grpc_base_c",
        "grpc_client_channel",
        "grpc_codegen",
        "grpc_lb_xds_channel_args",
        "grpc_trace",
        "grpc_transport_chttp2_alpn",
        "ref_counted",
        "ref_counted_ptr",
        "tsi",
        "tsi_interface",
<<<<<<< HEAD
        "//src/core/lib/config",
=======
        "useful",
>>>>>>> 11eb70bb
    ],
)

grpc_cc_library(
    name = "grpc_mock_cel",
    hdrs = [
        "src/core/lib/security/authorization/mock_cel/activation.h",
        "src/core/lib/security/authorization/mock_cel/cel_expr_builder_factory.h",
        "src/core/lib/security/authorization/mock_cel/cel_expression.h",
        "src/core/lib/security/authorization/mock_cel/cel_value.h",
        "src/core/lib/security/authorization/mock_cel/evaluator_core.h",
        "src/core/lib/security/authorization/mock_cel/flat_expr_builder.h",
    ],
    language = "c++",
    deps = [
        "google_api_upb",
        "grpc_base_c",
    ],
)

# This target depends on RE2 and should not be linked into grpc by default for binary-size reasons.
grpc_cc_library(
    name = "grpc_matchers",
    srcs = [
        "src/core/lib/matchers/matchers.cc",
    ],
    hdrs = [
        "src/core/lib/matchers/matchers.h",
    ],
    external_deps = [
        "re2",
        "absl/memory",
        "absl/strings",
        "absl/strings:str_format",
    ],
    language = "c++",
    deps = [
        "gpr_base",
        "grpc_base_c",
    ],
)

# This target pulls in a dependency on RE2 and should not be linked into grpc by default for binary-size reasons.
grpc_cc_library(
    name = "grpc_rbac_engine",
    srcs = [
        "src/core/lib/security/authorization/grpc_authorization_engine.cc",
        "src/core/lib/security/authorization/matchers.cc",
        "src/core/lib/security/authorization/rbac_policy.cc",
    ],
    hdrs = [
        "src/core/lib/security/authorization/grpc_authorization_engine.h",
        "src/core/lib/security/authorization/matchers.h",
        "src/core/lib/security/authorization/rbac_policy.h",
    ],
    external_deps = [
        "absl/strings",
        "absl/strings:str_format",
    ],
    language = "c++",
    deps = [
        "gpr_base",
        "grpc_base_c",
        "grpc_matchers",
        "grpc_secure",
    ],
)

# This target pulls in a dependency on RE2 and should not be linked into grpc by default for binary-size reasons.
grpc_cc_library(
    name = "grpc_authorization_provider",
    srcs = [
        "src/core/lib/security/authorization/grpc_authorization_policy_provider.cc",
        "src/core/lib/security/authorization/rbac_translator.cc",
    ],
    hdrs = [
        "src/core/lib/security/authorization/grpc_authorization_policy_provider.h",
        "src/core/lib/security/authorization/rbac_translator.h",
    ],
    external_deps = [
        "absl/strings",
        "absl/strings:str_format",
    ],
    language = "c++",
    deps = [
        "gpr_base",
        "grpc_matchers",
        "grpc_rbac_engine",
        "grpc_secure",
    ],
)

# This target pulls in a dependency on RE2 and should not be linked into grpc by default for binary-size reasons.
grpc_cc_library(
    name = "grpc++_authorization_provider",
    srcs = [
        "src/cpp/server/authorization_policy_provider.cc",
    ],
    external_deps = [
        "absl/synchronization",
        "protobuf_headers",
    ],
    language = "c++",
    public_hdrs = GRPCXX_PUBLIC_HDRS + GRPC_SECURE_PUBLIC_HDRS,
    deps = [
        "gpr_base",
        "grpc++_codegen_base",
        "grpc_authorization_provider",
    ],
)

# This target pulls in a dependency on RE2 and should not be linked into grpc by default for binary-size reasons.
grpc_cc_library(
    name = "grpc_cel_engine",
    srcs = [
        "src/core/lib/security/authorization/cel_authorization_engine.cc",
    ],
    hdrs = [
        "src/core/lib/security/authorization/cel_authorization_engine.h",
    ],
    external_deps = [
        "absl/container:flat_hash_set",
        "absl/memory",
    ],
    language = "c++",
    deps = [
        "envoy_ads_upb",
        "google_api_upb",
        "gpr_base",
        "grpc_base_c",
        "grpc_mock_cel",
        "grpc_rbac_engine",
    ],
)

grpc_cc_library(
    name = "popularity_count",
    hdrs = [
        "src/core/ext/transport/chttp2/transport/popularity_count.h",
    ],
    language = "c++",
    deps = [
        "gpr_platform",
    ],
)

grpc_cc_library(
    name = "hpack_constants",
    hdrs = [
        "src/core/ext/transport/chttp2/transport/hpack_constants.h",
    ],
    language = "c++",
    deps = [
        "gpr_platform",
    ],
)

grpc_cc_library(
    name = "hpack_encoder_index",
    hdrs = [
        "src/core/ext/transport/chttp2/transport/hpack_encoder_index.h",
    ],
    external_deps = [
        "absl/types:optional",
    ],
    language = "c++",
    deps = [
        "gpr_platform",
    ],
)

grpc_cc_library(
    name = "hpack_encoder_table",
    srcs = [
        "src/core/ext/transport/chttp2/transport/hpack_encoder_table.cc",
    ],
    hdrs = [
        "src/core/ext/transport/chttp2/transport/hpack_encoder_table.h",
    ],
    external_deps = [
        "absl/container:inlined_vector",
    ],
    language = "c++",
    deps = [
        "gpr",
        "hpack_constants",
    ],
)

grpc_cc_library(
    name = "grpc_transport_chttp2",
    srcs = [
        "src/core/ext/transport/chttp2/transport/bin_decoder.cc",
        "src/core/ext/transport/chttp2/transport/bin_encoder.cc",
        "src/core/ext/transport/chttp2/transport/chttp2_plugin.cc",
        "src/core/ext/transport/chttp2/transport/chttp2_slice_allocator.cc",
        "src/core/ext/transport/chttp2/transport/chttp2_transport.cc",
        "src/core/ext/transport/chttp2/transport/context_list.cc",
        "src/core/ext/transport/chttp2/transport/flow_control.cc",
        "src/core/ext/transport/chttp2/transport/frame_data.cc",
        "src/core/ext/transport/chttp2/transport/frame_goaway.cc",
        "src/core/ext/transport/chttp2/transport/frame_ping.cc",
        "src/core/ext/transport/chttp2/transport/frame_rst_stream.cc",
        "src/core/ext/transport/chttp2/transport/frame_settings.cc",
        "src/core/ext/transport/chttp2/transport/frame_window_update.cc",
        "src/core/ext/transport/chttp2/transport/hpack_encoder.cc",
        "src/core/ext/transport/chttp2/transport/hpack_parser.cc",
        "src/core/ext/transport/chttp2/transport/hpack_parser_table.cc",
        "src/core/ext/transport/chttp2/transport/hpack_utils.cc",
        "src/core/ext/transport/chttp2/transport/http2_settings.cc",
        "src/core/ext/transport/chttp2/transport/huffsyms.cc",
        "src/core/ext/transport/chttp2/transport/incoming_metadata.cc",
        "src/core/ext/transport/chttp2/transport/parsing.cc",
        "src/core/ext/transport/chttp2/transport/stream_lists.cc",
        "src/core/ext/transport/chttp2/transport/stream_map.cc",
        "src/core/ext/transport/chttp2/transport/varint.cc",
        "src/core/ext/transport/chttp2/transport/writing.cc",
    ],
    hdrs = [
        "src/core/ext/transport/chttp2/transport/bin_decoder.h",
        "src/core/ext/transport/chttp2/transport/bin_encoder.h",
        "src/core/ext/transport/chttp2/transport/chttp2_slice_allocator.h",
        "src/core/ext/transport/chttp2/transport/chttp2_transport.h",
        "src/core/ext/transport/chttp2/transport/context_list.h",
        "src/core/ext/transport/chttp2/transport/flow_control.h",
        "src/core/ext/transport/chttp2/transport/frame.h",
        "src/core/ext/transport/chttp2/transport/frame_data.h",
        "src/core/ext/transport/chttp2/transport/frame_goaway.h",
        "src/core/ext/transport/chttp2/transport/frame_ping.h",
        "src/core/ext/transport/chttp2/transport/frame_rst_stream.h",
        "src/core/ext/transport/chttp2/transport/frame_settings.h",
        "src/core/ext/transport/chttp2/transport/frame_window_update.h",
        "src/core/ext/transport/chttp2/transport/hpack_encoder.h",
        "src/core/ext/transport/chttp2/transport/hpack_parser.h",
        "src/core/ext/transport/chttp2/transport/hpack_parser_table.h",
        "src/core/ext/transport/chttp2/transport/hpack_utils.h",
        "src/core/ext/transport/chttp2/transport/http2_settings.h",
        "src/core/ext/transport/chttp2/transport/huffsyms.h",
        "src/core/ext/transport/chttp2/transport/incoming_metadata.h",
        "src/core/ext/transport/chttp2/transport/internal.h",
        "src/core/ext/transport/chttp2/transport/stream_map.h",
        "src/core/ext/transport/chttp2/transport/varint.h",
    ],
    external_deps = [
        "absl/base:core_headers",
        "absl/memory",
        "absl/status",
        "absl/strings",
        "absl/strings:str_format",
    ],
    language = "c++",
    visibility = ["@grpc:grpclb"],
    deps = [
        "gpr_base",
        "grpc_base_c",
        "grpc_http_filters",
        "grpc_trace",
        "grpc_transport_chttp2_alpn",
        "hpack_constants",
        "hpack_encoder_index",
        "hpack_encoder_table",
        "match",
        "popularity_count",
        "useful",
    ],
)

grpc_cc_library(
    name = "grpc_transport_chttp2_alpn",
    srcs = [
        "src/core/ext/transport/chttp2/alpn/alpn.cc",
    ],
    hdrs = [
        "src/core/ext/transport/chttp2/alpn/alpn.h",
    ],
    language = "c++",
    deps = [
        "gpr_base",
        "useful",
    ],
)

grpc_cc_library(
    name = "grpc_transport_chttp2_client_connector",
    srcs = [
        "src/core/ext/transport/chttp2/client/authority.cc",
        "src/core/ext/transport/chttp2/client/chttp2_connector.cc",
    ],
    hdrs = [
        "src/core/ext/transport/chttp2/client/authority.h",
        "src/core/ext/transport/chttp2/client/chttp2_connector.h",
    ],
    language = "c++",
    deps = [
        "gpr_base",
        "grpc_base_c",
        "grpc_client_channel",
        "grpc_transport_chttp2",
        "//src/core/lib/config",
    ],
)

grpc_cc_library(
    name = "grpc_transport_chttp2_client_insecure",
    srcs = [
        "src/core/ext/transport/chttp2/client/insecure/channel_create.cc",
        "src/core/ext/transport/chttp2/client/insecure/channel_create_posix.cc",
    ],
    language = "c++",
    deps = [
        "gpr_base",
        "grpc_base_c",
        "grpc_client_channel",
        "grpc_transport_chttp2",
        "grpc_transport_chttp2_client_connector",
    ],
)

grpc_cc_library(
    name = "grpc_transport_chttp2_client_secure",
    srcs = [
        "src/core/ext/transport/chttp2/client/secure/secure_channel_create.cc",
    ],
    language = "c++",
    deps = [
        "gpr_base",
        "grpc_base_c",
        "grpc_client_channel",
        "grpc_secure",
        "grpc_transport_chttp2",
        "grpc_transport_chttp2_client_connector",
    ],
)

grpc_cc_library(
    name = "grpc_transport_chttp2_server",
    srcs = [
        "src/core/ext/transport/chttp2/server/chttp2_server.cc",
    ],
    hdrs = [
        "src/core/ext/transport/chttp2/server/chttp2_server.h",
    ],
    external_deps = [
        "absl/strings",
        "absl/strings:str_format",
    ],
    language = "c++",
    deps = [
        "gpr_base",
        "grpc_base_c",
        "grpc_codegen",
        "grpc_http_filters",
        "grpc_transport_chttp2",
        "ref_counted",
        "ref_counted_ptr",
        "//src/core/lib/config",
    ],
)

grpc_cc_library(
    name = "grpc_transport_chttp2_server_insecure",
    srcs = [
        "src/core/ext/transport/chttp2/server/insecure/server_chttp2.cc",
        "src/core/ext/transport/chttp2/server/insecure/server_chttp2_posix.cc",
    ],
    external_deps = [
        "absl/strings",
    ],
    language = "c++",
    deps = [
        "gpr_base",
        "grpc_base_c",
        "grpc_transport_chttp2",
        "grpc_transport_chttp2_server",
    ],
)

grpc_cc_library(
    name = "grpc_transport_chttp2_server_secure",
    srcs = [
        "src/core/ext/transport/chttp2/server/secure/server_secure_chttp2.cc",
    ],
    external_deps = [
        "absl/strings",
    ],
    language = "c++",
    deps = [
        "gpr_base",
        "grpc_base_c",
        "grpc_secure",
        "grpc_transport_chttp2",
        "grpc_transport_chttp2_server",
        "ref_counted_ptr",
    ],
)

grpc_cc_library(
    name = "grpc_transport_inproc",
    srcs = [
        "src/core/ext/transport/inproc/inproc_plugin.cc",
        "src/core/ext/transport/inproc/inproc_transport.cc",
    ],
    hdrs = [
        "src/core/ext/transport/inproc/inproc_transport.h",
    ],
    language = "c++",
    deps = [
        "gpr_base",
        "grpc_base_c",
        "grpc_trace",
    ],
)

grpc_cc_library(
    name = "tsi_interface",
    srcs = [
        "src/core/tsi/transport_security.cc",
    ],
    hdrs = [
        "src/core/tsi/transport_security.h",
        "src/core/tsi/transport_security_interface.h",
    ],
    language = "c++",
    visibility = ["@grpc:tsi_interface"],
    deps = [
        "gpr",
        "grpc_trace",
    ],
)

grpc_cc_library(
    name = "alts_frame_protector",
    srcs = [
        "src/core/tsi/alts/crypt/aes_gcm.cc",
        "src/core/tsi/alts/crypt/gsec.cc",
        "src/core/tsi/alts/frame_protector/alts_counter.cc",
        "src/core/tsi/alts/frame_protector/alts_crypter.cc",
        "src/core/tsi/alts/frame_protector/alts_frame_protector.cc",
        "src/core/tsi/alts/frame_protector/alts_record_protocol_crypter_common.cc",
        "src/core/tsi/alts/frame_protector/alts_seal_privacy_integrity_crypter.cc",
        "src/core/tsi/alts/frame_protector/alts_unseal_privacy_integrity_crypter.cc",
        "src/core/tsi/alts/frame_protector/frame_handler.cc",
        "src/core/tsi/alts/zero_copy_frame_protector/alts_grpc_integrity_only_record_protocol.cc",
        "src/core/tsi/alts/zero_copy_frame_protector/alts_grpc_privacy_integrity_record_protocol.cc",
        "src/core/tsi/alts/zero_copy_frame_protector/alts_grpc_record_protocol_common.cc",
        "src/core/tsi/alts/zero_copy_frame_protector/alts_iovec_record_protocol.cc",
        "src/core/tsi/alts/zero_copy_frame_protector/alts_zero_copy_grpc_protector.cc",
    ],
    hdrs = [
        "src/core/tsi/alts/crypt/gsec.h",
        "src/core/tsi/alts/frame_protector/alts_counter.h",
        "src/core/tsi/alts/frame_protector/alts_crypter.h",
        "src/core/tsi/alts/frame_protector/alts_frame_protector.h",
        "src/core/tsi/alts/frame_protector/alts_record_protocol_crypter_common.h",
        "src/core/tsi/alts/frame_protector/frame_handler.h",
        "src/core/tsi/alts/zero_copy_frame_protector/alts_grpc_integrity_only_record_protocol.h",
        "src/core/tsi/alts/zero_copy_frame_protector/alts_grpc_privacy_integrity_record_protocol.h",
        "src/core/tsi/alts/zero_copy_frame_protector/alts_grpc_record_protocol.h",
        "src/core/tsi/alts/zero_copy_frame_protector/alts_grpc_record_protocol_common.h",
        "src/core/tsi/alts/zero_copy_frame_protector/alts_iovec_record_protocol.h",
        "src/core/tsi/alts/zero_copy_frame_protector/alts_zero_copy_grpc_protector.h",
        "src/core/tsi/transport_security_grpc.h",
    ],
    external_deps = [
        "libssl",
        "libcrypto",
    ],
    language = "c++",
    visibility = ["@grpc:alts_frame_protector"],
    deps = [
        "gpr_base",
        "grpc_base_c",
        "tsi_interface",
        "useful",
    ],
)

grpc_cc_library(
    name = "alts_util",
    srcs = [
        "src/core/lib/security/credentials/alts/check_gcp_environment.cc",
        "src/core/lib/security/credentials/alts/check_gcp_environment_linux.cc",
        "src/core/lib/security/credentials/alts/check_gcp_environment_no_op.cc",
        "src/core/lib/security/credentials/alts/check_gcp_environment_windows.cc",
        "src/core/lib/security/credentials/alts/grpc_alts_credentials_client_options.cc",
        "src/core/lib/security/credentials/alts/grpc_alts_credentials_options.cc",
        "src/core/lib/security/credentials/alts/grpc_alts_credentials_server_options.cc",
        "src/core/tsi/alts/handshaker/transport_security_common_api.cc",
    ],
    hdrs = [
        "src/core/lib/security/credentials/alts/check_gcp_environment.h",
        "src/core/lib/security/credentials/alts/grpc_alts_credentials_options.h",
        "src/core/tsi/alts/handshaker/transport_security_common_api.h",
    ],
    external_deps = [
        "upb_lib",
    ],
    language = "c++",
    public_hdrs = GRPC_SECURE_PUBLIC_HDRS,
    visibility = ["@grpc:tsi"],
    deps = [
        "alts_upb",
        "gpr",
        "grpc_base_c",
    ],
)

grpc_cc_library(
    name = "tsi",
    srcs = [
        "src/core/tsi/alts/handshaker/alts_handshaker_client.cc",
        "src/core/tsi/alts/handshaker/alts_shared_resource.cc",
        "src/core/tsi/alts/handshaker/alts_tsi_handshaker.cc",
        "src/core/tsi/alts/handshaker/alts_tsi_utils.cc",
        "src/core/tsi/fake_transport_security.cc",
        "src/core/tsi/local_transport_security.cc",
        "src/core/tsi/ssl/session_cache/ssl_session_boringssl.cc",
        "src/core/tsi/ssl/session_cache/ssl_session_cache.cc",
        "src/core/tsi/ssl/session_cache/ssl_session_openssl.cc",
        "src/core/tsi/ssl_transport_security.cc",
        "src/core/tsi/transport_security_grpc.cc",
    ],
    hdrs = [
        "src/core/tsi/alts/handshaker/alts_handshaker_client.h",
        "src/core/tsi/alts/handshaker/alts_shared_resource.h",
        "src/core/tsi/alts/handshaker/alts_tsi_handshaker.h",
        "src/core/tsi/alts/handshaker/alts_tsi_handshaker_private.h",
        "src/core/tsi/alts/handshaker/alts_tsi_utils.h",
        "src/core/tsi/fake_transport_security.h",
        "src/core/tsi/local_transport_security.h",
        "src/core/tsi/ssl/session_cache/ssl_session.h",
        "src/core/tsi/ssl/session_cache/ssl_session_cache.h",
        "src/core/tsi/ssl_transport_security.h",
        "src/core/tsi/ssl_types.h",
        "src/core/tsi/transport_security_grpc.h",
    ],
    external_deps = [
        "libssl",
        "libcrypto",
        "absl/strings",
        "upb_lib",
    ],
    language = "c++",
    visibility = ["@grpc:tsi"],
    deps = [
        "alts_frame_protector",
        "alts_util",
        "gpr_base",
        "grpc_base_c",
        "grpc_transport_chttp2_client_insecure",
        "tsi_interface",
        "useful",
    ],
)

grpc_cc_library(
    name = "grpc++_base",
    srcs = GRPCXX_SRCS,
    hdrs = GRPCXX_HDRS,
    external_deps = [
        "absl/synchronization",
        "absl/memory",
        "upb_lib",
        "protobuf_headers",
    ],
    language = "c++",
    public_hdrs = GRPCXX_PUBLIC_HDRS,
    visibility = ["@grpc:alt_grpc++_base_legacy"],
    deps = [
        "gpr_base",
        "grpc",
        "grpc++_codegen_base",
        "grpc++_codegen_base_src",
        "grpc++_internal_hdrs_only",
        "grpc_base_c",
        "grpc_client_channel",
        "grpc_codegen",
        "grpc_health_upb",
        "grpc_trace",
        "grpc_transport_inproc",
        "ref_counted",
        "useful",
    ],
)

grpc_cc_library(
    name = "grpc++_base_unsecure",
    srcs = GRPCXX_SRCS,
    hdrs = GRPCXX_HDRS,
    external_deps = [
        "absl/synchronization",
        "absl/memory",
        "upb_lib",
        "protobuf_headers",
    ],
    language = "c++",
    public_hdrs = GRPCXX_PUBLIC_HDRS,
    tags = ["avoid_dep"],
    visibility = ["@grpc:alt_grpc++_base_unsecure_legacy"],
    deps = [
        "gpr_base",
        "grpc++_codegen_base",
        "grpc++_codegen_base_src",
        "grpc++_internal_hdrs_only",
        "grpc_base_c",
        "grpc_client_channel",
        "grpc_codegen",
        "grpc_health_upb",
        "grpc_trace",
        "grpc_transport_inproc",
        "grpc_unsecure",
        "ref_counted",
        "useful",
    ],
)

grpc_cc_library(
    name = "grpc++_codegen_base",
    language = "c++",
    public_hdrs = [
        "include/grpc++/impl/codegen/async_stream.h",
        "include/grpc++/impl/codegen/async_unary_call.h",
        "include/grpc++/impl/codegen/byte_buffer.h",
        "include/grpc++/impl/codegen/call_hook.h",
        "include/grpc++/impl/codegen/call.h",
        "include/grpc++/impl/codegen/channel_interface.h",
        "include/grpc++/impl/codegen/client_context.h",
        "include/grpc++/impl/codegen/client_unary_call.h",
        "include/grpc++/impl/codegen/completion_queue_tag.h",
        "include/grpc++/impl/codegen/completion_queue.h",
        "include/grpc++/impl/codegen/config.h",
        "include/grpc++/impl/codegen/core_codegen_interface.h",
        "include/grpc++/impl/codegen/create_auth_context.h",
        "include/grpc++/impl/codegen/grpc_library.h",
        "include/grpc++/impl/codegen/metadata_map.h",
        "include/grpc++/impl/codegen/method_handler_impl.h",
        "include/grpc++/impl/codegen/rpc_method.h",
        "include/grpc++/impl/codegen/rpc_service_method.h",
        "include/grpc++/impl/codegen/security/auth_context.h",
        "include/grpc++/impl/codegen/serialization_traits.h",
        "include/grpc++/impl/codegen/server_context.h",
        "include/grpc++/impl/codegen/server_interface.h",
        "include/grpc++/impl/codegen/service_type.h",
        "include/grpc++/impl/codegen/slice.h",
        "include/grpc++/impl/codegen/status_code_enum.h",
        "include/grpc++/impl/codegen/status.h",
        "include/grpc++/impl/codegen/string_ref.h",
        "include/grpc++/impl/codegen/stub_options.h",
        "include/grpc++/impl/codegen/sync_stream.h",
        "include/grpc++/impl/codegen/time.h",
        "include/grpcpp/impl/codegen/async_generic_service.h",
        "include/grpcpp/impl/codegen/async_stream.h",
        "include/grpcpp/impl/codegen/async_unary_call.h",
        "include/grpcpp/impl/codegen/byte_buffer.h",
        "include/grpcpp/impl/codegen/call_hook.h",
        "include/grpcpp/impl/codegen/call_op_set_interface.h",
        "include/grpcpp/impl/codegen/call_op_set.h",
        "include/grpcpp/impl/codegen/call.h",
        "include/grpcpp/impl/codegen/callback_common.h",
        "include/grpcpp/impl/codegen/channel_interface.h",
        "include/grpcpp/impl/codegen/client_callback.h",
        "include/grpcpp/impl/codegen/client_context.h",
        "include/grpcpp/impl/codegen/client_interceptor.h",
        "include/grpcpp/impl/codegen/client_unary_call.h",
        "include/grpcpp/impl/codegen/completion_queue_tag.h",
        "include/grpcpp/impl/codegen/completion_queue.h",
        "include/grpcpp/impl/codegen/config.h",
        "include/grpcpp/impl/codegen/core_codegen_interface.h",
        "include/grpcpp/impl/codegen/create_auth_context.h",
        "include/grpcpp/impl/codegen/delegating_channel.h",
        "include/grpcpp/impl/codegen/grpc_library.h",
        "include/grpcpp/impl/codegen/intercepted_channel.h",
        "include/grpcpp/impl/codegen/interceptor_common.h",
        "include/grpcpp/impl/codegen/interceptor.h",
        "include/grpcpp/impl/codegen/message_allocator.h",
        "include/grpcpp/impl/codegen/metadata_map.h",
        "include/grpcpp/impl/codegen/method_handler_impl.h",
        "include/grpcpp/impl/codegen/method_handler.h",
        "include/grpcpp/impl/codegen/rpc_method.h",
        "include/grpcpp/impl/codegen/rpc_service_method.h",
        "include/grpcpp/impl/codegen/security/auth_context.h",
        "include/grpcpp/impl/codegen/serialization_traits.h",
        "include/grpcpp/impl/codegen/server_callback_handlers.h",
        "include/grpcpp/impl/codegen/server_callback.h",
        "include/grpcpp/impl/codegen/server_context.h",
        "include/grpcpp/impl/codegen/server_interceptor.h",
        "include/grpcpp/impl/codegen/server_interface.h",
        "include/grpcpp/impl/codegen/service_type.h",
        "include/grpcpp/impl/codegen/slice.h",
        "include/grpcpp/impl/codegen/status_code_enum.h",
        "include/grpcpp/impl/codegen/status.h",
        "include/grpcpp/impl/codegen/string_ref.h",
        "include/grpcpp/impl/codegen/stub_options.h",
        "include/grpcpp/impl/codegen/sync_stream.h",
        "include/grpcpp/impl/codegen/time.h",
    ],
    visibility = ["@grpc:public"],
    deps = [
        "grpc++_internal_hdrs_only",
        "grpc_codegen",
    ],
)

grpc_cc_library(
    name = "grpc++_codegen_base_src",
    srcs = [
        "src/cpp/codegen/codegen_init.cc",
    ],
    language = "c++",
    deps = [
        "grpc++_codegen_base",
    ],
)

grpc_cc_library(
    name = "grpc++_codegen_proto",
    external_deps = [
        "protobuf_headers",
    ],
    language = "c++",
    public_hdrs = [
        "include/grpc++/impl/codegen/proto_utils.h",
        "include/grpcpp/impl/codegen/proto_buffer_reader.h",
        "include/grpcpp/impl/codegen/proto_buffer_writer.h",
        "include/grpcpp/impl/codegen/proto_utils.h",
    ],
    visibility = ["@grpc:public"],
    deps = [
        "grpc++_codegen_base",
        "grpc++_config_proto",
    ],
)

grpc_cc_library(
    name = "grpc++_config_proto",
    external_deps = [
        "protobuf_headers",
    ],
    language = "c++",
    public_hdrs = [
        "include/grpc++/impl/codegen/config_protobuf.h",
        "include/grpcpp/impl/codegen/config_protobuf.h",
    ],
    visibility = ["@grpc:public"],
)

grpc_cc_library(
    name = "grpc++_reflection",
    srcs = [
        "src/cpp/ext/proto_server_reflection.cc",
        "src/cpp/ext/proto_server_reflection_plugin.cc",
    ],
    hdrs = [
        "src/cpp/ext/proto_server_reflection.h",
    ],
    language = "c++",
    public_hdrs = [
        "include/grpc++/ext/proto_server_reflection_plugin.h",
        "include/grpcpp/ext/proto_server_reflection_plugin.h",
    ],
    visibility = ["@grpc:public"],
    deps = [
        "grpc++",
        "//src/proto/grpc/reflection/v1alpha:reflection_proto",
    ],
    alwayslink = 1,
)

grpc_cc_library(
    name = "grpcpp_channelz",
    srcs = [
        "src/cpp/server/channelz/channelz_service.cc",
        "src/cpp/server/channelz/channelz_service_plugin.cc",
    ],
    hdrs = [
        "src/cpp/server/channelz/channelz_service.h",
    ],
    language = "c++",
    public_hdrs = [
        "include/grpcpp/ext/channelz_service_plugin.h",
    ],
    visibility = ["@grpc:channelz"],
    deps = [
        "gpr",
        "grpc",
        "grpc++",
        "//src/proto/grpc/channelz:channelz_proto",
    ],
    alwayslink = 1,
)

grpc_cc_library(
    name = "grpcpp_csds",
    srcs = [
        "src/cpp/server/csds/csds.cc",
    ],
    hdrs = [
        "src/cpp/server/csds/csds.h",
    ],
    external_deps = ["absl/status:statusor"],
    language = "c++",
    deps = [
        "gpr",
        "grpc",
        "grpc++_codegen_base",
        "grpc++_internals",
        "//src/proto/grpc/testing/xds/v3:csds_proto",
    ],
    alwayslink = 1,
)

grpc_cc_library(
    name = "grpcpp_admin",
    srcs = [
        "src/cpp/server/admin/admin_services.cc",
    ],
    hdrs = [],
    defines = select({
        "grpc_no_xds": ["GRPC_NO_XDS"],
        "//conditions:default": [],
    }),
    external_deps = [
        "absl/memory",
    ],
    language = "c++",
    public_hdrs = [
        "include/grpcpp/ext/admin_services.h",
    ],
    select_deps = {
        "grpc_no_xds": [],
        "//conditions:default": ["//:grpcpp_csds"],
    },
    deps = [
        "gpr",
        "grpc++",
        "grpcpp_channelz",
    ],
    alwayslink = 1,
)

grpc_cc_library(
    name = "grpc++_test",
    testonly = True,
    srcs = [
        "src/cpp/client/channel_test_peer.cc",
    ],
    external_deps = [
        "gtest",
    ],
    public_hdrs = [
        "include/grpc++/test/mock_stream.h",
        "include/grpc++/test/server_context_test_spouse.h",
        "include/grpcpp/test/channel_test_peer.h",
        "include/grpcpp/test/client_context_test_peer.h",
        "include/grpcpp/test/default_reactor_test_peer.h",
        "include/grpcpp/test/mock_stream.h",
        "include/grpcpp/test/server_context_test_spouse.h",
    ],
    visibility = ["@grpc:grpc++_test"],
    deps = [
        "gpr_base",
        "grpc++",
        "grpc_base_c",
    ],
)

grpc_cc_library(
    name = "grpc_server_backward_compatibility",
    srcs = [
        "src/core/ext/filters/workarounds/workaround_utils.cc",
    ],
    hdrs = [
        "src/core/ext/filters/workarounds/workaround_utils.h",
    ],
    language = "c++",
    deps = [
        "gpr_base",
        "grpc_base_c",
    ],
)

grpc_cc_library(
    name = "grpc++_core_stats",
    srcs = [
        "src/cpp/util/core_stats.cc",
    ],
    hdrs = [
        "src/cpp/util/core_stats.h",
    ],
    language = "c++",
    deps = [
        "gpr",
        "grpc++",
        "//src/proto/grpc/core:stats_proto",
    ],
)

grpc_cc_library(
    name = "grpc_opencensus_plugin",
    srcs = [
        "src/cpp/ext/filters/census/channel_filter.cc",
        "src/cpp/ext/filters/census/client_filter.cc",
        "src/cpp/ext/filters/census/context.cc",
        "src/cpp/ext/filters/census/grpc_plugin.cc",
        "src/cpp/ext/filters/census/measures.cc",
        "src/cpp/ext/filters/census/rpc_encoding.cc",
        "src/cpp/ext/filters/census/server_filter.cc",
        "src/cpp/ext/filters/census/views.cc",
    ],
    hdrs = [
        "include/grpcpp/opencensus.h",
        "src/cpp/ext/filters/census/channel_filter.h",
        "src/cpp/ext/filters/census/client_filter.h",
        "src/cpp/ext/filters/census/context.h",
        "src/cpp/ext/filters/census/grpc_plugin.h",
        "src/cpp/ext/filters/census/measures.h",
        "src/cpp/ext/filters/census/open_census_call_tracer.h",
        "src/cpp/ext/filters/census/rpc_encoding.h",
        "src/cpp/ext/filters/census/server_filter.h",
    ],
    external_deps = [
        "absl-base",
        "absl-time",
        "absl/strings",
        "opencensus-trace",
        "opencensus-trace-context_util",
        "opencensus-trace-propagation",
        "opencensus-tags",
        "opencensus-tags-context_util",
        "opencensus-stats",
        "opencensus-context",
    ],
    language = "c++",
    visibility = ["@grpc:grpc_opencensus_plugin"],
    deps = [
        "census",
        "gpr_base",
        "grpc++",
        "grpc_base_c",
    ],
)

# Once upb code-gen issue is resolved, use the targets commented below to replace the ones using
# upb-generated files.

# grpc_upb_proto_library(
#     name = "upb_load_report",
#     deps = ["@envoy_api//envoy/api/v2/endpoint:load_report_export"],
# )
#
# grpc_upb_proto_library(
#     name = "upb_lrs",
#     deps = ["@envoy_api//envoy/service/load_stats/v2:lrs_export"],
# )
#
# grpc_upb_proto_library(
#     name = "upb_cds",
#     deps = ["@envoy_api//envoy/api/v2:cds_export"],
# )

# grpc_cc_library(
#    name = "envoy_lrs_upb",
#    external_deps = [
#        "upb_lib",
#    ],
#    language = "c++",
#    tags = ["no_windows"],
#    deps = [
#        "upb_load_report",
#        "upb_lrs",
#    ],
# )

# grpc_cc_library(
#    name = "envoy_ads_upb",
#    external_deps = [
#        "upb_lib",
#    ],
#    language = "c++",
#    tags = ["no_windows"],
#    deps = [
#        "upb_cds",
#    ],
# )

grpc_cc_library(
    name = "envoy_ads_upb",
    srcs = [
        "src/core/ext/upb-generated/envoy/admin/v3/config_dump.upb.c",
        "src/core/ext/upb-generated/envoy/config/accesslog/v3/accesslog.upb.c",
        "src/core/ext/upb-generated/envoy/config/bootstrap/v3/bootstrap.upb.c",
        "src/core/ext/upb-generated/envoy/config/cluster/v3/circuit_breaker.upb.c",
        "src/core/ext/upb-generated/envoy/config/cluster/v3/cluster.upb.c",
        "src/core/ext/upb-generated/envoy/config/cluster/v3/filter.upb.c",
        "src/core/ext/upb-generated/envoy/config/cluster/v3/outlier_detection.upb.c",
        "src/core/ext/upb-generated/envoy/config/core/v3/resolver.upb.c",
        "src/core/ext/upb-generated/envoy/config/core/v3/udp_socket_config.upb.c",
        "src/core/ext/upb-generated/envoy/config/endpoint/v3/endpoint.upb.c",
        "src/core/ext/upb-generated/envoy/config/endpoint/v3/endpoint_components.upb.c",
        "src/core/ext/upb-generated/envoy/config/endpoint/v3/load_report.upb.c",
        "src/core/ext/upb-generated/envoy/config/listener/v3/api_listener.upb.c",
        "src/core/ext/upb-generated/envoy/config/listener/v3/listener.upb.c",
        "src/core/ext/upb-generated/envoy/config/listener/v3/listener_components.upb.c",
        "src/core/ext/upb-generated/envoy/config/listener/v3/quic_config.upb.c",
        "src/core/ext/upb-generated/envoy/config/listener/v3/udp_listener_config.upb.c",
        "src/core/ext/upb-generated/envoy/config/metrics/v3/stats.upb.c",
        "src/core/ext/upb-generated/envoy/config/overload/v3/overload.upb.c",
        "src/core/ext/upb-generated/envoy/config/rbac/v3/rbac.upb.c",
        "src/core/ext/upb-generated/envoy/config/route/v3/route.upb.c",
        "src/core/ext/upb-generated/envoy/config/route/v3/route_components.upb.c",
        "src/core/ext/upb-generated/envoy/config/route/v3/scoped_route.upb.c",
        "src/core/ext/upb-generated/envoy/config/trace/v3/http_tracer.upb.c",
        "src/core/ext/upb-generated/envoy/extensions/clusters/aggregate/v3/cluster.upb.c",
        "src/core/ext/upb-generated/envoy/extensions/filters/common/fault/v3/fault.upb.c",
        "src/core/ext/upb-generated/envoy/extensions/filters/http/fault/v3/fault.upb.c",
        "src/core/ext/upb-generated/envoy/extensions/filters/http/router/v3/router.upb.c",
        "src/core/ext/upb-generated/envoy/extensions/filters/network/http_connection_manager/v3/http_connection_manager.upb.c",
        "src/core/ext/upb-generated/envoy/extensions/transport_sockets/tls/v3/cert.upb.c",
        "src/core/ext/upb-generated/envoy/extensions/transport_sockets/tls/v3/common.upb.c",
        "src/core/ext/upb-generated/envoy/extensions/transport_sockets/tls/v3/secret.upb.c",
        "src/core/ext/upb-generated/envoy/extensions/transport_sockets/tls/v3/tls.upb.c",
        "src/core/ext/upb-generated/envoy/service/cluster/v3/cds.upb.c",
        "src/core/ext/upb-generated/envoy/service/discovery/v3/ads.upb.c",
        "src/core/ext/upb-generated/envoy/service/discovery/v3/discovery.upb.c",
        "src/core/ext/upb-generated/envoy/service/endpoint/v3/eds.upb.c",
        "src/core/ext/upb-generated/envoy/service/listener/v3/lds.upb.c",
        "src/core/ext/upb-generated/envoy/service/load_stats/v3/lrs.upb.c",
        "src/core/ext/upb-generated/envoy/service/route/v3/rds.upb.c",
        "src/core/ext/upb-generated/envoy/service/route/v3/srds.upb.c",
        "src/core/ext/upb-generated/envoy/service/status/v3/csds.upb.c",
        "src/core/ext/upb-generated/envoy/type/http/v3/path_transformation.upb.c",
    ],
    hdrs = [
        "src/core/ext/upb-generated/envoy/admin/v3/config_dump.upb.h",
        "src/core/ext/upb-generated/envoy/config/accesslog/v3/accesslog.upb.h",
        "src/core/ext/upb-generated/envoy/config/bootstrap/v3/bootstrap.upb.h",
        "src/core/ext/upb-generated/envoy/config/cluster/v3/circuit_breaker.upb.h",
        "src/core/ext/upb-generated/envoy/config/cluster/v3/cluster.upb.h",
        "src/core/ext/upb-generated/envoy/config/cluster/v3/filter.upb.h",
        "src/core/ext/upb-generated/envoy/config/cluster/v3/outlier_detection.upb.h",
        "src/core/ext/upb-generated/envoy/config/core/v3/resolver.upb.h",
        "src/core/ext/upb-generated/envoy/config/core/v3/udp_socket_config.upb.h",
        "src/core/ext/upb-generated/envoy/config/endpoint/v3/endpoint.upb.h",
        "src/core/ext/upb-generated/envoy/config/endpoint/v3/endpoint_components.upb.h",
        "src/core/ext/upb-generated/envoy/config/endpoint/v3/load_report.upb.h",
        "src/core/ext/upb-generated/envoy/config/listener/v3/api_listener.upb.h",
        "src/core/ext/upb-generated/envoy/config/listener/v3/listener.upb.h",
        "src/core/ext/upb-generated/envoy/config/listener/v3/listener_components.upb.h",
        "src/core/ext/upb-generated/envoy/config/listener/v3/quic_config.upb.h",
        "src/core/ext/upb-generated/envoy/config/listener/v3/udp_listener_config.upb.h",
        "src/core/ext/upb-generated/envoy/config/metrics/v3/stats.upb.h",
        "src/core/ext/upb-generated/envoy/config/overload/v3/overload.upb.h",
        "src/core/ext/upb-generated/envoy/config/rbac/v3/rbac.upb.h",
        "src/core/ext/upb-generated/envoy/config/route/v3/route.upb.h",
        "src/core/ext/upb-generated/envoy/config/route/v3/route_components.upb.h",
        "src/core/ext/upb-generated/envoy/config/route/v3/scoped_route.upb.h",
        "src/core/ext/upb-generated/envoy/config/trace/v3/http_tracer.upb.h",
        "src/core/ext/upb-generated/envoy/extensions/clusters/aggregate/v3/cluster.upb.h",
        "src/core/ext/upb-generated/envoy/extensions/filters/common/fault/v3/fault.upb.h",
        "src/core/ext/upb-generated/envoy/extensions/filters/http/fault/v3/fault.upb.h",
        "src/core/ext/upb-generated/envoy/extensions/filters/http/router/v3/router.upb.h",
        "src/core/ext/upb-generated/envoy/extensions/filters/network/http_connection_manager/v3/http_connection_manager.upb.h",
        "src/core/ext/upb-generated/envoy/extensions/transport_sockets/tls/v3/cert.upb.h",
        "src/core/ext/upb-generated/envoy/extensions/transport_sockets/tls/v3/common.upb.h",
        "src/core/ext/upb-generated/envoy/extensions/transport_sockets/tls/v3/secret.upb.h",
        "src/core/ext/upb-generated/envoy/extensions/transport_sockets/tls/v3/tls.upb.h",
        "src/core/ext/upb-generated/envoy/service/cluster/v3/cds.upb.h",
        "src/core/ext/upb-generated/envoy/service/discovery/v3/ads.upb.h",
        "src/core/ext/upb-generated/envoy/service/discovery/v3/discovery.upb.h",
        "src/core/ext/upb-generated/envoy/service/endpoint/v3/eds.upb.h",
        "src/core/ext/upb-generated/envoy/service/listener/v3/lds.upb.h",
        "src/core/ext/upb-generated/envoy/service/load_stats/v3/lrs.upb.h",
        "src/core/ext/upb-generated/envoy/service/route/v3/rds.upb.h",
        "src/core/ext/upb-generated/envoy/service/route/v3/srds.upb.h",
        "src/core/ext/upb-generated/envoy/service/status/v3/csds.upb.h",
        "src/core/ext/upb-generated/envoy/type/http/v3/path_transformation.upb.h",
    ],
    external_deps = [
        "upb_lib",
        "upb_lib_descriptor",
        "upb_generated_code_support__only_for_generated_code_do_not_use__i_give_permission_to_break_me",
    ],
    language = "c++",
    deps = [
        "envoy_annotations_upb",
        "envoy_core_upb",
        "envoy_type_upb",
        "google_api_upb",
        "proto_gen_validate_upb",
        "udpa_annotations_upb",
        "xds_core_upb",
    ],
)

grpc_cc_library(
    name = "envoy_ads_upbdefs",
    srcs = [
        "src/core/ext/upbdefs-generated/envoy/admin/v3/config_dump.upbdefs.c",
        "src/core/ext/upbdefs-generated/envoy/config/accesslog/v3/accesslog.upbdefs.c",
        "src/core/ext/upbdefs-generated/envoy/config/bootstrap/v3/bootstrap.upbdefs.c",
        "src/core/ext/upbdefs-generated/envoy/config/cluster/v3/circuit_breaker.upbdefs.c",
        "src/core/ext/upbdefs-generated/envoy/config/cluster/v3/cluster.upbdefs.c",
        "src/core/ext/upbdefs-generated/envoy/config/cluster/v3/filter.upbdefs.c",
        "src/core/ext/upbdefs-generated/envoy/config/cluster/v3/outlier_detection.upbdefs.c",
        "src/core/ext/upbdefs-generated/envoy/config/core/v3/resolver.upbdefs.c",
        "src/core/ext/upbdefs-generated/envoy/config/core/v3/udp_socket_config.upbdefs.c",
        "src/core/ext/upbdefs-generated/envoy/config/endpoint/v3/endpoint.upbdefs.c",
        "src/core/ext/upbdefs-generated/envoy/config/endpoint/v3/endpoint_components.upbdefs.c",
        "src/core/ext/upbdefs-generated/envoy/config/endpoint/v3/load_report.upbdefs.c",
        "src/core/ext/upbdefs-generated/envoy/config/listener/v3/api_listener.upbdefs.c",
        "src/core/ext/upbdefs-generated/envoy/config/listener/v3/listener.upbdefs.c",
        "src/core/ext/upbdefs-generated/envoy/config/listener/v3/listener_components.upbdefs.c",
        "src/core/ext/upbdefs-generated/envoy/config/listener/v3/quic_config.upbdefs.c",
        "src/core/ext/upbdefs-generated/envoy/config/listener/v3/udp_listener_config.upbdefs.c",
        "src/core/ext/upbdefs-generated/envoy/config/metrics/v3/stats.upbdefs.c",
        "src/core/ext/upbdefs-generated/envoy/config/overload/v3/overload.upbdefs.c",
        "src/core/ext/upbdefs-generated/envoy/config/route/v3/route.upbdefs.c",
        "src/core/ext/upbdefs-generated/envoy/config/route/v3/route_components.upbdefs.c",
        "src/core/ext/upbdefs-generated/envoy/config/route/v3/scoped_route.upbdefs.c",
        "src/core/ext/upbdefs-generated/envoy/config/trace/v3/http_tracer.upbdefs.c",
        "src/core/ext/upbdefs-generated/envoy/extensions/clusters/aggregate/v3/cluster.upbdefs.c",
        "src/core/ext/upbdefs-generated/envoy/extensions/filters/common/fault/v3/fault.upbdefs.c",
        "src/core/ext/upbdefs-generated/envoy/extensions/filters/http/fault/v3/fault.upbdefs.c",
        "src/core/ext/upbdefs-generated/envoy/extensions/filters/http/router/v3/router.upbdefs.c",
        "src/core/ext/upbdefs-generated/envoy/extensions/filters/network/http_connection_manager/v3/http_connection_manager.upbdefs.c",
        "src/core/ext/upbdefs-generated/envoy/extensions/transport_sockets/tls/v3/cert.upbdefs.c",
        "src/core/ext/upbdefs-generated/envoy/extensions/transport_sockets/tls/v3/common.upbdefs.c",
        "src/core/ext/upbdefs-generated/envoy/extensions/transport_sockets/tls/v3/secret.upbdefs.c",
        "src/core/ext/upbdefs-generated/envoy/extensions/transport_sockets/tls/v3/tls.upbdefs.c",
        "src/core/ext/upbdefs-generated/envoy/service/cluster/v3/cds.upbdefs.c",
        "src/core/ext/upbdefs-generated/envoy/service/discovery/v3/ads.upbdefs.c",
        "src/core/ext/upbdefs-generated/envoy/service/discovery/v3/discovery.upbdefs.c",
        "src/core/ext/upbdefs-generated/envoy/service/endpoint/v3/eds.upbdefs.c",
        "src/core/ext/upbdefs-generated/envoy/service/listener/v3/lds.upbdefs.c",
        "src/core/ext/upbdefs-generated/envoy/service/load_stats/v3/lrs.upbdefs.c",
        "src/core/ext/upbdefs-generated/envoy/service/route/v3/rds.upbdefs.c",
        "src/core/ext/upbdefs-generated/envoy/service/route/v3/srds.upbdefs.c",
        "src/core/ext/upbdefs-generated/envoy/service/status/v3/csds.upbdefs.c",
        "src/core/ext/upbdefs-generated/envoy/type/http/v3/path_transformation.upbdefs.c",
    ],
    hdrs = [
        "src/core/ext/upbdefs-generated/envoy/admin/v3/config_dump.upbdefs.h",
        "src/core/ext/upbdefs-generated/envoy/config/accesslog/v3/accesslog.upbdefs.h",
        "src/core/ext/upbdefs-generated/envoy/config/bootstrap/v3/bootstrap.upbdefs.h",
        "src/core/ext/upbdefs-generated/envoy/config/cluster/v3/circuit_breaker.upbdefs.h",
        "src/core/ext/upbdefs-generated/envoy/config/cluster/v3/cluster.upbdefs.h",
        "src/core/ext/upbdefs-generated/envoy/config/cluster/v3/filter.upbdefs.h",
        "src/core/ext/upbdefs-generated/envoy/config/cluster/v3/outlier_detection.upbdefs.h",
        "src/core/ext/upbdefs-generated/envoy/config/core/v3/resolver.upbdefs.h",
        "src/core/ext/upbdefs-generated/envoy/config/core/v3/udp_socket_config.upbdefs.h",
        "src/core/ext/upbdefs-generated/envoy/config/endpoint/v3/endpoint.upbdefs.h",
        "src/core/ext/upbdefs-generated/envoy/config/endpoint/v3/endpoint_components.upbdefs.h",
        "src/core/ext/upbdefs-generated/envoy/config/endpoint/v3/load_report.upbdefs.h",
        "src/core/ext/upbdefs-generated/envoy/config/listener/v3/api_listener.upbdefs.h",
        "src/core/ext/upbdefs-generated/envoy/config/listener/v3/listener.upbdefs.h",
        "src/core/ext/upbdefs-generated/envoy/config/listener/v3/listener_components.upbdefs.h",
        "src/core/ext/upbdefs-generated/envoy/config/listener/v3/quic_config.upbdefs.h",
        "src/core/ext/upbdefs-generated/envoy/config/listener/v3/udp_listener_config.upbdefs.h",
        "src/core/ext/upbdefs-generated/envoy/config/metrics/v3/stats.upbdefs.h",
        "src/core/ext/upbdefs-generated/envoy/config/overload/v3/overload.upbdefs.h",
        "src/core/ext/upbdefs-generated/envoy/config/route/v3/route.upbdefs.h",
        "src/core/ext/upbdefs-generated/envoy/config/route/v3/route_components.upbdefs.h",
        "src/core/ext/upbdefs-generated/envoy/config/route/v3/scoped_route.upbdefs.h",
        "src/core/ext/upbdefs-generated/envoy/config/trace/v3/http_tracer.upbdefs.h",
        "src/core/ext/upbdefs-generated/envoy/extensions/clusters/aggregate/v3/cluster.upbdefs.h",
        "src/core/ext/upbdefs-generated/envoy/extensions/filters/common/fault/v3/fault.upbdefs.h",
        "src/core/ext/upbdefs-generated/envoy/extensions/filters/http/fault/v3/fault.upbdefs.h",
        "src/core/ext/upbdefs-generated/envoy/extensions/filters/http/router/v3/router.upbdefs.h",
        "src/core/ext/upbdefs-generated/envoy/extensions/filters/network/http_connection_manager/v3/http_connection_manager.upbdefs.h",
        "src/core/ext/upbdefs-generated/envoy/extensions/transport_sockets/tls/v3/cert.upbdefs.h",
        "src/core/ext/upbdefs-generated/envoy/extensions/transport_sockets/tls/v3/common.upbdefs.h",
        "src/core/ext/upbdefs-generated/envoy/extensions/transport_sockets/tls/v3/secret.upbdefs.h",
        "src/core/ext/upbdefs-generated/envoy/extensions/transport_sockets/tls/v3/tls.upbdefs.h",
        "src/core/ext/upbdefs-generated/envoy/service/cluster/v3/cds.upbdefs.h",
        "src/core/ext/upbdefs-generated/envoy/service/discovery/v3/ads.upbdefs.h",
        "src/core/ext/upbdefs-generated/envoy/service/discovery/v3/discovery.upbdefs.h",
        "src/core/ext/upbdefs-generated/envoy/service/endpoint/v3/eds.upbdefs.h",
        "src/core/ext/upbdefs-generated/envoy/service/listener/v3/lds.upbdefs.h",
        "src/core/ext/upbdefs-generated/envoy/service/load_stats/v3/lrs.upbdefs.h",
        "src/core/ext/upbdefs-generated/envoy/service/route/v3/rds.upbdefs.h",
        "src/core/ext/upbdefs-generated/envoy/service/route/v3/srds.upbdefs.h",
        "src/core/ext/upbdefs-generated/envoy/service/status/v3/csds.upbdefs.h",
        "src/core/ext/upbdefs-generated/envoy/type/http/v3/path_transformation.upbdefs.h",
    ],
    external_deps = [
        "upb_lib",
        "upb_lib_descriptor_reflection",
        "upb_textformat_lib",
        "upb_reflection",
        "upb_generated_code_support__only_for_generated_code_do_not_use__i_give_permission_to_break_me",
    ],
    language = "c++",
    deps = [
        "envoy_ads_upb",
        "envoy_annotations_upbdefs",
        "envoy_core_upbdefs",
        "envoy_type_upbdefs",
        "google_api_upbdefs",
        "proto_gen_validate_upbdefs",
        "udpa_annotations_upbdefs",
        "xds_core_upbdefs",
    ],
)

grpc_cc_library(
    name = "envoy_annotations_upb",
    srcs = [
        "src/core/ext/upb-generated/envoy/annotations/deprecation.upb.c",
        "src/core/ext/upb-generated/envoy/annotations/resource.upb.c",
    ],
    hdrs = [
        "src/core/ext/upb-generated/envoy/annotations/deprecation.upb.h",
        "src/core/ext/upb-generated/envoy/annotations/resource.upb.h",
    ],
    external_deps = [
        "upb_lib",
        "upb_lib_descriptor",
        "upb_generated_code_support__only_for_generated_code_do_not_use__i_give_permission_to_break_me",
    ],
    language = "c++",
    deps = [
        "google_api_upb",
    ],
)

grpc_cc_library(
    name = "envoy_annotations_upbdefs",
    srcs = [
        "src/core/ext/upbdefs-generated/envoy/annotations/deprecation.upbdefs.c",
        "src/core/ext/upbdefs-generated/envoy/annotations/resource.upbdefs.c",
    ],
    hdrs = [
        "src/core/ext/upbdefs-generated/envoy/annotations/deprecation.upbdefs.h",
        "src/core/ext/upbdefs-generated/envoy/annotations/resource.upbdefs.h",
    ],
    external_deps = [
        "upb_lib",
        "upb_lib_descriptor_reflection",
        "upb_reflection",
        "upb_textformat_lib",
        "upb_generated_code_support__only_for_generated_code_do_not_use__i_give_permission_to_break_me",
    ],
    language = "c++",
    deps = [
        "envoy_annotations_upb",
        "google_api_upbdefs",
    ],
)

grpc_cc_library(
    name = "envoy_core_upb",
    srcs = [
        "src/core/ext/upb-generated/envoy/config/core/v3/address.upb.c",
        "src/core/ext/upb-generated/envoy/config/core/v3/backoff.upb.c",
        "src/core/ext/upb-generated/envoy/config/core/v3/base.upb.c",
        "src/core/ext/upb-generated/envoy/config/core/v3/config_source.upb.c",
        "src/core/ext/upb-generated/envoy/config/core/v3/event_service_config.upb.c",
        "src/core/ext/upb-generated/envoy/config/core/v3/extension.upb.c",
        "src/core/ext/upb-generated/envoy/config/core/v3/grpc_service.upb.c",
        "src/core/ext/upb-generated/envoy/config/core/v3/health_check.upb.c",
        "src/core/ext/upb-generated/envoy/config/core/v3/http_uri.upb.c",
        "src/core/ext/upb-generated/envoy/config/core/v3/protocol.upb.c",
        "src/core/ext/upb-generated/envoy/config/core/v3/proxy_protocol.upb.c",
        "src/core/ext/upb-generated/envoy/config/core/v3/socket_option.upb.c",
        "src/core/ext/upb-generated/envoy/config/core/v3/substitution_format_string.upb.c",
    ],
    hdrs = [
        "src/core/ext/upb-generated/envoy/config/core/v3/address.upb.h",
        "src/core/ext/upb-generated/envoy/config/core/v3/backoff.upb.h",
        "src/core/ext/upb-generated/envoy/config/core/v3/base.upb.h",
        "src/core/ext/upb-generated/envoy/config/core/v3/config_source.upb.h",
        "src/core/ext/upb-generated/envoy/config/core/v3/event_service_config.upb.h",
        "src/core/ext/upb-generated/envoy/config/core/v3/extension.upb.h",
        "src/core/ext/upb-generated/envoy/config/core/v3/grpc_service.upb.h",
        "src/core/ext/upb-generated/envoy/config/core/v3/health_check.upb.h",
        "src/core/ext/upb-generated/envoy/config/core/v3/http_uri.upb.h",
        "src/core/ext/upb-generated/envoy/config/core/v3/protocol.upb.h",
        "src/core/ext/upb-generated/envoy/config/core/v3/proxy_protocol.upb.h",
        "src/core/ext/upb-generated/envoy/config/core/v3/socket_option.upb.h",
        "src/core/ext/upb-generated/envoy/config/core/v3/substitution_format_string.upb.h",
    ],
    external_deps = [
        "upb_lib",
        "upb_lib_descriptor",
        "upb_generated_code_support__only_for_generated_code_do_not_use__i_give_permission_to_break_me",
    ],
    language = "c++",
    deps = [
        "envoy_annotations_upb",
        "envoy_type_upb",
        "google_api_upb",
        "proto_gen_validate_upb",
        "udpa_annotations_upb",
        "xds_core_upb",
    ],
)

grpc_cc_library(
    name = "envoy_core_upbdefs",
    srcs = [
        "src/core/ext/upbdefs-generated/envoy/config/core/v3/address.upbdefs.c",
        "src/core/ext/upbdefs-generated/envoy/config/core/v3/backoff.upbdefs.c",
        "src/core/ext/upbdefs-generated/envoy/config/core/v3/base.upbdefs.c",
        "src/core/ext/upbdefs-generated/envoy/config/core/v3/config_source.upbdefs.c",
        "src/core/ext/upbdefs-generated/envoy/config/core/v3/event_service_config.upbdefs.c",
        "src/core/ext/upbdefs-generated/envoy/config/core/v3/extension.upbdefs.c",
        "src/core/ext/upbdefs-generated/envoy/config/core/v3/grpc_service.upbdefs.c",
        "src/core/ext/upbdefs-generated/envoy/config/core/v3/health_check.upbdefs.c",
        "src/core/ext/upbdefs-generated/envoy/config/core/v3/http_uri.upbdefs.c",
        "src/core/ext/upbdefs-generated/envoy/config/core/v3/protocol.upbdefs.c",
        "src/core/ext/upbdefs-generated/envoy/config/core/v3/proxy_protocol.upbdefs.c",
        "src/core/ext/upbdefs-generated/envoy/config/core/v3/socket_option.upbdefs.c",
        "src/core/ext/upbdefs-generated/envoy/config/core/v3/substitution_format_string.upbdefs.c",
    ],
    hdrs = [
        "src/core/ext/upbdefs-generated/envoy/config/core/v3/address.upbdefs.h",
        "src/core/ext/upbdefs-generated/envoy/config/core/v3/backoff.upbdefs.h",
        "src/core/ext/upbdefs-generated/envoy/config/core/v3/base.upbdefs.h",
        "src/core/ext/upbdefs-generated/envoy/config/core/v3/config_source.upbdefs.h",
        "src/core/ext/upbdefs-generated/envoy/config/core/v3/event_service_config.upbdefs.h",
        "src/core/ext/upbdefs-generated/envoy/config/core/v3/extension.upbdefs.h",
        "src/core/ext/upbdefs-generated/envoy/config/core/v3/grpc_service.upbdefs.h",
        "src/core/ext/upbdefs-generated/envoy/config/core/v3/health_check.upbdefs.h",
        "src/core/ext/upbdefs-generated/envoy/config/core/v3/http_uri.upbdefs.h",
        "src/core/ext/upbdefs-generated/envoy/config/core/v3/protocol.upbdefs.h",
        "src/core/ext/upbdefs-generated/envoy/config/core/v3/proxy_protocol.upbdefs.h",
        "src/core/ext/upbdefs-generated/envoy/config/core/v3/socket_option.upbdefs.h",
        "src/core/ext/upbdefs-generated/envoy/config/core/v3/substitution_format_string.upbdefs.h",
    ],
    external_deps = [
        "upb_lib",
        "upb_lib_descriptor_reflection",
        "upb_textformat_lib",
        "upb_reflection",
        "upb_generated_code_support__only_for_generated_code_do_not_use__i_give_permission_to_break_me",
    ],
    language = "c++",
    deps = [
        "envoy_annotations_upbdefs",
        "envoy_core_upb",
        "envoy_type_upbdefs",
        "google_api_upbdefs",
        "proto_gen_validate_upbdefs",
        "xds_core_upbdefs",
    ],
)

grpc_cc_library(
    name = "envoy_type_upb",
    srcs = [
        "src/core/ext/upb-generated/envoy/type/matcher/v3/metadata.upb.c",
        "src/core/ext/upb-generated/envoy/type/matcher/v3/node.upb.c",
        "src/core/ext/upb-generated/envoy/type/matcher/v3/number.upb.c",
        "src/core/ext/upb-generated/envoy/type/matcher/v3/path.upb.c",
        "src/core/ext/upb-generated/envoy/type/matcher/v3/regex.upb.c",
        "src/core/ext/upb-generated/envoy/type/matcher/v3/string.upb.c",
        "src/core/ext/upb-generated/envoy/type/matcher/v3/struct.upb.c",
        "src/core/ext/upb-generated/envoy/type/matcher/v3/value.upb.c",
        "src/core/ext/upb-generated/envoy/type/metadata/v3/metadata.upb.c",
        "src/core/ext/upb-generated/envoy/type/tracing/v3/custom_tag.upb.c",
        "src/core/ext/upb-generated/envoy/type/v3/http.upb.c",
        "src/core/ext/upb-generated/envoy/type/v3/percent.upb.c",
        "src/core/ext/upb-generated/envoy/type/v3/range.upb.c",
        "src/core/ext/upb-generated/envoy/type/v3/semantic_version.upb.c",
    ],
    hdrs = [
        "src/core/ext/upb-generated/envoy/type/matcher/v3/metadata.upb.h",
        "src/core/ext/upb-generated/envoy/type/matcher/v3/node.upb.h",
        "src/core/ext/upb-generated/envoy/type/matcher/v3/number.upb.h",
        "src/core/ext/upb-generated/envoy/type/matcher/v3/path.upb.h",
        "src/core/ext/upb-generated/envoy/type/matcher/v3/regex.upb.h",
        "src/core/ext/upb-generated/envoy/type/matcher/v3/string.upb.h",
        "src/core/ext/upb-generated/envoy/type/matcher/v3/struct.upb.h",
        "src/core/ext/upb-generated/envoy/type/matcher/v3/value.upb.h",
        "src/core/ext/upb-generated/envoy/type/metadata/v3/metadata.upb.h",
        "src/core/ext/upb-generated/envoy/type/tracing/v3/custom_tag.upb.h",
        "src/core/ext/upb-generated/envoy/type/v3/http.upb.h",
        "src/core/ext/upb-generated/envoy/type/v3/percent.upb.h",
        "src/core/ext/upb-generated/envoy/type/v3/range.upb.h",
        "src/core/ext/upb-generated/envoy/type/v3/semantic_version.upb.h",
    ],
    external_deps = [
        "upb_lib",
        "upb_lib_descriptor",
        "upb_generated_code_support__only_for_generated_code_do_not_use__i_give_permission_to_break_me",
    ],
    language = "c++",
    deps = [
        "envoy_annotations_upb",
        "google_api_upb",
        "proto_gen_validate_upb",
        "udpa_annotations_upb",
    ],
)

grpc_cc_library(
    name = "envoy_type_upbdefs",
    srcs = [
        "src/core/ext/upbdefs-generated/envoy/type/matcher/v3/metadata.upbdefs.c",
        "src/core/ext/upbdefs-generated/envoy/type/matcher/v3/node.upbdefs.c",
        "src/core/ext/upbdefs-generated/envoy/type/matcher/v3/number.upbdefs.c",
        "src/core/ext/upbdefs-generated/envoy/type/matcher/v3/path.upbdefs.c",
        "src/core/ext/upbdefs-generated/envoy/type/matcher/v3/regex.upbdefs.c",
        "src/core/ext/upbdefs-generated/envoy/type/matcher/v3/string.upbdefs.c",
        "src/core/ext/upbdefs-generated/envoy/type/matcher/v3/struct.upbdefs.c",
        "src/core/ext/upbdefs-generated/envoy/type/matcher/v3/value.upbdefs.c",
        "src/core/ext/upbdefs-generated/envoy/type/metadata/v3/metadata.upbdefs.c",
        "src/core/ext/upbdefs-generated/envoy/type/tracing/v3/custom_tag.upbdefs.c",
        "src/core/ext/upbdefs-generated/envoy/type/v3/http.upbdefs.c",
        "src/core/ext/upbdefs-generated/envoy/type/v3/percent.upbdefs.c",
        "src/core/ext/upbdefs-generated/envoy/type/v3/range.upbdefs.c",
        "src/core/ext/upbdefs-generated/envoy/type/v3/semantic_version.upbdefs.c",
    ],
    hdrs = [
        "src/core/ext/upbdefs-generated/envoy/type/matcher/v3/metadata.upbdefs.h",
        "src/core/ext/upbdefs-generated/envoy/type/matcher/v3/node.upbdefs.h",
        "src/core/ext/upbdefs-generated/envoy/type/matcher/v3/number.upbdefs.h",
        "src/core/ext/upbdefs-generated/envoy/type/matcher/v3/path.upbdefs.h",
        "src/core/ext/upbdefs-generated/envoy/type/matcher/v3/regex.upbdefs.h",
        "src/core/ext/upbdefs-generated/envoy/type/matcher/v3/string.upbdefs.h",
        "src/core/ext/upbdefs-generated/envoy/type/matcher/v3/struct.upbdefs.h",
        "src/core/ext/upbdefs-generated/envoy/type/matcher/v3/value.upbdefs.h",
        "src/core/ext/upbdefs-generated/envoy/type/metadata/v3/metadata.upbdefs.h",
        "src/core/ext/upbdefs-generated/envoy/type/tracing/v3/custom_tag.upbdefs.h",
        "src/core/ext/upbdefs-generated/envoy/type/v3/http.upbdefs.h",
        "src/core/ext/upbdefs-generated/envoy/type/v3/percent.upbdefs.h",
        "src/core/ext/upbdefs-generated/envoy/type/v3/range.upbdefs.h",
        "src/core/ext/upbdefs-generated/envoy/type/v3/semantic_version.upbdefs.h",
    ],
    external_deps = [
        "upb_lib",
        "upb_lib_descriptor_reflection",
        "upb_reflection",
        "upb_textformat_lib",
        "upb_generated_code_support__only_for_generated_code_do_not_use__i_give_permission_to_break_me",
    ],
    language = "c++",
    deps = [
        "envoy_type_upb",
        "google_api_upbdefs",
        "proto_gen_validate_upbdefs",
    ],
)

grpc_cc_library(
    name = "proto_gen_validate_upb",
    srcs = [
        "src/core/ext/upb-generated/validate/validate.upb.c",
    ],
    hdrs = [
        "src/core/ext/upb-generated/validate/validate.upb.h",
    ],
    external_deps = [
        "upb_lib",
        "upb_lib_descriptor",
        "upb_generated_code_support__only_for_generated_code_do_not_use__i_give_permission_to_break_me",
    ],
    language = "c++",
    deps = [
        "google_api_upb",
    ],
)

grpc_cc_library(
    name = "proto_gen_validate_upbdefs",
    srcs = [
        "src/core/ext/upbdefs-generated/validate/validate.upbdefs.c",
    ],
    hdrs = [
        "src/core/ext/upbdefs-generated/validate/validate.upbdefs.h",
    ],
    external_deps = [
        "upb_lib",
        "upb_lib_descriptor_reflection",
        "upb_textformat_lib",
        "upb_reflection",
        "upb_generated_code_support__only_for_generated_code_do_not_use__i_give_permission_to_break_me",
    ],
    language = "c++",
    deps = [
        "google_api_upbdefs",
        "proto_gen_validate_upb",
    ],
)

# Once upb code-gen issue is resolved, replace udpa_orca_upb with this.
# grpc_upb_proto_library(
#     name = "udpa_orca_upb",
#     deps = ["@envoy_api//udpa/data/orca/v1:orca_load_report"]
# )

grpc_cc_library(
    name = "udpa_orca_upb",
    srcs = [
        "src/core/ext/upb-generated/udpa/data/orca/v1/orca_load_report.upb.c",
    ],
    hdrs = [
        "src/core/ext/upb-generated/udpa/data/orca/v1/orca_load_report.upb.h",
    ],
    external_deps = [
        "upb_lib",
        "upb_lib_descriptor",
        "upb_generated_code_support__only_for_generated_code_do_not_use__i_give_permission_to_break_me",
    ],
    language = "c++",
    deps = [
        "proto_gen_validate_upb",
    ],
)

grpc_cc_library(
    name = "udpa_annotations_upb",
    srcs = [
        "src/core/ext/upb-generated/udpa/annotations/migrate.upb.c",
        "src/core/ext/upb-generated/udpa/annotations/security.upb.c",
        "src/core/ext/upb-generated/udpa/annotations/sensitive.upb.c",
        "src/core/ext/upb-generated/udpa/annotations/status.upb.c",
        "src/core/ext/upb-generated/udpa/annotations/versioning.upb.c",
    ],
    hdrs = [
        "src/core/ext/upb-generated/udpa/annotations/migrate.upb.h",
        "src/core/ext/upb-generated/udpa/annotations/security.upb.h",
        "src/core/ext/upb-generated/udpa/annotations/sensitive.upb.h",
        "src/core/ext/upb-generated/udpa/annotations/status.upb.h",
        "src/core/ext/upb-generated/udpa/annotations/versioning.upb.h",
    ],
    external_deps = [
        "upb_lib",
        "upb_lib_descriptor",
        "upb_generated_code_support__only_for_generated_code_do_not_use__i_give_permission_to_break_me",
    ],
    language = "c++",
    deps = [
        "google_api_upb",
        "proto_gen_validate_upb",
    ],
)

grpc_cc_library(
    name = "udpa_annotations_upbdefs",
    srcs = [
        "src/core/ext/upbdefs-generated/udpa/annotations/migrate.upbdefs.c",
        "src/core/ext/upbdefs-generated/udpa/annotations/security.upbdefs.c",
        "src/core/ext/upbdefs-generated/udpa/annotations/sensitive.upbdefs.c",
        "src/core/ext/upbdefs-generated/udpa/annotations/status.upbdefs.c",
        "src/core/ext/upbdefs-generated/udpa/annotations/versioning.upbdefs.c",
    ],
    hdrs = [
        "src/core/ext/upbdefs-generated/udpa/annotations/migrate.upbdefs.h",
        "src/core/ext/upbdefs-generated/udpa/annotations/security.upbdefs.h",
        "src/core/ext/upbdefs-generated/udpa/annotations/sensitive.upbdefs.h",
        "src/core/ext/upbdefs-generated/udpa/annotations/status.upbdefs.h",
        "src/core/ext/upbdefs-generated/udpa/annotations/versioning.upbdefs.h",
    ],
    external_deps = [
        "upb_lib",
        "upb_lib_descriptor_reflection",
        "upb_textformat_lib",
        "upb_reflection",
        "upb_generated_code_support__only_for_generated_code_do_not_use__i_give_permission_to_break_me",
    ],
    language = "c++",
    deps = [
        "google_api_upbdefs",
        "udpa_annotations_upb",
    ],
)

grpc_cc_library(
    name = "xds_core_upb",
    srcs = [
        "src/core/ext/upb-generated/xds/core/v3/authority.upb.c",
        "src/core/ext/upb-generated/xds/core/v3/collection_entry.upb.c",
        "src/core/ext/upb-generated/xds/core/v3/context_params.upb.c",
        "src/core/ext/upb-generated/xds/core/v3/resource.upb.c",
        "src/core/ext/upb-generated/xds/core/v3/resource_locator.upb.c",
        "src/core/ext/upb-generated/xds/core/v3/resource_name.upb.c",
    ],
    hdrs = [
        "src/core/ext/upb-generated/xds/core/v3/authority.upb.h",
        "src/core/ext/upb-generated/xds/core/v3/collection_entry.upb.h",
        "src/core/ext/upb-generated/xds/core/v3/context_params.upb.h",
        "src/core/ext/upb-generated/xds/core/v3/resource.upb.h",
        "src/core/ext/upb-generated/xds/core/v3/resource_locator.upb.h",
        "src/core/ext/upb-generated/xds/core/v3/resource_name.upb.h",
    ],
    external_deps = [
        "upb_lib",
        "upb_lib_descriptor",
        "upb_generated_code_support__only_for_generated_code_do_not_use__i_give_permission_to_break_me",
    ],
    language = "c++",
    deps = [
        "google_api_upb",
        "proto_gen_validate_upb",
        "udpa_annotations_upb",
    ],
)

grpc_cc_library(
    name = "xds_core_upbdefs",
    srcs = [
        "src/core/ext/upbdefs-generated/xds/core/v3/authority.upbdefs.c",
        "src/core/ext/upbdefs-generated/xds/core/v3/collection_entry.upbdefs.c",
        "src/core/ext/upbdefs-generated/xds/core/v3/context_params.upbdefs.c",
        "src/core/ext/upbdefs-generated/xds/core/v3/resource.upbdefs.c",
        "src/core/ext/upbdefs-generated/xds/core/v3/resource_locator.upbdefs.c",
        "src/core/ext/upbdefs-generated/xds/core/v3/resource_name.upbdefs.c",
    ],
    hdrs = [
        "src/core/ext/upbdefs-generated/xds/core/v3/authority.upbdefs.h",
        "src/core/ext/upbdefs-generated/xds/core/v3/collection_entry.upbdefs.h",
        "src/core/ext/upbdefs-generated/xds/core/v3/context_params.upbdefs.h",
        "src/core/ext/upbdefs-generated/xds/core/v3/resource.upbdefs.h",
        "src/core/ext/upbdefs-generated/xds/core/v3/resource_locator.upbdefs.h",
        "src/core/ext/upbdefs-generated/xds/core/v3/resource_name.upbdefs.h",
    ],
    external_deps = [
        "upb_lib",
        "upb_lib_descriptor_reflection",
        "upb_textformat_lib",
        "upb_reflection",
        "upb_generated_code_support__only_for_generated_code_do_not_use__i_give_permission_to_break_me",
    ],
    language = "c++",
    deps = [
        "google_api_upbdefs",
        "proto_gen_validate_upbdefs",
        "udpa_annotations_upbdefs",
        "xds_core_upb",
    ],
)

grpc_cc_library(
    name = "udpa_type_upb",
    srcs = [
        "src/core/ext/upb-generated/udpa/type/v1/typed_struct.upb.c",
    ],
    hdrs = [
        "src/core/ext/upb-generated/udpa/type/v1/typed_struct.upb.h",
    ],
    external_deps = [
        "upb_lib",
        "upb_lib_descriptor",
        "upb_generated_code_support__only_for_generated_code_do_not_use__i_give_permission_to_break_me",
    ],
    language = "c++",
    deps = [
        "google_api_upb",
        "proto_gen_validate_upb",
    ],
)

grpc_cc_library(
    name = "udpa_type_upbdefs",
    srcs = [
        "src/core/ext/upbdefs-generated/udpa/type/v1/typed_struct.upbdefs.c",
    ],
    hdrs = [
        "src/core/ext/upbdefs-generated/udpa/type/v1/typed_struct.upbdefs.h",
    ],
    external_deps = [
        "upb_lib",
        "upb_lib_descriptor_reflection",
        "upb_textformat_lib",
        "upb_reflection",
        "upb_generated_code_support__only_for_generated_code_do_not_use__i_give_permission_to_break_me",
    ],
    language = "c++",
    deps = [
        "google_api_upbdefs",
        "proto_gen_validate_upbdefs",
    ],
)

# Once upb code-gen issue is resolved, replace grpc_health_upb with this.
# grpc_upb_proto_library(
#     name = "grpc_health_upb",
#     deps = ["//src/proto/grpc/health/v1:health_proto_descriptor"],
# )

grpc_cc_library(
    name = "grpc_health_upb",
    srcs = [
        "src/core/ext/upb-generated/src/proto/grpc/health/v1/health.upb.c",
    ],
    hdrs = [
        "src/core/ext/upb-generated/src/proto/grpc/health/v1/health.upb.h",
    ],
    external_deps = [
        "upb_lib",
        "upb_lib_descriptor",
        "upb_generated_code_support__only_for_generated_code_do_not_use__i_give_permission_to_break_me",
    ],
    language = "c++",
)

# Once upb code-gen issue is resolved, remove this.
grpc_cc_library(
    name = "google_api_upb",
    srcs = [
        "src/core/ext/upb-generated/google/api/annotations.upb.c",
        "src/core/ext/upb-generated/google/api/expr/v1alpha1/checked.upb.c",
        "src/core/ext/upb-generated/google/api/expr/v1alpha1/syntax.upb.c",
        "src/core/ext/upb-generated/google/api/http.upb.c",
        "src/core/ext/upb-generated/google/protobuf/any.upb.c",
        "src/core/ext/upb-generated/google/protobuf/duration.upb.c",
        "src/core/ext/upb-generated/google/protobuf/empty.upb.c",
        "src/core/ext/upb-generated/google/protobuf/struct.upb.c",
        "src/core/ext/upb-generated/google/protobuf/timestamp.upb.c",
        "src/core/ext/upb-generated/google/protobuf/wrappers.upb.c",
        "src/core/ext/upb-generated/google/rpc/status.upb.c",
    ],
    hdrs = [
        "src/core/ext/upb-generated/google/api/annotations.upb.h",
        "src/core/ext/upb-generated/google/api/expr/v1alpha1/checked.upb.h",
        "src/core/ext/upb-generated/google/api/expr/v1alpha1/syntax.upb.h",
        "src/core/ext/upb-generated/google/api/http.upb.h",
        "src/core/ext/upb-generated/google/protobuf/any.upb.h",
        "src/core/ext/upb-generated/google/protobuf/duration.upb.h",
        "src/core/ext/upb-generated/google/protobuf/empty.upb.h",
        "src/core/ext/upb-generated/google/protobuf/struct.upb.h",
        "src/core/ext/upb-generated/google/protobuf/timestamp.upb.h",
        "src/core/ext/upb-generated/google/protobuf/wrappers.upb.h",
        "src/core/ext/upb-generated/google/rpc/status.upb.h",
    ],
    external_deps = [
        "upb_lib",
        "upb_lib_descriptor",
        "upb_generated_code_support__only_for_generated_code_do_not_use__i_give_permission_to_break_me",
    ],
    language = "c++",
)

grpc_cc_library(
    name = "google_api_upbdefs",
    srcs = [
        "src/core/ext/upbdefs-generated/google/api/annotations.upbdefs.c",
        "src/core/ext/upbdefs-generated/google/api/http.upbdefs.c",
        "src/core/ext/upbdefs-generated/google/protobuf/any.upbdefs.c",
        "src/core/ext/upbdefs-generated/google/protobuf/duration.upbdefs.c",
        "src/core/ext/upbdefs-generated/google/protobuf/empty.upbdefs.c",
        "src/core/ext/upbdefs-generated/google/protobuf/struct.upbdefs.c",
        "src/core/ext/upbdefs-generated/google/protobuf/timestamp.upbdefs.c",
        "src/core/ext/upbdefs-generated/google/protobuf/wrappers.upbdefs.c",
        "src/core/ext/upbdefs-generated/google/rpc/status.upbdefs.c",
    ],
    hdrs = [
        "src/core/ext/upbdefs-generated/google/api/annotations.upbdefs.h",
        "src/core/ext/upbdefs-generated/google/api/http.upbdefs.h",
        "src/core/ext/upbdefs-generated/google/protobuf/any.upbdefs.h",
        "src/core/ext/upbdefs-generated/google/protobuf/duration.upbdefs.h",
        "src/core/ext/upbdefs-generated/google/protobuf/empty.upbdefs.h",
        "src/core/ext/upbdefs-generated/google/protobuf/struct.upbdefs.h",
        "src/core/ext/upbdefs-generated/google/protobuf/timestamp.upbdefs.h",
        "src/core/ext/upbdefs-generated/google/protobuf/wrappers.upbdefs.h",
        "src/core/ext/upbdefs-generated/google/rpc/status.upbdefs.h",
    ],
    external_deps = [
        "upb_lib",
        "upb_lib_descriptor_reflection",
        "upb_textformat_lib",
        "upb_reflection",
        "upb_generated_code_support__only_for_generated_code_do_not_use__i_give_permission_to_break_me",
    ],
    language = "c++",
    deps = [
        "google_api_upb",
    ],
)

# Once upb code-gen issue is resolved, replace grpc_lb_upb with this.
# grpc_upb_proto_library(
#     name = "grpc_lb_upb",
#     deps = ["//src/proto/grpc/lb/v1:load_balancer_proto_descriptor"],
# )

grpc_cc_library(
    name = "grpc_lb_upb",
    srcs = [
        "src/core/ext/upb-generated/src/proto/grpc/lb/v1/load_balancer.upb.c",
    ],
    hdrs = [
        "src/core/ext/upb-generated/src/proto/grpc/lb/v1/load_balancer.upb.h",
    ],
    external_deps = [
        "upb_lib",
        "upb_lib_descriptor",
        "upb_generated_code_support__only_for_generated_code_do_not_use__i_give_permission_to_break_me",
    ],
    language = "c++",
    deps = [
        "google_api_upb",
    ],
)

# Once upb code-gen issue is resolved, replace meshca_upb with this.
# meshca_upb_proto_library(
#     name = "meshca_upb",
#     deps = ["//third_party/istio/security/proto/providers/google:meshca_proto"],
# )

grpc_cc_library(
    name = "meshca_upb",
    srcs = [
        "src/core/ext/upb-generated/third_party/istio/security/proto/providers/google/meshca.upb.c",
    ],
    hdrs = [
        "src/core/ext/upb-generated/third_party/istio/security/proto/providers/google/meshca.upb.h",
    ],
    external_deps = [
        "upb_generated_code_support__only_for_generated_code_do_not_use__i_give_permission_to_break_me",
    ],
    language = "c++",
    deps = [
        "google_api_upb",
    ],
)

# Once upb code-gen issue is resolved, replace alts_upb with this.
# grpc_upb_proto_library(
#     name = "alts_upb",
#     deps = ["//src/proto/grpc/gcp:alts_handshaker_proto"],
# )

grpc_cc_library(
    name = "alts_upb",
    srcs = [
        "src/core/ext/upb-generated/src/proto/grpc/gcp/altscontext.upb.c",
        "src/core/ext/upb-generated/src/proto/grpc/gcp/handshaker.upb.c",
        "src/core/ext/upb-generated/src/proto/grpc/gcp/transport_security_common.upb.c",
    ],
    hdrs = [
        "src/core/ext/upb-generated/src/proto/grpc/gcp/altscontext.upb.h",
        "src/core/ext/upb-generated/src/proto/grpc/gcp/handshaker.upb.h",
        "src/core/ext/upb-generated/src/proto/grpc/gcp/transport_security_common.upb.h",
    ],
    external_deps = [
        "upb_lib",
        "upb_lib_descriptor",
        "upb_generated_code_support__only_for_generated_code_do_not_use__i_give_permission_to_break_me",
    ],
    language = "c++",
)

grpc_generate_one_off_targets()

filegroup(
    name = "root_certificates",
    srcs = [
        "etc/roots.pem",
    ],
    visibility = ["//visibility:public"],
)<|MERGE_RESOLUTION|>--- conflicted
+++ resolved
@@ -1406,11 +1406,8 @@
         "ref_counted",
         "ref_counted_ptr",
         "udpa_orca_upb",
-<<<<<<< HEAD
+        "useful",
         "//src/core/lib/config",
-=======
-        "useful",
->>>>>>> 11eb70bb
     ],
 )
 
@@ -2404,11 +2401,8 @@
         "ref_counted_ptr",
         "tsi",
         "tsi_interface",
-<<<<<<< HEAD
+        "useful",
         "//src/core/lib/config",
-=======
-        "useful",
->>>>>>> 11eb70bb
     ],
 )
 
