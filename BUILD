--- conflicted
+++ resolved
@@ -40,14 +40,7 @@
 ])
 
 exports_files(
-<<<<<<< HEAD
-    [
-        "include/grpc/event_engine/slice.h",
-        "include/grpc/event_engine/slice_buffer.h",
-    ],
-=======
     glob(["include/**"]),
->>>>>>> 727ae8c8
     visibility = ["//:__subpackages__"],
 )
 
@@ -5001,14 +4994,10 @@
 grpc_cc_library(
     name = "grpc_lb_xds_attributes",
     srcs = [
-        "src/core/ext/filters/client_channel/lb_policy/xds/xds_attributes.cc",
-    ],
-    hdrs = [
-<<<<<<< HEAD
-        "//src/core:ext/filters/client_channel/lb_policy/xds/xds.h",
-=======
-        "src/core/ext/filters/client_channel/lb_policy/xds/xds_attributes.h",
->>>>>>> 727ae8c8
+        "//src/core:ext/filters/client_channel/lb_policy/xds/xds_attributes.cc",
+    ],
+    hdrs = [
+        "//src/core:ext/filters/client_channel/lb_policy/xds/xds_attributes.h",
     ],
     external_deps = ["absl/strings"],
     language = "c++",
@@ -5153,7 +5142,7 @@
 grpc_cc_library(
     name = "grpc_lb_policy_xds_wrr_locality",
     srcs = [
-        "src/core/ext/filters/client_channel/lb_policy/xds/xds_wrr_locality.cc",
+        "//src/core:ext/filters/client_channel/lb_policy/xds/xds_wrr_locality.cc",
     ],
     external_deps = [
         "absl/status",
